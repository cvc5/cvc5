--- conflicted
+++ resolved
@@ -55,13 +55,10 @@
         if [[ "${{ inputs.check-examples }}" != "true" ]]; then exit 0; fi
         cd examples
         mkdir -p build && cd build
-<<<<<<< HEAD
-=======
         if [[ "$RUNNER_OS" == "Windows" ]]; then
           export PATH="${{ inputs.build-dir }}/install/bin:$PATH"
           export CMAKE_GENERATOR="MSYS Makefiles"
         fi
->>>>>>> 231c5329
         cmake .. -DCMAKE_PREFIX_PATH=${{ inputs.build-dir }}/install/lib/cmake \
           -DPython_EXECUTABLE=$(command -v python3)
         make -j${{ env.num_proc }}
