name: Install dependencies
description: Install necessary dependencies on the target system
inputs:
  with-documentation:
    default: false
  with-python-bindings:
    default: false
runs:
  using: composite
  steps:
    - name: Install Linux software
      shell: bash
      run: |
        echo "::group::Install Linux software"
        if [[ $RUNNER_OS != "Linux" ]]; then exit 0; fi
        sudo apt-get update
        sudo apt-get install -y \
          build-essential \
          ccache \
          libbsd-dev \
          libcln-dev \
          libedit-dev \
          libgmp-dev \
          libgtest-dev \
          libtinfo-dev \
          flex \
          libfl-dev \
          flexc++
        python3 -m pip install pexpect setuptools toml
        cd /usr/src/googletest
        sudo cmake .
        sudo cmake --build . --target install
        cd -
        # Make ImageVersion accessible as env.image_version. Environment
        # variables of the runner are not automatically imported:
        #
        # https://github.com/actions/runner/blob/master/docs/adrs/0278-env-context.md#dont-populate-the-env-context-with-environment-variables-from-runner-machine
        echo "SED=sed" >> $GITHUB_ENV
        echo "CCACHE_CONFIGPATH=/home/runner/.ccache/ccache.conf" >> $GITHUB_ENV
        echo "image_version=$ImageVersion" >> $GITHUB_ENV
        echo "num_proc=$(nproc)" >> $GITHUB_ENV
        echo "/usr/lib/ccache" >> $GITHUB_PATH
        echo "::endgroup::"

    # Note: macOS comes with a libedit; it does not need to brew-installed
    - name: Install macOS software
      shell: bash
      run: |
        echo "::group::Install macOS software"
        if [[ $RUNNER_OS != "macOS" ]]; then exit 0; fi
        brew update --quiet
        brew install \
          ccache \
          cln \
          gmp \
          pkgconfig \
          flex \
          gnu-sed
        python3 -m pip install pexpect setuptools toml
        # Make ImageVersion accessible as env.image_version. Environment
        # variables of the runner are not automatically imported:
        #
        # https://github.com/actions/runner/blob/master/docs/adrs/0278-env-context.md#dont-populate-the-env-context-with-environment-variables-from-runner-machine
        echo "SED=gsed" >> $GITHUB_ENV
        echo "CCACHE_CONFIGPATH=/Users/runner/Library/Preferences/ccache/ccache.conf" >> $GITHUB_ENV
        echo "image_version=$ImageVersion" >> $GITHUB_ENV
        echo "num_proc=$(sysctl -n hw.logicalcpu)" >> $GITHUB_ENV
        echo "/usr/local/opt/ccache/libexec" >> $GITHUB_PATH
        echo "::endgroup::"

    - name: Install software for Python bindings
      shell: bash
      run: |
        echo "::group::Install software for Python bindings"
        if [[ "${{ inputs.with-python-bindings }}" != "true" ]]; then exit 0; fi
        python3 -m pip install pytest scikit-build
        python3 -m pytest --version
        python3 -m pip install \
          Cython==0.29.* --install-option="--no-cython-compile"
        echo "$(python3 -m site --user-base)/bin" >> $GITHUB_PATH
        echo "::endgroup::"
    
    - name: Install software for documentation
      shell: bash
      run: |
        echo "::group::Install software for documentation"
        if [[ "${{ inputs.with-documentation }}" != "true" ]]; then exit 0; fi
        sudo apt-get install -y doxygen python3-docutils python3-jinja2
        python3 -m pip install \
<<<<<<< HEAD
          sphinxcontrib-bibtex sphinx-tabs sphinx-rtd-theme breathe
        echo "::endgroup::"
=======
          sphinxcontrib-bibtex sphinx-tabs sphinx-rtd-theme breathe \
          sphinxcontrib-programoutput
>>>>>>> 898290dd
<|MERGE_RESOLUTION|>--- conflicted
+++ resolved
@@ -87,10 +87,6 @@
         if [[ "${{ inputs.with-documentation }}" != "true" ]]; then exit 0; fi
         sudo apt-get install -y doxygen python3-docutils python3-jinja2
         python3 -m pip install \
-<<<<<<< HEAD
-          sphinxcontrib-bibtex sphinx-tabs sphinx-rtd-theme breathe
-        echo "::endgroup::"
-=======
           sphinxcontrib-bibtex sphinx-tabs sphinx-rtd-theme breathe \
           sphinxcontrib-programoutput
->>>>>>> 898290dd
+        echo "::endgroup::"