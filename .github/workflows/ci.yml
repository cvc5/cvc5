on: [push, pull_request]
name: CI

# Prevents github from relying on clones of homebrew-core or homebrew-cask.
# https://github.com/orgs/Homebrew/discussions/4612
env:
    HOMEBREW_NO_INSTALL_FROM_API: ""

jobs:
  build:
    strategy:
      matrix:
        include:
          - name: ubuntu:production
            os: ubuntu-20.04
            config: production --auto-download --all-bindings --editline --docs
            cache-key: production
            strip-bin: strip
            python-bindings: true
            build-documentation: true
            check-examples: true
            package-name: cvc5-Linux
            exclude_regress: 3-4
            run_regression_args: --tester base --tester model --tester synth --tester abduct --tester dump

          - name: macos:production
            os: macos-11
            config: production --auto-download --all-bindings --editline
            cache-key: production
            strip-bin: strip
            python-bindings: true
            check-examples: true
            package-name: cvc5-macOS
            exclude_regress: 3-4
            run_regression_args: --tester base --tester model --tester synth --tester abduct --tester dump
 
          - name: macos:production-arm64
            os: macos-14
            config: production --auto-download --all-bindings --editline
            cache-key: production-arm64
            strip-bin: strip
            python-bindings: true
            check-examples: true
            exclude_regress: 3-4
            run_regression_args: --tester base --tester model --tester synth --tester abduct --tester dump

          - name: macos:production-arm64-cross
            os: macos-11
            config: production --auto-download --all-bindings --editline --arm64
            cache-key: production-arm64-cross
            strip-bin: strip
            python-bindings: true
            package-name: cvc5-macOS-arm64

          - name: win64:production
            os: windows-2019
            config: production --auto-download --win64-native
            cache-key: production-win64-native
            strip-bin: strip
            windows-build: true
            shell: 'msys2 {0}'

          - name: win64:production-cross
            os: ubuntu-latest
            config: production --auto-download --win64
            cache-key: production-win64-cross
            strip-bin: x86_64-w64-mingw32-strip
            windows-build: true
            package-name: cvc5-Win64

          - name: wasm:production
            os: ubuntu-20.04
            config: production --static --static-binary --auto-download --wasm=JS --wasm-flags='-s MODULARIZE'
            cache-key: productionwasm
            wasm-build: true
            build-shared: false
            build-static: true

          - name: ubuntu:production-clang
            os: ubuntu-latest
            env: CC=clang CXX=clang++
            config: production --auto-download --no-poly
            cache-key: productionclang
            check-examples: true
            exclude_regress: 3-4
            run_regression_args: --tester base --tester model --tester synth --tester abduct --tester dump

          - name: ubuntu:production-dbg
            os: ubuntu-latest
            config: production --auto-download --assertions --tracing --unit-testing --all-bindings --editline --cocoa
            cache-key: dbg
            exclude_regress: 3-4
            run_regression_args: --tester base --tester model --tester synth --tester abduct --tester proof --tester dump
            python-bindings: true

          - name: ubuntu:production-dbg-clang
            os: ubuntu-latest
            env: CC=clang CXX=clang++
            config: production --auto-download --assertions --tracing --cln --gpl
            cache-key: dbgclang
            exclude_regress: 3-4
            run_regression_args: --tester base --tester model --tester synth --tester abduct --tester unsat-core --tester dump

    name: ${{ matrix.name }}
    runs-on: ${{ matrix.os }}

    # cancel already running jobs for the same branch/pr/tag
    concurrency:
      group: build-${{ github.ref }}-${{ matrix.name }}-${{ github.ref != 'refs/heads/main' || github.run_id }}
      cancel-in-progress: ${{ github.repository != 'cvc5/cvc5' || startsWith(github.ref, 'refs/pull/') }}

    steps:

    - uses: actions/checkout@v4

    - name: Install dependencies
      uses: ./.github/actions/install-dependencies
      with:
        with-documentation: ${{ matrix.build-documentation }}
        with-python-bindings: ${{ matrix.python-bindings }}
        windows-build: ${{ matrix.windows-build }}
<<<<<<< HEAD
        wasm-build: ${{ matrix.wasm-build }}
=======
        shell: ${{ matrix.shell }}
>>>>>>> bf218d7e

    - name: Setup caches
      uses: ./.github/actions/setup-cache
      with:
        cache-key: ${{ matrix.cache-key }}
        shell: ${{ matrix.shell }}

    - name: Configure and build
      id: configure-and-build
      uses: ./.github/actions/configure-and-build
      with:
        configure-env: ${{ matrix.env }}
        configure-config: ${{ matrix.config }}
        build-shared: ${{ matrix.build-shared }}
        build-static: ${{ matrix.build-static }}
        strip-bin: ${{ matrix.strip-bin }}
        shell: ${{ matrix.shell }}

    - name: ccache Statistics
      if: runner.os != 'Windows'
      run: ccache -s

    - name: Run tests
      if: matrix.run_regression_args
      uses: ./.github/actions/run-tests
      with:
        build-dir: ${{ steps.configure-and-build.outputs.shared-build-dir }}
        check-examples: ${{ matrix.check-examples }}
        check-python-bindings: ${{ matrix.python-bindings }}
        regressions-args: ${{ matrix.run_regression_args }}
        regressions-exclude: ${{ matrix.exclude_regress }}
  
    - name: Run tests
      if: matrix.run_regression_args
      uses: ./.github/actions/run-tests
      with:
        build-dir: ${{ steps.configure-and-build.outputs.static-build-dir }}
        check-examples: false
        check-install: false
        check-python-bindings: false
        regressions-args: ${{ matrix.run_regression_args }}
        regressions-exclude: 1-4

    - name: Build documentation
      if: matrix.build-documentation
      uses: ./.github/actions/build-documentation
      with:
        build-dir: ${{ steps.configure-and-build.outputs.shared-build-dir }}

    - name: Create and add shared package to latest and release
      if: matrix.package-name && (github.ref == 'refs/heads/main' || startsWith(github.ref, 'refs/tags/'))
      uses: ./.github/actions/add-package
      with:
        build-dir: ${{ steps.configure-and-build.outputs.shared-build-dir }}
        package-name: ${{ matrix.package-name }}-shared
        # when using GITHUB_TOKEN, no further workflows are triggered
        github-token-latest: ${{ secrets.GITHUB_TOKEN }}
        github-token-release: ${{ secrets.ACTION_USER_TOKEN }}

    - name: Create and add static package to latest and release
      if: matrix.package-name && (github.ref == 'refs/heads/main' || startsWith(github.ref, 'refs/tags/'))
      uses: ./.github/actions/add-package
      with:
        build-dir: ${{ steps.configure-and-build.outputs.static-build-dir }}
        package-name: ${{ matrix.package-name }}-static
        # when using GITHUB_TOKEN, no further workflows are triggered
        github-token-latest: ${{ secrets.GITHUB_TOKEN }}
        github-token-release: ${{ secrets.ACTION_USER_TOKEN }}

  update-pr:
    runs-on: ubuntu-latest
    if: github.repository == 'cvc5/cvc5' && github.event_name == 'push' && github.ref == 'refs/heads/main'
    concurrency:
      group: update-pr
    steps:
      - name: Automatically update PR
        uses: adRise/update-pr-branch@v0.6.0
        with:
          token: ${{ secrets.ACTION_USER_TOKEN }}
          base: 'main'
          sort: 'created'
          direction: 'asc'
          required_approval_count: 1<|MERGE_RESOLUTION|>--- conflicted
+++ resolved
@@ -119,11 +119,8 @@
         with-documentation: ${{ matrix.build-documentation }}
         with-python-bindings: ${{ matrix.python-bindings }}
         windows-build: ${{ matrix.windows-build }}
-<<<<<<< HEAD
         wasm-build: ${{ matrix.wasm-build }}
-=======
         shell: ${{ matrix.shell }}
->>>>>>> bf218d7e
 
     - name: Setup caches
       uses: ./.github/actions/setup-cache
