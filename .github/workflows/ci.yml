--- conflicted
+++ resolved
@@ -15,11 +15,7 @@
         build:
           - name: ubuntu:production
             os: ubuntu-20.04
-<<<<<<< HEAD
-            config: production --auto-download --all-bindings --editline --docs -DBUILD_GMP=1
-=======
-            config: production --auto-download --all-bindings --editline --docs --docs-ga
->>>>>>> 1b9eab5c
+            config: production --auto-download --all-bindings --editline --docs --docs-ga -DBUILD_GMP=1
             cache-key: production
             strip-bin: strip
             python-bindings: true
