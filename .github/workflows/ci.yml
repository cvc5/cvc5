on: [push, pull_request]
name: CI

jobs:
  build:
    strategy:
      matrix:
        os: [ubuntu-latest, macos-latest]
        name: [
          production,
          production-clang,
          production-dbg,
          production-dbg-clang
        ]

        exclude:
          - name: production-clang
            os: macos-latest
          - name: production-dbg
            os: macos-latest
          - name: production-dbg-clang
            os: macos-latest

        include:
          - name: production
            config: production --all-bindings --editline --poly --symfpu
            cache-key: production
            python-bindings: true
            check-examples: true
            exclude_regress: 3-4
            run_regression_args: --no-check-unsat-cores --no-check-proofs

          - name: production-clang
            config: production
            cache-key: productionclang
            check-examples: true
            env: CC=clang CXX=clang++
            os: ubuntu-latest
            exclude_regress: 3-4
            run_regression_args: --no-check-unsat-cores --no-check-proofs

          - name: production-dbg
            config: production --assertions --tracing --unit-testing --symfpu --editline
            cache-key: dbg
            os: ubuntu-latest
            exclude_regress: 3-4
            run_regression_args: --no-check-unsat-cores

          - name: production-dbg-clang
            config: production --assertions --tracing --unit-testing --symfpu --cln --gpl --poly
            cache-key: dbgclang
            env: CC=clang CXX=clang++
            os: ubuntu-latest
            exclude_regress: 3-4
            run_regression_args: --no-check-proofs

    name: ${{ matrix.os }}:${{ matrix.name }}
    runs-on: ${{ matrix.os }}

    steps:

    - uses: actions/checkout@v2

    - name: Install Packages
      if: runner.os == 'Linux'
      run: |
        sudo apt-get update
        sudo apt-get install -y \
          build-essential \
          ccache \
          libcln-dev \
          libgmp-dev \
          libgtest-dev \
          libedit-dev \
          flex \
          libfl-dev \
          flexc++
        python3 -m pip install toml
        python3 -m pip install setuptools
        python3 -m pip install pexpect
        cd /usr/src/googletest
        sudo cmake .
        sudo cmake --build . --target install
        cd -
        echo "/usr/lib/ccache" >> $GITHUB_PATH

    # Note: macOS comes with a libedit; it does not need to brew-installed
    - name: Install Packages (macOS)
      if: runner.os == 'macOS'
      run: |
        brew install \
          ccache \
          cln \
          gmp \
          pkgconfig \
          flex
        python3 -m pip install toml
        python3 -m pip install setuptools
        python3 -m pip install pexpect
        echo "/usr/local/opt/ccache/libexec" >> $GITHUB_PATH

    - name: Install Python Dependencies
      if: matrix.python-bindings
      run: |
        python3 -m pip install pytest
        python3 -m pytest --version
        python3 -m pip install \
          Cython==0.29.* --install-option="--no-cython-compile"
        echo "$(python3 -m site --user-base)/bin" >> $GITHUB_PATH

    - name: Restore Dependencies
      id: restore-deps
      uses: actions/cache@v1
      with:
        path: deps/install
        key: ${{ runner.os }}-deps-${{ hashFiles('contrib/get-**') }}-${{ hashFiles('.github/workflows/ci.yml') }}

    - name: Setup Dependencies
      if: steps.restore-deps.outputs.cache-hit != 'true'
      run: |
        ./contrib/get-poly
<<<<<<< HEAD
        ./contrib/get-symfpu
=======
        ./contrib/get-cadical
        ./contrib/get-cryptominisat
>>>>>>> b7210ed6
        ./contrib/get-lfsc-checker

    - name: List dependencies
      run: |
        find deps/install -type f

    # GitHub actions currently does not support modifying an already existing
    # cache. Hence, we create a new cache for each commit with key
    # cache-${{ runner.os }}-${{ matrix.cache-key }}-${{ github.sha }}. This
    # will result in an initial cache miss. However, restore-keys will search
    # for the most recent cache with prefix
    # cache-${{ runner.os }}-${{ matrix.cache-key }}-, and if found uses it as
    # a base for the new cache.
    - name: Restore ccache
      id: cache
      uses: actions/cache@v1
      with:
        path: ccache-dir
        key: cache-${{ runner.os }}-${{ matrix.cache-key }}-${{ github.sha }}
        restore-keys: cache-${{ runner.os }}-${{ matrix.cache-key }}-

    - name: Configure ccache
      run: |
        ccache --set-config=cache_dir=${{ github.workspace }}/ccache-dir
        ccache --set-config=compression=true
        ccache --set-config=compression_level=6
        ccache -M 500M
        ccache -z

    - name: Configure
      run: |
        ${{ matrix.env }} ./configure.sh ${{ matrix.config }} \
          --prefix=$(pwd)/build/install \
          --unit-testing \
          --werror

    - name: Build
      run: make -j2
      working-directory: build

    - name: ccache Statistics
      run: ccache -s

    - name: Run CTest
      run: make -j2 check
      env:
        ARGS: --output-on-failure -LE regress[${{ matrix.exclude_regress }}]
        CVC4_REGRESSION_ARGS: --no-early-exit
        RUN_REGRESSION_ARGS: ${{ matrix.run_regression_args }}
      working-directory: build

    - name: Install Check
      run: |
        make -j2 install
        echo -e "#include <cvc4/api/cvc4cpp.h>\nint main() { CVC4::api::Solver s; return 0; }" > /tmp/test.cpp
        g++ -std=c++11 /tmp/test.cpp -I install/include -L install/lib -lcvc4
      working-directory: build

    - name: Python Install Check
      if: matrix.python-bindings
      run: |
       export PYTHONPATH="$PYTHONPATH:$(dirname $(find build/install/ -name "pycvc4" -type d))"
       python3 -c "import pycvc4"

      # Examples are built for non-symfpu builds
    - name: Check Examples
      if: matrix.check-examples && runner.os == 'Linux'
      run: |
        mkdir build
        cd build
        cmake .. -DCMAKE_PREFIX_PATH=$(pwd)/../../build/install/lib/cmake
        make -j2
        ctest -j2 --output-on-failure
      working-directory: examples<|MERGE_RESOLUTION|>--- conflicted
+++ resolved
@@ -119,12 +119,6 @@
       if: steps.restore-deps.outputs.cache-hit != 'true'
       run: |
         ./contrib/get-poly
-<<<<<<< HEAD
-        ./contrib/get-symfpu
-=======
-        ./contrib/get-cadical
-        ./contrib/get-cryptominisat
->>>>>>> b7210ed6
         ./contrib/get-lfsc-checker
 
     - name: List dependencies
