on: [push, pull_request]
name: CI

jobs:
  build:
    strategy:
      matrix:
        os: [ubuntu-latest, macos-latest]
        name: [
          production,
          production-clang,
          production-dbg,
          production-dbg-clang
        ]

        exclude:
          - name: production-clang
            os: macos-latest
          - name: production-dbg
            os: macos-latest
          - name: production-dbg-clang
            os: macos-latest

        include:
          - name: production
            config: production --all-bindings --editline --poly --symfpu
            cache-key: production
            python-bindings: true
            check-examples: true
            exclude_regress: 3-4
            run_regression_args: --no-check-unsat-cores --no-check-proofs

          - name: production-clang
            config: production
            cache-key: productionclang
            check-examples: true
            env: CC=clang CXX=clang++
            os: ubuntu-latest
            exclude_regress: 3-4
            run_regression_args: --no-check-unsat-cores --no-check-proofs

          - name: production-dbg
            config: production --assertions --tracing --unit-testing --symfpu --editline
            cache-key: dbg
            os: ubuntu-latest
            exclude_regress: 3-4
            run_regression_args: --no-check-unsat-cores

          - name: production-dbg-clang
            config: production --assertions --tracing --unit-testing --symfpu --cln --gpl --poly
            cache-key: dbgclang
            env: CC=clang CXX=clang++
            os: ubuntu-latest
            exclude_regress: 3-4
            run_regression_args: --no-check-proofs

    name: ${{ matrix.os }}:${{ matrix.name }}
    runs-on: ${{ matrix.os }}

    steps:

    - uses: actions/checkout@v2

    - name: Install Packages
      if: runner.os == 'Linux'
      run: |
        sudo apt-get update
        sudo apt-get install -y \
          build-essential \
          ccache \
          libcln-dev \
          libgmp-dev \
          libgtest-dev \
          libedit-dev \
          flex \
          libfl-dev \
          flexc++
        python3 -m pip install toml
        python3 -m pip install setuptools
        python3 -m pip install pexpect
        cd /usr/src/googletest
        sudo cmake .
        sudo cmake --build . --target install
        cd -
        echo "/usr/lib/ccache" >> $GITHUB_PATH

    # Note: macOS comes with a libedit; it does not need to brew-installed
    - name: Install Packages (macOS)
      if: runner.os == 'macOS'
      run: |
        brew install \
          ccache \
          cln \
          gmp \
          pkgconfig \
          flex
        python3 -m pip install toml
        python3 -m pip install setuptools
        python3 -m pip install pexpect
        echo "/usr/local/opt/ccache/libexec" >> $GITHUB_PATH

    - name: Install Python Dependencies
      if: matrix.python-bindings
      run: |
        python3 -m pip install pytest
        python3 -m pytest --version
        python3 -m pip install \
          Cython==0.29.* --install-option="--no-cython-compile"
        echo "$(python3 -m site --user-base)/bin" >> $GITHUB_PATH

    - name: Restore Dependencies
      id: restore-deps
      uses: actions/cache@v1
      with:
        path: deps/install
        key: ${{ runner.os }}-deps-${{ hashFiles('contrib/get-**') }}-${{ hashFiles('.github/workflows/ci.yml') }}

    - name: Setup Dependencies
      if: steps.restore-deps.outputs.cache-hit != 'true'
      run: |
<<<<<<< HEAD
        ./contrib/get-cadical
        ./contrib/get-cryptominisat
=======
        ./contrib/get-poly
>>>>>>> 39ea1d8a
        ./contrib/get-lfsc-checker

    - name: List dependencies
      run: |
        find deps/install -type f

    # GitHub actions currently does not support modifying an already existing
    # cache. Hence, we create a new cache for each commit with key
    # cache-${{ runner.os }}-${{ matrix.cache-key }}-${{ github.sha }}. This
    # will result in an initial cache miss. However, restore-keys will search
    # for the most recent cache with prefix
    # cache-${{ runner.os }}-${{ matrix.cache-key }}-, and if found uses it as
    # a base for the new cache.
    - name: Restore ccache
      id: cache
      uses: actions/cache@v1
      with:
        path: ccache-dir
        key: cache-${{ runner.os }}-${{ matrix.cache-key }}-${{ github.sha }}
        restore-keys: cache-${{ runner.os }}-${{ matrix.cache-key }}-

    - name: Configure ccache
      run: |
        ccache --set-config=cache_dir=${{ github.workspace }}/ccache-dir
        ccache --set-config=compression=true
        ccache --set-config=compression_level=6
        ccache -M 500M
        ccache -z

    - name: Configure
      run: |
        ${{ matrix.env }} ./configure.sh ${{ matrix.config }} \
          --prefix=$(pwd)/build/install \
          --unit-testing \
          --werror

    - name: Build
      run: make -j2
      working-directory: build

    - name: ccache Statistics
      run: ccache -s

    - name: Run CTest
      run: make -j2 check
      env:
        ARGS: --output-on-failure -LE regress[${{ matrix.exclude_regress }}]
        CVC4_REGRESSION_ARGS: --no-early-exit
        RUN_REGRESSION_ARGS: ${{ matrix.run_regression_args }}
      working-directory: build

    - name: Install Check
      run: |
        make -j2 install
        echo -e "#include <cvc4/api/cvc4cpp.h>\nint main() { CVC4::api::Solver s; return 0; }" > /tmp/test.cpp
        g++ -std=c++11 /tmp/test.cpp -I install/include -L install/lib -lcvc4
      working-directory: build

    - name: Python Install Check
      if: matrix.python-bindings
      run: |
       export PYTHONPATH="$PYTHONPATH:$(dirname $(find build/install/ -name "pycvc4" -type d))"
       python3 -c "import pycvc4"

      # Examples are built for non-symfpu builds
    - name: Check Examples
      if: matrix.check-examples && runner.os == 'Linux'
      run: |
        mkdir build
        cd build
        cmake .. -DCMAKE_PREFIX_PATH=$(pwd)/../../build/install/lib/cmake
        make -j2
        ctest -j2 --output-on-failure
      working-directory: examples<|MERGE_RESOLUTION|>--- conflicted
+++ resolved
@@ -118,12 +118,6 @@
     - name: Setup Dependencies
       if: steps.restore-deps.outputs.cache-hit != 'true'
       run: |
-<<<<<<< HEAD
-        ./contrib/get-cadical
-        ./contrib/get-cryptominisat
-=======
-        ./contrib/get-poly
->>>>>>> 39ea1d8a
         ./contrib/get-lfsc-checker
 
     - name: List dependencies
