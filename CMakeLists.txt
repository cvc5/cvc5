###############################################################################
# Top contributors (to current version):
#   Aina Niemetz, Mathias Preiner, Gereon Kremer
#
# This file is part of the cvc5 project.
#
# Copyright (c) 2009-2021 by the authors listed in the file AUTHORS
# in the top-level source directory and their institutional affiliations.
# All rights reserved.  See the file COPYING in the top-level source
# directory for licensing information.
# #############################################################################
#
# The build system configuration.
##

cmake_minimum_required(VERSION 3.9)

#-----------------------------------------------------------------------------#
# Project configuration

project(cvc5)

include(GNUInstallDirs)

set(CVC5_MAJOR   1) # Major component of the version of cvc5.
set(CVC5_MINOR   0) # Minor component of the version of cvc5.
set(CVC5_RELEASE 0) # Release component of the version of cvc5.

# Extraversion component of the version of cvc5.
set(CVC5_EXTRAVERSION "-prerelease")

# Shared library versioning. Increment SOVERSION for every new cvc5 release.
set(CVC5_SOVERSION 1)

# Full release string for cvc5.
if(CVC5_RELEASE)
  set(CVC5_RELEASE_STRING
      "${CVC5_MAJOR}.${CVC5_MINOR}.${CVC5_RELEASE}${CVC5_EXTRAVERSION}")
else()
  set(CVC5_RELEASE_STRING "${CVC5_MAJOR}.${CVC5_MINOR}${CVC5_EXTRAVERSION}")
endif()

set(CMAKE_MODULE_PATH ${PROJECT_SOURCE_DIR}/cmake)
set(CMAKE_C_STANDARD 99)
set(CMAKE_CXX_STANDARD 17)
set(CMAKE_CXX_EXTENSIONS OFF)
set(CMAKE_CXX_STANDARD_REQUIRED ON)
set(CMAKE_CXX_VISIBILITY_PRESET hidden)
set(CMAKE_VISIBILITY_INLINES_HIDDEN 1)

# Generate compile_commands.json, which can be used for various code completion
# plugins.
set(CMAKE_EXPORT_COMPILE_COMMANDS ON)

#-----------------------------------------------------------------------------#
# Policies

# Required for FindGLPK since it sets CMAKE_REQUIRED_LIBRARIES
if(POLICY CMP0075)
  cmake_policy(SET CMP0075 NEW)
endif()

#-----------------------------------------------------------------------------#
# Tell CMake where to find our dependencies

if(ABC_DIR)
  list(APPEND CMAKE_PREFIX_PATH "${ABC_DIR}")
endif()
if(GLPK_DIR)
  list(APPEND CMAKE_PREFIX_PATH "${GLPK_DIR}")
endif()

# By default the contrib/get-* scripts install dependencies to deps/install.
list(APPEND CMAKE_PREFIX_PATH "${PROJECT_SOURCE_DIR}/deps/install")

#-----------------------------------------------------------------------------#

include(Helpers)

#-----------------------------------------------------------------------------#
# User options

# License
option(ENABLE_GPL "Enable GPL dependencies")

# General build options
#
# >> 3-valued: IGNORE ON OFF
#    > allows to detect if set by user (default: IGNORE)
#    > only necessary for options set for build types
cvc5_option(ENABLE_ASAN           "Enable ASAN build")
cvc5_option(ENABLE_UBSAN          "Enable UBSan build")
cvc5_option(ENABLE_TSAN           "Enable TSan build")
cvc5_option(ENABLE_ASSERTIONS     "Enable assertions")
cvc5_option(ENABLE_COMP_INC_TRACK
            "Enable optimizations for incremental SMT-COMP tracks")
cvc5_option(ENABLE_DEBUG_SYMBOLS  "Enable debug symbols")
cvc5_option(ENABLE_DUMPING        "Enable dumping")
cvc5_option(ENABLE_MUZZLE         "Suppress ALL non-result output")
cvc5_option(ENABLE_STATISTICS     "Enable statistics")
cvc5_option(ENABLE_TRACING        "Enable tracing")
cvc5_option(ENABLE_UNIT_TESTING   "Enable unit testing")
cvc5_option(ENABLE_VALGRIND       "Enable valgrind instrumentation")
cvc5_option(ENABLE_SHARED         "Build as shared library")
cvc5_option(ENABLE_STATIC_BINARY
            "Build static binaries with statically linked system libraries")
cvc5_option(ENABLE_AUTO_DOWNLOAD  "Enable automatic download of dependencies")
# >> 2-valued: ON OFF
#    > for options where we don't need to detect if set by user (default: OFF)
option(ENABLE_BEST             "Enable dependencies known to give best performance")
option(ENABLE_COVERAGE         "Enable support for gcov coverage testing")
option(ENABLE_DEBUG_CONTEXT_MM "Enable the debug context memory manager")
option(ENABLE_PROFILING        "Enable support for gprof profiling")

# Optional dependencies
#
# >> 3-valued: IGNORE ON OFF
#    > allows to detect if set by user (default: IGNORE)
#    > only necessary for options set for ENABLE_BEST
cvc5_option(USE_ABC           "Use ABC for AIG bit-blasting")
cvc5_option(USE_CADICAL       "Use CaDiCaL SAT solver")
cvc5_option(USE_CLN           "Use CLN instead of GMP")
cvc5_option(USE_CRYPTOMINISAT "Use CryptoMiniSat SAT solver")
cvc5_option(USE_GLPK          "Use GLPK simplex solver")
cvc5_option(USE_KISSAT        "Use Kissat SAT solver")
cvc5_option(USE_EDITLINE      "Use Editline for better interactive support")
# >> 2-valued: ON OFF
#    > for options where we don't need to detect if set by user (default: OFF)
option(USE_POLY               "Use LibPoly for polynomial arithmetic")
<<<<<<< HEAD
=======
option(USE_COCOA              "Use CoCoALib for further polynomial operations")
option(USE_SYMFPU             "Use SymFPU for floating point support")
>>>>>>> c299e866
option(USE_PYTHON2            "Force Python 2 (deprecated)")

# Custom install directories for dependencies
# If no directory is provided by the user, we first check if the dependency was
# installed via the corresponding contrib/get-* script and if not found, we
# check the intalled system version. If the user provides a directory we
# immediately fail if the dependency was not found at the specified location.
set(ABC_DIR           "" CACHE STRING "Set ABC install directory")
set(GLPK_DIR          "" CACHE STRING "Set GLPK install directory")

# Prepend binaries with prefix on make install
set(PROGRAM_PREFIX    "" CACHE STRING "Program prefix on make install")

# Supported language bindings based on new C++ API
option(BUILD_BINDINGS_PYTHON "Build Python bindings based on new C++ API ")
option(BUILD_BINDINGS_JAVA "Build Java bindings based on new C++ API ")

# Build limitations
option(BUILD_LIB_ONLY         "Only build the library")

# Api documentation
cvc5_option(BUILD_DOCS "Build Api documentation")

#-----------------------------------------------------------------------------#
# Internal cmake variables

set(OPTIMIZATION_LEVEL 3)
set(GPL_LIBS "")

#-----------------------------------------------------------------------------#
# Determine number of threads available, used to configure (default) parallel
# execution of custom test targets (can be overriden with ARGS=-jN).

include(ProcessorCount)
ProcessorCount(CTEST_NTHREADS)
if(CTEST_NTHREADS EQUAL 0)
  set(CTEST_NTHREADS 1)
endif()

#-----------------------------------------------------------------------------#
# Build types

# Note: Module CodeCoverage requires the name of the debug build to conform
#       to cmake standards (first letter uppercase).
set(BUILD_TYPES Production Debug Testing Competition)

if(ENABLE_ASAN OR ENABLE_UBSAN OR ENABLE_TSAN)
  set(CMAKE_BUILD_TYPE Debug)
endif()

# Set the default build type to Production
if(NOT CMAKE_BUILD_TYPE)
  set(CMAKE_BUILD_TYPE
      Production CACHE STRING "Options are: ${BUILD_TYPES}" FORCE)
  # Provide drop down menu options in cmake-gui
  set_property(CACHE CMAKE_BUILD_TYPE PROPERTY STRINGS ${BUILD_TYPES})
endif()

# Check if specified build type is valid.
list(FIND BUILD_TYPES ${CMAKE_BUILD_TYPE} FOUND_BUILD_TYPE)
if(${FOUND_BUILD_TYPE} EQUAL -1)
  message(FATAL_ERROR
    "'${CMAKE_BUILD_TYPE}' is not a valid build type. "
    "Available builds are: ${BUILD_TYPES}")
endif()

message(STATUS "Building ${CMAKE_BUILD_TYPE} build")
include(Config${CMAKE_BUILD_TYPE})

#-----------------------------------------------------------------------------#
# Compiler flags

add_check_c_cxx_flag("-O${OPTIMIZATION_LEVEL}")
add_check_c_cxx_flag("-Wall")
add_check_c_cxx_flag("-Wno-unused-private-field")
add_check_c_flag("-fexceptions")
add_check_cxx_flag("-Wsuggest-override")
add_check_cxx_flag("-Wnon-virtual-dtor")
add_check_c_cxx_flag("-Wimplicit-fallthrough")
add_check_c_cxx_flag("-Wshadow")

# Temporarily disable -Wclass-memaccess to suppress 'no trivial copy-assignment'
# cdlist.h warnings. Remove when fixed.
add_check_cxx_flag("-Wno-class-memaccess")

if (WIN32)
  set(CMAKE_EXE_LINKER_FLAGS "${CMAKE_EXE_LINKER_FLAGS} -Wl,--stack,100000000")
endif ()

#-----------------------------------------------------------------------------#
# Use ld.gold if available

execute_process(COMMAND ${CMAKE_C_COMPILER}
                -fuse-ld=gold
                -Wl,--version ERROR_QUIET OUTPUT_VARIABLE LD_VERSION)
if ("${LD_VERSION}" MATCHES "GNU gold")
  string(APPEND CMAKE_EXE_LINKER_FLAGS " -fuse-ld=gold")
  string(APPEND CMAKE_SHARED_LINKER_FLAGS " -fuse-ld=gold")
  string(APPEND CMAKE_MODULE_LINKER_FLAGS " -fuse-ld=gold")
  message(STATUS "Using GNU gold linker.")
endif ()

#-----------------------------------------------------------------------------#
# Option defaults (three-valued options (cvc5_option(...)))
#
# These options are only set if their value is IGNORE. Otherwise, the user
# already set the option, which we don't want to overwrite.

if(ENABLE_STATIC_BINARY)
  cvc5_set_option(ENABLE_SHARED OFF)
else()
  cvc5_set_option(ENABLE_SHARED ON)
endif()

#-----------------------------------------------------------------------------#

# Only enable unit testing if assertions are enabled. Otherwise, unit tests
# that expect AssertionException to be thrown will fail.
if(NOT ENABLE_ASSERTIONS)
  message(STATUS "Disabling unit tests since assertions are disabled.")
  set(ENABLE_UNIT_TESTING OFF)
endif()

#-----------------------------------------------------------------------------#
# Shared/static libraries
#
# This needs to be set before any find_package(...) command since we want to
# search for static libraries with suffix .a.

if(ENABLE_SHARED)
  set(BUILD_SHARED_LIBS ON)
  if(ENABLE_STATIC_BINARY)
    set(ENABLE_STATIC_BINARY OFF)
    message(STATUS "Disabling static binary since shared build is enabled.")
  endif()

  # Set visibility to default if unit tests are enabled
  if(ENABLE_UNIT_TESTING)
    set(CMAKE_CXX_VISIBILITY_PRESET default)
    set(CMAKE_VISIBILITY_INLINES_HIDDEN 0)
  endif()

  # Embed the installation prefix as an RPATH in the executable such that the
  # linker can find our libraries (such as libcvc5parser) when executing the
  # cvc5 binary. This is for example useful when installing cvc5 with a custom
  # prefix on macOS (e.g. when using homebrew in a non-standard directory). If
  # we do not set this option, then the linker will not be able to find the
  # required libraries when trying to run cvc5.
  #
  # Also embed the installation prefix of the installed contrib libraries as an
  # RPATH. This allows to install a dynamically linked binary that depends on
  # dynamically linked libraries. This is dangerous, as the installed binary
  # breaks if the contrib library is removed or changes in other ways, we thus
  # print a big warning and only allow if installing to a custom installation
  # prefix.
  #
  # More information on RPATH in CMake:
  # https://gitlab.kitware.com/cmake/community/wikis/doc/cmake/RPATH-handling
  set(CMAKE_INSTALL_RPATH "${CMAKE_INSTALL_PREFIX}/${CMAKE_INSTALL_LIBDIR};${PROJECT_SOURCE_DIR}/deps/install/lib")
else()
  # When building statically, we *only* want static archives/libraries
  if (WIN32)
      set(CMAKE_FIND_LIBRARY_SUFFIXES .lib .a)
  else()
      set(CMAKE_FIND_LIBRARY_SUFFIXES .a)
  endif()
  set(BUILD_SHARED_LIBS OFF)
  cvc5_set_option(ENABLE_STATIC_BINARY ON)

  # Never build unit tests as static binaries, otherwise we'll end up with
  # ~300MB per unit test.
  if(ENABLE_UNIT_TESTING)
    message(STATUS "Disabling unit tests since static build is enabled.")
    set(ENABLE_UNIT_TESTING OFF)
  endif()

  if (BUILD_BINDINGS_PYTHON)
    message(FATAL_ERROR "Building Python bindings is not possible "
                        "when building statically")
  endif()
endif()

#-----------------------------------------------------------------------------#
# Enable the ctest testing framework

# This needs to be enabled here rather than in subdirectory test in order to
# allow calling ctest from the root build directory.
enable_testing()

#-----------------------------------------------------------------------------#
# Check options, find packages and configure build.

if(USE_PYTHON2)
  find_package(PythonInterp 2.7 REQUIRED)
else()
  find_package(PythonInterp 3 REQUIRED)
endif()

find_package(GMP 6.1 REQUIRED)

if(ENABLE_ASAN)
  # -fsanitize=address requires CMAKE_REQUIRED_FLAGS to be explicitely set,
  # otherwise the -fsanitize=address check will fail while linking.
  set(CMAKE_REQUIRED_FLAGS -fsanitize=address)
  add_required_c_cxx_flag("-fsanitize=address")
  unset(CMAKE_REQUIRED_FLAGS)
  add_required_c_cxx_flag("-fno-omit-frame-pointer")
  add_check_c_cxx_flag("-fsanitize-recover=address")
endif()

if(ENABLE_UBSAN)
  add_required_c_cxx_flag("-fsanitize=undefined")
  add_definitions(-DCVC5_USE_UBSAN)
endif()

if(ENABLE_TSAN)
  # -fsanitize=thread requires CMAKE_REQUIRED_FLAGS to be explicitely set,
  # otherwise the -fsanitize=thread check will fail while linking.
  set(CMAKE_REQUIRED_FLAGS -fsanitize=thread)
  add_required_c_cxx_flag("-fsanitize=thread")
  unset(CMAKE_REQUIRED_FLAGS)
endif()

if(ENABLE_ASSERTIONS)
  add_definitions(-DCVC5_ASSERTIONS)
else()
  add_definitions(-DNDEBUG)
endif()

if(ENABLE_COVERAGE)
  include(CodeCoverage)
  APPEND_COVERAGE_COMPILER_FLAGS()
  add_definitions(-DCVC5_COVERAGE)
  # Note: The ctest command returns a non-zero exit code if tests fail or run
  # into a timeout. As a consequence, the coverage report is not generated. To
  # prevent this we always return with exit code 0 after the ctest command has
  # finished.
  setup_target_for_coverage_gcovr_html(
    NAME coverage
    EXECUTABLE
      ctest -j${CTEST_NTHREADS} -LE "example"
        --output-on-failure $$ARGS || exit 0
    DEPENDS
      build-tests)
endif()

if(ENABLE_DEBUG_CONTEXT_MM)
  add_definitions(-DCVC5_DEBUG_CONTEXT_MEMORY_MANAGER)
endif()

if(ENABLE_DEBUG_SYMBOLS)
  add_check_c_cxx_flag("-ggdb3")
endif()

if(ENABLE_COMP_INC_TRACK)
  add_definitions(-DCVC5_SMTCOMP_APPLICATION_TRACK)
endif()

if(ENABLE_MUZZLE)
  add_definitions(-DCVC5_MUZZLE)
endif()

if(ENABLE_DUMPING)
  add_definitions(-DCVC5_DUMPING)
endif()

if(ENABLE_PROFILING)
  add_definitions(-DCVC5_PROFILING)
  add_check_c_cxx_flag("-pg")
endif()

if(ENABLE_TRACING)
  add_definitions(-DCVC5_TRACING)
endif()

if(ENABLE_STATISTICS)
  add_definitions(-DCVC5_STATISTICS_ON)
endif()

if(ENABLE_VALGRIND)
  find_package(Valgrind REQUIRED)
  add_definitions(-DCVC5_VALGRIND)
endif()

if(USE_ABC)
  find_package(ABC REQUIRED)
  add_definitions(-DCVC5_USE_ABC ${ABC_ARCH_FLAGS})
endif()

if(USE_CADICAL)
  find_package(CaDiCaL REQUIRED)
  add_definitions(-DCVC5_USE_CADICAL)
endif()

if(USE_CLN)
  set(GPL_LIBS "${GPL_LIBS} cln")
  find_package(CLN 1.2.2 REQUIRED)
  set(CVC5_USE_CLN_IMP 1)
  set(CVC5_USE_GMP_IMP 0)
else()
  set(CVC5_USE_CLN_IMP 0)
  set(CVC5_USE_GMP_IMP 1)
endif()

if(USE_CRYPTOMINISAT)
  # CryptoMiniSat requires pthreads support
  set(THREADS_PREFER_PTHREAD_FLAG ON)
  find_package(Threads REQUIRED)
  if(THREADS_HAVE_PTHREAD_ARG)
    add_c_cxx_flag(-pthread)
  endif()
  find_package(CryptoMiniSat 5.8 REQUIRED)
  add_definitions(-DCVC5_USE_CRYPTOMINISAT)
endif()

if(USE_GLPK)
  set(GPL_LIBS "${GPL_LIBS} glpk")
  find_package(GLPK REQUIRED)
  add_definitions(-DCVC5_USE_GLPK)
endif()

if(USE_KISSAT)
  find_package(Kissat REQUIRED)
  add_definitions(-DCVC5_USE_KISSAT)
endif()

if(USE_POLY)
  find_package(Poly REQUIRED)
  add_definitions(-DCVC5_USE_POLY)
  set(CVC5_USE_POLY_IMP 1)
else()
  set(CVC5_USE_POLY_IMP 0)
endif()

if(USE_COCOA)
  find_package(CoCoA REQUIRED 0.99711)
  add_definitions(-DCVC5_USE_COCOA)
endif()

if(USE_EDITLINE)
  find_package(Editline REQUIRED)
  set(HAVE_LIBEDITLINE 1)
  if(Editline_COMPENTRY_FUNC_RETURNS_CHARPTR)
    set(EDITLINE_COMPENTRY_FUNC_RETURNS_CHARP 1)
  endif()
endif()

find_package(SymFPU REQUIRED)

if(GPL_LIBS)
  if(NOT ENABLE_GPL)
    message(FATAL_ERROR
      "Bad configuration detected: BSD-licensed code only, but also requested "
      "GPLed libraries: ${GPL_LIBS}")
  endif()
  set(CVC5_GPL_DEPS 1)
endif()

#-----------------------------------------------------------------------------#
# Provide targets to inspect iwyu suggestions

include(IWYU)

#-----------------------------------------------------------------------------#

include(ConfigureCvc5)
if(NOT ENABLE_SHARED)
  set(CVC5_STATIC_BUILD ON)
endif()

#-----------------------------------------------------------------------------#
# Add subdirectories

add_subdirectory(src)

if(BUILD_BINDINGS_PYTHON)
  set(BUILD_BINDINGS_PYTHON_VERSION ${PYTHON_VERSION_MAJOR})
  add_subdirectory(src/api/python)
endif()

if(BUILD_BINDINGS_JAVA)
  add_subdirectory(src/api/java)
  message(WARNING "Java API is currently under development.")
endif()

if(BUILD_DOCS)
  add_subdirectory(docs)
endif()

add_subdirectory(test)

#-----------------------------------------------------------------------------#
# Package configuration
#
# Export cvc5 targets to support find_package(cvc5) in other cmake projects.

include(CMakePackageConfigHelpers)

# If we install a dynamically linked binary that also uses dynamically used
# libraries from deps/install/lib, we need to be cautious. Changing these
# shared libraries from deps/install/lib most probably breaks the binary.
# We only allow such an installation for custom installation prefixes
# (in the assumption that only reasonably experienced users use this and
# also that custom installation prefixes are not used for longer periods of
# time anyway). Also, we print a big warning with further instructions.
if(NOT ENABLE_STATIC_BINARY)
  # Get the libraries that cvc5 links against
  get_target_property(libs cvc5 INTERFACE_LINK_LIBRARIES)
  set(LIBS_SHARED_FROM_DEPS "")
  foreach(lib ${libs})
    # Filter out those that are linked dynamically and come from deps/install
    if(lib MATCHES ".*/deps/install/lib/.*\.so")
      list(APPEND LIBS_SHARED_FROM_DEPS ${lib})
    endif()
  endforeach()
  list(LENGTH LIBS_SHARED_FROM_DEPS list_len)
  # Check if we actually use such "dangerous" libraries
  if(list_len GREATER 0)
    # Print a generic warning
    install(CODE "message(WARNING \"You are installing a dynamically linked \
    binary of cvc5 which may be a problem if you are using any dynamically \
    linked third-party library that you obtained through one of the \
    contrib/get-xxx scripts. The binary uses the rpath mechanism to find these \
    locally, hence executing such a contrib script removing the \
    \\\"deps/install\\\" folder most probably breaks the installed binary! \
    Consider installing the dynamically linked dependencies on your system \
    manually or link cvc5 statically.\")")
    # Print the libraries in question
    foreach(lib ${LIBS_SHARED_FROM_DEPS})
      install(CODE "message(WARNING \"The following library is used by the cvc5 binary: ${lib}\")")
    endforeach()
    # Check if we use a custom installation prefix
    if(CMAKE_INSTALL_PREFIX STREQUAL "/usr/local")
      install(CODE "message(FATAL_ERROR \"To avoid installing a \
      soon-to-be-broken binary, system-wide installation is disabled if the \
      binary depends on locally-built shared libraries.\")")
    else()
      install(CODE "message(WARNING \"You have selected a custom install \
      directory ${CMAKE_INSTALL_PREFIX}, so we expect you understood the \
      previous warning and know what you are doing.\")")
    endif()
  endif()
endif()

install(EXPORT cvc5-targets
  FILE cvc5Targets.cmake
  NAMESPACE cvc5::
  DESTINATION ${CMAKE_INSTALL_LIBDIR}/cmake/cvc5)

configure_package_config_file(
  ${CMAKE_SOURCE_DIR}/cmake/cvc5Config.cmake.in
  ${CMAKE_BINARY_DIR}/cmake/cvc5Config.cmake
  INSTALL_DESTINATION ${CMAKE_INSTALL_LIBDIR}/cmake/cvc5
  PATH_VARS CMAKE_INSTALL_LIBDIR
)

write_basic_package_version_file(
  ${CMAKE_CURRENT_BINARY_DIR}/cvc5ConfigVersion.cmake
  VERSION ${CVC5_RELEASE_STRING}
  COMPATIBILITY ExactVersion
)

install(FILES
  ${CMAKE_BINARY_DIR}/cmake/cvc5Config.cmake
  ${CMAKE_BINARY_DIR}/cvc5ConfigVersion.cmake
  DESTINATION ${CMAKE_INSTALL_LIBDIR}/cmake/cvc5
)


#-----------------------------------------------------------------------------#
# Print build configuration

# Set colors.
if(NOT WIN32)
  string(ASCII 27 Esc)
  set(Green "${Esc}[32m")
  set(Blue "${Esc}[1;34m")
  set(ResetColor "${Esc}[m")
endif()

# Convert build type to lower case.
string(TOLOWER ${CMAKE_BUILD_TYPE} CVC5_BUILD_PROFILE_STRING)

# Get all definitions added via add_definitions.
get_directory_property(CVC5_DEFINITIONS COMPILE_DEFINITIONS)
string(REPLACE ";" " " CVC5_DEFINITIONS "${CVC5_DEFINITIONS}")

message("")
print_info("cvc5 ${CVC5_RELEASE_STRING}")
message("")
if(ENABLE_COMP_INC_TRACK)
  print_config("Build profile             " "${CVC5_BUILD_PROFILE_STRING} (incremental)")
else()
  print_config("Build profile             " "${CVC5_BUILD_PROFILE_STRING}")
endif()
message("")
print_config("GPL                       " ${ENABLE_GPL})
print_config("Best configuration        " ${ENABLE_BEST})
message("")
print_config("Assertions                " ${ENABLE_ASSERTIONS})
print_config("Debug symbols             " ${ENABLE_DEBUG_SYMBOLS})
print_config("Debug context mem mgr     " ${ENABLE_DEBUG_CONTEXT_MM})
message("")
print_config("Dumping                   " ${ENABLE_DUMPING})
print_config("Muzzle                    " ${ENABLE_MUZZLE})
print_config("Statistics                " ${ENABLE_STATISTICS})
print_config("Tracing                   " ${ENABLE_TRACING})
message("")
print_config("ASan                      " ${ENABLE_ASAN})
print_config("UBSan                     " ${ENABLE_UBSAN})
print_config("TSan                      " ${ENABLE_TSAN})
print_config("Coverage (gcov)           " ${ENABLE_COVERAGE})
print_config("Profiling (gprof)         " ${ENABLE_PROFILING})
print_config("Unit tests                " ${ENABLE_UNIT_TESTING})
print_config("Valgrind                  " ${ENABLE_VALGRIND})
message("")
print_config("Shared libs               " ${ENABLE_SHARED})
print_config("Static binary             " ${ENABLE_STATIC_BINARY})
print_config("Python bindings           " ${BUILD_BINDINGS_PYTHON})
print_config("Java bindings             " ${BUILD_BINDINGS_JAVA})
print_config("Python2                   " ${USE_PYTHON2})
message("")
print_config("ABC                       " ${USE_ABC})
print_config("CaDiCaL                   " ${USE_CADICAL})
print_config("CryptoMiniSat             " ${USE_CRYPTOMINISAT})
print_config("GLPK                      " ${USE_GLPK})
print_config("Kissat                    " ${USE_KISSAT})
print_config("LibPoly                   " ${USE_POLY})
print_config("CoCoALib                  " ${USE_COCOA})
message("")
print_config("Build libcvc5 only        " ${BUILD_LIB_ONLY})

if(CVC5_USE_CLN_IMP)
  print_config("MP library                " "cln")
else()
  print_config("MP library                " "gmp")
endif()
print_config("Editline                  " ${USE_EDITLINE})
message("")
print_config("Api docs                  " ${BUILD_DOCS})
message("")
if(ABC_DIR)
  print_config("ABC dir                   " ${ABC_DIR})
endif()
if(GLPK_DIR)
  print_config("GLPK dir                  " ${GLPK_DIR})
endif()
message("")
print_config("CPPLAGS (-D...)" "${CVC5_DEFINITIONS}")
print_config("CXXFLAGS       " "${CMAKE_CXX_FLAGS}")
print_config("CFLAGS         " "${CMAKE_C_FLAGS}")
print_config("Linker flags   " "${CMAKE_EXE_LINKER_FLAGS}")
message("")
print_config("Install prefix " "${CMAKE_INSTALL_PREFIX}")
message("")

if(GPL_LIBS)
  message(
  "${Blue}cvc5 license: "
  "${Yellow}GPLv3 (due to optional libraries; see below)${ResetColor}"
  "\n"
  "\n"
  "Please note that cvc5 will be built against the following GPLed libraries:"
  "\n"
  "${GPL_LIBS}"
  "\n"
  "As these libraries are covered under the GPLv3, so is this build of cvc5."
  "\n"
  "cvc5 is also available to you under the terms of the (modified) BSD license."
  "\n"
  "If you prefer to license cvc5 under those terms, please configure cvc5 to"
  "\n"
  "disable all optional GPLed library dependencies (-DENABLE_BSD_ONLY=ON)."
  )
else()
  message(
  "${Blue}cvc5 license:${ResetColor} modified BSD"
  "\n"
  "\n"
  "Note that this configuration is NOT built against any GPL'ed libraries, so"
  "\n"
  "it is covered by the (modified) BSD license.  This is, however, not the best"
  "\n"
  "performing configuration of cvc5.  To build against GPL'ed libraries which"
  "\n"
  "improve cvc5's performance, re-configure with '-DENABLE_GPL -DENABLE_BEST'."
  )
endif()

if("${CMAKE_GENERATOR}" STREQUAL "Ninja")
  set(BUILD_COMMAND_NAME "ninja")
else()
  set(BUILD_COMMAND_NAME "make")
endif()

message("")
message("Now just type '${BUILD_COMMAND_NAME}', "
        "followed by '${BUILD_COMMAND_NAME} check' "
        "or '${BUILD_COMMAND_NAME} install'.")
message("")<|MERGE_RESOLUTION|>--- conflicted
+++ resolved
@@ -127,11 +127,7 @@
 # >> 2-valued: ON OFF
 #    > for options where we don't need to detect if set by user (default: OFF)
 option(USE_POLY               "Use LibPoly for polynomial arithmetic")
-<<<<<<< HEAD
-=======
 option(USE_COCOA              "Use CoCoALib for further polynomial operations")
-option(USE_SYMFPU             "Use SymFPU for floating point support")
->>>>>>> c299e866
 option(USE_PYTHON2            "Force Python 2 (deprecated)")
 
 # Custom install directories for dependencies
