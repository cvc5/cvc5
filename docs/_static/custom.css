.wy-nav-content {
  background: #fcfffa;
}

code {
    border: 0px !important;
}

code.xref {
    color: unset !important;
}

.rst-content code {
    padding: 1px !important;
    background: unset !important;
}

.wy-side-nav-search {
  background-color: #0099e6;
}

.wy-breadcrumbs a {
  color: #739900;
}

.wy-breadcrumbs a:hover, a:focus {
  color: #0099e6;
}

.wy-side-nav-search input[type="text"] {
  border-color: #0077b3;
}

.wy-body-for-nav {
  background: #343131;
}

.wy-menu-vertical a {
  color: #4dc3ff;
}

.wy-menu-vertical a:visited {
  color: #4dc3ff;
}

.wy-menu-vertical a:hover, a:focus {
  color: #ace600;
}

a {
  color: #0099e6;
}

a:visited {
  color: #0099e6;
}

a:hover, a:focus {
  color: #739900;
}

.wy-nav-top {
  color: #ace600;
  background-color: #0099e6;
}

.wy-nav-top a {
  color: #ace600;
}

.wy-side-nav-search > a {
  color: #ace600;
}

.wy-side-nav-search > a:hover, > a:focus, > a:visited {
  color: #ace600;
}

.highlight .o {
  color: #ac7339;
}

.highlight .k {
  color: #2980b9;
}

.highlight .m {
  color: #ba2121;
}

<<<<<<< HEAD
/* Removes margin of code blocks within tabs */
.sphinx-tabs-panel div[class^="highlight"] {
  margin: 1px 0 0 0;
=======
#c-api-class-hierarchy code {
  font-size: 100%;
  font-weight: normal;
  font-family: "Lato","proxima-nova","Helvetica Neue","Arial","sans-serif";
}

.hide-toctree {
  display: none;
>>>>>>> 0711fcae
}<|MERGE_RESOLUTION|>--- conflicted
+++ resolved
@@ -88,11 +88,11 @@
   color: #ba2121;
 }
 
-<<<<<<< HEAD
 /* Removes margin of code blocks within tabs */
 .sphinx-tabs-panel div[class^="highlight"] {
   margin: 1px 0 0 0;
-=======
+}
+
 #c-api-class-hierarchy code {
   font-size: 100%;
   font-weight: normal;
@@ -101,5 +101,4 @@
 
 .hide-toctree {
   display: none;
->>>>>>> 0711fcae
 }