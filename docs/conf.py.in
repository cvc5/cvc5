# Configuration file for the Sphinx documentation builder.
#
# This file only contains a selection of the most common options. For a full
# list see the documentation:
# https://www.sphinx-doc.org/en/master/usage/configuration.html

# -- Path setup --------------------------------------------------------------

# If extensions (or modules to document with autodoc) are in another directory,
# add these directories to sys.path here. If the directory is relative to the
# documentation root, use os.path.abspath to make it absolute, like shown here.
#

import os
import sys

# add path to enable extensions
sys.path.insert(0, '${CMAKE_CURRENT_SOURCE_DIR}/ext/')

# path to python api
sys.path.insert(0, '${CMAKE_BINARY_DIR}/src/api/python')

if("${BUILD_BINDINGS_PYTHON}" == "ON"):
        tags.add('bindings_python')
if("${BUILD_BINDINGS_JAVA}" == "ON"):
        tags.add('bindings_java')


# -- Project information -----------------------------------------------------

project = 'cvc5'
copyright = '2022, the authors of cvc5'
author = 'The authors of cvc5'


# -- General configuration ---------------------------------------------------

# Add any Sphinx extension module names here, as strings. They can be
# extensions coming with Sphinx (named 'sphinx.ext.*') or your custom
# ones.
extensions = [
        # sphinx core extensions
        'sphinx.ext.autodoc',
        'sphinx.ext.autosectionlabel',
        'sphinx.ext.extlinks',
        'sphinx.ext.mathjax',
        # other sphinx extensions
        'breathe',
        'sphinxcontrib.bibtex',
        'sphinxcontrib.programoutput',
        'sphinx_tabs.tabs',
        # custom cvc5 extensions
        'autoenum',
        'examples',
        'include_build_file',
        'run_command',
]

# Add any paths that contain templates here, relative to this directory.
templates_path = ['_templates']

# List of patterns, relative to source directory, that match files and
# directories to ignore when looking for source files.
# This pattern also affects html_static_path and html_extra_path.
exclude_patterns = ['_build', 'Thumbs.db', '.DS_Store']


# -- Options for HTML output -------------------------------------------------

# The theme to use for HTML and HTML Help pages.  See the documentation for
# a list of builtin themes.
#
html_theme = 'sphinx_rtd_theme'
html_theme_options = {
    'navigation_depth': 5
}
html_static_path = ['${CMAKE_CURRENT_SOURCE_DIR}/_static/']
html_css_files = ['custom.css']
html_show_sourcelink = False

html_extra_path = []

<<<<<<< HEAD

# -- SMT-LIB syntax highlighting ---------------------------------------------

from smtliblexer import SmtLibLexer
from sphinx.highlighting import lexers
lexers['smtlib'] = SmtLibLexer()


# -- Java configuration ------------------------------------------------------
if tags.has('bindings_java'):
        html_extra_path.append('${CMAKE_BINARY_DIR}/docs/api/java/build/')


# -- core extension:: sphinx.ext.autosectionlabel ----------------------------

# Make sure the target is unique
autosectionlabel_prefix_document = True


# -- core extension:: sphinx.ext.extlinks ------------------------------------

extlinks = {
        'cvc5src': ('https://github.com/cvc5/cvc5/blob/master/src/%s', '%s'),
}


# -- core extension:: sphinx.ext.mathjax -------------------------------------

# enforce using mathjax3
mathjax_path = "https://cdn.jsdelivr.net/npm/mathjax@3/es5/tex-mml-chtml.js"

# load additional packages and predefine some macros
mathjax3_config = {
  'loader': {
    'load': ['[tex]/ams', '[tex]/bussproofs'],
  },
  'tex': {
    'packages': {
      '[+]': ['ams', 'bussproofs'],
    },
    'macros': {
      'xor': '\\mathbin{xor}',
      'ite': ['#1 \\mathbin{?} #2 \\mathbin{:} #3', 3],
      'inferrule': ['\\begin{prooftree}\AxiomC{$#1$}\\UnaryInfC{$#2$}\\end{prooftree}', 2],
      'inferruleSC': ['\\begin{prooftree}\AxiomC{$#1$}\RightLabel{ #3}\\UnaryInfC{$#2$}\\end{prooftree}', 3],
    }
  }
}

# -- extension:: breathe -----------------------------------------------------
breathe_default_project = "cvc5"
breathe_domain_by_extension = {"h" : "cpp"}
cpp_index_common_prefix = ["cvc5::api::"]


# -- extension:: sphinxcontrib.bibtex ----------------------------------------

bibtex_bibfiles = ['references.bib']


# -- custom extension:: examples ---------------------------------------------

=======
runcmd_build = '/' + os.path.relpath('${CMAKE_BINARY_DIR}', '${CMAKE_CURRENT_SOURCE_DIR}')

# -- Configuration for examples extension ------------------------------------
>>>>>>> 4a58ed7d
# Configuration for tabs: title, language and group for detecting missing files
examples_types = {
        '\.cpp$': {
                'title': 'C++',
                'lang': 'c++',
                'group': 'c++'
        },
        '\.java$': {
                'title': 'Java',
                'lang': 'java',
                'group': 'java'
        },
        '^<examples>.*\.py$': {
                'title': 'Python (base)',
                'lang': 'python',
                'group': 'py-regular'
        },
        '^<z3pycompat>.*\.py$': {
                'title': 'Python (pythonic)',
                'lang': 'python',
                'group': 'py-z3pycompat'
        },
        '\.smt2$': {
                'title': 'SMT-LIBv2',
                'lang': 'smtlib',
                'group': 'smt2'
        },
        '\.sy$': {
                'title': 'SyGuS',
                'lang': 'smtlib',
                'group': 'smt2'
        },
}
# Special file patterns
examples_file_patterns = {
        '^<examples>(.*)': {
                'local': '/../examples{}',
                'url': 'https://github.com/cvc5/cvc5/tree/master/examples{}',
                'urlname': 'examples{}',
        },
        '<z3pycompat>(.*)': {
                'local': '/' + os.path.relpath('${CMAKE_BINARY_DIR}/deps/src/CVC5PythonicAPI', '${CMAKE_CURRENT_SOURCE_DIR}') + '{}',
                'url': 'https://github.com/cvc5/cvc5_z3py_compat/tree/main{}',
                'urlname': 'cvc5_z3py_compat:{}',
        }
}


# -- custom extension:: include_build_file -----------------------------------

# where to look for include-build-file
ibf_folders = ['${CMAKE_CURRENT_BINARY_DIR}']<|MERGE_RESOLUTION|>--- conflicted
+++ resolved
@@ -80,7 +80,6 @@
 
 html_extra_path = []
 
-<<<<<<< HEAD
 
 # -- SMT-LIB syntax highlighting ---------------------------------------------
 
@@ -143,11 +142,6 @@
 
 # -- custom extension:: examples ---------------------------------------------
 
-=======
-runcmd_build = '/' + os.path.relpath('${CMAKE_BINARY_DIR}', '${CMAKE_CURRENT_SOURCE_DIR}')
-
-# -- Configuration for examples extension ------------------------------------
->>>>>>> 4a58ed7d
 # Configuration for tabs: title, language and group for detecting missing files
 examples_types = {
         '\.cpp$': {
@@ -199,4 +193,9 @@
 # -- custom extension:: include_build_file -----------------------------------
 
 # where to look for include-build-file
-ibf_folders = ['${CMAKE_CURRENT_BINARY_DIR}']+ibf_folders = ['${CMAKE_CURRENT_BINARY_DIR}']
+
+
+# -- custom extension:: run_command ------------------------------------------
+
+runcmd_build = '/' + os.path.relpath('${CMAKE_BINARY_DIR}', '${CMAKE_CURRENT_SOURCE_DIR}')