language: cpp
cache:
 - apt
 - ccache

sudo: false
dist: xenial

env:
 global:
  - CCACHE_COMPRESS=1
addons:
 apt:
  sources:
  - ubuntu-toolchain-r-test
  packages: &common_deps
  - antlr3
  - cmake
  - cxxtest
  - junit4
  - libantlr3c-dev
  - libcln-dev
  - libgmp-dev
  - libhamcrest-java
  - openjdk-8-jdk
  - python3
  - python3-pip
  - python3-setuptools
  - swig3.0
before_install:
 # Clang does not play nice with ccache (at least the versions offered by
 # Travis), use a workaround:
 # https://github.com/travis-ci/travis-ci/issues/5383#issuecomment-224630584
 - |
   if [ "$TRAVIS_OS_NAME" == "linux" ] && [ "$CXX" == "clang++" ]; then
     export CFLAGS="-Qunused-arguments"
     export CXXFLAGS="-Qunused-arguments"
     sudo ln -s $(which ccache) /usr/lib/ccache/clang
     sudo ln -s $(which ccache) /usr/lib/ccache/clang++
   fi
before_script:
  export JAVA_HOME=/usr/lib/jvm/java-8-openjdk-amd64
script:
 - ccache -M 1G
 - ccache -z
 - ${CC} --version
 - ${CXX} --version
 - sudo ${TRAVIS_PYTHON} -m pip install toml
 - sudo ${TRAVIS_PYTHON} -m pip install Cython==0.29 --install-option="--no-cython-compile"
 - |
   echo "travis_fold:start:load_script"
   normal="$(echo -e '\033[0m')" red="$normal$(echo -e '\033[01;31m')" green="$normal$(echo -e '\033[01;32m')"
   configureCVC4() {
     echo "CVC4 config - $TRAVIS_CVC4_CONFIG";
     ./configure.sh --name=build --prefix=$(pwd)/build/install --unit-testing $TRAVIS_CVC4_CONFIG
   }
   error() {
     echo;
     echo "${red}${1}${normal}";
     echo;
     exit 1;
   }
   makeCheck() {
     (
       cd build
       make -j2 check ARGS='-LE regress[1-4]' CVC4_REGRESSION_ARGS='--no-early-exit' || error "BUILD/UNIT/SYSTEM/REGRESSION TEST FAILED"
     )
   }
   makeExamples() {
     (
       cd examples
       mkdir build
       cd build
       cmake .. -DCMAKE_PREFIX_PATH=$(pwd)/../../build/install/lib/cmake
       make -j2
       ctest -j2 --output-on-failure || error "RUNNING EXAMPLES FAILED"
     )
   }
   makeInstallCheck() {
     (
       cd build
       make install -j2
       echo -e "#include <cvc4/cvc4.h>\nint main() { CVC4::ExprManager em; return 0; }" > /tmp/test.cpp
       $CXX -std=c++11 /tmp/test.cpp -I install/include -L install/lib -lcvc4 -lcln || exit 1
     )
   }
   run() {
     echo "travis_fold:start:$1"
     echo "Running $1"
     $1 || exit 1
     echo "travis_fold:end:$1"
   }
   [[ "$TRAVIS_CVC4_CONFIG" == *"symfpu"* ]] && CVC4_SYMFPU_BUILD="yes"
   [ -n "$CVC4_SYMFPU_BUILD" ] && run contrib/get-symfpu
   [ -n "$TRAVIS_CVC4" ] && [ -n "$TRAVIS_WITH_LFSC" ] && run contrib/get-lfsc-checker
   [ -n "$TRAVIS_CVC4" ] && run configureCVC4
   [ -n "$TRAVIS_CVC4" ] && run makeCheck
   [ -z "$CVC4_SYMFPU_BUILD" ] && run makeInstallCheck && run makeExamples
   [ -z "$TRAVIS_CVC4" ] && error "Unknown Travis-CI configuration"
   [ -n "$TRAVIS_CVC4_PYTHON_BINDINGS" ] && $TRAVIS_PYTHON -c "import pycvc4"
   echo "travis_fold:end:load_script"
 - echo; echo "${green}EVERYTHING SEEMED TO PASS!${normal}"
 - ccache -s
matrix:
  fast_finish: true
  include:
    # Test with GCC
    - compiler: gcc
      env:
        - TRAVIS_CVC4=yes
        - TRAVIS_WITH_LFSC=yes
        - TRAVIS_CVC4_CONFIG="production --language-bindings=java --lfsc"
        - TRAVIS_PYTHON=python
    - compiler: gcc
      env:
        - TRAVIS_CVC4=yes
        - TRAVIS_WITH_LFSC=yes
        - TRAVIS_CVC4_CONFIG="debug --symfpu --lfsc --no-debug-symbols"
        - TRAVIS_PYTHON=python
    # Test python bindings
    - compiler: gcc
      env:
<<<<<<< HEAD
        - TRAVIS_CVC4=yes TRAVIS_WITH_LFSC=yes TRAVIS_CVC4_PYTHON_BINDINGS=yes TRAVIS_CVC4_CONFIG="production --python-bindings --python2" TRAVIS_PYTHON="python"
    - compiler: gcc
      env:
        - TRAVIS_CVC4=yes TRAVIS_WITH_LFSC=yes TRAVIS_CVC4_PYTHON_BINDINGS=yes TRAVIS_CVC4_CONFIG="production --python-bindings --python3" TRAVIS_PYTHON="python3"
=======
        - TRAVIS_CVC4=yes
        - TRAVIS_WITH_LFSC=yes
        - TRAVIS_CVC4_CONFIG="production --python-bindings --python2"
        - TRAVIS_PYTHON=python
    - compiler: gcc
      env:
        - TRAVIS_CVC4=yes
        - TRAVIS_WITH_LFSC=yes
        - TRAVIS_CVC4_CONFIG="production --python-bindings --python3"
        - TRAVIS_PYTHON=python3
>>>>>>> c1da31ed
    #
    # Test with Clang
    - compiler: clang
      env:
        - TRAVIS_CVC4=yes
        - TRAVIS_WITH_LFSC=yes
        - TRAVIS_CVC4_CONFIG="debug --symfpu --cln --gpl --no-debug-symbols --no-proofs"
        - TRAVIS_PYTHON=python
notifications:
  email:
    on_success: change
    on_failure: always<|MERGE_RESOLUTION|>--- conflicted
+++ resolved
@@ -120,23 +120,18 @@
     # Test python bindings
     - compiler: gcc
       env:
-<<<<<<< HEAD
-        - TRAVIS_CVC4=yes TRAVIS_WITH_LFSC=yes TRAVIS_CVC4_PYTHON_BINDINGS=yes TRAVIS_CVC4_CONFIG="production --python-bindings --python2" TRAVIS_PYTHON="python"
-    - compiler: gcc
-      env:
-        - TRAVIS_CVC4=yes TRAVIS_WITH_LFSC=yes TRAVIS_CVC4_PYTHON_BINDINGS=yes TRAVIS_CVC4_CONFIG="production --python-bindings --python3" TRAVIS_PYTHON="python3"
-=======
         - TRAVIS_CVC4=yes
         - TRAVIS_WITH_LFSC=yes
+        - TRAVIS_CVC4_PYTHON_BINDINGS=yes
         - TRAVIS_CVC4_CONFIG="production --python-bindings --python2"
         - TRAVIS_PYTHON=python
     - compiler: gcc
       env:
         - TRAVIS_CVC4=yes
         - TRAVIS_WITH_LFSC=yes
+        - TRAVIS_CVC4_PYTHON_BINDINGS=yes
         - TRAVIS_CVC4_CONFIG="production --python-bindings --python3"
         - TRAVIS_PYTHON=python3
->>>>>>> c1da31ed
     #
     # Test with Clang
     - compiler: clang
