--- conflicted
+++ resolved
@@ -38,12 +38,9 @@
   - libantlr3c-dev
   - ant-optional
   - cxxtest
-<<<<<<< HEAD
+  - libreadline-dev
 before_install:
  - eval "${MATRIX_EVAL}"
-=======
-  - libreadline-dev
->>>>>>> d344234d
 before_script:
  - export JAVA_HOME=/usr/lib/jvm/java-7-openjdk-amd64
  - export PATH=$PATH:$JAVA_HOME/bin
@@ -126,7 +123,7 @@
             - g++-7
       env:
         - MATRIX_EVAL='CC=gcc-7 && CXX=g++-7'
-        - TRAVIS_CVC4=yes TRAVIS_CVC4_CHECK_PORTFOLIO=yes TRAVIS_WITH_LFSC=yes TRAVIS_CVC4_JAVA_API_TEST=yes TRAVIS_CVC4_CONFIG='debug --enable-language-bindings=java,c --with-lfsc --with-portfolio' TEST_GROUP=0
+        - TRAVIS_CVC4=yes TRAVIS_CVC4_CHECK_PORTFOLIO=yes TRAVIS_WITH_LFSC=yes TRAVIS_CVC4_JAVA_API_TEST=yes TRAVIS_CVC4_CONFIG='debug --enable-language-bindings=java,c --with-lfsc --with-portfolio --enable-gpl' TEST_GROUP=0
     - addons:
         apt:
           sources:
@@ -136,7 +133,7 @@
             - g++-7
       env:
         - MATRIX_EVAL='CC=gcc-7 && CXX=g++-7'
-        - TRAVIS_CVC4=yes TRAVIS_CVC4_CHECK_PORTFOLIO=yes TRAVIS_WITH_LFSC=yes TRAVIS_CVC4_CONFIG='debug --enable-language-bindings=java,c --with-lfsc --with-portfolio' TEST_GROUP=1
+        - TRAVIS_CVC4=yes TRAVIS_CVC4_CHECK_PORTFOLIO=yes TRAVIS_WITH_LFSC=yes TRAVIS_CVC4_CONFIG='debug --enable-language-bindings=java,c --with-lfsc --with-portfolio --enable-gpl' TEST_GROUP=1
     # Rule for running Coverity Scan.
     - os: linux
       compiler: gcc
