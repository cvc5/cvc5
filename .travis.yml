language: cpp
cache:
 - apt
 - ccache

sudo: false
dist: xenial

env:
 global:
  - CCACHE_COMPRESS=1
addons:
 apt:
  sources:
  - ubuntu-toolchain-r-test
  packages: &common_deps
  - antlr3
  - cmake
  - cxxtest
  - junit4
  - libantlr3c-dev
  - libcln-dev
  - libgmp-dev
  - libhamcrest-java
  - openjdk-8-jdk
  - python3
  - python3-pip
  - python3-setuptools
  - swig3.0
before_install:
 - eval "${MATRIX_EVAL}"
 # Clang does not play nice with ccache (at least the versions offered by
 # Travis), use a workaround:
 # https://github.com/travis-ci/travis-ci/issues/5383#issuecomment-224630584
 - |
   if [ "$TRAVIS_OS_NAME" == "linux" ] && [ "$CXX" == "clang++" ]; then
     export CFLAGS="-Qunused-arguments"
     export CXXFLAGS="-Qunused-arguments"
     sudo ln -s $(which ccache) /usr/lib/ccache/clang
     sudo ln -s $(which ccache) /usr/lib/ccache/clang++
   fi
before_script:
  export JAVA_HOME=/usr/lib/jvm/java-8-openjdk-amd64
script:
 - ccache -M 1G
 - ccache -z
 - ${CC} --version
 - ${CXX} --version
<<<<<<< HEAD
 - sudo python -m pip install Cython==0.29 --install-option="--no-cython-compile"
 - sudo python3 -m pip install Cython==0.29 --install-option="--no-cython-compile"
=======
 - sudo pip install toml
>>>>>>> aa18f9e6
 - |
   echo "travis_fold:start:load_script"
   normal="$(echo -e '\033[0m')" red="$normal$(echo -e '\033[01;31m')" green="$normal$(echo -e '\033[01;32m')"
   configureCVC4() {
     echo "CVC4 config - $TRAVIS_CVC4_CONFIG";
     ./configure.sh --name=build --prefix=$(pwd)/build/install --unit-testing $TRAVIS_CVC4_CONFIG
   }
   error() {
     echo;
     echo "${red}${1}${normal}";
     echo;
     exit 1;
   }
   makeCheck() {
     (
       cd build
       make -j2 check ARGS='-LE regress[1-4]' CVC4_REGRESSION_ARGS='--no-early-exit' || error "BUILD/UNIT/SYSTEM/REGRESSION TEST FAILED"
     )
   }
   makeExamples() {
     (
       cd examples
       mkdir build
       cd build
       cmake .. -DCMAKE_PREFIX_PATH=$(pwd)/../../build/install/lib/cmake
       make -j2
       ctest -j2 --output-on-failure || error "RUNNING EXAMPLES FAILED"
     )
   }
   makeInstallCheck() {
     (
       cd build
       make install -j2
       echo -e "#include <cvc4/cvc4.h>\nint main() { CVC4::ExprManager em; return 0; }" > /tmp/test.cpp
       $CXX -std=c++11 /tmp/test.cpp -I install/include -L install/lib -lcvc4 -lcln || exit 1
     )
   }
   run() {
     echo "travis_fold:start:$1"
     echo "Running $1"
     $1 || exit 1
     echo "travis_fold:end:$1"
   }
   [[ "$TRAVIS_CVC4_CONFIG" == *"symfpu"* ]] && CVC4_SYMFPU_BUILD="yes"
   [ -n "$CVC4_SYMFPU_BUILD" ] && run contrib/get-symfpu
   [ -n "$TRAVIS_CVC4" ] && [ -n "$TRAVIS_WITH_LFSC" ] && run contrib/get-lfsc-checker
   [ -n "$TRAVIS_CVC4" ] && run configureCVC4
   [ -n "$TRAVIS_CVC4" ] && run makeCheck
   [ -z "$CVC4_SYMFPU_BUILD" ] && run makeInstallCheck && run makeExamples
   [ -z "$TRAVIS_CVC4" ] && error "Unknown Travis-CI configuration"
   echo "travis_fold:end:load_script"
 - echo; echo "${green}EVERYTHING SEEMED TO PASS!${normal}"
 - ccache -s
matrix:
  fast_finish: true
  include:
    # Test with GCC
    - compiler: gcc
      env:
        - TRAVIS_CVC4=yes TRAVIS_WITH_LFSC=yes TRAVIS_CVC4_CONFIG='production --language-bindings=java --lfsc'
    - compiler: gcc
      env:
        - TRAVIS_CVC4=yes TRAVIS_WITH_LFSC=yes TRAVIS_CVC4_CONFIG='debug --symfpu --lfsc --no-debug-symbols'
    # Test python bindings
    - compiler: gcc
      env:
        - TRAVIS_CVC4=yes TRAVIS_WITH_LFSC=yes TRAVIS_CVC4_CONFIG="production --python-bindings --python2"
    - compiler: gcc
      env:
        - TRAVIS_CVC4=yes TRAVIS_WITH_LFSC=yes TRAVIS_CVC4_CONFIG="production --python-bindings --python3"
    #
    # Test with Clang
    - compiler: clang
      env:
        - TRAVIS_CVC4=yes TRAVIS_WITH_LFSC=yes TRAVIS_CVC4_CONFIG='debug --symfpu --cln --gpl --no-debug-symbols --no-proofs'
notifications:
  email:
    on_success: change
    on_failure: always<|MERGE_RESOLUTION|>--- conflicted
+++ resolved
@@ -46,12 +46,9 @@
  - ccache -z
  - ${CC} --version
  - ${CXX} --version
-<<<<<<< HEAD
+ - sudo pip install toml
  - sudo python -m pip install Cython==0.29 --install-option="--no-cython-compile"
  - sudo python3 -m pip install Cython==0.29 --install-option="--no-cython-compile"
-=======
- - sudo pip install toml
->>>>>>> aa18f9e6
  - |
    echo "travis_fold:start:load_script"
    normal="$(echo -e '\033[0m')" red="$normal$(echo -e '\033[01;31m')" green="$normal$(echo -e '\033[01;32m')"
