--- conflicted
+++ resolved
@@ -1,10 +1,6 @@
-<<<<<<< HEAD
-; DISABLE-TESTER: alf
+; DISABLE-TESTER: cpc
 ;; Nullables are not supported in Alethe
 ; DISABLE-TESTER: alethe
-=======
-; DISABLE-TESTER: cpc
->>>>>>> 7ee7051d
 (set-logic ALL)
 (set-info :status unsat)
 (declare-fun x () (Nullable Int))
