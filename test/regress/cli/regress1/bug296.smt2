; EXPECT: unsat
<<<<<<< HEAD
; DISABLE-TESTER: alf
;; introduces fresh Skolem in a trusted step
; DISABLE-TESTER: alethe
=======
; DISABLE-TESTER: cpc
>>>>>>> 7ee7051d
(set-logic QF_ALL)
(set-info :status unsat)
(declare-datatypes
  ((MsgResult 0) (MsgTree 0) (TreeResult 0) (MsgTree_Node_recd 0)) (
    ((MsgResult_MsgOK (destMsgResult_MsgOK Real))
      (MsgResult_MsgAudit (destMsgResult_MsgAudit Real)))
    ((MsgTree_Leaf)
      (MsgTree_Node (destMsgTree_Node MsgTree_Node_recd)))
    ((TreeResult_TreeOK (destTreeResult_TreeOK MsgTree))
      (TreeResult_TreeAudit (destTreeResult_TreeAudit Real)))
    ((MsgTree_Node_recd (MsgTree_Node_recd_Value Real)
        (MsgTree_Node_recd_Left MsgTree)
        (MsgTree_Node_recd_Right MsgTree)))))
(declare-fun Guardfn (MsgTree) TreeResult)
(declare-fun Input () MsgTree)
(declare-fun M () Real)
(declare-fun f (Real) MsgResult)
(declare-fun n () MsgTree_Node_recd)
(declare-fun ARB () Bool)
(declare-fun Guard_Checkfn (MsgTree) Bool)
(define-fun DWS_Idempotentfn ((M1 Real)) Bool
  (ite ((_ is MsgResult_MsgOK) (f M1))
    (and ((_ is MsgResult_MsgOK) (f (destMsgResult_MsgOK (f M1))))
      (= (destMsgResult_MsgOK (f M1))
        (destMsgResult_MsgOK (f (destMsgResult_MsgOK (f M1))))))
    (or ((_ is MsgResult_MsgAudit) (f M1)) ARB)))
(assert
  (and
    (=>
      (and (not ((_ is MsgTree_Leaf) Input))
        (and ((_ is MsgTree_Node) Input)
          (and
            (not
              ((_ is MsgResult_MsgAudit)
                (f
                  (MsgTree_Node_recd_Value (destMsgTree_Node Input)))))
            (and
              ((_ is MsgResult_MsgOK)
                (f
                  (MsgTree_Node_recd_Value (destMsgTree_Node Input))))
              (and
                (not
                  ((_ is TreeResult_TreeAudit)
                    (Guardfn
                      (MsgTree_Node_recd_Left
                        (destMsgTree_Node Input)))))
                (and
                  ((_ is TreeResult_TreeOK)
                    (Guardfn
                      (MsgTree_Node_recd_Left
                        (destMsgTree_Node Input))))
                  ((_ is TreeResult_TreeOK)
                    (Guardfn
                      (MsgTree_Node_recd_Right
                        (destMsgTree_Node Input))))))))))
      (Guard_Checkfn
        (destTreeResult_TreeOK
          (Guardfn
            (MsgTree_Node_recd_Right (destMsgTree_Node Input))))))
    (and
      (=>
        (and (not ((_ is MsgTree_Leaf) Input))
          (and ((_ is MsgTree_Node) Input)
            (and
              (not
                ((_ is MsgResult_MsgAudit)
                  (f
                    (MsgTree_Node_recd_Value
                      (destMsgTree_Node Input)))))
              (and
                ((_ is MsgResult_MsgOK)
                  (f
                    (MsgTree_Node_recd_Value
                      (destMsgTree_Node Input))))
                ((_ is TreeResult_TreeOK)
                  (Guardfn
                    (MsgTree_Node_recd_Left (destMsgTree_Node Input))))))))
        (Guard_Checkfn
          (destTreeResult_TreeOK
            (Guardfn
              (MsgTree_Node_recd_Left (destMsgTree_Node Input))))))
      (and
        (DWS_Idempotentfn
          (MsgTree_Node_recd_Value (destMsgTree_Node Input)))
        (and
          ((_ is TreeResult_TreeOK)
            (ite ((_ is MsgTree_Leaf) Input)
              (TreeResult_TreeOK MsgTree_Leaf)
              (ite
                ((_ is MsgResult_MsgAudit)
                  (f
                    (MsgTree_Node_recd_Value
                      (destMsgTree_Node Input))))
                (TreeResult_TreeAudit
                  (destMsgResult_MsgAudit
                    (f
                      (MsgTree_Node_recd_Value
                        (destMsgTree_Node Input)))))
                (ite
                  ((_ is TreeResult_TreeAudit)
                    (Guardfn
                      (MsgTree_Node_recd_Left
                        (destMsgTree_Node Input))))
                  (Guardfn
                    (MsgTree_Node_recd_Left (destMsgTree_Node Input)))
                  (ite
                    ((_ is TreeResult_TreeAudit)
                      (Guardfn
                        (MsgTree_Node_recd_Right
                          (destMsgTree_Node Input))))
                    (Guardfn
                      (MsgTree_Node_recd_Right
                        (destMsgTree_Node Input)))
                    (TreeResult_TreeOK
                      (MsgTree_Node
                        (MsgTree_Node_recd
                          (destMsgResult_MsgOK
                            (f
                              (MsgTree_Node_recd_Value
                                (destMsgTree_Node Input))))
                          (destTreeResult_TreeOK
                            (Guardfn
                              (MsgTree_Node_recd_Left
                                (destMsgTree_Node Input))))
                          (destTreeResult_TreeOK
                            (Guardfn
                              (MsgTree_Node_recd_Right
                                (destMsgTree_Node Input))))))))))))
          (not
            (Guard_Checkfn
              (destTreeResult_TreeOK
                (ite ((_ is MsgTree_Leaf) Input)
                  (TreeResult_TreeOK MsgTree_Leaf)
                  (ite
                    ((_ is MsgResult_MsgAudit)
                      (f
                        (MsgTree_Node_recd_Value
                          (destMsgTree_Node Input))))
                    (TreeResult_TreeAudit
                      (destMsgResult_MsgAudit
                        (f
                          (MsgTree_Node_recd_Value
                            (destMsgTree_Node Input)))))
                    (ite
                      ((_ is TreeResult_TreeAudit)
                        (Guardfn
                          (MsgTree_Node_recd_Left
                            (destMsgTree_Node Input))))
                      (Guardfn
                        (MsgTree_Node_recd_Left
                          (destMsgTree_Node Input)))
                      (ite
                        ((_ is TreeResult_TreeAudit)
                          (Guardfn
                            (MsgTree_Node_recd_Right
                              (destMsgTree_Node Input))))
                        (Guardfn
                          (MsgTree_Node_recd_Right
                            (destMsgTree_Node Input)))
                        (TreeResult_TreeOK
                          (MsgTree_Node
                            (MsgTree_Node_recd
                              (destMsgResult_MsgOK
                                (f
                                  (MsgTree_Node_recd_Value
                                    (destMsgTree_Node Input))))
                              (destTreeResult_TreeOK
                                (Guardfn
                                  (MsgTree_Node_recd_Left
                                    (destMsgTree_Node Input))))
                              (destTreeResult_TreeOK
                                (Guardfn
                                  (MsgTree_Node_recd_Right
                                    (destMsgTree_Node Input)))))))))))))))))))
(assert
  (=
    (Guard_Checkfn
      (destTreeResult_TreeOK
        (Guardfn (MsgTree_Node_recd_Right (destMsgTree_Node Input)))))
    (ite
      ((_ is MsgTree_Leaf)
        (destTreeResult_TreeOK
          (Guardfn
            (MsgTree_Node_recd_Right (destMsgTree_Node Input)))))
      true
      (and
        ((_ is MsgResult_MsgOK)
          (f
            (MsgTree_Node_recd_Value
              (destMsgTree_Node
                (destTreeResult_TreeOK
                  (Guardfn
                    (MsgTree_Node_recd_Right
                      (destMsgTree_Node Input))))))))
        (and
          (=
            (MsgTree_Node_recd_Value
              (destMsgTree_Node
                (destTreeResult_TreeOK
                  (Guardfn
                    (MsgTree_Node_recd_Right
                      (destMsgTree_Node Input))))))
            (destMsgResult_MsgOK
              (f
                (MsgTree_Node_recd_Value
                  (destMsgTree_Node
                    (destTreeResult_TreeOK
                      (Guardfn
                        (MsgTree_Node_recd_Right
                          (destMsgTree_Node Input)))))))))
          (and
            (Guard_Checkfn
              (MsgTree_Node_recd_Left
                (destMsgTree_Node
                  (destTreeResult_TreeOK
                    (Guardfn
                      (MsgTree_Node_recd_Right
                        (destMsgTree_Node Input)))))))
            (Guard_Checkfn
              (MsgTree_Node_recd_Right
                (destMsgTree_Node
                  (destTreeResult_TreeOK
                    (Guardfn
                      (MsgTree_Node_recd_Right
                        (destMsgTree_Node Input)))))))))))))
(assert
  (=
    (Guard_Checkfn
      (destTreeResult_TreeOK
        (Guardfn (MsgTree_Node_recd_Left (destMsgTree_Node Input)))))
    (ite
      ((_ is MsgTree_Leaf)
        (destTreeResult_TreeOK
          (Guardfn
            (MsgTree_Node_recd_Left (destMsgTree_Node Input)))))
      true
      (and
        ((_ is MsgResult_MsgOK)
          (f
            (MsgTree_Node_recd_Value
              (destMsgTree_Node
                (destTreeResult_TreeOK
                  (Guardfn
                    (MsgTree_Node_recd_Left (destMsgTree_Node Input))))))))
        (and
          (=
            (MsgTree_Node_recd_Value
              (destMsgTree_Node
                (destTreeResult_TreeOK
                  (Guardfn
                    (MsgTree_Node_recd_Left (destMsgTree_Node Input))))))
            (destMsgResult_MsgOK
              (f
                (MsgTree_Node_recd_Value
                  (destMsgTree_Node
                    (destTreeResult_TreeOK
                      (Guardfn
                        (MsgTree_Node_recd_Left
                          (destMsgTree_Node Input)))))))))
          (and
            (Guard_Checkfn
              (MsgTree_Node_recd_Left
                (destMsgTree_Node
                  (destTreeResult_TreeOK
                    (Guardfn
                      (MsgTree_Node_recd_Left
                        (destMsgTree_Node Input)))))))
            (Guard_Checkfn
              (MsgTree_Node_recd_Right
                (destMsgTree_Node
                  (destTreeResult_TreeOK
                    (Guardfn
                      (MsgTree_Node_recd_Left
                        (destMsgTree_Node Input)))))))))))))
(assert
  (=
    (Guard_Checkfn
      (destTreeResult_TreeOK
        (ite ((_ is MsgTree_Leaf) Input)
          (TreeResult_TreeOK MsgTree_Leaf)
          (ite
            ((_ is MsgResult_MsgAudit)
              (f (MsgTree_Node_recd_Value (destMsgTree_Node Input))))
            (TreeResult_TreeAudit
              (destMsgResult_MsgAudit
                (f
                  (MsgTree_Node_recd_Value (destMsgTree_Node Input)))))
            (ite
              ((_ is TreeResult_TreeAudit)
                (Guardfn
                  (MsgTree_Node_recd_Left (destMsgTree_Node Input))))
              (Guardfn
                (MsgTree_Node_recd_Left (destMsgTree_Node Input)))
              (ite
                ((_ is TreeResult_TreeAudit)
                  (Guardfn
                    (MsgTree_Node_recd_Right
                      (destMsgTree_Node Input))))
                (Guardfn
                  (MsgTree_Node_recd_Right (destMsgTree_Node Input)))
                (TreeResult_TreeOK
                  (MsgTree_Node
                    (MsgTree_Node_recd
                      (destMsgResult_MsgOK
                        (f
                          (MsgTree_Node_recd_Value
                            (destMsgTree_Node Input))))
                      (destTreeResult_TreeOK
                        (Guardfn
                          (MsgTree_Node_recd_Left
                            (destMsgTree_Node Input))))
                      (destTreeResult_TreeOK
                        (Guardfn
                          (MsgTree_Node_recd_Right
                            (destMsgTree_Node Input)))))))))))))
    (ite
      ((_ is MsgTree_Leaf)
        (destTreeResult_TreeOK
          (ite ((_ is MsgTree_Leaf) Input)
            (TreeResult_TreeOK MsgTree_Leaf)
            (ite
              ((_ is MsgResult_MsgAudit)
                (f
                  (MsgTree_Node_recd_Value (destMsgTree_Node Input))))
              (TreeResult_TreeAudit
                (destMsgResult_MsgAudit
                  (f
                    (MsgTree_Node_recd_Value
                      (destMsgTree_Node Input)))))
              (ite
                ((_ is TreeResult_TreeAudit)
                  (Guardfn
                    (MsgTree_Node_recd_Left (destMsgTree_Node Input))))
                (Guardfn
                  (MsgTree_Node_recd_Left (destMsgTree_Node Input)))
                (ite
                  ((_ is TreeResult_TreeAudit)
                    (Guardfn
                      (MsgTree_Node_recd_Right
                        (destMsgTree_Node Input))))
                  (Guardfn
                    (MsgTree_Node_recd_Right
                      (destMsgTree_Node Input)))
                  (TreeResult_TreeOK
                    (MsgTree_Node
                      (MsgTree_Node_recd
                        (destMsgResult_MsgOK
                          (f
                            (MsgTree_Node_recd_Value
                              (destMsgTree_Node Input))))
                        (destTreeResult_TreeOK
                          (Guardfn
                            (MsgTree_Node_recd_Left
                              (destMsgTree_Node Input))))
                        (destTreeResult_TreeOK
                          (Guardfn
                            (MsgTree_Node_recd_Right
                              (destMsgTree_Node Input)))))))))))))
      true
      (and
        ((_ is MsgResult_MsgOK)
          (f
            (MsgTree_Node_recd_Value
              (destMsgTree_Node
                (destTreeResult_TreeOK
                  (ite ((_ is MsgTree_Leaf) Input)
                    (TreeResult_TreeOK MsgTree_Leaf)
                    (ite
                      ((_ is MsgResult_MsgAudit)
                        (f
                          (MsgTree_Node_recd_Value
                            (destMsgTree_Node Input))))
                      (TreeResult_TreeAudit
                        (destMsgResult_MsgAudit
                          (f
                            (MsgTree_Node_recd_Value
                              (destMsgTree_Node Input)))))
                      (ite
                        ((_ is TreeResult_TreeAudit)
                          (Guardfn
                            (MsgTree_Node_recd_Left
                              (destMsgTree_Node Input))))
                        (Guardfn
                          (MsgTree_Node_recd_Left
                            (destMsgTree_Node Input)))
                        (ite
                          ((_ is TreeResult_TreeAudit)
                            (Guardfn
                              (MsgTree_Node_recd_Right
                                (destMsgTree_Node Input))))
                          (Guardfn
                            (MsgTree_Node_recd_Right
                              (destMsgTree_Node Input)))
                          (TreeResult_TreeOK
                            (MsgTree_Node
                              (MsgTree_Node_recd
                                (destMsgResult_MsgOK
                                  (f
                                    (MsgTree_Node_recd_Value
                                      (destMsgTree_Node Input))))
                                (destTreeResult_TreeOK
                                  (Guardfn
                                    (MsgTree_Node_recd_Left
                                      (destMsgTree_Node Input))))
                                (destTreeResult_TreeOK
                                  (Guardfn
                                    (MsgTree_Node_recd_Right
                                      (destMsgTree_Node Input))))))))))))))))
        (and
          (=
            (MsgTree_Node_recd_Value
              (destMsgTree_Node
                (destTreeResult_TreeOK
                  (ite ((_ is MsgTree_Leaf) Input)
                    (TreeResult_TreeOK MsgTree_Leaf)
                    (ite
                      ((_ is MsgResult_MsgAudit)
                        (f
                          (MsgTree_Node_recd_Value
                            (destMsgTree_Node Input))))
                      (TreeResult_TreeAudit
                        (destMsgResult_MsgAudit
                          (f
                            (MsgTree_Node_recd_Value
                              (destMsgTree_Node Input)))))
                      (ite
                        ((_ is TreeResult_TreeAudit)
                          (Guardfn
                            (MsgTree_Node_recd_Left
                              (destMsgTree_Node Input))))
                        (Guardfn
                          (MsgTree_Node_recd_Left
                            (destMsgTree_Node Input)))
                        (ite
                          ((_ is TreeResult_TreeAudit)
                            (Guardfn
                              (MsgTree_Node_recd_Right
                                (destMsgTree_Node Input))))
                          (Guardfn
                            (MsgTree_Node_recd_Right
                              (destMsgTree_Node Input)))
                          (TreeResult_TreeOK
                            (MsgTree_Node
                              (MsgTree_Node_recd
                                (destMsgResult_MsgOK
                                  (f
                                    (MsgTree_Node_recd_Value
                                      (destMsgTree_Node Input))))
                                (destTreeResult_TreeOK
                                  (Guardfn
                                    (MsgTree_Node_recd_Left
                                      (destMsgTree_Node Input))))
                                (destTreeResult_TreeOK
                                  (Guardfn
                                    (MsgTree_Node_recd_Right
                                      (destMsgTree_Node Input))))))))))))))
            (destMsgResult_MsgOK
              (f
                (MsgTree_Node_recd_Value
                  (destMsgTree_Node
                    (destTreeResult_TreeOK
                      (ite ((_ is MsgTree_Leaf) Input)
                        (TreeResult_TreeOK MsgTree_Leaf)
                        (ite
                          ((_ is MsgResult_MsgAudit)
                            (f
                              (MsgTree_Node_recd_Value
                                (destMsgTree_Node Input))))
                          (TreeResult_TreeAudit
                            (destMsgResult_MsgAudit
                              (f
                                (MsgTree_Node_recd_Value
                                  (destMsgTree_Node Input)))))
                          (ite
                            ((_ is TreeResult_TreeAudit)
                              (Guardfn
                                (MsgTree_Node_recd_Left
                                  (destMsgTree_Node Input))))
                            (Guardfn
                              (MsgTree_Node_recd_Left
                                (destMsgTree_Node Input)))
                            (ite
                              ((_ is TreeResult_TreeAudit)
                                (Guardfn
                                  (MsgTree_Node_recd_Right
                                    (destMsgTree_Node Input))))
                              (Guardfn
                                (MsgTree_Node_recd_Right
                                  (destMsgTree_Node Input)))
                              (TreeResult_TreeOK
                                (MsgTree_Node
                                  (MsgTree_Node_recd
                                    (destMsgResult_MsgOK
                                      (f
                                        (MsgTree_Node_recd_Value
                                          (destMsgTree_Node Input))))
                                    (destTreeResult_TreeOK
                                      (Guardfn
                                        (MsgTree_Node_recd_Left
                                          (destMsgTree_Node Input))))
                                    (destTreeResult_TreeOK
                                      (Guardfn
                                        (MsgTree_Node_recd_Right
                                          (destMsgTree_Node Input)))))))))))))))))
          (and
            (Guard_Checkfn
              (MsgTree_Node_recd_Left
                (destMsgTree_Node
                  (destTreeResult_TreeOK
                    (ite ((_ is MsgTree_Leaf) Input)
                      (TreeResult_TreeOK MsgTree_Leaf)
                      (ite
                        ((_ is MsgResult_MsgAudit)
                          (f
                            (MsgTree_Node_recd_Value
                              (destMsgTree_Node Input))))
                        (TreeResult_TreeAudit
                          (destMsgResult_MsgAudit
                            (f
                              (MsgTree_Node_recd_Value
                                (destMsgTree_Node Input)))))
                        (ite
                          ((_ is TreeResult_TreeAudit)
                            (Guardfn
                              (MsgTree_Node_recd_Left
                                (destMsgTree_Node Input))))
                          (Guardfn
                            (MsgTree_Node_recd_Left
                              (destMsgTree_Node Input)))
                          (ite
                            ((_ is TreeResult_TreeAudit)
                              (Guardfn
                                (MsgTree_Node_recd_Right
                                  (destMsgTree_Node Input))))
                            (Guardfn
                              (MsgTree_Node_recd_Right
                                (destMsgTree_Node Input)))
                            (TreeResult_TreeOK
                              (MsgTree_Node
                                (MsgTree_Node_recd
                                  (destMsgResult_MsgOK
                                    (f
                                      (MsgTree_Node_recd_Value
                                        (destMsgTree_Node Input))))
                                  (destTreeResult_TreeOK
                                    (Guardfn
                                      (MsgTree_Node_recd_Left
                                        (destMsgTree_Node Input))))
                                  (destTreeResult_TreeOK
                                    (Guardfn
                                      (MsgTree_Node_recd_Right
                                        (destMsgTree_Node Input)))))))))))))))
            (Guard_Checkfn
              (MsgTree_Node_recd_Right
                (destMsgTree_Node
                  (destTreeResult_TreeOK
                    (ite ((_ is MsgTree_Leaf) Input)
                      (TreeResult_TreeOK MsgTree_Leaf)
                      (ite
                        ((_ is MsgResult_MsgAudit)
                          (f
                            (MsgTree_Node_recd_Value
                              (destMsgTree_Node Input))))
                        (TreeResult_TreeAudit
                          (destMsgResult_MsgAudit
                            (f
                              (MsgTree_Node_recd_Value
                                (destMsgTree_Node Input)))))
                        (ite
                          ((_ is TreeResult_TreeAudit)
                            (Guardfn
                              (MsgTree_Node_recd_Left
                                (destMsgTree_Node Input))))
                          (Guardfn
                            (MsgTree_Node_recd_Left
                              (destMsgTree_Node Input)))
                          (ite
                            ((_ is TreeResult_TreeAudit)
                              (Guardfn
                                (MsgTree_Node_recd_Right
                                  (destMsgTree_Node Input))))
                            (Guardfn
                              (MsgTree_Node_recd_Right
                                (destMsgTree_Node Input)))
                            (TreeResult_TreeOK
                              (MsgTree_Node
                                (MsgTree_Node_recd
                                  (destMsgResult_MsgOK
                                    (f
                                      (MsgTree_Node_recd_Value
                                        (destMsgTree_Node Input))))
                                  (destTreeResult_TreeOK
                                    (Guardfn
                                      (MsgTree_Node_recd_Left
                                        (destMsgTree_Node Input))))
                                  (destTreeResult_TreeOK
                                    (Guardfn
                                      (MsgTree_Node_recd_Right
                                        (destMsgTree_Node Input)))))))))))))))))))))
(assert
  (=
    (Guard_Checkfn
      (MsgTree_Node_recd_Left
        (destMsgTree_Node
          (destTreeResult_TreeOK
            (Guardfn
              (MsgTree_Node_recd_Right (destMsgTree_Node Input)))))))
    (ite
      ((_ is MsgTree_Leaf)
        (MsgTree_Node_recd_Left
          (destMsgTree_Node
            (destTreeResult_TreeOK
              (Guardfn
                (MsgTree_Node_recd_Right (destMsgTree_Node Input)))))))
      true
      (and
        ((_ is MsgResult_MsgOK)
          (f
            (MsgTree_Node_recd_Value
              (destMsgTree_Node
                (MsgTree_Node_recd_Left
                  (destMsgTree_Node
                    (destTreeResult_TreeOK
                      (Guardfn
                        (MsgTree_Node_recd_Right
                          (destMsgTree_Node Input))))))))))
        (and
          (=
            (MsgTree_Node_recd_Value
              (destMsgTree_Node
                (MsgTree_Node_recd_Left
                  (destMsgTree_Node
                    (destTreeResult_TreeOK
                      (Guardfn
                        (MsgTree_Node_recd_Right
                          (destMsgTree_Node Input))))))))
            (destMsgResult_MsgOK
              (f
                (MsgTree_Node_recd_Value
                  (destMsgTree_Node
                    (MsgTree_Node_recd_Left
                      (destMsgTree_Node
                        (destTreeResult_TreeOK
                          (Guardfn
                            (MsgTree_Node_recd_Right
                              (destMsgTree_Node Input)))))))))))
          (and
            (Guard_Checkfn
              (MsgTree_Node_recd_Left
                (destMsgTree_Node
                  (MsgTree_Node_recd_Left
                    (destMsgTree_Node
                      (destTreeResult_TreeOK
                        (Guardfn
                          (MsgTree_Node_recd_Right
                            (destMsgTree_Node Input)))))))))
            (Guard_Checkfn
              (MsgTree_Node_recd_Right
                (destMsgTree_Node
                  (MsgTree_Node_recd_Left
                    (destMsgTree_Node
                      (destTreeResult_TreeOK
                        (Guardfn
                          (MsgTree_Node_recd_Right
                            (destMsgTree_Node Input)))))))))))))))
(assert
  (=
    (Guard_Checkfn
      (MsgTree_Node_recd_Right
        (destMsgTree_Node
          (destTreeResult_TreeOK
            (Guardfn
              (MsgTree_Node_recd_Right (destMsgTree_Node Input)))))))
    (ite
      ((_ is MsgTree_Leaf)
        (MsgTree_Node_recd_Right
          (destMsgTree_Node
            (destTreeResult_TreeOK
              (Guardfn
                (MsgTree_Node_recd_Right (destMsgTree_Node Input)))))))
      true
      (and
        ((_ is MsgResult_MsgOK)
          (f
            (MsgTree_Node_recd_Value
              (destMsgTree_Node
                (MsgTree_Node_recd_Right
                  (destMsgTree_Node
                    (destTreeResult_TreeOK
                      (Guardfn
                        (MsgTree_Node_recd_Right
                          (destMsgTree_Node Input))))))))))
        (and
          (=
            (MsgTree_Node_recd_Value
              (destMsgTree_Node
                (MsgTree_Node_recd_Right
                  (destMsgTree_Node
                    (destTreeResult_TreeOK
                      (Guardfn
                        (MsgTree_Node_recd_Right
                          (destMsgTree_Node Input))))))))
            (destMsgResult_MsgOK
              (f
                (MsgTree_Node_recd_Value
                  (destMsgTree_Node
                    (MsgTree_Node_recd_Right
                      (destMsgTree_Node
                        (destTreeResult_TreeOK
                          (Guardfn
                            (MsgTree_Node_recd_Right
                              (destMsgTree_Node Input)))))))))))
          (and
            (Guard_Checkfn
              (MsgTree_Node_recd_Left
                (destMsgTree_Node
                  (MsgTree_Node_recd_Right
                    (destMsgTree_Node
                      (destTreeResult_TreeOK
                        (Guardfn
                          (MsgTree_Node_recd_Right
                            (destMsgTree_Node Input)))))))))
            (Guard_Checkfn
              (MsgTree_Node_recd_Right
                (destMsgTree_Node
                  (MsgTree_Node_recd_Right
                    (destMsgTree_Node
                      (destTreeResult_TreeOK
                        (Guardfn
                          (MsgTree_Node_recd_Right
                            (destMsgTree_Node Input)))))))))))))))
(assert
  (=
    (Guard_Checkfn
      (MsgTree_Node_recd_Left
        (destMsgTree_Node
          (destTreeResult_TreeOK
            (Guardfn
              (MsgTree_Node_recd_Left (destMsgTree_Node Input)))))))
    (ite
      ((_ is MsgTree_Leaf)
        (MsgTree_Node_recd_Left
          (destMsgTree_Node
            (destTreeResult_TreeOK
              (Guardfn
                (MsgTree_Node_recd_Left (destMsgTree_Node Input)))))))
      true
      (and
        ((_ is MsgResult_MsgOK)
          (f
            (MsgTree_Node_recd_Value
              (destMsgTree_Node
                (MsgTree_Node_recd_Left
                  (destMsgTree_Node
                    (destTreeResult_TreeOK
                      (Guardfn
                        (MsgTree_Node_recd_Left
                          (destMsgTree_Node Input))))))))))
        (and
          (=
            (MsgTree_Node_recd_Value
              (destMsgTree_Node
                (MsgTree_Node_recd_Left
                  (destMsgTree_Node
                    (destTreeResult_TreeOK
                      (Guardfn
                        (MsgTree_Node_recd_Left
                          (destMsgTree_Node Input))))))))
            (destMsgResult_MsgOK
              (f
                (MsgTree_Node_recd_Value
                  (destMsgTree_Node
                    (MsgTree_Node_recd_Left
                      (destMsgTree_Node
                        (destTreeResult_TreeOK
                          (Guardfn
                            (MsgTree_Node_recd_Left
                              (destMsgTree_Node Input)))))))))))
          (and
            (Guard_Checkfn
              (MsgTree_Node_recd_Left
                (destMsgTree_Node
                  (MsgTree_Node_recd_Left
                    (destMsgTree_Node
                      (destTreeResult_TreeOK
                        (Guardfn
                          (MsgTree_Node_recd_Left
                            (destMsgTree_Node Input)))))))))
            (Guard_Checkfn
              (MsgTree_Node_recd_Right
                (destMsgTree_Node
                  (MsgTree_Node_recd_Left
                    (destMsgTree_Node
                      (destTreeResult_TreeOK
                        (Guardfn
                          (MsgTree_Node_recd_Left
                            (destMsgTree_Node Input)))))))))))))))
(assert
  (=
    (Guard_Checkfn
      (MsgTree_Node_recd_Right
        (destMsgTree_Node
          (destTreeResult_TreeOK
            (Guardfn
              (MsgTree_Node_recd_Left (destMsgTree_Node Input)))))))
    (ite
      ((_ is MsgTree_Leaf)
        (MsgTree_Node_recd_Right
          (destMsgTree_Node
            (destTreeResult_TreeOK
              (Guardfn
                (MsgTree_Node_recd_Left (destMsgTree_Node Input)))))))
      true
      (and
        ((_ is MsgResult_MsgOK)
          (f
            (MsgTree_Node_recd_Value
              (destMsgTree_Node
                (MsgTree_Node_recd_Right
                  (destMsgTree_Node
                    (destTreeResult_TreeOK
                      (Guardfn
                        (MsgTree_Node_recd_Left
                          (destMsgTree_Node Input))))))))))
        (and
          (=
            (MsgTree_Node_recd_Value
              (destMsgTree_Node
                (MsgTree_Node_recd_Right
                  (destMsgTree_Node
                    (destTreeResult_TreeOK
                      (Guardfn
                        (MsgTree_Node_recd_Left
                          (destMsgTree_Node Input))))))))
            (destMsgResult_MsgOK
              (f
                (MsgTree_Node_recd_Value
                  (destMsgTree_Node
                    (MsgTree_Node_recd_Right
                      (destMsgTree_Node
                        (destTreeResult_TreeOK
                          (Guardfn
                            (MsgTree_Node_recd_Left
                              (destMsgTree_Node Input)))))))))))
          (and
            (Guard_Checkfn
              (MsgTree_Node_recd_Left
                (destMsgTree_Node
                  (MsgTree_Node_recd_Right
                    (destMsgTree_Node
                      (destTreeResult_TreeOK
                        (Guardfn
                          (MsgTree_Node_recd_Left
                            (destMsgTree_Node Input)))))))))
            (Guard_Checkfn
              (MsgTree_Node_recd_Right
                (destMsgTree_Node
                  (MsgTree_Node_recd_Right
                    (destMsgTree_Node
                      (destTreeResult_TreeOK
                        (Guardfn
                          (MsgTree_Node_recd_Left
                            (destMsgTree_Node Input)))))))))))))))
(assert
  (=
    (Guard_Checkfn
      (MsgTree_Node_recd_Left
        (destMsgTree_Node
          (destTreeResult_TreeOK
            (ite ((_ is MsgTree_Leaf) Input)
              (TreeResult_TreeOK MsgTree_Leaf)
              (ite
                ((_ is MsgResult_MsgAudit)
                  (f
                    (MsgTree_Node_recd_Value
                      (destMsgTree_Node Input))))
                (TreeResult_TreeAudit
                  (destMsgResult_MsgAudit
                    (f
                      (MsgTree_Node_recd_Value
                        (destMsgTree_Node Input)))))
                (ite
                  ((_ is TreeResult_TreeAudit)
                    (Guardfn
                      (MsgTree_Node_recd_Left
                        (destMsgTree_Node Input))))
                  (Guardfn
                    (MsgTree_Node_recd_Left (destMsgTree_Node Input)))
                  (ite
                    ((_ is TreeResult_TreeAudit)
                      (Guardfn
                        (MsgTree_Node_recd_Right
                          (destMsgTree_Node Input))))
                    (Guardfn
                      (MsgTree_Node_recd_Right
                        (destMsgTree_Node Input)))
                    (TreeResult_TreeOK
                      (MsgTree_Node
                        (MsgTree_Node_recd
                          (destMsgResult_MsgOK
                            (f
                              (MsgTree_Node_recd_Value
                                (destMsgTree_Node Input))))
                          (destTreeResult_TreeOK
                            (Guardfn
                              (MsgTree_Node_recd_Left
                                (destMsgTree_Node Input))))
                          (destTreeResult_TreeOK
                            (Guardfn
                              (MsgTree_Node_recd_Right
                                (destMsgTree_Node Input)))))))))))))))
    (ite
      ((_ is MsgTree_Leaf)
        (MsgTree_Node_recd_Left
          (destMsgTree_Node
            (destTreeResult_TreeOK
              (ite ((_ is MsgTree_Leaf) Input)
                (TreeResult_TreeOK MsgTree_Leaf)
                (ite
                  ((_ is MsgResult_MsgAudit)
                    (f
                      (MsgTree_Node_recd_Value
                        (destMsgTree_Node Input))))
                  (TreeResult_TreeAudit
                    (destMsgResult_MsgAudit
                      (f
                        (MsgTree_Node_recd_Value
                          (destMsgTree_Node Input)))))
                  (ite
                    ((_ is TreeResult_TreeAudit)
                      (Guardfn
                        (MsgTree_Node_recd_Left
                          (destMsgTree_Node Input))))
                    (Guardfn
                      (MsgTree_Node_recd_Left
                        (destMsgTree_Node Input)))
                    (ite
                      ((_ is TreeResult_TreeAudit)
                        (Guardfn
                          (MsgTree_Node_recd_Right
                            (destMsgTree_Node Input))))
                      (Guardfn
                        (MsgTree_Node_recd_Right
                          (destMsgTree_Node Input)))
                      (TreeResult_TreeOK
                        (MsgTree_Node
                          (MsgTree_Node_recd
                            (destMsgResult_MsgOK
                              (f
                                (MsgTree_Node_recd_Value
                                  (destMsgTree_Node Input))))
                            (destTreeResult_TreeOK
                              (Guardfn
                                (MsgTree_Node_recd_Left
                                  (destMsgTree_Node Input))))
                            (destTreeResult_TreeOK
                              (Guardfn
                                (MsgTree_Node_recd_Right
                                  (destMsgTree_Node Input)))))))))))))))
      true
      (and
        ((_ is MsgResult_MsgOK)
          (f
            (MsgTree_Node_recd_Value
              (destMsgTree_Node
                (MsgTree_Node_recd_Left
                  (destMsgTree_Node
                    (destTreeResult_TreeOK
                      (ite ((_ is MsgTree_Leaf) Input)
                        (TreeResult_TreeOK MsgTree_Leaf)
                        (ite
                          ((_ is MsgResult_MsgAudit)
                            (f
                              (MsgTree_Node_recd_Value
                                (destMsgTree_Node Input))))
                          (TreeResult_TreeAudit
                            (destMsgResult_MsgAudit
                              (f
                                (MsgTree_Node_recd_Value
                                  (destMsgTree_Node Input)))))
                          (ite
                            ((_ is TreeResult_TreeAudit)
                              (Guardfn
                                (MsgTree_Node_recd_Left
                                  (destMsgTree_Node Input))))
                            (Guardfn
                              (MsgTree_Node_recd_Left
                                (destMsgTree_Node Input)))
                            (ite
                              ((_ is TreeResult_TreeAudit)
                                (Guardfn
                                  (MsgTree_Node_recd_Right
                                    (destMsgTree_Node Input))))
                              (Guardfn
                                (MsgTree_Node_recd_Right
                                  (destMsgTree_Node Input)))
                              (TreeResult_TreeOK
                                (MsgTree_Node
                                  (MsgTree_Node_recd
                                    (destMsgResult_MsgOK
                                      (f
                                        (MsgTree_Node_recd_Value
                                          (destMsgTree_Node Input))))
                                    (destTreeResult_TreeOK
                                      (Guardfn
                                        (MsgTree_Node_recd_Left
                                          (destMsgTree_Node Input))))
                                    (destTreeResult_TreeOK
                                      (Guardfn
                                        (MsgTree_Node_recd_Right
                                          (destMsgTree_Node Input))))))))))))))))))
        (and
          (=
            (MsgTree_Node_recd_Value
              (destMsgTree_Node
                (MsgTree_Node_recd_Left
                  (destMsgTree_Node
                    (destTreeResult_TreeOK
                      (ite ((_ is MsgTree_Leaf) Input)
                        (TreeResult_TreeOK MsgTree_Leaf)
                        (ite
                          ((_ is MsgResult_MsgAudit)
                            (f
                              (MsgTree_Node_recd_Value
                                (destMsgTree_Node Input))))
                          (TreeResult_TreeAudit
                            (destMsgResult_MsgAudit
                              (f
                                (MsgTree_Node_recd_Value
                                  (destMsgTree_Node Input)))))
                          (ite
                            ((_ is TreeResult_TreeAudit)
                              (Guardfn
                                (MsgTree_Node_recd_Left
                                  (destMsgTree_Node Input))))
                            (Guardfn
                              (MsgTree_Node_recd_Left
                                (destMsgTree_Node Input)))
                            (ite
                              ((_ is TreeResult_TreeAudit)
                                (Guardfn
                                  (MsgTree_Node_recd_Right
                                    (destMsgTree_Node Input))))
                              (Guardfn
                                (MsgTree_Node_recd_Right
                                  (destMsgTree_Node Input)))
                              (TreeResult_TreeOK
                                (MsgTree_Node
                                  (MsgTree_Node_recd
                                    (destMsgResult_MsgOK
                                      (f
                                        (MsgTree_Node_recd_Value
                                          (destMsgTree_Node Input))))
                                    (destTreeResult_TreeOK
                                      (Guardfn
                                        (MsgTree_Node_recd_Left
                                          (destMsgTree_Node Input))))
                                    (destTreeResult_TreeOK
                                      (Guardfn
                                        (MsgTree_Node_recd_Right
                                          (destMsgTree_Node Input))))))))))))))))
            (destMsgResult_MsgOK
              (f
                (MsgTree_Node_recd_Value
                  (destMsgTree_Node
                    (MsgTree_Node_recd_Left
                      (destMsgTree_Node
                        (destTreeResult_TreeOK
                          (ite ((_ is MsgTree_Leaf) Input)
                            (TreeResult_TreeOK MsgTree_Leaf)
                            (ite
                              ((_ is MsgResult_MsgAudit)
                                (f
                                  (MsgTree_Node_recd_Value
                                    (destMsgTree_Node Input))))
                              (TreeResult_TreeAudit
                                (destMsgResult_MsgAudit
                                  (f
                                    (MsgTree_Node_recd_Value
                                      (destMsgTree_Node Input)))))
                              (ite
                                ((_ is TreeResult_TreeAudit)
                                  (Guardfn
                                    (MsgTree_Node_recd_Left
                                      (destMsgTree_Node Input))))
                                (Guardfn
                                  (MsgTree_Node_recd_Left
                                    (destMsgTree_Node Input)))
                                (ite
                                  ((_ is TreeResult_TreeAudit)
                                    (Guardfn
                                      (MsgTree_Node_recd_Right
                                        (destMsgTree_Node Input))))
                                  (Guardfn
                                    (MsgTree_Node_recd_Right
                                      (destMsgTree_Node Input)))
                                  (TreeResult_TreeOK
                                    (MsgTree_Node
                                      (MsgTree_Node_recd
                                        (destMsgResult_MsgOK
                                          (f
                                            (MsgTree_Node_recd_Value
                                              (destMsgTree_Node Input))))
                                        (destTreeResult_TreeOK
                                          (Guardfn
                                            (MsgTree_Node_recd_Left
                                              (destMsgTree_Node Input))))
                                        (destTreeResult_TreeOK
                                          (Guardfn
                                            (MsgTree_Node_recd_Right
                                              (destMsgTree_Node Input)))))))))))))))))))
          (and
            (Guard_Checkfn
              (MsgTree_Node_recd_Left
                (destMsgTree_Node
                  (MsgTree_Node_recd_Left
                    (destMsgTree_Node
                      (destTreeResult_TreeOK
                        (ite ((_ is MsgTree_Leaf) Input)
                          (TreeResult_TreeOK MsgTree_Leaf)
                          (ite
                            ((_ is MsgResult_MsgAudit)
                              (f
                                (MsgTree_Node_recd_Value
                                  (destMsgTree_Node Input))))
                            (TreeResult_TreeAudit
                              (destMsgResult_MsgAudit
                                (f
                                  (MsgTree_Node_recd_Value
                                    (destMsgTree_Node Input)))))
                            (ite
                              ((_ is TreeResult_TreeAudit)
                                (Guardfn
                                  (MsgTree_Node_recd_Left
                                    (destMsgTree_Node Input))))
                              (Guardfn
                                (MsgTree_Node_recd_Left
                                  (destMsgTree_Node Input)))
                              (ite
                                ((_ is TreeResult_TreeAudit)
                                  (Guardfn
                                    (MsgTree_Node_recd_Right
                                      (destMsgTree_Node Input))))
                                (Guardfn
                                  (MsgTree_Node_recd_Right
                                    (destMsgTree_Node Input)))
                                (TreeResult_TreeOK
                                  (MsgTree_Node
                                    (MsgTree_Node_recd
                                      (destMsgResult_MsgOK
                                        (f
                                          (MsgTree_Node_recd_Value
                                            (destMsgTree_Node Input))))
                                      (destTreeResult_TreeOK
                                        (Guardfn
                                          (MsgTree_Node_recd_Left
                                            (destMsgTree_Node Input))))
                                      (destTreeResult_TreeOK
                                        (Guardfn
                                          (MsgTree_Node_recd_Right
                                            (destMsgTree_Node Input)))))))))))))))))
            (Guard_Checkfn
              (MsgTree_Node_recd_Right
                (destMsgTree_Node
                  (MsgTree_Node_recd_Left
                    (destMsgTree_Node
                      (destTreeResult_TreeOK
                        (ite ((_ is MsgTree_Leaf) Input)
                          (TreeResult_TreeOK MsgTree_Leaf)
                          (ite
                            ((_ is MsgResult_MsgAudit)
                              (f
                                (MsgTree_Node_recd_Value
                                  (destMsgTree_Node Input))))
                            (TreeResult_TreeAudit
                              (destMsgResult_MsgAudit
                                (f
                                  (MsgTree_Node_recd_Value
                                    (destMsgTree_Node Input)))))
                            (ite
                              ((_ is TreeResult_TreeAudit)
                                (Guardfn
                                  (MsgTree_Node_recd_Left
                                    (destMsgTree_Node Input))))
                              (Guardfn
                                (MsgTree_Node_recd_Left
                                  (destMsgTree_Node Input)))
                              (ite
                                ((_ is TreeResult_TreeAudit)
                                  (Guardfn
                                    (MsgTree_Node_recd_Right
                                      (destMsgTree_Node Input))))
                                (Guardfn
                                  (MsgTree_Node_recd_Right
                                    (destMsgTree_Node Input)))
                                (TreeResult_TreeOK
                                  (MsgTree_Node
                                    (MsgTree_Node_recd
                                      (destMsgResult_MsgOK
                                        (f
                                          (MsgTree_Node_recd_Value
                                            (destMsgTree_Node Input))))
                                      (destTreeResult_TreeOK
                                        (Guardfn
                                          (MsgTree_Node_recd_Left
                                            (destMsgTree_Node Input))))
                                      (destTreeResult_TreeOK
                                        (Guardfn
                                          (MsgTree_Node_recd_Right
                                            (destMsgTree_Node Input)))))))))))))))))))))))
(assert
  (=
    (Guard_Checkfn
      (MsgTree_Node_recd_Right
        (destMsgTree_Node
          (destTreeResult_TreeOK
            (ite ((_ is MsgTree_Leaf) Input)
              (TreeResult_TreeOK MsgTree_Leaf)
              (ite
                ((_ is MsgResult_MsgAudit)
                  (f
                    (MsgTree_Node_recd_Value
                      (destMsgTree_Node Input))))
                (TreeResult_TreeAudit
                  (destMsgResult_MsgAudit
                    (f
                      (MsgTree_Node_recd_Value
                        (destMsgTree_Node Input)))))
                (ite
                  ((_ is TreeResult_TreeAudit)
                    (Guardfn
                      (MsgTree_Node_recd_Left
                        (destMsgTree_Node Input))))
                  (Guardfn
                    (MsgTree_Node_recd_Left (destMsgTree_Node Input)))
                  (ite
                    ((_ is TreeResult_TreeAudit)
                      (Guardfn
                        (MsgTree_Node_recd_Right
                          (destMsgTree_Node Input))))
                    (Guardfn
                      (MsgTree_Node_recd_Right
                        (destMsgTree_Node Input)))
                    (TreeResult_TreeOK
                      (MsgTree_Node
                        (MsgTree_Node_recd
                          (destMsgResult_MsgOK
                            (f
                              (MsgTree_Node_recd_Value
                                (destMsgTree_Node Input))))
                          (destTreeResult_TreeOK
                            (Guardfn
                              (MsgTree_Node_recd_Left
                                (destMsgTree_Node Input))))
                          (destTreeResult_TreeOK
                            (Guardfn
                              (MsgTree_Node_recd_Right
                                (destMsgTree_Node Input)))))))))))))))
    (ite
      ((_ is MsgTree_Leaf)
        (MsgTree_Node_recd_Right
          (destMsgTree_Node
            (destTreeResult_TreeOK
              (ite ((_ is MsgTree_Leaf) Input)
                (TreeResult_TreeOK MsgTree_Leaf)
                (ite
                  ((_ is MsgResult_MsgAudit)
                    (f
                      (MsgTree_Node_recd_Value
                        (destMsgTree_Node Input))))
                  (TreeResult_TreeAudit
                    (destMsgResult_MsgAudit
                      (f
                        (MsgTree_Node_recd_Value
                          (destMsgTree_Node Input)))))
                  (ite
                    ((_ is TreeResult_TreeAudit)
                      (Guardfn
                        (MsgTree_Node_recd_Left
                          (destMsgTree_Node Input))))
                    (Guardfn
                      (MsgTree_Node_recd_Left
                        (destMsgTree_Node Input)))
                    (ite
                      ((_ is TreeResult_TreeAudit)
                        (Guardfn
                          (MsgTree_Node_recd_Right
                            (destMsgTree_Node Input))))
                      (Guardfn
                        (MsgTree_Node_recd_Right
                          (destMsgTree_Node Input)))
                      (TreeResult_TreeOK
                        (MsgTree_Node
                          (MsgTree_Node_recd
                            (destMsgResult_MsgOK
                              (f
                                (MsgTree_Node_recd_Value
                                  (destMsgTree_Node Input))))
                            (destTreeResult_TreeOK
                              (Guardfn
                                (MsgTree_Node_recd_Left
                                  (destMsgTree_Node Input))))
                            (destTreeResult_TreeOK
                              (Guardfn
                                (MsgTree_Node_recd_Right
                                  (destMsgTree_Node Input)))))))))))))))
      true
      (and
        ((_ is MsgResult_MsgOK)
          (f
            (MsgTree_Node_recd_Value
              (destMsgTree_Node
                (MsgTree_Node_recd_Right
                  (destMsgTree_Node
                    (destTreeResult_TreeOK
                      (ite ((_ is MsgTree_Leaf) Input)
                        (TreeResult_TreeOK MsgTree_Leaf)
                        (ite
                          ((_ is MsgResult_MsgAudit)
                            (f
                              (MsgTree_Node_recd_Value
                                (destMsgTree_Node Input))))
                          (TreeResult_TreeAudit
                            (destMsgResult_MsgAudit
                              (f
                                (MsgTree_Node_recd_Value
                                  (destMsgTree_Node Input)))))
                          (ite
                            ((_ is TreeResult_TreeAudit)
                              (Guardfn
                                (MsgTree_Node_recd_Left
                                  (destMsgTree_Node Input))))
                            (Guardfn
                              (MsgTree_Node_recd_Left
                                (destMsgTree_Node Input)))
                            (ite
                              ((_ is TreeResult_TreeAudit)
                                (Guardfn
                                  (MsgTree_Node_recd_Right
                                    (destMsgTree_Node Input))))
                              (Guardfn
                                (MsgTree_Node_recd_Right
                                  (destMsgTree_Node Input)))
                              (TreeResult_TreeOK
                                (MsgTree_Node
                                  (MsgTree_Node_recd
                                    (destMsgResult_MsgOK
                                      (f
                                        (MsgTree_Node_recd_Value
                                          (destMsgTree_Node Input))))
                                    (destTreeResult_TreeOK
                                      (Guardfn
                                        (MsgTree_Node_recd_Left
                                          (destMsgTree_Node Input))))
                                    (destTreeResult_TreeOK
                                      (Guardfn
                                        (MsgTree_Node_recd_Right
                                          (destMsgTree_Node Input))))))))))))))))))
        (and
          (=
            (MsgTree_Node_recd_Value
              (destMsgTree_Node
                (MsgTree_Node_recd_Right
                  (destMsgTree_Node
                    (destTreeResult_TreeOK
                      (ite ((_ is MsgTree_Leaf) Input)
                        (TreeResult_TreeOK MsgTree_Leaf)
                        (ite
                          ((_ is MsgResult_MsgAudit)
                            (f
                              (MsgTree_Node_recd_Value
                                (destMsgTree_Node Input))))
                          (TreeResult_TreeAudit
                            (destMsgResult_MsgAudit
                              (f
                                (MsgTree_Node_recd_Value
                                  (destMsgTree_Node Input)))))
                          (ite
                            ((_ is TreeResult_TreeAudit)
                              (Guardfn
                                (MsgTree_Node_recd_Left
                                  (destMsgTree_Node Input))))
                            (Guardfn
                              (MsgTree_Node_recd_Left
                                (destMsgTree_Node Input)))
                            (ite
                              ((_ is TreeResult_TreeAudit)
                                (Guardfn
                                  (MsgTree_Node_recd_Right
                                    (destMsgTree_Node Input))))
                              (Guardfn
                                (MsgTree_Node_recd_Right
                                  (destMsgTree_Node Input)))
                              (TreeResult_TreeOK
                                (MsgTree_Node
                                  (MsgTree_Node_recd
                                    (destMsgResult_MsgOK
                                      (f
                                        (MsgTree_Node_recd_Value
                                          (destMsgTree_Node Input))))
                                    (destTreeResult_TreeOK
                                      (Guardfn
                                        (MsgTree_Node_recd_Left
                                          (destMsgTree_Node Input))))
                                    (destTreeResult_TreeOK
                                      (Guardfn
                                        (MsgTree_Node_recd_Right
                                          (destMsgTree_Node Input))))))))))))))))
            (destMsgResult_MsgOK
              (f
                (MsgTree_Node_recd_Value
                  (destMsgTree_Node
                    (MsgTree_Node_recd_Right
                      (destMsgTree_Node
                        (destTreeResult_TreeOK
                          (ite ((_ is MsgTree_Leaf) Input)
                            (TreeResult_TreeOK MsgTree_Leaf)
                            (ite
                              ((_ is MsgResult_MsgAudit)
                                (f
                                  (MsgTree_Node_recd_Value
                                    (destMsgTree_Node Input))))
                              (TreeResult_TreeAudit
                                (destMsgResult_MsgAudit
                                  (f
                                    (MsgTree_Node_recd_Value
                                      (destMsgTree_Node Input)))))
                              (ite
                                ((_ is TreeResult_TreeAudit)
                                  (Guardfn
                                    (MsgTree_Node_recd_Left
                                      (destMsgTree_Node Input))))
                                (Guardfn
                                  (MsgTree_Node_recd_Left
                                    (destMsgTree_Node Input)))
                                (ite
                                  ((_ is TreeResult_TreeAudit)
                                    (Guardfn
                                      (MsgTree_Node_recd_Right
                                        (destMsgTree_Node Input))))
                                  (Guardfn
                                    (MsgTree_Node_recd_Right
                                      (destMsgTree_Node Input)))
                                  (TreeResult_TreeOK
                                    (MsgTree_Node
                                      (MsgTree_Node_recd
                                        (destMsgResult_MsgOK
                                          (f
                                            (MsgTree_Node_recd_Value
                                              (destMsgTree_Node Input))))
                                        (destTreeResult_TreeOK
                                          (Guardfn
                                            (MsgTree_Node_recd_Left
                                              (destMsgTree_Node Input))))
                                        (destTreeResult_TreeOK
                                          (Guardfn
                                            (MsgTree_Node_recd_Right
                                              (destMsgTree_Node Input)))))))))))))))))))
          (and
            (Guard_Checkfn
              (MsgTree_Node_recd_Left
                (destMsgTree_Node
                  (MsgTree_Node_recd_Right
                    (destMsgTree_Node
                      (destTreeResult_TreeOK
                        (ite ((_ is MsgTree_Leaf) Input)
                          (TreeResult_TreeOK MsgTree_Leaf)
                          (ite
                            ((_ is MsgResult_MsgAudit)
                              (f
                                (MsgTree_Node_recd_Value
                                  (destMsgTree_Node Input))))
                            (TreeResult_TreeAudit
                              (destMsgResult_MsgAudit
                                (f
                                  (MsgTree_Node_recd_Value
                                    (destMsgTree_Node Input)))))
                            (ite
                              ((_ is TreeResult_TreeAudit)
                                (Guardfn
                                  (MsgTree_Node_recd_Left
                                    (destMsgTree_Node Input))))
                              (Guardfn
                                (MsgTree_Node_recd_Left
                                  (destMsgTree_Node Input)))
                              (ite
                                ((_ is TreeResult_TreeAudit)
                                  (Guardfn
                                    (MsgTree_Node_recd_Right
                                      (destMsgTree_Node Input))))
                                (Guardfn
                                  (MsgTree_Node_recd_Right
                                    (destMsgTree_Node Input)))
                                (TreeResult_TreeOK
                                  (MsgTree_Node
                                    (MsgTree_Node_recd
                                      (destMsgResult_MsgOK
                                        (f
                                          (MsgTree_Node_recd_Value
                                            (destMsgTree_Node Input))))
                                      (destTreeResult_TreeOK
                                        (Guardfn
                                          (MsgTree_Node_recd_Left
                                            (destMsgTree_Node Input))))
                                      (destTreeResult_TreeOK
                                        (Guardfn
                                          (MsgTree_Node_recd_Right
                                            (destMsgTree_Node Input)))))))))))))))))
            (Guard_Checkfn
              (MsgTree_Node_recd_Right
                (destMsgTree_Node
                  (MsgTree_Node_recd_Right
                    (destMsgTree_Node
                      (destTreeResult_TreeOK
                        (ite ((_ is MsgTree_Leaf) Input)
                          (TreeResult_TreeOK MsgTree_Leaf)
                          (ite
                            ((_ is MsgResult_MsgAudit)
                              (f
                                (MsgTree_Node_recd_Value
                                  (destMsgTree_Node Input))))
                            (TreeResult_TreeAudit
                              (destMsgResult_MsgAudit
                                (f
                                  (MsgTree_Node_recd_Value
                                    (destMsgTree_Node Input)))))
                            (ite
                              ((_ is TreeResult_TreeAudit)
                                (Guardfn
                                  (MsgTree_Node_recd_Left
                                    (destMsgTree_Node Input))))
                              (Guardfn
                                (MsgTree_Node_recd_Left
                                  (destMsgTree_Node Input)))
                              (ite
                                ((_ is TreeResult_TreeAudit)
                                  (Guardfn
                                    (MsgTree_Node_recd_Right
                                      (destMsgTree_Node Input))))
                                (Guardfn
                                  (MsgTree_Node_recd_Right
                                    (destMsgTree_Node Input)))
                                (TreeResult_TreeOK
                                  (MsgTree_Node
                                    (MsgTree_Node_recd
                                      (destMsgResult_MsgOK
                                        (f
                                          (MsgTree_Node_recd_Value
                                            (destMsgTree_Node Input))))
                                      (destTreeResult_TreeOK
                                        (Guardfn
                                          (MsgTree_Node_recd_Left
                                            (destMsgTree_Node Input))))
                                      (destTreeResult_TreeOK
                                        (Guardfn
                                          (MsgTree_Node_recd_Right
                                            (destMsgTree_Node Input)))))))))))))))))))))))
(assert
  (not
    (not
      ((_ is MsgTree_Leaf)
        (MsgTree_Node_recd_Left
          (destMsgTree_Node
            (destTreeResult_TreeOK
              (Guardfn
                (MsgTree_Node_recd_Right (destMsgTree_Node Input))))))))))
(assert
  (not
    (not
      ((_ is MsgTree_Leaf)
        (MsgTree_Node_recd_Right
          (destMsgTree_Node
            (destTreeResult_TreeOK
              (Guardfn
                (MsgTree_Node_recd_Right (destMsgTree_Node Input))))))))))
(assert
  (not
    (not
      ((_ is MsgTree_Leaf)
        (MsgTree_Node_recd_Left
          (destMsgTree_Node
            (destTreeResult_TreeOK
              (Guardfn
                (MsgTree_Node_recd_Left (destMsgTree_Node Input))))))))))
(assert
  (not
    (not
      ((_ is MsgTree_Leaf)
        (MsgTree_Node_recd_Right
          (destMsgTree_Node
            (destTreeResult_TreeOK
              (Guardfn
                (MsgTree_Node_recd_Left (destMsgTree_Node Input))))))))))
(assert
  (not
    (not
      ((_ is MsgTree_Leaf)
        (MsgTree_Node_recd_Left
          (destMsgTree_Node
            (destTreeResult_TreeOK
              (ite ((_ is MsgTree_Leaf) Input)
                (TreeResult_TreeOK MsgTree_Leaf)
                (ite
                  ((_ is MsgResult_MsgAudit)
                    (f
                      (MsgTree_Node_recd_Value
                        (destMsgTree_Node Input))))
                  (TreeResult_TreeAudit
                    (destMsgResult_MsgAudit
                      (f
                        (MsgTree_Node_recd_Value
                          (destMsgTree_Node Input)))))
                  (ite
                    ((_ is TreeResult_TreeAudit)
                      (Guardfn
                        (MsgTree_Node_recd_Left
                          (destMsgTree_Node Input))))
                    (Guardfn
                      (MsgTree_Node_recd_Left
                        (destMsgTree_Node Input)))
                    (ite
                      ((_ is TreeResult_TreeAudit)
                        (Guardfn
                          (MsgTree_Node_recd_Right
                            (destMsgTree_Node Input))))
                      (Guardfn
                        (MsgTree_Node_recd_Right
                          (destMsgTree_Node Input)))
                      (TreeResult_TreeOK
                        (MsgTree_Node
                          (MsgTree_Node_recd
                            (destMsgResult_MsgOK
                              (f
                                (MsgTree_Node_recd_Value
                                  (destMsgTree_Node Input))))
                            (destTreeResult_TreeOK
                              (Guardfn
                                (MsgTree_Node_recd_Left
                                  (destMsgTree_Node Input))))
                            (destTreeResult_TreeOK
                              (Guardfn
                                (MsgTree_Node_recd_Right
                                  (destMsgTree_Node Input))))))))))))))))))
(assert
  (not
    (not
      ((_ is MsgTree_Leaf)
        (MsgTree_Node_recd_Right
          (destMsgTree_Node
            (destTreeResult_TreeOK
              (ite ((_ is MsgTree_Leaf) Input)
                (TreeResult_TreeOK MsgTree_Leaf)
                (ite
                  ((_ is MsgResult_MsgAudit)
                    (f
                      (MsgTree_Node_recd_Value
                        (destMsgTree_Node Input))))
                  (TreeResult_TreeAudit
                    (destMsgResult_MsgAudit
                      (f
                        (MsgTree_Node_recd_Value
                          (destMsgTree_Node Input)))))
                  (ite
                    ((_ is TreeResult_TreeAudit)
                      (Guardfn
                        (MsgTree_Node_recd_Left
                          (destMsgTree_Node Input))))
                    (Guardfn
                      (MsgTree_Node_recd_Left
                        (destMsgTree_Node Input)))
                    (ite
                      ((_ is TreeResult_TreeAudit)
                        (Guardfn
                          (MsgTree_Node_recd_Right
                            (destMsgTree_Node Input))))
                      (Guardfn
                        (MsgTree_Node_recd_Right
                          (destMsgTree_Node Input)))
                      (TreeResult_TreeOK
                        (MsgTree_Node
                          (MsgTree_Node_recd
                            (destMsgResult_MsgOK
                              (f
                                (MsgTree_Node_recd_Value
                                  (destMsgTree_Node Input))))
                            (destTreeResult_TreeOK
                              (Guardfn
                                (MsgTree_Node_recd_Left
                                  (destMsgTree_Node Input))))
                            (destTreeResult_TreeOK
                              (Guardfn
                                (MsgTree_Node_recd_Right
                                  (destMsgTree_Node Input))))))))))))))))))
(check-sat)
(exit)<|MERGE_RESOLUTION|>--- conflicted
+++ resolved
@@ -1,11 +1,7 @@
 ; EXPECT: unsat
-<<<<<<< HEAD
-; DISABLE-TESTER: alf
+; DISABLE-TESTER: cpc
 ;; introduces fresh Skolem in a trusted step
 ; DISABLE-TESTER: alethe
-=======
-; DISABLE-TESTER: cpc
->>>>>>> 7ee7051d
 (set-logic QF_ALL)
 (set-info :status unsat)
 (declare-datatypes
