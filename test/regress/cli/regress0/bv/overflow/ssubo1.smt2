--- conflicted
+++ resolved
@@ -4,9 +4,5 @@
 (set-logic QF_BV)
 (declare-const u (_ BitVec 6))
 (declare-const v (_ BitVec 6))
-<<<<<<< HEAD
 (assert (and (bvsgt v u) (bvslt u #b101011)  (bvsgt v #b010101) (not (bvssubo u v))))
-=======
-(assert (and (bvugt v (_ bv22 6)) (bvugt (_ bv0 6) u) (not (bvssubo v u))))
->>>>>>> 2ac962b7
 (check-sat)