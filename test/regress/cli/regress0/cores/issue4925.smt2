--- conflicted
+++ resolved
@@ -1,7 +1,3 @@
-<<<<<<< HEAD
-; COMMAND-LINE: --no-produce-proofs
-=======
->>>>>>> ca9b88f7
 ; EXPECT: sat
 ; EXPECT: unsat
 ; EXPECT: unsat
