--- conflicted
+++ resolved
@@ -2,12 +2,8 @@
 ; COMMAND-LINE: --simplification=none --proof-format=none
 ; EXPECT: unsat
 ; DISABLE-TESTER: lfsc
-<<<<<<< HEAD
-; DISABLE-TESTER: alf
+; DISABLE-TESTER: cpc
 ; DISABLE-TESTER: alethe
-=======
-; DISABLE-TESTER: cpc
->>>>>>> 7ee7051d
 (set-logic QF_UFLIA)
 (set-info :smt-lib-version 2.0)
 (set-info :category "crafted")
