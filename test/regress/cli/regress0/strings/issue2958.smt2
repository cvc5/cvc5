--- conflicted
+++ resolved
@@ -1,10 +1,7 @@
 ; COMMAND-LINE: --strings-exp
-<<<<<<< HEAD
+; COMMAND-LINE: --conflict-process=min
 ;; introduces RE Skolem
 ; DISABLE-TESTER: alethe
-=======
-; COMMAND-LINE: --conflict-process=min
->>>>>>> ebe435fa
 (set-info :smt-lib-version 2.6)
 (set-logic QF_SLIA)
 (set-info :status unsat)
