; REQUIRES: no-competition
<<<<<<< HEAD
; COMMAND-LINE: --safe-mode=safe --global-negate
; EXPECT-ERROR: (error "Fatal error in option parsing: expert option global-negate cannot be set when safe mode is enabled.")
=======
; COMMAND-LINE: --safe-options --global-negate
; EXPECT-ERROR: (error "Fatal error in option parsing: expert option global-negate cannot be set in safe mode.")
>>>>>>> 9170d48e
; EXIT: 1
; DISABLE-TESTER: dump
(set-logic ALL)
(check-sat)<|MERGE_RESOLUTION|>--- conflicted
+++ resolved
@@ -1,11 +1,6 @@
 ; REQUIRES: no-competition
-<<<<<<< HEAD
-; COMMAND-LINE: --safe-mode=safe --global-negate
-; EXPECT-ERROR: (error "Fatal error in option parsing: expert option global-negate cannot be set when safe mode is enabled.")
-=======
 ; COMMAND-LINE: --safe-options --global-negate
 ; EXPECT-ERROR: (error "Fatal error in option parsing: expert option global-negate cannot be set in safe mode.")
->>>>>>> 9170d48e
 ; EXIT: 1
 ; DISABLE-TESTER: dump
 (set-logic ALL)
