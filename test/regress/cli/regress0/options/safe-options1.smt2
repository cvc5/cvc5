; DISABLE-TESTER: dump
; REQUIRES: no-competition
<<<<<<< HEAD
; COMMAND-LINE: --safe-mode=safe
; EXPECT: (error "Fatal error in option parsing: expert option wf-checking cannot be set when safe mode is enabled.")
=======
; COMMAND-LINE: --safe-options
; EXPECT: (error "Fatal error in option parsing: expert option wf-checking cannot be set in safe mode.")
>>>>>>> 9170d48e
; EXIT: 1
(set-logic ALL)
(set-option :wf-checking true)
<|MERGE_RESOLUTION|>--- conflicted
+++ resolved
@@ -1,12 +1,7 @@
 ; DISABLE-TESTER: dump
 ; REQUIRES: no-competition
-<<<<<<< HEAD
-; COMMAND-LINE: --safe-mode=safe
-; EXPECT: (error "Fatal error in option parsing: expert option wf-checking cannot be set when safe mode is enabled.")
-=======
 ; COMMAND-LINE: --safe-options
 ; EXPECT: (error "Fatal error in option parsing: expert option wf-checking cannot be set in safe mode.")
->>>>>>> 9170d48e
 ; EXIT: 1
 (set-logic ALL)
 (set-option :wf-checking true)
