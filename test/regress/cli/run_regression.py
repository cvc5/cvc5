--- conflicted
+++ resolved
@@ -267,21 +267,6 @@
         super().__init__("alethe")
 
     def applies(self, benchmark_info):
-<<<<<<< HEAD
-        logic = ""
-
-        for line in benchmark_info.benchmark_content.split("\n"):
-            if "(set-logic" in line:
-                logic = line.strip()
-
-        # (set-logic ...) not appear
-        if logic == "":
-            return False
-
-        logic = logic.split(" ")[1][0:-1]
-
-=======
->>>>>>> 60d2c7bd
         return (
             benchmark_info.benchmark_ext != ".sy"
             and benchmark_info.expected_output.strip() == "unsat"
@@ -289,27 +274,13 @@
 
     def run_internal(self, benchmark_info):
         exit_code = EXIT_OK
-<<<<<<< HEAD
-
-=======
->>>>>>> 60d2c7bd
         with tempfile.NamedTemporaryFile(suffix=".smt2.proof") as tmpf:
             cvc5_args = benchmark_info.command_line_args + [
                 "--dump-proofs",
                 "--proof-format=alethe",
-<<<<<<< HEAD
-                "--proof-granularity=theory-rewrite"
-            ]
-
-            # remove duplicates
-            cvc5_args = list(dict.fromkeys(cvc5_args))
-
-=======
-                "--proof-alethe-experimental"
             ]
             # remove duplicates
             cvc5_args = list(dict.fromkeys(cvc5_args))
->>>>>>> 60d2c7bd
             output, error, exit_status = run_process(
                 [benchmark_info.cvc5_binary]
                 + cvc5_args
@@ -317,28 +288,15 @@
                 benchmark_info.benchmark_dir,
                 benchmark_info.timeout,
             )
-<<<<<<< HEAD
-
-=======
->>>>>>> 60d2c7bd
             tmpf.write(output.strip("unsat\n".encode()))
             tmpf.flush()
             output, error = output.decode(), error.decode()
             exit_code = self.check_exit_status(EXIT_OK, exit_status, output,
                                                error, cvc5_args)
-<<<<<<< HEAD
             if re.match(r'^unsat\n\(error "Proof unsupported by Alethe:', output):
                 print_ok("OK")
                 return exit_code
 
-            if exit_code != EXIT_OK:
-                return exit_code
-
-            original_file = benchmark_info.benchmark_dir + '/' + benchmark_info.benchmark_basename
-
-            carcara_args = ["--allow-int-real-subtyping", "--expand-let-bindings", "--ignore-unknown-rules"]
-
-=======
             if exit_code != EXIT_OK:
                 return exit_code
             original_file = benchmark_info.benchmark_dir + '/' + benchmark_info.benchmark_basename
@@ -347,7 +305,6 @@
                 "--expand-let-bindings",
                 "--ignore-unknown-rules"
             ]
->>>>>>> 60d2c7bd
             output, error, exit_status = run_process(
                 [benchmark_info.carcara_binary] + ["check"] +
                 carcara_args + [tmpf.name] + [original_file],
@@ -357,10 +314,6 @@
             output, error = output.decode(), error.decode()
             exit_code = self.check_exit_status(EXIT_OK, exit_status, output,
                                                error, cvc5_args)
-<<<<<<< HEAD
-
-=======
->>>>>>> 60d2c7bd
             if "valid" not in output and "holey" not in output:
                 print_error("Invalid proof")
                 print()
@@ -368,10 +321,6 @@
                 return EXIT_FAILURE
         if exit_code == EXIT_OK:
             print_ok("OK")
-<<<<<<< HEAD
-
-=======
->>>>>>> 60d2c7bd
         return exit_code
 
 class CpcTester(Tester):
