#!/usr/bin/env python3
###############################################################################
# Top contributors (to current version):
#   Andres Noetzli, Abdalrhman Mohamed, Andrew Reynolds
#
# This file is part of the cvc5 project.
#
# Copyright (c) 2009-2024 by the authors listed in the file AUTHORS
# in the top-level source directory and their institutional affiliations.
# All rights reserved.  See the file COPYING in the top-level source
# directory for licensing information.
# #############################################################################
##
"""
Runs benchmark and checks for correct exit status and output.
"""

import argparse
import collections
import difflib
import os
import re
import shlex
import shutil
import subprocess
import sys
import tempfile
import threading

g_args = None

# For maximum reliability, we get a fully qualified path for the executable.
bash_bin = shutil.which("bash")
if bash_bin is None:
    raise FileNotFoundError("Bash executable is required but not found.")

class Color:
    BLUE = "\033[94m"
    GREEN = "\033[92m"
    YELLOW = "\033[93m"
    RED = "\033[91m"
    ENDC = "\033[0m"

is_windows = sys.platform.startswith('win')

class BulletSymbol:
    # On Windows, the special characters cause this error:
    #   UnicodeEncodeError: 'charmap' codec can't encode character
    # when ctest runs the Python script
    INFO = "▶ " if not is_windows else "> "
    OK = "✓ " if not is_windows else "> "
    ERROR = "✖ " if not is_windows else "> "

def print_info(msg):
    print(Color.BLUE + BulletSymbol.INFO + msg + Color.ENDC)

def print_ok(msg):
    print(Color.GREEN + BulletSymbol.OK + msg + Color.ENDC)

def print_error(err):
    print(Color.RED + BulletSymbol.ERROR + err + Color.ENDC)

class Tester:

    def __init__(self, name):
        self.name = name

    def applies(self, benchmark_info):
        return True

    def check_exit_status(self, expected_exit_status, exit_status, output,
                          error, flags):
        if exit_status == STATUS_TIMEOUT:
            print_error("Timeout")
            return EXIT_SKIP if g_args.skip_timeout else EXIT_FAILURE
        elif exit_status != expected_exit_status:
            print_error(
                'Unexpected exit status: expected "{}" but got "{}"'.format(
                    expected_exit_status, exit_status))
            return EXIT_FAILURE
        return EXIT_OK

    def run(self, benchmark_info):
        """Prints information about the test that is about to run and then
        calls the internal run method to execute the test."""

        print()
        print_info(self.name)
        print("  Flags: {}".format(benchmark_info.command_line_args))
        return self.run_internal(benchmark_info)

    def run_internal(self, benchmark_info):
        """Runs cvc5 on a given benchmark and checks the output."""

        output, error, exit_status = run_benchmark(benchmark_info)
        exit_code = self.check_exit_status(benchmark_info.expected_exit_status,
                                           exit_status, output, error,
                                           benchmark_info.command_line_args)
        if exit_code == EXIT_SKIP:
            return exit_code

        if benchmark_info.compare_outputs and output != benchmark_info.expected_output:
            print_error("Unexpected output difference")
            print("  " + "=" * 78)
            print_diff(output, benchmark_info.expected_output)
            print("  " + "=" * 78)
            exit_code = EXIT_FAILURE
        if benchmark_info.compare_outputs and error != benchmark_info.expected_error:
            print_error("Unexpected error output difference")
            print("  " + "=" * 78)
            print_diff(error, benchmark_info.expected_error)
            print("  " + "=" * 78)
            exit_code = EXIT_FAILURE
        if exit_code == EXIT_OK:
            print_ok("OK")
        return exit_code


################################################################################
# The testers
#
# Testers use `Tester` as a base class and implement `applies()` and
# `run_internal()` methods. The `applies()` method returns `True` if a tester
# applies to a given benchmark and `run_internal()` runs the actual test. Most
# testers can invoke the `run_internal()` method in the base class, which calls
# the cvc5 binary with a set of arguments and checks the expected output (both
# stdout and stderr) as well as the exit status.
#
# To add a new tester, add a class and add it to the `g_tester` dictionary.
################################################################################


class BaseTester(Tester):

    def __init__(self):
        super().__init__("base")

    def run_internal(self, benchmark_info):
        return super().run_internal(benchmark_info)


class UnsatCoreTester(Tester):

    def __init__(self):
        super().__init__("unsat-core")
        pass

    def applies(self, benchmark_info):
        return (
            benchmark_info.benchmark_ext != ".sy"
            and "unsat" in benchmark_info.expected_output.split()
            and "--no-produce-unsat-cores" not in benchmark_info.command_line_args
            and "--no-check-unsat-cores" not in benchmark_info.command_line_args
            and "--check-unsat-cores" not in benchmark_info.command_line_args
            and "sygus-inference" not in benchmark_info.benchmark_content
            and "--unconstrained-simp" not in benchmark_info.command_line_args
        )

    def run_internal(self, benchmark_info):
        return super().run_internal(
            benchmark_info._replace(
                command_line_args=benchmark_info.command_line_args
                + ["--check-unsat-cores"]
            )
        )


class ProofTester(Tester):

    def __init__(self):
        super().__init__("proof")

    def applies(self, benchmark_info):
        expected_output_lines = benchmark_info.expected_output.split()
        return (
            benchmark_info.benchmark_ext != ".sy"
            and "unsat" in benchmark_info.expected_output.split()
        )

    def run_internal(self, benchmark_info):
        return super().run_internal(
            benchmark_info._replace(
                command_line_args=benchmark_info.command_line_args +
                ["--check-proofs", "--proof-granularity=theory-rewrite", "--proof-check=lazy"]
            )
        )

class DslProofTester(Tester):

    def __init__(self):
        super().__init__("dsl-proof")

    def applies(self, benchmark_info):
        expected_output_lines = benchmark_info.expected_output.split()
        return (
            benchmark_info.benchmark_ext != ".sy"
            and "unsat" in benchmark_info.expected_output.split()
        )

    def run_internal(self, benchmark_info):
        return super().run_internal(
            benchmark_info._replace(
                command_line_args=benchmark_info.command_line_args +
                ["--check-proofs", "--proof-granularity=dsl-rewrite", "--proof-check=lazy"]
            )
        )

class LfscTester(Tester):

    def __init__(self):
        super().__init__("lfsc")

    def applies(self, benchmark_info):
        return (
            benchmark_info.benchmark_ext != ".sy"
            and benchmark_info.expected_output.strip() == "unsat"
        )

    def run_internal(self, benchmark_info):
        exit_code = EXIT_OK
        with tempfile.NamedTemporaryFile() as tmpf:
            cvc5_args = [
                "--dump-proofs",
                "--proof-format=lfsc",
                "--proof-granularity=theory-rewrite",
                "--proof-check=lazy",
            ] + benchmark_info.command_line_args
            output, error, exit_status = run_process(
                [benchmark_info.cvc5_binary]
                + cvc5_args
                + [benchmark_info.benchmark_basename],
                benchmark_info.benchmark_dir,
                benchmark_info.timeout,
            )
            tmpf.write(output.strip("unsat\n".encode()))
            tmpf.flush()
            output, error = output.decode(), error.decode()
            exit_code = self.check_exit_status(EXIT_OK, exit_status, output,
                                               error, cvc5_args)
            if "check" not in output:
                print_error("Empty proof")
                print()
                print_outputs(output, error)
                return EXIT_FAILURE
            if exit_code != EXIT_OK:
                return exit_code
            output, error, exit_status = run_process(
                [benchmark_info.lfsc_binary] +
                benchmark_info.lfsc_sigs + [tmpf.name],
                benchmark_info.benchmark_dir,
                timeout=benchmark_info.timeout,
            )
            output, error = output.decode(), error.decode()
            exit_code = self.check_exit_status(EXIT_OK, exit_status, output,
                                               error, cvc5_args)
            if "success" not in output:
                print_error("Invalid proof")
                print()
                print_outputs(output, error)
                return EXIT_FAILURE
        if exit_code == EXIT_OK:
            print_ok("OK")
        return exit_code

<<<<<<< HEAD
class AletheTester(Tester):
    def __init__(self):
        super().__init__("alethe")

    def applies(self, benchmark_info):
        logic = ""

        for line in benchmark_info.benchmark_content.split("\n"):
            if "(set-logic" in line:
                logic = line.strip()

        # (set-logic ...) not appear
        if logic == "":
            return False

        logic = logic.split(" ")[1][0:-1]

        return (
            benchmark_info.benchmark_ext != ".sy"
            and benchmark_info.expected_output.strip() == "unsat"
        )

    def run_internal(self, benchmark_info):
        exit_code = EXIT_OK

        with tempfile.NamedTemporaryFile(suffix=".smt2.proof") as tmpf:
            cvc5_args = benchmark_info.command_line_args + [
                "--dump-proofs",
                "--proof-format=alethe",
                "--proof-granularity=theory-rewrite"
            ]

            # remove duplicates
            cvc5_args = list(dict.fromkeys(cvc5_args))

            output, error, exit_status = run_process(
                [benchmark_info.cvc5_binary]
                + cvc5_args
                + [benchmark_info.benchmark_basename],
                benchmark_info.benchmark_dir,
                benchmark_info.timeout,
            )

            tmpf.write(output.strip("unsat\n".encode()))
            tmpf.flush()
            output, error = output.decode(), error.decode()
            exit_code = self.check_exit_status(EXIT_OK, exit_status, output,
                                               error, cvc5_args)

            if exit_code != EXIT_OK:
                return exit_code

            original_file = benchmark_info.benchmark_dir + '/' + benchmark_info.benchmark_basename

            carcara_args = ["--allow-int-real-subtyping", "--expand-let-bindings", "--ignore-unknown-rules"]

            output, error, exit_status = run_process(
                [benchmark_info.carcara_binary] + ["check"] +
                carcara_args + [tmpf.name] + [original_file],
                benchmark_info.benchmark_dir,
                timeout=benchmark_info.timeout,
            )
            output, error = output.decode(), error.decode()
            exit_code = self.check_exit_status(EXIT_OK, exit_status, output,
                                               error, cvc5_args)

            if "valid" not in output and "holey" not in output:
                print_error("Invalid proof")
                print()
                print_outputs(output, error)
                return EXIT_FAILURE
        if exit_code == EXIT_OK:
            print_ok("OK")

        return exit_code

class AlfTester(Tester):
=======
class CpcTester(Tester):
>>>>>>> 7ee7051d

    def __init__(self):
        super().__init__("cpc")

    def applies(self, benchmark_info):
        return (
            benchmark_info.benchmark_ext != ".sy"
            and benchmark_info.expected_output.strip() == "unsat"
        )

    def run_internal(self, benchmark_info):
        exit_code = EXIT_OK
        with tempfile.NamedTemporaryFile() as tmpf:
            cvc5_args = [
                "--dump-proofs",
                "--proof-format=cpc",
                "--proof-granularity=dsl-rewrite",
                "--proof-print-conclusion",
            ] + benchmark_info.command_line_args
            output, error, exit_status = run_process(
                [benchmark_info.cvc5_binary]
                + cvc5_args
                + [benchmark_info.benchmark_basename],
                benchmark_info.benchmark_dir,
                benchmark_info.timeout,
            )
            cpc_sig_dir = os.path.abspath(g_args.cpc_sig_dir)
            tmpf.write(("(include \"" + cpc_sig_dir + "/cpc/Cpc.eo\")").encode())
            tmpf.write(output.strip("unsat\n".encode()))
            tmpf.flush()
            output, error = output.decode(), error.decode()
            exit_code = self.check_exit_status(EXIT_OK, exit_status, output,
                                               error, cvc5_args)
            if ("step" not in output) and ("assume" not in output):
                print_error("Empty proof")
                print()
                print_outputs(output, error)
                return EXIT_FAILURE
            if exit_code != EXIT_OK:
                return exit_code
            output, error, exit_status = run_process(
                [benchmark_info.ethos_binary] +
                [tmpf.name],
                benchmark_info.benchmark_dir,
                timeout=benchmark_info.timeout,
            )
            output, error = output.decode(), error.decode()
            exit_code = self.check_exit_status(EXIT_OK, exit_status, output,
                                               error, cvc5_args)
            if ("correct" not in output) and ("incomplete" not in output):
                print_error("Invalid proof")
                print()
                print_outputs(output, error)
                return EXIT_FAILURE
        if exit_code == EXIT_OK:
            print_ok("OK")
        return exit_code

class AletheAlfTester(Tester):

    def __init__(self):
        super().__init__("alethe-alf")

    def applies(self, benchmark_info):
        return (
            benchmark_info.benchmark_ext != ".sy"
            and benchmark_info.expected_output.strip() == "unsat"
        )

    def run_internal(self, benchmark_info):
        exit_code = EXIT_OK
        with tempfile.NamedTemporaryFile() as tmpf:
            cvc5_args = benchmark_info.command_line_args + [
                "--dump-proofs",
                "--proof-format=alethe-alf",
                "--proof-granularity=theory-rewrite",
                "--proof-print-conclusion",
            ]
            output, error, exit_status = run_process(
                [benchmark_info.cvc5_binary]
                + cvc5_args
                + [benchmark_info.benchmark_basename],
                benchmark_info.benchmark_dir,
                benchmark_info.timeout,
            )
            alf_sig_dir = os.path.abspath(g_args.alf_sig_dir)
            tmpf.write(("(include \"" + alf_sig_dir + "/alethe/Alethe.smt3\")").encode())
            tmpf.write(output.strip("unsat\n".encode()))
            tmpf.flush()
            output, error = output.decode(), error.decode()
            exit_code = self.check_exit_status(EXIT_OK, exit_status, output,
                                               error, cvc5_args)
            if ("step" not in output) and ("assume" not in output):
                print_error("Empty proof")
                print()
                print_outputs(output, error)
                return EXIT_FAILURE
            if exit_code != EXIT_OK:
                return exit_code
            output, error, exit_status = run_process(
                [benchmark_info.alfc_binary] +
                [tmpf.name],
                benchmark_info.benchmark_dir,
                timeout=benchmark_info.timeout,
            )
            output, error = output.decode(), error.decode()
            exit_code = self.check_exit_status(EXIT_OK, exit_status, output,
                                               error, cvc5_args)
            if "success" not in output:
                print_error("Invalid proof")
                print()
                print_outputs(output, error)
                return EXIT_FAILURE
        if exit_code == EXIT_OK:
            print_ok("OK")
        return exit_code

class ModelTester(Tester):

    def __init__(self):
        super().__init__("model")

    def applies(self, benchmark_info):
        expected_output_lines = benchmark_info.expected_output.split()
        return (benchmark_info.benchmark_ext != ".sy"
                and ("sat" in expected_output_lines
                     or "unknown" in expected_output_lines)
                and "--no-debug-check-models"
                not in benchmark_info.command_line_args
                and "--no-check-models" not in benchmark_info.command_line_args
                and "--debug-check-models"
                not in benchmark_info.command_line_args)

    def run_internal(self, benchmark_info):
        return super().run_internal(
            benchmark_info._replace(
                command_line_args=benchmark_info.command_line_args
                + ["--debug-check-models"]
            )
        )


class SynthTester(Tester):

    def __init__(self):
        super().__init__("synth")

    def applies(self, benchmark_info):
        return (
            benchmark_info.benchmark_ext == ".sy"
            and "--no-check-synth-sol" not in benchmark_info.command_line_args
            and "--sygus-rr-synth" not in benchmark_info.command_line_args
            and "--sygus-rr-verify" not in benchmark_info.command_line_args
            and "--check-synth-sol" not in benchmark_info.command_line_args
        )

    def run_internal(self, benchmark_info):
        return super().run_internal(
            benchmark_info._replace(
                command_line_args=benchmark_info.command_line_args
                + ["--check-synth-sol"]
            )
        )


class AbductTester(Tester):

    def __init__(self):
        super().__init__("abduct")

    def applies(self, benchmark_info):
        return (
            benchmark_info.benchmark_ext != ".sy"
            and "--no-check-abducts" not in benchmark_info.command_line_args
            and "--check-abducts" not in benchmark_info.command_line_args
            and "get-abduct" in benchmark_info.benchmark_content
        )

    def run_internal(self, benchmark_info):
        return super().run_internal(
            benchmark_info._replace(
                command_line_args=benchmark_info.command_line_args + ["--check-abducts"]
            )
        )


class DumpTester(Tester):

    def __init__(self):
        super().__init__("dump")

    def applies(self, benchmark_info):
        return True

    def run_internal(self, benchmark_info):
        ext_to_lang = {
            ".smt2": "smt2",
            ".sy": "sygus",
        }

        tmpf_name = None
        with tempfile.NamedTemporaryFile(delete=False) as tmpf:
            dump_args = [
                "--parse-only",
                "-o",
                "raw-benchmark",
                "--output-lang={}".format(ext_to_lang[benchmark_info.benchmark_ext]),
            ]
            dump_output, _, _ = run_process(
                [benchmark_info.cvc5_binary]
                + benchmark_info.command_line_args
                + dump_args
                + [benchmark_info.benchmark_basename],
                benchmark_info.benchmark_dir,
                benchmark_info.timeout,
            )

            tmpf_name = tmpf.name
            tmpf.write(dump_output)

        if not tmpf_name:
            return EXIT_FAILURE

        exit_code = super().run_internal(
            benchmark_info._replace(
                command_line_args=benchmark_info.command_line_args
                + [
                    "--parse-only",
                    "--lang={}".format(ext_to_lang[benchmark_info.benchmark_ext]),
                ],
                benchmark_basename=tmpf.name,
                expected_exit_status=0,
                compare_outputs=False,
            )
        )
        os.remove(tmpf.name)
        return exit_code


g_testers = {
    "base": BaseTester(),
    "unsat-core": UnsatCoreTester(),
    "proof": ProofTester(),
    "lfsc": LfscTester(),
    "model": ModelTester(),
    "synth": SynthTester(),
    "abduct": AbductTester(),
    "dump": DumpTester(),
    "dsl-proof": DslProofTester(),
<<<<<<< HEAD
    "alf": AlfTester(),
    "alethe": AletheTester(),
    "alethe-alf": AletheAlfTester()
=======
    "cpc": CpcTester()
>>>>>>> 7ee7051d
}

g_default_testers = [
    "base",
    "unsat-core",
    "proof",
    "model",
    "synth",
    "abduct",
    "dump",
]

################################################################################

BenchmarkInfo = collections.namedtuple(
    "BenchmarkInfo",
    [
        "wrapper",
        "scrubber",
        "error_scrubber",
        "timeout",
        "cvc5_binary",
        "lfsc_binary",
        "lfsc_sigs",
<<<<<<< HEAD
        "carcara_binary",
        "alfc_binary",
=======
        "ethos_binary",
>>>>>>> 7ee7051d
        "benchmark_dir",
        "benchmark_basename",
        "benchmark_ext",
        "benchmark_content",
        "expected_output",
        "expected_error",
        "expected_exit_status",
        "command_line_args",
        "compare_outputs",
    ],
)

SCRUBBER = "SCRUBBER:"
ERROR_SCRUBBER = "ERROR-SCRUBBER:"
EXPECT = "EXPECT:"
EXPECT_ERROR = "EXPECT-ERROR:"
EXIT = "EXIT:"
COMMAND_LINE = "COMMAND-LINE:"
REQUIRES = "REQUIRES:"
DISABLE_TESTER = "DISABLE-TESTER:"

EXIT_OK = 0
EXIT_FAILURE = 1
EXIT_SKIP = 77
STATUS_TIMEOUT = 124


def print_colored(color, text):
    """Prints `text` in color `color`."""

    for line in text.splitlines():
        print(color + line + Color.ENDC)


def print_segment(color, text):
    """Prints colored `text` inside a border."""
    print("  " + "=" * 78)
    for line in text.splitlines():
        print("  " + color + line + Color.ENDC)
    print("  " + "=" * 78)
    print()


def print_outputs(stdout, stderr):
    """Prints standard output and error."""
    if stdout.strip() != "":
        print("  Output:")
        print_segment(Color.BLUE, stdout)
    if stderr.strip() != "":
        print("  Error output:")
        print_segment(Color.YELLOW, stderr)


def print_diff(actual, expected):
    """Prints the difference between `actual` and `expected`."""

    for line in difflib.unified_diff(expected.splitlines(),
                                     actual.splitlines(),
                                     "expected",
                                     "actual",
                                     lineterm=""):
        if line.startswith("+"):
            print_colored(Color.GREEN, "  " + line)
        elif line.startswith("-"):
            print_colored(Color.RED, "  " + line)
        else:
            print("  " + line)


def run_process(args, cwd, timeout, s_input=None):
    """Runs a process with a timeout `timeout` in seconds. `args` are the
    arguments to execute, `cwd` is the working directory and `s_input` is the
    input to be sent to the process over stdin. If `args` is a list, the
    arguments are escaped and concatenated. If `args` is a string, it is
    executed as-is (without additional escaping. Returns the output, the error
    output and the exit code of the process. If the process times out, the
    output and the error output are empty and the exit code is 124."""

    cmd = " ".join([shlex.quote(a)
                    for a in args]) if isinstance(args, list) else args
    print("  $ {}".format(str(cmd)))
    out = bytes()
    err = bytes()
    exit_status = STATUS_TIMEOUT
    try:
        # Instead of setting shell=True, we explicitly call bash. Using
        # shell=True seems to produce different exit codes on different
        # platforms under certain circumstances.
        res = subprocess.run(
            [bash_bin,"-c", cmd],
            cwd=cwd,
            input=s_input,
            timeout=timeout,
            stderr=subprocess.PIPE,
            stdout=subprocess.PIPE,
        )
        out = res.stdout
        err = res.stderr
        exit_status = res.returncode
    except subprocess.TimeoutExpired:
        exit_status = STATUS_TIMEOUT

    return out, err, exit_status


def get_cvc5_features(cvc5_binary):
    """Returns a list of features supported by the cvc5 binary `cvc5_binary`."""

    output, _, _ = run_process([cvc5_binary, "--show-config"], None, None)
    if isinstance(output, bytes):
        output = output.decode()

    features = []
    disabled_features = []
    for line in output.split("\n"):
        tokens = [t.strip() for t in line.split(":")]
        if len(tokens) == 2:
            key, value = tokens
            if value == "yes":
                features.append(key)
            elif value == "no":
                disabled_features.append(key)

    return features, disabled_features

def check_scrubber(scrubber_error, scrubber):
    if len(scrubber_error) != 0:
        print_error("The scrubber's error output is not empty")
        print()
        print("  Command: {}".format(scrubber))
        print()
        print("  Error output")
        print("  " + "=" * 78)
        print(scrubber_error)
        print("  " + "=" * 78)
        return EXIT_FAILURE

def run_benchmark(benchmark_info):
    """Runs cvc5 on a benchmark with the given `benchmark_info`. It runs on the
    file `benchmark_basename` in the directory `benchmark_dir` using the binary
    `cvc5_binary` with the command line options `command_line_args`. The output
    is scrubbed using `scrubber` and `error_scrubber` for stdout and stderr,
    respectively."""

    bin_args = benchmark_info.wrapper[:]
    bin_args.append(benchmark_info.cvc5_binary)

    output = None
    error = None
    exit_status = None
    output, error, exit_status = run_process(
        bin_args
        + benchmark_info.command_line_args
        + [benchmark_info.benchmark_basename],
        benchmark_info.benchmark_dir,
        benchmark_info.timeout,
    )

    # If a scrubber command has been specified then apply it to the output.
    scrubber_error = ""
    if benchmark_info.scrubber:
        output, scrubber_error, _ = run_process(
            benchmark_info.scrubber,
            benchmark_info.benchmark_dir,
            benchmark_info.timeout,
            output,
        )
    # Make sure that the scrubber itself did not print anything to its error output
    check_result =  check_scrubber(scrubber_error, benchmark_info.scrubber)
    if check_result != None:
      return check_result

    scrubber_error = ""
    if benchmark_info.error_scrubber:
        error, scrubber_error, _ = run_process(
            benchmark_info.error_scrubber,
            benchmark_info.benchmark_dir,
            benchmark_info.timeout,
            error,
        )
    # Make sure that the error scrubber itself did not print anything to its error output
    check_result =  check_scrubber(scrubber_error, benchmark_info.error_scrubber)
    if check_result != None:
      return check_result

    # Popen in Python 3 returns a bytes object instead of a string for
    # stdout/stderr.
    if isinstance(output, bytes):
        output = output.decode()
    if isinstance(error, bytes):
        error = error.decode()
    output = re.sub(r"^[ \t]*|\r", "", output.strip(), flags=re.MULTILINE)
    error = re.sub(r"^[ \t]*|\r", "", error.strip(), flags=re.MULTILINE)
    # qemu (used for arm nightlies) emits additional error output for non-zero exit codes
    error = re.sub(r"qemu: uncaught target signal.*", "", error).strip()
    return (output, error, exit_status)


def run_regression(
    testers,
    wrapper,
    cvc5_binary,
    lfsc_binary,
    lfsc_sigs,
<<<<<<< HEAD
    carcara_binary,
    alfc_binary,
=======
    ethos_binary,
>>>>>>> 7ee7051d
    benchmark_path,
    timeout,
):
    """Determines the expected output for a benchmark, runs cvc5 on it using
    all the specified `testers` and then checks whether the output corresponds
    to the expected output. Optionally uses a wrapper `wrapper`."""

    if not os.access(cvc5_binary, os.X_OK):
        sys.exit('"{}" does not exist or is not executable'.format(cvc5_binary))
    if not os.path.isfile(benchmark_path):
        sys.exit('"{}" does not exist or is not a file'.format(benchmark_path))

    cvc5_features, cvc5_disabled_features = get_cvc5_features(cvc5_binary)

    basic_command_line_args = []

    benchmark_basename = os.path.basename(benchmark_path)
    benchmark_filename, benchmark_ext = os.path.splitext(benchmark_basename)
    benchmark_dir = os.path.dirname(benchmark_path)
    comment_char = "%"
    status_regex = None
    status_to_output = lambda s: s
    if benchmark_ext == ".smt2":
        status_regex = r"set-info\s*:status\s*(sat|unsat)"
        comment_char = ";"
    elif benchmark_ext == ".sy":
        comment_char = ";"
    else:
        sys.exit('"{}" must be *.smt2 or *.sy'.format(benchmark_basename))

    benchmark_lines = None
    with open(benchmark_path, "r") as benchmark_file:
        benchmark_lines = benchmark_file.readlines()
    benchmark_content = "".join(benchmark_lines)

    # Extract the metadata for the benchmark.
    scrubber = None
    error_scrubber = None
    expected_output = ""
    expected_error = ""
    expected_exit_status = None
    command_lines = []
    requires = []
    for line in benchmark_lines:
        # Skip lines that do not start with a comment character.
        if line[0] != comment_char:
            continue
        line = line[1:].lstrip()

        if line.startswith(SCRUBBER):
            scrubber = line[len(SCRUBBER) :].strip()
        elif line.startswith(ERROR_SCRUBBER):
            error_scrubber = line[len(ERROR_SCRUBBER) :].strip()
        elif line.startswith(EXPECT):
            expected_output += line[len(EXPECT) :].strip() + "\n"
        elif line.startswith(EXPECT_ERROR):
            expected_error += line[len(EXPECT_ERROR) :].strip() + "\n"
        elif line.startswith(EXIT):
            expected_exit_status = int(line[len(EXIT) :].strip())
        elif line.startswith(COMMAND_LINE):
            command_lines.append(line[len(COMMAND_LINE) :].strip())
        elif line.startswith(REQUIRES):
            requires.append(line[len(REQUIRES) :].strip())
        elif line.startswith(DISABLE_TESTER):
            disable_tester = line[len(DISABLE_TESTER) :].strip()
            if disable_tester not in g_testers:
                print("Unknown tester: {}".format(disable_tester))
                return EXIT_FAILURE
            if disable_tester in testers:
                testers.remove(disable_tester)
            if disable_tester == "dsl-proof":
                if "cpc" in testers:
                    testers.remove("cpc")
            if disable_tester == "proof":
                if "lfsc" in testers:
                    testers.remove("lfsc")
                if "dsl-proof" in testers:
                    testers.remove("dsl-proof")
<<<<<<< HEAD
                if "alethe" in testers:
                    testers.remove("alethe")
                if "alf" in testers:
                    testers.remove("alf")
                if "alethe-alf" in testers:
                    testers.remove("alethe-alf")
=======
                if "cpc" in testers:
                    testers.remove("cpc")
>>>>>>> 7ee7051d

    expected_output = expected_output.strip()
    expected_error = expected_error.strip()

    # Expected output/expected error has not been defined in the metadata for
    # the benchmark. Try to extract the information from the benchmark itself.
    if expected_output == "" and expected_error == "":
        match = None
        if status_regex:
            match = re.findall(status_regex, benchmark_content)

        if match:
            expected_output = status_to_output("\n".join(match))
        elif expected_exit_status is None:
            # If there is no expected output/error and the exit status has not
            # been set explicitly, the benchmark is invalid.
            print_error('Cannot determine status of benchmark')
            return EXIT_FAILURE
    if expected_exit_status is None:
        expected_exit_status = 0

    if "CVC5_REGRESSION_ARGS" in os.environ:
        basic_command_line_args += shlex.split(os.environ["CVC5_REGRESSION_ARGS"])

    for req_feature in requires:
        is_negative = False
        if req_feature.startswith("no-"):
            req_feature = req_feature[len("no-") :]
            is_negative = True
        if req_feature not in (cvc5_features + cvc5_disabled_features):
            print_error(
                "Illegal requirement in regression: {}".format(req_feature))
            print("  Allowed requirements: {}".format(
                " ".join(cvc5_features + cvc5_disabled_features)))
            return EXIT_FAILURE
        if is_negative:
            if req_feature in cvc5_features:
                print_info("Skipped regression: not compatible with {}".format(
                    req_feature))
                return EXIT_SKIP if g_args.use_skip_return_code else EXIT_OK
        elif req_feature not in cvc5_features:
            print_info("Skipped regression: requires {}".format(req_feature))
            return EXIT_SKIP if g_args.use_skip_return_code else EXIT_OK

    if not command_lines:
        command_lines.append("")

    tests = []
    expected_output_lines = expected_output.split()
    command_line_args_configs = []
    for command_line in command_lines:
        args = shlex.split(command_line)
        all_args = basic_command_line_args + args

        command_line_args_configs.append(all_args)

        benchmark_info = BenchmarkInfo(
            wrapper=wrapper,
            scrubber=scrubber,
            error_scrubber=error_scrubber,
            timeout=timeout,
            cvc5_binary=cvc5_binary,
            lfsc_binary=lfsc_binary,
            lfsc_sigs=lfsc_sigs,
<<<<<<< HEAD
            carcara_binary=carcara_binary,
            alfc_binary=alfc_binary,
=======
            ethos_binary=ethos_binary,
>>>>>>> 7ee7051d
            benchmark_dir=benchmark_dir,
            benchmark_basename=benchmark_basename,
            benchmark_ext=benchmark_ext,
            benchmark_content=benchmark_content,
            expected_output=expected_output,
            expected_error=expected_error,
            expected_exit_status=expected_exit_status,
            command_line_args=all_args,
            compare_outputs=True,
        )
        for tester_name, tester in g_testers.items():
            if tester_name in testers and tester.applies(benchmark_info):
                tests.append((tester, benchmark_info))

    if len(tests) == 0:
        print("Skipped regression: no tests to run")
        return EXIT_SKIP if g_args.use_skip_return_code else EXIT_OK

    # Run cvc5 on the benchmark with the different testers and check whether
    # the exit status, stdout output, stderr output are as expected.
    exit_code = EXIT_OK
    for tester, benchmark_info in tests:
        test_exit_code = tester.run(benchmark_info)
        if exit_code == EXIT_FAILURE or test_exit_code == EXIT_FAILURE:
            exit_code = EXIT_FAILURE
        else:
            exit_code = test_exit_code

    return exit_code


def main():
    """Parses the command line arguments and then calls the core of the
    script."""

    global g_args

    parser = argparse.ArgumentParser(
        description="Runs benchmark and checks for correct exit status and output."
    )
    tester_choices = ["all"] + list(g_testers.keys())
    parser.add_argument("--use-skip-return-code", action="store_true")
    parser.add_argument("--skip-timeout", action="store_true")
    parser.add_argument("--tester", choices=tester_choices, action="append")
    parser.add_argument("--lfsc-binary", default="")
    parser.add_argument("--lfsc-sig-dir", default="")
<<<<<<< HEAD
    parser.add_argument("--carcara-binary", default="")
    parser.add_argument("--alfc-binary", default="")
    parser.add_argument("--alf-sig-dir", default="")
=======
    parser.add_argument("--ethos-binary", default="")
    parser.add_argument("--cpc-sig-dir", default="")
>>>>>>> 7ee7051d
    parser.add_argument("wrapper", nargs="*")
    parser.add_argument("cvc5_binary")
    parser.add_argument("benchmark")

    argv = sys.argv[1:]
    # Append options passed via RUN_REGRESSION_ARGS to argv
    if os.environ.get("RUN_REGRESSION_ARGS"):
        argv.extend(shlex.split(os.getenv("RUN_REGRESSION_ARGS")))

    g_args = parser.parse_args(argv)

    cvc5_binary = os.path.abspath(g_args.cvc5_binary)
    lfsc_binary = os.path.abspath(g_args.lfsc_binary)
<<<<<<< HEAD
    carcara_binary = os.path.abspath(g_args.carcara_binary)
    alfc_binary = os.path.abspath(g_args.alfc_binary)
=======
    ethos_binary = os.path.abspath(g_args.ethos_binary)
>>>>>>> 7ee7051d

    wrapper = g_args.wrapper
    if os.environ.get("VALGRIND") == "1" and not wrapper:
        wrapper = ["libtool", "--mode=execute", "valgrind"]

    timeout = float(os.getenv("TEST_TIMEOUT", "600"))

    testers = g_args.tester
    if not testers:
        testers = g_default_testers
    elif "all" in testers:
        testers = list(g_testers.keys())

    lfsc_sigs = []
    if not g_args.lfsc_sig_dir == "":
        lfsc_sig_dir = os.path.abspath(g_args.lfsc_sig_dir)
        # `os.listdir` would be more appropriate if lfsc did not force us to
        # list the signatures in order.
        lfsc_sigs = ["core_defs", "util_defs", "theory_def", "nary_programs",
                     "boolean_programs", "boolean_rules", "cnf_rules",
                     "equality_rules", "arith_programs", "arith_rules",
                     "strings_programs", "strings_rules", "quantifiers_rules"]
        lfsc_sigs = [os.path.join(lfsc_sig_dir, sig + ".plf")
                     for sig in lfsc_sigs]
    cpc_sig_dir = os.path.abspath(g_args.cpc_sig_dir)
    return run_regression(
        testers,
        wrapper,
        cvc5_binary,
        lfsc_binary,
        lfsc_sigs,
<<<<<<< HEAD
        carcara_binary,
        alfc_binary,
=======
        ethos_binary,
>>>>>>> 7ee7051d
        g_args.benchmark,
        timeout,
    )


if __name__ == "__main__":
    exit_code = main()
    sys.exit(exit_code)<|MERGE_RESOLUTION|>--- conflicted
+++ resolved
@@ -262,7 +262,6 @@
             print_ok("OK")
         return exit_code
 
-<<<<<<< HEAD
 class AletheTester(Tester):
     def __init__(self):
         super().__init__("alethe")
@@ -339,10 +338,7 @@
 
         return exit_code
 
-class AlfTester(Tester):
-=======
 class CpcTester(Tester):
->>>>>>> 7ee7051d
 
     def __init__(self):
         super().__init__("cpc")
@@ -592,13 +588,8 @@
     "abduct": AbductTester(),
     "dump": DumpTester(),
     "dsl-proof": DslProofTester(),
-<<<<<<< HEAD
-    "alf": AlfTester(),
     "alethe": AletheTester(),
-    "alethe-alf": AletheAlfTester()
-=======
     "cpc": CpcTester()
->>>>>>> 7ee7051d
 }
 
 g_default_testers = [
@@ -623,12 +614,8 @@
         "cvc5_binary",
         "lfsc_binary",
         "lfsc_sigs",
-<<<<<<< HEAD
         "carcara_binary",
-        "alfc_binary",
-=======
         "ethos_binary",
->>>>>>> 7ee7051d
         "benchmark_dir",
         "benchmark_basename",
         "benchmark_ext",
@@ -833,12 +820,8 @@
     cvc5_binary,
     lfsc_binary,
     lfsc_sigs,
-<<<<<<< HEAD
     carcara_binary,
-    alfc_binary,
-=======
     ethos_binary,
->>>>>>> 7ee7051d
     benchmark_path,
     timeout,
 ):
@@ -917,17 +900,10 @@
                     testers.remove("lfsc")
                 if "dsl-proof" in testers:
                     testers.remove("dsl-proof")
-<<<<<<< HEAD
                 if "alethe" in testers:
                     testers.remove("alethe")
-                if "alf" in testers:
-                    testers.remove("alf")
-                if "alethe-alf" in testers:
-                    testers.remove("alethe-alf")
-=======
                 if "cpc" in testers:
                     testers.remove("cpc")
->>>>>>> 7ee7051d
 
     expected_output = expected_output.strip()
     expected_error = expected_error.strip()
@@ -992,12 +968,8 @@
             cvc5_binary=cvc5_binary,
             lfsc_binary=lfsc_binary,
             lfsc_sigs=lfsc_sigs,
-<<<<<<< HEAD
             carcara_binary=carcara_binary,
-            alfc_binary=alfc_binary,
-=======
             ethos_binary=ethos_binary,
->>>>>>> 7ee7051d
             benchmark_dir=benchmark_dir,
             benchmark_basename=benchmark_basename,
             benchmark_ext=benchmark_ext,
@@ -1044,14 +1016,9 @@
     parser.add_argument("--tester", choices=tester_choices, action="append")
     parser.add_argument("--lfsc-binary", default="")
     parser.add_argument("--lfsc-sig-dir", default="")
-<<<<<<< HEAD
     parser.add_argument("--carcara-binary", default="")
-    parser.add_argument("--alfc-binary", default="")
-    parser.add_argument("--alf-sig-dir", default="")
-=======
     parser.add_argument("--ethos-binary", default="")
     parser.add_argument("--cpc-sig-dir", default="")
->>>>>>> 7ee7051d
     parser.add_argument("wrapper", nargs="*")
     parser.add_argument("cvc5_binary")
     parser.add_argument("benchmark")
@@ -1065,12 +1032,8 @@
 
     cvc5_binary = os.path.abspath(g_args.cvc5_binary)
     lfsc_binary = os.path.abspath(g_args.lfsc_binary)
-<<<<<<< HEAD
     carcara_binary = os.path.abspath(g_args.carcara_binary)
-    alfc_binary = os.path.abspath(g_args.alfc_binary)
-=======
     ethos_binary = os.path.abspath(g_args.ethos_binary)
->>>>>>> 7ee7051d
 
     wrapper = g_args.wrapper
     if os.environ.get("VALGRIND") == "1" and not wrapper:
@@ -1102,12 +1065,8 @@
         cvc5_binary,
         lfsc_binary,
         lfsc_sigs,
-<<<<<<< HEAD
         carcara_binary,
-        alfc_binary,
-=======
         ethos_binary,
->>>>>>> 7ee7051d
         g_args.benchmark,
         timeout,
     )
