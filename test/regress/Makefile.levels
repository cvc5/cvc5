--- conflicted
+++ resolved
@@ -2,22 +2,6 @@
 # a regression level.
 
 # Regression level 1 is the default
-<<<<<<< HEAD
-TESTS = $(REG0_TESTS) $(REG1_TESTS)
-
-ifeq ($(REGRESSION_LEVEL),0)
-TESTS = $(REG0_TESTS)
-endif
-ifeq ($(REGRESSION_LEVEL),2)
-TESTS = $(REG0_TESTS) $(REG1_TESTS) $(REG2_TESTS)
-endif
-ifeq ($(REGRESSION_LEVEL),3)
-TESTS = $(REG0_TESTS) $(REG1_TESTS) $(REG2_TESTS) $(REG3_TESTS)
-endif
-ifeq ($(REGRESSION_LEVEL),4)
-TESTS = $(REG0_TESTS) $(REG1_TESTS) $(REG2_TESTS) $(REG3_TESTS) $(REG4_TESTS)
-endif
-=======
 ALL_TESTS = $(REG0_TESTS) $(REG1_TESTS)
 
 ifeq ($(REGRESSION_LEVEL),0)
@@ -34,5 +18,4 @@
 endif
 
 TEST_REGEX ?= ".*"
-TESTS = $(shell echo $(ALL_TESTS) | tr ' ' '\n' | grep $(TEST_REGEX) | tr '\n' ' ')
->>>>>>> bc6cb232
+TESTS = $(shell echo $(ALL_TESTS) | tr ' ' '\n' | grep $(TEST_REGEX) | tr '\n' ' ')