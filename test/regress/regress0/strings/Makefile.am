# don't override a BINARY imported from a personal.mk
@mk_if@eq ($(BINARY),)
@mk_empty@BINARY = cvc4
end@mk_if@

LOG_COMPILER = @srcdir@/../../run_regression
AM_LOG_FLAGS = $(RUN_REGRESSION_ARGS) @abs_top_builddir@/src/main/$(BINARY)$(EXEEXT)

if AUTOMAKE_1_11
# old-style (pre-automake 1.12) test harness
TESTS_ENVIRONMENT = \
  $(LOG_COMPILER) \
  $(AM_LOG_FLAGS) $(LOG_FLAGS)
endif

MAKEFLAGS = -k

# These are run for all build profiles.
# If a test shouldn't be run in e.g. competition mode,
# put it below in "TESTS +="
TESTS = \
  bug001.smt2 \
  bug002.smt2 \
  escchar.smt2 \
  escchar_25.smt2 \
  str003.smt2 \
  str004.smt2 \
  str005.smt2 \
  type001.smt2 \
  model001.smt2 \
  leadingzero001.smt2 \
  loop001.smt2 \
  unsound-0908.smt2 \
  ilc-like.smt2 \
  indexof-sym-simp.smt2 \
  bug613.smt2 \
  norn-simp-rew.smt2 \
  bug612.smt2 \
  idof-rewrites.smt2 \
  norn-31.smt2 \
  strings-native-simple.cvc \
  strings-charat.cvc \
  issue1189.smt2 \
  rewrites-v2.smt2 \
  substr-rewrites.smt2 \
<<<<<<< HEAD
  norn-ab.smt2 \
  type002.smt2 \
  strip-endpt-sound.smt2 \
  repl-rewrites2.smt2 \
  repl-soundness-sem.smt2 \
  rew-020618.smt2
=======
  repl-rewrites2.smt2
>>>>>>> 54321626

FAILING_TESTS =

EXTRA_DIST = $(TESTS)

# and make sure to distribute it
EXTRA_DIST +=

# synonyms for "check"
.PHONY: regress regress0 test
regress regress0 test: check

# do nothing in this subdir
.PHONY: regress1 regress2 regress3 regress4
regress1 regress2 regress3 regress4:<|MERGE_RESOLUTION|>--- conflicted
+++ resolved
@@ -43,16 +43,13 @@
   issue1189.smt2 \
   rewrites-v2.smt2 \
   substr-rewrites.smt2 \
-<<<<<<< HEAD
   norn-ab.smt2 \
   type002.smt2 \
   strip-endpt-sound.smt2 \
   repl-rewrites2.smt2 \
   repl-soundness-sem.smt2 \
-  rew-020618.smt2
-=======
+  rew-020618.smt2 \
   repl-rewrites2.smt2
->>>>>>> 54321626
 
 FAILING_TESTS =
 
