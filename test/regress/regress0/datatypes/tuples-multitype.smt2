; EXPECT: sat
(set-logic ALL)
(set-info :status sat)

(declare-fun t () (Tuple Int String))
(declare-fun i () String)

<<<<<<< HEAD
(assert (= t (mkTuple 0 "0")))
=======
(assert (= t (tuple 0 "0")))
>>>>>>> 4e54aa63
(assert (= i ((_ tuple_select 1) t)))

(check-sat)<|MERGE_RESOLUTION|>--- conflicted
+++ resolved
@@ -5,11 +5,7 @@
 (declare-fun t () (Tuple Int String))
 (declare-fun i () String)
 
-<<<<<<< HEAD
-(assert (= t (mkTuple 0 "0")))
-=======
 (assert (= t (tuple 0 "0")))
->>>>>>> 4e54aa63
 (assert (= i ((_ tuple_select 1) t)))
 
 (check-sat)