--- conflicted
+++ resolved
@@ -91,17 +91,12 @@
 	psyco-001-bv.smt2 \
 	bug822.smt2 \
 	qbv-test-invert-mul.smt2 \
-<<<<<<< HEAD
 	qbv-test-invert-bvand.smt2 \
 	qbv-test-invert-bvor.smt2 \
-	qbv-test-invert-mul.smt2 \
 	qbv-test-invert-bvlshr-0.smt2 \
  	qbv-test-invert-bvurem-1.smt2 \
-	qbv-simple-2vars-vo.smt2
-=======
 	qbv-simple-2vars-vo.smt2 \
 	qbv-test-urem-rewrite.smt2
->>>>>>> 435d9f01
 
 # regression can be solved with --finite-model-find --fmf-inst-engine
 # set3.smt2
