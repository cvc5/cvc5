--- conflicted
+++ resolved
@@ -92,15 +92,12 @@
 	bug822.smt2 \
 	qbv-test-invert-mul.smt2 \
 	qbv-simple-2vars-vo.smt2 \
-<<<<<<< HEAD
 	qbv-test-invert-concat-0.smt2 \
 	qbv-test-invert-concat-1.smt2 \
 	qbv-test-invert-shl.smt2 \
 	qbv-test-invert-udiv-0.smt2 \
-	qbv-test-invert-udiv-1.smt2
-=======
+	qbv-test-invert-udiv-1.smt2 \
 	qbv-test-urem-rewrite.smt2
->>>>>>> 0f34a630
 
 # regression can be solved with --finite-model-find --fmf-inst-engine
 # set3.smt2
