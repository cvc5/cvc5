SUBDIRS = . core

# don't override a BINARY imported from a personal.mk
@mk_if@eq ($(BINARY),)
@mk_empty@BINARY = cvc4
end@mk_if@

LOG_COMPILER = @srcdir@/../../run_regression
AM_LOG_FLAGS = $(RUN_REGRESSION_ARGS) @abs_top_builddir@/src/main/$(BINARY)$(EXEEXT)

if AUTOMAKE_1_11
# old-style (pre-automake 1.12) test harness
TESTS_ENVIRONMENT = \
	$(LOG_COMPILER) \
	$(AM_LOG_FLAGS) $(LOG_FLAGS)
endif

MAKEFLAGS = -k

# These are run for all build profiles.
# If a test shouldn't be run in e.g. competition mode,
# put it below in "TESTS +="

# FIXME: Proof checking takes too long. Add this back.
# 	fuzz15.delta01.smt 

# Regression tests for SMT inputs
SMT_TESTS = \
	fuzz01.smt \
	fuzz02.delta01.smt \
	fuzz02.smt \
	fuzz03.smt \
	fuzz04.smt \
	fuzz05.smt \
	fuzz06.smt \
	fuzz07.smt \
	fuzz08.smt \
	fuzz09.smt \
	fuzz10.smt \
	fuzz11.smt \
	fuzz12.smt \
	fuzz13.smt \
	fuzz14.smt \
	fuzz16.delta01.smt \
	fuzz17.delta01.smt \
	fuzz18.delta01.smt \
	fuzz18.delta02.smt \
	fuzz18.delta03.smt \
	fuzz18.smt \
	fuzz19.delta01.smt \
	fuzz19.smt \
	fuzz20.delta01.smt \
	fuzz20.smt \
	fuzz21.delta01.smt \
	fuzz21.smt \
	fuzz22.delta01.smt \
	fuzz22.smt \
	fuzz23.delta01.smt \
	fuzz23.smt \
	fuzz24.delta01.smt \
	fuzz24.smt \
	fuzz25.delta01.smt \
	fuzz25.smt \
	fuzz26.delta01.smt \
	fuzz26.smt \
	fuzz27.delta01.smt \
	fuzz27.smt \
	fuzz28.delta01.smt \
	fuzz28.smt \
	fuzz29.delta01.smt \
	fuzz29.smt \
	fuzz30.delta01.smt \
	fuzz30.smt \
	fuzz31.delta01.smt \
	fuzz31.smt \
	fuzz32.delta01.smt \
	fuzz32.smt \
	fuzz33.delta01.smt \
	fuzz33.smt \
	fuzz34.delta01.smt \
	fuzz35.delta01.smt \
	fuzz35.smt \
	fuzz36.delta01.smt \
	fuzz36.smt \
	fuzz37.delta01.smt \
	fuzz37.smt \
	fuzz38.delta01.smt \
	fuzz39.delta01.smt \
	fuzz39.smt \
	fuzz40.delta01.smt \
	fuzz40.smt \
	fuzz41.smt \
	calc2_sec2_shifter_mult_bmc15.atlas.delta01.smt \
	smtcompbug.smt \
	unsound1-reduced.smt2 \
	bv2nat-ground-c.smt2 \
	bv2nat-simp-range.smt2 \
	bv-int-collapse1.smt2 \
	bv-int-collapse2.smt2 \
	divtest_2_5.smt2 \
	divtest_2_6.smt2 \
	mul-neg-unsat.smt2 \
	mul-negpow2.smt2 \
<<<<<<< HEAD
	bvmul-pow2-only.smt2
=======
	bvmul-pow2-only.smt2 \
	mult-pow2-negative.smt2
>>>>>>> 98962b4d

# Regression tests for PL inputs
CVC_TESTS = bvsimple.cvc sizecheck.cvc

# Regression tests derived from bug reports
BUG_TESTS = \
	bug260a.smt \
	bug260b.smt \
	bug440.smt \
	bug733.smt2 \
	bug734.smt2 

TESTS =	$(SMT_TESTS) $(CVC_TESTS) $(BUG_TESTS)

EXTRA_DIST = $(TESTS) \
	test00.smt \
	bvcomp.cvc

# synonyms for "check" in this directory
.PHONY: regress regress0 test
regress regress0 test: check

# do nothing in this subdir
.PHONY: regress1 regress2 regress3 regress4
regress1 regress2 regress3 regress4:<|MERGE_RESOLUTION|>--- conflicted
+++ resolved
@@ -101,12 +101,8 @@
 	divtest_2_6.smt2 \
 	mul-neg-unsat.smt2 \
 	mul-negpow2.smt2 \
-<<<<<<< HEAD
-	bvmul-pow2-only.smt2
-=======
 	bvmul-pow2-only.smt2 \
 	mult-pow2-negative.smt2
->>>>>>> 98962b4d
 
 # Regression tests for PL inputs
 CVC_TESTS = bvsimple.cvc sizecheck.cvc
