--- conflicted
+++ resolved
@@ -166,14 +166,10 @@
 	bug578.smt2 \
 	bug585.cvc \
 	bug586.cvc \
-<<<<<<< HEAD
 	bug590.smt2 \
-	bug595.cvc
-=======
 	bug595.cvc \
 	bug596.cvc \
 	bug596b.cvc
->>>>>>> ab3850a7
 
 TESTS = $(SMT_TESTS) $(SMT2_TESTS) $(CVC_TESTS) $(TPTP_TESTS) $(BUG_TESTS)
 
