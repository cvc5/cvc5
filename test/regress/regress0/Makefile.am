--- conflicted
+++ resolved
@@ -70,13 +70,10 @@
 	hung13sdk_output2.smt2 \
 	declare-funs.smt2 \
 	declare-fun-is-match.smt2 \
-<<<<<<< HEAD
 	issue1063-overloading-dt-cons.smt2 \
 	issue1063-overloading-dt-sel.smt2 \
 	issue1063-overloading-dt-fun.smt2
-=======
 	non-fatal-errors.smt2
->>>>>>> 69d511da
 
 # Regression tests for PL inputs
 CVC_TESTS = \
