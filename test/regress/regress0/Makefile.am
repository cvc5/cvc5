SUBDIRS = . expect arith precedence uf uflra uflia bv arrays aufbv auflia datatypes quantifiers rewriterules lemmas push-pop preprocess tptp unconstrained decision fmf strings sets rels parser sygus sep nl
DIST_SUBDIRS = $(SUBDIRS)

# don't override a BINARY imported from a personal.mk
@mk_if@eq ($(BINARY),)
@mk_empty@BINARY = cvc4
end@mk_if@

LOG_COMPILER = @srcdir@/../run_regression
AM_LOG_FLAGS = $(RUN_REGRESSION_ARGS) @abs_top_builddir@/src/main/$(BINARY)$(EXEEXT)

if AUTOMAKE_1_11
# old-style (pre-automake 1.12) test harness
TESTS_ENVIRONMENT = \
	$(LOG_COMPILER) \
	$(AM_LOG_FLAGS) $(LOG_FLAGS)
endif

MAKEFLAGS = -k

# These are run for all build profiles.
# If a test shouldn't be run in e.g. competition mode,
# put it below in "TESTS +="

# Regression tests for SMT inputs
SMT_TESTS = \
	distinct.smt \
	flet.smt \
	flet2.smt \
	fuzz_1.smt \
	fuzz_3.smt \
	ineq_basic.smt \
	ineq_slack.smt \
	ite_real_int_type.smt \
	ite_real_valid.smt \
	let.smt \
	let2.smt \
	simplification_bug.smt \
	simplification_bug2.smt \
	simple.smt \
	simple2.smt \
	simple-lra.smt \
	simple-rdl.smt \
	simple-uf.smt \
	constant-rewrite.smt

# Regression tests for SMT2 inputs
SMT2_TESTS = \
	arrayinuf_declare.smt2 \
	boolean-terms-kernel1.smt2 \
	boolean-terms-kernel2.smt2 \
	boolean-terms-bug-array.smt2 \
	chained-equality.smt2 \
	ite2.smt2 \
	ite3.smt2 \
	ite4.smt2 \
	ite5.smt2 \
	simple-lra.smt2 \
	simple-rdl.smt2 \
	simple-uf.smt2 \
	simplification_bug4.smt2 \
	parallel-let.smt2 \
	get-value-incremental.smt2 \
	get-value-reals.smt2 \
	get-value-ints.smt2 \
	get-value-reals-ints.smt2 \
	hung13sdk_output1.smt2 \
	hung10_itesdk_output2.smt2 \
	hung10_itesdk_output1.smt2 \
	hung13sdk_output2.smt2 \
	declare-funs.smt2 \
	declare-fun-is-match.smt2 \
<<<<<<< HEAD
	issue1063-overloading-dt-cons.smt2 \
	issue1063-overloading-dt-sel.smt2 \
	issue1063-overloading-dt-fun.smt2
	non-fatal-errors.smt2
=======
	non-fatal-errors.smt2 \
	sqrt2-sort-inf-unk.smt2
>>>>>>> 4a4c0806

# Regression tests for PL inputs
CVC_TESTS = \
	boolean.cvc \
	boolean-prec.cvc \
	boolean-terms.cvc \
	hole6.cvc \
	ite.cvc \
	let.cvc \
	logops.01.cvc \
	logops.02.cvc \
	logops.03.cvc \
	logops.04.cvc \
	logops.05.cvc \
	simple.cvc \
	smallcnf.cvc \
	test9.cvc \
	test11.cvc \
	uf20-03.cvc \
	wiki.01.cvc \
	wiki.02.cvc \
	wiki.03.cvc \
	wiki.04.cvc \
	wiki.05.cvc \
	wiki.06.cvc \
	wiki.07.cvc \
	wiki.08.cvc \
	wiki.09.cvc \
	wiki.10.cvc \
	wiki.11.cvc \
	wiki.12.cvc \
	wiki.13.cvc \
	wiki.14.cvc \
	wiki.15.cvc \
	wiki.16.cvc \
	wiki.17.cvc \
	wiki.18.cvc \
	wiki.19.cvc \
	wiki.20.cvc \
	wiki.21.cvc \
	queries0.cvc \
	trim.cvc \
	print_lambda.cvc \
	cvc3.userdoc.01.cvc \
	cvc3.userdoc.02.cvc \
	cvc3.userdoc.03.cvc \
	cvc3.userdoc.04.cvc \
	cvc3.userdoc.05.cvc \
	cvc3.userdoc.06.cvc

# Regression tests for TPTP inputs
TPTP_TESTS =

# Regression tests derived from bug reports
BUG_TESTS = \
	smt2output.smt2 \
	bug32.cvc \
	bug49.smt \
	bug161.smt \
	bug164.smt \
	bug167.smt \
	bug168.smt \
	bug187.smt2 \
	bug216.smt2 \
	bug217.smt2 \
	bug220.smt2 \
	bug239.smt \
	bug274.cvc \
	bug288.smt \
	bug288b.smt \
	bug288c.smt \
	bug296.smt2 \
	buggy-ite.smt2 \
	bug303.smt2 \
	bug310.cvc \
	bug322.cvc \
	bug322b.cvc \
	bug339.smt2 \
	bug365.smt2 \
	bug382.smt2 \
	bug383.smt2 \
	bug398.smt2 \
	bug421.smt2 \
	bug421b.smt2 \
	bug480.smt2 \
	bug484.smt2 \
	bug486.cvc \
	bug507.smt2 \
	bug512.minimized.smt2 \
	bug516.smt2 \
	bug520.smt2 \
	bug521.minimized.smt2 \
	bug522.smt2 \
	bug528a.smt2 \
	bug541.smt2 \
	bug543.smt2 \
	bug544.smt2 \
	bug548a.smt2 \
	bug567.smt2 \
	bug576.smt2 \
	bug576a.smt2 \
	bug578.smt2 \
	bug586.cvc \
	bug593.smt2 \
	bug595.cvc \
	bug596.cvc \
	bug596b.cvc \
	bug605.cvc \
	bug639.smt2 \
	bt-test-00.smt2 \
	bt-test-01.smt2
#bug590.smt2

TESTS = $(SMT_TESTS) $(SMT2_TESTS) $(CVC_TESTS) $(TPTP_TESTS) $(BUG_TESTS)

# bug512 -- taking too long, --time-per not working perhaps? in any case,
# we have a minimized version still getting tested
# bug639 -- still fails, reopened bug
# bug585 -- contains subrange type (not supported)
# issue1048-arrays-int-real.smt2 -- different errors on debug and production
DISABLED_TESTS = \
	bug512.smt2 \
	bug585.cvc

EXTRA_DIST = $(TESTS) \
	simplification_bug4.smt2.expect \
	bug216.smt2.expect \
	bug590.smt2.expect

if CVC4_BUILD_PROFILE_COMPETITION
else
TESTS += \
	bug681.smt2 \
	error.cvc \
	errorcrash.smt2 \
	arrayinuf_error.smt2
endif

# and make sure to distribute it
EXTRA_DIST += $(DISABLED_TESTS) \
	subranges.cvc \
	arrayinuf_error.smt2 \
	errorcrash.smt2 \
	error.cvc

# synonyms for "check" in this directory
.PHONY: regress regress0 test
regress regress0 test: check

# do nothing in this subdir
.PHONY: regress1 regress2 regress3 regress4
regress1 regress2 regress3 regress4:<|MERGE_RESOLUTION|>--- conflicted
+++ resolved
@@ -70,15 +70,11 @@
 	hung13sdk_output2.smt2 \
 	declare-funs.smt2 \
 	declare-fun-is-match.smt2 \
-<<<<<<< HEAD
 	issue1063-overloading-dt-cons.smt2 \
 	issue1063-overloading-dt-sel.smt2 \
-	issue1063-overloading-dt-fun.smt2
-	non-fatal-errors.smt2
-=======
-	non-fatal-errors.smt2 \
+	issue1063-overloading-dt-fun.smt2 \
 	sqrt2-sort-inf-unk.smt2
->>>>>>> 4a4c0806
+
 
 # Regression tests for PL inputs
 CVC_TESTS = \
