<<<<<<< HEAD
; COMMAND-LINE: --decision=justification --no-produce-proofs
=======
; COMMAND-LINE: --decision=justification
; REQUIRES: poly
>>>>>>> 9547af1f
; EXPECT: sat
(set-logic QF_NRA)
(set-info :status sat)
(declare-fun skoX () Real)
(declare-fun skoY () Real)
(declare-fun skoZ () Real)
(assert (let ((?v_2 (<= 0 skoY)) (?v_0 (* skoX (- 1)))) (let ((?v_3 (* skoZ (+ 1 (* skoY ?v_0)))) (?v_4 (<= (* skoZ (+ (- 1) (* skoY skoX))) (+ skoX skoY)))) (let ((?v_1 (not ?v_4)) (?v_5 (* skoX ?v_0))) (let ((?v_6 (* skoY (* skoX (+ (- 3) ?v_5))))) (and (<= ?v_3 (+ ?v_0 (* skoY (- 1)))) (and ?v_1 (and (or ?v_1 ?v_2) (and (or ?v_2 (<= ?v_3 (+ (+ 1 ?v_0) (* skoY (+ (- 1) ?v_0))))) (and (or (not ?v_2) (or ?v_4 (<= (* skoZ (+ (+ 3 (* skoX skoX)) ?v_6)) (+ (* skoX ?v_5) (* skoY (+ (* skoX (* skoX (- 3))) ?v_6)))))) (and (not (<= skoZ 0)) (and (not (<= skoX (- 1))) (and (not (<= 1 skoY)) (not (<= skoY skoX)))))))))))))))
(check-sat)
(exit)<|MERGE_RESOLUTION|>--- conflicted
+++ resolved
@@ -1,9 +1,5 @@
-<<<<<<< HEAD
 ; COMMAND-LINE: --decision=justification --no-produce-proofs
-=======
-; COMMAND-LINE: --decision=justification
 ; REQUIRES: poly
->>>>>>> 9547af1f
 ; EXPECT: sat
 (set-logic QF_NRA)
 (set-info :status sat)
