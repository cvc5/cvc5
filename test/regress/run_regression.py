#!/usr/bin/env python3
"""
Usage:

    run_regression.py [ --proof | --dump ] [ wrapper ] cvc4-binary
        [ benchmark.cvc | benchmark.smt | benchmark.smt2 | benchmark.p ]

Runs benchmark and checks for correct exit status and output.
"""

import argparse
import difflib
import os
import re
import shlex
import subprocess
import sys
import threading

SCRUBBER = 'SCRUBBER: '
ERROR_SCRUBBER = 'ERROR-SCRUBBER: '
EXPECT = 'EXPECT: '
EXPECT_ERROR = 'EXPECT-ERROR: '
EXIT = 'EXIT: '
COMMAND_LINE = 'COMMAND-LINE: '
REQUIRES = 'REQUIRES: '


def run_process(args, cwd, timeout, s_input=None):
    """Runs a process with a timeout `timeout` in seconds. `args` are the
    arguments to execute, `cwd` is the working directory and `s_input` is the
    input to be sent to the process over stdin. Returns the output, the error
    output and the exit code of the process. If the process times out, the
    output and the error output are empty and the exit code is 124."""

    proc = subprocess.Popen(
        args,
        cwd=cwd,
        stdin=subprocess.PIPE,
        stdout=subprocess.PIPE,
        stderr=subprocess.PIPE)

    out = ''
    err = ''
    exit_status = 124
    try:
        if timeout:
            timer = threading.Timer(timeout, lambda p: p.kill(), [proc])
            timer.start()
        out, err = proc.communicate(input=s_input)
        exit_status = proc.returncode
    finally:
        if timeout:
            timer.cancel()

    return out, err, exit_status


def get_cvc4_features(cvc4_binary):
    """Returns a list of features supported by the CVC4 binary `cvc4_binary`."""

    output, _, _ = run_process([cvc4_binary, '--show-config'], None, None)
    if isinstance(output, bytes):
        output = output.decode()

    features = []
    for line in output.split('\n'):
        tokens = [t.strip() for t in line.split(':')]
        if len(tokens) == 2:
            key, value = tokens
            if value == 'yes':
                features.append(key)

    return features


def run_benchmark(dump, wrapper, scrubber, error_scrubber, cvc4_binary,
                  command_line, benchmark_dir, benchmark_filename, timeout):
    """Runs CVC4 on the file `benchmark_filename` in the directory
    `benchmark_dir` using the binary `cvc4_binary` with the command line
    options `command_line`. The output is scrubbed using `scrubber` and
    `error_scrubber` for stdout and stderr, respectively. If dump is true, the
    function first uses CVC4 to read in and dump the benchmark file and then
    uses that as input."""

    bin_args = wrapper[:]
    bin_args.append(cvc4_binary)

    output = None
    error = None
    exit_status = None
    if dump:
        dump_args = [
            '--preprocess-only', '--dump', 'raw-benchmark',
            '--output-lang=smt2', '-qq'
        ]
        dump_output, _, _ = run_process(
            bin_args + command_line + dump_args + [benchmark_filename],
            benchmark_dir, timeout)
        output, error, exit_status = run_process(
            bin_args + command_line + ['--lang=smt2', '-'], benchmark_dir,
            timeout, dump_output)
    else:
        output, error, exit_status = run_process(
            bin_args + command_line + [benchmark_filename], benchmark_dir,
            timeout)

    # If a scrubber command has been specified then apply it to the output.
    if scrubber:
        output, _, _ = run_process(
            shlex.split(scrubber), benchmark_dir, timeout, output)
    if error_scrubber:
        error, _, _ = run_process(
            shlex.split(error_scrubber), benchmark_dir, timeout, error)

    # Popen in Python 3 returns a bytes object instead of a string for
    # stdout/stderr.
    if isinstance(output, bytes):
        output = output.decode()
    if isinstance(error, bytes):
        error = error.decode()
    return (output.strip(), error.strip(), exit_status)


def run_regression(unsat_cores, proofs, dump, wrapper, cvc4_binary,
                   benchmark_path, timeout):
    """Determines the expected output for a benchmark, runs CVC4 on it and then
    checks whether the output corresponds to the expected output. Optionally
    uses a wrapper `wrapper`, tests unsat cores (if unsat_cores is true),
    checks proofs (if proofs is true), or dumps a benchmark and uses that as
    the input (if dump is true)."""

    if not os.access(cvc4_binary, os.X_OK):
        sys.exit(
            '"{}" does not exist or is not executable'.format(cvc4_binary))
    if not os.path.isfile(benchmark_path):
        sys.exit('"{}" does not exist or is not a file'.format(benchmark_path))

    cvc4_features = get_cvc4_features(cvc4_binary)

    basic_command_line_args = []

    benchmark_basename = os.path.basename(benchmark_path)
    benchmark_filename, benchmark_ext = os.path.splitext(benchmark_basename)
    benchmark_dir = os.path.dirname(benchmark_path)
    comment_char = '%'
    status_regex = None
    status_to_output = lambda s: s
    if benchmark_ext == '.smt':
        status_regex = r':status\s*(sat|unsat)'
        comment_char = ';'
    elif benchmark_ext == '.smt2':
        status_regex = r'set-info\s*:status\s*(sat|unsat)'
        comment_char = ';'
    elif benchmark_ext == '.cvc':
        pass
    elif benchmark_ext == '.p':
        basic_command_line_args.append('--finite-model-find')
        status_regex = r'% Status\s*:\s*(Theorem|Unsatisfiable|CounterSatisfiable|Satisfiable)'
        status_to_output = lambda s: '% SZS status {} for {}'.format(s, benchmark_filename)
    elif benchmark_ext == '.sy':
        comment_char = ';'
        # Do not use proofs/unsat-cores with .sy files
        unsat_cores = False
        proofs = False
    else:
        sys.exit('"{}" must be *.cvc or *.smt or *.smt2 or *.p or *.sy'.format(
            benchmark_basename))

    # If there is an ".expect" file for the benchmark, read the metadata
    # from there, otherwise from the benchmark file.
    metadata_filename = benchmark_path + '.expect'
    if os.path.isfile(metadata_filename):
        comment_char = '%'
    else:
        metadata_filename = benchmark_path

    metadata_lines = None
    with open(metadata_filename, 'r') as metadata_file:
        metadata_lines = metadata_file.readlines()

    benchmark_content = None
    if metadata_filename == benchmark_path:
        benchmark_content = ''.join(metadata_lines)
    else:
        with open(benchmark_path, 'r') as benchmark_file:
            benchmark_content = benchmark_file.read()

    # Extract the metadata for the benchmark.
    scrubber = None
    error_scrubber = None
    expected_output = ''
    expected_error = ''
    expected_exit_status = None
    command_lines = []
    requires = []
    for line in metadata_lines:
        # Skip lines that do not start with a comment character.
        if line[0] != comment_char:
            continue
        line = line[1:].lstrip()

        if line.startswith(SCRUBBER):
            scrubber = line[len(SCRUBBER):]
        elif line.startswith(ERROR_SCRUBBER):
            error_scrubber = line[len(ERROR_SCRUBBER):]
        elif line.startswith(EXPECT):
            expected_output += line[len(EXPECT):]
        elif line.startswith(EXPECT_ERROR):
            expected_error += line[len(EXPECT_ERROR):]
        elif line.startswith(EXIT):
            expected_exit_status = int(line[len(EXIT):])
        elif line.startswith(COMMAND_LINE):
            command_lines.append(line[len(COMMAND_LINE):])
        elif line.startswith(REQUIRES):
            requires.append(line[len(REQUIRES):].strip())
    expected_output = expected_output.strip()
    expected_error = expected_error.strip()

    # Expected output/expected error has not been defined in the metadata for
    # the benchmark. Try to extract the information from the benchmark itself.
    if expected_output == '' and expected_error == '':
        match = None
        if status_regex:
            match = re.search(status_regex, benchmark_content)

        if match:
            expected_output = status_to_output(match.group(1))
        elif expected_exit_status is None:
            # If there is no expected output/error and the exit status has not
            # been set explicitly, the benchmark is invalid.
            sys.exit('Cannot determine status of "{}"'.format(benchmark_path))
    if expected_exit_status is None:
        expected_exit_status = 0

    if 'CVC4_REGRESSION_ARGS' in os.environ:
        basic_command_line_args += shlex.split(
            os.environ['CVC4_REGRESSION_ARGS'])

    if not unsat_cores and ('(get-unsat-core)' in benchmark_content
                            or '(get-unsat-assumptions)' in benchmark_content):
        print(
            '1..0 # Skipped regression: unsat cores not supported without proof support'
        )
        return

    for req_feature in requires:
        if req_feature.startswith("no-"):
            inv_feature = req_feature[len("no-"):]
            if inv_feature in cvc4_features:
                print('1..0 # Skipped regression: not valid with {}'.format(
                    inv_feature))
                return
        elif req_feature not in cvc4_features:
            print('1..0 # Skipped regression: {} not supported'.format(
                req_feature))
            return

    if not command_lines:
        command_lines.append('')

    command_line_args_configs = []
    for command_line in command_lines:
        args = shlex.split(command_line)
        all_args = basic_command_line_args + args

        if not unsat_cores and ('--check-unsat-cores' in all_args):
            print(
                '# Skipped command line options ({}): unsat cores not supported without proof support'.
                format(all_args))
            continue
        if not proofs and ('--check-proofs' in all_args
                           or '--dump-proofs' in all_args):
            print(
                '# Skipped command line options ({}): checking proofs not supported without LFSC support'.
                format(all_args))
            continue

        command_line_args_configs.append(all_args)

        extra_command_line_args = []
        if benchmark_ext == '.sy' and \
            '--no-check-synth-sol' not in all_args and \
            '--check-synth-sol' not in all_args:
            extra_command_line_args = ['--check-synth-sol']
        if re.search(r'^(sat|invalid|unknown)$', expected_output) and \
           '--no-check-models' not in all_args and \
           '--check-models' not in all_args:
            extra_command_line_args = ['--check-models']
        if proofs and re.search(r'^(unsat|valid)$', expected_output):
            if '--no-check-proofs' not in all_args and \
               '--check-proofs' not in all_args and \
               '--incremental' not in all_args and \
               '--unconstrained-simp' not in all_args and \
               not cvc4_binary.endswith('pcvc4'):
                extra_command_line_args = ['--check-proofs']
        if extra_command_line_args:
            command_line_args_configs.append(
                all_args + extra_command_line_args)
            extra_command_line_args = []
<<<<<<< HEAD
        if unsat_cores and re.search(r'^(unsat|valid)$', expected_output):
            if '--no-check-unsat-cores' not in all_args and \
               '--check-unsat-cores' not in all_args and \
               '--incremental' not in all_args and \
               '--unconstrained-simp' not in all_args and \
               not cvc4_binary.endswith('pcvc4'):
                extra_command_line_args += ['--check-unsat-cores']
        if extra_command_line_args:
            command_line_args_configs.append(
                all_args + extra_command_line_args)
=======
            if benchmark_ext == '.sy' and \
                '--no-check-synth-sol' not in all_args and \
                '--check-synth-sol' not in all_args:
                extra_command_line_args = ['--check-synth-sol']
            if re.search(r'^(sat|invalid|unknown)$', expected_output) and \
               '--no-check-models' not in all_args:
                extra_command_line_args = ['--check-models']
            if proof and re.search(r'^(unsat|valid)$', expected_output):
                if '--no-check-proofs' not in all_args and \
                   '--incremental' not in all_args and \
                   '--unconstrained-simp' not in all_args and \
                   not cvc4_binary.endswith('pcvc4'):
                    extra_command_line_args = [
                        '--check-proofs', '--no-bv-eq', '--no-bv-ineq',
                        '--no-bv-algebraic'
                    ]
                if '--no-check-unsat-cores' not in all_args and \
                   '--incremental' not in all_args and \
                   '--unconstrained-simp' not in all_args and \
                   not cvc4_binary.endswith('pcvc4'):
                    extra_command_line_args += ['--check-unsat-cores']
            if extra_command_line_args:
                command_line_args_configs.append(all_args +
                                                 extra_command_line_args)
>>>>>>> a7c4cd3e

    # Run CVC4 on the benchmark with the different option sets and check
    # whether the exit status, stdout output, stderr output are as expected.
    print('1..{}'.format(len(command_line_args_configs)))
    print('# Starting')
    for command_line_args in command_line_args_configs:
        output, error, exit_status = run_benchmark(
            dump, wrapper, scrubber, error_scrubber, cvc4_binary,
            command_line_args, benchmark_dir, benchmark_basename, timeout)
        if output != expected_output:
            print(
                'not ok - Differences between expected and actual output on stdout - Flags: {}'.
                format(command_line_args))
            for line in difflib.context_diff(output.splitlines(),
                                             expected_output.splitlines()):
                print(line)
            print()
            print('Error output:')
            print(error)
        elif error != expected_error:
            print(
                'not ok - Differences between expected and actual output on stderr - Flags: {}'.
                format(command_line_args))
            for line in difflib.context_diff(error.splitlines(),
                                             expected_error.splitlines()):
                print(line)
        elif expected_exit_status != exit_status:
            print(
                'not ok - Expected exit status "{}" but got "{}" - Flags: {}'.
                format(expected_exit_status, exit_status, command_line_args))
        else:
            print('ok - Flags: {}'.format(command_line_args))


def main():
    """Parses the command line arguments and then calls the core of the
    script."""

    parser = argparse.ArgumentParser(
        description=
        'Runs benchmark and checks for correct exit status and output.')
    parser.add_argument('--enable-proof', action='store_true')
    parser.add_argument('--with-lfsc', action='store_true')
    parser.add_argument('--dump', action='store_true')
    parser.add_argument('wrapper', nargs='*')
    parser.add_argument('cvc4_binary')
    parser.add_argument('benchmark')
    args = parser.parse_args()
    cvc4_binary = os.path.abspath(args.cvc4_binary)

    wrapper = args.wrapper
    if os.environ.get('VALGRIND') == '1' and not wrapper:
        wrapper = ['libtool', '--mode=execute', 'valgrind']

    timeout = float(os.getenv('TEST_TIMEOUT', 600.0))

    run_regression(args.enable_proof, args.with_lfsc, args.dump, wrapper,
                   cvc4_binary, args.benchmark, timeout)


if __name__ == "__main__":
    main()<|MERGE_RESOLUTION|>--- conflicted
+++ resolved
@@ -294,11 +294,6 @@
                '--unconstrained-simp' not in all_args and \
                not cvc4_binary.endswith('pcvc4'):
                 extra_command_line_args = ['--check-proofs']
-        if extra_command_line_args:
-            command_line_args_configs.append(
-                all_args + extra_command_line_args)
-            extra_command_line_args = []
-<<<<<<< HEAD
         if unsat_cores and re.search(r'^(unsat|valid)$', expected_output):
             if '--no-check-unsat-cores' not in all_args and \
                '--check-unsat-cores' not in all_args and \
@@ -309,32 +304,6 @@
         if extra_command_line_args:
             command_line_args_configs.append(
                 all_args + extra_command_line_args)
-=======
-            if benchmark_ext == '.sy' and \
-                '--no-check-synth-sol' not in all_args and \
-                '--check-synth-sol' not in all_args:
-                extra_command_line_args = ['--check-synth-sol']
-            if re.search(r'^(sat|invalid|unknown)$', expected_output) and \
-               '--no-check-models' not in all_args:
-                extra_command_line_args = ['--check-models']
-            if proof and re.search(r'^(unsat|valid)$', expected_output):
-                if '--no-check-proofs' not in all_args and \
-                   '--incremental' not in all_args and \
-                   '--unconstrained-simp' not in all_args and \
-                   not cvc4_binary.endswith('pcvc4'):
-                    extra_command_line_args = [
-                        '--check-proofs', '--no-bv-eq', '--no-bv-ineq',
-                        '--no-bv-algebraic'
-                    ]
-                if '--no-check-unsat-cores' not in all_args and \
-                   '--incremental' not in all_args and \
-                   '--unconstrained-simp' not in all_args and \
-                   not cvc4_binary.endswith('pcvc4'):
-                    extra_command_line_args += ['--check-unsat-cores']
-            if extra_command_line_args:
-                command_line_args_configs.append(all_args +
-                                                 extra_command_line_args)
->>>>>>> a7c4cd3e
 
     # Run CVC4 on the benchmark with the different option sets and check
     # whether the exit status, stdout output, stderr output are as expected.
