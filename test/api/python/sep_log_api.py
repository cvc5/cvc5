--- conflicted
+++ resolved
@@ -86,12 +86,7 @@
             return False
 
     if not caught_on_heap or not caught_on_nil:
-<<<<<<< HEAD
-
-        return False
-=======
-        return -1
->>>>>>> 13ebabeb
+        return False
 
     # All tests pass!
     return True
