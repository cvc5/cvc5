###############################################################################
# Top contributors (to current version):
#   Aina Niemetz, Andrew V. Jones, Gereon Kremer
#
# This file is part of the cvc5 project.
#
# Copyright (c) 2009-2021 by the authors listed in the file AUTHORS
# in the top-level source directory and their institutional affiliations.
# All rights reserved.  See the file COPYING in the top-level source
# directory for licensing information.
# #############################################################################
#
# The build system configuration.
##

<<<<<<< HEAD
include_directories(.)
include_directories(${PROJECT_SOURCE_DIR}/src)
include_directories(${PROJECT_SOURCE_DIR}/src/include)
include_directories(${CMAKE_BINARY_DIR}/src)

#-----------------------------------------------------------------------------#
# Add target 'apitests', builds and runs
# > api tests

add_custom_target(build-apitests)
add_dependencies(build-tests build-apitests)

add_custom_target(apitests
  COMMAND ctest --output-on-failure -L "api" -j${CTEST_NTHREADS} $$ARGS
  DEPENDS build-apitests)

set(CVC5_API_TEST_FLAGS -D__BUILDING_CVC5_API_TEST)

macro(cvc5_add_api_test name)
  set(test_bin_dir ${CMAKE_BINARY_DIR}/bin/test/api/)
  add_executable(${name} ${name}.cpp)
  target_link_libraries(${name} PUBLIC main-test)
  target_compile_definitions(${name} PRIVATE ${CVC5_API_TEST_FLAGS})
  set_target_properties(${name}
    PROPERTIES RUNTIME_OUTPUT_DIRECTORY ${test_bin_dir})
  add_test(api/${name} ${test_bin_dir}/${name})
  set_tests_properties(api/${name} PROPERTIES LABELS "api")
  add_dependencies(build-apitests ${name})
endmacro()

cvc5_add_api_test(boilerplate)
cvc5_add_api_test(ouroborous)
cvc5_add_api_test(reset_assertions)
cvc5_add_api_test(sep_log_api)
cvc5_add_api_test(smt2_compliance)
cvc5_add_api_test(two_solvers)
cvc5_add_api_test(issue5074)
cvc5_add_api_test(issue4889)
cvc5_add_api_test(issue6111)
cvc5_add_api_test(proj-issue306)
cvc5_add_api_test(proj-issue334)
cvc5_add_api_test(proj-issue344)
cvc5_add_api_test(proj-issue345)

# if we've built using libedit, then we want the interactive shell tests
if (USE_EDITLINE)

  # Check for pexpect -- zero return code is success
  execute_process(
    COMMAND ${PYTHON_EXECUTABLE} -c "import pexpect"
    RESULT_VARIABLE PEXPECT_RC
    ERROR_QUIET
  )

  # Add the test if we have pexpect
  if(PEXPECT_RC EQUAL 0)
    add_test(
      NAME interactive_shell
      COMMAND
      "${PYTHON_EXECUTABLE}" "${CMAKE_SOURCE_DIR}/test/api/interactive_shell.py"
      WORKING_DIRECTORY "${CMAKE_BINARY_DIR}"
    )
  endif()
=======
add_subdirectory(cpp)
if (BUILD_BINDINGS_PYTHON)
  add_subdirectory(python)
>>>>>>> 5c07fc6a
endif()<|MERGE_RESOLUTION|>--- conflicted
+++ resolved
@@ -13,73 +13,7 @@
 # The build system configuration.
 ##
 
-<<<<<<< HEAD
-include_directories(.)
-include_directories(${PROJECT_SOURCE_DIR}/src)
-include_directories(${PROJECT_SOURCE_DIR}/src/include)
-include_directories(${CMAKE_BINARY_DIR}/src)
-
-#-----------------------------------------------------------------------------#
-# Add target 'apitests', builds and runs
-# > api tests
-
-add_custom_target(build-apitests)
-add_dependencies(build-tests build-apitests)
-
-add_custom_target(apitests
-  COMMAND ctest --output-on-failure -L "api" -j${CTEST_NTHREADS} $$ARGS
-  DEPENDS build-apitests)
-
-set(CVC5_API_TEST_FLAGS -D__BUILDING_CVC5_API_TEST)
-
-macro(cvc5_add_api_test name)
-  set(test_bin_dir ${CMAKE_BINARY_DIR}/bin/test/api/)
-  add_executable(${name} ${name}.cpp)
-  target_link_libraries(${name} PUBLIC main-test)
-  target_compile_definitions(${name} PRIVATE ${CVC5_API_TEST_FLAGS})
-  set_target_properties(${name}
-    PROPERTIES RUNTIME_OUTPUT_DIRECTORY ${test_bin_dir})
-  add_test(api/${name} ${test_bin_dir}/${name})
-  set_tests_properties(api/${name} PROPERTIES LABELS "api")
-  add_dependencies(build-apitests ${name})
-endmacro()
-
-cvc5_add_api_test(boilerplate)
-cvc5_add_api_test(ouroborous)
-cvc5_add_api_test(reset_assertions)
-cvc5_add_api_test(sep_log_api)
-cvc5_add_api_test(smt2_compliance)
-cvc5_add_api_test(two_solvers)
-cvc5_add_api_test(issue5074)
-cvc5_add_api_test(issue4889)
-cvc5_add_api_test(issue6111)
-cvc5_add_api_test(proj-issue306)
-cvc5_add_api_test(proj-issue334)
-cvc5_add_api_test(proj-issue344)
-cvc5_add_api_test(proj-issue345)
-
-# if we've built using libedit, then we want the interactive shell tests
-if (USE_EDITLINE)
-
-  # Check for pexpect -- zero return code is success
-  execute_process(
-    COMMAND ${PYTHON_EXECUTABLE} -c "import pexpect"
-    RESULT_VARIABLE PEXPECT_RC
-    ERROR_QUIET
-  )
-
-  # Add the test if we have pexpect
-  if(PEXPECT_RC EQUAL 0)
-    add_test(
-      NAME interactive_shell
-      COMMAND
-      "${PYTHON_EXECUTABLE}" "${CMAKE_SOURCE_DIR}/test/api/interactive_shell.py"
-      WORKING_DIRECTORY "${CMAKE_BINARY_DIR}"
-    )
-  endif()
-=======
 add_subdirectory(cpp)
 if (BUILD_BINDINGS_PYTHON)
   add_subdirectory(python)
->>>>>>> 5c07fc6a
 endif()