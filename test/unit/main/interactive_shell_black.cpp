/******************************************************************************
 * Top contributors (to current version):
 *   Aina Niemetz, Andres Noetzli, Christopher L. Conway
 *
 * This file is part of the cvc5 project.
 *
 * Copyright (c) 2009-2022 by the authors listed in the file AUTHORS
 * in the top-level source directory and their institutional affiliations.
 * All rights reserved.  See the file COPYING in the top-level source
 * directory for licensing information.
 * ****************************************************************************
 *
 * Black box testing of cvc5::InteractiveShell.
 */

#include <memory>
#include <sstream>
#include <vector>

#include "api/cpp/cvc5.h"
#include "main/interactive_shell.h"
#include "options/base_options.h"
#include "options/language.h"
#include "options/options.h"
<<<<<<< HEAD
#include "parser/api/cpp/command.h"
=======
#include "parser/api/cpp/symbol_manager.h"
>>>>>>> 55d024ac
#include "parser/parser_builder.h"
#include "test.h"

using namespace cvc5::parser;
using namespace cvc5::internal::parser;

namespace cvc5::internal {
namespace test {

class TestMainBlackInteractiveShell : public TestInternal
{
 protected:
  void SetUp() override
  {
    TestInternal::SetUp();

    d_sin = std::make_unique<std::stringstream>();
    d_sout = std::make_unique<std::stringstream>();

    d_solver.reset(new cvc5::Solver());
    d_solver->setOption("input-language", "smt2");
    d_symman.reset(new SymbolManager(d_solver.get()));
  }

  void TearDown() override
  {
    d_sin.reset(nullptr);
    d_sout.reset(nullptr);
    // ensure that symbol manager is destroyed before solver
    d_symman.reset(nullptr);
    d_solver.reset(nullptr);
  }

  /**
   * Read up to maxCommands+1 from the shell and throw an assertion error if
   * it's fewer than minCommands and more than maxCommands.  Note that an
   * empty string followed by EOF may be returned as an empty command, and
   * not NULL (subsequent calls to readCommand() should return NULL). E.g.,
   * "CHECKSAT;\n" may return two commands: the CHECKSAT, followed by an
   * empty command, followed by NULL.
   */
  void countCommands(InteractiveShell& shell,
                     uint32_t minCommands,
                     uint32_t maxCommands)
  {
<<<<<<< HEAD
    parser::Command* cmd;
=======
>>>>>>> 55d024ac
    uint32_t n = 0;
    while (n <= maxCommands)
    {
      std::optional<InteractiveShell::CmdSeq> cmds = shell.readCommand();
      if (!cmds)
      {
        break;
      }
      n += cmds->size();
    }
    ASSERT_LE(n, maxCommands);
    ASSERT_GE(n, minCommands);
  }

  std::unique_ptr<std::stringstream> d_sin;
  std::unique_ptr<std::stringstream> d_sout;
  std::unique_ptr<SymbolManager> d_symman;
  std::unique_ptr<cvc5::Solver> d_solver;
};

TEST_F(TestMainBlackInteractiveShell, assert_true)
{
  *d_sin << "(assert true)\n" << std::flush;
  InteractiveShell shell(d_solver.get(), d_symman.get(), *d_sin, *d_sout);
  countCommands(shell, 1, 1);
}

TEST_F(TestMainBlackInteractiveShell, query_false)
{
  *d_sin << "(check-sat)\n" << std::flush;
  InteractiveShell shell(d_solver.get(), d_symman.get(), *d_sin, *d_sout);
  countCommands(shell, 1, 1);
}

TEST_F(TestMainBlackInteractiveShell, def_use1)
{
  InteractiveShell shell(d_solver.get(), d_symman.get(), *d_sin, *d_sout);
  *d_sin << "(declare-const x Real) (assert (> x 0))\n" << std::flush;
  countCommands(shell, 2, 2);
}

TEST_F(TestMainBlackInteractiveShell, def_use2)
{
  InteractiveShell shell(d_solver.get(), d_symman.get(), *d_sin, *d_sout);
  /* readCommand may return a sequence, see above. */
  *d_sin << "(declare-const x Real)\n" << std::flush;
<<<<<<< HEAD
  parser::Command* tmp = shell.readCommand();
=======
  shell.readCommand();
>>>>>>> 55d024ac
  *d_sin << "(assert (> x 0))\n" << std::flush;
  countCommands(shell, 1, 1);
}

TEST_F(TestMainBlackInteractiveShell, empty_line)
{
  InteractiveShell shell(d_solver.get(), d_symman.get(), *d_sin, *d_sout);
  *d_sin << std::flush;
  countCommands(shell, 0, 0);
}

TEST_F(TestMainBlackInteractiveShell, repeated_empty_lines)
{
  *d_sin << "\n\n\n";
  InteractiveShell shell(d_solver.get(), d_symman.get(), *d_sin, *d_sout);
  /* Might return up to four empties, might return nothing */
  countCommands(shell, 0, 3);
}
}  // namespace test
}  // namespace cvc5::internal<|MERGE_RESOLUTION|>--- conflicted
+++ resolved
@@ -22,11 +22,8 @@
 #include "options/base_options.h"
 #include "options/language.h"
 #include "options/options.h"
-<<<<<<< HEAD
 #include "parser/api/cpp/command.h"
-=======
 #include "parser/api/cpp/symbol_manager.h"
->>>>>>> 55d024ac
 #include "parser/parser_builder.h"
 #include "test.h"
 
@@ -72,10 +69,6 @@
                      uint32_t minCommands,
                      uint32_t maxCommands)
   {
-<<<<<<< HEAD
-    parser::Command* cmd;
-=======
->>>>>>> 55d024ac
     uint32_t n = 0;
     while (n <= maxCommands)
     {
@@ -122,11 +115,7 @@
   InteractiveShell shell(d_solver.get(), d_symman.get(), *d_sin, *d_sout);
   /* readCommand may return a sequence, see above. */
   *d_sin << "(declare-const x Real)\n" << std::flush;
-<<<<<<< HEAD
-  parser::Command* tmp = shell.readCommand();
-=======
   shell.readCommand();
->>>>>>> 55d024ac
   *d_sin << "(assert (> x 0))\n" << std::flush;
   countCommands(shell, 1, 1);
 }
