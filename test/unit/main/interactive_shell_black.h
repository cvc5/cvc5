--- conflicted
+++ resolved
@@ -39,7 +39,6 @@
  stringstream* d_sin;
  stringstream* d_sout;
 
-<<<<<<< HEAD
  /**
   * Read up to maxCommands+1 from the shell and throw an assertion error if
   * it's fewer than minCommands and more than maxCommands.  Note that an empty
@@ -59,41 +58,17 @@
    }
    TS_ASSERT(n <= maxCommands);
    TS_ASSERT(n >= minCommands);
-=======
-  /**
-   * Read up to maxCommands+1 from the shell and throw an assertion error if
-   * it's fewer than minCommands and more than maxCommands.
-   * Note that an empty string followed by EOF may be returned as an empty
-   * command, and not NULL (subsequent calls to readCommand() should return
-   * NULL). E.g., "CHECKSAT;\n" may return two commands: the CHECKSAT,
-   * followed by an empty command, followed by NULL.
-   */
-  void countCommands(InteractiveShell& shell, 
-                     int minCommands, 
-                     int maxCommands) {
-    Command* cmd;
-    int n = 0;
-    while( n <= maxCommands && (cmd = shell.readCommand()) != NULL ) {
-      ++n;
-      delete cmd;
-    }
-    TS_ASSERT( n <= maxCommands );
-    TS_ASSERT( n >= minCommands );
->>>>>>> 493bf7a8
   }
 
  public:
-  void setUp() {
-<<<<<<< HEAD
-    d_solver = std::unique_ptr<api::Solver>(new api::Solver());
-=======
->>>>>>> 493bf7a8
+  void setUp()
+  {
     d_sin = new stringstream;
     d_sout = new stringstream;
     d_options.set(options::in, d_sin);
     d_options.set(options::out, d_sout);
     d_options.set(options::inputLanguage, language::input::LANG_CVC4);
-    d_exprManager = new ExprManager(d_options);
+    d_solver = std::unique_ptr<api::Solver>(new api::Solver(&d_options));
   }
 
   void tearDown() {
@@ -103,30 +78,18 @@
 
   void testAssertTrue() {
     *d_sin << "ASSERT TRUE;\n" << flush;
-<<<<<<< HEAD
-    InteractiveShell shell(d_solver.get(), d_options);
-=======
-    InteractiveShell shell(*d_exprManager);
->>>>>>> 493bf7a8
+    InteractiveShell shell(d_solver.get());
     countCommands( shell, 1, 1 );
   }
 
   void testQueryFalse() {
     *d_sin << "QUERY FALSE;\n" << flush;
-<<<<<<< HEAD
-    InteractiveShell shell(d_solver.get(), d_options);
-=======
-    InteractiveShell shell(*d_exprManager);
->>>>>>> 493bf7a8
+    InteractiveShell shell(d_solver.get());
     countCommands( shell, 1, 1 );
   }
 
   void testDefUse() {
-<<<<<<< HEAD
-    InteractiveShell shell(d_solver.get(), d_options);
-=======
-    InteractiveShell shell(*d_exprManager);
->>>>>>> 493bf7a8
+    InteractiveShell shell(d_solver.get());
     *d_sin << "x : REAL; ASSERT x > 0;\n" << flush;
     /* readCommand may return a sequence, so we can't say for sure
        whether it will return 1 or 2... */
@@ -134,11 +97,7 @@
   }
 
   void testDefUse2() {
-<<<<<<< HEAD
-    InteractiveShell shell(d_solver.get(), d_options);
-=======
-    InteractiveShell shell(*d_exprManager);
->>>>>>> 493bf7a8
+    InteractiveShell shell(d_solver.get());
     /* readCommand may return a sequence, see above. */
     *d_sin << "x : REAL;\n" << flush;
     Command* tmp = shell.readCommand();
@@ -148,22 +107,14 @@
   }
 
   void testEmptyLine() {
-<<<<<<< HEAD
-    InteractiveShell shell(d_solver.get(), d_options);
-=======
-    InteractiveShell shell(*d_exprManager);
->>>>>>> 493bf7a8
+    InteractiveShell shell(d_solver.get());
     *d_sin << flush;
     countCommands(shell,0,0);
   }
 
   void testRepeatedEmptyLines() {
     *d_sin << "\n\n\n";
-<<<<<<< HEAD
-    InteractiveShell shell(d_solver.get(), d_options);
-=======
-    InteractiveShell shell(*d_exprManager);
->>>>>>> 493bf7a8
+    InteractiveShell shell(d_solver.get());
     /* Might return up to four empties, might return nothing */
     countCommands( shell, 0, 3 );
   }
