/******************************************************************************
 * Top contributors (to current version):
 *   Aina Niemetz, Mudathir Mohamed
 *
 * This file is part of the cvc5 project.
 *
 * Copyright (c) 2009-2021 by the authors listed in the file AUTHORS
 * in the top-level source directory and their institutional affiliations.
 * All rights reserved.  See the file COPYING in the top-level source
 * directory for licensing information.
 * ****************************************************************************
 *
 * Black box testing of bags typing rules
 */

#include "expr/dtype.h"
#include "test_smt.h"
#include "theory/bags/theory_bags_type_rules.h"
#include "theory/strings/type_enumerator.h"
#include "util/rational.h"

namespace cvc5 {

using namespace theory;
using namespace kind;
using namespace theory::bags;

namespace test {

typedef expr::Attribute<Node, Node> attribute;

class TestTheoryWhiteBagsTypeRule : public TestSmt
{
 protected:
  std::vector<Node> getNStrings(size_t n)
  {
    std::vector<Node> elements(n);
    cvc5::theory::strings::StringEnumerator enumerator(
        d_nodeManager->stringType());

    for (size_t i = 0; i < n; i++)
    {
      ++enumerator;
      elements[i] = *enumerator;
    }

    return elements;
  }
};

TEST_F(TestTheoryWhiteBagsTypeRule, count_operator)
{
  std::vector<Node> elements = getNStrings(1);
  Node bag = d_nodeManager->mkBag(
      d_nodeManager->stringType(),
      elements[0],
      d_nodeManager->mkConst(CONST_RATIONAL, Rational(100)));

  Node count = d_nodeManager->mkNode(BAG_COUNT, elements[0], bag);
  Node node = d_nodeManager->mkConst(CONST_RATIONAL, Rational(10));

  // node of type Int is not compatible with bag of type (Bag String)
  ASSERT_THROW(d_nodeManager->mkNode(BAG_COUNT, node, bag).getType(true),
               TypeCheckingExceptionPrivate);
}

TEST_F(TestTheoryWhiteBagsTypeRule, duplicate_removal_operator)
{
  std::vector<Node> elements = getNStrings(1);
<<<<<<< HEAD
  Node bag = d_nodeManager->mkBag(d_nodeManager->stringType(),
                                  elements[0],
                                  d_nodeManager->mkConst(Rational(10)));
  ASSERT_NO_THROW(d_nodeManager->mkNode(BAG_DUPLICATE_REMOVAL, bag));
  ASSERT_EQ(d_nodeManager->mkNode(BAG_DUPLICATE_REMOVAL, bag).getType(),
=======
  Node bag = d_nodeManager->mkBag(
      d_nodeManager->stringType(),
      elements[0],
      d_nodeManager->mkConst(CONST_RATIONAL, Rational(10)));
  ASSERT_NO_THROW(d_nodeManager->mkNode(DUPLICATE_REMOVAL, bag));
  ASSERT_EQ(d_nodeManager->mkNode(DUPLICATE_REMOVAL, bag).getType(),
>>>>>>> e1005107
            bag.getType());
}

TEST_F(TestTheoryWhiteBagsTypeRule, mkBag_operator)
{
  std::vector<Node> elements = getNStrings(1);
  Node negative = d_nodeManager->mkBag(
      d_nodeManager->stringType(),
      elements[0],
      d_nodeManager->mkConst(CONST_RATIONAL, Rational(-1)));
  Node zero =
      d_nodeManager->mkBag(d_nodeManager->stringType(),
                           elements[0],
                           d_nodeManager->mkConst(CONST_RATIONAL, Rational(0)));
  Node positive =
      d_nodeManager->mkBag(d_nodeManager->stringType(),
                           elements[0],
                           d_nodeManager->mkConst(CONST_RATIONAL, Rational(1)));

  // only positive multiplicity are constants
  ASSERT_FALSE(BagMakeTypeRule::computeIsConst(d_nodeManager, negative));
  ASSERT_FALSE(BagMakeTypeRule::computeIsConst(d_nodeManager, zero));
  ASSERT_TRUE(BagMakeTypeRule::computeIsConst(d_nodeManager, positive));
}

TEST_F(TestTheoryWhiteBagsTypeRule, from_set_operator)
{
  std::vector<Node> elements = getNStrings(1);
  Node set =
      d_nodeManager->mkSingleton(d_nodeManager->stringType(), elements[0]);
  ASSERT_NO_THROW(d_nodeManager->mkNode(BAG_FROM_SET, set));
  ASSERT_TRUE(d_nodeManager->mkNode(BAG_FROM_SET, set).getType().isBag());
}

TEST_F(TestTheoryWhiteBagsTypeRule, to_set_operator)
{
  std::vector<Node> elements = getNStrings(1);
  Node bag = d_nodeManager->mkBag(
      d_nodeManager->stringType(),
      elements[0],
      d_nodeManager->mkConst(CONST_RATIONAL, Rational(10)));
  ASSERT_NO_THROW(d_nodeManager->mkNode(BAG_TO_SET, bag));
  ASSERT_TRUE(d_nodeManager->mkNode(BAG_TO_SET, bag).getType().isSet());
}

TEST_F(TestTheoryWhiteBagsTypeRule, map_operator)
{
  std::vector<Node> elements = getNStrings(1);
  Node bag = d_nodeManager->mkBag(
      d_nodeManager->stringType(),
      elements[0],
      d_nodeManager->mkConst(CONST_RATIONAL, Rational(10)));
  Node set =
      d_nodeManager->mkSingleton(d_nodeManager->stringType(), elements[0]);

  Node x1 = d_nodeManager->mkBoundVar("x", d_nodeManager->stringType());
  Node length = d_nodeManager->mkNode(STRING_LENGTH, x1);
  std::vector<Node> args1;
  args1.push_back(x1);
  Node bound1 = d_nodeManager->mkNode(kind::BOUND_VAR_LIST, args1);
  Node lambda1 = d_nodeManager->mkNode(LAMBDA, bound1, length);

  ASSERT_NO_THROW(d_nodeManager->mkNode(BAG_MAP, lambda1, bag));
  Node mappedBag = d_nodeManager->mkNode(BAG_MAP, lambda1, bag);
  ASSERT_TRUE(mappedBag.getType().isBag());
  ASSERT_EQ(d_nodeManager->integerType(),
            mappedBag.getType().getBagElementType());

  Node one = d_nodeManager->mkConst(CONST_RATIONAL, Rational(1));
  Node x2 = d_nodeManager->mkBoundVar("x", d_nodeManager->integerType());
  std::vector<Node> args2;
  args2.push_back(x2);
  Node bound2 = d_nodeManager->mkNode(kind::BOUND_VAR_LIST, args2);
  Node lambda2 = d_nodeManager->mkNode(LAMBDA, bound2, one);
  ASSERT_THROW(d_nodeManager->mkNode(BAG_MAP, lambda2, bag).getType(true),
               TypeCheckingExceptionPrivate);
  ASSERT_THROW(d_nodeManager->mkNode(BAG_MAP, lambda2, set).getType(true),
               TypeCheckingExceptionPrivate);
}

}  // namespace test
}  // namespace cvc5<|MERGE_RESOLUTION|>--- conflicted
+++ resolved
@@ -67,20 +67,12 @@
 TEST_F(TestTheoryWhiteBagsTypeRule, duplicate_removal_operator)
 {
   std::vector<Node> elements = getNStrings(1);
-<<<<<<< HEAD
-  Node bag = d_nodeManager->mkBag(d_nodeManager->stringType(),
-                                  elements[0],
-                                  d_nodeManager->mkConst(Rational(10)));
-  ASSERT_NO_THROW(d_nodeManager->mkNode(BAG_DUPLICATE_REMOVAL, bag));
-  ASSERT_EQ(d_nodeManager->mkNode(BAG_DUPLICATE_REMOVAL, bag).getType(),
-=======
   Node bag = d_nodeManager->mkBag(
       d_nodeManager->stringType(),
       elements[0],
       d_nodeManager->mkConst(CONST_RATIONAL, Rational(10)));
-  ASSERT_NO_THROW(d_nodeManager->mkNode(DUPLICATE_REMOVAL, bag));
-  ASSERT_EQ(d_nodeManager->mkNode(DUPLICATE_REMOVAL, bag).getType(),
->>>>>>> e1005107
+  ASSERT_NO_THROW(d_nodeManager->mkNode(BAG_DUPLICATE_REMOVAL, bag));
+  ASSERT_EQ(d_nodeManager->mkNode(BAG_DUPLICATE_REMOVAL, bag).getType(),
             bag.getType());
 }
 
