/*********************                                                        */
/*! \file theory_bv_white.h
 ** \verbatim
 ** Top contributors (to current version):
 **   Liana Hadarean, Paul Meng
 ** This file is part of the CVC4 project.
 ** Copyright (c) 2009-2017 by the authors listed in the file AUTHORS
 ** in the top-level source directory) and their institutional affiliations.
 ** All rights reserved.  See the file COPYING in the top-level source
 ** directory for licensing information.\endverbatim
 **
 ** \brief [[ Add one-line brief description here ]]
 **
 ** [[ Add lengthier description here ]]
 ** \todo document this file
 **/


#include <cxxtest/TestSuite.h>

#include "theory/theory.h"
#include "smt/smt_engine.h"
#include "smt/smt_engine_scope.h"
#include "theory/bv/theory_bv.h"
#include "theory/bv/bitblaster_template.h"
#include "expr/node.h"
#include "expr/node_manager.h"
#include "context/context.h"

#include "theory/theory_test_utils.h"

#include <vector>

using namespace CVC4;
using namespace CVC4::theory;
using namespace CVC4::theory::bv;
using namespace CVC4::theory::bv::utils; 
using namespace CVC4::expr;
using namespace CVC4::context;
using namespace CVC4::smt;

using namespace std;

class TheoryBVWhite : public CxxTest::TestSuite {

  ExprManager* d_em;
  NodeManager* d_nm;
  SmtEngine* d_smt;
  SmtScope* d_scope;

public:

  TheoryBVWhite() {}

  void setUp() {
    d_em = new ExprManager();
    d_nm = NodeManager::fromExprManager(d_em);
    d_smt = new SmtEngine(d_em);
    d_scope = new SmtScope(d_smt);
  }

  void tearDown() {
    delete d_scope;
    delete d_smt;
    delete d_em;
  }
 
  void testBitblasterCore() {
    d_smt->setOption("bitblast", SExpr("eager"));
    EagerBitblaster* bb = new EagerBitblaster(dynamic_cast<TheoryBV*>(
        d_smt->d_theoryEngine->d_theoryTable[THEORY_BV]));
    Node x = d_nm->mkVar("x", d_nm->mkBitVectorType(16));
    Node y = d_nm->mkVar("y", d_nm->mkBitVectorType(16));
    Node x_plus_y = d_nm->mkNode(kind::BITVECTOR_PLUS, x, y);
    Node one = d_nm->mkConst<BitVector>(BitVector(16, 1u));
    Node x_shl_one = d_nm->mkNode(kind::BITVECTOR_SHL, x, one);
    Node eq = d_nm->mkNode(kind::EQUAL, x_plus_y, x_shl_one);
    Node not_x_eq_y = d_nm->mkNode(kind::NOT, d_nm->mkNode(kind::EQUAL, x, y));

    bb->bbFormula(eq);
    bb->bbFormula(not_x_eq_y);

    bool res = bb->solve();
    TS_ASSERT (res == false);
    delete bb;
  }

  void testMkUmulo() {
    d_smt->setOption("incremental", SExpr("true"));
<<<<<<< HEAD
    d_smt->setOption("bitblast", SExpr("lazy"));
=======
>>>>>>> 3b0ce95e
    for (size_t w = 1; w < 16; ++w) {
      d_smt->push();
      Node x = d_nm->mkVar("x", d_nm->mkBitVectorType(w));
      Node y = d_nm->mkVar("y", d_nm->mkBitVectorType(w));

      Node zx = mkConcat(mkZero(w), x);
      Node zy = mkConcat(mkZero(w), y);
      Node mul = d_nm->mkNode(kind::BITVECTOR_MULT, zx, zy);
      Node lhs =
          d_nm->mkNode(kind::DISTINCT, mkExtract(mul, 2 * w - 1, w), mkZero(w));
      Node rhs = mkUmulo(x, y);
      Node eq = d_nm->mkNode(kind::DISTINCT, lhs, rhs);
      d_smt->assertFormula(eq.toExpr());
      Result res = d_smt->checkSat();
      TS_ASSERT(res.isSat() == Result::UNSAT);
      d_smt->pop();
    }
  }
};/* class TheoryBVWhite */<|MERGE_RESOLUTION|>--- conflicted
+++ resolved
@@ -87,10 +87,6 @@
 
   void testMkUmulo() {
     d_smt->setOption("incremental", SExpr("true"));
-<<<<<<< HEAD
-    d_smt->setOption("bitblast", SExpr("lazy"));
-=======
->>>>>>> 3b0ce95e
     for (size_t w = 1; w < 16; ++w) {
       d_smt->push();
       Node x = d_nm->mkVar("x", d_nm->mkBitVectorType(w));
