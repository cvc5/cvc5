--- conflicted
+++ resolved
@@ -79,60 +79,6 @@
   }
 }
 
-<<<<<<< HEAD
-/**
- * Return n! / (k! * (n-k)!). Tries to avoid overflows by keeping the
- * intermediate values small.
- */
-uint64_t binomial(uint64_t n, uint64_t k)
-{
-  uint64_t result = 1;
-  uint64_t nextmult = k + 1;
-  uint64_t nextdiv = 2;
-  while (nextmult <= n || nextdiv <= n - k)
-  {
-    while (nextdiv <= n - k && result % nextdiv == 0)
-    {
-      result /= nextdiv;
-      ++nextdiv;
-    }
-    if (nextmult <= n)
-    {
-      result *= nextmult;
-      ++nextmult;
-    }
-  }
-  return result;
-}
-
-TEST_F(TestTheoryArithRewriterBlack, distribute)
-{
-  {
-    constexpr size_t n = 40;
-    Node a = d_nodeManager->mkBoundVar("a", d_nodeManager->realType());
-    Node b = d_nodeManager->mkBoundVar("b", d_nodeManager->realType());
-    Node sum = d_nodeManager->mkNode(Kind::PLUS, a, b);
-    Node prod = d_nodeManager->mkNode(Kind::MULT, std::vector<Node>(n, sum));
-    prod = d_slvEngine->getRewriter()->rewrite(prod);
-
-    std::vector<Node> reference;
-    for (size_t k = 0; k <= n; ++k)
-    {
-      std::vector<Node> mult;
-      mult.insert(mult.end(), n - k, a);
-      mult.insert(mult.end(), k, b);
-      Node mon = d_nodeManager->mkNode(Kind::NONLINEAR_MULT, std::move(mult));
-      Rational fac = binomial(n, k);
-      if (!fac.isOne())
-      {
-        mon = d_nodeManager->mkNode(
-            Kind::MULT, d_nodeManager->mkConstInt(fac), mon);
-      }
-      reference.emplace_back(mon);
-    }
-    Node ref = d_nodeManager->mkNode(Kind::PLUS, std::move(reference));
-    EXPECT_EQ(ref, prod);
-=======
 TEST_F(TestTheoryArithRewriterBlack, Abs)
 {
   {
@@ -166,7 +112,6 @@
     n = d_slvEngine->getRewriter()->rewrite(n);
     EXPECT_EQ(m, b);
     EXPECT_EQ(n, b);
->>>>>>> c93eccb4
   }
 }
 
