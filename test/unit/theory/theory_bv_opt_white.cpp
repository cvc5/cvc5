--- conflicted
+++ resolved
@@ -163,182 +163,6 @@
   d_optslv->popObjective();
 }
 
-<<<<<<< HEAD
-TEST_F(TestTheoryWhiteBVOpt, multigoal)
-{
-  d_smtEngine->resetAssertions();
-  Node x = d_nodeManager->mkVar(*d_BV32Type);
-  Node y = d_nodeManager->mkVar(*d_BV32Type);
-  Node z = d_nodeManager->mkVar(*d_BV32Type);
-
-  // 18 <= x
-  d_smtEngine->assertFormula(d_nodeManager->mkNode(
-      kind::BITVECTOR_ULE, d_nodeManager->mkConst(BitVector(32u, 18u)), x));
-
-  // y <= x
-  d_smtEngine->assertFormula(d_nodeManager->mkNode(kind::BITVECTOR_SLE, y, x));
-
-  // Box optimization
-  OptimizationSolver optSolver(d_smtEngine.get());
-
-  optSolver.setObjectiveCombination(OptimizationSolver::BOX);
-
-  // minimize x
-  optSolver.pushObjective(x, OptimizationObjective::MINIMIZE, false);
-  // maximize y
-  optSolver.pushObjective(y, OptimizationObjective::MAXIMIZE, true);
-  // maximize z
-  optSolver.pushObjective(z, OptimizationObjective::MAXIMIZE, false);
-
-  OptimizationResult::ResultType r = optSolver.checkOpt();
-
-  ASSERT_EQ(r, OptimizationResult::OPTIMAL);
-
-  std::vector<OptimizationResult> results = optSolver.getValues();
-
-  // x == 18
-  ASSERT_EQ(results[0].getValue().getConst<BitVector>(), BitVector(32u, 18u));
-
-  // y == 0x7FFFFFFF
-  ASSERT_EQ(results[1].getValue().getConst<BitVector>(),
-            BitVector(32u, (unsigned)0x7FFFFFFF));
-
-  // z == 0xFFFFFFFF
-  ASSERT_EQ(results[2].getValue().getConst<BitVector>(),
-            BitVector(32u, (unsigned)0xFFFFFFFF));
-
-  optSolver.setObjectiveCombination(OptimizationSolver::LEXICOGRAPHIC);
-  r = optSolver.checkOpt();
-
-  ASSERT_EQ(r, OptimizationResult::OPTIMAL);
-
-  results = optSolver.getValues();
-
-  // x == 18
-  ASSERT_EQ(results[0].getValue().getConst<BitVector>(), BitVector(32u, 18u));
-
-  // y == 18
-  ASSERT_EQ(results[1].getValue().getConst<BitVector>(), BitVector(32u, 18u));
-
-  // z == 0xFFFFFFFF
-  ASSERT_EQ(results[2].getValue().getConst<BitVector>(),
-            BitVector(32u, (unsigned)0xFFFFFFFF));
-}
-
-TEST_F(TestTheoryWhiteBVOpt, multigoalPareto)
-{
-  d_smtEngine->resetAssertions();
-  TypeNode bv4ty(d_nodeManager->mkBitVectorType(4u));
-  Node a = d_nodeManager->mkVar(bv4ty);
-  Node b = d_nodeManager->mkVar(bv4ty);
-
-  Node bv1 = d_nodeManager->mkConst(BitVector(4u, 1u));
-  Node bv2 = d_nodeManager->mkConst(BitVector(4u, 2u));
-  Node bv3 = d_nodeManager->mkConst(BitVector(4u, 3u));
-
-  std::vector<Node> stmts = {
-      // (and (= a 1) (= b 1))
-      d_nodeManager->mkNode(kind::AND,
-                            d_nodeManager->mkNode(kind::EQUAL, a, bv1),
-                            d_nodeManager->mkNode(kind::EQUAL, b, bv1)),
-      // (and (= a 2) (= b 1))
-      d_nodeManager->mkNode(kind::AND,
-                            d_nodeManager->mkNode(kind::EQUAL, a, bv2),
-                            d_nodeManager->mkNode(kind::EQUAL, b, bv1)),
-      // (and (= a 1) (= b 2))
-      d_nodeManager->mkNode(kind::AND,
-                            d_nodeManager->mkNode(kind::EQUAL, a, bv1),
-                            d_nodeManager->mkNode(kind::EQUAL, b, bv2)),
-      // (and (= a 2) (= b 2))
-      d_nodeManager->mkNode(kind::AND,
-                            d_nodeManager->mkNode(kind::EQUAL, a, bv2),
-                            d_nodeManager->mkNode(kind::EQUAL, b, bv2)),
-      // (and (= a 3) (= b 1))
-      d_nodeManager->mkNode(kind::AND,
-                            d_nodeManager->mkNode(kind::EQUAL, a, bv3),
-                            d_nodeManager->mkNode(kind::EQUAL, b, bv1)),
-      // (and (= a 1) (= b 3))
-      d_nodeManager->mkNode(kind::AND,
-                            d_nodeManager->mkNode(kind::EQUAL, a, bv1),
-                            d_nodeManager->mkNode(kind::EQUAL, b, bv3)),
-  };
-  /*
-  (assert (or
-    (and (= a 1) (= b 1))
-    (and (= a 2) (= b 1))
-    (and (= a 1) (= b 2))
-    (and (= a 2) (= b 2))
-    (and (= a 3) (= b 1))
-    (and (= a 1) (= b 3))
-  ))
-  */
-  d_smtEngine->assertFormula(d_nodeManager->mkOr(stmts));
-
-  /*
-    (maximize a)
-    (maximize b)
-   */
-  OptimizationSolver optSolver(d_smtEngine.get());
-  optSolver.setObjectiveCombination(OptimizationSolver::PARETO);
-  optSolver.pushObjective(a, OptimizationObjective::MAXIMIZE);
-  optSolver.pushObjective(b, OptimizationObjective::MAXIMIZE);
-
-  OptimizationResult::ResultType r;
-
-  std::set<std::pair<uint32_t, uint32_t>> possibleResults = {
-      {1, 3}, {2, 2}, {3, 1}};
-
-  r = optSolver.checkOpt();
-  ASSERT_EQ(r, OptimizationResult::OPTIMAL);
-  std::vector<OptimizationResult> results = optSolver.getValues();
-  std::pair<uint32_t, uint32_t> res = {
-      results[0].getValue().getConst<BitVector>().toInteger().toUnsignedInt(),
-      results[1].getValue().getConst<BitVector>().toInteger().toUnsignedInt()};
-  for (auto& rn : results)
-  {
-    std::cout << rn.getValue().getConst<BitVector>().toInteger().toUnsignedInt()
-              << " ";
-  }
-  std::cout << std::endl;
-  ASSERT_EQ(possibleResults.count(res), 1);
-  possibleResults.erase(res);
-
-  r = optSolver.checkOpt();
-  ASSERT_EQ(r, OptimizationResult::OPTIMAL);
-  results = optSolver.getValues();
-  res = {
-      results[0].getValue().getConst<BitVector>().toInteger().toUnsignedInt(),
-      results[1].getValue().getConst<BitVector>().toInteger().toUnsignedInt()};
-  for (auto& rn : results)
-  {
-    std::cout << rn.getValue().getConst<BitVector>().toInteger().toUnsignedInt()
-              << " ";
-  }
-  std::cout << std::endl;
-  ASSERT_EQ(possibleResults.count(res), 1);
-  possibleResults.erase(res);
-
-  r = optSolver.checkOpt();
-  ASSERT_EQ(r, OptimizationResult::OPTIMAL);
-  results = optSolver.getValues();
-  res = {
-      results[0].getValue().getConst<BitVector>().toInteger().toUnsignedInt(),
-      results[1].getValue().getConst<BitVector>().toInteger().toUnsignedInt()};
-  for (auto& rn : results)
-  {
-    std::cout << rn.getValue().getConst<BitVector>().toInteger().toUnsignedInt()
-              << " ";
-  }
-  std::cout << std::endl;
-  ASSERT_EQ(possibleResults.count(res), 1);
-  possibleResults.erase(res);
-
-  r = optSolver.checkOpt();
-  ASSERT_EQ(r, OptimizationResult::UNSAT);
-  ASSERT_EQ(possibleResults.size(), 0);
-}
-=======
->>>>>>> 255aa437
 
 }  // namespace test
 }  // namespace cvc5