--- conflicted
+++ resolved
@@ -391,13 +391,8 @@
         treeType.getDType().getCardinality().compare(Cardinality::INTEGERS)
         == Cardinality::EQUAL);
     TS_ASSERT(!treeType.getDType().isWellFounded());
-<<<<<<< HEAD
-    TS_ASSERT_THROWS_ANYTHING( treeType.mkGroundTerm() );
-    TS_ASSERT_THROWS_ANYTHING(treeType.getDType().mkGroundTerm(treeType));
-=======
     TS_ASSERT(treeType.mkGroundTerm().isNull());
     TS_ASSERT(treeType.getDType().mkGroundTerm(treeType).isNull());
->>>>>>> 816d5e76
   }
 
   void testParametricDType()
