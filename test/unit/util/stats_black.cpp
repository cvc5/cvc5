/*********************                                                        */
/*! \file stats_black.cpp
 ** \verbatim
 ** Top contributors (to current version):
 **   Andres Noetzli, Aina Niemetz, Gereon Kremer
 ** This file is part of the CVC4 project.
 ** Copyright (c) 2009-2021 by the authors listed in the file AUTHORS
 ** in the top-level source directory and their institutional affiliations.
 ** All rights reserved.  See the file COPYING in the top-level source
 ** directory for licensing information.\endverbatim
 **
 ** \brief Black box testing of cvc5::Stat and associated classes
 **
 ** Black box testing of cvc5::Stat and associated classes.
 **/

#include <fcntl.h>

#include <ctime>
#include <sstream>
#include <string>
#include <thread>

#include "expr/proof_rule.h"
#include "lib/clock_gettime.h"
#include "test.h"
#include "util/statistics_registry.h"
#include "util/statistics_stats.h"

namespace cvc5 {

std::ostream& operator<<(std::ostream& os, const StatisticBaseValue* sbv)
{
  sbv->print(os);
  return os;
}
bool operator==(const StatisticBaseValue* sbv, const std::string& s)
{
  std::stringstream ss;
  ss << sbv;
  return ss.str() == s;
}

namespace test {

class TestUtilBlackStats : public TestInternal
{
};

TEST_F(TestUtilBlackStats, stats)
{
<<<<<<< HEAD
#ifdef CVC4_STATISTICS_ON
  StatisticsRegistry reg(false);
=======
#ifdef CVC5_STATISTICS_ON
>>>>>>> f87f038c
  std::string empty, bar = "bar", baz = "baz";

  AverageStat avg = reg.registerAverage("avg");
  avg << 1.0 << 2.0;

  HistogramStat<int64_t> histInt = reg.registerHistogram<int64_t>("hist-int");
  histInt << 15 << 16 << 15 << 14 << 16;

  HistogramStat<PfRule> histPfRule =
      reg.registerHistogram<PfRule>("hist-pfrule");
  histPfRule << PfRule::ASSUME << PfRule::SCOPE << PfRule::ASSUME;

  IntStat intstat = reg.registerInt("int");
  intstat = 5;
  intstat++;

  ReferenceStat<std::string> refStr =
      reg.registerReference<std::string>("strref1", empty);
  ReferenceStat<std::string> refStr2 =
      reg.registerReference<std::string>("strref2", bar);

  TimerStat timer = reg.registerTimer("timer");
  {
    CodeTimer ct(timer);
    std::this_thread::sleep_for(std::chrono::milliseconds(50));
  }

  ValueStat<std::string> valStr = reg.registerValue("backed", baz);
  valStr.set("barz");
  ValueStat<double> valD1 = reg.registerValue("backedDouble", 16.5);
  valD1.set(3.5);
  ValueStat<double> valD2 = reg.registerValue("backedNegDouble", -16.5);
  valD2.set(-3.5);
  ValueStat<double> valD3 = reg.registerValue("backedDoubleNoDec", 2.0);
  valD3.set(17);

  ASSERT_EQ(reg.get("avg"), std::string("1.5"));
  ASSERT_EQ(reg.get("hist-int"), std::string("[(14 : 1), (15 : 2), (16 : 2)]"));
  ASSERT_EQ(reg.get("hist-pfrule"), std::string("[(ASSUME : 2), (SCOPE : 1)]"));
  ASSERT_EQ(reg.get("int"), std::string("6"));
  ASSERT_EQ(reg.get("strref1"), std::string(""));
  ASSERT_EQ(reg.get("strref2"), std::string("bar"));
  ASSERT_EQ(reg.get("backed"), std::string("barz"));
  ASSERT_EQ(reg.get("backedDouble"), std::string("3.5"));
  ASSERT_EQ(reg.get("backedNegDouble"), std::string("-3.5"));
  ASSERT_EQ(reg.get("backedDoubleNoDec"), std::string("17"));
#endif
}
}  // namespace test
}  // namespace cvc5<|MERGE_RESOLUTION|>--- conflicted
+++ resolved
@@ -49,12 +49,8 @@
 
 TEST_F(TestUtilBlackStats, stats)
 {
-<<<<<<< HEAD
-#ifdef CVC4_STATISTICS_ON
+#ifdef CVC5_STATISTICS_ON
   StatisticsRegistry reg(false);
-=======
-#ifdef CVC5_STATISTICS_ON
->>>>>>> f87f038c
   std::string empty, bar = "bar", baz = "baz";
 
   AverageStat avg = reg.registerAverage("avg");
