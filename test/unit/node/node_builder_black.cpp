/*********************                                                        */
/*! \file node_builder_black.cpp
 ** \verbatim
 ** Top contributors (to current version):
 **   Aina Niemetz, Tim King, Morgan Deters
 ** This file is part of the CVC4 project.
 ** Copyright (c) 2009-2021 by the authors listed in the file AUTHORS
 ** in the top-level source directory and their institutional affiliations.
 ** All rights reserved.  See the file COPYING in the top-level source
 ** directory for licensing information.\endverbatim
 **
 ** \brief Black box testing of cvc5::NodeBuilder.
 **
 ** Black box testing of cvc5::NodeBuilder.
 **/

#include <limits.h>

#include <sstream>
#include <vector>

#include "base/check.h"
#include "expr/kind.h"
#include "expr/node.h"
#include "expr/node_builder.h"
#include "expr/node_manager.h"
#include "test_node.h"
#include "util/rational.h"

#define K 30u
#define LARGE_K UINT_MAX / 40

namespace cvc5 {

using namespace kind;

namespace test {

class TestNodeBlackNodeBuilder : public TestNode
{
 protected:
  void push_back(NodeBuilder& nb, uint32_t n)
  {
    for (uint32_t i = 0; i < n; ++i)
    {
      nb << d_nodeManager->mkConst(true);
    }
  }
  Kind d_specKind = AND;
};

/** Tests just constructors. No modification is done to the node. */
TEST_F(TestNodeBlackNodeBuilder, ctors)
{
  /* Default size tests. */
  NodeBuilder def;
  ASSERT_EQ(def.getKind(), UNDEFINED_KIND);
#ifdef CVC4_ASSERTIONS
  ASSERT_DEATH(def.getNumChildren(), "getKind\\(\\) != kind::UNDEFINED_KIND");
#endif

  NodeBuilder spec(d_specKind);
  ASSERT_EQ(spec.getKind(), d_specKind);
  ASSERT_EQ(spec.getNumChildren(), 0u);

  NodeBuilder from_nm(d_nodeManager.get());
  ASSERT_EQ(from_nm.getKind(), UNDEFINED_KIND);
#ifdef CVC4_ASSERTIONS
  ASSERT_DEATH(from_nm.getNumChildren(),
               "getKind\\(\\) != kind::UNDEFINED_KIND");
#endif

  NodeBuilder from_nm_kind(d_nodeManager.get(), d_specKind);
  ASSERT_EQ(from_nm_kind.getKind(), d_specKind);
  ASSERT_EQ(from_nm_kind.getNumChildren(), 0u);

  /* Copy constructors */
  NodeBuilder copy(def);
  ASSERT_EQ(copy.getKind(), UNDEFINED_KIND);
#ifdef CVC4_ASSERTIONS
  ASSERT_DEATH(copy.getNumChildren(), "getKind\\(\\) != kind::UNDEFINED_KIND");
#endif
}

TEST_F(TestNodeBlackNodeBuilder, dtor)
{
<<<<<<< HEAD
  NodeBuilder<K>* nb = new NodeBuilder<K>();
  delete nb;
}

TEST_F(TestNodeBlackNodeBuilder, begin_end)
{
  /* Test begin() and end() without resizing. */
  NodeBuilder<K> ws(d_specKind);
  ASSERT_EQ(ws.begin(), ws.end());

  push_back(ws, K);
  ASSERT_NE(ws.begin(), ws.end());

  NodeBuilder<K>::iterator iter = ws.begin();
  for (uint32_t i = 0; i < K; ++i)
  {
    ASSERT_NE(iter, ws.end());
    ++iter;
  }
  ASSERT_EQ(iter, ws.end());

  NodeBuilder<K>::const_iterator citer = ws.begin();
  for (uint32_t i = 0; i < K; ++i)
  {
    ASSERT_NE(citer, ws.end());
    ++citer;
  }
  ASSERT_EQ(citer, ws.end());

  /* Repeat same tests and make sure that resizing occurs. */
  NodeBuilder<> smaller(d_specKind);
  ASSERT_EQ(smaller.begin(), smaller.end());

  push_back(smaller, K);
  ASSERT_NE(smaller.begin(), smaller.end());

  NodeBuilder<>::iterator smaller_iter = smaller.begin();
  for (uint32_t i = 0; i < K; ++i)
  {
    ASSERT_NE(smaller_iter, smaller.end());
    ++smaller_iter;
  }
  ASSERT_EQ(iter, ws.end());

  NodeBuilder<>::const_iterator smaller_citer = smaller.begin();
  for (uint32_t i = 0; i < K; ++i)
  {
    ASSERT_NE(smaller_citer, smaller.end());
    ++smaller_citer;
  }
  ASSERT_EQ(smaller_citer, smaller.end());
}

TEST_F(TestNodeBlackNodeBuilder, iterator)
{
  NodeBuilder<> b;
  Node x = d_skolemManager->mkDummySkolem("x", *d_boolTypeNode);
  Node y = d_skolemManager->mkDummySkolem("z", *d_boolTypeNode);
  Node z = d_skolemManager->mkDummySkolem("y", *d_boolTypeNode);
  b << x << y << z << AND;

  {
    NodeBuilder<>::iterator i = b.begin();
    ASSERT_EQ(*i++, x);
    ASSERT_EQ(*i++, y);
    ASSERT_EQ(*i++, z);
    ASSERT_EQ(i, b.end());
  }

  {
    const NodeBuilder<>& c = b;
    NodeBuilder<>::const_iterator i = c.begin();
    ASSERT_EQ(*i++, x);
    ASSERT_EQ(*i++, y);
    ASSERT_EQ(*i++, z);
    ASSERT_EQ(i, b.end());
  }
=======
  std::unique_ptr<NodeBuilder> nb(new NodeBuilder());
>>>>>>> 5059658e
}

TEST_F(TestNodeBlackNodeBuilder, getKind)
{
  NodeBuilder noKind;
  ASSERT_EQ(noKind.getKind(), UNDEFINED_KIND);

  Node x(d_skolemManager->mkDummySkolem("x", *d_intTypeNode));
  noKind << x << x;
  ASSERT_EQ(noKind.getKind(), UNDEFINED_KIND);

  noKind << PLUS;
  ASSERT_EQ(noKind.getKind(), PLUS);

  Node n = noKind;
#ifdef CVC4_ASSERTIONS
  ASSERT_DEATH(noKind.getKind(), "!isUsed\\(\\)");
#endif

  NodeBuilder spec(PLUS);
  ASSERT_EQ(spec.getKind(), PLUS);
  spec << x << x;
  ASSERT_EQ(spec.getKind(), PLUS);
}

TEST_F(TestNodeBlackNodeBuilder, getNumChildren)
{
  Node x(d_skolemManager->mkDummySkolem("x", *d_intTypeNode));

  NodeBuilder nb;
#ifdef CVC4_ASSERTIONS
  ASSERT_DEATH(nb.getNumChildren(), "getKind\\(\\) != kind::UNDEFINED_KIND");
#endif

  nb << PLUS << x << x;
  ASSERT_EQ(nb.getNumChildren(), 2u);

  nb << x << x;
  ASSERT_EQ(nb.getNumChildren(), 4u);

  nb.clear();
#ifdef CVC4_ASSERTIONS
  ASSERT_DEATH(nb.getNumChildren(), "getKind\\(\\) != kind::UNDEFINED_KIND");
#endif

  nb.clear(PLUS);
  ASSERT_EQ(nb.getNumChildren(), 0u);

  nb << x << x << x;
  ASSERT_EQ(nb.getNumChildren(), 3u);

  nb << x << x << x;
  ASSERT_EQ(nb.getNumChildren(), 6u);

#ifdef CVC4_ASSERTIONS
  ASSERT_DEATH(nb << PLUS, "getKind\\(\\) == kind::UNDEFINED_KIND");
  Node n = nb;
  ASSERT_DEATH(nb.getNumChildren(), "!isUsed\\(\\)");
#endif
}

TEST_F(TestNodeBlackNodeBuilder, operator_square)
{
  NodeBuilder arr(d_specKind);

  Node i_0 = d_nodeManager->mkConst(false);
  Node i_2 = d_nodeManager->mkConst(true);
  Node i_K = d_nodeManager->mkNode(NOT, i_0);

#ifdef CVC4_ASSERTIONS
  ASSERT_DEATH(arr[-1], "index out of range");
  ASSERT_DEATH(arr[0], "index out of range");
#endif

  arr << i_0;
  ASSERT_EQ(arr[0], i_0);

  push_back(arr, 1);
  arr << i_2;
  ASSERT_EQ(arr[0], i_0);
  ASSERT_EQ(arr[2], i_2);

  push_back(arr, K - 3);
  ASSERT_EQ(arr[0], i_0);
  ASSERT_EQ(arr[2], i_2);
  for (unsigned i = 3; i < K; ++i)
  {
    ASSERT_EQ(arr[i], d_nodeManager->mkConst(true));
  }

  arr << i_K;
  ASSERT_EQ(arr[0], i_0);
  ASSERT_EQ(arr[2], i_2);
  for (unsigned i = 3; i < K; ++i)
  {
    ASSERT_EQ(arr[i], d_nodeManager->mkConst(true));
  }
  ASSERT_EQ(arr[K], i_K);

#ifdef CVC4_ASSERTIONS
  Node n = arr;
  ASSERT_DEATH(arr[0], "!isUsed\\(\\)");
#endif
}

TEST_F(TestNodeBlackNodeBuilder, clear)
{
  NodeBuilder nb;
  ASSERT_EQ(nb.getKind(), UNDEFINED_KIND);
#ifdef CVC4_ASSERTIONS
  ASSERT_DEATH(nb.getNumChildren(), "getKind\\(\\) != kind::UNDEFINED_KIND");
#endif

  nb << d_specKind;
  push_back(nb, K);
  ASSERT_EQ(nb.getKind(), d_specKind);
  ASSERT_EQ(nb.getNumChildren(), K);

  nb.clear();
  ASSERT_EQ(nb.getKind(), UNDEFINED_KIND);
#ifdef CVC4_ASSERTIONS
  ASSERT_DEATH(nb.getNumChildren(), "getKind\\(\\) != kind::UNDEFINED_KIND");
#endif

  nb << d_specKind;
  push_back(nb, K);
  ASSERT_EQ(nb.getKind(), d_specKind);
  ASSERT_EQ(nb.getNumChildren(), K);

  nb.clear(d_specKind);
  ASSERT_EQ(nb.getKind(), d_specKind);
  ASSERT_EQ(nb.getNumChildren(), 0u);

  push_back(nb, K);
  nb.clear();
  ASSERT_EQ(nb.getKind(), UNDEFINED_KIND);
#ifdef CVC4_ASSERTIONS
  ASSERT_DEATH(nb.getNumChildren(), "getKind\\(\\) != kind::UNDEFINED_KIND");
#endif
}

TEST_F(TestNodeBlackNodeBuilder, operator_stream_insertion_kind)
{
#ifdef CVC4_ASSERTIONS
  NodeBuilder spec(d_specKind);
  ASSERT_DEATH(spec << PLUS, "can't redefine the Kind of a NodeBuilder");
#endif

  NodeBuilder noSpec;
  noSpec << d_specKind;
  ASSERT_EQ(noSpec.getKind(), d_specKind);

  NodeBuilder modified;
  push_back(modified, K);
  modified << d_specKind;
  ASSERT_EQ(modified.getKind(), d_specKind);

  NodeBuilder nb(d_specKind);
  nb << d_nodeManager->mkConst(true) << d_nodeManager->mkConst(false);
  nb.clear(PLUS);

#ifdef CVC4_ASSERTIONS
  Node n;
  ASSERT_DEATH(n = nb, "Nodes with kind PLUS must have at least 2 children");
  nb.clear(PLUS);
#endif

#ifdef CVC4_ASSERTIONS
  ASSERT_DEATH(nb << PLUS, "can't redefine the Kind of a NodeBuilder");
#endif

  NodeBuilder testRef;
  ASSERT_EQ((testRef << d_specKind).getKind(), d_specKind);

#ifdef CVC4_ASSERTIONS
  NodeBuilder testTwo;
  ASSERT_DEATH(testTwo << d_specKind << PLUS,
               "can't redefine the Kind of a NodeBuilder");
#endif

  NodeBuilder testMixOrder1;
  ASSERT_EQ(
      (testMixOrder1 << d_specKind << d_nodeManager->mkConst(true)).getKind(),
      d_specKind);
  NodeBuilder testMixOrder2;
  ASSERT_EQ(
      (testMixOrder2 << d_nodeManager->mkConst(true) << d_specKind).getKind(),
      d_specKind);
}

TEST_F(TestNodeBlackNodeBuilder, operator_stream_insertion_node)
{
  NodeBuilder nb(d_specKind);
  ASSERT_EQ(nb.getKind(), d_specKind);
  ASSERT_EQ(nb.getNumChildren(), 0u);
  push_back(nb, K);
  ASSERT_EQ(nb.getKind(), d_specKind);
  ASSERT_EQ(nb.getNumChildren(), K);

#ifdef CVC4_ASSERTIONS
  Node n = nb;
  ASSERT_DEATH(nb << n, "!isUsed\\(\\)");
#endif

  NodeBuilder overflow(d_specKind);
  ASSERT_EQ(overflow.getKind(), d_specKind);
  ASSERT_EQ(overflow.getNumChildren(), 0u);

  push_back(overflow, 5 * K + 1);
  ASSERT_EQ(overflow.getKind(), d_specKind);
  ASSERT_EQ(overflow.getNumChildren(), 5 * K + 1);
}

TEST_F(TestNodeBlackNodeBuilder, append)
{
  Node x = d_skolemManager->mkDummySkolem("x", *d_boolTypeNode);
  Node y = d_skolemManager->mkDummySkolem("y", *d_boolTypeNode);
  Node z = d_skolemManager->mkDummySkolem("z", *d_boolTypeNode);
  Node m = d_nodeManager->mkNode(AND, y, z, x);
  Node n = d_nodeManager->mkNode(OR, d_nodeManager->mkNode(NOT, x), y, z);
  Node o = d_nodeManager->mkNode(XOR, y, x);

  Node r = d_skolemManager->mkDummySkolem("r", *d_realTypeNode);
  Node s = d_skolemManager->mkDummySkolem("s", *d_realTypeNode);
  Node t = d_skolemManager->mkDummySkolem("t", *d_realTypeNode);

  Node p = d_nodeManager->mkNode(
      EQUAL,
      d_nodeManager->mkConst<Rational>(0),
      d_nodeManager->mkNode(PLUS, r, d_nodeManager->mkNode(UMINUS, s), t));
  Node q = d_nodeManager->mkNode(AND, x, z, d_nodeManager->mkNode(NOT, y));

#ifdef CVC4_ASSERTIONS
  ASSERT_DEATH(d_nodeManager->mkNode(XOR, y, x, x),
               "Nodes with kind XOR must have at most 2 children");
#endif

  NodeBuilder b(d_specKind);

  /* test append(TNode) */
  b.append(n).append(o).append(q);

  ASSERT_EQ(b.getNumChildren(), 3);
  ASSERT_EQ(b[0], n);
  ASSERT_EQ(b[1], o);
  ASSERT_EQ(b[2], q);

  std::vector<Node> v;
  v.push_back(m);
  v.push_back(p);
  v.push_back(q);

  /* test append(vector<Node>) */
  b.append(v);

  ASSERT_EQ(b.getNumChildren(), 6);
  ASSERT_EQ(b[0], n);
  ASSERT_EQ(b[1], o);
  ASSERT_EQ(b[2], q);
  ASSERT_EQ(b[3], m);
  ASSERT_EQ(b[4], p);
  ASSERT_EQ(b[5], q);

  /* test append(iterator, iterator) */
  b.append(v.rbegin(), v.rend());

  ASSERT_EQ(b.getNumChildren(), 9);
  ASSERT_EQ(b[0], n);
  ASSERT_EQ(b[1], o);
  ASSERT_EQ(b[2], q);
  ASSERT_EQ(b[3], m);
  ASSERT_EQ(b[4], p);
  ASSERT_EQ(b[5], q);
  ASSERT_EQ(b[6], q);
  ASSERT_EQ(b[7], p);
  ASSERT_EQ(b[8], m);
}

TEST_F(TestNodeBlackNodeBuilder, operator_node_cast)
{
  NodeBuilder implicit(d_specKind);
  NodeBuilder explic(d_specKind);

  push_back(implicit, K);
  push_back(explic, K);

  Node nimpl = implicit;
  Node nexplicit = (Node)explic;

  ASSERT_EQ(nimpl.getKind(), d_specKind);
  ASSERT_EQ(nimpl.getNumChildren(), K);

  ASSERT_EQ(nexplicit.getKind(), d_specKind);
  ASSERT_EQ(nexplicit.getNumChildren(), K);

#ifdef CVC4_ASSERTIONS
  ASSERT_DEATH(Node blah = implicit, "!isUsed\\(\\)");
#endif
}

TEST_F(TestNodeBlackNodeBuilder, leftist_building)
{
  NodeBuilder nb;

  Node a = d_skolemManager->mkDummySkolem("a", *d_boolTypeNode);

  Node b = d_skolemManager->mkDummySkolem("b", *d_boolTypeNode);
  Node c = d_skolemManager->mkDummySkolem("c", *d_boolTypeNode);

  Node d = d_skolemManager->mkDummySkolem("d", *d_realTypeNode);
  Node e = d_skolemManager->mkDummySkolem("e", *d_realTypeNode);

  nb << a << NOT << b << c << OR << c << a << AND << d << e << ITE;

  Node n = nb;
  ASSERT_EQ(n.getNumChildren(), 3u);
  ASSERT_EQ(n.getType(), *d_realTypeNode);
  ASSERT_EQ(n[0].getType(), *d_boolTypeNode);
  ASSERT_EQ(n[1].getType(), *d_realTypeNode);
  ASSERT_EQ(n[2].getType(), *d_realTypeNode);

  Node nota = d_nodeManager->mkNode(NOT, a);
  Node nota_or_b_or_c = d_nodeManager->mkNode(OR, nota, b, c);
  Node n0 = d_nodeManager->mkNode(AND, nota_or_b_or_c, c, a);
  Node nexpected = d_nodeManager->mkNode(ITE, n0, d, e);

  ASSERT_EQ(nexpected, n);
}
}  // namespace test
}  // namespace cvc5<|MERGE_RESOLUTION|>--- conflicted
+++ resolved
@@ -84,87 +84,7 @@
 
 TEST_F(TestNodeBlackNodeBuilder, dtor)
 {
-<<<<<<< HEAD
-  NodeBuilder<K>* nb = new NodeBuilder<K>();
-  delete nb;
-}
-
-TEST_F(TestNodeBlackNodeBuilder, begin_end)
-{
-  /* Test begin() and end() without resizing. */
-  NodeBuilder<K> ws(d_specKind);
-  ASSERT_EQ(ws.begin(), ws.end());
-
-  push_back(ws, K);
-  ASSERT_NE(ws.begin(), ws.end());
-
-  NodeBuilder<K>::iterator iter = ws.begin();
-  for (uint32_t i = 0; i < K; ++i)
-  {
-    ASSERT_NE(iter, ws.end());
-    ++iter;
-  }
-  ASSERT_EQ(iter, ws.end());
-
-  NodeBuilder<K>::const_iterator citer = ws.begin();
-  for (uint32_t i = 0; i < K; ++i)
-  {
-    ASSERT_NE(citer, ws.end());
-    ++citer;
-  }
-  ASSERT_EQ(citer, ws.end());
-
-  /* Repeat same tests and make sure that resizing occurs. */
-  NodeBuilder<> smaller(d_specKind);
-  ASSERT_EQ(smaller.begin(), smaller.end());
-
-  push_back(smaller, K);
-  ASSERT_NE(smaller.begin(), smaller.end());
-
-  NodeBuilder<>::iterator smaller_iter = smaller.begin();
-  for (uint32_t i = 0; i < K; ++i)
-  {
-    ASSERT_NE(smaller_iter, smaller.end());
-    ++smaller_iter;
-  }
-  ASSERT_EQ(iter, ws.end());
-
-  NodeBuilder<>::const_iterator smaller_citer = smaller.begin();
-  for (uint32_t i = 0; i < K; ++i)
-  {
-    ASSERT_NE(smaller_citer, smaller.end());
-    ++smaller_citer;
-  }
-  ASSERT_EQ(smaller_citer, smaller.end());
-}
-
-TEST_F(TestNodeBlackNodeBuilder, iterator)
-{
-  NodeBuilder<> b;
-  Node x = d_skolemManager->mkDummySkolem("x", *d_boolTypeNode);
-  Node y = d_skolemManager->mkDummySkolem("z", *d_boolTypeNode);
-  Node z = d_skolemManager->mkDummySkolem("y", *d_boolTypeNode);
-  b << x << y << z << AND;
-
-  {
-    NodeBuilder<>::iterator i = b.begin();
-    ASSERT_EQ(*i++, x);
-    ASSERT_EQ(*i++, y);
-    ASSERT_EQ(*i++, z);
-    ASSERT_EQ(i, b.end());
-  }
-
-  {
-    const NodeBuilder<>& c = b;
-    NodeBuilder<>::const_iterator i = c.begin();
-    ASSERT_EQ(*i++, x);
-    ASSERT_EQ(*i++, y);
-    ASSERT_EQ(*i++, z);
-    ASSERT_EQ(i, b.end());
-  }
-=======
   std::unique_ptr<NodeBuilder> nb(new NodeBuilder());
->>>>>>> 5059658e
 }
 
 TEST_F(TestNodeBlackNodeBuilder, getKind)
