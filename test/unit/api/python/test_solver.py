--- conflicted
+++ resolved
@@ -1510,10 +1510,6 @@
     with pytest.raises(RuntimeError):
         solver.blockModel()
 
-<<<<<<< HEAD
-
-=======
->>>>>>> 91b2308a
 def test_block_model3(solver):
     solver.setOption("produce-models", "true")
     solver.setOption("block-models", "literals")
@@ -1522,60 +1518,34 @@
     with pytest.raises(RuntimeError):
         solver.blockModel()
 
-<<<<<<< HEAD
-
-def test_block_model4(solver):
-    solver.setOption("produce-models", "true")
-    solver.setOption("block-models", "literals")
-    x = solver.mkConst(solver.getBooleanSort(), "x")
-=======
+
 def test_block_model4(solver):
     solver.setOption("produce-models", "true")
     solver.setOption("block-models", "literals")
     x = solver.mkConst(solver.getBooleanSort(), "x");
->>>>>>> 91b2308a
     solver.assertFormula(x.eqTerm(x))
     solver.checkSat()
     solver.blockModel()
 
-<<<<<<< HEAD
-
-def test_block_model_values1(solver):
-    solver.setOption("produce-models", "true")
-    solver.setOption("block-models", "literals")
-    x = solver.mkConst(solver.getBooleanSort(), "x")
-=======
 def test_block_model_values1(solver):
     solver.setOption("produce-models", "true")
     solver.setOption("block-models", "literals")
     x = solver.mkConst(solver.getBooleanSort(), "x");
->>>>>>> 91b2308a
     solver.assertFormula(x.eqTerm(x))
     solver.checkSat()
     with pytest.raises(RuntimeError):
         solver.blockModelValues([])
     with pytest.raises(RuntimeError):
-<<<<<<< HEAD
-        solver.blockModelValues([pycvc5.Term(solver)])
-    with pytest.raises(RuntimeError):
-        solver.blockModelValues([pycvc5.Solver().mkBoolean(False)])
-=======
         solver.blockModelValues([cvc5.Term(solver)])
     with pytest.raises(RuntimeError):
         solver.blockModelValues([cvc5.Solver().mkBoolean(False)])
->>>>>>> 91b2308a
 
 def test_block_model_values2(solver):
     solver.setOption("produce-models", "true")
     x = solver.mkConst(solver.getBooleanSort(), "x")
     solver.assertFormula(x.eqTerm(x))
     solver.checkSat()
-<<<<<<< HEAD
-    with pytest.raises(RuntimeError):
-        solver.blockModelValues([x])
-=======
     solver.blockModelValues([x])
->>>>>>> 91b2308a
 
 def test_block_model_values3(solver):
     solver.setOption("block-models", "literals")
