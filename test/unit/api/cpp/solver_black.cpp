/******************************************************************************
 * Top contributors (to current version):
 *   Aina Niemetz, Andrew Reynolds, Gereon Kremer
 *
 * This file is part of the cvc5 project.
 *
 * Copyright (c) 2009-2024 by the authors listed in the file AUTHORS
 * in the top-level source directory and their institutional affiliations.
 * All rights reserved.  See the file COPYING in the top-level source
 * directory for licensing information.
 * ****************************************************************************
 *
 * Black box testing of the Solver class of the  C++ API.
 */

#include <gtest/gtest.h>

#include <algorithm>
#include <cmath>

#include "base/output.h"
#include "test_api.h"

namespace cvc5::internal {

namespace test {

class TestApiBlackSolver : public TestApi
{
};

TEST_F(TestApiBlackSolver, proj_issue416)
{
  d_solver->setOption("solve-bv-as-int", "sum");
  d_solver->setOption("strings-exp", "true");
  Sort s1 = d_tm.getStringSort();
  Term t27 = d_tm.mkConst(s1, "_x50");
  Term t333 = d_tm.mkRegexpAll();
  Term t1243 = d_tm.mkTerm(Kind::STRING_REPLACE_RE_ALL, {t27, t333, t27});
  Term t1291 = d_tm.mkTerm(Kind::EQUAL, {t1243, t27});
  d_solver->assertFormula(t1291);
  d_solver->checkSat();
}

TEST_F(TestApiBlackSolver, proj_issue435)
{
  d_solver->setOption("strings-exp", "true");
  Sort s1 = d_tm.mkUninterpretedSort("_u0");
  Sort s3 = d_tm.getBooleanSort();
  Sort _p7 = d_tm.mkParamSort("_p7");
  DatatypeDecl _dt5 = d_tm.mkDatatypeDecl("_dt5", {_p7});
  DatatypeConstructorDecl _cons33 = d_tm.mkDatatypeConstructorDecl("_cons33");
  _cons33.addSelector("_sel31", s1);
  _cons33.addSelector("_sel32", _p7);
  _dt5.addConstructor(_cons33);
  std::vector<Sort> _s6 = d_tm.mkDatatypeSorts({_dt5});
  Sort s6 = _s6[0];
  Sort s21 = s6.instantiate({s3});
  Sort s42 = d_tm.mkSequenceSort(s21);
  Term t40 = d_tm.mkConst(s42, "_x64");
  Term t75 = d_tm.mkTerm(Kind::SEQ_REV, {t40});
  Term t91 = d_tm.mkTerm(Kind::SEQ_PREFIX, {t75, t40});
  d_solver->checkSatAssuming({t91});
}

TEST_F(TestApiBlackSolver, pow2Large1)
{
  // Based on https://github.com/cvc5/cvc5-projects/issues/371
  Sort s1 = d_tm.getStringSort();
  Sort s2 = d_tm.getIntegerSort();
  Sort s4 = d_tm.mkArraySort(s1, s2);
  Sort s7 = d_tm.mkArraySort(s2, s1);
  Term t10 = d_tm.mkInteger("68038927088685865242724985643");
  Term t74 = d_tm.mkInteger("8416288636405");
  std::vector<DatatypeConstructorDecl> ctors;
  ctors.push_back(d_tm.mkDatatypeConstructorDecl("_x109"));
  ctors.back().addSelector("_x108", s7);
  ctors.push_back(d_tm.mkDatatypeConstructorDecl("_x113"));
  ctors.back().addSelector("_x110", s4);
  ctors.back().addSelector("_x111", s2);
  ctors.back().addSelector("_x112", s7);
  Sort s11 = d_solver->declareDatatype("_x107", ctors);
  Term t82 = d_tm.mkConst(s11, "_x114");
  Term t180 = d_tm.mkTerm(Kind::POW2, {t10});
  Term t258 = d_tm.mkTerm(Kind::GEQ, {t74, t180});
  d_solver->assertFormula(t258);
  ASSERT_THROW(d_solver->simplify(t82), CVC5ApiException);
}

TEST_F(TestApiBlackSolver, pow2Large2)
{
  // Based on https://github.com/cvc5/cvc5-projects/issues/333
  Term t1 = d_tm.mkBitVector(63, ~(((uint64_t)1) << 62));
  Term t2 = d_tm.mkTerm(Kind::BITVECTOR_TO_NAT, {t1});
  Term t3 = d_tm.mkTerm(Kind::POW2, {t2});
  Term t4 = d_tm.mkTerm(Kind::DISTINCT, {t3, t2});
  ASSERT_THROW(d_solver->checkSatAssuming({t4}), CVC5ApiException);
}

TEST_F(TestApiBlackSolver, pow2Large3)
{
  // Based on https://github.com/cvc5/cvc5-projects/issues/339
  Sort s4 = d_tm.getIntegerSort();
  Term t203 = d_tm.mkInteger("6135470354240554220207");
  Term t262 = d_tm.mkTerm(Kind::POW2, {t203});
  Term t536 = d_tm.mkTerm(d_tm.mkOp(Kind::INT_TO_BITVECTOR, {49}), {t262});
  // should not throw an exception, will not simplify.
  ASSERT_NO_THROW(d_solver->simplify(t536));
}

TEST_F(TestApiBlackSolver, recoverableException)
{
  d_solver->setOption("produce-models", "true");
  Term x = d_tm.mkConst(d_tm.getBooleanSort(), "x");
  d_solver->assertFormula(x.eqTerm(x).notTerm());
  ASSERT_THROW(d_solver->getValue(x), CVC5ApiRecoverableException);

  try
  {
    d_solver->getValue(x);
  }
  catch (const CVC5ApiRecoverableException& e)
  {
    ASSERT_NO_THROW(e.what());
    ASSERT_NO_THROW(e.getMessage());
  }
}

TEST_F(TestApiBlackSolver, declareFunFresh)
{
  Sort boolSort = d_tm.getBooleanSort();
  Sort intSort = d_tm.getIntegerSort();
  Term t1 = d_solver->declareFun(std::string("b"), {}, boolSort, true);
  Term t2 = d_solver->declareFun(std::string("b"), {}, boolSort, false);
  Term t3 = d_solver->declareFun(std::string("b"), {}, boolSort, false);
  ASSERT_FALSE(t1 == t2);
  ASSERT_FALSE(t1 == t3);
  ASSERT_TRUE(t2 == t3);
  Term t4 = d_solver->declareFun(std::string("c"), {}, boolSort, false);
  ASSERT_FALSE(t2 == t4);
  Term t5 = d_solver->declareFun(std::string("b"), {}, intSort, false);
  ASSERT_FALSE(t2 == t5);

  TermManager tm;
  Solver slv(tm);
  // this will throw when NodeManager is not a singleton anymore
  ASSERT_NO_THROW(slv.declareFun(std::string("b"), {}, intSort, false));
}

TEST_F(TestApiBlackSolver, declareDatatype)
{
  DatatypeConstructorDecl lin = d_tm.mkDatatypeConstructorDecl("lin");
  std::vector<DatatypeConstructorDecl> ctors0 = {lin};
  ASSERT_NO_THROW(d_solver->declareDatatype(std::string(""), ctors0));

  DatatypeConstructorDecl nil = d_tm.mkDatatypeConstructorDecl("nil");
  std::vector<DatatypeConstructorDecl> ctors1 = {nil};
  ASSERT_NO_THROW(d_solver->declareDatatype(std::string("a"), ctors1));

  DatatypeConstructorDecl cons = d_tm.mkDatatypeConstructorDecl("cons");
  DatatypeConstructorDecl nil2 = d_tm.mkDatatypeConstructorDecl("nil");
  std::vector<DatatypeConstructorDecl> ctors2 = {cons, nil2};
  ASSERT_NO_THROW(d_solver->declareDatatype(std::string("b"), ctors2));

  DatatypeConstructorDecl cons2 = d_tm.mkDatatypeConstructorDecl("cons");
  DatatypeConstructorDecl nil3 = d_tm.mkDatatypeConstructorDecl("nil");
  std::vector<DatatypeConstructorDecl> ctors3 = {cons2, nil3};
  ASSERT_NO_THROW(d_solver->declareDatatype(std::string(""), ctors3));

  // must have at least one constructor
  std::vector<DatatypeConstructorDecl> ctors4;
  ASSERT_THROW(d_solver->declareDatatype(std::string("c"), ctors4),
               CVC5ApiException);
  // constructors may not be reused
  DatatypeConstructorDecl ctor1 = d_tm.mkDatatypeConstructorDecl("_x21");
  DatatypeConstructorDecl ctor2 = d_tm.mkDatatypeConstructorDecl("_x31");
  Sort s3 = d_solver->declareDatatype(std::string("_x17"), {ctor1, ctor2});
  ASSERT_THROW(d_solver->declareDatatype(std::string("_x86"), {ctor1, ctor2}),
               CVC5ApiException);

  TermManager tm;
  Solver slv(tm);
  // this will throw when NodeManager is not a singleton anymore
  DatatypeConstructorDecl nnil = d_tm.mkDatatypeConstructorDecl("nil");
  ASSERT_NO_THROW(slv.declareDatatype(std::string("a"), {nnil}));
}

TEST_F(TestApiBlackSolver, declareFun)
{
  Sort bvSort = d_tm.mkBitVectorSort(32);
  Sort funSort = d_tm.mkFunctionSort({d_tm.mkUninterpretedSort("u")},
                                     d_tm.getIntegerSort());
  ASSERT_NO_THROW(d_solver->declareFun("f1", {}, bvSort));
  ASSERT_NO_THROW(
      d_solver->declareFun("f3", {bvSort, d_tm.getIntegerSort()}, bvSort));
  ASSERT_THROW(d_solver->declareFun("f2", {}, funSort), CVC5ApiException);
  // functions as arguments is allowed
  ASSERT_NO_THROW(d_solver->declareFun("f4", {bvSort, funSort}, bvSort));
  ASSERT_THROW(d_solver->declareFun("f5", {bvSort, bvSort}, funSort),
               CVC5ApiException);

  TermManager tm;
  Solver slv(tm);
  // this will throw when NodeManager is not a singleton anymore
  ASSERT_NO_THROW(slv.declareFun("f1", {}, bvSort));
}

TEST_F(TestApiBlackSolver, declareSort)
{
  ASSERT_NO_THROW(d_solver->declareSort("s", 0));
  ASSERT_NO_THROW(d_solver->declareSort("s", 2));
  ASSERT_NO_THROW(d_solver->declareSort("", 2));
}

TEST_F(TestApiBlackSolver, declareSortFresh)
{
  Sort t1 = d_solver->declareSort(std::string("b"), 0, true);
  Sort t2 = d_solver->declareSort(std::string("b"), 0, false);
  Sort t3 = d_solver->declareSort(std::string("b"), 0, false);
  ASSERT_FALSE(t1 == t2);
  ASSERT_FALSE(t1 == t3);
  ASSERT_TRUE(t2 == t3);
  Sort t4 = d_solver->declareSort(std::string("c"), 0, false);
  ASSERT_FALSE(t2 == t4);
  Sort t5 = d_solver->declareSort(std::string("b"), 1, false);
  ASSERT_FALSE(t2 == t5);
}

TEST_F(TestApiBlackSolver, defineFun)
{
  Sort bvSort = d_tm.mkBitVectorSort(32);
  Sort funSort = d_tm.mkFunctionSort({d_tm.mkUninterpretedSort("u")},
                                     d_tm.getIntegerSort());
  Term b1 = d_tm.mkVar(bvSort, "b1");
  Term b2 = d_tm.mkVar(d_tm.getIntegerSort(), "b2");
  Term b3 = d_tm.mkVar(funSort, "b3");
  Term v1 = d_tm.mkConst(bvSort, "v1");
  Term v2 = d_tm.mkConst(funSort, "v2");
  ASSERT_NO_THROW(d_solver->defineFun("f", {}, bvSort, v1));
  ASSERT_NO_THROW(d_solver->defineFun("ff", {b1, b2}, bvSort, v1));
  ASSERT_THROW(d_solver->defineFun("ff", {v1, b2}, bvSort, v1),
               CVC5ApiException);
  ASSERT_THROW(d_solver->defineFun("fff", {b1}, bvSort, v2), CVC5ApiException);
  ASSERT_THROW(d_solver->defineFun("ffff", {b1}, funSort, v2),
               CVC5ApiException);
  // b3 has function sort, which is allowed as an argument
  ASSERT_NO_THROW(d_solver->defineFun("fffff", {b1, b3}, bvSort, v1));

  TermManager tm;
  Solver slv(tm);
  // this will throw when NodeManager is not a singleton anymore
  Sort bvSort2 = tm.mkBitVectorSort(32);
  Term v12 = tm.mkConst(bvSort2, "v1");
  Term b12 = tm.mkVar(bvSort2, "b1");
  Term b22 = tm.mkVar(d_tm.getIntegerSort(), "b2");
  ASSERT_NO_THROW(slv.defineFun("f", {}, bvSort, v12));
  ASSERT_NO_THROW(slv.defineFun("f", {}, bvSort2, v1));
  ASSERT_NO_THROW(slv.defineFun("ff", {b1, b22}, bvSort2, v12));
  ASSERT_NO_THROW(slv.defineFun("ff", {b12, b2}, bvSort2, v12));
  ASSERT_NO_THROW(slv.defineFun("ff", {b12, b22}, bvSort, v12));
  ASSERT_NO_THROW(slv.defineFun("ff", {b12, b22}, bvSort2, v1));
}

TEST_F(TestApiBlackSolver, defineFunGlobal)
{
  Sort bSort = d_tm.getBooleanSort();

  Term bTrue = d_tm.mkBoolean(true);
  // (define-fun f () Bool true)
  Term f = d_solver->defineFun("f", {}, bSort, bTrue, true);
  Term b = d_tm.mkVar(bSort, "b");
  // (define-fun g (b Bool) Bool b)
  Term g = d_solver->defineFun("g", {b}, bSort, b, true);

  // (assert (or (not f) (not (g true))))
  d_solver->assertFormula(d_tm.mkTerm(
      Kind::OR,
      {f.notTerm(), d_tm.mkTerm(Kind::APPLY_UF, {g, bTrue}).notTerm()}));
  ASSERT_TRUE(d_solver->checkSat().isUnsat());
  d_solver->resetAssertions();
  // (assert (or (not f) (not (g true))))
  d_solver->assertFormula(d_tm.mkTerm(
      Kind::OR,
      {f.notTerm(), d_tm.mkTerm(Kind::APPLY_UF, {g, bTrue}).notTerm()}));
  ASSERT_TRUE(d_solver->checkSat().isUnsat());

  TermManager tm;
  Solver slv(tm);
  // this will throw when NodeManager is not a singleton anymore
  ASSERT_NO_THROW(slv.defineFun("f", {}, bSort, bTrue, true));
}

TEST_F(TestApiBlackSolver, defineFunRec)
{
  Sort bvSort = d_tm.mkBitVectorSort(32);
  Sort funSort1 = d_tm.mkFunctionSort({bvSort, bvSort}, bvSort);
  Sort funSort2 = d_tm.mkFunctionSort({d_tm.mkUninterpretedSort("u")},
                                      d_tm.getIntegerSort());
  Term b1 = d_tm.mkVar(bvSort, "b1");
  Term b11 = d_tm.mkVar(bvSort, "b1");
  Term b2 = d_tm.mkVar(d_tm.getIntegerSort(), "b2");
  Term b3 = d_tm.mkVar(funSort2, "b3");
  Term v1 = d_tm.mkConst(bvSort, "v1");
  Term v2 = d_tm.mkConst(d_tm.getIntegerSort(), "v2");
  Term v3 = d_tm.mkConst(funSort2, "v3");
  Term f1 = d_tm.mkConst(funSort1, "f1");
  Term f2 = d_tm.mkConst(funSort2, "f2");
  Term f3 = d_tm.mkConst(bvSort, "f3");
  ASSERT_NO_THROW(d_solver->defineFunRec("f", {}, bvSort, v1));
  ASSERT_NO_THROW(d_solver->defineFunRec("ff", {b1, b2}, bvSort, v1));
  ASSERT_NO_THROW(d_solver->defineFunRec(f1, {b1, b11}, v1));
  ASSERT_THROW(d_solver->defineFunRec("fff", {b1}, bvSort, v3),
               CVC5ApiException);
  ASSERT_THROW(d_solver->defineFunRec("ff", {b1, v2}, bvSort, v1),
               CVC5ApiException);
  ASSERT_THROW(d_solver->defineFunRec("ffff", {b1}, funSort2, v3),
               CVC5ApiException);
  // b3 has function sort, which is allowed as an argument
  ASSERT_NO_THROW(d_solver->defineFunRec("fffff", {b1, b3}, bvSort, v1));
  ASSERT_THROW(d_solver->defineFunRec(f1, {b1}, v1), CVC5ApiException);
  ASSERT_THROW(d_solver->defineFunRec(f1, {b1, b11}, v2), CVC5ApiException);
  ASSERT_THROW(d_solver->defineFunRec(f1, {b1, b11}, v3), CVC5ApiException);
  ASSERT_THROW(d_solver->defineFunRec(f2, {b1}, v2), CVC5ApiException);
  ASSERT_THROW(d_solver->defineFunRec(f3, {b1}, v1), CVC5ApiException);

  TermManager tm;
  Solver slv(tm);
  // this will throw when NodeManager is not a singleton anymore
  Sort bvSort2 = tm.mkBitVectorSort(32);
  Term v12 = tm.mkConst(bvSort2, "v1");
  Term b12 = tm.mkVar(bvSort2, "b1");
  Term b22 = tm.mkVar(d_tm.getIntegerSort(), "b2");
  ASSERT_NO_THROW(slv.defineFunRec("f", {}, bvSort2, v12));
  ASSERT_NO_THROW(slv.defineFunRec("ff", {b12, b22}, bvSort2, v12));
  ASSERT_NO_THROW(slv.defineFunRec("f", {}, bvSort, v12));
  ASSERT_NO_THROW(slv.defineFunRec("f", {}, bvSort2, v1));
  ASSERT_NO_THROW(slv.defineFunRec("ff", {b1, b22}, bvSort2, v12));
  ASSERT_NO_THROW(slv.defineFunRec("ff", {b12, b2}, bvSort2, v12));
  ASSERT_NO_THROW(slv.defineFunRec("ff", {b12, b22}, bvSort, v12));
  ASSERT_NO_THROW(slv.defineFunRec("ff", {b12, b22}, bvSort2, v1));
}

TEST_F(TestApiBlackSolver, defineFunRecWrongLogic)
{
  d_solver->setLogic("QF_BV");
  Sort bvSort = d_tm.mkBitVectorSort(32);
  Sort funSort = d_tm.mkFunctionSort({bvSort, bvSort}, bvSort);
  Term b = d_tm.mkVar(bvSort, "b");
  Term v = d_tm.mkConst(bvSort, "v");
  Term f = d_tm.mkConst(funSort, "f");
  ASSERT_THROW(d_solver->defineFunRec("f", {}, bvSort, v), CVC5ApiException);
  ASSERT_THROW(d_solver->defineFunRec(f, {b, b}, v), CVC5ApiException);
}

TEST_F(TestApiBlackSolver, defineFunRecGlobal)
{
  Sort bSort = d_tm.getBooleanSort();

  d_solver->push();
  Term bTrue = d_tm.mkBoolean(true);
  // (define-fun f () Bool true)
  Term f = d_solver->defineFunRec("f", {}, bSort, bTrue, true);
  Term b = d_tm.mkVar(bSort, "b");
  // (define-fun g (b Bool) Bool b)
  Term g = d_solver->defineFunRec(
      d_tm.mkConst(d_tm.mkFunctionSort({bSort}, bSort), "g"), {b}, b, true);

  // (assert (or (not f) (not (g true))))
  d_solver->assertFormula(d_tm.mkTerm(
      Kind::OR,
      {f.notTerm(), d_tm.mkTerm(Kind::APPLY_UF, {g, bTrue}).notTerm()}));
  ASSERT_TRUE(d_solver->checkSat().isUnsat());
  d_solver->pop();
  // (assert (or (not f) (not (g true))))
  d_solver->assertFormula(d_tm.mkTerm(
      Kind::OR,
      {f.notTerm(), d_tm.mkTerm(Kind::APPLY_UF, {g, bTrue}).notTerm()}));
  ASSERT_TRUE(d_solver->checkSat().isUnsat());

  TermManager tm;
  Solver slv(tm);
  Term bb = tm.mkVar(tm.getBooleanSort(), "b");
  // this will throw when NodeManager is not a singleton anymore
  ASSERT_NO_THROW(slv.defineFunRec(
      d_tm.mkConst(
          d_tm.mkFunctionSort({d_tm.getBooleanSort()}, d_tm.getBooleanSort()),
          "g"),
      {bb},
      bb,
      true));
  ASSERT_NO_THROW(slv.defineFunRec(
      tm.mkConst(tm.mkFunctionSort({tm.getBooleanSort()}, tm.getBooleanSort()),
                 "g"),
      {b},
      b,
      true));
}

TEST_F(TestApiBlackSolver, defineFunsRec)
{
  Sort uSort = d_tm.mkUninterpretedSort("u");
  Sort bvSort = d_tm.mkBitVectorSort(32);
  Sort funSort1 = d_tm.mkFunctionSort({bvSort, bvSort}, bvSort);
  Sort funSort2 = d_tm.mkFunctionSort({uSort}, d_tm.getIntegerSort());
  Term b1 = d_tm.mkVar(bvSort, "b1");
  Term b11 = d_tm.mkVar(bvSort, "b1");
  Term b2 = d_tm.mkVar(d_tm.getIntegerSort(), "b2");
  Term b3 = d_tm.mkVar(funSort2, "b3");
  Term b4 = d_tm.mkVar(uSort, "b4");
  Term v1 = d_tm.mkConst(bvSort, "v1");
  Term v2 = d_tm.mkConst(d_tm.getIntegerSort(), "v2");
  Term v3 = d_tm.mkConst(funSort2, "v3");
  Term v4 = d_tm.mkConst(uSort, "v4");
  Term f1 = d_tm.mkConst(funSort1, "f1");
  Term f2 = d_tm.mkConst(funSort2, "f2");
  Term f3 = d_tm.mkConst(bvSort, "f3");
  ASSERT_NO_THROW(
      d_solver->defineFunsRec({f1, f2}, {{b1, b11}, {b4}}, {v1, v2}));
  ASSERT_THROW(d_solver->defineFunsRec({f1, f2}, {{v1, b11}, {b4}}, {v1, v2}),
               CVC5ApiException);
  ASSERT_THROW(d_solver->defineFunsRec({f1, f3}, {{b1, b11}, {b4}}, {v1, v2}),
               CVC5ApiException);
  ASSERT_THROW(d_solver->defineFunsRec({f1, f2}, {{b1}, {b4}}, {v1, v2}),
               CVC5ApiException);
  ASSERT_THROW(d_solver->defineFunsRec({f1, f2}, {{b1, b2}, {b4}}, {v1, v2}),
               CVC5ApiException);
  ASSERT_THROW(d_solver->defineFunsRec({f1, f2}, {{b1, b11}, {b4}}, {v1, v4}),
               CVC5ApiException);

  TermManager tm;
  Solver slv(tm);
  // this will throw when NodeManager is not a singleton anymore
  Sort uSort2 = tm.mkUninterpretedSort("u");
  Sort bvSort2 = tm.mkBitVectorSort(32);
  Sort funSort12 = tm.mkFunctionSort({bvSort2, bvSort2}, bvSort2);
  Sort funSort22 = tm.mkFunctionSort({uSort2}, d_tm.getIntegerSort());
  Term b12 = tm.mkVar(bvSort2, "b1");
  Term b112 = tm.mkVar(bvSort2, "b1");
  Term b42 = tm.mkVar(uSort2, "b4");
  Term v12 = tm.mkConst(bvSort2, "v1");
  Term v22 = tm.mkConst(d_tm.getIntegerSort(), "v2");
  Term f12 = tm.mkConst(funSort12, "f1");
  Term f22 = tm.mkConst(funSort22, "f2");
  ASSERT_NO_THROW(
      slv.defineFunsRec({f12, f22}, {{b12, b112}, {b42}}, {v12, v22}));
  ASSERT_NO_THROW(
      slv.defineFunsRec({f1, f22}, {{b12, b112}, {b42}}, {v12, v22}));
  ASSERT_THROW(slv.defineFunsRec({f12, f2}, {{b12, b112}, {b42}}, {v12, v22}),
               CVC5ApiException);
  ASSERT_NO_THROW(
      slv.defineFunsRec({f12, f22}, {{b1, b112}, {b42}}, {v12, v22}));
  ASSERT_NO_THROW(
      slv.defineFunsRec({f12, f22}, {{b12, b11}, {b42}}, {v12, v22}));
  ASSERT_THROW(slv.defineFunsRec({f12, f22}, {{b12, b112}, {b4}}, {v12, v22}),
               CVC5ApiException);
  ASSERT_NO_THROW(
      slv.defineFunsRec({f12, f22}, {{b12, b112}, {b42}}, {v1, v22}));
  ASSERT_NO_THROW(
      slv.defineFunsRec({f12, f22}, {{b12, b112}, {b42}}, {v12, v2}));
}

TEST_F(TestApiBlackSolver, defineFunsRecWrongLogic)
{
  d_solver->setLogic("QF_BV");
  Sort uSort = d_tm.mkUninterpretedSort("u");
  Sort bvSort = d_tm.mkBitVectorSort(32);
  Sort funSort1 = d_tm.mkFunctionSort({bvSort, bvSort}, bvSort);
  Sort funSort2 = d_tm.mkFunctionSort({uSort}, d_tm.getIntegerSort());
  Term b = d_tm.mkVar(bvSort, "b");
  Term u = d_tm.mkVar(uSort, "u");
  Term v1 = d_tm.mkConst(bvSort, "v1");
  Term v2 = d_tm.mkConst(d_tm.getIntegerSort(), "v2");
  Term f1 = d_tm.mkConst(funSort1, "f1");
  Term f2 = d_tm.mkConst(funSort2, "f2");
  ASSERT_THROW(d_solver->defineFunsRec({f1, f2}, {{b, b}, {u}}, {v1, v2}),
               CVC5ApiException);
}

TEST_F(TestApiBlackSolver, defineFunsRecGlobal)
{
  Sort bSort = d_tm.getBooleanSort();
  Sort fSort = d_tm.mkFunctionSort({bSort}, bSort);

  d_solver->push();
  Term bTrue = d_tm.mkBoolean(true);
  Term b = d_tm.mkVar(bSort, "b");
  Term gSym = d_tm.mkConst(fSort, "g");
  // (define-funs-rec ((g ((b Bool)) Bool)) (b))
  d_solver->defineFunsRec({gSym}, {{b}}, {b}, true);

  // (assert (not (g true)))
  d_solver->assertFormula(d_tm.mkTerm(Kind::APPLY_UF, {gSym, bTrue}).notTerm());
  ASSERT_TRUE(d_solver->checkSat().isUnsat());
  d_solver->pop();
  // (assert (not (g true)))
  d_solver->assertFormula(d_tm.mkTerm(Kind::APPLY_UF, {gSym, bTrue}).notTerm());
  ASSERT_TRUE(d_solver->checkSat().isUnsat());
}

TEST_F(TestApiBlackSolver, getAssertions)
{
  Term a = d_tm.mkConst(d_tm.getBooleanSort(), "a");
  Term b = d_tm.mkConst(d_tm.getBooleanSort(), "b");
  d_solver->assertFormula(a);
  d_solver->assertFormula(b);
  std::vector<Term> asserts{a, b};
  ASSERT_EQ(d_solver->getAssertions(), asserts);
}

TEST_F(TestApiBlackSolver, getInfo)
{
  ASSERT_NO_THROW(d_solver->getInfo("name"));
  ASSERT_THROW(d_solver->getInfo("asdf"), CVC5ApiException);
}

TEST_F(TestApiBlackSolver, getAbduct)
{
  d_solver->setLogic("QF_LIA");
  d_solver->setOption("produce-abducts", "true");
  d_solver->setOption("incremental", "false");

  Sort intSort = d_tm.getIntegerSort();
  Term zero = d_tm.mkInteger(0);
  Term x = d_tm.mkConst(intSort, "x");
  Term y = d_tm.mkConst(intSort, "y");

  // Assumptions for abduction: x > 0
  d_solver->assertFormula(d_tm.mkTerm(Kind::GT, {x, zero}));
  // Conjecture for abduction: y > 0
  Term conj = d_tm.mkTerm(Kind::GT, {y, zero});
  // Call the abduction api, while the resulting abduct is the output
  Term output = d_solver->getAbduct(conj);
  // We expect the resulting output to be a boolean formula
  ASSERT_TRUE(!output.isNull() && output.getSort().isBoolean());

  // try with a grammar, a simple grammar admitting true
  Sort boolean = d_tm.getBooleanSort();
  Term truen = d_tm.mkBoolean(true);
  Term start = d_tm.mkVar(boolean);
  Term output2;
  Grammar g = d_solver->mkGrammar({}, {start});
  Term conj2 = d_tm.mkTerm(Kind::GT, {x, zero});
  ASSERT_NO_THROW(g.addRule(start, truen));
  // Call the abduction api, while the resulting abduct is the output
  output2 = d_solver->getAbduct(conj2, g);
  // abduct must be true
  ASSERT_EQ(output2, truen);

  TermManager tm;
  Solver slv(tm);
  slv.setOption("produce-abducts", "true");
  Term xx = tm.mkConst(intSort, "x");
  Term yy = tm.mkConst(intSort, "y");
  Term zzero = tm.mkInteger(0);
  Term sstart = tm.mkVar(tm.getBooleanSort());
  slv.assertFormula(
      tm.mkTerm(Kind::GT, {tm.mkTerm(Kind::ADD, {xx, yy}), zzero}));
  Grammar gg = slv.mkGrammar({}, {sstart});
  gg.addRule(sstart, tm.mkTrue());
  Term cconj2 = tm.mkTerm(Kind::EQUAL, {zzero, zzero});
  ASSERT_NO_THROW(slv.getAbduct(cconj2, gg));
  // this will throw when NodeManager is not a singleton anymore
  ASSERT_NO_THROW(slv.getAbduct(conj2));
  ASSERT_NO_THROW(slv.getAbduct(conj2, gg));
  ASSERT_NO_THROW(slv.getAbduct(cconj2, g));
}

TEST_F(TestApiBlackSolver, getAbduct2)
{
  d_solver->setLogic("QF_LIA");
  d_solver->setOption("incremental", "false");
  Sort intSort = d_tm.getIntegerSort();
  Term zero = d_tm.mkInteger(0);
  Term x = d_tm.mkConst(intSort, "x");
  Term y = d_tm.mkConst(intSort, "y");
  // Assumptions for abduction: x > 0
  d_solver->assertFormula(d_tm.mkTerm(Kind::GT, {x, zero}));
  // Conjecture for abduction: y > 0
  Term conj = d_tm.mkTerm(Kind::GT, {y, zero});
  // Fails due to option not set
  ASSERT_THROW(d_solver->getAbduct(conj), CVC5ApiException);
}

TEST_F(TestApiBlackSolver, getAbductNext)
{
  d_solver->setLogic("QF_LIA");
  d_solver->setOption("produce-abducts", "true");
  d_solver->setOption("incremental", "true");

  Sort intSort = d_tm.getIntegerSort();
  Term zero = d_tm.mkInteger(0);
  Term x = d_tm.mkConst(intSort, "x");
  Term y = d_tm.mkConst(intSort, "y");

  // Assumptions for abduction: x > 0
  d_solver->assertFormula(d_tm.mkTerm(Kind::GT, {x, zero}));
  // Conjecture for abduction: y > 0
  Term conj = d_tm.mkTerm(Kind::GT, {y, zero});
  // Call the abduction api, while the resulting abduct is the output
  Term output = d_solver->getAbduct(conj);
  Term output2 = d_solver->getAbductNext();
  // should produce a different output
  ASSERT_TRUE(output != output2);
}

TEST_F(TestApiBlackSolver, getInterpolant)
{
  d_solver->setLogic("QF_LIA");
  d_solver->setOption("produce-interpolants", "true");
  d_solver->setOption("incremental", "false");

  Sort intSort = d_tm.getIntegerSort();
  Term zero = d_tm.mkInteger(0);
  Term x = d_tm.mkConst(intSort, "x");
  Term y = d_tm.mkConst(intSort, "y");
  Term z = d_tm.mkConst(intSort, "z");

  // Assumptions for interpolation: x + y > 0 /\ x < 0
  d_solver->assertFormula(
      d_tm.mkTerm(Kind::GT, {d_tm.mkTerm(Kind::ADD, {x, y}), zero}));
  d_solver->assertFormula(d_tm.mkTerm(Kind::LT, {x, zero}));
  // Conjecture for interpolation: y + z > 0 \/ z < 0
  Term conj = d_tm.mkTerm(
      Kind::OR,
      {d_tm.mkTerm(Kind::GT, {d_tm.mkTerm(Kind::ADD, {y, z}), zero}),
       d_tm.mkTerm(Kind::LT, {z, zero})});
  // Call the interpolation api, while the resulting interpolant is the output
  Term output = d_solver->getInterpolant(conj);
  // We expect the resulting output to be a boolean formula
  ASSERT_TRUE(output.getSort().isBoolean());

  // try with a grammar, a simple grammar admitting true
  Sort boolean = d_tm.getBooleanSort();
  Term truen = d_tm.mkBoolean(true);
  Term start = d_tm.mkVar(boolean);
  Grammar g = d_solver->mkGrammar({}, {start});
  Term conj2 = d_tm.mkTerm(Kind::EQUAL, {zero, zero});
  ASSERT_NO_THROW(g.addRule(start, truen));
  // Call the interpolation api, while the resulting interpolant is the output
  Term output2 = d_solver->getInterpolant(conj2, g);
  // interpolant must be true
  ASSERT_EQ(output2, truen);

  TermManager tm;
  Solver slv(tm);
  slv.setOption("produce-interpolants", "true");
  Term xx = tm.mkConst(intSort, "x");
  Term yy = tm.mkConst(intSort, "y");
  Term zzero = tm.mkInteger(0);
  Term sstart = tm.mkVar(tm.getBooleanSort());
<<<<<<< HEAD
  slv.assertFormula(
      tm.mkTerm(Kind::GT, {tm.mkTerm(Kind::ADD, {xx, yy}), zzero}));
=======
>>>>>>> 21a48d28
  Grammar gg = slv.mkGrammar({}, {sstart});
  gg.addRule(sstart, tm.mkTrue());
  Term cconj2 = tm.mkTerm(Kind::EQUAL, {zzero, zzero});
  ASSERT_NO_THROW(slv.getInterpolant(cconj2, gg));
  // this will throw when NodeManager is not a singleton anymore
  ASSERT_NO_THROW(slv.getInterpolant(conj2));
  ASSERT_NO_THROW(slv.getInterpolant(conj2, gg));
  ASSERT_NO_THROW(slv.getInterpolant(cconj2, g));
}

TEST_F(TestApiBlackSolver, getInterpolantNext)
{
  d_solver->setLogic("QF_LIA");
  d_solver->setOption("produce-interpolants", "true");
  d_solver->setOption("incremental", "true");

  Sort intSort = d_tm.getIntegerSort();
  Term zero = d_tm.mkInteger(0);
  Term x = d_tm.mkConst(intSort, "x");
  Term y = d_tm.mkConst(intSort, "y");
  Term z = d_tm.mkConst(intSort, "z");
  // Assumptions for interpolation: x + y > 0 /\ x < 0
  d_solver->assertFormula(
      d_tm.mkTerm(Kind::GT, {d_tm.mkTerm(Kind::ADD, {x, y}), zero}));
  d_solver->assertFormula(d_tm.mkTerm(Kind::LT, {x, zero}));
  // Conjecture for interpolation: y + z > 0 \/ z < 0
  Term conj = d_tm.mkTerm(
      Kind::OR,
      {d_tm.mkTerm(Kind::GT, {d_tm.mkTerm(Kind::ADD, {y, z}), zero}),
       d_tm.mkTerm(Kind::LT, {z, zero})});
  Term output = d_solver->getInterpolant(conj);
  Term output2 = d_solver->getInterpolantNext();

  // We expect the next output to be distinct
  ASSERT_TRUE(output != output2);
}

TEST_F(TestApiBlackSolver, declarePool)
{
  Sort intSort = d_tm.getIntegerSort();
  Sort setSort = d_tm.mkSetSort(intSort);
  Term zero = d_tm.mkInteger(0);
  Term x = d_tm.mkConst(intSort, "x");
  Term y = d_tm.mkConst(intSort, "y");
  // declare a pool with initial value { 0, x, y }
  Term p = d_solver->declarePool("p", intSort, {zero, x, y});
  // pool should have the same sort
  ASSERT_TRUE(p.getSort() == setSort);
  // cannot pass null sort
  Sort nullSort;
  ASSERT_THROW(d_solver->declarePool("i", nullSort, {}), CVC5ApiException);

  TermManager tm;
  Solver slv(tm);
  // this will throw when NodeManager is not a singleton anymore
  ASSERT_NO_THROW(slv.declarePool(
      "p",
      d_tm.getIntegerSort(),
      {tm.mkInteger(0), tm.mkConst(intSort, "x"), tm.mkConst(intSort, "y")}));
  ASSERT_NO_THROW(slv.declarePool(
      "p",
      tm.getIntegerSort(),
      {d_tm.mkInteger(0), tm.mkConst(intSort, "x"), tm.mkConst(intSort, "y")}));
  ASSERT_NO_THROW(slv.declarePool(
      "p",
      tm.getIntegerSort(),
      {tm.mkInteger(0), d_tm.mkConst(intSort, "x"), tm.mkConst(intSort, "y")}));
  ASSERT_NO_THROW(slv.declarePool(
      "p",
      tm.getIntegerSort(),
      {tm.mkInteger(0), tm.mkConst(intSort, "x"), d_tm.mkConst(intSort, "y")}));
}

TEST_F(TestApiBlackSolver, getOption)
{
  ASSERT_NO_THROW(d_solver->getOption("incremental"));
  ASSERT_THROW(d_solver->getOption("asdf"), CVC5ApiException);
}

TEST_F(TestApiBlackSolver, getOptionNames)
{
  std::vector<std::string> names = d_solver->getOptionNames();
  ASSERT_TRUE(names.size() > 100);
  ASSERT_NE(std::find(names.begin(), names.end(), "verbose"), names.end());
  ASSERT_EQ(std::find(names.begin(), names.end(), "foobar"), names.end());
}

TEST_F(TestApiBlackSolver, getOptionInfo)
{
  {
    ASSERT_THROW(d_solver->getOptionInfo("asdf-invalid"), CVC5ApiException);
  }
  {
    cvc5::OptionInfo info = d_solver->getOptionInfo("verbose");
    ASSERT_EQ("verbose", info.name);
    ASSERT_EQ(std::vector<std::string>{}, info.aliases);
    ASSERT_TRUE(std::holds_alternative<OptionInfo::VoidInfo>(info.valueInfo));
    std::stringstream ss;
    ss << info;
    ASSERT_EQ(ss.str(), "OptionInfo{ verbose | void }");
  }
  {
    // bool type with default
    cvc5::OptionInfo info = d_solver->getOptionInfo("print-success");
    ASSERT_EQ("print-success", info.name);
    ASSERT_EQ(std::vector<std::string>{}, info.aliases);
    ASSERT_TRUE(
        std::holds_alternative<OptionInfo::ValueInfo<bool>>(info.valueInfo));
    auto valInfo = std::get<OptionInfo::ValueInfo<bool>>(info.valueInfo);
    ASSERT_EQ(false, valInfo.defaultValue);
    ASSERT_EQ(false, valInfo.currentValue);
    ASSERT_EQ(info.boolValue(), false);
    std::stringstream ss;
    ss << info;
    ASSERT_EQ(ss.str(),
              "OptionInfo{ print-success | bool | false | default false }");
  }
  {
    // int64 type with default
    cvc5::OptionInfo info = d_solver->getOptionInfo("verbosity");
    ASSERT_EQ("verbosity", info.name);
    ASSERT_EQ(std::vector<std::string>{}, info.aliases);
    ASSERT_TRUE(std::holds_alternative<OptionInfo::NumberInfo<int64_t>>(
        info.valueInfo));
    auto numInfo = std::get<OptionInfo::NumberInfo<int64_t>>(info.valueInfo);
    ASSERT_EQ(0, numInfo.defaultValue);
    ASSERT_EQ(0, numInfo.currentValue);
    ASSERT_FALSE(numInfo.minimum || numInfo.maximum);
    ASSERT_EQ(info.intValue(), 0);
    std::stringstream ss;
    ss << info;
    ASSERT_EQ(ss.str(), "OptionInfo{ verbosity | int64_t | 0 | default 0 }");
  }
  {
    // uint64 type with default
    cvc5::OptionInfo info = d_solver->getOptionInfo("rlimit");
    ASSERT_EQ("rlimit", info.name);
    ASSERT_EQ(std::vector<std::string>{}, info.aliases);
    ASSERT_TRUE(std::holds_alternative<OptionInfo::NumberInfo<uint64_t>>(
        info.valueInfo));
    auto numInfo = std::get<OptionInfo::NumberInfo<uint64_t>>(info.valueInfo);
    ASSERT_EQ(0, numInfo.defaultValue);
    ASSERT_EQ(0, numInfo.currentValue);
    ASSERT_FALSE(numInfo.minimum || numInfo.maximum);
    ASSERT_EQ(info.uintValue(), 0);
    std::stringstream ss;
    ss << info;
    ASSERT_EQ(ss.str(), "OptionInfo{ rlimit | uint64_t | 0 | default 0 }");
  }
  {
    auto info = d_solver->getOptionInfo("random-freq");
    ASSERT_EQ(info.name, "random-freq");
    ASSERT_EQ(info.aliases, std::vector<std::string>{"random-frequency"});
    ASSERT_TRUE(std::holds_alternative<cvc5::OptionInfo::NumberInfo<double>>(
        info.valueInfo));
    auto ni = std::get<cvc5::OptionInfo::NumberInfo<double>>(info.valueInfo);
    ASSERT_EQ(ni.currentValue, 0.0);
    ASSERT_EQ(ni.defaultValue, 0.0);
    ASSERT_TRUE(ni.minimum && ni.maximum);
    ASSERT_EQ(*ni.minimum, 0.0);
    ASSERT_EQ(*ni.maximum, 1.0);
    ASSERT_EQ(info.doubleValue(), 0.0);
    std::stringstream ss;
    ss << info;
    ASSERT_EQ(ss.str(),
              "OptionInfo{ random-freq, random-frequency | double | 0 | "
              "default 0 | 0 <= x <= 1 }");
  }
  {
    // string type with default
    cvc5::OptionInfo info = d_solver->getOptionInfo("force-logic");
    ASSERT_EQ("force-logic", info.name);
    ASSERT_EQ(std::vector<std::string>{}, info.aliases);
    ASSERT_TRUE(std::holds_alternative<OptionInfo::ValueInfo<std::string>>(
        info.valueInfo));
    auto valInfo = std::get<OptionInfo::ValueInfo<std::string>>(info.valueInfo);
    ASSERT_EQ("", valInfo.defaultValue);
    ASSERT_EQ("", valInfo.currentValue);
    ASSERT_EQ(info.stringValue(), "");
    std::stringstream ss;
    ss << info;
    ASSERT_EQ(ss.str(),
              "OptionInfo{ force-logic | string | \"\" | default \"\" }");
  }
  {
    // mode option
    cvc5::OptionInfo info = d_solver->getOptionInfo("simplification");
    ASSERT_EQ("simplification", info.name);
    ASSERT_EQ(std::vector<std::string>{"simplification-mode"}, info.aliases);
    ASSERT_TRUE(std::holds_alternative<OptionInfo::ModeInfo>(info.valueInfo));
    auto modeInfo = std::get<OptionInfo::ModeInfo>(info.valueInfo);
    ASSERT_EQ("batch", modeInfo.defaultValue);
    ASSERT_EQ("batch", modeInfo.currentValue);
    ASSERT_EQ(2, modeInfo.modes.size());
    ASSERT_TRUE(std::find(modeInfo.modes.begin(), modeInfo.modes.end(), "batch")
                != modeInfo.modes.end());
    ASSERT_TRUE(std::find(modeInfo.modes.begin(), modeInfo.modes.end(), "none")
                != modeInfo.modes.end());
    std::stringstream ss;
    ss << info;
    ASSERT_EQ(ss.str(),
              "OptionInfo{ simplification, simplification-mode | mode | batch "
              "| default batch | modes: batch, none }");
  }
}

TEST_F(TestApiBlackSolver, getDriverOptions)
{
  auto dopts = d_solver->getDriverOptions();
  ASSERT_EQ(dopts.err().rdbuf(), std::cerr.rdbuf());
  ASSERT_EQ(dopts.in().rdbuf(), std::cin.rdbuf());
  ASSERT_EQ(dopts.out().rdbuf(), std::cout.rdbuf());
}

TEST_F(TestApiBlackSolver, getStatistics)
{
  ASSERT_NO_THROW(cvc5::Stat());
  // do some array reasoning to make sure we have a double statistics
  {
    Sort s1 = d_solver->getIntegerSort();
    Sort s2 = d_solver->mkArraySort(s1, s1);
    Term t1 = d_solver->mkConst(s1, "i");
    Term t2 = d_solver->mkVar(s2, "a");
    Term t3 = d_solver->mkTerm(Kind::SELECT, {t2, t1});
    d_solver->checkSat();
  }
  cvc5::Statistics stats = d_solver->getStatistics();
  {
    std::stringstream ss;
    ss << stats;
  }
  {
    auto s = stats.get("global::totalTime");
    ASSERT_FALSE(s.isInternal());
    ASSERT_FALSE(s.isDefault());
    ASSERT_TRUE(s.isString());
    std::string time = s.getString();
    ASSERT_TRUE(time.rfind("ms") == time.size() - 2);  // ends with "ms"
    ASSERT_FALSE(s.isDouble());
    s = stats.get("resource::resourceUnitsUsed");
    ASSERT_TRUE(s.isInternal());
    ASSERT_FALSE(s.isDefault());
    ASSERT_TRUE(s.isInt());
    ASSERT_TRUE(s.getInt() >= 0);
  }
  for (const auto& s: stats)
  {
    ASSERT_FALSE(s.first.empty());
  }
  for (auto it = stats.begin(true, true); it != stats.end(); ++it)
  {
    {
      auto tmp1 = it, tmp2 = it;
      ++tmp1;
      tmp2++;
      ASSERT_EQ(tmp1, tmp2);
      --tmp1;
      tmp2--;
      ASSERT_EQ(tmp1, tmp2);
      ASSERT_EQ(tmp1, it);
      ASSERT_EQ(it, tmp2);
    }
    const auto& s = *it;
    // check some basic utility methods
    ASSERT_TRUE(!(it == stats.end()));
    ASSERT_EQ(s.first, it->first);
    if (s.first == "cvc5::CONSTANT")
    {
      ASSERT_FALSE(s.second.isInternal());
      ASSERT_FALSE(s.second.isDefault());
      ASSERT_TRUE(s.second.isHistogram());
      auto hist = s.second.getHistogram();
      ASSERT_FALSE(hist.empty());
      std::stringstream ss;
      ss << s.second;
      ASSERT_EQ(ss.str(), "{ integer type: 1 }");
    }
    else if (s.first == "theory::arrays::avgIndexListLength")
    {
      ASSERT_TRUE(s.second.isInternal());
      ASSERT_TRUE(s.second.isDouble());
      ASSERT_TRUE(std::isnan(s.second.getDouble()));
    }
  }
}

TEST_F(TestApiBlackSolver, printStatisticsSafe)
{
  testing::internal::CaptureStdout();
  d_solver->printStatisticsSafe(STDOUT_FILENO);
  testing::internal::GetCapturedStdout();
}

TEST_F(TestApiBlackSolver, getUnsatAssumptions1)
{
  d_solver->setOption("incremental", "false");
  d_solver->checkSatAssuming(d_tm.mkFalse());
  ASSERT_THROW(d_solver->getUnsatAssumptions(), CVC5ApiException);
}

TEST_F(TestApiBlackSolver, getUnsatAssumptions2)
{
  d_solver->setOption("incremental", "true");
  d_solver->setOption("produce-unsat-assumptions", "false");
  d_solver->checkSatAssuming(d_tm.mkFalse());
  ASSERT_THROW(d_solver->getUnsatAssumptions(), CVC5ApiException);
}

TEST_F(TestApiBlackSolver, getUnsatAssumptions3)
{
  d_solver->setOption("incremental", "true");
  d_solver->setOption("produce-unsat-assumptions", "true");
  d_solver->checkSatAssuming(d_tm.mkFalse());
  ASSERT_NO_THROW(d_solver->getUnsatAssumptions());
  d_solver->checkSatAssuming(d_tm.mkTrue());
  ASSERT_THROW(d_solver->getUnsatAssumptions(), CVC5ApiException);
}

TEST_F(TestApiBlackSolver, getUnsatCore1)
{
  d_solver->setOption("incremental", "false");
  d_solver->assertFormula(d_tm.mkFalse());
  d_solver->checkSat();
  ASSERT_THROW(d_solver->getUnsatCore(), CVC5ApiException);
}

TEST_F(TestApiBlackSolver, getUnsatCore2)
{
  d_solver->setOption("incremental", "false");
  d_solver->setOption("produce-unsat-cores", "false");
  d_solver->assertFormula(d_tm.mkFalse());
  d_solver->checkSat();
  ASSERT_THROW(d_solver->getUnsatCore(), CVC5ApiException);
}

TEST_F(TestApiBlackSolver, getUnsatCoreAndProof)
{
  d_solver->setOption("incremental", "true");
  d_solver->setOption("produce-unsat-cores", "true");
  d_solver->setOption("produce-proofs", "true");

  Sort uSort = d_tm.mkUninterpretedSort("u");
  Sort intSort = d_tm.getIntegerSort();
  Sort boolSort = d_tm.getBooleanSort();
  Sort uToIntSort = d_tm.mkFunctionSort({uSort}, intSort);
  Sort intPredSort = d_tm.mkFunctionSort({intSort}, boolSort);
  std::vector<Term> uc;

  Term x = d_tm.mkConst(uSort, "x");
  Term y = d_tm.mkConst(uSort, "y");
  Term f = d_tm.mkConst(uToIntSort, "f");
  Term p = d_tm.mkConst(intPredSort, "p");
  Term zero = d_tm.mkInteger(0);
  Term one = d_tm.mkInteger(1);
  Term f_x = d_tm.mkTerm(Kind::APPLY_UF, {f, x});
  Term f_y = d_tm.mkTerm(Kind::APPLY_UF, {f, y});
  Term sum = d_tm.mkTerm(Kind::ADD, {f_x, f_y});
  Term p_0 = d_tm.mkTerm(Kind::APPLY_UF, {p, zero});
  Term p_f_y = d_tm.mkTerm(Kind::APPLY_UF, {p, f_y});
  d_solver->assertFormula(d_tm.mkTerm(Kind::GT, {zero, f_x}));
  d_solver->assertFormula(d_tm.mkTerm(Kind::GT, {zero, f_y}));
  d_solver->assertFormula(d_tm.mkTerm(Kind::GT, {sum, one}));
  d_solver->assertFormula(p_0);
  d_solver->assertFormula(p_f_y.notTerm());
  ASSERT_TRUE(d_solver->checkSat().isUnsat());

  ASSERT_NO_THROW(uc = d_solver->getUnsatCore());
  ASSERT_FALSE(uc.empty());

  ASSERT_NO_THROW(d_solver->getProof());
  ASSERT_NO_THROW(d_solver->getProof(modes::ProofComponent::SAT));

  d_solver->resetAssertions();
  for (const auto& t : uc)
  {
    d_solver->assertFormula(t);
  }
  cvc5::Result res = d_solver->checkSat();
  ASSERT_TRUE(res.isUnsat());
  ASSERT_NO_THROW(d_solver->getProof());
}

TEST_F(TestApiBlackSolver, getUnsatCoreLemmas1)
{
  d_solver->setOption("produce-unsat-cores", "true");
  d_solver->setOption("unsat-cores-mode", "sat-proof");
  // cannot ask before a check sat
  ASSERT_THROW(d_solver->getUnsatCoreLemmas(), CVC5ApiException);

  d_solver->assertFormula(d_tm.mkFalse());
  d_solver->checkSat();
  ASSERT_TRUE(d_solver->checkSat().isUnsat());
  ASSERT_NO_THROW(d_solver->getUnsatCoreLemmas());
}

TEST_F(TestApiBlackSolver, getUnsatCoreLemmas2)
{
  d_solver->setOption("incremental", "true");
  d_solver->setOption("produce-unsat-cores", "true");
  d_solver->setOption("produce-proofs", "true");

  Sort uSort = d_tm.mkUninterpretedSort("u");
  Sort intSort = d_tm.getIntegerSort();
  Sort boolSort = d_tm.getBooleanSort();
  Sort uToIntSort = d_tm.mkFunctionSort({uSort}, intSort);
  Sort intPredSort = d_tm.mkFunctionSort({intSort}, boolSort);

  Term x = d_tm.mkConst(uSort, "x");
  Term y = d_tm.mkConst(uSort, "y");
  Term f = d_tm.mkConst(uToIntSort, "f");
  Term p = d_tm.mkConst(intPredSort, "p");
  Term zero = d_tm.mkInteger(0);
  Term one = d_tm.mkInteger(1);
  Term f_x = d_tm.mkTerm(Kind::APPLY_UF, {f, x});
  Term f_y = d_tm.mkTerm(Kind::APPLY_UF, {f, y});
  Term sum = d_tm.mkTerm(Kind::ADD, {f_x, f_y});
  Term p_0 = d_tm.mkTerm(Kind::APPLY_UF, {p, zero});
  Term p_f_y = d_tm.mkTerm(Kind::APPLY_UF, {p, f_y});
  d_solver->assertFormula(d_tm.mkTerm(Kind::GT, {zero, f_x}));
  d_solver->assertFormula(d_tm.mkTerm(Kind::GT, {zero, f_y}));
  d_solver->assertFormula(d_tm.mkTerm(Kind::GT, {sum, one}));
  d_solver->assertFormula(p_0);
  d_solver->assertFormula(p_f_y.notTerm());
  ASSERT_TRUE(d_solver->checkSat().isUnsat());

  ASSERT_NO_THROW(d_solver->getUnsatCoreLemmas());
}
  
TEST_F(TestApiBlackSolver, getProofAndProofToString)
{
  d_solver->setOption("produce-proofs", "true");

  Sort uSort = d_tm.mkUninterpretedSort("u");
  Sort intSort = d_tm.getIntegerSort();
  Sort boolSort = d_tm.getBooleanSort();
  Sort uToIntSort = d_tm.mkFunctionSort({uSort}, intSort);
  Sort intPredSort = d_tm.mkFunctionSort({intSort}, boolSort);
  std::vector<Proof> proofs;

  Term x = d_tm.mkConst(uSort, "x");
  Term y = d_tm.mkConst(uSort, "y");
  Term f = d_tm.mkConst(uToIntSort, "f");
  Term p = d_tm.mkConst(intPredSort, "p");
  Term zero = d_tm.mkInteger(0);
  Term one = d_tm.mkInteger(1);
  Term f_x = d_tm.mkTerm(Kind::APPLY_UF, {f, x});
  Term f_y = d_tm.mkTerm(Kind::APPLY_UF, {f, y});
  Term sum = d_tm.mkTerm(Kind::ADD, {f_x, f_y});
  Term p_0 = d_tm.mkTerm(Kind::APPLY_UF, {p, zero});
  Term p_f_y = d_tm.mkTerm(Kind::APPLY_UF, {p, f_y});
  d_solver->assertFormula(d_tm.mkTerm(Kind::GT, {zero, f_x}));
  d_solver->assertFormula(d_tm.mkTerm(Kind::GT, {zero, f_y}));
  d_solver->assertFormula(d_tm.mkTerm(Kind::GT, {sum, one}));
  d_solver->assertFormula(p_0);
  d_solver->assertFormula(p_f_y.notTerm());
  ASSERT_TRUE(d_solver->checkSat().isUnsat());

  std::string printedProof;
  ASSERT_NO_THROW(proofs = d_solver->getProof());
  ASSERT_FALSE(proofs.empty());
  ASSERT_NO_THROW(printedProof = d_solver->proofToString(proofs[0]));
  ASSERT_FALSE(printedProof.empty());
  ASSERT_NO_THROW(printedProof = d_solver->proofToString(
                      proofs[0], modes::ProofFormat::ALETHE));
  ASSERT_NO_THROW(proofs = d_solver->getProof(modes::ProofComponent::SAT));
  ASSERT_NO_THROW(printedProof = d_solver->proofToString(
                      proofs[0], modes::ProofFormat::NONE));
  ASSERT_FALSE(printedProof.empty());
}

TEST_F(TestApiBlackSolver, getDifficulty)
{
  d_solver->setOption("produce-difficulty", "true");
  // cannot ask before a check sat
  ASSERT_THROW(d_solver->getDifficulty(), CVC5ApiException);
  d_solver->checkSat();
  ASSERT_NO_THROW(d_solver->getDifficulty());
}

TEST_F(TestApiBlackSolver, getDifficulty2)
{
  d_solver->checkSat();
  // option is not set
  ASSERT_THROW(d_solver->getDifficulty(), CVC5ApiException);
}

TEST_F(TestApiBlackSolver, getDifficulty3)
{
  d_solver->setOption("produce-difficulty", "true");
  Sort intSort = d_tm.getIntegerSort();
  Term x = d_tm.mkConst(intSort, "x");
  Term zero = d_tm.mkInteger(0);
  Term ten = d_tm.mkInteger(10);
  Term f0 = d_tm.mkTerm(Kind::GEQ, {x, ten});
  Term f1 = d_tm.mkTerm(Kind::GEQ, {zero, x});
  d_solver->assertFormula(f0);
  d_solver->assertFormula(f1);
  d_solver->checkSat();
  std::map<Term, Term> dmap;
  ASSERT_NO_THROW(dmap = d_solver->getDifficulty());
  // difficulty should map assertions to integer values
  for (const std::pair<const Term, Term>& t : dmap)
  {
    ASSERT_TRUE(t.first == f0 || t.first == f1);
    ASSERT_TRUE(t.second.getKind() == Kind::CONST_INTEGER);
  }
}

TEST_F(TestApiBlackSolver, getLearnedLiterals)
{
  d_solver->setOption("produce-learned-literals", "true");
  // cannot ask before a check sat
  ASSERT_THROW(d_solver->getLearnedLiterals(), CVC5ApiException);
  d_solver->checkSat();
  ASSERT_NO_THROW(d_solver->getLearnedLiterals());
  ASSERT_NO_THROW(
      d_solver->getLearnedLiterals(modes::LearnedLitType::PREPROCESS));
}

TEST_F(TestApiBlackSolver, getLearnedLiterals2)
{
  d_solver->setOption("produce-learned-literals", "true");
  Sort intSort = d_tm.getIntegerSort();
  Term x = d_tm.mkConst(intSort, "x");
  Term y = d_tm.mkConst(intSort, "y");
  Term zero = d_tm.mkInteger(0);
  Term ten = d_tm.mkInteger(10);
  Term f0 = d_tm.mkTerm(Kind::GEQ, {x, ten});
  Term f1 = d_tm.mkTerm(
      Kind::OR,
      {d_tm.mkTerm(Kind::GEQ, {zero, x}), d_tm.mkTerm(Kind::GEQ, {y, zero})});
  d_solver->assertFormula(f0);
  d_solver->assertFormula(f1);
  d_solver->checkSat();
  ASSERT_NO_THROW(d_solver->getLearnedLiterals());
}

TEST_F(TestApiBlackSolver, getTimeoutCoreUnsat)
{
  d_solver->setOption("timeout-core-timeout", "100");
  d_solver->setOption("produce-unsat-cores", "true");
  Sort intSort = d_tm.getIntegerSort();
  Term x = d_tm.mkConst(intSort, "x");
  Term tt = d_tm.mkBoolean(true);
  Term hard =
      d_tm.mkTerm(Kind::EQUAL,
                  {d_tm.mkTerm(Kind::MULT, {x, x}),
                   d_tm.mkInteger("501240912901901249014210220059591")});
  d_solver->assertFormula(tt);
  d_solver->assertFormula(hard);
  std::pair<cvc5::Result, std::vector<Term>> res = d_solver->getTimeoutCore();
  ASSERT_TRUE(res.first.isUnknown());
  ASSERT_TRUE(res.second.size() == 1);
  ASSERT_EQ(res.second[0], hard);
}

TEST_F(TestApiBlackSolver, getTimeoutCore)
{
  d_solver->setOption("produce-unsat-cores", "true");
  Term ff = d_tm.mkBoolean(false);
  Term tt = d_tm.mkBoolean(true);
  d_solver->assertFormula(tt);
  d_solver->assertFormula(ff);
  d_solver->assertFormula(tt);
  std::pair<cvc5::Result, std::vector<Term>> res = d_solver->getTimeoutCore();
  ASSERT_TRUE(res.first.isUnsat());
  ASSERT_TRUE(res.second.size() == 1);
  ASSERT_EQ(res.second[0], ff);
}

TEST_F(TestApiBlackSolver, getTimeoutCoreAssuming)
{
  d_solver->setOption("produce-unsat-cores", "true");
  Term ff = d_tm.mkBoolean(false);
  Term tt = d_tm.mkBoolean(true);
  d_solver->assertFormula(tt);
  std::pair<cvc5::Result, std::vector<Term>> res =
      d_solver->getTimeoutCoreAssuming({ff, tt});
  ASSERT_TRUE(res.first.isUnsat());
  ASSERT_TRUE(res.second.size() == 1);
  ASSERT_EQ(res.second[0], ff);
}

TEST_F(TestApiBlackSolver, getTimeoutCoreAssumingEmpty)
{
  d_solver->setOption("produce-unsat-cores", "true");
  ASSERT_THROW(d_solver->getTimeoutCoreAssuming({}), CVC5ApiException);
}

TEST_F(TestApiBlackSolver, getValue1)
{
  d_solver->setOption("produce-models", "false");
  Term t = d_tm.mkTrue();
  d_solver->assertFormula(t);
  d_solver->checkSat();
  ASSERT_THROW(d_solver->getValue(t), CVC5ApiException);
}

TEST_F(TestApiBlackSolver, getValue2)
{
  d_solver->setOption("produce-models", "true");
  Term t = d_tm.mkFalse();
  d_solver->assertFormula(t);
  d_solver->checkSat();
  ASSERT_THROW(d_solver->getValue(t), CVC5ApiException);
}

TEST_F(TestApiBlackSolver, getValue3)
{
  d_solver->setOption("produce-models", "true");
  Sort uSort = d_tm.mkUninterpretedSort("u");
  Sort intSort = d_tm.getIntegerSort();
  Sort boolSort = d_tm.getBooleanSort();
  Sort uToIntSort = d_tm.mkFunctionSort({uSort}, intSort);
  Sort intPredSort = d_tm.mkFunctionSort({intSort}, boolSort);
  std::vector<Term> unsat_core;

  Term x = d_tm.mkConst(uSort, "x");
  Term y = d_tm.mkConst(uSort, "y");
  Term z = d_tm.mkConst(uSort, "z");
  Term f = d_tm.mkConst(uToIntSort, "f");
  Term p = d_tm.mkConst(intPredSort, "p");
  Term zero = d_tm.mkInteger(0);
  Term one = d_tm.mkInteger(1);
  Term f_x = d_tm.mkTerm(Kind::APPLY_UF, {f, x});
  Term f_y = d_tm.mkTerm(Kind::APPLY_UF, {f, y});
  Term sum = d_tm.mkTerm(Kind::ADD, {f_x, f_y});
  Term p_0 = d_tm.mkTerm(Kind::APPLY_UF, {p, zero});
  Term p_f_y = d_tm.mkTerm(Kind::APPLY_UF, {p, f_y});

  d_solver->assertFormula(d_tm.mkTerm(Kind::LEQ, {zero, f_x}));
  d_solver->assertFormula(d_tm.mkTerm(Kind::LEQ, {zero, f_y}));
  d_solver->assertFormula(d_tm.mkTerm(Kind::LEQ, {sum, one}));
  d_solver->assertFormula(p_0.notTerm());
  d_solver->assertFormula(p_f_y);
  ASSERT_TRUE(d_solver->checkSat().isSat());
  ASSERT_NO_THROW(d_solver->getValue(x));
  ASSERT_NO_THROW(d_solver->getValue(y));
  ASSERT_NO_THROW(d_solver->getValue(z));
  ASSERT_NO_THROW(d_solver->getValue(sum));
  ASSERT_NO_THROW(d_solver->getValue(p_f_y));

  std::vector<Term> a;
  ASSERT_NO_THROW(a.emplace_back(d_solver->getValue(x)));
  ASSERT_NO_THROW(a.emplace_back(d_solver->getValue(y)));
  ASSERT_NO_THROW(a.emplace_back(d_solver->getValue(z)));
  std::vector<Term> b;
  ASSERT_NO_THROW(b = d_solver->getValue({x, y, z}));
  ASSERT_EQ(a,b);

  ASSERT_THROW(Solver(d_tm).getValue(x), CVC5ApiException);
  {
    Solver slv(d_tm);
    slv.setOption("produce-models", "true");
    ASSERT_THROW(slv.getValue(x), CVC5ApiException);
  }
  {
    Solver slv(d_tm);
    slv.setOption("produce-models", "true");
    slv.checkSat();
    ASSERT_NO_THROW(slv.getValue(x));
  }

  TermManager tm;
  Solver slv(tm);
  slv.setOption("produce-models", "true");
  slv.checkSat();
  // this will throw when NodeManager is not a singleton anymore
  ASSERT_NO_THROW(slv.getValue(d_tm.mkConst(d_tm.getBooleanSort(), "x")));
}

TEST_F(TestApiBlackSolver, getModelDomainElements)
{
  d_solver->setOption("produce-models", "true");
  Sort uSort = d_tm.mkUninterpretedSort("u");
  Sort intSort = d_tm.getIntegerSort();
  Term x = d_tm.mkConst(uSort, "x");
  Term y = d_tm.mkConst(uSort, "y");
  Term z = d_tm.mkConst(uSort, "z");
  Term f = d_tm.mkTerm(Kind::DISTINCT, {x, y, z});
  d_solver->assertFormula(f);
  d_solver->checkSat();
  ASSERT_NO_THROW(d_solver->getModelDomainElements(uSort));
  ASSERT_TRUE(d_solver->getModelDomainElements(uSort).size() >= 3);
  ASSERT_THROW(d_solver->getModelDomainElements(intSort), CVC5ApiException);

  TermManager tm;
  Solver slv(tm);
  slv.setOption("produce-models", "true");
  slv.checkSat();
  // this will throw when NodeManager is not a singleton anymore
  ASSERT_NO_THROW(slv.getModelDomainElements(d_tm.mkUninterpretedSort("u")));
}

TEST_F(TestApiBlackSolver, getModelDomainElements2)
{
  d_solver->setOption("produce-models", "true");
  d_solver->setOption("finite-model-find", "true");
  Sort uSort = d_tm.mkUninterpretedSort("u");
  Term x = d_tm.mkVar(uSort, "x");
  Term y = d_tm.mkVar(uSort, "y");
  Term eq = d_tm.mkTerm(Kind::EQUAL, {x, y});
  Term bvl = d_tm.mkTerm(Kind::VARIABLE_LIST, {x, y});
  Term f = d_tm.mkTerm(Kind::FORALL, {bvl, eq});
  d_solver->assertFormula(f);
  d_solver->checkSat();
  ASSERT_NO_THROW(d_solver->getModelDomainElements(uSort));
  // a model for the above must interpret u as size 1
  ASSERT_TRUE(d_solver->getModelDomainElements(uSort).size() == 1);
}

TEST_F(TestApiBlackSolver, isModelCoreSymbol)
{
  d_solver->setOption("produce-models", "true");
  d_solver->setOption("model-cores", "simple");
  Sort uSort = d_tm.mkUninterpretedSort("u");
  Term x = d_tm.mkConst(uSort, "x");
  Term y = d_tm.mkConst(uSort, "y");
  Term z = d_tm.mkConst(uSort, "z");
  Term zero = d_tm.mkInteger(0);
  Term f = d_tm.mkTerm(Kind::NOT, {d_tm.mkTerm(Kind::EQUAL, {x, y})});
  d_solver->assertFormula(f);
  d_solver->checkSat();
  ASSERT_TRUE(d_solver->isModelCoreSymbol(x));
  ASSERT_TRUE(d_solver->isModelCoreSymbol(y));
  ASSERT_FALSE(d_solver->isModelCoreSymbol(z));
  ASSERT_THROW(d_solver->isModelCoreSymbol(zero), CVC5ApiException);

  TermManager tm;
  Solver slv(tm);
  slv.setOption("produce-models", "true");
  slv.checkSat();
  // this will throw when NodeManager is not a singleton anymore
  ASSERT_NO_THROW(slv.isModelCoreSymbol(d_tm.mkConst(uSort, "x")));
}

TEST_F(TestApiBlackSolver, getModel)
{
  d_solver->setOption("produce-models", "true");
  Sort uSort = d_tm.mkUninterpretedSort("u");
  Term x = d_tm.mkConst(uSort, "x");
  Term y = d_tm.mkConst(uSort, "y");
  Term z = d_tm.mkConst(uSort, "z");
  Term f = d_tm.mkTerm(Kind::NOT, {d_tm.mkTerm(Kind::EQUAL, {x, y})});
  d_solver->assertFormula(f);
  d_solver->checkSat();
  std::vector<Sort> sorts;
  sorts.push_back(uSort);
  std::vector<Term> terms;
  terms.push_back(x);
  terms.push_back(y);
  ASSERT_NO_THROW(d_solver->getModel(sorts, terms));
  Term null;
  terms.push_back(null);
  ASSERT_THROW(d_solver->getModel(sorts, terms), CVC5ApiException);
}

TEST_F(TestApiBlackSolver, getModel2)
{
  d_solver->setOption("produce-models", "true");
  std::vector<Sort> sorts;
  std::vector<Term> terms;
  ASSERT_THROW(d_solver->getModel(sorts, terms), CVC5ApiException);
}

TEST_F(TestApiBlackSolver, getModel3)
{
  d_solver->setOption("produce-models", "true");
  std::vector<Sort> sorts;
  std::vector<Term> terms;
  d_solver->checkSat();
  ASSERT_NO_THROW(d_solver->getModel(sorts, terms));
  Sort integer = d_tm.getIntegerSort();
  sorts.push_back(integer);
  ASSERT_THROW(d_solver->getModel(sorts, terms), CVC5ApiException);
}

TEST_F(TestApiBlackSolver, getQuantifierElimination)
{
  Term x = d_tm.mkVar(d_tm.getBooleanSort(), "x");
  Term forall =
      d_tm.mkTerm(Kind::FORALL,
                  {d_tm.mkTerm(Kind::VARIABLE_LIST, {x}),
                   d_tm.mkTerm(Kind::OR, {x, d_tm.mkTerm(Kind::NOT, {x})})});
  ASSERT_THROW(d_solver->getQuantifierElimination(Term()), CVC5ApiException);
  ASSERT_THROW(d_solver->getQuantifierElimination(d_tm.mkBoolean(false)),
               CVC5ApiException);
  ASSERT_NO_THROW(d_solver->getQuantifierElimination(forall));

  TermManager tm;
  Solver slv(tm);
  slv.setOption("produce-models", "true");
  slv.checkSat();
  Term xx = tm.mkVar(tm.getBooleanSort(), "x");
  Term fforall =
      tm.mkTerm(Kind::FORALL,
                {tm.mkTerm(Kind::VARIABLE_LIST, {xx}),
                 tm.mkTerm(Kind::OR, {xx, tm.mkTerm(Kind::NOT, {xx})})});
  // this will throw when NodeManager is not a singleton anymore
  ASSERT_NO_THROW(slv.getQuantifierElimination(fforall));
}

TEST_F(TestApiBlackSolver, getQuantifierEliminationDisjunct)
{
  Term x = d_tm.mkVar(d_tm.getBooleanSort(), "x");
  Term forall =
      d_tm.mkTerm(Kind::FORALL,
                  {d_tm.mkTerm(Kind::VARIABLE_LIST, {x}),
                   d_tm.mkTerm(Kind::OR, {x, d_tm.mkTerm(Kind::NOT, {x})})});
  ASSERT_THROW(d_solver->getQuantifierEliminationDisjunct(Term()),
               CVC5ApiException);
  ASSERT_THROW(
      d_solver->getQuantifierEliminationDisjunct(d_tm.mkBoolean(false)),
      CVC5ApiException);
  ASSERT_NO_THROW(d_solver->getQuantifierEliminationDisjunct(forall));

  TermManager tm;
  Solver slv(tm);
  slv.setOption("produce-models", "true");
  slv.checkSat();
  Term xx = tm.mkVar(tm.getBooleanSort(), "x");
  Term fforall =
      tm.mkTerm(Kind::FORALL,
                {tm.mkTerm(Kind::VARIABLE_LIST, {xx}),
                 tm.mkTerm(Kind::OR, {xx, tm.mkTerm(Kind::NOT, {xx})})});
  // this will throw when NodeManager is not a singleton anymore
  ASSERT_NO_THROW(slv.getQuantifierEliminationDisjunct(fforall));
}

TEST_F(TestApiBlackSolver, declareSepHeap)
{
  d_solver->setLogic("ALL");
  d_solver->setOption("incremental", "false");
  Sort integer = d_tm.getIntegerSort();
  ASSERT_NO_THROW(d_solver->declareSepHeap(integer, integer));
  // cannot declare separation logic heap more than once
  ASSERT_THROW(d_solver->declareSepHeap(integer, integer), CVC5ApiException);

  TermManager tm;
  {
    Solver slv(tm);
    // no logic set yet
    ASSERT_THROW(slv.declareSepHeap(tm.getIntegerSort(), tm.getIntegerSort()),
                 CVC5ApiException);
  }
  {
    Solver slv(tm);
    slv.setLogic("ALL");
    // this will throw when NodeManager is not a singleton anymore
    ASSERT_NO_THROW(slv.declareSepHeap(integer, tm.getRealSort()));
  }
  {
    Solver slv(tm);
    slv.setLogic("ALL");
    // this will throw when NodeManager is not a singleton anymore
    ASSERT_NO_THROW(slv.declareSepHeap(tm.getBooleanSort(), integer));
  }
}

namespace {
/**
 * Helper function for testGetSeparation{Heap,Nil}TermX. Asserts and checks
 * some simple separation logic constraints.
 */
void checkSimpleSeparationConstraints(Solver* solver)
{
  TermManager& tm = solver->getTermManager();
  Sort integer = tm.getIntegerSort();
  // declare the separation heap
  solver->declareSepHeap(integer, integer);
  Term x = tm.mkConst(integer, "x");
  Term p = tm.mkConst(integer, "p");
  Term heap = tm.mkTerm(cvc5::Kind::SEP_PTO, {p, x});
  solver->assertFormula(heap);
  Term nil = tm.mkSepNil(integer);
  solver->assertFormula(nil.eqTerm(tm.mkInteger(5)));
  solver->checkSat();
}
}  // namespace

TEST_F(TestApiBlackSolver, getValueSepHeap1)
{
  d_solver->setLogic("QF_BV");
  d_solver->setOption("incremental", "false");
  d_solver->setOption("produce-models", "true");
  Term t = d_tm.mkTrue();
  d_solver->assertFormula(t);
  ASSERT_THROW(d_solver->getValueSepHeap(), CVC5ApiException);
}

TEST_F(TestApiBlackSolver, getValueSepHeap2)
{
  d_solver->setLogic("ALL");
  d_solver->setOption("incremental", "false");
  d_solver->setOption("produce-models", "false");
  checkSimpleSeparationConstraints(d_solver.get());
  ASSERT_THROW(d_solver->getValueSepHeap(), CVC5ApiException);
}

TEST_F(TestApiBlackSolver, getValueSepHeap3)
{
  d_solver->setLogic("ALL");
  d_solver->setOption("incremental", "false");
  d_solver->setOption("produce-models", "true");
  Term t = d_tm.mkFalse();
  d_solver->assertFormula(t);
  d_solver->checkSat();
  ASSERT_THROW(d_solver->getValueSepHeap(), CVC5ApiException);
}

TEST_F(TestApiBlackSolver, getValueSepHeap4)
{
  d_solver->setLogic("ALL");
  d_solver->setOption("incremental", "false");
  d_solver->setOption("produce-models", "true");
  Term t = d_tm.mkTrue();
  d_solver->assertFormula(t);
  d_solver->checkSat();
  ASSERT_THROW(d_solver->getValueSepHeap(), CVC5ApiException);
}

TEST_F(TestApiBlackSolver, getValueSepHeap5)
{
  d_solver->setLogic("ALL");
  d_solver->setOption("incremental", "false");
  d_solver->setOption("produce-models", "true");
  checkSimpleSeparationConstraints(d_solver.get());
  ASSERT_NO_THROW(d_solver->getValueSepHeap());
}

TEST_F(TestApiBlackSolver, getValueSepNil1)
{
  d_solver->setLogic("QF_BV");
  d_solver->setOption("incremental", "false");
  d_solver->setOption("produce-models", "true");
  Term t = d_tm.mkTrue();
  d_solver->assertFormula(t);
  ASSERT_THROW(d_solver->getValueSepNil(), CVC5ApiException);
}

TEST_F(TestApiBlackSolver, getValueSepNil2)
{
  d_solver->setLogic("ALL");
  d_solver->setOption("incremental", "false");
  d_solver->setOption("produce-models", "false");
  checkSimpleSeparationConstraints(d_solver.get());
  ASSERT_THROW(d_solver->getValueSepNil(), CVC5ApiException);
}

TEST_F(TestApiBlackSolver, getValueSepNil3)
{
  d_solver->setLogic("ALL");
  d_solver->setOption("incremental", "false");
  d_solver->setOption("produce-models", "true");
  Term t = d_tm.mkFalse();
  d_solver->assertFormula(t);
  d_solver->checkSat();
  ASSERT_THROW(d_solver->getValueSepNil(), CVC5ApiException);
}

TEST_F(TestApiBlackSolver, getValueSepNil4)
{
  d_solver->setLogic("ALL");
  d_solver->setOption("incremental", "false");
  d_solver->setOption("produce-models", "true");
  Term t = d_tm.mkTrue();
  d_solver->assertFormula(t);
  d_solver->checkSat();
  ASSERT_THROW(d_solver->getValueSepNil(), CVC5ApiException);
}

TEST_F(TestApiBlackSolver, getValueSepNil5)
{
  d_solver->setLogic("ALL");
  d_solver->setOption("incremental", "false");
  d_solver->setOption("produce-models", "true");
  checkSimpleSeparationConstraints(d_solver.get());
  ASSERT_NO_THROW(d_solver->getValueSepNil());
}

TEST_F(TestApiBlackSolver, push1)
{
  d_solver->setOption("incremental", "true");
  ASSERT_NO_THROW(d_solver->push(1));
  ASSERT_THROW(d_solver->setOption("incremental", "false"), CVC5ApiException);
  ASSERT_THROW(d_solver->setOption("incremental", "true"), CVC5ApiException);
}

TEST_F(TestApiBlackSolver, push2)
{
  d_solver->setOption("incremental", "false");
  ASSERT_THROW(d_solver->push(1), CVC5ApiException);
}

TEST_F(TestApiBlackSolver, pop1)
{
  d_solver->setOption("incremental", "false");
  ASSERT_THROW(d_solver->pop(1), CVC5ApiException);
}

TEST_F(TestApiBlackSolver, pop2)
{
  d_solver->setOption("incremental", "true");
  ASSERT_THROW(d_solver->pop(1), CVC5ApiException);
}

TEST_F(TestApiBlackSolver, pop3)
{
  d_solver->setOption("incremental", "true");
  ASSERT_NO_THROW(d_solver->push(1));
  ASSERT_NO_THROW(d_solver->pop(1));
  ASSERT_THROW(d_solver->pop(1), CVC5ApiException);
}

TEST_F(TestApiBlackSolver, blockModel1)
{
  Term x = d_tm.mkConst(d_tm.getBooleanSort(), "x");
  d_solver->assertFormula(x.eqTerm(x));
  d_solver->checkSat();
  ASSERT_THROW(d_solver->blockModel(modes::BlockModelsMode::LITERALS),
               CVC5ApiException);
}

TEST_F(TestApiBlackSolver, blockModel2)
{
  d_solver->setOption("produce-models", "true");
  Term x = d_tm.mkConst(d_tm.getBooleanSort(), "x");
  d_solver->assertFormula(x.eqTerm(x));
  ASSERT_THROW(d_solver->blockModel(modes::BlockModelsMode::LITERALS),
               CVC5ApiException);
}

TEST_F(TestApiBlackSolver, blockModel3)
{
  d_solver->setOption("produce-models", "true");
  Term x = d_tm.mkConst(d_tm.getBooleanSort(), "x");
  d_solver->assertFormula(x.eqTerm(x));
  d_solver->checkSat();
  ASSERT_NO_THROW(d_solver->blockModel(modes::BlockModelsMode::LITERALS));
}

TEST_F(TestApiBlackSolver, blockModelValues1)
{
  d_solver->setOption("produce-models", "true");
  Term x = d_tm.mkConst(d_tm.getBooleanSort(), "x");
  d_solver->assertFormula(x.eqTerm(x));
  d_solver->checkSat();
  ASSERT_THROW(d_solver->blockModelValues({}), CVC5ApiException);
  ASSERT_THROW(d_solver->blockModelValues({Term()}), CVC5ApiException);
  ASSERT_NO_THROW(d_solver->blockModelValues({d_tm.mkBoolean(false)}));

  TermManager tm;
  Solver slv(tm);
  slv.setOption("produce-models", "true");
  slv.checkSat();
  // this will throw when NodeManager is not a singleton anymore
  ASSERT_NO_THROW(slv.blockModelValues({d_tm.mkFalse()}));
}

TEST_F(TestApiBlackSolver, blockModelValues2)
{
  d_solver->setOption("produce-models", "true");
  Term x = d_tm.mkConst(d_tm.getBooleanSort(), "x");
  d_solver->assertFormula(x.eqTerm(x));
  d_solver->checkSat();
  ASSERT_NO_THROW(d_solver->blockModelValues({x}));
}

TEST_F(TestApiBlackSolver, blockModelValues3)
{
  Term x = d_tm.mkConst(d_tm.getBooleanSort(), "x");
  d_solver->assertFormula(x.eqTerm(x));
  d_solver->checkSat();
  ASSERT_THROW(d_solver->blockModelValues({x}), CVC5ApiException);
}

TEST_F(TestApiBlackSolver, blockModelValues4)
{
  d_solver->setOption("produce-models", "true");
  Term x = d_tm.mkConst(d_tm.getBooleanSort(), "x");
  d_solver->assertFormula(x.eqTerm(x));
  ASSERT_THROW(d_solver->blockModelValues({x}), CVC5ApiException);
}

TEST_F(TestApiBlackSolver, blockModelValues5)
{
  d_solver->setOption("produce-models", "true");
  Term x = d_tm.mkConst(d_tm.getBooleanSort(), "x");
  d_solver->assertFormula(x.eqTerm(x));
  d_solver->checkSat();
  ASSERT_NO_THROW(d_solver->blockModelValues({x}));
}

TEST_F(TestApiBlackSolver, getInstantiations)
{
  Sort iSort = d_tm.getIntegerSort();
  Sort boolSort = d_tm.getBooleanSort();
  Term p = d_solver->declareFun("p", {iSort}, boolSort);
  Term x = d_tm.mkVar(iSort, "x");
  Term bvl = d_tm.mkTerm(Kind::VARIABLE_LIST, {x});
  Term app = d_tm.mkTerm(Kind::APPLY_UF, {p, x});
  Term q = d_tm.mkTerm(Kind::FORALL, {bvl, app});
  d_solver->assertFormula(q);
  Term five = d_tm.mkInteger(5);
  Term app2 = d_tm.mkTerm(Kind::NOT, {d_tm.mkTerm(Kind::APPLY_UF, {p, five})});
  d_solver->assertFormula(app2);
  ASSERT_THROW(d_solver->getInstantiations(), CVC5ApiException);
  d_solver->checkSat();
  ASSERT_NO_THROW(d_solver->getInstantiations());
}

TEST_F(TestApiBlackSolver, setInfo)
{
  ASSERT_THROW(d_solver->setInfo("cvc5-lagic", "QF_BV"), CVC5ApiException);
  ASSERT_THROW(d_solver->setInfo("cvc2-logic", "QF_BV"), CVC5ApiException);
  ASSERT_THROW(d_solver->setInfo("cvc5-logic", "asdf"), CVC5ApiException);

  ASSERT_NO_THROW(d_solver->setInfo("source", "asdf"));
  ASSERT_NO_THROW(d_solver->setInfo("category", "asdf"));
  ASSERT_NO_THROW(d_solver->setInfo("difficulty", "asdf"));
  ASSERT_NO_THROW(d_solver->setInfo("filename", "asdf"));
  ASSERT_NO_THROW(d_solver->setInfo("license", "asdf"));
  ASSERT_NO_THROW(d_solver->setInfo("name", "asdf"));
  ASSERT_NO_THROW(d_solver->setInfo("notes", "asdf"));

  ASSERT_NO_THROW(d_solver->setInfo("smt-lib-version", "2"));
  ASSERT_NO_THROW(d_solver->setInfo("smt-lib-version", "2.0"));
  ASSERT_NO_THROW(d_solver->setInfo("smt-lib-version", "2.5"));
  ASSERT_NO_THROW(d_solver->setInfo("smt-lib-version", "2.6"));
  ASSERT_THROW(d_solver->setInfo("smt-lib-version", ".0"), CVC5ApiException);

  ASSERT_NO_THROW(d_solver->setInfo("status", "sat"));
  ASSERT_NO_THROW(d_solver->setInfo("status", "unsat"));
  ASSERT_NO_THROW(d_solver->setInfo("status", "unknown"));
  ASSERT_THROW(d_solver->setInfo("status", "asdf"), CVC5ApiException);
}

TEST_F(TestApiBlackSolver, simplify)
{
  ASSERT_THROW(d_solver->simplify(Term()), CVC5ApiException);

  Sort bvSort = d_tm.mkBitVectorSort(32);
  Sort uSort = d_tm.mkUninterpretedSort("u");
  Sort funSort1 = d_tm.mkFunctionSort({bvSort, bvSort}, bvSort);
  Sort funSort2 = d_tm.mkFunctionSort({uSort}, d_tm.getIntegerSort());
  DatatypeDecl consListSpec = d_tm.mkDatatypeDecl("list");
  DatatypeConstructorDecl cons = d_tm.mkDatatypeConstructorDecl("cons");
  cons.addSelector("head", d_tm.getIntegerSort());
  cons.addSelectorSelf("tail");
  consListSpec.addConstructor(cons);
  DatatypeConstructorDecl nil = d_tm.mkDatatypeConstructorDecl("nil");
  consListSpec.addConstructor(nil);
  Sort consListSort = d_tm.mkDatatypeSort(consListSpec);

  Term x = d_tm.mkConst(bvSort, "x");
  ASSERT_NO_THROW(d_solver->simplify(x));
  Term a = d_tm.mkConst(bvSort, "a");
  ASSERT_NO_THROW(d_solver->simplify(a));
  Term b = d_tm.mkConst(bvSort, "b");
  ASSERT_NO_THROW(d_solver->simplify(b));
  Term x_eq_x = d_tm.mkTerm(Kind::EQUAL, {x, x});
  ASSERT_NO_THROW(d_solver->simplify(x_eq_x));
  ASSERT_NE(d_tm.mkTrue(), x_eq_x);
  ASSERT_EQ(d_tm.mkTrue(), d_solver->simplify(x_eq_x));
  Term x_eq_b = d_tm.mkTerm(Kind::EQUAL, {x, b});
  ASSERT_NO_THROW(d_solver->simplify(x_eq_b));
  ASSERT_NE(d_tm.mkTrue(), x_eq_b);
  ASSERT_NE(d_tm.mkTrue(), d_solver->simplify(x_eq_b));

  Term i1 = d_tm.mkConst(d_tm.getIntegerSort(), "i1");
  ASSERT_NO_THROW(d_solver->simplify(i1));
  Term i2 = d_tm.mkTerm(Kind::MULT, {i1, d_tm.mkInteger("23")});
  ASSERT_NO_THROW(d_solver->simplify(i2));
  ASSERT_NE(i1, i2);
  ASSERT_NE(i1, d_solver->simplify(i2));
  Term i3 = d_tm.mkTerm(Kind::ADD, {i1, d_tm.mkInteger(0)});
  ASSERT_NO_THROW(d_solver->simplify(i3));
  ASSERT_NE(i1, i3);
  ASSERT_EQ(i1, d_solver->simplify(i3));

  Datatype consList = consListSort.getDatatype();
  Term dt1 =
      d_tm.mkTerm(Kind::APPLY_CONSTRUCTOR,
                  {consList.getConstructor("cons").getTerm(),
                   d_tm.mkInteger(0),
                   d_tm.mkTerm(Kind::APPLY_CONSTRUCTOR,
                               {consList.getConstructor("nil").getTerm()})});
  ASSERT_NO_THROW(d_solver->simplify(dt1));
  Term dt2 = d_tm.mkTerm(Kind::APPLY_SELECTOR,
                         {consList["cons"].getSelector("head").getTerm(), dt1});
  ASSERT_NO_THROW(d_solver->simplify(dt2));

  Term b1 = d_tm.mkVar(bvSort, "b1");
  ASSERT_NO_THROW(d_solver->simplify(b1));
  Term b2 = d_tm.mkVar(bvSort, "b1");
  ASSERT_NO_THROW(d_solver->simplify(b2));
  Term b3 = d_tm.mkVar(uSort, "b3");
  ASSERT_NO_THROW(d_solver->simplify(b3));
  Term v1 = d_tm.mkConst(bvSort, "v1");
  ASSERT_NO_THROW(d_solver->simplify(v1));
  Term v2 = d_tm.mkConst(d_tm.getIntegerSort(), "v2");
  ASSERT_NO_THROW(d_solver->simplify(v2));
  Term f1 = d_tm.mkConst(funSort1, "f1");
  ASSERT_NO_THROW(d_solver->simplify(f1));
  Term f2 = d_tm.mkConst(funSort2, "f2");
  ASSERT_NO_THROW(d_solver->simplify(f2));
  d_solver->defineFunsRec({f1, f2}, {{b1, b2}, {b3}}, {v1, v2});
  ASSERT_NO_THROW(d_solver->simplify(f1));
  ASSERT_NO_THROW(d_solver->simplify(f2));

  TermManager tm;
  Solver slv(tm);
  // this will throw when NodeManager is not a singleton anymore
  ASSERT_NO_THROW(slv.simplify(x));
}

TEST_F(TestApiBlackSolver, assertFormula)
{
  ASSERT_NO_THROW(d_solver->assertFormula(d_tm.mkTrue()));
  ASSERT_THROW(d_solver->assertFormula(Term()), CVC5ApiException);
  TermManager tm;
  Solver slv(tm);
  // this will throw when NodeManager is not a singleton anymore
  ASSERT_NO_THROW(slv.assertFormula(d_tm.mkTrue()));
}

TEST_F(TestApiBlackSolver, checkSat)
{
  d_solver->setOption("incremental", "false");
  ASSERT_NO_THROW(d_solver->checkSat());
  ASSERT_THROW(d_solver->checkSat(), CVC5ApiException);
}

TEST_F(TestApiBlackSolver, checkSatAssuming)
{
  d_solver->setOption("incremental", "false");
  ASSERT_NO_THROW(d_solver->checkSatAssuming(d_tm.mkTrue()));
  ASSERT_THROW(d_solver->checkSatAssuming(d_tm.mkTrue()), CVC5ApiException);
  TermManager tm;
  Solver slv(tm);
  // this will throw when NodeManager is not a singleton anymore
  ASSERT_NO_THROW(slv.checkSatAssuming(d_tm.mkTrue()));
}

TEST_F(TestApiBlackSolver, checkSatAssuming1)
{
  Sort boolSort = d_tm.getBooleanSort();
  Term x = d_tm.mkConst(boolSort, "x");
  Term y = d_tm.mkConst(boolSort, "y");
  Term z = d_tm.mkTerm(Kind::AND, {x, y});
  d_solver->setOption("incremental", "true");
  ASSERT_NO_THROW(d_solver->checkSatAssuming(d_tm.mkTrue()));
  ASSERT_THROW(d_solver->checkSatAssuming(Term()), CVC5ApiException);
  ASSERT_NO_THROW(d_solver->checkSatAssuming(d_tm.mkTrue()));
  ASSERT_NO_THROW(d_solver->checkSatAssuming(z));
  Solver slv(d_tm);
  ASSERT_NO_THROW(slv.checkSatAssuming(d_tm.mkTrue()));
}

TEST_F(TestApiBlackSolver, checkSatAssuming2)
{
  d_solver->setOption("incremental", "true");

  Sort uSort = d_tm.mkUninterpretedSort("u");
  Sort intSort = d_tm.getIntegerSort();
  Sort boolSort = d_tm.getBooleanSort();
  Sort uToIntSort = d_tm.mkFunctionSort({uSort}, intSort);
  Sort intPredSort = d_tm.mkFunctionSort({intSort}, boolSort);

  Term n = Term();
  // Constants
  Term x = d_tm.mkConst(uSort, "x");
  Term y = d_tm.mkConst(uSort, "y");
  // Functions
  Term f = d_tm.mkConst(uToIntSort, "f");
  Term p = d_tm.mkConst(intPredSort, "p");
  // Values
  Term zero = d_tm.mkInteger(0);
  Term one = d_tm.mkInteger(1);
  // Terms
  Term f_x = d_tm.mkTerm(Kind::APPLY_UF, {f, x});
  Term f_y = d_tm.mkTerm(Kind::APPLY_UF, {f, y});
  Term sum = d_tm.mkTerm(Kind::ADD, {f_x, f_y});
  Term p_0 = d_tm.mkTerm(Kind::APPLY_UF, {p, zero});
  Term p_f_y = d_tm.mkTerm(Kind::APPLY_UF, {p, f_y});
  // Assertions
  Term assertions =
      d_tm.mkTerm(Kind::AND,
                  {
                      d_tm.mkTerm(Kind::LEQ, {zero, f_x}),  // 0 <= f(x)
                      d_tm.mkTerm(Kind::LEQ, {zero, f_y}),  // 0 <= f(y)
                      d_tm.mkTerm(Kind::LEQ, {sum, one}),   // f(x) + f(y) <= 1
                      p_0.notTerm(),                        // not p(0)
                      p_f_y                                 // p(f(y))
                  });

  ASSERT_NO_THROW(d_solver->checkSatAssuming(d_tm.mkTrue()));
  d_solver->assertFormula(assertions);
  ASSERT_NO_THROW(
      d_solver->checkSatAssuming(d_tm.mkTerm(Kind::DISTINCT, {x, y})));
  ASSERT_NO_THROW(d_solver->checkSatAssuming(
      {d_tm.mkFalse(), d_tm.mkTerm(Kind::DISTINCT, {x, y})}));
  ASSERT_THROW(d_solver->checkSatAssuming(n), CVC5ApiException);
  ASSERT_THROW(
      d_solver->checkSatAssuming({n, d_tm.mkTerm(Kind::DISTINCT, {x, y})}),
      CVC5ApiException);
  Solver slv(d_tm);
  ASSERT_NO_THROW(slv.checkSatAssuming(d_tm.mkTrue()));
}

TEST_F(TestApiBlackSolver, setLogic)
{
  ASSERT_NO_THROW(d_solver->setLogic("AUFLIRA"));
  ASSERT_THROW(d_solver->setLogic("AF_BV"), CVC5ApiException);
  d_solver->assertFormula(d_tm.mkTrue());
  ASSERT_THROW(d_solver->setLogic("AUFLIRA"), CVC5ApiException);
}

TEST_F(TestApiBlackSolver, isLogicSet)
{
  ASSERT_FALSE(d_solver->isLogicSet());
  ASSERT_NO_THROW(d_solver->setLogic("QF_BV"));
  ASSERT_TRUE(d_solver->isLogicSet());
}

TEST_F(TestApiBlackSolver, getLogic)
{
  ASSERT_THROW(d_solver->getLogic(), CVC5ApiException);
  ASSERT_NO_THROW(d_solver->setLogic("QF_BV"));
  ASSERT_EQ(d_solver->getLogic(), "QF_BV");
}

TEST_F(TestApiBlackSolver, setOption)
{
  ASSERT_NO_THROW(d_solver->setOption("bv-sat-solver", "minisat"));
  ASSERT_THROW(d_solver->setOption("bv-sat-solver", "1"), CVC5ApiException);
  d_solver->assertFormula(d_tm.mkTrue());
  ASSERT_THROW(d_solver->setOption("bv-sat-solver", "minisat"),
               CVC5ApiException);
}

TEST_F(TestApiBlackSolver, resetAssertions)
{
  d_solver->setOption("incremental", "true");

  Sort bvSort = d_tm.mkBitVectorSort(4);
  Term one = d_tm.mkBitVector(4, 1);
  Term x = d_tm.mkConst(bvSort, "x");
  Term ule = d_tm.mkTerm(Kind::BITVECTOR_ULE, {x, one});
  Term srem = d_tm.mkTerm(Kind::BITVECTOR_SREM, {one, x});
  d_solver->push(4);
  Term slt = d_tm.mkTerm(Kind::BITVECTOR_SLT, {srem, one});
  d_solver->resetAssertions();
  d_solver->checkSatAssuming({slt, ule});
}

TEST_F(TestApiBlackSolver, declareSygusVar)
{
  d_solver->setOption("sygus", "true");
  Sort boolSort = d_tm.getBooleanSort();
  Sort intSort = d_tm.getIntegerSort();
  Sort funSort = d_tm.mkFunctionSort({intSort}, boolSort);

  ASSERT_NO_THROW(d_solver->declareSygusVar("", boolSort));
  ASSERT_NO_THROW(d_solver->declareSygusVar("", funSort));
  ASSERT_NO_THROW(d_solver->declareSygusVar(std::string("b"), boolSort));
  ASSERT_THROW(d_solver->declareSygusVar("", Sort()), CVC5ApiException);
  ASSERT_THROW(d_solver->declareSygusVar("a", Sort()), CVC5ApiException);

  ASSERT_THROW(Solver(d_tm).declareSygusVar("", boolSort), CVC5ApiException);

  TermManager tm;
  Solver slv(tm);
  slv.setOption("sygus", "true");
  // this will throw when NodeManager is not a singleton anymore
  ASSERT_NO_THROW(slv.declareSygusVar("", boolSort));
}

TEST_F(TestApiBlackSolver, mkGrammar)
{
  Term nullTerm;
  Term boolTerm = d_tm.mkBoolean(true);
  Term boolVar = d_tm.mkVar(d_tm.getBooleanSort());
  Term intVar = d_tm.mkVar(d_tm.getIntegerSort());

  ASSERT_NO_THROW(d_solver->mkGrammar({}, {intVar}));
  ASSERT_NO_THROW(d_solver->mkGrammar({boolVar}, {intVar}));
  ASSERT_THROW(d_solver->mkGrammar({}, {}), CVC5ApiException);
  ASSERT_THROW(d_solver->mkGrammar({}, {nullTerm}), CVC5ApiException);
  ASSERT_THROW(d_solver->mkGrammar({}, {boolTerm}), CVC5ApiException);
  ASSERT_THROW(d_solver->mkGrammar({boolTerm}, {intVar}), CVC5ApiException);

  TermManager tm;
  Solver slv(tm);
  // this will throw when NodeManager is not a singleton anymore
  Term boolVar2 = tm.mkVar(d_tm.getBooleanSort());
  Term intVar2 = tm.mkVar(d_tm.getIntegerSort());
  ASSERT_NO_THROW(slv.mkGrammar({boolVar2}, {intVar2}));
  ASSERT_NO_THROW(slv.mkGrammar({boolVar}, {intVar2}));
  ASSERT_NO_THROW(slv.mkGrammar({boolVar2}, {intVar}));
}

TEST_F(TestApiBlackSolver, synthFun)
{
  d_solver->setOption("sygus", "true");
  Sort null;
  Sort boolean = d_tm.getBooleanSort();
  Sort integer = d_tm.getIntegerSort();

  Term nullTerm;
  Term x = d_tm.mkVar(boolean);

  Term start1 = d_tm.mkVar(boolean);
  Term start2 = d_tm.mkVar(integer);

  Grammar g1 = d_solver->mkGrammar({x}, {start1});
  g1.addRule(start1, d_tm.mkBoolean(false));

  Grammar g2 = d_solver->mkGrammar({x}, {start2});
  g2.addRule(start2, d_tm.mkInteger(0));

  ASSERT_NO_THROW(d_solver->synthFun("", {}, boolean));
  ASSERT_NO_THROW(d_solver->synthFun("f1", {x}, boolean));
  ASSERT_NO_THROW(d_solver->synthFun("f2", {x}, boolean, g1));

  ASSERT_THROW(d_solver->synthFun("f3", {nullTerm}, boolean), CVC5ApiException);
  ASSERT_THROW(d_solver->synthFun("f4", {}, null), CVC5ApiException);
  ASSERT_THROW(d_solver->synthFun("f6", {x}, boolean, g2), CVC5ApiException);

  TermManager tm;
  Solver slv(tm);
  // this will throw when NodeManager is not a singleton anymore
  slv.setOption("sygus", "true");
  Term x2 = tm.mkVar(tm.getBooleanSort());
  ASSERT_NO_THROW(slv.synthFun("f1", {x2}, d_tm.getBooleanSort()));
  ASSERT_NO_THROW(slv.synthFun("", {}, d_tm.getBooleanSort()));
  ASSERT_NO_THROW(slv.synthFun("f1", {x}, tm.getBooleanSort()));
}

TEST_F(TestApiBlackSolver, addSygusConstraint)
{
  d_solver->setOption("sygus", "true");
  Term nullTerm;
  Term boolTerm = d_tm.mkBoolean(true);
  Term intTerm = d_tm.mkInteger(1);

  ASSERT_NO_THROW(d_solver->addSygusConstraint(boolTerm));
  ASSERT_THROW(d_solver->addSygusConstraint(nullTerm), CVC5ApiException);
  ASSERT_THROW(d_solver->addSygusConstraint(intTerm), CVC5ApiException);

  TermManager tm;
  Solver slv(tm);
  // this will throw when NodeManager is not a singleton anymore
  slv.setOption("sygus", "true");
  ASSERT_NO_THROW(slv.addSygusConstraint(boolTerm));
}

TEST_F(TestApiBlackSolver, getSygusConstraints)
{
  d_solver->setOption("sygus", "true");
  Term trueTerm = d_tm.mkBoolean(true);
  Term falseTerm = d_tm.mkBoolean(false);
  d_solver->addSygusConstraint(trueTerm);
  d_solver->addSygusConstraint(falseTerm);
  std::vector<Term> constraints{trueTerm, falseTerm};
  ASSERT_EQ(d_solver->getSygusConstraints(), constraints);
}

TEST_F(TestApiBlackSolver, addSygusAssume)
{
  d_solver->setOption("sygus", "true");
  Term nullTerm;
  Term boolTerm = d_tm.mkBoolean(false);
  Term intTerm = d_tm.mkInteger(1);

  ASSERT_NO_THROW(d_solver->addSygusAssume(boolTerm));
  ASSERT_THROW(d_solver->addSygusAssume(nullTerm), CVC5ApiException);
  ASSERT_THROW(d_solver->addSygusAssume(intTerm), CVC5ApiException);

  TermManager tm;
  Solver slv(tm);
  // this will throw when NodeManager is not a singleton anymore
  slv.setOption("sygus", "true");
  ASSERT_NO_THROW(slv.addSygusAssume(boolTerm));
}

TEST_F(TestApiBlackSolver, getSygusAssumptions)
{
  d_solver->setOption("sygus", "true");
  Term trueTerm = d_tm.mkBoolean(true);
  Term falseTerm = d_tm.mkBoolean(false);
  d_solver->addSygusAssume(trueTerm);
  d_solver->addSygusAssume(falseTerm);
  std::vector<Term> assumptions{trueTerm, falseTerm};
  ASSERT_EQ(d_solver->getSygusAssumptions(), assumptions);
}

TEST_F(TestApiBlackSolver, addSygusInvConstraint)
{
  d_solver->setOption("sygus", "true");
  Sort boolean = d_tm.getBooleanSort();
  Sort real = d_tm.getRealSort();

  Term nullTerm;
  Term intTerm = d_tm.mkInteger(1);

  Term inv = d_solver->declareFun("inv", {real}, boolean);
  Term pre = d_solver->declareFun("pre", {real}, boolean);
  Term trans = d_solver->declareFun("trans", {real, real}, boolean);
  Term post = d_solver->declareFun("post", {real}, boolean);

  Term inv1 = d_solver->declareFun("inv1", {real}, real);

  Term trans1 = d_solver->declareFun("trans1", {boolean, real}, boolean);
  Term trans2 = d_solver->declareFun("trans2", {real, boolean}, boolean);
  Term trans3 = d_solver->declareFun("trans3", {real, real}, real);

  ASSERT_NO_THROW(d_solver->addSygusInvConstraint(inv, pre, trans, post));

  ASSERT_THROW(d_solver->addSygusInvConstraint(nullTerm, pre, trans, post),
               CVC5ApiException);
  ASSERT_THROW(d_solver->addSygusInvConstraint(inv, nullTerm, trans, post),
               CVC5ApiException);
  ASSERT_THROW(d_solver->addSygusInvConstraint(inv, pre, nullTerm, post),
               CVC5ApiException);
  ASSERT_THROW(d_solver->addSygusInvConstraint(inv, pre, trans, nullTerm),
               CVC5ApiException);

  ASSERT_THROW(d_solver->addSygusInvConstraint(intTerm, pre, trans, post),
               CVC5ApiException);

  ASSERT_THROW(d_solver->addSygusInvConstraint(inv1, pre, trans, post),
               CVC5ApiException);

  ASSERT_THROW(d_solver->addSygusInvConstraint(inv, trans, trans, post),
               CVC5ApiException);

  ASSERT_THROW(d_solver->addSygusInvConstraint(inv, pre, intTerm, post),
               CVC5ApiException);
  ASSERT_THROW(d_solver->addSygusInvConstraint(inv, pre, pre, post),
               CVC5ApiException);
  ASSERT_THROW(d_solver->addSygusInvConstraint(inv, pre, trans1, post),
               CVC5ApiException);
  ASSERT_THROW(d_solver->addSygusInvConstraint(inv, pre, trans2, post),
               CVC5ApiException);
  ASSERT_THROW(d_solver->addSygusInvConstraint(inv, pre, trans3, post),
               CVC5ApiException);

  ASSERT_THROW(d_solver->addSygusInvConstraint(inv, pre, trans, trans),
               CVC5ApiException);

  TermManager tm;
  Solver slv(tm);
  // this will throw when NodeManager is not a singleton anymore
  slv.setOption("sygus", "true");
  Sort boolean2 = tm.getBooleanSort();
  Sort real2 = tm.getRealSort();
  Term inv22 = slv.declareFun("inv", {real2}, boolean2);
  Term pre22 = slv.declareFun("pre", {real2}, boolean2);
  Term trans22 = slv.declareFun("trans", {real2, real2}, boolean2);
  Term post22 = slv.declareFun("post", {real2}, boolean2);
  ASSERT_NO_THROW(slv.addSygusInvConstraint(inv22, pre22, trans22, post22));
  ASSERT_NO_THROW(slv.addSygusInvConstraint(inv, pre22, trans22, post22));
  ASSERT_NO_THROW(slv.addSygusInvConstraint(inv22, pre, trans22, post22));
  ASSERT_NO_THROW(slv.addSygusInvConstraint(inv22, pre22, trans, post22));
  ASSERT_NO_THROW(slv.addSygusInvConstraint(inv22, pre22, trans22, post));
}

TEST_F(TestApiBlackSolver, checkSynth)
{
  // requires option to be set
  ASSERT_THROW(d_solver->checkSynth(), CVC5ApiException);
  d_solver->setOption("sygus", "true");
  ASSERT_NO_THROW(d_solver->checkSynth());
}

TEST_F(TestApiBlackSolver, getSynthSolution)
{
  d_solver->setOption("sygus", "true");
  d_solver->setOption("incremental", "false");

  Term nullTerm;
  Term x = d_tm.mkBoolean(false);
  Term f = d_solver->synthFun("f", {}, d_tm.getBooleanSort());

  ASSERT_THROW(d_solver->getSynthSolution(f), CVC5ApiException);

  cvc5::SynthResult sr = d_solver->checkSynth();
  ASSERT_EQ(sr.hasSolution(), true);

  ASSERT_NO_THROW(d_solver->getSynthSolution(f));
  ASSERT_NO_THROW(d_solver->getSynthSolution(f));

  ASSERT_THROW(d_solver->getSynthSolution(nullTerm), CVC5ApiException);
  ASSERT_THROW(d_solver->getSynthSolution(x), CVC5ApiException);

  ASSERT_THROW(Solver(d_tm).getSynthSolution(f), CVC5ApiException);
}

TEST_F(TestApiBlackSolver, getSynthSolutions)
{
  d_solver->setOption("sygus", "true");
  d_solver->setOption("incremental", "false");

  Term nullTerm;
  Term x = d_tm.mkBoolean(false);
  Term f = d_solver->synthFun("f", {}, d_tm.getBooleanSort());

  ASSERT_THROW(d_solver->getSynthSolutions({}), CVC5ApiException);
  ASSERT_THROW(d_solver->getSynthSolutions({f}), CVC5ApiException);

  d_solver->checkSynth();

  ASSERT_NO_THROW(d_solver->getSynthSolutions({f}));
  ASSERT_NO_THROW(d_solver->getSynthSolutions({f, f}));

  ASSERT_THROW(d_solver->getSynthSolutions({}), CVC5ApiException);
  ASSERT_THROW(d_solver->getSynthSolutions({nullTerm}), CVC5ApiException);
  ASSERT_THROW(d_solver->getSynthSolutions({x}), CVC5ApiException);

  ASSERT_THROW(Solver(d_tm).getSynthSolutions({x}), CVC5ApiException);
}

TEST_F(TestApiBlackSolver, checkSynthNext)
{
  d_solver->setOption("sygus", "true");
  d_solver->setOption("incremental", "true");
  Term f = d_solver->synthFun("f", {}, d_tm.getBooleanSort());

  cvc5::SynthResult sr = d_solver->checkSynth();
  ASSERT_EQ(sr.hasSolution(), true);
  ASSERT_NO_THROW(d_solver->getSynthSolutions({f}));
  sr = d_solver->checkSynthNext();
  ASSERT_EQ(sr.hasSolution(), true);
  ASSERT_NO_THROW(d_solver->getSynthSolutions({f}));
}

TEST_F(TestApiBlackSolver, checkSynthNext2)
{
  d_solver->setOption("sygus", "true");
  d_solver->setOption("incremental", "false");
  Term f = d_solver->synthFun("f", {}, d_tm.getBooleanSort());

  d_solver->checkSynth();
  ASSERT_THROW(d_solver->checkSynthNext(), CVC5ApiException);
}

TEST_F(TestApiBlackSolver, checkSynthNext3)
{
  d_solver->setOption("sygus", "true");
  d_solver->setOption("incremental", "true");
  Term f = d_solver->synthFun("f", {}, d_tm.getBooleanSort());

  ASSERT_THROW(d_solver->checkSynthNext(), CVC5ApiException);
}

TEST_F(TestApiBlackSolver, findSynth)
{
  d_solver->setOption("sygus", "true");
  Sort boolean = d_tm.getBooleanSort();
  Term start = d_tm.mkVar(boolean);
  Grammar g = d_solver->mkGrammar({}, {start});
  Term truen = d_tm.mkBoolean(true);
  Term falsen = d_tm.mkBoolean(false);
  g.addRule(start, truen);
  g.addRule(start, falsen);
  Term f = d_solver->synthFun("f", {}, d_tm.getBooleanSort(), g);

  // should enumerate based on the grammar of the function to synthesize above
  cvc5::Term t = d_solver->findSynth(modes::FindSynthTarget::ENUM);
  ASSERT_TRUE(!t.isNull() && t.getSort().isBoolean());
}

TEST_F(TestApiBlackSolver, findSynth2)
{
  d_solver->setOption("sygus", "true");
  d_solver->setOption("incremental", "true");
  Sort boolean = d_tm.getBooleanSort();
  Term start = d_tm.mkVar(boolean);
  Grammar g = d_solver->mkGrammar({}, {start});
  Term truen = d_tm.mkBoolean(true);
  Term falsen = d_tm.mkBoolean(false);
  g.addRule(start, truen);
  g.addRule(start, falsen);

  // should enumerate true/false
  cvc5::Term t = d_solver->findSynth(modes::FindSynthTarget::ENUM, g);
  ASSERT_TRUE(!t.isNull() && t.getSort().isBoolean());
  t = d_solver->findSynthNext();
  ASSERT_TRUE(!t.isNull() && t.getSort().isBoolean());
}

TEST_F(TestApiBlackSolver, tupleProject)
{
  std::vector<Term> elements = {
      d_tm.mkBoolean(true),
      d_tm.mkInteger(3),
      d_tm.mkString("C"),
      d_tm.mkTerm(Kind::SET_SINGLETON, {d_tm.mkString("Z")})};

  Term tuple = d_tm.mkTuple(elements);

  std::vector<uint32_t> indices1 = {};
  std::vector<uint32_t> indices2 = {0};
  std::vector<uint32_t> indices3 = {0, 1};
  std::vector<uint32_t> indices4 = {0, 0, 2, 2, 3, 3, 0};
  std::vector<uint32_t> indices5 = {4};
  std::vector<uint32_t> indices6 = {0, 4};

  ASSERT_NO_THROW(
      d_tm.mkTerm(d_tm.mkOp(Kind::TUPLE_PROJECT, indices1), {tuple}));
  ASSERT_NO_THROW(
      d_tm.mkTerm(d_tm.mkOp(Kind::TUPLE_PROJECT, indices2), {tuple}));
  ASSERT_NO_THROW(
      d_tm.mkTerm(d_tm.mkOp(Kind::TUPLE_PROJECT, indices3), {tuple}));
  ASSERT_NO_THROW(
      d_tm.mkTerm(d_tm.mkOp(Kind::TUPLE_PROJECT, indices4), {tuple}));

  ASSERT_THROW(d_tm.mkTerm(d_tm.mkOp(Kind::TUPLE_PROJECT, indices5), {tuple}),
               CVC5ApiException);
  ASSERT_THROW(d_tm.mkTerm(d_tm.mkOp(Kind::TUPLE_PROJECT, indices6), {tuple}),
               CVC5ApiException);

  std::vector<uint32_t> indices = {0, 3, 2, 0, 1, 2};

  Op op = d_tm.mkOp(Kind::TUPLE_PROJECT, indices);
  Term projection = d_tm.mkTerm(op, {tuple});

  Datatype datatype = tuple.getSort().getDatatype();
  DatatypeConstructor constructor = datatype[0];

  for (size_t i = 0; i < indices.size(); i++)
  {
    Term selectorTerm = constructor[indices[i]].getTerm();
    Term selectedTerm =
        d_tm.mkTerm(Kind::APPLY_SELECTOR, {selectorTerm, tuple});
    Term simplifiedTerm = d_solver->simplify(selectedTerm);
    ASSERT_EQ(elements[indices[i]], simplifiedTerm);
  }

  ASSERT_EQ(
      "((_ tuple.project 0 3 2 0 1 2) (tuple true 3 \"C\" (set.singleton "
      "\"Z\")))",
      projection.toString());
}

TEST_F(TestApiBlackSolver, Output)
{
  ASSERT_THROW(d_solver->isOutputOn("foo-invalid"), CVC5ApiException);
  ASSERT_THROW(d_solver->getOutput("foo-invalid"), CVC5ApiException);
  ASSERT_FALSE(d_solver->isOutputOn("inst"));
  ASSERT_EQ(null_os.rdbuf(), d_solver->getOutput("inst").rdbuf());
  d_solver->setOption("output", "inst");
  ASSERT_TRUE(d_solver->isOutputOn("inst"));
  ASSERT_NE(null_os.rdbuf(), d_solver->getOutput("inst").rdbuf());
}

TEST_F(TestApiBlackSolver, issue7000)
{
  Sort s1 = d_tm.getIntegerSort();
  Sort s2 = d_tm.mkFunctionSort({s1}, s1);
  Sort s3 = d_tm.getRealSort();
  Term t4 = d_tm.mkPi();
  Term t7 = d_tm.mkConst(s3, "_x5");
  Term t37 = d_tm.mkConst(s2, "_x32");
  Term t59 = d_tm.mkConst(s2, "_x51");
  Term t72 = d_tm.mkTerm(Kind::EQUAL, {t37, t59});
  Term t74 = d_tm.mkTerm(Kind::GT, {t4, t7});
  Term query = d_tm.mkTerm(Kind::AND, {t72, t74, t72, t72});
  // throws logic exception since logic is not higher order by default
  ASSERT_THROW(d_solver->checkSatAssuming(query.notTerm()), CVC5ApiException);
}

TEST_F(TestApiBlackSolver, issue5893)
{
  Sort bvsort4 = d_tm.mkBitVectorSort(4);
  Sort bvsort8 = d_tm.mkBitVectorSort(8);
  Sort arrsort = d_tm.mkArraySort(bvsort4, bvsort8);
  Term arr = d_tm.mkConst(arrsort, "arr");
  Term idx = d_tm.mkConst(bvsort4, "idx");
  Term ten = d_tm.mkBitVector(8, "10", 10);
  Term sel = d_tm.mkTerm(Kind::SELECT, {arr, idx});
  Term distinct = d_tm.mkTerm(Kind::DISTINCT, {sel, ten});
  ASSERT_NO_FATAL_FAILURE(distinct.getOp());
}

TEST_F(TestApiBlackSolver, proj_issue308)
{
  d_solver->setOption("check-proofs", "true");
  Sort s1 = d_tm.getBooleanSort();
  Term t1 = d_tm.mkConst(s1, "_x0");
  Term t2 = d_tm.mkTerm(Kind::XOR, {t1, t1});
  d_solver->checkSatAssuming({t2});
  auto unsat_core = d_solver->getUnsatCore();
  ASSERT_FALSE(unsat_core.empty());
}

TEST_F(TestApiBlackSolver, proj_issue373)
{
  Sort s1 = d_tm.getRealSort();

  DatatypeConstructorDecl ctor13 = d_tm.mkDatatypeConstructorDecl("_x115");
  ctor13.addSelector("_x109", s1);
  Sort s4 = d_solver->declareDatatype("_x86", {ctor13});

  Term t452 = d_tm.mkVar(s1, "_x281");
  Term bvl = d_tm.mkTerm(d_tm.mkOp(Kind::VARIABLE_LIST), {t452});
  Term acons =
      d_tm.mkTerm(d_tm.mkOp(Kind::APPLY_CONSTRUCTOR),
                  {s4.getDatatype().getConstructor("_x115").getTerm(), t452});
  // type exception
  ASSERT_THROW(
      d_tm.mkTerm(d_tm.mkOp(Kind::APPLY_CONSTRUCTOR), {bvl, acons, t452}),
      CVC5ApiException);
}

TEST_F(TestApiBlackSolver, proj_issue378)
{
  DatatypeDecl dtdecl;
  DatatypeConstructorDecl cdecl;

  Sort s1 = d_tm.getBooleanSort();

  dtdecl = d_tm.mkDatatypeDecl("_x0");
  cdecl = d_tm.mkDatatypeConstructorDecl("_x6");
  cdecl.addSelector("_x1", s1);
  dtdecl.addConstructor(cdecl);
  Sort s2 = d_tm.mkDatatypeSort(dtdecl);

  dtdecl = d_tm.mkDatatypeDecl("_x36");
  cdecl = d_tm.mkDatatypeConstructorDecl("_x42");
  cdecl.addSelector("_x37", s1);
  dtdecl.addConstructor(cdecl);
  Sort s4 = d_tm.mkDatatypeSort(dtdecl);

  Term t1 = d_tm.mkConst(s1, "_x53");
  Term t4 = d_tm.mkConst(s4, "_x56");
  Term t7 = d_tm.mkConst(s2, "_x58");

  Sort sp = d_tm.mkParamSort("_x178");
  dtdecl = d_tm.mkDatatypeDecl("_x176", {sp});
  cdecl = d_tm.mkDatatypeConstructorDecl("_x184");
  cdecl.addSelector("_x180", s2);
  dtdecl.addConstructor(cdecl);
  cdecl = d_tm.mkDatatypeConstructorDecl("_x186");
  cdecl.addSelector("_x185", sp);
  dtdecl.addConstructor(cdecl);
  Sort s7 = d_tm.mkDatatypeSort(dtdecl);
  Sort s9 = s7.instantiate({s2});
  Term t1507 =
      d_tm.mkTerm(Kind::APPLY_CONSTRUCTOR,
                  {s9.getDatatype().getConstructor("_x184").getTerm(), t7});
  ASSERT_NO_THROW(d_tm.mkTerm(
      Kind::APPLY_UPDATER,
      {s9.getDatatype().getConstructor("_x186").getSelector("_x185").getTerm(),
       t1507,
       t7}));
}

TEST_F(TestApiBlackSolver, proj_issue379)
{
  Sort bsort = d_tm.getBooleanSort();
  Sort psort = d_tm.mkParamSort("_x1");
  DatatypeConstructorDecl cdecl;
  DatatypeDecl dtdecl = d_tm.mkDatatypeDecl("x_0", {psort});
  cdecl = d_tm.mkDatatypeConstructorDecl("_x8");
  cdecl.addSelector("_x7", bsort);
  dtdecl.addConstructor(cdecl);
  cdecl = d_tm.mkDatatypeConstructorDecl("_x6");
  cdecl.addSelector("_x2", psort);
  cdecl.addSelectorSelf("_x3");
  cdecl.addSelector("_x4", psort);
  cdecl.addSelector("_x5", bsort);
  Sort s2 = d_tm.mkDatatypeSort(dtdecl);
  Sort s6 = s2.instantiate({bsort});
  Term t317 = d_tm.mkConst(bsort, "_x345");
  Term t843 = d_tm.mkConst(s6, "_x346");
  Term t879 = d_tm.mkTerm(Kind::APPLY_UPDATER,
                          {t843.getSort()
                               .getDatatype()
                               .getConstructor("_x8")
                               .getSelector("_x7")
                               .getUpdaterTerm(),
                           t843,
                           t317});
  ASSERT_EQ(t879.getSort(), s6);
}

TEST_F(TestApiBlackSolver, getDatatypeArity)
{
  DatatypeConstructorDecl ctor1 = d_tm.mkDatatypeConstructorDecl("_x21");
  DatatypeConstructorDecl ctor2 = d_tm.mkDatatypeConstructorDecl("_x31");
  Sort s3 = d_solver->declareDatatype(std::string("_x17"), {ctor1, ctor2});
  ASSERT_EQ(s3.getDatatypeArity(), 0);
}

TEST_F(TestApiBlackSolver, proj_issue381)
{
  Sort s1 = d_tm.getBooleanSort();

  Sort psort = d_tm.mkParamSort("_x9");
  DatatypeDecl dtdecl = d_tm.mkDatatypeDecl("_x8", {psort});
  DatatypeConstructorDecl ctor = d_tm.mkDatatypeConstructorDecl("_x22");
  ctor.addSelector("_x19", s1);
  dtdecl.addConstructor(ctor);
  Sort s3 = d_tm.mkDatatypeSort(dtdecl);
  Sort s6 = s3.instantiate({s1});
  Term t26 = d_tm.mkConst(s6, "_x63");
  Term t5 = d_tm.mkTrue();
  Term t187 = d_tm.mkTerm(Kind::APPLY_UPDATER,
                          {t26.getSort()
                               .getDatatype()
                               .getConstructor("_x22")
                               .getSelector("_x19")
                               .getUpdaterTerm(),
                           t26,
                           t5});
  ASSERT_NO_THROW(d_solver->simplify(t187));
}


TEST_F(TestApiBlackSolver, proj_issue382)
{
  Sort s1 = d_tm.getBooleanSort();
  Sort psort = d_tm.mkParamSort("_x1");
  DatatypeConstructorDecl ctor = d_tm.mkDatatypeConstructorDecl("_x20");
  ctor.addSelector("_x19", psort);
  DatatypeDecl dtdecl = d_tm.mkDatatypeDecl("_x0", {psort});
  dtdecl.addConstructor(ctor);
  Sort s2 = d_tm.mkDatatypeSort(dtdecl);
  Sort s6 = s2.instantiate({s1});
  Term t13 = d_tm.mkVar(s6, "_x58");
  Term t18 = d_tm.mkConst(s6, "_x63");
  Term t52 = d_tm.mkVar(s6, "_x70");
  Term t53 = d_tm.mkTerm(Kind::MATCH_BIND_CASE,
                         {d_tm.mkTerm(Kind::VARIABLE_LIST, {t52}), t52, t18});
  Term t73 = d_tm.mkVar(s1, "_x78");
  Term t81 = d_tm.mkTerm(
      Kind::MATCH_BIND_CASE,
      {d_tm.mkTerm(Kind::VARIABLE_LIST, {t73}),
       d_tm.mkTerm(
           Kind::APPLY_CONSTRUCTOR,
           {s6.getDatatype().getConstructor("_x20").getInstantiatedTerm(s6),
            t73}),
       t18});
  Term t82 = d_tm.mkTerm(Kind::MATCH, {t13, t53, t53, t53, t81});
  Term t325 = d_tm.mkTerm(
      Kind::APPLY_SELECTOR,
      {t82.getSort().getDatatype().getSelector("_x19").getTerm(), t82});
  ASSERT_NO_THROW(d_solver->simplify(t325));
}

TEST_F(TestApiBlackSolver, proj_issue383)
{
  d_solver->setOption("produce-models", "true");

  Sort s1 = d_tm.getBooleanSort();

  DatatypeConstructorDecl ctordecl = d_tm.mkDatatypeConstructorDecl("_x5");
  DatatypeDecl dtdecl = d_tm.mkDatatypeDecl("_x0");
  dtdecl.addConstructor(ctordecl);
  Sort s2 = d_tm.mkDatatypeSort(dtdecl);

  ctordecl = d_tm.mkDatatypeConstructorDecl("_x23");
  ctordecl.addSelectorSelf("_x21");
  dtdecl = d_tm.mkDatatypeDecl("_x12");
  dtdecl.addConstructor(ctordecl);
  ASSERT_THROW(d_tm.mkDatatypeSort(dtdecl), CVC5ApiException);
}

TEST_F(TestApiBlackSolver, proj_issue386)
{
  Sort s1 = d_tm.getBooleanSort();
  Sort p1 = d_tm.mkParamSort("_p1");
  Sort p2 = d_tm.mkParamSort("_p2");
  DatatypeDecl dtdecl = d_tm.mkDatatypeDecl("_x0", {p1, p2});
  DatatypeConstructorDecl ctordecl = d_tm.mkDatatypeConstructorDecl("_x1");
  ctordecl.addSelector("_x2", p1);
  dtdecl.addConstructor(ctordecl);
  Sort s2 = d_tm.mkDatatypeSort(dtdecl);
  ASSERT_THROW(s2.instantiate({s1}), CVC5ApiException);
}

TEST_F(TestApiBlackSolver, proj_issue414)
{
  Sort s2 = d_tm.getRealSort();
  Term t1 = d_tm.mkConst(s2, "_x0");
  Term t16 = d_tm.mkTerm(Kind::PI);
  Term t53 = d_tm.mkTerm(Kind::SUB, {t1, t16});
  Term t54 = d_tm.mkTerm(Kind::SECANT, {t53});
  ASSERT_NO_THROW(d_solver->simplify(t54));
}

TEST_F(TestApiBlackSolver, proj_issue420)
{
  d_solver->setOption("strings-exp", "true");
  d_solver->setOption("produce-models", "true");
  d_solver->setOption("produce-unsat-cores", "true");
  Sort s2 = d_tm.getRealSort();
  Sort s3 = d_tm.mkUninterpretedSort("_u0");
  DatatypeDecl _dt1 = d_tm.mkDatatypeDecl("_dt1", {});
  DatatypeConstructorDecl _cons16 = d_tm.mkDatatypeConstructorDecl("_cons16");
  _cons16.addSelector("_sel13", s3);
  _dt1.addConstructor(_cons16);
  std::vector<Sort> _s4 = d_tm.mkDatatypeSorts({_dt1});
  Sort s4 = _s4[0];
  Sort s5 = d_tm.mkSequenceSort(s2);
  Term t3 = d_tm.mkConst(s5, "_x18");
  Term t7 = d_tm.mkConst(s4, "_x22");
  // was initially a dt size application
  Term t13 = d_tm.mkConst(d_tm.getIntegerSort(), "t13");
  Term t53 = d_tm.mkTerm(Kind::SEQ_NTH, {t3, t13});
  ASSERT_NO_THROW(d_solver->checkSat());
  ASSERT_NO_THROW(d_solver->blockModelValues({t53, t7}));
  ASSERT_NO_THROW(d_solver->checkSat());
}

TEST_F(TestApiBlackSolver, proj_issue440)
{
  d_solver->setLogic("QF_ALL");
  d_solver->setOption("global-negate", "true");
  d_solver->setOption("produce-unsat-cores", "true");
  Sort s1 = d_tm.getBooleanSort();
  Term t9 = d_tm.mkBoolean(true);
  Term t109 = d_tm.mkTerm(Kind::NOT, {t9});
  // should throw an option exception
  ASSERT_THROW(d_solver->checkSatAssuming({t109}), CVC5ApiException);
}

TEST_F(TestApiBlackSolver, proj_issue434)
{
  d_solver->setOption("dump-difficulty", "true");
  d_solver->setOption("debug-check-models", "true");
  Sort s1 = d_tm.mkUninterpretedSort("_u0");
  Sort s2 = d_tm.mkUninterpretedSort("_u1");
  Sort s3 = d_tm.mkUninterpretedSort("_u2");
  Sort s4 = d_tm.getBooleanSort();
  Term t1 = d_tm.mkConst(s1, "_x3");
  Term t3 = d_tm.mkConst(s3, "_x5");
  Term t15 = d_tm.mkConst(s1, "_x17");
  Term t26 = d_tm.mkBoolean(false);
  Term t60 = d_tm.mkVar(s4, "_f29_1");
  Term t73 = d_solver->defineFun("_f29", {t60}, t60.getSort(), t60);
  Term t123 = d_tm.mkVar(s4, "_f31_0");
  Term t135 = d_solver->defineFun("_f31", {t123}, t123.getSort(), t123);
  Term t506 = d_tm.mkVar(s1, "_f37_0");
  Term t507 = d_tm.mkVar(s4, "_f37_1");
  Term t510 = d_tm.mkTerm(Kind::APPLY_UF, {t73, t507});
  Term t530 = d_solver->defineFun("_f37", {t507}, t510.getSort(), t510);
  Term t559 = d_tm.mkTerm(Kind::DISTINCT, {t15, t1});
  Term t631 = d_tm.mkTerm(Kind::XOR, {t559, t26});
  Term t632 = d_tm.mkTerm(Kind::APPLY_UF, {t135, t631});
  Term t715 = d_tm.mkVar(s4, "_f40_0");
  Term t721 = d_tm.mkTerm(Kind::APPLY_UF, {t530, t715});
  Term t722 = d_tm.mkTerm(Kind::APPLY_UF, {t530, t721});
  Term t731 = d_solver->defineFun("_f40", {t715}, t722.getSort(), t722);
  Term t1014 = d_tm.mkVar(s4, "_f45_0");
  Term t1034 = d_tm.mkTerm(Kind::DISTINCT, {t510, t510});
  Term t1035 = d_tm.mkTerm(Kind::XOR, {t1034, t632});
  Term t1037 = d_tm.mkTerm(Kind::APPLY_UF, {t135, t1035});
  Term t1039 = d_tm.mkTerm(Kind::APPLY_UF, {t731, t1037});
  Term t1040 = d_solver->defineFun("_f45", {t1014}, t1039.getSort(), t1039);
  Term t1072 = d_tm.mkTerm(Kind::APPLY_UF, {t1040, t510});
  Term t1073 = d_tm.mkTerm(Kind::APPLY_UF, {t73, t1072});
  // the query has free variables, and should throw an exception
  ASSERT_THROW(d_solver->checkSatAssuming({t1073, t510}), CVC5ApiException);
}

TEST_F(TestApiBlackSolver, proj_issue436)
{
  d_solver->setOption("produce-abducts", "true");
  d_solver->setOption("solve-bv-as-int", "sum");
  Sort s8 = d_tm.mkBitVectorSort(68);
  Term t17 = d_tm.mkConst(s8, "_x6");
  Term t23;
  {
    uint32_t bw = s8.getBitVectorSize();
    t23 = d_tm.mkBitVector(bw, 1);
  }
  Term t33 = d_tm.mkTerm(Kind::BITVECTOR_ULT, {t17, t23});
  // solve-bv-as-int is incompatible with get-abduct
  ASSERT_THROW(d_solver->getAbduct(t33), CVC5ApiException);
}

TEST_F(TestApiBlackSolver, proj_issue431)
{
  d_solver->setOption("produce-models", "true");
  d_solver->setOption("produce-unsat-assumptions", "true");
  d_solver->setOption("produce-assertions", "true");
  Sort s1 = d_tm.getStringSort();
  Sort s3 = d_tm.getIntegerSort();
  Sort s7 = d_tm.mkArraySort(s1, s3);
  Term t3 = d_tm.mkConst(s1, "_x2");
  Term t57 = d_tm.mkVar(s7, "_x38");
  Term t103 = d_tm.mkTerm(Kind::SELECT, {t57, t3});
  d_solver->checkSat();
  ASSERT_THROW(d_solver->blockModelValues({t103}), CVC5ApiException);
}
TEST_F(TestApiBlackSolver, proj_issue426)
{
  d_solver->setLogic("ALL");
  d_solver->setOption("strings-exp", "true");
  d_solver->setOption("produce-models", "true");
  d_solver->setOption("produce-assertions", "true");
  Sort s1 = d_tm.getRealSort();
  Sort s2 = d_tm.getRoundingModeSort();
  Sort s4 = d_tm.mkSequenceSort(s1);
  Sort s5 = d_tm.mkArraySort(s4, s4);
  Term t4 = d_tm.mkConst(s1, "_x3");
  Term t5 = d_tm.mkReal("9192/832927743");
  Term t19 = d_tm.mkConst(s2, "_x42");
  Term t24 = d_tm.mkConst(s5, "_x44");
  Term t37 = d_tm.mkRoundingMode(RoundingMode::ROUND_TOWARD_POSITIVE);
  d_solver->checkSat();
  d_solver->blockModelValues({t24, t19, t4, t37});
  d_solver->checkSat();
  ASSERT_NO_THROW(d_solver->getValue({t5}));
}

TEST_F(TestApiBlackSolver, proj_issue429)
{
  Sort s1 = d_tm.getRealSort();
  Term t6 = d_tm.mkConst(s1, "_x5");
  Term t16 =
      d_tm.mkReal(std::stoll("1696223.9473797265702297792792306581323741"));
  Term t111 = d_tm.mkTerm(Kind::SEQ_UNIT, {t16});
  Term t119 = d_tm.mkTerm(d_tm.mkOp(Kind::SEQ_UNIT), {t6});
  Term t126 = d_tm.mkTerm(Kind::SEQ_PREFIX, {t111, t119});
  d_solver->checkSatAssuming({t126.notTerm()});
}

TEST_F(TestApiBlackSolver, proj_issue422)
{
  d_solver->setOption("strings-exp", "true");
  d_solver->setOption("sygus-abort-size", "1");
  Sort s1 = d_tm.mkBitVectorSort(36);
  Sort s2 = d_tm.getStringSort();
  Term t1 = d_tm.mkConst(s2, "_x0");
  Term t2 = d_tm.mkConst(s1, "_x1");
  Term t11;
  {
    uint32_t bw = s1.getBitVectorSize();
    std::string val(bw, '1');
    val[0] = '0';
    t11 = d_tm.mkBitVector(bw, val, 2);
  }
  Term t60 = d_tm.mkTerm(Kind::SET_SINGLETON, {t1});
  Term t66 = d_tm.mkTerm(Kind::BITVECTOR_COMP, {t2, t11});
  Term t92 = d_tm.mkRegexpAll();
  Term t96 = d_tm.mkTerm(d_tm.mkOp(Kind::BITVECTOR_ZERO_EXTEND, {51}), {t66});
  Term t105 = d_tm.mkTerm(Kind::BITVECTOR_ADD, {t96, t96});
  Term t113 = d_tm.mkTerm(Kind::BITVECTOR_SUB, {t105, t105});
  Term t137 = d_tm.mkTerm(Kind::BITVECTOR_XOR, {t113, t105});
  Term t211 = d_tm.mkTerm(Kind::BITVECTOR_SLTBV, {t137, t137});
  Term t212 = d_tm.mkTerm(Kind::SET_MINUS, {t60, t60});
  Term t234 = d_tm.mkTerm(Kind::SET_CHOOSE, {t212});
  Term t250 = d_tm.mkTerm(Kind::STRING_REPLACE_RE_ALL, {t1, t92, t1});
  Term t259 = d_tm.mkTerm(Kind::STRING_REPLACE_ALL, {t234, t234, t250});
  Term t263 = d_tm.mkTerm(Kind::STRING_TO_LOWER, {t259});
  Term t272 = d_tm.mkTerm(Kind::BITVECTOR_SDIV, {t211, t66});
  Term t276 = d_tm.mkTerm(d_tm.mkOp(Kind::BITVECTOR_ZERO_EXTEND, {71}), {t272});
  Term t288 = d_tm.mkTerm(Kind::EQUAL, {t263, t1});
  Term t300 = d_tm.mkTerm(Kind::BITVECTOR_SLT, {t276, t276});
  Term t301 = d_tm.mkTerm(Kind::EQUAL, {t288, t300});
  d_solver->assertFormula({t301});
  Term t = d_solver->findSynth(modes::FindSynthTarget::REWRITE_INPUT);
}

TEST_F(TestApiBlackSolver, proj_issue423)
{
  d_solver->setOption("produce-models", "true");
  d_solver->setOption("produce-difficulty", "true");
  Sort s2 = d_tm.getRealSort();
  Sort s3 = d_tm.mkSequenceSort(s2);
  Term t2;
  {
    t2 = d_tm.mkEmptySequence(s3.getSequenceElementSort());
  }
  Term t22 = d_tm.mkReal("119605652059157009");
  Term t32 = d_tm.mkTerm(Kind::SEQ_UNIT, {t22});
  Term t43 = d_tm.mkTerm(Kind::SEQ_CONCAT, {t2, t32});
  Term t51 = d_tm.mkTerm(Kind::DISTINCT, {t32, t32});
  d_solver->checkSat();
  d_solver->blockModelValues({t51, t43});
}

TEST_F(TestApiBlackSolver, projIssue431)
{
  d_solver->setOption("produce-abducts", "true");
  Sort s2 = d_tm.mkBitVectorSort(22);
  Sort s4 = d_tm.mkSetSort(s2);
  Sort s5 = d_tm.getBooleanSort();
  Sort s6 = d_tm.getRealSort();
  Sort s7 = d_tm.mkFunctionSort({s6}, s5);
  DatatypeDecl _dt46 = d_tm.mkDatatypeDecl("_dt46", {});
  DatatypeConstructorDecl _cons64 = d_tm.mkDatatypeConstructorDecl("_cons64");
  _cons64.addSelector("_sel62", s6);
  _cons64.addSelector("_sel63", s4);
  _dt46.addConstructor(_cons64);
  Sort s14 = d_tm.mkDatatypeSorts({_dt46})[0];
  Term t31 = d_tm.mkConst(s7, "_x100");
  Term t47 = d_tm.mkConst(s14, "_x112");
  Term sel = t47.getSort()
                 .getDatatype()
                 .getConstructor("_cons64")
                 .getSelector("_sel62")
                 .getTerm();
  Term t274 = d_tm.mkTerm(Kind::APPLY_SELECTOR, {sel, t47});
  Term t488 = d_tm.mkTerm(Kind::APPLY_UF, {t31, t274});
  d_solver->assertFormula({t488});
  Term abduct;
  abduct = d_solver->getAbduct(t488);
}

TEST_F(TestApiBlackSolver, projIssue337)
{
  Term t =
      d_tm.mkTerm(Kind::SEQ_UNIT, {d_tm.mkReal("3416574625719121610379268")});
  Term tt = d_solver->simplify(t);
  ASSERT_EQ(t.getSort(), tt.getSort());
}

TEST_F(TestApiBlackSolver, declareOracleFunError)
{
  Sort iSort = d_tm.getIntegerSort();
  // cannot declare without option
  ASSERT_THROW(d_solver->declareOracleFun(
      "f",
      {iSort},
      iSort,
      [&](const std::vector<Term>& input) { return d_tm.mkInteger(0); });
               , CVC5ApiException);
  d_solver->setOption("oracles", "true");
  Sort nullSort;
  // bad sort
  ASSERT_THROW(d_solver->declareOracleFun(
      "f",
      {nullSort},
      iSort,
      [&](const std::vector<Term>& input) { return d_tm.mkInteger(0); });
               , CVC5ApiException);
}

TEST_F(TestApiBlackSolver, declareOracleFunUnsat)
{
  d_solver->setOption("oracles", "true");
  Sort iSort = d_tm.getIntegerSort();
  // f is the function implementing (lambda ((x Int)) (+ x 1))
  Term f = d_solver->declareOracleFun(
      "f", {iSort}, iSort, [&](const std::vector<Term>& input) {
        if (input[0].isUInt32Value())
        {
          return d_tm.mkInteger(input[0].getUInt32Value() + 1);
        }
        return d_tm.mkInteger(0);
      });
  Term three = d_tm.mkInteger(3);
  Term five = d_tm.mkInteger(5);
  Term eq =
      d_tm.mkTerm(Kind::EQUAL, {d_tm.mkTerm(Kind::APPLY_UF, {f, three}), five});
  d_solver->assertFormula(eq);
  // (f 3) = 5
  ASSERT_TRUE(d_solver->checkSat().isUnsat());

  TermManager tm;
  Solver slv(tm);
  slv.setOption("oracles", "true");
  Sort iiSort = d_tm.getIntegerSort();
  // this will throw when NodeManager is not a singleton anymore
  ASSERT_NO_THROW(slv.declareOracleFun(
      "f", {iiSort}, iSort, [&](const std::vector<Term>& input) {
        if (input[0].isUInt32Value())
        {
          return tm.mkInteger(input[0].getUInt32Value() + 1);
        }
        return tm.mkInteger(0);
      }));
  ASSERT_NO_THROW(slv.declareOracleFun(
      "f", {iSort}, iiSort, [&](const std::vector<Term>& input) {
        if (input[0].isUInt32Value())
        {
          return tm.mkInteger(input[0].getUInt32Value() + 1);
        }
        return tm.mkInteger(0);
      }));
  ASSERT_NO_THROW(slv.declareOracleFun(
      "f", {iiSort}, iiSort, [&](const std::vector<Term>& input) {
        if (input[0].isUInt32Value())
        {
          return d_tm.mkInteger(input[0].getUInt32Value() + 1);
        }
        return d_tm.mkInteger(0);
      }));
}

TEST_F(TestApiBlackSolver, declareOracleFunSat)
{
  d_solver->setOption("oracles", "true");
  d_solver->setOption("produce-models", "true");
  Sort iSort = d_tm.getIntegerSort();
  // f is the function implementing (lambda ((x Int)) (% x 10))
  Term f = d_solver->declareOracleFun(
      "f", {iSort}, iSort, [&](const std::vector<Term>& input) {
        if (input[0].isUInt32Value())
        {
          return d_tm.mkInteger(input[0].getUInt32Value() % 10);
        }
        return d_tm.mkInteger(0);
      });
  Term seven = d_tm.mkInteger(7);
  Term x = d_tm.mkConst(iSort, "x");
  Term lb = d_tm.mkTerm(Kind::GEQ, {x, d_tm.mkInteger(0)});
  d_solver->assertFormula(lb);
  Term ub = d_tm.mkTerm(Kind::LEQ, {x, d_tm.mkInteger(100)});
  d_solver->assertFormula(ub);
  Term eq =
      d_tm.mkTerm(Kind::EQUAL, {d_tm.mkTerm(Kind::APPLY_UF, {f, x}), seven});
  d_solver->assertFormula(eq);
  // x >= 0 ^ x <= 100 ^ (f x) = 7
  ASSERT_TRUE(d_solver->checkSat().isSat());
  Term xval = d_solver->getValue(x);
  ASSERT_TRUE(xval.isUInt32Value());
  ASSERT_TRUE(xval.getUInt32Value() % 10 == 7);
}

TEST_F(TestApiBlackSolver, declareOracleFunSat2)
{
  d_solver->setOption("oracles", "true");
  d_solver->setOption("produce-models", "true");
  Sort iSort = d_tm.getIntegerSort();
  Sort bSort = d_tm.getBooleanSort();
  // f is the function implementing (lambda ((x Int) (y Int)) (= x y))
  Term eq = d_solver->declareOracleFun(
      "eq", {iSort, iSort}, bSort, [&](const std::vector<Term>& input) {
        return d_tm.mkBoolean(input[0] == input[1]);
      });
  Term x = d_tm.mkConst(iSort, "x");
  Term y = d_tm.mkConst(iSort, "y");
  Term neq = d_tm.mkTerm(Kind::NOT, {d_tm.mkTerm(Kind::APPLY_UF, {eq, x, y})});
  d_solver->assertFormula(neq);
  // (not (eq x y))
  ASSERT_TRUE(d_solver->checkSat().isSat());
  Term xval = d_solver->getValue(x);
  Term yval = d_solver->getValue(y);
  ASSERT_TRUE(xval != yval);
}

TEST_F(TestApiBlackSolver, verticalBars)
{
  Term a = d_solver->declareFun("|a |", {}, d_tm.getRealSort());
  ASSERT_EQ("|a |", a.toString());
}

TEST_F(TestApiBlackSolver, getVersion)
{
  std::cout << d_solver->getVersion() << std::endl;
}

TEST_F(TestApiBlackSolver, multipleSolvers)
{
  Term function1, function2, value1, value2, definedFunction;
  Sort integerSort;
  Term zero;
  {
    Solver s1(d_tm);
    s1.setLogic("ALL");
    s1.setOption("produce-models", "true");
    integerSort = d_tm.getIntegerSort();
    function1 = s1.declareFun("f1", {}, d_tm.getIntegerSort());
    Term x = d_tm.mkVar(integerSort, "x");
    zero = d_tm.mkInteger(0);
    definedFunction = s1.defineFun("f", {x}, integerSort, zero);
    s1.assertFormula(function1.eqTerm(zero));
    s1.checkSat();
    value1 = s1.getValue(function1);
  }
  ASSERT_EQ(zero, value1);
  {
    Solver s2(d_tm);
    s2.setLogic("ALL");
    s2.setOption("produce-models", "true");
    function2 = s2.declareFun("function2", {}, integerSort);
    s2.assertFormula(function2.eqTerm(value1));
    s2.checkSat();
    value2 = s2.getValue(function2);
  }
  ASSERT_EQ(value1, value2);
  {
    Solver s3(d_tm);
    s3.setLogic("ALL");
    s3.setOption("produce-models", "true");
    function2 = s3.declareFun("function3", {}, integerSort);
    Term apply = d_tm.mkTerm(Kind::APPLY_UF, {definedFunction, zero});
    s3.assertFormula(function2.eqTerm(apply));
    s3.checkSat();
    Term value3 = s3.getValue(function2);
    ASSERT_EQ(value1, value3);
  }
}

#ifdef CVC5_USE_COCOA

TEST_F(TestApiBlackSolver, basicFiniteField)
{
  d_solver->setOption("produce-models", "true");

  Sort F = d_tm.mkFiniteFieldSort("5");
  Term a = d_tm.mkConst(F, "a");
  Term b = d_tm.mkConst(F, "b");
  ASSERT_EQ("5", F.getFiniteFieldSize());

  Term inv = d_tm.mkTerm(Kind::EQUAL,
                         {d_tm.mkTerm(Kind::FINITE_FIELD_MULT, {a, b}),
                          d_tm.mkFiniteFieldElem("1", F)});
  Term aIsTwo = d_tm.mkTerm(Kind::EQUAL, {a, d_tm.mkFiniteFieldElem("2", F)});

  d_solver->assertFormula(inv);
  d_solver->assertFormula(aIsTwo);
  ASSERT_TRUE(d_solver->checkSat().isSat());
  ASSERT_EQ(d_solver->getValue(a).getFiniteFieldValue(), "2");
  ASSERT_EQ(d_solver->getValue(b).getFiniteFieldValue(), "-2");

  Term bIsTwo = d_tm.mkTerm(Kind::EQUAL, {b, d_tm.mkFiniteFieldElem("2", F)});
  d_solver->assertFormula(bIsTwo);
  ASSERT_FALSE(d_solver->checkSat().isSat());
}

TEST_F(TestApiBlackSolver, basicFiniteFieldBase)
{
  Solver slv(d_tm);
  d_solver->setOption("produce-models", "true");

  Sort F = d_tm.mkFiniteFieldSort("101", 2);
  Term a = d_tm.mkConst(F, "a");
  Term b = d_tm.mkConst(F, "b");
  ASSERT_EQ("5", F.getFiniteFieldSize());

  Term inv = d_tm.mkTerm(Kind::EQUAL,
                         {d_tm.mkTerm(Kind::FINITE_FIELD_MULT, {a, b}),
                          d_tm.mkFiniteFieldElem("1", F, 3)});
  Term aIsTwo =
      d_tm.mkTerm(Kind::EQUAL, {a, d_tm.mkFiniteFieldElem("10", F, 2)});

  d_solver->assertFormula(inv);
  d_solver->assertFormula(aIsTwo);
  ASSERT_TRUE(d_solver->checkSat().isSat());
  ASSERT_EQ(d_solver->getValue(a).getFiniteFieldValue(), "2");
  ASSERT_EQ(d_solver->getValue(b).getFiniteFieldValue(), "-2");

  Term bIsTwo = d_tm.mkTerm(Kind::EQUAL, {b, d_tm.mkFiniteFieldElem("2", F)});
  d_solver->assertFormula(bIsTwo);
  ASSERT_FALSE(d_solver->checkSat().isSat());
}

#endif  // CVC5_USE_COCOA

}  // namespace test
}  // namespace cvc5::internal<|MERGE_RESOLUTION|>--- conflicted
+++ resolved
@@ -648,11 +648,6 @@
   Term yy = tm.mkConst(intSort, "y");
   Term zzero = tm.mkInteger(0);
   Term sstart = tm.mkVar(tm.getBooleanSort());
-<<<<<<< HEAD
-  slv.assertFormula(
-      tm.mkTerm(Kind::GT, {tm.mkTerm(Kind::ADD, {xx, yy}), zzero}));
-=======
->>>>>>> 21a48d28
   Grammar gg = slv.mkGrammar({}, {sstart});
   gg.addRule(sstart, tm.mkTrue());
   Term cconj2 = tm.mkTerm(Kind::EQUAL, {zzero, zzero});
