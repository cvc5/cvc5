/******************************************************************************
 * Top contributors (to current version):
 *   Aina Niemetz, Mudathir Mohamed, Andrew Reynolds
 *
 * This file is part of the cvc5 project.
 *
 * Copyright (c) 2009-2021 by the authors listed in the file AUTHORS
 * in the top-level source directory and their institutional affiliations.
 * All rights reserved.  See the file COPYING in the top-level source
 * directory for licensing information.
 * ****************************************************************************
 *
 * Black box testing of the Solver class of the  C++ API.
 */

#include <algorithm>

#include "base/output.h"
#include "test_api.h"

namespace cvc5 {

using namespace api;

namespace test {

class TestApiBlackSolver : public TestApi
{
};

TEST_F(TestApiBlackSolver, recoverableException)
{
  d_solver.setOption("produce-models", "true");
  Term x = d_solver.mkConst(d_solver.getBooleanSort(), "x");
  d_solver.assertFormula(x.eqTerm(x).notTerm());
  ASSERT_THROW(d_solver.getValue(x), CVC5ApiRecoverableException);
}

TEST_F(TestApiBlackSolver, supportsFloatingPoint)
{
  ASSERT_NO_THROW(d_solver.mkRoundingMode(ROUND_NEAREST_TIES_TO_EVEN));
}

TEST_F(TestApiBlackSolver, getBooleanSort)
{
  ASSERT_NO_THROW(d_solver.getBooleanSort());
}

TEST_F(TestApiBlackSolver, getIntegerSort)
{
  ASSERT_NO_THROW(d_solver.getIntegerSort());
}

TEST_F(TestApiBlackSolver, getNullSort)
{
  ASSERT_NO_THROW(d_solver.getNullSort());
}

TEST_F(TestApiBlackSolver, getRealSort)
{
  ASSERT_NO_THROW(d_solver.getRealSort());
}

TEST_F(TestApiBlackSolver, getRegExpSort)
{
  ASSERT_NO_THROW(d_solver.getRegExpSort());
}

TEST_F(TestApiBlackSolver, getStringSort)
{
  ASSERT_NO_THROW(d_solver.getStringSort());
}

TEST_F(TestApiBlackSolver, getRoundingModeSort)
{
  ASSERT_NO_THROW(d_solver.getRoundingModeSort());
}

TEST_F(TestApiBlackSolver, mkArraySort)
{
  Sort boolSort = d_solver.getBooleanSort();
  Sort intSort = d_solver.getIntegerSort();
  Sort realSort = d_solver.getRealSort();
  Sort bvSort = d_solver.mkBitVectorSort(32);
  ASSERT_NO_THROW(d_solver.mkArraySort(boolSort, boolSort));
  ASSERT_NO_THROW(d_solver.mkArraySort(intSort, intSort));
  ASSERT_NO_THROW(d_solver.mkArraySort(realSort, realSort));
  ASSERT_NO_THROW(d_solver.mkArraySort(bvSort, bvSort));
  ASSERT_NO_THROW(d_solver.mkArraySort(boolSort, intSort));
  ASSERT_NO_THROW(d_solver.mkArraySort(realSort, bvSort));

  Sort fpSort = d_solver.mkFloatingPointSort(3, 5);
  ASSERT_NO_THROW(d_solver.mkArraySort(fpSort, fpSort));
  ASSERT_NO_THROW(d_solver.mkArraySort(bvSort, fpSort));

  Solver slv;
  ASSERT_THROW(slv.mkArraySort(boolSort, boolSort), CVC5ApiException);
}

TEST_F(TestApiBlackSolver, mkBitVectorSort)
{
  ASSERT_NO_THROW(d_solver.mkBitVectorSort(32));
  ASSERT_THROW(d_solver.mkBitVectorSort(0), CVC5ApiException);
}

TEST_F(TestApiBlackSolver, mkFloatingPointSort)
{
  ASSERT_NO_THROW(d_solver.mkFloatingPointSort(4, 8));
  ASSERT_THROW(d_solver.mkFloatingPointSort(0, 8), CVC5ApiException);
  ASSERT_THROW(d_solver.mkFloatingPointSort(4, 0), CVC5ApiException);
}

TEST_F(TestApiBlackSolver, mkDatatypeSort)
{
  DatatypeDecl dtypeSpec = d_solver.mkDatatypeDecl("list");
  DatatypeConstructorDecl cons = d_solver.mkDatatypeConstructorDecl("cons");
  cons.addSelector("head", d_solver.getIntegerSort());
  dtypeSpec.addConstructor(cons);
  DatatypeConstructorDecl nil = d_solver.mkDatatypeConstructorDecl("nil");
  dtypeSpec.addConstructor(nil);
  ASSERT_NO_THROW(d_solver.mkDatatypeSort(dtypeSpec));

  Solver slv;
  ASSERT_THROW(slv.mkDatatypeSort(dtypeSpec), CVC5ApiException);

  DatatypeDecl throwsDtypeSpec = d_solver.mkDatatypeDecl("list");
  ASSERT_THROW(d_solver.mkDatatypeSort(throwsDtypeSpec), CVC5ApiException);
}

TEST_F(TestApiBlackSolver, mkDatatypeSorts)
{
  Solver slv;

  DatatypeDecl dtypeSpec1 = d_solver.mkDatatypeDecl("list1");
  DatatypeConstructorDecl cons1 = d_solver.mkDatatypeConstructorDecl("cons1");
  cons1.addSelector("head1", d_solver.getIntegerSort());
  dtypeSpec1.addConstructor(cons1);
  DatatypeConstructorDecl nil1 = d_solver.mkDatatypeConstructorDecl("nil1");
  dtypeSpec1.addConstructor(nil1);
  DatatypeDecl dtypeSpec2 = d_solver.mkDatatypeDecl("list2");
  DatatypeConstructorDecl cons2 = d_solver.mkDatatypeConstructorDecl("cons2");
  cons2.addSelector("head2", d_solver.getIntegerSort());
  dtypeSpec2.addConstructor(cons2);
  DatatypeConstructorDecl nil2 = d_solver.mkDatatypeConstructorDecl("nil2");
  dtypeSpec2.addConstructor(nil2);
  std::vector<DatatypeDecl> decls = {dtypeSpec1, dtypeSpec2};
  ASSERT_NO_THROW(d_solver.mkDatatypeSorts(decls));

  ASSERT_THROW(slv.mkDatatypeSorts(decls), CVC5ApiException);

  DatatypeDecl throwsDtypeSpec = d_solver.mkDatatypeDecl("list");
  std::vector<DatatypeDecl> throwsDecls = {throwsDtypeSpec};
  ASSERT_THROW(d_solver.mkDatatypeSorts(throwsDecls), CVC5ApiException);

  /* with unresolved sorts */
  Sort unresList = d_solver.mkUninterpretedSort("ulist");
  std::set<Sort> unresSorts = {unresList};
  DatatypeDecl ulist = d_solver.mkDatatypeDecl("ulist");
  DatatypeConstructorDecl ucons = d_solver.mkDatatypeConstructorDecl("ucons");
  ucons.addSelector("car", unresList);
  ucons.addSelector("cdr", unresList);
  ulist.addConstructor(ucons);
  DatatypeConstructorDecl unil = d_solver.mkDatatypeConstructorDecl("unil");
  ulist.addConstructor(unil);
  std::vector<DatatypeDecl> udecls = {ulist};
  ASSERT_NO_THROW(d_solver.mkDatatypeSorts(udecls, unresSorts));

  ASSERT_THROW(slv.mkDatatypeSorts(udecls, unresSorts), CVC5ApiException);

  /* Note: More tests are in datatype_api_black. */
}

TEST_F(TestApiBlackSolver, mkFunctionSort)
{
  ASSERT_NO_THROW(d_solver.mkFunctionSort(d_solver.mkUninterpretedSort("u"),
                                          d_solver.getIntegerSort()));
  Sort funSort = d_solver.mkFunctionSort(d_solver.mkUninterpretedSort("u"),
                                         d_solver.getIntegerSort());
  // function arguments are allowed
  ASSERT_NO_THROW(d_solver.mkFunctionSort(funSort, d_solver.getIntegerSort()));
  // non-first-class arguments are not allowed
  Sort reSort = d_solver.getRegExpSort();
  ASSERT_THROW(d_solver.mkFunctionSort(reSort, d_solver.getIntegerSort()),
               CVC5ApiException);
  ASSERT_THROW(d_solver.mkFunctionSort(d_solver.getIntegerSort(), funSort),
               CVC5ApiException);
  ASSERT_NO_THROW(d_solver.mkFunctionSort(
      {d_solver.mkUninterpretedSort("u"), d_solver.getIntegerSort()},
      d_solver.getIntegerSort()));
  Sort funSort2 = d_solver.mkFunctionSort(d_solver.mkUninterpretedSort("u"),
                                          d_solver.getIntegerSort());
  // function arguments are allowed
  ASSERT_NO_THROW(
      d_solver.mkFunctionSort({funSort2, d_solver.mkUninterpretedSort("u")},
                              d_solver.getIntegerSort()));
  ASSERT_THROW(d_solver.mkFunctionSort({d_solver.getIntegerSort(),
                                        d_solver.mkUninterpretedSort("u")},
                                       funSort2),
               CVC5ApiException);

  Solver slv;
  ASSERT_THROW(slv.mkFunctionSort(d_solver.mkUninterpretedSort("u"),
                                  d_solver.getIntegerSort()),
               CVC5ApiException);
  ASSERT_THROW(slv.mkFunctionSort(slv.mkUninterpretedSort("u"),
                                  d_solver.getIntegerSort()),
               CVC5ApiException);
  std::vector<Sort> sorts1 = {d_solver.getBooleanSort(),
                              slv.getIntegerSort(),
                              d_solver.getIntegerSort()};
  std::vector<Sort> sorts2 = {slv.getBooleanSort(), slv.getIntegerSort()};
  ASSERT_NO_THROW(slv.mkFunctionSort(sorts2, slv.getIntegerSort()));
  ASSERT_THROW(slv.mkFunctionSort(sorts1, slv.getIntegerSort()),
               CVC5ApiException);
  ASSERT_THROW(slv.mkFunctionSort(sorts2, d_solver.getIntegerSort()),
               CVC5ApiException);
}

TEST_F(TestApiBlackSolver, mkParamSort)
{
  ASSERT_NO_THROW(d_solver.mkParamSort("T"));
  ASSERT_NO_THROW(d_solver.mkParamSort(""));
}

TEST_F(TestApiBlackSolver, mkPredicateSort)
{
  ASSERT_NO_THROW(d_solver.mkPredicateSort({d_solver.getIntegerSort()}));
  ASSERT_THROW(d_solver.mkPredicateSort({}), CVC5ApiException);
  Sort funSort = d_solver.mkFunctionSort(d_solver.mkUninterpretedSort("u"),
                                         d_solver.getIntegerSort());
  // functions as arguments are allowed
  ASSERT_NO_THROW(
      d_solver.mkPredicateSort({d_solver.getIntegerSort(), funSort}));

  Solver slv;
  ASSERT_THROW(slv.mkPredicateSort({d_solver.getIntegerSort()}),
               CVC5ApiException);
}

TEST_F(TestApiBlackSolver, mkRecordSort)
{
  std::vector<std::pair<std::string, Sort>> fields = {
      std::make_pair("b", d_solver.getBooleanSort()),
      std::make_pair("bv", d_solver.mkBitVectorSort(8)),
      std::make_pair("i", d_solver.getIntegerSort())};
  std::vector<std::pair<std::string, Sort>> empty;
  ASSERT_NO_THROW(d_solver.mkRecordSort(fields));
  ASSERT_NO_THROW(d_solver.mkRecordSort(empty));
  Sort recSort = d_solver.mkRecordSort(fields);
  ASSERT_NO_THROW(recSort.getDatatype());

  Solver slv;
  ASSERT_THROW(slv.mkRecordSort(fields), CVC5ApiException);
}

TEST_F(TestApiBlackSolver, mkSetSort)
{
  ASSERT_NO_THROW(d_solver.mkSetSort(d_solver.getBooleanSort()));
  ASSERT_NO_THROW(d_solver.mkSetSort(d_solver.getIntegerSort()));
  ASSERT_NO_THROW(d_solver.mkSetSort(d_solver.mkBitVectorSort(4)));
  Solver slv;
  ASSERT_THROW(slv.mkSetSort(d_solver.mkBitVectorSort(4)), CVC5ApiException);
}

TEST_F(TestApiBlackSolver, mkBagSort)
{
  ASSERT_NO_THROW(d_solver.mkBagSort(d_solver.getBooleanSort()));
  ASSERT_NO_THROW(d_solver.mkBagSort(d_solver.getIntegerSort()));
  ASSERT_NO_THROW(d_solver.mkBagSort(d_solver.mkBitVectorSort(4)));
  Solver slv;
  ASSERT_THROW(slv.mkBagSort(d_solver.mkBitVectorSort(4)), CVC5ApiException);
}

TEST_F(TestApiBlackSolver, mkSequenceSort)
{
  ASSERT_NO_THROW(d_solver.mkSequenceSort(d_solver.getBooleanSort()));
  ASSERT_NO_THROW(d_solver.mkSequenceSort(
      d_solver.mkSequenceSort(d_solver.getIntegerSort())));
  Solver slv;
  ASSERT_THROW(slv.mkSequenceSort(d_solver.getIntegerSort()), CVC5ApiException);
}

TEST_F(TestApiBlackSolver, mkUninterpretedSort)
{
  ASSERT_NO_THROW(d_solver.mkUninterpretedSort("u"));
  ASSERT_NO_THROW(d_solver.mkUninterpretedSort(""));
}

TEST_F(TestApiBlackSolver, mkSortConstructorSort)
{
  ASSERT_NO_THROW(d_solver.mkSortConstructorSort("s", 2));
  ASSERT_NO_THROW(d_solver.mkSortConstructorSort("", 2));
  ASSERT_THROW(d_solver.mkSortConstructorSort("", 0), CVC5ApiException);
}

TEST_F(TestApiBlackSolver, mkTupleSort)
{
  ASSERT_NO_THROW(d_solver.mkTupleSort({d_solver.getIntegerSort()}));
  Sort funSort = d_solver.mkFunctionSort(d_solver.mkUninterpretedSort("u"),
                                         d_solver.getIntegerSort());
  ASSERT_THROW(d_solver.mkTupleSort({d_solver.getIntegerSort(), funSort}),
               CVC5ApiException);

  Solver slv;
  ASSERT_THROW(slv.mkTupleSort({d_solver.getIntegerSort()}), CVC5ApiException);
}

TEST_F(TestApiBlackSolver, mkBitVector)
{
  ASSERT_NO_THROW(d_solver.mkBitVector(8, 2));
  ASSERT_NO_THROW(d_solver.mkBitVector(32, 2));
  ASSERT_NO_THROW(d_solver.mkBitVector(8, "-1111111", 2));
  ASSERT_NO_THROW(d_solver.mkBitVector(8, "0101", 2));
  ASSERT_NO_THROW(d_solver.mkBitVector(8, "00000101", 2));
  ASSERT_NO_THROW(d_solver.mkBitVector(8, "-127", 10));
  ASSERT_NO_THROW(d_solver.mkBitVector(8, "255", 10));
  ASSERT_NO_THROW(d_solver.mkBitVector(8, "-7f", 16));
  ASSERT_NO_THROW(d_solver.mkBitVector(8, "a0", 16));

  ASSERT_THROW(d_solver.mkBitVector(0, 2), CVC5ApiException);
  ASSERT_THROW(d_solver.mkBitVector(0, "-127", 10), CVC5ApiException);
  ASSERT_THROW(d_solver.mkBitVector(0, "a0", 16), CVC5ApiException);

  ASSERT_THROW(d_solver.mkBitVector(8, "", 2), CVC5ApiException);

  ASSERT_THROW(d_solver.mkBitVector(8, "101", 5), CVC5ApiException);
  ASSERT_THROW(d_solver.mkBitVector(8, "128", 11), CVC5ApiException);
  ASSERT_THROW(d_solver.mkBitVector(8, "a0", 21), CVC5ApiException);

  ASSERT_THROW(d_solver.mkBitVector(8, "-11111111", 2), CVC5ApiException);
  ASSERT_THROW(d_solver.mkBitVector(8, "101010101", 2), CVC5ApiException);
  ASSERT_THROW(d_solver.mkBitVector(8, "-256", 10), CVC5ApiException);
  ASSERT_THROW(d_solver.mkBitVector(8, "257", 10), CVC5ApiException);
  ASSERT_THROW(d_solver.mkBitVector(8, "-a0", 16), CVC5ApiException);
  ASSERT_THROW(d_solver.mkBitVector(8, "fffff", 16), CVC5ApiException);

  ASSERT_THROW(d_solver.mkBitVector(8, "10201010", 2), CVC5ApiException);
  ASSERT_THROW(d_solver.mkBitVector(8, "-25x", 10), CVC5ApiException);
  ASSERT_THROW(d_solver.mkBitVector(8, "2x7", 10), CVC5ApiException);
  ASSERT_THROW(d_solver.mkBitVector(8, "fzff", 16), CVC5ApiException);

  ASSERT_EQ(d_solver.mkBitVector(8, "0101", 2),
            d_solver.mkBitVector(8, "00000101", 2));
  ASSERT_EQ(d_solver.mkBitVector(4, "-1", 2),
            d_solver.mkBitVector(4, "1111", 2));
  ASSERT_EQ(d_solver.mkBitVector(4, "-1", 16),
            d_solver.mkBitVector(4, "1111", 2));
  ASSERT_EQ(d_solver.mkBitVector(4, "-1", 10),
            d_solver.mkBitVector(4, "1111", 2));
  ASSERT_EQ(d_solver.mkBitVector(8, "01010101", 2).toString(), "#b01010101");
  ASSERT_EQ(d_solver.mkBitVector(8, "F", 16).toString(), "#b00001111");
  ASSERT_EQ(d_solver.mkBitVector(8, "-1", 10),
            d_solver.mkBitVector(8, "FF", 16));
}

TEST_F(TestApiBlackSolver, mkVar)
{
  Sort boolSort = d_solver.getBooleanSort();
  Sort intSort = d_solver.getIntegerSort();
  Sort funSort = d_solver.mkFunctionSort(intSort, boolSort);
  ASSERT_NO_THROW(d_solver.mkVar(boolSort));
  ASSERT_NO_THROW(d_solver.mkVar(funSort));
  ASSERT_NO_THROW(d_solver.mkVar(boolSort, std::string("b")));
  ASSERT_NO_THROW(d_solver.mkVar(funSort, ""));
  ASSERT_THROW(d_solver.mkVar(Sort()), CVC5ApiException);
  ASSERT_THROW(d_solver.mkVar(Sort(), "a"), CVC5ApiException);
  Solver slv;
  ASSERT_THROW(slv.mkVar(boolSort, "x"), CVC5ApiException);
}

TEST_F(TestApiBlackSolver, mkBoolean)
{
  ASSERT_NO_THROW(d_solver.mkBoolean(true));
  ASSERT_NO_THROW(d_solver.mkBoolean(false));
}

TEST_F(TestApiBlackSolver, mkRoundingMode)
{
  ASSERT_NO_THROW(d_solver.mkRoundingMode(RoundingMode::ROUND_TOWARD_ZERO));
}

TEST_F(TestApiBlackSolver, mkAbstractValue)
{
  ASSERT_NO_THROW(d_solver.mkAbstractValue(std::string("1")));
  ASSERT_THROW(d_solver.mkAbstractValue(std::string("0")), CVC5ApiException);
  ASSERT_THROW(d_solver.mkAbstractValue(std::string("-1")), CVC5ApiException);
  ASSERT_THROW(d_solver.mkAbstractValue(std::string("1.2")), CVC5ApiException);
  ASSERT_THROW(d_solver.mkAbstractValue("1/2"), CVC5ApiException);
  ASSERT_THROW(d_solver.mkAbstractValue("asdf"), CVC5ApiException);

  ASSERT_NO_THROW(d_solver.mkAbstractValue((uint32_t)1));
  ASSERT_NO_THROW(d_solver.mkAbstractValue((int32_t)1));
  ASSERT_NO_THROW(d_solver.mkAbstractValue((uint64_t)1));
  ASSERT_NO_THROW(d_solver.mkAbstractValue((int64_t)1));
  ASSERT_NO_THROW(d_solver.mkAbstractValue((int32_t)-1));
  ASSERT_NO_THROW(d_solver.mkAbstractValue((int64_t)-1));
  ASSERT_THROW(d_solver.mkAbstractValue(0), CVC5ApiException);
}

TEST_F(TestApiBlackSolver, mkFloatingPoint)
{
  Term t1 = d_solver.mkBitVector(8);
  Term t2 = d_solver.mkBitVector(4);
  Term t3 = d_solver.mkInteger(2);
  ASSERT_NO_THROW(d_solver.mkFloatingPoint(3, 5, t1));
  ASSERT_THROW(d_solver.mkFloatingPoint(0, 5, Term()), CVC5ApiException);
  ASSERT_THROW(d_solver.mkFloatingPoint(0, 5, t1), CVC5ApiException);
  ASSERT_THROW(d_solver.mkFloatingPoint(3, 0, t1), CVC5ApiException);
  ASSERT_THROW(d_solver.mkFloatingPoint(3, 5, t2), CVC5ApiException);
  ASSERT_THROW(d_solver.mkFloatingPoint(3, 5, t2), CVC5ApiException);

  Solver slv;
  ASSERT_THROW(slv.mkFloatingPoint(3, 5, t1), CVC5ApiException);
}

TEST_F(TestApiBlackSolver, mkCardinalityConstraint)
{
  Sort su = d_solver.mkUninterpretedSort("u");
  Sort si = d_solver.getIntegerSort();
  ASSERT_NO_THROW(d_solver.mkCardinalityConstraint(su, 3));
  ASSERT_THROW(d_solver.mkCardinalityConstraint(si, 3), CVC5ApiException);
  ASSERT_THROW(d_solver.mkCardinalityConstraint(su, 0), CVC5ApiException);
  Solver slv;
  ASSERT_THROW(slv.mkCardinalityConstraint(su, 3), CVC5ApiException);
}

TEST_F(TestApiBlackSolver, mkEmptySet)
{
  Solver slv;
  Sort s = d_solver.mkSetSort(d_solver.getBooleanSort());
  ASSERT_NO_THROW(d_solver.mkEmptySet(Sort()));
  ASSERT_NO_THROW(d_solver.mkEmptySet(s));
  ASSERT_THROW(d_solver.mkEmptySet(d_solver.getBooleanSort()),
               CVC5ApiException);
  ASSERT_THROW(slv.mkEmptySet(s), CVC5ApiException);
}

TEST_F(TestApiBlackSolver, mkEmptyBag)
{
  Solver slv;
  Sort s = d_solver.mkBagSort(d_solver.getBooleanSort());
  ASSERT_NO_THROW(d_solver.mkEmptyBag(Sort()));
  ASSERT_NO_THROW(d_solver.mkEmptyBag(s));
  ASSERT_THROW(d_solver.mkEmptyBag(d_solver.getBooleanSort()),
               CVC5ApiException);
  ASSERT_THROW(slv.mkEmptyBag(s), CVC5ApiException);
}

TEST_F(TestApiBlackSolver, mkEmptySequence)
{
  Solver slv;
  Sort s = d_solver.mkSequenceSort(d_solver.getBooleanSort());
  ASSERT_NO_THROW(d_solver.mkEmptySequence(s));
  ASSERT_NO_THROW(d_solver.mkEmptySequence(d_solver.getBooleanSort()));
  ASSERT_THROW(slv.mkEmptySequence(s), CVC5ApiException);
}

TEST_F(TestApiBlackSolver, mkFalse)
{
  ASSERT_NO_THROW(d_solver.mkFalse());
  ASSERT_NO_THROW(d_solver.mkFalse());
}

TEST_F(TestApiBlackSolver, mkNaN) { ASSERT_NO_THROW(d_solver.mkNaN(3, 5)); }

TEST_F(TestApiBlackSolver, mkNegZero)
{
  ASSERT_NO_THROW(d_solver.mkNegZero(3, 5));
}

TEST_F(TestApiBlackSolver, mkNegInf)
{
  ASSERT_NO_THROW(d_solver.mkNegInf(3, 5));
}

TEST_F(TestApiBlackSolver, mkPosInf)
{
  ASSERT_NO_THROW(d_solver.mkPosInf(3, 5));
}

TEST_F(TestApiBlackSolver, mkPosZero)
{
  ASSERT_NO_THROW(d_solver.mkPosZero(3, 5));
}

TEST_F(TestApiBlackSolver, mkOp)
{
  // mkOp(Kind kind, Kind k)
  ASSERT_THROW(d_solver.mkOp(BITVECTOR_EXTRACT, EQUAL), CVC5ApiException);

  // mkOp(Kind kind, const std::string& arg)
  ASSERT_NO_THROW(d_solver.mkOp(DIVISIBLE, "2147483648"));
  ASSERT_THROW(d_solver.mkOp(BITVECTOR_EXTRACT, "asdf"), CVC5ApiException);

  // mkOp(Kind kind, uint32_t arg)
  ASSERT_NO_THROW(d_solver.mkOp(DIVISIBLE, 1));
  ASSERT_NO_THROW(d_solver.mkOp(BITVECTOR_ROTATE_LEFT, 1));
  ASSERT_NO_THROW(d_solver.mkOp(BITVECTOR_ROTATE_RIGHT, 1));
  ASSERT_THROW(d_solver.mkOp(BITVECTOR_EXTRACT, 1), CVC5ApiException);

  // mkOp(Kind kind, uint32_t arg1, uint32_t arg2)
  ASSERT_NO_THROW(d_solver.mkOp(BITVECTOR_EXTRACT, 1, 1));
  ASSERT_THROW(d_solver.mkOp(DIVISIBLE, 1, 2), CVC5ApiException);

  // mkOp(Kind kind, std::vector<uint32_t> args)
  std::vector<uint32_t> args = {1, 2, 2};
  ASSERT_NO_THROW(d_solver.mkOp(TUPLE_PROJECT, args));
}

TEST_F(TestApiBlackSolver, mkPi) { ASSERT_NO_THROW(d_solver.mkPi()); }

TEST_F(TestApiBlackSolver, mkInteger)
{
  ASSERT_NO_THROW(d_solver.mkInteger("123"));
  ASSERT_THROW(d_solver.mkInteger("1.23"), CVC5ApiException);
  ASSERT_THROW(d_solver.mkInteger("1/23"), CVC5ApiException);
  ASSERT_THROW(d_solver.mkInteger("12/3"), CVC5ApiException);
  ASSERT_THROW(d_solver.mkInteger(".2"), CVC5ApiException);
  ASSERT_THROW(d_solver.mkInteger("2."), CVC5ApiException);
  ASSERT_THROW(d_solver.mkInteger(""), CVC5ApiException);
  ASSERT_THROW(d_solver.mkInteger("asdf"), CVC5ApiException);
  ASSERT_THROW(d_solver.mkInteger("1.2/3"), CVC5ApiException);
  ASSERT_THROW(d_solver.mkInteger("."), CVC5ApiException);
  ASSERT_THROW(d_solver.mkInteger("/"), CVC5ApiException);
  ASSERT_THROW(d_solver.mkInteger("2/"), CVC5ApiException);
  ASSERT_THROW(d_solver.mkInteger("/2"), CVC5ApiException);

  ASSERT_NO_THROW(d_solver.mkReal(std::string("123")));
  ASSERT_THROW(d_solver.mkInteger(std::string("1.23")), CVC5ApiException);
  ASSERT_THROW(d_solver.mkInteger(std::string("1/23")), CVC5ApiException);
  ASSERT_THROW(d_solver.mkInteger(std::string("12/3")), CVC5ApiException);
  ASSERT_THROW(d_solver.mkInteger(std::string(".2")), CVC5ApiException);
  ASSERT_THROW(d_solver.mkInteger(std::string("2.")), CVC5ApiException);
  ASSERT_THROW(d_solver.mkInteger(std::string("")), CVC5ApiException);
  ASSERT_THROW(d_solver.mkInteger(std::string("asdf")), CVC5ApiException);
  ASSERT_THROW(d_solver.mkInteger(std::string("1.2/3")), CVC5ApiException);
  ASSERT_THROW(d_solver.mkInteger(std::string(".")), CVC5ApiException);
  ASSERT_THROW(d_solver.mkInteger(std::string("/")), CVC5ApiException);
  ASSERT_THROW(d_solver.mkInteger(std::string("2/")), CVC5ApiException);
  ASSERT_THROW(d_solver.mkInteger(std::string("/2")), CVC5ApiException);

  int32_t val1 = 1;
  int64_t val2 = -1;
  uint32_t val3 = 1;
  uint64_t val4 = -1;
  ASSERT_NO_THROW(d_solver.mkInteger(val1));
  ASSERT_NO_THROW(d_solver.mkInteger(val2));
  ASSERT_NO_THROW(d_solver.mkInteger(val3));
  ASSERT_NO_THROW(d_solver.mkInteger(val4));
  ASSERT_NO_THROW(d_solver.mkInteger(val4));
}

TEST_F(TestApiBlackSolver, mkReal)
{
  ASSERT_NO_THROW(d_solver.mkReal("123"));
  ASSERT_NO_THROW(d_solver.mkReal("1.23"));
  ASSERT_NO_THROW(d_solver.mkReal("1/23"));
  ASSERT_NO_THROW(d_solver.mkReal("12/3"));
  ASSERT_NO_THROW(d_solver.mkReal(".2"));
  ASSERT_NO_THROW(d_solver.mkReal("2."));
  ASSERT_THROW(d_solver.mkReal(""), CVC5ApiException);
  ASSERT_THROW(d_solver.mkReal("asdf"), CVC5ApiException);
  ASSERT_THROW(d_solver.mkReal("1.2/3"), CVC5ApiException);
  ASSERT_THROW(d_solver.mkReal("."), CVC5ApiException);
  ASSERT_THROW(d_solver.mkReal("/"), CVC5ApiException);
  ASSERT_THROW(d_solver.mkReal("2/"), CVC5ApiException);
  ASSERT_THROW(d_solver.mkReal("/2"), CVC5ApiException);

  ASSERT_NO_THROW(d_solver.mkReal(std::string("123")));
  ASSERT_NO_THROW(d_solver.mkReal(std::string("1.23")));
  ASSERT_NO_THROW(d_solver.mkReal(std::string("1/23")));
  ASSERT_NO_THROW(d_solver.mkReal(std::string("12/3")));
  ASSERT_NO_THROW(d_solver.mkReal(std::string(".2")));
  ASSERT_NO_THROW(d_solver.mkReal(std::string("2.")));
  ASSERT_THROW(d_solver.mkReal(std::string("")), CVC5ApiException);
  ASSERT_THROW(d_solver.mkReal(std::string("asdf")), CVC5ApiException);
  ASSERT_THROW(d_solver.mkReal(std::string("1.2/3")), CVC5ApiException);
  ASSERT_THROW(d_solver.mkReal(std::string(".")), CVC5ApiException);
  ASSERT_THROW(d_solver.mkReal(std::string("/")), CVC5ApiException);
  ASSERT_THROW(d_solver.mkReal(std::string("2/")), CVC5ApiException);
  ASSERT_THROW(d_solver.mkReal(std::string("/2")), CVC5ApiException);

  int32_t val1 = 1;
  int64_t val2 = -1;
  uint32_t val3 = 1;
  uint64_t val4 = -1;
  ASSERT_NO_THROW(d_solver.mkReal(val1));
  ASSERT_NO_THROW(d_solver.mkReal(val2));
  ASSERT_NO_THROW(d_solver.mkReal(val3));
  ASSERT_NO_THROW(d_solver.mkReal(val4));
  ASSERT_NO_THROW(d_solver.mkReal(val4));
  ASSERT_NO_THROW(d_solver.mkReal(val1, val1));
  ASSERT_NO_THROW(d_solver.mkReal(val2, val2));
  ASSERT_NO_THROW(d_solver.mkReal(val3, val3));
  ASSERT_NO_THROW(d_solver.mkReal(val4, val4));
  ASSERT_NO_THROW(d_solver.mkReal("-1/-1"));
  ASSERT_NO_THROW(d_solver.mkReal("1/-1"));
  ASSERT_NO_THROW(d_solver.mkReal("-1/1"));
  ASSERT_NO_THROW(d_solver.mkReal("1/1"));
  ASSERT_THROW(d_solver.mkReal("/-5"), CVC5ApiException);
}

TEST_F(TestApiBlackSolver, mkRegexpAll)
{
  Sort strSort = d_solver.getStringSort();
  Term s = d_solver.mkConst(strSort, "s");
  ASSERT_NO_THROW(d_solver.mkTerm(STRING_IN_REGEXP, s, d_solver.mkRegexpAll()));
}

TEST_F(TestApiBlackSolver, mkRegexpAllchar)
{
  Sort strSort = d_solver.getStringSort();
  Term s = d_solver.mkConst(strSort, "s");
  ASSERT_NO_THROW(
      d_solver.mkTerm(STRING_IN_REGEXP, s, d_solver.mkRegexpAllchar()));
}

TEST_F(TestApiBlackSolver, mkRegexpNone)
{
  Sort strSort = d_solver.getStringSort();
  Term s = d_solver.mkConst(strSort, "s");
  ASSERT_NO_THROW(
      d_solver.mkTerm(STRING_IN_REGEXP, s, d_solver.mkRegexpNone()));
}

TEST_F(TestApiBlackSolver, mkSepEmp) { ASSERT_NO_THROW(d_solver.mkSepEmp()); }

TEST_F(TestApiBlackSolver, mkSepNil)
{
  ASSERT_NO_THROW(d_solver.mkSepNil(d_solver.getBooleanSort()));
  ASSERT_THROW(d_solver.mkSepNil(Sort()), CVC5ApiException);
  Solver slv;
  ASSERT_THROW(slv.mkSepNil(d_solver.getIntegerSort()), CVC5ApiException);
}

TEST_F(TestApiBlackSolver, mkString)
{
  ASSERT_NO_THROW(d_solver.mkString(""));
  ASSERT_NO_THROW(d_solver.mkString("asdfasdf"));
  ASSERT_EQ(d_solver.mkString("asdf\\nasdf").toString(),
            "\"asdf\\u{5c}nasdf\"");
  ASSERT_EQ(d_solver.mkString("asdf\\u{005c}nasdf", true).toString(),
            "\"asdf\\u{5c}nasdf\"");
}

TEST_F(TestApiBlackSolver, mkTerm)
{
  Sort bv32 = d_solver.mkBitVectorSort(32);
  Term a = d_solver.mkConst(bv32, "a");
  Term b = d_solver.mkConst(bv32, "b");
  std::vector<Term> v1 = {a, b};
  std::vector<Term> v2 = {a, Term()};
  std::vector<Term> v3 = {a, d_solver.mkTrue()};
  std::vector<Term> v4 = {d_solver.mkInteger(1), d_solver.mkInteger(2)};
  std::vector<Term> v5 = {d_solver.mkInteger(1), Term()};
  std::vector<Term> v6 = {};
  Solver slv;

  // mkTerm(Kind kind) const
  ASSERT_NO_THROW(d_solver.mkTerm(PI));
  ASSERT_NO_THROW(d_solver.mkTerm(PI, v6));
  ASSERT_NO_THROW(d_solver.mkTerm(d_solver.mkOp(PI)));
  ASSERT_NO_THROW(d_solver.mkTerm(d_solver.mkOp(PI), v6));
  ASSERT_NO_THROW(d_solver.mkTerm(REGEXP_NONE));
  ASSERT_NO_THROW(d_solver.mkTerm(REGEXP_NONE, v6));
  ASSERT_NO_THROW(d_solver.mkTerm(d_solver.mkOp(REGEXP_NONE)));
  ASSERT_NO_THROW(d_solver.mkTerm(d_solver.mkOp(REGEXP_NONE), v6));
  ASSERT_NO_THROW(d_solver.mkTerm(REGEXP_ALLCHAR));
  ASSERT_NO_THROW(d_solver.mkTerm(REGEXP_ALLCHAR, v6));
  ASSERT_NO_THROW(d_solver.mkTerm(d_solver.mkOp(REGEXP_ALLCHAR)));
  ASSERT_NO_THROW(d_solver.mkTerm(d_solver.mkOp(REGEXP_ALLCHAR), v6));
  ASSERT_NO_THROW(d_solver.mkTerm(SEP_EMP));
  ASSERT_NO_THROW(d_solver.mkTerm(SEP_EMP, v6));
  ASSERT_NO_THROW(d_solver.mkTerm(d_solver.mkOp(SEP_EMP)));
  ASSERT_NO_THROW(d_solver.mkTerm(d_solver.mkOp(SEP_EMP), v6));
  ASSERT_THROW(d_solver.mkTerm(CONST_BITVECTOR), CVC5ApiException);

  // mkTerm(Kind kind, Term child) const
  ASSERT_NO_THROW(d_solver.mkTerm(NOT, d_solver.mkTrue()));
  ASSERT_NO_THROW(
      d_solver.mkTerm(BAG_MAKE, d_solver.mkTrue(), d_solver.mkInteger(1)));
  ASSERT_THROW(d_solver.mkTerm(NOT, Term()), CVC5ApiException);
  ASSERT_THROW(d_solver.mkTerm(NOT, a), CVC5ApiException);
  ASSERT_THROW(slv.mkTerm(NOT, d_solver.mkTrue()), CVC5ApiException);

  // mkTerm(Kind kind, Term child1, Term child2) const
  ASSERT_NO_THROW(d_solver.mkTerm(EQUAL, a, b));
  ASSERT_THROW(d_solver.mkTerm(EQUAL, Term(), b), CVC5ApiException);
  ASSERT_THROW(d_solver.mkTerm(EQUAL, a, Term()), CVC5ApiException);
  ASSERT_THROW(d_solver.mkTerm(EQUAL, a, d_solver.mkTrue()), CVC5ApiException);
  ASSERT_THROW(slv.mkTerm(EQUAL, a, b), CVC5ApiException);

  // mkTerm(Kind kind, Term child1, Term child2, Term child3) const
  ASSERT_NO_THROW(d_solver.mkTerm(
      ITE, d_solver.mkTrue(), d_solver.mkTrue(), d_solver.mkTrue()));
  ASSERT_THROW(
      d_solver.mkTerm(ITE, Term(), d_solver.mkTrue(), d_solver.mkTrue()),
      CVC5ApiException);
  ASSERT_THROW(
      d_solver.mkTerm(ITE, d_solver.mkTrue(), Term(), d_solver.mkTrue()),
      CVC5ApiException);
  ASSERT_THROW(
      d_solver.mkTerm(ITE, d_solver.mkTrue(), d_solver.mkTrue(), Term()),
      CVC5ApiException);
  ASSERT_THROW(d_solver.mkTerm(ITE, d_solver.mkTrue(), d_solver.mkTrue(), b),
               CVC5ApiException);
  ASSERT_THROW(
      slv.mkTerm(ITE, d_solver.mkTrue(), d_solver.mkTrue(), d_solver.mkTrue()),
      CVC5ApiException);

  // mkTerm(Kind kind, const std::vector<Term>& children) const
  ASSERT_NO_THROW(d_solver.mkTerm(EQUAL, v1));
  ASSERT_THROW(d_solver.mkTerm(EQUAL, v2), CVC5ApiException);
  ASSERT_THROW(d_solver.mkTerm(EQUAL, v3), CVC5ApiException);
  ASSERT_THROW(d_solver.mkTerm(DISTINCT, v6), CVC5ApiException);

  // Test cases that are nary via the API but have arity = 2 internally
  Sort s_bool = d_solver.getBooleanSort();
  Term t_bool = d_solver.mkConst(s_bool, "t_bool");
  ASSERT_NO_THROW(d_solver.mkTerm(IMPLIES, {t_bool, t_bool, t_bool}));
  ASSERT_NO_THROW(
      d_solver.mkTerm(d_solver.mkOp(IMPLIES), {t_bool, t_bool, t_bool}));
  ASSERT_NO_THROW(d_solver.mkTerm(XOR, {t_bool, t_bool, t_bool}));
  ASSERT_NO_THROW(
      d_solver.mkTerm(d_solver.mkOp(XOR), {t_bool, t_bool, t_bool}));
  Term t_int = d_solver.mkConst(d_solver.getIntegerSort(), "t_int");
  ASSERT_NO_THROW(d_solver.mkTerm(DIVISION, {t_int, t_int, t_int}));
  ASSERT_NO_THROW(
      d_solver.mkTerm(d_solver.mkOp(DIVISION), {t_int, t_int, t_int}));
  ASSERT_NO_THROW(d_solver.mkTerm(INTS_DIVISION, {t_int, t_int, t_int}));
  ASSERT_NO_THROW(
      d_solver.mkTerm(d_solver.mkOp(INTS_DIVISION), {t_int, t_int, t_int}));
  ASSERT_NO_THROW(d_solver.mkTerm(MINUS, {t_int, t_int, t_int}));
  ASSERT_NO_THROW(d_solver.mkTerm(d_solver.mkOp(MINUS), {t_int, t_int, t_int}));
  ASSERT_NO_THROW(d_solver.mkTerm(EQUAL, {t_int, t_int, t_int}));
  ASSERT_NO_THROW(d_solver.mkTerm(d_solver.mkOp(EQUAL), {t_int, t_int, t_int}));
  ASSERT_NO_THROW(d_solver.mkTerm(LT, {t_int, t_int, t_int}));
  ASSERT_NO_THROW(d_solver.mkTerm(d_solver.mkOp(LT), {t_int, t_int, t_int}));
  ASSERT_NO_THROW(d_solver.mkTerm(GT, {t_int, t_int, t_int}));
  ASSERT_NO_THROW(d_solver.mkTerm(d_solver.mkOp(GT), {t_int, t_int, t_int}));
  ASSERT_NO_THROW(d_solver.mkTerm(LEQ, {t_int, t_int, t_int}));
  ASSERT_NO_THROW(d_solver.mkTerm(d_solver.mkOp(LEQ), {t_int, t_int, t_int}));
  ASSERT_NO_THROW(d_solver.mkTerm(GEQ, {t_int, t_int, t_int}));
  ASSERT_NO_THROW(d_solver.mkTerm(d_solver.mkOp(GEQ), {t_int, t_int, t_int}));
  Term t_reg = d_solver.mkConst(d_solver.getRegExpSort(), "t_reg");
  ASSERT_NO_THROW(d_solver.mkTerm(REGEXP_DIFF, {t_reg, t_reg, t_reg}));
  ASSERT_NO_THROW(
      d_solver.mkTerm(d_solver.mkOp(REGEXP_DIFF), {t_reg, t_reg, t_reg}));
  Term t_fun = d_solver.mkConst(
      d_solver.mkFunctionSort({s_bool, s_bool, s_bool}, s_bool));
  ASSERT_NO_THROW(d_solver.mkTerm(HO_APPLY, {t_fun, t_bool, t_bool, t_bool}));
  ASSERT_NO_THROW(d_solver.mkTerm(d_solver.mkOp(HO_APPLY),
                                  {t_fun, t_bool, t_bool, t_bool}));
}

TEST_F(TestApiBlackSolver, mkTermFromOp)
{
  Sort bv32 = d_solver.mkBitVectorSort(32);
  Term a = d_solver.mkConst(bv32, "a");
  Term b = d_solver.mkConst(bv32, "b");
  std::vector<Term> v1 = {d_solver.mkInteger(1), d_solver.mkInteger(2)};
  std::vector<Term> v2 = {d_solver.mkInteger(1), Term()};
  std::vector<Term> v3 = {};
  std::vector<Term> v4 = {d_solver.mkInteger(5)};
  Solver slv;

  // simple operator terms
  Op opterm1 = d_solver.mkOp(BITVECTOR_EXTRACT, 2, 1);
  Op opterm2 = d_solver.mkOp(DIVISIBLE, 1);

  // list datatype
  Sort sort = d_solver.mkParamSort("T");
  DatatypeDecl listDecl = d_solver.mkDatatypeDecl("paramlist", sort);
  DatatypeConstructorDecl cons = d_solver.mkDatatypeConstructorDecl("cons");
  DatatypeConstructorDecl nil = d_solver.mkDatatypeConstructorDecl("nil");
  cons.addSelector("head", sort);
  cons.addSelectorSelf("tail");
  listDecl.addConstructor(cons);
  listDecl.addConstructor(nil);
  Sort listSort = d_solver.mkDatatypeSort(listDecl);
  Sort intListSort =
      listSort.instantiate(std::vector<Sort>{d_solver.getIntegerSort()});
  Term c = d_solver.mkConst(intListSort, "c");
  Datatype list = listSort.getDatatype();

  // list datatype constructor and selector operator terms
  Term consTerm1 = list.getConstructorTerm("cons");
  Term consTerm2 = list.getConstructor("cons").getConstructorTerm();
  Term nilTerm1 = list.getConstructorTerm("nil");
  Term nilTerm2 = list.getConstructor("nil").getConstructorTerm();
  Term headTerm1 = list["cons"].getSelectorTerm("head");
  Term headTerm2 = list["cons"].getSelector("head").getSelectorTerm();
  Term tailTerm1 = list["cons"].getSelectorTerm("tail");
  Term tailTerm2 = list["cons"]["tail"].getSelectorTerm();

  // mkTerm(Op op, Term term) const
  ASSERT_NO_THROW(d_solver.mkTerm(APPLY_CONSTRUCTOR, nilTerm1));
  ASSERT_NO_THROW(d_solver.mkTerm(APPLY_CONSTRUCTOR, nilTerm2));
  ASSERT_THROW(d_solver.mkTerm(APPLY_SELECTOR, nilTerm1), CVC5ApiException);
  ASSERT_THROW(d_solver.mkTerm(APPLY_SELECTOR, consTerm1), CVC5ApiException);
  ASSERT_THROW(d_solver.mkTerm(APPLY_CONSTRUCTOR, consTerm2), CVC5ApiException);
  ASSERT_THROW(d_solver.mkTerm(opterm1), CVC5ApiException);
  ASSERT_THROW(d_solver.mkTerm(APPLY_SELECTOR, headTerm1), CVC5ApiException);
  ASSERT_THROW(d_solver.mkTerm(opterm1), CVC5ApiException);
  ASSERT_THROW(slv.mkTerm(APPLY_CONSTRUCTOR, nilTerm1), CVC5ApiException);

  // mkTerm(Op op, Term child) const
  ASSERT_NO_THROW(d_solver.mkTerm(opterm1, a));
  ASSERT_NO_THROW(d_solver.mkTerm(opterm2, d_solver.mkInteger(1)));
  ASSERT_NO_THROW(d_solver.mkTerm(APPLY_SELECTOR, headTerm1, c));
  ASSERT_NO_THROW(d_solver.mkTerm(APPLY_SELECTOR, tailTerm2, c));
  ASSERT_THROW(d_solver.mkTerm(opterm2, a), CVC5ApiException);
  ASSERT_THROW(d_solver.mkTerm(opterm1, Term()), CVC5ApiException);
  ASSERT_THROW(
      d_solver.mkTerm(APPLY_CONSTRUCTOR, consTerm1, d_solver.mkInteger(0)),
      CVC5ApiException);
  ASSERT_THROW(slv.mkTerm(opterm1, a), CVC5ApiException);

  // mkTerm(Op op, Term child1, Term child2) const
  ASSERT_NO_THROW(
      d_solver.mkTerm(APPLY_CONSTRUCTOR,
                      consTerm1,
                      d_solver.mkInteger(0),
                      d_solver.mkTerm(APPLY_CONSTRUCTOR, nilTerm1)));
  ASSERT_THROW(
      d_solver.mkTerm(opterm2, d_solver.mkInteger(1), d_solver.mkInteger(2)),
      CVC5ApiException);
  ASSERT_THROW(d_solver.mkTerm(opterm1, a, b), CVC5ApiException);
  ASSERT_THROW(d_solver.mkTerm(opterm2, d_solver.mkInteger(1), Term()),
               CVC5ApiException);
  ASSERT_THROW(d_solver.mkTerm(opterm2, Term(), d_solver.mkInteger(1)),
               CVC5ApiException);
  ASSERT_THROW(slv.mkTerm(APPLY_CONSTRUCTOR,
                          consTerm1,
                          d_solver.mkInteger(0),
                          d_solver.mkTerm(APPLY_CONSTRUCTOR, nilTerm1)),
               CVC5ApiException);

  // mkTerm(Op op, Term child1, Term child2, Term child3) const
  ASSERT_THROW(d_solver.mkTerm(opterm1, a, b, a), CVC5ApiException);
  ASSERT_THROW(
      d_solver.mkTerm(
          opterm2, d_solver.mkInteger(1), d_solver.mkInteger(1), Term()),
      CVC5ApiException);

  // mkTerm(Op op, const std::vector<Term>& children) const
  ASSERT_NO_THROW(d_solver.mkTerm(opterm2, v4));
  ASSERT_THROW(d_solver.mkTerm(opterm2, v1), CVC5ApiException);
  ASSERT_THROW(d_solver.mkTerm(opterm2, v2), CVC5ApiException);
  ASSERT_THROW(d_solver.mkTerm(opterm2, v3), CVC5ApiException);
  ASSERT_THROW(slv.mkTerm(opterm2, v4), CVC5ApiException);
}

TEST_F(TestApiBlackSolver, mkTrue)
{
  ASSERT_NO_THROW(d_solver.mkTrue());
  ASSERT_NO_THROW(d_solver.mkTrue());
}

TEST_F(TestApiBlackSolver, mkTuple)
{
  ASSERT_NO_THROW(d_solver.mkTuple({d_solver.mkBitVectorSort(3)},
                                   {d_solver.mkBitVector(3, "101", 2)}));
  ASSERT_NO_THROW(
      d_solver.mkTuple({d_solver.getRealSort()}, {d_solver.mkInteger("5")}));

  ASSERT_THROW(d_solver.mkTuple({}, {d_solver.mkBitVector(3, "101", 2)}),
               CVC5ApiException);
  ASSERT_THROW(d_solver.mkTuple({d_solver.mkBitVectorSort(4)},
                                {d_solver.mkBitVector(3, "101", 2)}),
               CVC5ApiException);
  ASSERT_THROW(
      d_solver.mkTuple({d_solver.getIntegerSort()}, {d_solver.mkReal("5.3")}),
      CVC5ApiException);
  Solver slv;
  ASSERT_THROW(slv.mkTuple({d_solver.mkBitVectorSort(3)},
                           {slv.mkBitVector(3, "101", 2)}),
               CVC5ApiException);
  ASSERT_THROW(slv.mkTuple({slv.mkBitVectorSort(3)},
                           {d_solver.mkBitVector(3, "101", 2)}),
               CVC5ApiException);
}

TEST_F(TestApiBlackSolver, mkUniverseSet)
{
  ASSERT_NO_THROW(d_solver.mkUniverseSet(d_solver.getBooleanSort()));
  ASSERT_THROW(d_solver.mkUniverseSet(Sort()), CVC5ApiException);
  Solver slv;
  ASSERT_THROW(slv.mkUniverseSet(d_solver.getBooleanSort()), CVC5ApiException);
}

TEST_F(TestApiBlackSolver, mkConst)
{
  Sort boolSort = d_solver.getBooleanSort();
  Sort intSort = d_solver.getIntegerSort();
  Sort funSort = d_solver.mkFunctionSort(intSort, boolSort);
  ASSERT_NO_THROW(d_solver.mkConst(boolSort));
  ASSERT_NO_THROW(d_solver.mkConst(funSort));
  ASSERT_NO_THROW(d_solver.mkConst(boolSort, std::string("b")));
  ASSERT_NO_THROW(d_solver.mkConst(intSort, std::string("i")));
  ASSERT_NO_THROW(d_solver.mkConst(funSort, "f"));
  ASSERT_NO_THROW(d_solver.mkConst(funSort, ""));
  ASSERT_THROW(d_solver.mkConst(Sort()), CVC5ApiException);
  ASSERT_THROW(d_solver.mkConst(Sort(), "a"), CVC5ApiException);

  Solver slv;
  ASSERT_THROW(slv.mkConst(boolSort), CVC5ApiException);
}

TEST_F(TestApiBlackSolver, mkConstArray)
{
  Sort intSort = d_solver.getIntegerSort();
  Sort arrSort = d_solver.mkArraySort(intSort, intSort);
  Term zero = d_solver.mkInteger(0);
  Term constArr = d_solver.mkConstArray(arrSort, zero);

  ASSERT_NO_THROW(d_solver.mkConstArray(arrSort, zero));
  ASSERT_THROW(d_solver.mkConstArray(Sort(), zero), CVC5ApiException);
  ASSERT_THROW(d_solver.mkConstArray(arrSort, Term()), CVC5ApiException);
  ASSERT_THROW(d_solver.mkConstArray(arrSort, d_solver.mkBitVector(1, 1)),
               CVC5ApiException);
  ASSERT_THROW(d_solver.mkConstArray(intSort, zero), CVC5ApiException);
  Solver slv;
  Term zero2 = slv.mkInteger(0);
  Sort arrSort2 = slv.mkArraySort(slv.getIntegerSort(), slv.getIntegerSort());
  ASSERT_THROW(slv.mkConstArray(arrSort2, zero), CVC5ApiException);
  ASSERT_THROW(slv.mkConstArray(arrSort, zero2), CVC5ApiException);
}

TEST_F(TestApiBlackSolver, declareDatatype)
{
  DatatypeConstructorDecl nil = d_solver.mkDatatypeConstructorDecl("nil");
  std::vector<DatatypeConstructorDecl> ctors1 = {nil};
  ASSERT_NO_THROW(d_solver.declareDatatype(std::string("a"), ctors1));
  DatatypeConstructorDecl cons = d_solver.mkDatatypeConstructorDecl("cons");
  DatatypeConstructorDecl nil2 = d_solver.mkDatatypeConstructorDecl("nil");
  std::vector<DatatypeConstructorDecl> ctors2 = {cons, nil2};
  ASSERT_NO_THROW(d_solver.declareDatatype(std::string("b"), ctors2));
  DatatypeConstructorDecl cons2 = d_solver.mkDatatypeConstructorDecl("cons");
  DatatypeConstructorDecl nil3 = d_solver.mkDatatypeConstructorDecl("nil");
  std::vector<DatatypeConstructorDecl> ctors3 = {cons2, nil3};
  ASSERT_NO_THROW(d_solver.declareDatatype(std::string(""), ctors3));
  std::vector<DatatypeConstructorDecl> ctors4;
  ASSERT_THROW(d_solver.declareDatatype(std::string("c"), ctors4),
               CVC5ApiException);
  ASSERT_THROW(d_solver.declareDatatype(std::string(""), ctors4),
               CVC5ApiException);
  Solver slv;
  ASSERT_THROW(slv.declareDatatype(std::string("a"), ctors1), CVC5ApiException);
}

TEST_F(TestApiBlackSolver, declareFun)
{
  Sort bvSort = d_solver.mkBitVectorSort(32);
  Sort funSort = d_solver.mkFunctionSort(d_solver.mkUninterpretedSort("u"),
                                         d_solver.getIntegerSort());
  ASSERT_NO_THROW(d_solver.declareFun("f1", {}, bvSort));
  ASSERT_NO_THROW(
      d_solver.declareFun("f3", {bvSort, d_solver.getIntegerSort()}, bvSort));
  ASSERT_THROW(d_solver.declareFun("f2", {}, funSort), CVC5ApiException);
  // functions as arguments is allowed
  ASSERT_NO_THROW(d_solver.declareFun("f4", {bvSort, funSort}, bvSort));
  ASSERT_THROW(d_solver.declareFun("f5", {bvSort, bvSort}, funSort),
               CVC5ApiException);
  Solver slv;
  ASSERT_THROW(slv.declareFun("f1", {}, bvSort), CVC5ApiException);
}

TEST_F(TestApiBlackSolver, declareSort)
{
  ASSERT_NO_THROW(d_solver.declareSort("s", 0));
  ASSERT_NO_THROW(d_solver.declareSort("s", 2));
  ASSERT_NO_THROW(d_solver.declareSort("", 2));
}

TEST_F(TestApiBlackSolver, defineSort)
{
  Sort sortVar0 = d_solver.mkParamSort("T0");
  Sort sortVar1 = d_solver.mkParamSort("T1");
  Sort intSort = d_solver.getIntegerSort();
  Sort realSort = d_solver.getRealSort();
  Sort arraySort0 = d_solver.mkArraySort(sortVar0, sortVar0);
  Sort arraySort1 = d_solver.mkArraySort(sortVar0, sortVar1);
  // Now create instantiations of the defined sorts
  ASSERT_NO_THROW(arraySort0.substitute(sortVar0, intSort));
  ASSERT_NO_THROW(
      arraySort1.substitute({sortVar0, sortVar1}, {intSort, realSort}));
}

TEST_F(TestApiBlackSolver, defineFun)
{
  Sort bvSort = d_solver.mkBitVectorSort(32);
  Sort funSort = d_solver.mkFunctionSort(d_solver.mkUninterpretedSort("u"),
                                         d_solver.getIntegerSort());
  Term b1 = d_solver.mkVar(bvSort, "b1");
  Term b2 = d_solver.mkVar(d_solver.getIntegerSort(), "b2");
  Term b3 = d_solver.mkVar(funSort, "b3");
  Term v1 = d_solver.mkConst(bvSort, "v1");
  Term v2 = d_solver.mkConst(funSort, "v2");
  ASSERT_NO_THROW(d_solver.defineFun("f", {}, bvSort, v1));
  ASSERT_NO_THROW(d_solver.defineFun("ff", {b1, b2}, bvSort, v1));
  ASSERT_THROW(d_solver.defineFun("ff", {v1, b2}, bvSort, v1),
               CVC5ApiException);
  ASSERT_THROW(d_solver.defineFun("fff", {b1}, bvSort, v2), CVC5ApiException);
  ASSERT_THROW(d_solver.defineFun("ffff", {b1}, funSort, v2), CVC5ApiException);
  // b3 has function sort, which is allowed as an argument
  ASSERT_NO_THROW(d_solver.defineFun("fffff", {b1, b3}, bvSort, v1));

  Solver slv;
  Sort bvSort2 = slv.mkBitVectorSort(32);
  Term v12 = slv.mkConst(bvSort2, "v1");
  Term b12 = slv.mkVar(bvSort2, "b1");
  Term b22 = slv.mkVar(slv.getIntegerSort(), "b2");
  ASSERT_THROW(slv.defineFun("f", {}, bvSort, v12), CVC5ApiException);
  ASSERT_THROW(slv.defineFun("f", {}, bvSort2, v1), CVC5ApiException);
  ASSERT_THROW(slv.defineFun("ff", {b1, b22}, bvSort2, v12), CVC5ApiException);
  ASSERT_THROW(slv.defineFun("ff", {b12, b2}, bvSort2, v12), CVC5ApiException);
  ASSERT_THROW(slv.defineFun("ff", {b12, b22}, bvSort, v12), CVC5ApiException);
  ASSERT_THROW(slv.defineFun("ff", {b12, b22}, bvSort2, v1), CVC5ApiException);
}

TEST_F(TestApiBlackSolver, defineFunGlobal)
{
  Sort bSort = d_solver.getBooleanSort();

  Term bTrue = d_solver.mkBoolean(true);
  // (define-fun f () Bool true)
  Term f = d_solver.defineFun("f", {}, bSort, bTrue, true);
  Term b = d_solver.mkVar(bSort, "b");
  // (define-fun g (b Bool) Bool b)
  Term g = d_solver.defineFun("g", {b}, bSort, b, true);

  // (assert (or (not f) (not (g true))))
  d_solver.assertFormula(d_solver.mkTerm(
      OR, f.notTerm(), d_solver.mkTerm(APPLY_UF, g, bTrue).notTerm()));
  ASSERT_TRUE(d_solver.checkSat().isUnsat());
  d_solver.resetAssertions();
  // (assert (or (not f) (not (g true))))
  d_solver.assertFormula(d_solver.mkTerm(
      OR, f.notTerm(), d_solver.mkTerm(APPLY_UF, g, bTrue).notTerm()));
  ASSERT_TRUE(d_solver.checkSat().isUnsat());
}

TEST_F(TestApiBlackSolver, defineFunRec)
{
  Sort bvSort = d_solver.mkBitVectorSort(32);
  Sort funSort1 = d_solver.mkFunctionSort({bvSort, bvSort}, bvSort);
  Sort funSort2 = d_solver.mkFunctionSort(d_solver.mkUninterpretedSort("u"),
                                          d_solver.getIntegerSort());
  Term b1 = d_solver.mkVar(bvSort, "b1");
  Term b11 = d_solver.mkVar(bvSort, "b1");
  Term b2 = d_solver.mkVar(d_solver.getIntegerSort(), "b2");
  Term b3 = d_solver.mkVar(funSort2, "b3");
  Term v1 = d_solver.mkConst(bvSort, "v1");
  Term v2 = d_solver.mkConst(d_solver.getIntegerSort(), "v2");
  Term v3 = d_solver.mkConst(funSort2, "v3");
  Term f1 = d_solver.mkConst(funSort1, "f1");
  Term f2 = d_solver.mkConst(funSort2, "f2");
  Term f3 = d_solver.mkConst(bvSort, "f3");
  ASSERT_NO_THROW(d_solver.defineFunRec("f", {}, bvSort, v1));
  ASSERT_NO_THROW(d_solver.defineFunRec("ff", {b1, b2}, bvSort, v1));
  ASSERT_NO_THROW(d_solver.defineFunRec(f1, {b1, b11}, v1));
  ASSERT_THROW(d_solver.defineFunRec("fff", {b1}, bvSort, v3),
               CVC5ApiException);
  ASSERT_THROW(d_solver.defineFunRec("ff", {b1, v2}, bvSort, v1),
               CVC5ApiException);
  ASSERT_THROW(d_solver.defineFunRec("ffff", {b1}, funSort2, v3),
               CVC5ApiException);
  // b3 has function sort, which is allowed as an argument
  ASSERT_NO_THROW(d_solver.defineFunRec("fffff", {b1, b3}, bvSort, v1));
  ASSERT_THROW(d_solver.defineFunRec(f1, {b1}, v1), CVC5ApiException);
  ASSERT_THROW(d_solver.defineFunRec(f1, {b1, b11}, v2), CVC5ApiException);
  ASSERT_THROW(d_solver.defineFunRec(f1, {b1, b11}, v3), CVC5ApiException);
  ASSERT_THROW(d_solver.defineFunRec(f2, {b1}, v2), CVC5ApiException);
  ASSERT_THROW(d_solver.defineFunRec(f3, {b1}, v1), CVC5ApiException);

  Solver slv;
  Sort bvSort2 = slv.mkBitVectorSort(32);
  Term v12 = slv.mkConst(bvSort2, "v1");
  Term b12 = slv.mkVar(bvSort2, "b1");
  Term b22 = slv.mkVar(slv.getIntegerSort(), "b2");
  ASSERT_NO_THROW(slv.defineFunRec("f", {}, bvSort2, v12));
  ASSERT_NO_THROW(slv.defineFunRec("ff", {b12, b22}, bvSort2, v12));
  ASSERT_THROW(slv.defineFunRec("f", {}, bvSort, v12), CVC5ApiException);
  ASSERT_THROW(slv.defineFunRec("f", {}, bvSort2, v1), CVC5ApiException);
  ASSERT_THROW(slv.defineFunRec("ff", {b1, b22}, bvSort2, v12),
               CVC5ApiException);
  ASSERT_THROW(slv.defineFunRec("ff", {b12, b2}, bvSort2, v12),
               CVC5ApiException);
  ASSERT_THROW(slv.defineFunRec("ff", {b12, b22}, bvSort, v12),
               CVC5ApiException);
  ASSERT_THROW(slv.defineFunRec("ff", {b12, b22}, bvSort2, v1),
               CVC5ApiException);
}

TEST_F(TestApiBlackSolver, defineFunRecWrongLogic)
{
  d_solver.setLogic("QF_BV");
  Sort bvSort = d_solver.mkBitVectorSort(32);
  Sort funSort = d_solver.mkFunctionSort({bvSort, bvSort}, bvSort);
  Term b = d_solver.mkVar(bvSort, "b");
  Term v = d_solver.mkConst(bvSort, "v");
  Term f = d_solver.mkConst(funSort, "f");
  ASSERT_THROW(d_solver.defineFunRec("f", {}, bvSort, v), CVC5ApiException);
  ASSERT_THROW(d_solver.defineFunRec(f, {b, b}, v), CVC5ApiException);
}

TEST_F(TestApiBlackSolver, defineFunRecGlobal)
{
  Sort bSort = d_solver.getBooleanSort();
  Sort fSort = d_solver.mkFunctionSort(bSort, bSort);

  d_solver.push();
  Term bTrue = d_solver.mkBoolean(true);
  // (define-fun f () Bool true)
  Term f = d_solver.defineFunRec("f", {}, bSort, bTrue, true);
  Term b = d_solver.mkVar(bSort, "b");
  Term gSym = d_solver.mkConst(fSort, "g");
  // (define-fun g (b Bool) Bool b)
  Term g = d_solver.defineFunRec(gSym, {b}, b, true);

  // (assert (or (not f) (not (g true))))
  d_solver.assertFormula(d_solver.mkTerm(
      OR, f.notTerm(), d_solver.mkTerm(APPLY_UF, g, bTrue).notTerm()));
  ASSERT_TRUE(d_solver.checkSat().isUnsat());
  d_solver.pop();
  // (assert (or (not f) (not (g true))))
  d_solver.assertFormula(d_solver.mkTerm(
      OR, f.notTerm(), d_solver.mkTerm(APPLY_UF, g, bTrue).notTerm()));
  ASSERT_TRUE(d_solver.checkSat().isUnsat());
}

TEST_F(TestApiBlackSolver, defineFunsRec)
{
  Sort uSort = d_solver.mkUninterpretedSort("u");
  Sort bvSort = d_solver.mkBitVectorSort(32);
  Sort funSort1 = d_solver.mkFunctionSort({bvSort, bvSort}, bvSort);
  Sort funSort2 = d_solver.mkFunctionSort(uSort, d_solver.getIntegerSort());
  Term b1 = d_solver.mkVar(bvSort, "b1");
  Term b11 = d_solver.mkVar(bvSort, "b1");
  Term b2 = d_solver.mkVar(d_solver.getIntegerSort(), "b2");
  Term b3 = d_solver.mkVar(funSort2, "b3");
  Term b4 = d_solver.mkVar(uSort, "b4");
  Term v1 = d_solver.mkConst(bvSort, "v1");
  Term v2 = d_solver.mkConst(d_solver.getIntegerSort(), "v2");
  Term v3 = d_solver.mkConst(funSort2, "v3");
  Term v4 = d_solver.mkConst(uSort, "v4");
  Term f1 = d_solver.mkConst(funSort1, "f1");
  Term f2 = d_solver.mkConst(funSort2, "f2");
  Term f3 = d_solver.mkConst(bvSort, "f3");
  ASSERT_NO_THROW(
      d_solver.defineFunsRec({f1, f2}, {{b1, b11}, {b4}}, {v1, v2}));
  ASSERT_THROW(d_solver.defineFunsRec({f1, f2}, {{v1, b11}, {b4}}, {v1, v2}),
               CVC5ApiException);
  ASSERT_THROW(d_solver.defineFunsRec({f1, f3}, {{b1, b11}, {b4}}, {v1, v2}),
               CVC5ApiException);
  ASSERT_THROW(d_solver.defineFunsRec({f1, f2}, {{b1}, {b4}}, {v1, v2}),
               CVC5ApiException);
  ASSERT_THROW(d_solver.defineFunsRec({f1, f2}, {{b1, b2}, {b4}}, {v1, v2}),
               CVC5ApiException);
  ASSERT_THROW(d_solver.defineFunsRec({f1, f2}, {{b1, b11}, {b4}}, {v1, v4}),
               CVC5ApiException);

  Solver slv;
  Sort uSort2 = slv.mkUninterpretedSort("u");
  Sort bvSort2 = slv.mkBitVectorSort(32);
  Sort funSort12 = slv.mkFunctionSort({bvSort2, bvSort2}, bvSort2);
  Sort funSort22 = slv.mkFunctionSort(uSort2, slv.getIntegerSort());
  Term b12 = slv.mkVar(bvSort2, "b1");
  Term b112 = slv.mkVar(bvSort2, "b1");
  Term b42 = slv.mkVar(uSort2, "b4");
  Term v12 = slv.mkConst(bvSort2, "v1");
  Term v22 = slv.mkConst(slv.getIntegerSort(), "v2");
  Term f12 = slv.mkConst(funSort12, "f1");
  Term f22 = slv.mkConst(funSort22, "f2");
  ASSERT_NO_THROW(
      slv.defineFunsRec({f12, f22}, {{b12, b112}, {b42}}, {v12, v22}));
  ASSERT_THROW(slv.defineFunsRec({f1, f22}, {{b12, b112}, {b42}}, {v12, v22}),
               CVC5ApiException);
  ASSERT_THROW(slv.defineFunsRec({f12, f2}, {{b12, b112}, {b42}}, {v12, v22}),
               CVC5ApiException);
  ASSERT_THROW(slv.defineFunsRec({f12, f22}, {{b1, b112}, {b42}}, {v12, v22}),
               CVC5ApiException);
  ASSERT_THROW(slv.defineFunsRec({f12, f22}, {{b12, b11}, {b42}}, {v12, v22}),
               CVC5ApiException);
  ASSERT_THROW(slv.defineFunsRec({f12, f22}, {{b12, b112}, {b4}}, {v12, v22}),
               CVC5ApiException);
  ASSERT_THROW(slv.defineFunsRec({f12, f22}, {{b12, b112}, {b42}}, {v1, v22}),
               CVC5ApiException);
  ASSERT_THROW(slv.defineFunsRec({f12, f22}, {{b12, b112}, {b42}}, {v12, v2}),
               CVC5ApiException);
}

TEST_F(TestApiBlackSolver, defineFunsRecWrongLogic)
{
  d_solver.setLogic("QF_BV");
  Sort uSort = d_solver.mkUninterpretedSort("u");
  Sort bvSort = d_solver.mkBitVectorSort(32);
  Sort funSort1 = d_solver.mkFunctionSort({bvSort, bvSort}, bvSort);
  Sort funSort2 = d_solver.mkFunctionSort(uSort, d_solver.getIntegerSort());
  Term b = d_solver.mkVar(bvSort, "b");
  Term u = d_solver.mkVar(uSort, "u");
  Term v1 = d_solver.mkConst(bvSort, "v1");
  Term v2 = d_solver.mkConst(d_solver.getIntegerSort(), "v2");
  Term f1 = d_solver.mkConst(funSort1, "f1");
  Term f2 = d_solver.mkConst(funSort2, "f2");
  ASSERT_THROW(d_solver.defineFunsRec({f1, f2}, {{b, b}, {u}}, {v1, v2}),
               CVC5ApiException);
}

TEST_F(TestApiBlackSolver, defineFunsRecGlobal)
{
  Sort bSort = d_solver.getBooleanSort();
  Sort fSort = d_solver.mkFunctionSort(bSort, bSort);

  d_solver.push();
  Term bTrue = d_solver.mkBoolean(true);
  Term b = d_solver.mkVar(bSort, "b");
  Term gSym = d_solver.mkConst(fSort, "g");
  // (define-funs-rec ((g ((b Bool)) Bool)) (b))
  d_solver.defineFunsRec({gSym}, {{b}}, {b}, true);

  // (assert (not (g true)))
  d_solver.assertFormula(d_solver.mkTerm(APPLY_UF, gSym, bTrue).notTerm());
  ASSERT_TRUE(d_solver.checkSat().isUnsat());
  d_solver.pop();
  // (assert (not (g true)))
  d_solver.assertFormula(d_solver.mkTerm(APPLY_UF, gSym, bTrue).notTerm());
  ASSERT_TRUE(d_solver.checkSat().isUnsat());
}

TEST_F(TestApiBlackSolver, uFIteration)
{
  Sort intSort = d_solver.getIntegerSort();
  Sort funSort = d_solver.mkFunctionSort({intSort, intSort}, intSort);
  Term x = d_solver.mkConst(intSort, "x");
  Term y = d_solver.mkConst(intSort, "y");
  Term f = d_solver.mkConst(funSort, "f");
  Term fxy = d_solver.mkTerm(APPLY_UF, f, x, y);

  // Expecting the uninterpreted function to be one of the children
  Term expected_children[3] = {f, x, y};
  uint32_t idx = 0;
  for (auto c : fxy)
  {
    ASSERT_LT(idx, 3);
    ASSERT_EQ(c, expected_children[idx]);
    idx++;
  }
}

TEST_F(TestApiBlackSolver, getInfo)
{
  ASSERT_NO_THROW(d_solver.getInfo("name"));
  ASSERT_THROW(d_solver.getInfo("asdf"), CVC5ApiException);
}

TEST_F(TestApiBlackSolver, getAbduct)
{
  d_solver.setLogic("QF_LIA");
  d_solver.setOption("produce-abducts", "true");
  d_solver.setOption("incremental", "false");

  Sort intSort = d_solver.getIntegerSort();
  Term zero = d_solver.mkInteger(0);
  Term x = d_solver.mkConst(intSort, "x");
  Term y = d_solver.mkConst(intSort, "y");

  // Assumptions for abduction: x > 0
  d_solver.assertFormula(d_solver.mkTerm(GT, x, zero));
  // Conjecture for abduction: y > 0
  Term conj = d_solver.mkTerm(GT, y, zero);
  Term output;
  // Call the abduction api, while the resulting abduct is the output
  ASSERT_TRUE(d_solver.getAbduct(conj, output));
  // We expect the resulting output to be a boolean formula
  ASSERT_TRUE(!output.isNull() && output.getSort().isBoolean());

  // try with a grammar, a simple grammar admitting true
  Sort boolean = d_solver.getBooleanSort();
  Term truen = d_solver.mkBoolean(true);
  Term start = d_solver.mkVar(boolean);
  Term output2;
  Grammar g = d_solver.mkSygusGrammar({}, {start});
  Term conj2 = d_solver.mkTerm(GT, x, zero);
  ASSERT_NO_THROW(g.addRule(start, truen));
  // Call the abduction api, while the resulting abduct is the output
  ASSERT_TRUE(d_solver.getAbduct(conj2, g, output2));
  // abduct must be true
  ASSERT_EQ(output2, truen);
}

TEST_F(TestApiBlackSolver, getAbduct2)
{
  d_solver.setLogic("QF_LIA");
  d_solver.setOption("incremental", "false");
  Sort intSort = d_solver.getIntegerSort();
  Term zero = d_solver.mkInteger(0);
  Term x = d_solver.mkConst(intSort, "x");
  Term y = d_solver.mkConst(intSort, "y");
  // Assumptions for abduction: x > 0
  d_solver.assertFormula(d_solver.mkTerm(GT, x, zero));
  // Conjecture for abduction: y > 0
  Term conj = d_solver.mkTerm(GT, y, zero);
  Term output;
  // Fails due to option not set
  ASSERT_THROW(d_solver.getAbduct(conj, output), CVC5ApiException);
}

TEST_F(TestApiBlackSolver, getInterpolant)
{
  d_solver.setLogic("QF_LIA");
  d_solver.setOption("produce-interpols", "default");
  d_solver.setOption("incremental", "false");

  Sort intSort = d_solver.getIntegerSort();
  Term zero = d_solver.mkInteger(0);
  Term x = d_solver.mkConst(intSort, "x");
  Term y = d_solver.mkConst(intSort, "y");
  Term z = d_solver.mkConst(intSort, "z");

  // Assumptions for interpolation: x + y > 0 /\ x < 0
  d_solver.assertFormula(
      d_solver.mkTerm(GT, d_solver.mkTerm(PLUS, x, y), zero));
  d_solver.assertFormula(d_solver.mkTerm(LT, x, zero));
  // Conjecture for interpolation: y + z > 0 \/ z < 0
  Term conj =
      d_solver.mkTerm(OR,
                      d_solver.mkTerm(GT, d_solver.mkTerm(PLUS, y, z), zero),
                      d_solver.mkTerm(LT, z, zero));
  Term output;
  // Call the interpolation api, while the resulting interpolant is the output
  d_solver.getInterpolant(conj, output);

  // We expect the resulting output to be a boolean formula
  ASSERT_TRUE(output.getSort().isBoolean());
}

TEST_F(TestApiBlackSolver, declarePool)
{
  Sort intSort = d_solver.getIntegerSort();
  Sort setSort = d_solver.mkSetSort(intSort);
  Term zero = d_solver.mkInteger(0);
  Term x = d_solver.mkConst(intSort, "x");
  Term y = d_solver.mkConst(intSort, "y");
  // declare a pool with initial value { 0, x, y }
  Term p = d_solver.declarePool("p", intSort, {zero, x, y});
  // pool should have the same sort
  ASSERT_TRUE(p.getSort() == setSort);
  // cannot pass null sort
  Sort nullSort;
  ASSERT_THROW(d_solver.declarePool("i", nullSort, {}), CVC5ApiException);
}

TEST_F(TestApiBlackSolver, getOp)
{
  Sort bv32 = d_solver.mkBitVectorSort(32);
  Term a = d_solver.mkConst(bv32, "a");
  Op ext = d_solver.mkOp(BITVECTOR_EXTRACT, 2, 1);
  Term exta = d_solver.mkTerm(ext, a);

  ASSERT_FALSE(a.hasOp());
  ASSERT_THROW(a.getOp(), CVC5ApiException);
  ASSERT_TRUE(exta.hasOp());
  ASSERT_EQ(exta.getOp(), ext);

  // Test Datatypes -- more complicated
  DatatypeDecl consListSpec = d_solver.mkDatatypeDecl("list");
  DatatypeConstructorDecl cons = d_solver.mkDatatypeConstructorDecl("cons");
  cons.addSelector("head", d_solver.getIntegerSort());
  cons.addSelectorSelf("tail");
  consListSpec.addConstructor(cons);
  DatatypeConstructorDecl nil = d_solver.mkDatatypeConstructorDecl("nil");
  consListSpec.addConstructor(nil);
  Sort consListSort = d_solver.mkDatatypeSort(consListSpec);
  Datatype consList = consListSort.getDatatype();

  Term consTerm = consList.getConstructorTerm("cons");
  Term nilTerm = consList.getConstructorTerm("nil");
  Term headTerm = consList["cons"].getSelectorTerm("head");

  Term listnil = d_solver.mkTerm(APPLY_CONSTRUCTOR, nilTerm);
  Term listcons1 = d_solver.mkTerm(
      APPLY_CONSTRUCTOR, consTerm, d_solver.mkInteger(1), listnil);
  Term listhead = d_solver.mkTerm(APPLY_SELECTOR, headTerm, listcons1);

  ASSERT_TRUE(listnil.hasOp());
  ASSERT_TRUE(listcons1.hasOp());
  ASSERT_TRUE(listhead.hasOp());
}

TEST_F(TestApiBlackSolver, getOption)
{
  ASSERT_NO_THROW(d_solver.getOption("incremental"));
  ASSERT_THROW(d_solver.getOption("asdf"), CVC5ApiException);
}

TEST_F(TestApiBlackSolver, getOptionNames)
{
  std::vector<std::string> names = d_solver.getOptionNames();
  ASSERT_TRUE(names.size() > 100);
  ASSERT_NE(std::find(names.begin(), names.end(), "verbose"), names.end());
  ASSERT_EQ(std::find(names.begin(), names.end(), "foobar"), names.end());
}

TEST_F(TestApiBlackSolver, getOptionInfo)
{
  {
    EXPECT_THROW(d_solver.getOptionInfo("asdf-invalid"), CVC5ApiException);
  }
  {
    api::OptionInfo info = d_solver.getOptionInfo("verbose");
    EXPECT_EQ("verbose", info.name);
    EXPECT_EQ(std::vector<std::string>{}, info.aliases);
    EXPECT_TRUE(std::holds_alternative<OptionInfo::VoidInfo>(info.valueInfo));
  }
  {
    // int64 type with default
    api::OptionInfo info = d_solver.getOptionInfo("verbosity");
    EXPECT_EQ("verbosity", info.name);
    EXPECT_EQ(std::vector<std::string>{}, info.aliases);
    EXPECT_TRUE(std::holds_alternative<OptionInfo::NumberInfo<int64_t>>(
        info.valueInfo));
    auto numInfo = std::get<OptionInfo::NumberInfo<int64_t>>(info.valueInfo);
    EXPECT_EQ(0, numInfo.defaultValue);
    EXPECT_EQ(0, numInfo.currentValue);
    EXPECT_FALSE(numInfo.minimum || numInfo.maximum);
    ASSERT_EQ(info.intValue(), 0);
  }
  {
    auto info = d_solver.getOptionInfo("random-freq");
    ASSERT_EQ(info.name, "random-freq");
    ASSERT_EQ(info.aliases, std::vector<std::string>{"random-frequency"});
    ASSERT_TRUE(std::holds_alternative<api::OptionInfo::NumberInfo<double>>(
        info.valueInfo));
    auto ni = std::get<api::OptionInfo::NumberInfo<double>>(info.valueInfo);
    ASSERT_EQ(ni.currentValue, 0.0);
    ASSERT_EQ(ni.defaultValue, 0.0);
    ASSERT_TRUE(ni.minimum && ni.maximum);
    ASSERT_EQ(*ni.minimum, 0.0);
    ASSERT_EQ(*ni.maximum, 1.0);
    ASSERT_EQ(info.doubleValue(), 0.0);
  }
  {
    // mode option
    api::OptionInfo info = d_solver.getOptionInfo("simplification");
    EXPECT_EQ("simplification", info.name);
    EXPECT_EQ(std::vector<std::string>{"simplification-mode"}, info.aliases);
    EXPECT_TRUE(std::holds_alternative<OptionInfo::ModeInfo>(info.valueInfo));
    auto modeInfo = std::get<OptionInfo::ModeInfo>(info.valueInfo);
    EXPECT_EQ("batch", modeInfo.defaultValue);
    EXPECT_EQ("batch", modeInfo.currentValue);
    EXPECT_EQ(2, modeInfo.modes.size());
    EXPECT_TRUE(std::find(modeInfo.modes.begin(), modeInfo.modes.end(), "batch")
                != modeInfo.modes.end());
    EXPECT_TRUE(std::find(modeInfo.modes.begin(), modeInfo.modes.end(), "none")
                != modeInfo.modes.end());
  }
}

TEST_F(TestApiBlackSolver, getUnsatAssumptions1)
{
  d_solver.setOption("incremental", "false");
  d_solver.checkSatAssuming(d_solver.mkFalse());
  ASSERT_THROW(d_solver.getUnsatAssumptions(), CVC5ApiException);
}

TEST_F(TestApiBlackSolver, getUnsatAssumptions2)
{
  d_solver.setOption("incremental", "true");
  d_solver.setOption("produce-unsat-assumptions", "false");
  d_solver.checkSatAssuming(d_solver.mkFalse());
  ASSERT_THROW(d_solver.getUnsatAssumptions(), CVC5ApiException);
}

TEST_F(TestApiBlackSolver, getUnsatAssumptions3)
{
  d_solver.setOption("incremental", "true");
  d_solver.setOption("produce-unsat-assumptions", "true");
  d_solver.checkSatAssuming(d_solver.mkFalse());
  ASSERT_NO_THROW(d_solver.getUnsatAssumptions());
  d_solver.checkSatAssuming(d_solver.mkTrue());
  ASSERT_THROW(d_solver.getUnsatAssumptions(), CVC5ApiException);
}

TEST_F(TestApiBlackSolver, getUnsatCore1)
{
  d_solver.setOption("incremental", "false");
  d_solver.assertFormula(d_solver.mkFalse());
  d_solver.checkSat();
  ASSERT_THROW(d_solver.getUnsatCore(), CVC5ApiException);
}

TEST_F(TestApiBlackSolver, getUnsatCore2)
{
  d_solver.setOption("incremental", "false");
  d_solver.setOption("produce-unsat-cores", "false");
  d_solver.assertFormula(d_solver.mkFalse());
  d_solver.checkSat();
  ASSERT_THROW(d_solver.getUnsatCore(), CVC5ApiException);
}

TEST_F(TestApiBlackSolver, getUnsatCoreAndProof)
{
  d_solver.setOption("incremental", "true");
  d_solver.setOption("produce-unsat-cores", "true");
  d_solver.setOption("produce-proofs", "true");

  Sort uSort = d_solver.mkUninterpretedSort("u");
  Sort intSort = d_solver.getIntegerSort();
  Sort boolSort = d_solver.getBooleanSort();
  Sort uToIntSort = d_solver.mkFunctionSort(uSort, intSort);
  Sort intPredSort = d_solver.mkFunctionSort(intSort, boolSort);
  std::vector<Term> unsat_core;

  Term x = d_solver.mkConst(uSort, "x");
  Term y = d_solver.mkConst(uSort, "y");
  Term f = d_solver.mkConst(uToIntSort, "f");
  Term p = d_solver.mkConst(intPredSort, "p");
  Term zero = d_solver.mkInteger(0);
  Term one = d_solver.mkInteger(1);
  Term f_x = d_solver.mkTerm(APPLY_UF, f, x);
  Term f_y = d_solver.mkTerm(APPLY_UF, f, y);
  Term sum = d_solver.mkTerm(PLUS, f_x, f_y);
  Term p_0 = d_solver.mkTerm(APPLY_UF, p, zero);
  Term p_f_y = d_solver.mkTerm(APPLY_UF, p, f_y);
  d_solver.assertFormula(d_solver.mkTerm(GT, zero, f_x));
  d_solver.assertFormula(d_solver.mkTerm(GT, zero, f_y));
  d_solver.assertFormula(d_solver.mkTerm(GT, sum, one));
  d_solver.assertFormula(p_0);
  d_solver.assertFormula(p_f_y.notTerm());
  ASSERT_TRUE(d_solver.checkSat().isUnsat());

  ASSERT_NO_THROW(unsat_core = d_solver.getUnsatCore());

  ASSERT_NO_THROW(d_solver.getProof());

  d_solver.resetAssertions();
  for (const auto& t : unsat_core)
  {
    d_solver.assertFormula(t);
  }
  cvc5::api::Result res = d_solver.checkSat();
  ASSERT_TRUE(res.isUnsat());
  ASSERT_NO_THROW(d_solver.getProof());
}

TEST_F(TestApiBlackSolver, getDifficulty)
{
  d_solver.setOption("produce-difficulty", "true");
  // cannot ask before a check sat
  ASSERT_THROW(d_solver.getDifficulty(), CVC5ApiException);
  d_solver.checkSat();
  ASSERT_NO_THROW(d_solver.getDifficulty());
}

TEST_F(TestApiBlackSolver, getDifficulty2)
{
  d_solver.checkSat();
  // option is not set
  ASSERT_THROW(d_solver.getDifficulty(), CVC5ApiException);
}

TEST_F(TestApiBlackSolver, getDifficulty3)
{
  d_solver.setOption("produce-difficulty", "true");
  Sort intSort = d_solver.getIntegerSort();
  Term x = d_solver.mkConst(intSort, "x");
  Term zero = d_solver.mkInteger(0);
  Term ten = d_solver.mkInteger(10);
  Term f0 = d_solver.mkTerm(GEQ, x, ten);
  Term f1 = d_solver.mkTerm(GEQ, zero, x);
  d_solver.checkSat();
  std::map<Term, Term> dmap;
  ASSERT_NO_THROW(dmap = d_solver.getDifficulty());
  // difficulty should map assertions to integer values
  for (const std::pair<const Term, Term>& t : dmap)
  {
    ASSERT_TRUE(t.first == f0 || t.first == f1);
    ASSERT_TRUE(t.second.getKind() == CONST_RATIONAL);
  }
}

TEST_F(TestApiBlackSolver, getValue1)
{
  d_solver.setOption("produce-models", "false");
  Term t = d_solver.mkTrue();
  d_solver.assertFormula(t);
  d_solver.checkSat();
  ASSERT_THROW(d_solver.getValue(t), CVC5ApiException);
}

TEST_F(TestApiBlackSolver, getValue2)
{
  d_solver.setOption("produce-models", "true");
  Term t = d_solver.mkFalse();
  d_solver.assertFormula(t);
  d_solver.checkSat();
  ASSERT_THROW(d_solver.getValue(t), CVC5ApiException);
}

TEST_F(TestApiBlackSolver, getValue3)
{
  d_solver.setOption("produce-models", "true");
  Sort uSort = d_solver.mkUninterpretedSort("u");
  Sort intSort = d_solver.getIntegerSort();
  Sort boolSort = d_solver.getBooleanSort();
  Sort uToIntSort = d_solver.mkFunctionSort(uSort, intSort);
  Sort intPredSort = d_solver.mkFunctionSort(intSort, boolSort);
  std::vector<Term> unsat_core;

  Term x = d_solver.mkConst(uSort, "x");
  Term y = d_solver.mkConst(uSort, "y");
  Term z = d_solver.mkConst(uSort, "z");
  Term f = d_solver.mkConst(uToIntSort, "f");
  Term p = d_solver.mkConst(intPredSort, "p");
  Term zero = d_solver.mkInteger(0);
  Term one = d_solver.mkInteger(1);
  Term f_x = d_solver.mkTerm(APPLY_UF, f, x);
  Term f_y = d_solver.mkTerm(APPLY_UF, f, y);
  Term sum = d_solver.mkTerm(PLUS, f_x, f_y);
  Term p_0 = d_solver.mkTerm(APPLY_UF, p, zero);
  Term p_f_y = d_solver.mkTerm(APPLY_UF, p, f_y);

  d_solver.assertFormula(d_solver.mkTerm(LEQ, zero, f_x));
  d_solver.assertFormula(d_solver.mkTerm(LEQ, zero, f_y));
  d_solver.assertFormula(d_solver.mkTerm(LEQ, sum, one));
  d_solver.assertFormula(p_0.notTerm());
  d_solver.assertFormula(p_f_y);
  ASSERT_TRUE(d_solver.checkSat().isSat());
  ASSERT_NO_THROW(d_solver.getValue(x));
  ASSERT_NO_THROW(d_solver.getValue(y));
  ASSERT_NO_THROW(d_solver.getValue(z));
  ASSERT_NO_THROW(d_solver.getValue(sum));
  ASSERT_NO_THROW(d_solver.getValue(p_f_y));

  Solver slv;
  ASSERT_THROW(slv.getValue(x), CVC5ApiException);
}

TEST_F(TestApiBlackSolver, getModelDomainElements)
{
  d_solver.setOption("produce-models", "true");
  Sort uSort = d_solver.mkUninterpretedSort("u");
  Sort intSort = d_solver.getIntegerSort();
  Term x = d_solver.mkConst(uSort, "x");
  Term y = d_solver.mkConst(uSort, "y");
  Term z = d_solver.mkConst(uSort, "z");
  Term f = d_solver.mkTerm(DISTINCT, x, y, z);
  d_solver.assertFormula(f);
  d_solver.checkSat();
  ASSERT_NO_THROW(d_solver.getModelDomainElements(uSort));
  ASSERT_TRUE(d_solver.getModelDomainElements(uSort).size() >= 3);
  ASSERT_THROW(d_solver.getModelDomainElements(intSort), CVC5ApiException);
}

TEST_F(TestApiBlackSolver, getModelDomainElements2)
{
  d_solver.setOption("produce-models", "true");
  d_solver.setOption("finite-model-find", "true");
  Sort uSort = d_solver.mkUninterpretedSort("u");
  Term x = d_solver.mkVar(uSort, "x");
  Term y = d_solver.mkVar(uSort, "y");
  Term eq = d_solver.mkTerm(EQUAL, x, y);
  Term bvl = d_solver.mkTerm(VARIABLE_LIST, x, y);
  Term f = d_solver.mkTerm(FORALL, bvl, eq);
  d_solver.assertFormula(f);
  d_solver.checkSat();
  ASSERT_NO_THROW(d_solver.getModelDomainElements(uSort));
  // a model for the above must interpret u as size 1
  ASSERT_TRUE(d_solver.getModelDomainElements(uSort).size() == 1);
}

TEST_F(TestApiBlackSolver, isModelCoreSymbol)
{
  d_solver.setOption("produce-models", "true");
  d_solver.setOption("model-cores", "simple");
  Sort uSort = d_solver.mkUninterpretedSort("u");
  Term x = d_solver.mkConst(uSort, "x");
  Term y = d_solver.mkConst(uSort, "y");
  Term z = d_solver.mkConst(uSort, "z");
  Term zero = d_solver.mkInteger(0);
  Term f = d_solver.mkTerm(NOT, d_solver.mkTerm(EQUAL, x, y));
  d_solver.assertFormula(f);
  d_solver.checkSat();
  ASSERT_TRUE(d_solver.isModelCoreSymbol(x));
  ASSERT_TRUE(d_solver.isModelCoreSymbol(y));
  ASSERT_FALSE(d_solver.isModelCoreSymbol(z));
  ASSERT_THROW(d_solver.isModelCoreSymbol(zero), CVC5ApiException);
}

TEST_F(TestApiBlackSolver, getModel)
{
  d_solver.setOption("produce-models", "true");
  Sort uSort = d_solver.mkUninterpretedSort("u");
  Term x = d_solver.mkConst(uSort, "x");
  Term y = d_solver.mkConst(uSort, "y");
  Term z = d_solver.mkConst(uSort, "z");
  Term f = d_solver.mkTerm(NOT, d_solver.mkTerm(EQUAL, x, y));
  d_solver.assertFormula(f);
  d_solver.checkSat();
  std::vector<Sort> sorts;
  sorts.push_back(uSort);
  std::vector<Term> terms;
  terms.push_back(x);
  terms.push_back(y);
  ASSERT_NO_THROW(d_solver.getModel(sorts, terms));
  Term null;
  terms.push_back(null);
  ASSERT_THROW(d_solver.getModel(sorts, terms), CVC5ApiException);
}

TEST_F(TestApiBlackSolver, getModel2)
{
  d_solver.setOption("produce-models", "true");
  std::vector<Sort> sorts;
  std::vector<Term> terms;
  ASSERT_THROW(d_solver.getModel(sorts, terms), CVC5ApiException);
}

TEST_F(TestApiBlackSolver, getModel3)
{
  d_solver.setOption("produce-models", "true");
  std::vector<Sort> sorts;
  std::vector<Term> terms;
  d_solver.checkSat();
  ASSERT_NO_THROW(d_solver.getModel(sorts, terms));
  Sort integer = d_solver.getIntegerSort();
  sorts.push_back(integer);
  ASSERT_THROW(d_solver.getModel(sorts, terms), CVC5ApiException);
}

TEST_F(TestApiBlackSolver, getQuantifierElimination)
{
  Term x = d_solver.mkVar(d_solver.getBooleanSort(), "x");
  Term forall =
      d_solver.mkTerm(FORALL,
                      d_solver.mkTerm(VARIABLE_LIST, x),
                      d_solver.mkTerm(OR, x, d_solver.mkTerm(NOT, x)));
  ASSERT_THROW(d_solver.getQuantifierElimination(Term()), CVC5ApiException);
  ASSERT_THROW(d_solver.getQuantifierElimination(Solver().mkBoolean(false)),
               CVC5ApiException);
  ASSERT_NO_THROW(d_solver.getQuantifierElimination(forall));
}

TEST_F(TestApiBlackSolver, getQuantifierEliminationDisjunct)
{
  Term x = d_solver.mkVar(d_solver.getBooleanSort(), "x");
  Term forall =
      d_solver.mkTerm(FORALL,
                      d_solver.mkTerm(VARIABLE_LIST, x),
                      d_solver.mkTerm(OR, x, d_solver.mkTerm(NOT, x)));
  ASSERT_THROW(d_solver.getQuantifierEliminationDisjunct(Term()),
               CVC5ApiException);
  ASSERT_THROW(
      d_solver.getQuantifierEliminationDisjunct(Solver().mkBoolean(false)),
      CVC5ApiException);
  ASSERT_NO_THROW(d_solver.getQuantifierEliminationDisjunct(forall));
}

TEST_F(TestApiBlackSolver, declareSepHeap)
{
  d_solver.setLogic("ALL");
  Sort integer = d_solver.getIntegerSort();
  ASSERT_NO_THROW(d_solver.declareSepHeap(integer, integer));
  // cannot declare separation logic heap more than once
  ASSERT_THROW(d_solver.declareSepHeap(integer, integer), CVC5ApiException);
}

namespace {
/**
 * Helper function for testGetSeparation{Heap,Nil}TermX. Asserts and checks
 * some simple separation logic constraints.
 */
void checkSimpleSeparationConstraints(Solver* solver)
{
  Sort integer = solver->getIntegerSort();
  // declare the separation heap
  solver->declareSepHeap(integer, integer);
  Term x = solver->mkConst(integer, "x");
  Term p = solver->mkConst(integer, "p");
  Term heap = solver->mkTerm(cvc5::api::Kind::SEP_PTO, p, x);
  solver->assertFormula(heap);
  Term nil = solver->mkSepNil(integer);
  solver->assertFormula(nil.eqTerm(solver->mkReal(5)));
  solver->checkSat();
}
}  // namespace

TEST_F(TestApiBlackSolver, getValueSepHeap1)
{
  d_solver.setLogic("QF_BV");
  d_solver.setOption("incremental", "false");
  d_solver.setOption("produce-models", "true");
  Term t = d_solver.mkTrue();
  d_solver.assertFormula(t);
  ASSERT_THROW(d_solver.getValueSepHeap(), CVC5ApiException);
}

TEST_F(TestApiBlackSolver, getValueSepHeap2)
{
  d_solver.setLogic("ALL");
  d_solver.setOption("incremental", "false");
  d_solver.setOption("produce-models", "false");
  checkSimpleSeparationConstraints(&d_solver);
  ASSERT_THROW(d_solver.getValueSepHeap(), CVC5ApiException);
}

TEST_F(TestApiBlackSolver, getValueSepHeap3)
{
  d_solver.setLogic("ALL");
  d_solver.setOption("incremental", "false");
  d_solver.setOption("produce-models", "true");
  Term t = d_solver.mkFalse();
  d_solver.assertFormula(t);
  d_solver.checkSat();
  ASSERT_THROW(d_solver.getValueSepHeap(), CVC5ApiException);
}

TEST_F(TestApiBlackSolver, getValueSepHeap4)
{
  d_solver.setLogic("ALL");
  d_solver.setOption("incremental", "false");
  d_solver.setOption("produce-models", "true");
  Term t = d_solver.mkTrue();
  d_solver.assertFormula(t);
  d_solver.checkSat();
  ASSERT_THROW(d_solver.getValueSepHeap(), CVC5ApiException);
}

TEST_F(TestApiBlackSolver, getValueSepHeap5)
{
  d_solver.setLogic("ALL");
  d_solver.setOption("incremental", "false");
  d_solver.setOption("produce-models", "true");
  checkSimpleSeparationConstraints(&d_solver);
  ASSERT_NO_THROW(d_solver.getValueSepHeap());
}

TEST_F(TestApiBlackSolver, getValueSepNil1)
{
  d_solver.setLogic("QF_BV");
  d_solver.setOption("incremental", "false");
  d_solver.setOption("produce-models", "true");
  Term t = d_solver.mkTrue();
  d_solver.assertFormula(t);
  ASSERT_THROW(d_solver.getValueSepNil(), CVC5ApiException);
}

TEST_F(TestApiBlackSolver, getValueSepNil2)
{
  d_solver.setLogic("ALL");
  d_solver.setOption("incremental", "false");
  d_solver.setOption("produce-models", "false");
  checkSimpleSeparationConstraints(&d_solver);
  ASSERT_THROW(d_solver.getValueSepNil(), CVC5ApiException);
}

TEST_F(TestApiBlackSolver, getValueSepNil3)
{
  d_solver.setLogic("ALL");
  d_solver.setOption("incremental", "false");
  d_solver.setOption("produce-models", "true");
  Term t = d_solver.mkFalse();
  d_solver.assertFormula(t);
  d_solver.checkSat();
  ASSERT_THROW(d_solver.getValueSepNil(), CVC5ApiException);
}

TEST_F(TestApiBlackSolver, getValueSepNil4)
{
  d_solver.setLogic("ALL");
  d_solver.setOption("incremental", "false");
  d_solver.setOption("produce-models", "true");
  Term t = d_solver.mkTrue();
  d_solver.assertFormula(t);
  d_solver.checkSat();
  ASSERT_THROW(d_solver.getValueSepNil(), CVC5ApiException);
}

TEST_F(TestApiBlackSolver, getValueSepNil5)
{
  d_solver.setLogic("ALL");
  d_solver.setOption("incremental", "false");
  d_solver.setOption("produce-models", "true");
  checkSimpleSeparationConstraints(&d_solver);
  ASSERT_NO_THROW(d_solver.getValueSepNil());
}

TEST_F(TestApiBlackSolver, push1)
{
  d_solver.setOption("incremental", "true");
  ASSERT_NO_THROW(d_solver.push(1));
  ASSERT_THROW(d_solver.setOption("incremental", "false"), CVC5ApiException);
  ASSERT_THROW(d_solver.setOption("incremental", "true"), CVC5ApiException);
}

TEST_F(TestApiBlackSolver, push2)
{
  d_solver.setOption("incremental", "false");
  ASSERT_THROW(d_solver.push(1), CVC5ApiException);
}

TEST_F(TestApiBlackSolver, pop1)
{
  d_solver.setOption("incremental", "false");
  ASSERT_THROW(d_solver.pop(1), CVC5ApiException);
}

TEST_F(TestApiBlackSolver, pop2)
{
  d_solver.setOption("incremental", "true");
  ASSERT_THROW(d_solver.pop(1), CVC5ApiException);
}

TEST_F(TestApiBlackSolver, pop3)
{
  d_solver.setOption("incremental", "true");
  ASSERT_NO_THROW(d_solver.push(1));
  ASSERT_NO_THROW(d_solver.pop(1));
  ASSERT_THROW(d_solver.pop(1), CVC5ApiException);
}

TEST_F(TestApiBlackSolver, blockModel1)
{
  d_solver.setOption("produce-models", "true");
  Term x = d_solver.mkConst(d_solver.getBooleanSort(), "x");
  d_solver.assertFormula(x.eqTerm(x));
  d_solver.checkSat();
  ASSERT_THROW(d_solver.blockModel(), CVC5ApiException);
}

TEST_F(TestApiBlackSolver, blockModel2)
{
  d_solver.setOption("block-models", "literals");
  Term x = d_solver.mkConst(d_solver.getBooleanSort(), "x");
  d_solver.assertFormula(x.eqTerm(x));
  d_solver.checkSat();
  ASSERT_THROW(d_solver.blockModel(), CVC5ApiException);
}

TEST_F(TestApiBlackSolver, blockModel3)
{
  d_solver.setOption("produce-models", "true");
  d_solver.setOption("block-models", "literals");
  Term x = d_solver.mkConst(d_solver.getBooleanSort(), "x");
  d_solver.assertFormula(x.eqTerm(x));
  ASSERT_THROW(d_solver.blockModel(), CVC5ApiException);
}

TEST_F(TestApiBlackSolver, blockModel4)
{
  d_solver.setOption("produce-models", "true");
  d_solver.setOption("block-models", "literals");
  Term x = d_solver.mkConst(d_solver.getBooleanSort(), "x");
  d_solver.assertFormula(x.eqTerm(x));
  d_solver.checkSat();
  ASSERT_NO_THROW(d_solver.blockModel());
}

TEST_F(TestApiBlackSolver, blockModelValues1)
{
  d_solver.setOption("produce-models", "true");
  d_solver.setOption("block-models", "literals");
  Term x = d_solver.mkConst(d_solver.getBooleanSort(), "x");
  d_solver.assertFormula(x.eqTerm(x));
  d_solver.checkSat();
  ASSERT_THROW(d_solver.blockModelValues({}), CVC5ApiException);
  ASSERT_THROW(d_solver.blockModelValues({Term()}), CVC5ApiException);
  ASSERT_THROW(d_solver.blockModelValues({Solver().mkBoolean(false)}),
               CVC5ApiException);
}

TEST_F(TestApiBlackSolver, blockModelValues2)
{
  d_solver.setOption("produce-models", "true");
  Term x = d_solver.mkConst(d_solver.getBooleanSort(), "x");
  d_solver.assertFormula(x.eqTerm(x));
  d_solver.checkSat();
  ASSERT_THROW(d_solver.blockModelValues({x}), CVC5ApiException);
}

TEST_F(TestApiBlackSolver, blockModelValues3)
{
  d_solver.setOption("block-models", "literals");
  Term x = d_solver.mkConst(d_solver.getBooleanSort(), "x");
  d_solver.assertFormula(x.eqTerm(x));
  d_solver.checkSat();
  ASSERT_THROW(d_solver.blockModelValues({x}), CVC5ApiException);
}

TEST_F(TestApiBlackSolver, blockModelValues4)
{
  d_solver.setOption("produce-models", "true");
  d_solver.setOption("block-models", "literals");
  Term x = d_solver.mkConst(d_solver.getBooleanSort(), "x");
  d_solver.assertFormula(x.eqTerm(x));
  ASSERT_THROW(d_solver.blockModelValues({x}), CVC5ApiException);
}

TEST_F(TestApiBlackSolver, blockModelValues5)
{
  d_solver.setOption("produce-models", "true");
  d_solver.setOption("block-models", "literals");
  Term x = d_solver.mkConst(d_solver.getBooleanSort(), "x");
  d_solver.assertFormula(x.eqTerm(x));
  d_solver.checkSat();
  ASSERT_NO_THROW(d_solver.blockModelValues({x}));
}

TEST_F(TestApiBlackSolver, setInfo)
{
  ASSERT_THROW(d_solver.setInfo("cvc5-lagic", "QF_BV"), CVC5ApiException);
  ASSERT_THROW(d_solver.setInfo("cvc2-logic", "QF_BV"), CVC5ApiException);
  ASSERT_THROW(d_solver.setInfo("cvc5-logic", "asdf"), CVC5ApiException);

  ASSERT_NO_THROW(d_solver.setInfo("source", "asdf"));
  ASSERT_NO_THROW(d_solver.setInfo("category", "asdf"));
  ASSERT_NO_THROW(d_solver.setInfo("difficulty", "asdf"));
  ASSERT_NO_THROW(d_solver.setInfo("filename", "asdf"));
  ASSERT_NO_THROW(d_solver.setInfo("license", "asdf"));
  ASSERT_NO_THROW(d_solver.setInfo("name", "asdf"));
  ASSERT_NO_THROW(d_solver.setInfo("notes", "asdf"));

  ASSERT_NO_THROW(d_solver.setInfo("smt-lib-version", "2"));
  ASSERT_NO_THROW(d_solver.setInfo("smt-lib-version", "2.0"));
  ASSERT_NO_THROW(d_solver.setInfo("smt-lib-version", "2.5"));
  ASSERT_NO_THROW(d_solver.setInfo("smt-lib-version", "2.6"));
  ASSERT_THROW(d_solver.setInfo("smt-lib-version", ".0"), CVC5ApiException);

  ASSERT_NO_THROW(d_solver.setInfo("status", "sat"));
  ASSERT_NO_THROW(d_solver.setInfo("status", "unsat"));
  ASSERT_NO_THROW(d_solver.setInfo("status", "unknown"));
  ASSERT_THROW(d_solver.setInfo("status", "asdf"), CVC5ApiException);
}

TEST_F(TestApiBlackSolver, simplify)
{
  ASSERT_THROW(d_solver.simplify(Term()), CVC5ApiException);

  Sort bvSort = d_solver.mkBitVectorSort(32);
  Sort uSort = d_solver.mkUninterpretedSort("u");
  Sort funSort1 = d_solver.mkFunctionSort({bvSort, bvSort}, bvSort);
  Sort funSort2 = d_solver.mkFunctionSort(uSort, d_solver.getIntegerSort());
  DatatypeDecl consListSpec = d_solver.mkDatatypeDecl("list");
  DatatypeConstructorDecl cons = d_solver.mkDatatypeConstructorDecl("cons");
  cons.addSelector("head", d_solver.getIntegerSort());
  cons.addSelectorSelf("tail");
  consListSpec.addConstructor(cons);
  DatatypeConstructorDecl nil = d_solver.mkDatatypeConstructorDecl("nil");
  consListSpec.addConstructor(nil);
  Sort consListSort = d_solver.mkDatatypeSort(consListSpec);

  Term x = d_solver.mkConst(bvSort, "x");
  ASSERT_NO_THROW(d_solver.simplify(x));
  Term a = d_solver.mkConst(bvSort, "a");
  ASSERT_NO_THROW(d_solver.simplify(a));
  Term b = d_solver.mkConst(bvSort, "b");
  ASSERT_NO_THROW(d_solver.simplify(b));
  Term x_eq_x = d_solver.mkTerm(EQUAL, x, x);
  ASSERT_NO_THROW(d_solver.simplify(x_eq_x));
  ASSERT_NE(d_solver.mkTrue(), x_eq_x);
  ASSERT_EQ(d_solver.mkTrue(), d_solver.simplify(x_eq_x));
  Term x_eq_b = d_solver.mkTerm(EQUAL, x, b);
  ASSERT_NO_THROW(d_solver.simplify(x_eq_b));
  ASSERT_NE(d_solver.mkTrue(), x_eq_b);
  ASSERT_NE(d_solver.mkTrue(), d_solver.simplify(x_eq_b));
  Solver slv;
  ASSERT_THROW(slv.simplify(x), CVC5ApiException);

  Term i1 = d_solver.mkConst(d_solver.getIntegerSort(), "i1");
  ASSERT_NO_THROW(d_solver.simplify(i1));
  Term i2 = d_solver.mkTerm(MULT, i1, d_solver.mkInteger("23"));
  ASSERT_NO_THROW(d_solver.simplify(i2));
  ASSERT_NE(i1, i2);
  ASSERT_NE(i1, d_solver.simplify(i2));
  Term i3 = d_solver.mkTerm(PLUS, i1, d_solver.mkInteger(0));
  ASSERT_NO_THROW(d_solver.simplify(i3));
  ASSERT_NE(i1, i3);
  ASSERT_EQ(i1, d_solver.simplify(i3));

  Datatype consList = consListSort.getDatatype();
  Term dt1 = d_solver.mkTerm(
      APPLY_CONSTRUCTOR,
      consList.getConstructorTerm("cons"),
      d_solver.mkInteger(0),
      d_solver.mkTerm(APPLY_CONSTRUCTOR, consList.getConstructorTerm("nil")));
  ASSERT_NO_THROW(d_solver.simplify(dt1));
  Term dt2 = d_solver.mkTerm(
      APPLY_SELECTOR, consList["cons"].getSelectorTerm("head"), dt1);
  ASSERT_NO_THROW(d_solver.simplify(dt2));

  Term b1 = d_solver.mkVar(bvSort, "b1");
  ASSERT_NO_THROW(d_solver.simplify(b1));
  Term b2 = d_solver.mkVar(bvSort, "b1");
  ASSERT_NO_THROW(d_solver.simplify(b2));
  Term b3 = d_solver.mkVar(uSort, "b3");
  ASSERT_NO_THROW(d_solver.simplify(b3));
  Term v1 = d_solver.mkConst(bvSort, "v1");
  ASSERT_NO_THROW(d_solver.simplify(v1));
  Term v2 = d_solver.mkConst(d_solver.getIntegerSort(), "v2");
  ASSERT_NO_THROW(d_solver.simplify(v2));
  Term f1 = d_solver.mkConst(funSort1, "f1");
  ASSERT_NO_THROW(d_solver.simplify(f1));
  Term f2 = d_solver.mkConst(funSort2, "f2");
  ASSERT_NO_THROW(d_solver.simplify(f2));
  d_solver.defineFunsRec({f1, f2}, {{b1, b2}, {b3}}, {v1, v2});
  ASSERT_NO_THROW(d_solver.simplify(f1));
  ASSERT_NO_THROW(d_solver.simplify(f2));
}

TEST_F(TestApiBlackSolver, assertFormula)
{
  ASSERT_NO_THROW(d_solver.assertFormula(d_solver.mkTrue()));
  ASSERT_THROW(d_solver.assertFormula(Term()), CVC5ApiException);
  Solver slv;
  ASSERT_THROW(slv.assertFormula(d_solver.mkTrue()), CVC5ApiException);
}

TEST_F(TestApiBlackSolver, checkEntailed)
{
  d_solver.setOption("incremental", "false");
  ASSERT_NO_THROW(d_solver.checkEntailed(d_solver.mkTrue()));
  ASSERT_THROW(d_solver.checkEntailed(d_solver.mkTrue()), CVC5ApiException);
  Solver slv;
  ASSERT_THROW(slv.checkEntailed(d_solver.mkTrue()), CVC5ApiException);
}

TEST_F(TestApiBlackSolver, checkEntailed1)
{
  Sort boolSort = d_solver.getBooleanSort();
  Term x = d_solver.mkConst(boolSort, "x");
  Term y = d_solver.mkConst(boolSort, "y");
  Term z = d_solver.mkTerm(AND, x, y);
  d_solver.setOption("incremental", "true");
  ASSERT_NO_THROW(d_solver.checkEntailed(d_solver.mkTrue()));
  ASSERT_THROW(d_solver.checkEntailed(Term()), CVC5ApiException);
  ASSERT_NO_THROW(d_solver.checkEntailed(d_solver.mkTrue()));
  ASSERT_NO_THROW(d_solver.checkEntailed(z));
  Solver slv;
  ASSERT_THROW(slv.checkEntailed(d_solver.mkTrue()), CVC5ApiException);
}

TEST_F(TestApiBlackSolver, checkEntailed2)
{
  d_solver.setOption("incremental", "true");

  Sort uSort = d_solver.mkUninterpretedSort("u");
  Sort intSort = d_solver.getIntegerSort();
  Sort boolSort = d_solver.getBooleanSort();
  Sort uToIntSort = d_solver.mkFunctionSort(uSort, intSort);
  Sort intPredSort = d_solver.mkFunctionSort(intSort, boolSort);

  Term n = Term();
  // Constants
  Term x = d_solver.mkConst(uSort, "x");
  Term y = d_solver.mkConst(uSort, "y");
  // Functions
  Term f = d_solver.mkConst(uToIntSort, "f");
  Term p = d_solver.mkConst(intPredSort, "p");
  // Values
  Term zero = d_solver.mkInteger(0);
  Term one = d_solver.mkInteger(1);
  // Terms
  Term f_x = d_solver.mkTerm(APPLY_UF, f, x);
  Term f_y = d_solver.mkTerm(APPLY_UF, f, y);
  Term sum = d_solver.mkTerm(PLUS, f_x, f_y);
  Term p_0 = d_solver.mkTerm(APPLY_UF, p, zero);
  Term p_f_y = d_solver.mkTerm(APPLY_UF, p, f_y);
  // Assertions
  Term assertions =
      d_solver.mkTerm(AND,
                      std::vector<Term>{
                          d_solver.mkTerm(LEQ, zero, f_x),  // 0 <= f(x)
                          d_solver.mkTerm(LEQ, zero, f_y),  // 0 <= f(y)
                          d_solver.mkTerm(LEQ, sum, one),   // f(x) + f(y) <= 1
                          p_0.notTerm(),                    // not p(0)
                          p_f_y                             // p(f(y))
                      });

  ASSERT_NO_THROW(d_solver.checkEntailed(d_solver.mkTrue()));
  d_solver.assertFormula(assertions);
  ASSERT_NO_THROW(d_solver.checkEntailed(d_solver.mkTerm(DISTINCT, x, y)));
  ASSERT_NO_THROW(d_solver.checkEntailed(
      {d_solver.mkFalse(), d_solver.mkTerm(DISTINCT, x, y)}));
  ASSERT_THROW(d_solver.checkEntailed(n), CVC5ApiException);
  ASSERT_THROW(d_solver.checkEntailed({n, d_solver.mkTerm(DISTINCT, x, y)}),
               CVC5ApiException);
  Solver slv;
  ASSERT_THROW(slv.checkEntailed(d_solver.mkTrue()), CVC5ApiException);
}

TEST_F(TestApiBlackSolver, checkSat)
{
  d_solver.setOption("incremental", "false");
  ASSERT_NO_THROW(d_solver.checkSat());
  ASSERT_THROW(d_solver.checkSat(), CVC5ApiException);
}

TEST_F(TestApiBlackSolver, checkSatAssuming)
{
  d_solver.setOption("incremental", "false");
  ASSERT_NO_THROW(d_solver.checkSatAssuming(d_solver.mkTrue()));
  ASSERT_THROW(d_solver.checkSatAssuming(d_solver.mkTrue()), CVC5ApiException);
  Solver slv;
  ASSERT_THROW(slv.checkSatAssuming(d_solver.mkTrue()), CVC5ApiException);
}

TEST_F(TestApiBlackSolver, checkSatAssuming1)
{
  Sort boolSort = d_solver.getBooleanSort();
  Term x = d_solver.mkConst(boolSort, "x");
  Term y = d_solver.mkConst(boolSort, "y");
  Term z = d_solver.mkTerm(AND, x, y);
  d_solver.setOption("incremental", "true");
  ASSERT_NO_THROW(d_solver.checkSatAssuming(d_solver.mkTrue()));
  ASSERT_THROW(d_solver.checkSatAssuming(Term()), CVC5ApiException);
  ASSERT_NO_THROW(d_solver.checkSatAssuming(d_solver.mkTrue()));
  ASSERT_NO_THROW(d_solver.checkSatAssuming(z));
  Solver slv;
  ASSERT_THROW(slv.checkSatAssuming(d_solver.mkTrue()), CVC5ApiException);
}

TEST_F(TestApiBlackSolver, checkSatAssuming2)
{
  d_solver.setOption("incremental", "true");

  Sort uSort = d_solver.mkUninterpretedSort("u");
  Sort intSort = d_solver.getIntegerSort();
  Sort boolSort = d_solver.getBooleanSort();
  Sort uToIntSort = d_solver.mkFunctionSort(uSort, intSort);
  Sort intPredSort = d_solver.mkFunctionSort(intSort, boolSort);

  Term n = Term();
  // Constants
  Term x = d_solver.mkConst(uSort, "x");
  Term y = d_solver.mkConst(uSort, "y");
  // Functions
  Term f = d_solver.mkConst(uToIntSort, "f");
  Term p = d_solver.mkConst(intPredSort, "p");
  // Values
  Term zero = d_solver.mkInteger(0);
  Term one = d_solver.mkInteger(1);
  // Terms
  Term f_x = d_solver.mkTerm(APPLY_UF, f, x);
  Term f_y = d_solver.mkTerm(APPLY_UF, f, y);
  Term sum = d_solver.mkTerm(PLUS, f_x, f_y);
  Term p_0 = d_solver.mkTerm(APPLY_UF, p, zero);
  Term p_f_y = d_solver.mkTerm(APPLY_UF, p, f_y);
  // Assertions
  Term assertions =
      d_solver.mkTerm(AND,
                      std::vector<Term>{
                          d_solver.mkTerm(LEQ, zero, f_x),  // 0 <= f(x)
                          d_solver.mkTerm(LEQ, zero, f_y),  // 0 <= f(y)
                          d_solver.mkTerm(LEQ, sum, one),   // f(x) + f(y) <= 1
                          p_0.notTerm(),                    // not p(0)
                          p_f_y                             // p(f(y))
                      });

  ASSERT_NO_THROW(d_solver.checkSatAssuming(d_solver.mkTrue()));
  d_solver.assertFormula(assertions);
  ASSERT_NO_THROW(d_solver.checkSatAssuming(d_solver.mkTerm(DISTINCT, x, y)));
  ASSERT_NO_THROW(d_solver.checkSatAssuming(
      {d_solver.mkFalse(), d_solver.mkTerm(DISTINCT, x, y)}));
  ASSERT_THROW(d_solver.checkSatAssuming(n), CVC5ApiException);
  ASSERT_THROW(d_solver.checkSatAssuming({n, d_solver.mkTerm(DISTINCT, x, y)}),
               CVC5ApiException);
  Solver slv;
  ASSERT_THROW(slv.checkSatAssuming(d_solver.mkTrue()), CVC5ApiException);
}

TEST_F(TestApiBlackSolver, setLogic)
{
  ASSERT_NO_THROW(d_solver.setLogic("AUFLIRA"));
  ASSERT_THROW(d_solver.setLogic("AF_BV"), CVC5ApiException);
  d_solver.assertFormula(d_solver.mkTrue());
  ASSERT_THROW(d_solver.setLogic("AUFLIRA"), CVC5ApiException);
}

TEST_F(TestApiBlackSolver, setOption)
{
  ASSERT_NO_THROW(d_solver.setOption("bv-sat-solver", "minisat"));
  ASSERT_THROW(d_solver.setOption("bv-sat-solver", "1"), CVC5ApiException);
  d_solver.assertFormula(d_solver.mkTrue());
  ASSERT_THROW(d_solver.setOption("bv-sat-solver", "minisat"),
               CVC5ApiException);
}

TEST_F(TestApiBlackSolver, resetAssertions)
{
  d_solver.setOption("incremental", "true");

  Sort bvSort = d_solver.mkBitVectorSort(4);
  Term one = d_solver.mkBitVector(4, 1);
  Term x = d_solver.mkConst(bvSort, "x");
  Term ule = d_solver.mkTerm(BITVECTOR_ULE, x, one);
  Term srem = d_solver.mkTerm(BITVECTOR_SREM, one, x);
  d_solver.push(4);
  Term slt = d_solver.mkTerm(BITVECTOR_SLT, srem, one);
  d_solver.resetAssertions();
  d_solver.checkSatAssuming({slt, ule});
}

TEST_F(TestApiBlackSolver, mkSygusVar)
{
  Sort boolSort = d_solver.getBooleanSort();
  Sort intSort = d_solver.getIntegerSort();
  Sort funSort = d_solver.mkFunctionSort(intSort, boolSort);

  ASSERT_NO_THROW(d_solver.mkSygusVar(boolSort));
  ASSERT_NO_THROW(d_solver.mkSygusVar(funSort));
  ASSERT_NO_THROW(d_solver.mkSygusVar(boolSort, std::string("b")));
  ASSERT_NO_THROW(d_solver.mkSygusVar(funSort, ""));
  ASSERT_THROW(d_solver.mkSygusVar(Sort()), CVC5ApiException);
  ASSERT_THROW(d_solver.mkSygusVar(d_solver.getNullSort(), "a"),
               CVC5ApiException);
  Solver slv;
  ASSERT_THROW(slv.mkSygusVar(boolSort), CVC5ApiException);
}

TEST_F(TestApiBlackSolver, mkSygusGrammar)
{
  Term nullTerm;
  Term boolTerm = d_solver.mkBoolean(true);
  Term boolVar = d_solver.mkVar(d_solver.getBooleanSort());
  Term intVar = d_solver.mkVar(d_solver.getIntegerSort());

  ASSERT_NO_THROW(d_solver.mkSygusGrammar({}, {intVar}));
  ASSERT_NO_THROW(d_solver.mkSygusGrammar({boolVar}, {intVar}));
  ASSERT_THROW(d_solver.mkSygusGrammar({}, {}), CVC5ApiException);
  ASSERT_THROW(d_solver.mkSygusGrammar({}, {nullTerm}), CVC5ApiException);
  ASSERT_THROW(d_solver.mkSygusGrammar({}, {boolTerm}), CVC5ApiException);
  ASSERT_THROW(d_solver.mkSygusGrammar({boolTerm}, {intVar}), CVC5ApiException);
  Solver slv;
  Term boolVar2 = slv.mkVar(slv.getBooleanSort());
  Term intVar2 = slv.mkVar(slv.getIntegerSort());
  ASSERT_NO_THROW(slv.mkSygusGrammar({boolVar2}, {intVar2}));
  ASSERT_THROW(slv.mkSygusGrammar({boolVar}, {intVar2}), CVC5ApiException);
  ASSERT_THROW(slv.mkSygusGrammar({boolVar2}, {intVar}), CVC5ApiException);
}

TEST_F(TestApiBlackSolver, synthFun)
{
  Sort null = d_solver.getNullSort();
  Sort boolean = d_solver.getBooleanSort();
  Sort integer = d_solver.getIntegerSort();

  Term nullTerm;
  Term x = d_solver.mkVar(boolean);

  Term start1 = d_solver.mkVar(boolean);
  Term start2 = d_solver.mkVar(integer);

  Grammar g1 = d_solver.mkSygusGrammar({x}, {start1});
  g1.addRule(start1, d_solver.mkBoolean(false));

  Grammar g2 = d_solver.mkSygusGrammar({x}, {start2});
  g2.addRule(start2, d_solver.mkInteger(0));

  ASSERT_NO_THROW(d_solver.synthFun("", {}, boolean));
  ASSERT_NO_THROW(d_solver.synthFun("f1", {x}, boolean));
  ASSERT_NO_THROW(d_solver.synthFun("f2", {x}, boolean, g1));

  ASSERT_THROW(d_solver.synthFun("f3", {nullTerm}, boolean), CVC5ApiException);
  ASSERT_THROW(d_solver.synthFun("f4", {}, null), CVC5ApiException);
  ASSERT_THROW(d_solver.synthFun("f6", {x}, boolean, g2), CVC5ApiException);
  Solver slv;
  Term x2 = slv.mkVar(slv.getBooleanSort());
  ASSERT_NO_THROW(slv.synthFun("f1", {x2}, slv.getBooleanSort()));
  ASSERT_THROW(slv.synthFun("", {}, d_solver.getBooleanSort()),
               CVC5ApiException);
  ASSERT_THROW(slv.synthFun("f1", {x}, d_solver.getBooleanSort()),
               CVC5ApiException);
}

TEST_F(TestApiBlackSolver, synthInv)
{
  Sort boolean = d_solver.getBooleanSort();
  Sort integer = d_solver.getIntegerSort();

  Term nullTerm;
  Term x = d_solver.mkVar(boolean);

  Term start1 = d_solver.mkVar(boolean);
  Term start2 = d_solver.mkVar(integer);

  Grammar g1 = d_solver.mkSygusGrammar({x}, {start1});
  g1.addRule(start1, d_solver.mkBoolean(false));

  Grammar g2 = d_solver.mkSygusGrammar({x}, {start2});
  g2.addRule(start2, d_solver.mkInteger(0));

  ASSERT_NO_THROW(d_solver.synthInv("", {}));
  ASSERT_NO_THROW(d_solver.synthInv("i1", {x}));
  ASSERT_NO_THROW(d_solver.synthInv("i2", {x}, g1));

  ASSERT_THROW(d_solver.synthInv("i3", {nullTerm}), CVC5ApiException);
  ASSERT_THROW(d_solver.synthInv("i4", {x}, g2), CVC5ApiException);
}

TEST_F(TestApiBlackSolver, addSygusConstraint)
{
  Term nullTerm;
  Term boolTerm = d_solver.mkBoolean(true);
  Term intTerm = d_solver.mkInteger(1);

  ASSERT_NO_THROW(d_solver.addSygusConstraint(boolTerm));
  ASSERT_THROW(d_solver.addSygusConstraint(nullTerm), CVC5ApiException);
  ASSERT_THROW(d_solver.addSygusConstraint(intTerm), CVC5ApiException);

  Solver slv;
  ASSERT_THROW(slv.addSygusConstraint(boolTerm), CVC5ApiException);
}

TEST_F(TestApiBlackSolver, addSygusAssume)
{
  Term nullTerm;
  Term boolTerm = d_solver.mkBoolean(false);
  Term intTerm = d_solver.mkInteger(1);

  ASSERT_NO_THROW(d_solver.addSygusAssume(boolTerm));
  ASSERT_THROW(d_solver.addSygusAssume(nullTerm), CVC5ApiException);
  ASSERT_THROW(d_solver.addSygusAssume(intTerm), CVC5ApiException);

  Solver slv;
  ASSERT_THROW(slv.addSygusAssume(boolTerm), CVC5ApiException);
}

TEST_F(TestApiBlackSolver, addSygusInvConstraint)
{
  Sort boolean = d_solver.getBooleanSort();
  Sort real = d_solver.getRealSort();

  Term nullTerm;
  Term intTerm = d_solver.mkInteger(1);

  Term inv = d_solver.declareFun("inv", {real}, boolean);
  Term pre = d_solver.declareFun("pre", {real}, boolean);
  Term trans = d_solver.declareFun("trans", {real, real}, boolean);
  Term post = d_solver.declareFun("post", {real}, boolean);

  Term inv1 = d_solver.declareFun("inv1", {real}, real);

  Term trans1 = d_solver.declareFun("trans1", {boolean, real}, boolean);
  Term trans2 = d_solver.declareFun("trans2", {real, boolean}, boolean);
  Term trans3 = d_solver.declareFun("trans3", {real, real}, real);

  ASSERT_NO_THROW(d_solver.addSygusInvConstraint(inv, pre, trans, post));

  ASSERT_THROW(d_solver.addSygusInvConstraint(nullTerm, pre, trans, post),
               CVC5ApiException);
  ASSERT_THROW(d_solver.addSygusInvConstraint(inv, nullTerm, trans, post),
               CVC5ApiException);
  ASSERT_THROW(d_solver.addSygusInvConstraint(inv, pre, nullTerm, post),
               CVC5ApiException);
  ASSERT_THROW(d_solver.addSygusInvConstraint(inv, pre, trans, nullTerm),
               CVC5ApiException);

  ASSERT_THROW(d_solver.addSygusInvConstraint(intTerm, pre, trans, post),
               CVC5ApiException);

  ASSERT_THROW(d_solver.addSygusInvConstraint(inv1, pre, trans, post),
               CVC5ApiException);

  ASSERT_THROW(d_solver.addSygusInvConstraint(inv, trans, trans, post),
               CVC5ApiException);

  ASSERT_THROW(d_solver.addSygusInvConstraint(inv, pre, intTerm, post),
               CVC5ApiException);
  ASSERT_THROW(d_solver.addSygusInvConstraint(inv, pre, pre, post),
               CVC5ApiException);
  ASSERT_THROW(d_solver.addSygusInvConstraint(inv, pre, trans1, post),
               CVC5ApiException);
  ASSERT_THROW(d_solver.addSygusInvConstraint(inv, pre, trans2, post),
               CVC5ApiException);
  ASSERT_THROW(d_solver.addSygusInvConstraint(inv, pre, trans3, post),
               CVC5ApiException);

  ASSERT_THROW(d_solver.addSygusInvConstraint(inv, pre, trans, trans),
               CVC5ApiException);
  Solver slv;
  Sort boolean2 = slv.getBooleanSort();
  Sort real2 = slv.getRealSort();
  Term inv22 = slv.declareFun("inv", {real2}, boolean2);
  Term pre22 = slv.declareFun("pre", {real2}, boolean2);
  Term trans22 = slv.declareFun("trans", {real2, real2}, boolean2);
  Term post22 = slv.declareFun("post", {real2}, boolean2);
  ASSERT_NO_THROW(slv.addSygusInvConstraint(inv22, pre22, trans22, post22));
  ASSERT_THROW(slv.addSygusInvConstraint(inv, pre22, trans22, post22),
               CVC5ApiException);
  ASSERT_THROW(slv.addSygusInvConstraint(inv22, pre, trans22, post22),
               CVC5ApiException);
  ASSERT_THROW(slv.addSygusInvConstraint(inv22, pre22, trans, post22),
               CVC5ApiException);
  ASSERT_THROW(slv.addSygusInvConstraint(inv22, pre22, trans22, post),
               CVC5ApiException);
}

TEST_F(TestApiBlackSolver, getSynthSolution)
{
  d_solver.setOption("lang", "sygus2");
  d_solver.setOption("incremental", "false");

  Term nullTerm;
  Term x = d_solver.mkBoolean(false);
  Term f = d_solver.synthFun("f", {}, d_solver.getBooleanSort());

  ASSERT_THROW(d_solver.getSynthSolution(f), CVC5ApiException);

  d_solver.checkSynth();

  ASSERT_NO_THROW(d_solver.getSynthSolution(f));
  ASSERT_NO_THROW(d_solver.getSynthSolution(f));

  ASSERT_THROW(d_solver.getSynthSolution(nullTerm), CVC5ApiException);
  ASSERT_THROW(d_solver.getSynthSolution(x), CVC5ApiException);

  Solver slv;
  ASSERT_THROW(slv.getSynthSolution(f), CVC5ApiException);
}

TEST_F(TestApiBlackSolver, getSynthSolutions)
{
  d_solver.setOption("lang", "sygus2");
  d_solver.setOption("incremental", "false");

  Term nullTerm;
  Term x = d_solver.mkBoolean(false);
  Term f = d_solver.synthFun("f", {}, d_solver.getBooleanSort());

  ASSERT_THROW(d_solver.getSynthSolutions({}), CVC5ApiException);
  ASSERT_THROW(d_solver.getSynthSolutions({f}), CVC5ApiException);

  d_solver.checkSynth();

  ASSERT_NO_THROW(d_solver.getSynthSolutions({f}));
  ASSERT_NO_THROW(d_solver.getSynthSolutions({f, f}));

  ASSERT_THROW(d_solver.getSynthSolutions({}), CVC5ApiException);
  ASSERT_THROW(d_solver.getSynthSolutions({nullTerm}), CVC5ApiException);
  ASSERT_THROW(d_solver.getSynthSolutions({x}), CVC5ApiException);

  Solver slv;
  ASSERT_THROW(slv.getSynthSolutions({x}), CVC5ApiException);
}

TEST_F(TestApiBlackSolver, tupleProject)
{
  std::vector<Sort> sorts = {d_solver.getBooleanSort(),
                             d_solver.getIntegerSort(),
                             d_solver.getStringSort(),
                             d_solver.mkSetSort(d_solver.getStringSort())};
  std::vector<Term> elements = {
      d_solver.mkBoolean(true),
      d_solver.mkInteger(3),
      d_solver.mkString("C"),
      d_solver.mkTerm(SET_SINGLETON, d_solver.mkString("Z"))};

  Term tuple = d_solver.mkTuple(sorts, elements);

  std::vector<uint32_t> indices1 = {};
  std::vector<uint32_t> indices2 = {0};
  std::vector<uint32_t> indices3 = {0, 1};
  std::vector<uint32_t> indices4 = {0, 0, 2, 2, 3, 3, 0};
  std::vector<uint32_t> indices5 = {4};
  std::vector<uint32_t> indices6 = {0, 4};

  ASSERT_NO_THROW(
      d_solver.mkTerm(d_solver.mkOp(TUPLE_PROJECT, indices1), tuple));
  ASSERT_NO_THROW(
      d_solver.mkTerm(d_solver.mkOp(TUPLE_PROJECT, indices2), tuple));
  ASSERT_NO_THROW(
      d_solver.mkTerm(d_solver.mkOp(TUPLE_PROJECT, indices3), tuple));
  ASSERT_NO_THROW(
      d_solver.mkTerm(d_solver.mkOp(TUPLE_PROJECT, indices4), tuple));

  ASSERT_THROW(d_solver.mkTerm(d_solver.mkOp(TUPLE_PROJECT, indices5), tuple),
               CVC5ApiException);
  ASSERT_THROW(d_solver.mkTerm(d_solver.mkOp(TUPLE_PROJECT, indices6), tuple),
               CVC5ApiException);

  std::vector<uint32_t> indices = {0, 3, 2, 0, 1, 2};

  Op op = d_solver.mkOp(TUPLE_PROJECT, indices);
  Term projection = d_solver.mkTerm(op, tuple);

  Datatype datatype = tuple.getSort().getDatatype();
  DatatypeConstructor constructor = datatype[0];

  for (size_t i = 0; i < indices.size(); i++)
  {
    Term selectorTerm = constructor[indices[i]].getSelectorTerm();
    Term selectedTerm = d_solver.mkTerm(APPLY_SELECTOR, selectorTerm, tuple);
    Term simplifiedTerm = d_solver.simplify(selectedTerm);
    ASSERT_EQ(elements[indices[i]], simplifiedTerm);
  }

  ASSERT_EQ(
      "((_ tuple_project 0 3 2 0 1 2) (tuple true 3 \"C\" (set.singleton "
      "\"Z\")))",
      projection.toString());
}

TEST_F(TestApiBlackSolver, Output)
{
  ASSERT_THROW(d_solver.isOutputOn("foo-invalid"), CVC5ApiException);
  ASSERT_THROW(d_solver.getOutput("foo-invalid"), CVC5ApiException);
  ASSERT_FALSE(d_solver.isOutputOn("inst"));
  ASSERT_EQ(cvc5::null_os.rdbuf(), d_solver.getOutput("inst").rdbuf());
  d_solver.setOption("output", "inst");
  ASSERT_TRUE(d_solver.isOutputOn("inst"));
  ASSERT_NE(cvc5::null_os.rdbuf(), d_solver.getOutput("inst").rdbuf());
}

TEST_F(TestApiBlackSolver, issue7000)
{
  Sort s1 = d_solver.getIntegerSort();
  Sort s2 = d_solver.mkFunctionSort(s1, s1);
  Sort s3 = d_solver.getRealSort();
  Term t4 = d_solver.mkPi();
  Term t7 = d_solver.mkConst(s3, "_x5");
  Term t37 = d_solver.mkConst(s2, "_x32");
  Term t59 = d_solver.mkConst(s2, "_x51");
  Term t72 = d_solver.mkTerm(EQUAL, t37, t59);
  Term t74 = d_solver.mkTerm(GT, t4, t7);
  // throws logic exception since logic is not higher order by default
  ASSERT_THROW(d_solver.checkEntailed({t72, t74, t72, t72}), CVC5ApiException);
}

TEST_F(TestApiBlackSolver, issue5893)
{
  Solver slv;
  Sort bvsort4 = d_solver.mkBitVectorSort(4);
  Sort bvsort8 = d_solver.mkBitVectorSort(8);
  Sort arrsort = d_solver.mkArraySort(bvsort4, bvsort8);
  Term arr = d_solver.mkConst(arrsort, "arr");
  Term idx = d_solver.mkConst(bvsort4, "idx");
  Term ten = d_solver.mkBitVector(8, "10", 10);
  Term sel = d_solver.mkTerm(SELECT, arr, idx);
  Term distinct = d_solver.mkTerm(DISTINCT, sel, ten);
  ASSERT_NO_FATAL_FAILURE(distinct.getOp());
}

TEST_F(TestApiBlackSolver, proj_issue373)
{
  Sort s1 = d_solver.getRealSort();

  DatatypeConstructorDecl ctor13 = d_solver.mkDatatypeConstructorDecl("_x115");
  ctor13.addSelector("_x109", s1);
  Sort s4 = d_solver.declareDatatype("_x86", {ctor13});

  Term t452 = d_solver.mkVar(s1, "_x281");
  Term bvl = d_solver.mkTerm(d_solver.mkOp(VARIABLE_LIST), {t452});
  Term acons =
      d_solver.mkTerm(d_solver.mkOp(APPLY_CONSTRUCTOR),
                      {s4.getDatatype().getConstructorTerm("_x115"), t452});
  // type exception
  ASSERT_THROW(
      d_solver.mkTerm(d_solver.mkOp(APPLY_CONSTRUCTOR), {bvl, acons, t452}),
      CVC5ApiException);
}

TEST_F(TestApiBlackSolver, doubleUseCons)
{
  DatatypeConstructorDecl ctor1 = d_solver.mkDatatypeConstructorDecl("_x21");
  DatatypeConstructorDecl ctor2 = d_solver.mkDatatypeConstructorDecl("_x31");
  Sort s3 = d_solver.declareDatatype(std::string("_x17"), {ctor1, ctor2});

  ASSERT_THROW(d_solver.declareDatatype(std::string("_x86"), {ctor1, ctor2}),
               CVC5ApiException);
}

<<<<<<< HEAD
TEST_F(TestApiBlackSolver, proj_issue378)
{
  DatatypeDecl dtdecl;
  DatatypeConstructorDecl cdecl;

  Sort s1 = d_solver.getBooleanSort();

  dtdecl = d_solver.mkDatatypeDecl("_x0");
  cdecl = d_solver.mkDatatypeConstructorDecl("_x6");
  cdecl.addSelector("_x1", s1);
  dtdecl.addConstructor(cdecl);
  Sort s2 = d_solver.mkDatatypeSort(dtdecl);

  dtdecl = d_solver.mkDatatypeDecl("_x36");
  cdecl = d_solver.mkDatatypeConstructorDecl("_x42");
  cdecl.addSelector("_x37", s1);
  dtdecl.addConstructor(cdecl);
  Sort s4 = d_solver.mkDatatypeSort(dtdecl);

  Term t1 = d_solver.mkConst(s1, "_x53");
  Term t4 = d_solver.mkConst(s4, "_x56");
  Term t7 = d_solver.mkConst(s2, "_x58");

  Sort sp = d_solver.mkParamSort("_x178");
  dtdecl = d_solver.mkDatatypeDecl("_x176", sp);
  cdecl = d_solver.mkDatatypeConstructorDecl("_x184");
  cdecl.addSelector("_x180", s2);
  dtdecl.addConstructor(cdecl);
  cdecl = d_solver.mkDatatypeConstructorDecl("_x186");
  cdecl.addSelector("_x185", sp);
  dtdecl.addConstructor(cdecl);
  Sort s7 = d_solver.mkDatatypeSort(dtdecl);
  Sort s9 = s7.instantiate({s2});
  Term t1507 = d_solver.mkTerm(
      APPLY_CONSTRUCTOR, s9.getDatatype().getConstructorTerm("_x184"), t7);
  ASSERT_NO_THROW(d_solver.mkTerm(
      APPLY_UPDATER,
      s9.getDatatype().getConstructor("_x186").getSelectorTerm("_x185"),
      t1507,
      t7));
}

TEST_F(TestApiBlackSolver, proj_issue379)
{
  Sort bsort = d_solver.getBooleanSort();
  Sort psort = d_solver.mkParamSort("_x1");
  DatatypeConstructorDecl cdecl;
  DatatypeDecl dtdecl = d_solver.mkDatatypeDecl("x_0", psort);
  cdecl = d_solver.mkDatatypeConstructorDecl("_x8");
  cdecl.addSelector("_x7", bsort);
  dtdecl.addConstructor(cdecl);
  cdecl = d_solver.mkDatatypeConstructorDecl("_x6");
  cdecl.addSelector("_x2", psort);
  cdecl.addSelectorSelf("_x3");
  cdecl.addSelector("_x4", psort);
  cdecl.addSelector("_x5", bsort);
  Sort s2 = d_solver.mkDatatypeSort(dtdecl);
  Sort s6 = s2.instantiate({bsort});
  Term t317 = d_solver.mkConst(bsort, "_x345");
  Term t843 = d_solver.mkConst(s6, "_x346");
  Term t879 = d_solver.mkTerm(APPLY_UPDATER,
                              t843.getSort()
                                  .getDatatype()
                                  .getConstructor("_x8")
                                  .getSelector("_x7")
                                  .getUpdaterTerm(),
                              t843,
                              t317);
  ASSERT_EQ(t879.getSort(), s6);
}

=======
TEST_F(TestApiBlackSolver, getDatatypeArity)
{
  DatatypeConstructorDecl ctor1 = d_solver.mkDatatypeConstructorDecl("_x21");
  DatatypeConstructorDecl ctor2 = d_solver.mkDatatypeConstructorDecl("_x31");
  Sort s3 = d_solver.declareDatatype(std::string("_x17"), {ctor1, ctor2});
  ASSERT_EQ(s3.getDatatypeArity(), 0);
}
>>>>>>> 881464ad
}  // namespace test
}  // namespace cvc5<|MERGE_RESOLUTION|>--- conflicted
+++ resolved
@@ -2671,7 +2671,6 @@
                CVC5ApiException);
 }
 
-<<<<<<< HEAD
 TEST_F(TestApiBlackSolver, proj_issue378)
 {
   DatatypeDecl dtdecl;
@@ -2743,7 +2742,6 @@
   ASSERT_EQ(t879.getSort(), s6);
 }
 
-=======
 TEST_F(TestApiBlackSolver, getDatatypeArity)
 {
   DatatypeConstructorDecl ctor1 = d_solver.mkDatatypeConstructorDecl("_x21");
@@ -2751,6 +2749,6 @@
   Sort s3 = d_solver.declareDatatype(std::string("_x17"), {ctor1, ctor2});
   ASSERT_EQ(s3.getDatatypeArity(), 0);
 }
->>>>>>> 881464ad
+
 }  // namespace test
 }  // namespace cvc5