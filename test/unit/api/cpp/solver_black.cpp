/******************************************************************************
 * Top contributors (to current version):
 *   Aina Niemetz, Mudathir Mohamed, Andrew Reynolds
 *
 * This file is part of the cvc5 project.
 *
 * Copyright (c) 2009-2021 by the authors listed in the file AUTHORS
 * in the top-level source directory and their institutional affiliations.
 * All rights reserved.  See the file COPYING in the top-level source
 * directory for licensing information.
 * ****************************************************************************
 *
 * Black box testing of the Solver class of the  C++ API.
 */

#include <algorithm>
#include <cmath>

#include "base/output.h"
#include "test_api.h"

namespace cvc5::internal {

namespace test {

class TestApiBlackSolver : public TestApi
{
};

TEST_F(TestApiBlackSolver, pow2Large1)
{
  // Based on https://github.com/cvc5/cvc5-projects/issues/371
  Sort s1 = d_solver.getStringSort();
  Sort s2 = d_solver.getIntegerSort();
  Sort s4 = d_solver.mkArraySort(s1, s2);
  Sort s7 = d_solver.mkArraySort(s2, s1);
  Term t10 = d_solver.mkInteger("68038927088685865242724985643");
  Term t74 = d_solver.mkInteger("8416288636405");
  std::vector<DatatypeConstructorDecl> ctors;
  ctors.push_back(d_solver.mkDatatypeConstructorDecl("_x109"));
  ctors.back().addSelector("_x108", s7);
  ctors.push_back(d_solver.mkDatatypeConstructorDecl("_x113"));
  ctors.back().addSelector("_x110", s4);
  ctors.back().addSelector("_x111", s2);
  ctors.back().addSelector("_x112", s7);
  Sort s11 = d_solver.declareDatatype("_x107", ctors);
  Term t82 = d_solver.mkConst(s11, "_x114");
  Term t180 = d_solver.mkTerm(POW2, {t10});
  Term t258 = d_solver.mkTerm(GEQ, {t74, t180});
  d_solver.assertFormula(t258);
  ASSERT_THROW(d_solver.simplify(t82), CVC5ApiException);
}

TEST_F(TestApiBlackSolver, pow2Large2)
{
  // Based on https://github.com/cvc5/cvc5-projects/issues/333
  Term t1 = d_solver.mkBitVector(63, ~(((uint64_t)1) << 62));
  Term t2 = d_solver.mkTerm(Kind::BITVECTOR_TO_NAT, {t1});
  Term t3 = d_solver.mkTerm(Kind::POW2, {t2});
  Term t4 = d_solver.mkTerm(Kind::DISTINCT, {t3, t2});
  ASSERT_THROW(d_solver.checkSatAssuming({t4}), CVC5ApiException);
}

TEST_F(TestApiBlackSolver, pow2Large3)
{
  // Based on https://github.com/cvc5/cvc5-projects/issues/339
  Sort s4 = d_solver.getIntegerSort();
  Term t203 = d_solver.mkInteger("6135470354240554220207");
  Term t262 = d_solver.mkTerm(POW2, {t203});
  Term t536 = d_solver.mkTerm(d_solver.mkOp(INT_TO_BITVECTOR, {49}), {t262});
  ASSERT_THROW(d_solver.simplify(t536), CVC5ApiException);
}

TEST_F(TestApiBlackSolver, recoverableException)
{
  d_solver.setOption("produce-models", "true");
  Term x = d_solver.mkConst(d_solver.getBooleanSort(), "x");
  d_solver.assertFormula(x.eqTerm(x).notTerm());
  ASSERT_THROW(d_solver.getValue(x), CVC5ApiRecoverableException);
}

TEST_F(TestApiBlackSolver, supportsFloatingPoint)
{
  ASSERT_NO_THROW(d_solver.mkRoundingMode(ROUND_NEAREST_TIES_TO_EVEN));
}

TEST_F(TestApiBlackSolver, getBooleanSort)
{
  ASSERT_NO_THROW(d_solver.getBooleanSort());
}

TEST_F(TestApiBlackSolver, getIntegerSort)
{
  ASSERT_NO_THROW(d_solver.getIntegerSort());
}

TEST_F(TestApiBlackSolver, getNullSort)
{
  ASSERT_NO_THROW(d_solver.getNullSort());
}

TEST_F(TestApiBlackSolver, getRealSort)
{
  ASSERT_NO_THROW(d_solver.getRealSort());
}

TEST_F(TestApiBlackSolver, getRegExpSort)
{
  ASSERT_NO_THROW(d_solver.getRegExpSort());
}

TEST_F(TestApiBlackSolver, getStringSort)
{
  ASSERT_NO_THROW(d_solver.getStringSort());
}

TEST_F(TestApiBlackSolver, getRoundingModeSort)
{
  ASSERT_NO_THROW(d_solver.getRoundingModeSort());
}

TEST_F(TestApiBlackSolver, mkArraySort)
{
  Sort boolSort = d_solver.getBooleanSort();
  Sort intSort = d_solver.getIntegerSort();
  Sort realSort = d_solver.getRealSort();
  Sort bvSort = d_solver.mkBitVectorSort(32);
  ASSERT_NO_THROW(d_solver.mkArraySort(boolSort, boolSort));
  ASSERT_NO_THROW(d_solver.mkArraySort(intSort, intSort));
  ASSERT_NO_THROW(d_solver.mkArraySort(realSort, realSort));
  ASSERT_NO_THROW(d_solver.mkArraySort(bvSort, bvSort));
  ASSERT_NO_THROW(d_solver.mkArraySort(boolSort, intSort));
  ASSERT_NO_THROW(d_solver.mkArraySort(realSort, bvSort));

  Sort fpSort = d_solver.mkFloatingPointSort(3, 5);
  ASSERT_NO_THROW(d_solver.mkArraySort(fpSort, fpSort));
  ASSERT_NO_THROW(d_solver.mkArraySort(bvSort, fpSort));

  Solver slv;
  ASSERT_THROW(slv.mkArraySort(boolSort, boolSort), CVC5ApiException);
}

TEST_F(TestApiBlackSolver, mkBitVectorSort)
{
  ASSERT_NO_THROW(d_solver.mkBitVectorSort(32));
  ASSERT_THROW(d_solver.mkBitVectorSort(0), CVC5ApiException);
}

TEST_F(TestApiBlackSolver, mkFloatingPointSort)
{
  ASSERT_NO_THROW(d_solver.mkFloatingPointSort(4, 8));
  ASSERT_THROW(d_solver.mkFloatingPointSort(0, 8), CVC5ApiException);
  ASSERT_THROW(d_solver.mkFloatingPointSort(4, 0), CVC5ApiException);
}

TEST_F(TestApiBlackSolver, mkDatatypeSort)
{
  DatatypeDecl dtypeSpec = d_solver.mkDatatypeDecl("list");
  DatatypeConstructorDecl cons = d_solver.mkDatatypeConstructorDecl("cons");
  cons.addSelector("head", d_solver.getIntegerSort());
  dtypeSpec.addConstructor(cons);
  DatatypeConstructorDecl nil = d_solver.mkDatatypeConstructorDecl("nil");
  dtypeSpec.addConstructor(nil);
  ASSERT_NO_THROW(d_solver.mkDatatypeSort(dtypeSpec));

  Solver slv;
  ASSERT_THROW(slv.mkDatatypeSort(dtypeSpec), CVC5ApiException);

  DatatypeDecl throwsDtypeSpec = d_solver.mkDatatypeDecl("list");
  ASSERT_THROW(d_solver.mkDatatypeSort(throwsDtypeSpec), CVC5ApiException);
}

TEST_F(TestApiBlackSolver, mkDatatypeSorts)
{
  Solver slv;

  DatatypeDecl dtypeSpec1 = d_solver.mkDatatypeDecl("list1");
  DatatypeConstructorDecl cons1 = d_solver.mkDatatypeConstructorDecl("cons1");
  cons1.addSelector("head1", d_solver.getIntegerSort());
  dtypeSpec1.addConstructor(cons1);
  DatatypeConstructorDecl nil1 = d_solver.mkDatatypeConstructorDecl("nil1");
  dtypeSpec1.addConstructor(nil1);
  DatatypeDecl dtypeSpec2 = d_solver.mkDatatypeDecl("list2");
  DatatypeConstructorDecl cons2 = d_solver.mkDatatypeConstructorDecl("cons2");
  cons2.addSelector("head2", d_solver.getIntegerSort());
  dtypeSpec2.addConstructor(cons2);
  DatatypeConstructorDecl nil2 = d_solver.mkDatatypeConstructorDecl("nil2");
  dtypeSpec2.addConstructor(nil2);
  std::vector<DatatypeDecl> decls = {dtypeSpec1, dtypeSpec2};
  ASSERT_NO_THROW(d_solver.mkDatatypeSorts(decls));

  ASSERT_THROW(slv.mkDatatypeSorts(decls), CVC5ApiException);

  DatatypeDecl throwsDtypeSpec = d_solver.mkDatatypeDecl("list");
  std::vector<DatatypeDecl> throwsDecls = {throwsDtypeSpec};
  ASSERT_THROW(d_solver.mkDatatypeSorts(throwsDecls), CVC5ApiException);

  /* with unresolved sorts */
  Sort unresList = d_solver.mkUnresolvedDatatypeSort("ulist");
  DatatypeDecl ulist = d_solver.mkDatatypeDecl("ulist");
  DatatypeConstructorDecl ucons = d_solver.mkDatatypeConstructorDecl("ucons");
  ucons.addSelector("car", unresList);
  ucons.addSelector("cdr", unresList);
  ulist.addConstructor(ucons);
  DatatypeConstructorDecl unil = d_solver.mkDatatypeConstructorDecl("unil");
  ulist.addConstructor(unil);
  std::vector<DatatypeDecl> udecls = {ulist};
  ASSERT_NO_THROW(d_solver.mkDatatypeSorts(udecls));

  ASSERT_THROW(slv.mkDatatypeSorts(udecls), CVC5ApiException);

  /* mutually recursive with unresolved parameterized sorts */
  Sort p0 = d_solver.mkParamSort("p0");
  Sort p1 = d_solver.mkParamSort("p1");
  Sort u0 = d_solver.mkUnresolvedDatatypeSort("dt0", 1);
  Sort u1 = d_solver.mkUnresolvedDatatypeSort("dt1", 1);
  DatatypeDecl dtdecl0 = d_solver.mkDatatypeDecl("dt0", p0);
  DatatypeDecl dtdecl1 = d_solver.mkDatatypeDecl("dt1", p1);
  DatatypeConstructorDecl ctordecl0 = d_solver.mkDatatypeConstructorDecl("c0");
  ctordecl0.addSelector("s0", u1.instantiate({p0}));
  DatatypeConstructorDecl ctordecl1 = d_solver.mkDatatypeConstructorDecl("c1");
  ctordecl1.addSelector("s1", u0.instantiate({p1}));
  dtdecl0.addConstructor(ctordecl0);
  dtdecl1.addConstructor(ctordecl1);
  std::vector<Sort> dt_sorts = d_solver.mkDatatypeSorts({dtdecl0, dtdecl1});
  Sort isort1 = dt_sorts[1].instantiate({d_solver.getBooleanSort()});
  Term t1 = d_solver.mkConst(isort1, "t");
  Term t0 = d_solver.mkTerm(
      APPLY_SELECTOR,
      {t1.getSort().getDatatype().getSelector("s1").getTerm(), t1});
  ASSERT_EQ(dt_sorts[0].instantiate({d_solver.getBooleanSort()}), t0.getSort());

  /* Note: More tests are in datatype_api_black. */
}

TEST_F(TestApiBlackSolver, mkFunctionSort)
{
  ASSERT_NO_THROW(d_solver.mkFunctionSort({d_solver.mkUninterpretedSort("u")},
                                          d_solver.getIntegerSort()));
  Sort funSort = d_solver.mkFunctionSort({d_solver.mkUninterpretedSort("u")},
                                         d_solver.getIntegerSort());
  // function arguments are allowed
  ASSERT_NO_THROW(
      d_solver.mkFunctionSort({funSort}, d_solver.getIntegerSort()));
  // non-first-class arguments are not allowed
  Sort reSort = d_solver.getRegExpSort();
  ASSERT_THROW(d_solver.mkFunctionSort({reSort}, d_solver.getIntegerSort()),
               CVC5ApiException);
  ASSERT_THROW(d_solver.mkFunctionSort({d_solver.getIntegerSort()}, funSort),
               CVC5ApiException);
  ASSERT_NO_THROW(d_solver.mkFunctionSort(
      {d_solver.mkUninterpretedSort("u"), d_solver.getIntegerSort()},
      d_solver.getIntegerSort()));
  Sort funSort2 = d_solver.mkFunctionSort({d_solver.mkUninterpretedSort("u")},
                                          d_solver.getIntegerSort());
  // function arguments are allowed
  ASSERT_NO_THROW(
      d_solver.mkFunctionSort({funSort2, d_solver.mkUninterpretedSort("u")},
                              d_solver.getIntegerSort()));
  ASSERT_THROW(d_solver.mkFunctionSort({d_solver.getIntegerSort(),
                                        d_solver.mkUninterpretedSort("u")},
                                       funSort2),
               CVC5ApiException);

  Solver slv;
  ASSERT_THROW(slv.mkFunctionSort({d_solver.mkUninterpretedSort("u")},
                                  d_solver.getIntegerSort()),
               CVC5ApiException);
  ASSERT_THROW(slv.mkFunctionSort({slv.mkUninterpretedSort("u")},
                                  d_solver.getIntegerSort()),
               CVC5ApiException);
  std::vector<Sort> sorts1 = {d_solver.getBooleanSort(),
                              slv.getIntegerSort(),
                              d_solver.getIntegerSort()};
  std::vector<Sort> sorts2 = {slv.getBooleanSort(), slv.getIntegerSort()};
  ASSERT_NO_THROW(slv.mkFunctionSort(sorts2, slv.getIntegerSort()));
  ASSERT_THROW(slv.mkFunctionSort(sorts1, slv.getIntegerSort()),
               CVC5ApiException);
  ASSERT_THROW(slv.mkFunctionSort(sorts2, d_solver.getIntegerSort()),
               CVC5ApiException);
}

TEST_F(TestApiBlackSolver, mkParamSort)
{
  ASSERT_NO_THROW(d_solver.mkParamSort("T"));
  ASSERT_NO_THROW(d_solver.mkParamSort(""));
}

TEST_F(TestApiBlackSolver, mkPredicateSort)
{
  ASSERT_NO_THROW(d_solver.mkPredicateSort({d_solver.getIntegerSort()}));
  ASSERT_THROW(d_solver.mkPredicateSort({}), CVC5ApiException);
  Sort funSort = d_solver.mkFunctionSort({d_solver.mkUninterpretedSort("u")},
                                         d_solver.getIntegerSort());
  // functions as arguments are allowed
  ASSERT_NO_THROW(
      d_solver.mkPredicateSort({d_solver.getIntegerSort(), funSort}));

  Solver slv;
  ASSERT_THROW(slv.mkPredicateSort({d_solver.getIntegerSort()}),
               CVC5ApiException);
}

TEST_F(TestApiBlackSolver, mkRecordSort)
{
  std::vector<std::pair<std::string, Sort>> fields = {
      std::make_pair("b", d_solver.getBooleanSort()),
      std::make_pair("bv", d_solver.mkBitVectorSort(8)),
      std::make_pair("i", d_solver.getIntegerSort())};
  std::vector<std::pair<std::string, Sort>> empty;
  ASSERT_NO_THROW(d_solver.mkRecordSort(fields));
  ASSERT_NO_THROW(d_solver.mkRecordSort(empty));
  Sort recSort = d_solver.mkRecordSort(fields);
  ASSERT_NO_THROW(recSort.getDatatype());

  Solver slv;
  ASSERT_THROW(slv.mkRecordSort(fields), CVC5ApiException);
}

TEST_F(TestApiBlackSolver, mkSetSort)
{
  ASSERT_NO_THROW(d_solver.mkSetSort(d_solver.getBooleanSort()));
  ASSERT_NO_THROW(d_solver.mkSetSort(d_solver.getIntegerSort()));
  ASSERT_NO_THROW(d_solver.mkSetSort(d_solver.mkBitVectorSort(4)));
  Solver slv;
  ASSERT_THROW(slv.mkSetSort(d_solver.mkBitVectorSort(4)), CVC5ApiException);
}

TEST_F(TestApiBlackSolver, mkBagSort)
{
  ASSERT_NO_THROW(d_solver.mkBagSort(d_solver.getBooleanSort()));
  ASSERT_NO_THROW(d_solver.mkBagSort(d_solver.getIntegerSort()));
  ASSERT_NO_THROW(d_solver.mkBagSort(d_solver.mkBitVectorSort(4)));
  Solver slv;
  ASSERT_THROW(slv.mkBagSort(d_solver.mkBitVectorSort(4)), CVC5ApiException);
}

TEST_F(TestApiBlackSolver, mkSequenceSort)
{
  ASSERT_NO_THROW(d_solver.mkSequenceSort(d_solver.getBooleanSort()));
  ASSERT_NO_THROW(d_solver.mkSequenceSort(
      d_solver.mkSequenceSort(d_solver.getIntegerSort())));
  Solver slv;
  ASSERT_THROW(slv.mkSequenceSort(d_solver.getIntegerSort()), CVC5ApiException);
}

TEST_F(TestApiBlackSolver, mkUninterpretedSort)
{
  ASSERT_NO_THROW(d_solver.mkUninterpretedSort("u"));
  ASSERT_NO_THROW(d_solver.mkUninterpretedSort(""));
}

TEST_F(TestApiBlackSolver, mkUnresolvedDatatypeSort)
{
  ASSERT_NO_THROW(d_solver.mkUnresolvedDatatypeSort("u"));
  ASSERT_NO_THROW(d_solver.mkUnresolvedDatatypeSort("u", 1));
  ASSERT_NO_THROW(d_solver.mkUnresolvedDatatypeSort(""));
  ASSERT_NO_THROW(d_solver.mkUnresolvedDatatypeSort("", 1));
}

TEST_F(TestApiBlackSolver, mkUninterpretedSortConstructorSort)
{
  ASSERT_NO_THROW(d_solver.mkUninterpretedSortConstructorSort(2, "s"));
  ASSERT_NO_THROW(d_solver.mkUninterpretedSortConstructorSort(2, ""));
  ASSERT_THROW(d_solver.mkUninterpretedSortConstructorSort(0),
               CVC5ApiException);
}

TEST_F(TestApiBlackSolver, mkTupleSort)
{
  ASSERT_NO_THROW(d_solver.mkTupleSort({d_solver.getIntegerSort()}));
  Sort funSort = d_solver.mkFunctionSort({d_solver.mkUninterpretedSort("u")},
                                         d_solver.getIntegerSort());
  ASSERT_THROW(d_solver.mkTupleSort({d_solver.getIntegerSort(), funSort}),
               CVC5ApiException);

  Solver slv;
  ASSERT_THROW(slv.mkTupleSort({d_solver.getIntegerSort()}), CVC5ApiException);
}

TEST_F(TestApiBlackSolver, mkBitVector)
{
  ASSERT_NO_THROW(d_solver.mkBitVector(8, 2));
  ASSERT_NO_THROW(d_solver.mkBitVector(32, 2));
  ASSERT_NO_THROW(d_solver.mkBitVector(8, "-1111111", 2));
  ASSERT_NO_THROW(d_solver.mkBitVector(8, "0101", 2));
  ASSERT_NO_THROW(d_solver.mkBitVector(8, "00000101", 2));
  ASSERT_NO_THROW(d_solver.mkBitVector(8, "-127", 10));
  ASSERT_NO_THROW(d_solver.mkBitVector(8, "255", 10));
  ASSERT_NO_THROW(d_solver.mkBitVector(8, "-7f", 16));
  ASSERT_NO_THROW(d_solver.mkBitVector(8, "a0", 16));

  ASSERT_THROW(d_solver.mkBitVector(0, 2), CVC5ApiException);
  ASSERT_THROW(d_solver.mkBitVector(0, "-127", 10), CVC5ApiException);
  ASSERT_THROW(d_solver.mkBitVector(0, "a0", 16), CVC5ApiException);

  ASSERT_THROW(d_solver.mkBitVector(8, "", 2), CVC5ApiException);

  ASSERT_THROW(d_solver.mkBitVector(8, "101", 5), CVC5ApiException);
  ASSERT_THROW(d_solver.mkBitVector(8, "128", 11), CVC5ApiException);
  ASSERT_THROW(d_solver.mkBitVector(8, "a0", 21), CVC5ApiException);

  ASSERT_THROW(d_solver.mkBitVector(8, "-11111111", 2), CVC5ApiException);
  ASSERT_THROW(d_solver.mkBitVector(8, "101010101", 2), CVC5ApiException);
  ASSERT_THROW(d_solver.mkBitVector(8, "-256", 10), CVC5ApiException);
  ASSERT_THROW(d_solver.mkBitVector(8, "257", 10), CVC5ApiException);
  ASSERT_THROW(d_solver.mkBitVector(8, "-a0", 16), CVC5ApiException);
  ASSERT_THROW(d_solver.mkBitVector(8, "fffff", 16), CVC5ApiException);

  ASSERT_THROW(d_solver.mkBitVector(8, "10201010", 2), CVC5ApiException);
  ASSERT_THROW(d_solver.mkBitVector(8, "-25x", 10), CVC5ApiException);
  ASSERT_THROW(d_solver.mkBitVector(8, "2x7", 10), CVC5ApiException);
  ASSERT_THROW(d_solver.mkBitVector(8, "fzff", 16), CVC5ApiException);

  ASSERT_EQ(d_solver.mkBitVector(8, "0101", 2),
            d_solver.mkBitVector(8, "00000101", 2));
  ASSERT_EQ(d_solver.mkBitVector(4, "-1", 2),
            d_solver.mkBitVector(4, "1111", 2));
  ASSERT_EQ(d_solver.mkBitVector(4, "-1", 16),
            d_solver.mkBitVector(4, "1111", 2));
  ASSERT_EQ(d_solver.mkBitVector(4, "-1", 10),
            d_solver.mkBitVector(4, "1111", 2));
  ASSERT_EQ(d_solver.mkBitVector(8, "01010101", 2).toString(), "#b01010101");
  ASSERT_EQ(d_solver.mkBitVector(8, "F", 16).toString(), "#b00001111");
  ASSERT_EQ(d_solver.mkBitVector(8, "-1", 10),
            d_solver.mkBitVector(8, "FF", 16));
}

TEST_F(TestApiBlackSolver, mkVar)
{
  Sort boolSort = d_solver.getBooleanSort();
  Sort intSort = d_solver.getIntegerSort();
  Sort funSort = d_solver.mkFunctionSort({intSort}, boolSort);
  ASSERT_NO_THROW(d_solver.mkVar(boolSort));
  ASSERT_NO_THROW(d_solver.mkVar(funSort));
  ASSERT_NO_THROW(d_solver.mkVar(boolSort, std::string("b")));
  ASSERT_NO_THROW(d_solver.mkVar(funSort, ""));
  ASSERT_THROW(d_solver.mkVar(Sort()), CVC5ApiException);
  ASSERT_THROW(d_solver.mkVar(Sort(), "a"), CVC5ApiException);
  Solver slv;
  ASSERT_THROW(slv.mkVar(boolSort, "x"), CVC5ApiException);
}

TEST_F(TestApiBlackSolver, mkBoolean)
{
  ASSERT_NO_THROW(d_solver.mkBoolean(true));
  ASSERT_NO_THROW(d_solver.mkBoolean(false));
}

TEST_F(TestApiBlackSolver, mkRoundingMode)
{
  ASSERT_EQ(d_solver.mkRoundingMode(RoundingMode::ROUND_NEAREST_TIES_TO_EVEN)
                .toString(),
            "roundNearestTiesToEven");
  ASSERT_EQ(
      d_solver.mkRoundingMode(RoundingMode::ROUND_TOWARD_POSITIVE).toString(),
      "roundTowardPositive");
  ASSERT_EQ(
      d_solver.mkRoundingMode(RoundingMode::ROUND_TOWARD_NEGATIVE).toString(),
      "roundTowardNegative");
  ASSERT_EQ(d_solver.mkRoundingMode(RoundingMode::ROUND_TOWARD_ZERO).toString(),
            "roundTowardZero");
  ASSERT_EQ(d_solver.mkRoundingMode(RoundingMode::ROUND_NEAREST_TIES_TO_AWAY)
                .toString(),
            "roundNearestTiesToAway");
}

TEST_F(TestApiBlackSolver, mkFloatingPoint)
{
  Term t1 = d_solver.mkBitVector(8);
  Term t2 = d_solver.mkBitVector(4);
  Term t3 = d_solver.mkInteger(2);
  ASSERT_NO_THROW(d_solver.mkFloatingPoint(3, 5, t1));
  ASSERT_THROW(d_solver.mkFloatingPoint(0, 5, Term()), CVC5ApiException);
  ASSERT_THROW(d_solver.mkFloatingPoint(0, 5, t1), CVC5ApiException);
  ASSERT_THROW(d_solver.mkFloatingPoint(3, 0, t1), CVC5ApiException);
  ASSERT_THROW(d_solver.mkFloatingPoint(3, 5, t2), CVC5ApiException);
  ASSERT_THROW(d_solver.mkFloatingPoint(3, 5, t2), CVC5ApiException);

  Solver slv;
  ASSERT_THROW(slv.mkFloatingPoint(3, 5, t1), CVC5ApiException);
}

TEST_F(TestApiBlackSolver, mkCardinalityConstraint)
{
  Sort su = d_solver.mkUninterpretedSort("u");
  Sort si = d_solver.getIntegerSort();
  ASSERT_NO_THROW(d_solver.mkCardinalityConstraint(su, 3));
  ASSERT_THROW(d_solver.mkCardinalityConstraint(si, 3), CVC5ApiException);
  ASSERT_THROW(d_solver.mkCardinalityConstraint(su, 0), CVC5ApiException);
  Solver slv;
  ASSERT_THROW(slv.mkCardinalityConstraint(su, 3), CVC5ApiException);
}

TEST_F(TestApiBlackSolver, mkEmptySet)
{
  Solver slv;
  Sort s = d_solver.mkSetSort(d_solver.getBooleanSort());
  ASSERT_NO_THROW(d_solver.mkEmptySet(Sort()));
  ASSERT_NO_THROW(d_solver.mkEmptySet(s));
  ASSERT_THROW(d_solver.mkEmptySet(d_solver.getBooleanSort()),
               CVC5ApiException);
  ASSERT_THROW(slv.mkEmptySet(s), CVC5ApiException);
}

TEST_F(TestApiBlackSolver, mkEmptyBag)
{
  Solver slv;
  Sort s = d_solver.mkBagSort(d_solver.getBooleanSort());
  ASSERT_NO_THROW(d_solver.mkEmptyBag(Sort()));
  ASSERT_NO_THROW(d_solver.mkEmptyBag(s));
  ASSERT_THROW(d_solver.mkEmptyBag(d_solver.getBooleanSort()),
               CVC5ApiException);
  ASSERT_THROW(slv.mkEmptyBag(s), CVC5ApiException);
}

TEST_F(TestApiBlackSolver, mkEmptySequence)
{
  Solver slv;
  Sort s = d_solver.mkSequenceSort(d_solver.getBooleanSort());
  ASSERT_NO_THROW(d_solver.mkEmptySequence(s));
  ASSERT_NO_THROW(d_solver.mkEmptySequence(d_solver.getBooleanSort()));
  ASSERT_THROW(slv.mkEmptySequence(s), CVC5ApiException);
}

TEST_F(TestApiBlackSolver, mkFalse)
{
  ASSERT_NO_THROW(d_solver.mkFalse());
  ASSERT_NO_THROW(d_solver.mkFalse());
}

TEST_F(TestApiBlackSolver, mkFloatingPointNaN)
{
  ASSERT_NO_THROW(d_solver.mkFloatingPointNaN(3, 5));
}

TEST_F(TestApiBlackSolver, mkFloatingPointNegZero)
{
  ASSERT_NO_THROW(d_solver.mkFloatingPointNegZero(3, 5));
}

TEST_F(TestApiBlackSolver, mkFloatingPointNegInf)
{
  ASSERT_NO_THROW(d_solver.mkFloatingPointNegInf(3, 5));
}

TEST_F(TestApiBlackSolver, mkFloatingPointPosInf)
{
  ASSERT_NO_THROW(d_solver.mkFloatingPointPosInf(3, 5));
}

TEST_F(TestApiBlackSolver, mkFloatingPointPosZero)
{
  ASSERT_NO_THROW(d_solver.mkFloatingPointPosZero(3, 5));
}

TEST_F(TestApiBlackSolver, mkOp)
{
  // mkOp(Kind kind, const std::string& arg)
  ASSERT_NO_THROW(d_solver.mkOp(DIVISIBLE, "2147483648"));
  ASSERT_THROW(d_solver.mkOp(BITVECTOR_EXTRACT, "asdf"), CVC5ApiException);

  // mkOp(Kind kind, std::vector<uint32_t> args)
  ASSERT_NO_THROW(d_solver.mkOp(DIVISIBLE, {1}));
  ASSERT_NO_THROW(d_solver.mkOp(BITVECTOR_ROTATE_LEFT, {1}));
  ASSERT_NO_THROW(d_solver.mkOp(BITVECTOR_ROTATE_RIGHT, {1}));
  ASSERT_THROW(d_solver.mkOp(BITVECTOR_EXTRACT, {1}), CVC5ApiException);

  ASSERT_NO_THROW(d_solver.mkOp(BITVECTOR_EXTRACT, {1, 1}));
  ASSERT_THROW(d_solver.mkOp(DIVISIBLE, {1, 2}), CVC5ApiException);

  ASSERT_NO_THROW(d_solver.mkOp(TUPLE_PROJECT, {1, 2, 2}));
}

TEST_F(TestApiBlackSolver, mkPi) { ASSERT_NO_THROW(d_solver.mkPi()); }

TEST_F(TestApiBlackSolver, mkInteger)
{
  ASSERT_NO_THROW(d_solver.mkInteger("123"));
  ASSERT_THROW(d_solver.mkInteger("1.23"), CVC5ApiException);
  ASSERT_THROW(d_solver.mkInteger("1/23"), CVC5ApiException);
  ASSERT_THROW(d_solver.mkInteger("12/3"), CVC5ApiException);
  ASSERT_THROW(d_solver.mkInteger(".2"), CVC5ApiException);
  ASSERT_THROW(d_solver.mkInteger("2."), CVC5ApiException);
  ASSERT_THROW(d_solver.mkInteger(""), CVC5ApiException);
  ASSERT_THROW(d_solver.mkInteger("asdf"), CVC5ApiException);
  ASSERT_THROW(d_solver.mkInteger("1.2/3"), CVC5ApiException);
  ASSERT_THROW(d_solver.mkInteger("."), CVC5ApiException);
  ASSERT_THROW(d_solver.mkInteger("/"), CVC5ApiException);
  ASSERT_THROW(d_solver.mkInteger("2/"), CVC5ApiException);
  ASSERT_THROW(d_solver.mkInteger("/2"), CVC5ApiException);

  ASSERT_NO_THROW(d_solver.mkReal(std::string("123")));
  ASSERT_THROW(d_solver.mkInteger(std::string("1.23")), CVC5ApiException);
  ASSERT_THROW(d_solver.mkInteger(std::string("1/23")), CVC5ApiException);
  ASSERT_THROW(d_solver.mkInteger(std::string("12/3")), CVC5ApiException);
  ASSERT_THROW(d_solver.mkInteger(std::string(".2")), CVC5ApiException);
  ASSERT_THROW(d_solver.mkInteger(std::string("2.")), CVC5ApiException);
  ASSERT_THROW(d_solver.mkInteger(std::string("")), CVC5ApiException);
  ASSERT_THROW(d_solver.mkInteger(std::string("asdf")), CVC5ApiException);
  ASSERT_THROW(d_solver.mkInteger(std::string("1.2/3")), CVC5ApiException);
  ASSERT_THROW(d_solver.mkInteger(std::string(".")), CVC5ApiException);
  ASSERT_THROW(d_solver.mkInteger(std::string("/")), CVC5ApiException);
  ASSERT_THROW(d_solver.mkInteger(std::string("2/")), CVC5ApiException);
  ASSERT_THROW(d_solver.mkInteger(std::string("/2")), CVC5ApiException);

  int32_t val1 = 1;
  int64_t val2 = -1;
  uint32_t val3 = 1;
  uint64_t val4 = -1;
  ASSERT_NO_THROW(d_solver.mkInteger(val1));
  ASSERT_NO_THROW(d_solver.mkInteger(val2));
  ASSERT_NO_THROW(d_solver.mkInteger(val3));
  ASSERT_NO_THROW(d_solver.mkInteger(val4));
  ASSERT_NO_THROW(d_solver.mkInteger(val4));
}

TEST_F(TestApiBlackSolver, mkReal)
{
  ASSERT_NO_THROW(d_solver.mkReal("123"));
  ASSERT_NO_THROW(d_solver.mkReal("1.23"));
  ASSERT_NO_THROW(d_solver.mkReal("1/23"));
  ASSERT_NO_THROW(d_solver.mkReal("12/3"));
  ASSERT_NO_THROW(d_solver.mkReal(".2"));
  ASSERT_NO_THROW(d_solver.mkReal("2."));
  ASSERT_THROW(d_solver.mkReal(""), CVC5ApiException);
  ASSERT_THROW(d_solver.mkReal("asdf"), CVC5ApiException);
  ASSERT_THROW(d_solver.mkReal("1.2/3"), CVC5ApiException);
  ASSERT_THROW(d_solver.mkReal("."), CVC5ApiException);
  ASSERT_THROW(d_solver.mkReal("/"), CVC5ApiException);
  ASSERT_THROW(d_solver.mkReal("2/"), CVC5ApiException);
  ASSERT_THROW(d_solver.mkReal("/2"), CVC5ApiException);

  ASSERT_NO_THROW(d_solver.mkReal(std::string("123")));
  ASSERT_NO_THROW(d_solver.mkReal(std::string("1.23")));
  ASSERT_NO_THROW(d_solver.mkReal(std::string("1/23")));
  ASSERT_NO_THROW(d_solver.mkReal(std::string("12/3")));
  ASSERT_NO_THROW(d_solver.mkReal(std::string(".2")));
  ASSERT_NO_THROW(d_solver.mkReal(std::string("2.")));
  ASSERT_THROW(d_solver.mkReal(std::string("")), CVC5ApiException);
  ASSERT_THROW(d_solver.mkReal(std::string("asdf")), CVC5ApiException);
  ASSERT_THROW(d_solver.mkReal(std::string("1.2/3")), CVC5ApiException);
  ASSERT_THROW(d_solver.mkReal(std::string(".")), CVC5ApiException);
  ASSERT_THROW(d_solver.mkReal(std::string("/")), CVC5ApiException);
  ASSERT_THROW(d_solver.mkReal(std::string("2/")), CVC5ApiException);
  ASSERT_THROW(d_solver.mkReal(std::string("/2")), CVC5ApiException);

  int32_t val1 = 1;
  int64_t val2 = -1;
  uint32_t val3 = 1;
  uint64_t val4 = -1;
  ASSERT_NO_THROW(d_solver.mkReal(val1));
  ASSERT_NO_THROW(d_solver.mkReal(val2));
  ASSERT_NO_THROW(d_solver.mkReal(val3));
  ASSERT_NO_THROW(d_solver.mkReal(val4));
  ASSERT_NO_THROW(d_solver.mkReal(val4));
  ASSERT_NO_THROW(d_solver.mkReal(val1, val1));
  ASSERT_NO_THROW(d_solver.mkReal(val2, val2));
  ASSERT_NO_THROW(d_solver.mkReal(val3, val3));
  ASSERT_NO_THROW(d_solver.mkReal(val4, val4));
  ASSERT_NO_THROW(d_solver.mkReal("-1/-1"));
  ASSERT_NO_THROW(d_solver.mkReal("1/-1"));
  ASSERT_NO_THROW(d_solver.mkReal("-1/1"));
  ASSERT_NO_THROW(d_solver.mkReal("1/1"));
  ASSERT_THROW(d_solver.mkReal("/-5"), CVC5ApiException);
}

TEST_F(TestApiBlackSolver, mkRegexpAll)
{
  Sort strSort = d_solver.getStringSort();
  Term s = d_solver.mkConst(strSort, "s");
  ASSERT_NO_THROW(
      d_solver.mkTerm(STRING_IN_REGEXP, {s, d_solver.mkRegexpAll()}));
}

TEST_F(TestApiBlackSolver, mkRegexpAllchar)
{
  Sort strSort = d_solver.getStringSort();
  Term s = d_solver.mkConst(strSort, "s");
  ASSERT_NO_THROW(
      d_solver.mkTerm(STRING_IN_REGEXP, {s, d_solver.mkRegexpAllchar()}));
}

TEST_F(TestApiBlackSolver, mkRegexpNone)
{
  Sort strSort = d_solver.getStringSort();
  Term s = d_solver.mkConst(strSort, "s");
  ASSERT_NO_THROW(
      d_solver.mkTerm(STRING_IN_REGEXP, {s, d_solver.mkRegexpNone()}));
}

TEST_F(TestApiBlackSolver, mkSepEmp) { ASSERT_NO_THROW(d_solver.mkSepEmp()); }

TEST_F(TestApiBlackSolver, mkSepNil)
{
  ASSERT_NO_THROW(d_solver.mkSepNil(d_solver.getBooleanSort()));
  ASSERT_THROW(d_solver.mkSepNil(Sort()), CVC5ApiException);
  Solver slv;
  ASSERT_THROW(slv.mkSepNil(d_solver.getIntegerSort()), CVC5ApiException);
}

TEST_F(TestApiBlackSolver, mkString)
{
  ASSERT_NO_THROW(d_solver.mkString(""));
  ASSERT_NO_THROW(d_solver.mkString("asdfasdf"));
  ASSERT_EQ(d_solver.mkString("asdf\\nasdf").toString(),
            "\"asdf\\u{5c}nasdf\"");
  ASSERT_EQ(d_solver.mkString("asdf\\u{005c}nasdf", true).toString(),
            "\"asdf\\u{5c}nasdf\"");
}

TEST_F(TestApiBlackSolver, mkTerm)
{
  Sort bv32 = d_solver.mkBitVectorSort(32);
  Term a = d_solver.mkConst(bv32, "a");
  Term b = d_solver.mkConst(bv32, "b");
  std::vector<Term> v1 = {a, b};
  std::vector<Term> v2 = {a, Term()};
  std::vector<Term> v3 = {a, d_solver.mkTrue()};
  std::vector<Term> v4 = {d_solver.mkInteger(1), d_solver.mkInteger(2)};
  std::vector<Term> v5 = {d_solver.mkInteger(1), Term()};
  std::vector<Term> v6 = {};
  Solver slv;

  // mkTerm(Kind kind) const
  ASSERT_NO_THROW(d_solver.mkTerm(PI));
  ASSERT_NO_THROW(d_solver.mkTerm(PI, {v6}));
  ASSERT_NO_THROW(d_solver.mkTerm(d_solver.mkOp(PI)));
  ASSERT_NO_THROW(d_solver.mkTerm(d_solver.mkOp(PI), {v6}));
  ASSERT_NO_THROW(d_solver.mkTerm(REGEXP_NONE));
  ASSERT_NO_THROW(d_solver.mkTerm(REGEXP_NONE, {v6}));
  ASSERT_NO_THROW(d_solver.mkTerm(d_solver.mkOp(REGEXP_NONE)));
  ASSERT_NO_THROW(d_solver.mkTerm(d_solver.mkOp(REGEXP_NONE), {v6}));
  ASSERT_NO_THROW(d_solver.mkTerm(REGEXP_ALLCHAR));
  ASSERT_NO_THROW(d_solver.mkTerm(REGEXP_ALLCHAR, {v6}));
  ASSERT_NO_THROW(d_solver.mkTerm(d_solver.mkOp(REGEXP_ALLCHAR)));
  ASSERT_NO_THROW(d_solver.mkTerm(d_solver.mkOp(REGEXP_ALLCHAR), {v6}));
  ASSERT_NO_THROW(d_solver.mkTerm(SEP_EMP));
  ASSERT_NO_THROW(d_solver.mkTerm(SEP_EMP, {v6}));
  ASSERT_NO_THROW(d_solver.mkTerm(d_solver.mkOp(SEP_EMP)));
  ASSERT_NO_THROW(d_solver.mkTerm(d_solver.mkOp(SEP_EMP), {v6}));
  ASSERT_THROW(d_solver.mkTerm(CONST_BITVECTOR), CVC5ApiException);

  // mkTerm(Kind kind, Term child) const
  ASSERT_NO_THROW(d_solver.mkTerm(NOT, {d_solver.mkTrue()}));
  ASSERT_NO_THROW(
      d_solver.mkTerm(BAG_MAKE, {d_solver.mkTrue(), d_solver.mkInteger(1)}));
  ASSERT_THROW(d_solver.mkTerm(NOT, {Term()}), CVC5ApiException);
  ASSERT_THROW(d_solver.mkTerm(NOT, {a}), CVC5ApiException);
  ASSERT_THROW(slv.mkTerm(NOT, {d_solver.mkTrue()}), CVC5ApiException);

  // mkTerm(Kind kind, Term child1, Term child2) const
  ASSERT_NO_THROW(d_solver.mkTerm(EQUAL, {a, b}));
  ASSERT_THROW(d_solver.mkTerm(EQUAL, {Term(), b}), CVC5ApiException);
  ASSERT_THROW(d_solver.mkTerm(EQUAL, {a, Term()}), CVC5ApiException);
  ASSERT_THROW(d_solver.mkTerm(EQUAL, {a, d_solver.mkTrue()}),
               CVC5ApiException);
  ASSERT_THROW(slv.mkTerm(EQUAL, {a, b}), CVC5ApiException);

  // mkTerm(Kind kind, Term child1, Term child2, Term child3) const
  ASSERT_NO_THROW(d_solver.mkTerm(
      ITE, {d_solver.mkTrue(), d_solver.mkTrue(), d_solver.mkTrue()}));
  ASSERT_THROW(
      d_solver.mkTerm(ITE, {Term(), d_solver.mkTrue(), d_solver.mkTrue()}),
      CVC5ApiException);
  ASSERT_THROW(
      d_solver.mkTerm(ITE, {d_solver.mkTrue(), Term(), d_solver.mkTrue()}),
      CVC5ApiException);
  ASSERT_THROW(
      d_solver.mkTerm(ITE, {d_solver.mkTrue(), d_solver.mkTrue(), Term()}),
      CVC5ApiException);
  ASSERT_THROW(d_solver.mkTerm(ITE, {d_solver.mkTrue(), d_solver.mkTrue(), b}),
               CVC5ApiException);
  ASSERT_THROW(
      slv.mkTerm(ITE,
                 {d_solver.mkTrue(), d_solver.mkTrue(), d_solver.mkTrue()}),
      CVC5ApiException);

  // mkTerm(Kind kind, const std::vector<Term>& children) const
  ASSERT_NO_THROW(d_solver.mkTerm(EQUAL, {v1}));
  ASSERT_THROW(d_solver.mkTerm(EQUAL, {v2}), CVC5ApiException);
  ASSERT_THROW(d_solver.mkTerm(EQUAL, {v3}), CVC5ApiException);
  ASSERT_THROW(d_solver.mkTerm(DISTINCT, {v6}), CVC5ApiException);

  // Test cases that are nary via the API but have arity = 2 internally
  Sort s_bool = d_solver.getBooleanSort();
  Term t_bool = d_solver.mkConst(s_bool, "t_bool");
  ASSERT_NO_THROW(d_solver.mkTerm(IMPLIES, {t_bool, t_bool, t_bool}));
  ASSERT_NO_THROW(
      d_solver.mkTerm(d_solver.mkOp(IMPLIES), {t_bool, t_bool, t_bool}));
  ASSERT_NO_THROW(d_solver.mkTerm(XOR, {t_bool, t_bool, t_bool}));
  ASSERT_NO_THROW(
      d_solver.mkTerm(d_solver.mkOp(XOR), {t_bool, t_bool, t_bool}));
  Term t_int = d_solver.mkConst(d_solver.getIntegerSort(), "t_int");
  ASSERT_NO_THROW(d_solver.mkTerm(DIVISION, {t_int, t_int, t_int}));
  ASSERT_NO_THROW(
      d_solver.mkTerm(d_solver.mkOp(DIVISION), {t_int, t_int, t_int}));
  ASSERT_NO_THROW(d_solver.mkTerm(INTS_DIVISION, {t_int, t_int, t_int}));
  ASSERT_NO_THROW(
      d_solver.mkTerm(d_solver.mkOp(INTS_DIVISION), {t_int, t_int, t_int}));
  ASSERT_NO_THROW(d_solver.mkTerm(SUB, {t_int, t_int, t_int}));
  ASSERT_NO_THROW(d_solver.mkTerm(d_solver.mkOp(SUB), {t_int, t_int, t_int}));
  ASSERT_NO_THROW(d_solver.mkTerm(EQUAL, {t_int, t_int, t_int}));
  ASSERT_NO_THROW(d_solver.mkTerm(d_solver.mkOp(EQUAL), {t_int, t_int, t_int}));
  ASSERT_NO_THROW(d_solver.mkTerm(LT, {t_int, t_int, t_int}));
  ASSERT_NO_THROW(d_solver.mkTerm(d_solver.mkOp(LT), {t_int, t_int, t_int}));
  ASSERT_NO_THROW(d_solver.mkTerm(GT, {t_int, t_int, t_int}));
  ASSERT_NO_THROW(d_solver.mkTerm(d_solver.mkOp(GT), {t_int, t_int, t_int}));
  ASSERT_NO_THROW(d_solver.mkTerm(LEQ, {t_int, t_int, t_int}));
  ASSERT_NO_THROW(d_solver.mkTerm(d_solver.mkOp(LEQ), {t_int, t_int, t_int}));
  ASSERT_NO_THROW(d_solver.mkTerm(GEQ, {t_int, t_int, t_int}));
  ASSERT_NO_THROW(d_solver.mkTerm(d_solver.mkOp(GEQ), {t_int, t_int, t_int}));
  Term t_reg = d_solver.mkConst(d_solver.getRegExpSort(), "t_reg");
  ASSERT_NO_THROW(d_solver.mkTerm(REGEXP_DIFF, {t_reg, t_reg, t_reg}));
  ASSERT_NO_THROW(
      d_solver.mkTerm(d_solver.mkOp(REGEXP_DIFF), {t_reg, t_reg, t_reg}));
  Term t_fun = d_solver.mkConst(
      d_solver.mkFunctionSort({s_bool, s_bool, s_bool}, s_bool));
  ASSERT_NO_THROW(d_solver.mkTerm(HO_APPLY, {t_fun, t_bool, t_bool, t_bool}));
  ASSERT_NO_THROW(d_solver.mkTerm(d_solver.mkOp(HO_APPLY),
                                  {t_fun, t_bool, t_bool, t_bool}));
}

TEST_F(TestApiBlackSolver, mkTermFromOp)
{
  Sort bv32 = d_solver.mkBitVectorSort(32);
  Term a = d_solver.mkConst(bv32, "a");
  Term b = d_solver.mkConst(bv32, "b");
  std::vector<Term> v1 = {d_solver.mkInteger(1), d_solver.mkInteger(2)};
  std::vector<Term> v2 = {d_solver.mkInteger(1), Term()};
  std::vector<Term> v3 = {};
  std::vector<Term> v4 = {d_solver.mkInteger(5)};
  Solver slv;

  // simple operator terms
  Op opterm1 = d_solver.mkOp(BITVECTOR_EXTRACT, {2, 1});
  Op opterm2 = d_solver.mkOp(DIVISIBLE, {1});

  // list datatype
  Sort sort = d_solver.mkParamSort("T");
  DatatypeDecl listDecl = d_solver.mkDatatypeDecl("paramlist", sort);
  DatatypeConstructorDecl cons = d_solver.mkDatatypeConstructorDecl("cons");
  DatatypeConstructorDecl nil = d_solver.mkDatatypeConstructorDecl("nil");
  cons.addSelector("head", sort);
  cons.addSelectorSelf("tail");
  listDecl.addConstructor(cons);
  listDecl.addConstructor(nil);
  Sort listSort = d_solver.mkDatatypeSort(listDecl);
  Sort intListSort =
      listSort.instantiate(std::vector<Sort>{d_solver.getIntegerSort()});
  Term c = d_solver.mkConst(intListSort, "c");
  Datatype list = listSort.getDatatype();

  // list datatype constructor and selector operator terms
<<<<<<< HEAD
  Term consTerm = list.getConstructor("cons").getTerm();
  Term nilTerm = list.getConstructor("nil").getTerm();
  Term headTerm = list["cons"].getSelector("head").getTerm();
  Term tailTerm = list["cons"]["tail"].getTerm();
=======
  Term consTerm = list.getConstructor("cons").getConstructorTerm();
  Term nilTerm = list.getConstructor("nil").getConstructorTerm();
  Term headTerm = list["cons"].getSelector("head").getSelectorTerm();
  Term tailTerm = list["cons"]["tail"].getSelectorTerm();
>>>>>>> 9079d448

  // mkTerm(Op op, Term term) const
  ASSERT_NO_THROW(d_solver.mkTerm(APPLY_CONSTRUCTOR, {nilTerm}));
  ASSERT_THROW(d_solver.mkTerm(APPLY_SELECTOR, {nilTerm}), CVC5ApiException);
  ASSERT_THROW(d_solver.mkTerm(APPLY_SELECTOR, {consTerm}), CVC5ApiException);
  ASSERT_THROW(d_solver.mkTerm(APPLY_CONSTRUCTOR, {consTerm}),
               CVC5ApiException);
  ASSERT_THROW(d_solver.mkTerm(opterm1), CVC5ApiException);
  ASSERT_THROW(d_solver.mkTerm(APPLY_SELECTOR, {headTerm}), CVC5ApiException);
  ASSERT_THROW(d_solver.mkTerm(opterm1), CVC5ApiException);
  ASSERT_THROW(slv.mkTerm(APPLY_CONSTRUCTOR, {nilTerm}), CVC5ApiException);

  // mkTerm(Op op, Term child) const
  ASSERT_NO_THROW(d_solver.mkTerm(opterm1, {a}));
  ASSERT_NO_THROW(d_solver.mkTerm(opterm2, {d_solver.mkInteger(1)}));
  ASSERT_NO_THROW(d_solver.mkTerm(APPLY_SELECTOR, {headTerm, c}));
  ASSERT_NO_THROW(d_solver.mkTerm(APPLY_SELECTOR, {tailTerm, c}));
  ASSERT_THROW(d_solver.mkTerm(opterm2, {a}), CVC5ApiException);
  ASSERT_THROW(d_solver.mkTerm(opterm1, {Term()}), CVC5ApiException);
  ASSERT_THROW(
      d_solver.mkTerm(APPLY_CONSTRUCTOR, {consTerm, d_solver.mkInteger(0)}),
      CVC5ApiException);
  ASSERT_THROW(slv.mkTerm(opterm1, {a}), CVC5ApiException);

  // mkTerm(Op op, Term child1, Term child2) const
  ASSERT_NO_THROW(
      d_solver.mkTerm(APPLY_CONSTRUCTOR,
                      {consTerm,
                       d_solver.mkInteger(0),
                       d_solver.mkTerm(APPLY_CONSTRUCTOR, {nilTerm})}));
  ASSERT_THROW(
      d_solver.mkTerm(opterm2, {d_solver.mkInteger(1), d_solver.mkInteger(2)}),
      CVC5ApiException);
  ASSERT_THROW(d_solver.mkTerm(opterm1, {a, b}), CVC5ApiException);
  ASSERT_THROW(d_solver.mkTerm(opterm2, {d_solver.mkInteger(1), Term()}),
               CVC5ApiException);
  ASSERT_THROW(d_solver.mkTerm(opterm2, {Term(), d_solver.mkInteger(1)}),
               CVC5ApiException);
  ASSERT_THROW(slv.mkTerm(APPLY_CONSTRUCTOR,
                          {consTerm,
                           d_solver.mkInteger(0),
                           d_solver.mkTerm(APPLY_CONSTRUCTOR, {nilTerm})}),
               CVC5ApiException);

  // mkTerm(Op op, Term child1, Term child2, Term child3) const
  ASSERT_THROW(d_solver.mkTerm(opterm1, {a, b, a}), CVC5ApiException);
  ASSERT_THROW(
      d_solver.mkTerm(opterm2,
                      {d_solver.mkInteger(1), d_solver.mkInteger(1), Term()}),
      CVC5ApiException);

  // mkTerm(Op op, const std::vector<Term>& children) const
  ASSERT_NO_THROW(d_solver.mkTerm(opterm2, {v4}));
  ASSERT_THROW(d_solver.mkTerm(opterm2, {v1}), CVC5ApiException);
  ASSERT_THROW(d_solver.mkTerm(opterm2, {v2}), CVC5ApiException);
  ASSERT_THROW(d_solver.mkTerm(opterm2, {v3}), CVC5ApiException);
  ASSERT_THROW(slv.mkTerm(opterm2, {v4}), CVC5ApiException);
}

TEST_F(TestApiBlackSolver, mkTrue)
{
  ASSERT_NO_THROW(d_solver.mkTrue());
  ASSERT_NO_THROW(d_solver.mkTrue());
}

TEST_F(TestApiBlackSolver, mkTuple)
{
  ASSERT_NO_THROW(d_solver.mkTuple({d_solver.mkBitVectorSort(3)},
                                   {d_solver.mkBitVector(3, "101", 2)}));
  ASSERT_NO_THROW(
      d_solver.mkTuple({d_solver.getRealSort()}, {d_solver.mkInteger("5")}));

  ASSERT_THROW(d_solver.mkTuple({}, {d_solver.mkBitVector(3, "101", 2)}),
               CVC5ApiException);
  ASSERT_THROW(d_solver.mkTuple({d_solver.mkBitVectorSort(4)},
                                {d_solver.mkBitVector(3, "101", 2)}),
               CVC5ApiException);
  ASSERT_THROW(
      d_solver.mkTuple({d_solver.getIntegerSort()}, {d_solver.mkReal("5.3")}),
      CVC5ApiException);
  Solver slv;
  ASSERT_THROW(slv.mkTuple({d_solver.mkBitVectorSort(3)},
                           {slv.mkBitVector(3, "101", 2)}),
               CVC5ApiException);
  ASSERT_THROW(slv.mkTuple({slv.mkBitVectorSort(3)},
                           {d_solver.mkBitVector(3, "101", 2)}),
               CVC5ApiException);
}

TEST_F(TestApiBlackSolver, mkUniverseSet)
{
  ASSERT_NO_THROW(d_solver.mkUniverseSet(d_solver.getBooleanSort()));
  ASSERT_THROW(d_solver.mkUniverseSet(Sort()), CVC5ApiException);
  Solver slv;
  ASSERT_THROW(slv.mkUniverseSet(d_solver.getBooleanSort()), CVC5ApiException);
}

TEST_F(TestApiBlackSolver, mkConst)
{
  Sort boolSort = d_solver.getBooleanSort();
  Sort intSort = d_solver.getIntegerSort();
  Sort funSort = d_solver.mkFunctionSort({intSort}, boolSort);
  ASSERT_NO_THROW(d_solver.mkConst(boolSort));
  ASSERT_NO_THROW(d_solver.mkConst(funSort));
  ASSERT_NO_THROW(d_solver.mkConst(boolSort, std::string("b")));
  ASSERT_NO_THROW(d_solver.mkConst(intSort, std::string("i")));
  ASSERT_NO_THROW(d_solver.mkConst(funSort, "f"));
  ASSERT_NO_THROW(d_solver.mkConst(funSort, ""));
  ASSERT_THROW(d_solver.mkConst(Sort()), CVC5ApiException);
  ASSERT_THROW(d_solver.mkConst(Sort(), "a"), CVC5ApiException);

  Solver slv;
  ASSERT_THROW(slv.mkConst(boolSort), CVC5ApiException);
}

TEST_F(TestApiBlackSolver, mkConstArray)
{
  Sort intSort = d_solver.getIntegerSort();
  Sort arrSort = d_solver.mkArraySort(intSort, intSort);
  Term zero = d_solver.mkInteger(0);
  Term constArr = d_solver.mkConstArray(arrSort, zero);

  ASSERT_NO_THROW(d_solver.mkConstArray(arrSort, zero));
  ASSERT_THROW(d_solver.mkConstArray(Sort(), zero), CVC5ApiException);
  ASSERT_THROW(d_solver.mkConstArray(arrSort, Term()), CVC5ApiException);
  ASSERT_THROW(d_solver.mkConstArray(arrSort, d_solver.mkBitVector(1, 1)),
               CVC5ApiException);
  ASSERT_THROW(d_solver.mkConstArray(intSort, zero), CVC5ApiException);
  Solver slv;
  Term zero2 = slv.mkInteger(0);
  Sort arrSort2 = slv.mkArraySort(slv.getIntegerSort(), slv.getIntegerSort());
  ASSERT_THROW(slv.mkConstArray(arrSort2, zero), CVC5ApiException);
  ASSERT_THROW(slv.mkConstArray(arrSort, zero2), CVC5ApiException);
}

TEST_F(TestApiBlackSolver, declareDatatype)
{
  DatatypeConstructorDecl lin = d_solver.mkDatatypeConstructorDecl("lin");
  std::vector<DatatypeConstructorDecl> ctors0 = {lin};
  ASSERT_NO_THROW(d_solver.declareDatatype(std::string(""), ctors0));

  DatatypeConstructorDecl nil = d_solver.mkDatatypeConstructorDecl("nil");
  std::vector<DatatypeConstructorDecl> ctors1 = {nil};
  ASSERT_NO_THROW(d_solver.declareDatatype(std::string("a"), ctors1));

  DatatypeConstructorDecl cons = d_solver.mkDatatypeConstructorDecl("cons");
  DatatypeConstructorDecl nil2 = d_solver.mkDatatypeConstructorDecl("nil");
  std::vector<DatatypeConstructorDecl> ctors2 = {cons, nil2};
  ASSERT_NO_THROW(d_solver.declareDatatype(std::string("b"), ctors2));

  DatatypeConstructorDecl cons2 = d_solver.mkDatatypeConstructorDecl("cons");
  DatatypeConstructorDecl nil3 = d_solver.mkDatatypeConstructorDecl("nil");
  std::vector<DatatypeConstructorDecl> ctors3 = {cons2, nil3};
  ASSERT_NO_THROW(d_solver.declareDatatype(std::string(""), ctors3));

  // must have at least one constructor
  std::vector<DatatypeConstructorDecl> ctors4;
  ASSERT_THROW(d_solver.declareDatatype(std::string("c"), ctors4),
               CVC5ApiException);
  // constructors may not be reused
  DatatypeConstructorDecl ctor1 = d_solver.mkDatatypeConstructorDecl("_x21");
  DatatypeConstructorDecl ctor2 = d_solver.mkDatatypeConstructorDecl("_x31");
  Sort s3 = d_solver.declareDatatype(std::string("_x17"), {ctor1, ctor2});
  ASSERT_THROW(d_solver.declareDatatype(std::string("_x86"), {ctor1, ctor2}),
               CVC5ApiException);
  // constructor belongs to different solver instance
  Solver slv;
  ASSERT_THROW(slv.declareDatatype(std::string("a"), ctors1), CVC5ApiException);
}

TEST_F(TestApiBlackSolver, declareFun)
{
  Sort bvSort = d_solver.mkBitVectorSort(32);
  Sort funSort = d_solver.mkFunctionSort({d_solver.mkUninterpretedSort("u")},
                                         d_solver.getIntegerSort());
  ASSERT_NO_THROW(d_solver.declareFun("f1", {}, bvSort));
  ASSERT_NO_THROW(
      d_solver.declareFun("f3", {bvSort, d_solver.getIntegerSort()}, bvSort));
  ASSERT_THROW(d_solver.declareFun("f2", {}, funSort), CVC5ApiException);
  // functions as arguments is allowed
  ASSERT_NO_THROW(d_solver.declareFun("f4", {bvSort, funSort}, bvSort));
  ASSERT_THROW(d_solver.declareFun("f5", {bvSort, bvSort}, funSort),
               CVC5ApiException);
  Solver slv;
  ASSERT_THROW(slv.declareFun("f1", {}, bvSort), CVC5ApiException);
}

TEST_F(TestApiBlackSolver, declareSort)
{
  ASSERT_NO_THROW(d_solver.declareSort("s", 0));
  ASSERT_NO_THROW(d_solver.declareSort("s", 2));
  ASSERT_NO_THROW(d_solver.declareSort("", 2));
}

TEST_F(TestApiBlackSolver, defineSort)
{
  Sort sortVar0 = d_solver.mkParamSort("T0");
  Sort sortVar1 = d_solver.mkParamSort("T1");
  Sort intSort = d_solver.getIntegerSort();
  Sort realSort = d_solver.getRealSort();
  Sort arraySort0 = d_solver.mkArraySort(sortVar0, sortVar0);
  Sort arraySort1 = d_solver.mkArraySort(sortVar0, sortVar1);
  // Now create instantiations of the defined sorts
  ASSERT_NO_THROW(arraySort0.substitute(sortVar0, intSort));
  ASSERT_NO_THROW(
      arraySort1.substitute({sortVar0, sortVar1}, {intSort, realSort}));
}

TEST_F(TestApiBlackSolver, defineFun)
{
  Sort bvSort = d_solver.mkBitVectorSort(32);
  Sort funSort = d_solver.mkFunctionSort({d_solver.mkUninterpretedSort("u")},
                                         d_solver.getIntegerSort());
  Term b1 = d_solver.mkVar(bvSort, "b1");
  Term b2 = d_solver.mkVar(d_solver.getIntegerSort(), "b2");
  Term b3 = d_solver.mkVar(funSort, "b3");
  Term v1 = d_solver.mkConst(bvSort, "v1");
  Term v2 = d_solver.mkConst(funSort, "v2");
  ASSERT_NO_THROW(d_solver.defineFun("f", {}, bvSort, v1));
  ASSERT_NO_THROW(d_solver.defineFun("ff", {b1, b2}, bvSort, v1));
  ASSERT_THROW(d_solver.defineFun("ff", {v1, b2}, bvSort, v1),
               CVC5ApiException);
  ASSERT_THROW(d_solver.defineFun("fff", {b1}, bvSort, v2), CVC5ApiException);
  ASSERT_THROW(d_solver.defineFun("ffff", {b1}, funSort, v2), CVC5ApiException);
  // b3 has function sort, which is allowed as an argument
  ASSERT_NO_THROW(d_solver.defineFun("fffff", {b1, b3}, bvSort, v1));

  Solver slv;
  Sort bvSort2 = slv.mkBitVectorSort(32);
  Term v12 = slv.mkConst(bvSort2, "v1");
  Term b12 = slv.mkVar(bvSort2, "b1");
  Term b22 = slv.mkVar(slv.getIntegerSort(), "b2");
  ASSERT_THROW(slv.defineFun("f", {}, bvSort, v12), CVC5ApiException);
  ASSERT_THROW(slv.defineFun("f", {}, bvSort2, v1), CVC5ApiException);
  ASSERT_THROW(slv.defineFun("ff", {b1, b22}, bvSort2, v12), CVC5ApiException);
  ASSERT_THROW(slv.defineFun("ff", {b12, b2}, bvSort2, v12), CVC5ApiException);
  ASSERT_THROW(slv.defineFun("ff", {b12, b22}, bvSort, v12), CVC5ApiException);
  ASSERT_THROW(slv.defineFun("ff", {b12, b22}, bvSort2, v1), CVC5ApiException);
}

TEST_F(TestApiBlackSolver, defineFunGlobal)
{
  Sort bSort = d_solver.getBooleanSort();

  Term bTrue = d_solver.mkBoolean(true);
  // (define-fun f () Bool true)
  Term f = d_solver.defineFun("f", {}, bSort, bTrue, true);
  Term b = d_solver.mkVar(bSort, "b");
  // (define-fun g (b Bool) Bool b)
  Term g = d_solver.defineFun("g", {b}, bSort, b, true);

  // (assert (or (not f) (not (g true))))
  d_solver.assertFormula(d_solver.mkTerm(
      OR, {f.notTerm(), d_solver.mkTerm(APPLY_UF, {g, bTrue}).notTerm()}));
  ASSERT_TRUE(d_solver.checkSat().isUnsat());
  d_solver.resetAssertions();
  // (assert (or (not f) (not (g true))))
  d_solver.assertFormula(d_solver.mkTerm(
      OR, {f.notTerm(), d_solver.mkTerm(APPLY_UF, {g, bTrue}).notTerm()}));
  ASSERT_TRUE(d_solver.checkSat().isUnsat());
}

TEST_F(TestApiBlackSolver, defineFunRec)
{
  Sort bvSort = d_solver.mkBitVectorSort(32);
  Sort funSort1 = d_solver.mkFunctionSort({bvSort, bvSort}, bvSort);
  Sort funSort2 = d_solver.mkFunctionSort({d_solver.mkUninterpretedSort("u")},
                                          d_solver.getIntegerSort());
  Term b1 = d_solver.mkVar(bvSort, "b1");
  Term b11 = d_solver.mkVar(bvSort, "b1");
  Term b2 = d_solver.mkVar(d_solver.getIntegerSort(), "b2");
  Term b3 = d_solver.mkVar(funSort2, "b3");
  Term v1 = d_solver.mkConst(bvSort, "v1");
  Term v2 = d_solver.mkConst(d_solver.getIntegerSort(), "v2");
  Term v3 = d_solver.mkConst(funSort2, "v3");
  Term f1 = d_solver.mkConst(funSort1, "f1");
  Term f2 = d_solver.mkConst(funSort2, "f2");
  Term f3 = d_solver.mkConst(bvSort, "f3");
  ASSERT_NO_THROW(d_solver.defineFunRec("f", {}, bvSort, v1));
  ASSERT_NO_THROW(d_solver.defineFunRec("ff", {b1, b2}, bvSort, v1));
  ASSERT_NO_THROW(d_solver.defineFunRec(f1, {b1, b11}, v1));
  ASSERT_THROW(d_solver.defineFunRec("fff", {b1}, bvSort, v3),
               CVC5ApiException);
  ASSERT_THROW(d_solver.defineFunRec("ff", {b1, v2}, bvSort, v1),
               CVC5ApiException);
  ASSERT_THROW(d_solver.defineFunRec("ffff", {b1}, funSort2, v3),
               CVC5ApiException);
  // b3 has function sort, which is allowed as an argument
  ASSERT_NO_THROW(d_solver.defineFunRec("fffff", {b1, b3}, bvSort, v1));
  ASSERT_THROW(d_solver.defineFunRec(f1, {b1}, v1), CVC5ApiException);
  ASSERT_THROW(d_solver.defineFunRec(f1, {b1, b11}, v2), CVC5ApiException);
  ASSERT_THROW(d_solver.defineFunRec(f1, {b1, b11}, v3), CVC5ApiException);
  ASSERT_THROW(d_solver.defineFunRec(f2, {b1}, v2), CVC5ApiException);
  ASSERT_THROW(d_solver.defineFunRec(f3, {b1}, v1), CVC5ApiException);

  Solver slv;
  Sort bvSort2 = slv.mkBitVectorSort(32);
  Term v12 = slv.mkConst(bvSort2, "v1");
  Term b12 = slv.mkVar(bvSort2, "b1");
  Term b22 = slv.mkVar(slv.getIntegerSort(), "b2");
  ASSERT_NO_THROW(slv.defineFunRec("f", {}, bvSort2, v12));
  ASSERT_NO_THROW(slv.defineFunRec("ff", {b12, b22}, bvSort2, v12));
  ASSERT_THROW(slv.defineFunRec("f", {}, bvSort, v12), CVC5ApiException);
  ASSERT_THROW(slv.defineFunRec("f", {}, bvSort2, v1), CVC5ApiException);
  ASSERT_THROW(slv.defineFunRec("ff", {b1, b22}, bvSort2, v12),
               CVC5ApiException);
  ASSERT_THROW(slv.defineFunRec("ff", {b12, b2}, bvSort2, v12),
               CVC5ApiException);
  ASSERT_THROW(slv.defineFunRec("ff", {b12, b22}, bvSort, v12),
               CVC5ApiException);
  ASSERT_THROW(slv.defineFunRec("ff", {b12, b22}, bvSort2, v1),
               CVC5ApiException);
}

TEST_F(TestApiBlackSolver, defineFunRecWrongLogic)
{
  d_solver.setLogic("QF_BV");
  Sort bvSort = d_solver.mkBitVectorSort(32);
  Sort funSort = d_solver.mkFunctionSort({bvSort, bvSort}, bvSort);
  Term b = d_solver.mkVar(bvSort, "b");
  Term v = d_solver.mkConst(bvSort, "v");
  Term f = d_solver.mkConst(funSort, "f");
  ASSERT_THROW(d_solver.defineFunRec("f", {}, bvSort, v), CVC5ApiException);
  ASSERT_THROW(d_solver.defineFunRec(f, {b, b}, v), CVC5ApiException);
}

TEST_F(TestApiBlackSolver, defineFunRecGlobal)
{
  Sort bSort = d_solver.getBooleanSort();
  Sort fSort = d_solver.mkFunctionSort({bSort}, bSort);

  d_solver.push();
  Term bTrue = d_solver.mkBoolean(true);
  // (define-fun f () Bool true)
  Term f = d_solver.defineFunRec("f", {}, bSort, bTrue, true);
  Term b = d_solver.mkVar(bSort, "b");
  Term gSym = d_solver.mkConst(fSort, "g");
  // (define-fun g (b Bool) Bool b)
  Term g = d_solver.defineFunRec(gSym, {b}, b, true);

  // (assert (or (not f) (not (g true))))
  d_solver.assertFormula(d_solver.mkTerm(
      OR, {f.notTerm(), d_solver.mkTerm(APPLY_UF, {g, bTrue}).notTerm()}));
  ASSERT_TRUE(d_solver.checkSat().isUnsat());
  d_solver.pop();
  // (assert (or (not f) (not (g true))))
  d_solver.assertFormula(d_solver.mkTerm(
      OR, {f.notTerm(), d_solver.mkTerm(APPLY_UF, {g, bTrue}).notTerm()}));
  ASSERT_TRUE(d_solver.checkSat().isUnsat());
}

TEST_F(TestApiBlackSolver, defineFunsRec)
{
  Sort uSort = d_solver.mkUninterpretedSort("u");
  Sort bvSort = d_solver.mkBitVectorSort(32);
  Sort funSort1 = d_solver.mkFunctionSort({bvSort, bvSort}, bvSort);
  Sort funSort2 = d_solver.mkFunctionSort({uSort}, d_solver.getIntegerSort());
  Term b1 = d_solver.mkVar(bvSort, "b1");
  Term b11 = d_solver.mkVar(bvSort, "b1");
  Term b2 = d_solver.mkVar(d_solver.getIntegerSort(), "b2");
  Term b3 = d_solver.mkVar(funSort2, "b3");
  Term b4 = d_solver.mkVar(uSort, "b4");
  Term v1 = d_solver.mkConst(bvSort, "v1");
  Term v2 = d_solver.mkConst(d_solver.getIntegerSort(), "v2");
  Term v3 = d_solver.mkConst(funSort2, "v3");
  Term v4 = d_solver.mkConst(uSort, "v4");
  Term f1 = d_solver.mkConst(funSort1, "f1");
  Term f2 = d_solver.mkConst(funSort2, "f2");
  Term f3 = d_solver.mkConst(bvSort, "f3");
  ASSERT_NO_THROW(
      d_solver.defineFunsRec({f1, f2}, {{b1, b11}, {b4}}, {v1, v2}));
  ASSERT_THROW(d_solver.defineFunsRec({f1, f2}, {{v1, b11}, {b4}}, {v1, v2}),
               CVC5ApiException);
  ASSERT_THROW(d_solver.defineFunsRec({f1, f3}, {{b1, b11}, {b4}}, {v1, v2}),
               CVC5ApiException);
  ASSERT_THROW(d_solver.defineFunsRec({f1, f2}, {{b1}, {b4}}, {v1, v2}),
               CVC5ApiException);
  ASSERT_THROW(d_solver.defineFunsRec({f1, f2}, {{b1, b2}, {b4}}, {v1, v2}),
               CVC5ApiException);
  ASSERT_THROW(d_solver.defineFunsRec({f1, f2}, {{b1, b11}, {b4}}, {v1, v4}),
               CVC5ApiException);

  Solver slv;
  Sort uSort2 = slv.mkUninterpretedSort("u");
  Sort bvSort2 = slv.mkBitVectorSort(32);
  Sort funSort12 = slv.mkFunctionSort({bvSort2, bvSort2}, bvSort2);
  Sort funSort22 = slv.mkFunctionSort({uSort2}, slv.getIntegerSort());
  Term b12 = slv.mkVar(bvSort2, "b1");
  Term b112 = slv.mkVar(bvSort2, "b1");
  Term b42 = slv.mkVar(uSort2, "b4");
  Term v12 = slv.mkConst(bvSort2, "v1");
  Term v22 = slv.mkConst(slv.getIntegerSort(), "v2");
  Term f12 = slv.mkConst(funSort12, "f1");
  Term f22 = slv.mkConst(funSort22, "f2");
  ASSERT_NO_THROW(
      slv.defineFunsRec({f12, f22}, {{b12, b112}, {b42}}, {v12, v22}));
  ASSERT_THROW(slv.defineFunsRec({f1, f22}, {{b12, b112}, {b42}}, {v12, v22}),
               CVC5ApiException);
  ASSERT_THROW(slv.defineFunsRec({f12, f2}, {{b12, b112}, {b42}}, {v12, v22}),
               CVC5ApiException);
  ASSERT_THROW(slv.defineFunsRec({f12, f22}, {{b1, b112}, {b42}}, {v12, v22}),
               CVC5ApiException);
  ASSERT_THROW(slv.defineFunsRec({f12, f22}, {{b12, b11}, {b42}}, {v12, v22}),
               CVC5ApiException);
  ASSERT_THROW(slv.defineFunsRec({f12, f22}, {{b12, b112}, {b4}}, {v12, v22}),
               CVC5ApiException);
  ASSERT_THROW(slv.defineFunsRec({f12, f22}, {{b12, b112}, {b42}}, {v1, v22}),
               CVC5ApiException);
  ASSERT_THROW(slv.defineFunsRec({f12, f22}, {{b12, b112}, {b42}}, {v12, v2}),
               CVC5ApiException);
}

TEST_F(TestApiBlackSolver, defineFunsRecWrongLogic)
{
  d_solver.setLogic("QF_BV");
  Sort uSort = d_solver.mkUninterpretedSort("u");
  Sort bvSort = d_solver.mkBitVectorSort(32);
  Sort funSort1 = d_solver.mkFunctionSort({bvSort, bvSort}, bvSort);
  Sort funSort2 = d_solver.mkFunctionSort({uSort}, d_solver.getIntegerSort());
  Term b = d_solver.mkVar(bvSort, "b");
  Term u = d_solver.mkVar(uSort, "u");
  Term v1 = d_solver.mkConst(bvSort, "v1");
  Term v2 = d_solver.mkConst(d_solver.getIntegerSort(), "v2");
  Term f1 = d_solver.mkConst(funSort1, "f1");
  Term f2 = d_solver.mkConst(funSort2, "f2");
  ASSERT_THROW(d_solver.defineFunsRec({f1, f2}, {{b, b}, {u}}, {v1, v2}),
               CVC5ApiException);
}

TEST_F(TestApiBlackSolver, defineFunsRecGlobal)
{
  Sort bSort = d_solver.getBooleanSort();
  Sort fSort = d_solver.mkFunctionSort({bSort}, bSort);

  d_solver.push();
  Term bTrue = d_solver.mkBoolean(true);
  Term b = d_solver.mkVar(bSort, "b");
  Term gSym = d_solver.mkConst(fSort, "g");
  // (define-funs-rec ((g ((b Bool)) Bool)) (b))
  d_solver.defineFunsRec({gSym}, {{b}}, {b}, true);

  // (assert (not (g true)))
  d_solver.assertFormula(d_solver.mkTerm(APPLY_UF, {gSym, bTrue}).notTerm());
  ASSERT_TRUE(d_solver.checkSat().isUnsat());
  d_solver.pop();
  // (assert (not (g true)))
  d_solver.assertFormula(d_solver.mkTerm(APPLY_UF, {gSym, bTrue}).notTerm());
  ASSERT_TRUE(d_solver.checkSat().isUnsat());
}

TEST_F(TestApiBlackSolver, uFIteration)
{
  Sort intSort = d_solver.getIntegerSort();
  Sort funSort = d_solver.mkFunctionSort({intSort, intSort}, intSort);
  Term x = d_solver.mkConst(intSort, "x");
  Term y = d_solver.mkConst(intSort, "y");
  Term f = d_solver.mkConst(funSort, "f");
  Term fxy = d_solver.mkTerm(APPLY_UF, {f, x, y});

  // Expecting the uninterpreted function to be one of the children
  Term expected_children[3] = {f, x, y};
  uint32_t idx = 0;
  for (auto c : fxy)
  {
    ASSERT_LT(idx, 3);
    ASSERT_EQ(c, expected_children[idx]);
    idx++;
  }
}

TEST_F(TestApiBlackSolver, getInfo)
{
  ASSERT_NO_THROW(d_solver.getInfo("name"));
  ASSERT_THROW(d_solver.getInfo("asdf"), CVC5ApiException);
}

TEST_F(TestApiBlackSolver, getAbduct)
{
  d_solver.setLogic("QF_LIA");
  d_solver.setOption("produce-abducts", "true");
  d_solver.setOption("incremental", "false");

  Sort intSort = d_solver.getIntegerSort();
  Term zero = d_solver.mkInteger(0);
  Term x = d_solver.mkConst(intSort, "x");
  Term y = d_solver.mkConst(intSort, "y");

  // Assumptions for abduction: x > 0
  d_solver.assertFormula(d_solver.mkTerm(GT, {x, zero}));
  // Conjecture for abduction: y > 0
  Term conj = d_solver.mkTerm(GT, {y, zero});
  // Call the abduction api, while the resulting abduct is the output
  Term output = d_solver.getAbduct(conj);
  // We expect the resulting output to be a boolean formula
  ASSERT_TRUE(!output.isNull() && output.getSort().isBoolean());

  // try with a grammar, a simple grammar admitting true
  Sort boolean = d_solver.getBooleanSort();
  Term truen = d_solver.mkBoolean(true);
  Term start = d_solver.mkVar(boolean);
  Term output2;
  Grammar g = d_solver.mkSygusGrammar({}, {start});
  Term conj2 = d_solver.mkTerm(GT, {x, zero});
  ASSERT_NO_THROW(g.addRule(start, truen));
  // Call the abduction api, while the resulting abduct is the output
  output2 = d_solver.getAbduct(conj2, g);
  // abduct must be true
  ASSERT_EQ(output2, truen);
}

TEST_F(TestApiBlackSolver, getAbduct2)
{
  d_solver.setLogic("QF_LIA");
  d_solver.setOption("incremental", "false");
  Sort intSort = d_solver.getIntegerSort();
  Term zero = d_solver.mkInteger(0);
  Term x = d_solver.mkConst(intSort, "x");
  Term y = d_solver.mkConst(intSort, "y");
  // Assumptions for abduction: x > 0
  d_solver.assertFormula(d_solver.mkTerm(GT, {x, zero}));
  // Conjecture for abduction: y > 0
  Term conj = d_solver.mkTerm(GT, {y, zero});
  // Fails due to option not set
  ASSERT_THROW(d_solver.getAbduct(conj), CVC5ApiException);
}

TEST_F(TestApiBlackSolver, getAbductNext)
{
  d_solver.setLogic("QF_LIA");
  d_solver.setOption("produce-abducts", "true");
  d_solver.setOption("incremental", "true");

  Sort intSort = d_solver.getIntegerSort();
  Term zero = d_solver.mkInteger(0);
  Term x = d_solver.mkConst(intSort, "x");
  Term y = d_solver.mkConst(intSort, "y");

  // Assumptions for abduction: x > 0
  d_solver.assertFormula(d_solver.mkTerm(GT, {x, zero}));
  // Conjecture for abduction: y > 0
  Term conj = d_solver.mkTerm(GT, {y, zero});
  // Call the abduction api, while the resulting abduct is the output
  Term output = d_solver.getAbduct(conj);
  Term output2 = d_solver.getAbductNext();
  // should produce a different output
  ASSERT_TRUE(output != output2);
}

TEST_F(TestApiBlackSolver, getInterpolant)
{
  d_solver.setLogic("QF_LIA");
  d_solver.setOption("produce-interpolants", "true");
  d_solver.setOption("incremental", "false");

  Sort intSort = d_solver.getIntegerSort();
  Term zero = d_solver.mkInteger(0);
  Term x = d_solver.mkConst(intSort, "x");
  Term y = d_solver.mkConst(intSort, "y");
  Term z = d_solver.mkConst(intSort, "z");

  // Assumptions for interpolation: x + y > 0 /\ x < 0
  d_solver.assertFormula(
      d_solver.mkTerm(GT, {d_solver.mkTerm(ADD, {x, y}), zero}));
  d_solver.assertFormula(d_solver.mkTerm(LT, {x, zero}));
  // Conjecture for interpolation: y + z > 0 \/ z < 0
  Term conj = d_solver.mkTerm(
      OR,
      {d_solver.mkTerm(GT, {d_solver.mkTerm(ADD, {y, z}), zero}),
       d_solver.mkTerm(LT, {z, zero})});
  // Call the interpolation api, while the resulting interpolant is the output
  Term output = d_solver.getInterpolant(conj);

  // We expect the resulting output to be a boolean formula
  ASSERT_TRUE(output.getSort().isBoolean());
}

TEST_F(TestApiBlackSolver, getInterpolantNext)
{
  d_solver.setLogic("QF_LIA");
  d_solver.setOption("produce-interpolants", "true");
  d_solver.setOption("incremental", "true");

  Sort intSort = d_solver.getIntegerSort();
  Term zero = d_solver.mkInteger(0);
  Term x = d_solver.mkConst(intSort, "x");
  Term y = d_solver.mkConst(intSort, "y");
  Term z = d_solver.mkConst(intSort, "z");
  // Assumptions for interpolation: x + y > 0 /\ x < 0
  d_solver.assertFormula(
      d_solver.mkTerm(GT, {d_solver.mkTerm(ADD, {x, y}), zero}));
  d_solver.assertFormula(d_solver.mkTerm(LT, {x, zero}));
  // Conjecture for interpolation: y + z > 0 \/ z < 0
  Term conj = d_solver.mkTerm(
      OR,
      {d_solver.mkTerm(GT, {d_solver.mkTerm(ADD, {y, z}), zero}),
       d_solver.mkTerm(LT, {z, zero})});
  Term output = d_solver.getInterpolant(conj);
  Term output2 = d_solver.getInterpolantNext();

  // We expect the next output to be distinct
  ASSERT_TRUE(output != output2);
}

TEST_F(TestApiBlackSolver, declarePool)
{
  Sort intSort = d_solver.getIntegerSort();
  Sort setSort = d_solver.mkSetSort(intSort);
  Term zero = d_solver.mkInteger(0);
  Term x = d_solver.mkConst(intSort, "x");
  Term y = d_solver.mkConst(intSort, "y");
  // declare a pool with initial value { 0, x, y }
  Term p = d_solver.declarePool("p", intSort, {zero, x, y});
  // pool should have the same sort
  ASSERT_TRUE(p.getSort() == setSort);
  // cannot pass null sort
  Sort nullSort;
  ASSERT_THROW(d_solver.declarePool("i", nullSort, {}), CVC5ApiException);
}

TEST_F(TestApiBlackSolver, getOp)
{
  Sort bv32 = d_solver.mkBitVectorSort(32);
  Term a = d_solver.mkConst(bv32, "a");
  Op ext = d_solver.mkOp(BITVECTOR_EXTRACT, {2, 1});
  Term exta = d_solver.mkTerm(ext, {a});

  ASSERT_FALSE(a.hasOp());
  ASSERT_THROW(a.getOp(), CVC5ApiException);
  ASSERT_TRUE(exta.hasOp());
  ASSERT_EQ(exta.getOp(), ext);

  // Test Datatypes -- more complicated
  DatatypeDecl consListSpec = d_solver.mkDatatypeDecl("list");
  DatatypeConstructorDecl cons = d_solver.mkDatatypeConstructorDecl("cons");
  cons.addSelector("head", d_solver.getIntegerSort());
  cons.addSelectorSelf("tail");
  consListSpec.addConstructor(cons);
  DatatypeConstructorDecl nil = d_solver.mkDatatypeConstructorDecl("nil");
  consListSpec.addConstructor(nil);
  Sort consListSort = d_solver.mkDatatypeSort(consListSpec);
  Datatype consList = consListSort.getDatatype();

<<<<<<< HEAD
  Term consTerm = consList.getConstructor("cons").getTerm();
  Term nilTerm = consList.getConstructor("nil").getTerm();
  Term headTerm = consList["cons"].getSelector("head").getTerm();
=======
  Term consTerm = consList.getConstructor("cons").getConstructorTerm();
  Term nilTerm = consList.getConstructor("nil").getConstructorTerm();
  Term headTerm = consList["cons"].getSelector("head").getSelectorTerm();
>>>>>>> 9079d448

  Term listnil = d_solver.mkTerm(APPLY_CONSTRUCTOR, {nilTerm});
  Term listcons1 = d_solver.mkTerm(APPLY_CONSTRUCTOR,
                                   {consTerm, d_solver.mkInteger(1), listnil});
  Term listhead = d_solver.mkTerm(APPLY_SELECTOR, {headTerm, listcons1});

  ASSERT_TRUE(listnil.hasOp());
  ASSERT_TRUE(listcons1.hasOp());
  ASSERT_TRUE(listhead.hasOp());
}

TEST_F(TestApiBlackSolver, getOption)
{
  ASSERT_NO_THROW(d_solver.getOption("incremental"));
  ASSERT_THROW(d_solver.getOption("asdf"), CVC5ApiException);
}

TEST_F(TestApiBlackSolver, getOptionNames)
{
  std::vector<std::string> names = d_solver.getOptionNames();
  ASSERT_TRUE(names.size() > 100);
  ASSERT_NE(std::find(names.begin(), names.end(), "verbose"), names.end());
  ASSERT_EQ(std::find(names.begin(), names.end(), "foobar"), names.end());
}

TEST_F(TestApiBlackSolver, getOptionInfo)
{
  {
    EXPECT_THROW(d_solver.getOptionInfo("asdf-invalid"), CVC5ApiException);
  }
  {
    cvc5::OptionInfo info = d_solver.getOptionInfo("verbose");
    EXPECT_EQ("verbose", info.name);
    EXPECT_EQ(std::vector<std::string>{}, info.aliases);
    EXPECT_TRUE(std::holds_alternative<OptionInfo::VoidInfo>(info.valueInfo));
    std::stringstream ss;
    ss << info;
    ASSERT_EQ(ss.str(), "OptionInfo{ verbose | void }");
  }
  {
    // bool type with default
    cvc5::OptionInfo info = d_solver.getOptionInfo("print-success");
    EXPECT_EQ("print-success", info.name);
    EXPECT_EQ(std::vector<std::string>{}, info.aliases);
    EXPECT_TRUE(
        std::holds_alternative<OptionInfo::ValueInfo<bool>>(info.valueInfo));
    auto valInfo = std::get<OptionInfo::ValueInfo<bool>>(info.valueInfo);
    EXPECT_EQ(false, valInfo.defaultValue);
    EXPECT_EQ(false, valInfo.currentValue);
    ASSERT_EQ(info.boolValue(), false);
    std::stringstream ss;
    ss << info;
    ASSERT_EQ(ss.str(),
              "OptionInfo{ print-success | bool | false | default false }");
  }
  {
    // int64 type with default
    cvc5::OptionInfo info = d_solver.getOptionInfo("verbosity");
    EXPECT_EQ("verbosity", info.name);
    EXPECT_EQ(std::vector<std::string>{}, info.aliases);
    EXPECT_TRUE(std::holds_alternative<OptionInfo::NumberInfo<int64_t>>(
        info.valueInfo));
    auto numInfo = std::get<OptionInfo::NumberInfo<int64_t>>(info.valueInfo);
    EXPECT_EQ(0, numInfo.defaultValue);
    EXPECT_EQ(0, numInfo.currentValue);
    EXPECT_FALSE(numInfo.minimum || numInfo.maximum);
    ASSERT_EQ(info.intValue(), 0);
    std::stringstream ss;
    ss << info;
    ASSERT_EQ(ss.str(), "OptionInfo{ verbosity | int64_t | 0 | default 0 }");
  }
  {
    // uint64 type with default
    cvc5::OptionInfo info = d_solver.getOptionInfo("rlimit");
    EXPECT_EQ("rlimit", info.name);
    EXPECT_EQ(std::vector<std::string>{}, info.aliases);
    EXPECT_TRUE(std::holds_alternative<OptionInfo::NumberInfo<uint64_t>>(
        info.valueInfo));
    auto numInfo = std::get<OptionInfo::NumberInfo<uint64_t>>(info.valueInfo);
    EXPECT_EQ(0, numInfo.defaultValue);
    EXPECT_EQ(0, numInfo.currentValue);
    EXPECT_FALSE(numInfo.minimum || numInfo.maximum);
    ASSERT_EQ(info.uintValue(), 0);
    std::stringstream ss;
    ss << info;
    ASSERT_EQ(ss.str(), "OptionInfo{ rlimit | uint64_t | 0 | default 0 }");
  }
  {
    auto info = d_solver.getOptionInfo("random-freq");
    ASSERT_EQ(info.name, "random-freq");
    ASSERT_EQ(info.aliases, std::vector<std::string>{"random-frequency"});
    ASSERT_TRUE(std::holds_alternative<cvc5::OptionInfo::NumberInfo<double>>(
        info.valueInfo));
    auto ni = std::get<cvc5::OptionInfo::NumberInfo<double>>(info.valueInfo);
    ASSERT_EQ(ni.currentValue, 0.0);
    ASSERT_EQ(ni.defaultValue, 0.0);
    ASSERT_TRUE(ni.minimum && ni.maximum);
    ASSERT_EQ(*ni.minimum, 0.0);
    ASSERT_EQ(*ni.maximum, 1.0);
    ASSERT_EQ(info.doubleValue(), 0.0);
    std::stringstream ss;
    ss << info;
    ASSERT_EQ(ss.str(),
              "OptionInfo{ random-freq, random-frequency | double | 0 | "
              "default 0 | 0 <= x <= 1 }");
  }
  {
    // string type with default
    cvc5::OptionInfo info = d_solver.getOptionInfo("force-logic");
    EXPECT_EQ("force-logic", info.name);
    EXPECT_EQ(std::vector<std::string>{}, info.aliases);
    EXPECT_TRUE(std::holds_alternative<OptionInfo::ValueInfo<std::string>>(
        info.valueInfo));
    auto valInfo = std::get<OptionInfo::ValueInfo<std::string>>(info.valueInfo);
    EXPECT_EQ("", valInfo.defaultValue);
    EXPECT_EQ("", valInfo.currentValue);
    ASSERT_EQ(info.stringValue(), "");
    std::stringstream ss;
    ss << info;
    ASSERT_EQ(ss.str(),
              "OptionInfo{ force-logic | string | \"\" | default \"\" }");
  }
  {
    // mode option
    cvc5::OptionInfo info = d_solver.getOptionInfo("simplification");
    EXPECT_EQ("simplification", info.name);
    EXPECT_EQ(std::vector<std::string>{"simplification-mode"}, info.aliases);
    EXPECT_TRUE(std::holds_alternative<OptionInfo::ModeInfo>(info.valueInfo));
    auto modeInfo = std::get<OptionInfo::ModeInfo>(info.valueInfo);
    EXPECT_EQ("batch", modeInfo.defaultValue);
    EXPECT_EQ("batch", modeInfo.currentValue);
    EXPECT_EQ(2, modeInfo.modes.size());
    EXPECT_TRUE(std::find(modeInfo.modes.begin(), modeInfo.modes.end(), "batch")
                != modeInfo.modes.end());
    EXPECT_TRUE(std::find(modeInfo.modes.begin(), modeInfo.modes.end(), "none")
                != modeInfo.modes.end());
    std::stringstream ss;
    ss << info;
    ASSERT_EQ(ss.str(),
              "OptionInfo{ simplification, simplification-mode | mode | batch "
              "| default batch | modes: batch, none }");
  }
}

TEST_F(TestApiBlackSolver, getDriverOptions)
{
  auto dopts = d_solver.getDriverOptions();
  EXPECT_EQ(dopts.err().rdbuf(), std::cerr.rdbuf());
  EXPECT_EQ(dopts.in().rdbuf(), std::cin.rdbuf());
  EXPECT_EQ(dopts.out().rdbuf(), std::cout.rdbuf());
}
  
TEST_F(TestApiBlackSolver, getStatistics)
{
  // do some array reasoning to make sure we have a double statistics
  {
    Sort s1 = d_solver.getIntegerSort();
    Sort s2 = d_solver.mkArraySort(s1, s1);
    Term t1 = d_solver.mkConst(s1, "i");
    Term t2 = d_solver.mkVar(s2, "a");
    Term t3 = d_solver.mkTerm(Kind::SELECT, {t2, t1});
    d_solver.checkSat();
  }
  cvc5::Statistics stats = d_solver.getStatistics();
  {
    std::stringstream ss;
    ss << stats;
  }
  {
    auto s = stats.get("global::totalTime");
    EXPECT_FALSE(s.isInternal());
    EXPECT_FALSE(s.isDefault());
    EXPECT_TRUE(s.isString());
    std::string time = s.getString();
    EXPECT_TRUE(time.rfind("ms") == time.size() - 2);  // ends with "ms"
    EXPECT_FALSE(s.isDouble());
    s = stats.get("resource::resourceUnitsUsed");
    EXPECT_TRUE(s.isInternal());
    EXPECT_FALSE(s.isDefault());
    EXPECT_TRUE(s.isInt());
    EXPECT_TRUE(s.getInt() >= 0);
  }
  for (const auto& s: stats)
  {
    EXPECT_FALSE(s.first.empty());
  }
  for (auto it = stats.begin(true, true); it != stats.end(); ++it)
  {
    {
      auto tmp1 = it, tmp2 = it;
      ++tmp1;
      tmp2++;
      EXPECT_EQ(tmp1, tmp2);
      --tmp1;
      tmp2--;
      EXPECT_EQ(tmp1, tmp2);
      EXPECT_EQ(tmp1, it);
      EXPECT_EQ(it, tmp2);
    }
    const auto& s = *it;
    // check some basic utility methods
    EXPECT_TRUE(!(it == stats.end()));
    EXPECT_EQ(s.first, it->first);
    if (s.first == "cvc5::CONSTANT")
    {
      EXPECT_FALSE(s.second.isInternal());
      EXPECT_FALSE(s.second.isDefault());
      EXPECT_TRUE(s.second.isHistogram());
      auto hist = s.second.getHistogram();
      EXPECT_FALSE(hist.empty());
      std::stringstream ss;
      ss << s.second;
      EXPECT_EQ(ss.str(), "{ integer type: 1 }");
    }
    else if (s.first == "theory::arrays::avgIndexListLength")
    {
      EXPECT_TRUE(s.second.isInternal());
      EXPECT_TRUE(s.second.isDouble());
      EXPECT_TRUE(std::isnan(s.second.getDouble()));
    }
  }
}

TEST_F(TestApiBlackSolver, getUnsatAssumptions1)
{
  d_solver.setOption("incremental", "false");
  d_solver.checkSatAssuming(d_solver.mkFalse());
  ASSERT_THROW(d_solver.getUnsatAssumptions(), CVC5ApiException);
}

TEST_F(TestApiBlackSolver, getUnsatAssumptions2)
{
  d_solver.setOption("incremental", "true");
  d_solver.setOption("produce-unsat-assumptions", "false");
  d_solver.checkSatAssuming(d_solver.mkFalse());
  ASSERT_THROW(d_solver.getUnsatAssumptions(), CVC5ApiException);
}

TEST_F(TestApiBlackSolver, getUnsatAssumptions3)
{
  d_solver.setOption("incremental", "true");
  d_solver.setOption("produce-unsat-assumptions", "true");
  d_solver.checkSatAssuming(d_solver.mkFalse());
  ASSERT_NO_THROW(d_solver.getUnsatAssumptions());
  d_solver.checkSatAssuming(d_solver.mkTrue());
  ASSERT_THROW(d_solver.getUnsatAssumptions(), CVC5ApiException);
}

TEST_F(TestApiBlackSolver, getUnsatCore1)
{
  d_solver.setOption("incremental", "false");
  d_solver.assertFormula(d_solver.mkFalse());
  d_solver.checkSat();
  ASSERT_THROW(d_solver.getUnsatCore(), CVC5ApiException);
}

TEST_F(TestApiBlackSolver, getUnsatCore2)
{
  d_solver.setOption("incremental", "false");
  d_solver.setOption("produce-unsat-cores", "false");
  d_solver.assertFormula(d_solver.mkFalse());
  d_solver.checkSat();
  ASSERT_THROW(d_solver.getUnsatCore(), CVC5ApiException);
}

TEST_F(TestApiBlackSolver, getUnsatCoreAndProof)
{
  d_solver.setOption("incremental", "true");
  d_solver.setOption("produce-unsat-cores", "true");
  d_solver.setOption("produce-proofs", "true");

  Sort uSort = d_solver.mkUninterpretedSort("u");
  Sort intSort = d_solver.getIntegerSort();
  Sort boolSort = d_solver.getBooleanSort();
  Sort uToIntSort = d_solver.mkFunctionSort({uSort}, intSort);
  Sort intPredSort = d_solver.mkFunctionSort({intSort}, boolSort);
  std::vector<Term> uc;

  Term x = d_solver.mkConst(uSort, "x");
  Term y = d_solver.mkConst(uSort, "y");
  Term f = d_solver.mkConst(uToIntSort, "f");
  Term p = d_solver.mkConst(intPredSort, "p");
  Term zero = d_solver.mkInteger(0);
  Term one = d_solver.mkInteger(1);
  Term f_x = d_solver.mkTerm(APPLY_UF, {f, x});
  Term f_y = d_solver.mkTerm(APPLY_UF, {f, y});
  Term sum = d_solver.mkTerm(ADD, {f_x, f_y});
  Term p_0 = d_solver.mkTerm(APPLY_UF, {p, zero});
  Term p_f_y = d_solver.mkTerm(APPLY_UF, {p, f_y});
  d_solver.assertFormula(d_solver.mkTerm(GT, {zero, f_x}));
  d_solver.assertFormula(d_solver.mkTerm(GT, {zero, f_y}));
  d_solver.assertFormula(d_solver.mkTerm(GT, {sum, one}));
  d_solver.assertFormula(p_0);
  d_solver.assertFormula(p_f_y.notTerm());
  ASSERT_TRUE(d_solver.checkSat().isUnsat());

  ASSERT_NO_THROW(uc = d_solver.getUnsatCore());
  ASSERT_FALSE(uc.empty());

  ASSERT_NO_THROW(d_solver.getProof());

  d_solver.resetAssertions();
  for (const auto& t : uc)
  {
    d_solver.assertFormula(t);
  }
  cvc5::Result res = d_solver.checkSat();
  ASSERT_TRUE(res.isUnsat());
  ASSERT_NO_THROW(d_solver.getProof());
}

TEST_F(TestApiBlackSolver, getDifficulty)
{
  d_solver.setOption("produce-difficulty", "true");
  // cannot ask before a check sat
  ASSERT_THROW(d_solver.getDifficulty(), CVC5ApiException);
  d_solver.checkSat();
  ASSERT_NO_THROW(d_solver.getDifficulty());
}

TEST_F(TestApiBlackSolver, getDifficulty2)
{
  d_solver.checkSat();
  // option is not set
  ASSERT_THROW(d_solver.getDifficulty(), CVC5ApiException);
}

TEST_F(TestApiBlackSolver, getDifficulty3)
{
  d_solver.setOption("produce-difficulty", "true");
  Sort intSort = d_solver.getIntegerSort();
  Term x = d_solver.mkConst(intSort, "x");
  Term zero = d_solver.mkInteger(0);
  Term ten = d_solver.mkInteger(10);
  Term f0 = d_solver.mkTerm(GEQ, {x, ten});
  Term f1 = d_solver.mkTerm(GEQ, {zero, x});
  d_solver.assertFormula(f0);
  d_solver.assertFormula(f1);
  d_solver.checkSat();
  std::map<Term, Term> dmap;
  ASSERT_NO_THROW(dmap = d_solver.getDifficulty());
  // difficulty should map assertions to integer values
  for (const std::pair<const Term, Term>& t : dmap)
  {
    ASSERT_TRUE(t.first == f0 || t.first == f1);
    ASSERT_TRUE(t.second.getKind() == CONST_RATIONAL);
  }
}

TEST_F(TestApiBlackSolver, getLearnedLiterals)
{
  d_solver.setOption("produce-learned-literals", "true");
  // cannot ask before a check sat
  ASSERT_THROW(d_solver.getLearnedLiterals(), CVC5ApiException);
  d_solver.checkSat();
  ASSERT_NO_THROW(d_solver.getLearnedLiterals());
}

TEST_F(TestApiBlackSolver, getLearnedLiterals2)
{
  d_solver.setOption("produce-learned-literals", "true");
  Sort intSort = d_solver.getIntegerSort();
  Term x = d_solver.mkConst(intSort, "x");
  Term y = d_solver.mkConst(intSort, "y");
  Term zero = d_solver.mkInteger(0);
  Term ten = d_solver.mkInteger(10);
  Term f0 = d_solver.mkTerm(GEQ, {x, ten});
  Term f1 = d_solver.mkTerm(
      OR, {d_solver.mkTerm(GEQ, {zero, x}), d_solver.mkTerm(GEQ, {y, zero})});
  d_solver.assertFormula(f0);
  d_solver.assertFormula(f1);
  d_solver.checkSat();
  ASSERT_NO_THROW(d_solver.getLearnedLiterals());
}

TEST_F(TestApiBlackSolver, getValue1)
{
  d_solver.setOption("produce-models", "false");
  Term t = d_solver.mkTrue();
  d_solver.assertFormula(t);
  d_solver.checkSat();
  ASSERT_THROW(d_solver.getValue(t), CVC5ApiException);
}

TEST_F(TestApiBlackSolver, getValue2)
{
  d_solver.setOption("produce-models", "true");
  Term t = d_solver.mkFalse();
  d_solver.assertFormula(t);
  d_solver.checkSat();
  ASSERT_THROW(d_solver.getValue(t), CVC5ApiException);
}

TEST_F(TestApiBlackSolver, getValue3)
{
  d_solver.setOption("produce-models", "true");
  Sort uSort = d_solver.mkUninterpretedSort("u");
  Sort intSort = d_solver.getIntegerSort();
  Sort boolSort = d_solver.getBooleanSort();
  Sort uToIntSort = d_solver.mkFunctionSort({uSort}, intSort);
  Sort intPredSort = d_solver.mkFunctionSort({intSort}, boolSort);
  std::vector<Term> unsat_core;

  Term x = d_solver.mkConst(uSort, "x");
  Term y = d_solver.mkConst(uSort, "y");
  Term z = d_solver.mkConst(uSort, "z");
  Term f = d_solver.mkConst(uToIntSort, "f");
  Term p = d_solver.mkConst(intPredSort, "p");
  Term zero = d_solver.mkInteger(0);
  Term one = d_solver.mkInteger(1);
  Term f_x = d_solver.mkTerm(APPLY_UF, {f, x});
  Term f_y = d_solver.mkTerm(APPLY_UF, {f, y});
  Term sum = d_solver.mkTerm(ADD, {f_x, f_y});
  Term p_0 = d_solver.mkTerm(APPLY_UF, {p, zero});
  Term p_f_y = d_solver.mkTerm(APPLY_UF, {p, f_y});

  d_solver.assertFormula(d_solver.mkTerm(LEQ, {zero, f_x}));
  d_solver.assertFormula(d_solver.mkTerm(LEQ, {zero, f_y}));
  d_solver.assertFormula(d_solver.mkTerm(LEQ, {sum, one}));
  d_solver.assertFormula(p_0.notTerm());
  d_solver.assertFormula(p_f_y);
  ASSERT_TRUE(d_solver.checkSat().isSat());
  ASSERT_NO_THROW(d_solver.getValue(x));
  ASSERT_NO_THROW(d_solver.getValue(y));
  ASSERT_NO_THROW(d_solver.getValue(z));
  ASSERT_NO_THROW(d_solver.getValue(sum));
  ASSERT_NO_THROW(d_solver.getValue(p_f_y));

  Solver slv;
  ASSERT_THROW(slv.getValue(x), CVC5ApiException);
}

TEST_F(TestApiBlackSolver, getModelDomainElements)
{
  d_solver.setOption("produce-models", "true");
  Sort uSort = d_solver.mkUninterpretedSort("u");
  Sort intSort = d_solver.getIntegerSort();
  Term x = d_solver.mkConst(uSort, "x");
  Term y = d_solver.mkConst(uSort, "y");
  Term z = d_solver.mkConst(uSort, "z");
  Term f = d_solver.mkTerm(DISTINCT, {x, y, z});
  d_solver.assertFormula(f);
  d_solver.checkSat();
  ASSERT_NO_THROW(d_solver.getModelDomainElements(uSort));
  ASSERT_TRUE(d_solver.getModelDomainElements(uSort).size() >= 3);
  ASSERT_THROW(d_solver.getModelDomainElements(intSort), CVC5ApiException);
}

TEST_F(TestApiBlackSolver, getModelDomainElements2)
{
  d_solver.setOption("produce-models", "true");
  d_solver.setOption("finite-model-find", "true");
  Sort uSort = d_solver.mkUninterpretedSort("u");
  Term x = d_solver.mkVar(uSort, "x");
  Term y = d_solver.mkVar(uSort, "y");
  Term eq = d_solver.mkTerm(EQUAL, {x, y});
  Term bvl = d_solver.mkTerm(VARIABLE_LIST, {x, y});
  Term f = d_solver.mkTerm(FORALL, {bvl, eq});
  d_solver.assertFormula(f);
  d_solver.checkSat();
  ASSERT_NO_THROW(d_solver.getModelDomainElements(uSort));
  // a model for the above must interpret u as size 1
  ASSERT_TRUE(d_solver.getModelDomainElements(uSort).size() == 1);
}

TEST_F(TestApiBlackSolver, isModelCoreSymbol)
{
  d_solver.setOption("produce-models", "true");
  d_solver.setOption("model-cores", "simple");
  Sort uSort = d_solver.mkUninterpretedSort("u");
  Term x = d_solver.mkConst(uSort, "x");
  Term y = d_solver.mkConst(uSort, "y");
  Term z = d_solver.mkConst(uSort, "z");
  Term zero = d_solver.mkInteger(0);
  Term f = d_solver.mkTerm(NOT, {d_solver.mkTerm(EQUAL, {x, y})});
  d_solver.assertFormula(f);
  d_solver.checkSat();
  ASSERT_TRUE(d_solver.isModelCoreSymbol(x));
  ASSERT_TRUE(d_solver.isModelCoreSymbol(y));
  ASSERT_FALSE(d_solver.isModelCoreSymbol(z));
  ASSERT_THROW(d_solver.isModelCoreSymbol(zero), CVC5ApiException);
}

TEST_F(TestApiBlackSolver, getModel)
{
  d_solver.setOption("produce-models", "true");
  Sort uSort = d_solver.mkUninterpretedSort("u");
  Term x = d_solver.mkConst(uSort, "x");
  Term y = d_solver.mkConst(uSort, "y");
  Term z = d_solver.mkConst(uSort, "z");
  Term f = d_solver.mkTerm(NOT, {d_solver.mkTerm(EQUAL, {x, y})});
  d_solver.assertFormula(f);
  d_solver.checkSat();
  std::vector<Sort> sorts;
  sorts.push_back(uSort);
  std::vector<Term> terms;
  terms.push_back(x);
  terms.push_back(y);
  ASSERT_NO_THROW(d_solver.getModel(sorts, terms));
  Term null;
  terms.push_back(null);
  ASSERT_THROW(d_solver.getModel(sorts, terms), CVC5ApiException);
}

TEST_F(TestApiBlackSolver, getModel2)
{
  d_solver.setOption("produce-models", "true");
  std::vector<Sort> sorts;
  std::vector<Term> terms;
  ASSERT_THROW(d_solver.getModel(sorts, terms), CVC5ApiException);
}

TEST_F(TestApiBlackSolver, getModel3)
{
  d_solver.setOption("produce-models", "true");
  std::vector<Sort> sorts;
  std::vector<Term> terms;
  d_solver.checkSat();
  ASSERT_NO_THROW(d_solver.getModel(sorts, terms));
  Sort integer = d_solver.getIntegerSort();
  sorts.push_back(integer);
  ASSERT_THROW(d_solver.getModel(sorts, terms), CVC5ApiException);
}

TEST_F(TestApiBlackSolver, getQuantifierElimination)
{
  Term x = d_solver.mkVar(d_solver.getBooleanSort(), "x");
  Term forall =
      d_solver.mkTerm(FORALL,
                      {d_solver.mkTerm(VARIABLE_LIST, {x}),
                       d_solver.mkTerm(OR, {x, d_solver.mkTerm(NOT, {x})})});
  ASSERT_THROW(d_solver.getQuantifierElimination(Term()), CVC5ApiException);
  ASSERT_THROW(d_solver.getQuantifierElimination(Solver().mkBoolean(false)),
               CVC5ApiException);
  ASSERT_NO_THROW(d_solver.getQuantifierElimination(forall));
}

TEST_F(TestApiBlackSolver, getQuantifierEliminationDisjunct)
{
  Term x = d_solver.mkVar(d_solver.getBooleanSort(), "x");
  Term forall =
      d_solver.mkTerm(FORALL,
                      {d_solver.mkTerm(VARIABLE_LIST, {x}),
                       d_solver.mkTerm(OR, {x, d_solver.mkTerm(NOT, {x})})});
  ASSERT_THROW(d_solver.getQuantifierEliminationDisjunct(Term()),
               CVC5ApiException);
  ASSERT_THROW(
      d_solver.getQuantifierEliminationDisjunct(Solver().mkBoolean(false)),
      CVC5ApiException);
  ASSERT_NO_THROW(d_solver.getQuantifierEliminationDisjunct(forall));
}

TEST_F(TestApiBlackSolver, declareSepHeap)
{
  d_solver.setLogic("ALL");
  d_solver.setOption("incremental", "false");
  Sort integer = d_solver.getIntegerSort();
  ASSERT_NO_THROW(d_solver.declareSepHeap(integer, integer));
  // cannot declare separation logic heap more than once
  ASSERT_THROW(d_solver.declareSepHeap(integer, integer), CVC5ApiException);
}

namespace {
/**
 * Helper function for testGetSeparation{Heap,Nil}TermX. Asserts and checks
 * some simple separation logic constraints.
 */
void checkSimpleSeparationConstraints(Solver* solver)
{
  Sort integer = solver->getIntegerSort();
  // declare the separation heap
  solver->declareSepHeap(integer, integer);
  Term x = solver->mkConst(integer, "x");
  Term p = solver->mkConst(integer, "p");
  Term heap = solver->mkTerm(cvc5::Kind::SEP_PTO, {p, x});
  solver->assertFormula(heap);
  Term nil = solver->mkSepNil(integer);
  solver->assertFormula(nil.eqTerm(solver->mkReal(5)));
  solver->checkSat();
}
}  // namespace

TEST_F(TestApiBlackSolver, getValueSepHeap1)
{
  d_solver.setLogic("QF_BV");
  d_solver.setOption("incremental", "false");
  d_solver.setOption("produce-models", "true");
  Term t = d_solver.mkTrue();
  d_solver.assertFormula(t);
  ASSERT_THROW(d_solver.getValueSepHeap(), CVC5ApiException);
}

TEST_F(TestApiBlackSolver, getValueSepHeap2)
{
  d_solver.setLogic("ALL");
  d_solver.setOption("incremental", "false");
  d_solver.setOption("produce-models", "false");
  checkSimpleSeparationConstraints(&d_solver);
  ASSERT_THROW(d_solver.getValueSepHeap(), CVC5ApiException);
}

TEST_F(TestApiBlackSolver, getValueSepHeap3)
{
  d_solver.setLogic("ALL");
  d_solver.setOption("incremental", "false");
  d_solver.setOption("produce-models", "true");
  Term t = d_solver.mkFalse();
  d_solver.assertFormula(t);
  d_solver.checkSat();
  ASSERT_THROW(d_solver.getValueSepHeap(), CVC5ApiException);
}

TEST_F(TestApiBlackSolver, getValueSepHeap4)
{
  d_solver.setLogic("ALL");
  d_solver.setOption("incremental", "false");
  d_solver.setOption("produce-models", "true");
  Term t = d_solver.mkTrue();
  d_solver.assertFormula(t);
  d_solver.checkSat();
  ASSERT_THROW(d_solver.getValueSepHeap(), CVC5ApiException);
}

TEST_F(TestApiBlackSolver, getValueSepHeap5)
{
  d_solver.setLogic("ALL");
  d_solver.setOption("incremental", "false");
  d_solver.setOption("produce-models", "true");
  checkSimpleSeparationConstraints(&d_solver);
  ASSERT_NO_THROW(d_solver.getValueSepHeap());
}

TEST_F(TestApiBlackSolver, getValueSepNil1)
{
  d_solver.setLogic("QF_BV");
  d_solver.setOption("incremental", "false");
  d_solver.setOption("produce-models", "true");
  Term t = d_solver.mkTrue();
  d_solver.assertFormula(t);
  ASSERT_THROW(d_solver.getValueSepNil(), CVC5ApiException);
}

TEST_F(TestApiBlackSolver, getValueSepNil2)
{
  d_solver.setLogic("ALL");
  d_solver.setOption("incremental", "false");
  d_solver.setOption("produce-models", "false");
  checkSimpleSeparationConstraints(&d_solver);
  ASSERT_THROW(d_solver.getValueSepNil(), CVC5ApiException);
}

TEST_F(TestApiBlackSolver, getValueSepNil3)
{
  d_solver.setLogic("ALL");
  d_solver.setOption("incremental", "false");
  d_solver.setOption("produce-models", "true");
  Term t = d_solver.mkFalse();
  d_solver.assertFormula(t);
  d_solver.checkSat();
  ASSERT_THROW(d_solver.getValueSepNil(), CVC5ApiException);
}

TEST_F(TestApiBlackSolver, getValueSepNil4)
{
  d_solver.setLogic("ALL");
  d_solver.setOption("incremental", "false");
  d_solver.setOption("produce-models", "true");
  Term t = d_solver.mkTrue();
  d_solver.assertFormula(t);
  d_solver.checkSat();
  ASSERT_THROW(d_solver.getValueSepNil(), CVC5ApiException);
}

TEST_F(TestApiBlackSolver, getValueSepNil5)
{
  d_solver.setLogic("ALL");
  d_solver.setOption("incremental", "false");
  d_solver.setOption("produce-models", "true");
  checkSimpleSeparationConstraints(&d_solver);
  ASSERT_NO_THROW(d_solver.getValueSepNil());
}

TEST_F(TestApiBlackSolver, push1)
{
  d_solver.setOption("incremental", "true");
  ASSERT_NO_THROW(d_solver.push(1));
  ASSERT_THROW(d_solver.setOption("incremental", "false"), CVC5ApiException);
  ASSERT_THROW(d_solver.setOption("incremental", "true"), CVC5ApiException);
}

TEST_F(TestApiBlackSolver, push2)
{
  d_solver.setOption("incremental", "false");
  ASSERT_THROW(d_solver.push(1), CVC5ApiException);
}

TEST_F(TestApiBlackSolver, pop1)
{
  d_solver.setOption("incremental", "false");
  ASSERT_THROW(d_solver.pop(1), CVC5ApiException);
}

TEST_F(TestApiBlackSolver, pop2)
{
  d_solver.setOption("incremental", "true");
  ASSERT_THROW(d_solver.pop(1), CVC5ApiException);
}

TEST_F(TestApiBlackSolver, pop3)
{
  d_solver.setOption("incremental", "true");
  ASSERT_NO_THROW(d_solver.push(1));
  ASSERT_NO_THROW(d_solver.pop(1));
  ASSERT_THROW(d_solver.pop(1), CVC5ApiException);
}

TEST_F(TestApiBlackSolver, blockModel1)
{
  Term x = d_solver.mkConst(d_solver.getBooleanSort(), "x");
  d_solver.assertFormula(x.eqTerm(x));
  d_solver.checkSat();
  ASSERT_THROW(d_solver.blockModel(modes::BlockModelsMode::LITERALS),
               CVC5ApiException);
}

TEST_F(TestApiBlackSolver, blockModel2)
{
  d_solver.setOption("produce-models", "true");
  Term x = d_solver.mkConst(d_solver.getBooleanSort(), "x");
  d_solver.assertFormula(x.eqTerm(x));
  ASSERT_THROW(d_solver.blockModel(modes::BlockModelsMode::LITERALS),
               CVC5ApiException);
}

TEST_F(TestApiBlackSolver, blockModel3)
{
  d_solver.setOption("produce-models", "true");
  Term x = d_solver.mkConst(d_solver.getBooleanSort(), "x");
  d_solver.assertFormula(x.eqTerm(x));
  d_solver.checkSat();
  ASSERT_NO_THROW(d_solver.blockModel(modes::BlockModelsMode::LITERALS));
}

TEST_F(TestApiBlackSolver, blockModelValues1)
{
  d_solver.setOption("produce-models", "true");
  Term x = d_solver.mkConst(d_solver.getBooleanSort(), "x");
  d_solver.assertFormula(x.eqTerm(x));
  d_solver.checkSat();
  ASSERT_THROW(d_solver.blockModelValues({}), CVC5ApiException);
  ASSERT_THROW(d_solver.blockModelValues({Term()}), CVC5ApiException);
  ASSERT_THROW(d_solver.blockModelValues({Solver().mkBoolean(false)}),
               CVC5ApiException);
}

TEST_F(TestApiBlackSolver, blockModelValues2)
{
  d_solver.setOption("produce-models", "true");
  Term x = d_solver.mkConst(d_solver.getBooleanSort(), "x");
  d_solver.assertFormula(x.eqTerm(x));
  d_solver.checkSat();
  ASSERT_NO_THROW(d_solver.blockModelValues({x}));
}

TEST_F(TestApiBlackSolver, blockModelValues3)
{
  Term x = d_solver.mkConst(d_solver.getBooleanSort(), "x");
  d_solver.assertFormula(x.eqTerm(x));
  d_solver.checkSat();
  ASSERT_THROW(d_solver.blockModelValues({x}), CVC5ApiException);
}

TEST_F(TestApiBlackSolver, blockModelValues4)
{
  d_solver.setOption("produce-models", "true");
  Term x = d_solver.mkConst(d_solver.getBooleanSort(), "x");
  d_solver.assertFormula(x.eqTerm(x));
  ASSERT_THROW(d_solver.blockModelValues({x}), CVC5ApiException);
}

TEST_F(TestApiBlackSolver, blockModelValues5)
{
  d_solver.setOption("produce-models", "true");
  Term x = d_solver.mkConst(d_solver.getBooleanSort(), "x");
  d_solver.assertFormula(x.eqTerm(x));
  d_solver.checkSat();
  ASSERT_NO_THROW(d_solver.blockModelValues({x}));
}

TEST_F(TestApiBlackSolver, setInfo)
{
  ASSERT_THROW(d_solver.setInfo("cvc5-lagic", "QF_BV"), CVC5ApiException);
  ASSERT_THROW(d_solver.setInfo("cvc2-logic", "QF_BV"), CVC5ApiException);
  ASSERT_THROW(d_solver.setInfo("cvc5-logic", "asdf"), CVC5ApiException);

  ASSERT_NO_THROW(d_solver.setInfo("source", "asdf"));
  ASSERT_NO_THROW(d_solver.setInfo("category", "asdf"));
  ASSERT_NO_THROW(d_solver.setInfo("difficulty", "asdf"));
  ASSERT_NO_THROW(d_solver.setInfo("filename", "asdf"));
  ASSERT_NO_THROW(d_solver.setInfo("license", "asdf"));
  ASSERT_NO_THROW(d_solver.setInfo("name", "asdf"));
  ASSERT_NO_THROW(d_solver.setInfo("notes", "asdf"));

  ASSERT_NO_THROW(d_solver.setInfo("smt-lib-version", "2"));
  ASSERT_NO_THROW(d_solver.setInfo("smt-lib-version", "2.0"));
  ASSERT_NO_THROW(d_solver.setInfo("smt-lib-version", "2.5"));
  ASSERT_NO_THROW(d_solver.setInfo("smt-lib-version", "2.6"));
  ASSERT_THROW(d_solver.setInfo("smt-lib-version", ".0"), CVC5ApiException);

  ASSERT_NO_THROW(d_solver.setInfo("status", "sat"));
  ASSERT_NO_THROW(d_solver.setInfo("status", "unsat"));
  ASSERT_NO_THROW(d_solver.setInfo("status", "unknown"));
  ASSERT_THROW(d_solver.setInfo("status", "asdf"), CVC5ApiException);
}

TEST_F(TestApiBlackSolver, simplify)
{
  ASSERT_THROW(d_solver.simplify(Term()), CVC5ApiException);

  Sort bvSort = d_solver.mkBitVectorSort(32);
  Sort uSort = d_solver.mkUninterpretedSort("u");
  Sort funSort1 = d_solver.mkFunctionSort({bvSort, bvSort}, bvSort);
  Sort funSort2 = d_solver.mkFunctionSort({uSort}, d_solver.getIntegerSort());
  DatatypeDecl consListSpec = d_solver.mkDatatypeDecl("list");
  DatatypeConstructorDecl cons = d_solver.mkDatatypeConstructorDecl("cons");
  cons.addSelector("head", d_solver.getIntegerSort());
  cons.addSelectorSelf("tail");
  consListSpec.addConstructor(cons);
  DatatypeConstructorDecl nil = d_solver.mkDatatypeConstructorDecl("nil");
  consListSpec.addConstructor(nil);
  Sort consListSort = d_solver.mkDatatypeSort(consListSpec);

  Term x = d_solver.mkConst(bvSort, "x");
  ASSERT_NO_THROW(d_solver.simplify(x));
  Term a = d_solver.mkConst(bvSort, "a");
  ASSERT_NO_THROW(d_solver.simplify(a));
  Term b = d_solver.mkConst(bvSort, "b");
  ASSERT_NO_THROW(d_solver.simplify(b));
  Term x_eq_x = d_solver.mkTerm(EQUAL, {x, x});
  ASSERT_NO_THROW(d_solver.simplify(x_eq_x));
  ASSERT_NE(d_solver.mkTrue(), x_eq_x);
  ASSERT_EQ(d_solver.mkTrue(), d_solver.simplify(x_eq_x));
  Term x_eq_b = d_solver.mkTerm(EQUAL, {x, b});
  ASSERT_NO_THROW(d_solver.simplify(x_eq_b));
  ASSERT_NE(d_solver.mkTrue(), x_eq_b);
  ASSERT_NE(d_solver.mkTrue(), d_solver.simplify(x_eq_b));
  Solver slv;
  ASSERT_THROW(slv.simplify(x), CVC5ApiException);

  Term i1 = d_solver.mkConst(d_solver.getIntegerSort(), "i1");
  ASSERT_NO_THROW(d_solver.simplify(i1));
  Term i2 = d_solver.mkTerm(MULT, {i1, d_solver.mkInteger("23")});
  ASSERT_NO_THROW(d_solver.simplify(i2));
  ASSERT_NE(i1, i2);
  ASSERT_NE(i1, d_solver.simplify(i2));
  Term i3 = d_solver.mkTerm(ADD, {i1, d_solver.mkInteger(0)});
  ASSERT_NO_THROW(d_solver.simplify(i3));
  ASSERT_NE(i1, i3);
  ASSERT_EQ(i1, d_solver.simplify(i3));

  Datatype consList = consListSort.getDatatype();
  Term dt1 = d_solver.mkTerm(
      APPLY_CONSTRUCTOR,
      {consList.getConstructor("cons").getTerm(),
       d_solver.mkInteger(0),
       d_solver.mkTerm(APPLY_CONSTRUCTOR,
                       {consList.getConstructor("nil").getTerm()})});
  ASSERT_NO_THROW(d_solver.simplify(dt1));
  Term dt2 = d_solver.mkTerm(
<<<<<<< HEAD
      APPLY_SELECTOR, {consList["cons"].getSelector("head").getTerm(), dt1});
=======
      APPLY_SELECTOR,
      {consList["cons"].getSelector("head").getSelectorTerm(), dt1});
>>>>>>> 9079d448
  ASSERT_NO_THROW(d_solver.simplify(dt2));

  Term b1 = d_solver.mkVar(bvSort, "b1");
  ASSERT_NO_THROW(d_solver.simplify(b1));
  Term b2 = d_solver.mkVar(bvSort, "b1");
  ASSERT_NO_THROW(d_solver.simplify(b2));
  Term b3 = d_solver.mkVar(uSort, "b3");
  ASSERT_NO_THROW(d_solver.simplify(b3));
  Term v1 = d_solver.mkConst(bvSort, "v1");
  ASSERT_NO_THROW(d_solver.simplify(v1));
  Term v2 = d_solver.mkConst(d_solver.getIntegerSort(), "v2");
  ASSERT_NO_THROW(d_solver.simplify(v2));
  Term f1 = d_solver.mkConst(funSort1, "f1");
  ASSERT_NO_THROW(d_solver.simplify(f1));
  Term f2 = d_solver.mkConst(funSort2, "f2");
  ASSERT_NO_THROW(d_solver.simplify(f2));
  d_solver.defineFunsRec({f1, f2}, {{b1, b2}, {b3}}, {v1, v2});
  ASSERT_NO_THROW(d_solver.simplify(f1));
  ASSERT_NO_THROW(d_solver.simplify(f2));
}

TEST_F(TestApiBlackSolver, assertFormula)
{
  ASSERT_NO_THROW(d_solver.assertFormula(d_solver.mkTrue()));
  ASSERT_THROW(d_solver.assertFormula(Term()), CVC5ApiException);
  Solver slv;
  ASSERT_THROW(slv.assertFormula(d_solver.mkTrue()), CVC5ApiException);
}

TEST_F(TestApiBlackSolver, checkSat)
{
  d_solver.setOption("incremental", "false");
  ASSERT_NO_THROW(d_solver.checkSat());
  ASSERT_THROW(d_solver.checkSat(), CVC5ApiException);
}

TEST_F(TestApiBlackSolver, checkSatAssuming)
{
  d_solver.setOption("incremental", "false");
  ASSERT_NO_THROW(d_solver.checkSatAssuming(d_solver.mkTrue()));
  ASSERT_THROW(d_solver.checkSatAssuming(d_solver.mkTrue()), CVC5ApiException);
  Solver slv;
  ASSERT_THROW(slv.checkSatAssuming(d_solver.mkTrue()), CVC5ApiException);
}

TEST_F(TestApiBlackSolver, checkSatAssuming1)
{
  Sort boolSort = d_solver.getBooleanSort();
  Term x = d_solver.mkConst(boolSort, "x");
  Term y = d_solver.mkConst(boolSort, "y");
  Term z = d_solver.mkTerm(AND, {x, y});
  d_solver.setOption("incremental", "true");
  ASSERT_NO_THROW(d_solver.checkSatAssuming(d_solver.mkTrue()));
  ASSERT_THROW(d_solver.checkSatAssuming(Term()), CVC5ApiException);
  ASSERT_NO_THROW(d_solver.checkSatAssuming(d_solver.mkTrue()));
  ASSERT_NO_THROW(d_solver.checkSatAssuming(z));
  Solver slv;
  ASSERT_THROW(slv.checkSatAssuming(d_solver.mkTrue()), CVC5ApiException);
}

TEST_F(TestApiBlackSolver, checkSatAssuming2)
{
  d_solver.setOption("incremental", "true");

  Sort uSort = d_solver.mkUninterpretedSort("u");
  Sort intSort = d_solver.getIntegerSort();
  Sort boolSort = d_solver.getBooleanSort();
  Sort uToIntSort = d_solver.mkFunctionSort({uSort}, intSort);
  Sort intPredSort = d_solver.mkFunctionSort({intSort}, boolSort);

  Term n = Term();
  // Constants
  Term x = d_solver.mkConst(uSort, "x");
  Term y = d_solver.mkConst(uSort, "y");
  // Functions
  Term f = d_solver.mkConst(uToIntSort, "f");
  Term p = d_solver.mkConst(intPredSort, "p");
  // Values
  Term zero = d_solver.mkInteger(0);
  Term one = d_solver.mkInteger(1);
  // Terms
  Term f_x = d_solver.mkTerm(APPLY_UF, {f, x});
  Term f_y = d_solver.mkTerm(APPLY_UF, {f, y});
  Term sum = d_solver.mkTerm(ADD, {f_x, f_y});
  Term p_0 = d_solver.mkTerm(APPLY_UF, {p, zero});
  Term p_f_y = d_solver.mkTerm(APPLY_UF, {p, f_y});
  // Assertions
  Term assertions =
      d_solver.mkTerm(AND,
                      {
                          d_solver.mkTerm(LEQ, {zero, f_x}),  // 0 <= f(x)
                          d_solver.mkTerm(LEQ, {zero, f_y}),  // 0 <= f(y)
                          d_solver.mkTerm(LEQ, {sum, one}),  // f(x) + f(y) <= 1
                          p_0.notTerm(),                     // not p(0)
                          p_f_y                              // p(f(y))
                      });

  ASSERT_NO_THROW(d_solver.checkSatAssuming(d_solver.mkTrue()));
  d_solver.assertFormula(assertions);
  ASSERT_NO_THROW(d_solver.checkSatAssuming(d_solver.mkTerm(DISTINCT, {x, y})));
  ASSERT_NO_THROW(d_solver.checkSatAssuming(
      {d_solver.mkFalse(), d_solver.mkTerm(DISTINCT, {x, y})}));
  ASSERT_THROW(d_solver.checkSatAssuming(n), CVC5ApiException);
  ASSERT_THROW(
      d_solver.checkSatAssuming({n, d_solver.mkTerm(DISTINCT, {x, y})}),
      CVC5ApiException);
  Solver slv;
  ASSERT_THROW(slv.checkSatAssuming(d_solver.mkTrue()), CVC5ApiException);
}

TEST_F(TestApiBlackSolver, setLogic)
{
  ASSERT_NO_THROW(d_solver.setLogic("AUFLIRA"));
  ASSERT_THROW(d_solver.setLogic("AF_BV"), CVC5ApiException);
  d_solver.assertFormula(d_solver.mkTrue());
  ASSERT_THROW(d_solver.setLogic("AUFLIRA"), CVC5ApiException);
}

TEST_F(TestApiBlackSolver, setOption)
{
  ASSERT_NO_THROW(d_solver.setOption("bv-sat-solver", "minisat"));
  ASSERT_THROW(d_solver.setOption("bv-sat-solver", "1"), CVC5ApiException);
  d_solver.assertFormula(d_solver.mkTrue());
  ASSERT_THROW(d_solver.setOption("bv-sat-solver", "minisat"),
               CVC5ApiException);
}

TEST_F(TestApiBlackSolver, resetAssertions)
{
  d_solver.setOption("incremental", "true");

  Sort bvSort = d_solver.mkBitVectorSort(4);
  Term one = d_solver.mkBitVector(4, 1);
  Term x = d_solver.mkConst(bvSort, "x");
  Term ule = d_solver.mkTerm(BITVECTOR_ULE, {x, one});
  Term srem = d_solver.mkTerm(BITVECTOR_SREM, {one, x});
  d_solver.push(4);
  Term slt = d_solver.mkTerm(BITVECTOR_SLT, {srem, one});
  d_solver.resetAssertions();
  d_solver.checkSatAssuming({slt, ule});
}

TEST_F(TestApiBlackSolver, declareSygusVar)
{
  d_solver.setOption("sygus", "true");
  Sort boolSort = d_solver.getBooleanSort();
  Sort intSort = d_solver.getIntegerSort();
  Sort funSort = d_solver.mkFunctionSort({intSort}, boolSort);

  ASSERT_NO_THROW(d_solver.declareSygusVar("", boolSort));
  ASSERT_NO_THROW(d_solver.declareSygusVar("", funSort));
  ASSERT_NO_THROW(d_solver.declareSygusVar(std::string("b"), boolSort));
  ASSERT_THROW(d_solver.declareSygusVar("", Sort()), CVC5ApiException);
  ASSERT_THROW(d_solver.declareSygusVar("a", d_solver.getNullSort()),
               CVC5ApiException);
  Solver slv;
  ASSERT_THROW(slv.declareSygusVar("", boolSort), CVC5ApiException);
}

TEST_F(TestApiBlackSolver, mkSygusGrammar)
{
  Term nullTerm;
  Term boolTerm = d_solver.mkBoolean(true);
  Term boolVar = d_solver.mkVar(d_solver.getBooleanSort());
  Term intVar = d_solver.mkVar(d_solver.getIntegerSort());

  ASSERT_NO_THROW(d_solver.mkSygusGrammar({}, {intVar}));
  ASSERT_NO_THROW(d_solver.mkSygusGrammar({boolVar}, {intVar}));
  ASSERT_THROW(d_solver.mkSygusGrammar({}, {}), CVC5ApiException);
  ASSERT_THROW(d_solver.mkSygusGrammar({}, {nullTerm}), CVC5ApiException);
  ASSERT_THROW(d_solver.mkSygusGrammar({}, {boolTerm}), CVC5ApiException);
  ASSERT_THROW(d_solver.mkSygusGrammar({boolTerm}, {intVar}), CVC5ApiException);
  Solver slv;
  Term boolVar2 = slv.mkVar(slv.getBooleanSort());
  Term intVar2 = slv.mkVar(slv.getIntegerSort());
  ASSERT_NO_THROW(slv.mkSygusGrammar({boolVar2}, {intVar2}));
  ASSERT_THROW(slv.mkSygusGrammar({boolVar}, {intVar2}), CVC5ApiException);
  ASSERT_THROW(slv.mkSygusGrammar({boolVar2}, {intVar}), CVC5ApiException);
}

TEST_F(TestApiBlackSolver, synthFun)
{
  d_solver.setOption("sygus", "true");
  Sort null = d_solver.getNullSort();
  Sort boolean = d_solver.getBooleanSort();
  Sort integer = d_solver.getIntegerSort();

  Term nullTerm;
  Term x = d_solver.mkVar(boolean);

  Term start1 = d_solver.mkVar(boolean);
  Term start2 = d_solver.mkVar(integer);

  Grammar g1 = d_solver.mkSygusGrammar({x}, {start1});
  g1.addRule(start1, d_solver.mkBoolean(false));

  Grammar g2 = d_solver.mkSygusGrammar({x}, {start2});
  g2.addRule(start2, d_solver.mkInteger(0));

  ASSERT_NO_THROW(d_solver.synthFun("", {}, boolean));
  ASSERT_NO_THROW(d_solver.synthFun("f1", {x}, boolean));
  ASSERT_NO_THROW(d_solver.synthFun("f2", {x}, boolean, g1));

  ASSERT_THROW(d_solver.synthFun("f3", {nullTerm}, boolean), CVC5ApiException);
  ASSERT_THROW(d_solver.synthFun("f4", {}, null), CVC5ApiException);
  ASSERT_THROW(d_solver.synthFun("f6", {x}, boolean, g2), CVC5ApiException);
  Solver slv;
  slv.setOption("sygus", "true");
  Term x2 = slv.mkVar(slv.getBooleanSort());
  ASSERT_NO_THROW(slv.synthFun("f1", {x2}, slv.getBooleanSort()));
  ASSERT_THROW(slv.synthFun("", {}, d_solver.getBooleanSort()),
               CVC5ApiException);
  ASSERT_THROW(slv.synthFun("f1", {x}, d_solver.getBooleanSort()),
               CVC5ApiException);
}

TEST_F(TestApiBlackSolver, synthInv)
{
  d_solver.setOption("sygus", "true");
  Sort boolean = d_solver.getBooleanSort();
  Sort integer = d_solver.getIntegerSort();

  Term nullTerm;
  Term x = d_solver.mkVar(boolean);

  Term start1 = d_solver.mkVar(boolean);
  Term start2 = d_solver.mkVar(integer);

  Grammar g1 = d_solver.mkSygusGrammar({x}, {start1});
  g1.addRule(start1, d_solver.mkBoolean(false));

  Grammar g2 = d_solver.mkSygusGrammar({x}, {start2});
  g2.addRule(start2, d_solver.mkInteger(0));

  ASSERT_NO_THROW(d_solver.synthInv("", {}));
  ASSERT_NO_THROW(d_solver.synthInv("i1", {x}));
  ASSERT_NO_THROW(d_solver.synthInv("i2", {x}, g1));

  ASSERT_THROW(d_solver.synthInv("i3", {nullTerm}), CVC5ApiException);
  ASSERT_THROW(d_solver.synthInv("i4", {x}, g2), CVC5ApiException);
}

TEST_F(TestApiBlackSolver, addSygusConstraint)
{
  d_solver.setOption("sygus", "true");
  Term nullTerm;
  Term boolTerm = d_solver.mkBoolean(true);
  Term intTerm = d_solver.mkInteger(1);

  ASSERT_NO_THROW(d_solver.addSygusConstraint(boolTerm));
  ASSERT_THROW(d_solver.addSygusConstraint(nullTerm), CVC5ApiException);
  ASSERT_THROW(d_solver.addSygusConstraint(intTerm), CVC5ApiException);

  Solver slv;
  slv.setOption("sygus", "true");
  ASSERT_THROW(slv.addSygusConstraint(boolTerm), CVC5ApiException);
}

TEST_F(TestApiBlackSolver, addSygusAssume)
{
  d_solver.setOption("sygus", "true");
  Term nullTerm;
  Term boolTerm = d_solver.mkBoolean(false);
  Term intTerm = d_solver.mkInteger(1);

  ASSERT_NO_THROW(d_solver.addSygusAssume(boolTerm));
  ASSERT_THROW(d_solver.addSygusAssume(nullTerm), CVC5ApiException);
  ASSERT_THROW(d_solver.addSygusAssume(intTerm), CVC5ApiException);

  Solver slv;
  slv.setOption("sygus", "true");
  ASSERT_THROW(slv.addSygusAssume(boolTerm), CVC5ApiException);
}

TEST_F(TestApiBlackSolver, addSygusInvConstraint)
{
  d_solver.setOption("sygus", "true");
  Sort boolean = d_solver.getBooleanSort();
  Sort real = d_solver.getRealSort();

  Term nullTerm;
  Term intTerm = d_solver.mkInteger(1);

  Term inv = d_solver.declareFun("inv", {real}, boolean);
  Term pre = d_solver.declareFun("pre", {real}, boolean);
  Term trans = d_solver.declareFun("trans", {real, real}, boolean);
  Term post = d_solver.declareFun("post", {real}, boolean);

  Term inv1 = d_solver.declareFun("inv1", {real}, real);

  Term trans1 = d_solver.declareFun("trans1", {boolean, real}, boolean);
  Term trans2 = d_solver.declareFun("trans2", {real, boolean}, boolean);
  Term trans3 = d_solver.declareFun("trans3", {real, real}, real);

  ASSERT_NO_THROW(d_solver.addSygusInvConstraint(inv, pre, trans, post));

  ASSERT_THROW(d_solver.addSygusInvConstraint(nullTerm, pre, trans, post),
               CVC5ApiException);
  ASSERT_THROW(d_solver.addSygusInvConstraint(inv, nullTerm, trans, post),
               CVC5ApiException);
  ASSERT_THROW(d_solver.addSygusInvConstraint(inv, pre, nullTerm, post),
               CVC5ApiException);
  ASSERT_THROW(d_solver.addSygusInvConstraint(inv, pre, trans, nullTerm),
               CVC5ApiException);

  ASSERT_THROW(d_solver.addSygusInvConstraint(intTerm, pre, trans, post),
               CVC5ApiException);

  ASSERT_THROW(d_solver.addSygusInvConstraint(inv1, pre, trans, post),
               CVC5ApiException);

  ASSERT_THROW(d_solver.addSygusInvConstraint(inv, trans, trans, post),
               CVC5ApiException);

  ASSERT_THROW(d_solver.addSygusInvConstraint(inv, pre, intTerm, post),
               CVC5ApiException);
  ASSERT_THROW(d_solver.addSygusInvConstraint(inv, pre, pre, post),
               CVC5ApiException);
  ASSERT_THROW(d_solver.addSygusInvConstraint(inv, pre, trans1, post),
               CVC5ApiException);
  ASSERT_THROW(d_solver.addSygusInvConstraint(inv, pre, trans2, post),
               CVC5ApiException);
  ASSERT_THROW(d_solver.addSygusInvConstraint(inv, pre, trans3, post),
               CVC5ApiException);

  ASSERT_THROW(d_solver.addSygusInvConstraint(inv, pre, trans, trans),
               CVC5ApiException);
  Solver slv;
  slv.setOption("sygus", "true");
  Sort boolean2 = slv.getBooleanSort();
  Sort real2 = slv.getRealSort();
  Term inv22 = slv.declareFun("inv", {real2}, boolean2);
  Term pre22 = slv.declareFun("pre", {real2}, boolean2);
  Term trans22 = slv.declareFun("trans", {real2, real2}, boolean2);
  Term post22 = slv.declareFun("post", {real2}, boolean2);
  ASSERT_NO_THROW(slv.addSygusInvConstraint(inv22, pre22, trans22, post22));
  ASSERT_THROW(slv.addSygusInvConstraint(inv, pre22, trans22, post22),
               CVC5ApiException);
  ASSERT_THROW(slv.addSygusInvConstraint(inv22, pre, trans22, post22),
               CVC5ApiException);
  ASSERT_THROW(slv.addSygusInvConstraint(inv22, pre22, trans, post22),
               CVC5ApiException);
  ASSERT_THROW(slv.addSygusInvConstraint(inv22, pre22, trans22, post),
               CVC5ApiException);
}

TEST_F(TestApiBlackSolver, checkSynth)
{
  // requires option to be set
  ASSERT_THROW(d_solver.checkSynth(), CVC5ApiException);
  d_solver.setOption("sygus", "true");
  ASSERT_NO_THROW(d_solver.checkSynth());
}

TEST_F(TestApiBlackSolver, getSynthSolution)
{
  d_solver.setOption("sygus", "true");
  d_solver.setOption("incremental", "false");

  Term nullTerm;
  Term x = d_solver.mkBoolean(false);
  Term f = d_solver.synthFun("f", {}, d_solver.getBooleanSort());

  ASSERT_THROW(d_solver.getSynthSolution(f), CVC5ApiException);

  cvc5::SynthResult sr = d_solver.checkSynth();
  ASSERT_EQ(sr.hasSolution(), true);

  ASSERT_NO_THROW(d_solver.getSynthSolution(f));
  ASSERT_NO_THROW(d_solver.getSynthSolution(f));

  ASSERT_THROW(d_solver.getSynthSolution(nullTerm), CVC5ApiException);
  ASSERT_THROW(d_solver.getSynthSolution(x), CVC5ApiException);

  Solver slv;
  ASSERT_THROW(slv.getSynthSolution(f), CVC5ApiException);
}

TEST_F(TestApiBlackSolver, getSynthSolutions)
{
  d_solver.setOption("sygus", "true");
  d_solver.setOption("incremental", "false");

  Term nullTerm;
  Term x = d_solver.mkBoolean(false);
  Term f = d_solver.synthFun("f", {}, d_solver.getBooleanSort());

  ASSERT_THROW(d_solver.getSynthSolutions({}), CVC5ApiException);
  ASSERT_THROW(d_solver.getSynthSolutions({f}), CVC5ApiException);

  d_solver.checkSynth();

  ASSERT_NO_THROW(d_solver.getSynthSolutions({f}));
  ASSERT_NO_THROW(d_solver.getSynthSolutions({f, f}));

  ASSERT_THROW(d_solver.getSynthSolutions({}), CVC5ApiException);
  ASSERT_THROW(d_solver.getSynthSolutions({nullTerm}), CVC5ApiException);
  ASSERT_THROW(d_solver.getSynthSolutions({x}), CVC5ApiException);

  Solver slv;
  ASSERT_THROW(slv.getSynthSolutions({x}), CVC5ApiException);
}

TEST_F(TestApiBlackSolver, checkSynthNext)
{
  d_solver.setOption("sygus", "true");
  d_solver.setOption("incremental", "true");
  Term f = d_solver.synthFun("f", {}, d_solver.getBooleanSort());

  cvc5::SynthResult sr = d_solver.checkSynth();
  ASSERT_EQ(sr.hasSolution(), true);
  ASSERT_NO_THROW(d_solver.getSynthSolutions({f}));
  sr = d_solver.checkSynthNext();
  ASSERT_EQ(sr.hasSolution(), true);
  ASSERT_NO_THROW(d_solver.getSynthSolutions({f}));
}

TEST_F(TestApiBlackSolver, checkSynthNext2)
{
  d_solver.setOption("sygus", "true");
  d_solver.setOption("incremental", "false");
  Term f = d_solver.synthFun("f", {}, d_solver.getBooleanSort());

  d_solver.checkSynth();
  ASSERT_THROW(d_solver.checkSynthNext(), CVC5ApiException);
}

TEST_F(TestApiBlackSolver, checkSynthNext3)
{
  d_solver.setOption("sygus", "true");
  d_solver.setOption("incremental", "true");
  Term f = d_solver.synthFun("f", {}, d_solver.getBooleanSort());

  ASSERT_THROW(d_solver.checkSynthNext(), CVC5ApiException);
}

TEST_F(TestApiBlackSolver, tupleProject)
{
  std::vector<Sort> sorts = {d_solver.getBooleanSort(),
                             d_solver.getIntegerSort(),
                             d_solver.getStringSort(),
                             d_solver.mkSetSort(d_solver.getStringSort())};
  std::vector<Term> elements = {
      d_solver.mkBoolean(true),
      d_solver.mkInteger(3),
      d_solver.mkString("C"),
      d_solver.mkTerm(SET_SINGLETON, {d_solver.mkString("Z")})};

  Term tuple = d_solver.mkTuple(sorts, elements);

  std::vector<uint32_t> indices1 = {};
  std::vector<uint32_t> indices2 = {0};
  std::vector<uint32_t> indices3 = {0, 1};
  std::vector<uint32_t> indices4 = {0, 0, 2, 2, 3, 3, 0};
  std::vector<uint32_t> indices5 = {4};
  std::vector<uint32_t> indices6 = {0, 4};

  ASSERT_NO_THROW(
      d_solver.mkTerm(d_solver.mkOp(TUPLE_PROJECT, indices1), {tuple}));
  ASSERT_NO_THROW(
      d_solver.mkTerm(d_solver.mkOp(TUPLE_PROJECT, indices2), {tuple}));
  ASSERT_NO_THROW(
      d_solver.mkTerm(d_solver.mkOp(TUPLE_PROJECT, indices3), {tuple}));
  ASSERT_NO_THROW(
      d_solver.mkTerm(d_solver.mkOp(TUPLE_PROJECT, indices4), {tuple}));

  ASSERT_THROW(d_solver.mkTerm(d_solver.mkOp(TUPLE_PROJECT, indices5), {tuple}),
               CVC5ApiException);
  ASSERT_THROW(d_solver.mkTerm(d_solver.mkOp(TUPLE_PROJECT, indices6), {tuple}),
               CVC5ApiException);

  std::vector<uint32_t> indices = {0, 3, 2, 0, 1, 2};

  Op op = d_solver.mkOp(TUPLE_PROJECT, indices);
  Term projection = d_solver.mkTerm(op, {tuple});

  Datatype datatype = tuple.getSort().getDatatype();
  DatatypeConstructor constructor = datatype[0];

  for (size_t i = 0; i < indices.size(); i++)
  {
    Term selectorTerm = constructor[indices[i]].getTerm();
    Term selectedTerm = d_solver.mkTerm(APPLY_SELECTOR, {selectorTerm, tuple});
    Term simplifiedTerm = d_solver.simplify(selectedTerm);
    ASSERT_EQ(elements[indices[i]], simplifiedTerm);
  }

  ASSERT_EQ(
      "((_ tuple.project 0 3 2 0 1 2) (tuple true 3 \"C\" (set.singleton "
      "\"Z\")))",
      projection.toString());
}

TEST_F(TestApiBlackSolver, Output)
{
  ASSERT_THROW(d_solver.isOutputOn("foo-invalid"), CVC5ApiException);
  ASSERT_THROW(d_solver.getOutput("foo-invalid"), CVC5ApiException);
  ASSERT_FALSE(d_solver.isOutputOn("inst"));
  ASSERT_EQ(null_os.rdbuf(), d_solver.getOutput("inst").rdbuf());
  d_solver.setOption("output", "inst");
  ASSERT_TRUE(d_solver.isOutputOn("inst"));
  ASSERT_NE(null_os.rdbuf(), d_solver.getOutput("inst").rdbuf());
}

TEST_F(TestApiBlackSolver, issue7000)
{
  Sort s1 = d_solver.getIntegerSort();
  Sort s2 = d_solver.mkFunctionSort({s1}, s1);
  Sort s3 = d_solver.getRealSort();
  Term t4 = d_solver.mkPi();
  Term t7 = d_solver.mkConst(s3, "_x5");
  Term t37 = d_solver.mkConst(s2, "_x32");
  Term t59 = d_solver.mkConst(s2, "_x51");
  Term t72 = d_solver.mkTerm(EQUAL, {t37, t59});
  Term t74 = d_solver.mkTerm(GT, {t4, t7});
  Term query = d_solver.mkTerm(AND, {t72, t74, t72, t72});
  // throws logic exception since logic is not higher order by default
  ASSERT_THROW(d_solver.checkSatAssuming(query.notTerm()), CVC5ApiException);
}

TEST_F(TestApiBlackSolver, issue5893)
{
  Solver slv;
  Sort bvsort4 = d_solver.mkBitVectorSort(4);
  Sort bvsort8 = d_solver.mkBitVectorSort(8);
  Sort arrsort = d_solver.mkArraySort(bvsort4, bvsort8);
  Term arr = d_solver.mkConst(arrsort, "arr");
  Term idx = d_solver.mkConst(bvsort4, "idx");
  Term ten = d_solver.mkBitVector(8, "10", 10);
  Term sel = d_solver.mkTerm(SELECT, {arr, idx});
  Term distinct = d_solver.mkTerm(DISTINCT, {sel, ten});
  ASSERT_NO_FATAL_FAILURE(distinct.getOp());
}

TEST_F(TestApiBlackSolver, proj_issue308)
{
  Solver slv;
  slv.setOption("check-proofs", "true");
  Sort s1 = slv.getBooleanSort();
  Term t1 = slv.mkConst(s1, "_x0");
  Term t2 = slv.mkTerm(Kind::XOR, {t1, t1});
  slv.checkSatAssuming({t2});
  auto unsat_core = slv.getUnsatCore();
  ASSERT_FALSE(unsat_core.empty());
}

TEST_F(TestApiBlackSolver, proj_issue373)
{
  Sort s1 = d_solver.getRealSort();

  DatatypeConstructorDecl ctor13 = d_solver.mkDatatypeConstructorDecl("_x115");
  ctor13.addSelector("_x109", s1);
  Sort s4 = d_solver.declareDatatype("_x86", {ctor13});

  Term t452 = d_solver.mkVar(s1, "_x281");
  Term bvl = d_solver.mkTerm(d_solver.mkOp(VARIABLE_LIST), {t452});
  Term acons = d_solver.mkTerm(
      d_solver.mkOp(APPLY_CONSTRUCTOR),
      {s4.getDatatype().getConstructor("_x115").getTerm(), t452});
  // type exception
  ASSERT_THROW(
      d_solver.mkTerm(d_solver.mkOp(APPLY_CONSTRUCTOR), {bvl, acons, t452}),
      CVC5ApiException);
}

TEST_F(TestApiBlackSolver, proj_issue378)
{
  DatatypeDecl dtdecl;
  DatatypeConstructorDecl cdecl;

  Sort s1 = d_solver.getBooleanSort();

  dtdecl = d_solver.mkDatatypeDecl("_x0");
  cdecl = d_solver.mkDatatypeConstructorDecl("_x6");
  cdecl.addSelector("_x1", s1);
  dtdecl.addConstructor(cdecl);
  Sort s2 = d_solver.mkDatatypeSort(dtdecl);

  dtdecl = d_solver.mkDatatypeDecl("_x36");
  cdecl = d_solver.mkDatatypeConstructorDecl("_x42");
  cdecl.addSelector("_x37", s1);
  dtdecl.addConstructor(cdecl);
  Sort s4 = d_solver.mkDatatypeSort(dtdecl);

  Term t1 = d_solver.mkConst(s1, "_x53");
  Term t4 = d_solver.mkConst(s4, "_x56");
  Term t7 = d_solver.mkConst(s2, "_x58");

  Sort sp = d_solver.mkParamSort("_x178");
  dtdecl = d_solver.mkDatatypeDecl("_x176", sp);
  cdecl = d_solver.mkDatatypeConstructorDecl("_x184");
  cdecl.addSelector("_x180", s2);
  dtdecl.addConstructor(cdecl);
  cdecl = d_solver.mkDatatypeConstructorDecl("_x186");
  cdecl.addSelector("_x185", sp);
  dtdecl.addConstructor(cdecl);
  Sort s7 = d_solver.mkDatatypeSort(dtdecl);
  Sort s9 = s7.instantiate({s2});
<<<<<<< HEAD
  Term t1507 =
      d_solver.mkTerm(APPLY_CONSTRUCTOR,
                      {s9.getDatatype().getConstructor("_x184").getTerm(), t7});
  ASSERT_NO_THROW(d_solver.mkTerm(
      APPLY_UPDATER,
      {s9.getDatatype().getConstructor("_x186").getSelector("_x185").getTerm(),
       t1507,
       t7}));
=======
  Term t1507 = d_solver.mkTerm(
      APPLY_CONSTRUCTOR,
      {s9.getDatatype().getConstructor("_x184").getConstructorTerm(), t7});
  ASSERT_NO_THROW(d_solver.mkTerm(APPLY_UPDATER,
                                  {s9.getDatatype()
                                       .getConstructor("_x186")
                                       .getSelector("_x185")
                                       .getSelectorTerm(),
                                   t1507,
                                   t7}));
>>>>>>> 9079d448
}

TEST_F(TestApiBlackSolver, proj_issue379)
{
  Sort bsort = d_solver.getBooleanSort();
  Sort psort = d_solver.mkParamSort("_x1");
  DatatypeConstructorDecl cdecl;
  DatatypeDecl dtdecl = d_solver.mkDatatypeDecl("x_0", psort);
  cdecl = d_solver.mkDatatypeConstructorDecl("_x8");
  cdecl.addSelector("_x7", bsort);
  dtdecl.addConstructor(cdecl);
  cdecl = d_solver.mkDatatypeConstructorDecl("_x6");
  cdecl.addSelector("_x2", psort);
  cdecl.addSelectorSelf("_x3");
  cdecl.addSelector("_x4", psort);
  cdecl.addSelector("_x5", bsort);
  Sort s2 = d_solver.mkDatatypeSort(dtdecl);
  Sort s6 = s2.instantiate({bsort});
  Term t317 = d_solver.mkConst(bsort, "_x345");
  Term t843 = d_solver.mkConst(s6, "_x346");
  Term t879 = d_solver.mkTerm(APPLY_UPDATER,
                              {t843.getSort()
                                   .getDatatype()
                                   .getConstructor("_x8")
                                   .getSelector("_x7")
                                   .getUpdaterTerm(),
                               t843,
                               t317});
  ASSERT_EQ(t879.getSort(), s6);
}

TEST_F(TestApiBlackSolver, getDatatypeArity)
{
  DatatypeConstructorDecl ctor1 = d_solver.mkDatatypeConstructorDecl("_x21");
  DatatypeConstructorDecl ctor2 = d_solver.mkDatatypeConstructorDecl("_x31");
  Sort s3 = d_solver.declareDatatype(std::string("_x17"), {ctor1, ctor2});
  ASSERT_EQ(s3.getDatatypeArity(), 0);
}

TEST_F(TestApiBlackSolver, proj_issue381)
{
  Sort s1 = d_solver.getBooleanSort();

  Sort psort = d_solver.mkParamSort("_x9");
  DatatypeDecl dtdecl = d_solver.mkDatatypeDecl("_x8", psort);
  DatatypeConstructorDecl ctor = d_solver.mkDatatypeConstructorDecl("_x22");
  ctor.addSelector("_x19", s1);
  dtdecl.addConstructor(ctor);
  Sort s3 = d_solver.mkDatatypeSort(dtdecl);
  Sort s6 = s3.instantiate({s1});
  Term t26 = d_solver.mkConst(s6, "_x63");
  Term t5 = d_solver.mkTrue();
  Term t187 = d_solver.mkTerm(APPLY_UPDATER,
                              {t26.getSort()
                                   .getDatatype()
                                   .getConstructor("_x22")
                                   .getSelector("_x19")
                                   .getUpdaterTerm(),
                               t26,
                               t5});
  ASSERT_NO_THROW(d_solver.simplify(t187));
}


TEST_F(TestApiBlackSolver, proj_issue382)
{
  Sort s1 = d_solver.getBooleanSort();
  Sort psort = d_solver.mkParamSort("_x1");
  DatatypeConstructorDecl ctor = d_solver.mkDatatypeConstructorDecl("_x20");
  ctor.addSelector("_x19", psort);
  DatatypeDecl dtdecl = d_solver.mkDatatypeDecl("_x0", psort);
  dtdecl.addConstructor(ctor);
  Sort s2 = d_solver.mkDatatypeSort(dtdecl);
  Sort s6 = s2.instantiate({s1});
  Term t13 = d_solver.mkVar(s6, "_x58");
  Term t18 = d_solver.mkConst(s6, "_x63");
  Term t52 = d_solver.mkVar(s6, "_x70");
  Term t53 = d_solver.mkTerm(MATCH_BIND_CASE,
                             {d_solver.mkTerm(VARIABLE_LIST, {t52}), t52, t18});
  Term t73 = d_solver.mkVar(s1, "_x78");
  Term t81 =
      d_solver.mkTerm(MATCH_BIND_CASE,
                      {d_solver.mkTerm(VARIABLE_LIST, {t73}),
                       d_solver.mkTerm(APPLY_CONSTRUCTOR,
                                       {s6.getDatatype()
                                            .getConstructor("_x20")
                                            .getInstantiatedConstructorTerm(s6),
                                        t73}),
                       t18});
  Term t82 = d_solver.mkTerm(MATCH, {t13, t53, t53, t53, t81});
  Term t325 = d_solver.mkTerm(
      APPLY_SELECTOR,
      {t82.getSort().getDatatype().getSelector("_x19").getTerm(), t82});
  ASSERT_NO_THROW(d_solver.simplify(t325));
}

TEST_F(TestApiBlackSolver, proj_issue383)
{
  d_solver.setOption("produce-models", "true");

  Sort s1 = d_solver.getBooleanSort();

  DatatypeConstructorDecl ctordecl = d_solver.mkDatatypeConstructorDecl("_x5");
  DatatypeDecl dtdecl = d_solver.mkDatatypeDecl("_x0");
  dtdecl.addConstructor(ctordecl);
  Sort s2 = d_solver.mkDatatypeSort(dtdecl);

  ctordecl = d_solver.mkDatatypeConstructorDecl("_x23");
  ctordecl.addSelectorSelf("_x21");
  dtdecl = d_solver.mkDatatypeDecl("_x12");
  dtdecl.addConstructor(ctordecl);
  Sort s4 = d_solver.mkDatatypeSort(dtdecl);
  ASSERT_FALSE(s4.getDatatype().isWellFounded());

  Term t3 = d_solver.mkConst(s4, "_x25");
  Term t13 = d_solver.mkConst(s1, "_x34");

  d_solver.checkSatAssuming(t13.notTerm());
  ASSERT_THROW(d_solver.getValue(t3), CVC5ApiException);
}

TEST_F(TestApiBlackSolver, proj_issue386)
{
  Sort s1 = d_solver.getBooleanSort();
  Sort p1 = d_solver.mkParamSort("_p1");
  Sort p2 = d_solver.mkParamSort("_p2");
  DatatypeDecl dtdecl = d_solver.mkDatatypeDecl("_x0", {p1, p2});
  DatatypeConstructorDecl ctordecl = d_solver.mkDatatypeConstructorDecl("_x1");
  ctordecl.addSelector("_x2", p1);
  dtdecl.addConstructor(ctordecl);
  Sort s2 = d_solver.mkDatatypeSort(dtdecl);
  ASSERT_THROW(s2.instantiate({s1}), CVC5ApiException);
}

TEST_F(TestApiBlackSolver, proj_issue414)
{
  Solver slv;
  Sort s2 = slv.getRealSort();
  Term t1 = slv.mkConst(s2, "_x0");
  Term t16 = slv.mkTerm(Kind::PI);
  Term t53 = slv.mkTerm(Kind::SUB, {t1, t16});
  Term t54 = slv.mkTerm(Kind::SECANT, {t53});
  ASSERT_NO_THROW(slv.simplify(t54));
}

TEST_F(TestApiBlackSolver, proj_issue420)
{
  Solver slv;
  slv.setOption("strings-exp", "true");
  slv.setOption("produce-models", "true");
  slv.setOption("produce-unsat-cores", "true");
  Sort s2 = slv.getRealSort();
  Sort s3 = slv.mkUninterpretedSort("_u0");
  DatatypeDecl _dt1 = slv.mkDatatypeDecl("_dt1", {});
  DatatypeConstructorDecl _cons16 = slv.mkDatatypeConstructorDecl("_cons16");
  _cons16.addSelector("_sel13", s3);
  _dt1.addConstructor(_cons16);
  std::vector<Sort> _s4 = slv.mkDatatypeSorts({_dt1});
  Sort s4 = _s4[0];
  Sort s5 = slv.mkSequenceSort(s2);
  Term t3 = slv.mkConst(s5, "_x18");
  Term t7 = slv.mkConst(s4, "_x22");
  // was initially a dt size application
  Term t13 = slv.mkConst(slv.getIntegerSort(), "t13");
  Term t53 = slv.mkTerm(Kind::SEQ_NTH, {t3, t13});
  ASSERT_NO_THROW(slv.checkSat());
  ASSERT_NO_THROW(slv.blockModelValues({t53, t7}));
  ASSERT_NO_THROW(slv.checkSat());
}

TEST_F(TestApiBlackSolver, proj_issue440)
{
  Solver slv;
  slv.setLogic("QF_ALL");
  slv.setOption("global-negate", "true");
  slv.setOption("produce-unsat-cores", "true");
  Sort s1 = slv.getBooleanSort();
  Term t9 = slv.mkBoolean(true);
  Term t109 = slv.mkTerm(Kind::NOT, {t9});
  // should throw an option exception
  ASSERT_THROW(slv.checkSatAssuming({t109}), CVC5ApiException);
}

TEST_F(TestApiBlackSolver, proj_issue434)
{
  Solver slv;
  slv.setOption("dump-difficulty", "true");
  slv.setOption("debug-check-models", "true");
  Sort s1 = slv.mkUninterpretedSort("_u0");
  Sort s2 = slv.mkUninterpretedSort("_u1");
  Sort s3 = slv.mkUninterpretedSort("_u2");
  Sort s4 = slv.getBooleanSort();
  Term t1 = slv.mkConst(s1, "_x3");
  Term t3 = slv.mkConst(s3, "_x5");
  Term t15 = slv.mkConst(s1, "_x17");
  Term t26 = slv.mkBoolean(false);
  Term t60 = slv.mkVar(s4, "_f29_1");
  Term t73 = slv.defineFun("_f29", {t60}, t60.getSort(), t60);
  Term t123 = slv.mkVar(s4, "_f31_0");
  Term t135 = slv.defineFun("_f31", {t123}, t123.getSort(), t123);
  Term t506 = slv.mkVar(s1, "_f37_0");
  Term t507 = slv.mkVar(s4, "_f37_1");
  Term t510 = slv.mkTerm(Kind::APPLY_UF, {t73, t507});
  Term t530 = slv.defineFun("_f37", {t507}, t510.getSort(), t510);
  Term t559 = slv.mkTerm(Kind::DISTINCT, {t15, t1});
  Term t631 = slv.mkTerm(Kind::XOR, {t559, t26});
  Term t632 = slv.mkTerm(Kind::APPLY_UF, {t135, t631});
  Term t715 = slv.mkVar(s4, "_f40_0");
  Term t721 = slv.mkTerm(Kind::APPLY_UF, {t530, t715});
  Term t722 = slv.mkTerm(Kind::APPLY_UF, {t530, t721});
  Term t731 = slv.defineFun("_f40", {t715}, t722.getSort(), t722);
  Term t1014 = slv.mkVar(s4, "_f45_0");
  Term t1034 = slv.mkTerm(Kind::DISTINCT, {t510, t510});
  Term t1035 = slv.mkTerm(Kind::XOR, {t1034, t632});
  Term t1037 = slv.mkTerm(Kind::APPLY_UF, {t135, t1035});
  Term t1039 = slv.mkTerm(Kind::APPLY_UF, {t731, t1037});
  Term t1040 = slv.defineFun("_f45", {t1014}, t1039.getSort(), t1039);
  Term t1072 = slv.mkTerm(Kind::APPLY_UF, {t1040, t510});
  Term t1073 = slv.mkTerm(Kind::APPLY_UF, {t73, t1072});
  // the query has free variables, and should throw an exception
  ASSERT_THROW(slv.checkSatAssuming({t1073, t510}), CVC5ApiException);
}

TEST_F(TestApiBlackSolver, proj_issue436)
{
  Solver slv;
  slv.setOption("produce-abducts", "true");
  slv.setOption("solve-bv-as-int", "sum");
  Sort s8 = slv.mkBitVectorSort(68);
  Term t17 = slv.mkConst(s8, "_x6");
  Term t23;
  {
    uint32_t bw = s8.getBitVectorSize();
    t23 = slv.mkBitVector(bw, 1);
  }
  Term t33 = slv.mkTerm(Kind::BITVECTOR_ULT, {t17, t23});
  // solve-bv-as-int is incompatible with get-abduct
  ASSERT_THROW(slv.getAbduct(t33), CVC5ApiException);
}

TEST_F(TestApiBlackSolver, proj_issue431)
{
  Solver slv;
  slv.setOption("produce-models", "true");
  slv.setOption("produce-unsat-assumptions", "true");
  slv.setOption("produce-assertions", "true");
  Sort s1 = slv.getStringSort();
  Sort s3 = slv.getIntegerSort();
  Sort s7 = slv.mkArraySort(s1, s3);
  Term t3 = slv.mkConst(s1, "_x2");
  Term t57 = slv.mkVar(s7, "_x38");
  Term t103 = slv.mkTerm(Kind::SELECT, {t57, t3});
  slv.checkSat();
  ASSERT_THROW(slv.blockModelValues({t103}), CVC5ApiException);
}
TEST_F(TestApiBlackSolver, proj_issue426)
{
  Solver slv;
  slv.setLogic("ALL");
  slv.setOption("strings-exp", "true");
  slv.setOption("produce-models", "true");
  slv.setOption("produce-assertions", "true");
  Sort s1 = slv.getRealSort();
  Sort s2 = slv.getRoundingModeSort();
  Sort s4 = slv.mkSequenceSort(s1);
  Sort s5 = slv.mkArraySort(s4, s4);
  Term t4 = slv.mkConst(s1, "_x3");
  Term t5 = slv.mkReal("9192/832927743");
  Term t19 = slv.mkConst(s2, "_x42");
  Term t24 = slv.mkConst(s5, "_x44");
  Term t37 = slv.mkRoundingMode(RoundingMode::ROUND_TOWARD_POSITIVE);
  slv.checkSat();
  slv.blockModelValues({t24, t19, t4, t37});
  slv.checkSat();
  ASSERT_NO_THROW(slv.getValue({t5}));
}

TEST_F(TestApiBlackSolver, proj_issue429)
{
  Solver slv;
  Sort s1 = slv.getRealSort();
  Term t6 = slv.mkConst(s1, "_x5");
  Term t16 =
      slv.mkReal(std::stoll("1696223.9473797265702297792792306581323741"));
  Term t111 = slv.mkTerm(Kind::SEQ_UNIT, {t16});
  Term t119 = slv.mkTerm(slv.mkOp(Kind::SEQ_UNIT), {t6});
  Term t126 = slv.mkTerm(Kind::SEQ_PREFIX, {t111, t119});
  slv.checkSatAssuming({t126.notTerm()});
}

TEST_F(TestApiBlackSolver, proj_issue422)
{
  Solver slv;
  slv.setOption("sygus-rr-synth-input", "true");
  Sort s1 = slv.mkBitVectorSort(36);
  Sort s2 = slv.getStringSort();
  Term t1 = slv.mkConst(s2, "_x0");
  Term t2 = slv.mkConst(s1, "_x1");
  Term t11;
  {
    uint32_t bw = s1.getBitVectorSize();
    std::string val(bw, '1');
    val[0] = '0';
    t11 = slv.mkBitVector(bw, val, 2);
  }
  Term t60 = slv.mkTerm(Kind::SET_SINGLETON, {t1});
  Term t66 = slv.mkTerm(Kind::BITVECTOR_COMP, {t2, t11});
  Term t92 = slv.mkRegexpAll();
  Term t96 = slv.mkTerm(slv.mkOp(Kind::BITVECTOR_ZERO_EXTEND, {51}), {t66});
  Term t105 = slv.mkTerm(Kind::BITVECTOR_ADD, {t96, t96});
  Term t113 = slv.mkTerm(Kind::BITVECTOR_SUB, {t105, t105});
  Term t137 = slv.mkTerm(Kind::BITVECTOR_XOR, {t113, t105});
  Term t211 = slv.mkTerm(Kind::BITVECTOR_SLTBV, {t137, t137});
  Term t212 = slv.mkTerm(Kind::SET_MINUS, {t60, t60});
  Term t234 = slv.mkTerm(Kind::SET_CHOOSE, {t212});
  Term t250 = slv.mkTerm(Kind::STRING_REPLACE_RE_ALL, {t1, t92, t1});
  Term t259 = slv.mkTerm(Kind::STRING_REPLACE_ALL, {t234, t234, t250});
  Term t263 = slv.mkTerm(Kind::STRING_TO_LOWER, {t259});
  Term t272 = slv.mkTerm(Kind::BITVECTOR_SDIV, {t211, t66});
  Term t276 = slv.mkTerm(slv.mkOp(Kind::BITVECTOR_ZERO_EXTEND, {71}), {t272});
  Term t288 = slv.mkTerm(Kind::EQUAL, {t263, t1});
  Term t300 = slv.mkTerm(Kind::BITVECTOR_SLT, {t276, t276});
  Term t301 = slv.mkTerm(Kind::EQUAL, {t288, t300});
  slv.assertFormula({t301});
  slv.push(4);
}

TEST_F(TestApiBlackSolver, proj_issue423)
{
  Solver slv;
  slv.setOption("produce-models", "true");
  slv.setOption("produce-difficulty", "true");
  Sort s2 = slv.getRealSort();
  Sort s3 = slv.mkSequenceSort(s2);
  Term t2;
  {
    t2 = slv.mkEmptySequence(s3.getSequenceElementSort());
  }
  Term t22 = slv.mkReal("119605652059157009");
  Term t32 = slv.mkTerm(Kind::SEQ_UNIT, {t22});
  Term t43 = slv.mkTerm(Kind::SEQ_CONCAT, {t2, t32});
  Term t51 = slv.mkTerm(Kind::DISTINCT, {t32, t32});
  slv.checkSat();
  slv.blockModelValues({t51, t43});
}

TEST_F(TestApiBlackSolver, projIssue431)
{
  Solver slv;
  slv.setOption("produce-abducts", "true");
  Sort s2 = slv.mkBitVectorSort(22);
  Sort s4 = slv.mkSetSort(s2);
  Sort s5 = slv.getBooleanSort();
  Sort s6 = slv.getRealSort();
  Sort s7 = slv.mkFunctionSort({s6}, s5);
  DatatypeDecl _dt46 = slv.mkDatatypeDecl("_dt46", {});
  DatatypeConstructorDecl _cons64 = slv.mkDatatypeConstructorDecl("_cons64");
  _cons64.addSelector("_sel62", s6);
  _cons64.addSelector("_sel63", s4);
  _dt46.addConstructor(_cons64);
  Sort s14 = slv.mkDatatypeSorts({_dt46})[0];
  Term t31 = slv.mkConst(s7, "_x100");
  Term t47 = slv.mkConst(s14, "_x112");
  Term sel = t47.getSort()
                 .getDatatype()
                 .getConstructor("_cons64")
                 .getSelector("_sel62")
<<<<<<< HEAD
                 .getTerm();
=======
                 .getSelectorTerm();
>>>>>>> 9079d448
  Term t274 = slv.mkTerm(APPLY_SELECTOR, {sel, t47});
  Term t488 = slv.mkTerm(Kind::APPLY_UF, {t31, t274});
  slv.assertFormula({t488});
  Term abduct;
  abduct = slv.getAbduct(t488);
}

TEST_F(TestApiBlackSolver, projIssue337)
{
  Term t =
      d_solver.mkTerm(SEQ_UNIT, {d_solver.mkReal("3416574625719121610379268")});
  Term tt = d_solver.simplify(t);
  ASSERT_EQ(t.getSort(), tt.getSort());
}

}  // namespace test
}  // namespace cvc5::internal<|MERGE_RESOLUTION|>--- conflicted
+++ resolved
@@ -852,17 +852,10 @@
   Datatype list = listSort.getDatatype();
 
   // list datatype constructor and selector operator terms
-<<<<<<< HEAD
   Term consTerm = list.getConstructor("cons").getTerm();
   Term nilTerm = list.getConstructor("nil").getTerm();
   Term headTerm = list["cons"].getSelector("head").getTerm();
   Term tailTerm = list["cons"]["tail"].getTerm();
-=======
-  Term consTerm = list.getConstructor("cons").getConstructorTerm();
-  Term nilTerm = list.getConstructor("nil").getConstructorTerm();
-  Term headTerm = list["cons"].getSelector("head").getSelectorTerm();
-  Term tailTerm = list["cons"]["tail"].getSelectorTerm();
->>>>>>> 9079d448
 
   // mkTerm(Op op, Term term) const
   ASSERT_NO_THROW(d_solver.mkTerm(APPLY_CONSTRUCTOR, {nilTerm}));
@@ -1505,15 +1498,9 @@
   Sort consListSort = d_solver.mkDatatypeSort(consListSpec);
   Datatype consList = consListSort.getDatatype();
 
-<<<<<<< HEAD
   Term consTerm = consList.getConstructor("cons").getTerm();
   Term nilTerm = consList.getConstructor("nil").getTerm();
   Term headTerm = consList["cons"].getSelector("head").getTerm();
-=======
-  Term consTerm = consList.getConstructor("cons").getConstructorTerm();
-  Term nilTerm = consList.getConstructor("nil").getConstructorTerm();
-  Term headTerm = consList["cons"].getSelector("head").getSelectorTerm();
->>>>>>> 9079d448
 
   Term listnil = d_solver.mkTerm(APPLY_CONSTRUCTOR, {nilTerm});
   Term listcons1 = d_solver.mkTerm(APPLY_CONSTRUCTOR,
@@ -2383,12 +2370,7 @@
                        {consList.getConstructor("nil").getTerm()})});
   ASSERT_NO_THROW(d_solver.simplify(dt1));
   Term dt2 = d_solver.mkTerm(
-<<<<<<< HEAD
       APPLY_SELECTOR, {consList["cons"].getSelector("head").getTerm(), dt1});
-=======
-      APPLY_SELECTOR,
-      {consList["cons"].getSelector("head").getSelectorTerm(), dt1});
->>>>>>> 9079d448
   ASSERT_NO_THROW(d_solver.simplify(dt2));
 
   Term b1 = d_solver.mkVar(bvSort, "b1");
@@ -2987,7 +2969,6 @@
   dtdecl.addConstructor(cdecl);
   Sort s7 = d_solver.mkDatatypeSort(dtdecl);
   Sort s9 = s7.instantiate({s2});
-<<<<<<< HEAD
   Term t1507 =
       d_solver.mkTerm(APPLY_CONSTRUCTOR,
                       {s9.getDatatype().getConstructor("_x184").getTerm(), t7});
@@ -2996,18 +2977,6 @@
       {s9.getDatatype().getConstructor("_x186").getSelector("_x185").getTerm(),
        t1507,
        t7}));
-=======
-  Term t1507 = d_solver.mkTerm(
-      APPLY_CONSTRUCTOR,
-      {s9.getDatatype().getConstructor("_x184").getConstructorTerm(), t7});
-  ASSERT_NO_THROW(d_solver.mkTerm(APPLY_UPDATER,
-                                  {s9.getDatatype()
-                                       .getConstructor("_x186")
-                                       .getSelector("_x185")
-                                       .getSelectorTerm(),
-                                   t1507,
-                                   t7}));
->>>>>>> 9079d448
 }
 
 TEST_F(TestApiBlackSolver, proj_issue379)
@@ -3375,11 +3344,7 @@
                  .getDatatype()
                  .getConstructor("_cons64")
                  .getSelector("_sel62")
-<<<<<<< HEAD
                  .getTerm();
-=======
-                 .getSelectorTerm();
->>>>>>> 9079d448
   Term t274 = slv.mkTerm(APPLY_SELECTOR, {sel, t47});
   Term t488 = slv.mkTerm(Kind::APPLY_UF, {t31, t274});
   slv.assertFormula({t488});
