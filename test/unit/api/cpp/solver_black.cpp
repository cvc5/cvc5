/******************************************************************************
 * Top contributors (to current version):
 *   Aina Niemetz, Mudathir Mohamed, Andrew Reynolds
 *
 * This file is part of the cvc5 project.
 *
 * Copyright (c) 2009-2021 by the authors listed in the file AUTHORS
 * in the top-level source directory and their institutional affiliations.
 * All rights reserved.  See the file COPYING in the top-level source
 * directory for licensing information.
 * ****************************************************************************
 *
 * Black box testing of the Solver class of the  C++ API.
 */

#include <algorithm>

#include "base/output.h"
#include "test_api.h"

namespace cvc5 {

using namespace api;

namespace test {

class TestApiBlackSolver : public TestApi
{
};

TEST_F(TestApiBlackSolver, pow2Large1)
{
  // Based on https://github.com/cvc5/cvc5-projects/issues/371
  Sort s1 = d_solver.getStringSort();
  Sort s2 = d_solver.getIntegerSort();
  Sort s4 = d_solver.mkArraySort(s1, s2);
  Sort s7 = d_solver.mkArraySort(s2, s1);
  Term t10 = d_solver.mkInteger("68038927088685865242724985643");
  Term t74 = d_solver.mkInteger("8416288636405");
  std::vector<DatatypeConstructorDecl> ctors;
  ctors.push_back(d_solver.mkDatatypeConstructorDecl("_x109"));
  ctors.back().addSelector("_x108", s7);
  ctors.push_back(d_solver.mkDatatypeConstructorDecl("_x113"));
  ctors.back().addSelector("_x110", s4);
  ctors.back().addSelector("_x111", s2);
  ctors.back().addSelector("_x112", s7);
  Sort s11 = d_solver.declareDatatype("_x107", ctors);
  Term t82 = d_solver.mkConst(s11, "_x114");
  Term t180 = d_solver.mkTerm(POW2, t10);
  Term t258 = d_solver.mkTerm(GEQ, t74, t180);
  d_solver.assertFormula(t258);
  ASSERT_THROW(d_solver.simplify(t82), CVC5ApiException);
}

TEST_F(TestApiBlackSolver, pow2Large2)
{
  // Based on https://github.com/cvc5/cvc5-projects/issues/333
  Term t1 = d_solver.mkBitVector(63, ~(((uint64_t)1) << 62));
  Term t2 = d_solver.mkTerm(Kind::BITVECTOR_TO_NAT, t1);
  Term t3 = d_solver.mkTerm(Kind::POW2, t2);
  Term t4 = d_solver.mkTerm(Kind::DISTINCT, t3, t2);
  ASSERT_THROW(d_solver.checkSatAssuming({t4}), CVC5ApiException);
}

TEST_F(TestApiBlackSolver, pow2Large3)
{
  // Based on https://github.com/cvc5/cvc5-projects/issues/339
  Sort s4 = d_solver.getIntegerSort();
  Term t203 = d_solver.mkInteger("6135470354240554220207");
  Term t262 = d_solver.mkTerm(POW2, t203);
  Term t536 = d_solver.mkTerm(d_solver.mkOp(INT_TO_BITVECTOR, 49), t262);
  ASSERT_THROW(d_solver.simplify(t536), CVC5ApiException);
}

TEST_F(TestApiBlackSolver, recoverableException)
{
  d_solver.setOption("produce-models", "true");
  Term x = d_solver.mkConst(d_solver.getBooleanSort(), "x");
  d_solver.assertFormula(x.eqTerm(x).notTerm());
  ASSERT_THROW(d_solver.getValue(x), CVC5ApiRecoverableException);
}

TEST_F(TestApiBlackSolver, supportsFloatingPoint)
{
  ASSERT_NO_THROW(d_solver.mkRoundingMode(ROUND_NEAREST_TIES_TO_EVEN));
}

TEST_F(TestApiBlackSolver, getBooleanSort)
{
  ASSERT_NO_THROW(d_solver.getBooleanSort());
}

TEST_F(TestApiBlackSolver, getIntegerSort)
{
  ASSERT_NO_THROW(d_solver.getIntegerSort());
}

TEST_F(TestApiBlackSolver, getNullSort)
{
  ASSERT_NO_THROW(d_solver.getNullSort());
}

TEST_F(TestApiBlackSolver, getRealSort)
{
  ASSERT_NO_THROW(d_solver.getRealSort());
}

TEST_F(TestApiBlackSolver, getRegExpSort)
{
  ASSERT_NO_THROW(d_solver.getRegExpSort());
}

TEST_F(TestApiBlackSolver, getStringSort)
{
  ASSERT_NO_THROW(d_solver.getStringSort());
}

TEST_F(TestApiBlackSolver, getRoundingModeSort)
{
  ASSERT_NO_THROW(d_solver.getRoundingModeSort());
}

TEST_F(TestApiBlackSolver, mkArraySort)
{
  Sort boolSort = d_solver.getBooleanSort();
  Sort intSort = d_solver.getIntegerSort();
  Sort realSort = d_solver.getRealSort();
  Sort bvSort = d_solver.mkBitVectorSort(32);
  ASSERT_NO_THROW(d_solver.mkArraySort(boolSort, boolSort));
  ASSERT_NO_THROW(d_solver.mkArraySort(intSort, intSort));
  ASSERT_NO_THROW(d_solver.mkArraySort(realSort, realSort));
  ASSERT_NO_THROW(d_solver.mkArraySort(bvSort, bvSort));
  ASSERT_NO_THROW(d_solver.mkArraySort(boolSort, intSort));
  ASSERT_NO_THROW(d_solver.mkArraySort(realSort, bvSort));

  Sort fpSort = d_solver.mkFloatingPointSort(3, 5);
  ASSERT_NO_THROW(d_solver.mkArraySort(fpSort, fpSort));
  ASSERT_NO_THROW(d_solver.mkArraySort(bvSort, fpSort));

  Solver slv;
  ASSERT_THROW(slv.mkArraySort(boolSort, boolSort), CVC5ApiException);
}

TEST_F(TestApiBlackSolver, mkBitVectorSort)
{
  ASSERT_NO_THROW(d_solver.mkBitVectorSort(32));
  ASSERT_THROW(d_solver.mkBitVectorSort(0), CVC5ApiException);
}

TEST_F(TestApiBlackSolver, mkFloatingPointSort)
{
  ASSERT_NO_THROW(d_solver.mkFloatingPointSort(4, 8));
  ASSERT_THROW(d_solver.mkFloatingPointSort(0, 8), CVC5ApiException);
  ASSERT_THROW(d_solver.mkFloatingPointSort(4, 0), CVC5ApiException);
}

TEST_F(TestApiBlackSolver, mkDatatypeSort)
{
  DatatypeDecl dtypeSpec = d_solver.mkDatatypeDecl("list");
  DatatypeConstructorDecl cons = d_solver.mkDatatypeConstructorDecl("cons");
  cons.addSelector("head", d_solver.getIntegerSort());
  dtypeSpec.addConstructor(cons);
  DatatypeConstructorDecl nil = d_solver.mkDatatypeConstructorDecl("nil");
  dtypeSpec.addConstructor(nil);
  ASSERT_NO_THROW(d_solver.mkDatatypeSort(dtypeSpec));

  Solver slv;
  ASSERT_THROW(slv.mkDatatypeSort(dtypeSpec), CVC5ApiException);

  DatatypeDecl throwsDtypeSpec = d_solver.mkDatatypeDecl("list");
  ASSERT_THROW(d_solver.mkDatatypeSort(throwsDtypeSpec), CVC5ApiException);
}

TEST_F(TestApiBlackSolver, mkDatatypeSorts)
{
  Solver slv;

  DatatypeDecl dtypeSpec1 = d_solver.mkDatatypeDecl("list1");
  DatatypeConstructorDecl cons1 = d_solver.mkDatatypeConstructorDecl("cons1");
  cons1.addSelector("head1", d_solver.getIntegerSort());
  dtypeSpec1.addConstructor(cons1);
  DatatypeConstructorDecl nil1 = d_solver.mkDatatypeConstructorDecl("nil1");
  dtypeSpec1.addConstructor(nil1);
  DatatypeDecl dtypeSpec2 = d_solver.mkDatatypeDecl("list2");
  DatatypeConstructorDecl cons2 = d_solver.mkDatatypeConstructorDecl("cons2");
  cons2.addSelector("head2", d_solver.getIntegerSort());
  dtypeSpec2.addConstructor(cons2);
  DatatypeConstructorDecl nil2 = d_solver.mkDatatypeConstructorDecl("nil2");
  dtypeSpec2.addConstructor(nil2);
  std::vector<DatatypeDecl> decls = {dtypeSpec1, dtypeSpec2};
  ASSERT_NO_THROW(d_solver.mkDatatypeSorts(decls));

  ASSERT_THROW(slv.mkDatatypeSorts(decls), CVC5ApiException);

  DatatypeDecl throwsDtypeSpec = d_solver.mkDatatypeDecl("list");
  std::vector<DatatypeDecl> throwsDecls = {throwsDtypeSpec};
  ASSERT_THROW(d_solver.mkDatatypeSorts(throwsDecls), CVC5ApiException);

  /* with unresolved sorts */
  Sort unresList = d_solver.mkUnresolvedSort("ulist");
  std::set<Sort> unresSorts = {unresList};
  DatatypeDecl ulist = d_solver.mkDatatypeDecl("ulist");
  DatatypeConstructorDecl ucons = d_solver.mkDatatypeConstructorDecl("ucons");
  ucons.addSelector("car", unresList);
  ucons.addSelector("cdr", unresList);
  ulist.addConstructor(ucons);
  DatatypeConstructorDecl unil = d_solver.mkDatatypeConstructorDecl("unil");
  ulist.addConstructor(unil);
  std::vector<DatatypeDecl> udecls = {ulist};
  ASSERT_NO_THROW(d_solver.mkDatatypeSorts(udecls, unresSorts));

  ASSERT_THROW(slv.mkDatatypeSorts(udecls, unresSorts), CVC5ApiException);

  /* mutually recursive with unresolved parameterized sorts */
  Sort p0 = d_solver.mkParamSort("p0");
  Sort p1 = d_solver.mkParamSort("p1");
  Sort u0 = d_solver.mkUnresolvedSort("dt0", 1);
  Sort u1 = d_solver.mkUnresolvedSort("dt1", 1);
  DatatypeDecl dtdecl0 = d_solver.mkDatatypeDecl("dt0", p0);
  DatatypeDecl dtdecl1 = d_solver.mkDatatypeDecl("dt1", p1);
  DatatypeConstructorDecl ctordecl0 = d_solver.mkDatatypeConstructorDecl("c0");
  ctordecl0.addSelector("s0", u1.instantiate({p0}));
  DatatypeConstructorDecl ctordecl1 = d_solver.mkDatatypeConstructorDecl("c1");
  ctordecl1.addSelector("s1", u0.instantiate({p1}));
  dtdecl0.addConstructor(ctordecl0);
  dtdecl1.addConstructor(ctordecl1);
  std::vector<Sort> dt_sorts =
      d_solver.mkDatatypeSorts({dtdecl0, dtdecl1}, {u0, u1});
  Sort isort1 = dt_sorts[1].instantiate({d_solver.getBooleanSort()});
  Term t1 = d_solver.mkConst(isort1, "t");
  Term t0 = d_solver.mkTerm(
      APPLY_SELECTOR,
      t1.getSort().getDatatype().getSelector("s1").getSelectorTerm(),
      t1);
  ASSERT_EQ(dt_sorts[0].instantiate({d_solver.getBooleanSort()}), t0.getSort());

  /* Note: More tests are in datatype_api_black. */
}

TEST_F(TestApiBlackSolver, mkFunctionSort)
{
  ASSERT_NO_THROW(d_solver.mkFunctionSort(d_solver.mkUninterpretedSort("u"),
                                          d_solver.getIntegerSort()));
  Sort funSort = d_solver.mkFunctionSort(d_solver.mkUninterpretedSort("u"),
                                         d_solver.getIntegerSort());
  // function arguments are allowed
  ASSERT_NO_THROW(d_solver.mkFunctionSort(funSort, d_solver.getIntegerSort()));
  // non-first-class arguments are not allowed
  Sort reSort = d_solver.getRegExpSort();
  ASSERT_THROW(d_solver.mkFunctionSort(reSort, d_solver.getIntegerSort()),
               CVC5ApiException);
  ASSERT_THROW(d_solver.mkFunctionSort(d_solver.getIntegerSort(), funSort),
               CVC5ApiException);
  ASSERT_NO_THROW(d_solver.mkFunctionSort(
      {d_solver.mkUninterpretedSort("u"), d_solver.getIntegerSort()},
      d_solver.getIntegerSort()));
  Sort funSort2 = d_solver.mkFunctionSort(d_solver.mkUninterpretedSort("u"),
                                          d_solver.getIntegerSort());
  // function arguments are allowed
  ASSERT_NO_THROW(
      d_solver.mkFunctionSort({funSort2, d_solver.mkUninterpretedSort("u")},
                              d_solver.getIntegerSort()));
  ASSERT_THROW(d_solver.mkFunctionSort({d_solver.getIntegerSort(),
                                        d_solver.mkUninterpretedSort("u")},
                                       funSort2),
               CVC5ApiException);

  Solver slv;
  ASSERT_THROW(slv.mkFunctionSort(d_solver.mkUninterpretedSort("u"),
                                  d_solver.getIntegerSort()),
               CVC5ApiException);
  ASSERT_THROW(slv.mkFunctionSort(slv.mkUninterpretedSort("u"),
                                  d_solver.getIntegerSort()),
               CVC5ApiException);
  std::vector<Sort> sorts1 = {d_solver.getBooleanSort(),
                              slv.getIntegerSort(),
                              d_solver.getIntegerSort()};
  std::vector<Sort> sorts2 = {slv.getBooleanSort(), slv.getIntegerSort()};
  ASSERT_NO_THROW(slv.mkFunctionSort(sorts2, slv.getIntegerSort()));
  ASSERT_THROW(slv.mkFunctionSort(sorts1, slv.getIntegerSort()),
               CVC5ApiException);
  ASSERT_THROW(slv.mkFunctionSort(sorts2, d_solver.getIntegerSort()),
               CVC5ApiException);
}

TEST_F(TestApiBlackSolver, mkParamSort)
{
  ASSERT_NO_THROW(d_solver.mkParamSort("T"));
  ASSERT_NO_THROW(d_solver.mkParamSort(""));
}

TEST_F(TestApiBlackSolver, mkPredicateSort)
{
  ASSERT_NO_THROW(d_solver.mkPredicateSort({d_solver.getIntegerSort()}));
  ASSERT_THROW(d_solver.mkPredicateSort({}), CVC5ApiException);
  Sort funSort = d_solver.mkFunctionSort(d_solver.mkUninterpretedSort("u"),
                                         d_solver.getIntegerSort());
  // functions as arguments are allowed
  ASSERT_NO_THROW(
      d_solver.mkPredicateSort({d_solver.getIntegerSort(), funSort}));

  Solver slv;
  ASSERT_THROW(slv.mkPredicateSort({d_solver.getIntegerSort()}),
               CVC5ApiException);
}

TEST_F(TestApiBlackSolver, mkRecordSort)
{
  std::vector<std::pair<std::string, Sort>> fields = {
      std::make_pair("b", d_solver.getBooleanSort()),
      std::make_pair("bv", d_solver.mkBitVectorSort(8)),
      std::make_pair("i", d_solver.getIntegerSort())};
  std::vector<std::pair<std::string, Sort>> empty;
  ASSERT_NO_THROW(d_solver.mkRecordSort(fields));
  ASSERT_NO_THROW(d_solver.mkRecordSort(empty));
  Sort recSort = d_solver.mkRecordSort(fields);
  ASSERT_NO_THROW(recSort.getDatatype());

  Solver slv;
  ASSERT_THROW(slv.mkRecordSort(fields), CVC5ApiException);
}

TEST_F(TestApiBlackSolver, mkSetSort)
{
  ASSERT_NO_THROW(d_solver.mkSetSort(d_solver.getBooleanSort()));
  ASSERT_NO_THROW(d_solver.mkSetSort(d_solver.getIntegerSort()));
  ASSERT_NO_THROW(d_solver.mkSetSort(d_solver.mkBitVectorSort(4)));
  Solver slv;
  ASSERT_THROW(slv.mkSetSort(d_solver.mkBitVectorSort(4)), CVC5ApiException);
}

TEST_F(TestApiBlackSolver, mkBagSort)
{
  ASSERT_NO_THROW(d_solver.mkBagSort(d_solver.getBooleanSort()));
  ASSERT_NO_THROW(d_solver.mkBagSort(d_solver.getIntegerSort()));
  ASSERT_NO_THROW(d_solver.mkBagSort(d_solver.mkBitVectorSort(4)));
  Solver slv;
  ASSERT_THROW(slv.mkBagSort(d_solver.mkBitVectorSort(4)), CVC5ApiException);
}

TEST_F(TestApiBlackSolver, mkSequenceSort)
{
  ASSERT_NO_THROW(d_solver.mkSequenceSort(d_solver.getBooleanSort()));
  ASSERT_NO_THROW(d_solver.mkSequenceSort(
      d_solver.mkSequenceSort(d_solver.getIntegerSort())));
  Solver slv;
  ASSERT_THROW(slv.mkSequenceSort(d_solver.getIntegerSort()), CVC5ApiException);
}

TEST_F(TestApiBlackSolver, mkUninterpretedSort)
{
  ASSERT_NO_THROW(d_solver.mkUninterpretedSort("u"));
  ASSERT_NO_THROW(d_solver.mkUninterpretedSort(""));
}

TEST_F(TestApiBlackSolver, mkUnresolvedSort)
{
  ASSERT_NO_THROW(d_solver.mkUnresolvedSort("u"));
  ASSERT_NO_THROW(d_solver.mkUnresolvedSort("u", 1));
  ASSERT_NO_THROW(d_solver.mkUnresolvedSort(""));
  ASSERT_NO_THROW(d_solver.mkUnresolvedSort("", 1));
}

TEST_F(TestApiBlackSolver, mkSortConstructorSort)
{
  ASSERT_NO_THROW(d_solver.mkSortConstructorSort("s", 2));
  ASSERT_NO_THROW(d_solver.mkSortConstructorSort("", 2));
  ASSERT_THROW(d_solver.mkSortConstructorSort("", 0), CVC5ApiException);
}

TEST_F(TestApiBlackSolver, mkTupleSort)
{
  ASSERT_NO_THROW(d_solver.mkTupleSort({d_solver.getIntegerSort()}));
  Sort funSort = d_solver.mkFunctionSort(d_solver.mkUninterpretedSort("u"),
                                         d_solver.getIntegerSort());
  ASSERT_THROW(d_solver.mkTupleSort({d_solver.getIntegerSort(), funSort}),
               CVC5ApiException);

  Solver slv;
  ASSERT_THROW(slv.mkTupleSort({d_solver.getIntegerSort()}), CVC5ApiException);
}

TEST_F(TestApiBlackSolver, mkBitVector)
{
  ASSERT_NO_THROW(d_solver.mkBitVector(8, 2));
  ASSERT_NO_THROW(d_solver.mkBitVector(32, 2));
  ASSERT_NO_THROW(d_solver.mkBitVector(8, "-1111111", 2));
  ASSERT_NO_THROW(d_solver.mkBitVector(8, "0101", 2));
  ASSERT_NO_THROW(d_solver.mkBitVector(8, "00000101", 2));
  ASSERT_NO_THROW(d_solver.mkBitVector(8, "-127", 10));
  ASSERT_NO_THROW(d_solver.mkBitVector(8, "255", 10));
  ASSERT_NO_THROW(d_solver.mkBitVector(8, "-7f", 16));
  ASSERT_NO_THROW(d_solver.mkBitVector(8, "a0", 16));

  ASSERT_THROW(d_solver.mkBitVector(0, 2), CVC5ApiException);
  ASSERT_THROW(d_solver.mkBitVector(0, "-127", 10), CVC5ApiException);
  ASSERT_THROW(d_solver.mkBitVector(0, "a0", 16), CVC5ApiException);

  ASSERT_THROW(d_solver.mkBitVector(8, "", 2), CVC5ApiException);

  ASSERT_THROW(d_solver.mkBitVector(8, "101", 5), CVC5ApiException);
  ASSERT_THROW(d_solver.mkBitVector(8, "128", 11), CVC5ApiException);
  ASSERT_THROW(d_solver.mkBitVector(8, "a0", 21), CVC5ApiException);

  ASSERT_THROW(d_solver.mkBitVector(8, "-11111111", 2), CVC5ApiException);
  ASSERT_THROW(d_solver.mkBitVector(8, "101010101", 2), CVC5ApiException);
  ASSERT_THROW(d_solver.mkBitVector(8, "-256", 10), CVC5ApiException);
  ASSERT_THROW(d_solver.mkBitVector(8, "257", 10), CVC5ApiException);
  ASSERT_THROW(d_solver.mkBitVector(8, "-a0", 16), CVC5ApiException);
  ASSERT_THROW(d_solver.mkBitVector(8, "fffff", 16), CVC5ApiException);

  ASSERT_THROW(d_solver.mkBitVector(8, "10201010", 2), CVC5ApiException);
  ASSERT_THROW(d_solver.mkBitVector(8, "-25x", 10), CVC5ApiException);
  ASSERT_THROW(d_solver.mkBitVector(8, "2x7", 10), CVC5ApiException);
  ASSERT_THROW(d_solver.mkBitVector(8, "fzff", 16), CVC5ApiException);

  ASSERT_EQ(d_solver.mkBitVector(8, "0101", 2),
            d_solver.mkBitVector(8, "00000101", 2));
  ASSERT_EQ(d_solver.mkBitVector(4, "-1", 2),
            d_solver.mkBitVector(4, "1111", 2));
  ASSERT_EQ(d_solver.mkBitVector(4, "-1", 16),
            d_solver.mkBitVector(4, "1111", 2));
  ASSERT_EQ(d_solver.mkBitVector(4, "-1", 10),
            d_solver.mkBitVector(4, "1111", 2));
  ASSERT_EQ(d_solver.mkBitVector(8, "01010101", 2).toString(), "#b01010101");
  ASSERT_EQ(d_solver.mkBitVector(8, "F", 16).toString(), "#b00001111");
  ASSERT_EQ(d_solver.mkBitVector(8, "-1", 10),
            d_solver.mkBitVector(8, "FF", 16));
}

TEST_F(TestApiBlackSolver, mkVar)
{
  Sort boolSort = d_solver.getBooleanSort();
  Sort intSort = d_solver.getIntegerSort();
  Sort funSort = d_solver.mkFunctionSort(intSort, boolSort);
  ASSERT_NO_THROW(d_solver.mkVar(boolSort));
  ASSERT_NO_THROW(d_solver.mkVar(funSort));
  ASSERT_NO_THROW(d_solver.mkVar(boolSort, std::string("b")));
  ASSERT_NO_THROW(d_solver.mkVar(funSort, ""));
  ASSERT_THROW(d_solver.mkVar(Sort()), CVC5ApiException);
  ASSERT_THROW(d_solver.mkVar(Sort(), "a"), CVC5ApiException);
  Solver slv;
  ASSERT_THROW(slv.mkVar(boolSort, "x"), CVC5ApiException);
}

TEST_F(TestApiBlackSolver, mkBoolean)
{
  ASSERT_NO_THROW(d_solver.mkBoolean(true));
  ASSERT_NO_THROW(d_solver.mkBoolean(false));
}

TEST_F(TestApiBlackSolver, mkRoundingMode)
{
  ASSERT_NO_THROW(d_solver.mkRoundingMode(RoundingMode::ROUND_TOWARD_ZERO));
}

TEST_F(TestApiBlackSolver, mkFloatingPoint)
{
  Term t1 = d_solver.mkBitVector(8);
  Term t2 = d_solver.mkBitVector(4);
  Term t3 = d_solver.mkInteger(2);
  ASSERT_NO_THROW(d_solver.mkFloatingPoint(3, 5, t1));
  ASSERT_THROW(d_solver.mkFloatingPoint(0, 5, Term()), CVC5ApiException);
  ASSERT_THROW(d_solver.mkFloatingPoint(0, 5, t1), CVC5ApiException);
  ASSERT_THROW(d_solver.mkFloatingPoint(3, 0, t1), CVC5ApiException);
  ASSERT_THROW(d_solver.mkFloatingPoint(3, 5, t2), CVC5ApiException);
  ASSERT_THROW(d_solver.mkFloatingPoint(3, 5, t2), CVC5ApiException);

  Solver slv;
  ASSERT_THROW(slv.mkFloatingPoint(3, 5, t1), CVC5ApiException);
}

TEST_F(TestApiBlackSolver, mkCardinalityConstraint)
{
  Sort su = d_solver.mkUninterpretedSort("u");
  Sort si = d_solver.getIntegerSort();
  ASSERT_NO_THROW(d_solver.mkCardinalityConstraint(su, 3));
  ASSERT_THROW(d_solver.mkCardinalityConstraint(si, 3), CVC5ApiException);
  ASSERT_THROW(d_solver.mkCardinalityConstraint(su, 0), CVC5ApiException);
  Solver slv;
  ASSERT_THROW(slv.mkCardinalityConstraint(su, 3), CVC5ApiException);
}

TEST_F(TestApiBlackSolver, mkEmptySet)
{
  Solver slv;
  Sort s = d_solver.mkSetSort(d_solver.getBooleanSort());
  ASSERT_NO_THROW(d_solver.mkEmptySet(Sort()));
  ASSERT_NO_THROW(d_solver.mkEmptySet(s));
  ASSERT_THROW(d_solver.mkEmptySet(d_solver.getBooleanSort()),
               CVC5ApiException);
  ASSERT_THROW(slv.mkEmptySet(s), CVC5ApiException);
}

TEST_F(TestApiBlackSolver, mkEmptyBag)
{
  Solver slv;
  Sort s = d_solver.mkBagSort(d_solver.getBooleanSort());
  ASSERT_NO_THROW(d_solver.mkEmptyBag(Sort()));
  ASSERT_NO_THROW(d_solver.mkEmptyBag(s));
  ASSERT_THROW(d_solver.mkEmptyBag(d_solver.getBooleanSort()),
               CVC5ApiException);
  ASSERT_THROW(slv.mkEmptyBag(s), CVC5ApiException);
}

TEST_F(TestApiBlackSolver, mkEmptySequence)
{
  Solver slv;
  Sort s = d_solver.mkSequenceSort(d_solver.getBooleanSort());
  ASSERT_NO_THROW(d_solver.mkEmptySequence(s));
  ASSERT_NO_THROW(d_solver.mkEmptySequence(d_solver.getBooleanSort()));
  ASSERT_THROW(slv.mkEmptySequence(s), CVC5ApiException);
}

TEST_F(TestApiBlackSolver, mkFalse)
{
  ASSERT_NO_THROW(d_solver.mkFalse());
  ASSERT_NO_THROW(d_solver.mkFalse());
}

TEST_F(TestApiBlackSolver, mkFloatingPointNaN)
{
  ASSERT_NO_THROW(d_solver.mkFloatingPointNaN(3, 5));
}

TEST_F(TestApiBlackSolver, mkFloatingPointNegZero)
{
  ASSERT_NO_THROW(d_solver.mkFloatingPointNegZero(3, 5));
}

TEST_F(TestApiBlackSolver, mkFloatingPointNegInf)
{
  ASSERT_NO_THROW(d_solver.mkFloatingPointNegInf(3, 5));
}

TEST_F(TestApiBlackSolver, mkFloatingPointPosInf)
{
  ASSERT_NO_THROW(d_solver.mkFloatingPointPosInf(3, 5));
}

TEST_F(TestApiBlackSolver, mkFloatingPointPosZero)
{
  ASSERT_NO_THROW(d_solver.mkFloatingPointPosZero(3, 5));
}

TEST_F(TestApiBlackSolver, mkOp)
{
  // mkOp(Kind kind, Kind k)
  ASSERT_THROW(d_solver.mkOp(BITVECTOR_EXTRACT, EQUAL), CVC5ApiException);

  // mkOp(Kind kind, const std::string& arg)
  ASSERT_NO_THROW(d_solver.mkOp(DIVISIBLE, "2147483648"));
  ASSERT_THROW(d_solver.mkOp(BITVECTOR_EXTRACT, "asdf"), CVC5ApiException);

  // mkOp(Kind kind, uint32_t arg)
  ASSERT_NO_THROW(d_solver.mkOp(DIVISIBLE, 1));
  ASSERT_NO_THROW(d_solver.mkOp(BITVECTOR_ROTATE_LEFT, 1));
  ASSERT_NO_THROW(d_solver.mkOp(BITVECTOR_ROTATE_RIGHT, 1));
  ASSERT_THROW(d_solver.mkOp(BITVECTOR_EXTRACT, 1), CVC5ApiException);

  // mkOp(Kind kind, uint32_t arg1, uint32_t arg2)
  ASSERT_NO_THROW(d_solver.mkOp(BITVECTOR_EXTRACT, 1, 1));
  ASSERT_THROW(d_solver.mkOp(DIVISIBLE, 1, 2), CVC5ApiException);

  // mkOp(Kind kind, std::vector<uint32_t> args)
  std::vector<uint32_t> args = {1, 2, 2};
  ASSERT_NO_THROW(d_solver.mkOp(TUPLE_PROJECT, args));
}

TEST_F(TestApiBlackSolver, mkPi) { ASSERT_NO_THROW(d_solver.mkPi()); }

TEST_F(TestApiBlackSolver, mkInteger)
{
  ASSERT_NO_THROW(d_solver.mkInteger("123"));
  ASSERT_THROW(d_solver.mkInteger("1.23"), CVC5ApiException);
  ASSERT_THROW(d_solver.mkInteger("1/23"), CVC5ApiException);
  ASSERT_THROW(d_solver.mkInteger("12/3"), CVC5ApiException);
  ASSERT_THROW(d_solver.mkInteger(".2"), CVC5ApiException);
  ASSERT_THROW(d_solver.mkInteger("2."), CVC5ApiException);
  ASSERT_THROW(d_solver.mkInteger(""), CVC5ApiException);
  ASSERT_THROW(d_solver.mkInteger("asdf"), CVC5ApiException);
  ASSERT_THROW(d_solver.mkInteger("1.2/3"), CVC5ApiException);
  ASSERT_THROW(d_solver.mkInteger("."), CVC5ApiException);
  ASSERT_THROW(d_solver.mkInteger("/"), CVC5ApiException);
  ASSERT_THROW(d_solver.mkInteger("2/"), CVC5ApiException);
  ASSERT_THROW(d_solver.mkInteger("/2"), CVC5ApiException);

  ASSERT_NO_THROW(d_solver.mkReal(std::string("123")));
  ASSERT_THROW(d_solver.mkInteger(std::string("1.23")), CVC5ApiException);
  ASSERT_THROW(d_solver.mkInteger(std::string("1/23")), CVC5ApiException);
  ASSERT_THROW(d_solver.mkInteger(std::string("12/3")), CVC5ApiException);
  ASSERT_THROW(d_solver.mkInteger(std::string(".2")), CVC5ApiException);
  ASSERT_THROW(d_solver.mkInteger(std::string("2.")), CVC5ApiException);
  ASSERT_THROW(d_solver.mkInteger(std::string("")), CVC5ApiException);
  ASSERT_THROW(d_solver.mkInteger(std::string("asdf")), CVC5ApiException);
  ASSERT_THROW(d_solver.mkInteger(std::string("1.2/3")), CVC5ApiException);
  ASSERT_THROW(d_solver.mkInteger(std::string(".")), CVC5ApiException);
  ASSERT_THROW(d_solver.mkInteger(std::string("/")), CVC5ApiException);
  ASSERT_THROW(d_solver.mkInteger(std::string("2/")), CVC5ApiException);
  ASSERT_THROW(d_solver.mkInteger(std::string("/2")), CVC5ApiException);

  int32_t val1 = 1;
  int64_t val2 = -1;
  uint32_t val3 = 1;
  uint64_t val4 = -1;
  ASSERT_NO_THROW(d_solver.mkInteger(val1));
  ASSERT_NO_THROW(d_solver.mkInteger(val2));
  ASSERT_NO_THROW(d_solver.mkInteger(val3));
  ASSERT_NO_THROW(d_solver.mkInteger(val4));
  ASSERT_NO_THROW(d_solver.mkInteger(val4));
}

TEST_F(TestApiBlackSolver, mkReal)
{
  ASSERT_NO_THROW(d_solver.mkReal("123"));
  ASSERT_NO_THROW(d_solver.mkReal("1.23"));
  ASSERT_NO_THROW(d_solver.mkReal("1/23"));
  ASSERT_NO_THROW(d_solver.mkReal("12/3"));
  ASSERT_NO_THROW(d_solver.mkReal(".2"));
  ASSERT_NO_THROW(d_solver.mkReal("2."));
  ASSERT_THROW(d_solver.mkReal(""), CVC5ApiException);
  ASSERT_THROW(d_solver.mkReal("asdf"), CVC5ApiException);
  ASSERT_THROW(d_solver.mkReal("1.2/3"), CVC5ApiException);
  ASSERT_THROW(d_solver.mkReal("."), CVC5ApiException);
  ASSERT_THROW(d_solver.mkReal("/"), CVC5ApiException);
  ASSERT_THROW(d_solver.mkReal("2/"), CVC5ApiException);
  ASSERT_THROW(d_solver.mkReal("/2"), CVC5ApiException);

  ASSERT_NO_THROW(d_solver.mkReal(std::string("123")));
  ASSERT_NO_THROW(d_solver.mkReal(std::string("1.23")));
  ASSERT_NO_THROW(d_solver.mkReal(std::string("1/23")));
  ASSERT_NO_THROW(d_solver.mkReal(std::string("12/3")));
  ASSERT_NO_THROW(d_solver.mkReal(std::string(".2")));
  ASSERT_NO_THROW(d_solver.mkReal(std::string("2.")));
  ASSERT_THROW(d_solver.mkReal(std::string("")), CVC5ApiException);
  ASSERT_THROW(d_solver.mkReal(std::string("asdf")), CVC5ApiException);
  ASSERT_THROW(d_solver.mkReal(std::string("1.2/3")), CVC5ApiException);
  ASSERT_THROW(d_solver.mkReal(std::string(".")), CVC5ApiException);
  ASSERT_THROW(d_solver.mkReal(std::string("/")), CVC5ApiException);
  ASSERT_THROW(d_solver.mkReal(std::string("2/")), CVC5ApiException);
  ASSERT_THROW(d_solver.mkReal(std::string("/2")), CVC5ApiException);

  int32_t val1 = 1;
  int64_t val2 = -1;
  uint32_t val3 = 1;
  uint64_t val4 = -1;
  ASSERT_NO_THROW(d_solver.mkReal(val1));
  ASSERT_NO_THROW(d_solver.mkReal(val2));
  ASSERT_NO_THROW(d_solver.mkReal(val3));
  ASSERT_NO_THROW(d_solver.mkReal(val4));
  ASSERT_NO_THROW(d_solver.mkReal(val4));
  ASSERT_NO_THROW(d_solver.mkReal(val1, val1));
  ASSERT_NO_THROW(d_solver.mkReal(val2, val2));
  ASSERT_NO_THROW(d_solver.mkReal(val3, val3));
  ASSERT_NO_THROW(d_solver.mkReal(val4, val4));
  ASSERT_NO_THROW(d_solver.mkReal("-1/-1"));
  ASSERT_NO_THROW(d_solver.mkReal("1/-1"));
  ASSERT_NO_THROW(d_solver.mkReal("-1/1"));
  ASSERT_NO_THROW(d_solver.mkReal("1/1"));
  ASSERT_THROW(d_solver.mkReal("/-5"), CVC5ApiException);
}

TEST_F(TestApiBlackSolver, mkRegexpAll)
{
  Sort strSort = d_solver.getStringSort();
  Term s = d_solver.mkConst(strSort, "s");
  ASSERT_NO_THROW(d_solver.mkTerm(STRING_IN_REGEXP, s, d_solver.mkRegexpAll()));
}

TEST_F(TestApiBlackSolver, mkRegexpAllchar)
{
  Sort strSort = d_solver.getStringSort();
  Term s = d_solver.mkConst(strSort, "s");
  ASSERT_NO_THROW(
      d_solver.mkTerm(STRING_IN_REGEXP, s, d_solver.mkRegexpAllchar()));
}

TEST_F(TestApiBlackSolver, mkRegexpNone)
{
  Sort strSort = d_solver.getStringSort();
  Term s = d_solver.mkConst(strSort, "s");
  ASSERT_NO_THROW(
      d_solver.mkTerm(STRING_IN_REGEXP, s, d_solver.mkRegexpNone()));
}

TEST_F(TestApiBlackSolver, mkSepEmp) { ASSERT_NO_THROW(d_solver.mkSepEmp()); }

TEST_F(TestApiBlackSolver, mkSepNil)
{
  ASSERT_NO_THROW(d_solver.mkSepNil(d_solver.getBooleanSort()));
  ASSERT_THROW(d_solver.mkSepNil(Sort()), CVC5ApiException);
  Solver slv;
  ASSERT_THROW(slv.mkSepNil(d_solver.getIntegerSort()), CVC5ApiException);
}

TEST_F(TestApiBlackSolver, mkString)
{
  ASSERT_NO_THROW(d_solver.mkString(""));
  ASSERT_NO_THROW(d_solver.mkString("asdfasdf"));
  ASSERT_EQ(d_solver.mkString("asdf\\nasdf").toString(),
            "\"asdf\\u{5c}nasdf\"");
  ASSERT_EQ(d_solver.mkString("asdf\\u{005c}nasdf", true).toString(),
            "\"asdf\\u{5c}nasdf\"");
}

TEST_F(TestApiBlackSolver, mkTerm)
{
  Sort bv32 = d_solver.mkBitVectorSort(32);
  Term a = d_solver.mkConst(bv32, "a");
  Term b = d_solver.mkConst(bv32, "b");
  std::vector<Term> v1 = {a, b};
  std::vector<Term> v2 = {a, Term()};
  std::vector<Term> v3 = {a, d_solver.mkTrue()};
  std::vector<Term> v4 = {d_solver.mkInteger(1), d_solver.mkInteger(2)};
  std::vector<Term> v5 = {d_solver.mkInteger(1), Term()};
  std::vector<Term> v6 = {};
  Solver slv;

  // mkTerm(Kind kind) const
  ASSERT_NO_THROW(d_solver.mkTerm(PI));
  ASSERT_NO_THROW(d_solver.mkTerm(PI, v6));
  ASSERT_NO_THROW(d_solver.mkTerm(d_solver.mkOp(PI)));
  ASSERT_NO_THROW(d_solver.mkTerm(d_solver.mkOp(PI), v6));
  ASSERT_NO_THROW(d_solver.mkTerm(REGEXP_NONE));
  ASSERT_NO_THROW(d_solver.mkTerm(REGEXP_NONE, v6));
  ASSERT_NO_THROW(d_solver.mkTerm(d_solver.mkOp(REGEXP_NONE)));
  ASSERT_NO_THROW(d_solver.mkTerm(d_solver.mkOp(REGEXP_NONE), v6));
  ASSERT_NO_THROW(d_solver.mkTerm(REGEXP_ALLCHAR));
  ASSERT_NO_THROW(d_solver.mkTerm(REGEXP_ALLCHAR, v6));
  ASSERT_NO_THROW(d_solver.mkTerm(d_solver.mkOp(REGEXP_ALLCHAR)));
  ASSERT_NO_THROW(d_solver.mkTerm(d_solver.mkOp(REGEXP_ALLCHAR), v6));
  ASSERT_NO_THROW(d_solver.mkTerm(SEP_EMP));
  ASSERT_NO_THROW(d_solver.mkTerm(SEP_EMP, v6));
  ASSERT_NO_THROW(d_solver.mkTerm(d_solver.mkOp(SEP_EMP)));
  ASSERT_NO_THROW(d_solver.mkTerm(d_solver.mkOp(SEP_EMP), v6));
  ASSERT_THROW(d_solver.mkTerm(CONST_BITVECTOR), CVC5ApiException);

  // mkTerm(Kind kind, Term child) const
  ASSERT_NO_THROW(d_solver.mkTerm(NOT, d_solver.mkTrue()));
  ASSERT_NO_THROW(
      d_solver.mkTerm(BAG_MAKE, d_solver.mkTrue(), d_solver.mkInteger(1)));
  ASSERT_THROW(d_solver.mkTerm(NOT, Term()), CVC5ApiException);
  ASSERT_THROW(d_solver.mkTerm(NOT, a), CVC5ApiException);
  ASSERT_THROW(slv.mkTerm(NOT, d_solver.mkTrue()), CVC5ApiException);

  // mkTerm(Kind kind, Term child1, Term child2) const
  ASSERT_NO_THROW(d_solver.mkTerm(EQUAL, a, b));
  ASSERT_THROW(d_solver.mkTerm(EQUAL, Term(), b), CVC5ApiException);
  ASSERT_THROW(d_solver.mkTerm(EQUAL, a, Term()), CVC5ApiException);
  ASSERT_THROW(d_solver.mkTerm(EQUAL, a, d_solver.mkTrue()), CVC5ApiException);
  ASSERT_THROW(slv.mkTerm(EQUAL, a, b), CVC5ApiException);

  // mkTerm(Kind kind, Term child1, Term child2, Term child3) const
  ASSERT_NO_THROW(d_solver.mkTerm(
      ITE, d_solver.mkTrue(), d_solver.mkTrue(), d_solver.mkTrue()));
  ASSERT_THROW(
      d_solver.mkTerm(ITE, Term(), d_solver.mkTrue(), d_solver.mkTrue()),
      CVC5ApiException);
  ASSERT_THROW(
      d_solver.mkTerm(ITE, d_solver.mkTrue(), Term(), d_solver.mkTrue()),
      CVC5ApiException);
  ASSERT_THROW(
      d_solver.mkTerm(ITE, d_solver.mkTrue(), d_solver.mkTrue(), Term()),
      CVC5ApiException);
  ASSERT_THROW(d_solver.mkTerm(ITE, d_solver.mkTrue(), d_solver.mkTrue(), b),
               CVC5ApiException);
  ASSERT_THROW(
      slv.mkTerm(ITE, d_solver.mkTrue(), d_solver.mkTrue(), d_solver.mkTrue()),
      CVC5ApiException);

  // mkTerm(Kind kind, const std::vector<Term>& children) const
  ASSERT_NO_THROW(d_solver.mkTerm(EQUAL, v1));
  ASSERT_THROW(d_solver.mkTerm(EQUAL, v2), CVC5ApiException);
  ASSERT_THROW(d_solver.mkTerm(EQUAL, v3), CVC5ApiException);
  ASSERT_THROW(d_solver.mkTerm(DISTINCT, v6), CVC5ApiException);

  // Test cases that are nary via the API but have arity = 2 internally
  Sort s_bool = d_solver.getBooleanSort();
  Term t_bool = d_solver.mkConst(s_bool, "t_bool");
  ASSERT_NO_THROW(d_solver.mkTerm(IMPLIES, {t_bool, t_bool, t_bool}));
  ASSERT_NO_THROW(
      d_solver.mkTerm(d_solver.mkOp(IMPLIES), {t_bool, t_bool, t_bool}));
  ASSERT_NO_THROW(d_solver.mkTerm(XOR, {t_bool, t_bool, t_bool}));
  ASSERT_NO_THROW(
      d_solver.mkTerm(d_solver.mkOp(XOR), {t_bool, t_bool, t_bool}));
  Term t_int = d_solver.mkConst(d_solver.getIntegerSort(), "t_int");
  ASSERT_NO_THROW(d_solver.mkTerm(DIVISION, {t_int, t_int, t_int}));
  ASSERT_NO_THROW(
      d_solver.mkTerm(d_solver.mkOp(DIVISION), {t_int, t_int, t_int}));
  ASSERT_NO_THROW(d_solver.mkTerm(INTS_DIVISION, {t_int, t_int, t_int}));
  ASSERT_NO_THROW(
      d_solver.mkTerm(d_solver.mkOp(INTS_DIVISION), {t_int, t_int, t_int}));
  ASSERT_NO_THROW(d_solver.mkTerm(SUB, {t_int, t_int, t_int}));
  ASSERT_NO_THROW(d_solver.mkTerm(d_solver.mkOp(SUB), {t_int, t_int, t_int}));
  ASSERT_NO_THROW(d_solver.mkTerm(EQUAL, {t_int, t_int, t_int}));
  ASSERT_NO_THROW(d_solver.mkTerm(d_solver.mkOp(EQUAL), {t_int, t_int, t_int}));
  ASSERT_NO_THROW(d_solver.mkTerm(LT, {t_int, t_int, t_int}));
  ASSERT_NO_THROW(d_solver.mkTerm(d_solver.mkOp(LT), {t_int, t_int, t_int}));
  ASSERT_NO_THROW(d_solver.mkTerm(GT, {t_int, t_int, t_int}));
  ASSERT_NO_THROW(d_solver.mkTerm(d_solver.mkOp(GT), {t_int, t_int, t_int}));
  ASSERT_NO_THROW(d_solver.mkTerm(LEQ, {t_int, t_int, t_int}));
  ASSERT_NO_THROW(d_solver.mkTerm(d_solver.mkOp(LEQ), {t_int, t_int, t_int}));
  ASSERT_NO_THROW(d_solver.mkTerm(GEQ, {t_int, t_int, t_int}));
  ASSERT_NO_THROW(d_solver.mkTerm(d_solver.mkOp(GEQ), {t_int, t_int, t_int}));
  Term t_reg = d_solver.mkConst(d_solver.getRegExpSort(), "t_reg");
  ASSERT_NO_THROW(d_solver.mkTerm(REGEXP_DIFF, {t_reg, t_reg, t_reg}));
  ASSERT_NO_THROW(
      d_solver.mkTerm(d_solver.mkOp(REGEXP_DIFF), {t_reg, t_reg, t_reg}));
  Term t_fun = d_solver.mkConst(
      d_solver.mkFunctionSort({s_bool, s_bool, s_bool}, s_bool));
  ASSERT_NO_THROW(d_solver.mkTerm(HO_APPLY, {t_fun, t_bool, t_bool, t_bool}));
  ASSERT_NO_THROW(d_solver.mkTerm(d_solver.mkOp(HO_APPLY),
                                  {t_fun, t_bool, t_bool, t_bool}));
}

TEST_F(TestApiBlackSolver, mkTermFromOp)
{
  Sort bv32 = d_solver.mkBitVectorSort(32);
  Term a = d_solver.mkConst(bv32, "a");
  Term b = d_solver.mkConst(bv32, "b");
  std::vector<Term> v1 = {d_solver.mkInteger(1), d_solver.mkInteger(2)};
  std::vector<Term> v2 = {d_solver.mkInteger(1), Term()};
  std::vector<Term> v3 = {};
  std::vector<Term> v4 = {d_solver.mkInteger(5)};
  Solver slv;

  // simple operator terms
  Op opterm1 = d_solver.mkOp(BITVECTOR_EXTRACT, 2, 1);
  Op opterm2 = d_solver.mkOp(DIVISIBLE, 1);

  // list datatype
  Sort sort = d_solver.mkParamSort("T");
  DatatypeDecl listDecl = d_solver.mkDatatypeDecl("paramlist", sort);
  DatatypeConstructorDecl cons = d_solver.mkDatatypeConstructorDecl("cons");
  DatatypeConstructorDecl nil = d_solver.mkDatatypeConstructorDecl("nil");
  cons.addSelector("head", sort);
  cons.addSelectorSelf("tail");
  listDecl.addConstructor(cons);
  listDecl.addConstructor(nil);
  Sort listSort = d_solver.mkDatatypeSort(listDecl);
  Sort intListSort =
      listSort.instantiate(std::vector<Sort>{d_solver.getIntegerSort()});
  Term c = d_solver.mkConst(intListSort, "c");
  Datatype list = listSort.getDatatype();

  // list datatype constructor and selector operator terms
  Term consTerm1 = list.getConstructorTerm("cons");
  Term consTerm2 = list.getConstructor("cons").getConstructorTerm();
  Term nilTerm1 = list.getConstructorTerm("nil");
  Term nilTerm2 = list.getConstructor("nil").getConstructorTerm();
  Term headTerm1 = list["cons"].getSelectorTerm("head");
  Term headTerm2 = list["cons"].getSelector("head").getSelectorTerm();
  Term tailTerm1 = list["cons"].getSelectorTerm("tail");
  Term tailTerm2 = list["cons"]["tail"].getSelectorTerm();

  // mkTerm(Op op, Term term) const
  ASSERT_NO_THROW(d_solver.mkTerm(APPLY_CONSTRUCTOR, nilTerm1));
  ASSERT_NO_THROW(d_solver.mkTerm(APPLY_CONSTRUCTOR, nilTerm2));
  ASSERT_THROW(d_solver.mkTerm(APPLY_SELECTOR, nilTerm1), CVC5ApiException);
  ASSERT_THROW(d_solver.mkTerm(APPLY_SELECTOR, consTerm1), CVC5ApiException);
  ASSERT_THROW(d_solver.mkTerm(APPLY_CONSTRUCTOR, consTerm2), CVC5ApiException);
  ASSERT_THROW(d_solver.mkTerm(opterm1), CVC5ApiException);
  ASSERT_THROW(d_solver.mkTerm(APPLY_SELECTOR, headTerm1), CVC5ApiException);
  ASSERT_THROW(d_solver.mkTerm(opterm1), CVC5ApiException);
  ASSERT_THROW(slv.mkTerm(APPLY_CONSTRUCTOR, nilTerm1), CVC5ApiException);

  // mkTerm(Op op, Term child) const
  ASSERT_NO_THROW(d_solver.mkTerm(opterm1, a));
  ASSERT_NO_THROW(d_solver.mkTerm(opterm2, d_solver.mkInteger(1)));
  ASSERT_NO_THROW(d_solver.mkTerm(APPLY_SELECTOR, headTerm1, c));
  ASSERT_NO_THROW(d_solver.mkTerm(APPLY_SELECTOR, tailTerm2, c));
  ASSERT_THROW(d_solver.mkTerm(opterm2, a), CVC5ApiException);
  ASSERT_THROW(d_solver.mkTerm(opterm1, Term()), CVC5ApiException);
  ASSERT_THROW(
      d_solver.mkTerm(APPLY_CONSTRUCTOR, consTerm1, d_solver.mkInteger(0)),
      CVC5ApiException);
  ASSERT_THROW(slv.mkTerm(opterm1, a), CVC5ApiException);

  // mkTerm(Op op, Term child1, Term child2) const
  ASSERT_NO_THROW(
      d_solver.mkTerm(APPLY_CONSTRUCTOR,
                      consTerm1,
                      d_solver.mkInteger(0),
                      d_solver.mkTerm(APPLY_CONSTRUCTOR, nilTerm1)));
  ASSERT_THROW(
      d_solver.mkTerm(opterm2, d_solver.mkInteger(1), d_solver.mkInteger(2)),
      CVC5ApiException);
  ASSERT_THROW(d_solver.mkTerm(opterm1, a, b), CVC5ApiException);
  ASSERT_THROW(d_solver.mkTerm(opterm2, d_solver.mkInteger(1), Term()),
               CVC5ApiException);
  ASSERT_THROW(d_solver.mkTerm(opterm2, Term(), d_solver.mkInteger(1)),
               CVC5ApiException);
  ASSERT_THROW(slv.mkTerm(APPLY_CONSTRUCTOR,
                          consTerm1,
                          d_solver.mkInteger(0),
                          d_solver.mkTerm(APPLY_CONSTRUCTOR, nilTerm1)),
               CVC5ApiException);

  // mkTerm(Op op, Term child1, Term child2, Term child3) const
  ASSERT_THROW(d_solver.mkTerm(opterm1, a, b, a), CVC5ApiException);
  ASSERT_THROW(
      d_solver.mkTerm(
          opterm2, d_solver.mkInteger(1), d_solver.mkInteger(1), Term()),
      CVC5ApiException);

  // mkTerm(Op op, const std::vector<Term>& children) const
  ASSERT_NO_THROW(d_solver.mkTerm(opterm2, v4));
  ASSERT_THROW(d_solver.mkTerm(opterm2, v1), CVC5ApiException);
  ASSERT_THROW(d_solver.mkTerm(opterm2, v2), CVC5ApiException);
  ASSERT_THROW(d_solver.mkTerm(opterm2, v3), CVC5ApiException);
  ASSERT_THROW(slv.mkTerm(opterm2, v4), CVC5ApiException);
}

TEST_F(TestApiBlackSolver, mkTrue)
{
  ASSERT_NO_THROW(d_solver.mkTrue());
  ASSERT_NO_THROW(d_solver.mkTrue());
}

TEST_F(TestApiBlackSolver, mkTuple)
{
  ASSERT_NO_THROW(d_solver.mkTuple({d_solver.mkBitVectorSort(3)},
                                   {d_solver.mkBitVector(3, "101", 2)}));
  ASSERT_NO_THROW(
      d_solver.mkTuple({d_solver.getRealSort()}, {d_solver.mkInteger("5")}));

  ASSERT_THROW(d_solver.mkTuple({}, {d_solver.mkBitVector(3, "101", 2)}),
               CVC5ApiException);
  ASSERT_THROW(d_solver.mkTuple({d_solver.mkBitVectorSort(4)},
                                {d_solver.mkBitVector(3, "101", 2)}),
               CVC5ApiException);
  ASSERT_THROW(
      d_solver.mkTuple({d_solver.getIntegerSort()}, {d_solver.mkReal("5.3")}),
      CVC5ApiException);
  Solver slv;
  ASSERT_THROW(slv.mkTuple({d_solver.mkBitVectorSort(3)},
                           {slv.mkBitVector(3, "101", 2)}),
               CVC5ApiException);
  ASSERT_THROW(slv.mkTuple({slv.mkBitVectorSort(3)},
                           {d_solver.mkBitVector(3, "101", 2)}),
               CVC5ApiException);
}

TEST_F(TestApiBlackSolver, mkUniverseSet)
{
  ASSERT_NO_THROW(d_solver.mkUniverseSet(d_solver.getBooleanSort()));
  ASSERT_THROW(d_solver.mkUniverseSet(Sort()), CVC5ApiException);
  Solver slv;
  ASSERT_THROW(slv.mkUniverseSet(d_solver.getBooleanSort()), CVC5ApiException);
}

TEST_F(TestApiBlackSolver, mkConst)
{
  Sort boolSort = d_solver.getBooleanSort();
  Sort intSort = d_solver.getIntegerSort();
  Sort funSort = d_solver.mkFunctionSort(intSort, boolSort);
  ASSERT_NO_THROW(d_solver.mkConst(boolSort));
  ASSERT_NO_THROW(d_solver.mkConst(funSort));
  ASSERT_NO_THROW(d_solver.mkConst(boolSort, std::string("b")));
  ASSERT_NO_THROW(d_solver.mkConst(intSort, std::string("i")));
  ASSERT_NO_THROW(d_solver.mkConst(funSort, "f"));
  ASSERT_NO_THROW(d_solver.mkConst(funSort, ""));
  ASSERT_THROW(d_solver.mkConst(Sort()), CVC5ApiException);
  ASSERT_THROW(d_solver.mkConst(Sort(), "a"), CVC5ApiException);

  Solver slv;
  ASSERT_THROW(slv.mkConst(boolSort), CVC5ApiException);
}

TEST_F(TestApiBlackSolver, mkConstArray)
{
  Sort intSort = d_solver.getIntegerSort();
  Sort arrSort = d_solver.mkArraySort(intSort, intSort);
  Term zero = d_solver.mkInteger(0);
  Term constArr = d_solver.mkConstArray(arrSort, zero);

  ASSERT_NO_THROW(d_solver.mkConstArray(arrSort, zero));
  ASSERT_THROW(d_solver.mkConstArray(Sort(), zero), CVC5ApiException);
  ASSERT_THROW(d_solver.mkConstArray(arrSort, Term()), CVC5ApiException);
  ASSERT_THROW(d_solver.mkConstArray(arrSort, d_solver.mkBitVector(1, 1)),
               CVC5ApiException);
  ASSERT_THROW(d_solver.mkConstArray(intSort, zero), CVC5ApiException);
  Solver slv;
  Term zero2 = slv.mkInteger(0);
  Sort arrSort2 = slv.mkArraySort(slv.getIntegerSort(), slv.getIntegerSort());
  ASSERT_THROW(slv.mkConstArray(arrSort2, zero), CVC5ApiException);
  ASSERT_THROW(slv.mkConstArray(arrSort, zero2), CVC5ApiException);
}

TEST_F(TestApiBlackSolver, declareDatatype)
{
  DatatypeConstructorDecl lin = d_solver.mkDatatypeConstructorDecl("lin");
  std::vector<DatatypeConstructorDecl> ctors0 = {lin};
  ASSERT_NO_THROW(d_solver.declareDatatype(std::string(""), ctors0));

  DatatypeConstructorDecl nil = d_solver.mkDatatypeConstructorDecl("nil");
  std::vector<DatatypeConstructorDecl> ctors1 = {nil};
  ASSERT_NO_THROW(d_solver.declareDatatype(std::string("a"), ctors1));

  DatatypeConstructorDecl cons = d_solver.mkDatatypeConstructorDecl("cons");
  DatatypeConstructorDecl nil2 = d_solver.mkDatatypeConstructorDecl("nil");
  std::vector<DatatypeConstructorDecl> ctors2 = {cons, nil2};
  ASSERT_NO_THROW(d_solver.declareDatatype(std::string("b"), ctors2));

  DatatypeConstructorDecl cons2 = d_solver.mkDatatypeConstructorDecl("cons");
  DatatypeConstructorDecl nil3 = d_solver.mkDatatypeConstructorDecl("nil");
  std::vector<DatatypeConstructorDecl> ctors3 = {cons2, nil3};
  ASSERT_NO_THROW(d_solver.declareDatatype(std::string(""), ctors3));

  // must have at least one constructor
  std::vector<DatatypeConstructorDecl> ctors4;
  ASSERT_THROW(d_solver.declareDatatype(std::string("c"), ctors4),
               CVC5ApiException);
  // constructors may not be reused
  DatatypeConstructorDecl ctor1 = d_solver.mkDatatypeConstructorDecl("_x21");
  DatatypeConstructorDecl ctor2 = d_solver.mkDatatypeConstructorDecl("_x31");
  Sort s3 = d_solver.declareDatatype(std::string("_x17"), {ctor1, ctor2});
  ASSERT_THROW(d_solver.declareDatatype(std::string("_x86"), {ctor1, ctor2}),
               CVC5ApiException);
  // constructor belongs to different solver instance
  Solver slv;
  ASSERT_THROW(slv.declareDatatype(std::string("a"), ctors1), CVC5ApiException);
}

TEST_F(TestApiBlackSolver, declareFun)
{
  Sort bvSort = d_solver.mkBitVectorSort(32);
  Sort funSort = d_solver.mkFunctionSort(d_solver.mkUninterpretedSort("u"),
                                         d_solver.getIntegerSort());
  ASSERT_NO_THROW(d_solver.declareFun("f1", {}, bvSort));
  ASSERT_NO_THROW(
      d_solver.declareFun("f3", {bvSort, d_solver.getIntegerSort()}, bvSort));
  ASSERT_THROW(d_solver.declareFun("f2", {}, funSort), CVC5ApiException);
  // functions as arguments is allowed
  ASSERT_NO_THROW(d_solver.declareFun("f4", {bvSort, funSort}, bvSort));
  ASSERT_THROW(d_solver.declareFun("f5", {bvSort, bvSort}, funSort),
               CVC5ApiException);
  Solver slv;
  ASSERT_THROW(slv.declareFun("f1", {}, bvSort), CVC5ApiException);
}

TEST_F(TestApiBlackSolver, declareSort)
{
  ASSERT_NO_THROW(d_solver.declareSort("s", 0));
  ASSERT_NO_THROW(d_solver.declareSort("s", 2));
  ASSERT_NO_THROW(d_solver.declareSort("", 2));
}

TEST_F(TestApiBlackSolver, defineSort)
{
  Sort sortVar0 = d_solver.mkParamSort("T0");
  Sort sortVar1 = d_solver.mkParamSort("T1");
  Sort intSort = d_solver.getIntegerSort();
  Sort realSort = d_solver.getRealSort();
  Sort arraySort0 = d_solver.mkArraySort(sortVar0, sortVar0);
  Sort arraySort1 = d_solver.mkArraySort(sortVar0, sortVar1);
  // Now create instantiations of the defined sorts
  ASSERT_NO_THROW(arraySort0.substitute(sortVar0, intSort));
  ASSERT_NO_THROW(
      arraySort1.substitute({sortVar0, sortVar1}, {intSort, realSort}));
}

TEST_F(TestApiBlackSolver, defineFun)
{
  Sort bvSort = d_solver.mkBitVectorSort(32);
  Sort funSort = d_solver.mkFunctionSort(d_solver.mkUninterpretedSort("u"),
                                         d_solver.getIntegerSort());
  Term b1 = d_solver.mkVar(bvSort, "b1");
  Term b2 = d_solver.mkVar(d_solver.getIntegerSort(), "b2");
  Term b3 = d_solver.mkVar(funSort, "b3");
  Term v1 = d_solver.mkConst(bvSort, "v1");
  Term v2 = d_solver.mkConst(funSort, "v2");
  ASSERT_NO_THROW(d_solver.defineFun("f", {}, bvSort, v1));
  ASSERT_NO_THROW(d_solver.defineFun("ff", {b1, b2}, bvSort, v1));
  ASSERT_THROW(d_solver.defineFun("ff", {v1, b2}, bvSort, v1),
               CVC5ApiException);
  ASSERT_THROW(d_solver.defineFun("fff", {b1}, bvSort, v2), CVC5ApiException);
  ASSERT_THROW(d_solver.defineFun("ffff", {b1}, funSort, v2), CVC5ApiException);
  // b3 has function sort, which is allowed as an argument
  ASSERT_NO_THROW(d_solver.defineFun("fffff", {b1, b3}, bvSort, v1));

  Solver slv;
  Sort bvSort2 = slv.mkBitVectorSort(32);
  Term v12 = slv.mkConst(bvSort2, "v1");
  Term b12 = slv.mkVar(bvSort2, "b1");
  Term b22 = slv.mkVar(slv.getIntegerSort(), "b2");
  ASSERT_THROW(slv.defineFun("f", {}, bvSort, v12), CVC5ApiException);
  ASSERT_THROW(slv.defineFun("f", {}, bvSort2, v1), CVC5ApiException);
  ASSERT_THROW(slv.defineFun("ff", {b1, b22}, bvSort2, v12), CVC5ApiException);
  ASSERT_THROW(slv.defineFun("ff", {b12, b2}, bvSort2, v12), CVC5ApiException);
  ASSERT_THROW(slv.defineFun("ff", {b12, b22}, bvSort, v12), CVC5ApiException);
  ASSERT_THROW(slv.defineFun("ff", {b12, b22}, bvSort2, v1), CVC5ApiException);
}

TEST_F(TestApiBlackSolver, defineFunGlobal)
{
  Sort bSort = d_solver.getBooleanSort();

  Term bTrue = d_solver.mkBoolean(true);
  // (define-fun f () Bool true)
  Term f = d_solver.defineFun("f", {}, bSort, bTrue, true);
  Term b = d_solver.mkVar(bSort, "b");
  // (define-fun g (b Bool) Bool b)
  Term g = d_solver.defineFun("g", {b}, bSort, b, true);

  // (assert (or (not f) (not (g true))))
  d_solver.assertFormula(d_solver.mkTerm(
      OR, f.notTerm(), d_solver.mkTerm(APPLY_UF, g, bTrue).notTerm()));
  ASSERT_TRUE(d_solver.checkSat().isUnsat());
  d_solver.resetAssertions();
  // (assert (or (not f) (not (g true))))
  d_solver.assertFormula(d_solver.mkTerm(
      OR, f.notTerm(), d_solver.mkTerm(APPLY_UF, g, bTrue).notTerm()));
  ASSERT_TRUE(d_solver.checkSat().isUnsat());
}

TEST_F(TestApiBlackSolver, defineFunRec)
{
  Sort bvSort = d_solver.mkBitVectorSort(32);
  Sort funSort1 = d_solver.mkFunctionSort({bvSort, bvSort}, bvSort);
  Sort funSort2 = d_solver.mkFunctionSort(d_solver.mkUninterpretedSort("u"),
                                          d_solver.getIntegerSort());
  Term b1 = d_solver.mkVar(bvSort, "b1");
  Term b11 = d_solver.mkVar(bvSort, "b1");
  Term b2 = d_solver.mkVar(d_solver.getIntegerSort(), "b2");
  Term b3 = d_solver.mkVar(funSort2, "b3");
  Term v1 = d_solver.mkConst(bvSort, "v1");
  Term v2 = d_solver.mkConst(d_solver.getIntegerSort(), "v2");
  Term v3 = d_solver.mkConst(funSort2, "v3");
  Term f1 = d_solver.mkConst(funSort1, "f1");
  Term f2 = d_solver.mkConst(funSort2, "f2");
  Term f3 = d_solver.mkConst(bvSort, "f3");
  ASSERT_NO_THROW(d_solver.defineFunRec("f", {}, bvSort, v1));
  ASSERT_NO_THROW(d_solver.defineFunRec("ff", {b1, b2}, bvSort, v1));
  ASSERT_NO_THROW(d_solver.defineFunRec(f1, {b1, b11}, v1));
  ASSERT_THROW(d_solver.defineFunRec("fff", {b1}, bvSort, v3),
               CVC5ApiException);
  ASSERT_THROW(d_solver.defineFunRec("ff", {b1, v2}, bvSort, v1),
               CVC5ApiException);
  ASSERT_THROW(d_solver.defineFunRec("ffff", {b1}, funSort2, v3),
               CVC5ApiException);
  // b3 has function sort, which is allowed as an argument
  ASSERT_NO_THROW(d_solver.defineFunRec("fffff", {b1, b3}, bvSort, v1));
  ASSERT_THROW(d_solver.defineFunRec(f1, {b1}, v1), CVC5ApiException);
  ASSERT_THROW(d_solver.defineFunRec(f1, {b1, b11}, v2), CVC5ApiException);
  ASSERT_THROW(d_solver.defineFunRec(f1, {b1, b11}, v3), CVC5ApiException);
  ASSERT_THROW(d_solver.defineFunRec(f2, {b1}, v2), CVC5ApiException);
  ASSERT_THROW(d_solver.defineFunRec(f3, {b1}, v1), CVC5ApiException);

  Solver slv;
  Sort bvSort2 = slv.mkBitVectorSort(32);
  Term v12 = slv.mkConst(bvSort2, "v1");
  Term b12 = slv.mkVar(bvSort2, "b1");
  Term b22 = slv.mkVar(slv.getIntegerSort(), "b2");
  ASSERT_NO_THROW(slv.defineFunRec("f", {}, bvSort2, v12));
  ASSERT_NO_THROW(slv.defineFunRec("ff", {b12, b22}, bvSort2, v12));
  ASSERT_THROW(slv.defineFunRec("f", {}, bvSort, v12), CVC5ApiException);
  ASSERT_THROW(slv.defineFunRec("f", {}, bvSort2, v1), CVC5ApiException);
  ASSERT_THROW(slv.defineFunRec("ff", {b1, b22}, bvSort2, v12),
               CVC5ApiException);
  ASSERT_THROW(slv.defineFunRec("ff", {b12, b2}, bvSort2, v12),
               CVC5ApiException);
  ASSERT_THROW(slv.defineFunRec("ff", {b12, b22}, bvSort, v12),
               CVC5ApiException);
  ASSERT_THROW(slv.defineFunRec("ff", {b12, b22}, bvSort2, v1),
               CVC5ApiException);
}

TEST_F(TestApiBlackSolver, defineFunRecWrongLogic)
{
  d_solver.setLogic("QF_BV");
  Sort bvSort = d_solver.mkBitVectorSort(32);
  Sort funSort = d_solver.mkFunctionSort({bvSort, bvSort}, bvSort);
  Term b = d_solver.mkVar(bvSort, "b");
  Term v = d_solver.mkConst(bvSort, "v");
  Term f = d_solver.mkConst(funSort, "f");
  ASSERT_THROW(d_solver.defineFunRec("f", {}, bvSort, v), CVC5ApiException);
  ASSERT_THROW(d_solver.defineFunRec(f, {b, b}, v), CVC5ApiException);
}

TEST_F(TestApiBlackSolver, defineFunRecGlobal)
{
  Sort bSort = d_solver.getBooleanSort();
  Sort fSort = d_solver.mkFunctionSort(bSort, bSort);

  d_solver.push();
  Term bTrue = d_solver.mkBoolean(true);
  // (define-fun f () Bool true)
  Term f = d_solver.defineFunRec("f", {}, bSort, bTrue, true);
  Term b = d_solver.mkVar(bSort, "b");
  Term gSym = d_solver.mkConst(fSort, "g");
  // (define-fun g (b Bool) Bool b)
  Term g = d_solver.defineFunRec(gSym, {b}, b, true);

  // (assert (or (not f) (not (g true))))
  d_solver.assertFormula(d_solver.mkTerm(
      OR, f.notTerm(), d_solver.mkTerm(APPLY_UF, g, bTrue).notTerm()));
  ASSERT_TRUE(d_solver.checkSat().isUnsat());
  d_solver.pop();
  // (assert (or (not f) (not (g true))))
  d_solver.assertFormula(d_solver.mkTerm(
      OR, f.notTerm(), d_solver.mkTerm(APPLY_UF, g, bTrue).notTerm()));
  ASSERT_TRUE(d_solver.checkSat().isUnsat());
}

TEST_F(TestApiBlackSolver, defineFunsRec)
{
  Sort uSort = d_solver.mkUninterpretedSort("u");
  Sort bvSort = d_solver.mkBitVectorSort(32);
  Sort funSort1 = d_solver.mkFunctionSort({bvSort, bvSort}, bvSort);
  Sort funSort2 = d_solver.mkFunctionSort(uSort, d_solver.getIntegerSort());
  Term b1 = d_solver.mkVar(bvSort, "b1");
  Term b11 = d_solver.mkVar(bvSort, "b1");
  Term b2 = d_solver.mkVar(d_solver.getIntegerSort(), "b2");
  Term b3 = d_solver.mkVar(funSort2, "b3");
  Term b4 = d_solver.mkVar(uSort, "b4");
  Term v1 = d_solver.mkConst(bvSort, "v1");
  Term v2 = d_solver.mkConst(d_solver.getIntegerSort(), "v2");
  Term v3 = d_solver.mkConst(funSort2, "v3");
  Term v4 = d_solver.mkConst(uSort, "v4");
  Term f1 = d_solver.mkConst(funSort1, "f1");
  Term f2 = d_solver.mkConst(funSort2, "f2");
  Term f3 = d_solver.mkConst(bvSort, "f3");
  ASSERT_NO_THROW(
      d_solver.defineFunsRec({f1, f2}, {{b1, b11}, {b4}}, {v1, v2}));
  ASSERT_THROW(d_solver.defineFunsRec({f1, f2}, {{v1, b11}, {b4}}, {v1, v2}),
               CVC5ApiException);
  ASSERT_THROW(d_solver.defineFunsRec({f1, f3}, {{b1, b11}, {b4}}, {v1, v2}),
               CVC5ApiException);
  ASSERT_THROW(d_solver.defineFunsRec({f1, f2}, {{b1}, {b4}}, {v1, v2}),
               CVC5ApiException);
  ASSERT_THROW(d_solver.defineFunsRec({f1, f2}, {{b1, b2}, {b4}}, {v1, v2}),
               CVC5ApiException);
  ASSERT_THROW(d_solver.defineFunsRec({f1, f2}, {{b1, b11}, {b4}}, {v1, v4}),
               CVC5ApiException);

  Solver slv;
  Sort uSort2 = slv.mkUninterpretedSort("u");
  Sort bvSort2 = slv.mkBitVectorSort(32);
  Sort funSort12 = slv.mkFunctionSort({bvSort2, bvSort2}, bvSort2);
  Sort funSort22 = slv.mkFunctionSort(uSort2, slv.getIntegerSort());
  Term b12 = slv.mkVar(bvSort2, "b1");
  Term b112 = slv.mkVar(bvSort2, "b1");
  Term b42 = slv.mkVar(uSort2, "b4");
  Term v12 = slv.mkConst(bvSort2, "v1");
  Term v22 = slv.mkConst(slv.getIntegerSort(), "v2");
  Term f12 = slv.mkConst(funSort12, "f1");
  Term f22 = slv.mkConst(funSort22, "f2");
  ASSERT_NO_THROW(
      slv.defineFunsRec({f12, f22}, {{b12, b112}, {b42}}, {v12, v22}));
  ASSERT_THROW(slv.defineFunsRec({f1, f22}, {{b12, b112}, {b42}}, {v12, v22}),
               CVC5ApiException);
  ASSERT_THROW(slv.defineFunsRec({f12, f2}, {{b12, b112}, {b42}}, {v12, v22}),
               CVC5ApiException);
  ASSERT_THROW(slv.defineFunsRec({f12, f22}, {{b1, b112}, {b42}}, {v12, v22}),
               CVC5ApiException);
  ASSERT_THROW(slv.defineFunsRec({f12, f22}, {{b12, b11}, {b42}}, {v12, v22}),
               CVC5ApiException);
  ASSERT_THROW(slv.defineFunsRec({f12, f22}, {{b12, b112}, {b4}}, {v12, v22}),
               CVC5ApiException);
  ASSERT_THROW(slv.defineFunsRec({f12, f22}, {{b12, b112}, {b42}}, {v1, v22}),
               CVC5ApiException);
  ASSERT_THROW(slv.defineFunsRec({f12, f22}, {{b12, b112}, {b42}}, {v12, v2}),
               CVC5ApiException);
}

TEST_F(TestApiBlackSolver, defineFunsRecWrongLogic)
{
  d_solver.setLogic("QF_BV");
  Sort uSort = d_solver.mkUninterpretedSort("u");
  Sort bvSort = d_solver.mkBitVectorSort(32);
  Sort funSort1 = d_solver.mkFunctionSort({bvSort, bvSort}, bvSort);
  Sort funSort2 = d_solver.mkFunctionSort(uSort, d_solver.getIntegerSort());
  Term b = d_solver.mkVar(bvSort, "b");
  Term u = d_solver.mkVar(uSort, "u");
  Term v1 = d_solver.mkConst(bvSort, "v1");
  Term v2 = d_solver.mkConst(d_solver.getIntegerSort(), "v2");
  Term f1 = d_solver.mkConst(funSort1, "f1");
  Term f2 = d_solver.mkConst(funSort2, "f2");
  ASSERT_THROW(d_solver.defineFunsRec({f1, f2}, {{b, b}, {u}}, {v1, v2}),
               CVC5ApiException);
}

TEST_F(TestApiBlackSolver, defineFunsRecGlobal)
{
  Sort bSort = d_solver.getBooleanSort();
  Sort fSort = d_solver.mkFunctionSort(bSort, bSort);

  d_solver.push();
  Term bTrue = d_solver.mkBoolean(true);
  Term b = d_solver.mkVar(bSort, "b");
  Term gSym = d_solver.mkConst(fSort, "g");
  // (define-funs-rec ((g ((b Bool)) Bool)) (b))
  d_solver.defineFunsRec({gSym}, {{b}}, {b}, true);

  // (assert (not (g true)))
  d_solver.assertFormula(d_solver.mkTerm(APPLY_UF, gSym, bTrue).notTerm());
  ASSERT_TRUE(d_solver.checkSat().isUnsat());
  d_solver.pop();
  // (assert (not (g true)))
  d_solver.assertFormula(d_solver.mkTerm(APPLY_UF, gSym, bTrue).notTerm());
  ASSERT_TRUE(d_solver.checkSat().isUnsat());
}

TEST_F(TestApiBlackSolver, uFIteration)
{
  Sort intSort = d_solver.getIntegerSort();
  Sort funSort = d_solver.mkFunctionSort({intSort, intSort}, intSort);
  Term x = d_solver.mkConst(intSort, "x");
  Term y = d_solver.mkConst(intSort, "y");
  Term f = d_solver.mkConst(funSort, "f");
  Term fxy = d_solver.mkTerm(APPLY_UF, f, x, y);

  // Expecting the uninterpreted function to be one of the children
  Term expected_children[3] = {f, x, y};
  uint32_t idx = 0;
  for (auto c : fxy)
  {
    ASSERT_LT(idx, 3);
    ASSERT_EQ(c, expected_children[idx]);
    idx++;
  }
}

TEST_F(TestApiBlackSolver, getInfo)
{
  ASSERT_NO_THROW(d_solver.getInfo("name"));
  ASSERT_THROW(d_solver.getInfo("asdf"), CVC5ApiException);
}

TEST_F(TestApiBlackSolver, getAbduct)
{
  d_solver.setLogic("QF_LIA");
  d_solver.setOption("produce-abducts", "true");
  d_solver.setOption("incremental", "false");

  Sort intSort = d_solver.getIntegerSort();
  Term zero = d_solver.mkInteger(0);
  Term x = d_solver.mkConst(intSort, "x");
  Term y = d_solver.mkConst(intSort, "y");

  // Assumptions for abduction: x > 0
  d_solver.assertFormula(d_solver.mkTerm(GT, x, zero));
  // Conjecture for abduction: y > 0
  Term conj = d_solver.mkTerm(GT, y, zero);
  Term output;
  // Call the abduction api, while the resulting abduct is the output
  ASSERT_TRUE(d_solver.getAbduct(conj, output));
  // We expect the resulting output to be a boolean formula
  ASSERT_TRUE(!output.isNull() && output.getSort().isBoolean());

  // try with a grammar, a simple grammar admitting true
  Sort boolean = d_solver.getBooleanSort();
  Term truen = d_solver.mkBoolean(true);
  Term start = d_solver.mkVar(boolean);
  Term output2;
  Grammar g = d_solver.mkSygusGrammar({}, {start});
  Term conj2 = d_solver.mkTerm(GT, x, zero);
  ASSERT_NO_THROW(g.addRule(start, truen));
  // Call the abduction api, while the resulting abduct is the output
  ASSERT_TRUE(d_solver.getAbduct(conj2, g, output2));
  // abduct must be true
  ASSERT_EQ(output2, truen);
}

TEST_F(TestApiBlackSolver, getAbduct2)
{
  d_solver.setLogic("QF_LIA");
  d_solver.setOption("incremental", "false");
  Sort intSort = d_solver.getIntegerSort();
  Term zero = d_solver.mkInteger(0);
  Term x = d_solver.mkConst(intSort, "x");
  Term y = d_solver.mkConst(intSort, "y");
  // Assumptions for abduction: x > 0
  d_solver.assertFormula(d_solver.mkTerm(GT, x, zero));
  // Conjecture for abduction: y > 0
  Term conj = d_solver.mkTerm(GT, y, zero);
  Term output;
  // Fails due to option not set
  ASSERT_THROW(d_solver.getAbduct(conj, output), CVC5ApiException);
}

TEST_F(TestApiBlackSolver, getAbductNext)
{
  d_solver.setLogic("QF_LIA");
  d_solver.setOption("produce-abducts", "true");
  d_solver.setOption("incremental", "true");

  Sort intSort = d_solver.getIntegerSort();
  Term zero = d_solver.mkInteger(0);
  Term x = d_solver.mkConst(intSort, "x");
  Term y = d_solver.mkConst(intSort, "y");

  // Assumptions for abduction: x > 0
  d_solver.assertFormula(d_solver.mkTerm(GT, x, zero));
  // Conjecture for abduction: y > 0
  Term conj = d_solver.mkTerm(GT, y, zero);
  Term output;
  // Call the abduction api, while the resulting abduct is the output
  ASSERT_TRUE(d_solver.getAbduct(conj, output));
  Term output2;
  ASSERT_TRUE(d_solver.getAbductNext(output2));
  // should produce a different output
  ASSERT_TRUE(output != output2);
}

TEST_F(TestApiBlackSolver, getInterpolant)
{
  d_solver.setLogic("QF_LIA");
  d_solver.setOption("produce-interpols", "default");
  d_solver.setOption("incremental", "false");

  Sort intSort = d_solver.getIntegerSort();
  Term zero = d_solver.mkInteger(0);
  Term x = d_solver.mkConst(intSort, "x");
  Term y = d_solver.mkConst(intSort, "y");
  Term z = d_solver.mkConst(intSort, "z");

  // Assumptions for interpolation: x + y > 0 /\ x < 0
  d_solver.assertFormula(d_solver.mkTerm(GT, d_solver.mkTerm(ADD, x, y), zero));
  d_solver.assertFormula(d_solver.mkTerm(LT, x, zero));
  // Conjecture for interpolation: y + z > 0 \/ z < 0
  Term conj =
      d_solver.mkTerm(OR,
                      d_solver.mkTerm(GT, d_solver.mkTerm(ADD, y, z), zero),
                      d_solver.mkTerm(LT, z, zero));
  Term output;
  // Call the interpolation api, while the resulting interpolant is the output
  d_solver.getInterpolant(conj, output);

  // We expect the resulting output to be a boolean formula
  ASSERT_TRUE(output.getSort().isBoolean());
}

TEST_F(TestApiBlackSolver, getInterpolantNext)
{
  d_solver.setLogic("QF_LIA");
  d_solver.setOption("produce-interpols", "default");
  d_solver.setOption("incremental", "true");

  Sort intSort = d_solver.getIntegerSort();
  Term zero = d_solver.mkInteger(0);
  Term x = d_solver.mkConst(intSort, "x");
  Term y = d_solver.mkConst(intSort, "y");
  Term z = d_solver.mkConst(intSort, "z");
  // Assumptions for interpolation: x + y > 0 /\ x < 0
  d_solver.assertFormula(d_solver.mkTerm(GT, d_solver.mkTerm(ADD, x, y), zero));
  d_solver.assertFormula(d_solver.mkTerm(LT, x, zero));
  // Conjecture for interpolation: y + z > 0 \/ z < 0
  Term conj =
      d_solver.mkTerm(OR,
                      d_solver.mkTerm(GT, d_solver.mkTerm(ADD, y, z), zero),
                      d_solver.mkTerm(LT, z, zero));
  Term output;
  d_solver.getInterpolant(conj, output);
  Term output2;
  d_solver.getInterpolantNext(output2);

  // We expect the next output to be distinct
  ASSERT_TRUE(output != output2);
}

TEST_F(TestApiBlackSolver, declarePool)
{
  Sort intSort = d_solver.getIntegerSort();
  Sort setSort = d_solver.mkSetSort(intSort);
  Term zero = d_solver.mkInteger(0);
  Term x = d_solver.mkConst(intSort, "x");
  Term y = d_solver.mkConst(intSort, "y");
  // declare a pool with initial value { 0, x, y }
  Term p = d_solver.declarePool("p", intSort, {zero, x, y});
  // pool should have the same sort
  ASSERT_TRUE(p.getSort() == setSort);
  // cannot pass null sort
  Sort nullSort;
  ASSERT_THROW(d_solver.declarePool("i", nullSort, {}), CVC5ApiException);
}

TEST_F(TestApiBlackSolver, getOp)
{
  Sort bv32 = d_solver.mkBitVectorSort(32);
  Term a = d_solver.mkConst(bv32, "a");
  Op ext = d_solver.mkOp(BITVECTOR_EXTRACT, 2, 1);
  Term exta = d_solver.mkTerm(ext, a);

  ASSERT_FALSE(a.hasOp());
  ASSERT_THROW(a.getOp(), CVC5ApiException);
  ASSERT_TRUE(exta.hasOp());
  ASSERT_EQ(exta.getOp(), ext);

  // Test Datatypes -- more complicated
  DatatypeDecl consListSpec = d_solver.mkDatatypeDecl("list");
  DatatypeConstructorDecl cons = d_solver.mkDatatypeConstructorDecl("cons");
  cons.addSelector("head", d_solver.getIntegerSort());
  cons.addSelectorSelf("tail");
  consListSpec.addConstructor(cons);
  DatatypeConstructorDecl nil = d_solver.mkDatatypeConstructorDecl("nil");
  consListSpec.addConstructor(nil);
  Sort consListSort = d_solver.mkDatatypeSort(consListSpec);
  Datatype consList = consListSort.getDatatype();

  Term consTerm = consList.getConstructorTerm("cons");
  Term nilTerm = consList.getConstructorTerm("nil");
  Term headTerm = consList["cons"].getSelectorTerm("head");

  Term listnil = d_solver.mkTerm(APPLY_CONSTRUCTOR, nilTerm);
  Term listcons1 = d_solver.mkTerm(
      APPLY_CONSTRUCTOR, consTerm, d_solver.mkInteger(1), listnil);
  Term listhead = d_solver.mkTerm(APPLY_SELECTOR, headTerm, listcons1);

  ASSERT_TRUE(listnil.hasOp());
  ASSERT_TRUE(listcons1.hasOp());
  ASSERT_TRUE(listhead.hasOp());
}

TEST_F(TestApiBlackSolver, getOption)
{
  ASSERT_NO_THROW(d_solver.getOption("incremental"));
  ASSERT_THROW(d_solver.getOption("asdf"), CVC5ApiException);
}

TEST_F(TestApiBlackSolver, getOptionNames)
{
  std::vector<std::string> names = d_solver.getOptionNames();
  ASSERT_TRUE(names.size() > 100);
  ASSERT_NE(std::find(names.begin(), names.end(), "verbose"), names.end());
  ASSERT_EQ(std::find(names.begin(), names.end(), "foobar"), names.end());
}

TEST_F(TestApiBlackSolver, getOptionInfo)
{
  {
    EXPECT_THROW(d_solver.getOptionInfo("asdf-invalid"), CVC5ApiException);
  }
  {
    api::OptionInfo info = d_solver.getOptionInfo("verbose");
    EXPECT_EQ("verbose", info.name);
    EXPECT_EQ(std::vector<std::string>{}, info.aliases);
    EXPECT_TRUE(std::holds_alternative<OptionInfo::VoidInfo>(info.valueInfo));
  }
  {
    // int64 type with default
    api::OptionInfo info = d_solver.getOptionInfo("verbosity");
    EXPECT_EQ("verbosity", info.name);
    EXPECT_EQ(std::vector<std::string>{}, info.aliases);
    EXPECT_TRUE(std::holds_alternative<OptionInfo::NumberInfo<int64_t>>(
        info.valueInfo));
    auto numInfo = std::get<OptionInfo::NumberInfo<int64_t>>(info.valueInfo);
    EXPECT_EQ(0, numInfo.defaultValue);
    EXPECT_EQ(0, numInfo.currentValue);
    EXPECT_FALSE(numInfo.minimum || numInfo.maximum);
    ASSERT_EQ(info.intValue(), 0);
  }
  {
    auto info = d_solver.getOptionInfo("random-freq");
    ASSERT_EQ(info.name, "random-freq");
    ASSERT_EQ(info.aliases, std::vector<std::string>{"random-frequency"});
    ASSERT_TRUE(std::holds_alternative<api::OptionInfo::NumberInfo<double>>(
        info.valueInfo));
    auto ni = std::get<api::OptionInfo::NumberInfo<double>>(info.valueInfo);
    ASSERT_EQ(ni.currentValue, 0.0);
    ASSERT_EQ(ni.defaultValue, 0.0);
    ASSERT_TRUE(ni.minimum && ni.maximum);
    ASSERT_EQ(*ni.minimum, 0.0);
    ASSERT_EQ(*ni.maximum, 1.0);
    ASSERT_EQ(info.doubleValue(), 0.0);
  }
  {
    // mode option
    api::OptionInfo info = d_solver.getOptionInfo("simplification");
    EXPECT_EQ("simplification", info.name);
    EXPECT_EQ(std::vector<std::string>{"simplification-mode"}, info.aliases);
    EXPECT_TRUE(std::holds_alternative<OptionInfo::ModeInfo>(info.valueInfo));
    auto modeInfo = std::get<OptionInfo::ModeInfo>(info.valueInfo);
    EXPECT_EQ("batch", modeInfo.defaultValue);
    EXPECT_EQ("batch", modeInfo.currentValue);
    EXPECT_EQ(2, modeInfo.modes.size());
    EXPECT_TRUE(std::find(modeInfo.modes.begin(), modeInfo.modes.end(), "batch")
                != modeInfo.modes.end());
    EXPECT_TRUE(std::find(modeInfo.modes.begin(), modeInfo.modes.end(), "none")
                != modeInfo.modes.end());
  }
}

TEST_F(TestApiBlackSolver, getUnsatAssumptions1)
{
  d_solver.setOption("incremental", "false");
  d_solver.checkSatAssuming(d_solver.mkFalse());
  ASSERT_THROW(d_solver.getUnsatAssumptions(), CVC5ApiException);
}

TEST_F(TestApiBlackSolver, getUnsatAssumptions2)
{
  d_solver.setOption("incremental", "true");
  d_solver.setOption("produce-unsat-assumptions", "false");
  d_solver.checkSatAssuming(d_solver.mkFalse());
  ASSERT_THROW(d_solver.getUnsatAssumptions(), CVC5ApiException);
}

TEST_F(TestApiBlackSolver, getUnsatAssumptions3)
{
  d_solver.setOption("incremental", "true");
  d_solver.setOption("produce-unsat-assumptions", "true");
  d_solver.checkSatAssuming(d_solver.mkFalse());
  ASSERT_NO_THROW(d_solver.getUnsatAssumptions());
  d_solver.checkSatAssuming(d_solver.mkTrue());
  ASSERT_THROW(d_solver.getUnsatAssumptions(), CVC5ApiException);
}

TEST_F(TestApiBlackSolver, getUnsatCore1)
{
  d_solver.setOption("incremental", "false");
  d_solver.assertFormula(d_solver.mkFalse());
  d_solver.checkSat();
  ASSERT_THROW(d_solver.getUnsatCore(), CVC5ApiException);
}

TEST_F(TestApiBlackSolver, getUnsatCore2)
{
  d_solver.setOption("incremental", "false");
  d_solver.setOption("produce-unsat-cores", "false");
  d_solver.assertFormula(d_solver.mkFalse());
  d_solver.checkSat();
  ASSERT_THROW(d_solver.getUnsatCore(), CVC5ApiException);
}

TEST_F(TestApiBlackSolver, getUnsatCoreAndProof)
{
  d_solver.setOption("incremental", "true");
  d_solver.setOption("produce-unsat-cores", "true");
  d_solver.setOption("produce-proofs", "true");

  Sort uSort = d_solver.mkUninterpretedSort("u");
  Sort intSort = d_solver.getIntegerSort();
  Sort boolSort = d_solver.getBooleanSort();
  Sort uToIntSort = d_solver.mkFunctionSort(uSort, intSort);
  Sort intPredSort = d_solver.mkFunctionSort(intSort, boolSort);
  std::vector<Term> unsat_core;

  Term x = d_solver.mkConst(uSort, "x");
  Term y = d_solver.mkConst(uSort, "y");
  Term f = d_solver.mkConst(uToIntSort, "f");
  Term p = d_solver.mkConst(intPredSort, "p");
  Term zero = d_solver.mkInteger(0);
  Term one = d_solver.mkInteger(1);
  Term f_x = d_solver.mkTerm(APPLY_UF, f, x);
  Term f_y = d_solver.mkTerm(APPLY_UF, f, y);
  Term sum = d_solver.mkTerm(ADD, f_x, f_y);
  Term p_0 = d_solver.mkTerm(APPLY_UF, p, zero);
  Term p_f_y = d_solver.mkTerm(APPLY_UF, p, f_y);
  d_solver.assertFormula(d_solver.mkTerm(GT, zero, f_x));
  d_solver.assertFormula(d_solver.mkTerm(GT, zero, f_y));
  d_solver.assertFormula(d_solver.mkTerm(GT, sum, one));
  d_solver.assertFormula(p_0);
  d_solver.assertFormula(p_f_y.notTerm());
  ASSERT_TRUE(d_solver.checkSat().isUnsat());

  ASSERT_NO_THROW(unsat_core = d_solver.getUnsatCore());

  ASSERT_NO_THROW(d_solver.getProof());

  d_solver.resetAssertions();
  for (const auto& t : unsat_core)
  {
    d_solver.assertFormula(t);
  }
  cvc5::api::Result res = d_solver.checkSat();
  ASSERT_TRUE(res.isUnsat());
  ASSERT_NO_THROW(d_solver.getProof());
}

TEST_F(TestApiBlackSolver, getDifficulty)
{
  d_solver.setOption("produce-difficulty", "true");
  // cannot ask before a check sat
  ASSERT_THROW(d_solver.getDifficulty(), CVC5ApiException);
  d_solver.checkSat();
  ASSERT_NO_THROW(d_solver.getDifficulty());
}

TEST_F(TestApiBlackSolver, getDifficulty2)
{
  d_solver.checkSat();
  // option is not set
  ASSERT_THROW(d_solver.getDifficulty(), CVC5ApiException);
}

TEST_F(TestApiBlackSolver, getDifficulty3)
{
  d_solver.setOption("produce-difficulty", "true");
  Sort intSort = d_solver.getIntegerSort();
  Term x = d_solver.mkConst(intSort, "x");
  Term zero = d_solver.mkInteger(0);
  Term ten = d_solver.mkInteger(10);
  Term f0 = d_solver.mkTerm(GEQ, x, ten);
  Term f1 = d_solver.mkTerm(GEQ, zero, x);
  d_solver.checkSat();
  std::map<Term, Term> dmap;
  ASSERT_NO_THROW(dmap = d_solver.getDifficulty());
  // difficulty should map assertions to integer values
  for (const std::pair<const Term, Term>& t : dmap)
  {
    ASSERT_TRUE(t.first == f0 || t.first == f1);
    ASSERT_TRUE(t.second.getKind() == CONST_RATIONAL);
  }
}

TEST_F(TestApiBlackSolver, getValue1)
{
  d_solver.setOption("produce-models", "false");
  Term t = d_solver.mkTrue();
  d_solver.assertFormula(t);
  d_solver.checkSat();
  ASSERT_THROW(d_solver.getValue(t), CVC5ApiException);
}

TEST_F(TestApiBlackSolver, getValue2)
{
  d_solver.setOption("produce-models", "true");
  Term t = d_solver.mkFalse();
  d_solver.assertFormula(t);
  d_solver.checkSat();
  ASSERT_THROW(d_solver.getValue(t), CVC5ApiException);
}

TEST_F(TestApiBlackSolver, getValue3)
{
  d_solver.setOption("produce-models", "true");
  Sort uSort = d_solver.mkUninterpretedSort("u");
  Sort intSort = d_solver.getIntegerSort();
  Sort boolSort = d_solver.getBooleanSort();
  Sort uToIntSort = d_solver.mkFunctionSort(uSort, intSort);
  Sort intPredSort = d_solver.mkFunctionSort(intSort, boolSort);
  std::vector<Term> unsat_core;

  Term x = d_solver.mkConst(uSort, "x");
  Term y = d_solver.mkConst(uSort, "y");
  Term z = d_solver.mkConst(uSort, "z");
  Term f = d_solver.mkConst(uToIntSort, "f");
  Term p = d_solver.mkConst(intPredSort, "p");
  Term zero = d_solver.mkInteger(0);
  Term one = d_solver.mkInteger(1);
  Term f_x = d_solver.mkTerm(APPLY_UF, f, x);
  Term f_y = d_solver.mkTerm(APPLY_UF, f, y);
  Term sum = d_solver.mkTerm(ADD, f_x, f_y);
  Term p_0 = d_solver.mkTerm(APPLY_UF, p, zero);
  Term p_f_y = d_solver.mkTerm(APPLY_UF, p, f_y);

  d_solver.assertFormula(d_solver.mkTerm(LEQ, zero, f_x));
  d_solver.assertFormula(d_solver.mkTerm(LEQ, zero, f_y));
  d_solver.assertFormula(d_solver.mkTerm(LEQ, sum, one));
  d_solver.assertFormula(p_0.notTerm());
  d_solver.assertFormula(p_f_y);
  ASSERT_TRUE(d_solver.checkSat().isSat());
  ASSERT_NO_THROW(d_solver.getValue(x));
  ASSERT_NO_THROW(d_solver.getValue(y));
  ASSERT_NO_THROW(d_solver.getValue(z));
  ASSERT_NO_THROW(d_solver.getValue(sum));
  ASSERT_NO_THROW(d_solver.getValue(p_f_y));

  Solver slv;
  ASSERT_THROW(slv.getValue(x), CVC5ApiException);
}

TEST_F(TestApiBlackSolver, getModelDomainElements)
{
  d_solver.setOption("produce-models", "true");
  Sort uSort = d_solver.mkUninterpretedSort("u");
  Sort intSort = d_solver.getIntegerSort();
  Term x = d_solver.mkConst(uSort, "x");
  Term y = d_solver.mkConst(uSort, "y");
  Term z = d_solver.mkConst(uSort, "z");
  Term f = d_solver.mkTerm(DISTINCT, x, y, z);
  d_solver.assertFormula(f);
  d_solver.checkSat();
  ASSERT_NO_THROW(d_solver.getModelDomainElements(uSort));
  ASSERT_TRUE(d_solver.getModelDomainElements(uSort).size() >= 3);
  ASSERT_THROW(d_solver.getModelDomainElements(intSort), CVC5ApiException);
}

TEST_F(TestApiBlackSolver, getModelDomainElements2)
{
  d_solver.setOption("produce-models", "true");
  d_solver.setOption("finite-model-find", "true");
  Sort uSort = d_solver.mkUninterpretedSort("u");
  Term x = d_solver.mkVar(uSort, "x");
  Term y = d_solver.mkVar(uSort, "y");
  Term eq = d_solver.mkTerm(EQUAL, x, y);
  Term bvl = d_solver.mkTerm(VARIABLE_LIST, x, y);
  Term f = d_solver.mkTerm(FORALL, bvl, eq);
  d_solver.assertFormula(f);
  d_solver.checkSat();
  ASSERT_NO_THROW(d_solver.getModelDomainElements(uSort));
  // a model for the above must interpret u as size 1
  ASSERT_TRUE(d_solver.getModelDomainElements(uSort).size() == 1);
}

TEST_F(TestApiBlackSolver, isModelCoreSymbol)
{
  d_solver.setOption("produce-models", "true");
  d_solver.setOption("model-cores", "simple");
  Sort uSort = d_solver.mkUninterpretedSort("u");
  Term x = d_solver.mkConst(uSort, "x");
  Term y = d_solver.mkConst(uSort, "y");
  Term z = d_solver.mkConst(uSort, "z");
  Term zero = d_solver.mkInteger(0);
  Term f = d_solver.mkTerm(NOT, d_solver.mkTerm(EQUAL, x, y));
  d_solver.assertFormula(f);
  d_solver.checkSat();
  ASSERT_TRUE(d_solver.isModelCoreSymbol(x));
  ASSERT_TRUE(d_solver.isModelCoreSymbol(y));
  ASSERT_FALSE(d_solver.isModelCoreSymbol(z));
  ASSERT_THROW(d_solver.isModelCoreSymbol(zero), CVC5ApiException);
}

TEST_F(TestApiBlackSolver, getModel)
{
  d_solver.setOption("produce-models", "true");
  Sort uSort = d_solver.mkUninterpretedSort("u");
  Term x = d_solver.mkConst(uSort, "x");
  Term y = d_solver.mkConst(uSort, "y");
  Term z = d_solver.mkConst(uSort, "z");
  Term f = d_solver.mkTerm(NOT, d_solver.mkTerm(EQUAL, x, y));
  d_solver.assertFormula(f);
  d_solver.checkSat();
  std::vector<Sort> sorts;
  sorts.push_back(uSort);
  std::vector<Term> terms;
  terms.push_back(x);
  terms.push_back(y);
  ASSERT_NO_THROW(d_solver.getModel(sorts, terms));
  Term null;
  terms.push_back(null);
  ASSERT_THROW(d_solver.getModel(sorts, terms), CVC5ApiException);
}

TEST_F(TestApiBlackSolver, getModel2)
{
  d_solver.setOption("produce-models", "true");
  std::vector<Sort> sorts;
  std::vector<Term> terms;
  ASSERT_THROW(d_solver.getModel(sorts, terms), CVC5ApiException);
}

TEST_F(TestApiBlackSolver, getModel3)
{
  d_solver.setOption("produce-models", "true");
  std::vector<Sort> sorts;
  std::vector<Term> terms;
  d_solver.checkSat();
  ASSERT_NO_THROW(d_solver.getModel(sorts, terms));
  Sort integer = d_solver.getIntegerSort();
  sorts.push_back(integer);
  ASSERT_THROW(d_solver.getModel(sorts, terms), CVC5ApiException);
}

TEST_F(TestApiBlackSolver, getQuantifierElimination)
{
  Term x = d_solver.mkVar(d_solver.getBooleanSort(), "x");
  Term forall =
      d_solver.mkTerm(FORALL,
                      d_solver.mkTerm(VARIABLE_LIST, x),
                      d_solver.mkTerm(OR, x, d_solver.mkTerm(NOT, x)));
  ASSERT_THROW(d_solver.getQuantifierElimination(Term()), CVC5ApiException);
  ASSERT_THROW(d_solver.getQuantifierElimination(Solver().mkBoolean(false)),
               CVC5ApiException);
  ASSERT_NO_THROW(d_solver.getQuantifierElimination(forall));
}

TEST_F(TestApiBlackSolver, getQuantifierEliminationDisjunct)
{
  Term x = d_solver.mkVar(d_solver.getBooleanSort(), "x");
  Term forall =
      d_solver.mkTerm(FORALL,
                      d_solver.mkTerm(VARIABLE_LIST, x),
                      d_solver.mkTerm(OR, x, d_solver.mkTerm(NOT, x)));
  ASSERT_THROW(d_solver.getQuantifierEliminationDisjunct(Term()),
               CVC5ApiException);
  ASSERT_THROW(
      d_solver.getQuantifierEliminationDisjunct(Solver().mkBoolean(false)),
      CVC5ApiException);
  ASSERT_NO_THROW(d_solver.getQuantifierEliminationDisjunct(forall));
}

TEST_F(TestApiBlackSolver, declareSepHeap)
{
  d_solver.setLogic("ALL");
  d_solver.setOption("incremental", "false");
  Sort integer = d_solver.getIntegerSort();
  ASSERT_NO_THROW(d_solver.declareSepHeap(integer, integer));
  // cannot declare separation logic heap more than once
  ASSERT_THROW(d_solver.declareSepHeap(integer, integer), CVC5ApiException);
}

namespace {
/**
 * Helper function for testGetSeparation{Heap,Nil}TermX. Asserts and checks
 * some simple separation logic constraints.
 */
void checkSimpleSeparationConstraints(Solver* solver)
{
  Sort integer = solver->getIntegerSort();
  // declare the separation heap
  solver->declareSepHeap(integer, integer);
  Term x = solver->mkConst(integer, "x");
  Term p = solver->mkConst(integer, "p");
  Term heap = solver->mkTerm(cvc5::api::Kind::SEP_PTO, p, x);
  solver->assertFormula(heap);
  Term nil = solver->mkSepNil(integer);
  solver->assertFormula(nil.eqTerm(solver->mkReal(5)));
  solver->checkSat();
}
}  // namespace

TEST_F(TestApiBlackSolver, getValueSepHeap1)
{
  d_solver.setLogic("QF_BV");
  d_solver.setOption("incremental", "false");
  d_solver.setOption("produce-models", "true");
  Term t = d_solver.mkTrue();
  d_solver.assertFormula(t);
  ASSERT_THROW(d_solver.getValueSepHeap(), CVC5ApiException);
}

TEST_F(TestApiBlackSolver, getValueSepHeap2)
{
  d_solver.setLogic("ALL");
  d_solver.setOption("incremental", "false");
  d_solver.setOption("produce-models", "false");
  checkSimpleSeparationConstraints(&d_solver);
  ASSERT_THROW(d_solver.getValueSepHeap(), CVC5ApiException);
}

TEST_F(TestApiBlackSolver, getValueSepHeap3)
{
  d_solver.setLogic("ALL");
  d_solver.setOption("incremental", "false");
  d_solver.setOption("produce-models", "true");
  Term t = d_solver.mkFalse();
  d_solver.assertFormula(t);
  d_solver.checkSat();
  ASSERT_THROW(d_solver.getValueSepHeap(), CVC5ApiException);
}

TEST_F(TestApiBlackSolver, getValueSepHeap4)
{
  d_solver.setLogic("ALL");
  d_solver.setOption("incremental", "false");
  d_solver.setOption("produce-models", "true");
  Term t = d_solver.mkTrue();
  d_solver.assertFormula(t);
  d_solver.checkSat();
  ASSERT_THROW(d_solver.getValueSepHeap(), CVC5ApiException);
}

TEST_F(TestApiBlackSolver, getValueSepHeap5)
{
  d_solver.setLogic("ALL");
  d_solver.setOption("incremental", "false");
  d_solver.setOption("produce-models", "true");
  checkSimpleSeparationConstraints(&d_solver);
  ASSERT_NO_THROW(d_solver.getValueSepHeap());
}

TEST_F(TestApiBlackSolver, getValueSepNil1)
{
  d_solver.setLogic("QF_BV");
  d_solver.setOption("incremental", "false");
  d_solver.setOption("produce-models", "true");
  Term t = d_solver.mkTrue();
  d_solver.assertFormula(t);
  ASSERT_THROW(d_solver.getValueSepNil(), CVC5ApiException);
}

TEST_F(TestApiBlackSolver, getValueSepNil2)
{
  d_solver.setLogic("ALL");
  d_solver.setOption("incremental", "false");
  d_solver.setOption("produce-models", "false");
  checkSimpleSeparationConstraints(&d_solver);
  ASSERT_THROW(d_solver.getValueSepNil(), CVC5ApiException);
}

TEST_F(TestApiBlackSolver, getValueSepNil3)
{
  d_solver.setLogic("ALL");
  d_solver.setOption("incremental", "false");
  d_solver.setOption("produce-models", "true");
  Term t = d_solver.mkFalse();
  d_solver.assertFormula(t);
  d_solver.checkSat();
  ASSERT_THROW(d_solver.getValueSepNil(), CVC5ApiException);
}

TEST_F(TestApiBlackSolver, getValueSepNil4)
{
  d_solver.setLogic("ALL");
  d_solver.setOption("incremental", "false");
  d_solver.setOption("produce-models", "true");
  Term t = d_solver.mkTrue();
  d_solver.assertFormula(t);
  d_solver.checkSat();
  ASSERT_THROW(d_solver.getValueSepNil(), CVC5ApiException);
}

TEST_F(TestApiBlackSolver, getValueSepNil5)
{
  d_solver.setLogic("ALL");
  d_solver.setOption("incremental", "false");
  d_solver.setOption("produce-models", "true");
  checkSimpleSeparationConstraints(&d_solver);
  ASSERT_NO_THROW(d_solver.getValueSepNil());
}

TEST_F(TestApiBlackSolver, push1)
{
  d_solver.setOption("incremental", "true");
  ASSERT_NO_THROW(d_solver.push(1));
  ASSERT_THROW(d_solver.setOption("incremental", "false"), CVC5ApiException);
  ASSERT_THROW(d_solver.setOption("incremental", "true"), CVC5ApiException);
}

TEST_F(TestApiBlackSolver, push2)
{
  d_solver.setOption("incremental", "false");
  ASSERT_THROW(d_solver.push(1), CVC5ApiException);
}

TEST_F(TestApiBlackSolver, pop1)
{
  d_solver.setOption("incremental", "false");
  ASSERT_THROW(d_solver.pop(1), CVC5ApiException);
}

TEST_F(TestApiBlackSolver, pop2)
{
  d_solver.setOption("incremental", "true");
  ASSERT_THROW(d_solver.pop(1), CVC5ApiException);
}

TEST_F(TestApiBlackSolver, pop3)
{
  d_solver.setOption("incremental", "true");
  ASSERT_NO_THROW(d_solver.push(1));
  ASSERT_NO_THROW(d_solver.pop(1));
  ASSERT_THROW(d_solver.pop(1), CVC5ApiException);
}

TEST_F(TestApiBlackSolver, blockModel1)
{
  d_solver.setOption("produce-models", "true");
  Term x = d_solver.mkConst(d_solver.getBooleanSort(), "x");
  d_solver.assertFormula(x.eqTerm(x));
  d_solver.checkSat();
  ASSERT_THROW(d_solver.blockModel(), CVC5ApiException);
}

TEST_F(TestApiBlackSolver, blockModel2)
{
  d_solver.setOption("block-models", "literals");
  Term x = d_solver.mkConst(d_solver.getBooleanSort(), "x");
  d_solver.assertFormula(x.eqTerm(x));
  d_solver.checkSat();
  ASSERT_THROW(d_solver.blockModel(), CVC5ApiException);
}

TEST_F(TestApiBlackSolver, blockModel3)
{
  d_solver.setOption("produce-models", "true");
  d_solver.setOption("block-models", "literals");
  Term x = d_solver.mkConst(d_solver.getBooleanSort(), "x");
  d_solver.assertFormula(x.eqTerm(x));
  ASSERT_THROW(d_solver.blockModel(), CVC5ApiException);
}

TEST_F(TestApiBlackSolver, blockModel4)
{
  d_solver.setOption("produce-models", "true");
  d_solver.setOption("block-models", "literals");
  Term x = d_solver.mkConst(d_solver.getBooleanSort(), "x");
  d_solver.assertFormula(x.eqTerm(x));
  d_solver.checkSat();
  ASSERT_NO_THROW(d_solver.blockModel());
}

TEST_F(TestApiBlackSolver, blockModelValues1)
{
  d_solver.setOption("produce-models", "true");
  d_solver.setOption("block-models", "literals");
  Term x = d_solver.mkConst(d_solver.getBooleanSort(), "x");
  d_solver.assertFormula(x.eqTerm(x));
  d_solver.checkSat();
  ASSERT_THROW(d_solver.blockModelValues({}), CVC5ApiException);
  ASSERT_THROW(d_solver.blockModelValues({Term()}), CVC5ApiException);
  ASSERT_THROW(d_solver.blockModelValues({Solver().mkBoolean(false)}),
               CVC5ApiException);
}

TEST_F(TestApiBlackSolver, blockModelValues2)
{
  d_solver.setOption("produce-models", "true");
  Term x = d_solver.mkConst(d_solver.getBooleanSort(), "x");
  d_solver.assertFormula(x.eqTerm(x));
  d_solver.checkSat();
  ASSERT_NO_THROW(d_solver.blockModelValues({x}));
}

TEST_F(TestApiBlackSolver, blockModelValues3)
{
  d_solver.setOption("block-models", "literals");
  Term x = d_solver.mkConst(d_solver.getBooleanSort(), "x");
  d_solver.assertFormula(x.eqTerm(x));
  d_solver.checkSat();
  ASSERT_THROW(d_solver.blockModelValues({x}), CVC5ApiException);
}

TEST_F(TestApiBlackSolver, blockModelValues4)
{
  d_solver.setOption("produce-models", "true");
  d_solver.setOption("block-models", "literals");
  Term x = d_solver.mkConst(d_solver.getBooleanSort(), "x");
  d_solver.assertFormula(x.eqTerm(x));
  ASSERT_THROW(d_solver.blockModelValues({x}), CVC5ApiException);
}

TEST_F(TestApiBlackSolver, blockModelValues5)
{
  d_solver.setOption("produce-models", "true");
  d_solver.setOption("block-models", "literals");
  Term x = d_solver.mkConst(d_solver.getBooleanSort(), "x");
  d_solver.assertFormula(x.eqTerm(x));
  d_solver.checkSat();
  ASSERT_NO_THROW(d_solver.blockModelValues({x}));
}

TEST_F(TestApiBlackSolver, setInfo)
{
  ASSERT_THROW(d_solver.setInfo("cvc5-lagic", "QF_BV"), CVC5ApiException);
  ASSERT_THROW(d_solver.setInfo("cvc2-logic", "QF_BV"), CVC5ApiException);
  ASSERT_THROW(d_solver.setInfo("cvc5-logic", "asdf"), CVC5ApiException);

  ASSERT_NO_THROW(d_solver.setInfo("source", "asdf"));
  ASSERT_NO_THROW(d_solver.setInfo("category", "asdf"));
  ASSERT_NO_THROW(d_solver.setInfo("difficulty", "asdf"));
  ASSERT_NO_THROW(d_solver.setInfo("filename", "asdf"));
  ASSERT_NO_THROW(d_solver.setInfo("license", "asdf"));
  ASSERT_NO_THROW(d_solver.setInfo("name", "asdf"));
  ASSERT_NO_THROW(d_solver.setInfo("notes", "asdf"));

  ASSERT_NO_THROW(d_solver.setInfo("smt-lib-version", "2"));
  ASSERT_NO_THROW(d_solver.setInfo("smt-lib-version", "2.0"));
  ASSERT_NO_THROW(d_solver.setInfo("smt-lib-version", "2.5"));
  ASSERT_NO_THROW(d_solver.setInfo("smt-lib-version", "2.6"));
  ASSERT_THROW(d_solver.setInfo("smt-lib-version", ".0"), CVC5ApiException);

  ASSERT_NO_THROW(d_solver.setInfo("status", "sat"));
  ASSERT_NO_THROW(d_solver.setInfo("status", "unsat"));
  ASSERT_NO_THROW(d_solver.setInfo("status", "unknown"));
  ASSERT_THROW(d_solver.setInfo("status", "asdf"), CVC5ApiException);
}

TEST_F(TestApiBlackSolver, simplify)
{
  ASSERT_THROW(d_solver.simplify(Term()), CVC5ApiException);

  Sort bvSort = d_solver.mkBitVectorSort(32);
  Sort uSort = d_solver.mkUninterpretedSort("u");
  Sort funSort1 = d_solver.mkFunctionSort({bvSort, bvSort}, bvSort);
  Sort funSort2 = d_solver.mkFunctionSort(uSort, d_solver.getIntegerSort());
  DatatypeDecl consListSpec = d_solver.mkDatatypeDecl("list");
  DatatypeConstructorDecl cons = d_solver.mkDatatypeConstructorDecl("cons");
  cons.addSelector("head", d_solver.getIntegerSort());
  cons.addSelectorSelf("tail");
  consListSpec.addConstructor(cons);
  DatatypeConstructorDecl nil = d_solver.mkDatatypeConstructorDecl("nil");
  consListSpec.addConstructor(nil);
  Sort consListSort = d_solver.mkDatatypeSort(consListSpec);

  Term x = d_solver.mkConst(bvSort, "x");
  ASSERT_NO_THROW(d_solver.simplify(x));
  Term a = d_solver.mkConst(bvSort, "a");
  ASSERT_NO_THROW(d_solver.simplify(a));
  Term b = d_solver.mkConst(bvSort, "b");
  ASSERT_NO_THROW(d_solver.simplify(b));
  Term x_eq_x = d_solver.mkTerm(EQUAL, x, x);
  ASSERT_NO_THROW(d_solver.simplify(x_eq_x));
  ASSERT_NE(d_solver.mkTrue(), x_eq_x);
  ASSERT_EQ(d_solver.mkTrue(), d_solver.simplify(x_eq_x));
  Term x_eq_b = d_solver.mkTerm(EQUAL, x, b);
  ASSERT_NO_THROW(d_solver.simplify(x_eq_b));
  ASSERT_NE(d_solver.mkTrue(), x_eq_b);
  ASSERT_NE(d_solver.mkTrue(), d_solver.simplify(x_eq_b));
  Solver slv;
  ASSERT_THROW(slv.simplify(x), CVC5ApiException);

  Term i1 = d_solver.mkConst(d_solver.getIntegerSort(), "i1");
  ASSERT_NO_THROW(d_solver.simplify(i1));
  Term i2 = d_solver.mkTerm(MULT, i1, d_solver.mkInteger("23"));
  ASSERT_NO_THROW(d_solver.simplify(i2));
  ASSERT_NE(i1, i2);
  ASSERT_NE(i1, d_solver.simplify(i2));
  Term i3 = d_solver.mkTerm(ADD, i1, d_solver.mkInteger(0));
  ASSERT_NO_THROW(d_solver.simplify(i3));
  ASSERT_NE(i1, i3);
  ASSERT_EQ(i1, d_solver.simplify(i3));

  Datatype consList = consListSort.getDatatype();
  Term dt1 = d_solver.mkTerm(
      APPLY_CONSTRUCTOR,
      consList.getConstructorTerm("cons"),
      d_solver.mkInteger(0),
      d_solver.mkTerm(APPLY_CONSTRUCTOR, consList.getConstructorTerm("nil")));
  ASSERT_NO_THROW(d_solver.simplify(dt1));
  Term dt2 = d_solver.mkTerm(
      APPLY_SELECTOR, consList["cons"].getSelectorTerm("head"), dt1);
  ASSERT_NO_THROW(d_solver.simplify(dt2));

  Term b1 = d_solver.mkVar(bvSort, "b1");
  ASSERT_NO_THROW(d_solver.simplify(b1));
  Term b2 = d_solver.mkVar(bvSort, "b1");
  ASSERT_NO_THROW(d_solver.simplify(b2));
  Term b3 = d_solver.mkVar(uSort, "b3");
  ASSERT_NO_THROW(d_solver.simplify(b3));
  Term v1 = d_solver.mkConst(bvSort, "v1");
  ASSERT_NO_THROW(d_solver.simplify(v1));
  Term v2 = d_solver.mkConst(d_solver.getIntegerSort(), "v2");
  ASSERT_NO_THROW(d_solver.simplify(v2));
  Term f1 = d_solver.mkConst(funSort1, "f1");
  ASSERT_NO_THROW(d_solver.simplify(f1));
  Term f2 = d_solver.mkConst(funSort2, "f2");
  ASSERT_NO_THROW(d_solver.simplify(f2));
  d_solver.defineFunsRec({f1, f2}, {{b1, b2}, {b3}}, {v1, v2});
  ASSERT_NO_THROW(d_solver.simplify(f1));
  ASSERT_NO_THROW(d_solver.simplify(f2));
}

TEST_F(TestApiBlackSolver, assertFormula)
{
  ASSERT_NO_THROW(d_solver.assertFormula(d_solver.mkTrue()));
  ASSERT_THROW(d_solver.assertFormula(Term()), CVC5ApiException);
  Solver slv;
  ASSERT_THROW(slv.assertFormula(d_solver.mkTrue()), CVC5ApiException);
}

TEST_F(TestApiBlackSolver, checkEntailed)
{
  d_solver.setOption("incremental", "false");
  ASSERT_NO_THROW(d_solver.checkEntailed(d_solver.mkTrue()));
  ASSERT_THROW(d_solver.checkEntailed(d_solver.mkTrue()), CVC5ApiException);
  Solver slv;
  ASSERT_THROW(slv.checkEntailed(d_solver.mkTrue()), CVC5ApiException);
}

TEST_F(TestApiBlackSolver, checkEntailed1)
{
  Sort boolSort = d_solver.getBooleanSort();
  Term x = d_solver.mkConst(boolSort, "x");
  Term y = d_solver.mkConst(boolSort, "y");
  Term z = d_solver.mkTerm(AND, x, y);
  d_solver.setOption("incremental", "true");
  ASSERT_NO_THROW(d_solver.checkEntailed(d_solver.mkTrue()));
  ASSERT_THROW(d_solver.checkEntailed(Term()), CVC5ApiException);
  ASSERT_NO_THROW(d_solver.checkEntailed(d_solver.mkTrue()));
  ASSERT_NO_THROW(d_solver.checkEntailed(z));
  Solver slv;
  ASSERT_THROW(slv.checkEntailed(d_solver.mkTrue()), CVC5ApiException);
}

TEST_F(TestApiBlackSolver, checkEntailed2)
{
  d_solver.setOption("incremental", "true");

  Sort uSort = d_solver.mkUninterpretedSort("u");
  Sort intSort = d_solver.getIntegerSort();
  Sort boolSort = d_solver.getBooleanSort();
  Sort uToIntSort = d_solver.mkFunctionSort(uSort, intSort);
  Sort intPredSort = d_solver.mkFunctionSort(intSort, boolSort);

  Term n = Term();
  // Constants
  Term x = d_solver.mkConst(uSort, "x");
  Term y = d_solver.mkConst(uSort, "y");
  // Functions
  Term f = d_solver.mkConst(uToIntSort, "f");
  Term p = d_solver.mkConst(intPredSort, "p");
  // Values
  Term zero = d_solver.mkInteger(0);
  Term one = d_solver.mkInteger(1);
  // Terms
  Term f_x = d_solver.mkTerm(APPLY_UF, f, x);
  Term f_y = d_solver.mkTerm(APPLY_UF, f, y);
  Term sum = d_solver.mkTerm(ADD, f_x, f_y);
  Term p_0 = d_solver.mkTerm(APPLY_UF, p, zero);
  Term p_f_y = d_solver.mkTerm(APPLY_UF, p, f_y);
  // Assertions
  Term assertions =
      d_solver.mkTerm(AND,
                      std::vector<Term>{
                          d_solver.mkTerm(LEQ, zero, f_x),  // 0 <= f(x)
                          d_solver.mkTerm(LEQ, zero, f_y),  // 0 <= f(y)
                          d_solver.mkTerm(LEQ, sum, one),   // f(x) + f(y) <= 1
                          p_0.notTerm(),                    // not p(0)
                          p_f_y                             // p(f(y))
                      });

  ASSERT_NO_THROW(d_solver.checkEntailed(d_solver.mkTrue()));
  d_solver.assertFormula(assertions);
  ASSERT_NO_THROW(d_solver.checkEntailed(d_solver.mkTerm(DISTINCT, x, y)));
  ASSERT_NO_THROW(d_solver.checkEntailed(
      {d_solver.mkFalse(), d_solver.mkTerm(DISTINCT, x, y)}));
  ASSERT_THROW(d_solver.checkEntailed(n), CVC5ApiException);
  ASSERT_THROW(d_solver.checkEntailed({n, d_solver.mkTerm(DISTINCT, x, y)}),
               CVC5ApiException);
  Solver slv;
  ASSERT_THROW(slv.checkEntailed(d_solver.mkTrue()), CVC5ApiException);
}

TEST_F(TestApiBlackSolver, checkSat)
{
  d_solver.setOption("incremental", "false");
  ASSERT_NO_THROW(d_solver.checkSat());
  ASSERT_THROW(d_solver.checkSat(), CVC5ApiException);
}

TEST_F(TestApiBlackSolver, checkSatAssuming)
{
  d_solver.setOption("incremental", "false");
  ASSERT_NO_THROW(d_solver.checkSatAssuming(d_solver.mkTrue()));
  ASSERT_THROW(d_solver.checkSatAssuming(d_solver.mkTrue()), CVC5ApiException);
  Solver slv;
  ASSERT_THROW(slv.checkSatAssuming(d_solver.mkTrue()), CVC5ApiException);
}

TEST_F(TestApiBlackSolver, checkSatAssuming1)
{
  Sort boolSort = d_solver.getBooleanSort();
  Term x = d_solver.mkConst(boolSort, "x");
  Term y = d_solver.mkConst(boolSort, "y");
  Term z = d_solver.mkTerm(AND, x, y);
  d_solver.setOption("incremental", "true");
  ASSERT_NO_THROW(d_solver.checkSatAssuming(d_solver.mkTrue()));
  ASSERT_THROW(d_solver.checkSatAssuming(Term()), CVC5ApiException);
  ASSERT_NO_THROW(d_solver.checkSatAssuming(d_solver.mkTrue()));
  ASSERT_NO_THROW(d_solver.checkSatAssuming(z));
  Solver slv;
  ASSERT_THROW(slv.checkSatAssuming(d_solver.mkTrue()), CVC5ApiException);
}

TEST_F(TestApiBlackSolver, checkSatAssuming2)
{
  d_solver.setOption("incremental", "true");

  Sort uSort = d_solver.mkUninterpretedSort("u");
  Sort intSort = d_solver.getIntegerSort();
  Sort boolSort = d_solver.getBooleanSort();
  Sort uToIntSort = d_solver.mkFunctionSort(uSort, intSort);
  Sort intPredSort = d_solver.mkFunctionSort(intSort, boolSort);

  Term n = Term();
  // Constants
  Term x = d_solver.mkConst(uSort, "x");
  Term y = d_solver.mkConst(uSort, "y");
  // Functions
  Term f = d_solver.mkConst(uToIntSort, "f");
  Term p = d_solver.mkConst(intPredSort, "p");
  // Values
  Term zero = d_solver.mkInteger(0);
  Term one = d_solver.mkInteger(1);
  // Terms
  Term f_x = d_solver.mkTerm(APPLY_UF, f, x);
  Term f_y = d_solver.mkTerm(APPLY_UF, f, y);
  Term sum = d_solver.mkTerm(ADD, f_x, f_y);
  Term p_0 = d_solver.mkTerm(APPLY_UF, p, zero);
  Term p_f_y = d_solver.mkTerm(APPLY_UF, p, f_y);
  // Assertions
  Term assertions =
      d_solver.mkTerm(AND,
                      std::vector<Term>{
                          d_solver.mkTerm(LEQ, zero, f_x),  // 0 <= f(x)
                          d_solver.mkTerm(LEQ, zero, f_y),  // 0 <= f(y)
                          d_solver.mkTerm(LEQ, sum, one),   // f(x) + f(y) <= 1
                          p_0.notTerm(),                    // not p(0)
                          p_f_y                             // p(f(y))
                      });

  ASSERT_NO_THROW(d_solver.checkSatAssuming(d_solver.mkTrue()));
  d_solver.assertFormula(assertions);
  ASSERT_NO_THROW(d_solver.checkSatAssuming(d_solver.mkTerm(DISTINCT, x, y)));
  ASSERT_NO_THROW(d_solver.checkSatAssuming(
      {d_solver.mkFalse(), d_solver.mkTerm(DISTINCT, x, y)}));
  ASSERT_THROW(d_solver.checkSatAssuming(n), CVC5ApiException);
  ASSERT_THROW(d_solver.checkSatAssuming({n, d_solver.mkTerm(DISTINCT, x, y)}),
               CVC5ApiException);
  Solver slv;
  ASSERT_THROW(slv.checkSatAssuming(d_solver.mkTrue()), CVC5ApiException);
}

TEST_F(TestApiBlackSolver, setLogic)
{
  ASSERT_NO_THROW(d_solver.setLogic("AUFLIRA"));
  ASSERT_THROW(d_solver.setLogic("AF_BV"), CVC5ApiException);
  d_solver.assertFormula(d_solver.mkTrue());
  ASSERT_THROW(d_solver.setLogic("AUFLIRA"), CVC5ApiException);
}

TEST_F(TestApiBlackSolver, setOption)
{
  ASSERT_NO_THROW(d_solver.setOption("bv-sat-solver", "minisat"));
  ASSERT_THROW(d_solver.setOption("bv-sat-solver", "1"), CVC5ApiException);
  d_solver.assertFormula(d_solver.mkTrue());
  ASSERT_THROW(d_solver.setOption("bv-sat-solver", "minisat"),
               CVC5ApiException);
}

TEST_F(TestApiBlackSolver, resetAssertions)
{
  d_solver.setOption("incremental", "true");

  Sort bvSort = d_solver.mkBitVectorSort(4);
  Term one = d_solver.mkBitVector(4, 1);
  Term x = d_solver.mkConst(bvSort, "x");
  Term ule = d_solver.mkTerm(BITVECTOR_ULE, x, one);
  Term srem = d_solver.mkTerm(BITVECTOR_SREM, one, x);
  d_solver.push(4);
  Term slt = d_solver.mkTerm(BITVECTOR_SLT, srem, one);
  d_solver.resetAssertions();
  d_solver.checkSatAssuming({slt, ule});
}

TEST_F(TestApiBlackSolver, mkSygusVar)
{
  Sort boolSort = d_solver.getBooleanSort();
  Sort intSort = d_solver.getIntegerSort();
  Sort funSort = d_solver.mkFunctionSort(intSort, boolSort);

  ASSERT_NO_THROW(d_solver.mkSygusVar(boolSort));
  ASSERT_NO_THROW(d_solver.mkSygusVar(funSort));
  ASSERT_NO_THROW(d_solver.mkSygusVar(boolSort, std::string("b")));
  ASSERT_NO_THROW(d_solver.mkSygusVar(funSort, ""));
  ASSERT_THROW(d_solver.mkSygusVar(Sort()), CVC5ApiException);
  ASSERT_THROW(d_solver.mkSygusVar(d_solver.getNullSort(), "a"),
               CVC5ApiException);
  Solver slv;
  ASSERT_THROW(slv.mkSygusVar(boolSort), CVC5ApiException);
}

TEST_F(TestApiBlackSolver, mkSygusGrammar)
{
  Term nullTerm;
  Term boolTerm = d_solver.mkBoolean(true);
  Term boolVar = d_solver.mkVar(d_solver.getBooleanSort());
  Term intVar = d_solver.mkVar(d_solver.getIntegerSort());

  ASSERT_NO_THROW(d_solver.mkSygusGrammar({}, {intVar}));
  ASSERT_NO_THROW(d_solver.mkSygusGrammar({boolVar}, {intVar}));
  ASSERT_THROW(d_solver.mkSygusGrammar({}, {}), CVC5ApiException);
  ASSERT_THROW(d_solver.mkSygusGrammar({}, {nullTerm}), CVC5ApiException);
  ASSERT_THROW(d_solver.mkSygusGrammar({}, {boolTerm}), CVC5ApiException);
  ASSERT_THROW(d_solver.mkSygusGrammar({boolTerm}, {intVar}), CVC5ApiException);
  Solver slv;
  Term boolVar2 = slv.mkVar(slv.getBooleanSort());
  Term intVar2 = slv.mkVar(slv.getIntegerSort());
  ASSERT_NO_THROW(slv.mkSygusGrammar({boolVar2}, {intVar2}));
  ASSERT_THROW(slv.mkSygusGrammar({boolVar}, {intVar2}), CVC5ApiException);
  ASSERT_THROW(slv.mkSygusGrammar({boolVar2}, {intVar}), CVC5ApiException);
}

TEST_F(TestApiBlackSolver, synthFun)
{
  Sort null = d_solver.getNullSort();
  Sort boolean = d_solver.getBooleanSort();
  Sort integer = d_solver.getIntegerSort();

  Term nullTerm;
  Term x = d_solver.mkVar(boolean);

  Term start1 = d_solver.mkVar(boolean);
  Term start2 = d_solver.mkVar(integer);

  Grammar g1 = d_solver.mkSygusGrammar({x}, {start1});
  g1.addRule(start1, d_solver.mkBoolean(false));

  Grammar g2 = d_solver.mkSygusGrammar({x}, {start2});
  g2.addRule(start2, d_solver.mkInteger(0));

  ASSERT_NO_THROW(d_solver.synthFun("", {}, boolean));
  ASSERT_NO_THROW(d_solver.synthFun("f1", {x}, boolean));
  ASSERT_NO_THROW(d_solver.synthFun("f2", {x}, boolean, g1));

  ASSERT_THROW(d_solver.synthFun("f3", {nullTerm}, boolean), CVC5ApiException);
  ASSERT_THROW(d_solver.synthFun("f4", {}, null), CVC5ApiException);
  ASSERT_THROW(d_solver.synthFun("f6", {x}, boolean, g2), CVC5ApiException);
  Solver slv;
  Term x2 = slv.mkVar(slv.getBooleanSort());
  ASSERT_NO_THROW(slv.synthFun("f1", {x2}, slv.getBooleanSort()));
  ASSERT_THROW(slv.synthFun("", {}, d_solver.getBooleanSort()),
               CVC5ApiException);
  ASSERT_THROW(slv.synthFun("f1", {x}, d_solver.getBooleanSort()),
               CVC5ApiException);
}

TEST_F(TestApiBlackSolver, synthInv)
{
  Sort boolean = d_solver.getBooleanSort();
  Sort integer = d_solver.getIntegerSort();

  Term nullTerm;
  Term x = d_solver.mkVar(boolean);

  Term start1 = d_solver.mkVar(boolean);
  Term start2 = d_solver.mkVar(integer);

  Grammar g1 = d_solver.mkSygusGrammar({x}, {start1});
  g1.addRule(start1, d_solver.mkBoolean(false));

  Grammar g2 = d_solver.mkSygusGrammar({x}, {start2});
  g2.addRule(start2, d_solver.mkInteger(0));

  ASSERT_NO_THROW(d_solver.synthInv("", {}));
  ASSERT_NO_THROW(d_solver.synthInv("i1", {x}));
  ASSERT_NO_THROW(d_solver.synthInv("i2", {x}, g1));

  ASSERT_THROW(d_solver.synthInv("i3", {nullTerm}), CVC5ApiException);
  ASSERT_THROW(d_solver.synthInv("i4", {x}, g2), CVC5ApiException);
}

TEST_F(TestApiBlackSolver, addSygusConstraint)
{
  Term nullTerm;
  Term boolTerm = d_solver.mkBoolean(true);
  Term intTerm = d_solver.mkInteger(1);

  ASSERT_NO_THROW(d_solver.addSygusConstraint(boolTerm));
  ASSERT_THROW(d_solver.addSygusConstraint(nullTerm), CVC5ApiException);
  ASSERT_THROW(d_solver.addSygusConstraint(intTerm), CVC5ApiException);

  Solver slv;
  ASSERT_THROW(slv.addSygusConstraint(boolTerm), CVC5ApiException);
}

TEST_F(TestApiBlackSolver, addSygusAssume)
{
  Term nullTerm;
  Term boolTerm = d_solver.mkBoolean(false);
  Term intTerm = d_solver.mkInteger(1);

  ASSERT_NO_THROW(d_solver.addSygusAssume(boolTerm));
  ASSERT_THROW(d_solver.addSygusAssume(nullTerm), CVC5ApiException);
  ASSERT_THROW(d_solver.addSygusAssume(intTerm), CVC5ApiException);

  Solver slv;
  ASSERT_THROW(slv.addSygusAssume(boolTerm), CVC5ApiException);
}

TEST_F(TestApiBlackSolver, addSygusInvConstraint)
{
  Sort boolean = d_solver.getBooleanSort();
  Sort real = d_solver.getRealSort();

  Term nullTerm;
  Term intTerm = d_solver.mkInteger(1);

  Term inv = d_solver.declareFun("inv", {real}, boolean);
  Term pre = d_solver.declareFun("pre", {real}, boolean);
  Term trans = d_solver.declareFun("trans", {real, real}, boolean);
  Term post = d_solver.declareFun("post", {real}, boolean);

  Term inv1 = d_solver.declareFun("inv1", {real}, real);

  Term trans1 = d_solver.declareFun("trans1", {boolean, real}, boolean);
  Term trans2 = d_solver.declareFun("trans2", {real, boolean}, boolean);
  Term trans3 = d_solver.declareFun("trans3", {real, real}, real);

  ASSERT_NO_THROW(d_solver.addSygusInvConstraint(inv, pre, trans, post));

  ASSERT_THROW(d_solver.addSygusInvConstraint(nullTerm, pre, trans, post),
               CVC5ApiException);
  ASSERT_THROW(d_solver.addSygusInvConstraint(inv, nullTerm, trans, post),
               CVC5ApiException);
  ASSERT_THROW(d_solver.addSygusInvConstraint(inv, pre, nullTerm, post),
               CVC5ApiException);
  ASSERT_THROW(d_solver.addSygusInvConstraint(inv, pre, trans, nullTerm),
               CVC5ApiException);

  ASSERT_THROW(d_solver.addSygusInvConstraint(intTerm, pre, trans, post),
               CVC5ApiException);

  ASSERT_THROW(d_solver.addSygusInvConstraint(inv1, pre, trans, post),
               CVC5ApiException);

  ASSERT_THROW(d_solver.addSygusInvConstraint(inv, trans, trans, post),
               CVC5ApiException);

  ASSERT_THROW(d_solver.addSygusInvConstraint(inv, pre, intTerm, post),
               CVC5ApiException);
  ASSERT_THROW(d_solver.addSygusInvConstraint(inv, pre, pre, post),
               CVC5ApiException);
  ASSERT_THROW(d_solver.addSygusInvConstraint(inv, pre, trans1, post),
               CVC5ApiException);
  ASSERT_THROW(d_solver.addSygusInvConstraint(inv, pre, trans2, post),
               CVC5ApiException);
  ASSERT_THROW(d_solver.addSygusInvConstraint(inv, pre, trans3, post),
               CVC5ApiException);

  ASSERT_THROW(d_solver.addSygusInvConstraint(inv, pre, trans, trans),
               CVC5ApiException);
  Solver slv;
  Sort boolean2 = slv.getBooleanSort();
  Sort real2 = slv.getRealSort();
  Term inv22 = slv.declareFun("inv", {real2}, boolean2);
  Term pre22 = slv.declareFun("pre", {real2}, boolean2);
  Term trans22 = slv.declareFun("trans", {real2, real2}, boolean2);
  Term post22 = slv.declareFun("post", {real2}, boolean2);
  ASSERT_NO_THROW(slv.addSygusInvConstraint(inv22, pre22, trans22, post22));
  ASSERT_THROW(slv.addSygusInvConstraint(inv, pre22, trans22, post22),
               CVC5ApiException);
  ASSERT_THROW(slv.addSygusInvConstraint(inv22, pre, trans22, post22),
               CVC5ApiException);
  ASSERT_THROW(slv.addSygusInvConstraint(inv22, pre22, trans, post22),
               CVC5ApiException);
  ASSERT_THROW(slv.addSygusInvConstraint(inv22, pre22, trans22, post),
               CVC5ApiException);
}

TEST_F(TestApiBlackSolver, getSynthSolution)
{
  d_solver.setOption("lang", "sygus2");
  d_solver.setOption("incremental", "false");

  Term nullTerm;
  Term x = d_solver.mkBoolean(false);
  Term f = d_solver.synthFun("f", {}, d_solver.getBooleanSort());

  ASSERT_THROW(d_solver.getSynthSolution(f), CVC5ApiException);

  d_solver.checkSynth();

  ASSERT_NO_THROW(d_solver.getSynthSolution(f));
  ASSERT_NO_THROW(d_solver.getSynthSolution(f));

  ASSERT_THROW(d_solver.getSynthSolution(nullTerm), CVC5ApiException);
  ASSERT_THROW(d_solver.getSynthSolution(x), CVC5ApiException);

  Solver slv;
  ASSERT_THROW(slv.getSynthSolution(f), CVC5ApiException);
}

TEST_F(TestApiBlackSolver, getSynthSolutions)
{
  d_solver.setOption("lang", "sygus2");
  d_solver.setOption("incremental", "false");

  Term nullTerm;
  Term x = d_solver.mkBoolean(false);
  Term f = d_solver.synthFun("f", {}, d_solver.getBooleanSort());

  ASSERT_THROW(d_solver.getSynthSolutions({}), CVC5ApiException);
  ASSERT_THROW(d_solver.getSynthSolutions({f}), CVC5ApiException);

  d_solver.checkSynth();

  ASSERT_NO_THROW(d_solver.getSynthSolutions({f}));
  ASSERT_NO_THROW(d_solver.getSynthSolutions({f, f}));

  ASSERT_THROW(d_solver.getSynthSolutions({}), CVC5ApiException);
  ASSERT_THROW(d_solver.getSynthSolutions({nullTerm}), CVC5ApiException);
  ASSERT_THROW(d_solver.getSynthSolutions({x}), CVC5ApiException);

  Solver slv;
  ASSERT_THROW(slv.getSynthSolutions({x}), CVC5ApiException);
}

TEST_F(TestApiBlackSolver, checkSynthNext)
{
  d_solver.setOption("lang", "sygus2");
  d_solver.setOption("incremental", "true");
  Term f = d_solver.synthFun("f", {}, d_solver.getBooleanSort());

  d_solver.checkSynth();
  ASSERT_NO_THROW(d_solver.getSynthSolutions({f}));
  d_solver.checkSynthNext();
  ASSERT_NO_THROW(d_solver.getSynthSolutions({f}));
}

TEST_F(TestApiBlackSolver, checkSynthNext2)
{
  d_solver.setOption("lang", "sygus2");
  d_solver.setOption("incremental", "false");
  Term f = d_solver.synthFun("f", {}, d_solver.getBooleanSort());

  d_solver.checkSynth();
  ASSERT_THROW(d_solver.checkSynthNext(), CVC5ApiException);
}

TEST_F(TestApiBlackSolver, checkSynthNext3)
{
  d_solver.setOption("lang", "sygus2");
  d_solver.setOption("incremental", "true");
  Term f = d_solver.synthFun("f", {}, d_solver.getBooleanSort());

  ASSERT_THROW(d_solver.checkSynthNext(), CVC5ApiException);
}

TEST_F(TestApiBlackSolver, tupleProject)
{
  std::vector<Sort> sorts = {d_solver.getBooleanSort(),
                             d_solver.getIntegerSort(),
                             d_solver.getStringSort(),
                             d_solver.mkSetSort(d_solver.getStringSort())};
  std::vector<Term> elements = {
      d_solver.mkBoolean(true),
      d_solver.mkInteger(3),
      d_solver.mkString("C"),
      d_solver.mkTerm(SET_SINGLETON, d_solver.mkString("Z"))};

  Term tuple = d_solver.mkTuple(sorts, elements);

  std::vector<uint32_t> indices1 = {};
  std::vector<uint32_t> indices2 = {0};
  std::vector<uint32_t> indices3 = {0, 1};
  std::vector<uint32_t> indices4 = {0, 0, 2, 2, 3, 3, 0};
  std::vector<uint32_t> indices5 = {4};
  std::vector<uint32_t> indices6 = {0, 4};

  ASSERT_NO_THROW(
      d_solver.mkTerm(d_solver.mkOp(TUPLE_PROJECT, indices1), tuple));
  ASSERT_NO_THROW(
      d_solver.mkTerm(d_solver.mkOp(TUPLE_PROJECT, indices2), tuple));
  ASSERT_NO_THROW(
      d_solver.mkTerm(d_solver.mkOp(TUPLE_PROJECT, indices3), tuple));
  ASSERT_NO_THROW(
      d_solver.mkTerm(d_solver.mkOp(TUPLE_PROJECT, indices4), tuple));

  ASSERT_THROW(d_solver.mkTerm(d_solver.mkOp(TUPLE_PROJECT, indices5), tuple),
               CVC5ApiException);
  ASSERT_THROW(d_solver.mkTerm(d_solver.mkOp(TUPLE_PROJECT, indices6), tuple),
               CVC5ApiException);

  std::vector<uint32_t> indices = {0, 3, 2, 0, 1, 2};

  Op op = d_solver.mkOp(TUPLE_PROJECT, indices);
  Term projection = d_solver.mkTerm(op, tuple);

  Datatype datatype = tuple.getSort().getDatatype();
  DatatypeConstructor constructor = datatype[0];

  for (size_t i = 0; i < indices.size(); i++)
  {
    Term selectorTerm = constructor[indices[i]].getSelectorTerm();
    Term selectedTerm = d_solver.mkTerm(APPLY_SELECTOR, selectorTerm, tuple);
    Term simplifiedTerm = d_solver.simplify(selectedTerm);
    ASSERT_EQ(elements[indices[i]], simplifiedTerm);
  }

  ASSERT_EQ(
      "((_ tuple_project 0 3 2 0 1 2) (tuple true 3 \"C\" (set.singleton "
      "\"Z\")))",
      projection.toString());
}

TEST_F(TestApiBlackSolver, Output)
{
  ASSERT_THROW(d_solver.isOutputOn("foo-invalid"), CVC5ApiException);
  ASSERT_THROW(d_solver.getOutput("foo-invalid"), CVC5ApiException);
  ASSERT_FALSE(d_solver.isOutputOn("inst"));
  ASSERT_EQ(cvc5::null_os.rdbuf(), d_solver.getOutput("inst").rdbuf());
  d_solver.setOption("output", "inst");
  ASSERT_TRUE(d_solver.isOutputOn("inst"));
  ASSERT_NE(cvc5::null_os.rdbuf(), d_solver.getOutput("inst").rdbuf());
}

TEST_F(TestApiBlackSolver, issue7000)
{
  Sort s1 = d_solver.getIntegerSort();
  Sort s2 = d_solver.mkFunctionSort(s1, s1);
  Sort s3 = d_solver.getRealSort();
  Term t4 = d_solver.mkPi();
  Term t7 = d_solver.mkConst(s3, "_x5");
  Term t37 = d_solver.mkConst(s2, "_x32");
  Term t59 = d_solver.mkConst(s2, "_x51");
  Term t72 = d_solver.mkTerm(EQUAL, t37, t59);
  Term t74 = d_solver.mkTerm(GT, t4, t7);
  // throws logic exception since logic is not higher order by default
  ASSERT_THROW(d_solver.checkEntailed({t72, t74, t72, t72}), CVC5ApiException);
}

TEST_F(TestApiBlackSolver, issue5893)
{
  Solver slv;
  Sort bvsort4 = d_solver.mkBitVectorSort(4);
  Sort bvsort8 = d_solver.mkBitVectorSort(8);
  Sort arrsort = d_solver.mkArraySort(bvsort4, bvsort8);
  Term arr = d_solver.mkConst(arrsort, "arr");
  Term idx = d_solver.mkConst(bvsort4, "idx");
  Term ten = d_solver.mkBitVector(8, "10", 10);
  Term sel = d_solver.mkTerm(SELECT, arr, idx);
  Term distinct = d_solver.mkTerm(DISTINCT, sel, ten);
  ASSERT_NO_FATAL_FAILURE(distinct.getOp());
}

TEST_F(TestApiBlackSolver, proj_issue373)
{
  Sort s1 = d_solver.getRealSort();

  DatatypeConstructorDecl ctor13 = d_solver.mkDatatypeConstructorDecl("_x115");
  ctor13.addSelector("_x109", s1);
  Sort s4 = d_solver.declareDatatype("_x86", {ctor13});

  Term t452 = d_solver.mkVar(s1, "_x281");
  Term bvl = d_solver.mkTerm(d_solver.mkOp(VARIABLE_LIST), {t452});
  Term acons =
      d_solver.mkTerm(d_solver.mkOp(APPLY_CONSTRUCTOR),
                      {s4.getDatatype().getConstructorTerm("_x115"), t452});
  // type exception
  ASSERT_THROW(
      d_solver.mkTerm(d_solver.mkOp(APPLY_CONSTRUCTOR), {bvl, acons, t452}),
      CVC5ApiException);
}

TEST_F(TestApiBlackSolver, proj_issue378)
{
  DatatypeDecl dtdecl;
  DatatypeConstructorDecl cdecl;

  Sort s1 = d_solver.getBooleanSort();

  dtdecl = d_solver.mkDatatypeDecl("_x0");
  cdecl = d_solver.mkDatatypeConstructorDecl("_x6");
  cdecl.addSelector("_x1", s1);
  dtdecl.addConstructor(cdecl);
  Sort s2 = d_solver.mkDatatypeSort(dtdecl);

  dtdecl = d_solver.mkDatatypeDecl("_x36");
  cdecl = d_solver.mkDatatypeConstructorDecl("_x42");
  cdecl.addSelector("_x37", s1);
  dtdecl.addConstructor(cdecl);
  Sort s4 = d_solver.mkDatatypeSort(dtdecl);

  Term t1 = d_solver.mkConst(s1, "_x53");
  Term t4 = d_solver.mkConst(s4, "_x56");
  Term t7 = d_solver.mkConst(s2, "_x58");

  Sort sp = d_solver.mkParamSort("_x178");
  dtdecl = d_solver.mkDatatypeDecl("_x176", sp);
  cdecl = d_solver.mkDatatypeConstructorDecl("_x184");
  cdecl.addSelector("_x180", s2);
  dtdecl.addConstructor(cdecl);
  cdecl = d_solver.mkDatatypeConstructorDecl("_x186");
  cdecl.addSelector("_x185", sp);
  dtdecl.addConstructor(cdecl);
  Sort s7 = d_solver.mkDatatypeSort(dtdecl);
  Sort s9 = s7.instantiate({s2});
  Term t1507 = d_solver.mkTerm(
      APPLY_CONSTRUCTOR, s9.getDatatype().getConstructorTerm("_x184"), t7);
  ASSERT_NO_THROW(d_solver.mkTerm(
      APPLY_UPDATER,
      s9.getDatatype().getConstructor("_x186").getSelectorTerm("_x185"),
      t1507,
      t7));
}

TEST_F(TestApiBlackSolver, proj_issue379)
{
  Sort bsort = d_solver.getBooleanSort();
  Sort psort = d_solver.mkParamSort("_x1");
  DatatypeConstructorDecl cdecl;
  DatatypeDecl dtdecl = d_solver.mkDatatypeDecl("x_0", psort);
  cdecl = d_solver.mkDatatypeConstructorDecl("_x8");
  cdecl.addSelector("_x7", bsort);
  dtdecl.addConstructor(cdecl);
  cdecl = d_solver.mkDatatypeConstructorDecl("_x6");
  cdecl.addSelector("_x2", psort);
  cdecl.addSelectorSelf("_x3");
  cdecl.addSelector("_x4", psort);
  cdecl.addSelector("_x5", bsort);
  Sort s2 = d_solver.mkDatatypeSort(dtdecl);
  Sort s6 = s2.instantiate({bsort});
  Term t317 = d_solver.mkConst(bsort, "_x345");
  Term t843 = d_solver.mkConst(s6, "_x346");
  Term t879 = d_solver.mkTerm(APPLY_UPDATER,
                              t843.getSort()
                                  .getDatatype()
                                  .getConstructor("_x8")
                                  .getSelector("_x7")
                                  .getUpdaterTerm(),
                              t843,
                              t317);
  ASSERT_EQ(t879.getSort(), s6);
}

TEST_F(TestApiBlackSolver, getDatatypeArity)
{
  DatatypeConstructorDecl ctor1 = d_solver.mkDatatypeConstructorDecl("_x21");
  DatatypeConstructorDecl ctor2 = d_solver.mkDatatypeConstructorDecl("_x31");
  Sort s3 = d_solver.declareDatatype(std::string("_x17"), {ctor1, ctor2});
  ASSERT_EQ(s3.getDatatypeArity(), 0);
}

TEST_F(TestApiBlackSolver, proj_issue381)
{
  Sort s1 = d_solver.getBooleanSort();

  Sort psort = d_solver.mkParamSort("_x9");
  DatatypeDecl dtdecl = d_solver.mkDatatypeDecl("_x8", psort);
  DatatypeConstructorDecl ctor = d_solver.mkDatatypeConstructorDecl("_x22");
  ctor.addSelector("_x19", s1);
  dtdecl.addConstructor(ctor);
  Sort s3 = d_solver.mkDatatypeSort(dtdecl);
  Sort s6 = s3.instantiate({s1});
  Term t26 = d_solver.mkConst(s6, "_x63");
  Term t5 = d_solver.mkTrue();
  Term t187 = d_solver.mkTerm(APPLY_UPDATER,
                              t26.getSort()
                                  .getDatatype()
                                  .getConstructor("_x22")
                                  .getSelector("_x19")
                                  .getUpdaterTerm(),
                              t26,
                              t5);
  ASSERT_NO_THROW(d_solver.simplify(t187));
}


TEST_F(TestApiBlackSolver, proj_issue382)
{
  Sort s1 = d_solver.getBooleanSort();
  Sort psort = d_solver.mkParamSort("_x1");
  DatatypeConstructorDecl ctor = d_solver.mkDatatypeConstructorDecl("_x20");
  ctor.addSelector("_x19", psort);
  DatatypeDecl dtdecl = d_solver.mkDatatypeDecl("_x0", psort);
  dtdecl.addConstructor(ctor);
  Sort s2 = d_solver.mkDatatypeSort(dtdecl);
  Sort s6 = s2.instantiate({s1});
  Term t13 = d_solver.mkVar(s6, "_x58");
  Term t18 = d_solver.mkConst(s6, "_x63");
  Term t52 = d_solver.mkVar(s6, "_x70");
  Term t53 = d_solver.mkTerm(
      MATCH_BIND_CASE, d_solver.mkTerm(VARIABLE_LIST, t52), t52, t18);
  Term t73 = d_solver.mkVar(s1, "_x78");
  Term t81 =
      d_solver.mkTerm(MATCH_BIND_CASE,
                      d_solver.mkTerm(VARIABLE_LIST, t73),
                      d_solver.mkTerm(APPLY_CONSTRUCTOR,
                                      s6.getDatatype()
                                          .getConstructor("_x20")
                                          .getInstantiatedConstructorTerm(s6),
                                      t73),
                      t18);
  Term t82 = d_solver.mkTerm(MATCH, {t13, t53, t53, t53, t81});
  Term t325 = d_solver.mkTerm(
      APPLY_SELECTOR,
      t82.getSort().getDatatype().getSelector("_x19").getSelectorTerm(),
      t82);
  ASSERT_NO_THROW(d_solver.simplify(t325));
}

TEST_F(TestApiBlackSolver, proj_issue383)
{
  d_solver.setOption("produce-models", "true");

  Sort s1 = d_solver.getBooleanSort();

  DatatypeConstructorDecl ctordecl = d_solver.mkDatatypeConstructorDecl("_x5");
  DatatypeDecl dtdecl = d_solver.mkDatatypeDecl("_x0");
  dtdecl.addConstructor(ctordecl);
  Sort s2 = d_solver.mkDatatypeSort(dtdecl);

  ctordecl = d_solver.mkDatatypeConstructorDecl("_x23");
  ctordecl.addSelectorSelf("_x21");
  dtdecl = d_solver.mkDatatypeDecl("_x12");
  dtdecl.addConstructor(ctordecl);
  Sort s4 = d_solver.mkDatatypeSort(dtdecl);
  ASSERT_FALSE(s4.getDatatype().isWellFounded());

  Term t3 = d_solver.mkConst(s4, "_x25");
  Term t13 = d_solver.mkConst(s1, "_x34");

  d_solver.checkEntailed(t13);
  ASSERT_THROW(d_solver.getValue(t3), CVC5ApiException);
}

TEST_F(TestApiBlackSolver, proj_issue386)
{
  Sort s1 = d_solver.getBooleanSort();
  Sort p1 = d_solver.mkParamSort("_p1");
  Sort p2 = d_solver.mkParamSort("_p2");
  DatatypeDecl dtdecl = d_solver.mkDatatypeDecl("_x0", {p1, p2});
  DatatypeConstructorDecl ctordecl = d_solver.mkDatatypeConstructorDecl("_x1");
  ctordecl.addSelector("_x2", p1);
  dtdecl.addConstructor(ctordecl);
  Sort s2 = d_solver.mkDatatypeSort(dtdecl);
  ASSERT_THROW(s2.instantiate({s1}), CVC5ApiException);
}

TEST_F(TestApiBlackSolver, proj_issue414)
{
  Solver slv;
  Sort s2 = slv.getRealSort();
  Term t1 = slv.mkConst(s2, "_x0");
  Term t16 = slv.mkTerm(Kind::PI);
  Term t53 = slv.mkTerm(Kind::SUB, {t1, t16});
  Term t54 = slv.mkTerm(Kind::SECANT, {t53});
  ASSERT_NO_THROW(slv.simplify(t54));
}

<<<<<<< HEAD
TEST_F(TestApiBlackSolver, proj_issue440)
{
  Solver slv;
  slv.setLogic("QF_ALL");
  slv.setOption("global-negate", "true");
  slv.setOption("produce-unsat-cores", "true");
  Sort s1 = slv.getBooleanSort();
  Term t9 = slv.mkBoolean(true);
  Term t109 = slv.mkTerm(Kind::NOT, {t9});
  // should throw an option exception
  ASSERT_THROW(slv.checkSatAssuming({t109}), CVC5ApiException);
=======
TEST_F(TestApiBlackSolver, proj_issue434)
{
  Solver slv;
  slv.setOption("dump-difficulty", "true");
  slv.setOption("debug-check-models", "true");
  Sort s1 = slv.mkUninterpretedSort("_u0");
  Sort s2 = slv.mkUninterpretedSort("_u1");
  Sort s3 = slv.mkUninterpretedSort("_u2");
  Sort s4 = slv.getBooleanSort();
  Term t1 = slv.mkConst(s1, "_x3");
  Term t3 = slv.mkConst(s3, "_x5");
  Term t15 = slv.mkConst(s1, "_x17");
  Term t26 = slv.mkBoolean(false);
  Term t60 = slv.mkVar(s4, "_f29_1");
  Term t73 = slv.defineFun("_f29", {t60}, t60.getSort(), t60);
  Term t123 = slv.mkVar(s4, "_f31_0");
  Term t135 = slv.defineFun("_f31", {t123}, t123.getSort(), t123);
  Term t506 = slv.mkVar(s1, "_f37_0");
  Term t507 = slv.mkVar(s4, "_f37_1");
  Term t510 = slv.mkTerm(Kind::APPLY_UF, {t73, t507});
  Term t530 = slv.defineFun("_f37", {t507}, t510.getSort(), t510);
  Term t559 = slv.mkTerm(Kind::DISTINCT, {t15, t1});
  Term t631 = slv.mkTerm(Kind::XOR, {t559, t26});
  Term t632 = slv.mkTerm(Kind::APPLY_UF, {t135, t631});
  Term t715 = slv.mkVar(s4, "_f40_0");
  Term t721 = slv.mkTerm(Kind::APPLY_UF, {t530, t715});
  Term t722 = slv.mkTerm(Kind::APPLY_UF, {t530, t721});
  Term t731 = slv.defineFun("_f40", {t715}, t722.getSort(), t722);
  Term t1014 = slv.mkVar(s4, "_f45_0");
  Term t1034 = slv.mkTerm(Kind::DISTINCT, {t510, t510});
  Term t1035 = slv.mkTerm(Kind::XOR, {t1034, t632});
  Term t1037 = slv.mkTerm(Kind::APPLY_UF, {t135, t1035});
  Term t1039 = slv.mkTerm(Kind::APPLY_UF, {t731, t1037});
  Term t1040 = slv.defineFun("_f45", {t1014}, t1039.getSort(), t1039);
  Term t1072 = slv.mkTerm(Kind::APPLY_UF, {t1040, t510});
  Term t1073 = slv.mkTerm(Kind::APPLY_UF, {t73, t1072});
  ASSERT_NO_THROW(slv.checkSatAssuming({t1073, t510}));
}
  
TEST_F(TestApiBlackSolver, proj_issue436)
{
  Solver slv;
  slv.setOption("produce-abducts", "true");
  slv.setOption("solve-bv-as-int", "sum");
  Sort s8 = slv.mkBitVectorSort(68);
  Term t17 = slv.mkConst(s8, "_x6");
  Term t23;
  {
    uint32_t bw = s8.getBitVectorSize();
    t23 = slv.mkBitVector(bw, 1);
  }
  Term t33 = slv.mkTerm(Kind::BITVECTOR_ULT, {t17, t23});
  Term abduct;
  // solve-bv-as-int is incompatible with get-abduct
  ASSERT_THROW(slv.getAbduct(t33, abduct), CVC5ApiException);
}
  
TEST_F(TestApiBlackSolver, proj_issue431)
{
  Solver slv;
  slv.setOption("produce-models", "true");
  slv.setOption("produce-unsat-assumptions", "true");
  slv.setOption("produce-assertions", "true");
  Sort s1 = slv.getStringSort();
  Sort s3 = slv.getIntegerSort();
  Sort s7 = slv.mkArraySort(s1, s3);
  Term t3 = slv.mkConst(s1, "_x2");
  Term t57 = slv.mkVar(s7, "_x38");
  Term t103 = slv.mkTerm(Kind::SELECT, {t57, t3});
  slv.checkSat();
  ASSERT_THROW(slv.blockModelValues({t103}), CVC5ApiException);
>>>>>>> 5cb2ece9
}

}  // namespace test
}  // namespace cvc5<|MERGE_RESOLUTION|>--- conflicted
+++ resolved
@@ -3003,7 +3003,6 @@
   ASSERT_NO_THROW(slv.simplify(t54));
 }
 
-<<<<<<< HEAD
 TEST_F(TestApiBlackSolver, proj_issue440)
 {
   Solver slv;
@@ -3015,7 +3014,8 @@
   Term t109 = slv.mkTerm(Kind::NOT, {t9});
   // should throw an option exception
   ASSERT_THROW(slv.checkSatAssuming({t109}), CVC5ApiException);
-=======
+}
+
 TEST_F(TestApiBlackSolver, proj_issue434)
 {
   Solver slv;
@@ -3087,7 +3087,6 @@
   Term t103 = slv.mkTerm(Kind::SELECT, {t57, t3});
   slv.checkSat();
   ASSERT_THROW(slv.blockModelValues({t103}), CVC5ApiException);
->>>>>>> 5cb2ece9
 }
 
 }  // namespace test
