--- conflicted
+++ resolved
@@ -3487,11 +3487,7 @@
   d_solver.setOption("oracles", "true");
   d_solver.setOption("produce-models", "true");
   Sort iSort = d_solver.getIntegerSort();
-<<<<<<< HEAD
-  // f is the function implementing (lambda ((x Int)) (x%10))
-=======
   // f is the function implementing (lambda ((x Int)) (% x 10))
->>>>>>> 4da459b5
   Term f = d_solver.declareOracleFun(
       "f", {iSort}, iSort, [&](const std::vector<Term>& input) {
         if (input[0].isUInt32Value())
@@ -3521,11 +3517,7 @@
   d_solver.setOption("produce-models", "true");
   Sort iSort = d_solver.getIntegerSort();
   Sort bSort = d_solver.getBooleanSort();
-<<<<<<< HEAD
-  // eq is the function implementing (lambda ((x Int) (y Int)) (= x y))
-=======
   // f is the function implementing (lambda ((x Int) (y Int)) (= x y))
->>>>>>> 4da459b5
   Term eq = d_solver.declareOracleFun(
       "eq", {iSort, iSort}, bSort, [&](const std::vector<Term>& input) {
         return d_solver.mkBoolean(input[0] == input[1]);
@@ -3538,11 +3530,7 @@
   ASSERT_TRUE(d_solver.checkSat().isSat());
   Term xval = d_solver.getValue(x);
   Term yval = d_solver.getValue(y);
-<<<<<<< HEAD
-  ASSERT_FALSE(xval == yval);
-=======
   ASSERT_TRUE(xval != yval);
->>>>>>> 4da459b5
 }
 
 }  // namespace test
