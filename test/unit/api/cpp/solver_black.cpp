/******************************************************************************
 * Top contributors (to current version):
 *   Aina Niemetz, Mudathir Mohamed, Andrew Reynolds
 *
 * This file is part of the cvc5 project.
 *
 * Copyright (c) 2009-2021 by the authors listed in the file AUTHORS
 * in the top-level source directory and their institutional affiliations.
 * All rights reserved.  See the file COPYING in the top-level source
 * directory for licensing information.
 * ****************************************************************************
 *
 * Black box testing of the Solver class of the  C++ API.
 */

#include <algorithm>

#include "base/output.h"
#include "test_api.h"

namespace cvc5 {

using namespace api;

namespace test {

class TestApiBlackSolver : public TestApi
{
};

TEST_F(TestApiBlackSolver, recoverableException)
{
  d_solver.setOption("produce-models", "true");
  Term x = d_solver.mkConst(d_solver.getBooleanSort(), "x");
  d_solver.assertFormula(x.eqTerm(x).notTerm());
  ASSERT_THROW(d_solver.getValue(x), CVC5ApiRecoverableException);
}

TEST_F(TestApiBlackSolver, supportsFloatingPoint)
{
  ASSERT_NO_THROW(d_solver.mkRoundingMode(ROUND_NEAREST_TIES_TO_EVEN));
}

TEST_F(TestApiBlackSolver, getBooleanSort)
{
  ASSERT_NO_THROW(d_solver.getBooleanSort());
}

TEST_F(TestApiBlackSolver, getIntegerSort)
{
  ASSERT_NO_THROW(d_solver.getIntegerSort());
}

TEST_F(TestApiBlackSolver, getNullSort)
{
  ASSERT_NO_THROW(d_solver.getNullSort());
}

TEST_F(TestApiBlackSolver, getRealSort)
{
  ASSERT_NO_THROW(d_solver.getRealSort());
}

TEST_F(TestApiBlackSolver, getRegExpSort)
{
  ASSERT_NO_THROW(d_solver.getRegExpSort());
}

TEST_F(TestApiBlackSolver, getStringSort)
{
  ASSERT_NO_THROW(d_solver.getStringSort());
}

TEST_F(TestApiBlackSolver, getRoundingModeSort)
{
  ASSERT_NO_THROW(d_solver.getRoundingModeSort());
}

TEST_F(TestApiBlackSolver, mkArraySort)
{
  Sort boolSort = d_solver.getBooleanSort();
  Sort intSort = d_solver.getIntegerSort();
  Sort realSort = d_solver.getRealSort();
  Sort bvSort = d_solver.mkBitVectorSort(32);
  ASSERT_NO_THROW(d_solver.mkArraySort(boolSort, boolSort));
  ASSERT_NO_THROW(d_solver.mkArraySort(intSort, intSort));
  ASSERT_NO_THROW(d_solver.mkArraySort(realSort, realSort));
  ASSERT_NO_THROW(d_solver.mkArraySort(bvSort, bvSort));
  ASSERT_NO_THROW(d_solver.mkArraySort(boolSort, intSort));
  ASSERT_NO_THROW(d_solver.mkArraySort(realSort, bvSort));

  Sort fpSort = d_solver.mkFloatingPointSort(3, 5);
  ASSERT_NO_THROW(d_solver.mkArraySort(fpSort, fpSort));
  ASSERT_NO_THROW(d_solver.mkArraySort(bvSort, fpSort));

  Solver slv;
  ASSERT_THROW(slv.mkArraySort(boolSort, boolSort), CVC5ApiException);
}

TEST_F(TestApiBlackSolver, mkBitVectorSort)
{
  ASSERT_NO_THROW(d_solver.mkBitVectorSort(32));
  ASSERT_THROW(d_solver.mkBitVectorSort(0), CVC5ApiException);
}

TEST_F(TestApiBlackSolver, mkFloatingPointSort)
{
  ASSERT_NO_THROW(d_solver.mkFloatingPointSort(4, 8));
  ASSERT_THROW(d_solver.mkFloatingPointSort(0, 8), CVC5ApiException);
  ASSERT_THROW(d_solver.mkFloatingPointSort(4, 0), CVC5ApiException);
}

TEST_F(TestApiBlackSolver, mkDatatypeSort)
{
  DatatypeDecl dtypeSpec = d_solver.mkDatatypeDecl("list");
  DatatypeConstructorDecl cons = d_solver.mkDatatypeConstructorDecl("cons");
  cons.addSelector("head", d_solver.getIntegerSort());
  dtypeSpec.addConstructor(cons);
  DatatypeConstructorDecl nil = d_solver.mkDatatypeConstructorDecl("nil");
  dtypeSpec.addConstructor(nil);
  ASSERT_NO_THROW(d_solver.mkDatatypeSort(dtypeSpec));

  Solver slv;
  ASSERT_THROW(slv.mkDatatypeSort(dtypeSpec), CVC5ApiException);

  DatatypeDecl throwsDtypeSpec = d_solver.mkDatatypeDecl("list");
  ASSERT_THROW(d_solver.mkDatatypeSort(throwsDtypeSpec), CVC5ApiException);
}

TEST_F(TestApiBlackSolver, mkDatatypeSorts)
{
  Solver slv;

  DatatypeDecl dtypeSpec1 = d_solver.mkDatatypeDecl("list1");
  DatatypeConstructorDecl cons1 = d_solver.mkDatatypeConstructorDecl("cons1");
  cons1.addSelector("head1", d_solver.getIntegerSort());
  dtypeSpec1.addConstructor(cons1);
  DatatypeConstructorDecl nil1 = d_solver.mkDatatypeConstructorDecl("nil1");
  dtypeSpec1.addConstructor(nil1);
  DatatypeDecl dtypeSpec2 = d_solver.mkDatatypeDecl("list2");
  DatatypeConstructorDecl cons2 = d_solver.mkDatatypeConstructorDecl("cons2");
  cons2.addSelector("head2", d_solver.getIntegerSort());
  dtypeSpec2.addConstructor(cons2);
  DatatypeConstructorDecl nil2 = d_solver.mkDatatypeConstructorDecl("nil2");
  dtypeSpec2.addConstructor(nil2);
  std::vector<DatatypeDecl> decls = {dtypeSpec1, dtypeSpec2};
  ASSERT_NO_THROW(d_solver.mkDatatypeSorts(decls));

  ASSERT_THROW(slv.mkDatatypeSorts(decls), CVC5ApiException);

  DatatypeDecl throwsDtypeSpec = d_solver.mkDatatypeDecl("list");
  std::vector<DatatypeDecl> throwsDecls = {throwsDtypeSpec};
  ASSERT_THROW(d_solver.mkDatatypeSorts(throwsDecls), CVC5ApiException);

  /* with unresolved sorts */
  Sort unresList = d_solver.mkUninterpretedSort("ulist");
  std::set<Sort> unresSorts = {unresList};
  DatatypeDecl ulist = d_solver.mkDatatypeDecl("ulist");
  DatatypeConstructorDecl ucons = d_solver.mkDatatypeConstructorDecl("ucons");
  ucons.addSelector("car", unresList);
  ucons.addSelector("cdr", unresList);
  ulist.addConstructor(ucons);
  DatatypeConstructorDecl unil = d_solver.mkDatatypeConstructorDecl("unil");
  ulist.addConstructor(unil);
  std::vector<DatatypeDecl> udecls = {ulist};
  ASSERT_NO_THROW(d_solver.mkDatatypeSorts(udecls, unresSorts));

  ASSERT_THROW(slv.mkDatatypeSorts(udecls, unresSorts), CVC5ApiException);

  /* Note: More tests are in datatype_api_black. */
}

TEST_F(TestApiBlackSolver, mkFunctionSort)
{
  ASSERT_NO_THROW(d_solver.mkFunctionSort(d_solver.mkUninterpretedSort("u"),
                                          d_solver.getIntegerSort()));
  Sort funSort = d_solver.mkFunctionSort(d_solver.mkUninterpretedSort("u"),
                                         d_solver.getIntegerSort());
  // function arguments are allowed
  ASSERT_NO_THROW(d_solver.mkFunctionSort(funSort, d_solver.getIntegerSort()));
  // non-first-class arguments are not allowed
  Sort reSort = d_solver.getRegExpSort();
  ASSERT_THROW(d_solver.mkFunctionSort(reSort, d_solver.getIntegerSort()),
               CVC5ApiException);
  ASSERT_THROW(d_solver.mkFunctionSort(d_solver.getIntegerSort(), funSort),
               CVC5ApiException);
  ASSERT_NO_THROW(d_solver.mkFunctionSort(
      {d_solver.mkUninterpretedSort("u"), d_solver.getIntegerSort()},
      d_solver.getIntegerSort()));
  Sort funSort2 = d_solver.mkFunctionSort(d_solver.mkUninterpretedSort("u"),
                                          d_solver.getIntegerSort());
  // function arguments are allowed
  ASSERT_NO_THROW(
      d_solver.mkFunctionSort({funSort2, d_solver.mkUninterpretedSort("u")},
                              d_solver.getIntegerSort()));
  ASSERT_THROW(d_solver.mkFunctionSort({d_solver.getIntegerSort(),
                                        d_solver.mkUninterpretedSort("u")},
                                       funSort2),
               CVC5ApiException);

  Solver slv;
  ASSERT_THROW(slv.mkFunctionSort(d_solver.mkUninterpretedSort("u"),
                                  d_solver.getIntegerSort()),
               CVC5ApiException);
  ASSERT_THROW(slv.mkFunctionSort(slv.mkUninterpretedSort("u"),
                                  d_solver.getIntegerSort()),
               CVC5ApiException);
  std::vector<Sort> sorts1 = {d_solver.getBooleanSort(),
                              slv.getIntegerSort(),
                              d_solver.getIntegerSort()};
  std::vector<Sort> sorts2 = {slv.getBooleanSort(), slv.getIntegerSort()};
  ASSERT_NO_THROW(slv.mkFunctionSort(sorts2, slv.getIntegerSort()));
  ASSERT_THROW(slv.mkFunctionSort(sorts1, slv.getIntegerSort()),
               CVC5ApiException);
  ASSERT_THROW(slv.mkFunctionSort(sorts2, d_solver.getIntegerSort()),
               CVC5ApiException);
}

TEST_F(TestApiBlackSolver, mkParamSort)
{
  ASSERT_NO_THROW(d_solver.mkParamSort("T"));
  ASSERT_NO_THROW(d_solver.mkParamSort(""));
}

TEST_F(TestApiBlackSolver, mkPredicateSort)
{
  ASSERT_NO_THROW(d_solver.mkPredicateSort({d_solver.getIntegerSort()}));
  ASSERT_THROW(d_solver.mkPredicateSort({}), CVC5ApiException);
  Sort funSort = d_solver.mkFunctionSort(d_solver.mkUninterpretedSort("u"),
                                         d_solver.getIntegerSort());
  // functions as arguments are allowed
  ASSERT_NO_THROW(
      d_solver.mkPredicateSort({d_solver.getIntegerSort(), funSort}));

  Solver slv;
  ASSERT_THROW(slv.mkPredicateSort({d_solver.getIntegerSort()}),
               CVC5ApiException);
}

TEST_F(TestApiBlackSolver, mkRecordSort)
{
  std::vector<std::pair<std::string, Sort>> fields = {
      std::make_pair("b", d_solver.getBooleanSort()),
      std::make_pair("bv", d_solver.mkBitVectorSort(8)),
      std::make_pair("i", d_solver.getIntegerSort())};
  std::vector<std::pair<std::string, Sort>> empty;
  ASSERT_NO_THROW(d_solver.mkRecordSort(fields));
  ASSERT_NO_THROW(d_solver.mkRecordSort(empty));
  Sort recSort = d_solver.mkRecordSort(fields);
  ASSERT_NO_THROW(recSort.getDatatype());

  Solver slv;
  ASSERT_THROW(slv.mkRecordSort(fields), CVC5ApiException);
}

TEST_F(TestApiBlackSolver, mkSetSort)
{
  ASSERT_NO_THROW(d_solver.mkSetSort(d_solver.getBooleanSort()));
  ASSERT_NO_THROW(d_solver.mkSetSort(d_solver.getIntegerSort()));
  ASSERT_NO_THROW(d_solver.mkSetSort(d_solver.mkBitVectorSort(4)));
  Solver slv;
  ASSERT_THROW(slv.mkSetSort(d_solver.mkBitVectorSort(4)), CVC5ApiException);
}

TEST_F(TestApiBlackSolver, mkBagSort)
{
  ASSERT_NO_THROW(d_solver.mkBagSort(d_solver.getBooleanSort()));
  ASSERT_NO_THROW(d_solver.mkBagSort(d_solver.getIntegerSort()));
  ASSERT_NO_THROW(d_solver.mkBagSort(d_solver.mkBitVectorSort(4)));
  Solver slv;
  ASSERT_THROW(slv.mkBagSort(d_solver.mkBitVectorSort(4)), CVC5ApiException);
}

TEST_F(TestApiBlackSolver, mkSequenceSort)
{
  ASSERT_NO_THROW(d_solver.mkSequenceSort(d_solver.getBooleanSort()));
  ASSERT_NO_THROW(d_solver.mkSequenceSort(
      d_solver.mkSequenceSort(d_solver.getIntegerSort())));
  Solver slv;
  ASSERT_THROW(slv.mkSequenceSort(d_solver.getIntegerSort()), CVC5ApiException);
}

TEST_F(TestApiBlackSolver, mkUninterpretedSort)
{
  ASSERT_NO_THROW(d_solver.mkUninterpretedSort("u"));
  ASSERT_NO_THROW(d_solver.mkUninterpretedSort(""));
}

TEST_F(TestApiBlackSolver, mkSortConstructorSort)
{
  ASSERT_NO_THROW(d_solver.mkSortConstructorSort("s", 2));
  ASSERT_NO_THROW(d_solver.mkSortConstructorSort("", 2));
  ASSERT_THROW(d_solver.mkSortConstructorSort("", 0), CVC5ApiException);
}

TEST_F(TestApiBlackSolver, mkTupleSort)
{
  ASSERT_NO_THROW(d_solver.mkTupleSort({d_solver.getIntegerSort()}));
  Sort funSort = d_solver.mkFunctionSort(d_solver.mkUninterpretedSort("u"),
                                         d_solver.getIntegerSort());
  ASSERT_THROW(d_solver.mkTupleSort({d_solver.getIntegerSort(), funSort}),
               CVC5ApiException);

  Solver slv;
  ASSERT_THROW(slv.mkTupleSort({d_solver.getIntegerSort()}), CVC5ApiException);
}

TEST_F(TestApiBlackSolver, mkBitVector)
{
  ASSERT_NO_THROW(d_solver.mkBitVector(8, 2));
  ASSERT_NO_THROW(d_solver.mkBitVector(32, 2));
  ASSERT_NO_THROW(d_solver.mkBitVector(8, "-1111111", 2));
  ASSERT_NO_THROW(d_solver.mkBitVector(8, "0101", 2));
  ASSERT_NO_THROW(d_solver.mkBitVector(8, "00000101", 2));
  ASSERT_NO_THROW(d_solver.mkBitVector(8, "-127", 10));
  ASSERT_NO_THROW(d_solver.mkBitVector(8, "255", 10));
  ASSERT_NO_THROW(d_solver.mkBitVector(8, "-7f", 16));
  ASSERT_NO_THROW(d_solver.mkBitVector(8, "a0", 16));

  ASSERT_THROW(d_solver.mkBitVector(0, 2), CVC5ApiException);
  ASSERT_THROW(d_solver.mkBitVector(0, "-127", 10), CVC5ApiException);
  ASSERT_THROW(d_solver.mkBitVector(0, "a0", 16), CVC5ApiException);

  ASSERT_THROW(d_solver.mkBitVector(8, "", 2), CVC5ApiException);

  ASSERT_THROW(d_solver.mkBitVector(8, "101", 5), CVC5ApiException);
  ASSERT_THROW(d_solver.mkBitVector(8, "128", 11), CVC5ApiException);
  ASSERT_THROW(d_solver.mkBitVector(8, "a0", 21), CVC5ApiException);

  ASSERT_THROW(d_solver.mkBitVector(8, "-11111111", 2), CVC5ApiException);
  ASSERT_THROW(d_solver.mkBitVector(8, "101010101", 2), CVC5ApiException);
  ASSERT_THROW(d_solver.mkBitVector(8, "-256", 10), CVC5ApiException);
  ASSERT_THROW(d_solver.mkBitVector(8, "257", 10), CVC5ApiException);
  ASSERT_THROW(d_solver.mkBitVector(8, "-a0", 16), CVC5ApiException);
  ASSERT_THROW(d_solver.mkBitVector(8, "fffff", 16), CVC5ApiException);

  ASSERT_THROW(d_solver.mkBitVector(8, "10201010", 2), CVC5ApiException);
  ASSERT_THROW(d_solver.mkBitVector(8, "-25x", 10), CVC5ApiException);
  ASSERT_THROW(d_solver.mkBitVector(8, "2x7", 10), CVC5ApiException);
  ASSERT_THROW(d_solver.mkBitVector(8, "fzff", 16), CVC5ApiException);

  ASSERT_EQ(d_solver.mkBitVector(8, "0101", 2),
            d_solver.mkBitVector(8, "00000101", 2));
  ASSERT_EQ(d_solver.mkBitVector(4, "-1", 2),
            d_solver.mkBitVector(4, "1111", 2));
  ASSERT_EQ(d_solver.mkBitVector(4, "-1", 16),
            d_solver.mkBitVector(4, "1111", 2));
  ASSERT_EQ(d_solver.mkBitVector(4, "-1", 10),
            d_solver.mkBitVector(4, "1111", 2));
  ASSERT_EQ(d_solver.mkBitVector(8, "01010101", 2).toString(), "#b01010101");
  ASSERT_EQ(d_solver.mkBitVector(8, "F", 16).toString(), "#b00001111");
  ASSERT_EQ(d_solver.mkBitVector(8, "-1", 10),
            d_solver.mkBitVector(8, "FF", 16));
}

TEST_F(TestApiBlackSolver, mkVar)
{
  Sort boolSort = d_solver.getBooleanSort();
  Sort intSort = d_solver.getIntegerSort();
  Sort funSort = d_solver.mkFunctionSort(intSort, boolSort);
  ASSERT_NO_THROW(d_solver.mkVar(boolSort));
  ASSERT_NO_THROW(d_solver.mkVar(funSort));
  ASSERT_NO_THROW(d_solver.mkVar(boolSort, std::string("b")));
  ASSERT_NO_THROW(d_solver.mkVar(funSort, ""));
  ASSERT_THROW(d_solver.mkVar(Sort()), CVC5ApiException);
  ASSERT_THROW(d_solver.mkVar(Sort(), "a"), CVC5ApiException);
  Solver slv;
  ASSERT_THROW(slv.mkVar(boolSort, "x"), CVC5ApiException);
}

TEST_F(TestApiBlackSolver, mkBoolean)
{
  ASSERT_NO_THROW(d_solver.mkBoolean(true));
  ASSERT_NO_THROW(d_solver.mkBoolean(false));
}

TEST_F(TestApiBlackSolver, mkRoundingMode)
{
  ASSERT_NO_THROW(d_solver.mkRoundingMode(RoundingMode::ROUND_TOWARD_ZERO));
}

TEST_F(TestApiBlackSolver, mkAbstractValue)
{
  ASSERT_NO_THROW(d_solver.mkAbstractValue(std::string("1")));
  ASSERT_THROW(d_solver.mkAbstractValue(std::string("0")), CVC5ApiException);
  ASSERT_THROW(d_solver.mkAbstractValue(std::string("-1")), CVC5ApiException);
  ASSERT_THROW(d_solver.mkAbstractValue(std::string("1.2")), CVC5ApiException);
  ASSERT_THROW(d_solver.mkAbstractValue("1/2"), CVC5ApiException);
  ASSERT_THROW(d_solver.mkAbstractValue("asdf"), CVC5ApiException);

  ASSERT_NO_THROW(d_solver.mkAbstractValue((uint32_t)1));
  ASSERT_NO_THROW(d_solver.mkAbstractValue((int32_t)1));
  ASSERT_NO_THROW(d_solver.mkAbstractValue((uint64_t)1));
  ASSERT_NO_THROW(d_solver.mkAbstractValue((int64_t)1));
  ASSERT_NO_THROW(d_solver.mkAbstractValue((int32_t)-1));
  ASSERT_NO_THROW(d_solver.mkAbstractValue((int64_t)-1));
  ASSERT_THROW(d_solver.mkAbstractValue(0), CVC5ApiException);
}

TEST_F(TestApiBlackSolver, mkFloatingPoint)
{
  Term t1 = d_solver.mkBitVector(8);
  Term t2 = d_solver.mkBitVector(4);
  Term t3 = d_solver.mkInteger(2);
  ASSERT_NO_THROW(d_solver.mkFloatingPoint(3, 5, t1));
  ASSERT_THROW(d_solver.mkFloatingPoint(0, 5, Term()), CVC5ApiException);
  ASSERT_THROW(d_solver.mkFloatingPoint(0, 5, t1), CVC5ApiException);
  ASSERT_THROW(d_solver.mkFloatingPoint(3, 0, t1), CVC5ApiException);
  ASSERT_THROW(d_solver.mkFloatingPoint(3, 5, t2), CVC5ApiException);
  ASSERT_THROW(d_solver.mkFloatingPoint(3, 5, t2), CVC5ApiException);

  Solver slv;
  ASSERT_THROW(slv.mkFloatingPoint(3, 5, t1), CVC5ApiException);
}

TEST_F(TestApiBlackSolver, mkCardinalityConstraint)
{
  Sort su = d_solver.mkUninterpretedSort("u");
  Sort si = d_solver.getIntegerSort();
  ASSERT_NO_THROW(d_solver.mkCardinalityConstraint(su, 3));
  ASSERT_THROW(d_solver.mkCardinalityConstraint(si, 3), CVC5ApiException);
  ASSERT_THROW(d_solver.mkCardinalityConstraint(su, 0), CVC5ApiException);
  Solver slv;
  ASSERT_THROW(slv.mkCardinalityConstraint(su, 3), CVC5ApiException);
}

TEST_F(TestApiBlackSolver, mkEmptySet)
{
  Solver slv;
  Sort s = d_solver.mkSetSort(d_solver.getBooleanSort());
  ASSERT_NO_THROW(d_solver.mkEmptySet(Sort()));
  ASSERT_NO_THROW(d_solver.mkEmptySet(s));
  ASSERT_THROW(d_solver.mkEmptySet(d_solver.getBooleanSort()),
               CVC5ApiException);
  ASSERT_THROW(slv.mkEmptySet(s), CVC5ApiException);
}

TEST_F(TestApiBlackSolver, mkEmptyBag)
{
  Solver slv;
  Sort s = d_solver.mkBagSort(d_solver.getBooleanSort());
  ASSERT_NO_THROW(d_solver.mkEmptyBag(Sort()));
  ASSERT_NO_THROW(d_solver.mkEmptyBag(s));
  ASSERT_THROW(d_solver.mkEmptyBag(d_solver.getBooleanSort()),
               CVC5ApiException);
  ASSERT_THROW(slv.mkEmptyBag(s), CVC5ApiException);
}

TEST_F(TestApiBlackSolver, mkEmptySequence)
{
  Solver slv;
  Sort s = d_solver.mkSequenceSort(d_solver.getBooleanSort());
  ASSERT_NO_THROW(d_solver.mkEmptySequence(s));
  ASSERT_NO_THROW(d_solver.mkEmptySequence(d_solver.getBooleanSort()));
  ASSERT_THROW(slv.mkEmptySequence(s), CVC5ApiException);
}

TEST_F(TestApiBlackSolver, mkFalse)
{
  ASSERT_NO_THROW(d_solver.mkFalse());
  ASSERT_NO_THROW(d_solver.mkFalse());
}

TEST_F(TestApiBlackSolver, mkNaN) { ASSERT_NO_THROW(d_solver.mkNaN(3, 5)); }

TEST_F(TestApiBlackSolver, mkNegZero)
{
  ASSERT_NO_THROW(d_solver.mkNegZero(3, 5));
}

TEST_F(TestApiBlackSolver, mkNegInf)
{
  ASSERT_NO_THROW(d_solver.mkNegInf(3, 5));
}

TEST_F(TestApiBlackSolver, mkPosInf)
{
  ASSERT_NO_THROW(d_solver.mkPosInf(3, 5));
}

TEST_F(TestApiBlackSolver, mkPosZero)
{
  ASSERT_NO_THROW(d_solver.mkPosZero(3, 5));
}

TEST_F(TestApiBlackSolver, mkOp)
{
  // mkOp(Kind kind, Kind k)
  ASSERT_THROW(d_solver.mkOp(BITVECTOR_EXTRACT, EQUAL), CVC5ApiException);

  // mkOp(Kind kind, const std::string& arg)
  ASSERT_NO_THROW(d_solver.mkOp(DIVISIBLE, "2147483648"));
  ASSERT_THROW(d_solver.mkOp(BITVECTOR_EXTRACT, "asdf"), CVC5ApiException);

  // mkOp(Kind kind, uint32_t arg)
  ASSERT_NO_THROW(d_solver.mkOp(DIVISIBLE, 1));
  ASSERT_NO_THROW(d_solver.mkOp(BITVECTOR_ROTATE_LEFT, 1));
  ASSERT_NO_THROW(d_solver.mkOp(BITVECTOR_ROTATE_RIGHT, 1));
  ASSERT_THROW(d_solver.mkOp(BITVECTOR_EXTRACT, 1), CVC5ApiException);

  // mkOp(Kind kind, uint32_t arg1, uint32_t arg2)
  ASSERT_NO_THROW(d_solver.mkOp(BITVECTOR_EXTRACT, 1, 1));
  ASSERT_THROW(d_solver.mkOp(DIVISIBLE, 1, 2), CVC5ApiException);

  // mkOp(Kind kind, std::vector<uint32_t> args)
  std::vector<uint32_t> args = {1, 2, 2};
  ASSERT_NO_THROW(d_solver.mkOp(TUPLE_PROJECT, args));
}

TEST_F(TestApiBlackSolver, mkPi) { ASSERT_NO_THROW(d_solver.mkPi()); }

TEST_F(TestApiBlackSolver, mkInteger)
{
  ASSERT_NO_THROW(d_solver.mkInteger("123"));
  ASSERT_THROW(d_solver.mkInteger("1.23"), CVC5ApiException);
  ASSERT_THROW(d_solver.mkInteger("1/23"), CVC5ApiException);
  ASSERT_THROW(d_solver.mkInteger("12/3"), CVC5ApiException);
  ASSERT_THROW(d_solver.mkInteger(".2"), CVC5ApiException);
  ASSERT_THROW(d_solver.mkInteger("2."), CVC5ApiException);
  ASSERT_THROW(d_solver.mkInteger(""), CVC5ApiException);
  ASSERT_THROW(d_solver.mkInteger("asdf"), CVC5ApiException);
  ASSERT_THROW(d_solver.mkInteger("1.2/3"), CVC5ApiException);
  ASSERT_THROW(d_solver.mkInteger("."), CVC5ApiException);
  ASSERT_THROW(d_solver.mkInteger("/"), CVC5ApiException);
  ASSERT_THROW(d_solver.mkInteger("2/"), CVC5ApiException);
  ASSERT_THROW(d_solver.mkInteger("/2"), CVC5ApiException);

  ASSERT_NO_THROW(d_solver.mkReal(std::string("123")));
  ASSERT_THROW(d_solver.mkInteger(std::string("1.23")), CVC5ApiException);
  ASSERT_THROW(d_solver.mkInteger(std::string("1/23")), CVC5ApiException);
  ASSERT_THROW(d_solver.mkInteger(std::string("12/3")), CVC5ApiException);
  ASSERT_THROW(d_solver.mkInteger(std::string(".2")), CVC5ApiException);
  ASSERT_THROW(d_solver.mkInteger(std::string("2.")), CVC5ApiException);
  ASSERT_THROW(d_solver.mkInteger(std::string("")), CVC5ApiException);
  ASSERT_THROW(d_solver.mkInteger(std::string("asdf")), CVC5ApiException);
  ASSERT_THROW(d_solver.mkInteger(std::string("1.2/3")), CVC5ApiException);
  ASSERT_THROW(d_solver.mkInteger(std::string(".")), CVC5ApiException);
  ASSERT_THROW(d_solver.mkInteger(std::string("/")), CVC5ApiException);
  ASSERT_THROW(d_solver.mkInteger(std::string("2/")), CVC5ApiException);
  ASSERT_THROW(d_solver.mkInteger(std::string("/2")), CVC5ApiException);

  int32_t val1 = 1;
  int64_t val2 = -1;
  uint32_t val3 = 1;
  uint64_t val4 = -1;
  ASSERT_NO_THROW(d_solver.mkInteger(val1));
  ASSERT_NO_THROW(d_solver.mkInteger(val2));
  ASSERT_NO_THROW(d_solver.mkInteger(val3));
  ASSERT_NO_THROW(d_solver.mkInteger(val4));
  ASSERT_NO_THROW(d_solver.mkInteger(val4));
}

TEST_F(TestApiBlackSolver, mkReal)
{
  ASSERT_NO_THROW(d_solver.mkReal("123"));
  ASSERT_NO_THROW(d_solver.mkReal("1.23"));
  ASSERT_NO_THROW(d_solver.mkReal("1/23"));
  ASSERT_NO_THROW(d_solver.mkReal("12/3"));
  ASSERT_NO_THROW(d_solver.mkReal(".2"));
  ASSERT_NO_THROW(d_solver.mkReal("2."));
  ASSERT_THROW(d_solver.mkReal(""), CVC5ApiException);
  ASSERT_THROW(d_solver.mkReal("asdf"), CVC5ApiException);
  ASSERT_THROW(d_solver.mkReal("1.2/3"), CVC5ApiException);
  ASSERT_THROW(d_solver.mkReal("."), CVC5ApiException);
  ASSERT_THROW(d_solver.mkReal("/"), CVC5ApiException);
  ASSERT_THROW(d_solver.mkReal("2/"), CVC5ApiException);
  ASSERT_THROW(d_solver.mkReal("/2"), CVC5ApiException);

  ASSERT_NO_THROW(d_solver.mkReal(std::string("123")));
  ASSERT_NO_THROW(d_solver.mkReal(std::string("1.23")));
  ASSERT_NO_THROW(d_solver.mkReal(std::string("1/23")));
  ASSERT_NO_THROW(d_solver.mkReal(std::string("12/3")));
  ASSERT_NO_THROW(d_solver.mkReal(std::string(".2")));
  ASSERT_NO_THROW(d_solver.mkReal(std::string("2.")));
  ASSERT_THROW(d_solver.mkReal(std::string("")), CVC5ApiException);
  ASSERT_THROW(d_solver.mkReal(std::string("asdf")), CVC5ApiException);
  ASSERT_THROW(d_solver.mkReal(std::string("1.2/3")), CVC5ApiException);
  ASSERT_THROW(d_solver.mkReal(std::string(".")), CVC5ApiException);
  ASSERT_THROW(d_solver.mkReal(std::string("/")), CVC5ApiException);
  ASSERT_THROW(d_solver.mkReal(std::string("2/")), CVC5ApiException);
  ASSERT_THROW(d_solver.mkReal(std::string("/2")), CVC5ApiException);

  int32_t val1 = 1;
  int64_t val2 = -1;
  uint32_t val3 = 1;
  uint64_t val4 = -1;
  ASSERT_NO_THROW(d_solver.mkReal(val1));
  ASSERT_NO_THROW(d_solver.mkReal(val2));
  ASSERT_NO_THROW(d_solver.mkReal(val3));
  ASSERT_NO_THROW(d_solver.mkReal(val4));
  ASSERT_NO_THROW(d_solver.mkReal(val4));
  ASSERT_NO_THROW(d_solver.mkReal(val1, val1));
  ASSERT_NO_THROW(d_solver.mkReal(val2, val2));
  ASSERT_NO_THROW(d_solver.mkReal(val3, val3));
  ASSERT_NO_THROW(d_solver.mkReal(val4, val4));
  ASSERT_NO_THROW(d_solver.mkReal("-1/-1"));
  ASSERT_NO_THROW(d_solver.mkReal("1/-1"));
  ASSERT_NO_THROW(d_solver.mkReal("-1/1"));
  ASSERT_NO_THROW(d_solver.mkReal("1/1"));
  ASSERT_THROW(d_solver.mkReal("/-5"), CVC5ApiException);
}

TEST_F(TestApiBlackSolver, mkRegexpAll)
{
  Sort strSort = d_solver.getStringSort();
  Term s = d_solver.mkConst(strSort, "s");
  ASSERT_NO_THROW(d_solver.mkTerm(STRING_IN_REGEXP, s, d_solver.mkRegexpAll()));
}

TEST_F(TestApiBlackSolver, mkRegexpAllchar)
{
  Sort strSort = d_solver.getStringSort();
  Term s = d_solver.mkConst(strSort, "s");
  ASSERT_NO_THROW(
      d_solver.mkTerm(STRING_IN_REGEXP, s, d_solver.mkRegexpAllchar()));
}

TEST_F(TestApiBlackSolver, mkRegexpNone)
{
  Sort strSort = d_solver.getStringSort();
  Term s = d_solver.mkConst(strSort, "s");
  ASSERT_NO_THROW(
      d_solver.mkTerm(STRING_IN_REGEXP, s, d_solver.mkRegexpNone()));
}

TEST_F(TestApiBlackSolver, mkSepEmp) { ASSERT_NO_THROW(d_solver.mkSepEmp()); }

TEST_F(TestApiBlackSolver, mkSepNil)
{
  ASSERT_NO_THROW(d_solver.mkSepNil(d_solver.getBooleanSort()));
  ASSERT_THROW(d_solver.mkSepNil(Sort()), CVC5ApiException);
  Solver slv;
  ASSERT_THROW(slv.mkSepNil(d_solver.getIntegerSort()), CVC5ApiException);
}

TEST_F(TestApiBlackSolver, mkString)
{
  ASSERT_NO_THROW(d_solver.mkString(""));
  ASSERT_NO_THROW(d_solver.mkString("asdfasdf"));
  ASSERT_EQ(d_solver.mkString("asdf\\nasdf").toString(),
            "\"asdf\\u{5c}nasdf\"");
  ASSERT_EQ(d_solver.mkString("asdf\\u{005c}nasdf", true).toString(),
            "\"asdf\\u{5c}nasdf\"");
}

TEST_F(TestApiBlackSolver, mkTerm)
{
  Sort bv32 = d_solver.mkBitVectorSort(32);
  Term a = d_solver.mkConst(bv32, "a");
  Term b = d_solver.mkConst(bv32, "b");
  std::vector<Term> v1 = {a, b};
  std::vector<Term> v2 = {a, Term()};
  std::vector<Term> v3 = {a, d_solver.mkTrue()};
  std::vector<Term> v4 = {d_solver.mkInteger(1), d_solver.mkInteger(2)};
  std::vector<Term> v5 = {d_solver.mkInteger(1), Term()};
  std::vector<Term> v6 = {};
  Solver slv;

  // mkTerm(Kind kind) const
  ASSERT_NO_THROW(d_solver.mkTerm(PI));
  ASSERT_NO_THROW(d_solver.mkTerm(PI, v6));
  ASSERT_NO_THROW(d_solver.mkTerm(d_solver.mkOp(PI)));
  ASSERT_NO_THROW(d_solver.mkTerm(d_solver.mkOp(PI), v6));
  ASSERT_NO_THROW(d_solver.mkTerm(REGEXP_NONE));
  ASSERT_NO_THROW(d_solver.mkTerm(REGEXP_NONE, v6));
  ASSERT_NO_THROW(d_solver.mkTerm(d_solver.mkOp(REGEXP_NONE)));
  ASSERT_NO_THROW(d_solver.mkTerm(d_solver.mkOp(REGEXP_NONE), v6));
  ASSERT_NO_THROW(d_solver.mkTerm(REGEXP_ALLCHAR));
  ASSERT_NO_THROW(d_solver.mkTerm(REGEXP_ALLCHAR, v6));
  ASSERT_NO_THROW(d_solver.mkTerm(d_solver.mkOp(REGEXP_ALLCHAR)));
  ASSERT_NO_THROW(d_solver.mkTerm(d_solver.mkOp(REGEXP_ALLCHAR), v6));
  ASSERT_NO_THROW(d_solver.mkTerm(SEP_EMP));
  ASSERT_NO_THROW(d_solver.mkTerm(SEP_EMP, v6));
  ASSERT_NO_THROW(d_solver.mkTerm(d_solver.mkOp(SEP_EMP)));
  ASSERT_NO_THROW(d_solver.mkTerm(d_solver.mkOp(SEP_EMP), v6));
  ASSERT_THROW(d_solver.mkTerm(CONST_BITVECTOR), CVC5ApiException);

  // mkTerm(Kind kind, Term child) const
  ASSERT_NO_THROW(d_solver.mkTerm(NOT, d_solver.mkTrue()));
  ASSERT_NO_THROW(
      d_solver.mkTerm(BAG_MAKE, d_solver.mkTrue(), d_solver.mkInteger(1)));
  ASSERT_THROW(d_solver.mkTerm(NOT, Term()), CVC5ApiException);
  ASSERT_THROW(d_solver.mkTerm(NOT, a), CVC5ApiException);
  ASSERT_THROW(slv.mkTerm(NOT, d_solver.mkTrue()), CVC5ApiException);

  // mkTerm(Kind kind, Term child1, Term child2) const
  ASSERT_NO_THROW(d_solver.mkTerm(EQUAL, a, b));
  ASSERT_THROW(d_solver.mkTerm(EQUAL, Term(), b), CVC5ApiException);
  ASSERT_THROW(d_solver.mkTerm(EQUAL, a, Term()), CVC5ApiException);
  ASSERT_THROW(d_solver.mkTerm(EQUAL, a, d_solver.mkTrue()), CVC5ApiException);
  ASSERT_THROW(slv.mkTerm(EQUAL, a, b), CVC5ApiException);

  // mkTerm(Kind kind, Term child1, Term child2, Term child3) const
  ASSERT_NO_THROW(d_solver.mkTerm(
      ITE, d_solver.mkTrue(), d_solver.mkTrue(), d_solver.mkTrue()));
  ASSERT_THROW(
      d_solver.mkTerm(ITE, Term(), d_solver.mkTrue(), d_solver.mkTrue()),
      CVC5ApiException);
  ASSERT_THROW(
      d_solver.mkTerm(ITE, d_solver.mkTrue(), Term(), d_solver.mkTrue()),
      CVC5ApiException);
  ASSERT_THROW(
      d_solver.mkTerm(ITE, d_solver.mkTrue(), d_solver.mkTrue(), Term()),
      CVC5ApiException);
  ASSERT_THROW(d_solver.mkTerm(ITE, d_solver.mkTrue(), d_solver.mkTrue(), b),
               CVC5ApiException);
  ASSERT_THROW(
      slv.mkTerm(ITE, d_solver.mkTrue(), d_solver.mkTrue(), d_solver.mkTrue()),
      CVC5ApiException);

  // mkTerm(Kind kind, const std::vector<Term>& children) const
  ASSERT_NO_THROW(d_solver.mkTerm(EQUAL, v1));
  ASSERT_THROW(d_solver.mkTerm(EQUAL, v2), CVC5ApiException);
  ASSERT_THROW(d_solver.mkTerm(EQUAL, v3), CVC5ApiException);
  ASSERT_THROW(d_solver.mkTerm(DISTINCT, v6), CVC5ApiException);

  // Test cases that are nary via the API but have arity = 2 internally
  Sort s_bool = d_solver.getBooleanSort();
  Term t_bool = d_solver.mkConst(s_bool, "t_bool");
  ASSERT_NO_THROW(d_solver.mkTerm(IMPLIES, {t_bool, t_bool, t_bool}));
  ASSERT_NO_THROW(
      d_solver.mkTerm(d_solver.mkOp(IMPLIES), {t_bool, t_bool, t_bool}));
  ASSERT_NO_THROW(d_solver.mkTerm(XOR, {t_bool, t_bool, t_bool}));
  ASSERT_NO_THROW(
      d_solver.mkTerm(d_solver.mkOp(XOR), {t_bool, t_bool, t_bool}));
  Term t_int = d_solver.mkConst(d_solver.getIntegerSort(), "t_int");
  ASSERT_NO_THROW(d_solver.mkTerm(DIVISION, {t_int, t_int, t_int}));
  ASSERT_NO_THROW(
      d_solver.mkTerm(d_solver.mkOp(DIVISION), {t_int, t_int, t_int}));
  ASSERT_NO_THROW(d_solver.mkTerm(INTS_DIVISION, {t_int, t_int, t_int}));
  ASSERT_NO_THROW(
      d_solver.mkTerm(d_solver.mkOp(INTS_DIVISION), {t_int, t_int, t_int}));
  ASSERT_NO_THROW(d_solver.mkTerm(MINUS, {t_int, t_int, t_int}));
  ASSERT_NO_THROW(d_solver.mkTerm(d_solver.mkOp(MINUS), {t_int, t_int, t_int}));
  ASSERT_NO_THROW(d_solver.mkTerm(EQUAL, {t_int, t_int, t_int}));
  ASSERT_NO_THROW(d_solver.mkTerm(d_solver.mkOp(EQUAL), {t_int, t_int, t_int}));
  ASSERT_NO_THROW(d_solver.mkTerm(LT, {t_int, t_int, t_int}));
  ASSERT_NO_THROW(d_solver.mkTerm(d_solver.mkOp(LT), {t_int, t_int, t_int}));
  ASSERT_NO_THROW(d_solver.mkTerm(GT, {t_int, t_int, t_int}));
  ASSERT_NO_THROW(d_solver.mkTerm(d_solver.mkOp(GT), {t_int, t_int, t_int}));
  ASSERT_NO_THROW(d_solver.mkTerm(LEQ, {t_int, t_int, t_int}));
  ASSERT_NO_THROW(d_solver.mkTerm(d_solver.mkOp(LEQ), {t_int, t_int, t_int}));
  ASSERT_NO_THROW(d_solver.mkTerm(GEQ, {t_int, t_int, t_int}));
  ASSERT_NO_THROW(d_solver.mkTerm(d_solver.mkOp(GEQ), {t_int, t_int, t_int}));
  Term t_reg = d_solver.mkConst(d_solver.getRegExpSort(), "t_reg");
  ASSERT_NO_THROW(d_solver.mkTerm(REGEXP_DIFF, {t_reg, t_reg, t_reg}));
  ASSERT_NO_THROW(
      d_solver.mkTerm(d_solver.mkOp(REGEXP_DIFF), {t_reg, t_reg, t_reg}));
  Term t_fun = d_solver.mkConst(
      d_solver.mkFunctionSort({s_bool, s_bool, s_bool}, s_bool));
  ASSERT_NO_THROW(d_solver.mkTerm(HO_APPLY, {t_fun, t_bool, t_bool, t_bool}));
  ASSERT_NO_THROW(d_solver.mkTerm(d_solver.mkOp(HO_APPLY),
                                  {t_fun, t_bool, t_bool, t_bool}));
}

TEST_F(TestApiBlackSolver, mkTermFromOp)
{
  Sort bv32 = d_solver.mkBitVectorSort(32);
  Term a = d_solver.mkConst(bv32, "a");
  Term b = d_solver.mkConst(bv32, "b");
  std::vector<Term> v1 = {d_solver.mkInteger(1), d_solver.mkInteger(2)};
  std::vector<Term> v2 = {d_solver.mkInteger(1), Term()};
  std::vector<Term> v3 = {};
  std::vector<Term> v4 = {d_solver.mkInteger(5)};
  Solver slv;

  // simple operator terms
  Op opterm1 = d_solver.mkOp(BITVECTOR_EXTRACT, 2, 1);
  Op opterm2 = d_solver.mkOp(DIVISIBLE, 1);

  // list datatype
  Sort sort = d_solver.mkParamSort("T");
  DatatypeDecl listDecl = d_solver.mkDatatypeDecl("paramlist", sort);
  DatatypeConstructorDecl cons = d_solver.mkDatatypeConstructorDecl("cons");
  DatatypeConstructorDecl nil = d_solver.mkDatatypeConstructorDecl("nil");
  cons.addSelector("head", sort);
  cons.addSelectorSelf("tail");
  listDecl.addConstructor(cons);
  listDecl.addConstructor(nil);
  Sort listSort = d_solver.mkDatatypeSort(listDecl);
  Sort intListSort =
      listSort.instantiate(std::vector<Sort>{d_solver.getIntegerSort()});
  Term c = d_solver.mkConst(intListSort, "c");
  Datatype list = listSort.getDatatype();

  // list datatype constructor and selector operator terms
  Term consTerm1 = list.getConstructorTerm("cons");
  Term consTerm2 = list.getConstructor("cons").getConstructorTerm();
  Term nilTerm1 = list.getConstructorTerm("nil");
  Term nilTerm2 = list.getConstructor("nil").getConstructorTerm();
  Term headTerm1 = list["cons"].getSelectorTerm("head");
  Term headTerm2 = list["cons"].getSelector("head").getSelectorTerm();
  Term tailTerm1 = list["cons"].getSelectorTerm("tail");
  Term tailTerm2 = list["cons"]["tail"].getSelectorTerm();

  // mkTerm(Op op, Term term) const
  ASSERT_NO_THROW(d_solver.mkTerm(APPLY_CONSTRUCTOR, nilTerm1));
  ASSERT_NO_THROW(d_solver.mkTerm(APPLY_CONSTRUCTOR, nilTerm2));
  ASSERT_THROW(d_solver.mkTerm(APPLY_SELECTOR, nilTerm1), CVC5ApiException);
  ASSERT_THROW(d_solver.mkTerm(APPLY_SELECTOR, consTerm1), CVC5ApiException);
  ASSERT_THROW(d_solver.mkTerm(APPLY_CONSTRUCTOR, consTerm2), CVC5ApiException);
  ASSERT_THROW(d_solver.mkTerm(opterm1), CVC5ApiException);
  ASSERT_THROW(d_solver.mkTerm(APPLY_SELECTOR, headTerm1), CVC5ApiException);
  ASSERT_THROW(d_solver.mkTerm(opterm1), CVC5ApiException);
  ASSERT_THROW(slv.mkTerm(APPLY_CONSTRUCTOR, nilTerm1), CVC5ApiException);

  // mkTerm(Op op, Term child) const
  ASSERT_NO_THROW(d_solver.mkTerm(opterm1, a));
  ASSERT_NO_THROW(d_solver.mkTerm(opterm2, d_solver.mkInteger(1)));
  ASSERT_NO_THROW(d_solver.mkTerm(APPLY_SELECTOR, headTerm1, c));
  ASSERT_NO_THROW(d_solver.mkTerm(APPLY_SELECTOR, tailTerm2, c));
  ASSERT_THROW(d_solver.mkTerm(opterm2, a), CVC5ApiException);
  ASSERT_THROW(d_solver.mkTerm(opterm1, Term()), CVC5ApiException);
  ASSERT_THROW(
      d_solver.mkTerm(APPLY_CONSTRUCTOR, consTerm1, d_solver.mkInteger(0)),
      CVC5ApiException);
  ASSERT_THROW(slv.mkTerm(opterm1, a), CVC5ApiException);

  // mkTerm(Op op, Term child1, Term child2) const
  ASSERT_NO_THROW(
      d_solver.mkTerm(APPLY_CONSTRUCTOR,
                      consTerm1,
                      d_solver.mkInteger(0),
                      d_solver.mkTerm(APPLY_CONSTRUCTOR, nilTerm1)));
  ASSERT_THROW(
      d_solver.mkTerm(opterm2, d_solver.mkInteger(1), d_solver.mkInteger(2)),
      CVC5ApiException);
  ASSERT_THROW(d_solver.mkTerm(opterm1, a, b), CVC5ApiException);
  ASSERT_THROW(d_solver.mkTerm(opterm2, d_solver.mkInteger(1), Term()),
               CVC5ApiException);
  ASSERT_THROW(d_solver.mkTerm(opterm2, Term(), d_solver.mkInteger(1)),
               CVC5ApiException);
  ASSERT_THROW(slv.mkTerm(APPLY_CONSTRUCTOR,
                          consTerm1,
                          d_solver.mkInteger(0),
                          d_solver.mkTerm(APPLY_CONSTRUCTOR, nilTerm1)),
               CVC5ApiException);

  // mkTerm(Op op, Term child1, Term child2, Term child3) const
  ASSERT_THROW(d_solver.mkTerm(opterm1, a, b, a), CVC5ApiException);
  ASSERT_THROW(
      d_solver.mkTerm(
          opterm2, d_solver.mkInteger(1), d_solver.mkInteger(1), Term()),
      CVC5ApiException);

  // mkTerm(Op op, const std::vector<Term>& children) const
  ASSERT_NO_THROW(d_solver.mkTerm(opterm2, v4));
  ASSERT_THROW(d_solver.mkTerm(opterm2, v1), CVC5ApiException);
  ASSERT_THROW(d_solver.mkTerm(opterm2, v2), CVC5ApiException);
  ASSERT_THROW(d_solver.mkTerm(opterm2, v3), CVC5ApiException);
  ASSERT_THROW(slv.mkTerm(opterm2, v4), CVC5ApiException);
}

TEST_F(TestApiBlackSolver, mkTrue)
{
  ASSERT_NO_THROW(d_solver.mkTrue());
  ASSERT_NO_THROW(d_solver.mkTrue());
}

TEST_F(TestApiBlackSolver, mkTuple)
{
  ASSERT_NO_THROW(d_solver.mkTuple({d_solver.mkBitVectorSort(3)},
                                   {d_solver.mkBitVector(3, "101", 2)}));
  ASSERT_NO_THROW(
      d_solver.mkTuple({d_solver.getRealSort()}, {d_solver.mkInteger("5")}));

  ASSERT_THROW(d_solver.mkTuple({}, {d_solver.mkBitVector(3, "101", 2)}),
               CVC5ApiException);
  ASSERT_THROW(d_solver.mkTuple({d_solver.mkBitVectorSort(4)},
                                {d_solver.mkBitVector(3, "101", 2)}),
               CVC5ApiException);
  ASSERT_THROW(
      d_solver.mkTuple({d_solver.getIntegerSort()}, {d_solver.mkReal("5.3")}),
      CVC5ApiException);
  Solver slv;
  ASSERT_THROW(slv.mkTuple({d_solver.mkBitVectorSort(3)},
                           {slv.mkBitVector(3, "101", 2)}),
               CVC5ApiException);
  ASSERT_THROW(slv.mkTuple({slv.mkBitVectorSort(3)},
                           {d_solver.mkBitVector(3, "101", 2)}),
               CVC5ApiException);
}

TEST_F(TestApiBlackSolver, mkUniverseSet)
{
  ASSERT_NO_THROW(d_solver.mkUniverseSet(d_solver.getBooleanSort()));
  ASSERT_THROW(d_solver.mkUniverseSet(Sort()), CVC5ApiException);
  Solver slv;
  ASSERT_THROW(slv.mkUniverseSet(d_solver.getBooleanSort()), CVC5ApiException);
}

TEST_F(TestApiBlackSolver, mkConst)
{
  Sort boolSort = d_solver.getBooleanSort();
  Sort intSort = d_solver.getIntegerSort();
  Sort funSort = d_solver.mkFunctionSort(intSort, boolSort);
  ASSERT_NO_THROW(d_solver.mkConst(boolSort));
  ASSERT_NO_THROW(d_solver.mkConst(funSort));
  ASSERT_NO_THROW(d_solver.mkConst(boolSort, std::string("b")));
  ASSERT_NO_THROW(d_solver.mkConst(intSort, std::string("i")));
  ASSERT_NO_THROW(d_solver.mkConst(funSort, "f"));
  ASSERT_NO_THROW(d_solver.mkConst(funSort, ""));
  ASSERT_THROW(d_solver.mkConst(Sort()), CVC5ApiException);
  ASSERT_THROW(d_solver.mkConst(Sort(), "a"), CVC5ApiException);

  Solver slv;
  ASSERT_THROW(slv.mkConst(boolSort), CVC5ApiException);
}

TEST_F(TestApiBlackSolver, mkConstArray)
{
  Sort intSort = d_solver.getIntegerSort();
  Sort arrSort = d_solver.mkArraySort(intSort, intSort);
  Term zero = d_solver.mkInteger(0);
  Term constArr = d_solver.mkConstArray(arrSort, zero);

  ASSERT_NO_THROW(d_solver.mkConstArray(arrSort, zero));
  ASSERT_THROW(d_solver.mkConstArray(Sort(), zero), CVC5ApiException);
  ASSERT_THROW(d_solver.mkConstArray(arrSort, Term()), CVC5ApiException);
  ASSERT_THROW(d_solver.mkConstArray(arrSort, d_solver.mkBitVector(1, 1)),
               CVC5ApiException);
  ASSERT_THROW(d_solver.mkConstArray(intSort, zero), CVC5ApiException);
  Solver slv;
  Term zero2 = slv.mkInteger(0);
  Sort arrSort2 = slv.mkArraySort(slv.getIntegerSort(), slv.getIntegerSort());
  ASSERT_THROW(slv.mkConstArray(arrSort2, zero), CVC5ApiException);
  ASSERT_THROW(slv.mkConstArray(arrSort, zero2), CVC5ApiException);
}

TEST_F(TestApiBlackSolver, declareDatatype)
{
  DatatypeConstructorDecl lin = d_solver.mkDatatypeConstructorDecl("lin");
  std::vector<DatatypeConstructorDecl> ctors0 = {lin};
  ASSERT_NO_THROW(d_solver.declareDatatype(std::string(""), ctors0));

  DatatypeConstructorDecl nil = d_solver.mkDatatypeConstructorDecl("nil");
  std::vector<DatatypeConstructorDecl> ctors1 = {nil};
  ASSERT_NO_THROW(d_solver.declareDatatype(std::string("a"), ctors1));

  DatatypeConstructorDecl cons = d_solver.mkDatatypeConstructorDecl("cons");
  DatatypeConstructorDecl nil2 = d_solver.mkDatatypeConstructorDecl("nil");
  std::vector<DatatypeConstructorDecl> ctors2 = {cons, nil2};
  ASSERT_NO_THROW(d_solver.declareDatatype(std::string("b"), ctors2));

  DatatypeConstructorDecl cons2 = d_solver.mkDatatypeConstructorDecl("cons");
  DatatypeConstructorDecl nil3 = d_solver.mkDatatypeConstructorDecl("nil");
  std::vector<DatatypeConstructorDecl> ctors3 = {cons2, nil3};
  ASSERT_NO_THROW(d_solver.declareDatatype(std::string(""), ctors3));

  // must have at least one constructor
  std::vector<DatatypeConstructorDecl> ctors4;
  ASSERT_THROW(d_solver.declareDatatype(std::string("c"), ctors4),
               CVC5ApiException);
  // constructors may not be reused
  DatatypeConstructorDecl ctor1 = d_solver.mkDatatypeConstructorDecl("_x21");
  DatatypeConstructorDecl ctor2 = d_solver.mkDatatypeConstructorDecl("_x31");
  Sort s3 = d_solver.declareDatatype(std::string("_x17"), {ctor1, ctor2});
  ASSERT_THROW(d_solver.declareDatatype(std::string("_x86"), {ctor1, ctor2}),
               CVC5ApiException);
  // constructor belongs to different solver instance
  Solver slv;
  ASSERT_THROW(slv.declareDatatype(std::string("a"), ctors1), CVC5ApiException);
}

TEST_F(TestApiBlackSolver, declareFun)
{
  Sort bvSort = d_solver.mkBitVectorSort(32);
  Sort funSort = d_solver.mkFunctionSort(d_solver.mkUninterpretedSort("u"),
                                         d_solver.getIntegerSort());
  ASSERT_NO_THROW(d_solver.declareFun("f1", {}, bvSort));
  ASSERT_NO_THROW(
      d_solver.declareFun("f3", {bvSort, d_solver.getIntegerSort()}, bvSort));
  ASSERT_THROW(d_solver.declareFun("f2", {}, funSort), CVC5ApiException);
  // functions as arguments is allowed
  ASSERT_NO_THROW(d_solver.declareFun("f4", {bvSort, funSort}, bvSort));
  ASSERT_THROW(d_solver.declareFun("f5", {bvSort, bvSort}, funSort),
               CVC5ApiException);
  Solver slv;
  ASSERT_THROW(slv.declareFun("f1", {}, bvSort), CVC5ApiException);
}

TEST_F(TestApiBlackSolver, declareSort)
{
  ASSERT_NO_THROW(d_solver.declareSort("s", 0));
  ASSERT_NO_THROW(d_solver.declareSort("s", 2));
  ASSERT_NO_THROW(d_solver.declareSort("", 2));
}

TEST_F(TestApiBlackSolver, defineSort)
{
  Sort sortVar0 = d_solver.mkParamSort("T0");
  Sort sortVar1 = d_solver.mkParamSort("T1");
  Sort intSort = d_solver.getIntegerSort();
  Sort realSort = d_solver.getRealSort();
  Sort arraySort0 = d_solver.mkArraySort(sortVar0, sortVar0);
  Sort arraySort1 = d_solver.mkArraySort(sortVar0, sortVar1);
  // Now create instantiations of the defined sorts
  ASSERT_NO_THROW(arraySort0.substitute(sortVar0, intSort));
  ASSERT_NO_THROW(
      arraySort1.substitute({sortVar0, sortVar1}, {intSort, realSort}));
}

TEST_F(TestApiBlackSolver, defineFun)
{
  Sort bvSort = d_solver.mkBitVectorSort(32);
  Sort funSort = d_solver.mkFunctionSort(d_solver.mkUninterpretedSort("u"),
                                         d_solver.getIntegerSort());
  Term b1 = d_solver.mkVar(bvSort, "b1");
  Term b2 = d_solver.mkVar(d_solver.getIntegerSort(), "b2");
  Term b3 = d_solver.mkVar(funSort, "b3");
  Term v1 = d_solver.mkConst(bvSort, "v1");
  Term v2 = d_solver.mkConst(funSort, "v2");
  ASSERT_NO_THROW(d_solver.defineFun("f", {}, bvSort, v1));
  ASSERT_NO_THROW(d_solver.defineFun("ff", {b1, b2}, bvSort, v1));
  ASSERT_THROW(d_solver.defineFun("ff", {v1, b2}, bvSort, v1),
               CVC5ApiException);
  ASSERT_THROW(d_solver.defineFun("fff", {b1}, bvSort, v2), CVC5ApiException);
  ASSERT_THROW(d_solver.defineFun("ffff", {b1}, funSort, v2), CVC5ApiException);
  // b3 has function sort, which is allowed as an argument
  ASSERT_NO_THROW(d_solver.defineFun("fffff", {b1, b3}, bvSort, v1));

  Solver slv;
  Sort bvSort2 = slv.mkBitVectorSort(32);
  Term v12 = slv.mkConst(bvSort2, "v1");
  Term b12 = slv.mkVar(bvSort2, "b1");
  Term b22 = slv.mkVar(slv.getIntegerSort(), "b2");
  ASSERT_THROW(slv.defineFun("f", {}, bvSort, v12), CVC5ApiException);
  ASSERT_THROW(slv.defineFun("f", {}, bvSort2, v1), CVC5ApiException);
  ASSERT_THROW(slv.defineFun("ff", {b1, b22}, bvSort2, v12), CVC5ApiException);
  ASSERT_THROW(slv.defineFun("ff", {b12, b2}, bvSort2, v12), CVC5ApiException);
  ASSERT_THROW(slv.defineFun("ff", {b12, b22}, bvSort, v12), CVC5ApiException);
  ASSERT_THROW(slv.defineFun("ff", {b12, b22}, bvSort2, v1), CVC5ApiException);
}

TEST_F(TestApiBlackSolver, defineFunGlobal)
{
  Sort bSort = d_solver.getBooleanSort();

  Term bTrue = d_solver.mkBoolean(true);
  // (define-fun f () Bool true)
  Term f = d_solver.defineFun("f", {}, bSort, bTrue, true);
  Term b = d_solver.mkVar(bSort, "b");
  // (define-fun g (b Bool) Bool b)
  Term g = d_solver.defineFun("g", {b}, bSort, b, true);

  // (assert (or (not f) (not (g true))))
  d_solver.assertFormula(d_solver.mkTerm(
      OR, f.notTerm(), d_solver.mkTerm(APPLY_UF, g, bTrue).notTerm()));
  ASSERT_TRUE(d_solver.checkSat().isUnsat());
  d_solver.resetAssertions();
  // (assert (or (not f) (not (g true))))
  d_solver.assertFormula(d_solver.mkTerm(
      OR, f.notTerm(), d_solver.mkTerm(APPLY_UF, g, bTrue).notTerm()));
  ASSERT_TRUE(d_solver.checkSat().isUnsat());
}

TEST_F(TestApiBlackSolver, defineFunRec)
{
  Sort bvSort = d_solver.mkBitVectorSort(32);
  Sort funSort1 = d_solver.mkFunctionSort({bvSort, bvSort}, bvSort);
  Sort funSort2 = d_solver.mkFunctionSort(d_solver.mkUninterpretedSort("u"),
                                          d_solver.getIntegerSort());
  Term b1 = d_solver.mkVar(bvSort, "b1");
  Term b11 = d_solver.mkVar(bvSort, "b1");
  Term b2 = d_solver.mkVar(d_solver.getIntegerSort(), "b2");
  Term b3 = d_solver.mkVar(funSort2, "b3");
  Term v1 = d_solver.mkConst(bvSort, "v1");
  Term v2 = d_solver.mkConst(d_solver.getIntegerSort(), "v2");
  Term v3 = d_solver.mkConst(funSort2, "v3");
  Term f1 = d_solver.mkConst(funSort1, "f1");
  Term f2 = d_solver.mkConst(funSort2, "f2");
  Term f3 = d_solver.mkConst(bvSort, "f3");
  ASSERT_NO_THROW(d_solver.defineFunRec("f", {}, bvSort, v1));
  ASSERT_NO_THROW(d_solver.defineFunRec("ff", {b1, b2}, bvSort, v1));
  ASSERT_NO_THROW(d_solver.defineFunRec(f1, {b1, b11}, v1));
  ASSERT_THROW(d_solver.defineFunRec("fff", {b1}, bvSort, v3),
               CVC5ApiException);
  ASSERT_THROW(d_solver.defineFunRec("ff", {b1, v2}, bvSort, v1),
               CVC5ApiException);
  ASSERT_THROW(d_solver.defineFunRec("ffff", {b1}, funSort2, v3),
               CVC5ApiException);
  // b3 has function sort, which is allowed as an argument
  ASSERT_NO_THROW(d_solver.defineFunRec("fffff", {b1, b3}, bvSort, v1));
  ASSERT_THROW(d_solver.defineFunRec(f1, {b1}, v1), CVC5ApiException);
  ASSERT_THROW(d_solver.defineFunRec(f1, {b1, b11}, v2), CVC5ApiException);
  ASSERT_THROW(d_solver.defineFunRec(f1, {b1, b11}, v3), CVC5ApiException);
  ASSERT_THROW(d_solver.defineFunRec(f2, {b1}, v2), CVC5ApiException);
  ASSERT_THROW(d_solver.defineFunRec(f3, {b1}, v1), CVC5ApiException);

  Solver slv;
  Sort bvSort2 = slv.mkBitVectorSort(32);
  Term v12 = slv.mkConst(bvSort2, "v1");
  Term b12 = slv.mkVar(bvSort2, "b1");
  Term b22 = slv.mkVar(slv.getIntegerSort(), "b2");
  ASSERT_NO_THROW(slv.defineFunRec("f", {}, bvSort2, v12));
  ASSERT_NO_THROW(slv.defineFunRec("ff", {b12, b22}, bvSort2, v12));
  ASSERT_THROW(slv.defineFunRec("f", {}, bvSort, v12), CVC5ApiException);
  ASSERT_THROW(slv.defineFunRec("f", {}, bvSort2, v1), CVC5ApiException);
  ASSERT_THROW(slv.defineFunRec("ff", {b1, b22}, bvSort2, v12),
               CVC5ApiException);
  ASSERT_THROW(slv.defineFunRec("ff", {b12, b2}, bvSort2, v12),
               CVC5ApiException);
  ASSERT_THROW(slv.defineFunRec("ff", {b12, b22}, bvSort, v12),
               CVC5ApiException);
  ASSERT_THROW(slv.defineFunRec("ff", {b12, b22}, bvSort2, v1),
               CVC5ApiException);
}

TEST_F(TestApiBlackSolver, defineFunRecWrongLogic)
{
  d_solver.setLogic("QF_BV");
  Sort bvSort = d_solver.mkBitVectorSort(32);
  Sort funSort = d_solver.mkFunctionSort({bvSort, bvSort}, bvSort);
  Term b = d_solver.mkVar(bvSort, "b");
  Term v = d_solver.mkConst(bvSort, "v");
  Term f = d_solver.mkConst(funSort, "f");
  ASSERT_THROW(d_solver.defineFunRec("f", {}, bvSort, v), CVC5ApiException);
  ASSERT_THROW(d_solver.defineFunRec(f, {b, b}, v), CVC5ApiException);
}

TEST_F(TestApiBlackSolver, defineFunRecGlobal)
{
  Sort bSort = d_solver.getBooleanSort();
  Sort fSort = d_solver.mkFunctionSort(bSort, bSort);

  d_solver.push();
  Term bTrue = d_solver.mkBoolean(true);
  // (define-fun f () Bool true)
  Term f = d_solver.defineFunRec("f", {}, bSort, bTrue, true);
  Term b = d_solver.mkVar(bSort, "b");
  Term gSym = d_solver.mkConst(fSort, "g");
  // (define-fun g (b Bool) Bool b)
  Term g = d_solver.defineFunRec(gSym, {b}, b, true);

  // (assert (or (not f) (not (g true))))
  d_solver.assertFormula(d_solver.mkTerm(
      OR, f.notTerm(), d_solver.mkTerm(APPLY_UF, g, bTrue).notTerm()));
  ASSERT_TRUE(d_solver.checkSat().isUnsat());
  d_solver.pop();
  // (assert (or (not f) (not (g true))))
  d_solver.assertFormula(d_solver.mkTerm(
      OR, f.notTerm(), d_solver.mkTerm(APPLY_UF, g, bTrue).notTerm()));
  ASSERT_TRUE(d_solver.checkSat().isUnsat());
}

TEST_F(TestApiBlackSolver, defineFunsRec)
{
  Sort uSort = d_solver.mkUninterpretedSort("u");
  Sort bvSort = d_solver.mkBitVectorSort(32);
  Sort funSort1 = d_solver.mkFunctionSort({bvSort, bvSort}, bvSort);
  Sort funSort2 = d_solver.mkFunctionSort(uSort, d_solver.getIntegerSort());
  Term b1 = d_solver.mkVar(bvSort, "b1");
  Term b11 = d_solver.mkVar(bvSort, "b1");
  Term b2 = d_solver.mkVar(d_solver.getIntegerSort(), "b2");
  Term b3 = d_solver.mkVar(funSort2, "b3");
  Term b4 = d_solver.mkVar(uSort, "b4");
  Term v1 = d_solver.mkConst(bvSort, "v1");
  Term v2 = d_solver.mkConst(d_solver.getIntegerSort(), "v2");
  Term v3 = d_solver.mkConst(funSort2, "v3");
  Term v4 = d_solver.mkConst(uSort, "v4");
  Term f1 = d_solver.mkConst(funSort1, "f1");
  Term f2 = d_solver.mkConst(funSort2, "f2");
  Term f3 = d_solver.mkConst(bvSort, "f3");
  ASSERT_NO_THROW(
      d_solver.defineFunsRec({f1, f2}, {{b1, b11}, {b4}}, {v1, v2}));
  ASSERT_THROW(d_solver.defineFunsRec({f1, f2}, {{v1, b11}, {b4}}, {v1, v2}),
               CVC5ApiException);
  ASSERT_THROW(d_solver.defineFunsRec({f1, f3}, {{b1, b11}, {b4}}, {v1, v2}),
               CVC5ApiException);
  ASSERT_THROW(d_solver.defineFunsRec({f1, f2}, {{b1}, {b4}}, {v1, v2}),
               CVC5ApiException);
  ASSERT_THROW(d_solver.defineFunsRec({f1, f2}, {{b1, b2}, {b4}}, {v1, v2}),
               CVC5ApiException);
  ASSERT_THROW(d_solver.defineFunsRec({f1, f2}, {{b1, b11}, {b4}}, {v1, v4}),
               CVC5ApiException);

  Solver slv;
  Sort uSort2 = slv.mkUninterpretedSort("u");
  Sort bvSort2 = slv.mkBitVectorSort(32);
  Sort funSort12 = slv.mkFunctionSort({bvSort2, bvSort2}, bvSort2);
  Sort funSort22 = slv.mkFunctionSort(uSort2, slv.getIntegerSort());
  Term b12 = slv.mkVar(bvSort2, "b1");
  Term b112 = slv.mkVar(bvSort2, "b1");
  Term b42 = slv.mkVar(uSort2, "b4");
  Term v12 = slv.mkConst(bvSort2, "v1");
  Term v22 = slv.mkConst(slv.getIntegerSort(), "v2");
  Term f12 = slv.mkConst(funSort12, "f1");
  Term f22 = slv.mkConst(funSort22, "f2");
  ASSERT_NO_THROW(
      slv.defineFunsRec({f12, f22}, {{b12, b112}, {b42}}, {v12, v22}));
  ASSERT_THROW(slv.defineFunsRec({f1, f22}, {{b12, b112}, {b42}}, {v12, v22}),
               CVC5ApiException);
  ASSERT_THROW(slv.defineFunsRec({f12, f2}, {{b12, b112}, {b42}}, {v12, v22}),
               CVC5ApiException);
  ASSERT_THROW(slv.defineFunsRec({f12, f22}, {{b1, b112}, {b42}}, {v12, v22}),
               CVC5ApiException);
  ASSERT_THROW(slv.defineFunsRec({f12, f22}, {{b12, b11}, {b42}}, {v12, v22}),
               CVC5ApiException);
  ASSERT_THROW(slv.defineFunsRec({f12, f22}, {{b12, b112}, {b4}}, {v12, v22}),
               CVC5ApiException);
  ASSERT_THROW(slv.defineFunsRec({f12, f22}, {{b12, b112}, {b42}}, {v1, v22}),
               CVC5ApiException);
  ASSERT_THROW(slv.defineFunsRec({f12, f22}, {{b12, b112}, {b42}}, {v12, v2}),
               CVC5ApiException);
}

TEST_F(TestApiBlackSolver, defineFunsRecWrongLogic)
{
  d_solver.setLogic("QF_BV");
  Sort uSort = d_solver.mkUninterpretedSort("u");
  Sort bvSort = d_solver.mkBitVectorSort(32);
  Sort funSort1 = d_solver.mkFunctionSort({bvSort, bvSort}, bvSort);
  Sort funSort2 = d_solver.mkFunctionSort(uSort, d_solver.getIntegerSort());
  Term b = d_solver.mkVar(bvSort, "b");
  Term u = d_solver.mkVar(uSort, "u");
  Term v1 = d_solver.mkConst(bvSort, "v1");
  Term v2 = d_solver.mkConst(d_solver.getIntegerSort(), "v2");
  Term f1 = d_solver.mkConst(funSort1, "f1");
  Term f2 = d_solver.mkConst(funSort2, "f2");
  ASSERT_THROW(d_solver.defineFunsRec({f1, f2}, {{b, b}, {u}}, {v1, v2}),
               CVC5ApiException);
}

TEST_F(TestApiBlackSolver, defineFunsRecGlobal)
{
  Sort bSort = d_solver.getBooleanSort();
  Sort fSort = d_solver.mkFunctionSort(bSort, bSort);

  d_solver.push();
  Term bTrue = d_solver.mkBoolean(true);
  Term b = d_solver.mkVar(bSort, "b");
  Term gSym = d_solver.mkConst(fSort, "g");
  // (define-funs-rec ((g ((b Bool)) Bool)) (b))
  d_solver.defineFunsRec({gSym}, {{b}}, {b}, true);

  // (assert (not (g true)))
  d_solver.assertFormula(d_solver.mkTerm(APPLY_UF, gSym, bTrue).notTerm());
  ASSERT_TRUE(d_solver.checkSat().isUnsat());
  d_solver.pop();
  // (assert (not (g true)))
  d_solver.assertFormula(d_solver.mkTerm(APPLY_UF, gSym, bTrue).notTerm());
  ASSERT_TRUE(d_solver.checkSat().isUnsat());
}

TEST_F(TestApiBlackSolver, uFIteration)
{
  Sort intSort = d_solver.getIntegerSort();
  Sort funSort = d_solver.mkFunctionSort({intSort, intSort}, intSort);
  Term x = d_solver.mkConst(intSort, "x");
  Term y = d_solver.mkConst(intSort, "y");
  Term f = d_solver.mkConst(funSort, "f");
  Term fxy = d_solver.mkTerm(APPLY_UF, f, x, y);

  // Expecting the uninterpreted function to be one of the children
  Term expected_children[3] = {f, x, y};
  uint32_t idx = 0;
  for (auto c : fxy)
  {
    ASSERT_LT(idx, 3);
    ASSERT_EQ(c, expected_children[idx]);
    idx++;
  }
}

TEST_F(TestApiBlackSolver, getInfo)
{
  ASSERT_NO_THROW(d_solver.getInfo("name"));
  ASSERT_THROW(d_solver.getInfo("asdf"), CVC5ApiException);
}

TEST_F(TestApiBlackSolver, getAbduct)
{
  d_solver.setLogic("QF_LIA");
  d_solver.setOption("produce-abducts", "true");
  d_solver.setOption("incremental", "false");

  Sort intSort = d_solver.getIntegerSort();
  Term zero = d_solver.mkInteger(0);
  Term x = d_solver.mkConst(intSort, "x");
  Term y = d_solver.mkConst(intSort, "y");

  // Assumptions for abduction: x > 0
  d_solver.assertFormula(d_solver.mkTerm(GT, x, zero));
  // Conjecture for abduction: y > 0
  Term conj = d_solver.mkTerm(GT, y, zero);
  Term output;
  // Call the abduction api, while the resulting abduct is the output
  ASSERT_TRUE(d_solver.getAbduct(conj, output));
  // We expect the resulting output to be a boolean formula
  ASSERT_TRUE(!output.isNull() && output.getSort().isBoolean());

  // try with a grammar, a simple grammar admitting true
  Sort boolean = d_solver.getBooleanSort();
  Term truen = d_solver.mkBoolean(true);
  Term start = d_solver.mkVar(boolean);
  Term output2;
  Grammar g = d_solver.mkSygusGrammar({}, {start});
  Term conj2 = d_solver.mkTerm(GT, x, zero);
  ASSERT_NO_THROW(g.addRule(start, truen));
  // Call the abduction api, while the resulting abduct is the output
  ASSERT_TRUE(d_solver.getAbduct(conj2, g, output2));
  // abduct must be true
  ASSERT_EQ(output2, truen);
}

TEST_F(TestApiBlackSolver, getAbduct2)
{
  d_solver.setLogic("QF_LIA");
  d_solver.setOption("incremental", "false");
  Sort intSort = d_solver.getIntegerSort();
  Term zero = d_solver.mkInteger(0);
  Term x = d_solver.mkConst(intSort, "x");
  Term y = d_solver.mkConst(intSort, "y");
  // Assumptions for abduction: x > 0
  d_solver.assertFormula(d_solver.mkTerm(GT, x, zero));
  // Conjecture for abduction: y > 0
  Term conj = d_solver.mkTerm(GT, y, zero);
  Term output;
  // Fails due to option not set
  ASSERT_THROW(d_solver.getAbduct(conj, output), CVC5ApiException);
}

TEST_F(TestApiBlackSolver, getInterpolant)
{
  d_solver.setLogic("QF_LIA");
  d_solver.setOption("produce-interpols", "default");
  d_solver.setOption("incremental", "false");

  Sort intSort = d_solver.getIntegerSort();
  Term zero = d_solver.mkInteger(0);
  Term x = d_solver.mkConst(intSort, "x");
  Term y = d_solver.mkConst(intSort, "y");
  Term z = d_solver.mkConst(intSort, "z");

  // Assumptions for interpolation: x + y > 0 /\ x < 0
  d_solver.assertFormula(
      d_solver.mkTerm(GT, d_solver.mkTerm(PLUS, x, y), zero));
  d_solver.assertFormula(d_solver.mkTerm(LT, x, zero));
  // Conjecture for interpolation: y + z > 0 \/ z < 0
  Term conj =
      d_solver.mkTerm(OR,
                      d_solver.mkTerm(GT, d_solver.mkTerm(PLUS, y, z), zero),
                      d_solver.mkTerm(LT, z, zero));
  Term output;
  // Call the interpolation api, while the resulting interpolant is the output
  d_solver.getInterpolant(conj, output);

  // We expect the resulting output to be a boolean formula
  ASSERT_TRUE(output.getSort().isBoolean());
}

TEST_F(TestApiBlackSolver, declarePool)
{
  Sort intSort = d_solver.getIntegerSort();
  Sort setSort = d_solver.mkSetSort(intSort);
  Term zero = d_solver.mkInteger(0);
  Term x = d_solver.mkConst(intSort, "x");
  Term y = d_solver.mkConst(intSort, "y");
  // declare a pool with initial value { 0, x, y }
  Term p = d_solver.declarePool("p", intSort, {zero, x, y});
  // pool should have the same sort
  ASSERT_TRUE(p.getSort() == setSort);
  // cannot pass null sort
  Sort nullSort;
  ASSERT_THROW(d_solver.declarePool("i", nullSort, {}), CVC5ApiException);
}

TEST_F(TestApiBlackSolver, getOp)
{
  Sort bv32 = d_solver.mkBitVectorSort(32);
  Term a = d_solver.mkConst(bv32, "a");
  Op ext = d_solver.mkOp(BITVECTOR_EXTRACT, 2, 1);
  Term exta = d_solver.mkTerm(ext, a);

  ASSERT_FALSE(a.hasOp());
  ASSERT_THROW(a.getOp(), CVC5ApiException);
  ASSERT_TRUE(exta.hasOp());
  ASSERT_EQ(exta.getOp(), ext);

  // Test Datatypes -- more complicated
  DatatypeDecl consListSpec = d_solver.mkDatatypeDecl("list");
  DatatypeConstructorDecl cons = d_solver.mkDatatypeConstructorDecl("cons");
  cons.addSelector("head", d_solver.getIntegerSort());
  cons.addSelectorSelf("tail");
  consListSpec.addConstructor(cons);
  DatatypeConstructorDecl nil = d_solver.mkDatatypeConstructorDecl("nil");
  consListSpec.addConstructor(nil);
  Sort consListSort = d_solver.mkDatatypeSort(consListSpec);
  Datatype consList = consListSort.getDatatype();

  Term consTerm = consList.getConstructorTerm("cons");
  Term nilTerm = consList.getConstructorTerm("nil");
  Term headTerm = consList["cons"].getSelectorTerm("head");

  Term listnil = d_solver.mkTerm(APPLY_CONSTRUCTOR, nilTerm);
  Term listcons1 = d_solver.mkTerm(
      APPLY_CONSTRUCTOR, consTerm, d_solver.mkInteger(1), listnil);
  Term listhead = d_solver.mkTerm(APPLY_SELECTOR, headTerm, listcons1);

  ASSERT_TRUE(listnil.hasOp());
  ASSERT_TRUE(listcons1.hasOp());
  ASSERT_TRUE(listhead.hasOp());
}

TEST_F(TestApiBlackSolver, getOption)
{
  ASSERT_NO_THROW(d_solver.getOption("incremental"));
  ASSERT_THROW(d_solver.getOption("asdf"), CVC5ApiException);
}

TEST_F(TestApiBlackSolver, getOptionNames)
{
  std::vector<std::string> names = d_solver.getOptionNames();
  ASSERT_TRUE(names.size() > 100);
  ASSERT_NE(std::find(names.begin(), names.end(), "verbose"), names.end());
  ASSERT_EQ(std::find(names.begin(), names.end(), "foobar"), names.end());
}

TEST_F(TestApiBlackSolver, getOptionInfo)
{
  {
    EXPECT_THROW(d_solver.getOptionInfo("asdf-invalid"), CVC5ApiException);
  }
  {
    api::OptionInfo info = d_solver.getOptionInfo("verbose");
    EXPECT_EQ("verbose", info.name);
    EXPECT_EQ(std::vector<std::string>{}, info.aliases);
    EXPECT_TRUE(std::holds_alternative<OptionInfo::VoidInfo>(info.valueInfo));
  }
  {
    // int64 type with default
    api::OptionInfo info = d_solver.getOptionInfo("verbosity");
    EXPECT_EQ("verbosity", info.name);
    EXPECT_EQ(std::vector<std::string>{}, info.aliases);
    EXPECT_TRUE(std::holds_alternative<OptionInfo::NumberInfo<int64_t>>(
        info.valueInfo));
    auto numInfo = std::get<OptionInfo::NumberInfo<int64_t>>(info.valueInfo);
    EXPECT_EQ(0, numInfo.defaultValue);
    EXPECT_EQ(0, numInfo.currentValue);
    EXPECT_FALSE(numInfo.minimum || numInfo.maximum);
    ASSERT_EQ(info.intValue(), 0);
  }
  {
    auto info = d_solver.getOptionInfo("random-freq");
    ASSERT_EQ(info.name, "random-freq");
    ASSERT_EQ(info.aliases, std::vector<std::string>{"random-frequency"});
    ASSERT_TRUE(std::holds_alternative<api::OptionInfo::NumberInfo<double>>(
        info.valueInfo));
    auto ni = std::get<api::OptionInfo::NumberInfo<double>>(info.valueInfo);
    ASSERT_EQ(ni.currentValue, 0.0);
    ASSERT_EQ(ni.defaultValue, 0.0);
    ASSERT_TRUE(ni.minimum && ni.maximum);
    ASSERT_EQ(*ni.minimum, 0.0);
    ASSERT_EQ(*ni.maximum, 1.0);
    ASSERT_EQ(info.doubleValue(), 0.0);
  }
  {
    // mode option
    api::OptionInfo info = d_solver.getOptionInfo("simplification");
    EXPECT_EQ("simplification", info.name);
    EXPECT_EQ(std::vector<std::string>{"simplification-mode"}, info.aliases);
    EXPECT_TRUE(std::holds_alternative<OptionInfo::ModeInfo>(info.valueInfo));
    auto modeInfo = std::get<OptionInfo::ModeInfo>(info.valueInfo);
    EXPECT_EQ("batch", modeInfo.defaultValue);
    EXPECT_EQ("batch", modeInfo.currentValue);
    EXPECT_EQ(2, modeInfo.modes.size());
    EXPECT_TRUE(std::find(modeInfo.modes.begin(), modeInfo.modes.end(), "batch")
                != modeInfo.modes.end());
    EXPECT_TRUE(std::find(modeInfo.modes.begin(), modeInfo.modes.end(), "none")
                != modeInfo.modes.end());
  }
}

TEST_F(TestApiBlackSolver, getUnsatAssumptions1)
{
  d_solver.setOption("incremental", "false");
  d_solver.checkSatAssuming(d_solver.mkFalse());
  ASSERT_THROW(d_solver.getUnsatAssumptions(), CVC5ApiException);
}

TEST_F(TestApiBlackSolver, getUnsatAssumptions2)
{
  d_solver.setOption("incremental", "true");
  d_solver.setOption("produce-unsat-assumptions", "false");
  d_solver.checkSatAssuming(d_solver.mkFalse());
  ASSERT_THROW(d_solver.getUnsatAssumptions(), CVC5ApiException);
}

TEST_F(TestApiBlackSolver, getUnsatAssumptions3)
{
  d_solver.setOption("incremental", "true");
  d_solver.setOption("produce-unsat-assumptions", "true");
  d_solver.checkSatAssuming(d_solver.mkFalse());
  ASSERT_NO_THROW(d_solver.getUnsatAssumptions());
  d_solver.checkSatAssuming(d_solver.mkTrue());
  ASSERT_THROW(d_solver.getUnsatAssumptions(), CVC5ApiException);
}

TEST_F(TestApiBlackSolver, getUnsatCore1)
{
  d_solver.setOption("incremental", "false");
  d_solver.assertFormula(d_solver.mkFalse());
  d_solver.checkSat();
  ASSERT_THROW(d_solver.getUnsatCore(), CVC5ApiException);
}

TEST_F(TestApiBlackSolver, getUnsatCore2)
{
  d_solver.setOption("incremental", "false");
  d_solver.setOption("produce-unsat-cores", "false");
  d_solver.assertFormula(d_solver.mkFalse());
  d_solver.checkSat();
  ASSERT_THROW(d_solver.getUnsatCore(), CVC5ApiException);
}

TEST_F(TestApiBlackSolver, getUnsatCoreAndProof)
{
  d_solver.setOption("incremental", "true");
  d_solver.setOption("produce-unsat-cores", "true");
  d_solver.setOption("produce-proofs", "true");

  Sort uSort = d_solver.mkUninterpretedSort("u");
  Sort intSort = d_solver.getIntegerSort();
  Sort boolSort = d_solver.getBooleanSort();
  Sort uToIntSort = d_solver.mkFunctionSort(uSort, intSort);
  Sort intPredSort = d_solver.mkFunctionSort(intSort, boolSort);
  std::vector<Term> unsat_core;

  Term x = d_solver.mkConst(uSort, "x");
  Term y = d_solver.mkConst(uSort, "y");
  Term f = d_solver.mkConst(uToIntSort, "f");
  Term p = d_solver.mkConst(intPredSort, "p");
  Term zero = d_solver.mkInteger(0);
  Term one = d_solver.mkInteger(1);
  Term f_x = d_solver.mkTerm(APPLY_UF, f, x);
  Term f_y = d_solver.mkTerm(APPLY_UF, f, y);
  Term sum = d_solver.mkTerm(PLUS, f_x, f_y);
  Term p_0 = d_solver.mkTerm(APPLY_UF, p, zero);
  Term p_f_y = d_solver.mkTerm(APPLY_UF, p, f_y);
  d_solver.assertFormula(d_solver.mkTerm(GT, zero, f_x));
  d_solver.assertFormula(d_solver.mkTerm(GT, zero, f_y));
  d_solver.assertFormula(d_solver.mkTerm(GT, sum, one));
  d_solver.assertFormula(p_0);
  d_solver.assertFormula(p_f_y.notTerm());
  ASSERT_TRUE(d_solver.checkSat().isUnsat());

  ASSERT_NO_THROW(unsat_core = d_solver.getUnsatCore());

  ASSERT_NO_THROW(d_solver.getProof());

  d_solver.resetAssertions();
  for (const auto& t : unsat_core)
  {
    d_solver.assertFormula(t);
  }
  cvc5::api::Result res = d_solver.checkSat();
  ASSERT_TRUE(res.isUnsat());
  ASSERT_NO_THROW(d_solver.getProof());
}

TEST_F(TestApiBlackSolver, getDifficulty)
{
  d_solver.setOption("produce-difficulty", "true");
  // cannot ask before a check sat
  ASSERT_THROW(d_solver.getDifficulty(), CVC5ApiException);
  d_solver.checkSat();
  ASSERT_NO_THROW(d_solver.getDifficulty());
}

TEST_F(TestApiBlackSolver, getDifficulty2)
{
  d_solver.checkSat();
  // option is not set
  ASSERT_THROW(d_solver.getDifficulty(), CVC5ApiException);
}

TEST_F(TestApiBlackSolver, getDifficulty3)
{
  d_solver.setOption("produce-difficulty", "true");
  Sort intSort = d_solver.getIntegerSort();
  Term x = d_solver.mkConst(intSort, "x");
  Term zero = d_solver.mkInteger(0);
  Term ten = d_solver.mkInteger(10);
  Term f0 = d_solver.mkTerm(GEQ, x, ten);
  Term f1 = d_solver.mkTerm(GEQ, zero, x);
  d_solver.checkSat();
  std::map<Term, Term> dmap;
  ASSERT_NO_THROW(dmap = d_solver.getDifficulty());
  // difficulty should map assertions to integer values
  for (const std::pair<const Term, Term>& t : dmap)
  {
    ASSERT_TRUE(t.first == f0 || t.first == f1);
    ASSERT_TRUE(t.second.getKind() == CONST_RATIONAL);
  }
}

TEST_F(TestApiBlackSolver, getValue1)
{
  d_solver.setOption("produce-models", "false");
  Term t = d_solver.mkTrue();
  d_solver.assertFormula(t);
  d_solver.checkSat();
  ASSERT_THROW(d_solver.getValue(t), CVC5ApiException);
}

TEST_F(TestApiBlackSolver, getValue2)
{
  d_solver.setOption("produce-models", "true");
  Term t = d_solver.mkFalse();
  d_solver.assertFormula(t);
  d_solver.checkSat();
  ASSERT_THROW(d_solver.getValue(t), CVC5ApiException);
}

TEST_F(TestApiBlackSolver, getValue3)
{
  d_solver.setOption("produce-models", "true");
  Sort uSort = d_solver.mkUninterpretedSort("u");
  Sort intSort = d_solver.getIntegerSort();
  Sort boolSort = d_solver.getBooleanSort();
  Sort uToIntSort = d_solver.mkFunctionSort(uSort, intSort);
  Sort intPredSort = d_solver.mkFunctionSort(intSort, boolSort);
  std::vector<Term> unsat_core;

  Term x = d_solver.mkConst(uSort, "x");
  Term y = d_solver.mkConst(uSort, "y");
  Term z = d_solver.mkConst(uSort, "z");
  Term f = d_solver.mkConst(uToIntSort, "f");
  Term p = d_solver.mkConst(intPredSort, "p");
  Term zero = d_solver.mkInteger(0);
  Term one = d_solver.mkInteger(1);
  Term f_x = d_solver.mkTerm(APPLY_UF, f, x);
  Term f_y = d_solver.mkTerm(APPLY_UF, f, y);
  Term sum = d_solver.mkTerm(PLUS, f_x, f_y);
  Term p_0 = d_solver.mkTerm(APPLY_UF, p, zero);
  Term p_f_y = d_solver.mkTerm(APPLY_UF, p, f_y);

  d_solver.assertFormula(d_solver.mkTerm(LEQ, zero, f_x));
  d_solver.assertFormula(d_solver.mkTerm(LEQ, zero, f_y));
  d_solver.assertFormula(d_solver.mkTerm(LEQ, sum, one));
  d_solver.assertFormula(p_0.notTerm());
  d_solver.assertFormula(p_f_y);
  ASSERT_TRUE(d_solver.checkSat().isSat());
  ASSERT_NO_THROW(d_solver.getValue(x));
  ASSERT_NO_THROW(d_solver.getValue(y));
  ASSERT_NO_THROW(d_solver.getValue(z));
  ASSERT_NO_THROW(d_solver.getValue(sum));
  ASSERT_NO_THROW(d_solver.getValue(p_f_y));

  Solver slv;
  ASSERT_THROW(slv.getValue(x), CVC5ApiException);
}

TEST_F(TestApiBlackSolver, getModelDomainElements)
{
  d_solver.setOption("produce-models", "true");
  Sort uSort = d_solver.mkUninterpretedSort("u");
  Sort intSort = d_solver.getIntegerSort();
  Term x = d_solver.mkConst(uSort, "x");
  Term y = d_solver.mkConst(uSort, "y");
  Term z = d_solver.mkConst(uSort, "z");
  Term f = d_solver.mkTerm(DISTINCT, x, y, z);
  d_solver.assertFormula(f);
  d_solver.checkSat();
  ASSERT_NO_THROW(d_solver.getModelDomainElements(uSort));
  ASSERT_TRUE(d_solver.getModelDomainElements(uSort).size() >= 3);
  ASSERT_THROW(d_solver.getModelDomainElements(intSort), CVC5ApiException);
}

TEST_F(TestApiBlackSolver, getModelDomainElements2)
{
  d_solver.setOption("produce-models", "true");
  d_solver.setOption("finite-model-find", "true");
  Sort uSort = d_solver.mkUninterpretedSort("u");
  Term x = d_solver.mkVar(uSort, "x");
  Term y = d_solver.mkVar(uSort, "y");
  Term eq = d_solver.mkTerm(EQUAL, x, y);
  Term bvl = d_solver.mkTerm(VARIABLE_LIST, x, y);
  Term f = d_solver.mkTerm(FORALL, bvl, eq);
  d_solver.assertFormula(f);
  d_solver.checkSat();
  ASSERT_NO_THROW(d_solver.getModelDomainElements(uSort));
  // a model for the above must interpret u as size 1
  ASSERT_TRUE(d_solver.getModelDomainElements(uSort).size() == 1);
}

TEST_F(TestApiBlackSolver, isModelCoreSymbol)
{
  d_solver.setOption("produce-models", "true");
  d_solver.setOption("model-cores", "simple");
  Sort uSort = d_solver.mkUninterpretedSort("u");
  Term x = d_solver.mkConst(uSort, "x");
  Term y = d_solver.mkConst(uSort, "y");
  Term z = d_solver.mkConst(uSort, "z");
  Term zero = d_solver.mkInteger(0);
  Term f = d_solver.mkTerm(NOT, d_solver.mkTerm(EQUAL, x, y));
  d_solver.assertFormula(f);
  d_solver.checkSat();
  ASSERT_TRUE(d_solver.isModelCoreSymbol(x));
  ASSERT_TRUE(d_solver.isModelCoreSymbol(y));
  ASSERT_FALSE(d_solver.isModelCoreSymbol(z));
  ASSERT_THROW(d_solver.isModelCoreSymbol(zero), CVC5ApiException);
}

TEST_F(TestApiBlackSolver, getModel)
{
  d_solver.setOption("produce-models", "true");
  Sort uSort = d_solver.mkUninterpretedSort("u");
  Term x = d_solver.mkConst(uSort, "x");
  Term y = d_solver.mkConst(uSort, "y");
  Term z = d_solver.mkConst(uSort, "z");
  Term f = d_solver.mkTerm(NOT, d_solver.mkTerm(EQUAL, x, y));
  d_solver.assertFormula(f);
  d_solver.checkSat();
  std::vector<Sort> sorts;
  sorts.push_back(uSort);
  std::vector<Term> terms;
  terms.push_back(x);
  terms.push_back(y);
  ASSERT_NO_THROW(d_solver.getModel(sorts, terms));
  Term null;
  terms.push_back(null);
  ASSERT_THROW(d_solver.getModel(sorts, terms), CVC5ApiException);
}

TEST_F(TestApiBlackSolver, getModel2)
{
  d_solver.setOption("produce-models", "true");
  std::vector<Sort> sorts;
  std::vector<Term> terms;
  ASSERT_THROW(d_solver.getModel(sorts, terms), CVC5ApiException);
}

TEST_F(TestApiBlackSolver, getModel3)
{
  d_solver.setOption("produce-models", "true");
  std::vector<Sort> sorts;
  std::vector<Term> terms;
  d_solver.checkSat();
  ASSERT_NO_THROW(d_solver.getModel(sorts, terms));
  Sort integer = d_solver.getIntegerSort();
  sorts.push_back(integer);
  ASSERT_THROW(d_solver.getModel(sorts, terms), CVC5ApiException);
}

TEST_F(TestApiBlackSolver, getQuantifierElimination)
{
  Term x = d_solver.mkVar(d_solver.getBooleanSort(), "x");
  Term forall =
      d_solver.mkTerm(FORALL,
                      d_solver.mkTerm(VARIABLE_LIST, x),
                      d_solver.mkTerm(OR, x, d_solver.mkTerm(NOT, x)));
  ASSERT_THROW(d_solver.getQuantifierElimination(Term()), CVC5ApiException);
  ASSERT_THROW(d_solver.getQuantifierElimination(Solver().mkBoolean(false)),
               CVC5ApiException);
  ASSERT_NO_THROW(d_solver.getQuantifierElimination(forall));
}

TEST_F(TestApiBlackSolver, getQuantifierEliminationDisjunct)
{
  Term x = d_solver.mkVar(d_solver.getBooleanSort(), "x");
  Term forall =
      d_solver.mkTerm(FORALL,
                      d_solver.mkTerm(VARIABLE_LIST, x),
                      d_solver.mkTerm(OR, x, d_solver.mkTerm(NOT, x)));
  ASSERT_THROW(d_solver.getQuantifierEliminationDisjunct(Term()),
               CVC5ApiException);
  ASSERT_THROW(
      d_solver.getQuantifierEliminationDisjunct(Solver().mkBoolean(false)),
      CVC5ApiException);
  ASSERT_NO_THROW(d_solver.getQuantifierEliminationDisjunct(forall));
}

TEST_F(TestApiBlackSolver, declareSepHeap)
{
  d_solver.setLogic("ALL");
  Sort integer = d_solver.getIntegerSort();
  ASSERT_NO_THROW(d_solver.declareSepHeap(integer, integer));
  // cannot declare separation logic heap more than once
  ASSERT_THROW(d_solver.declareSepHeap(integer, integer), CVC5ApiException);
}

namespace {
/**
 * Helper function for testGetSeparation{Heap,Nil}TermX. Asserts and checks
 * some simple separation logic constraints.
 */
void checkSimpleSeparationConstraints(Solver* solver)
{
  Sort integer = solver->getIntegerSort();
  // declare the separation heap
  solver->declareSepHeap(integer, integer);
  Term x = solver->mkConst(integer, "x");
  Term p = solver->mkConst(integer, "p");
  Term heap = solver->mkTerm(cvc5::api::Kind::SEP_PTO, p, x);
  solver->assertFormula(heap);
  Term nil = solver->mkSepNil(integer);
  solver->assertFormula(nil.eqTerm(solver->mkReal(5)));
  solver->checkSat();
}
}  // namespace

TEST_F(TestApiBlackSolver, getValueSepHeap1)
{
  d_solver.setLogic("QF_BV");
  d_solver.setOption("incremental", "false");
  d_solver.setOption("produce-models", "true");
  Term t = d_solver.mkTrue();
  d_solver.assertFormula(t);
  ASSERT_THROW(d_solver.getValueSepHeap(), CVC5ApiException);
}

TEST_F(TestApiBlackSolver, getValueSepHeap2)
{
  d_solver.setLogic("ALL");
  d_solver.setOption("incremental", "false");
  d_solver.setOption("produce-models", "false");
  checkSimpleSeparationConstraints(&d_solver);
  ASSERT_THROW(d_solver.getValueSepHeap(), CVC5ApiException);
}

TEST_F(TestApiBlackSolver, getValueSepHeap3)
{
  d_solver.setLogic("ALL");
  d_solver.setOption("incremental", "false");
  d_solver.setOption("produce-models", "true");
  Term t = d_solver.mkFalse();
  d_solver.assertFormula(t);
  d_solver.checkSat();
  ASSERT_THROW(d_solver.getValueSepHeap(), CVC5ApiException);
}

TEST_F(TestApiBlackSolver, getValueSepHeap4)
{
  d_solver.setLogic("ALL");
  d_solver.setOption("incremental", "false");
  d_solver.setOption("produce-models", "true");
  Term t = d_solver.mkTrue();
  d_solver.assertFormula(t);
  d_solver.checkSat();
  ASSERT_THROW(d_solver.getValueSepHeap(), CVC5ApiException);
}

TEST_F(TestApiBlackSolver, getValueSepHeap5)
{
  d_solver.setLogic("ALL");
  d_solver.setOption("incremental", "false");
  d_solver.setOption("produce-models", "true");
  checkSimpleSeparationConstraints(&d_solver);
  ASSERT_NO_THROW(d_solver.getValueSepHeap());
}

TEST_F(TestApiBlackSolver, getValueSepNil1)
{
  d_solver.setLogic("QF_BV");
  d_solver.setOption("incremental", "false");
  d_solver.setOption("produce-models", "true");
  Term t = d_solver.mkTrue();
  d_solver.assertFormula(t);
  ASSERT_THROW(d_solver.getValueSepNil(), CVC5ApiException);
}

TEST_F(TestApiBlackSolver, getValueSepNil2)
{
  d_solver.setLogic("ALL");
  d_solver.setOption("incremental", "false");
  d_solver.setOption("produce-models", "false");
  checkSimpleSeparationConstraints(&d_solver);
  ASSERT_THROW(d_solver.getValueSepNil(), CVC5ApiException);
}

TEST_F(TestApiBlackSolver, getValueSepNil3)
{
  d_solver.setLogic("ALL");
  d_solver.setOption("incremental", "false");
  d_solver.setOption("produce-models", "true");
  Term t = d_solver.mkFalse();
  d_solver.assertFormula(t);
  d_solver.checkSat();
  ASSERT_THROW(d_solver.getValueSepNil(), CVC5ApiException);
}

TEST_F(TestApiBlackSolver, getValueSepNil4)
{
  d_solver.setLogic("ALL");
  d_solver.setOption("incremental", "false");
  d_solver.setOption("produce-models", "true");
  Term t = d_solver.mkTrue();
  d_solver.assertFormula(t);
  d_solver.checkSat();
  ASSERT_THROW(d_solver.getValueSepNil(), CVC5ApiException);
}

TEST_F(TestApiBlackSolver, getValueSepNil5)
{
  d_solver.setLogic("ALL");
  d_solver.setOption("incremental", "false");
  d_solver.setOption("produce-models", "true");
  checkSimpleSeparationConstraints(&d_solver);
  ASSERT_NO_THROW(d_solver.getValueSepNil());
}

TEST_F(TestApiBlackSolver, push1)
{
  d_solver.setOption("incremental", "true");
  ASSERT_NO_THROW(d_solver.push(1));
  ASSERT_THROW(d_solver.setOption("incremental", "false"), CVC5ApiException);
  ASSERT_THROW(d_solver.setOption("incremental", "true"), CVC5ApiException);
}

TEST_F(TestApiBlackSolver, push2)
{
  d_solver.setOption("incremental", "false");
  ASSERT_THROW(d_solver.push(1), CVC5ApiException);
}

TEST_F(TestApiBlackSolver, pop1)
{
  d_solver.setOption("incremental", "false");
  ASSERT_THROW(d_solver.pop(1), CVC5ApiException);
}

TEST_F(TestApiBlackSolver, pop2)
{
  d_solver.setOption("incremental", "true");
  ASSERT_THROW(d_solver.pop(1), CVC5ApiException);
}

TEST_F(TestApiBlackSolver, pop3)
{
  d_solver.setOption("incremental", "true");
  ASSERT_NO_THROW(d_solver.push(1));
  ASSERT_NO_THROW(d_solver.pop(1));
  ASSERT_THROW(d_solver.pop(1), CVC5ApiException);
}

TEST_F(TestApiBlackSolver, blockModel1)
{
  d_solver.setOption("produce-models", "true");
  Term x = d_solver.mkConst(d_solver.getBooleanSort(), "x");
  d_solver.assertFormula(x.eqTerm(x));
  d_solver.checkSat();
  ASSERT_THROW(d_solver.blockModel(), CVC5ApiException);
}

TEST_F(TestApiBlackSolver, blockModel2)
{
  d_solver.setOption("block-models", "literals");
  Term x = d_solver.mkConst(d_solver.getBooleanSort(), "x");
  d_solver.assertFormula(x.eqTerm(x));
  d_solver.checkSat();
  ASSERT_THROW(d_solver.blockModel(), CVC5ApiException);
}

TEST_F(TestApiBlackSolver, blockModel3)
{
  d_solver.setOption("produce-models", "true");
  d_solver.setOption("block-models", "literals");
  Term x = d_solver.mkConst(d_solver.getBooleanSort(), "x");
  d_solver.assertFormula(x.eqTerm(x));
  ASSERT_THROW(d_solver.blockModel(), CVC5ApiException);
}

TEST_F(TestApiBlackSolver, blockModel4)
{
  d_solver.setOption("produce-models", "true");
  d_solver.setOption("block-models", "literals");
  Term x = d_solver.mkConst(d_solver.getBooleanSort(), "x");
  d_solver.assertFormula(x.eqTerm(x));
  d_solver.checkSat();
  ASSERT_NO_THROW(d_solver.blockModel());
}

TEST_F(TestApiBlackSolver, blockModelValues1)
{
  d_solver.setOption("produce-models", "true");
  d_solver.setOption("block-models", "literals");
  Term x = d_solver.mkConst(d_solver.getBooleanSort(), "x");
  d_solver.assertFormula(x.eqTerm(x));
  d_solver.checkSat();
  ASSERT_THROW(d_solver.blockModelValues({}), CVC5ApiException);
  ASSERT_THROW(d_solver.blockModelValues({Term()}), CVC5ApiException);
  ASSERT_THROW(d_solver.blockModelValues({Solver().mkBoolean(false)}),
               CVC5ApiException);
}

TEST_F(TestApiBlackSolver, blockModelValues2)
{
  d_solver.setOption("produce-models", "true");
  Term x = d_solver.mkConst(d_solver.getBooleanSort(), "x");
  d_solver.assertFormula(x.eqTerm(x));
  d_solver.checkSat();
  ASSERT_THROW(d_solver.blockModelValues({x}), CVC5ApiException);
}

TEST_F(TestApiBlackSolver, blockModelValues3)
{
  d_solver.setOption("block-models", "literals");
  Term x = d_solver.mkConst(d_solver.getBooleanSort(), "x");
  d_solver.assertFormula(x.eqTerm(x));
  d_solver.checkSat();
  ASSERT_THROW(d_solver.blockModelValues({x}), CVC5ApiException);
}

TEST_F(TestApiBlackSolver, blockModelValues4)
{
  d_solver.setOption("produce-models", "true");
  d_solver.setOption("block-models", "literals");
  Term x = d_solver.mkConst(d_solver.getBooleanSort(), "x");
  d_solver.assertFormula(x.eqTerm(x));
  ASSERT_THROW(d_solver.blockModelValues({x}), CVC5ApiException);
}

TEST_F(TestApiBlackSolver, blockModelValues5)
{
  d_solver.setOption("produce-models", "true");
  d_solver.setOption("block-models", "literals");
  Term x = d_solver.mkConst(d_solver.getBooleanSort(), "x");
  d_solver.assertFormula(x.eqTerm(x));
  d_solver.checkSat();
  ASSERT_NO_THROW(d_solver.blockModelValues({x}));
}

TEST_F(TestApiBlackSolver, setInfo)
{
  ASSERT_THROW(d_solver.setInfo("cvc5-lagic", "QF_BV"), CVC5ApiException);
  ASSERT_THROW(d_solver.setInfo("cvc2-logic", "QF_BV"), CVC5ApiException);
  ASSERT_THROW(d_solver.setInfo("cvc5-logic", "asdf"), CVC5ApiException);

  ASSERT_NO_THROW(d_solver.setInfo("source", "asdf"));
  ASSERT_NO_THROW(d_solver.setInfo("category", "asdf"));
  ASSERT_NO_THROW(d_solver.setInfo("difficulty", "asdf"));
  ASSERT_NO_THROW(d_solver.setInfo("filename", "asdf"));
  ASSERT_NO_THROW(d_solver.setInfo("license", "asdf"));
  ASSERT_NO_THROW(d_solver.setInfo("name", "asdf"));
  ASSERT_NO_THROW(d_solver.setInfo("notes", "asdf"));

  ASSERT_NO_THROW(d_solver.setInfo("smt-lib-version", "2"));
  ASSERT_NO_THROW(d_solver.setInfo("smt-lib-version", "2.0"));
  ASSERT_NO_THROW(d_solver.setInfo("smt-lib-version", "2.5"));
  ASSERT_NO_THROW(d_solver.setInfo("smt-lib-version", "2.6"));
  ASSERT_THROW(d_solver.setInfo("smt-lib-version", ".0"), CVC5ApiException);

  ASSERT_NO_THROW(d_solver.setInfo("status", "sat"));
  ASSERT_NO_THROW(d_solver.setInfo("status", "unsat"));
  ASSERT_NO_THROW(d_solver.setInfo("status", "unknown"));
  ASSERT_THROW(d_solver.setInfo("status", "asdf"), CVC5ApiException);
}

TEST_F(TestApiBlackSolver, simplify)
{
  ASSERT_THROW(d_solver.simplify(Term()), CVC5ApiException);

  Sort bvSort = d_solver.mkBitVectorSort(32);
  Sort uSort = d_solver.mkUninterpretedSort("u");
  Sort funSort1 = d_solver.mkFunctionSort({bvSort, bvSort}, bvSort);
  Sort funSort2 = d_solver.mkFunctionSort(uSort, d_solver.getIntegerSort());
  DatatypeDecl consListSpec = d_solver.mkDatatypeDecl("list");
  DatatypeConstructorDecl cons = d_solver.mkDatatypeConstructorDecl("cons");
  cons.addSelector("head", d_solver.getIntegerSort());
  cons.addSelectorSelf("tail");
  consListSpec.addConstructor(cons);
  DatatypeConstructorDecl nil = d_solver.mkDatatypeConstructorDecl("nil");
  consListSpec.addConstructor(nil);
  Sort consListSort = d_solver.mkDatatypeSort(consListSpec);

  Term x = d_solver.mkConst(bvSort, "x");
  ASSERT_NO_THROW(d_solver.simplify(x));
  Term a = d_solver.mkConst(bvSort, "a");
  ASSERT_NO_THROW(d_solver.simplify(a));
  Term b = d_solver.mkConst(bvSort, "b");
  ASSERT_NO_THROW(d_solver.simplify(b));
  Term x_eq_x = d_solver.mkTerm(EQUAL, x, x);
  ASSERT_NO_THROW(d_solver.simplify(x_eq_x));
  ASSERT_NE(d_solver.mkTrue(), x_eq_x);
  ASSERT_EQ(d_solver.mkTrue(), d_solver.simplify(x_eq_x));
  Term x_eq_b = d_solver.mkTerm(EQUAL, x, b);
  ASSERT_NO_THROW(d_solver.simplify(x_eq_b));
  ASSERT_NE(d_solver.mkTrue(), x_eq_b);
  ASSERT_NE(d_solver.mkTrue(), d_solver.simplify(x_eq_b));
  Solver slv;
  ASSERT_THROW(slv.simplify(x), CVC5ApiException);

  Term i1 = d_solver.mkConst(d_solver.getIntegerSort(), "i1");
  ASSERT_NO_THROW(d_solver.simplify(i1));
  Term i2 = d_solver.mkTerm(MULT, i1, d_solver.mkInteger("23"));
  ASSERT_NO_THROW(d_solver.simplify(i2));
  ASSERT_NE(i1, i2);
  ASSERT_NE(i1, d_solver.simplify(i2));
  Term i3 = d_solver.mkTerm(PLUS, i1, d_solver.mkInteger(0));
  ASSERT_NO_THROW(d_solver.simplify(i3));
  ASSERT_NE(i1, i3);
  ASSERT_EQ(i1, d_solver.simplify(i3));

  Datatype consList = consListSort.getDatatype();
  Term dt1 = d_solver.mkTerm(
      APPLY_CONSTRUCTOR,
      consList.getConstructorTerm("cons"),
      d_solver.mkInteger(0),
      d_solver.mkTerm(APPLY_CONSTRUCTOR, consList.getConstructorTerm("nil")));
  ASSERT_NO_THROW(d_solver.simplify(dt1));
  Term dt2 = d_solver.mkTerm(
      APPLY_SELECTOR, consList["cons"].getSelectorTerm("head"), dt1);
  ASSERT_NO_THROW(d_solver.simplify(dt2));

  Term b1 = d_solver.mkVar(bvSort, "b1");
  ASSERT_NO_THROW(d_solver.simplify(b1));
  Term b2 = d_solver.mkVar(bvSort, "b1");
  ASSERT_NO_THROW(d_solver.simplify(b2));
  Term b3 = d_solver.mkVar(uSort, "b3");
  ASSERT_NO_THROW(d_solver.simplify(b3));
  Term v1 = d_solver.mkConst(bvSort, "v1");
  ASSERT_NO_THROW(d_solver.simplify(v1));
  Term v2 = d_solver.mkConst(d_solver.getIntegerSort(), "v2");
  ASSERT_NO_THROW(d_solver.simplify(v2));
  Term f1 = d_solver.mkConst(funSort1, "f1");
  ASSERT_NO_THROW(d_solver.simplify(f1));
  Term f2 = d_solver.mkConst(funSort2, "f2");
  ASSERT_NO_THROW(d_solver.simplify(f2));
  d_solver.defineFunsRec({f1, f2}, {{b1, b2}, {b3}}, {v1, v2});
  ASSERT_NO_THROW(d_solver.simplify(f1));
  ASSERT_NO_THROW(d_solver.simplify(f2));
}

TEST_F(TestApiBlackSolver, assertFormula)
{
  ASSERT_NO_THROW(d_solver.assertFormula(d_solver.mkTrue()));
  ASSERT_THROW(d_solver.assertFormula(Term()), CVC5ApiException);
  Solver slv;
  ASSERT_THROW(slv.assertFormula(d_solver.mkTrue()), CVC5ApiException);
}

TEST_F(TestApiBlackSolver, checkEntailed)
{
  d_solver.setOption("incremental", "false");
  ASSERT_NO_THROW(d_solver.checkEntailed(d_solver.mkTrue()));
  ASSERT_THROW(d_solver.checkEntailed(d_solver.mkTrue()), CVC5ApiException);
  Solver slv;
  ASSERT_THROW(slv.checkEntailed(d_solver.mkTrue()), CVC5ApiException);
}

TEST_F(TestApiBlackSolver, checkEntailed1)
{
  Sort boolSort = d_solver.getBooleanSort();
  Term x = d_solver.mkConst(boolSort, "x");
  Term y = d_solver.mkConst(boolSort, "y");
  Term z = d_solver.mkTerm(AND, x, y);
  d_solver.setOption("incremental", "true");
  ASSERT_NO_THROW(d_solver.checkEntailed(d_solver.mkTrue()));
  ASSERT_THROW(d_solver.checkEntailed(Term()), CVC5ApiException);
  ASSERT_NO_THROW(d_solver.checkEntailed(d_solver.mkTrue()));
  ASSERT_NO_THROW(d_solver.checkEntailed(z));
  Solver slv;
  ASSERT_THROW(slv.checkEntailed(d_solver.mkTrue()), CVC5ApiException);
}

TEST_F(TestApiBlackSolver, checkEntailed2)
{
  d_solver.setOption("incremental", "true");

  Sort uSort = d_solver.mkUninterpretedSort("u");
  Sort intSort = d_solver.getIntegerSort();
  Sort boolSort = d_solver.getBooleanSort();
  Sort uToIntSort = d_solver.mkFunctionSort(uSort, intSort);
  Sort intPredSort = d_solver.mkFunctionSort(intSort, boolSort);

  Term n = Term();
  // Constants
  Term x = d_solver.mkConst(uSort, "x");
  Term y = d_solver.mkConst(uSort, "y");
  // Functions
  Term f = d_solver.mkConst(uToIntSort, "f");
  Term p = d_solver.mkConst(intPredSort, "p");
  // Values
  Term zero = d_solver.mkInteger(0);
  Term one = d_solver.mkInteger(1);
  // Terms
  Term f_x = d_solver.mkTerm(APPLY_UF, f, x);
  Term f_y = d_solver.mkTerm(APPLY_UF, f, y);
  Term sum = d_solver.mkTerm(PLUS, f_x, f_y);
  Term p_0 = d_solver.mkTerm(APPLY_UF, p, zero);
  Term p_f_y = d_solver.mkTerm(APPLY_UF, p, f_y);
  // Assertions
  Term assertions =
      d_solver.mkTerm(AND,
                      std::vector<Term>{
                          d_solver.mkTerm(LEQ, zero, f_x),  // 0 <= f(x)
                          d_solver.mkTerm(LEQ, zero, f_y),  // 0 <= f(y)
                          d_solver.mkTerm(LEQ, sum, one),   // f(x) + f(y) <= 1
                          p_0.notTerm(),                    // not p(0)
                          p_f_y                             // p(f(y))
                      });

  ASSERT_NO_THROW(d_solver.checkEntailed(d_solver.mkTrue()));
  d_solver.assertFormula(assertions);
  ASSERT_NO_THROW(d_solver.checkEntailed(d_solver.mkTerm(DISTINCT, x, y)));
  ASSERT_NO_THROW(d_solver.checkEntailed(
      {d_solver.mkFalse(), d_solver.mkTerm(DISTINCT, x, y)}));
  ASSERT_THROW(d_solver.checkEntailed(n), CVC5ApiException);
  ASSERT_THROW(d_solver.checkEntailed({n, d_solver.mkTerm(DISTINCT, x, y)}),
               CVC5ApiException);
  Solver slv;
  ASSERT_THROW(slv.checkEntailed(d_solver.mkTrue()), CVC5ApiException);
}

TEST_F(TestApiBlackSolver, checkSat)
{
  d_solver.setOption("incremental", "false");
  ASSERT_NO_THROW(d_solver.checkSat());
  ASSERT_THROW(d_solver.checkSat(), CVC5ApiException);
}

TEST_F(TestApiBlackSolver, checkSatAssuming)
{
  d_solver.setOption("incremental", "false");
  ASSERT_NO_THROW(d_solver.checkSatAssuming(d_solver.mkTrue()));
  ASSERT_THROW(d_solver.checkSatAssuming(d_solver.mkTrue()), CVC5ApiException);
  Solver slv;
  ASSERT_THROW(slv.checkSatAssuming(d_solver.mkTrue()), CVC5ApiException);
}

TEST_F(TestApiBlackSolver, checkSatAssuming1)
{
  Sort boolSort = d_solver.getBooleanSort();
  Term x = d_solver.mkConst(boolSort, "x");
  Term y = d_solver.mkConst(boolSort, "y");
  Term z = d_solver.mkTerm(AND, x, y);
  d_solver.setOption("incremental", "true");
  ASSERT_NO_THROW(d_solver.checkSatAssuming(d_solver.mkTrue()));
  ASSERT_THROW(d_solver.checkSatAssuming(Term()), CVC5ApiException);
  ASSERT_NO_THROW(d_solver.checkSatAssuming(d_solver.mkTrue()));
  ASSERT_NO_THROW(d_solver.checkSatAssuming(z));
  Solver slv;
  ASSERT_THROW(slv.checkSatAssuming(d_solver.mkTrue()), CVC5ApiException);
}

TEST_F(TestApiBlackSolver, checkSatAssuming2)
{
  d_solver.setOption("incremental", "true");

  Sort uSort = d_solver.mkUninterpretedSort("u");
  Sort intSort = d_solver.getIntegerSort();
  Sort boolSort = d_solver.getBooleanSort();
  Sort uToIntSort = d_solver.mkFunctionSort(uSort, intSort);
  Sort intPredSort = d_solver.mkFunctionSort(intSort, boolSort);

  Term n = Term();
  // Constants
  Term x = d_solver.mkConst(uSort, "x");
  Term y = d_solver.mkConst(uSort, "y");
  // Functions
  Term f = d_solver.mkConst(uToIntSort, "f");
  Term p = d_solver.mkConst(intPredSort, "p");
  // Values
  Term zero = d_solver.mkInteger(0);
  Term one = d_solver.mkInteger(1);
  // Terms
  Term f_x = d_solver.mkTerm(APPLY_UF, f, x);
  Term f_y = d_solver.mkTerm(APPLY_UF, f, y);
  Term sum = d_solver.mkTerm(PLUS, f_x, f_y);
  Term p_0 = d_solver.mkTerm(APPLY_UF, p, zero);
  Term p_f_y = d_solver.mkTerm(APPLY_UF, p, f_y);
  // Assertions
  Term assertions =
      d_solver.mkTerm(AND,
                      std::vector<Term>{
                          d_solver.mkTerm(LEQ, zero, f_x),  // 0 <= f(x)
                          d_solver.mkTerm(LEQ, zero, f_y),  // 0 <= f(y)
                          d_solver.mkTerm(LEQ, sum, one),   // f(x) + f(y) <= 1
                          p_0.notTerm(),                    // not p(0)
                          p_f_y                             // p(f(y))
                      });

  ASSERT_NO_THROW(d_solver.checkSatAssuming(d_solver.mkTrue()));
  d_solver.assertFormula(assertions);
  ASSERT_NO_THROW(d_solver.checkSatAssuming(d_solver.mkTerm(DISTINCT, x, y)));
  ASSERT_NO_THROW(d_solver.checkSatAssuming(
      {d_solver.mkFalse(), d_solver.mkTerm(DISTINCT, x, y)}));
  ASSERT_THROW(d_solver.checkSatAssuming(n), CVC5ApiException);
  ASSERT_THROW(d_solver.checkSatAssuming({n, d_solver.mkTerm(DISTINCT, x, y)}),
               CVC5ApiException);
  Solver slv;
  ASSERT_THROW(slv.checkSatAssuming(d_solver.mkTrue()), CVC5ApiException);
}

TEST_F(TestApiBlackSolver, setLogic)
{
  ASSERT_NO_THROW(d_solver.setLogic("AUFLIRA"));
  ASSERT_THROW(d_solver.setLogic("AF_BV"), CVC5ApiException);
  d_solver.assertFormula(d_solver.mkTrue());
  ASSERT_THROW(d_solver.setLogic("AUFLIRA"), CVC5ApiException);
}

TEST_F(TestApiBlackSolver, setOption)
{
  ASSERT_NO_THROW(d_solver.setOption("bv-sat-solver", "minisat"));
  ASSERT_THROW(d_solver.setOption("bv-sat-solver", "1"), CVC5ApiException);
  d_solver.assertFormula(d_solver.mkTrue());
  ASSERT_THROW(d_solver.setOption("bv-sat-solver", "minisat"),
               CVC5ApiException);
}

TEST_F(TestApiBlackSolver, resetAssertions)
{
  d_solver.setOption("incremental", "true");

  Sort bvSort = d_solver.mkBitVectorSort(4);
  Term one = d_solver.mkBitVector(4, 1);
  Term x = d_solver.mkConst(bvSort, "x");
  Term ule = d_solver.mkTerm(BITVECTOR_ULE, x, one);
  Term srem = d_solver.mkTerm(BITVECTOR_SREM, one, x);
  d_solver.push(4);
  Term slt = d_solver.mkTerm(BITVECTOR_SLT, srem, one);
  d_solver.resetAssertions();
  d_solver.checkSatAssuming({slt, ule});
}

TEST_F(TestApiBlackSolver, mkSygusVar)
{
  Sort boolSort = d_solver.getBooleanSort();
  Sort intSort = d_solver.getIntegerSort();
  Sort funSort = d_solver.mkFunctionSort(intSort, boolSort);

  ASSERT_NO_THROW(d_solver.mkSygusVar(boolSort));
  ASSERT_NO_THROW(d_solver.mkSygusVar(funSort));
  ASSERT_NO_THROW(d_solver.mkSygusVar(boolSort, std::string("b")));
  ASSERT_NO_THROW(d_solver.mkSygusVar(funSort, ""));
  ASSERT_THROW(d_solver.mkSygusVar(Sort()), CVC5ApiException);
  ASSERT_THROW(d_solver.mkSygusVar(d_solver.getNullSort(), "a"),
               CVC5ApiException);
  Solver slv;
  ASSERT_THROW(slv.mkSygusVar(boolSort), CVC5ApiException);
}

TEST_F(TestApiBlackSolver, mkSygusGrammar)
{
  Term nullTerm;
  Term boolTerm = d_solver.mkBoolean(true);
  Term boolVar = d_solver.mkVar(d_solver.getBooleanSort());
  Term intVar = d_solver.mkVar(d_solver.getIntegerSort());

  ASSERT_NO_THROW(d_solver.mkSygusGrammar({}, {intVar}));
  ASSERT_NO_THROW(d_solver.mkSygusGrammar({boolVar}, {intVar}));
  ASSERT_THROW(d_solver.mkSygusGrammar({}, {}), CVC5ApiException);
  ASSERT_THROW(d_solver.mkSygusGrammar({}, {nullTerm}), CVC5ApiException);
  ASSERT_THROW(d_solver.mkSygusGrammar({}, {boolTerm}), CVC5ApiException);
  ASSERT_THROW(d_solver.mkSygusGrammar({boolTerm}, {intVar}), CVC5ApiException);
  Solver slv;
  Term boolVar2 = slv.mkVar(slv.getBooleanSort());
  Term intVar2 = slv.mkVar(slv.getIntegerSort());
  ASSERT_NO_THROW(slv.mkSygusGrammar({boolVar2}, {intVar2}));
  ASSERT_THROW(slv.mkSygusGrammar({boolVar}, {intVar2}), CVC5ApiException);
  ASSERT_THROW(slv.mkSygusGrammar({boolVar2}, {intVar}), CVC5ApiException);
}

TEST_F(TestApiBlackSolver, synthFun)
{
  Sort null = d_solver.getNullSort();
  Sort boolean = d_solver.getBooleanSort();
  Sort integer = d_solver.getIntegerSort();

  Term nullTerm;
  Term x = d_solver.mkVar(boolean);

  Term start1 = d_solver.mkVar(boolean);
  Term start2 = d_solver.mkVar(integer);

  Grammar g1 = d_solver.mkSygusGrammar({x}, {start1});
  g1.addRule(start1, d_solver.mkBoolean(false));

  Grammar g2 = d_solver.mkSygusGrammar({x}, {start2});
  g2.addRule(start2, d_solver.mkInteger(0));

  ASSERT_NO_THROW(d_solver.synthFun("", {}, boolean));
  ASSERT_NO_THROW(d_solver.synthFun("f1", {x}, boolean));
  ASSERT_NO_THROW(d_solver.synthFun("f2", {x}, boolean, g1));

  ASSERT_THROW(d_solver.synthFun("f3", {nullTerm}, boolean), CVC5ApiException);
  ASSERT_THROW(d_solver.synthFun("f4", {}, null), CVC5ApiException);
  ASSERT_THROW(d_solver.synthFun("f6", {x}, boolean, g2), CVC5ApiException);
  Solver slv;
  Term x2 = slv.mkVar(slv.getBooleanSort());
  ASSERT_NO_THROW(slv.synthFun("f1", {x2}, slv.getBooleanSort()));
  ASSERT_THROW(slv.synthFun("", {}, d_solver.getBooleanSort()),
               CVC5ApiException);
  ASSERT_THROW(slv.synthFun("f1", {x}, d_solver.getBooleanSort()),
               CVC5ApiException);
}

TEST_F(TestApiBlackSolver, synthInv)
{
  Sort boolean = d_solver.getBooleanSort();
  Sort integer = d_solver.getIntegerSort();

  Term nullTerm;
  Term x = d_solver.mkVar(boolean);

  Term start1 = d_solver.mkVar(boolean);
  Term start2 = d_solver.mkVar(integer);

  Grammar g1 = d_solver.mkSygusGrammar({x}, {start1});
  g1.addRule(start1, d_solver.mkBoolean(false));

  Grammar g2 = d_solver.mkSygusGrammar({x}, {start2});
  g2.addRule(start2, d_solver.mkInteger(0));

  ASSERT_NO_THROW(d_solver.synthInv("", {}));
  ASSERT_NO_THROW(d_solver.synthInv("i1", {x}));
  ASSERT_NO_THROW(d_solver.synthInv("i2", {x}, g1));

  ASSERT_THROW(d_solver.synthInv("i3", {nullTerm}), CVC5ApiException);
  ASSERT_THROW(d_solver.synthInv("i4", {x}, g2), CVC5ApiException);
}

TEST_F(TestApiBlackSolver, addSygusConstraint)
{
  Term nullTerm;
  Term boolTerm = d_solver.mkBoolean(true);
  Term intTerm = d_solver.mkInteger(1);

  ASSERT_NO_THROW(d_solver.addSygusConstraint(boolTerm));
  ASSERT_THROW(d_solver.addSygusConstraint(nullTerm), CVC5ApiException);
  ASSERT_THROW(d_solver.addSygusConstraint(intTerm), CVC5ApiException);

  Solver slv;
  ASSERT_THROW(slv.addSygusConstraint(boolTerm), CVC5ApiException);
}

TEST_F(TestApiBlackSolver, addSygusAssume)
{
  Term nullTerm;
  Term boolTerm = d_solver.mkBoolean(false);
  Term intTerm = d_solver.mkInteger(1);

  ASSERT_NO_THROW(d_solver.addSygusAssume(boolTerm));
  ASSERT_THROW(d_solver.addSygusAssume(nullTerm), CVC5ApiException);
  ASSERT_THROW(d_solver.addSygusAssume(intTerm), CVC5ApiException);

  Solver slv;
  ASSERT_THROW(slv.addSygusAssume(boolTerm), CVC5ApiException);
}

TEST_F(TestApiBlackSolver, addSygusInvConstraint)
{
  Sort boolean = d_solver.getBooleanSort();
  Sort real = d_solver.getRealSort();

  Term nullTerm;
  Term intTerm = d_solver.mkInteger(1);

  Term inv = d_solver.declareFun("inv", {real}, boolean);
  Term pre = d_solver.declareFun("pre", {real}, boolean);
  Term trans = d_solver.declareFun("trans", {real, real}, boolean);
  Term post = d_solver.declareFun("post", {real}, boolean);

  Term inv1 = d_solver.declareFun("inv1", {real}, real);

  Term trans1 = d_solver.declareFun("trans1", {boolean, real}, boolean);
  Term trans2 = d_solver.declareFun("trans2", {real, boolean}, boolean);
  Term trans3 = d_solver.declareFun("trans3", {real, real}, real);

  ASSERT_NO_THROW(d_solver.addSygusInvConstraint(inv, pre, trans, post));

  ASSERT_THROW(d_solver.addSygusInvConstraint(nullTerm, pre, trans, post),
               CVC5ApiException);
  ASSERT_THROW(d_solver.addSygusInvConstraint(inv, nullTerm, trans, post),
               CVC5ApiException);
  ASSERT_THROW(d_solver.addSygusInvConstraint(inv, pre, nullTerm, post),
               CVC5ApiException);
  ASSERT_THROW(d_solver.addSygusInvConstraint(inv, pre, trans, nullTerm),
               CVC5ApiException);

  ASSERT_THROW(d_solver.addSygusInvConstraint(intTerm, pre, trans, post),
               CVC5ApiException);

  ASSERT_THROW(d_solver.addSygusInvConstraint(inv1, pre, trans, post),
               CVC5ApiException);

  ASSERT_THROW(d_solver.addSygusInvConstraint(inv, trans, trans, post),
               CVC5ApiException);

  ASSERT_THROW(d_solver.addSygusInvConstraint(inv, pre, intTerm, post),
               CVC5ApiException);
  ASSERT_THROW(d_solver.addSygusInvConstraint(inv, pre, pre, post),
               CVC5ApiException);
  ASSERT_THROW(d_solver.addSygusInvConstraint(inv, pre, trans1, post),
               CVC5ApiException);
  ASSERT_THROW(d_solver.addSygusInvConstraint(inv, pre, trans2, post),
               CVC5ApiException);
  ASSERT_THROW(d_solver.addSygusInvConstraint(inv, pre, trans3, post),
               CVC5ApiException);

  ASSERT_THROW(d_solver.addSygusInvConstraint(inv, pre, trans, trans),
               CVC5ApiException);
  Solver slv;
  Sort boolean2 = slv.getBooleanSort();
  Sort real2 = slv.getRealSort();
  Term inv22 = slv.declareFun("inv", {real2}, boolean2);
  Term pre22 = slv.declareFun("pre", {real2}, boolean2);
  Term trans22 = slv.declareFun("trans", {real2, real2}, boolean2);
  Term post22 = slv.declareFun("post", {real2}, boolean2);
  ASSERT_NO_THROW(slv.addSygusInvConstraint(inv22, pre22, trans22, post22));
  ASSERT_THROW(slv.addSygusInvConstraint(inv, pre22, trans22, post22),
               CVC5ApiException);
  ASSERT_THROW(slv.addSygusInvConstraint(inv22, pre, trans22, post22),
               CVC5ApiException);
  ASSERT_THROW(slv.addSygusInvConstraint(inv22, pre22, trans, post22),
               CVC5ApiException);
  ASSERT_THROW(slv.addSygusInvConstraint(inv22, pre22, trans22, post),
               CVC5ApiException);
}

TEST_F(TestApiBlackSolver, getSynthSolution)
{
  d_solver.setOption("lang", "sygus2");
  d_solver.setOption("incremental", "false");

  Term nullTerm;
  Term x = d_solver.mkBoolean(false);
  Term f = d_solver.synthFun("f", {}, d_solver.getBooleanSort());

  ASSERT_THROW(d_solver.getSynthSolution(f), CVC5ApiException);

  d_solver.checkSynth();

  ASSERT_NO_THROW(d_solver.getSynthSolution(f));
  ASSERT_NO_THROW(d_solver.getSynthSolution(f));

  ASSERT_THROW(d_solver.getSynthSolution(nullTerm), CVC5ApiException);
  ASSERT_THROW(d_solver.getSynthSolution(x), CVC5ApiException);

  Solver slv;
  ASSERT_THROW(slv.getSynthSolution(f), CVC5ApiException);
}

TEST_F(TestApiBlackSolver, getSynthSolutions)
{
  d_solver.setOption("lang", "sygus2");
  d_solver.setOption("incremental", "false");

  Term nullTerm;
  Term x = d_solver.mkBoolean(false);
  Term f = d_solver.synthFun("f", {}, d_solver.getBooleanSort());

  ASSERT_THROW(d_solver.getSynthSolutions({}), CVC5ApiException);
  ASSERT_THROW(d_solver.getSynthSolutions({f}), CVC5ApiException);

  d_solver.checkSynth();

  ASSERT_NO_THROW(d_solver.getSynthSolutions({f}));
  ASSERT_NO_THROW(d_solver.getSynthSolutions({f, f}));

  ASSERT_THROW(d_solver.getSynthSolutions({}), CVC5ApiException);
  ASSERT_THROW(d_solver.getSynthSolutions({nullTerm}), CVC5ApiException);
  ASSERT_THROW(d_solver.getSynthSolutions({x}), CVC5ApiException);

  Solver slv;
  ASSERT_THROW(slv.getSynthSolutions({x}), CVC5ApiException);
}

TEST_F(TestApiBlackSolver, tupleProject)
{
  std::vector<Sort> sorts = {d_solver.getBooleanSort(),
                             d_solver.getIntegerSort(),
                             d_solver.getStringSort(),
                             d_solver.mkSetSort(d_solver.getStringSort())};
  std::vector<Term> elements = {
      d_solver.mkBoolean(true),
      d_solver.mkInteger(3),
      d_solver.mkString("C"),
      d_solver.mkTerm(SET_SINGLETON, d_solver.mkString("Z"))};

  Term tuple = d_solver.mkTuple(sorts, elements);

  std::vector<uint32_t> indices1 = {};
  std::vector<uint32_t> indices2 = {0};
  std::vector<uint32_t> indices3 = {0, 1};
  std::vector<uint32_t> indices4 = {0, 0, 2, 2, 3, 3, 0};
  std::vector<uint32_t> indices5 = {4};
  std::vector<uint32_t> indices6 = {0, 4};

  ASSERT_NO_THROW(
      d_solver.mkTerm(d_solver.mkOp(TUPLE_PROJECT, indices1), tuple));
  ASSERT_NO_THROW(
      d_solver.mkTerm(d_solver.mkOp(TUPLE_PROJECT, indices2), tuple));
  ASSERT_NO_THROW(
      d_solver.mkTerm(d_solver.mkOp(TUPLE_PROJECT, indices3), tuple));
  ASSERT_NO_THROW(
      d_solver.mkTerm(d_solver.mkOp(TUPLE_PROJECT, indices4), tuple));

  ASSERT_THROW(d_solver.mkTerm(d_solver.mkOp(TUPLE_PROJECT, indices5), tuple),
               CVC5ApiException);
  ASSERT_THROW(d_solver.mkTerm(d_solver.mkOp(TUPLE_PROJECT, indices6), tuple),
               CVC5ApiException);

  std::vector<uint32_t> indices = {0, 3, 2, 0, 1, 2};

  Op op = d_solver.mkOp(TUPLE_PROJECT, indices);
  Term projection = d_solver.mkTerm(op, tuple);

  Datatype datatype = tuple.getSort().getDatatype();
  DatatypeConstructor constructor = datatype[0];

  for (size_t i = 0; i < indices.size(); i++)
  {
    Term selectorTerm = constructor[indices[i]].getSelectorTerm();
    Term selectedTerm = d_solver.mkTerm(APPLY_SELECTOR, selectorTerm, tuple);
    Term simplifiedTerm = d_solver.simplify(selectedTerm);
    ASSERT_EQ(elements[indices[i]], simplifiedTerm);
  }

  ASSERT_EQ(
      "((_ tuple_project 0 3 2 0 1 2) (tuple true 3 \"C\" (set.singleton "
      "\"Z\")))",
      projection.toString());
}

TEST_F(TestApiBlackSolver, Output)
{
  ASSERT_THROW(d_solver.isOutputOn("foo-invalid"), CVC5ApiException);
  ASSERT_THROW(d_solver.getOutput("foo-invalid"), CVC5ApiException);
  ASSERT_FALSE(d_solver.isOutputOn("inst"));
  ASSERT_EQ(cvc5::null_os.rdbuf(), d_solver.getOutput("inst").rdbuf());
  d_solver.setOption("output", "inst");
  ASSERT_TRUE(d_solver.isOutputOn("inst"));
  ASSERT_NE(cvc5::null_os.rdbuf(), d_solver.getOutput("inst").rdbuf());
}

TEST_F(TestApiBlackSolver, issue7000)
{
  Sort s1 = d_solver.getIntegerSort();
  Sort s2 = d_solver.mkFunctionSort(s1, s1);
  Sort s3 = d_solver.getRealSort();
  Term t4 = d_solver.mkPi();
  Term t7 = d_solver.mkConst(s3, "_x5");
  Term t37 = d_solver.mkConst(s2, "_x32");
  Term t59 = d_solver.mkConst(s2, "_x51");
  Term t72 = d_solver.mkTerm(EQUAL, t37, t59);
  Term t74 = d_solver.mkTerm(GT, t4, t7);
  // throws logic exception since logic is not higher order by default
  ASSERT_THROW(d_solver.checkEntailed({t72, t74, t72, t72}), CVC5ApiException);
}

TEST_F(TestApiBlackSolver, issue5893)
{
  Solver slv;
  Sort bvsort4 = d_solver.mkBitVectorSort(4);
  Sort bvsort8 = d_solver.mkBitVectorSort(8);
  Sort arrsort = d_solver.mkArraySort(bvsort4, bvsort8);
  Term arr = d_solver.mkConst(arrsort, "arr");
  Term idx = d_solver.mkConst(bvsort4, "idx");
  Term ten = d_solver.mkBitVector(8, "10", 10);
  Term sel = d_solver.mkTerm(SELECT, arr, idx);
  Term distinct = d_solver.mkTerm(DISTINCT, sel, ten);
  ASSERT_NO_FATAL_FAILURE(distinct.getOp());
}

TEST_F(TestApiBlackSolver, proj_issue373)
{
  Sort s1 = d_solver.getRealSort();

  DatatypeConstructorDecl ctor13 = d_solver.mkDatatypeConstructorDecl("_x115");
  ctor13.addSelector("_x109", s1);
  Sort s4 = d_solver.declareDatatype("_x86", {ctor13});

  Term t452 = d_solver.mkVar(s1, "_x281");
  Term bvl = d_solver.mkTerm(d_solver.mkOp(VARIABLE_LIST), {t452});
  Term acons =
      d_solver.mkTerm(d_solver.mkOp(APPLY_CONSTRUCTOR),
                      {s4.getDatatype().getConstructorTerm("_x115"), t452});
  // type exception
  ASSERT_THROW(
      d_solver.mkTerm(d_solver.mkOp(APPLY_CONSTRUCTOR), {bvl, acons, t452}),
      CVC5ApiException);
}

<<<<<<< HEAD
=======
TEST_F(TestApiBlackSolver, doubleUseCons)
{
  DatatypeConstructorDecl ctor1 = d_solver.mkDatatypeConstructorDecl("_x21");
  DatatypeConstructorDecl ctor2 = d_solver.mkDatatypeConstructorDecl("_x31");
  Sort s3 = d_solver.declareDatatype(std::string("_x17"), {ctor1, ctor2});

  ASSERT_THROW(d_solver.declareDatatype(std::string("_x86"), {ctor1, ctor2}),
               CVC5ApiException);
}

TEST_F(TestApiBlackSolver, proj_issue378)
{
  DatatypeDecl dtdecl;
  DatatypeConstructorDecl cdecl;

  Sort s1 = d_solver.getBooleanSort();

  dtdecl = d_solver.mkDatatypeDecl("_x0");
  cdecl = d_solver.mkDatatypeConstructorDecl("_x6");
  cdecl.addSelector("_x1", s1);
  dtdecl.addConstructor(cdecl);
  Sort s2 = d_solver.mkDatatypeSort(dtdecl);

  dtdecl = d_solver.mkDatatypeDecl("_x36");
  cdecl = d_solver.mkDatatypeConstructorDecl("_x42");
  cdecl.addSelector("_x37", s1);
  dtdecl.addConstructor(cdecl);
  Sort s4 = d_solver.mkDatatypeSort(dtdecl);

  Term t1 = d_solver.mkConst(s1, "_x53");
  Term t4 = d_solver.mkConst(s4, "_x56");
  Term t7 = d_solver.mkConst(s2, "_x58");

  Sort sp = d_solver.mkParamSort("_x178");
  dtdecl = d_solver.mkDatatypeDecl("_x176", sp);
  cdecl = d_solver.mkDatatypeConstructorDecl("_x184");
  cdecl.addSelector("_x180", s2);
  dtdecl.addConstructor(cdecl);
  cdecl = d_solver.mkDatatypeConstructorDecl("_x186");
  cdecl.addSelector("_x185", sp);
  dtdecl.addConstructor(cdecl);
  Sort s7 = d_solver.mkDatatypeSort(dtdecl);
  Sort s9 = s7.instantiate({s2});
  Term t1507 = d_solver.mkTerm(
      APPLY_CONSTRUCTOR, s9.getDatatype().getConstructorTerm("_x184"), t7);
  ASSERT_NO_THROW(d_solver.mkTerm(
      APPLY_UPDATER,
      s9.getDatatype().getConstructor("_x186").getSelectorTerm("_x185"),
      t1507,
      t7));
}

TEST_F(TestApiBlackSolver, proj_issue379)
{
  Sort bsort = d_solver.getBooleanSort();
  Sort psort = d_solver.mkParamSort("_x1");
  DatatypeConstructorDecl cdecl;
  DatatypeDecl dtdecl = d_solver.mkDatatypeDecl("x_0", psort);
  cdecl = d_solver.mkDatatypeConstructorDecl("_x8");
  cdecl.addSelector("_x7", bsort);
  dtdecl.addConstructor(cdecl);
  cdecl = d_solver.mkDatatypeConstructorDecl("_x6");
  cdecl.addSelector("_x2", psort);
  cdecl.addSelectorSelf("_x3");
  cdecl.addSelector("_x4", psort);
  cdecl.addSelector("_x5", bsort);
  Sort s2 = d_solver.mkDatatypeSort(dtdecl);
  Sort s6 = s2.instantiate({bsort});
  Term t317 = d_solver.mkConst(bsort, "_x345");
  Term t843 = d_solver.mkConst(s6, "_x346");
  Term t879 = d_solver.mkTerm(APPLY_UPDATER,
                              t843.getSort()
                                  .getDatatype()
                                  .getConstructor("_x8")
                                  .getSelector("_x7")
                                  .getUpdaterTerm(),
                              t843,
                              t317);
  ASSERT_EQ(t879.getSort(), s6);
}

TEST_F(TestApiBlackSolver, getDatatypeArity)
{
  DatatypeConstructorDecl ctor1 = d_solver.mkDatatypeConstructorDecl("_x21");
  DatatypeConstructorDecl ctor2 = d_solver.mkDatatypeConstructorDecl("_x31");
  Sort s3 = d_solver.declareDatatype(std::string("_x17"), {ctor1, ctor2});
  ASSERT_EQ(s3.getDatatypeArity(), 0);
}

>>>>>>> e7fd8a7a
}  // namespace test
}  // namespace cvc5<|MERGE_RESOLUTION|>--- conflicted
+++ resolved
@@ -2674,18 +2674,6 @@
       CVC5ApiException);
 }
 
-<<<<<<< HEAD
-=======
-TEST_F(TestApiBlackSolver, doubleUseCons)
-{
-  DatatypeConstructorDecl ctor1 = d_solver.mkDatatypeConstructorDecl("_x21");
-  DatatypeConstructorDecl ctor2 = d_solver.mkDatatypeConstructorDecl("_x31");
-  Sort s3 = d_solver.declareDatatype(std::string("_x17"), {ctor1, ctor2});
-
-  ASSERT_THROW(d_solver.declareDatatype(std::string("_x86"), {ctor1, ctor2}),
-               CVC5ApiException);
-}
-
 TEST_F(TestApiBlackSolver, proj_issue378)
 {
   DatatypeDecl dtdecl;
@@ -2765,6 +2753,5 @@
   ASSERT_EQ(s3.getDatatypeArity(), 0);
 }
 
->>>>>>> e7fd8a7a
 }  // namespace test
 }  // namespace cvc5