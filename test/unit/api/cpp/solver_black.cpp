/******************************************************************************
 * Top contributors (to current version):
 *   Aina Niemetz, Mudathir Mohamed, Andrew Reynolds
 *
 * This file is part of the cvc5 project.
 *
 * Copyright (c) 2009-2021 by the authors listed in the file AUTHORS
 * in the top-level source directory and their institutional affiliations.
 * All rights reserved.  See the file COPYING in the top-level source
 * directory for licensing information.
 * ****************************************************************************
 *
 * Black box testing of the Solver class of the  C++ API.
 */

#include <algorithm>

#include "base/output.h"
#include "test_api.h"

namespace cvc5 {

using namespace api;

namespace test {

class TestApiBlackSolver : public TestApi
{
};

TEST_F(TestApiBlackSolver, pow2Large1)
{
  // Based on https://github.com/cvc5/cvc5-projects/issues/371
  Sort s1 = d_solver.getStringSort();
  Sort s2 = d_solver.getIntegerSort();
  Sort s4 = d_solver.mkArraySort(s1, s2);
  Sort s7 = d_solver.mkArraySort(s2, s1);
  Term t10 = d_solver.mkInteger("68038927088685865242724985643");
  Term t74 = d_solver.mkInteger("8416288636405");
  std::vector<DatatypeConstructorDecl> ctors;
  ctors.push_back(d_solver.mkDatatypeConstructorDecl("_x109"));
  ctors.back().addSelector("_x108", s7);
  ctors.push_back(d_solver.mkDatatypeConstructorDecl("_x113"));
  ctors.back().addSelector("_x110", s4);
  ctors.back().addSelector("_x111", s2);
  ctors.back().addSelector("_x112", s7);
  Sort s11 = d_solver.declareDatatype("_x107", ctors);
  Term t82 = d_solver.mkConst(s11, "_x114");
  Term t180 = d_solver.mkTerm(POW2, t10);
  Term t258 = d_solver.mkTerm(GEQ, t74, t180);
  d_solver.assertFormula(t258);
  ASSERT_THROW(d_solver.simplify(t82), CVC5ApiException);
}

TEST_F(TestApiBlackSolver, pow2Large2)
{
  // Based on https://github.com/cvc5/cvc5-projects/issues/333
  Term t1 = d_solver.mkBitVector(63, ~(((uint64_t)1) << 62));
  Term t2 = d_solver.mkTerm(Kind::BITVECTOR_TO_NAT, t1);
  Term t3 = d_solver.mkTerm(Kind::POW2, t2);
  Term t4 = d_solver.mkTerm(Kind::DISTINCT, t3, t2);
  ASSERT_THROW(d_solver.checkSatAssuming({t4}), CVC5ApiException);
}

TEST_F(TestApiBlackSolver, pow2Large3)
{
  // Based on https://github.com/cvc5/cvc5-projects/issues/339
  Sort s4 = d_solver.getIntegerSort();
  Term t203 = d_solver.mkInteger("6135470354240554220207");
  Term t262 = d_solver.mkTerm(POW2, t203);
  Term t536 = d_solver.mkTerm(d_solver.mkOp(INT_TO_BITVECTOR, 49), t262);
  ASSERT_THROW(d_solver.simplify(t536), CVC5ApiException);
}

TEST_F(TestApiBlackSolver, recoverableException)
{
  d_solver.setOption("produce-models", "true");
  Term x = d_solver.mkConst(d_solver.getBooleanSort(), "x");
  d_solver.assertFormula(x.eqTerm(x).notTerm());
  ASSERT_THROW(d_solver.getValue(x), CVC5ApiRecoverableException);
}

TEST_F(TestApiBlackSolver, supportsFloatingPoint)
{
  ASSERT_NO_THROW(d_solver.mkRoundingMode(ROUND_NEAREST_TIES_TO_EVEN));
}

TEST_F(TestApiBlackSolver, getBooleanSort)
{
  ASSERT_NO_THROW(d_solver.getBooleanSort());
}

TEST_F(TestApiBlackSolver, getIntegerSort)
{
  ASSERT_NO_THROW(d_solver.getIntegerSort());
}

TEST_F(TestApiBlackSolver, getNullSort)
{
  ASSERT_NO_THROW(d_solver.getNullSort());
}

TEST_F(TestApiBlackSolver, getRealSort)
{
  ASSERT_NO_THROW(d_solver.getRealSort());
}

TEST_F(TestApiBlackSolver, getRegExpSort)
{
  ASSERT_NO_THROW(d_solver.getRegExpSort());
}

TEST_F(TestApiBlackSolver, getStringSort)
{
  ASSERT_NO_THROW(d_solver.getStringSort());
}

TEST_F(TestApiBlackSolver, getRoundingModeSort)
{
  ASSERT_NO_THROW(d_solver.getRoundingModeSort());
}

TEST_F(TestApiBlackSolver, mkArraySort)
{
  Sort boolSort = d_solver.getBooleanSort();
  Sort intSort = d_solver.getIntegerSort();
  Sort realSort = d_solver.getRealSort();
  Sort bvSort = d_solver.mkBitVectorSort(32);
  ASSERT_NO_THROW(d_solver.mkArraySort(boolSort, boolSort));
  ASSERT_NO_THROW(d_solver.mkArraySort(intSort, intSort));
  ASSERT_NO_THROW(d_solver.mkArraySort(realSort, realSort));
  ASSERT_NO_THROW(d_solver.mkArraySort(bvSort, bvSort));
  ASSERT_NO_THROW(d_solver.mkArraySort(boolSort, intSort));
  ASSERT_NO_THROW(d_solver.mkArraySort(realSort, bvSort));

  Sort fpSort = d_solver.mkFloatingPointSort(3, 5);
  ASSERT_NO_THROW(d_solver.mkArraySort(fpSort, fpSort));
  ASSERT_NO_THROW(d_solver.mkArraySort(bvSort, fpSort));

  Solver slv;
  ASSERT_THROW(slv.mkArraySort(boolSort, boolSort), CVC5ApiException);
}

TEST_F(TestApiBlackSolver, mkBitVectorSort)
{
  ASSERT_NO_THROW(d_solver.mkBitVectorSort(32));
  ASSERT_THROW(d_solver.mkBitVectorSort(0), CVC5ApiException);
}

TEST_F(TestApiBlackSolver, mkFloatingPointSort)
{
  ASSERT_NO_THROW(d_solver.mkFloatingPointSort(4, 8));
  ASSERT_THROW(d_solver.mkFloatingPointSort(0, 8), CVC5ApiException);
  ASSERT_THROW(d_solver.mkFloatingPointSort(4, 0), CVC5ApiException);
}

TEST_F(TestApiBlackSolver, mkDatatypeSort)
{
  DatatypeDecl dtypeSpec = d_solver.mkDatatypeDecl("list");
  DatatypeConstructorDecl cons = d_solver.mkDatatypeConstructorDecl("cons");
  cons.addSelector("head", d_solver.getIntegerSort());
  dtypeSpec.addConstructor(cons);
  DatatypeConstructorDecl nil = d_solver.mkDatatypeConstructorDecl("nil");
  dtypeSpec.addConstructor(nil);
  ASSERT_NO_THROW(d_solver.mkDatatypeSort(dtypeSpec));

  Solver slv;
  ASSERT_THROW(slv.mkDatatypeSort(dtypeSpec), CVC5ApiException);

  DatatypeDecl throwsDtypeSpec = d_solver.mkDatatypeDecl("list");
  ASSERT_THROW(d_solver.mkDatatypeSort(throwsDtypeSpec), CVC5ApiException);
}

TEST_F(TestApiBlackSolver, mkDatatypeSorts)
{
  Solver slv;

  DatatypeDecl dtypeSpec1 = d_solver.mkDatatypeDecl("list1");
  DatatypeConstructorDecl cons1 = d_solver.mkDatatypeConstructorDecl("cons1");
  cons1.addSelector("head1", d_solver.getIntegerSort());
  dtypeSpec1.addConstructor(cons1);
  DatatypeConstructorDecl nil1 = d_solver.mkDatatypeConstructorDecl("nil1");
  dtypeSpec1.addConstructor(nil1);
  DatatypeDecl dtypeSpec2 = d_solver.mkDatatypeDecl("list2");
  DatatypeConstructorDecl cons2 = d_solver.mkDatatypeConstructorDecl("cons2");
  cons2.addSelector("head2", d_solver.getIntegerSort());
  dtypeSpec2.addConstructor(cons2);
  DatatypeConstructorDecl nil2 = d_solver.mkDatatypeConstructorDecl("nil2");
  dtypeSpec2.addConstructor(nil2);
  std::vector<DatatypeDecl> decls = {dtypeSpec1, dtypeSpec2};
  ASSERT_NO_THROW(d_solver.mkDatatypeSorts(decls));

  ASSERT_THROW(slv.mkDatatypeSorts(decls), CVC5ApiException);

  DatatypeDecl throwsDtypeSpec = d_solver.mkDatatypeDecl("list");
  std::vector<DatatypeDecl> throwsDecls = {throwsDtypeSpec};
  ASSERT_THROW(d_solver.mkDatatypeSorts(throwsDecls), CVC5ApiException);

  /* with unresolved sorts */
  Sort unresList = d_solver.mkUnresolvedSort("ulist");
  std::set<Sort> unresSorts = {unresList};
  DatatypeDecl ulist = d_solver.mkDatatypeDecl("ulist");
  DatatypeConstructorDecl ucons = d_solver.mkDatatypeConstructorDecl("ucons");
  ucons.addSelector("car", unresList);
  ucons.addSelector("cdr", unresList);
  ulist.addConstructor(ucons);
  DatatypeConstructorDecl unil = d_solver.mkDatatypeConstructorDecl("unil");
  ulist.addConstructor(unil);
  std::vector<DatatypeDecl> udecls = {ulist};
  ASSERT_NO_THROW(d_solver.mkDatatypeSorts(udecls, unresSorts));

  ASSERT_THROW(slv.mkDatatypeSorts(udecls, unresSorts), CVC5ApiException);

  /* mutually recursive with unresolved parameterized sorts */
  Sort p0 = d_solver.mkParamSort("p0");
  Sort p1 = d_solver.mkParamSort("p1");
  Sort u0 = d_solver.mkUnresolvedSort("dt0", 1);
  Sort u1 = d_solver.mkUnresolvedSort("dt1", 1);
  DatatypeDecl dtdecl0 = d_solver.mkDatatypeDecl("dt0", p0);
  DatatypeDecl dtdecl1 = d_solver.mkDatatypeDecl("dt1", p1);
  DatatypeConstructorDecl ctordecl0 = d_solver.mkDatatypeConstructorDecl("c0");
  ctordecl0.addSelector("s0", u1.instantiate({p0}));
  DatatypeConstructorDecl ctordecl1 = d_solver.mkDatatypeConstructorDecl("c1");
  ctordecl1.addSelector("s1", u0.instantiate({p1}));
  dtdecl0.addConstructor(ctordecl0);
  dtdecl1.addConstructor(ctordecl1);
  std::vector<Sort> dt_sorts =
      d_solver.mkDatatypeSorts({dtdecl0, dtdecl1}, {u0, u1});
  Sort isort1 = dt_sorts[1].instantiate({d_solver.getBooleanSort()});
  Term t1 = d_solver.mkConst(isort1, "t");
  Term t0 = d_solver.mkTerm(
      APPLY_SELECTOR,
      t1.getSort().getDatatype().getSelector("s1").getSelectorTerm(),
      t1);
  ASSERT_EQ(dt_sorts[0].instantiate({d_solver.getBooleanSort()}), t0.getSort());

  /* Note: More tests are in datatype_api_black. */
}

TEST_F(TestApiBlackSolver, mkFunctionSort)
{
  ASSERT_NO_THROW(d_solver.mkFunctionSort(d_solver.mkUninterpretedSort("u"),
                                          d_solver.getIntegerSort()));
  Sort funSort = d_solver.mkFunctionSort(d_solver.mkUninterpretedSort("u"),
                                         d_solver.getIntegerSort());
  // function arguments are allowed
  ASSERT_NO_THROW(d_solver.mkFunctionSort(funSort, d_solver.getIntegerSort()));
  // non-first-class arguments are not allowed
  Sort reSort = d_solver.getRegExpSort();
  ASSERT_THROW(d_solver.mkFunctionSort(reSort, d_solver.getIntegerSort()),
               CVC5ApiException);
  ASSERT_THROW(d_solver.mkFunctionSort(d_solver.getIntegerSort(), funSort),
               CVC5ApiException);
  ASSERT_NO_THROW(d_solver.mkFunctionSort(
      {d_solver.mkUninterpretedSort("u"), d_solver.getIntegerSort()},
      d_solver.getIntegerSort()));
  Sort funSort2 = d_solver.mkFunctionSort(d_solver.mkUninterpretedSort("u"),
                                          d_solver.getIntegerSort());
  // function arguments are allowed
  ASSERT_NO_THROW(
      d_solver.mkFunctionSort({funSort2, d_solver.mkUninterpretedSort("u")},
                              d_solver.getIntegerSort()));
  ASSERT_THROW(d_solver.mkFunctionSort({d_solver.getIntegerSort(),
                                        d_solver.mkUninterpretedSort("u")},
                                       funSort2),
               CVC5ApiException);

  Solver slv;
  ASSERT_THROW(slv.mkFunctionSort(d_solver.mkUninterpretedSort("u"),
                                  d_solver.getIntegerSort()),
               CVC5ApiException);
  ASSERT_THROW(slv.mkFunctionSort(slv.mkUninterpretedSort("u"),
                                  d_solver.getIntegerSort()),
               CVC5ApiException);
  std::vector<Sort> sorts1 = {d_solver.getBooleanSort(),
                              slv.getIntegerSort(),
                              d_solver.getIntegerSort()};
  std::vector<Sort> sorts2 = {slv.getBooleanSort(), slv.getIntegerSort()};
  ASSERT_NO_THROW(slv.mkFunctionSort(sorts2, slv.getIntegerSort()));
  ASSERT_THROW(slv.mkFunctionSort(sorts1, slv.getIntegerSort()),
               CVC5ApiException);
  ASSERT_THROW(slv.mkFunctionSort(sorts2, d_solver.getIntegerSort()),
               CVC5ApiException);
}

TEST_F(TestApiBlackSolver, mkParamSort)
{
  ASSERT_NO_THROW(d_solver.mkParamSort("T"));
  ASSERT_NO_THROW(d_solver.mkParamSort(""));
}

TEST_F(TestApiBlackSolver, mkPredicateSort)
{
  ASSERT_NO_THROW(d_solver.mkPredicateSort({d_solver.getIntegerSort()}));
  ASSERT_THROW(d_solver.mkPredicateSort({}), CVC5ApiException);
  Sort funSort = d_solver.mkFunctionSort(d_solver.mkUninterpretedSort("u"),
                                         d_solver.getIntegerSort());
  // functions as arguments are allowed
  ASSERT_NO_THROW(
      d_solver.mkPredicateSort({d_solver.getIntegerSort(), funSort}));

  Solver slv;
  ASSERT_THROW(slv.mkPredicateSort({d_solver.getIntegerSort()}),
               CVC5ApiException);
}

TEST_F(TestApiBlackSolver, mkRecordSort)
{
  std::vector<std::pair<std::string, Sort>> fields = {
      std::make_pair("b", d_solver.getBooleanSort()),
      std::make_pair("bv", d_solver.mkBitVectorSort(8)),
      std::make_pair("i", d_solver.getIntegerSort())};
  std::vector<std::pair<std::string, Sort>> empty;
  ASSERT_NO_THROW(d_solver.mkRecordSort(fields));
  ASSERT_NO_THROW(d_solver.mkRecordSort(empty));
  Sort recSort = d_solver.mkRecordSort(fields);
  ASSERT_NO_THROW(recSort.getDatatype());

  Solver slv;
  ASSERT_THROW(slv.mkRecordSort(fields), CVC5ApiException);
}

TEST_F(TestApiBlackSolver, mkSetSort)
{
  ASSERT_NO_THROW(d_solver.mkSetSort(d_solver.getBooleanSort()));
  ASSERT_NO_THROW(d_solver.mkSetSort(d_solver.getIntegerSort()));
  ASSERT_NO_THROW(d_solver.mkSetSort(d_solver.mkBitVectorSort(4)));
  Solver slv;
  ASSERT_THROW(slv.mkSetSort(d_solver.mkBitVectorSort(4)), CVC5ApiException);
}

TEST_F(TestApiBlackSolver, mkBagSort)
{
  ASSERT_NO_THROW(d_solver.mkBagSort(d_solver.getBooleanSort()));
  ASSERT_NO_THROW(d_solver.mkBagSort(d_solver.getIntegerSort()));
  ASSERT_NO_THROW(d_solver.mkBagSort(d_solver.mkBitVectorSort(4)));
  Solver slv;
  ASSERT_THROW(slv.mkBagSort(d_solver.mkBitVectorSort(4)), CVC5ApiException);
}

TEST_F(TestApiBlackSolver, mkSequenceSort)
{
  ASSERT_NO_THROW(d_solver.mkSequenceSort(d_solver.getBooleanSort()));
  ASSERT_NO_THROW(d_solver.mkSequenceSort(
      d_solver.mkSequenceSort(d_solver.getIntegerSort())));
  Solver slv;
  ASSERT_THROW(slv.mkSequenceSort(d_solver.getIntegerSort()), CVC5ApiException);
}

TEST_F(TestApiBlackSolver, mkUninterpretedSort)
{
  ASSERT_NO_THROW(d_solver.mkUninterpretedSort("u"));
  ASSERT_NO_THROW(d_solver.mkUninterpretedSort(""));
}

TEST_F(TestApiBlackSolver, mkUnresolvedSort)
{
  ASSERT_NO_THROW(d_solver.mkUnresolvedSort("u"));
  ASSERT_NO_THROW(d_solver.mkUnresolvedSort("u", 1));
  ASSERT_NO_THROW(d_solver.mkUnresolvedSort(""));
  ASSERT_NO_THROW(d_solver.mkUnresolvedSort("", 1));
}

TEST_F(TestApiBlackSolver, mkSortConstructorSort)
{
  ASSERT_NO_THROW(d_solver.mkSortConstructorSort("s", 2));
  ASSERT_NO_THROW(d_solver.mkSortConstructorSort("", 2));
  ASSERT_THROW(d_solver.mkSortConstructorSort("", 0), CVC5ApiException);
}

TEST_F(TestApiBlackSolver, mkTupleSort)
{
  ASSERT_NO_THROW(d_solver.mkTupleSort({d_solver.getIntegerSort()}));
  Sort funSort = d_solver.mkFunctionSort(d_solver.mkUninterpretedSort("u"),
                                         d_solver.getIntegerSort());
  ASSERT_THROW(d_solver.mkTupleSort({d_solver.getIntegerSort(), funSort}),
               CVC5ApiException);

  Solver slv;
  ASSERT_THROW(slv.mkTupleSort({d_solver.getIntegerSort()}), CVC5ApiException);
}

TEST_F(TestApiBlackSolver, mkBitVector)
{
  ASSERT_NO_THROW(d_solver.mkBitVector(8, 2));
  ASSERT_NO_THROW(d_solver.mkBitVector(32, 2));
  ASSERT_NO_THROW(d_solver.mkBitVector(8, "-1111111", 2));
  ASSERT_NO_THROW(d_solver.mkBitVector(8, "0101", 2));
  ASSERT_NO_THROW(d_solver.mkBitVector(8, "00000101", 2));
  ASSERT_NO_THROW(d_solver.mkBitVector(8, "-127", 10));
  ASSERT_NO_THROW(d_solver.mkBitVector(8, "255", 10));
  ASSERT_NO_THROW(d_solver.mkBitVector(8, "-7f", 16));
  ASSERT_NO_THROW(d_solver.mkBitVector(8, "a0", 16));

  ASSERT_THROW(d_solver.mkBitVector(0, 2), CVC5ApiException);
  ASSERT_THROW(d_solver.mkBitVector(0, "-127", 10), CVC5ApiException);
  ASSERT_THROW(d_solver.mkBitVector(0, "a0", 16), CVC5ApiException);

  ASSERT_THROW(d_solver.mkBitVector(8, "", 2), CVC5ApiException);

  ASSERT_THROW(d_solver.mkBitVector(8, "101", 5), CVC5ApiException);
  ASSERT_THROW(d_solver.mkBitVector(8, "128", 11), CVC5ApiException);
  ASSERT_THROW(d_solver.mkBitVector(8, "a0", 21), CVC5ApiException);

  ASSERT_THROW(d_solver.mkBitVector(8, "-11111111", 2), CVC5ApiException);
  ASSERT_THROW(d_solver.mkBitVector(8, "101010101", 2), CVC5ApiException);
  ASSERT_THROW(d_solver.mkBitVector(8, "-256", 10), CVC5ApiException);
  ASSERT_THROW(d_solver.mkBitVector(8, "257", 10), CVC5ApiException);
  ASSERT_THROW(d_solver.mkBitVector(8, "-a0", 16), CVC5ApiException);
  ASSERT_THROW(d_solver.mkBitVector(8, "fffff", 16), CVC5ApiException);

  ASSERT_THROW(d_solver.mkBitVector(8, "10201010", 2), CVC5ApiException);
  ASSERT_THROW(d_solver.mkBitVector(8, "-25x", 10), CVC5ApiException);
  ASSERT_THROW(d_solver.mkBitVector(8, "2x7", 10), CVC5ApiException);
  ASSERT_THROW(d_solver.mkBitVector(8, "fzff", 16), CVC5ApiException);

  ASSERT_EQ(d_solver.mkBitVector(8, "0101", 2),
            d_solver.mkBitVector(8, "00000101", 2));
  ASSERT_EQ(d_solver.mkBitVector(4, "-1", 2),
            d_solver.mkBitVector(4, "1111", 2));
  ASSERT_EQ(d_solver.mkBitVector(4, "-1", 16),
            d_solver.mkBitVector(4, "1111", 2));
  ASSERT_EQ(d_solver.mkBitVector(4, "-1", 10),
            d_solver.mkBitVector(4, "1111", 2));
  ASSERT_EQ(d_solver.mkBitVector(8, "01010101", 2).toString(), "#b01010101");
  ASSERT_EQ(d_solver.mkBitVector(8, "F", 16).toString(), "#b00001111");
  ASSERT_EQ(d_solver.mkBitVector(8, "-1", 10),
            d_solver.mkBitVector(8, "FF", 16));
}

TEST_F(TestApiBlackSolver, mkVar)
{
  Sort boolSort = d_solver.getBooleanSort();
  Sort intSort = d_solver.getIntegerSort();
  Sort funSort = d_solver.mkFunctionSort(intSort, boolSort);
  ASSERT_NO_THROW(d_solver.mkVar(boolSort));
  ASSERT_NO_THROW(d_solver.mkVar(funSort));
  ASSERT_NO_THROW(d_solver.mkVar(boolSort, std::string("b")));
  ASSERT_NO_THROW(d_solver.mkVar(funSort, ""));
  ASSERT_THROW(d_solver.mkVar(Sort()), CVC5ApiException);
  ASSERT_THROW(d_solver.mkVar(Sort(), "a"), CVC5ApiException);
  Solver slv;
  ASSERT_THROW(slv.mkVar(boolSort, "x"), CVC5ApiException);
}

TEST_F(TestApiBlackSolver, mkBoolean)
{
  ASSERT_NO_THROW(d_solver.mkBoolean(true));
  ASSERT_NO_THROW(d_solver.mkBoolean(false));
}

TEST_F(TestApiBlackSolver, mkRoundingMode)
{
  ASSERT_NO_THROW(d_solver.mkRoundingMode(RoundingMode::ROUND_TOWARD_ZERO));
}

TEST_F(TestApiBlackSolver, mkFloatingPoint)
{
  Term t1 = d_solver.mkBitVector(8);
  Term t2 = d_solver.mkBitVector(4);
  Term t3 = d_solver.mkInteger(2);
  ASSERT_NO_THROW(d_solver.mkFloatingPoint(3, 5, t1));
  ASSERT_THROW(d_solver.mkFloatingPoint(0, 5, Term()), CVC5ApiException);
  ASSERT_THROW(d_solver.mkFloatingPoint(0, 5, t1), CVC5ApiException);
  ASSERT_THROW(d_solver.mkFloatingPoint(3, 0, t1), CVC5ApiException);
  ASSERT_THROW(d_solver.mkFloatingPoint(3, 5, t2), CVC5ApiException);
  ASSERT_THROW(d_solver.mkFloatingPoint(3, 5, t2), CVC5ApiException);

  Solver slv;
  ASSERT_THROW(slv.mkFloatingPoint(3, 5, t1), CVC5ApiException);
}

TEST_F(TestApiBlackSolver, mkCardinalityConstraint)
{
  Sort su = d_solver.mkUninterpretedSort("u");
  Sort si = d_solver.getIntegerSort();
  ASSERT_NO_THROW(d_solver.mkCardinalityConstraint(su, 3));
  ASSERT_THROW(d_solver.mkCardinalityConstraint(si, 3), CVC5ApiException);
  ASSERT_THROW(d_solver.mkCardinalityConstraint(su, 0), CVC5ApiException);
  Solver slv;
  ASSERT_THROW(slv.mkCardinalityConstraint(su, 3), CVC5ApiException);
}

TEST_F(TestApiBlackSolver, mkEmptySet)
{
  Solver slv;
  Sort s = d_solver.mkSetSort(d_solver.getBooleanSort());
  ASSERT_NO_THROW(d_solver.mkEmptySet(Sort()));
  ASSERT_NO_THROW(d_solver.mkEmptySet(s));
  ASSERT_THROW(d_solver.mkEmptySet(d_solver.getBooleanSort()),
               CVC5ApiException);
  ASSERT_THROW(slv.mkEmptySet(s), CVC5ApiException);
}

TEST_F(TestApiBlackSolver, mkEmptyBag)
{
  Solver slv;
  Sort s = d_solver.mkBagSort(d_solver.getBooleanSort());
  ASSERT_NO_THROW(d_solver.mkEmptyBag(Sort()));
  ASSERT_NO_THROW(d_solver.mkEmptyBag(s));
  ASSERT_THROW(d_solver.mkEmptyBag(d_solver.getBooleanSort()),
               CVC5ApiException);
  ASSERT_THROW(slv.mkEmptyBag(s), CVC5ApiException);
}

TEST_F(TestApiBlackSolver, mkEmptySequence)
{
  Solver slv;
  Sort s = d_solver.mkSequenceSort(d_solver.getBooleanSort());
  ASSERT_NO_THROW(d_solver.mkEmptySequence(s));
  ASSERT_NO_THROW(d_solver.mkEmptySequence(d_solver.getBooleanSort()));
  ASSERT_THROW(slv.mkEmptySequence(s), CVC5ApiException);
}

TEST_F(TestApiBlackSolver, mkFalse)
{
  ASSERT_NO_THROW(d_solver.mkFalse());
  ASSERT_NO_THROW(d_solver.mkFalse());
}

TEST_F(TestApiBlackSolver, mkFloatingPointNaN)
{
  ASSERT_NO_THROW(d_solver.mkFloatingPointNaN(3, 5));
}

TEST_F(TestApiBlackSolver, mkFloatingPointNegZero)
{
  ASSERT_NO_THROW(d_solver.mkFloatingPointNegZero(3, 5));
}

TEST_F(TestApiBlackSolver, mkFloatingPointNegInf)
{
  ASSERT_NO_THROW(d_solver.mkFloatingPointNegInf(3, 5));
}

TEST_F(TestApiBlackSolver, mkFloatingPointPosInf)
{
  ASSERT_NO_THROW(d_solver.mkFloatingPointPosInf(3, 5));
}

TEST_F(TestApiBlackSolver, mkFloatingPointPosZero)
{
  ASSERT_NO_THROW(d_solver.mkFloatingPointPosZero(3, 5));
}

TEST_F(TestApiBlackSolver, mkOp)
{
  // mkOp(Kind kind, Kind k)
  ASSERT_THROW(d_solver.mkOp(BITVECTOR_EXTRACT, EQUAL), CVC5ApiException);

  // mkOp(Kind kind, const std::string& arg)
  ASSERT_NO_THROW(d_solver.mkOp(DIVISIBLE, "2147483648"));
  ASSERT_THROW(d_solver.mkOp(BITVECTOR_EXTRACT, "asdf"), CVC5ApiException);

  // mkOp(Kind kind, uint32_t arg)
  ASSERT_NO_THROW(d_solver.mkOp(DIVISIBLE, 1));
  ASSERT_NO_THROW(d_solver.mkOp(BITVECTOR_ROTATE_LEFT, 1));
  ASSERT_NO_THROW(d_solver.mkOp(BITVECTOR_ROTATE_RIGHT, 1));
  ASSERT_THROW(d_solver.mkOp(BITVECTOR_EXTRACT, 1), CVC5ApiException);

  // mkOp(Kind kind, uint32_t arg1, uint32_t arg2)
  ASSERT_NO_THROW(d_solver.mkOp(BITVECTOR_EXTRACT, 1, 1));
  ASSERT_THROW(d_solver.mkOp(DIVISIBLE, 1, 2), CVC5ApiException);

  // mkOp(Kind kind, std::vector<uint32_t> args)
  std::vector<uint32_t> args = {1, 2, 2};
  ASSERT_NO_THROW(d_solver.mkOp(TUPLE_PROJECT, args));
}

TEST_F(TestApiBlackSolver, mkPi) { ASSERT_NO_THROW(d_solver.mkPi()); }

TEST_F(TestApiBlackSolver, mkInteger)
{
  ASSERT_NO_THROW(d_solver.mkInteger("123"));
  ASSERT_THROW(d_solver.mkInteger("1.23"), CVC5ApiException);
  ASSERT_THROW(d_solver.mkInteger("1/23"), CVC5ApiException);
  ASSERT_THROW(d_solver.mkInteger("12/3"), CVC5ApiException);
  ASSERT_THROW(d_solver.mkInteger(".2"), CVC5ApiException);
  ASSERT_THROW(d_solver.mkInteger("2."), CVC5ApiException);
  ASSERT_THROW(d_solver.mkInteger(""), CVC5ApiException);
  ASSERT_THROW(d_solver.mkInteger("asdf"), CVC5ApiException);
  ASSERT_THROW(d_solver.mkInteger("1.2/3"), CVC5ApiException);
  ASSERT_THROW(d_solver.mkInteger("."), CVC5ApiException);
  ASSERT_THROW(d_solver.mkInteger("/"), CVC5ApiException);
  ASSERT_THROW(d_solver.mkInteger("2/"), CVC5ApiException);
  ASSERT_THROW(d_solver.mkInteger("/2"), CVC5ApiException);

  ASSERT_NO_THROW(d_solver.mkReal(std::string("123")));
  ASSERT_THROW(d_solver.mkInteger(std::string("1.23")), CVC5ApiException);
  ASSERT_THROW(d_solver.mkInteger(std::string("1/23")), CVC5ApiException);
  ASSERT_THROW(d_solver.mkInteger(std::string("12/3")), CVC5ApiException);
  ASSERT_THROW(d_solver.mkInteger(std::string(".2")), CVC5ApiException);
  ASSERT_THROW(d_solver.mkInteger(std::string("2.")), CVC5ApiException);
  ASSERT_THROW(d_solver.mkInteger(std::string("")), CVC5ApiException);
  ASSERT_THROW(d_solver.mkInteger(std::string("asdf")), CVC5ApiException);
  ASSERT_THROW(d_solver.mkInteger(std::string("1.2/3")), CVC5ApiException);
  ASSERT_THROW(d_solver.mkInteger(std::string(".")), CVC5ApiException);
  ASSERT_THROW(d_solver.mkInteger(std::string("/")), CVC5ApiException);
  ASSERT_THROW(d_solver.mkInteger(std::string("2/")), CVC5ApiException);
  ASSERT_THROW(d_solver.mkInteger(std::string("/2")), CVC5ApiException);

  int32_t val1 = 1;
  int64_t val2 = -1;
  uint32_t val3 = 1;
  uint64_t val4 = -1;
  ASSERT_NO_THROW(d_solver.mkInteger(val1));
  ASSERT_NO_THROW(d_solver.mkInteger(val2));
  ASSERT_NO_THROW(d_solver.mkInteger(val3));
  ASSERT_NO_THROW(d_solver.mkInteger(val4));
  ASSERT_NO_THROW(d_solver.mkInteger(val4));
}

TEST_F(TestApiBlackSolver, mkReal)
{
  ASSERT_NO_THROW(d_solver.mkReal("123"));
  ASSERT_NO_THROW(d_solver.mkReal("1.23"));
  ASSERT_NO_THROW(d_solver.mkReal("1/23"));
  ASSERT_NO_THROW(d_solver.mkReal("12/3"));
  ASSERT_NO_THROW(d_solver.mkReal(".2"));
  ASSERT_NO_THROW(d_solver.mkReal("2."));
  ASSERT_THROW(d_solver.mkReal(""), CVC5ApiException);
  ASSERT_THROW(d_solver.mkReal("asdf"), CVC5ApiException);
  ASSERT_THROW(d_solver.mkReal("1.2/3"), CVC5ApiException);
  ASSERT_THROW(d_solver.mkReal("."), CVC5ApiException);
  ASSERT_THROW(d_solver.mkReal("/"), CVC5ApiException);
  ASSERT_THROW(d_solver.mkReal("2/"), CVC5ApiException);
  ASSERT_THROW(d_solver.mkReal("/2"), CVC5ApiException);

  ASSERT_NO_THROW(d_solver.mkReal(std::string("123")));
  ASSERT_NO_THROW(d_solver.mkReal(std::string("1.23")));
  ASSERT_NO_THROW(d_solver.mkReal(std::string("1/23")));
  ASSERT_NO_THROW(d_solver.mkReal(std::string("12/3")));
  ASSERT_NO_THROW(d_solver.mkReal(std::string(".2")));
  ASSERT_NO_THROW(d_solver.mkReal(std::string("2.")));
  ASSERT_THROW(d_solver.mkReal(std::string("")), CVC5ApiException);
  ASSERT_THROW(d_solver.mkReal(std::string("asdf")), CVC5ApiException);
  ASSERT_THROW(d_solver.mkReal(std::string("1.2/3")), CVC5ApiException);
  ASSERT_THROW(d_solver.mkReal(std::string(".")), CVC5ApiException);
  ASSERT_THROW(d_solver.mkReal(std::string("/")), CVC5ApiException);
  ASSERT_THROW(d_solver.mkReal(std::string("2/")), CVC5ApiException);
  ASSERT_THROW(d_solver.mkReal(std::string("/2")), CVC5ApiException);

  int32_t val1 = 1;
  int64_t val2 = -1;
  uint32_t val3 = 1;
  uint64_t val4 = -1;
  ASSERT_NO_THROW(d_solver.mkReal(val1));
  ASSERT_NO_THROW(d_solver.mkReal(val2));
  ASSERT_NO_THROW(d_solver.mkReal(val3));
  ASSERT_NO_THROW(d_solver.mkReal(val4));
  ASSERT_NO_THROW(d_solver.mkReal(val4));
  ASSERT_NO_THROW(d_solver.mkReal(val1, val1));
  ASSERT_NO_THROW(d_solver.mkReal(val2, val2));
  ASSERT_NO_THROW(d_solver.mkReal(val3, val3));
  ASSERT_NO_THROW(d_solver.mkReal(val4, val4));
  ASSERT_NO_THROW(d_solver.mkReal("-1/-1"));
  ASSERT_NO_THROW(d_solver.mkReal("1/-1"));
  ASSERT_NO_THROW(d_solver.mkReal("-1/1"));
  ASSERT_NO_THROW(d_solver.mkReal("1/1"));
  ASSERT_THROW(d_solver.mkReal("/-5"), CVC5ApiException);
}

TEST_F(TestApiBlackSolver, mkRegexpAll)
{
  Sort strSort = d_solver.getStringSort();
  Term s = d_solver.mkConst(strSort, "s");
  ASSERT_NO_THROW(d_solver.mkTerm(STRING_IN_REGEXP, s, d_solver.mkRegexpAll()));
}

TEST_F(TestApiBlackSolver, mkRegexpAllchar)
{
  Sort strSort = d_solver.getStringSort();
  Term s = d_solver.mkConst(strSort, "s");
  ASSERT_NO_THROW(
      d_solver.mkTerm(STRING_IN_REGEXP, s, d_solver.mkRegexpAllchar()));
}

TEST_F(TestApiBlackSolver, mkRegexpNone)
{
  Sort strSort = d_solver.getStringSort();
  Term s = d_solver.mkConst(strSort, "s");
  ASSERT_NO_THROW(
      d_solver.mkTerm(STRING_IN_REGEXP, s, d_solver.mkRegexpNone()));
}

TEST_F(TestApiBlackSolver, mkSepEmp) { ASSERT_NO_THROW(d_solver.mkSepEmp()); }

TEST_F(TestApiBlackSolver, mkSepNil)
{
  ASSERT_NO_THROW(d_solver.mkSepNil(d_solver.getBooleanSort()));
  ASSERT_THROW(d_solver.mkSepNil(Sort()), CVC5ApiException);
  Solver slv;
  ASSERT_THROW(slv.mkSepNil(d_solver.getIntegerSort()), CVC5ApiException);
}

TEST_F(TestApiBlackSolver, mkString)
{
  ASSERT_NO_THROW(d_solver.mkString(""));
  ASSERT_NO_THROW(d_solver.mkString("asdfasdf"));
  ASSERT_EQ(d_solver.mkString("asdf\\nasdf").toString(),
            "\"asdf\\u{5c}nasdf\"");
  ASSERT_EQ(d_solver.mkString("asdf\\u{005c}nasdf", true).toString(),
            "\"asdf\\u{5c}nasdf\"");
}

TEST_F(TestApiBlackSolver, mkTerm)
{
  Sort bv32 = d_solver.mkBitVectorSort(32);
  Term a = d_solver.mkConst(bv32, "a");
  Term b = d_solver.mkConst(bv32, "b");
  std::vector<Term> v1 = {a, b};
  std::vector<Term> v2 = {a, Term()};
  std::vector<Term> v3 = {a, d_solver.mkTrue()};
  std::vector<Term> v4 = {d_solver.mkInteger(1), d_solver.mkInteger(2)};
  std::vector<Term> v5 = {d_solver.mkInteger(1), Term()};
  std::vector<Term> v6 = {};
  Solver slv;

  // mkTerm(Kind kind) const
  ASSERT_NO_THROW(d_solver.mkTerm(PI));
  ASSERT_NO_THROW(d_solver.mkTerm(PI, v6));
  ASSERT_NO_THROW(d_solver.mkTerm(d_solver.mkOp(PI)));
  ASSERT_NO_THROW(d_solver.mkTerm(d_solver.mkOp(PI), v6));
  ASSERT_NO_THROW(d_solver.mkTerm(REGEXP_NONE));
  ASSERT_NO_THROW(d_solver.mkTerm(REGEXP_NONE, v6));
  ASSERT_NO_THROW(d_solver.mkTerm(d_solver.mkOp(REGEXP_NONE)));
  ASSERT_NO_THROW(d_solver.mkTerm(d_solver.mkOp(REGEXP_NONE), v6));
  ASSERT_NO_THROW(d_solver.mkTerm(REGEXP_ALLCHAR));
  ASSERT_NO_THROW(d_solver.mkTerm(REGEXP_ALLCHAR, v6));
  ASSERT_NO_THROW(d_solver.mkTerm(d_solver.mkOp(REGEXP_ALLCHAR)));
  ASSERT_NO_THROW(d_solver.mkTerm(d_solver.mkOp(REGEXP_ALLCHAR), v6));
  ASSERT_NO_THROW(d_solver.mkTerm(SEP_EMP));
  ASSERT_NO_THROW(d_solver.mkTerm(SEP_EMP, v6));
  ASSERT_NO_THROW(d_solver.mkTerm(d_solver.mkOp(SEP_EMP)));
  ASSERT_NO_THROW(d_solver.mkTerm(d_solver.mkOp(SEP_EMP), v6));
  ASSERT_THROW(d_solver.mkTerm(CONST_BITVECTOR), CVC5ApiException);

  // mkTerm(Kind kind, Term child) const
  ASSERT_NO_THROW(d_solver.mkTerm(NOT, d_solver.mkTrue()));
  ASSERT_NO_THROW(
      d_solver.mkTerm(BAG_MAKE, d_solver.mkTrue(), d_solver.mkInteger(1)));
  ASSERT_THROW(d_solver.mkTerm(NOT, Term()), CVC5ApiException);
  ASSERT_THROW(d_solver.mkTerm(NOT, a), CVC5ApiException);
  ASSERT_THROW(slv.mkTerm(NOT, d_solver.mkTrue()), CVC5ApiException);

  // mkTerm(Kind kind, Term child1, Term child2) const
  ASSERT_NO_THROW(d_solver.mkTerm(EQUAL, a, b));
  ASSERT_THROW(d_solver.mkTerm(EQUAL, Term(), b), CVC5ApiException);
  ASSERT_THROW(d_solver.mkTerm(EQUAL, a, Term()), CVC5ApiException);
  ASSERT_THROW(d_solver.mkTerm(EQUAL, a, d_solver.mkTrue()), CVC5ApiException);
  ASSERT_THROW(slv.mkTerm(EQUAL, a, b), CVC5ApiException);

  // mkTerm(Kind kind, Term child1, Term child2, Term child3) const
  ASSERT_NO_THROW(d_solver.mkTerm(
      ITE, d_solver.mkTrue(), d_solver.mkTrue(), d_solver.mkTrue()));
  ASSERT_THROW(
      d_solver.mkTerm(ITE, Term(), d_solver.mkTrue(), d_solver.mkTrue()),
      CVC5ApiException);
  ASSERT_THROW(
      d_solver.mkTerm(ITE, d_solver.mkTrue(), Term(), d_solver.mkTrue()),
      CVC5ApiException);
  ASSERT_THROW(
      d_solver.mkTerm(ITE, d_solver.mkTrue(), d_solver.mkTrue(), Term()),
      CVC5ApiException);
  ASSERT_THROW(d_solver.mkTerm(ITE, d_solver.mkTrue(), d_solver.mkTrue(), b),
               CVC5ApiException);
  ASSERT_THROW(
      slv.mkTerm(ITE, d_solver.mkTrue(), d_solver.mkTrue(), d_solver.mkTrue()),
      CVC5ApiException);

  // mkTerm(Kind kind, const std::vector<Term>& children) const
  ASSERT_NO_THROW(d_solver.mkTerm(EQUAL, v1));
  ASSERT_THROW(d_solver.mkTerm(EQUAL, v2), CVC5ApiException);
  ASSERT_THROW(d_solver.mkTerm(EQUAL, v3), CVC5ApiException);
  ASSERT_THROW(d_solver.mkTerm(DISTINCT, v6), CVC5ApiException);

  // Test cases that are nary via the API but have arity = 2 internally
  Sort s_bool = d_solver.getBooleanSort();
  Term t_bool = d_solver.mkConst(s_bool, "t_bool");
  ASSERT_NO_THROW(d_solver.mkTerm(IMPLIES, {t_bool, t_bool, t_bool}));
  ASSERT_NO_THROW(
      d_solver.mkTerm(d_solver.mkOp(IMPLIES), {t_bool, t_bool, t_bool}));
  ASSERT_NO_THROW(d_solver.mkTerm(XOR, {t_bool, t_bool, t_bool}));
  ASSERT_NO_THROW(
      d_solver.mkTerm(d_solver.mkOp(XOR), {t_bool, t_bool, t_bool}));
  Term t_int = d_solver.mkConst(d_solver.getIntegerSort(), "t_int");
  ASSERT_NO_THROW(d_solver.mkTerm(DIVISION, {t_int, t_int, t_int}));
  ASSERT_NO_THROW(
      d_solver.mkTerm(d_solver.mkOp(DIVISION), {t_int, t_int, t_int}));
  ASSERT_NO_THROW(d_solver.mkTerm(INTS_DIVISION, {t_int, t_int, t_int}));
  ASSERT_NO_THROW(
      d_solver.mkTerm(d_solver.mkOp(INTS_DIVISION), {t_int, t_int, t_int}));
  ASSERT_NO_THROW(d_solver.mkTerm(SUB, {t_int, t_int, t_int}));
  ASSERT_NO_THROW(d_solver.mkTerm(d_solver.mkOp(SUB), {t_int, t_int, t_int}));
  ASSERT_NO_THROW(d_solver.mkTerm(EQUAL, {t_int, t_int, t_int}));
  ASSERT_NO_THROW(d_solver.mkTerm(d_solver.mkOp(EQUAL), {t_int, t_int, t_int}));
  ASSERT_NO_THROW(d_solver.mkTerm(LT, {t_int, t_int, t_int}));
  ASSERT_NO_THROW(d_solver.mkTerm(d_solver.mkOp(LT), {t_int, t_int, t_int}));
  ASSERT_NO_THROW(d_solver.mkTerm(GT, {t_int, t_int, t_int}));
  ASSERT_NO_THROW(d_solver.mkTerm(d_solver.mkOp(GT), {t_int, t_int, t_int}));
  ASSERT_NO_THROW(d_solver.mkTerm(LEQ, {t_int, t_int, t_int}));
  ASSERT_NO_THROW(d_solver.mkTerm(d_solver.mkOp(LEQ), {t_int, t_int, t_int}));
  ASSERT_NO_THROW(d_solver.mkTerm(GEQ, {t_int, t_int, t_int}));
  ASSERT_NO_THROW(d_solver.mkTerm(d_solver.mkOp(GEQ), {t_int, t_int, t_int}));
  Term t_reg = d_solver.mkConst(d_solver.getRegExpSort(), "t_reg");
  ASSERT_NO_THROW(d_solver.mkTerm(REGEXP_DIFF, {t_reg, t_reg, t_reg}));
  ASSERT_NO_THROW(
      d_solver.mkTerm(d_solver.mkOp(REGEXP_DIFF), {t_reg, t_reg, t_reg}));
  Term t_fun = d_solver.mkConst(
      d_solver.mkFunctionSort({s_bool, s_bool, s_bool}, s_bool));
  ASSERT_NO_THROW(d_solver.mkTerm(HO_APPLY, {t_fun, t_bool, t_bool, t_bool}));
  ASSERT_NO_THROW(d_solver.mkTerm(d_solver.mkOp(HO_APPLY),
                                  {t_fun, t_bool, t_bool, t_bool}));
}

TEST_F(TestApiBlackSolver, mkTermFromOp)
{
  Sort bv32 = d_solver.mkBitVectorSort(32);
  Term a = d_solver.mkConst(bv32, "a");
  Term b = d_solver.mkConst(bv32, "b");
  std::vector<Term> v1 = {d_solver.mkInteger(1), d_solver.mkInteger(2)};
  std::vector<Term> v2 = {d_solver.mkInteger(1), Term()};
  std::vector<Term> v3 = {};
  std::vector<Term> v4 = {d_solver.mkInteger(5)};
  Solver slv;

  // simple operator terms
  Op opterm1 = d_solver.mkOp(BITVECTOR_EXTRACT, 2, 1);
  Op opterm2 = d_solver.mkOp(DIVISIBLE, 1);

  // list datatype
  Sort sort = d_solver.mkParamSort("T");
  DatatypeDecl listDecl = d_solver.mkDatatypeDecl("paramlist", sort);
  DatatypeConstructorDecl cons = d_solver.mkDatatypeConstructorDecl("cons");
  DatatypeConstructorDecl nil = d_solver.mkDatatypeConstructorDecl("nil");
  cons.addSelector("head", sort);
  cons.addSelectorSelf("tail");
  listDecl.addConstructor(cons);
  listDecl.addConstructor(nil);
  Sort listSort = d_solver.mkDatatypeSort(listDecl);
  Sort intListSort =
      listSort.instantiate(std::vector<Sort>{d_solver.getIntegerSort()});
  Term c = d_solver.mkConst(intListSort, "c");
  Datatype list = listSort.getDatatype();

  // list datatype constructor and selector operator terms
  Term consTerm1 = list.getConstructorTerm("cons");
  Term consTerm2 = list.getConstructor("cons").getConstructorTerm();
  Term nilTerm1 = list.getConstructorTerm("nil");
  Term nilTerm2 = list.getConstructor("nil").getConstructorTerm();
  Term headTerm1 = list["cons"].getSelectorTerm("head");
  Term headTerm2 = list["cons"].getSelector("head").getSelectorTerm();
  Term tailTerm1 = list["cons"].getSelectorTerm("tail");
  Term tailTerm2 = list["cons"]["tail"].getSelectorTerm();

  // mkTerm(Op op, Term term) const
  ASSERT_NO_THROW(d_solver.mkTerm(APPLY_CONSTRUCTOR, nilTerm1));
  ASSERT_NO_THROW(d_solver.mkTerm(APPLY_CONSTRUCTOR, nilTerm2));
  ASSERT_THROW(d_solver.mkTerm(APPLY_SELECTOR, nilTerm1), CVC5ApiException);
  ASSERT_THROW(d_solver.mkTerm(APPLY_SELECTOR, consTerm1), CVC5ApiException);
  ASSERT_THROW(d_solver.mkTerm(APPLY_CONSTRUCTOR, consTerm2), CVC5ApiException);
  ASSERT_THROW(d_solver.mkTerm(opterm1), CVC5ApiException);
  ASSERT_THROW(d_solver.mkTerm(APPLY_SELECTOR, headTerm1), CVC5ApiException);
  ASSERT_THROW(d_solver.mkTerm(opterm1), CVC5ApiException);
  ASSERT_THROW(slv.mkTerm(APPLY_CONSTRUCTOR, nilTerm1), CVC5ApiException);

  // mkTerm(Op op, Term child) const
  ASSERT_NO_THROW(d_solver.mkTerm(opterm1, a));
  ASSERT_NO_THROW(d_solver.mkTerm(opterm2, d_solver.mkInteger(1)));
  ASSERT_NO_THROW(d_solver.mkTerm(APPLY_SELECTOR, headTerm1, c));
  ASSERT_NO_THROW(d_solver.mkTerm(APPLY_SELECTOR, tailTerm2, c));
  ASSERT_THROW(d_solver.mkTerm(opterm2, a), CVC5ApiException);
  ASSERT_THROW(d_solver.mkTerm(opterm1, Term()), CVC5ApiException);
  ASSERT_THROW(
      d_solver.mkTerm(APPLY_CONSTRUCTOR, consTerm1, d_solver.mkInteger(0)),
      CVC5ApiException);
  ASSERT_THROW(slv.mkTerm(opterm1, a), CVC5ApiException);

  // mkTerm(Op op, Term child1, Term child2) const
  ASSERT_NO_THROW(
      d_solver.mkTerm(APPLY_CONSTRUCTOR,
                      consTerm1,
                      d_solver.mkInteger(0),
                      d_solver.mkTerm(APPLY_CONSTRUCTOR, nilTerm1)));
  ASSERT_THROW(
      d_solver.mkTerm(opterm2, d_solver.mkInteger(1), d_solver.mkInteger(2)),
      CVC5ApiException);
  ASSERT_THROW(d_solver.mkTerm(opterm1, a, b), CVC5ApiException);
  ASSERT_THROW(d_solver.mkTerm(opterm2, d_solver.mkInteger(1), Term()),
               CVC5ApiException);
  ASSERT_THROW(d_solver.mkTerm(opterm2, Term(), d_solver.mkInteger(1)),
               CVC5ApiException);
  ASSERT_THROW(slv.mkTerm(APPLY_CONSTRUCTOR,
                          consTerm1,
                          d_solver.mkInteger(0),
                          d_solver.mkTerm(APPLY_CONSTRUCTOR, nilTerm1)),
               CVC5ApiException);

  // mkTerm(Op op, Term child1, Term child2, Term child3) const
  ASSERT_THROW(d_solver.mkTerm(opterm1, a, b, a), CVC5ApiException);
  ASSERT_THROW(
      d_solver.mkTerm(
          opterm2, d_solver.mkInteger(1), d_solver.mkInteger(1), Term()),
      CVC5ApiException);

  // mkTerm(Op op, const std::vector<Term>& children) const
  ASSERT_NO_THROW(d_solver.mkTerm(opterm2, v4));
  ASSERT_THROW(d_solver.mkTerm(opterm2, v1), CVC5ApiException);
  ASSERT_THROW(d_solver.mkTerm(opterm2, v2), CVC5ApiException);
  ASSERT_THROW(d_solver.mkTerm(opterm2, v3), CVC5ApiException);
  ASSERT_THROW(slv.mkTerm(opterm2, v4), CVC5ApiException);
}

TEST_F(TestApiBlackSolver, mkTrue)
{
  ASSERT_NO_THROW(d_solver.mkTrue());
  ASSERT_NO_THROW(d_solver.mkTrue());
}

TEST_F(TestApiBlackSolver, mkTuple)
{
  ASSERT_NO_THROW(d_solver.mkTuple({d_solver.mkBitVectorSort(3)},
                                   {d_solver.mkBitVector(3, "101", 2)}));
  ASSERT_NO_THROW(
      d_solver.mkTuple({d_solver.getRealSort()}, {d_solver.mkInteger("5")}));

  ASSERT_THROW(d_solver.mkTuple({}, {d_solver.mkBitVector(3, "101", 2)}),
               CVC5ApiException);
  ASSERT_THROW(d_solver.mkTuple({d_solver.mkBitVectorSort(4)},
                                {d_solver.mkBitVector(3, "101", 2)}),
               CVC5ApiException);
  ASSERT_THROW(
      d_solver.mkTuple({d_solver.getIntegerSort()}, {d_solver.mkReal("5.3")}),
      CVC5ApiException);
  Solver slv;
  ASSERT_THROW(slv.mkTuple({d_solver.mkBitVectorSort(3)},
                           {slv.mkBitVector(3, "101", 2)}),
               CVC5ApiException);
  ASSERT_THROW(slv.mkTuple({slv.mkBitVectorSort(3)},
                           {d_solver.mkBitVector(3, "101", 2)}),
               CVC5ApiException);
}

TEST_F(TestApiBlackSolver, mkUniverseSet)
{
  ASSERT_NO_THROW(d_solver.mkUniverseSet(d_solver.getBooleanSort()));
  ASSERT_THROW(d_solver.mkUniverseSet(Sort()), CVC5ApiException);
  Solver slv;
  ASSERT_THROW(slv.mkUniverseSet(d_solver.getBooleanSort()), CVC5ApiException);
}

TEST_F(TestApiBlackSolver, mkConst)
{
  Sort boolSort = d_solver.getBooleanSort();
  Sort intSort = d_solver.getIntegerSort();
  Sort funSort = d_solver.mkFunctionSort(intSort, boolSort);
  ASSERT_NO_THROW(d_solver.mkConst(boolSort));
  ASSERT_NO_THROW(d_solver.mkConst(funSort));
  ASSERT_NO_THROW(d_solver.mkConst(boolSort, std::string("b")));
  ASSERT_NO_THROW(d_solver.mkConst(intSort, std::string("i")));
  ASSERT_NO_THROW(d_solver.mkConst(funSort, "f"));
  ASSERT_NO_THROW(d_solver.mkConst(funSort, ""));
  ASSERT_THROW(d_solver.mkConst(Sort()), CVC5ApiException);
  ASSERT_THROW(d_solver.mkConst(Sort(), "a"), CVC5ApiException);

  Solver slv;
  ASSERT_THROW(slv.mkConst(boolSort), CVC5ApiException);
}

TEST_F(TestApiBlackSolver, mkConstArray)
{
  Sort intSort = d_solver.getIntegerSort();
  Sort arrSort = d_solver.mkArraySort(intSort, intSort);
  Term zero = d_solver.mkInteger(0);
  Term constArr = d_solver.mkConstArray(arrSort, zero);

  ASSERT_NO_THROW(d_solver.mkConstArray(arrSort, zero));
  ASSERT_THROW(d_solver.mkConstArray(Sort(), zero), CVC5ApiException);
  ASSERT_THROW(d_solver.mkConstArray(arrSort, Term()), CVC5ApiException);
  ASSERT_THROW(d_solver.mkConstArray(arrSort, d_solver.mkBitVector(1, 1)),
               CVC5ApiException);
  ASSERT_THROW(d_solver.mkConstArray(intSort, zero), CVC5ApiException);
  Solver slv;
  Term zero2 = slv.mkInteger(0);
  Sort arrSort2 = slv.mkArraySort(slv.getIntegerSort(), slv.getIntegerSort());
  ASSERT_THROW(slv.mkConstArray(arrSort2, zero), CVC5ApiException);
  ASSERT_THROW(slv.mkConstArray(arrSort, zero2), CVC5ApiException);
}

TEST_F(TestApiBlackSolver, declareDatatype)
{
  DatatypeConstructorDecl lin = d_solver.mkDatatypeConstructorDecl("lin");
  std::vector<DatatypeConstructorDecl> ctors0 = {lin};
  ASSERT_NO_THROW(d_solver.declareDatatype(std::string(""), ctors0));

  DatatypeConstructorDecl nil = d_solver.mkDatatypeConstructorDecl("nil");
  std::vector<DatatypeConstructorDecl> ctors1 = {nil};
  ASSERT_NO_THROW(d_solver.declareDatatype(std::string("a"), ctors1));

  DatatypeConstructorDecl cons = d_solver.mkDatatypeConstructorDecl("cons");
  DatatypeConstructorDecl nil2 = d_solver.mkDatatypeConstructorDecl("nil");
  std::vector<DatatypeConstructorDecl> ctors2 = {cons, nil2};
  ASSERT_NO_THROW(d_solver.declareDatatype(std::string("b"), ctors2));

  DatatypeConstructorDecl cons2 = d_solver.mkDatatypeConstructorDecl("cons");
  DatatypeConstructorDecl nil3 = d_solver.mkDatatypeConstructorDecl("nil");
  std::vector<DatatypeConstructorDecl> ctors3 = {cons2, nil3};
  ASSERT_NO_THROW(d_solver.declareDatatype(std::string(""), ctors3));

  // must have at least one constructor
  std::vector<DatatypeConstructorDecl> ctors4;
  ASSERT_THROW(d_solver.declareDatatype(std::string("c"), ctors4),
               CVC5ApiException);
  // constructors may not be reused
  DatatypeConstructorDecl ctor1 = d_solver.mkDatatypeConstructorDecl("_x21");
  DatatypeConstructorDecl ctor2 = d_solver.mkDatatypeConstructorDecl("_x31");
  Sort s3 = d_solver.declareDatatype(std::string("_x17"), {ctor1, ctor2});
  ASSERT_THROW(d_solver.declareDatatype(std::string("_x86"), {ctor1, ctor2}),
               CVC5ApiException);
  // constructor belongs to different solver instance
  Solver slv;
  ASSERT_THROW(slv.declareDatatype(std::string("a"), ctors1), CVC5ApiException);
}

TEST_F(TestApiBlackSolver, declareFun)
{
  Sort bvSort = d_solver.mkBitVectorSort(32);
  Sort funSort = d_solver.mkFunctionSort(d_solver.mkUninterpretedSort("u"),
                                         d_solver.getIntegerSort());
  ASSERT_NO_THROW(d_solver.declareFun("f1", {}, bvSort));
  ASSERT_NO_THROW(
      d_solver.declareFun("f3", {bvSort, d_solver.getIntegerSort()}, bvSort));
  ASSERT_THROW(d_solver.declareFun("f2", {}, funSort), CVC5ApiException);
  // functions as arguments is allowed
  ASSERT_NO_THROW(d_solver.declareFun("f4", {bvSort, funSort}, bvSort));
  ASSERT_THROW(d_solver.declareFun("f5", {bvSort, bvSort}, funSort),
               CVC5ApiException);
  Solver slv;
  ASSERT_THROW(slv.declareFun("f1", {}, bvSort), CVC5ApiException);
}

TEST_F(TestApiBlackSolver, declareSort)
{
  ASSERT_NO_THROW(d_solver.declareSort("s", 0));
  ASSERT_NO_THROW(d_solver.declareSort("s", 2));
  ASSERT_NO_THROW(d_solver.declareSort("", 2));
}

TEST_F(TestApiBlackSolver, defineSort)
{
  Sort sortVar0 = d_solver.mkParamSort("T0");
  Sort sortVar1 = d_solver.mkParamSort("T1");
  Sort intSort = d_solver.getIntegerSort();
  Sort realSort = d_solver.getRealSort();
  Sort arraySort0 = d_solver.mkArraySort(sortVar0, sortVar0);
  Sort arraySort1 = d_solver.mkArraySort(sortVar0, sortVar1);
  // Now create instantiations of the defined sorts
  ASSERT_NO_THROW(arraySort0.substitute(sortVar0, intSort));
  ASSERT_NO_THROW(
      arraySort1.substitute({sortVar0, sortVar1}, {intSort, realSort}));
}

TEST_F(TestApiBlackSolver, defineFun)
{
  Sort bvSort = d_solver.mkBitVectorSort(32);
  Sort funSort = d_solver.mkFunctionSort(d_solver.mkUninterpretedSort("u"),
                                         d_solver.getIntegerSort());
  Term b1 = d_solver.mkVar(bvSort, "b1");
  Term b2 = d_solver.mkVar(d_solver.getIntegerSort(), "b2");
  Term b3 = d_solver.mkVar(funSort, "b3");
  Term v1 = d_solver.mkConst(bvSort, "v1");
  Term v2 = d_solver.mkConst(funSort, "v2");
  ASSERT_NO_THROW(d_solver.defineFun("f", {}, bvSort, v1));
  ASSERT_NO_THROW(d_solver.defineFun("ff", {b1, b2}, bvSort, v1));
  ASSERT_THROW(d_solver.defineFun("ff", {v1, b2}, bvSort, v1),
               CVC5ApiException);
  ASSERT_THROW(d_solver.defineFun("fff", {b1}, bvSort, v2), CVC5ApiException);
  ASSERT_THROW(d_solver.defineFun("ffff", {b1}, funSort, v2), CVC5ApiException);
  // b3 has function sort, which is allowed as an argument
  ASSERT_NO_THROW(d_solver.defineFun("fffff", {b1, b3}, bvSort, v1));

  Solver slv;
  Sort bvSort2 = slv.mkBitVectorSort(32);
  Term v12 = slv.mkConst(bvSort2, "v1");
  Term b12 = slv.mkVar(bvSort2, "b1");
  Term b22 = slv.mkVar(slv.getIntegerSort(), "b2");
  ASSERT_THROW(slv.defineFun("f", {}, bvSort, v12), CVC5ApiException);
  ASSERT_THROW(slv.defineFun("f", {}, bvSort2, v1), CVC5ApiException);
  ASSERT_THROW(slv.defineFun("ff", {b1, b22}, bvSort2, v12), CVC5ApiException);
  ASSERT_THROW(slv.defineFun("ff", {b12, b2}, bvSort2, v12), CVC5ApiException);
  ASSERT_THROW(slv.defineFun("ff", {b12, b22}, bvSort, v12), CVC5ApiException);
  ASSERT_THROW(slv.defineFun("ff", {b12, b22}, bvSort2, v1), CVC5ApiException);
}

TEST_F(TestApiBlackSolver, defineFunGlobal)
{
  Sort bSort = d_solver.getBooleanSort();

  Term bTrue = d_solver.mkBoolean(true);
  // (define-fun f () Bool true)
  Term f = d_solver.defineFun("f", {}, bSort, bTrue, true);
  Term b = d_solver.mkVar(bSort, "b");
  // (define-fun g (b Bool) Bool b)
  Term g = d_solver.defineFun("g", {b}, bSort, b, true);

  // (assert (or (not f) (not (g true))))
  d_solver.assertFormula(d_solver.mkTerm(
      OR, f.notTerm(), d_solver.mkTerm(APPLY_UF, g, bTrue).notTerm()));
  ASSERT_TRUE(d_solver.checkSat().isUnsat());
  d_solver.resetAssertions();
  // (assert (or (not f) (not (g true))))
  d_solver.assertFormula(d_solver.mkTerm(
      OR, f.notTerm(), d_solver.mkTerm(APPLY_UF, g, bTrue).notTerm()));
  ASSERT_TRUE(d_solver.checkSat().isUnsat());
}

TEST_F(TestApiBlackSolver, defineFunRec)
{
  Sort bvSort = d_solver.mkBitVectorSort(32);
  Sort funSort1 = d_solver.mkFunctionSort({bvSort, bvSort}, bvSort);
  Sort funSort2 = d_solver.mkFunctionSort(d_solver.mkUninterpretedSort("u"),
                                          d_solver.getIntegerSort());
  Term b1 = d_solver.mkVar(bvSort, "b1");
  Term b11 = d_solver.mkVar(bvSort, "b1");
  Term b2 = d_solver.mkVar(d_solver.getIntegerSort(), "b2");
  Term b3 = d_solver.mkVar(funSort2, "b3");
  Term v1 = d_solver.mkConst(bvSort, "v1");
  Term v2 = d_solver.mkConst(d_solver.getIntegerSort(), "v2");
  Term v3 = d_solver.mkConst(funSort2, "v3");
  Term f1 = d_solver.mkConst(funSort1, "f1");
  Term f2 = d_solver.mkConst(funSort2, "f2");
  Term f3 = d_solver.mkConst(bvSort, "f3");
  ASSERT_NO_THROW(d_solver.defineFunRec("f", {}, bvSort, v1));
  ASSERT_NO_THROW(d_solver.defineFunRec("ff", {b1, b2}, bvSort, v1));
  ASSERT_NO_THROW(d_solver.defineFunRec(f1, {b1, b11}, v1));
  ASSERT_THROW(d_solver.defineFunRec("fff", {b1}, bvSort, v3),
               CVC5ApiException);
  ASSERT_THROW(d_solver.defineFunRec("ff", {b1, v2}, bvSort, v1),
               CVC5ApiException);
  ASSERT_THROW(d_solver.defineFunRec("ffff", {b1}, funSort2, v3),
               CVC5ApiException);
  // b3 has function sort, which is allowed as an argument
  ASSERT_NO_THROW(d_solver.defineFunRec("fffff", {b1, b3}, bvSort, v1));
  ASSERT_THROW(d_solver.defineFunRec(f1, {b1}, v1), CVC5ApiException);
  ASSERT_THROW(d_solver.defineFunRec(f1, {b1, b11}, v2), CVC5ApiException);
  ASSERT_THROW(d_solver.defineFunRec(f1, {b1, b11}, v3), CVC5ApiException);
  ASSERT_THROW(d_solver.defineFunRec(f2, {b1}, v2), CVC5ApiException);
  ASSERT_THROW(d_solver.defineFunRec(f3, {b1}, v1), CVC5ApiException);

  Solver slv;
  Sort bvSort2 = slv.mkBitVectorSort(32);
  Term v12 = slv.mkConst(bvSort2, "v1");
  Term b12 = slv.mkVar(bvSort2, "b1");
  Term b22 = slv.mkVar(slv.getIntegerSort(), "b2");
  ASSERT_NO_THROW(slv.defineFunRec("f", {}, bvSort2, v12));
  ASSERT_NO_THROW(slv.defineFunRec("ff", {b12, b22}, bvSort2, v12));
  ASSERT_THROW(slv.defineFunRec("f", {}, bvSort, v12), CVC5ApiException);
  ASSERT_THROW(slv.defineFunRec("f", {}, bvSort2, v1), CVC5ApiException);
  ASSERT_THROW(slv.defineFunRec("ff", {b1, b22}, bvSort2, v12),
               CVC5ApiException);
  ASSERT_THROW(slv.defineFunRec("ff", {b12, b2}, bvSort2, v12),
               CVC5ApiException);
  ASSERT_THROW(slv.defineFunRec("ff", {b12, b22}, bvSort, v12),
               CVC5ApiException);
  ASSERT_THROW(slv.defineFunRec("ff", {b12, b22}, bvSort2, v1),
               CVC5ApiException);
}

TEST_F(TestApiBlackSolver, defineFunRecWrongLogic)
{
  d_solver.setLogic("QF_BV");
  Sort bvSort = d_solver.mkBitVectorSort(32);
  Sort funSort = d_solver.mkFunctionSort({bvSort, bvSort}, bvSort);
  Term b = d_solver.mkVar(bvSort, "b");
  Term v = d_solver.mkConst(bvSort, "v");
  Term f = d_solver.mkConst(funSort, "f");
  ASSERT_THROW(d_solver.defineFunRec("f", {}, bvSort, v), CVC5ApiException);
  ASSERT_THROW(d_solver.defineFunRec(f, {b, b}, v), CVC5ApiException);
}

TEST_F(TestApiBlackSolver, defineFunRecGlobal)
{
  Sort bSort = d_solver.getBooleanSort();
  Sort fSort = d_solver.mkFunctionSort(bSort, bSort);

  d_solver.push();
  Term bTrue = d_solver.mkBoolean(true);
  // (define-fun f () Bool true)
  Term f = d_solver.defineFunRec("f", {}, bSort, bTrue, true);
  Term b = d_solver.mkVar(bSort, "b");
  Term gSym = d_solver.mkConst(fSort, "g");
  // (define-fun g (b Bool) Bool b)
  Term g = d_solver.defineFunRec(gSym, {b}, b, true);

  // (assert (or (not f) (not (g true))))
  d_solver.assertFormula(d_solver.mkTerm(
      OR, f.notTerm(), d_solver.mkTerm(APPLY_UF, g, bTrue).notTerm()));
  ASSERT_TRUE(d_solver.checkSat().isUnsat());
  d_solver.pop();
  // (assert (or (not f) (not (g true))))
  d_solver.assertFormula(d_solver.mkTerm(
      OR, f.notTerm(), d_solver.mkTerm(APPLY_UF, g, bTrue).notTerm()));
  ASSERT_TRUE(d_solver.checkSat().isUnsat());
}

TEST_F(TestApiBlackSolver, defineFunsRec)
{
  Sort uSort = d_solver.mkUninterpretedSort("u");
  Sort bvSort = d_solver.mkBitVectorSort(32);
  Sort funSort1 = d_solver.mkFunctionSort({bvSort, bvSort}, bvSort);
  Sort funSort2 = d_solver.mkFunctionSort(uSort, d_solver.getIntegerSort());
  Term b1 = d_solver.mkVar(bvSort, "b1");
  Term b11 = d_solver.mkVar(bvSort, "b1");
  Term b2 = d_solver.mkVar(d_solver.getIntegerSort(), "b2");
  Term b3 = d_solver.mkVar(funSort2, "b3");
  Term b4 = d_solver.mkVar(uSort, "b4");
  Term v1 = d_solver.mkConst(bvSort, "v1");
  Term v2 = d_solver.mkConst(d_solver.getIntegerSort(), "v2");
  Term v3 = d_solver.mkConst(funSort2, "v3");
  Term v4 = d_solver.mkConst(uSort, "v4");
  Term f1 = d_solver.mkConst(funSort1, "f1");
  Term f2 = d_solver.mkConst(funSort2, "f2");
  Term f3 = d_solver.mkConst(bvSort, "f3");
  ASSERT_NO_THROW(
      d_solver.defineFunsRec({f1, f2}, {{b1, b11}, {b4}}, {v1, v2}));
  ASSERT_THROW(d_solver.defineFunsRec({f1, f2}, {{v1, b11}, {b4}}, {v1, v2}),
               CVC5ApiException);
  ASSERT_THROW(d_solver.defineFunsRec({f1, f3}, {{b1, b11}, {b4}}, {v1, v2}),
               CVC5ApiException);
  ASSERT_THROW(d_solver.defineFunsRec({f1, f2}, {{b1}, {b4}}, {v1, v2}),
               CVC5ApiException);
  ASSERT_THROW(d_solver.defineFunsRec({f1, f2}, {{b1, b2}, {b4}}, {v1, v2}),
               CVC5ApiException);
  ASSERT_THROW(d_solver.defineFunsRec({f1, f2}, {{b1, b11}, {b4}}, {v1, v4}),
               CVC5ApiException);

  Solver slv;
  Sort uSort2 = slv.mkUninterpretedSort("u");
  Sort bvSort2 = slv.mkBitVectorSort(32);
  Sort funSort12 = slv.mkFunctionSort({bvSort2, bvSort2}, bvSort2);
  Sort funSort22 = slv.mkFunctionSort(uSort2, slv.getIntegerSort());
  Term b12 = slv.mkVar(bvSort2, "b1");
  Term b112 = slv.mkVar(bvSort2, "b1");
  Term b42 = slv.mkVar(uSort2, "b4");
  Term v12 = slv.mkConst(bvSort2, "v1");
  Term v22 = slv.mkConst(slv.getIntegerSort(), "v2");
  Term f12 = slv.mkConst(funSort12, "f1");
  Term f22 = slv.mkConst(funSort22, "f2");
  ASSERT_NO_THROW(
      slv.defineFunsRec({f12, f22}, {{b12, b112}, {b42}}, {v12, v22}));
  ASSERT_THROW(slv.defineFunsRec({f1, f22}, {{b12, b112}, {b42}}, {v12, v22}),
               CVC5ApiException);
  ASSERT_THROW(slv.defineFunsRec({f12, f2}, {{b12, b112}, {b42}}, {v12, v22}),
               CVC5ApiException);
  ASSERT_THROW(slv.defineFunsRec({f12, f22}, {{b1, b112}, {b42}}, {v12, v22}),
               CVC5ApiException);
  ASSERT_THROW(slv.defineFunsRec({f12, f22}, {{b12, b11}, {b42}}, {v12, v22}),
               CVC5ApiException);
  ASSERT_THROW(slv.defineFunsRec({f12, f22}, {{b12, b112}, {b4}}, {v12, v22}),
               CVC5ApiException);
  ASSERT_THROW(slv.defineFunsRec({f12, f22}, {{b12, b112}, {b42}}, {v1, v22}),
               CVC5ApiException);
  ASSERT_THROW(slv.defineFunsRec({f12, f22}, {{b12, b112}, {b42}}, {v12, v2}),
               CVC5ApiException);
}

TEST_F(TestApiBlackSolver, defineFunsRecWrongLogic)
{
  d_solver.setLogic("QF_BV");
  Sort uSort = d_solver.mkUninterpretedSort("u");
  Sort bvSort = d_solver.mkBitVectorSort(32);
  Sort funSort1 = d_solver.mkFunctionSort({bvSort, bvSort}, bvSort);
  Sort funSort2 = d_solver.mkFunctionSort(uSort, d_solver.getIntegerSort());
  Term b = d_solver.mkVar(bvSort, "b");
  Term u = d_solver.mkVar(uSort, "u");
  Term v1 = d_solver.mkConst(bvSort, "v1");
  Term v2 = d_solver.mkConst(d_solver.getIntegerSort(), "v2");
  Term f1 = d_solver.mkConst(funSort1, "f1");
  Term f2 = d_solver.mkConst(funSort2, "f2");
  ASSERT_THROW(d_solver.defineFunsRec({f1, f2}, {{b, b}, {u}}, {v1, v2}),
               CVC5ApiException);
}

TEST_F(TestApiBlackSolver, defineFunsRecGlobal)
{
  Sort bSort = d_solver.getBooleanSort();
  Sort fSort = d_solver.mkFunctionSort(bSort, bSort);

  d_solver.push();
  Term bTrue = d_solver.mkBoolean(true);
  Term b = d_solver.mkVar(bSort, "b");
  Term gSym = d_solver.mkConst(fSort, "g");
  // (define-funs-rec ((g ((b Bool)) Bool)) (b))
  d_solver.defineFunsRec({gSym}, {{b}}, {b}, true);

  // (assert (not (g true)))
  d_solver.assertFormula(d_solver.mkTerm(APPLY_UF, gSym, bTrue).notTerm());
  ASSERT_TRUE(d_solver.checkSat().isUnsat());
  d_solver.pop();
  // (assert (not (g true)))
  d_solver.assertFormula(d_solver.mkTerm(APPLY_UF, gSym, bTrue).notTerm());
  ASSERT_TRUE(d_solver.checkSat().isUnsat());
}

TEST_F(TestApiBlackSolver, uFIteration)
{
  Sort intSort = d_solver.getIntegerSort();
  Sort funSort = d_solver.mkFunctionSort({intSort, intSort}, intSort);
  Term x = d_solver.mkConst(intSort, "x");
  Term y = d_solver.mkConst(intSort, "y");
  Term f = d_solver.mkConst(funSort, "f");
  Term fxy = d_solver.mkTerm(APPLY_UF, f, x, y);

  // Expecting the uninterpreted function to be one of the children
  Term expected_children[3] = {f, x, y};
  uint32_t idx = 0;
  for (auto c : fxy)
  {
    ASSERT_LT(idx, 3);
    ASSERT_EQ(c, expected_children[idx]);
    idx++;
  }
}

TEST_F(TestApiBlackSolver, getInfo)
{
  ASSERT_NO_THROW(d_solver.getInfo("name"));
  ASSERT_THROW(d_solver.getInfo("asdf"), CVC5ApiException);
}

TEST_F(TestApiBlackSolver, getAbduct)
{
  d_solver.setLogic("QF_LIA");
  d_solver.setOption("produce-abducts", "true");
  d_solver.setOption("incremental", "false");

  Sort intSort = d_solver.getIntegerSort();
  Term zero = d_solver.mkInteger(0);
  Term x = d_solver.mkConst(intSort, "x");
  Term y = d_solver.mkConst(intSort, "y");

  // Assumptions for abduction: x > 0
  d_solver.assertFormula(d_solver.mkTerm(GT, x, zero));
  // Conjecture for abduction: y > 0
  Term conj = d_solver.mkTerm(GT, y, zero);
  Term output;
  // Call the abduction api, while the resulting abduct is the output
  ASSERT_TRUE(d_solver.getAbduct(conj, output));
  // We expect the resulting output to be a boolean formula
  ASSERT_TRUE(!output.isNull() && output.getSort().isBoolean());

  // try with a grammar, a simple grammar admitting true
  Sort boolean = d_solver.getBooleanSort();
  Term truen = d_solver.mkBoolean(true);
  Term start = d_solver.mkVar(boolean);
  Term output2;
  Grammar g = d_solver.mkSygusGrammar({}, {start});
  Term conj2 = d_solver.mkTerm(GT, x, zero);
  ASSERT_NO_THROW(g.addRule(start, truen));
  // Call the abduction api, while the resulting abduct is the output
  ASSERT_TRUE(d_solver.getAbduct(conj2, g, output2));
  // abduct must be true
  ASSERT_EQ(output2, truen);
}

TEST_F(TestApiBlackSolver, getAbduct2)
{
  d_solver.setLogic("QF_LIA");
  d_solver.setOption("incremental", "false");
  Sort intSort = d_solver.getIntegerSort();
  Term zero = d_solver.mkInteger(0);
  Term x = d_solver.mkConst(intSort, "x");
  Term y = d_solver.mkConst(intSort, "y");
  // Assumptions for abduction: x > 0
  d_solver.assertFormula(d_solver.mkTerm(GT, x, zero));
  // Conjecture for abduction: y > 0
  Term conj = d_solver.mkTerm(GT, y, zero);
  Term output;
  // Fails due to option not set
  ASSERT_THROW(d_solver.getAbduct(conj, output), CVC5ApiException);
}

TEST_F(TestApiBlackSolver, getAbductNext)
{
  d_solver.setLogic("QF_LIA");
  d_solver.setOption("produce-abducts", "true");
  d_solver.setOption("incremental", "true");

  Sort intSort = d_solver.getIntegerSort();
  Term zero = d_solver.mkInteger(0);
  Term x = d_solver.mkConst(intSort, "x");
  Term y = d_solver.mkConst(intSort, "y");

  // Assumptions for abduction: x > 0
  d_solver.assertFormula(d_solver.mkTerm(GT, x, zero));
  // Conjecture for abduction: y > 0
  Term conj = d_solver.mkTerm(GT, y, zero);
  Term output;
  // Call the abduction api, while the resulting abduct is the output
  ASSERT_TRUE(d_solver.getAbduct(conj, output));
  Term output2;
  ASSERT_TRUE(d_solver.getAbductNext(output2));
  // should produce a different output
  ASSERT_TRUE(output != output2);
}

TEST_F(TestApiBlackSolver, getInterpolant)
{
  d_solver.setLogic("QF_LIA");
  d_solver.setOption("produce-interpols", "default");
  d_solver.setOption("incremental", "false");

  Sort intSort = d_solver.getIntegerSort();
  Term zero = d_solver.mkInteger(0);
  Term x = d_solver.mkConst(intSort, "x");
  Term y = d_solver.mkConst(intSort, "y");
  Term z = d_solver.mkConst(intSort, "z");

  // Assumptions for interpolation: x + y > 0 /\ x < 0
  d_solver.assertFormula(d_solver.mkTerm(GT, d_solver.mkTerm(ADD, x, y), zero));
  d_solver.assertFormula(d_solver.mkTerm(LT, x, zero));
  // Conjecture for interpolation: y + z > 0 \/ z < 0
  Term conj =
      d_solver.mkTerm(OR,
                      d_solver.mkTerm(GT, d_solver.mkTerm(ADD, y, z), zero),
                      d_solver.mkTerm(LT, z, zero));
  Term output;
  // Call the interpolation api, while the resulting interpolant is the output
  d_solver.getInterpolant(conj, output);

  // We expect the resulting output to be a boolean formula
  ASSERT_TRUE(output.getSort().isBoolean());
}

TEST_F(TestApiBlackSolver, getInterpolantNext)
{
  d_solver.setLogic("QF_LIA");
  d_solver.setOption("produce-interpols", "default");
  d_solver.setOption("incremental", "true");

  Sort intSort = d_solver.getIntegerSort();
  Term zero = d_solver.mkInteger(0);
  Term x = d_solver.mkConst(intSort, "x");
  Term y = d_solver.mkConst(intSort, "y");
  Term z = d_solver.mkConst(intSort, "z");
  // Assumptions for interpolation: x + y > 0 /\ x < 0
  d_solver.assertFormula(d_solver.mkTerm(GT, d_solver.mkTerm(ADD, x, y), zero));
  d_solver.assertFormula(d_solver.mkTerm(LT, x, zero));
  // Conjecture for interpolation: y + z > 0 \/ z < 0
  Term conj =
      d_solver.mkTerm(OR,
                      d_solver.mkTerm(GT, d_solver.mkTerm(ADD, y, z), zero),
                      d_solver.mkTerm(LT, z, zero));
  Term output;
  d_solver.getInterpolant(conj, output);
  Term output2;
  d_solver.getInterpolantNext(output2);

  // We expect the next output to be distinct
  ASSERT_TRUE(output != output2);
}

TEST_F(TestApiBlackSolver, declarePool)
{
  Sort intSort = d_solver.getIntegerSort();
  Sort setSort = d_solver.mkSetSort(intSort);
  Term zero = d_solver.mkInteger(0);
  Term x = d_solver.mkConst(intSort, "x");
  Term y = d_solver.mkConst(intSort, "y");
  // declare a pool with initial value { 0, x, y }
  Term p = d_solver.declarePool("p", intSort, {zero, x, y});
  // pool should have the same sort
  ASSERT_TRUE(p.getSort() == setSort);
  // cannot pass null sort
  Sort nullSort;
  ASSERT_THROW(d_solver.declarePool("i", nullSort, {}), CVC5ApiException);
}

TEST_F(TestApiBlackSolver, getOp)
{
  Sort bv32 = d_solver.mkBitVectorSort(32);
  Term a = d_solver.mkConst(bv32, "a");
  Op ext = d_solver.mkOp(BITVECTOR_EXTRACT, 2, 1);
  Term exta = d_solver.mkTerm(ext, a);

  ASSERT_FALSE(a.hasOp());
  ASSERT_THROW(a.getOp(), CVC5ApiException);
  ASSERT_TRUE(exta.hasOp());
  ASSERT_EQ(exta.getOp(), ext);

  // Test Datatypes -- more complicated
  DatatypeDecl consListSpec = d_solver.mkDatatypeDecl("list");
  DatatypeConstructorDecl cons = d_solver.mkDatatypeConstructorDecl("cons");
  cons.addSelector("head", d_solver.getIntegerSort());
  cons.addSelectorSelf("tail");
  consListSpec.addConstructor(cons);
  DatatypeConstructorDecl nil = d_solver.mkDatatypeConstructorDecl("nil");
  consListSpec.addConstructor(nil);
  Sort consListSort = d_solver.mkDatatypeSort(consListSpec);
  Datatype consList = consListSort.getDatatype();

  Term consTerm = consList.getConstructorTerm("cons");
  Term nilTerm = consList.getConstructorTerm("nil");
  Term headTerm = consList["cons"].getSelectorTerm("head");

  Term listnil = d_solver.mkTerm(APPLY_CONSTRUCTOR, nilTerm);
  Term listcons1 = d_solver.mkTerm(
      APPLY_CONSTRUCTOR, consTerm, d_solver.mkInteger(1), listnil);
  Term listhead = d_solver.mkTerm(APPLY_SELECTOR, headTerm, listcons1);

  ASSERT_TRUE(listnil.hasOp());
  ASSERT_TRUE(listcons1.hasOp());
  ASSERT_TRUE(listhead.hasOp());
}

TEST_F(TestApiBlackSolver, getOption)
{
  ASSERT_NO_THROW(d_solver.getOption("incremental"));
  ASSERT_THROW(d_solver.getOption("asdf"), CVC5ApiException);
}

TEST_F(TestApiBlackSolver, getOptionNames)
{
  std::vector<std::string> names = d_solver.getOptionNames();
  ASSERT_TRUE(names.size() > 100);
  ASSERT_NE(std::find(names.begin(), names.end(), "verbose"), names.end());
  ASSERT_EQ(std::find(names.begin(), names.end(), "foobar"), names.end());
}

TEST_F(TestApiBlackSolver, getOptionInfo)
{
  {
    EXPECT_THROW(d_solver.getOptionInfo("asdf-invalid"), CVC5ApiException);
  }
  {
    api::OptionInfo info = d_solver.getOptionInfo("verbose");
    EXPECT_EQ("verbose", info.name);
    EXPECT_EQ(std::vector<std::string>{}, info.aliases);
    EXPECT_TRUE(std::holds_alternative<OptionInfo::VoidInfo>(info.valueInfo));
  }
  {
    // int64 type with default
    api::OptionInfo info = d_solver.getOptionInfo("verbosity");
    EXPECT_EQ("verbosity", info.name);
    EXPECT_EQ(std::vector<std::string>{}, info.aliases);
    EXPECT_TRUE(std::holds_alternative<OptionInfo::NumberInfo<int64_t>>(
        info.valueInfo));
    auto numInfo = std::get<OptionInfo::NumberInfo<int64_t>>(info.valueInfo);
    EXPECT_EQ(0, numInfo.defaultValue);
    EXPECT_EQ(0, numInfo.currentValue);
    EXPECT_FALSE(numInfo.minimum || numInfo.maximum);
    ASSERT_EQ(info.intValue(), 0);
  }
  {
    auto info = d_solver.getOptionInfo("random-freq");
    ASSERT_EQ(info.name, "random-freq");
    ASSERT_EQ(info.aliases, std::vector<std::string>{"random-frequency"});
    ASSERT_TRUE(std::holds_alternative<api::OptionInfo::NumberInfo<double>>(
        info.valueInfo));
    auto ni = std::get<api::OptionInfo::NumberInfo<double>>(info.valueInfo);
    ASSERT_EQ(ni.currentValue, 0.0);
    ASSERT_EQ(ni.defaultValue, 0.0);
    ASSERT_TRUE(ni.minimum && ni.maximum);
    ASSERT_EQ(*ni.minimum, 0.0);
    ASSERT_EQ(*ni.maximum, 1.0);
    ASSERT_EQ(info.doubleValue(), 0.0);
  }
  {
    // mode option
    api::OptionInfo info = d_solver.getOptionInfo("simplification");
    EXPECT_EQ("simplification", info.name);
    EXPECT_EQ(std::vector<std::string>{"simplification-mode"}, info.aliases);
    EXPECT_TRUE(std::holds_alternative<OptionInfo::ModeInfo>(info.valueInfo));
    auto modeInfo = std::get<OptionInfo::ModeInfo>(info.valueInfo);
    EXPECT_EQ("batch", modeInfo.defaultValue);
    EXPECT_EQ("batch", modeInfo.currentValue);
    EXPECT_EQ(2, modeInfo.modes.size());
    EXPECT_TRUE(std::find(modeInfo.modes.begin(), modeInfo.modes.end(), "batch")
                != modeInfo.modes.end());
    EXPECT_TRUE(std::find(modeInfo.modes.begin(), modeInfo.modes.end(), "none")
                != modeInfo.modes.end());
  }
}

TEST_F(TestApiBlackSolver, getUnsatAssumptions1)
{
  d_solver.setOption("incremental", "false");
  d_solver.checkSatAssuming(d_solver.mkFalse());
  ASSERT_THROW(d_solver.getUnsatAssumptions(), CVC5ApiException);
}

TEST_F(TestApiBlackSolver, getUnsatAssumptions2)
{
  d_solver.setOption("incremental", "true");
  d_solver.setOption("produce-unsat-assumptions", "false");
  d_solver.checkSatAssuming(d_solver.mkFalse());
  ASSERT_THROW(d_solver.getUnsatAssumptions(), CVC5ApiException);
}

TEST_F(TestApiBlackSolver, getUnsatAssumptions3)
{
  d_solver.setOption("incremental", "true");
  d_solver.setOption("produce-unsat-assumptions", "true");
  d_solver.checkSatAssuming(d_solver.mkFalse());
  ASSERT_NO_THROW(d_solver.getUnsatAssumptions());
  d_solver.checkSatAssuming(d_solver.mkTrue());
  ASSERT_THROW(d_solver.getUnsatAssumptions(), CVC5ApiException);
}

TEST_F(TestApiBlackSolver, getUnsatCore1)
{
  d_solver.setOption("incremental", "false");
  d_solver.assertFormula(d_solver.mkFalse());
  d_solver.checkSat();
  ASSERT_THROW(d_solver.getUnsatCore(), CVC5ApiException);
}

TEST_F(TestApiBlackSolver, getUnsatCore2)
{
  d_solver.setOption("incremental", "false");
  d_solver.setOption("produce-unsat-cores", "false");
  d_solver.assertFormula(d_solver.mkFalse());
  d_solver.checkSat();
  ASSERT_THROW(d_solver.getUnsatCore(), CVC5ApiException);
}

TEST_F(TestApiBlackSolver, getUnsatCoreAndProof)
{
  d_solver.setOption("incremental", "true");
  d_solver.setOption("produce-unsat-cores", "true");
  d_solver.setOption("produce-proofs", "true");

  Sort uSort = d_solver.mkUninterpretedSort("u");
  Sort intSort = d_solver.getIntegerSort();
  Sort boolSort = d_solver.getBooleanSort();
  Sort uToIntSort = d_solver.mkFunctionSort(uSort, intSort);
  Sort intPredSort = d_solver.mkFunctionSort(intSort, boolSort);
  std::vector<Term> unsat_core;

  Term x = d_solver.mkConst(uSort, "x");
  Term y = d_solver.mkConst(uSort, "y");
  Term f = d_solver.mkConst(uToIntSort, "f");
  Term p = d_solver.mkConst(intPredSort, "p");
  Term zero = d_solver.mkInteger(0);
  Term one = d_solver.mkInteger(1);
  Term f_x = d_solver.mkTerm(APPLY_UF, f, x);
  Term f_y = d_solver.mkTerm(APPLY_UF, f, y);
  Term sum = d_solver.mkTerm(ADD, f_x, f_y);
  Term p_0 = d_solver.mkTerm(APPLY_UF, p, zero);
  Term p_f_y = d_solver.mkTerm(APPLY_UF, p, f_y);
  d_solver.assertFormula(d_solver.mkTerm(GT, zero, f_x));
  d_solver.assertFormula(d_solver.mkTerm(GT, zero, f_y));
  d_solver.assertFormula(d_solver.mkTerm(GT, sum, one));
  d_solver.assertFormula(p_0);
  d_solver.assertFormula(p_f_y.notTerm());
  ASSERT_TRUE(d_solver.checkSat().isUnsat());

  ASSERT_NO_THROW(unsat_core = d_solver.getUnsatCore());

  ASSERT_NO_THROW(d_solver.getProof());

  d_solver.resetAssertions();
  for (const auto& t : unsat_core)
  {
    d_solver.assertFormula(t);
  }
  cvc5::api::Result res = d_solver.checkSat();
  ASSERT_TRUE(res.isUnsat());
  ASSERT_NO_THROW(d_solver.getProof());
}

TEST_F(TestApiBlackSolver, getDifficulty)
{
  d_solver.setOption("produce-difficulty", "true");
  // cannot ask before a check sat
  ASSERT_THROW(d_solver.getDifficulty(), CVC5ApiException);
  d_solver.checkSat();
  ASSERT_NO_THROW(d_solver.getDifficulty());
}

TEST_F(TestApiBlackSolver, getDifficulty2)
{
  d_solver.checkSat();
  // option is not set
  ASSERT_THROW(d_solver.getDifficulty(), CVC5ApiException);
}

TEST_F(TestApiBlackSolver, getDifficulty3)
{
  d_solver.setOption("produce-difficulty", "true");
  Sort intSort = d_solver.getIntegerSort();
  Term x = d_solver.mkConst(intSort, "x");
  Term zero = d_solver.mkInteger(0);
  Term ten = d_solver.mkInteger(10);
  Term f0 = d_solver.mkTerm(GEQ, x, ten);
  Term f1 = d_solver.mkTerm(GEQ, zero, x);
  d_solver.checkSat();
  std::map<Term, Term> dmap;
  ASSERT_NO_THROW(dmap = d_solver.getDifficulty());
  // difficulty should map assertions to integer values
  for (const std::pair<const Term, Term>& t : dmap)
  {
    ASSERT_TRUE(t.first == f0 || t.first == f1);
    ASSERT_TRUE(t.second.getKind() == CONST_RATIONAL);
  }
}

TEST_F(TestApiBlackSolver, getValue1)
{
  d_solver.setOption("produce-models", "false");
  Term t = d_solver.mkTrue();
  d_solver.assertFormula(t);
  d_solver.checkSat();
  ASSERT_THROW(d_solver.getValue(t), CVC5ApiException);
}

TEST_F(TestApiBlackSolver, getValue2)
{
  d_solver.setOption("produce-models", "true");
  Term t = d_solver.mkFalse();
  d_solver.assertFormula(t);
  d_solver.checkSat();
  ASSERT_THROW(d_solver.getValue(t), CVC5ApiException);
}

TEST_F(TestApiBlackSolver, getValue3)
{
  d_solver.setOption("produce-models", "true");
  Sort uSort = d_solver.mkUninterpretedSort("u");
  Sort intSort = d_solver.getIntegerSort();
  Sort boolSort = d_solver.getBooleanSort();
  Sort uToIntSort = d_solver.mkFunctionSort(uSort, intSort);
  Sort intPredSort = d_solver.mkFunctionSort(intSort, boolSort);
  std::vector<Term> unsat_core;

  Term x = d_solver.mkConst(uSort, "x");
  Term y = d_solver.mkConst(uSort, "y");
  Term z = d_solver.mkConst(uSort, "z");
  Term f = d_solver.mkConst(uToIntSort, "f");
  Term p = d_solver.mkConst(intPredSort, "p");
  Term zero = d_solver.mkInteger(0);
  Term one = d_solver.mkInteger(1);
  Term f_x = d_solver.mkTerm(APPLY_UF, f, x);
  Term f_y = d_solver.mkTerm(APPLY_UF, f, y);
  Term sum = d_solver.mkTerm(ADD, f_x, f_y);
  Term p_0 = d_solver.mkTerm(APPLY_UF, p, zero);
  Term p_f_y = d_solver.mkTerm(APPLY_UF, p, f_y);

  d_solver.assertFormula(d_solver.mkTerm(LEQ, zero, f_x));
  d_solver.assertFormula(d_solver.mkTerm(LEQ, zero, f_y));
  d_solver.assertFormula(d_solver.mkTerm(LEQ, sum, one));
  d_solver.assertFormula(p_0.notTerm());
  d_solver.assertFormula(p_f_y);
  ASSERT_TRUE(d_solver.checkSat().isSat());
  ASSERT_NO_THROW(d_solver.getValue(x));
  ASSERT_NO_THROW(d_solver.getValue(y));
  ASSERT_NO_THROW(d_solver.getValue(z));
  ASSERT_NO_THROW(d_solver.getValue(sum));
  ASSERT_NO_THROW(d_solver.getValue(p_f_y));

  Solver slv;
  ASSERT_THROW(slv.getValue(x), CVC5ApiException);
}

TEST_F(TestApiBlackSolver, getModelDomainElements)
{
  d_solver.setOption("produce-models", "true");
  Sort uSort = d_solver.mkUninterpretedSort("u");
  Sort intSort = d_solver.getIntegerSort();
  Term x = d_solver.mkConst(uSort, "x");
  Term y = d_solver.mkConst(uSort, "y");
  Term z = d_solver.mkConst(uSort, "z");
  Term f = d_solver.mkTerm(DISTINCT, x, y, z);
  d_solver.assertFormula(f);
  d_solver.checkSat();
  ASSERT_NO_THROW(d_solver.getModelDomainElements(uSort));
  ASSERT_TRUE(d_solver.getModelDomainElements(uSort).size() >= 3);
  ASSERT_THROW(d_solver.getModelDomainElements(intSort), CVC5ApiException);
}

TEST_F(TestApiBlackSolver, getModelDomainElements2)
{
  d_solver.setOption("produce-models", "true");
  d_solver.setOption("finite-model-find", "true");
  Sort uSort = d_solver.mkUninterpretedSort("u");
  Term x = d_solver.mkVar(uSort, "x");
  Term y = d_solver.mkVar(uSort, "y");
  Term eq = d_solver.mkTerm(EQUAL, x, y);
  Term bvl = d_solver.mkTerm(VARIABLE_LIST, x, y);
  Term f = d_solver.mkTerm(FORALL, bvl, eq);
  d_solver.assertFormula(f);
  d_solver.checkSat();
  ASSERT_NO_THROW(d_solver.getModelDomainElements(uSort));
  // a model for the above must interpret u as size 1
  ASSERT_TRUE(d_solver.getModelDomainElements(uSort).size() == 1);
}

TEST_F(TestApiBlackSolver, isModelCoreSymbol)
{
  d_solver.setOption("produce-models", "true");
  d_solver.setOption("model-cores", "simple");
  Sort uSort = d_solver.mkUninterpretedSort("u");
  Term x = d_solver.mkConst(uSort, "x");
  Term y = d_solver.mkConst(uSort, "y");
  Term z = d_solver.mkConst(uSort, "z");
  Term zero = d_solver.mkInteger(0);
  Term f = d_solver.mkTerm(NOT, d_solver.mkTerm(EQUAL, x, y));
  d_solver.assertFormula(f);
  d_solver.checkSat();
  ASSERT_TRUE(d_solver.isModelCoreSymbol(x));
  ASSERT_TRUE(d_solver.isModelCoreSymbol(y));
  ASSERT_FALSE(d_solver.isModelCoreSymbol(z));
  ASSERT_THROW(d_solver.isModelCoreSymbol(zero), CVC5ApiException);
}

TEST_F(TestApiBlackSolver, getModel)
{
  d_solver.setOption("produce-models", "true");
  Sort uSort = d_solver.mkUninterpretedSort("u");
  Term x = d_solver.mkConst(uSort, "x");
  Term y = d_solver.mkConst(uSort, "y");
  Term z = d_solver.mkConst(uSort, "z");
  Term f = d_solver.mkTerm(NOT, d_solver.mkTerm(EQUAL, x, y));
  d_solver.assertFormula(f);
  d_solver.checkSat();
  std::vector<Sort> sorts;
  sorts.push_back(uSort);
  std::vector<Term> terms;
  terms.push_back(x);
  terms.push_back(y);
  ASSERT_NO_THROW(d_solver.getModel(sorts, terms));
  Term null;
  terms.push_back(null);
  ASSERT_THROW(d_solver.getModel(sorts, terms), CVC5ApiException);
}

TEST_F(TestApiBlackSolver, getModel2)
{
  d_solver.setOption("produce-models", "true");
  std::vector<Sort> sorts;
  std::vector<Term> terms;
  ASSERT_THROW(d_solver.getModel(sorts, terms), CVC5ApiException);
}

TEST_F(TestApiBlackSolver, getModel3)
{
  d_solver.setOption("produce-models", "true");
  std::vector<Sort> sorts;
  std::vector<Term> terms;
  d_solver.checkSat();
  ASSERT_NO_THROW(d_solver.getModel(sorts, terms));
  Sort integer = d_solver.getIntegerSort();
  sorts.push_back(integer);
  ASSERT_THROW(d_solver.getModel(sorts, terms), CVC5ApiException);
}

TEST_F(TestApiBlackSolver, getQuantifierElimination)
{
  Term x = d_solver.mkVar(d_solver.getBooleanSort(), "x");
  Term forall =
      d_solver.mkTerm(FORALL,
                      d_solver.mkTerm(VARIABLE_LIST, x),
                      d_solver.mkTerm(OR, x, d_solver.mkTerm(NOT, x)));
  ASSERT_THROW(d_solver.getQuantifierElimination(Term()), CVC5ApiException);
  ASSERT_THROW(d_solver.getQuantifierElimination(Solver().mkBoolean(false)),
               CVC5ApiException);
  ASSERT_NO_THROW(d_solver.getQuantifierElimination(forall));
}

TEST_F(TestApiBlackSolver, getQuantifierEliminationDisjunct)
{
  Term x = d_solver.mkVar(d_solver.getBooleanSort(), "x");
  Term forall =
      d_solver.mkTerm(FORALL,
                      d_solver.mkTerm(VARIABLE_LIST, x),
                      d_solver.mkTerm(OR, x, d_solver.mkTerm(NOT, x)));
  ASSERT_THROW(d_solver.getQuantifierEliminationDisjunct(Term()),
               CVC5ApiException);
  ASSERT_THROW(
      d_solver.getQuantifierEliminationDisjunct(Solver().mkBoolean(false)),
      CVC5ApiException);
  ASSERT_NO_THROW(d_solver.getQuantifierEliminationDisjunct(forall));
}

TEST_F(TestApiBlackSolver, declareSepHeap)
{
  d_solver.setLogic("ALL");
  d_solver.setOption("incremental", "false");
  Sort integer = d_solver.getIntegerSort();
  ASSERT_NO_THROW(d_solver.declareSepHeap(integer, integer));
  // cannot declare separation logic heap more than once
  ASSERT_THROW(d_solver.declareSepHeap(integer, integer), CVC5ApiException);
}

namespace {
/**
 * Helper function for testGetSeparation{Heap,Nil}TermX. Asserts and checks
 * some simple separation logic constraints.
 */
void checkSimpleSeparationConstraints(Solver* solver)
{
  Sort integer = solver->getIntegerSort();
  // declare the separation heap
  solver->declareSepHeap(integer, integer);
  Term x = solver->mkConst(integer, "x");
  Term p = solver->mkConst(integer, "p");
  Term heap = solver->mkTerm(cvc5::api::Kind::SEP_PTO, p, x);
  solver->assertFormula(heap);
  Term nil = solver->mkSepNil(integer);
  solver->assertFormula(nil.eqTerm(solver->mkReal(5)));
  solver->checkSat();
}
}  // namespace

TEST_F(TestApiBlackSolver, getValueSepHeap1)
{
  d_solver.setLogic("QF_BV");
  d_solver.setOption("incremental", "false");
  d_solver.setOption("produce-models", "true");
  Term t = d_solver.mkTrue();
  d_solver.assertFormula(t);
  ASSERT_THROW(d_solver.getValueSepHeap(), CVC5ApiException);
}

TEST_F(TestApiBlackSolver, getValueSepHeap2)
{
  d_solver.setLogic("ALL");
  d_solver.setOption("incremental", "false");
  d_solver.setOption("produce-models", "false");
  checkSimpleSeparationConstraints(&d_solver);
  ASSERT_THROW(d_solver.getValueSepHeap(), CVC5ApiException);
}

TEST_F(TestApiBlackSolver, getValueSepHeap3)
{
  d_solver.setLogic("ALL");
  d_solver.setOption("incremental", "false");
  d_solver.setOption("produce-models", "true");
  Term t = d_solver.mkFalse();
  d_solver.assertFormula(t);
  d_solver.checkSat();
  ASSERT_THROW(d_solver.getValueSepHeap(), CVC5ApiException);
}

TEST_F(TestApiBlackSolver, getValueSepHeap4)
{
  d_solver.setLogic("ALL");
  d_solver.setOption("incremental", "false");
  d_solver.setOption("produce-models", "true");
  Term t = d_solver.mkTrue();
  d_solver.assertFormula(t);
  d_solver.checkSat();
  ASSERT_THROW(d_solver.getValueSepHeap(), CVC5ApiException);
}

TEST_F(TestApiBlackSolver, getValueSepHeap5)
{
  d_solver.setLogic("ALL");
  d_solver.setOption("incremental", "false");
  d_solver.setOption("produce-models", "true");
  checkSimpleSeparationConstraints(&d_solver);
  ASSERT_NO_THROW(d_solver.getValueSepHeap());
}

TEST_F(TestApiBlackSolver, getValueSepNil1)
{
  d_solver.setLogic("QF_BV");
  d_solver.setOption("incremental", "false");
  d_solver.setOption("produce-models", "true");
  Term t = d_solver.mkTrue();
  d_solver.assertFormula(t);
  ASSERT_THROW(d_solver.getValueSepNil(), CVC5ApiException);
}

TEST_F(TestApiBlackSolver, getValueSepNil2)
{
  d_solver.setLogic("ALL");
  d_solver.setOption("incremental", "false");
  d_solver.setOption("produce-models", "false");
  checkSimpleSeparationConstraints(&d_solver);
  ASSERT_THROW(d_solver.getValueSepNil(), CVC5ApiException);
}

TEST_F(TestApiBlackSolver, getValueSepNil3)
{
  d_solver.setLogic("ALL");
  d_solver.setOption("incremental", "false");
  d_solver.setOption("produce-models", "true");
  Term t = d_solver.mkFalse();
  d_solver.assertFormula(t);
  d_solver.checkSat();
  ASSERT_THROW(d_solver.getValueSepNil(), CVC5ApiException);
}

TEST_F(TestApiBlackSolver, getValueSepNil4)
{
  d_solver.setLogic("ALL");
  d_solver.setOption("incremental", "false");
  d_solver.setOption("produce-models", "true");
  Term t = d_solver.mkTrue();
  d_solver.assertFormula(t);
  d_solver.checkSat();
  ASSERT_THROW(d_solver.getValueSepNil(), CVC5ApiException);
}

TEST_F(TestApiBlackSolver, getValueSepNil5)
{
  d_solver.setLogic("ALL");
  d_solver.setOption("incremental", "false");
  d_solver.setOption("produce-models", "true");
  checkSimpleSeparationConstraints(&d_solver);
  ASSERT_NO_THROW(d_solver.getValueSepNil());
}

TEST_F(TestApiBlackSolver, push1)
{
  d_solver.setOption("incremental", "true");
  ASSERT_NO_THROW(d_solver.push(1));
  ASSERT_THROW(d_solver.setOption("incremental", "false"), CVC5ApiException);
  ASSERT_THROW(d_solver.setOption("incremental", "true"), CVC5ApiException);
}

TEST_F(TestApiBlackSolver, push2)
{
  d_solver.setOption("incremental", "false");
  ASSERT_THROW(d_solver.push(1), CVC5ApiException);
}

TEST_F(TestApiBlackSolver, pop1)
{
  d_solver.setOption("incremental", "false");
  ASSERT_THROW(d_solver.pop(1), CVC5ApiException);
}

TEST_F(TestApiBlackSolver, pop2)
{
  d_solver.setOption("incremental", "true");
  ASSERT_THROW(d_solver.pop(1), CVC5ApiException);
}

TEST_F(TestApiBlackSolver, pop3)
{
  d_solver.setOption("incremental", "true");
  ASSERT_NO_THROW(d_solver.push(1));
  ASSERT_NO_THROW(d_solver.pop(1));
  ASSERT_THROW(d_solver.pop(1), CVC5ApiException);
}

TEST_F(TestApiBlackSolver, blockModel1)
{
  d_solver.setOption("produce-models", "true");
  Term x = d_solver.mkConst(d_solver.getBooleanSort(), "x");
  d_solver.assertFormula(x.eqTerm(x));
  d_solver.checkSat();
  ASSERT_THROW(d_solver.blockModel(), CVC5ApiException);
}

TEST_F(TestApiBlackSolver, blockModel2)
{
  d_solver.setOption("block-models", "literals");
  Term x = d_solver.mkConst(d_solver.getBooleanSort(), "x");
  d_solver.assertFormula(x.eqTerm(x));
  d_solver.checkSat();
  ASSERT_THROW(d_solver.blockModel(), CVC5ApiException);
}

TEST_F(TestApiBlackSolver, blockModel3)
{
  d_solver.setOption("produce-models", "true");
  d_solver.setOption("block-models", "literals");
  Term x = d_solver.mkConst(d_solver.getBooleanSort(), "x");
  d_solver.assertFormula(x.eqTerm(x));
  ASSERT_THROW(d_solver.blockModel(), CVC5ApiException);
}

TEST_F(TestApiBlackSolver, blockModel4)
{
  d_solver.setOption("produce-models", "true");
  d_solver.setOption("block-models", "literals");
  Term x = d_solver.mkConst(d_solver.getBooleanSort(), "x");
  d_solver.assertFormula(x.eqTerm(x));
  d_solver.checkSat();
  ASSERT_NO_THROW(d_solver.blockModel());
}

TEST_F(TestApiBlackSolver, blockModelValues1)
{
  d_solver.setOption("produce-models", "true");
  d_solver.setOption("block-models", "literals");
  Term x = d_solver.mkConst(d_solver.getBooleanSort(), "x");
  d_solver.assertFormula(x.eqTerm(x));
  d_solver.checkSat();
  ASSERT_THROW(d_solver.blockModelValues({}), CVC5ApiException);
  ASSERT_THROW(d_solver.blockModelValues({Term()}), CVC5ApiException);
  ASSERT_THROW(d_solver.blockModelValues({Solver().mkBoolean(false)}),
               CVC5ApiException);
}

TEST_F(TestApiBlackSolver, blockModelValues2)
{
  d_solver.setOption("produce-models", "true");
  Term x = d_solver.mkConst(d_solver.getBooleanSort(), "x");
  d_solver.assertFormula(x.eqTerm(x));
  d_solver.checkSat();
  ASSERT_NO_THROW(d_solver.blockModelValues({x}));
}

TEST_F(TestApiBlackSolver, blockModelValues3)
{
  d_solver.setOption("block-models", "literals");
  Term x = d_solver.mkConst(d_solver.getBooleanSort(), "x");
  d_solver.assertFormula(x.eqTerm(x));
  d_solver.checkSat();
  ASSERT_THROW(d_solver.blockModelValues({x}), CVC5ApiException);
}

TEST_F(TestApiBlackSolver, blockModelValues4)
{
  d_solver.setOption("produce-models", "true");
  d_solver.setOption("block-models", "literals");
  Term x = d_solver.mkConst(d_solver.getBooleanSort(), "x");
  d_solver.assertFormula(x.eqTerm(x));
  ASSERT_THROW(d_solver.blockModelValues({x}), CVC5ApiException);
}

TEST_F(TestApiBlackSolver, blockModelValues5)
{
  d_solver.setOption("produce-models", "true");
  d_solver.setOption("block-models", "literals");
  Term x = d_solver.mkConst(d_solver.getBooleanSort(), "x");
  d_solver.assertFormula(x.eqTerm(x));
  d_solver.checkSat();
  ASSERT_NO_THROW(d_solver.blockModelValues({x}));
}

TEST_F(TestApiBlackSolver, setInfo)
{
  ASSERT_THROW(d_solver.setInfo("cvc5-lagic", "QF_BV"), CVC5ApiException);
  ASSERT_THROW(d_solver.setInfo("cvc2-logic", "QF_BV"), CVC5ApiException);
  ASSERT_THROW(d_solver.setInfo("cvc5-logic", "asdf"), CVC5ApiException);

  ASSERT_NO_THROW(d_solver.setInfo("source", "asdf"));
  ASSERT_NO_THROW(d_solver.setInfo("category", "asdf"));
  ASSERT_NO_THROW(d_solver.setInfo("difficulty", "asdf"));
  ASSERT_NO_THROW(d_solver.setInfo("filename", "asdf"));
  ASSERT_NO_THROW(d_solver.setInfo("license", "asdf"));
  ASSERT_NO_THROW(d_solver.setInfo("name", "asdf"));
  ASSERT_NO_THROW(d_solver.setInfo("notes", "asdf"));

  ASSERT_NO_THROW(d_solver.setInfo("smt-lib-version", "2"));
  ASSERT_NO_THROW(d_solver.setInfo("smt-lib-version", "2.0"));
  ASSERT_NO_THROW(d_solver.setInfo("smt-lib-version", "2.5"));
  ASSERT_NO_THROW(d_solver.setInfo("smt-lib-version", "2.6"));
  ASSERT_THROW(d_solver.setInfo("smt-lib-version", ".0"), CVC5ApiException);

  ASSERT_NO_THROW(d_solver.setInfo("status", "sat"));
  ASSERT_NO_THROW(d_solver.setInfo("status", "unsat"));
  ASSERT_NO_THROW(d_solver.setInfo("status", "unknown"));
  ASSERT_THROW(d_solver.setInfo("status", "asdf"), CVC5ApiException);
}

TEST_F(TestApiBlackSolver, simplify)
{
  ASSERT_THROW(d_solver.simplify(Term()), CVC5ApiException);

  Sort bvSort = d_solver.mkBitVectorSort(32);
  Sort uSort = d_solver.mkUninterpretedSort("u");
  Sort funSort1 = d_solver.mkFunctionSort({bvSort, bvSort}, bvSort);
  Sort funSort2 = d_solver.mkFunctionSort(uSort, d_solver.getIntegerSort());
  DatatypeDecl consListSpec = d_solver.mkDatatypeDecl("list");
  DatatypeConstructorDecl cons = d_solver.mkDatatypeConstructorDecl("cons");
  cons.addSelector("head", d_solver.getIntegerSort());
  cons.addSelectorSelf("tail");
  consListSpec.addConstructor(cons);
  DatatypeConstructorDecl nil = d_solver.mkDatatypeConstructorDecl("nil");
  consListSpec.addConstructor(nil);
  Sort consListSort = d_solver.mkDatatypeSort(consListSpec);

  Term x = d_solver.mkConst(bvSort, "x");
  ASSERT_NO_THROW(d_solver.simplify(x));
  Term a = d_solver.mkConst(bvSort, "a");
  ASSERT_NO_THROW(d_solver.simplify(a));
  Term b = d_solver.mkConst(bvSort, "b");
  ASSERT_NO_THROW(d_solver.simplify(b));
  Term x_eq_x = d_solver.mkTerm(EQUAL, x, x);
  ASSERT_NO_THROW(d_solver.simplify(x_eq_x));
  ASSERT_NE(d_solver.mkTrue(), x_eq_x);
  ASSERT_EQ(d_solver.mkTrue(), d_solver.simplify(x_eq_x));
  Term x_eq_b = d_solver.mkTerm(EQUAL, x, b);
  ASSERT_NO_THROW(d_solver.simplify(x_eq_b));
  ASSERT_NE(d_solver.mkTrue(), x_eq_b);
  ASSERT_NE(d_solver.mkTrue(), d_solver.simplify(x_eq_b));
  Solver slv;
  ASSERT_THROW(slv.simplify(x), CVC5ApiException);

  Term i1 = d_solver.mkConst(d_solver.getIntegerSort(), "i1");
  ASSERT_NO_THROW(d_solver.simplify(i1));
  Term i2 = d_solver.mkTerm(MULT, i1, d_solver.mkInteger("23"));
  ASSERT_NO_THROW(d_solver.simplify(i2));
  ASSERT_NE(i1, i2);
  ASSERT_NE(i1, d_solver.simplify(i2));
  Term i3 = d_solver.mkTerm(ADD, i1, d_solver.mkInteger(0));
  ASSERT_NO_THROW(d_solver.simplify(i3));
  ASSERT_NE(i1, i3);
  ASSERT_EQ(i1, d_solver.simplify(i3));

  Datatype consList = consListSort.getDatatype();
  Term dt1 = d_solver.mkTerm(
      APPLY_CONSTRUCTOR,
      consList.getConstructorTerm("cons"),
      d_solver.mkInteger(0),
      d_solver.mkTerm(APPLY_CONSTRUCTOR, consList.getConstructorTerm("nil")));
  ASSERT_NO_THROW(d_solver.simplify(dt1));
  Term dt2 = d_solver.mkTerm(
      APPLY_SELECTOR, consList["cons"].getSelectorTerm("head"), dt1);
  ASSERT_NO_THROW(d_solver.simplify(dt2));

  Term b1 = d_solver.mkVar(bvSort, "b1");
  ASSERT_NO_THROW(d_solver.simplify(b1));
  Term b2 = d_solver.mkVar(bvSort, "b1");
  ASSERT_NO_THROW(d_solver.simplify(b2));
  Term b3 = d_solver.mkVar(uSort, "b3");
  ASSERT_NO_THROW(d_solver.simplify(b3));
  Term v1 = d_solver.mkConst(bvSort, "v1");
  ASSERT_NO_THROW(d_solver.simplify(v1));
  Term v2 = d_solver.mkConst(d_solver.getIntegerSort(), "v2");
  ASSERT_NO_THROW(d_solver.simplify(v2));
  Term f1 = d_solver.mkConst(funSort1, "f1");
  ASSERT_NO_THROW(d_solver.simplify(f1));
  Term f2 = d_solver.mkConst(funSort2, "f2");
  ASSERT_NO_THROW(d_solver.simplify(f2));
  d_solver.defineFunsRec({f1, f2}, {{b1, b2}, {b3}}, {v1, v2});
  ASSERT_NO_THROW(d_solver.simplify(f1));
  ASSERT_NO_THROW(d_solver.simplify(f2));
}

TEST_F(TestApiBlackSolver, assertFormula)
{
  ASSERT_NO_THROW(d_solver.assertFormula(d_solver.mkTrue()));
  ASSERT_THROW(d_solver.assertFormula(Term()), CVC5ApiException);
  Solver slv;
  ASSERT_THROW(slv.assertFormula(d_solver.mkTrue()), CVC5ApiException);
}

TEST_F(TestApiBlackSolver, checkEntailed)
{
  d_solver.setOption("incremental", "false");
  ASSERT_NO_THROW(d_solver.checkEntailed(d_solver.mkTrue()));
  ASSERT_THROW(d_solver.checkEntailed(d_solver.mkTrue()), CVC5ApiException);
  Solver slv;
  ASSERT_THROW(slv.checkEntailed(d_solver.mkTrue()), CVC5ApiException);
}

TEST_F(TestApiBlackSolver, checkEntailed1)
{
  Sort boolSort = d_solver.getBooleanSort();
  Term x = d_solver.mkConst(boolSort, "x");
  Term y = d_solver.mkConst(boolSort, "y");
  Term z = d_solver.mkTerm(AND, x, y);
  d_solver.setOption("incremental", "true");
  ASSERT_NO_THROW(d_solver.checkEntailed(d_solver.mkTrue()));
  ASSERT_THROW(d_solver.checkEntailed(Term()), CVC5ApiException);
  ASSERT_NO_THROW(d_solver.checkEntailed(d_solver.mkTrue()));
  ASSERT_NO_THROW(d_solver.checkEntailed(z));
  Solver slv;
  ASSERT_THROW(slv.checkEntailed(d_solver.mkTrue()), CVC5ApiException);
}

TEST_F(TestApiBlackSolver, checkEntailed2)
{
  d_solver.setOption("incremental", "true");

  Sort uSort = d_solver.mkUninterpretedSort("u");
  Sort intSort = d_solver.getIntegerSort();
  Sort boolSort = d_solver.getBooleanSort();
  Sort uToIntSort = d_solver.mkFunctionSort(uSort, intSort);
  Sort intPredSort = d_solver.mkFunctionSort(intSort, boolSort);

  Term n = Term();
  // Constants
  Term x = d_solver.mkConst(uSort, "x");
  Term y = d_solver.mkConst(uSort, "y");
  // Functions
  Term f = d_solver.mkConst(uToIntSort, "f");
  Term p = d_solver.mkConst(intPredSort, "p");
  // Values
  Term zero = d_solver.mkInteger(0);
  Term one = d_solver.mkInteger(1);
  // Terms
  Term f_x = d_solver.mkTerm(APPLY_UF, f, x);
  Term f_y = d_solver.mkTerm(APPLY_UF, f, y);
  Term sum = d_solver.mkTerm(ADD, f_x, f_y);
  Term p_0 = d_solver.mkTerm(APPLY_UF, p, zero);
  Term p_f_y = d_solver.mkTerm(APPLY_UF, p, f_y);
  // Assertions
  Term assertions =
      d_solver.mkTerm(AND,
                      std::vector<Term>{
                          d_solver.mkTerm(LEQ, zero, f_x),  // 0 <= f(x)
                          d_solver.mkTerm(LEQ, zero, f_y),  // 0 <= f(y)
                          d_solver.mkTerm(LEQ, sum, one),   // f(x) + f(y) <= 1
                          p_0.notTerm(),                    // not p(0)
                          p_f_y                             // p(f(y))
                      });

  ASSERT_NO_THROW(d_solver.checkEntailed(d_solver.mkTrue()));
  d_solver.assertFormula(assertions);
  ASSERT_NO_THROW(d_solver.checkEntailed(d_solver.mkTerm(DISTINCT, x, y)));
  ASSERT_NO_THROW(d_solver.checkEntailed(
      {d_solver.mkFalse(), d_solver.mkTerm(DISTINCT, x, y)}));
  ASSERT_THROW(d_solver.checkEntailed(n), CVC5ApiException);
  ASSERT_THROW(d_solver.checkEntailed({n, d_solver.mkTerm(DISTINCT, x, y)}),
               CVC5ApiException);
  Solver slv;
  ASSERT_THROW(slv.checkEntailed(d_solver.mkTrue()), CVC5ApiException);
}

TEST_F(TestApiBlackSolver, checkSat)
{
  d_solver.setOption("incremental", "false");
  ASSERT_NO_THROW(d_solver.checkSat());
  ASSERT_THROW(d_solver.checkSat(), CVC5ApiException);
}

TEST_F(TestApiBlackSolver, checkSatAssuming)
{
  d_solver.setOption("incremental", "false");
  ASSERT_NO_THROW(d_solver.checkSatAssuming(d_solver.mkTrue()));
  ASSERT_THROW(d_solver.checkSatAssuming(d_solver.mkTrue()), CVC5ApiException);
  Solver slv;
  ASSERT_THROW(slv.checkSatAssuming(d_solver.mkTrue()), CVC5ApiException);
}

TEST_F(TestApiBlackSolver, checkSatAssuming1)
{
  Sort boolSort = d_solver.getBooleanSort();
  Term x = d_solver.mkConst(boolSort, "x");
  Term y = d_solver.mkConst(boolSort, "y");
  Term z = d_solver.mkTerm(AND, x, y);
  d_solver.setOption("incremental", "true");
  ASSERT_NO_THROW(d_solver.checkSatAssuming(d_solver.mkTrue()));
  ASSERT_THROW(d_solver.checkSatAssuming(Term()), CVC5ApiException);
  ASSERT_NO_THROW(d_solver.checkSatAssuming(d_solver.mkTrue()));
  ASSERT_NO_THROW(d_solver.checkSatAssuming(z));
  Solver slv;
  ASSERT_THROW(slv.checkSatAssuming(d_solver.mkTrue()), CVC5ApiException);
}

TEST_F(TestApiBlackSolver, checkSatAssuming2)
{
  d_solver.setOption("incremental", "true");

  Sort uSort = d_solver.mkUninterpretedSort("u");
  Sort intSort = d_solver.getIntegerSort();
  Sort boolSort = d_solver.getBooleanSort();
  Sort uToIntSort = d_solver.mkFunctionSort(uSort, intSort);
  Sort intPredSort = d_solver.mkFunctionSort(intSort, boolSort);

  Term n = Term();
  // Constants
  Term x = d_solver.mkConst(uSort, "x");
  Term y = d_solver.mkConst(uSort, "y");
  // Functions
  Term f = d_solver.mkConst(uToIntSort, "f");
  Term p = d_solver.mkConst(intPredSort, "p");
  // Values
  Term zero = d_solver.mkInteger(0);
  Term one = d_solver.mkInteger(1);
  // Terms
  Term f_x = d_solver.mkTerm(APPLY_UF, f, x);
  Term f_y = d_solver.mkTerm(APPLY_UF, f, y);
  Term sum = d_solver.mkTerm(ADD, f_x, f_y);
  Term p_0 = d_solver.mkTerm(APPLY_UF, p, zero);
  Term p_f_y = d_solver.mkTerm(APPLY_UF, p, f_y);
  // Assertions
  Term assertions =
      d_solver.mkTerm(AND,
                      std::vector<Term>{
                          d_solver.mkTerm(LEQ, zero, f_x),  // 0 <= f(x)
                          d_solver.mkTerm(LEQ, zero, f_y),  // 0 <= f(y)
                          d_solver.mkTerm(LEQ, sum, one),   // f(x) + f(y) <= 1
                          p_0.notTerm(),                    // not p(0)
                          p_f_y                             // p(f(y))
                      });

  ASSERT_NO_THROW(d_solver.checkSatAssuming(d_solver.mkTrue()));
  d_solver.assertFormula(assertions);
  ASSERT_NO_THROW(d_solver.checkSatAssuming(d_solver.mkTerm(DISTINCT, x, y)));
  ASSERT_NO_THROW(d_solver.checkSatAssuming(
      {d_solver.mkFalse(), d_solver.mkTerm(DISTINCT, x, y)}));
  ASSERT_THROW(d_solver.checkSatAssuming(n), CVC5ApiException);
  ASSERT_THROW(d_solver.checkSatAssuming({n, d_solver.mkTerm(DISTINCT, x, y)}),
               CVC5ApiException);
  Solver slv;
  ASSERT_THROW(slv.checkSatAssuming(d_solver.mkTrue()), CVC5ApiException);
}

TEST_F(TestApiBlackSolver, setLogic)
{
  ASSERT_NO_THROW(d_solver.setLogic("AUFLIRA"));
  ASSERT_THROW(d_solver.setLogic("AF_BV"), CVC5ApiException);
  d_solver.assertFormula(d_solver.mkTrue());
  ASSERT_THROW(d_solver.setLogic("AUFLIRA"), CVC5ApiException);
}

TEST_F(TestApiBlackSolver, setOption)
{
  ASSERT_NO_THROW(d_solver.setOption("bv-sat-solver", "minisat"));
  ASSERT_THROW(d_solver.setOption("bv-sat-solver", "1"), CVC5ApiException);
  d_solver.assertFormula(d_solver.mkTrue());
  ASSERT_THROW(d_solver.setOption("bv-sat-solver", "minisat"),
               CVC5ApiException);
}

TEST_F(TestApiBlackSolver, resetAssertions)
{
  d_solver.setOption("incremental", "true");

  Sort bvSort = d_solver.mkBitVectorSort(4);
  Term one = d_solver.mkBitVector(4, 1);
  Term x = d_solver.mkConst(bvSort, "x");
  Term ule = d_solver.mkTerm(BITVECTOR_ULE, x, one);
  Term srem = d_solver.mkTerm(BITVECTOR_SREM, one, x);
  d_solver.push(4);
  Term slt = d_solver.mkTerm(BITVECTOR_SLT, srem, one);
  d_solver.resetAssertions();
  d_solver.checkSatAssuming({slt, ule});
}

TEST_F(TestApiBlackSolver, mkSygusVar)
{
  Sort boolSort = d_solver.getBooleanSort();
  Sort intSort = d_solver.getIntegerSort();
  Sort funSort = d_solver.mkFunctionSort(intSort, boolSort);

  ASSERT_NO_THROW(d_solver.mkSygusVar(boolSort));
  ASSERT_NO_THROW(d_solver.mkSygusVar(funSort));
  ASSERT_NO_THROW(d_solver.mkSygusVar(boolSort, std::string("b")));
  ASSERT_NO_THROW(d_solver.mkSygusVar(funSort, ""));
  ASSERT_THROW(d_solver.mkSygusVar(Sort()), CVC5ApiException);
  ASSERT_THROW(d_solver.mkSygusVar(d_solver.getNullSort(), "a"),
               CVC5ApiException);
  Solver slv;
  ASSERT_THROW(slv.mkSygusVar(boolSort), CVC5ApiException);
}

TEST_F(TestApiBlackSolver, mkSygusGrammar)
{
  Term nullTerm;
  Term boolTerm = d_solver.mkBoolean(true);
  Term boolVar = d_solver.mkVar(d_solver.getBooleanSort());
  Term intVar = d_solver.mkVar(d_solver.getIntegerSort());

  ASSERT_NO_THROW(d_solver.mkSygusGrammar({}, {intVar}));
  ASSERT_NO_THROW(d_solver.mkSygusGrammar({boolVar}, {intVar}));
  ASSERT_THROW(d_solver.mkSygusGrammar({}, {}), CVC5ApiException);
  ASSERT_THROW(d_solver.mkSygusGrammar({}, {nullTerm}), CVC5ApiException);
  ASSERT_THROW(d_solver.mkSygusGrammar({}, {boolTerm}), CVC5ApiException);
  ASSERT_THROW(d_solver.mkSygusGrammar({boolTerm}, {intVar}), CVC5ApiException);
  Solver slv;
  Term boolVar2 = slv.mkVar(slv.getBooleanSort());
  Term intVar2 = slv.mkVar(slv.getIntegerSort());
  ASSERT_NO_THROW(slv.mkSygusGrammar({boolVar2}, {intVar2}));
  ASSERT_THROW(slv.mkSygusGrammar({boolVar}, {intVar2}), CVC5ApiException);
  ASSERT_THROW(slv.mkSygusGrammar({boolVar2}, {intVar}), CVC5ApiException);
}

TEST_F(TestApiBlackSolver, synthFun)
{
  Sort null = d_solver.getNullSort();
  Sort boolean = d_solver.getBooleanSort();
  Sort integer = d_solver.getIntegerSort();

  Term nullTerm;
  Term x = d_solver.mkVar(boolean);

  Term start1 = d_solver.mkVar(boolean);
  Term start2 = d_solver.mkVar(integer);

  Grammar g1 = d_solver.mkSygusGrammar({x}, {start1});
  g1.addRule(start1, d_solver.mkBoolean(false));

  Grammar g2 = d_solver.mkSygusGrammar({x}, {start2});
  g2.addRule(start2, d_solver.mkInteger(0));

  ASSERT_NO_THROW(d_solver.synthFun("", {}, boolean));
  ASSERT_NO_THROW(d_solver.synthFun("f1", {x}, boolean));
  ASSERT_NO_THROW(d_solver.synthFun("f2", {x}, boolean, g1));

  ASSERT_THROW(d_solver.synthFun("f3", {nullTerm}, boolean), CVC5ApiException);
  ASSERT_THROW(d_solver.synthFun("f4", {}, null), CVC5ApiException);
  ASSERT_THROW(d_solver.synthFun("f6", {x}, boolean, g2), CVC5ApiException);
  Solver slv;
  Term x2 = slv.mkVar(slv.getBooleanSort());
  ASSERT_NO_THROW(slv.synthFun("f1", {x2}, slv.getBooleanSort()));
  ASSERT_THROW(slv.synthFun("", {}, d_solver.getBooleanSort()),
               CVC5ApiException);
  ASSERT_THROW(slv.synthFun("f1", {x}, d_solver.getBooleanSort()),
               CVC5ApiException);
}

TEST_F(TestApiBlackSolver, synthInv)
{
  Sort boolean = d_solver.getBooleanSort();
  Sort integer = d_solver.getIntegerSort();

  Term nullTerm;
  Term x = d_solver.mkVar(boolean);

  Term start1 = d_solver.mkVar(boolean);
  Term start2 = d_solver.mkVar(integer);

  Grammar g1 = d_solver.mkSygusGrammar({x}, {start1});
  g1.addRule(start1, d_solver.mkBoolean(false));

  Grammar g2 = d_solver.mkSygusGrammar({x}, {start2});
  g2.addRule(start2, d_solver.mkInteger(0));

  ASSERT_NO_THROW(d_solver.synthInv("", {}));
  ASSERT_NO_THROW(d_solver.synthInv("i1", {x}));
  ASSERT_NO_THROW(d_solver.synthInv("i2", {x}, g1));

  ASSERT_THROW(d_solver.synthInv("i3", {nullTerm}), CVC5ApiException);
  ASSERT_THROW(d_solver.synthInv("i4", {x}, g2), CVC5ApiException);
}

TEST_F(TestApiBlackSolver, addSygusConstraint)
{
  Term nullTerm;
  Term boolTerm = d_solver.mkBoolean(true);
  Term intTerm = d_solver.mkInteger(1);

  ASSERT_NO_THROW(d_solver.addSygusConstraint(boolTerm));
  ASSERT_THROW(d_solver.addSygusConstraint(nullTerm), CVC5ApiException);
  ASSERT_THROW(d_solver.addSygusConstraint(intTerm), CVC5ApiException);

  Solver slv;
  ASSERT_THROW(slv.addSygusConstraint(boolTerm), CVC5ApiException);
}

TEST_F(TestApiBlackSolver, addSygusAssume)
{
  Term nullTerm;
  Term boolTerm = d_solver.mkBoolean(false);
  Term intTerm = d_solver.mkInteger(1);

  ASSERT_NO_THROW(d_solver.addSygusAssume(boolTerm));
  ASSERT_THROW(d_solver.addSygusAssume(nullTerm), CVC5ApiException);
  ASSERT_THROW(d_solver.addSygusAssume(intTerm), CVC5ApiException);

  Solver slv;
  ASSERT_THROW(slv.addSygusAssume(boolTerm), CVC5ApiException);
}

TEST_F(TestApiBlackSolver, addSygusInvConstraint)
{
  Sort boolean = d_solver.getBooleanSort();
  Sort real = d_solver.getRealSort();

  Term nullTerm;
  Term intTerm = d_solver.mkInteger(1);

  Term inv = d_solver.declareFun("inv", {real}, boolean);
  Term pre = d_solver.declareFun("pre", {real}, boolean);
  Term trans = d_solver.declareFun("trans", {real, real}, boolean);
  Term post = d_solver.declareFun("post", {real}, boolean);

  Term inv1 = d_solver.declareFun("inv1", {real}, real);

  Term trans1 = d_solver.declareFun("trans1", {boolean, real}, boolean);
  Term trans2 = d_solver.declareFun("trans2", {real, boolean}, boolean);
  Term trans3 = d_solver.declareFun("trans3", {real, real}, real);

  ASSERT_NO_THROW(d_solver.addSygusInvConstraint(inv, pre, trans, post));

  ASSERT_THROW(d_solver.addSygusInvConstraint(nullTerm, pre, trans, post),
               CVC5ApiException);
  ASSERT_THROW(d_solver.addSygusInvConstraint(inv, nullTerm, trans, post),
               CVC5ApiException);
  ASSERT_THROW(d_solver.addSygusInvConstraint(inv, pre, nullTerm, post),
               CVC5ApiException);
  ASSERT_THROW(d_solver.addSygusInvConstraint(inv, pre, trans, nullTerm),
               CVC5ApiException);

  ASSERT_THROW(d_solver.addSygusInvConstraint(intTerm, pre, trans, post),
               CVC5ApiException);

  ASSERT_THROW(d_solver.addSygusInvConstraint(inv1, pre, trans, post),
               CVC5ApiException);

  ASSERT_THROW(d_solver.addSygusInvConstraint(inv, trans, trans, post),
               CVC5ApiException);

  ASSERT_THROW(d_solver.addSygusInvConstraint(inv, pre, intTerm, post),
               CVC5ApiException);
  ASSERT_THROW(d_solver.addSygusInvConstraint(inv, pre, pre, post),
               CVC5ApiException);
  ASSERT_THROW(d_solver.addSygusInvConstraint(inv, pre, trans1, post),
               CVC5ApiException);
  ASSERT_THROW(d_solver.addSygusInvConstraint(inv, pre, trans2, post),
               CVC5ApiException);
  ASSERT_THROW(d_solver.addSygusInvConstraint(inv, pre, trans3, post),
               CVC5ApiException);

  ASSERT_THROW(d_solver.addSygusInvConstraint(inv, pre, trans, trans),
               CVC5ApiException);
  Solver slv;
  Sort boolean2 = slv.getBooleanSort();
  Sort real2 = slv.getRealSort();
  Term inv22 = slv.declareFun("inv", {real2}, boolean2);
  Term pre22 = slv.declareFun("pre", {real2}, boolean2);
  Term trans22 = slv.declareFun("trans", {real2, real2}, boolean2);
  Term post22 = slv.declareFun("post", {real2}, boolean2);
  ASSERT_NO_THROW(slv.addSygusInvConstraint(inv22, pre22, trans22, post22));
  ASSERT_THROW(slv.addSygusInvConstraint(inv, pre22, trans22, post22),
               CVC5ApiException);
  ASSERT_THROW(slv.addSygusInvConstraint(inv22, pre, trans22, post22),
               CVC5ApiException);
  ASSERT_THROW(slv.addSygusInvConstraint(inv22, pre22, trans, post22),
               CVC5ApiException);
  ASSERT_THROW(slv.addSygusInvConstraint(inv22, pre22, trans22, post),
               CVC5ApiException);
}

TEST_F(TestApiBlackSolver, getSynthSolution)
{
  d_solver.setOption("lang", "sygus2");
  d_solver.setOption("incremental", "false");

  Term nullTerm;
  Term x = d_solver.mkBoolean(false);
  Term f = d_solver.synthFun("f", {}, d_solver.getBooleanSort());

  ASSERT_THROW(d_solver.getSynthSolution(f), CVC5ApiException);

  d_solver.checkSynth();

  ASSERT_NO_THROW(d_solver.getSynthSolution(f));
  ASSERT_NO_THROW(d_solver.getSynthSolution(f));

  ASSERT_THROW(d_solver.getSynthSolution(nullTerm), CVC5ApiException);
  ASSERT_THROW(d_solver.getSynthSolution(x), CVC5ApiException);

  Solver slv;
  ASSERT_THROW(slv.getSynthSolution(f), CVC5ApiException);
}

TEST_F(TestApiBlackSolver, getSynthSolutions)
{
  d_solver.setOption("lang", "sygus2");
  d_solver.setOption("incremental", "false");

  Term nullTerm;
  Term x = d_solver.mkBoolean(false);
  Term f = d_solver.synthFun("f", {}, d_solver.getBooleanSort());

  ASSERT_THROW(d_solver.getSynthSolutions({}), CVC5ApiException);
  ASSERT_THROW(d_solver.getSynthSolutions({f}), CVC5ApiException);

  d_solver.checkSynth();

  ASSERT_NO_THROW(d_solver.getSynthSolutions({f}));
  ASSERT_NO_THROW(d_solver.getSynthSolutions({f, f}));

  ASSERT_THROW(d_solver.getSynthSolutions({}), CVC5ApiException);
  ASSERT_THROW(d_solver.getSynthSolutions({nullTerm}), CVC5ApiException);
  ASSERT_THROW(d_solver.getSynthSolutions({x}), CVC5ApiException);

  Solver slv;
  ASSERT_THROW(slv.getSynthSolutions({x}), CVC5ApiException);
}

TEST_F(TestApiBlackSolver, checkSynthNext)
{
  d_solver.setOption("lang", "sygus2");
  d_solver.setOption("incremental", "true");
  Term f = d_solver.synthFun("f", {}, d_solver.getBooleanSort());

  d_solver.checkSynth();
  ASSERT_NO_THROW(d_solver.getSynthSolutions({f}));
  d_solver.checkSynthNext();
  ASSERT_NO_THROW(d_solver.getSynthSolutions({f}));
}

TEST_F(TestApiBlackSolver, checkSynthNext2)
{
  d_solver.setOption("lang", "sygus2");
  d_solver.setOption("incremental", "false");
  Term f = d_solver.synthFun("f", {}, d_solver.getBooleanSort());

  d_solver.checkSynth();
  ASSERT_THROW(d_solver.checkSynthNext(), CVC5ApiException);
}

TEST_F(TestApiBlackSolver, checkSynthNext3)
{
  d_solver.setOption("lang", "sygus2");
  d_solver.setOption("incremental", "true");
  Term f = d_solver.synthFun("f", {}, d_solver.getBooleanSort());

  ASSERT_THROW(d_solver.checkSynthNext(), CVC5ApiException);
}

TEST_F(TestApiBlackSolver, tupleProject)
{
  std::vector<Sort> sorts = {d_solver.getBooleanSort(),
                             d_solver.getIntegerSort(),
                             d_solver.getStringSort(),
                             d_solver.mkSetSort(d_solver.getStringSort())};
  std::vector<Term> elements = {
      d_solver.mkBoolean(true),
      d_solver.mkInteger(3),
      d_solver.mkString("C"),
      d_solver.mkTerm(SET_SINGLETON, d_solver.mkString("Z"))};

  Term tuple = d_solver.mkTuple(sorts, elements);

  std::vector<uint32_t> indices1 = {};
  std::vector<uint32_t> indices2 = {0};
  std::vector<uint32_t> indices3 = {0, 1};
  std::vector<uint32_t> indices4 = {0, 0, 2, 2, 3, 3, 0};
  std::vector<uint32_t> indices5 = {4};
  std::vector<uint32_t> indices6 = {0, 4};

  ASSERT_NO_THROW(
      d_solver.mkTerm(d_solver.mkOp(TUPLE_PROJECT, indices1), tuple));
  ASSERT_NO_THROW(
      d_solver.mkTerm(d_solver.mkOp(TUPLE_PROJECT, indices2), tuple));
  ASSERT_NO_THROW(
      d_solver.mkTerm(d_solver.mkOp(TUPLE_PROJECT, indices3), tuple));
  ASSERT_NO_THROW(
      d_solver.mkTerm(d_solver.mkOp(TUPLE_PROJECT, indices4), tuple));

  ASSERT_THROW(d_solver.mkTerm(d_solver.mkOp(TUPLE_PROJECT, indices5), tuple),
               CVC5ApiException);
  ASSERT_THROW(d_solver.mkTerm(d_solver.mkOp(TUPLE_PROJECT, indices6), tuple),
               CVC5ApiException);

  std::vector<uint32_t> indices = {0, 3, 2, 0, 1, 2};

  Op op = d_solver.mkOp(TUPLE_PROJECT, indices);
  Term projection = d_solver.mkTerm(op, tuple);

  Datatype datatype = tuple.getSort().getDatatype();
  DatatypeConstructor constructor = datatype[0];

  for (size_t i = 0; i < indices.size(); i++)
  {
    Term selectorTerm = constructor[indices[i]].getSelectorTerm();
    Term selectedTerm = d_solver.mkTerm(APPLY_SELECTOR, selectorTerm, tuple);
    Term simplifiedTerm = d_solver.simplify(selectedTerm);
    ASSERT_EQ(elements[indices[i]], simplifiedTerm);
  }

  ASSERT_EQ(
      "((_ tuple_project 0 3 2 0 1 2) (tuple true 3 \"C\" (set.singleton "
      "\"Z\")))",
      projection.toString());
}

TEST_F(TestApiBlackSolver, Output)
{
  ASSERT_THROW(d_solver.isOutputOn("foo-invalid"), CVC5ApiException);
  ASSERT_THROW(d_solver.getOutput("foo-invalid"), CVC5ApiException);
  ASSERT_FALSE(d_solver.isOutputOn("inst"));
  ASSERT_EQ(cvc5::null_os.rdbuf(), d_solver.getOutput("inst").rdbuf());
  d_solver.setOption("output", "inst");
  ASSERT_TRUE(d_solver.isOutputOn("inst"));
  ASSERT_NE(cvc5::null_os.rdbuf(), d_solver.getOutput("inst").rdbuf());
}

TEST_F(TestApiBlackSolver, issue7000)
{
  Sort s1 = d_solver.getIntegerSort();
  Sort s2 = d_solver.mkFunctionSort(s1, s1);
  Sort s3 = d_solver.getRealSort();
  Term t4 = d_solver.mkPi();
  Term t7 = d_solver.mkConst(s3, "_x5");
  Term t37 = d_solver.mkConst(s2, "_x32");
  Term t59 = d_solver.mkConst(s2, "_x51");
  Term t72 = d_solver.mkTerm(EQUAL, t37, t59);
  Term t74 = d_solver.mkTerm(GT, t4, t7);
  // throws logic exception since logic is not higher order by default
  ASSERT_THROW(d_solver.checkEntailed({t72, t74, t72, t72}), CVC5ApiException);
}

TEST_F(TestApiBlackSolver, issue5893)
{
  Solver slv;
  Sort bvsort4 = d_solver.mkBitVectorSort(4);
  Sort bvsort8 = d_solver.mkBitVectorSort(8);
  Sort arrsort = d_solver.mkArraySort(bvsort4, bvsort8);
  Term arr = d_solver.mkConst(arrsort, "arr");
  Term idx = d_solver.mkConst(bvsort4, "idx");
  Term ten = d_solver.mkBitVector(8, "10", 10);
  Term sel = d_solver.mkTerm(SELECT, arr, idx);
  Term distinct = d_solver.mkTerm(DISTINCT, sel, ten);
  ASSERT_NO_FATAL_FAILURE(distinct.getOp());
}

TEST_F(TestApiBlackSolver, proj_issue373)
{
  Sort s1 = d_solver.getRealSort();

  DatatypeConstructorDecl ctor13 = d_solver.mkDatatypeConstructorDecl("_x115");
  ctor13.addSelector("_x109", s1);
  Sort s4 = d_solver.declareDatatype("_x86", {ctor13});

  Term t452 = d_solver.mkVar(s1, "_x281");
  Term bvl = d_solver.mkTerm(d_solver.mkOp(VARIABLE_LIST), {t452});
  Term acons =
      d_solver.mkTerm(d_solver.mkOp(APPLY_CONSTRUCTOR),
                      {s4.getDatatype().getConstructorTerm("_x115"), t452});
  // type exception
  ASSERT_THROW(
      d_solver.mkTerm(d_solver.mkOp(APPLY_CONSTRUCTOR), {bvl, acons, t452}),
      CVC5ApiException);
}

TEST_F(TestApiBlackSolver, proj_issue378)
{
  DatatypeDecl dtdecl;
  DatatypeConstructorDecl cdecl;

  Sort s1 = d_solver.getBooleanSort();

  dtdecl = d_solver.mkDatatypeDecl("_x0");
  cdecl = d_solver.mkDatatypeConstructorDecl("_x6");
  cdecl.addSelector("_x1", s1);
  dtdecl.addConstructor(cdecl);
  Sort s2 = d_solver.mkDatatypeSort(dtdecl);

  dtdecl = d_solver.mkDatatypeDecl("_x36");
  cdecl = d_solver.mkDatatypeConstructorDecl("_x42");
  cdecl.addSelector("_x37", s1);
  dtdecl.addConstructor(cdecl);
  Sort s4 = d_solver.mkDatatypeSort(dtdecl);

  Term t1 = d_solver.mkConst(s1, "_x53");
  Term t4 = d_solver.mkConst(s4, "_x56");
  Term t7 = d_solver.mkConst(s2, "_x58");

  Sort sp = d_solver.mkParamSort("_x178");
  dtdecl = d_solver.mkDatatypeDecl("_x176", sp);
  cdecl = d_solver.mkDatatypeConstructorDecl("_x184");
  cdecl.addSelector("_x180", s2);
  dtdecl.addConstructor(cdecl);
  cdecl = d_solver.mkDatatypeConstructorDecl("_x186");
  cdecl.addSelector("_x185", sp);
  dtdecl.addConstructor(cdecl);
  Sort s7 = d_solver.mkDatatypeSort(dtdecl);
  Sort s9 = s7.instantiate({s2});
  Term t1507 = d_solver.mkTerm(
      APPLY_CONSTRUCTOR, s9.getDatatype().getConstructorTerm("_x184"), t7);
  ASSERT_NO_THROW(d_solver.mkTerm(
      APPLY_UPDATER,
      s9.getDatatype().getConstructor("_x186").getSelectorTerm("_x185"),
      t1507,
      t7));
}

TEST_F(TestApiBlackSolver, proj_issue379)
{
  Sort bsort = d_solver.getBooleanSort();
  Sort psort = d_solver.mkParamSort("_x1");
  DatatypeConstructorDecl cdecl;
  DatatypeDecl dtdecl = d_solver.mkDatatypeDecl("x_0", psort);
  cdecl = d_solver.mkDatatypeConstructorDecl("_x8");
  cdecl.addSelector("_x7", bsort);
  dtdecl.addConstructor(cdecl);
  cdecl = d_solver.mkDatatypeConstructorDecl("_x6");
  cdecl.addSelector("_x2", psort);
  cdecl.addSelectorSelf("_x3");
  cdecl.addSelector("_x4", psort);
  cdecl.addSelector("_x5", bsort);
  Sort s2 = d_solver.mkDatatypeSort(dtdecl);
  Sort s6 = s2.instantiate({bsort});
  Term t317 = d_solver.mkConst(bsort, "_x345");
  Term t843 = d_solver.mkConst(s6, "_x346");
  Term t879 = d_solver.mkTerm(APPLY_UPDATER,
                              t843.getSort()
                                  .getDatatype()
                                  .getConstructor("_x8")
                                  .getSelector("_x7")
                                  .getUpdaterTerm(),
                              t843,
                              t317);
  ASSERT_EQ(t879.getSort(), s6);
}

TEST_F(TestApiBlackSolver, getDatatypeArity)
{
  DatatypeConstructorDecl ctor1 = d_solver.mkDatatypeConstructorDecl("_x21");
  DatatypeConstructorDecl ctor2 = d_solver.mkDatatypeConstructorDecl("_x31");
  Sort s3 = d_solver.declareDatatype(std::string("_x17"), {ctor1, ctor2});
  ASSERT_EQ(s3.getDatatypeArity(), 0);
}

TEST_F(TestApiBlackSolver, proj_issue381)
{
  Sort s1 = d_solver.getBooleanSort();

  Sort psort = d_solver.mkParamSort("_x9");
  DatatypeDecl dtdecl = d_solver.mkDatatypeDecl("_x8", psort);
  DatatypeConstructorDecl ctor = d_solver.mkDatatypeConstructorDecl("_x22");
  ctor.addSelector("_x19", s1);
  dtdecl.addConstructor(ctor);
  Sort s3 = d_solver.mkDatatypeSort(dtdecl);
  Sort s6 = s3.instantiate({s1});
  Term t26 = d_solver.mkConst(s6, "_x63");
  Term t5 = d_solver.mkTrue();
  Term t187 = d_solver.mkTerm(APPLY_UPDATER,
                              t26.getSort()
                                  .getDatatype()
                                  .getConstructor("_x22")
                                  .getSelector("_x19")
                                  .getUpdaterTerm(),
                              t26,
                              t5);
  ASSERT_NO_THROW(d_solver.simplify(t187));
}


TEST_F(TestApiBlackSolver, proj_issue382)
{
  Sort s1 = d_solver.getBooleanSort();
  Sort psort = d_solver.mkParamSort("_x1");
  DatatypeConstructorDecl ctor = d_solver.mkDatatypeConstructorDecl("_x20");
  ctor.addSelector("_x19", psort);
  DatatypeDecl dtdecl = d_solver.mkDatatypeDecl("_x0", psort);
  dtdecl.addConstructor(ctor);
  Sort s2 = d_solver.mkDatatypeSort(dtdecl);
  Sort s6 = s2.instantiate({s1});
  Term t13 = d_solver.mkVar(s6, "_x58");
  Term t18 = d_solver.mkConst(s6, "_x63");
  Term t52 = d_solver.mkVar(s6, "_x70");
  Term t53 = d_solver.mkTerm(
      MATCH_BIND_CASE, d_solver.mkTerm(VARIABLE_LIST, t52), t52, t18);
  Term t73 = d_solver.mkVar(s1, "_x78");
  Term t81 =
      d_solver.mkTerm(MATCH_BIND_CASE,
                      d_solver.mkTerm(VARIABLE_LIST, t73),
                      d_solver.mkTerm(APPLY_CONSTRUCTOR,
                                      s6.getDatatype()
                                          .getConstructor("_x20")
                                          .getInstantiatedConstructorTerm(s6),
                                      t73),
                      t18);
  Term t82 = d_solver.mkTerm(MATCH, {t13, t53, t53, t53, t81});
  Term t325 = d_solver.mkTerm(
      APPLY_SELECTOR,
      t82.getSort().getDatatype().getSelector("_x19").getSelectorTerm(),
      t82);
  ASSERT_NO_THROW(d_solver.simplify(t325));
}

TEST_F(TestApiBlackSolver, proj_issue383)
{
  d_solver.setOption("produce-models", "true");

  Sort s1 = d_solver.getBooleanSort();

  DatatypeConstructorDecl ctordecl = d_solver.mkDatatypeConstructorDecl("_x5");
  DatatypeDecl dtdecl = d_solver.mkDatatypeDecl("_x0");
  dtdecl.addConstructor(ctordecl);
  Sort s2 = d_solver.mkDatatypeSort(dtdecl);

  ctordecl = d_solver.mkDatatypeConstructorDecl("_x23");
  ctordecl.addSelectorSelf("_x21");
  dtdecl = d_solver.mkDatatypeDecl("_x12");
  dtdecl.addConstructor(ctordecl);
  Sort s4 = d_solver.mkDatatypeSort(dtdecl);
  ASSERT_FALSE(s4.getDatatype().isWellFounded());

  Term t3 = d_solver.mkConst(s4, "_x25");
  Term t13 = d_solver.mkConst(s1, "_x34");

  d_solver.checkEntailed(t13);
  ASSERT_THROW(d_solver.getValue(t3), CVC5ApiException);
}

TEST_F(TestApiBlackSolver, proj_issue386)
{
  Sort s1 = d_solver.getBooleanSort();
  Sort p1 = d_solver.mkParamSort("_p1");
  Sort p2 = d_solver.mkParamSort("_p2");
  DatatypeDecl dtdecl = d_solver.mkDatatypeDecl("_x0", {p1, p2});
  DatatypeConstructorDecl ctordecl = d_solver.mkDatatypeConstructorDecl("_x1");
  ctordecl.addSelector("_x2", p1);
  dtdecl.addConstructor(ctordecl);
  Sort s2 = d_solver.mkDatatypeSort(dtdecl);
  ASSERT_THROW(s2.instantiate({s1}), CVC5ApiException);
}

TEST_F(TestApiBlackSolver, proj_issue414)
{
  Solver slv;
  Sort s2 = slv.getRealSort();
  Term t1 = slv.mkConst(s2, "_x0");
  Term t16 = slv.mkTerm(Kind::PI);
  Term t53 = slv.mkTerm(Kind::SUB, {t1, t16});
  Term t54 = slv.mkTerm(Kind::SECANT, {t53});
  ASSERT_NO_THROW(slv.simplify(t54));
}

<<<<<<< HEAD
TEST_F(TestApiBlackSolver, proj_issue434)
{
  Solver slv;
  slv.setOption("dump-difficulty", "true");
  slv.setOption("debug-check-models", "true");
  Sort s1 = slv.mkUninterpretedSort("_u0");
  Sort s2 = slv.mkUninterpretedSort("_u1");
  Sort s3 = slv.mkUninterpretedSort("_u2");
  Sort s4 = slv.getBooleanSort();
  Term t1 = slv.mkConst(s1, "_x3");
  Term t3 = slv.mkConst(s3, "_x5");
  Term t15 = slv.mkConst(s1, "_x17");
  Term t26 = slv.mkBoolean(false);
  Term t60 = slv.mkVar(s4, "_f29_1");
  Term t73 = slv.defineFun("_f29", {t60}, t60.getSort(), t60);
  Term t123 = slv.mkVar(s4, "_f31_0");
  Term t135 = slv.defineFun("_f31", {t123}, t123.getSort(), t123);
  Term t506 = slv.mkVar(s1, "_f37_0");
  Term t507 = slv.mkVar(s4, "_f37_1");
  Term t510 = slv.mkTerm(Kind::APPLY_UF, {t73, t507});
  Term t530 = slv.defineFun("_f37", {t507}, t510.getSort(), t510);
  Term t559 = slv.mkTerm(Kind::DISTINCT, {t15, t1});
  Term t631 = slv.mkTerm(Kind::XOR, {t559, t26});
  Term t632 = slv.mkTerm(Kind::APPLY_UF, {t135, t631});
  Term t715 = slv.mkVar(s4, "_f40_0");
  Term t721 = slv.mkTerm(Kind::APPLY_UF, {t530, t715});
  Term t722 = slv.mkTerm(Kind::APPLY_UF, {t530, t721});
  Term t731 = slv.defineFun("_f40", {t715}, t722.getSort(), t722);
  Term t1014 = slv.mkVar(s4, "_f45_0");
  Term t1034 = slv.mkTerm(Kind::DISTINCT, {t510, t510});
  Term t1035 = slv.mkTerm(Kind::XOR, {t1034, t632});
  Term t1037 = slv.mkTerm(Kind::APPLY_UF, {t135, t1035});
  Term t1039 = slv.mkTerm(Kind::APPLY_UF, {t731, t1037});
  Term t1040 = slv.defineFun("_f45", {t1014}, t1039.getSort(), t1039);
  Term t1072 = slv.mkTerm(Kind::APPLY_UF, {t1040, t510});
  Term t1073 = slv.mkTerm(Kind::APPLY_UF, {t73, t1072});
  ASSERT_NO_THROW(slv.checkSatAssuming({t1073, t510}));
=======
TEST_F(TestApiBlackSolver, proj_issue436)
{
  Solver slv;
  slv.setOption("produce-abducts", "true");
  slv.setOption("solve-bv-as-int", "sum");
  Sort s8 = slv.mkBitVectorSort(68);
  Term t17 = slv.mkConst(s8, "_x6");
  Term t23;
  {
    uint32_t bw = s8.getBitVectorSize();
    t23 = slv.mkBitVector(bw, 1);
  }
  Term t33 = slv.mkTerm(Kind::BITVECTOR_ULT, {t17, t23});
  Term abduct;
  // solve-bv-as-int is incompatible with get-abduct
  ASSERT_THROW(slv.getAbduct(t33, abduct), CVC5ApiException);
}
  
TEST_F(TestApiBlackSolver, proj_issue431)
{
  Solver slv;
  slv.setOption("produce-models", "true");
  slv.setOption("produce-unsat-assumptions", "true");
  slv.setOption("produce-assertions", "true");
  Sort s1 = slv.getStringSort();
  Sort s3 = slv.getIntegerSort();
  Sort s7 = slv.mkArraySort(s1, s3);
  Term t3 = slv.mkConst(s1, "_x2");
  Term t57 = slv.mkVar(s7, "_x38");
  Term t103 = slv.mkTerm(Kind::SELECT, {t57, t3});
  slv.checkSat();
  ASSERT_THROW(slv.blockModelValues({t103}), CVC5ApiException);
>>>>>>> 9fc39569
}

}  // namespace test
}  // namespace cvc5<|MERGE_RESOLUTION|>--- conflicted
+++ resolved
@@ -3003,7 +3003,6 @@
   ASSERT_NO_THROW(slv.simplify(t54));
 }
 
-<<<<<<< HEAD
 TEST_F(TestApiBlackSolver, proj_issue434)
 {
   Solver slv;
@@ -3041,7 +3040,8 @@
   Term t1072 = slv.mkTerm(Kind::APPLY_UF, {t1040, t510});
   Term t1073 = slv.mkTerm(Kind::APPLY_UF, {t73, t1072});
   ASSERT_NO_THROW(slv.checkSatAssuming({t1073, t510}));
-=======
+}
+  
 TEST_F(TestApiBlackSolver, proj_issue436)
 {
   Solver slv;
@@ -3074,7 +3074,6 @@
   Term t103 = slv.mkTerm(Kind::SELECT, {t57, t3});
   slv.checkSat();
   ASSERT_THROW(slv.blockModelValues({t103}), CVC5ApiException);
->>>>>>> 9fc39569
 }
 
 }  // namespace test
