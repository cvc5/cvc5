/******************************************************************************
 * Top contributors (to current version):
 *   Aina Niemetz, Mudathir Mohamed, Andrew Reynolds
 *
 * This file is part of the cvc5 project.
 *
 * Copyright (c) 2009-2021 by the authors listed in the file AUTHORS
 * in the top-level source directory and their institutional affiliations.
 * All rights reserved.  See the file COPYING in the top-level source
 * directory for licensing information.
 * ****************************************************************************
 *
 * Black box testing of the Solver class of the  C++ API.
 */

#include <algorithm>

#include "base/output.h"
#include "test_api.h"

namespace cvc5 {

using namespace api;

namespace test {

class TestApiBlackSolver : public TestApi
{
};

TEST_F(TestApiBlackSolver, recoverableException)
{
  d_solver.setOption("produce-models", "true");
  Term x = d_solver.mkConst(d_solver.getBooleanSort(), "x");
  d_solver.assertFormula(x.eqTerm(x).notTerm());
  ASSERT_THROW(d_solver.getValue(x), CVC5ApiRecoverableException);
}

TEST_F(TestApiBlackSolver, supportsFloatingPoint)
{
  ASSERT_NO_THROW(d_solver.mkRoundingMode(ROUND_NEAREST_TIES_TO_EVEN));
}

TEST_F(TestApiBlackSolver, getBooleanSort)
{
  ASSERT_NO_THROW(d_solver.getBooleanSort());
}

TEST_F(TestApiBlackSolver, getIntegerSort)
{
  ASSERT_NO_THROW(d_solver.getIntegerSort());
}

TEST_F(TestApiBlackSolver, getNullSort)
{
  ASSERT_NO_THROW(d_solver.getNullSort());
}

TEST_F(TestApiBlackSolver, getRealSort)
{
  ASSERT_NO_THROW(d_solver.getRealSort());
}

TEST_F(TestApiBlackSolver, getRegExpSort)
{
  ASSERT_NO_THROW(d_solver.getRegExpSort());
}

TEST_F(TestApiBlackSolver, getStringSort)
{
  ASSERT_NO_THROW(d_solver.getStringSort());
}

TEST_F(TestApiBlackSolver, getRoundingModeSort)
{
  ASSERT_NO_THROW(d_solver.getRoundingModeSort());
}

TEST_F(TestApiBlackSolver, mkArraySort)
{
  Sort boolSort = d_solver.getBooleanSort();
  Sort intSort = d_solver.getIntegerSort();
  Sort realSort = d_solver.getRealSort();
  Sort bvSort = d_solver.mkBitVectorSort(32);
  ASSERT_NO_THROW(d_solver.mkArraySort(boolSort, boolSort));
  ASSERT_NO_THROW(d_solver.mkArraySort(intSort, intSort));
  ASSERT_NO_THROW(d_solver.mkArraySort(realSort, realSort));
  ASSERT_NO_THROW(d_solver.mkArraySort(bvSort, bvSort));
  ASSERT_NO_THROW(d_solver.mkArraySort(boolSort, intSort));
  ASSERT_NO_THROW(d_solver.mkArraySort(realSort, bvSort));

  Sort fpSort = d_solver.mkFloatingPointSort(3, 5);
  ASSERT_NO_THROW(d_solver.mkArraySort(fpSort, fpSort));
  ASSERT_NO_THROW(d_solver.mkArraySort(bvSort, fpSort));

  Solver slv;
  ASSERT_THROW(slv.mkArraySort(boolSort, boolSort), CVC5ApiException);
}

TEST_F(TestApiBlackSolver, mkBitVectorSort)
{
  ASSERT_NO_THROW(d_solver.mkBitVectorSort(32));
  ASSERT_THROW(d_solver.mkBitVectorSort(0), CVC5ApiException);
}

TEST_F(TestApiBlackSolver, mkFloatingPointSort)
{
  ASSERT_NO_THROW(d_solver.mkFloatingPointSort(4, 8));
  ASSERT_THROW(d_solver.mkFloatingPointSort(0, 8), CVC5ApiException);
  ASSERT_THROW(d_solver.mkFloatingPointSort(4, 0), CVC5ApiException);
}

TEST_F(TestApiBlackSolver, mkDatatypeSort)
{
  DatatypeDecl dtypeSpec = d_solver.mkDatatypeDecl("list");
  DatatypeConstructorDecl cons = d_solver.mkDatatypeConstructorDecl("cons");
  cons.addSelector("head", d_solver.getIntegerSort());
  dtypeSpec.addConstructor(cons);
  DatatypeConstructorDecl nil = d_solver.mkDatatypeConstructorDecl("nil");
  dtypeSpec.addConstructor(nil);
  ASSERT_NO_THROW(d_solver.mkDatatypeSort(dtypeSpec));

  Solver slv;
  ASSERT_THROW(slv.mkDatatypeSort(dtypeSpec), CVC5ApiException);

  DatatypeDecl throwsDtypeSpec = d_solver.mkDatatypeDecl("list");
  ASSERT_THROW(d_solver.mkDatatypeSort(throwsDtypeSpec), CVC5ApiException);
}

TEST_F(TestApiBlackSolver, mkDatatypeSorts)
{
  Solver slv;

  DatatypeDecl dtypeSpec1 = d_solver.mkDatatypeDecl("list1");
  DatatypeConstructorDecl cons1 = d_solver.mkDatatypeConstructorDecl("cons1");
  cons1.addSelector("head1", d_solver.getIntegerSort());
  dtypeSpec1.addConstructor(cons1);
  DatatypeConstructorDecl nil1 = d_solver.mkDatatypeConstructorDecl("nil1");
  dtypeSpec1.addConstructor(nil1);
  DatatypeDecl dtypeSpec2 = d_solver.mkDatatypeDecl("list2");
  DatatypeConstructorDecl cons2 = d_solver.mkDatatypeConstructorDecl("cons2");
  cons2.addSelector("head2", d_solver.getIntegerSort());
  dtypeSpec2.addConstructor(cons2);
  DatatypeConstructorDecl nil2 = d_solver.mkDatatypeConstructorDecl("nil2");
  dtypeSpec2.addConstructor(nil2);
  std::vector<DatatypeDecl> decls = {dtypeSpec1, dtypeSpec2};
  ASSERT_NO_THROW(d_solver.mkDatatypeSorts(decls));

  ASSERT_THROW(slv.mkDatatypeSorts(decls), CVC5ApiException);

  DatatypeDecl throwsDtypeSpec = d_solver.mkDatatypeDecl("list");
  std::vector<DatatypeDecl> throwsDecls = {throwsDtypeSpec};
  ASSERT_THROW(d_solver.mkDatatypeSorts(throwsDecls), CVC5ApiException);

  /* with unresolved sorts */
  Sort unresList = d_solver.mkUninterpretedSort("ulist");
  std::set<Sort> unresSorts = {unresList};
  DatatypeDecl ulist = d_solver.mkDatatypeDecl("ulist");
  DatatypeConstructorDecl ucons = d_solver.mkDatatypeConstructorDecl("ucons");
  ucons.addSelector("car", unresList);
  ucons.addSelector("cdr", unresList);
  ulist.addConstructor(ucons);
  DatatypeConstructorDecl unil = d_solver.mkDatatypeConstructorDecl("unil");
  ulist.addConstructor(unil);
  std::vector<DatatypeDecl> udecls = {ulist};
  ASSERT_NO_THROW(d_solver.mkDatatypeSorts(udecls, unresSorts));

  ASSERT_THROW(slv.mkDatatypeSorts(udecls, unresSorts), CVC5ApiException);

  /* Note: More tests are in datatype_api_black. */
}

TEST_F(TestApiBlackSolver, mkFunctionSort)
{
  ASSERT_NO_THROW(d_solver.mkFunctionSort(d_solver.mkUninterpretedSort("u"),
                                          d_solver.getIntegerSort()));
  Sort funSort = d_solver.mkFunctionSort(d_solver.mkUninterpretedSort("u"),
                                         d_solver.getIntegerSort());
  // function arguments are allowed
  ASSERT_NO_THROW(d_solver.mkFunctionSort(funSort, d_solver.getIntegerSort()));
  // non-first-class arguments are not allowed
  Sort reSort = d_solver.getRegExpSort();
  ASSERT_THROW(d_solver.mkFunctionSort(reSort, d_solver.getIntegerSort()),
               CVC5ApiException);
  ASSERT_THROW(d_solver.mkFunctionSort(d_solver.getIntegerSort(), funSort),
               CVC5ApiException);
  ASSERT_NO_THROW(d_solver.mkFunctionSort(
      {d_solver.mkUninterpretedSort("u"), d_solver.getIntegerSort()},
      d_solver.getIntegerSort()));
  Sort funSort2 = d_solver.mkFunctionSort(d_solver.mkUninterpretedSort("u"),
                                          d_solver.getIntegerSort());
  // function arguments are allowed
  ASSERT_NO_THROW(
      d_solver.mkFunctionSort({funSort2, d_solver.mkUninterpretedSort("u")},
                              d_solver.getIntegerSort()));
  ASSERT_THROW(d_solver.mkFunctionSort({d_solver.getIntegerSort(),
                                        d_solver.mkUninterpretedSort("u")},
                                       funSort2),
               CVC5ApiException);

  Solver slv;
  ASSERT_THROW(slv.mkFunctionSort(d_solver.mkUninterpretedSort("u"),
                                  d_solver.getIntegerSort()),
               CVC5ApiException);
  ASSERT_THROW(slv.mkFunctionSort(slv.mkUninterpretedSort("u"),
                                  d_solver.getIntegerSort()),
               CVC5ApiException);
  std::vector<Sort> sorts1 = {d_solver.getBooleanSort(),
                              slv.getIntegerSort(),
                              d_solver.getIntegerSort()};
  std::vector<Sort> sorts2 = {slv.getBooleanSort(), slv.getIntegerSort()};
  ASSERT_NO_THROW(slv.mkFunctionSort(sorts2, slv.getIntegerSort()));
  ASSERT_THROW(slv.mkFunctionSort(sorts1, slv.getIntegerSort()),
               CVC5ApiException);
  ASSERT_THROW(slv.mkFunctionSort(sorts2, d_solver.getIntegerSort()),
               CVC5ApiException);
}

TEST_F(TestApiBlackSolver, mkParamSort)
{
  ASSERT_NO_THROW(d_solver.mkParamSort("T"));
  ASSERT_NO_THROW(d_solver.mkParamSort(""));
}

TEST_F(TestApiBlackSolver, mkPredicateSort)
{
  ASSERT_NO_THROW(d_solver.mkPredicateSort({d_solver.getIntegerSort()}));
  ASSERT_THROW(d_solver.mkPredicateSort({}), CVC5ApiException);
  Sort funSort = d_solver.mkFunctionSort(d_solver.mkUninterpretedSort("u"),
                                         d_solver.getIntegerSort());
  // functions as arguments are allowed
  ASSERT_NO_THROW(
      d_solver.mkPredicateSort({d_solver.getIntegerSort(), funSort}));

  Solver slv;
  ASSERT_THROW(slv.mkPredicateSort({d_solver.getIntegerSort()}),
               CVC5ApiException);
}

TEST_F(TestApiBlackSolver, mkRecordSort)
{
  std::vector<std::pair<std::string, Sort>> fields = {
      std::make_pair("b", d_solver.getBooleanSort()),
      std::make_pair("bv", d_solver.mkBitVectorSort(8)),
      std::make_pair("i", d_solver.getIntegerSort())};
  std::vector<std::pair<std::string, Sort>> empty;
  ASSERT_NO_THROW(d_solver.mkRecordSort(fields));
  ASSERT_NO_THROW(d_solver.mkRecordSort(empty));
  Sort recSort = d_solver.mkRecordSort(fields);
  ASSERT_NO_THROW(recSort.getDatatype());

  Solver slv;
  ASSERT_THROW(slv.mkRecordSort(fields), CVC5ApiException);
}

TEST_F(TestApiBlackSolver, mkSetSort)
{
  ASSERT_NO_THROW(d_solver.mkSetSort(d_solver.getBooleanSort()));
  ASSERT_NO_THROW(d_solver.mkSetSort(d_solver.getIntegerSort()));
  ASSERT_NO_THROW(d_solver.mkSetSort(d_solver.mkBitVectorSort(4)));
  Solver slv;
  ASSERT_THROW(slv.mkSetSort(d_solver.mkBitVectorSort(4)), CVC5ApiException);
}

TEST_F(TestApiBlackSolver, mkBagSort)
{
  ASSERT_NO_THROW(d_solver.mkBagSort(d_solver.getBooleanSort()));
  ASSERT_NO_THROW(d_solver.mkBagSort(d_solver.getIntegerSort()));
  ASSERT_NO_THROW(d_solver.mkBagSort(d_solver.mkBitVectorSort(4)));
  Solver slv;
  ASSERT_THROW(slv.mkBagSort(d_solver.mkBitVectorSort(4)), CVC5ApiException);
}

TEST_F(TestApiBlackSolver, mkSequenceSort)
{
  ASSERT_NO_THROW(d_solver.mkSequenceSort(d_solver.getBooleanSort()));
  ASSERT_NO_THROW(d_solver.mkSequenceSort(
      d_solver.mkSequenceSort(d_solver.getIntegerSort())));
  Solver slv;
  ASSERT_THROW(slv.mkSequenceSort(d_solver.getIntegerSort()), CVC5ApiException);
}

TEST_F(TestApiBlackSolver, mkUninterpretedSort)
{
  ASSERT_NO_THROW(d_solver.mkUninterpretedSort("u"));
  ASSERT_NO_THROW(d_solver.mkUninterpretedSort(""));
}

TEST_F(TestApiBlackSolver, mkSortConstructorSort)
{
  ASSERT_NO_THROW(d_solver.mkSortConstructorSort("s", 2));
  ASSERT_NO_THROW(d_solver.mkSortConstructorSort("", 2));
  ASSERT_THROW(d_solver.mkSortConstructorSort("", 0), CVC5ApiException);
}

TEST_F(TestApiBlackSolver, mkTupleSort)
{
  ASSERT_NO_THROW(d_solver.mkTupleSort({d_solver.getIntegerSort()}));
  Sort funSort = d_solver.mkFunctionSort(d_solver.mkUninterpretedSort("u"),
                                         d_solver.getIntegerSort());
  ASSERT_THROW(d_solver.mkTupleSort({d_solver.getIntegerSort(), funSort}),
               CVC5ApiException);

  Solver slv;
  ASSERT_THROW(slv.mkTupleSort({d_solver.getIntegerSort()}), CVC5ApiException);
}

TEST_F(TestApiBlackSolver, mkBitVector)
{
  ASSERT_NO_THROW(d_solver.mkBitVector(8, 2));
  ASSERT_NO_THROW(d_solver.mkBitVector(32, 2));
  ASSERT_NO_THROW(d_solver.mkBitVector(8, "-1111111", 2));
  ASSERT_NO_THROW(d_solver.mkBitVector(8, "0101", 2));
  ASSERT_NO_THROW(d_solver.mkBitVector(8, "00000101", 2));
  ASSERT_NO_THROW(d_solver.mkBitVector(8, "-127", 10));
  ASSERT_NO_THROW(d_solver.mkBitVector(8, "255", 10));
  ASSERT_NO_THROW(d_solver.mkBitVector(8, "-7f", 16));
  ASSERT_NO_THROW(d_solver.mkBitVector(8, "a0", 16));

  ASSERT_THROW(d_solver.mkBitVector(0, 2), CVC5ApiException);
  ASSERT_THROW(d_solver.mkBitVector(0, "-127", 10), CVC5ApiException);
  ASSERT_THROW(d_solver.mkBitVector(0, "a0", 16), CVC5ApiException);

  ASSERT_THROW(d_solver.mkBitVector(8, "", 2), CVC5ApiException);

  ASSERT_THROW(d_solver.mkBitVector(8, "101", 5), CVC5ApiException);
  ASSERT_THROW(d_solver.mkBitVector(8, "128", 11), CVC5ApiException);
  ASSERT_THROW(d_solver.mkBitVector(8, "a0", 21), CVC5ApiException);

  ASSERT_THROW(d_solver.mkBitVector(8, "-11111111", 2), CVC5ApiException);
  ASSERT_THROW(d_solver.mkBitVector(8, "101010101", 2), CVC5ApiException);
  ASSERT_THROW(d_solver.mkBitVector(8, "-256", 10), CVC5ApiException);
  ASSERT_THROW(d_solver.mkBitVector(8, "257", 10), CVC5ApiException);
  ASSERT_THROW(d_solver.mkBitVector(8, "-a0", 16), CVC5ApiException);
  ASSERT_THROW(d_solver.mkBitVector(8, "fffff", 16), CVC5ApiException);

  ASSERT_THROW(d_solver.mkBitVector(8, "10201010", 2), CVC5ApiException);
  ASSERT_THROW(d_solver.mkBitVector(8, "-25x", 10), CVC5ApiException);
  ASSERT_THROW(d_solver.mkBitVector(8, "2x7", 10), CVC5ApiException);
  ASSERT_THROW(d_solver.mkBitVector(8, "fzff", 16), CVC5ApiException);

  ASSERT_EQ(d_solver.mkBitVector(8, "0101", 2),
            d_solver.mkBitVector(8, "00000101", 2));
  ASSERT_EQ(d_solver.mkBitVector(4, "-1", 2),
            d_solver.mkBitVector(4, "1111", 2));
  ASSERT_EQ(d_solver.mkBitVector(4, "-1", 16),
            d_solver.mkBitVector(4, "1111", 2));
  ASSERT_EQ(d_solver.mkBitVector(4, "-1", 10),
            d_solver.mkBitVector(4, "1111", 2));
  ASSERT_EQ(d_solver.mkBitVector(8, "01010101", 2).toString(), "#b01010101");
  ASSERT_EQ(d_solver.mkBitVector(8, "F", 16).toString(), "#b00001111");
  ASSERT_EQ(d_solver.mkBitVector(8, "-1", 10),
            d_solver.mkBitVector(8, "FF", 16));
}

TEST_F(TestApiBlackSolver, mkVar)
{
  Sort boolSort = d_solver.getBooleanSort();
  Sort intSort = d_solver.getIntegerSort();
  Sort funSort = d_solver.mkFunctionSort(intSort, boolSort);
  ASSERT_NO_THROW(d_solver.mkVar(boolSort));
  ASSERT_NO_THROW(d_solver.mkVar(funSort));
  ASSERT_NO_THROW(d_solver.mkVar(boolSort, std::string("b")));
  ASSERT_NO_THROW(d_solver.mkVar(funSort, ""));
  ASSERT_THROW(d_solver.mkVar(Sort()), CVC5ApiException);
  ASSERT_THROW(d_solver.mkVar(Sort(), "a"), CVC5ApiException);
  Solver slv;
  ASSERT_THROW(slv.mkVar(boolSort, "x"), CVC5ApiException);
}

TEST_F(TestApiBlackSolver, mkBoolean)
{
  ASSERT_NO_THROW(d_solver.mkBoolean(true));
  ASSERT_NO_THROW(d_solver.mkBoolean(false));
}

TEST_F(TestApiBlackSolver, mkRoundingMode)
{
  ASSERT_NO_THROW(d_solver.mkRoundingMode(RoundingMode::ROUND_TOWARD_ZERO));
}

TEST_F(TestApiBlackSolver, mkAbstractValue)
{
  ASSERT_NO_THROW(d_solver.mkAbstractValue(std::string("1")));
  ASSERT_THROW(d_solver.mkAbstractValue(std::string("0")), CVC5ApiException);
  ASSERT_THROW(d_solver.mkAbstractValue(std::string("-1")), CVC5ApiException);
  ASSERT_THROW(d_solver.mkAbstractValue(std::string("1.2")), CVC5ApiException);
  ASSERT_THROW(d_solver.mkAbstractValue("1/2"), CVC5ApiException);
  ASSERT_THROW(d_solver.mkAbstractValue("asdf"), CVC5ApiException);

  ASSERT_NO_THROW(d_solver.mkAbstractValue((uint32_t)1));
  ASSERT_NO_THROW(d_solver.mkAbstractValue((int32_t)1));
  ASSERT_NO_THROW(d_solver.mkAbstractValue((uint64_t)1));
  ASSERT_NO_THROW(d_solver.mkAbstractValue((int64_t)1));
  ASSERT_NO_THROW(d_solver.mkAbstractValue((int32_t)-1));
  ASSERT_NO_THROW(d_solver.mkAbstractValue((int64_t)-1));
  ASSERT_THROW(d_solver.mkAbstractValue(0), CVC5ApiException);
}

TEST_F(TestApiBlackSolver, mkFloatingPoint)
{
  Term t1 = d_solver.mkBitVector(8);
  Term t2 = d_solver.mkBitVector(4);
  Term t3 = d_solver.mkInteger(2);
  ASSERT_NO_THROW(d_solver.mkFloatingPoint(3, 5, t1));
  ASSERT_THROW(d_solver.mkFloatingPoint(0, 5, Term()), CVC5ApiException);
  ASSERT_THROW(d_solver.mkFloatingPoint(0, 5, t1), CVC5ApiException);
  ASSERT_THROW(d_solver.mkFloatingPoint(3, 0, t1), CVC5ApiException);
  ASSERT_THROW(d_solver.mkFloatingPoint(3, 5, t2), CVC5ApiException);
  ASSERT_THROW(d_solver.mkFloatingPoint(3, 5, t2), CVC5ApiException);

  Solver slv;
  ASSERT_THROW(slv.mkFloatingPoint(3, 5, t1), CVC5ApiException);
}

TEST_F(TestApiBlackSolver, mkCardinalityConstraint)
{
  Sort su = d_solver.mkUninterpretedSort("u");
  Sort si = d_solver.getIntegerSort();
  ASSERT_NO_THROW(d_solver.mkCardinalityConstraint(su, 3));
  ASSERT_THROW(d_solver.mkCardinalityConstraint(si, 3), CVC5ApiException);
  ASSERT_THROW(d_solver.mkCardinalityConstraint(su, 0), CVC5ApiException);
  Solver slv;
  ASSERT_THROW(slv.mkCardinalityConstraint(su, 3), CVC5ApiException);
}

TEST_F(TestApiBlackSolver, mkEmptySet)
{
  Solver slv;
  Sort s = d_solver.mkSetSort(d_solver.getBooleanSort());
  ASSERT_NO_THROW(d_solver.mkEmptySet(Sort()));
  ASSERT_NO_THROW(d_solver.mkEmptySet(s));
  ASSERT_THROW(d_solver.mkEmptySet(d_solver.getBooleanSort()),
               CVC5ApiException);
  ASSERT_THROW(slv.mkEmptySet(s), CVC5ApiException);
}

TEST_F(TestApiBlackSolver, mkEmptyBag)
{
  Solver slv;
  Sort s = d_solver.mkBagSort(d_solver.getBooleanSort());
  ASSERT_NO_THROW(d_solver.mkEmptyBag(Sort()));
  ASSERT_NO_THROW(d_solver.mkEmptyBag(s));
  ASSERT_THROW(d_solver.mkEmptyBag(d_solver.getBooleanSort()),
               CVC5ApiException);
  ASSERT_THROW(slv.mkEmptyBag(s), CVC5ApiException);
}

TEST_F(TestApiBlackSolver, mkEmptySequence)
{
  Solver slv;
  Sort s = d_solver.mkSequenceSort(d_solver.getBooleanSort());
  ASSERT_NO_THROW(d_solver.mkEmptySequence(s));
  ASSERT_NO_THROW(d_solver.mkEmptySequence(d_solver.getBooleanSort()));
  ASSERT_THROW(slv.mkEmptySequence(s), CVC5ApiException);
}

TEST_F(TestApiBlackSolver, mkFalse)
{
  ASSERT_NO_THROW(d_solver.mkFalse());
  ASSERT_NO_THROW(d_solver.mkFalse());
}

TEST_F(TestApiBlackSolver, mkNaN) { ASSERT_NO_THROW(d_solver.mkNaN(3, 5)); }

TEST_F(TestApiBlackSolver, mkNegZero)
{
  ASSERT_NO_THROW(d_solver.mkNegZero(3, 5));
}

TEST_F(TestApiBlackSolver, mkNegInf)
{
  ASSERT_NO_THROW(d_solver.mkNegInf(3, 5));
}

TEST_F(TestApiBlackSolver, mkPosInf)
{
  ASSERT_NO_THROW(d_solver.mkPosInf(3, 5));
}

TEST_F(TestApiBlackSolver, mkPosZero)
{
  ASSERT_NO_THROW(d_solver.mkPosZero(3, 5));
}

TEST_F(TestApiBlackSolver, mkOp)
{
  // mkOp(Kind kind, Kind k)
  ASSERT_THROW(d_solver.mkOp(BITVECTOR_EXTRACT, EQUAL), CVC5ApiException);

  // mkOp(Kind kind, const std::string& arg)
  ASSERT_NO_THROW(d_solver.mkOp(DIVISIBLE, "2147483648"));
  ASSERT_THROW(d_solver.mkOp(BITVECTOR_EXTRACT, "asdf"), CVC5ApiException);

  // mkOp(Kind kind, uint32_t arg)
  ASSERT_NO_THROW(d_solver.mkOp(DIVISIBLE, 1));
  ASSERT_NO_THROW(d_solver.mkOp(BITVECTOR_ROTATE_LEFT, 1));
  ASSERT_NO_THROW(d_solver.mkOp(BITVECTOR_ROTATE_RIGHT, 1));
  ASSERT_THROW(d_solver.mkOp(BITVECTOR_EXTRACT, 1), CVC5ApiException);

  // mkOp(Kind kind, uint32_t arg1, uint32_t arg2)
  ASSERT_NO_THROW(d_solver.mkOp(BITVECTOR_EXTRACT, 1, 1));
  ASSERT_THROW(d_solver.mkOp(DIVISIBLE, 1, 2), CVC5ApiException);

  // mkOp(Kind kind, std::vector<uint32_t> args)
  std::vector<uint32_t> args = {1, 2, 2};
  ASSERT_NO_THROW(d_solver.mkOp(TUPLE_PROJECT, args));
}

TEST_F(TestApiBlackSolver, mkPi) { ASSERT_NO_THROW(d_solver.mkPi()); }

TEST_F(TestApiBlackSolver, mkInteger)
{
  ASSERT_NO_THROW(d_solver.mkInteger("123"));
  ASSERT_THROW(d_solver.mkInteger("1.23"), CVC5ApiException);
  ASSERT_THROW(d_solver.mkInteger("1/23"), CVC5ApiException);
  ASSERT_THROW(d_solver.mkInteger("12/3"), CVC5ApiException);
  ASSERT_THROW(d_solver.mkInteger(".2"), CVC5ApiException);
  ASSERT_THROW(d_solver.mkInteger("2."), CVC5ApiException);
  ASSERT_THROW(d_solver.mkInteger(""), CVC5ApiException);
  ASSERT_THROW(d_solver.mkInteger("asdf"), CVC5ApiException);
  ASSERT_THROW(d_solver.mkInteger("1.2/3"), CVC5ApiException);
  ASSERT_THROW(d_solver.mkInteger("."), CVC5ApiException);
  ASSERT_THROW(d_solver.mkInteger("/"), CVC5ApiException);
  ASSERT_THROW(d_solver.mkInteger("2/"), CVC5ApiException);
  ASSERT_THROW(d_solver.mkInteger("/2"), CVC5ApiException);

  ASSERT_NO_THROW(d_solver.mkReal(std::string("123")));
  ASSERT_THROW(d_solver.mkInteger(std::string("1.23")), CVC5ApiException);
  ASSERT_THROW(d_solver.mkInteger(std::string("1/23")), CVC5ApiException);
  ASSERT_THROW(d_solver.mkInteger(std::string("12/3")), CVC5ApiException);
  ASSERT_THROW(d_solver.mkInteger(std::string(".2")), CVC5ApiException);
  ASSERT_THROW(d_solver.mkInteger(std::string("2.")), CVC5ApiException);
  ASSERT_THROW(d_solver.mkInteger(std::string("")), CVC5ApiException);
  ASSERT_THROW(d_solver.mkInteger(std::string("asdf")), CVC5ApiException);
  ASSERT_THROW(d_solver.mkInteger(std::string("1.2/3")), CVC5ApiException);
  ASSERT_THROW(d_solver.mkInteger(std::string(".")), CVC5ApiException);
  ASSERT_THROW(d_solver.mkInteger(std::string("/")), CVC5ApiException);
  ASSERT_THROW(d_solver.mkInteger(std::string("2/")), CVC5ApiException);
  ASSERT_THROW(d_solver.mkInteger(std::string("/2")), CVC5ApiException);

  int32_t val1 = 1;
  int64_t val2 = -1;
  uint32_t val3 = 1;
  uint64_t val4 = -1;
  ASSERT_NO_THROW(d_solver.mkInteger(val1));
  ASSERT_NO_THROW(d_solver.mkInteger(val2));
  ASSERT_NO_THROW(d_solver.mkInteger(val3));
  ASSERT_NO_THROW(d_solver.mkInteger(val4));
  ASSERT_NO_THROW(d_solver.mkInteger(val4));
}

TEST_F(TestApiBlackSolver, mkReal)
{
  ASSERT_NO_THROW(d_solver.mkReal("123"));
  ASSERT_NO_THROW(d_solver.mkReal("1.23"));
  ASSERT_NO_THROW(d_solver.mkReal("1/23"));
  ASSERT_NO_THROW(d_solver.mkReal("12/3"));
  ASSERT_NO_THROW(d_solver.mkReal(".2"));
  ASSERT_NO_THROW(d_solver.mkReal("2."));
  ASSERT_THROW(d_solver.mkReal(""), CVC5ApiException);
  ASSERT_THROW(d_solver.mkReal("asdf"), CVC5ApiException);
  ASSERT_THROW(d_solver.mkReal("1.2/3"), CVC5ApiException);
  ASSERT_THROW(d_solver.mkReal("."), CVC5ApiException);
  ASSERT_THROW(d_solver.mkReal("/"), CVC5ApiException);
  ASSERT_THROW(d_solver.mkReal("2/"), CVC5ApiException);
  ASSERT_THROW(d_solver.mkReal("/2"), CVC5ApiException);

  ASSERT_NO_THROW(d_solver.mkReal(std::string("123")));
  ASSERT_NO_THROW(d_solver.mkReal(std::string("1.23")));
  ASSERT_NO_THROW(d_solver.mkReal(std::string("1/23")));
  ASSERT_NO_THROW(d_solver.mkReal(std::string("12/3")));
  ASSERT_NO_THROW(d_solver.mkReal(std::string(".2")));
  ASSERT_NO_THROW(d_solver.mkReal(std::string("2.")));
  ASSERT_THROW(d_solver.mkReal(std::string("")), CVC5ApiException);
  ASSERT_THROW(d_solver.mkReal(std::string("asdf")), CVC5ApiException);
  ASSERT_THROW(d_solver.mkReal(std::string("1.2/3")), CVC5ApiException);
  ASSERT_THROW(d_solver.mkReal(std::string(".")), CVC5ApiException);
  ASSERT_THROW(d_solver.mkReal(std::string("/")), CVC5ApiException);
  ASSERT_THROW(d_solver.mkReal(std::string("2/")), CVC5ApiException);
  ASSERT_THROW(d_solver.mkReal(std::string("/2")), CVC5ApiException);

  int32_t val1 = 1;
  int64_t val2 = -1;
  uint32_t val3 = 1;
  uint64_t val4 = -1;
  ASSERT_NO_THROW(d_solver.mkReal(val1));
  ASSERT_NO_THROW(d_solver.mkReal(val2));
  ASSERT_NO_THROW(d_solver.mkReal(val3));
  ASSERT_NO_THROW(d_solver.mkReal(val4));
  ASSERT_NO_THROW(d_solver.mkReal(val4));
  ASSERT_NO_THROW(d_solver.mkReal(val1, val1));
  ASSERT_NO_THROW(d_solver.mkReal(val2, val2));
  ASSERT_NO_THROW(d_solver.mkReal(val3, val3));
  ASSERT_NO_THROW(d_solver.mkReal(val4, val4));
  ASSERT_NO_THROW(d_solver.mkReal("-1/-1"));
  ASSERT_NO_THROW(d_solver.mkReal("1/-1"));
  ASSERT_NO_THROW(d_solver.mkReal("-1/1"));
  ASSERT_NO_THROW(d_solver.mkReal("1/1"));
  ASSERT_THROW(d_solver.mkReal("/-5"), CVC5ApiException);
}

TEST_F(TestApiBlackSolver, mkRegexpAll)
{
  Sort strSort = d_solver.getStringSort();
  Term s = d_solver.mkConst(strSort, "s");
  ASSERT_NO_THROW(d_solver.mkTerm(STRING_IN_REGEXP, s, d_solver.mkRegexpAll()));
}

TEST_F(TestApiBlackSolver, mkRegexpAllchar)
{
  Sort strSort = d_solver.getStringSort();
  Term s = d_solver.mkConst(strSort, "s");
  ASSERT_NO_THROW(
      d_solver.mkTerm(STRING_IN_REGEXP, s, d_solver.mkRegexpAllchar()));
}

TEST_F(TestApiBlackSolver, mkRegexpNone)
{
  Sort strSort = d_solver.getStringSort();
  Term s = d_solver.mkConst(strSort, "s");
  ASSERT_NO_THROW(
      d_solver.mkTerm(STRING_IN_REGEXP, s, d_solver.mkRegexpNone()));
}

TEST_F(TestApiBlackSolver, mkSepEmp) { ASSERT_NO_THROW(d_solver.mkSepEmp()); }

TEST_F(TestApiBlackSolver, mkSepNil)
{
  ASSERT_NO_THROW(d_solver.mkSepNil(d_solver.getBooleanSort()));
  ASSERT_THROW(d_solver.mkSepNil(Sort()), CVC5ApiException);
  Solver slv;
  ASSERT_THROW(slv.mkSepNil(d_solver.getIntegerSort()), CVC5ApiException);
}

TEST_F(TestApiBlackSolver, mkString)
{
  ASSERT_NO_THROW(d_solver.mkString(""));
  ASSERT_NO_THROW(d_solver.mkString("asdfasdf"));
  ASSERT_EQ(d_solver.mkString("asdf\\nasdf").toString(),
            "\"asdf\\u{5c}nasdf\"");
  ASSERT_EQ(d_solver.mkString("asdf\\u{005c}nasdf", true).toString(),
            "\"asdf\\u{5c}nasdf\"");
}

TEST_F(TestApiBlackSolver, mkTerm)
{
  Sort bv32 = d_solver.mkBitVectorSort(32);
  Term a = d_solver.mkConst(bv32, "a");
  Term b = d_solver.mkConst(bv32, "b");
  std::vector<Term> v1 = {a, b};
  std::vector<Term> v2 = {a, Term()};
  std::vector<Term> v3 = {a, d_solver.mkTrue()};
  std::vector<Term> v4 = {d_solver.mkInteger(1), d_solver.mkInteger(2)};
  std::vector<Term> v5 = {d_solver.mkInteger(1), Term()};
  std::vector<Term> v6 = {};
  Solver slv;

  // mkTerm(Kind kind) const
  ASSERT_NO_THROW(d_solver.mkTerm(PI));
  ASSERT_NO_THROW(d_solver.mkTerm(PI, v6));
  ASSERT_NO_THROW(d_solver.mkTerm(d_solver.mkOp(PI)));
  ASSERT_NO_THROW(d_solver.mkTerm(d_solver.mkOp(PI), v6));
  ASSERT_NO_THROW(d_solver.mkTerm(REGEXP_NONE));
  ASSERT_NO_THROW(d_solver.mkTerm(REGEXP_NONE, v6));
  ASSERT_NO_THROW(d_solver.mkTerm(d_solver.mkOp(REGEXP_NONE)));
  ASSERT_NO_THROW(d_solver.mkTerm(d_solver.mkOp(REGEXP_NONE), v6));
  ASSERT_NO_THROW(d_solver.mkTerm(REGEXP_ALLCHAR));
  ASSERT_NO_THROW(d_solver.mkTerm(REGEXP_ALLCHAR, v6));
  ASSERT_NO_THROW(d_solver.mkTerm(d_solver.mkOp(REGEXP_ALLCHAR)));
  ASSERT_NO_THROW(d_solver.mkTerm(d_solver.mkOp(REGEXP_ALLCHAR), v6));
  ASSERT_NO_THROW(d_solver.mkTerm(SEP_EMP));
  ASSERT_NO_THROW(d_solver.mkTerm(SEP_EMP, v6));
  ASSERT_NO_THROW(d_solver.mkTerm(d_solver.mkOp(SEP_EMP)));
  ASSERT_NO_THROW(d_solver.mkTerm(d_solver.mkOp(SEP_EMP), v6));
  ASSERT_THROW(d_solver.mkTerm(CONST_BITVECTOR), CVC5ApiException);

  // mkTerm(Kind kind, Term child) const
  ASSERT_NO_THROW(d_solver.mkTerm(NOT, d_solver.mkTrue()));
  ASSERT_NO_THROW(
      d_solver.mkTerm(BAG_MAKE, d_solver.mkTrue(), d_solver.mkInteger(1)));
  ASSERT_THROW(d_solver.mkTerm(NOT, Term()), CVC5ApiException);
  ASSERT_THROW(d_solver.mkTerm(NOT, a), CVC5ApiException);
  ASSERT_THROW(slv.mkTerm(NOT, d_solver.mkTrue()), CVC5ApiException);

  // mkTerm(Kind kind, Term child1, Term child2) const
  ASSERT_NO_THROW(d_solver.mkTerm(EQUAL, a, b));
  ASSERT_THROW(d_solver.mkTerm(EQUAL, Term(), b), CVC5ApiException);
  ASSERT_THROW(d_solver.mkTerm(EQUAL, a, Term()), CVC5ApiException);
  ASSERT_THROW(d_solver.mkTerm(EQUAL, a, d_solver.mkTrue()), CVC5ApiException);
  ASSERT_THROW(slv.mkTerm(EQUAL, a, b), CVC5ApiException);

  // mkTerm(Kind kind, Term child1, Term child2, Term child3) const
  ASSERT_NO_THROW(d_solver.mkTerm(
      ITE, d_solver.mkTrue(), d_solver.mkTrue(), d_solver.mkTrue()));
  ASSERT_THROW(
      d_solver.mkTerm(ITE, Term(), d_solver.mkTrue(), d_solver.mkTrue()),
      CVC5ApiException);
  ASSERT_THROW(
      d_solver.mkTerm(ITE, d_solver.mkTrue(), Term(), d_solver.mkTrue()),
      CVC5ApiException);
  ASSERT_THROW(
      d_solver.mkTerm(ITE, d_solver.mkTrue(), d_solver.mkTrue(), Term()),
      CVC5ApiException);
  ASSERT_THROW(d_solver.mkTerm(ITE, d_solver.mkTrue(), d_solver.mkTrue(), b),
               CVC5ApiException);
  ASSERT_THROW(
      slv.mkTerm(ITE, d_solver.mkTrue(), d_solver.mkTrue(), d_solver.mkTrue()),
      CVC5ApiException);

  // mkTerm(Kind kind, const std::vector<Term>& children) const
  ASSERT_NO_THROW(d_solver.mkTerm(EQUAL, v1));
  ASSERT_THROW(d_solver.mkTerm(EQUAL, v2), CVC5ApiException);
  ASSERT_THROW(d_solver.mkTerm(EQUAL, v3), CVC5ApiException);
  ASSERT_THROW(d_solver.mkTerm(DISTINCT, v6), CVC5ApiException);

  // Test cases that are nary via the API but have arity = 2 internally
  Sort s_bool = d_solver.getBooleanSort();
  Term t_bool = d_solver.mkConst(s_bool, "t_bool");
  ASSERT_NO_THROW(d_solver.mkTerm(IMPLIES, {t_bool, t_bool, t_bool}));
  ASSERT_NO_THROW(
      d_solver.mkTerm(d_solver.mkOp(IMPLIES), {t_bool, t_bool, t_bool}));
  ASSERT_NO_THROW(d_solver.mkTerm(XOR, {t_bool, t_bool, t_bool}));
  ASSERT_NO_THROW(
      d_solver.mkTerm(d_solver.mkOp(XOR), {t_bool, t_bool, t_bool}));
  Term t_int = d_solver.mkConst(d_solver.getIntegerSort(), "t_int");
  ASSERT_NO_THROW(d_solver.mkTerm(DIVISION, {t_int, t_int, t_int}));
  ASSERT_NO_THROW(
      d_solver.mkTerm(d_solver.mkOp(DIVISION), {t_int, t_int, t_int}));
  ASSERT_NO_THROW(d_solver.mkTerm(INTS_DIVISION, {t_int, t_int, t_int}));
  ASSERT_NO_THROW(
      d_solver.mkTerm(d_solver.mkOp(INTS_DIVISION), {t_int, t_int, t_int}));
  ASSERT_NO_THROW(d_solver.mkTerm(MINUS, {t_int, t_int, t_int}));
  ASSERT_NO_THROW(d_solver.mkTerm(d_solver.mkOp(MINUS), {t_int, t_int, t_int}));
  ASSERT_NO_THROW(d_solver.mkTerm(EQUAL, {t_int, t_int, t_int}));
  ASSERT_NO_THROW(d_solver.mkTerm(d_solver.mkOp(EQUAL), {t_int, t_int, t_int}));
  ASSERT_NO_THROW(d_solver.mkTerm(LT, {t_int, t_int, t_int}));
  ASSERT_NO_THROW(d_solver.mkTerm(d_solver.mkOp(LT), {t_int, t_int, t_int}));
  ASSERT_NO_THROW(d_solver.mkTerm(GT, {t_int, t_int, t_int}));
  ASSERT_NO_THROW(d_solver.mkTerm(d_solver.mkOp(GT), {t_int, t_int, t_int}));
  ASSERT_NO_THROW(d_solver.mkTerm(LEQ, {t_int, t_int, t_int}));
  ASSERT_NO_THROW(d_solver.mkTerm(d_solver.mkOp(LEQ), {t_int, t_int, t_int}));
  ASSERT_NO_THROW(d_solver.mkTerm(GEQ, {t_int, t_int, t_int}));
  ASSERT_NO_THROW(d_solver.mkTerm(d_solver.mkOp(GEQ), {t_int, t_int, t_int}));
  Term t_reg = d_solver.mkConst(d_solver.getRegExpSort(), "t_reg");
  ASSERT_NO_THROW(d_solver.mkTerm(REGEXP_DIFF, {t_reg, t_reg, t_reg}));
  ASSERT_NO_THROW(
      d_solver.mkTerm(d_solver.mkOp(REGEXP_DIFF), {t_reg, t_reg, t_reg}));
  Term t_fun = d_solver.mkConst(
      d_solver.mkFunctionSort({s_bool, s_bool, s_bool}, s_bool));
  ASSERT_NO_THROW(d_solver.mkTerm(HO_APPLY, {t_fun, t_bool, t_bool, t_bool}));
  ASSERT_NO_THROW(d_solver.mkTerm(d_solver.mkOp(HO_APPLY),
                                  {t_fun, t_bool, t_bool, t_bool}));
}

TEST_F(TestApiBlackSolver, mkTermFromOp)
{
  Sort bv32 = d_solver.mkBitVectorSort(32);
  Term a = d_solver.mkConst(bv32, "a");
  Term b = d_solver.mkConst(bv32, "b");
  std::vector<Term> v1 = {d_solver.mkInteger(1), d_solver.mkInteger(2)};
  std::vector<Term> v2 = {d_solver.mkInteger(1), Term()};
  std::vector<Term> v3 = {};
  std::vector<Term> v4 = {d_solver.mkInteger(5)};
  Solver slv;

  // simple operator terms
  Op opterm1 = d_solver.mkOp(BITVECTOR_EXTRACT, 2, 1);
  Op opterm2 = d_solver.mkOp(DIVISIBLE, 1);

  // list datatype
  Sort sort = d_solver.mkParamSort("T");
  DatatypeDecl listDecl = d_solver.mkDatatypeDecl("paramlist", sort);
  DatatypeConstructorDecl cons = d_solver.mkDatatypeConstructorDecl("cons");
  DatatypeConstructorDecl nil = d_solver.mkDatatypeConstructorDecl("nil");
  cons.addSelector("head", sort);
  cons.addSelectorSelf("tail");
  listDecl.addConstructor(cons);
  listDecl.addConstructor(nil);
  Sort listSort = d_solver.mkDatatypeSort(listDecl);
  Sort intListSort =
      listSort.instantiate(std::vector<Sort>{d_solver.getIntegerSort()});
  Term c = d_solver.mkConst(intListSort, "c");
  Datatype list = listSort.getDatatype();

  // list datatype constructor and selector operator terms
  Term consTerm1 = list.getConstructorTerm("cons");
  Term consTerm2 = list.getConstructor("cons").getConstructorTerm();
  Term nilTerm1 = list.getConstructorTerm("nil");
  Term nilTerm2 = list.getConstructor("nil").getConstructorTerm();
  Term headTerm1 = list["cons"].getSelectorTerm("head");
  Term headTerm2 = list["cons"].getSelector("head").getSelectorTerm();
  Term tailTerm1 = list["cons"].getSelectorTerm("tail");
  Term tailTerm2 = list["cons"]["tail"].getSelectorTerm();

  // mkTerm(Op op, Term term) const
  ASSERT_NO_THROW(d_solver.mkTerm(APPLY_CONSTRUCTOR, nilTerm1));
  ASSERT_NO_THROW(d_solver.mkTerm(APPLY_CONSTRUCTOR, nilTerm2));
  ASSERT_THROW(d_solver.mkTerm(APPLY_SELECTOR, nilTerm1), CVC5ApiException);
  ASSERT_THROW(d_solver.mkTerm(APPLY_SELECTOR, consTerm1), CVC5ApiException);
  ASSERT_THROW(d_solver.mkTerm(APPLY_CONSTRUCTOR, consTerm2), CVC5ApiException);
  ASSERT_THROW(d_solver.mkTerm(opterm1), CVC5ApiException);
  ASSERT_THROW(d_solver.mkTerm(APPLY_SELECTOR, headTerm1), CVC5ApiException);
  ASSERT_THROW(d_solver.mkTerm(opterm1), CVC5ApiException);
  ASSERT_THROW(slv.mkTerm(APPLY_CONSTRUCTOR, nilTerm1), CVC5ApiException);

  // mkTerm(Op op, Term child) const
  ASSERT_NO_THROW(d_solver.mkTerm(opterm1, a));
  ASSERT_NO_THROW(d_solver.mkTerm(opterm2, d_solver.mkInteger(1)));
  ASSERT_NO_THROW(d_solver.mkTerm(APPLY_SELECTOR, headTerm1, c));
  ASSERT_NO_THROW(d_solver.mkTerm(APPLY_SELECTOR, tailTerm2, c));
  ASSERT_THROW(d_solver.mkTerm(opterm2, a), CVC5ApiException);
  ASSERT_THROW(d_solver.mkTerm(opterm1, Term()), CVC5ApiException);
  ASSERT_THROW(
      d_solver.mkTerm(APPLY_CONSTRUCTOR, consTerm1, d_solver.mkInteger(0)),
      CVC5ApiException);
  ASSERT_THROW(slv.mkTerm(opterm1, a), CVC5ApiException);

  // mkTerm(Op op, Term child1, Term child2) const
  ASSERT_NO_THROW(
      d_solver.mkTerm(APPLY_CONSTRUCTOR,
                      consTerm1,
                      d_solver.mkInteger(0),
                      d_solver.mkTerm(APPLY_CONSTRUCTOR, nilTerm1)));
  ASSERT_THROW(
      d_solver.mkTerm(opterm2, d_solver.mkInteger(1), d_solver.mkInteger(2)),
      CVC5ApiException);
  ASSERT_THROW(d_solver.mkTerm(opterm1, a, b), CVC5ApiException);
  ASSERT_THROW(d_solver.mkTerm(opterm2, d_solver.mkInteger(1), Term()),
               CVC5ApiException);
  ASSERT_THROW(d_solver.mkTerm(opterm2, Term(), d_solver.mkInteger(1)),
               CVC5ApiException);
  ASSERT_THROW(slv.mkTerm(APPLY_CONSTRUCTOR,
                          consTerm1,
                          d_solver.mkInteger(0),
                          d_solver.mkTerm(APPLY_CONSTRUCTOR, nilTerm1)),
               CVC5ApiException);

  // mkTerm(Op op, Term child1, Term child2, Term child3) const
  ASSERT_THROW(d_solver.mkTerm(opterm1, a, b, a), CVC5ApiException);
  ASSERT_THROW(
      d_solver.mkTerm(
          opterm2, d_solver.mkInteger(1), d_solver.mkInteger(1), Term()),
      CVC5ApiException);

  // mkTerm(Op op, const std::vector<Term>& children) const
  ASSERT_NO_THROW(d_solver.mkTerm(opterm2, v4));
  ASSERT_THROW(d_solver.mkTerm(opterm2, v1), CVC5ApiException);
  ASSERT_THROW(d_solver.mkTerm(opterm2, v2), CVC5ApiException);
  ASSERT_THROW(d_solver.mkTerm(opterm2, v3), CVC5ApiException);
  ASSERT_THROW(slv.mkTerm(opterm2, v4), CVC5ApiException);
}

TEST_F(TestApiBlackSolver, mkTrue)
{
  ASSERT_NO_THROW(d_solver.mkTrue());
  ASSERT_NO_THROW(d_solver.mkTrue());
}

TEST_F(TestApiBlackSolver, mkTuple)
{
  ASSERT_NO_THROW(d_solver.mkTuple({d_solver.mkBitVectorSort(3)},
                                   {d_solver.mkBitVector(3, "101", 2)}));
  ASSERT_NO_THROW(
      d_solver.mkTuple({d_solver.getRealSort()}, {d_solver.mkInteger("5")}));

  ASSERT_THROW(d_solver.mkTuple({}, {d_solver.mkBitVector(3, "101", 2)}),
               CVC5ApiException);
  ASSERT_THROW(d_solver.mkTuple({d_solver.mkBitVectorSort(4)},
                                {d_solver.mkBitVector(3, "101", 2)}),
               CVC5ApiException);
  ASSERT_THROW(
      d_solver.mkTuple({d_solver.getIntegerSort()}, {d_solver.mkReal("5.3")}),
      CVC5ApiException);
  Solver slv;
  ASSERT_THROW(slv.mkTuple({d_solver.mkBitVectorSort(3)},
                           {slv.mkBitVector(3, "101", 2)}),
               CVC5ApiException);
  ASSERT_THROW(slv.mkTuple({slv.mkBitVectorSort(3)},
                           {d_solver.mkBitVector(3, "101", 2)}),
               CVC5ApiException);
}

TEST_F(TestApiBlackSolver, mkUniverseSet)
{
  ASSERT_NO_THROW(d_solver.mkUniverseSet(d_solver.getBooleanSort()));
  ASSERT_THROW(d_solver.mkUniverseSet(Sort()), CVC5ApiException);
  Solver slv;
  ASSERT_THROW(slv.mkUniverseSet(d_solver.getBooleanSort()), CVC5ApiException);
}

TEST_F(TestApiBlackSolver, mkConst)
{
  Sort boolSort = d_solver.getBooleanSort();
  Sort intSort = d_solver.getIntegerSort();
  Sort funSort = d_solver.mkFunctionSort(intSort, boolSort);
  ASSERT_NO_THROW(d_solver.mkConst(boolSort));
  ASSERT_NO_THROW(d_solver.mkConst(funSort));
  ASSERT_NO_THROW(d_solver.mkConst(boolSort, std::string("b")));
  ASSERT_NO_THROW(d_solver.mkConst(intSort, std::string("i")));
  ASSERT_NO_THROW(d_solver.mkConst(funSort, "f"));
  ASSERT_NO_THROW(d_solver.mkConst(funSort, ""));
  ASSERT_THROW(d_solver.mkConst(Sort()), CVC5ApiException);
  ASSERT_THROW(d_solver.mkConst(Sort(), "a"), CVC5ApiException);

  Solver slv;
  ASSERT_THROW(slv.mkConst(boolSort), CVC5ApiException);
}

TEST_F(TestApiBlackSolver, mkConstArray)
{
  Sort intSort = d_solver.getIntegerSort();
  Sort arrSort = d_solver.mkArraySort(intSort, intSort);
  Term zero = d_solver.mkInteger(0);
  Term constArr = d_solver.mkConstArray(arrSort, zero);

  ASSERT_NO_THROW(d_solver.mkConstArray(arrSort, zero));
  ASSERT_THROW(d_solver.mkConstArray(Sort(), zero), CVC5ApiException);
  ASSERT_THROW(d_solver.mkConstArray(arrSort, Term()), CVC5ApiException);
  ASSERT_THROW(d_solver.mkConstArray(arrSort, d_solver.mkBitVector(1, 1)),
               CVC5ApiException);
  ASSERT_THROW(d_solver.mkConstArray(intSort, zero), CVC5ApiException);
  Solver slv;
  Term zero2 = slv.mkInteger(0);
  Sort arrSort2 = slv.mkArraySort(slv.getIntegerSort(), slv.getIntegerSort());
  ASSERT_THROW(slv.mkConstArray(arrSort2, zero), CVC5ApiException);
  ASSERT_THROW(slv.mkConstArray(arrSort, zero2), CVC5ApiException);
}

TEST_F(TestApiBlackSolver, declareDatatype)
{
  DatatypeConstructorDecl nil = d_solver.mkDatatypeConstructorDecl("nil");
  std::vector<DatatypeConstructorDecl> ctors1 = {nil};
  ASSERT_NO_THROW(d_solver.declareDatatype(std::string("a"), ctors1));
  DatatypeConstructorDecl cons = d_solver.mkDatatypeConstructorDecl("cons");
  DatatypeConstructorDecl nil2 = d_solver.mkDatatypeConstructorDecl("nil");
  std::vector<DatatypeConstructorDecl> ctors2 = {cons, nil2};
  ASSERT_NO_THROW(d_solver.declareDatatype(std::string("b"), ctors2));
  DatatypeConstructorDecl cons2 = d_solver.mkDatatypeConstructorDecl("cons");
  DatatypeConstructorDecl nil3 = d_solver.mkDatatypeConstructorDecl("nil");
  std::vector<DatatypeConstructorDecl> ctors3 = {cons2, nil3};
  ASSERT_NO_THROW(d_solver.declareDatatype(std::string(""), ctors3));
  std::vector<DatatypeConstructorDecl> ctors4;
  ASSERT_THROW(d_solver.declareDatatype(std::string("c"), ctors4),
               CVC5ApiException);
  ASSERT_THROW(d_solver.declareDatatype(std::string(""), ctors4),
               CVC5ApiException);
  Solver slv;
  ASSERT_THROW(slv.declareDatatype(std::string("a"), ctors1), CVC5ApiException);
}

TEST_F(TestApiBlackSolver, declareFun)
{
  Sort bvSort = d_solver.mkBitVectorSort(32);
  Sort funSort = d_solver.mkFunctionSort(d_solver.mkUninterpretedSort("u"),
                                         d_solver.getIntegerSort());
  ASSERT_NO_THROW(d_solver.declareFun("f1", {}, bvSort));
  ASSERT_NO_THROW(
      d_solver.declareFun("f3", {bvSort, d_solver.getIntegerSort()}, bvSort));
  ASSERT_THROW(d_solver.declareFun("f2", {}, funSort), CVC5ApiException);
  // functions as arguments is allowed
  ASSERT_NO_THROW(d_solver.declareFun("f4", {bvSort, funSort}, bvSort));
  ASSERT_THROW(d_solver.declareFun("f5", {bvSort, bvSort}, funSort),
               CVC5ApiException);
  Solver slv;
  ASSERT_THROW(slv.declareFun("f1", {}, bvSort), CVC5ApiException);
}

TEST_F(TestApiBlackSolver, declareSort)
{
  ASSERT_NO_THROW(d_solver.declareSort("s", 0));
  ASSERT_NO_THROW(d_solver.declareSort("s", 2));
  ASSERT_NO_THROW(d_solver.declareSort("", 2));
}

TEST_F(TestApiBlackSolver, defineSort)
{
  Sort sortVar0 = d_solver.mkParamSort("T0");
  Sort sortVar1 = d_solver.mkParamSort("T1");
  Sort intSort = d_solver.getIntegerSort();
  Sort realSort = d_solver.getRealSort();
  Sort arraySort0 = d_solver.mkArraySort(sortVar0, sortVar0);
  Sort arraySort1 = d_solver.mkArraySort(sortVar0, sortVar1);
  // Now create instantiations of the defined sorts
  ASSERT_NO_THROW(arraySort0.substitute(sortVar0, intSort));
  ASSERT_NO_THROW(
      arraySort1.substitute({sortVar0, sortVar1}, {intSort, realSort}));
}

TEST_F(TestApiBlackSolver, defineFun)
{
  Sort bvSort = d_solver.mkBitVectorSort(32);
  Sort funSort = d_solver.mkFunctionSort(d_solver.mkUninterpretedSort("u"),
                                         d_solver.getIntegerSort());
  Term b1 = d_solver.mkVar(bvSort, "b1");
  Term b2 = d_solver.mkVar(d_solver.getIntegerSort(), "b2");
  Term b3 = d_solver.mkVar(funSort, "b3");
  Term v1 = d_solver.mkConst(bvSort, "v1");
  Term v2 = d_solver.mkConst(funSort, "v2");
  ASSERT_NO_THROW(d_solver.defineFun("f", {}, bvSort, v1));
  ASSERT_NO_THROW(d_solver.defineFun("ff", {b1, b2}, bvSort, v1));
  ASSERT_THROW(d_solver.defineFun("ff", {v1, b2}, bvSort, v1),
               CVC5ApiException);
  ASSERT_THROW(d_solver.defineFun("fff", {b1}, bvSort, v2), CVC5ApiException);
  ASSERT_THROW(d_solver.defineFun("ffff", {b1}, funSort, v2), CVC5ApiException);
  // b3 has function sort, which is allowed as an argument
  ASSERT_NO_THROW(d_solver.defineFun("fffff", {b1, b3}, bvSort, v1));

  Solver slv;
  Sort bvSort2 = slv.mkBitVectorSort(32);
  Term v12 = slv.mkConst(bvSort2, "v1");
  Term b12 = slv.mkVar(bvSort2, "b1");
  Term b22 = slv.mkVar(slv.getIntegerSort(), "b2");
  ASSERT_THROW(slv.defineFun("f", {}, bvSort, v12), CVC5ApiException);
  ASSERT_THROW(slv.defineFun("f", {}, bvSort2, v1), CVC5ApiException);
  ASSERT_THROW(slv.defineFun("ff", {b1, b22}, bvSort2, v12), CVC5ApiException);
  ASSERT_THROW(slv.defineFun("ff", {b12, b2}, bvSort2, v12), CVC5ApiException);
  ASSERT_THROW(slv.defineFun("ff", {b12, b22}, bvSort, v12), CVC5ApiException);
  ASSERT_THROW(slv.defineFun("ff", {b12, b22}, bvSort2, v1), CVC5ApiException);
}

TEST_F(TestApiBlackSolver, defineFunGlobal)
{
  Sort bSort = d_solver.getBooleanSort();

  Term bTrue = d_solver.mkBoolean(true);
  // (define-fun f () Bool true)
  Term f = d_solver.defineFun("f", {}, bSort, bTrue, true);
  Term b = d_solver.mkVar(bSort, "b");
  // (define-fun g (b Bool) Bool b)
  Term g = d_solver.defineFun("g", {b}, bSort, b, true);

  // (assert (or (not f) (not (g true))))
  d_solver.assertFormula(d_solver.mkTerm(
      OR, f.notTerm(), d_solver.mkTerm(APPLY_UF, g, bTrue).notTerm()));
  ASSERT_TRUE(d_solver.checkSat().isUnsat());
  d_solver.resetAssertions();
  // (assert (or (not f) (not (g true))))
  d_solver.assertFormula(d_solver.mkTerm(
      OR, f.notTerm(), d_solver.mkTerm(APPLY_UF, g, bTrue).notTerm()));
  ASSERT_TRUE(d_solver.checkSat().isUnsat());
}

TEST_F(TestApiBlackSolver, defineFunRec)
{
  Sort bvSort = d_solver.mkBitVectorSort(32);
  Sort funSort1 = d_solver.mkFunctionSort({bvSort, bvSort}, bvSort);
  Sort funSort2 = d_solver.mkFunctionSort(d_solver.mkUninterpretedSort("u"),
                                          d_solver.getIntegerSort());
  Term b1 = d_solver.mkVar(bvSort, "b1");
  Term b11 = d_solver.mkVar(bvSort, "b1");
  Term b2 = d_solver.mkVar(d_solver.getIntegerSort(), "b2");
  Term b3 = d_solver.mkVar(funSort2, "b3");
  Term v1 = d_solver.mkConst(bvSort, "v1");
  Term v2 = d_solver.mkConst(d_solver.getIntegerSort(), "v2");
  Term v3 = d_solver.mkConst(funSort2, "v3");
  Term f1 = d_solver.mkConst(funSort1, "f1");
  Term f2 = d_solver.mkConst(funSort2, "f2");
  Term f3 = d_solver.mkConst(bvSort, "f3");
  ASSERT_NO_THROW(d_solver.defineFunRec("f", {}, bvSort, v1));
  ASSERT_NO_THROW(d_solver.defineFunRec("ff", {b1, b2}, bvSort, v1));
  ASSERT_NO_THROW(d_solver.defineFunRec(f1, {b1, b11}, v1));
  ASSERT_THROW(d_solver.defineFunRec("fff", {b1}, bvSort, v3),
               CVC5ApiException);
  ASSERT_THROW(d_solver.defineFunRec("ff", {b1, v2}, bvSort, v1),
               CVC5ApiException);
  ASSERT_THROW(d_solver.defineFunRec("ffff", {b1}, funSort2, v3),
               CVC5ApiException);
  // b3 has function sort, which is allowed as an argument
  ASSERT_NO_THROW(d_solver.defineFunRec("fffff", {b1, b3}, bvSort, v1));
  ASSERT_THROW(d_solver.defineFunRec(f1, {b1}, v1), CVC5ApiException);
  ASSERT_THROW(d_solver.defineFunRec(f1, {b1, b11}, v2), CVC5ApiException);
  ASSERT_THROW(d_solver.defineFunRec(f1, {b1, b11}, v3), CVC5ApiException);
  ASSERT_THROW(d_solver.defineFunRec(f2, {b1}, v2), CVC5ApiException);
  ASSERT_THROW(d_solver.defineFunRec(f3, {b1}, v1), CVC5ApiException);

  Solver slv;
  Sort bvSort2 = slv.mkBitVectorSort(32);
  Term v12 = slv.mkConst(bvSort2, "v1");
  Term b12 = slv.mkVar(bvSort2, "b1");
  Term b22 = slv.mkVar(slv.getIntegerSort(), "b2");
  ASSERT_NO_THROW(slv.defineFunRec("f", {}, bvSort2, v12));
  ASSERT_NO_THROW(slv.defineFunRec("ff", {b12, b22}, bvSort2, v12));
  ASSERT_THROW(slv.defineFunRec("f", {}, bvSort, v12), CVC5ApiException);
  ASSERT_THROW(slv.defineFunRec("f", {}, bvSort2, v1), CVC5ApiException);
  ASSERT_THROW(slv.defineFunRec("ff", {b1, b22}, bvSort2, v12),
               CVC5ApiException);
  ASSERT_THROW(slv.defineFunRec("ff", {b12, b2}, bvSort2, v12),
               CVC5ApiException);
  ASSERT_THROW(slv.defineFunRec("ff", {b12, b22}, bvSort, v12),
               CVC5ApiException);
  ASSERT_THROW(slv.defineFunRec("ff", {b12, b22}, bvSort2, v1),
               CVC5ApiException);
}

TEST_F(TestApiBlackSolver, defineFunRecWrongLogic)
{
  d_solver.setLogic("QF_BV");
  Sort bvSort = d_solver.mkBitVectorSort(32);
  Sort funSort = d_solver.mkFunctionSort({bvSort, bvSort}, bvSort);
  Term b = d_solver.mkVar(bvSort, "b");
  Term v = d_solver.mkConst(bvSort, "v");
  Term f = d_solver.mkConst(funSort, "f");
  ASSERT_THROW(d_solver.defineFunRec("f", {}, bvSort, v), CVC5ApiException);
  ASSERT_THROW(d_solver.defineFunRec(f, {b, b}, v), CVC5ApiException);
}

TEST_F(TestApiBlackSolver, defineFunRecGlobal)
{
  Sort bSort = d_solver.getBooleanSort();
  Sort fSort = d_solver.mkFunctionSort(bSort, bSort);

  d_solver.push();
  Term bTrue = d_solver.mkBoolean(true);
  // (define-fun f () Bool true)
  Term f = d_solver.defineFunRec("f", {}, bSort, bTrue, true);
  Term b = d_solver.mkVar(bSort, "b");
  Term gSym = d_solver.mkConst(fSort, "g");
  // (define-fun g (b Bool) Bool b)
  Term g = d_solver.defineFunRec(gSym, {b}, b, true);

  // (assert (or (not f) (not (g true))))
  d_solver.assertFormula(d_solver.mkTerm(
      OR, f.notTerm(), d_solver.mkTerm(APPLY_UF, g, bTrue).notTerm()));
  ASSERT_TRUE(d_solver.checkSat().isUnsat());
  d_solver.pop();
  // (assert (or (not f) (not (g true))))
  d_solver.assertFormula(d_solver.mkTerm(
      OR, f.notTerm(), d_solver.mkTerm(APPLY_UF, g, bTrue).notTerm()));
  ASSERT_TRUE(d_solver.checkSat().isUnsat());
}

TEST_F(TestApiBlackSolver, defineFunsRec)
{
  Sort uSort = d_solver.mkUninterpretedSort("u");
  Sort bvSort = d_solver.mkBitVectorSort(32);
  Sort funSort1 = d_solver.mkFunctionSort({bvSort, bvSort}, bvSort);
  Sort funSort2 = d_solver.mkFunctionSort(uSort, d_solver.getIntegerSort());
  Term b1 = d_solver.mkVar(bvSort, "b1");
  Term b11 = d_solver.mkVar(bvSort, "b1");
  Term b2 = d_solver.mkVar(d_solver.getIntegerSort(), "b2");
  Term b3 = d_solver.mkVar(funSort2, "b3");
  Term b4 = d_solver.mkVar(uSort, "b4");
  Term v1 = d_solver.mkConst(bvSort, "v1");
  Term v2 = d_solver.mkConst(d_solver.getIntegerSort(), "v2");
  Term v3 = d_solver.mkConst(funSort2, "v3");
  Term v4 = d_solver.mkConst(uSort, "v4");
  Term f1 = d_solver.mkConst(funSort1, "f1");
  Term f2 = d_solver.mkConst(funSort2, "f2");
  Term f3 = d_solver.mkConst(bvSort, "f3");
  ASSERT_NO_THROW(
      d_solver.defineFunsRec({f1, f2}, {{b1, b11}, {b4}}, {v1, v2}));
  ASSERT_THROW(d_solver.defineFunsRec({f1, f2}, {{v1, b11}, {b4}}, {v1, v2}),
               CVC5ApiException);
  ASSERT_THROW(d_solver.defineFunsRec({f1, f3}, {{b1, b11}, {b4}}, {v1, v2}),
               CVC5ApiException);
  ASSERT_THROW(d_solver.defineFunsRec({f1, f2}, {{b1}, {b4}}, {v1, v2}),
               CVC5ApiException);
  ASSERT_THROW(d_solver.defineFunsRec({f1, f2}, {{b1, b2}, {b4}}, {v1, v2}),
               CVC5ApiException);
  ASSERT_THROW(d_solver.defineFunsRec({f1, f2}, {{b1, b11}, {b4}}, {v1, v4}),
               CVC5ApiException);

  Solver slv;
  Sort uSort2 = slv.mkUninterpretedSort("u");
  Sort bvSort2 = slv.mkBitVectorSort(32);
  Sort funSort12 = slv.mkFunctionSort({bvSort2, bvSort2}, bvSort2);
  Sort funSort22 = slv.mkFunctionSort(uSort2, slv.getIntegerSort());
  Term b12 = slv.mkVar(bvSort2, "b1");
  Term b112 = slv.mkVar(bvSort2, "b1");
  Term b42 = slv.mkVar(uSort2, "b4");
  Term v12 = slv.mkConst(bvSort2, "v1");
  Term v22 = slv.mkConst(slv.getIntegerSort(), "v2");
  Term f12 = slv.mkConst(funSort12, "f1");
  Term f22 = slv.mkConst(funSort22, "f2");
  ASSERT_NO_THROW(
      slv.defineFunsRec({f12, f22}, {{b12, b112}, {b42}}, {v12, v22}));
  ASSERT_THROW(slv.defineFunsRec({f1, f22}, {{b12, b112}, {b42}}, {v12, v22}),
               CVC5ApiException);
  ASSERT_THROW(slv.defineFunsRec({f12, f2}, {{b12, b112}, {b42}}, {v12, v22}),
               CVC5ApiException);
  ASSERT_THROW(slv.defineFunsRec({f12, f22}, {{b1, b112}, {b42}}, {v12, v22}),
               CVC5ApiException);
  ASSERT_THROW(slv.defineFunsRec({f12, f22}, {{b12, b11}, {b42}}, {v12, v22}),
               CVC5ApiException);
  ASSERT_THROW(slv.defineFunsRec({f12, f22}, {{b12, b112}, {b4}}, {v12, v22}),
               CVC5ApiException);
  ASSERT_THROW(slv.defineFunsRec({f12, f22}, {{b12, b112}, {b42}}, {v1, v22}),
               CVC5ApiException);
  ASSERT_THROW(slv.defineFunsRec({f12, f22}, {{b12, b112}, {b42}}, {v12, v2}),
               CVC5ApiException);
}

TEST_F(TestApiBlackSolver, defineFunsRecWrongLogic)
{
  d_solver.setLogic("QF_BV");
  Sort uSort = d_solver.mkUninterpretedSort("u");
  Sort bvSort = d_solver.mkBitVectorSort(32);
  Sort funSort1 = d_solver.mkFunctionSort({bvSort, bvSort}, bvSort);
  Sort funSort2 = d_solver.mkFunctionSort(uSort, d_solver.getIntegerSort());
  Term b = d_solver.mkVar(bvSort, "b");
  Term u = d_solver.mkVar(uSort, "u");
  Term v1 = d_solver.mkConst(bvSort, "v1");
  Term v2 = d_solver.mkConst(d_solver.getIntegerSort(), "v2");
  Term f1 = d_solver.mkConst(funSort1, "f1");
  Term f2 = d_solver.mkConst(funSort2, "f2");
  ASSERT_THROW(d_solver.defineFunsRec({f1, f2}, {{b, b}, {u}}, {v1, v2}),
               CVC5ApiException);
}

TEST_F(TestApiBlackSolver, defineFunsRecGlobal)
{
  Sort bSort = d_solver.getBooleanSort();
  Sort fSort = d_solver.mkFunctionSort(bSort, bSort);

  d_solver.push();
  Term bTrue = d_solver.mkBoolean(true);
  Term b = d_solver.mkVar(bSort, "b");
  Term gSym = d_solver.mkConst(fSort, "g");
  // (define-funs-rec ((g ((b Bool)) Bool)) (b))
  d_solver.defineFunsRec({gSym}, {{b}}, {b}, true);

  // (assert (not (g true)))
  d_solver.assertFormula(d_solver.mkTerm(APPLY_UF, gSym, bTrue).notTerm());
  ASSERT_TRUE(d_solver.checkSat().isUnsat());
  d_solver.pop();
  // (assert (not (g true)))
  d_solver.assertFormula(d_solver.mkTerm(APPLY_UF, gSym, bTrue).notTerm());
  ASSERT_TRUE(d_solver.checkSat().isUnsat());
}

TEST_F(TestApiBlackSolver, uFIteration)
{
  Sort intSort = d_solver.getIntegerSort();
  Sort funSort = d_solver.mkFunctionSort({intSort, intSort}, intSort);
  Term x = d_solver.mkConst(intSort, "x");
  Term y = d_solver.mkConst(intSort, "y");
  Term f = d_solver.mkConst(funSort, "f");
  Term fxy = d_solver.mkTerm(APPLY_UF, f, x, y);

  // Expecting the uninterpreted function to be one of the children
  Term expected_children[3] = {f, x, y};
  uint32_t idx = 0;
  for (auto c : fxy)
  {
    ASSERT_LT(idx, 3);
    ASSERT_EQ(c, expected_children[idx]);
    idx++;
  }
}

TEST_F(TestApiBlackSolver, getInfo)
{
  ASSERT_NO_THROW(d_solver.getInfo("name"));
  ASSERT_THROW(d_solver.getInfo("asdf"), CVC5ApiException);
}

TEST_F(TestApiBlackSolver, getAbduct)
{
  d_solver.setLogic("QF_LIA");
  d_solver.setOption("produce-abducts", "true");
  d_solver.setOption("incremental", "false");

  Sort intSort = d_solver.getIntegerSort();
  Term zero = d_solver.mkInteger(0);
  Term x = d_solver.mkConst(intSort, "x");
  Term y = d_solver.mkConst(intSort, "y");

  // Assumptions for abduction: x > 0
  d_solver.assertFormula(d_solver.mkTerm(GT, x, zero));
  // Conjecture for abduction: y > 0
  Term conj = d_solver.mkTerm(GT, y, zero);
  Term output;
  // Call the abduction api, while the resulting abduct is the output
  ASSERT_TRUE(d_solver.getAbduct(conj, output));
  // We expect the resulting output to be a boolean formula
  ASSERT_TRUE(!output.isNull() && output.getSort().isBoolean());

  // try with a grammar, a simple grammar admitting true
  Sort boolean = d_solver.getBooleanSort();
  Term truen = d_solver.mkBoolean(true);
  Term start = d_solver.mkVar(boolean);
  Term output2;
  Grammar g = d_solver.mkSygusGrammar({}, {start});
  Term conj2 = d_solver.mkTerm(GT, x, zero);
  ASSERT_NO_THROW(g.addRule(start, truen));
  // Call the abduction api, while the resulting abduct is the output
  ASSERT_TRUE(d_solver.getAbduct(conj2, g, output2));
  // abduct must be true
  ASSERT_EQ(output2, truen);
}

TEST_F(TestApiBlackSolver, getAbduct2)
{
  d_solver.setLogic("QF_LIA");
  d_solver.setOption("incremental", "false");
  Sort intSort = d_solver.getIntegerSort();
  Term zero = d_solver.mkInteger(0);
  Term x = d_solver.mkConst(intSort, "x");
  Term y = d_solver.mkConst(intSort, "y");
  // Assumptions for abduction: x > 0
  d_solver.assertFormula(d_solver.mkTerm(GT, x, zero));
  // Conjecture for abduction: y > 0
  Term conj = d_solver.mkTerm(GT, y, zero);
  Term output;
  // Fails due to option not set
  ASSERT_THROW(d_solver.getAbduct(conj, output), CVC5ApiException);
}

TEST_F(TestApiBlackSolver, getInterpolant)
{
  d_solver.setLogic("QF_LIA");
  d_solver.setOption("produce-interpols", "default");
  d_solver.setOption("incremental", "false");

  Sort intSort = d_solver.getIntegerSort();
  Term zero = d_solver.mkInteger(0);
  Term x = d_solver.mkConst(intSort, "x");
  Term y = d_solver.mkConst(intSort, "y");
  Term z = d_solver.mkConst(intSort, "z");

  // Assumptions for interpolation: x + y > 0 /\ x < 0
  d_solver.assertFormula(
      d_solver.mkTerm(GT, d_solver.mkTerm(PLUS, x, y), zero));
  d_solver.assertFormula(d_solver.mkTerm(LT, x, zero));
  // Conjecture for interpolation: y + z > 0 \/ z < 0
  Term conj =
      d_solver.mkTerm(OR,
                      d_solver.mkTerm(GT, d_solver.mkTerm(PLUS, y, z), zero),
                      d_solver.mkTerm(LT, z, zero));
  Term output;
  // Call the interpolation api, while the resulting interpolant is the output
  d_solver.getInterpolant(conj, output);

  // We expect the resulting output to be a boolean formula
  ASSERT_TRUE(output.getSort().isBoolean());
}

TEST_F(TestApiBlackSolver, declarePool)
{
  Sort intSort = d_solver.getIntegerSort();
  Sort setSort = d_solver.mkSetSort(intSort);
  Term zero = d_solver.mkInteger(0);
  Term x = d_solver.mkConst(intSort, "x");
  Term y = d_solver.mkConst(intSort, "y");
  // declare a pool with initial value { 0, x, y }
  Term p = d_solver.declarePool("p", intSort, {zero, x, y});
  // pool should have the same sort
  ASSERT_TRUE(p.getSort() == setSort);
  // cannot pass null sort
  Sort nullSort;
  ASSERT_THROW(d_solver.declarePool("i", nullSort, {}), CVC5ApiException);
}

TEST_F(TestApiBlackSolver, getOp)
{
  Sort bv32 = d_solver.mkBitVectorSort(32);
  Term a = d_solver.mkConst(bv32, "a");
  Op ext = d_solver.mkOp(BITVECTOR_EXTRACT, 2, 1);
  Term exta = d_solver.mkTerm(ext, a);

  ASSERT_FALSE(a.hasOp());
  ASSERT_THROW(a.getOp(), CVC5ApiException);
  ASSERT_TRUE(exta.hasOp());
  ASSERT_EQ(exta.getOp(), ext);

  // Test Datatypes -- more complicated
  DatatypeDecl consListSpec = d_solver.mkDatatypeDecl("list");
  DatatypeConstructorDecl cons = d_solver.mkDatatypeConstructorDecl("cons");
  cons.addSelector("head", d_solver.getIntegerSort());
  cons.addSelectorSelf("tail");
  consListSpec.addConstructor(cons);
  DatatypeConstructorDecl nil = d_solver.mkDatatypeConstructorDecl("nil");
  consListSpec.addConstructor(nil);
  Sort consListSort = d_solver.mkDatatypeSort(consListSpec);
  Datatype consList = consListSort.getDatatype();

  Term consTerm = consList.getConstructorTerm("cons");
  Term nilTerm = consList.getConstructorTerm("nil");
  Term headTerm = consList["cons"].getSelectorTerm("head");

  Term listnil = d_solver.mkTerm(APPLY_CONSTRUCTOR, nilTerm);
  Term listcons1 = d_solver.mkTerm(
      APPLY_CONSTRUCTOR, consTerm, d_solver.mkInteger(1), listnil);
  Term listhead = d_solver.mkTerm(APPLY_SELECTOR, headTerm, listcons1);

  ASSERT_TRUE(listnil.hasOp());
  ASSERT_TRUE(listcons1.hasOp());
  ASSERT_TRUE(listhead.hasOp());
}

TEST_F(TestApiBlackSolver, getOption)
{
  ASSERT_NO_THROW(d_solver.getOption("incremental"));
  ASSERT_THROW(d_solver.getOption("asdf"), CVC5ApiException);
}

TEST_F(TestApiBlackSolver, getOptionNames)
{
  std::vector<std::string> names = d_solver.getOptionNames();
  ASSERT_TRUE(names.size() > 100);
  ASSERT_NE(std::find(names.begin(), names.end(), "verbose"), names.end());
  ASSERT_EQ(std::find(names.begin(), names.end(), "foobar"), names.end());
}

TEST_F(TestApiBlackSolver, getOptionInfo)
{
  {
    EXPECT_THROW(d_solver.getOptionInfo("asdf-invalid"), CVC5ApiException);
  }
  {
    api::OptionInfo info = d_solver.getOptionInfo("verbose");
    EXPECT_EQ("verbose", info.name);
    EXPECT_EQ(std::vector<std::string>{}, info.aliases);
    EXPECT_TRUE(std::holds_alternative<OptionInfo::VoidInfo>(info.valueInfo));
  }
  {
    // int64 type with default
    api::OptionInfo info = d_solver.getOptionInfo("verbosity");
    EXPECT_EQ("verbosity", info.name);
    EXPECT_EQ(std::vector<std::string>{}, info.aliases);
    EXPECT_TRUE(std::holds_alternative<OptionInfo::NumberInfo<int64_t>>(
        info.valueInfo));
    auto numInfo = std::get<OptionInfo::NumberInfo<int64_t>>(info.valueInfo);
    EXPECT_EQ(0, numInfo.defaultValue);
    EXPECT_EQ(0, numInfo.currentValue);
    EXPECT_FALSE(numInfo.minimum || numInfo.maximum);
    ASSERT_EQ(info.intValue(), 0);
  }
  {
    auto info = d_solver.getOptionInfo("random-freq");
    ASSERT_EQ(info.name, "random-freq");
    ASSERT_EQ(info.aliases, std::vector<std::string>{"random-frequency"});
    ASSERT_TRUE(std::holds_alternative<api::OptionInfo::NumberInfo<double>>(
        info.valueInfo));
    auto ni = std::get<api::OptionInfo::NumberInfo<double>>(info.valueInfo);
    ASSERT_EQ(ni.currentValue, 0.0);
    ASSERT_EQ(ni.defaultValue, 0.0);
    ASSERT_TRUE(ni.minimum && ni.maximum);
    ASSERT_EQ(*ni.minimum, 0.0);
    ASSERT_EQ(*ni.maximum, 1.0);
    ASSERT_EQ(info.doubleValue(), 0.0);
  }
  {
    // mode option
    api::OptionInfo info = d_solver.getOptionInfo("simplification");
    EXPECT_EQ("simplification", info.name);
    EXPECT_EQ(std::vector<std::string>{"simplification-mode"}, info.aliases);
    EXPECT_TRUE(std::holds_alternative<OptionInfo::ModeInfo>(info.valueInfo));
    auto modeInfo = std::get<OptionInfo::ModeInfo>(info.valueInfo);
    EXPECT_EQ("batch", modeInfo.defaultValue);
    EXPECT_EQ("batch", modeInfo.currentValue);
    EXPECT_EQ(2, modeInfo.modes.size());
    EXPECT_TRUE(std::find(modeInfo.modes.begin(), modeInfo.modes.end(), "batch")
                != modeInfo.modes.end());
    EXPECT_TRUE(std::find(modeInfo.modes.begin(), modeInfo.modes.end(), "none")
                != modeInfo.modes.end());
  }
}

TEST_F(TestApiBlackSolver, getUnsatAssumptions1)
{
  d_solver.setOption("incremental", "false");
  d_solver.checkSatAssuming(d_solver.mkFalse());
  ASSERT_THROW(d_solver.getUnsatAssumptions(), CVC5ApiException);
}

TEST_F(TestApiBlackSolver, getUnsatAssumptions2)
{
  d_solver.setOption("incremental", "true");
  d_solver.setOption("produce-unsat-assumptions", "false");
  d_solver.checkSatAssuming(d_solver.mkFalse());
  ASSERT_THROW(d_solver.getUnsatAssumptions(), CVC5ApiException);
}

TEST_F(TestApiBlackSolver, getUnsatAssumptions3)
{
  d_solver.setOption("incremental", "true");
  d_solver.setOption("produce-unsat-assumptions", "true");
  d_solver.checkSatAssuming(d_solver.mkFalse());
  ASSERT_NO_THROW(d_solver.getUnsatAssumptions());
  d_solver.checkSatAssuming(d_solver.mkTrue());
  ASSERT_THROW(d_solver.getUnsatAssumptions(), CVC5ApiException);
}

TEST_F(TestApiBlackSolver, getUnsatCore1)
{
  d_solver.setOption("incremental", "false");
  d_solver.assertFormula(d_solver.mkFalse());
  d_solver.checkSat();
  ASSERT_THROW(d_solver.getUnsatCore(), CVC5ApiException);
}

TEST_F(TestApiBlackSolver, getUnsatCore2)
{
  d_solver.setOption("incremental", "false");
  d_solver.setOption("produce-unsat-cores", "false");
  d_solver.assertFormula(d_solver.mkFalse());
  d_solver.checkSat();
  ASSERT_THROW(d_solver.getUnsatCore(), CVC5ApiException);
}

TEST_F(TestApiBlackSolver, getUnsatCoreAndProof)
{
  d_solver.setOption("incremental", "true");
  d_solver.setOption("produce-unsat-cores", "true");
  d_solver.setOption("produce-proofs", "true");

  Sort uSort = d_solver.mkUninterpretedSort("u");
  Sort intSort = d_solver.getIntegerSort();
  Sort boolSort = d_solver.getBooleanSort();
  Sort uToIntSort = d_solver.mkFunctionSort(uSort, intSort);
  Sort intPredSort = d_solver.mkFunctionSort(intSort, boolSort);
  std::vector<Term> unsat_core;

  Term x = d_solver.mkConst(uSort, "x");
  Term y = d_solver.mkConst(uSort, "y");
  Term f = d_solver.mkConst(uToIntSort, "f");
  Term p = d_solver.mkConst(intPredSort, "p");
  Term zero = d_solver.mkInteger(0);
  Term one = d_solver.mkInteger(1);
  Term f_x = d_solver.mkTerm(APPLY_UF, f, x);
  Term f_y = d_solver.mkTerm(APPLY_UF, f, y);
  Term sum = d_solver.mkTerm(PLUS, f_x, f_y);
  Term p_0 = d_solver.mkTerm(APPLY_UF, p, zero);
  Term p_f_y = d_solver.mkTerm(APPLY_UF, p, f_y);
  d_solver.assertFormula(d_solver.mkTerm(GT, zero, f_x));
  d_solver.assertFormula(d_solver.mkTerm(GT, zero, f_y));
  d_solver.assertFormula(d_solver.mkTerm(GT, sum, one));
  d_solver.assertFormula(p_0);
  d_solver.assertFormula(p_f_y.notTerm());
  ASSERT_TRUE(d_solver.checkSat().isUnsat());

  ASSERT_NO_THROW(unsat_core = d_solver.getUnsatCore());

  ASSERT_NO_THROW(d_solver.getProof());

  d_solver.resetAssertions();
  for (const auto& t : unsat_core)
  {
    d_solver.assertFormula(t);
  }
  cvc5::api::Result res = d_solver.checkSat();
  ASSERT_TRUE(res.isUnsat());
  ASSERT_NO_THROW(d_solver.getProof());
}

TEST_F(TestApiBlackSolver, getDifficulty)
{
  d_solver.setOption("produce-difficulty", "true");
  // cannot ask before a check sat
  ASSERT_THROW(d_solver.getDifficulty(), CVC5ApiException);
  d_solver.checkSat();
  ASSERT_NO_THROW(d_solver.getDifficulty());
}

TEST_F(TestApiBlackSolver, getDifficulty2)
{
  d_solver.checkSat();
  // option is not set
  ASSERT_THROW(d_solver.getDifficulty(), CVC5ApiException);
}

TEST_F(TestApiBlackSolver, getDifficulty3)
{
  d_solver.setOption("produce-difficulty", "true");
  Sort intSort = d_solver.getIntegerSort();
  Term x = d_solver.mkConst(intSort, "x");
  Term zero = d_solver.mkInteger(0);
  Term ten = d_solver.mkInteger(10);
  Term f0 = d_solver.mkTerm(GEQ, x, ten);
  Term f1 = d_solver.mkTerm(GEQ, zero, x);
  d_solver.checkSat();
  std::map<Term, Term> dmap;
  ASSERT_NO_THROW(dmap = d_solver.getDifficulty());
  // difficulty should map assertions to integer values
  for (const std::pair<const Term, Term>& t : dmap)
  {
    ASSERT_TRUE(t.first == f0 || t.first == f1);
    ASSERT_TRUE(t.second.getKind() == CONST_RATIONAL);
  }
}

TEST_F(TestApiBlackSolver, getValue1)
{
  d_solver.setOption("produce-models", "false");
  Term t = d_solver.mkTrue();
  d_solver.assertFormula(t);
  d_solver.checkSat();
  ASSERT_THROW(d_solver.getValue(t), CVC5ApiException);
}

TEST_F(TestApiBlackSolver, getValue2)
{
  d_solver.setOption("produce-models", "true");
  Term t = d_solver.mkFalse();
  d_solver.assertFormula(t);
  d_solver.checkSat();
  ASSERT_THROW(d_solver.getValue(t), CVC5ApiException);
}

TEST_F(TestApiBlackSolver, getValue3)
{
  d_solver.setOption("produce-models", "true");
  Sort uSort = d_solver.mkUninterpretedSort("u");
  Sort intSort = d_solver.getIntegerSort();
  Sort boolSort = d_solver.getBooleanSort();
  Sort uToIntSort = d_solver.mkFunctionSort(uSort, intSort);
  Sort intPredSort = d_solver.mkFunctionSort(intSort, boolSort);
  std::vector<Term> unsat_core;

  Term x = d_solver.mkConst(uSort, "x");
  Term y = d_solver.mkConst(uSort, "y");
  Term z = d_solver.mkConst(uSort, "z");
  Term f = d_solver.mkConst(uToIntSort, "f");
  Term p = d_solver.mkConst(intPredSort, "p");
  Term zero = d_solver.mkInteger(0);
  Term one = d_solver.mkInteger(1);
  Term f_x = d_solver.mkTerm(APPLY_UF, f, x);
  Term f_y = d_solver.mkTerm(APPLY_UF, f, y);
  Term sum = d_solver.mkTerm(PLUS, f_x, f_y);
  Term p_0 = d_solver.mkTerm(APPLY_UF, p, zero);
  Term p_f_y = d_solver.mkTerm(APPLY_UF, p, f_y);

  d_solver.assertFormula(d_solver.mkTerm(LEQ, zero, f_x));
  d_solver.assertFormula(d_solver.mkTerm(LEQ, zero, f_y));
  d_solver.assertFormula(d_solver.mkTerm(LEQ, sum, one));
  d_solver.assertFormula(p_0.notTerm());
  d_solver.assertFormula(p_f_y);
  ASSERT_TRUE(d_solver.checkSat().isSat());
  ASSERT_NO_THROW(d_solver.getValue(x));
  ASSERT_NO_THROW(d_solver.getValue(y));
  ASSERT_NO_THROW(d_solver.getValue(z));
  ASSERT_NO_THROW(d_solver.getValue(sum));
  ASSERT_NO_THROW(d_solver.getValue(p_f_y));

  Solver slv;
  ASSERT_THROW(slv.getValue(x), CVC5ApiException);
}

TEST_F(TestApiBlackSolver, getModelDomainElements)
{
  d_solver.setOption("produce-models", "true");
  Sort uSort = d_solver.mkUninterpretedSort("u");
  Sort intSort = d_solver.getIntegerSort();
  Term x = d_solver.mkConst(uSort, "x");
  Term y = d_solver.mkConst(uSort, "y");
  Term z = d_solver.mkConst(uSort, "z");
  Term f = d_solver.mkTerm(DISTINCT, x, y, z);
  d_solver.assertFormula(f);
  d_solver.checkSat();
  ASSERT_NO_THROW(d_solver.getModelDomainElements(uSort));
  ASSERT_TRUE(d_solver.getModelDomainElements(uSort).size() >= 3);
  ASSERT_THROW(d_solver.getModelDomainElements(intSort), CVC5ApiException);
}

TEST_F(TestApiBlackSolver, getModelDomainElements2)
{
  d_solver.setOption("produce-models", "true");
  d_solver.setOption("finite-model-find", "true");
  Sort uSort = d_solver.mkUninterpretedSort("u");
  Term x = d_solver.mkVar(uSort, "x");
  Term y = d_solver.mkVar(uSort, "y");
  Term eq = d_solver.mkTerm(EQUAL, x, y);
  Term bvl = d_solver.mkTerm(VARIABLE_LIST, x, y);
  Term f = d_solver.mkTerm(FORALL, bvl, eq);
  d_solver.assertFormula(f);
  d_solver.checkSat();
  ASSERT_NO_THROW(d_solver.getModelDomainElements(uSort));
  // a model for the above must interpret u as size 1
  ASSERT_TRUE(d_solver.getModelDomainElements(uSort).size() == 1);
}

TEST_F(TestApiBlackSolver, isModelCoreSymbol)
{
  d_solver.setOption("produce-models", "true");
  d_solver.setOption("model-cores", "simple");
  Sort uSort = d_solver.mkUninterpretedSort("u");
  Term x = d_solver.mkConst(uSort, "x");
  Term y = d_solver.mkConst(uSort, "y");
  Term z = d_solver.mkConst(uSort, "z");
  Term zero = d_solver.mkInteger(0);
  Term f = d_solver.mkTerm(NOT, d_solver.mkTerm(EQUAL, x, y));
  d_solver.assertFormula(f);
  d_solver.checkSat();
  ASSERT_TRUE(d_solver.isModelCoreSymbol(x));
  ASSERT_TRUE(d_solver.isModelCoreSymbol(y));
  ASSERT_FALSE(d_solver.isModelCoreSymbol(z));
  ASSERT_THROW(d_solver.isModelCoreSymbol(zero), CVC5ApiException);
}

TEST_F(TestApiBlackSolver, getModel)
{
  d_solver.setOption("produce-models", "true");
  Sort uSort = d_solver.mkUninterpretedSort("u");
  Term x = d_solver.mkConst(uSort, "x");
  Term y = d_solver.mkConst(uSort, "y");
  Term z = d_solver.mkConst(uSort, "z");
  Term f = d_solver.mkTerm(NOT, d_solver.mkTerm(EQUAL, x, y));
  d_solver.assertFormula(f);
  d_solver.checkSat();
  std::vector<Sort> sorts;
  sorts.push_back(uSort);
  std::vector<Term> terms;
  terms.push_back(x);
  terms.push_back(y);
  ASSERT_NO_THROW(d_solver.getModel(sorts, terms));
  Term null;
  terms.push_back(null);
  ASSERT_THROW(d_solver.getModel(sorts, terms), CVC5ApiException);
}

TEST_F(TestApiBlackSolver, getModel2)
{
  d_solver.setOption("produce-models", "true");
  std::vector<Sort> sorts;
  std::vector<Term> terms;
  ASSERT_THROW(d_solver.getModel(sorts, terms), CVC5ApiException);
}

TEST_F(TestApiBlackSolver, getModel3)
{
  d_solver.setOption("produce-models", "true");
  std::vector<Sort> sorts;
  std::vector<Term> terms;
  d_solver.checkSat();
  ASSERT_NO_THROW(d_solver.getModel(sorts, terms));
  Sort integer = d_solver.getIntegerSort();
  sorts.push_back(integer);
  ASSERT_THROW(d_solver.getModel(sorts, terms), CVC5ApiException);
}

TEST_F(TestApiBlackSolver, getQuantifierElimination)
{
  Term x = d_solver.mkVar(d_solver.getBooleanSort(), "x");
  Term forall =
      d_solver.mkTerm(FORALL,
                      d_solver.mkTerm(VARIABLE_LIST, x),
                      d_solver.mkTerm(OR, x, d_solver.mkTerm(NOT, x)));
  ASSERT_THROW(d_solver.getQuantifierElimination(Term()), CVC5ApiException);
  ASSERT_THROW(d_solver.getQuantifierElimination(Solver().mkBoolean(false)),
               CVC5ApiException);
  ASSERT_NO_THROW(d_solver.getQuantifierElimination(forall));
}

TEST_F(TestApiBlackSolver, getQuantifierEliminationDisjunct)
{
  Term x = d_solver.mkVar(d_solver.getBooleanSort(), "x");
  Term forall =
      d_solver.mkTerm(FORALL,
                      d_solver.mkTerm(VARIABLE_LIST, x),
                      d_solver.mkTerm(OR, x, d_solver.mkTerm(NOT, x)));
  ASSERT_THROW(d_solver.getQuantifierEliminationDisjunct(Term()),
               CVC5ApiException);
  ASSERT_THROW(
      d_solver.getQuantifierEliminationDisjunct(Solver().mkBoolean(false)),
      CVC5ApiException);
  ASSERT_NO_THROW(d_solver.getQuantifierEliminationDisjunct(forall));
}

TEST_F(TestApiBlackSolver, declareSepHeap)
{
  d_solver.setLogic("ALL");
  Sort integer = d_solver.getIntegerSort();
  ASSERT_NO_THROW(d_solver.declareSepHeap(integer, integer));
  // cannot declare separation logic heap more than once
  ASSERT_THROW(d_solver.declareSepHeap(integer, integer), CVC5ApiException);
}

namespace {
/**
 * Helper function for testGetSeparation{Heap,Nil}TermX. Asserts and checks
 * some simple separation logic constraints.
 */
void checkSimpleSeparationConstraints(Solver* solver)
{
  Sort integer = solver->getIntegerSort();
  // declare the separation heap
  solver->declareSepHeap(integer, integer);
  Term x = solver->mkConst(integer, "x");
  Term p = solver->mkConst(integer, "p");
  Term heap = solver->mkTerm(cvc5::api::Kind::SEP_PTO, p, x);
  solver->assertFormula(heap);
  Term nil = solver->mkSepNil(integer);
  solver->assertFormula(nil.eqTerm(solver->mkReal(5)));
  solver->checkSat();
}
}  // namespace

TEST_F(TestApiBlackSolver, getValueSepHeap1)
{
  d_solver.setLogic("QF_BV");
  d_solver.setOption("incremental", "false");
  d_solver.setOption("produce-models", "true");
  Term t = d_solver.mkTrue();
  d_solver.assertFormula(t);
  ASSERT_THROW(d_solver.getValueSepHeap(), CVC5ApiException);
}

TEST_F(TestApiBlackSolver, getValueSepHeap2)
{
  d_solver.setLogic("ALL");
  d_solver.setOption("incremental", "false");
  d_solver.setOption("produce-models", "false");
  checkSimpleSeparationConstraints(&d_solver);
  ASSERT_THROW(d_solver.getValueSepHeap(), CVC5ApiException);
}

TEST_F(TestApiBlackSolver, getValueSepHeap3)
{
  d_solver.setLogic("ALL");
  d_solver.setOption("incremental", "false");
  d_solver.setOption("produce-models", "true");
  Term t = d_solver.mkFalse();
  d_solver.assertFormula(t);
  d_solver.checkSat();
  ASSERT_THROW(d_solver.getValueSepHeap(), CVC5ApiException);
}

TEST_F(TestApiBlackSolver, getValueSepHeap4)
{
  d_solver.setLogic("ALL");
  d_solver.setOption("incremental", "false");
  d_solver.setOption("produce-models", "true");
  Term t = d_solver.mkTrue();
  d_solver.assertFormula(t);
  d_solver.checkSat();
  ASSERT_THROW(d_solver.getValueSepHeap(), CVC5ApiException);
}

TEST_F(TestApiBlackSolver, getValueSepHeap5)
{
  d_solver.setLogic("ALL");
  d_solver.setOption("incremental", "false");
  d_solver.setOption("produce-models", "true");
  checkSimpleSeparationConstraints(&d_solver);
  ASSERT_NO_THROW(d_solver.getValueSepHeap());
}

TEST_F(TestApiBlackSolver, getValueSepNil1)
{
  d_solver.setLogic("QF_BV");
  d_solver.setOption("incremental", "false");
  d_solver.setOption("produce-models", "true");
  Term t = d_solver.mkTrue();
  d_solver.assertFormula(t);
  ASSERT_THROW(d_solver.getValueSepNil(), CVC5ApiException);
}

TEST_F(TestApiBlackSolver, getValueSepNil2)
{
  d_solver.setLogic("ALL");
  d_solver.setOption("incremental", "false");
  d_solver.setOption("produce-models", "false");
  checkSimpleSeparationConstraints(&d_solver);
  ASSERT_THROW(d_solver.getValueSepNil(), CVC5ApiException);
}

TEST_F(TestApiBlackSolver, getValueSepNil3)
{
  d_solver.setLogic("ALL");
  d_solver.setOption("incremental", "false");
  d_solver.setOption("produce-models", "true");
  Term t = d_solver.mkFalse();
  d_solver.assertFormula(t);
  d_solver.checkSat();
  ASSERT_THROW(d_solver.getValueSepNil(), CVC5ApiException);
}

TEST_F(TestApiBlackSolver, getValueSepNil4)
{
  d_solver.setLogic("ALL");
  d_solver.setOption("incremental", "false");
  d_solver.setOption("produce-models", "true");
  Term t = d_solver.mkTrue();
  d_solver.assertFormula(t);
  d_solver.checkSat();
  ASSERT_THROW(d_solver.getValueSepNil(), CVC5ApiException);
}

TEST_F(TestApiBlackSolver, getValueSepNil5)
{
  d_solver.setLogic("ALL");
  d_solver.setOption("incremental", "false");
  d_solver.setOption("produce-models", "true");
  checkSimpleSeparationConstraints(&d_solver);
  ASSERT_NO_THROW(d_solver.getValueSepNil());
}

TEST_F(TestApiBlackSolver, push1)
{
  d_solver.setOption("incremental", "true");
  ASSERT_NO_THROW(d_solver.push(1));
  ASSERT_THROW(d_solver.setOption("incremental", "false"), CVC5ApiException);
  ASSERT_THROW(d_solver.setOption("incremental", "true"), CVC5ApiException);
}

TEST_F(TestApiBlackSolver, push2)
{
  d_solver.setOption("incremental", "false");
  ASSERT_THROW(d_solver.push(1), CVC5ApiException);
}

TEST_F(TestApiBlackSolver, pop1)
{
  d_solver.setOption("incremental", "false");
  ASSERT_THROW(d_solver.pop(1), CVC5ApiException);
}

TEST_F(TestApiBlackSolver, pop2)
{
  d_solver.setOption("incremental", "true");
  ASSERT_THROW(d_solver.pop(1), CVC5ApiException);
}

TEST_F(TestApiBlackSolver, pop3)
{
  d_solver.setOption("incremental", "true");
  ASSERT_NO_THROW(d_solver.push(1));
  ASSERT_NO_THROW(d_solver.pop(1));
  ASSERT_THROW(d_solver.pop(1), CVC5ApiException);
}

TEST_F(TestApiBlackSolver, blockModel1)
{
  d_solver.setOption("produce-models", "true");
  Term x = d_solver.mkConst(d_solver.getBooleanSort(), "x");
  d_solver.assertFormula(x.eqTerm(x));
  d_solver.checkSat();
  ASSERT_THROW(d_solver.blockModel(), CVC5ApiException);
}

TEST_F(TestApiBlackSolver, blockModel2)
{
  d_solver.setOption("block-models", "literals");
  Term x = d_solver.mkConst(d_solver.getBooleanSort(), "x");
  d_solver.assertFormula(x.eqTerm(x));
  d_solver.checkSat();
  ASSERT_THROW(d_solver.blockModel(), CVC5ApiException);
}

TEST_F(TestApiBlackSolver, blockModel3)
{
  d_solver.setOption("produce-models", "true");
  d_solver.setOption("block-models", "literals");
  Term x = d_solver.mkConst(d_solver.getBooleanSort(), "x");
  d_solver.assertFormula(x.eqTerm(x));
  ASSERT_THROW(d_solver.blockModel(), CVC5ApiException);
}

TEST_F(TestApiBlackSolver, blockModel4)
{
  d_solver.setOption("produce-models", "true");
  d_solver.setOption("block-models", "literals");
  Term x = d_solver.mkConst(d_solver.getBooleanSort(), "x");
  d_solver.assertFormula(x.eqTerm(x));
  d_solver.checkSat();
  ASSERT_NO_THROW(d_solver.blockModel());
}

TEST_F(TestApiBlackSolver, blockModelValues1)
{
  d_solver.setOption("produce-models", "true");
  d_solver.setOption("block-models", "literals");
  Term x = d_solver.mkConst(d_solver.getBooleanSort(), "x");
  d_solver.assertFormula(x.eqTerm(x));
  d_solver.checkSat();
  ASSERT_THROW(d_solver.blockModelValues({}), CVC5ApiException);
  ASSERT_THROW(d_solver.blockModelValues({Term()}), CVC5ApiException);
  ASSERT_THROW(d_solver.blockModelValues({Solver().mkBoolean(false)}),
               CVC5ApiException);
}

TEST_F(TestApiBlackSolver, blockModelValues2)
{
  d_solver.setOption("produce-models", "true");
  Term x = d_solver.mkConst(d_solver.getBooleanSort(), "x");
  d_solver.assertFormula(x.eqTerm(x));
  d_solver.checkSat();
  ASSERT_THROW(d_solver.blockModelValues({x}), CVC5ApiException);
}

TEST_F(TestApiBlackSolver, blockModelValues3)
{
  d_solver.setOption("block-models", "literals");
  Term x = d_solver.mkConst(d_solver.getBooleanSort(), "x");
  d_solver.assertFormula(x.eqTerm(x));
  d_solver.checkSat();
  ASSERT_THROW(d_solver.blockModelValues({x}), CVC5ApiException);
}

TEST_F(TestApiBlackSolver, blockModelValues4)
{
  d_solver.setOption("produce-models", "true");
  d_solver.setOption("block-models", "literals");
  Term x = d_solver.mkConst(d_solver.getBooleanSort(), "x");
  d_solver.assertFormula(x.eqTerm(x));
  ASSERT_THROW(d_solver.blockModelValues({x}), CVC5ApiException);
}

TEST_F(TestApiBlackSolver, blockModelValues5)
{
  d_solver.setOption("produce-models", "true");
  d_solver.setOption("block-models", "literals");
  Term x = d_solver.mkConst(d_solver.getBooleanSort(), "x");
  d_solver.assertFormula(x.eqTerm(x));
  d_solver.checkSat();
  ASSERT_NO_THROW(d_solver.blockModelValues({x}));
}

TEST_F(TestApiBlackSolver, setInfo)
{
  ASSERT_THROW(d_solver.setInfo("cvc5-lagic", "QF_BV"), CVC5ApiException);
  ASSERT_THROW(d_solver.setInfo("cvc2-logic", "QF_BV"), CVC5ApiException);
  ASSERT_THROW(d_solver.setInfo("cvc5-logic", "asdf"), CVC5ApiException);

  ASSERT_NO_THROW(d_solver.setInfo("source", "asdf"));
  ASSERT_NO_THROW(d_solver.setInfo("category", "asdf"));
  ASSERT_NO_THROW(d_solver.setInfo("difficulty", "asdf"));
  ASSERT_NO_THROW(d_solver.setInfo("filename", "asdf"));
  ASSERT_NO_THROW(d_solver.setInfo("license", "asdf"));
  ASSERT_NO_THROW(d_solver.setInfo("name", "asdf"));
  ASSERT_NO_THROW(d_solver.setInfo("notes", "asdf"));

  ASSERT_NO_THROW(d_solver.setInfo("smt-lib-version", "2"));
  ASSERT_NO_THROW(d_solver.setInfo("smt-lib-version", "2.0"));
  ASSERT_NO_THROW(d_solver.setInfo("smt-lib-version", "2.5"));
  ASSERT_NO_THROW(d_solver.setInfo("smt-lib-version", "2.6"));
  ASSERT_THROW(d_solver.setInfo("smt-lib-version", ".0"), CVC5ApiException);

  ASSERT_NO_THROW(d_solver.setInfo("status", "sat"));
  ASSERT_NO_THROW(d_solver.setInfo("status", "unsat"));
  ASSERT_NO_THROW(d_solver.setInfo("status", "unknown"));
  ASSERT_THROW(d_solver.setInfo("status", "asdf"), CVC5ApiException);
}

TEST_F(TestApiBlackSolver, simplify)
{
  ASSERT_THROW(d_solver.simplify(Term()), CVC5ApiException);

  Sort bvSort = d_solver.mkBitVectorSort(32);
  Sort uSort = d_solver.mkUninterpretedSort("u");
  Sort funSort1 = d_solver.mkFunctionSort({bvSort, bvSort}, bvSort);
  Sort funSort2 = d_solver.mkFunctionSort(uSort, d_solver.getIntegerSort());
  DatatypeDecl consListSpec = d_solver.mkDatatypeDecl("list");
  DatatypeConstructorDecl cons = d_solver.mkDatatypeConstructorDecl("cons");
  cons.addSelector("head", d_solver.getIntegerSort());
  cons.addSelectorSelf("tail");
  consListSpec.addConstructor(cons);
  DatatypeConstructorDecl nil = d_solver.mkDatatypeConstructorDecl("nil");
  consListSpec.addConstructor(nil);
  Sort consListSort = d_solver.mkDatatypeSort(consListSpec);

  Term x = d_solver.mkConst(bvSort, "x");
  ASSERT_NO_THROW(d_solver.simplify(x));
  Term a = d_solver.mkConst(bvSort, "a");
  ASSERT_NO_THROW(d_solver.simplify(a));
  Term b = d_solver.mkConst(bvSort, "b");
  ASSERT_NO_THROW(d_solver.simplify(b));
  Term x_eq_x = d_solver.mkTerm(EQUAL, x, x);
  ASSERT_NO_THROW(d_solver.simplify(x_eq_x));
  ASSERT_NE(d_solver.mkTrue(), x_eq_x);
  ASSERT_EQ(d_solver.mkTrue(), d_solver.simplify(x_eq_x));
  Term x_eq_b = d_solver.mkTerm(EQUAL, x, b);
  ASSERT_NO_THROW(d_solver.simplify(x_eq_b));
  ASSERT_NE(d_solver.mkTrue(), x_eq_b);
  ASSERT_NE(d_solver.mkTrue(), d_solver.simplify(x_eq_b));
  Solver slv;
  ASSERT_THROW(slv.simplify(x), CVC5ApiException);

  Term i1 = d_solver.mkConst(d_solver.getIntegerSort(), "i1");
  ASSERT_NO_THROW(d_solver.simplify(i1));
  Term i2 = d_solver.mkTerm(MULT, i1, d_solver.mkInteger("23"));
  ASSERT_NO_THROW(d_solver.simplify(i2));
  ASSERT_NE(i1, i2);
  ASSERT_NE(i1, d_solver.simplify(i2));
  Term i3 = d_solver.mkTerm(PLUS, i1, d_solver.mkInteger(0));
  ASSERT_NO_THROW(d_solver.simplify(i3));
  ASSERT_NE(i1, i3);
  ASSERT_EQ(i1, d_solver.simplify(i3));

  Datatype consList = consListSort.getDatatype();
  Term dt1 = d_solver.mkTerm(
      APPLY_CONSTRUCTOR,
      consList.getConstructorTerm("cons"),
      d_solver.mkInteger(0),
      d_solver.mkTerm(APPLY_CONSTRUCTOR, consList.getConstructorTerm("nil")));
  ASSERT_NO_THROW(d_solver.simplify(dt1));
  Term dt2 = d_solver.mkTerm(
      APPLY_SELECTOR, consList["cons"].getSelectorTerm("head"), dt1);
  ASSERT_NO_THROW(d_solver.simplify(dt2));

  Term b1 = d_solver.mkVar(bvSort, "b1");
  ASSERT_NO_THROW(d_solver.simplify(b1));
  Term b2 = d_solver.mkVar(bvSort, "b1");
  ASSERT_NO_THROW(d_solver.simplify(b2));
  Term b3 = d_solver.mkVar(uSort, "b3");
  ASSERT_NO_THROW(d_solver.simplify(b3));
  Term v1 = d_solver.mkConst(bvSort, "v1");
  ASSERT_NO_THROW(d_solver.simplify(v1));
  Term v2 = d_solver.mkConst(d_solver.getIntegerSort(), "v2");
  ASSERT_NO_THROW(d_solver.simplify(v2));
  Term f1 = d_solver.mkConst(funSort1, "f1");
  ASSERT_NO_THROW(d_solver.simplify(f1));
  Term f2 = d_solver.mkConst(funSort2, "f2");
  ASSERT_NO_THROW(d_solver.simplify(f2));
  d_solver.defineFunsRec({f1, f2}, {{b1, b2}, {b3}}, {v1, v2});
  ASSERT_NO_THROW(d_solver.simplify(f1));
  ASSERT_NO_THROW(d_solver.simplify(f2));
}

TEST_F(TestApiBlackSolver, assertFormula)
{
  ASSERT_NO_THROW(d_solver.assertFormula(d_solver.mkTrue()));
  ASSERT_THROW(d_solver.assertFormula(Term()), CVC5ApiException);
  Solver slv;
  ASSERT_THROW(slv.assertFormula(d_solver.mkTrue()), CVC5ApiException);
}

TEST_F(TestApiBlackSolver, checkEntailed)
{
  d_solver.setOption("incremental", "false");
  ASSERT_NO_THROW(d_solver.checkEntailed(d_solver.mkTrue()));
  ASSERT_THROW(d_solver.checkEntailed(d_solver.mkTrue()), CVC5ApiException);
  Solver slv;
  ASSERT_THROW(slv.checkEntailed(d_solver.mkTrue()), CVC5ApiException);
}

TEST_F(TestApiBlackSolver, checkEntailed1)
{
  Sort boolSort = d_solver.getBooleanSort();
  Term x = d_solver.mkConst(boolSort, "x");
  Term y = d_solver.mkConst(boolSort, "y");
  Term z = d_solver.mkTerm(AND, x, y);
  d_solver.setOption("incremental", "true");
  ASSERT_NO_THROW(d_solver.checkEntailed(d_solver.mkTrue()));
  ASSERT_THROW(d_solver.checkEntailed(Term()), CVC5ApiException);
  ASSERT_NO_THROW(d_solver.checkEntailed(d_solver.mkTrue()));
  ASSERT_NO_THROW(d_solver.checkEntailed(z));
  Solver slv;
  ASSERT_THROW(slv.checkEntailed(d_solver.mkTrue()), CVC5ApiException);
}

TEST_F(TestApiBlackSolver, checkEntailed2)
{
  d_solver.setOption("incremental", "true");

  Sort uSort = d_solver.mkUninterpretedSort("u");
  Sort intSort = d_solver.getIntegerSort();
  Sort boolSort = d_solver.getBooleanSort();
  Sort uToIntSort = d_solver.mkFunctionSort(uSort, intSort);
  Sort intPredSort = d_solver.mkFunctionSort(intSort, boolSort);

  Term n = Term();
  // Constants
  Term x = d_solver.mkConst(uSort, "x");
  Term y = d_solver.mkConst(uSort, "y");
  // Functions
  Term f = d_solver.mkConst(uToIntSort, "f");
  Term p = d_solver.mkConst(intPredSort, "p");
  // Values
  Term zero = d_solver.mkInteger(0);
  Term one = d_solver.mkInteger(1);
  // Terms
  Term f_x = d_solver.mkTerm(APPLY_UF, f, x);
  Term f_y = d_solver.mkTerm(APPLY_UF, f, y);
  Term sum = d_solver.mkTerm(PLUS, f_x, f_y);
  Term p_0 = d_solver.mkTerm(APPLY_UF, p, zero);
  Term p_f_y = d_solver.mkTerm(APPLY_UF, p, f_y);
  // Assertions
  Term assertions =
      d_solver.mkTerm(AND,
                      std::vector<Term>{
                          d_solver.mkTerm(LEQ, zero, f_x),  // 0 <= f(x)
                          d_solver.mkTerm(LEQ, zero, f_y),  // 0 <= f(y)
                          d_solver.mkTerm(LEQ, sum, one),   // f(x) + f(y) <= 1
                          p_0.notTerm(),                    // not p(0)
                          p_f_y                             // p(f(y))
                      });

  ASSERT_NO_THROW(d_solver.checkEntailed(d_solver.mkTrue()));
  d_solver.assertFormula(assertions);
  ASSERT_NO_THROW(d_solver.checkEntailed(d_solver.mkTerm(DISTINCT, x, y)));
  ASSERT_NO_THROW(d_solver.checkEntailed(
      {d_solver.mkFalse(), d_solver.mkTerm(DISTINCT, x, y)}));
  ASSERT_THROW(d_solver.checkEntailed(n), CVC5ApiException);
  ASSERT_THROW(d_solver.checkEntailed({n, d_solver.mkTerm(DISTINCT, x, y)}),
               CVC5ApiException);
  Solver slv;
  ASSERT_THROW(slv.checkEntailed(d_solver.mkTrue()), CVC5ApiException);
}

TEST_F(TestApiBlackSolver, checkSat)
{
  d_solver.setOption("incremental", "false");
  ASSERT_NO_THROW(d_solver.checkSat());
  ASSERT_THROW(d_solver.checkSat(), CVC5ApiException);
}

TEST_F(TestApiBlackSolver, checkSatAssuming)
{
  d_solver.setOption("incremental", "false");
  ASSERT_NO_THROW(d_solver.checkSatAssuming(d_solver.mkTrue()));
  ASSERT_THROW(d_solver.checkSatAssuming(d_solver.mkTrue()), CVC5ApiException);
  Solver slv;
  ASSERT_THROW(slv.checkSatAssuming(d_solver.mkTrue()), CVC5ApiException);
}

TEST_F(TestApiBlackSolver, checkSatAssuming1)
{
  Sort boolSort = d_solver.getBooleanSort();
  Term x = d_solver.mkConst(boolSort, "x");
  Term y = d_solver.mkConst(boolSort, "y");
  Term z = d_solver.mkTerm(AND, x, y);
  d_solver.setOption("incremental", "true");
  ASSERT_NO_THROW(d_solver.checkSatAssuming(d_solver.mkTrue()));
  ASSERT_THROW(d_solver.checkSatAssuming(Term()), CVC5ApiException);
  ASSERT_NO_THROW(d_solver.checkSatAssuming(d_solver.mkTrue()));
  ASSERT_NO_THROW(d_solver.checkSatAssuming(z));
  Solver slv;
  ASSERT_THROW(slv.checkSatAssuming(d_solver.mkTrue()), CVC5ApiException);
}

TEST_F(TestApiBlackSolver, checkSatAssuming2)
{
  d_solver.setOption("incremental", "true");

  Sort uSort = d_solver.mkUninterpretedSort("u");
  Sort intSort = d_solver.getIntegerSort();
  Sort boolSort = d_solver.getBooleanSort();
  Sort uToIntSort = d_solver.mkFunctionSort(uSort, intSort);
  Sort intPredSort = d_solver.mkFunctionSort(intSort, boolSort);

  Term n = Term();
  // Constants
  Term x = d_solver.mkConst(uSort, "x");
  Term y = d_solver.mkConst(uSort, "y");
  // Functions
  Term f = d_solver.mkConst(uToIntSort, "f");
  Term p = d_solver.mkConst(intPredSort, "p");
  // Values
  Term zero = d_solver.mkInteger(0);
  Term one = d_solver.mkInteger(1);
  // Terms
  Term f_x = d_solver.mkTerm(APPLY_UF, f, x);
  Term f_y = d_solver.mkTerm(APPLY_UF, f, y);
  Term sum = d_solver.mkTerm(PLUS, f_x, f_y);
  Term p_0 = d_solver.mkTerm(APPLY_UF, p, zero);
  Term p_f_y = d_solver.mkTerm(APPLY_UF, p, f_y);
  // Assertions
  Term assertions =
      d_solver.mkTerm(AND,
                      std::vector<Term>{
                          d_solver.mkTerm(LEQ, zero, f_x),  // 0 <= f(x)
                          d_solver.mkTerm(LEQ, zero, f_y),  // 0 <= f(y)
                          d_solver.mkTerm(LEQ, sum, one),   // f(x) + f(y) <= 1
                          p_0.notTerm(),                    // not p(0)
                          p_f_y                             // p(f(y))
                      });

  ASSERT_NO_THROW(d_solver.checkSatAssuming(d_solver.mkTrue()));
  d_solver.assertFormula(assertions);
  ASSERT_NO_THROW(d_solver.checkSatAssuming(d_solver.mkTerm(DISTINCT, x, y)));
  ASSERT_NO_THROW(d_solver.checkSatAssuming(
      {d_solver.mkFalse(), d_solver.mkTerm(DISTINCT, x, y)}));
  ASSERT_THROW(d_solver.checkSatAssuming(n), CVC5ApiException);
  ASSERT_THROW(d_solver.checkSatAssuming({n, d_solver.mkTerm(DISTINCT, x, y)}),
               CVC5ApiException);
  Solver slv;
  ASSERT_THROW(slv.checkSatAssuming(d_solver.mkTrue()), CVC5ApiException);
}

TEST_F(TestApiBlackSolver, setLogic)
{
  ASSERT_NO_THROW(d_solver.setLogic("AUFLIRA"));
  ASSERT_THROW(d_solver.setLogic("AF_BV"), CVC5ApiException);
  d_solver.assertFormula(d_solver.mkTrue());
  ASSERT_THROW(d_solver.setLogic("AUFLIRA"), CVC5ApiException);
}

TEST_F(TestApiBlackSolver, setOption)
{
  ASSERT_NO_THROW(d_solver.setOption("bv-sat-solver", "minisat"));
  ASSERT_THROW(d_solver.setOption("bv-sat-solver", "1"), CVC5ApiException);
  d_solver.assertFormula(d_solver.mkTrue());
  ASSERT_THROW(d_solver.setOption("bv-sat-solver", "minisat"),
               CVC5ApiException);
}

TEST_F(TestApiBlackSolver, resetAssertions)
{
  d_solver.setOption("incremental", "true");

  Sort bvSort = d_solver.mkBitVectorSort(4);
  Term one = d_solver.mkBitVector(4, 1);
  Term x = d_solver.mkConst(bvSort, "x");
  Term ule = d_solver.mkTerm(BITVECTOR_ULE, x, one);
  Term srem = d_solver.mkTerm(BITVECTOR_SREM, one, x);
  d_solver.push(4);
  Term slt = d_solver.mkTerm(BITVECTOR_SLT, srem, one);
  d_solver.resetAssertions();
  d_solver.checkSatAssuming({slt, ule});
}

TEST_F(TestApiBlackSolver, mkSygusVar)
{
  Sort boolSort = d_solver.getBooleanSort();
  Sort intSort = d_solver.getIntegerSort();
  Sort funSort = d_solver.mkFunctionSort(intSort, boolSort);

  ASSERT_NO_THROW(d_solver.mkSygusVar(boolSort));
  ASSERT_NO_THROW(d_solver.mkSygusVar(funSort));
  ASSERT_NO_THROW(d_solver.mkSygusVar(boolSort, std::string("b")));
  ASSERT_NO_THROW(d_solver.mkSygusVar(funSort, ""));
  ASSERT_THROW(d_solver.mkSygusVar(Sort()), CVC5ApiException);
  ASSERT_THROW(d_solver.mkSygusVar(d_solver.getNullSort(), "a"),
               CVC5ApiException);
  Solver slv;
  ASSERT_THROW(slv.mkSygusVar(boolSort), CVC5ApiException);
}

TEST_F(TestApiBlackSolver, mkSygusGrammar)
{
  Term nullTerm;
  Term boolTerm = d_solver.mkBoolean(true);
  Term boolVar = d_solver.mkVar(d_solver.getBooleanSort());
  Term intVar = d_solver.mkVar(d_solver.getIntegerSort());

  ASSERT_NO_THROW(d_solver.mkSygusGrammar({}, {intVar}));
  ASSERT_NO_THROW(d_solver.mkSygusGrammar({boolVar}, {intVar}));
  ASSERT_THROW(d_solver.mkSygusGrammar({}, {}), CVC5ApiException);
  ASSERT_THROW(d_solver.mkSygusGrammar({}, {nullTerm}), CVC5ApiException);
  ASSERT_THROW(d_solver.mkSygusGrammar({}, {boolTerm}), CVC5ApiException);
  ASSERT_THROW(d_solver.mkSygusGrammar({boolTerm}, {intVar}), CVC5ApiException);
  Solver slv;
  Term boolVar2 = slv.mkVar(slv.getBooleanSort());
  Term intVar2 = slv.mkVar(slv.getIntegerSort());
  ASSERT_NO_THROW(slv.mkSygusGrammar({boolVar2}, {intVar2}));
  ASSERT_THROW(slv.mkSygusGrammar({boolVar}, {intVar2}), CVC5ApiException);
  ASSERT_THROW(slv.mkSygusGrammar({boolVar2}, {intVar}), CVC5ApiException);
}

TEST_F(TestApiBlackSolver, synthFun)
{
  Sort null = d_solver.getNullSort();
  Sort boolean = d_solver.getBooleanSort();
  Sort integer = d_solver.getIntegerSort();

  Term nullTerm;
  Term x = d_solver.mkVar(boolean);

  Term start1 = d_solver.mkVar(boolean);
  Term start2 = d_solver.mkVar(integer);

  Grammar g1 = d_solver.mkSygusGrammar({x}, {start1});
  g1.addRule(start1, d_solver.mkBoolean(false));

  Grammar g2 = d_solver.mkSygusGrammar({x}, {start2});
  g2.addRule(start2, d_solver.mkInteger(0));

  ASSERT_NO_THROW(d_solver.synthFun("", {}, boolean));
  ASSERT_NO_THROW(d_solver.synthFun("f1", {x}, boolean));
  ASSERT_NO_THROW(d_solver.synthFun("f2", {x}, boolean, g1));

  ASSERT_THROW(d_solver.synthFun("f3", {nullTerm}, boolean), CVC5ApiException);
  ASSERT_THROW(d_solver.synthFun("f4", {}, null), CVC5ApiException);
  ASSERT_THROW(d_solver.synthFun("f6", {x}, boolean, g2), CVC5ApiException);
  Solver slv;
  Term x2 = slv.mkVar(slv.getBooleanSort());
  ASSERT_NO_THROW(slv.synthFun("f1", {x2}, slv.getBooleanSort()));
  ASSERT_THROW(slv.synthFun("", {}, d_solver.getBooleanSort()),
               CVC5ApiException);
  ASSERT_THROW(slv.synthFun("f1", {x}, d_solver.getBooleanSort()),
               CVC5ApiException);
}

TEST_F(TestApiBlackSolver, synthInv)
{
  Sort boolean = d_solver.getBooleanSort();
  Sort integer = d_solver.getIntegerSort();

  Term nullTerm;
  Term x = d_solver.mkVar(boolean);

  Term start1 = d_solver.mkVar(boolean);
  Term start2 = d_solver.mkVar(integer);

  Grammar g1 = d_solver.mkSygusGrammar({x}, {start1});
  g1.addRule(start1, d_solver.mkBoolean(false));

  Grammar g2 = d_solver.mkSygusGrammar({x}, {start2});
  g2.addRule(start2, d_solver.mkInteger(0));

  ASSERT_NO_THROW(d_solver.synthInv("", {}));
  ASSERT_NO_THROW(d_solver.synthInv("i1", {x}));
  ASSERT_NO_THROW(d_solver.synthInv("i2", {x}, g1));

  ASSERT_THROW(d_solver.synthInv("i3", {nullTerm}), CVC5ApiException);
  ASSERT_THROW(d_solver.synthInv("i4", {x}, g2), CVC5ApiException);
}

TEST_F(TestApiBlackSolver, addSygusConstraint)
{
  Term nullTerm;
  Term boolTerm = d_solver.mkBoolean(true);
  Term intTerm = d_solver.mkInteger(1);

  ASSERT_NO_THROW(d_solver.addSygusConstraint(boolTerm));
  ASSERT_THROW(d_solver.addSygusConstraint(nullTerm), CVC5ApiException);
  ASSERT_THROW(d_solver.addSygusConstraint(intTerm), CVC5ApiException);

  Solver slv;
  ASSERT_THROW(slv.addSygusConstraint(boolTerm), CVC5ApiException);
}

TEST_F(TestApiBlackSolver, addSygusAssume)
{
  Term nullTerm;
  Term boolTerm = d_solver.mkBoolean(false);
  Term intTerm = d_solver.mkInteger(1);

  ASSERT_NO_THROW(d_solver.addSygusAssume(boolTerm));
  ASSERT_THROW(d_solver.addSygusAssume(nullTerm), CVC5ApiException);
  ASSERT_THROW(d_solver.addSygusAssume(intTerm), CVC5ApiException);

  Solver slv;
  ASSERT_THROW(slv.addSygusAssume(boolTerm), CVC5ApiException);
}

TEST_F(TestApiBlackSolver, addSygusInvConstraint)
{
  Sort boolean = d_solver.getBooleanSort();
  Sort real = d_solver.getRealSort();

  Term nullTerm;
  Term intTerm = d_solver.mkInteger(1);

  Term inv = d_solver.declareFun("inv", {real}, boolean);
  Term pre = d_solver.declareFun("pre", {real}, boolean);
  Term trans = d_solver.declareFun("trans", {real, real}, boolean);
  Term post = d_solver.declareFun("post", {real}, boolean);

  Term inv1 = d_solver.declareFun("inv1", {real}, real);

  Term trans1 = d_solver.declareFun("trans1", {boolean, real}, boolean);
  Term trans2 = d_solver.declareFun("trans2", {real, boolean}, boolean);
  Term trans3 = d_solver.declareFun("trans3", {real, real}, real);

  ASSERT_NO_THROW(d_solver.addSygusInvConstraint(inv, pre, trans, post));

  ASSERT_THROW(d_solver.addSygusInvConstraint(nullTerm, pre, trans, post),
               CVC5ApiException);
  ASSERT_THROW(d_solver.addSygusInvConstraint(inv, nullTerm, trans, post),
               CVC5ApiException);
  ASSERT_THROW(d_solver.addSygusInvConstraint(inv, pre, nullTerm, post),
               CVC5ApiException);
  ASSERT_THROW(d_solver.addSygusInvConstraint(inv, pre, trans, nullTerm),
               CVC5ApiException);

  ASSERT_THROW(d_solver.addSygusInvConstraint(intTerm, pre, trans, post),
               CVC5ApiException);

  ASSERT_THROW(d_solver.addSygusInvConstraint(inv1, pre, trans, post),
               CVC5ApiException);

  ASSERT_THROW(d_solver.addSygusInvConstraint(inv, trans, trans, post),
               CVC5ApiException);

  ASSERT_THROW(d_solver.addSygusInvConstraint(inv, pre, intTerm, post),
               CVC5ApiException);
  ASSERT_THROW(d_solver.addSygusInvConstraint(inv, pre, pre, post),
               CVC5ApiException);
  ASSERT_THROW(d_solver.addSygusInvConstraint(inv, pre, trans1, post),
               CVC5ApiException);
  ASSERT_THROW(d_solver.addSygusInvConstraint(inv, pre, trans2, post),
               CVC5ApiException);
  ASSERT_THROW(d_solver.addSygusInvConstraint(inv, pre, trans3, post),
               CVC5ApiException);

  ASSERT_THROW(d_solver.addSygusInvConstraint(inv, pre, trans, trans),
               CVC5ApiException);
  Solver slv;
  Sort boolean2 = slv.getBooleanSort();
  Sort real2 = slv.getRealSort();
  Term inv22 = slv.declareFun("inv", {real2}, boolean2);
  Term pre22 = slv.declareFun("pre", {real2}, boolean2);
  Term trans22 = slv.declareFun("trans", {real2, real2}, boolean2);
  Term post22 = slv.declareFun("post", {real2}, boolean2);
  ASSERT_NO_THROW(slv.addSygusInvConstraint(inv22, pre22, trans22, post22));
  ASSERT_THROW(slv.addSygusInvConstraint(inv, pre22, trans22, post22),
               CVC5ApiException);
  ASSERT_THROW(slv.addSygusInvConstraint(inv22, pre, trans22, post22),
               CVC5ApiException);
  ASSERT_THROW(slv.addSygusInvConstraint(inv22, pre22, trans, post22),
               CVC5ApiException);
  ASSERT_THROW(slv.addSygusInvConstraint(inv22, pre22, trans22, post),
               CVC5ApiException);
}

TEST_F(TestApiBlackSolver, getSynthSolution)
{
  d_solver.setOption("lang", "sygus2");
  d_solver.setOption("incremental", "false");

  Term nullTerm;
  Term x = d_solver.mkBoolean(false);
  Term f = d_solver.synthFun("f", {}, d_solver.getBooleanSort());

  ASSERT_THROW(d_solver.getSynthSolution(f), CVC5ApiException);

  d_solver.checkSynth();

  ASSERT_NO_THROW(d_solver.getSynthSolution(f));
  ASSERT_NO_THROW(d_solver.getSynthSolution(f));

  ASSERT_THROW(d_solver.getSynthSolution(nullTerm), CVC5ApiException);
  ASSERT_THROW(d_solver.getSynthSolution(x), CVC5ApiException);

  Solver slv;
  ASSERT_THROW(slv.getSynthSolution(f), CVC5ApiException);
}

TEST_F(TestApiBlackSolver, getSynthSolutions)
{
  d_solver.setOption("lang", "sygus2");
  d_solver.setOption("incremental", "false");

  Term nullTerm;
  Term x = d_solver.mkBoolean(false);
  Term f = d_solver.synthFun("f", {}, d_solver.getBooleanSort());

  ASSERT_THROW(d_solver.getSynthSolutions({}), CVC5ApiException);
  ASSERT_THROW(d_solver.getSynthSolutions({f}), CVC5ApiException);

  d_solver.checkSynth();

  ASSERT_NO_THROW(d_solver.getSynthSolutions({f}));
  ASSERT_NO_THROW(d_solver.getSynthSolutions({f, f}));

  ASSERT_THROW(d_solver.getSynthSolutions({}), CVC5ApiException);
  ASSERT_THROW(d_solver.getSynthSolutions({nullTerm}), CVC5ApiException);
  ASSERT_THROW(d_solver.getSynthSolutions({x}), CVC5ApiException);

  Solver slv;
  ASSERT_THROW(slv.getSynthSolutions({x}), CVC5ApiException);
}

TEST_F(TestApiBlackSolver, tupleProject)
{
  std::vector<Sort> sorts = {d_solver.getBooleanSort(),
                             d_solver.getIntegerSort(),
                             d_solver.getStringSort(),
                             d_solver.mkSetSort(d_solver.getStringSort())};
  std::vector<Term> elements = {
      d_solver.mkBoolean(true),
      d_solver.mkInteger(3),
      d_solver.mkString("C"),
      d_solver.mkTerm(SET_SINGLETON, d_solver.mkString("Z"))};

  Term tuple = d_solver.mkTuple(sorts, elements);

  std::vector<uint32_t> indices1 = {};
  std::vector<uint32_t> indices2 = {0};
  std::vector<uint32_t> indices3 = {0, 1};
  std::vector<uint32_t> indices4 = {0, 0, 2, 2, 3, 3, 0};
  std::vector<uint32_t> indices5 = {4};
  std::vector<uint32_t> indices6 = {0, 4};

  ASSERT_NO_THROW(
      d_solver.mkTerm(d_solver.mkOp(TUPLE_PROJECT, indices1), tuple));
  ASSERT_NO_THROW(
      d_solver.mkTerm(d_solver.mkOp(TUPLE_PROJECT, indices2), tuple));
  ASSERT_NO_THROW(
      d_solver.mkTerm(d_solver.mkOp(TUPLE_PROJECT, indices3), tuple));
  ASSERT_NO_THROW(
      d_solver.mkTerm(d_solver.mkOp(TUPLE_PROJECT, indices4), tuple));

  ASSERT_THROW(d_solver.mkTerm(d_solver.mkOp(TUPLE_PROJECT, indices5), tuple),
               CVC5ApiException);
  ASSERT_THROW(d_solver.mkTerm(d_solver.mkOp(TUPLE_PROJECT, indices6), tuple),
               CVC5ApiException);

  std::vector<uint32_t> indices = {0, 3, 2, 0, 1, 2};

  Op op = d_solver.mkOp(TUPLE_PROJECT, indices);
  Term projection = d_solver.mkTerm(op, tuple);

  Datatype datatype = tuple.getSort().getDatatype();
  DatatypeConstructor constructor = datatype[0];

  for (size_t i = 0; i < indices.size(); i++)
  {
    Term selectorTerm = constructor[indices[i]].getSelectorTerm();
    Term selectedTerm = d_solver.mkTerm(APPLY_SELECTOR, selectorTerm, tuple);
    Term simplifiedTerm = d_solver.simplify(selectedTerm);
    ASSERT_EQ(elements[indices[i]], simplifiedTerm);
  }

  ASSERT_EQ(
      "((_ tuple_project 0 3 2 0 1 2) (tuple true 3 \"C\" (set.singleton "
      "\"Z\")))",
      projection.toString());
}

TEST_F(TestApiBlackSolver, Output)
{
  ASSERT_THROW(d_solver.isOutputOn("foo-invalid"), CVC5ApiException);
  ASSERT_THROW(d_solver.getOutput("foo-invalid"), CVC5ApiException);
  ASSERT_FALSE(d_solver.isOutputOn("inst"));
  ASSERT_EQ(cvc5::null_os.rdbuf(), d_solver.getOutput("inst").rdbuf());
  d_solver.setOption("output", "inst");
  ASSERT_TRUE(d_solver.isOutputOn("inst"));
  ASSERT_NE(cvc5::null_os.rdbuf(), d_solver.getOutput("inst").rdbuf());
}

TEST_F(TestApiBlackSolver, issue7000)
{
  Sort s1 = d_solver.getIntegerSort();
  Sort s2 = d_solver.mkFunctionSort(s1, s1);
  Sort s3 = d_solver.getRealSort();
  Term t4 = d_solver.mkPi();
  Term t7 = d_solver.mkConst(s3, "_x5");
  Term t37 = d_solver.mkConst(s2, "_x32");
  Term t59 = d_solver.mkConst(s2, "_x51");
  Term t72 = d_solver.mkTerm(EQUAL, t37, t59);
  Term t74 = d_solver.mkTerm(GT, t4, t7);
  // throws logic exception since logic is not higher order by default
  ASSERT_THROW(d_solver.checkEntailed({t72, t74, t72, t72}), CVC5ApiException);
}

TEST_F(TestApiBlackSolver, issue5893)
{
  Solver slv;
  Sort bvsort4 = d_solver.mkBitVectorSort(4);
  Sort bvsort8 = d_solver.mkBitVectorSort(8);
  Sort arrsort = d_solver.mkArraySort(bvsort4, bvsort8);
  Term arr = d_solver.mkConst(arrsort, "arr");
  Term idx = d_solver.mkConst(bvsort4, "idx");
  Term ten = d_solver.mkBitVector(8, "10", 10);
  Term sel = d_solver.mkTerm(SELECT, arr, idx);
  Term distinct = d_solver.mkTerm(DISTINCT, sel, ten);
  ASSERT_NO_FATAL_FAILURE(distinct.getOp());
}

<<<<<<< HEAD
TEST_F(TestApiBlackSolver, proj_issue373)
{
  Sort s1 = d_solver.getRealSort();

  DatatypeConstructorDecl ctor13 = d_solver.mkDatatypeConstructorDecl("_x115");
  ctor13.addSelector("_x109", s1);
  Sort s4 = d_solver.declareDatatype("_x86", {ctor13});

  Term t452 = d_solver.mkVar(s1, "_x281");
  Term bvl = d_solver.mkTerm(d_solver.mkOp(VARIABLE_LIST), {t452});
  Term acons =
      d_solver.mkTerm(d_solver.mkOp(APPLY_CONSTRUCTOR),
                      {s4.getDatatype().getConstructorTerm("_x115"), t452});
  // type exception
  ASSERT_THROW(
      d_solver.mkTerm(d_solver.mkOp(APPLY_CONSTRUCTOR), {bvl, acons, t452}),
      CVC5ApiException);
=======
TEST_F(TestApiBlackSolver, doubleUseCons)
{
  DatatypeConstructorDecl ctor1 = d_solver.mkDatatypeConstructorDecl("_x21");
  DatatypeConstructorDecl ctor2 = d_solver.mkDatatypeConstructorDecl("_x31");
  Sort s3 = d_solver.declareDatatype(std::string("_x17"), {ctor1, ctor2});

  ASSERT_THROW(d_solver.declareDatatype(std::string("_x86"), {ctor1, ctor2}),
               CVC5ApiException);
>>>>>>> 9dcbbeb8
}

}  // namespace test
}  // namespace cvc5<|MERGE_RESOLUTION|>--- conflicted
+++ resolved
@@ -2642,7 +2642,7 @@
   ASSERT_NO_FATAL_FAILURE(distinct.getOp());
 }
 
-<<<<<<< HEAD
+
 TEST_F(TestApiBlackSolver, proj_issue373)
 {
   Sort s1 = d_solver.getRealSort();
@@ -2660,7 +2660,8 @@
   ASSERT_THROW(
       d_solver.mkTerm(d_solver.mkOp(APPLY_CONSTRUCTOR), {bvl, acons, t452}),
       CVC5ApiException);
-=======
+}
+
 TEST_F(TestApiBlackSolver, doubleUseCons)
 {
   DatatypeConstructorDecl ctor1 = d_solver.mkDatatypeConstructorDecl("_x21");
@@ -2669,7 +2670,6 @@
 
   ASSERT_THROW(d_solver.declareDatatype(std::string("_x86"), {ctor1, ctor2}),
                CVC5ApiException);
->>>>>>> 9dcbbeb8
 }
 
 }  // namespace test
