--- conflicted
+++ resolved
@@ -3146,7 +3146,6 @@
   slv.push(4);
 }
 
-<<<<<<< HEAD
 TEST_F(TestApiBlackSolver, proj_issue423)
 {
   Solver slv;
@@ -3164,7 +3163,8 @@
   Term t51 = slv.mkTerm(Kind::DISTINCT, {t32, t32});
   slv.checkSat();
   slv.blockModelValues({t51, t43});
-=======
+}
+
 TEST_F(TestApiBlackSolver, projIssue431)
 {
   Solver slv;
@@ -3190,7 +3190,6 @@
   slv.assertFormula({t488});
   Term abduct;
   abduct = slv.getAbduct(t488);
->>>>>>> e5e9ca94
 }
 
 }  // namespace test
