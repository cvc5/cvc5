--- conflicted
+++ resolved
@@ -1967,7 +1967,6 @@
   Sort boolSort = d_tm.getBooleanSort();
   Sort intSort = d_tm.getIntegerSort();
   Sort funSort = d_tm.mkFunctionSort({intSort}, boolSort);
-<<<<<<< HEAD
 
   ASSERT_NO_THROW(d_solver->declareSygusVar("", boolSort));
   ASSERT_NO_THROW(d_solver->declareSygusVar("", funSort));
@@ -1977,17 +1976,6 @@
 
   ASSERT_THROW(Solver(d_tm).declareSygusVar("", boolSort), CVC5ApiException);
 
-=======
-
-  ASSERT_NO_THROW(d_solver->declareSygusVar("", boolSort));
-  ASSERT_NO_THROW(d_solver->declareSygusVar("", funSort));
-  ASSERT_NO_THROW(d_solver->declareSygusVar(std::string("b"), boolSort));
-  ASSERT_THROW(d_solver->declareSygusVar("", Sort()), CVC5ApiException);
-  ASSERT_THROW(d_solver->declareSygusVar("a", Sort()), CVC5ApiException);
-
-  ASSERT_THROW(Solver(d_tm).declareSygusVar("", boolSort), CVC5ApiException);
-
->>>>>>> 231c5329
   TermManager tm;
   Solver slv(tm);
   slv.setOption("sygus", "true");
@@ -2028,7 +2016,6 @@
 
   Term nullTerm;
   Term x = d_tm.mkVar(boolean);
-<<<<<<< HEAD
 
   Term start1 = d_tm.mkVar(boolean);
   Term start2 = d_tm.mkVar(integer);
@@ -2050,29 +2037,6 @@
   ASSERT_THROW(d_solver->synthFun("f4", {}, null), CVC5ApiException);
   ASSERT_THROW(d_solver->synthFun("f6", {x}, boolean, g2), CVC5ApiException);
 
-=======
-
-  Term start1 = d_tm.mkVar(boolean);
-  Term start2 = d_tm.mkVar(integer);
-
-  Grammar g1 = d_solver->mkGrammar({x}, {start1});
-  ASSERT_NO_THROW(d_solver->synthFun("", {}, boolean));
-  ASSERT_NO_THROW(d_solver->synthFun("f1", {x}, boolean));
-  ASSERT_THROW(d_solver->synthFun("f2", {x}, boolean, g1), CVC5ApiException);
-  g1.addRule(start1, d_tm.mkBoolean(false));
-
-  Grammar g2 = d_solver->mkGrammar({x}, {start2});
-  g2.addRule(start2, d_tm.mkInteger(0));
-
-  ASSERT_NO_THROW(d_solver->synthFun("", {}, boolean));
-  ASSERT_NO_THROW(d_solver->synthFun("f1", {x}, boolean));
-  ASSERT_NO_THROW(d_solver->synthFun("f2", {x}, boolean, g1));
-
-  ASSERT_THROW(d_solver->synthFun("f3", {nullTerm}, boolean), CVC5ApiException);
-  ASSERT_THROW(d_solver->synthFun("f4", {}, null), CVC5ApiException);
-  ASSERT_THROW(d_solver->synthFun("f6", {x}, boolean, g2), CVC5ApiException);
-
->>>>>>> 231c5329
   TermManager tm;
   Solver slv(tm);
   // this will throw when NodeManager is not a singleton anymore
