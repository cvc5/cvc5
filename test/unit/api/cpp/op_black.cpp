--- conflicted
+++ resolved
@@ -50,30 +50,6 @@
 {
   // Operators with 0 indices
   Op plus = d_solver.mkOp(ADD);
-<<<<<<< HEAD
-  Op divisible = d_solver.mkOp(DIVISIBLE, 4);
-  Op bitvector_repeat = d_solver.mkOp(BITVECTOR_REPEAT, 5);
-  Op bitvector_zero_extend = d_solver.mkOp(BITVECTOR_ZERO_EXTEND, 6);
-  Op bitvector_sign_extend = d_solver.mkOp(BITVECTOR_SIGN_EXTEND, 7);
-  Op bitvector_rotate_left = d_solver.mkOp(BITVECTOR_ROTATE_LEFT, 8);
-  Op bitvector_rotate_right = d_solver.mkOp(BITVECTOR_ROTATE_RIGHT, 9);
-  Op int_to_bitvector = d_solver.mkOp(INT_TO_BITVECTOR, 10);
-  Op iand = d_solver.mkOp(IAND, 3);
-  Op floatingpoint_to_ubv = d_solver.mkOp(FLOATINGPOINT_TO_UBV, 11);
-  Op floatingopint_to_sbv = d_solver.mkOp(FLOATINGPOINT_TO_SBV, 13);
-  Op floatingpoint_to_fp_ieee_bitvector =
-      d_solver.mkOp(FLOATINGPOINT_TO_FP_FROM_IEEE_BV, 4, 25);
-  Op floatingpoint_to_fp_floatingpoint =
-      d_solver.mkOp(FLOATINGPOINT_TO_FP_FROM_FP, 4, 25);
-  Op floatingpoint_to_fp_real =
-      d_solver.mkOp(FLOATINGPOINT_TO_FP_FROM_REAL, 4, 25);
-  Op floatingpoint_to_fp_signed_bitvector =
-      d_solver.mkOp(FLOATINGPOINT_TO_FP_FROM_SBV, 4, 25);
-  Op floatingpoint_to_fp_unsigned_bitvector =
-      d_solver.mkOp(FLOATINGPOINT_TO_FP_FROM_UBV, 4, 25);
-  Op regexp_loop = d_solver.mkOp(REGEXP_LOOP, 2, 3);
-=======
->>>>>>> c914f3ec
 
   ASSERT_EQ(0, plus.getNumIndices());
 
@@ -97,16 +73,6 @@
   ASSERT_EQ(1, bvRotateRight.getNumIndices());
   ASSERT_EQ(1, intToBv.getNumIndices());
   ASSERT_EQ(1, iand.getNumIndices());
-<<<<<<< HEAD
-  ASSERT_EQ(1, floatingpoint_to_ubv.getNumIndices());
-  ASSERT_EQ(1, floatingopint_to_sbv.getNumIndices());
-  ASSERT_EQ(2, floatingpoint_to_fp_ieee_bitvector.getNumIndices());
-  ASSERT_EQ(2, floatingpoint_to_fp_floatingpoint.getNumIndices());
-  ASSERT_EQ(2, floatingpoint_to_fp_real.getNumIndices());
-  ASSERT_EQ(2, floatingpoint_to_fp_signed_bitvector.getNumIndices());
-  ASSERT_EQ(2, floatingpoint_to_fp_unsigned_bitvector.getNumIndices());
-  ASSERT_EQ(2, regexp_loop.getNumIndices());
-=======
   ASSERT_EQ(1, fpToUbv.getNumIndices());
   ASSERT_EQ(1, fpToSbv.getNumIndices());
 
@@ -117,7 +83,6 @@
   Op toFpFromReal = d_solver.mkOp(FLOATINGPOINT_TO_FP_FROM_REAL, 7, 6);
   Op toFpFromSbv = d_solver.mkOp(FLOATINGPOINT_TO_FP_FROM_SBV, 9, 8);
   Op toFpFromUbv = d_solver.mkOp(FLOATINGPOINT_TO_FP_FROM_UBV, 11, 10);
-  Op toFpGen = d_solver.mkOp(FLOATINGPOINT_TO_FP_GENERIC, 13, 12);
   Op regexpLoop = d_solver.mkOp(REGEXP_LOOP, 15, 14);
 
   ASSERT_EQ(2, bvExtract.getNumIndices());
@@ -126,167 +91,18 @@
   ASSERT_EQ(2, toFpFromReal.getNumIndices());
   ASSERT_EQ(2, toFpFromSbv.getNumIndices());
   ASSERT_EQ(2, toFpFromUbv.getNumIndices());
-  ASSERT_EQ(2, toFpGen.getNumIndices());
   ASSERT_EQ(2, regexpLoop.getNumIndices());
 
   // Operators with n indices
   std::vector<uint32_t> indices = {0, 3, 2, 0, 1, 2};
   Op tupleProject = d_solver.mkOp(TUPLE_PROJECT, indices);
   ASSERT_EQ(indices.size(), tupleProject.getNumIndices());
->>>>>>> c914f3ec
 }
 
 TEST_F(TestApiBlackOp, subscriptOperator)
 {
   // Operators with 0 indices
   Op plus = d_solver.mkOp(ADD);
-<<<<<<< HEAD
-  Op divisible = d_solver.mkOp(DIVISIBLE, 4);
-  Op bitvector_repeat = d_solver.mkOp(BITVECTOR_REPEAT, 4);
-  Op bitvector_zero_extend = d_solver.mkOp(BITVECTOR_ZERO_EXTEND, 4);
-  Op bitvector_sign_extend = d_solver.mkOp(BITVECTOR_SIGN_EXTEND, 4);
-  Op bitvector_rotate_left = d_solver.mkOp(BITVECTOR_ROTATE_LEFT, 4);
-  Op bitvector_rotate_right = d_solver.mkOp(BITVECTOR_ROTATE_RIGHT, 4);
-  Op int_to_bitvector = d_solver.mkOp(INT_TO_BITVECTOR, 4);
-  Op iand = d_solver.mkOp(IAND, 4);
-  Op floatingpoint_to_ubv = d_solver.mkOp(FLOATINGPOINT_TO_UBV, 4);
-  Op floatingopint_to_sbv = d_solver.mkOp(FLOATINGPOINT_TO_SBV, 4);
-  Op floatingpoint_to_fp_ieee_bitvector =
-      d_solver.mkOp(FLOATINGPOINT_TO_FP_FROM_IEEE_BV, 4, 5);
-  Op floatingpoint_to_fp_floatingpoint =
-      d_solver.mkOp(FLOATINGPOINT_TO_FP_FROM_FP, 4, 5);
-  Op floatingpoint_to_fp_real =
-      d_solver.mkOp(FLOATINGPOINT_TO_FP_FROM_REAL, 4, 5);
-  Op floatingpoint_to_fp_signed_bitvector =
-      d_solver.mkOp(FLOATINGPOINT_TO_FP_FROM_SBV, 4, 5);
-  Op floatingpoint_to_fp_unsigned_bitvector =
-      d_solver.mkOp(FLOATINGPOINT_TO_FP_FROM_UBV, 4, 5);
-  Op regexp_loop = d_solver.mkOp(REGEXP_LOOP, 4, 5);
-
-  ASSERT_THROW(plus[0], CVC5ApiException);
-  ASSERT_EQ(4, divisible[0].getUInt32Value());
-  ASSERT_EQ(4, bitvector_repeat[0].getUInt32Value());
-  ASSERT_EQ(4, bitvector_zero_extend[0].getUInt32Value());
-  ASSERT_EQ(4, bitvector_sign_extend[0].getUInt32Value());
-  ASSERT_EQ(4, bitvector_rotate_left[0].getUInt32Value());
-  ASSERT_EQ(4, bitvector_rotate_right[0].getUInt32Value());
-  ASSERT_EQ(4, int_to_bitvector[0].getUInt32Value());
-  ASSERT_EQ(4, iand[0].getUInt32Value());
-  ASSERT_EQ(4, floatingpoint_to_ubv[0].getUInt32Value());
-  ASSERT_EQ(4, floatingopint_to_sbv[0].getUInt32Value());
-  ASSERT_EQ(4, floatingpoint_to_fp_ieee_bitvector[0].getUInt32Value());
-  ASSERT_EQ(4, floatingpoint_to_fp_floatingpoint[0].getUInt32Value());
-  ASSERT_EQ(4, floatingpoint_to_fp_real[0].getUInt32Value());
-  ASSERT_EQ(4, floatingpoint_to_fp_signed_bitvector[0].getUInt32Value());
-  ASSERT_EQ(4, floatingpoint_to_fp_unsigned_bitvector[0].getUInt32Value());
-  ASSERT_EQ(4, regexp_loop[0].getUInt32Value());
-}
-
-TEST_F(TestApiBlackOp, getIndicesString)
-{
-  Op x;
-  ASSERT_THROW(x.getIndices<std::string>(), CVC5ApiException);
-
-  Op divisible_ot = d_solver.mkOp(DIVISIBLE, 4);
-  ASSERT_TRUE(divisible_ot.isIndexed());
-  std::string divisible_idx = divisible_ot.getIndices<std::string>();
-  ASSERT_EQ(divisible_idx, "4");
-}
-
-TEST_F(TestApiBlackOp, getIndicesUint)
-{
-  Op bitvector_repeat_ot = d_solver.mkOp(BITVECTOR_REPEAT, 5);
-  ASSERT_TRUE(bitvector_repeat_ot.isIndexed());
-  uint32_t bitvector_repeat_idx = bitvector_repeat_ot.getIndices<uint32_t>();
-  ASSERT_EQ(bitvector_repeat_idx, 5);
-  ASSERT_THROW(
-      (bitvector_repeat_ot.getIndices<std::pair<uint32_t, uint32_t>>()),
-      CVC5ApiException);
-
-  Op bitvector_zero_extend_ot = d_solver.mkOp(BITVECTOR_ZERO_EXTEND, 6);
-  uint32_t bitvector_zero_extend_idx =
-      bitvector_zero_extend_ot.getIndices<uint32_t>();
-  ASSERT_EQ(bitvector_zero_extend_idx, 6);
-
-  Op bitvector_sign_extend_ot = d_solver.mkOp(BITVECTOR_SIGN_EXTEND, 7);
-  uint32_t bitvector_sign_extend_idx =
-      bitvector_sign_extend_ot.getIndices<uint32_t>();
-  ASSERT_EQ(bitvector_sign_extend_idx, 7);
-
-  Op bitvector_rotate_left_ot = d_solver.mkOp(BITVECTOR_ROTATE_LEFT, 8);
-  uint32_t bitvector_rotate_left_idx =
-      bitvector_rotate_left_ot.getIndices<uint32_t>();
-  ASSERT_EQ(bitvector_rotate_left_idx, 8);
-
-  Op bitvector_rotate_right_ot = d_solver.mkOp(BITVECTOR_ROTATE_RIGHT, 9);
-  uint32_t bitvector_rotate_right_idx =
-      bitvector_rotate_right_ot.getIndices<uint32_t>();
-  ASSERT_EQ(bitvector_rotate_right_idx, 9);
-
-  Op int_to_bitvector_ot = d_solver.mkOp(INT_TO_BITVECTOR, 10);
-  uint32_t int_to_bitvector_idx = int_to_bitvector_ot.getIndices<uint32_t>();
-  ASSERT_EQ(int_to_bitvector_idx, 10);
-
-  Op floatingpoint_to_ubv_ot = d_solver.mkOp(FLOATINGPOINT_TO_UBV, 11);
-  uint32_t floatingpoint_to_ubv_idx =
-      floatingpoint_to_ubv_ot.getIndices<uint32_t>();
-  ASSERT_EQ(floatingpoint_to_ubv_idx, 11);
-
-  Op floatingpoint_to_sbv_ot = d_solver.mkOp(FLOATINGPOINT_TO_SBV, 13);
-  uint32_t floatingpoint_to_sbv_idx =
-      floatingpoint_to_sbv_ot.getIndices<uint32_t>();
-  ASSERT_EQ(floatingpoint_to_sbv_idx, 13);
-}
-
-TEST_F(TestApiBlackOp, getIndicesPairUint)
-{
-  Op bitvector_extract_ot = d_solver.mkOp(BITVECTOR_EXTRACT, 4, 0);
-  ASSERT_TRUE(bitvector_extract_ot.isIndexed());
-  std::pair<uint32_t, uint32_t> bitvector_extract_indices =
-      bitvector_extract_ot.getIndices<std::pair<uint32_t, uint32_t>>();
-  ASSERT_TRUE(
-      (bitvector_extract_indices == std::pair<uint32_t, uint32_t>{4, 0}));
-
-  Op floatingpoint_to_fp_ieee_bitvector_ot =
-      d_solver.mkOp(FLOATINGPOINT_TO_FP_FROM_IEEE_BV, 4, 25);
-  std::pair<uint32_t, uint32_t> floatingpoint_to_fp_ieee_bitvector_indices =
-      floatingpoint_to_fp_ieee_bitvector_ot
-          .getIndices<std::pair<uint32_t, uint32_t>>();
-  ASSERT_TRUE((floatingpoint_to_fp_ieee_bitvector_indices
-               == std::pair<uint32_t, uint32_t>{4, 25}));
-
-  Op floatingpoint_to_fp_floatingpoint_ot =
-      d_solver.mkOp(FLOATINGPOINT_TO_FP_FROM_FP, 4, 25);
-  std::pair<uint32_t, uint32_t> floatingpoint_to_fp_floatingpoint_indices =
-      floatingpoint_to_fp_floatingpoint_ot
-          .getIndices<std::pair<uint32_t, uint32_t>>();
-  ASSERT_TRUE((floatingpoint_to_fp_floatingpoint_indices
-               == std::pair<uint32_t, uint32_t>{4, 25}));
-
-  Op floatingpoint_to_fp_real_ot =
-      d_solver.mkOp(FLOATINGPOINT_TO_FP_FROM_REAL, 4, 25);
-  std::pair<uint32_t, uint32_t> floatingpoint_to_fp_real_indices =
-      floatingpoint_to_fp_real_ot.getIndices<std::pair<uint32_t, uint32_t>>();
-  ASSERT_TRUE((floatingpoint_to_fp_real_indices
-               == std::pair<uint32_t, uint32_t>{4, 25}));
-
-  Op floatingpoint_to_fp_signed_bitvector_ot =
-      d_solver.mkOp(FLOATINGPOINT_TO_FP_FROM_SBV, 4, 25);
-  std::pair<uint32_t, uint32_t> floatingpoint_to_fp_signed_bitvector_indices =
-      floatingpoint_to_fp_signed_bitvector_ot
-          .getIndices<std::pair<uint32_t, uint32_t>>();
-  ASSERT_TRUE((floatingpoint_to_fp_signed_bitvector_indices
-               == std::pair<uint32_t, uint32_t>{4, 25}));
-
-  Op floatingpoint_to_fp_unsigned_bitvector_ot =
-      d_solver.mkOp(FLOATINGPOINT_TO_FP_FROM_UBV, 4, 25);
-  std::pair<uint32_t, uint32_t> floatingpoint_to_fp_unsigned_bitvector_indices =
-      floatingpoint_to_fp_unsigned_bitvector_ot
-          .getIndices<std::pair<uint32_t, uint32_t>>();
-  ASSERT_TRUE((floatingpoint_to_fp_unsigned_bitvector_indices
-               == std::pair<uint32_t, uint32_t>{4, 25}));
-}
-=======
 
   ASSERT_THROW(plus[0], CVC5ApiException);
 
@@ -301,7 +117,6 @@
   Op iand = d_solver.mkOp(IAND, 11);
   Op fpToUbv = d_solver.mkOp(FLOATINGPOINT_TO_UBV, 12);
   Op fpToSbv = d_solver.mkOp(FLOATINGPOINT_TO_SBV, 13);
->>>>>>> c914f3ec
 
   ASSERT_EQ(4, divisible[0].getUInt32Value());
   ASSERT_EQ(5, bvRepeat[0].getUInt32Value());
@@ -321,7 +136,6 @@
   Op toFpFromReal = d_solver.mkOp(FLOATINGPOINT_TO_FP_FROM_REAL, 7, 6);
   Op toFpFromSbv = d_solver.mkOp(FLOATINGPOINT_TO_FP_FROM_SBV, 9, 8);
   Op toFpFromUbv = d_solver.mkOp(FLOATINGPOINT_TO_FP_FROM_UBV, 11, 10);
-  Op toFpGen = d_solver.mkOp(FLOATINGPOINT_TO_FP_GENERIC, 13, 12);
   Op regexpLoop = d_solver.mkOp(REGEXP_LOOP, 15, 14);
 
   ASSERT_EQ(1, bvExtract[0].getUInt32Value());
@@ -336,8 +150,6 @@
   ASSERT_EQ(8, toFpFromSbv[1].getUInt32Value());
   ASSERT_EQ(11, toFpFromUbv[0].getUInt32Value());
   ASSERT_EQ(10, toFpFromUbv[1].getUInt32Value());
-  ASSERT_EQ(13, toFpGen[0].getUInt32Value());
-  ASSERT_EQ(12, toFpGen[1].getUInt32Value());
   ASSERT_EQ(15, regexpLoop[0].getUInt32Value());
   ASSERT_EQ(14, regexpLoop[1].getUInt32Value());
 
