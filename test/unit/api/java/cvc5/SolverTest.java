/******************************************************************************
 * Top contributors (to current version):
 *   Aina Niemetz, Mudathir Mohamed, Andrew Reynolds
 *
 * This file is part of the cvc5 project.
 *
 * Copyright (c) 2009-2021 by the authors listed in the file AUTHORS
 * in the top-level source directory and their institutional affiliations.
 * All rights reserved.  See the file COPYING in the top-level source
 * directory for licensing information.
 * ****************************************************************************
 *
 * Black box testing of the Solver class of the Java API.
 */

package cvc5;

import static cvc5.Kind.*;
import static cvc5.RoundingMode.*;
import static org.junit.jupiter.api.Assertions.*;

import java.math.BigInteger;
import java.util.*;
import java.util.concurrent.atomic.AtomicReference;
import org.junit.jupiter.api.*;
import org.junit.jupiter.api.function.Executable;

class SolverTest
{
  private Solver d_solver;

  @BeforeEach void setUp()
  {
    d_solver = new Solver();
  }

  @Test void recoverableException() throws CVC5ApiException
  {
    d_solver.setOption("produce-models", "true");
    Term x = d_solver.mkConst(d_solver.getBooleanSort(), "x");
    d_solver.assertFormula(x.eqTerm(x).notTerm());
    assertThrows(CVC5ApiRecoverableException.class, () -> d_solver.getValue(x));
  }

  @Test void supportsFloatingPoint() throws CVC5ApiException
  {
    assertDoesNotThrow(() -> d_solver.mkRoundingMode(ROUND_NEAREST_TIES_TO_EVEN));
  }

  @Test void getBooleanSort() throws CVC5ApiException
  {
    assertDoesNotThrow(() -> d_solver.getBooleanSort());
  }

  @Test void getIntegerSort()
  {
    assertDoesNotThrow(() -> d_solver.getIntegerSort());
  }

  @Test void getNullSort() throws CVC5ApiException
  {
    assertDoesNotThrow(() -> d_solver.getNullSort());
  }

  @Test void getRealSort() throws CVC5ApiException
  {
    assertDoesNotThrow(() -> d_solver.getRealSort());
  }

  @Test void getRegExpSort() throws CVC5ApiException
  {
    assertDoesNotThrow(() -> d_solver.getRegExpSort());
  }

  @Test void getStringSort() throws CVC5ApiException
  {
    assertDoesNotThrow(() -> d_solver.getStringSort());
  }

  @Test void getRoundingModeSort() throws CVC5ApiException
  {
    assertDoesNotThrow(() -> d_solver.getRoundingModeSort());
  }

  @Test void mkArraySort() throws CVC5ApiException
  {
    Sort boolSort = d_solver.getBooleanSort();
    Sort intSort = d_solver.getIntegerSort();
    Sort realSort = d_solver.getRealSort();
    Sort bvSort = d_solver.mkBitVectorSort(32);
    assertDoesNotThrow(() -> d_solver.mkArraySort(boolSort, boolSort));
    assertDoesNotThrow(() -> d_solver.mkArraySort(intSort, intSort));
    assertDoesNotThrow(() -> d_solver.mkArraySort(realSort, realSort));
    assertDoesNotThrow(() -> d_solver.mkArraySort(bvSort, bvSort));
    assertDoesNotThrow(() -> d_solver.mkArraySort(boolSort, intSort));
    assertDoesNotThrow(() -> d_solver.mkArraySort(realSort, bvSort));

    Sort fpSort = d_solver.mkFloatingPointSort(3, 5);
    assertDoesNotThrow(() -> d_solver.mkArraySort(fpSort, fpSort));
    assertDoesNotThrow(() -> d_solver.mkArraySort(bvSort, fpSort));

    Solver slv = new Solver();
    assertThrows(CVC5ApiException.class, () -> slv.mkArraySort(boolSort, boolSort));
  }

  @Test void mkBitVectorSort() throws CVC5ApiException
  {
    assertDoesNotThrow(() -> d_solver.mkBitVectorSort(32));
    assertThrows(CVC5ApiException.class, () -> d_solver.mkBitVectorSort(0));
  }

  @Test void mkFloatingPointSort() throws CVC5ApiException
  {
    assertDoesNotThrow(() -> d_solver.mkFloatingPointSort(4, 8));
    assertThrows(CVC5ApiException.class, () -> d_solver.mkFloatingPointSort(0, 8));
    assertThrows(CVC5ApiException.class, () -> d_solver.mkFloatingPointSort(4, 0));
  }

  @Test void mkDatatypeSort() throws CVC5ApiException
  {
    DatatypeDecl dtypeSpec = d_solver.mkDatatypeDecl("list");
    DatatypeConstructorDecl cons = d_solver.mkDatatypeConstructorDecl("cons");
    cons.addSelector("head", d_solver.getIntegerSort());
    dtypeSpec.addConstructor(cons);
    DatatypeConstructorDecl nil = d_solver.mkDatatypeConstructorDecl("nil");
    dtypeSpec.addConstructor(nil);
    assertDoesNotThrow(() -> d_solver.mkDatatypeSort(dtypeSpec));

    Solver slv = new Solver();
    assertThrows(CVC5ApiException.class, () -> slv.mkDatatypeSort(dtypeSpec));

    DatatypeDecl throwsDtypeSpec = d_solver.mkDatatypeDecl("list");
    assertThrows(CVC5ApiException.class, () -> d_solver.mkDatatypeSort(throwsDtypeSpec));
  }

  @Test void mkDatatypeSorts() throws CVC5ApiException
  {
    Solver slv = new Solver();

    DatatypeDecl dtypeSpec1 = d_solver.mkDatatypeDecl("list1");
    DatatypeConstructorDecl cons1 = d_solver.mkDatatypeConstructorDecl("cons1");
    cons1.addSelector("head1", d_solver.getIntegerSort());
    dtypeSpec1.addConstructor(cons1);
    DatatypeConstructorDecl nil1 = d_solver.mkDatatypeConstructorDecl("nil1");
    dtypeSpec1.addConstructor(nil1);
    DatatypeDecl dtypeSpec2 = d_solver.mkDatatypeDecl("list2");
    DatatypeConstructorDecl cons2 = d_solver.mkDatatypeConstructorDecl("cons2");
    cons2.addSelector("head2", d_solver.getIntegerSort());
    dtypeSpec2.addConstructor(cons2);
    DatatypeConstructorDecl nil2 = d_solver.mkDatatypeConstructorDecl("nil2");
    dtypeSpec2.addConstructor(nil2);
    DatatypeDecl[] decls = {dtypeSpec1, dtypeSpec2};
    assertDoesNotThrow(() -> d_solver.mkDatatypeSorts(decls));

    assertThrows(CVC5ApiException.class, () -> slv.mkDatatypeSorts(decls));

    DatatypeDecl throwsDtypeSpec = d_solver.mkDatatypeDecl("list");
    DatatypeDecl[] throwsDecls = new DatatypeDecl[] {throwsDtypeSpec};
    assertThrows(CVC5ApiException.class, () -> d_solver.mkDatatypeSorts(throwsDecls));

    /* with unresolved sorts */
    Sort unresList = d_solver.mkUninterpretedSort("ulist");
    Set<Sort> unresSorts = new HashSet<>();
    unresSorts.add(unresList);
    DatatypeDecl ulist = d_solver.mkDatatypeDecl("ulist");
    DatatypeConstructorDecl ucons = d_solver.mkDatatypeConstructorDecl("ucons");
    ucons.addSelector("car", unresList);
    ucons.addSelector("cdr", unresList);
    ulist.addConstructor(ucons);
    DatatypeConstructorDecl unil = d_solver.mkDatatypeConstructorDecl("unil");
    ulist.addConstructor(unil);
    DatatypeDecl[] udecls = new DatatypeDecl[] {ulist};
    assertDoesNotThrow(() -> d_solver.mkDatatypeSorts(Arrays.asList(udecls), unresSorts));

    assertThrows(
        CVC5ApiException.class, () -> slv.mkDatatypeSorts(Arrays.asList(udecls), unresSorts));

    /* Note: More tests are in datatype_api_black. */
  }

  @Test void mkFunctionSort() throws CVC5ApiException
  {
    assertDoesNotThrow(()
                           -> d_solver.mkFunctionSort(
                               d_solver.mkUninterpretedSort("u"), d_solver.getIntegerSort()));
    Sort funSort =
        d_solver.mkFunctionSort(d_solver.mkUninterpretedSort("u"), d_solver.getIntegerSort());
    // function arguments are allowed
    assertDoesNotThrow(() -> d_solver.mkFunctionSort(funSort, d_solver.getIntegerSort()));
    // non-first-class arguments are not allowed
    Sort reSort = d_solver.getRegExpSort();
    assertThrows(
        CVC5ApiException.class, () -> d_solver.mkFunctionSort(reSort, d_solver.getIntegerSort()));

    assertThrows(
        CVC5ApiException.class, () -> d_solver.mkFunctionSort(d_solver.getIntegerSort(), funSort));

    assertDoesNotThrow(()
                           -> d_solver.mkFunctionSort(new Sort[] {d_solver.mkUninterpretedSort("u"),
                                                          d_solver.getIntegerSort()},
                               d_solver.getIntegerSort()));
    Sort funSort2 =
        d_solver.mkFunctionSort(d_solver.mkUninterpretedSort("u"), d_solver.getIntegerSort());
    // function arguments are allowed
    assertDoesNotThrow(
        ()
            -> d_solver.mkFunctionSort(new Sort[] {funSort2, d_solver.mkUninterpretedSort("u")},
                d_solver.getIntegerSort()));
    assertThrows(CVC5ApiException.class,
        ()
            -> d_solver.mkFunctionSort(
                new Sort[] {d_solver.getIntegerSort(), d_solver.mkUninterpretedSort("u")},
                funSort2));

    Solver slv = new Solver();
    assertThrows(CVC5ApiException.class,
        () -> slv.mkFunctionSort(d_solver.mkUninterpretedSort("u"), d_solver.getIntegerSort()));

    assertThrows(CVC5ApiException.class,
        () -> slv.mkFunctionSort(slv.mkUninterpretedSort("u"), d_solver.getIntegerSort()));

    Sort[] sorts1 =
        new Sort[] {d_solver.getBooleanSort(), slv.getIntegerSort(), d_solver.getIntegerSort()};
    Sort[] sorts2 = new Sort[] {slv.getBooleanSort(), slv.getIntegerSort()};
    assertDoesNotThrow(() -> slv.mkFunctionSort(sorts2, slv.getIntegerSort()));
    assertThrows(CVC5ApiException.class, () -> slv.mkFunctionSort(sorts1, slv.getIntegerSort()));
    assertThrows(
        CVC5ApiException.class, () -> slv.mkFunctionSort(sorts2, d_solver.getIntegerSort()));
  }

  @Test void mkParamSort() throws CVC5ApiException
  {
    assertDoesNotThrow(() -> d_solver.mkParamSort("T"));
    assertDoesNotThrow(() -> d_solver.mkParamSort(""));
  }

  @Test void mkPredicateSort()
  {
    assertDoesNotThrow(() -> d_solver.mkPredicateSort(new Sort[] {d_solver.getIntegerSort()}));
    assertThrows(CVC5ApiException.class, () -> d_solver.mkPredicateSort(new Sort[] {}));
    Sort funSort =
        d_solver.mkFunctionSort(d_solver.mkUninterpretedSort("u"), d_solver.getIntegerSort());
    // functions as arguments are allowed
    assertDoesNotThrow(
        () -> d_solver.mkPredicateSort(new Sort[] {d_solver.getIntegerSort(), funSort}));

    Solver slv = new Solver();
    assertThrows(
        CVC5ApiException.class, () -> slv.mkPredicateSort(new Sort[] {d_solver.getIntegerSort()}));
  }

  @Test void mkRecordSort() throws CVC5ApiException
  {
    Pair<String, Sort>[] fields = new Pair[] {new Pair<>("b", d_solver.getBooleanSort()),
        new Pair<>("bv", d_solver.mkBitVectorSort(8)),
        new Pair<>("i", d_solver.getIntegerSort())};
    Pair<String, Sort>[] empty = new Pair[0];
    assertDoesNotThrow(() -> d_solver.mkRecordSort(fields));
    assertDoesNotThrow(() -> d_solver.mkRecordSort(empty));
    Sort recSort = d_solver.mkRecordSort(fields);
    assertDoesNotThrow(() -> recSort.getDatatype());

    Solver slv = new Solver();
    assertThrows(CVC5ApiException.class, () -> slv.mkRecordSort(fields));
  }

  @Test void mkSetSort() throws CVC5ApiException
  {
    assertDoesNotThrow(() -> d_solver.mkSetSort(d_solver.getBooleanSort()));
    assertDoesNotThrow(() -> d_solver.mkSetSort(d_solver.getIntegerSort()));
    assertDoesNotThrow(() -> d_solver.mkSetSort(d_solver.mkBitVectorSort(4)));
    Solver slv = new Solver();
    assertThrows(CVC5ApiException.class, () -> slv.mkSetSort(d_solver.mkBitVectorSort(4)));
  }

  @Test void mkBagSort() throws CVC5ApiException
  {
    assertDoesNotThrow(() -> d_solver.mkBagSort(d_solver.getBooleanSort()));
    assertDoesNotThrow(() -> d_solver.mkBagSort(d_solver.getIntegerSort()));
    assertDoesNotThrow(() -> d_solver.mkBagSort(d_solver.mkBitVectorSort(4)));
    Solver slv = new Solver();
    assertThrows(CVC5ApiException.class, () -> slv.mkBagSort(d_solver.mkBitVectorSort(4)));
  }

  @Test void mkSequenceSort() throws CVC5ApiException
  {
    assertDoesNotThrow(() -> d_solver.mkSequenceSort(d_solver.getBooleanSort()));
    assertDoesNotThrow(
        () -> d_solver.mkSequenceSort(d_solver.mkSequenceSort(d_solver.getIntegerSort())));
    Solver slv = new Solver();
    assertThrows(CVC5ApiException.class, () -> slv.mkSequenceSort(d_solver.getIntegerSort()));
  }

  @Test void mkUninterpretedSort() throws CVC5ApiException
  {
    assertDoesNotThrow(() -> d_solver.mkUninterpretedSort("u"));
    assertDoesNotThrow(() -> d_solver.mkUninterpretedSort(""));
  }

  @Test void mkSortConstructorSort() throws CVC5ApiException
  {
    assertDoesNotThrow(() -> d_solver.mkSortConstructorSort("s", 2));
    assertDoesNotThrow(() -> d_solver.mkSortConstructorSort("", 2));
    assertThrows(CVC5ApiException.class, () -> d_solver.mkSortConstructorSort("", 0));
  }

  @Test void mkTupleSort() throws CVC5ApiException
  {
    assertDoesNotThrow(() -> d_solver.mkTupleSort(new Sort[] {d_solver.getIntegerSort()}));
    Sort funSort =
        d_solver.mkFunctionSort(d_solver.mkUninterpretedSort("u"), d_solver.getIntegerSort());
    assertThrows(CVC5ApiException.class,
        () -> d_solver.mkTupleSort(new Sort[] {d_solver.getIntegerSort(), funSort}));

    Solver slv = new Solver();
    assertThrows(
        CVC5ApiException.class, () -> slv.mkTupleSort(new Sort[] {d_solver.getIntegerSort()}));
  }

  @Test void mkBitVector() throws CVC5ApiException
  {
    assertDoesNotThrow(() -> d_solver.mkBitVector(8, 2));
    assertDoesNotThrow(() -> d_solver.mkBitVector(32, 2));
    assertDoesNotThrow(() -> d_solver.mkBitVector(8, "-1111111", 2));
    assertDoesNotThrow(() -> d_solver.mkBitVector(8, "0101", 2));
    assertDoesNotThrow(() -> d_solver.mkBitVector(8, "00000101", 2));
    assertDoesNotThrow(() -> d_solver.mkBitVector(8, "-127", 10));
    assertDoesNotThrow(() -> d_solver.mkBitVector(8, "255", 10));
    assertDoesNotThrow(() -> d_solver.mkBitVector(8, "-7f", 16));
    assertDoesNotThrow(() -> d_solver.mkBitVector(8, "a0", 16));

    assertThrows(CVC5ApiException.class, () -> d_solver.mkBitVector(0, 2));
    assertThrows(CVC5ApiException.class, () -> d_solver.mkBitVector(0, "-127", 10));
    assertThrows(CVC5ApiException.class, () -> d_solver.mkBitVector(0, "a0", 16));

    assertThrows(CVC5ApiException.class, () -> d_solver.mkBitVector(8, "", 2));

    assertThrows(CVC5ApiException.class, () -> d_solver.mkBitVector(8, "101", 5));
    assertThrows(CVC5ApiException.class, () -> d_solver.mkBitVector(8, "128", 11));
    assertThrows(CVC5ApiException.class, () -> d_solver.mkBitVector(8, "a0", 21));

    assertThrows(CVC5ApiException.class, () -> d_solver.mkBitVector(8, "-11111111", 2));
    assertThrows(CVC5ApiException.class, () -> d_solver.mkBitVector(8, "101010101", 2));
    assertThrows(CVC5ApiException.class, () -> d_solver.mkBitVector(8, "-256", 10));
    assertThrows(CVC5ApiException.class, () -> d_solver.mkBitVector(8, "257", 10));
    assertThrows(CVC5ApiException.class, () -> d_solver.mkBitVector(8, "-a0", 16));
    assertThrows(CVC5ApiException.class, () -> d_solver.mkBitVector(8, "fffff", 16));

    assertThrows(CVC5ApiException.class, () -> d_solver.mkBitVector(8, "10201010", 2));
    assertThrows(CVC5ApiException.class, () -> d_solver.mkBitVector(8, "-25x", 10));
    assertThrows(CVC5ApiException.class, () -> d_solver.mkBitVector(8, "2x7", 10));
    assertThrows(CVC5ApiException.class, () -> d_solver.mkBitVector(8, "fzff", 16));

    assertEquals(d_solver.mkBitVector(8, "0101", 2), d_solver.mkBitVector(8, "00000101", 2));
    assertEquals(d_solver.mkBitVector(4, "-1", 2), d_solver.mkBitVector(4, "1111", 2));
    assertEquals(d_solver.mkBitVector(4, "-1", 16), d_solver.mkBitVector(4, "1111", 2));
    assertEquals(d_solver.mkBitVector(4, "-1", 10), d_solver.mkBitVector(4, "1111", 2));
    assertEquals(d_solver.mkBitVector(8, "01010101", 2).toString(), "#b01010101");
    assertEquals(d_solver.mkBitVector(8, "F", 16).toString(), "#b00001111");
    assertEquals(d_solver.mkBitVector(8, "-1", 10), d_solver.mkBitVector(8, "FF", 16));
  }

  @Test void mkVar() throws CVC5ApiException
  {
    Sort boolSort = d_solver.getBooleanSort();
    Sort intSort = d_solver.getIntegerSort();
    Sort funSort = d_solver.mkFunctionSort(intSort, boolSort);
    assertDoesNotThrow(() -> d_solver.mkVar(boolSort));
    assertDoesNotThrow(() -> d_solver.mkVar(funSort));
    assertDoesNotThrow(() -> d_solver.mkVar(boolSort, ("b")));
    assertDoesNotThrow(() -> d_solver.mkVar(funSort, ""));
    assertThrows(CVC5ApiException.class, () -> d_solver.mkVar(d_solver.getNullSort()));
    assertThrows(CVC5ApiException.class, () -> d_solver.mkVar(d_solver.getNullSort(), "a"));
    Solver slv = new Solver();
    assertThrows(CVC5ApiException.class, () -> slv.mkVar(boolSort, "x"));
  }

  @Test void mkBoolean() throws CVC5ApiException
  {
    assertDoesNotThrow(() -> d_solver.mkBoolean(true));
    assertDoesNotThrow(() -> d_solver.mkBoolean(false));
  }

  @Test void mkRoundingMode() throws CVC5ApiException
  {
    assertDoesNotThrow(() -> d_solver.mkRoundingMode(RoundingMode.ROUND_TOWARD_ZERO));
  }

  @Test void mkUninterpretedConst() throws CVC5ApiException
  {
    assertDoesNotThrow(() -> d_solver.mkUninterpretedConst(d_solver.getBooleanSort(), 1));
    assertThrows(
        CVC5ApiException.class, () -> d_solver.mkUninterpretedConst(d_solver.getNullSort(), 1));
    Solver slv = new Solver();
    assertThrows(
        CVC5ApiException.class, () -> slv.mkUninterpretedConst(d_solver.getBooleanSort(), 1));
  }

  @Test void mkAbstractValue() throws CVC5ApiException
  {
    assertDoesNotThrow(() -> d_solver.mkAbstractValue(("1")));
    assertThrows(CVC5ApiException.class, () -> d_solver.mkAbstractValue(("0")));
    assertThrows(CVC5ApiException.class, () -> d_solver.mkAbstractValue(("-1")));
    assertThrows(CVC5ApiException.class, () -> d_solver.mkAbstractValue(("1.2")));
    assertThrows(CVC5ApiException.class, () -> d_solver.mkAbstractValue("1/2"));
    assertThrows(CVC5ApiException.class, () -> d_solver.mkAbstractValue("asdf"));

    assertDoesNotThrow(() -> d_solver.mkAbstractValue((int) 1));
    assertDoesNotThrow(() -> d_solver.mkAbstractValue((int) 1));
    assertDoesNotThrow(() -> d_solver.mkAbstractValue((long) 1));
    assertDoesNotThrow(() -> d_solver.mkAbstractValue((long) 1));
    // java does not have specific types for unsigned integers, therefore the two lines below do not
    // make sense in java. assertDoesNotThrow(() -> d_solver.mkAbstractValue((int)-1));
    // assertDoesNotThrow(() -> d_solver.mkAbstractValue((long)-1));
    assertThrows(CVC5ApiException.class, () -> d_solver.mkAbstractValue(0));
  }

  @Test void mkFloatingPoint() throws CVC5ApiException
  {
    Term t1 = d_solver.mkBitVector(8);
    Term t2 = d_solver.mkBitVector(4);
    Term t3 = d_solver.mkInteger(2);
    assertDoesNotThrow(() -> d_solver.mkFloatingPoint(3, 5, t1));

    assertThrows(
        CVC5ApiException.class, () -> d_solver.mkFloatingPoint(0, 5, d_solver.getNullTerm()));
    assertThrows(CVC5ApiException.class, () -> d_solver.mkFloatingPoint(0, 5, t1));
    assertThrows(CVC5ApiException.class, () -> d_solver.mkFloatingPoint(3, 0, t1));
    assertThrows(CVC5ApiException.class, () -> d_solver.mkFloatingPoint(3, 5, t2));
    assertThrows(CVC5ApiException.class, () -> d_solver.mkFloatingPoint(3, 5, t2));

    Solver slv = new Solver();
    assertThrows(CVC5ApiException.class, () -> slv.mkFloatingPoint(3, 5, t1));
  }

  @Test void mkEmptySet() throws CVC5ApiException
  {
    Solver slv = new Solver();
    Sort s = d_solver.mkSetSort(d_solver.getBooleanSort());
    assertDoesNotThrow(() -> d_solver.mkEmptySet(d_solver.getNullSort()));
    assertDoesNotThrow(() -> d_solver.mkEmptySet(s));
    assertThrows(CVC5ApiException.class, () -> d_solver.mkEmptySet(d_solver.getBooleanSort()));
    assertThrows(CVC5ApiException.class, () -> slv.mkEmptySet(s));
  }

  @Test void mkEmptyBag() throws CVC5ApiException
  {
    Solver slv = new Solver();
    Sort s = d_solver.mkBagSort(d_solver.getBooleanSort());
    assertDoesNotThrow(() -> d_solver.mkEmptyBag(d_solver.getNullSort()));
    assertDoesNotThrow(() -> d_solver.mkEmptyBag(s));
    assertThrows(CVC5ApiException.class, () -> d_solver.mkEmptyBag(d_solver.getBooleanSort()));

    assertThrows(CVC5ApiException.class, () -> slv.mkEmptyBag(s));
  }

  @Test void mkEmptySequence() throws CVC5ApiException
  {
    Solver slv = new Solver();
    Sort s = d_solver.mkSequenceSort(d_solver.getBooleanSort());
    assertDoesNotThrow(() -> d_solver.mkEmptySequence(s));
    assertDoesNotThrow(() -> d_solver.mkEmptySequence(d_solver.getBooleanSort()));
    assertThrows(CVC5ApiException.class, () -> slv.mkEmptySequence(s));
  }

  @Test void mkFalse() throws CVC5ApiException
  {
    assertDoesNotThrow(() -> d_solver.mkFalse());
    assertDoesNotThrow(() -> d_solver.mkFalse());
  }

  @Test void mkNaN() throws CVC5ApiException
  {
    assertDoesNotThrow(() -> d_solver.mkNaN(3, 5));
  }

  @Test void mkNegZero() throws CVC5ApiException
  {
    assertDoesNotThrow(() -> d_solver.mkNegZero(3, 5));
  }

  @Test void mkNegInf()
  {
    assertDoesNotThrow(() -> d_solver.mkNegInf(3, 5));
  }

  @Test void mkPosInf()
  {
    assertDoesNotThrow(() -> d_solver.mkPosInf(3, 5));
  }

  @Test void mkPosZero()
  {
    assertDoesNotThrow(() -> d_solver.mkPosZero(3, 5));
  }

  @Test void mkOp()
  {
    // Unlike c++,  mkOp(Kind kind, Kind k) is a type error in java
    // assertThrows(CVC5ApiException.class, () -> d_solver.mkOp(BITVECTOR_EXTRACT, EQUAL));

    // mkOp(Kind kind, const std::string& arg)
    assertDoesNotThrow(() -> d_solver.mkOp(DIVISIBLE, "2147483648"));
    assertThrows(CVC5ApiException.class, () -> d_solver.mkOp(BITVECTOR_EXTRACT, "asdf"));

    // mkOp(Kind kind, int arg)
    assertDoesNotThrow(() -> d_solver.mkOp(DIVISIBLE, 1));
    assertDoesNotThrow(() -> d_solver.mkOp(BITVECTOR_ROTATE_LEFT, 1));
    assertDoesNotThrow(() -> d_solver.mkOp(BITVECTOR_ROTATE_RIGHT, 1));
    assertThrows(CVC5ApiException.class, () -> d_solver.mkOp(BITVECTOR_EXTRACT, 1));

    // mkOp(Kind kind, int arg1, int arg2)
    assertDoesNotThrow(() -> d_solver.mkOp(BITVECTOR_EXTRACT, 1, 1));
    assertThrows(CVC5ApiException.class, () -> d_solver.mkOp(DIVISIBLE, 1, 2));

    // mkOp(Kind kind, int[] args)
    int[] args = new int[] {1, 2, 2};
    assertDoesNotThrow(() -> d_solver.mkOp(TUPLE_PROJECT, args));
  }

  @Test void mkPi()
  {
    assertDoesNotThrow(() -> d_solver.mkPi());
  }

  @Test void mkInteger()
  {
    assertDoesNotThrow(() -> d_solver.mkInteger("123"));
    assertThrows(CVC5ApiException.class, () -> d_solver.mkInteger("1.23"));
    assertThrows(CVC5ApiException.class, () -> d_solver.mkInteger("1/23"));
    assertThrows(CVC5ApiException.class, () -> d_solver.mkInteger("12/3"));
    assertThrows(CVC5ApiException.class, () -> d_solver.mkInteger(".2"));
    assertThrows(CVC5ApiException.class, () -> d_solver.mkInteger("2."));
    assertThrows(CVC5ApiException.class, () -> d_solver.mkInteger(""));
    assertThrows(CVC5ApiException.class, () -> d_solver.mkInteger("asdf"));
    assertThrows(CVC5ApiException.class, () -> d_solver.mkInteger("1.2/3"));
    assertThrows(CVC5ApiException.class, () -> d_solver.mkInteger("."));
    assertThrows(CVC5ApiException.class, () -> d_solver.mkInteger("/"));
    assertThrows(CVC5ApiException.class, () -> d_solver.mkInteger("2/"));
    assertThrows(CVC5ApiException.class, () -> d_solver.mkInteger("/2"));

    assertDoesNotThrow(() -> d_solver.mkReal(("123")));
    assertThrows(CVC5ApiException.class, () -> d_solver.mkInteger(("1.23")));
    assertThrows(CVC5ApiException.class, () -> d_solver.mkInteger(("1/23")));
    assertThrows(CVC5ApiException.class, () -> d_solver.mkInteger(("12/3")));
    assertThrows(CVC5ApiException.class, () -> d_solver.mkInteger((".2")));
    assertThrows(CVC5ApiException.class, () -> d_solver.mkInteger(("2.")));
    assertThrows(CVC5ApiException.class, () -> d_solver.mkInteger(("")));
    assertThrows(CVC5ApiException.class, () -> d_solver.mkInteger(("asdf")));
    assertThrows(CVC5ApiException.class, () -> d_solver.mkInteger(("1.2/3")));
    assertThrows(CVC5ApiException.class, () -> d_solver.mkInteger((".")));
    assertThrows(CVC5ApiException.class, () -> d_solver.mkInteger(("/")));
    assertThrows(CVC5ApiException.class, () -> d_solver.mkInteger(("2/")));
    assertThrows(CVC5ApiException.class, () -> d_solver.mkInteger(("/2")));

    int val1 = 1;
    long val2 = -1;
    int val3 = 1;
    long val4 = -1;
    assertDoesNotThrow(() -> d_solver.mkInteger(val1));
    assertDoesNotThrow(() -> d_solver.mkInteger(val2));
    assertDoesNotThrow(() -> d_solver.mkInteger(val3));
    assertDoesNotThrow(() -> d_solver.mkInteger(val4));
    assertDoesNotThrow(() -> d_solver.mkInteger(val4));
  }

  @Test void mkReal()
  {
    assertDoesNotThrow(() -> d_solver.mkReal("123"));
    assertDoesNotThrow(() -> d_solver.mkReal("1.23"));
    assertDoesNotThrow(() -> d_solver.mkReal("1/23"));
    assertDoesNotThrow(() -> d_solver.mkReal("12/3"));
    assertDoesNotThrow(() -> d_solver.mkReal(".2"));
    assertDoesNotThrow(() -> d_solver.mkReal("2."));
    assertThrows(CVC5ApiException.class, () -> d_solver.mkReal(""));
    assertThrows(CVC5ApiException.class, () -> d_solver.mkReal("asdf"));
    assertThrows(CVC5ApiException.class, () -> d_solver.mkReal("1.2/3"));
    assertThrows(CVC5ApiException.class, () -> d_solver.mkReal("."));
    assertThrows(CVC5ApiException.class, () -> d_solver.mkReal("/"));
    assertThrows(CVC5ApiException.class, () -> d_solver.mkReal("2/"));
    assertThrows(CVC5ApiException.class, () -> d_solver.mkReal("/2"));

    assertDoesNotThrow(() -> d_solver.mkReal(("123")));
    assertDoesNotThrow(() -> d_solver.mkReal(("1.23")));
    assertDoesNotThrow(() -> d_solver.mkReal(("1/23")));
    assertDoesNotThrow(() -> d_solver.mkReal(("12/3")));
    assertDoesNotThrow(() -> d_solver.mkReal((".2")));
    assertDoesNotThrow(() -> d_solver.mkReal(("2.")));
    assertThrows(CVC5ApiException.class, () -> d_solver.mkReal(("")));
    assertThrows(CVC5ApiException.class, () -> d_solver.mkReal(("asdf")));
    assertThrows(CVC5ApiException.class, () -> d_solver.mkReal(("1.2/3")));
    assertThrows(CVC5ApiException.class, () -> d_solver.mkReal((".")));
    assertThrows(CVC5ApiException.class, () -> d_solver.mkReal(("/")));
    assertThrows(CVC5ApiException.class, () -> d_solver.mkReal(("2/")));
    assertThrows(CVC5ApiException.class, () -> d_solver.mkReal(("/2")));

    int val1 = 1;
    long val2 = -1;
    int val3 = 1;
    long val4 = -1;
    assertDoesNotThrow(() -> d_solver.mkReal(val1));
    assertDoesNotThrow(() -> d_solver.mkReal(val2));
    assertDoesNotThrow(() -> d_solver.mkReal(val3));
    assertDoesNotThrow(() -> d_solver.mkReal(val4));
    assertDoesNotThrow(() -> d_solver.mkReal(val4));
    assertDoesNotThrow(() -> d_solver.mkReal(val1, val1));
    assertDoesNotThrow(() -> d_solver.mkReal(val2, val2));
    assertDoesNotThrow(() -> d_solver.mkReal(val3, val3));
    assertDoesNotThrow(() -> d_solver.mkReal(val4, val4));
  }

  @Test void mkRegexpEmpty()
  {
    Sort strSort = d_solver.getStringSort();
    Term s = d_solver.mkConst(strSort, "s");
    assertDoesNotThrow(() -> d_solver.mkTerm(STRING_IN_REGEXP, s, d_solver.mkRegexpEmpty()));
  }

  @Test void mkRegexpSigma()
  {
    Sort strSort = d_solver.getStringSort();
    Term s = d_solver.mkConst(strSort, "s");
    assertDoesNotThrow(() -> d_solver.mkTerm(STRING_IN_REGEXP, s, d_solver.mkRegexpSigma()));
  }

  @Test void mkSepEmp()
  {
    assertDoesNotThrow(() -> d_solver.mkSepEmp());
  }

  @Test void mkSepNil()
  {
    assertDoesNotThrow(() -> d_solver.mkSepNil(d_solver.getBooleanSort()));
    assertThrows(CVC5ApiException.class, () -> d_solver.mkSepNil(d_solver.getNullSort()));
    Solver slv = new Solver();
    assertThrows(CVC5ApiException.class, () -> slv.mkSepNil(d_solver.getIntegerSort()));
  }

  @Test void mkString()
  {
    assertDoesNotThrow(() -> d_solver.mkString(""));
    assertDoesNotThrow(() -> d_solver.mkString("asdfasdf"));
    assertEquals(d_solver.mkString("asdf\\nasdf").toString(), "\"asdf\\u{5c}nasdf\"");
    assertEquals(d_solver.mkString("asdf\\u{005c}nasdf", true).toString(), "\"asdf\\u{5c}nasdf\"");
  }

  @Test void mkTerm() throws CVC5ApiException
  {
    Sort bv32 = d_solver.mkBitVectorSort(32);
    Term a = d_solver.mkConst(bv32, "a");
    Term b = d_solver.mkConst(bv32, "b");
    Term[] v1 = new Term[] {a, b};
    Term[] v2 = new Term[] {a, d_solver.getNullTerm()};
    Term[] v3 = new Term[] {a, d_solver.mkTrue()};
    Term[] v4 = new Term[] {d_solver.mkInteger(1), d_solver.mkInteger(2)};
    Term[] v5 = new Term[] {d_solver.mkInteger(1), d_solver.getNullTerm()};
    Term[] v6 = new Term[] {};
    Solver slv = new Solver();

    // mkTerm(Kind kind) const
    assertDoesNotThrow(() -> d_solver.mkTerm(PI));
    assertDoesNotThrow(() -> d_solver.mkTerm(REGEXP_EMPTY));
    assertDoesNotThrow(() -> d_solver.mkTerm(REGEXP_SIGMA));
    assertThrows(CVC5ApiException.class, () -> d_solver.mkTerm(CONST_BITVECTOR));

    // mkTerm(Kind kind, Term child) const
    assertDoesNotThrow(() -> d_solver.mkTerm(NOT, d_solver.mkTrue()));
    assertThrows(CVC5ApiException.class, () -> d_solver.mkTerm(NOT, d_solver.getNullTerm()));
    assertThrows(CVC5ApiException.class, () -> d_solver.mkTerm(NOT, a));
    assertThrows(CVC5ApiException.class, () -> slv.mkTerm(NOT, d_solver.mkTrue()));

    // mkTerm(Kind kind, Term child1, Term child2) const
    assertDoesNotThrow(() -> d_solver.mkTerm(EQUAL, a, b));
    assertThrows(CVC5ApiException.class, () -> d_solver.mkTerm(EQUAL, d_solver.getNullTerm(), b));
    assertThrows(CVC5ApiException.class, () -> d_solver.mkTerm(EQUAL, a, d_solver.getNullTerm()));
    assertThrows(CVC5ApiException.class, () -> d_solver.mkTerm(EQUAL, a, d_solver.mkTrue()));
    assertThrows(CVC5ApiException.class, () -> slv.mkTerm(EQUAL, a, b));

    // mkTerm(Kind kind, Term child1, Term child2, Term child3) const
    assertDoesNotThrow(
        () -> d_solver.mkTerm(ITE, d_solver.mkTrue(), d_solver.mkTrue(), d_solver.mkTrue()));
    assertThrows(CVC5ApiException.class,
        () -> d_solver.mkTerm(ITE, d_solver.getNullTerm(), d_solver.mkTrue(), d_solver.mkTrue()));

    assertThrows(CVC5ApiException.class,
        () -> d_solver.mkTerm(ITE, d_solver.mkTrue(), d_solver.getNullTerm(), d_solver.mkTrue()));

    assertThrows(CVC5ApiException.class,
        () -> d_solver.mkTerm(ITE, d_solver.mkTrue(), d_solver.mkTrue(), d_solver.getNullTerm()));

    assertThrows(CVC5ApiException.class,
        () -> d_solver.mkTerm(ITE, d_solver.mkTrue(), d_solver.mkTrue(), b));

    assertThrows(CVC5ApiException.class,
        () -> slv.mkTerm(ITE, d_solver.mkTrue(), d_solver.mkTrue(), d_solver.mkTrue()));

    // mkTerm(Kind kind, const Term[]& children) const
    assertDoesNotThrow(() -> d_solver.mkTerm(EQUAL, v1));
    assertThrows(CVC5ApiException.class, () -> d_solver.mkTerm(EQUAL, v2));
    assertThrows(CVC5ApiException.class, () -> d_solver.mkTerm(EQUAL, v3));
    assertThrows(CVC5ApiException.class, () -> d_solver.mkTerm(DISTINCT, v6));
  }

  @Test void mkTermFromOp() throws CVC5ApiException
  {
    Sort bv32 = d_solver.mkBitVectorSort(32);
    Term a = d_solver.mkConst(bv32, "a");
    Term b = d_solver.mkConst(bv32, "b");
    Term[] v1 = new Term[] {d_solver.mkInteger(1), d_solver.mkInteger(2)};
    Term[] v2 = new Term[] {d_solver.mkInteger(1), d_solver.getNullTerm()};
    Term[] v3 = new Term[] {};
    Term[] v4 = new Term[] {d_solver.mkInteger(5)};
    Solver slv = new Solver();

    // simple operator terms
    Op opterm1 = d_solver.mkOp(BITVECTOR_EXTRACT, 2, 1);
    Op opterm2 = d_solver.mkOp(DIVISIBLE, 1);

    // list datatype
    Sort sort = d_solver.mkParamSort("T");
    DatatypeDecl listDecl = d_solver.mkDatatypeDecl("paramlist", sort);
    DatatypeConstructorDecl cons = d_solver.mkDatatypeConstructorDecl("cons");
    DatatypeConstructorDecl nil = d_solver.mkDatatypeConstructorDecl("nil");
    cons.addSelector("head", sort);
    cons.addSelectorSelf("tail");
    listDecl.addConstructor(cons);
    listDecl.addConstructor(nil);
    Sort listSort = d_solver.mkDatatypeSort(listDecl);
    Sort intListSort = listSort.instantiate(new Sort[] {d_solver.getIntegerSort()});
    Term c = d_solver.mkConst(intListSort, "c");
    Datatype list = listSort.getDatatype();

    // list datatype constructor and selector operator terms
    Term consTerm1 = list.getConstructorTerm("cons");
    Term consTerm2 = list.getConstructor("cons").getConstructorTerm();
    Term nilTerm1 = list.getConstructorTerm("nil");
    Term nilTerm2 = list.getConstructor("nil").getConstructorTerm();
    Term headTerm1 = list.getConstructor("cons").getSelectorTerm("head");
    Term headTerm2 = list.getConstructor("cons").getSelector("head").getSelectorTerm();
    Term tailTerm1 = list.getConstructor("cons").getSelectorTerm("tail");
    Term tailTerm2 = list.getConstructor("cons").getSelector("tail").getSelectorTerm();

    // mkTerm(Op op, Term term) const
    assertDoesNotThrow(() -> d_solver.mkTerm(APPLY_CONSTRUCTOR, nilTerm1));
    assertDoesNotThrow(() -> d_solver.mkTerm(APPLY_CONSTRUCTOR, nilTerm2));
    assertThrows(CVC5ApiException.class, () -> d_solver.mkTerm(APPLY_SELECTOR, nilTerm1));
    assertThrows(CVC5ApiException.class, () -> d_solver.mkTerm(APPLY_SELECTOR, consTerm1));
    assertThrows(CVC5ApiException.class, () -> d_solver.mkTerm(APPLY_CONSTRUCTOR, consTerm2));
    assertThrows(CVC5ApiException.class, () -> d_solver.mkTerm(opterm1));
    assertThrows(CVC5ApiException.class, () -> d_solver.mkTerm(APPLY_SELECTOR, headTerm1));
    assertThrows(CVC5ApiException.class, () -> d_solver.mkTerm(opterm1));
    assertThrows(CVC5ApiException.class, () -> slv.mkTerm(APPLY_CONSTRUCTOR, nilTerm1));

    // mkTerm(Op op, Term child) const
    assertDoesNotThrow(() -> d_solver.mkTerm(opterm1, a));
    assertDoesNotThrow(() -> d_solver.mkTerm(opterm2, d_solver.mkInteger(1)));
    assertDoesNotThrow(() -> d_solver.mkTerm(APPLY_SELECTOR, headTerm1, c));
    assertDoesNotThrow(() -> d_solver.mkTerm(APPLY_SELECTOR, tailTerm2, c));
    assertThrows(CVC5ApiException.class, () -> d_solver.mkTerm(opterm2, a));
    assertThrows(CVC5ApiException.class, () -> d_solver.mkTerm(opterm1, d_solver.getNullTerm()));
    assertThrows(CVC5ApiException.class,
        () -> d_solver.mkTerm(APPLY_CONSTRUCTOR, consTerm1, d_solver.mkInteger(0)));

    assertThrows(CVC5ApiException.class, () -> slv.mkTerm(opterm1, a));

    // mkTerm(Op op, Term child1, Term child2) const
    assertDoesNotThrow(()
                           -> d_solver.mkTerm(APPLY_CONSTRUCTOR,
                               consTerm1,
                               d_solver.mkInteger(0),
                               d_solver.mkTerm(APPLY_CONSTRUCTOR, nilTerm1)));
    assertThrows(CVC5ApiException.class,
        () -> d_solver.mkTerm(opterm2, d_solver.mkInteger(1), d_solver.mkInteger(2)));

    assertThrows(CVC5ApiException.class, () -> d_solver.mkTerm(opterm1, a, b));
    assertThrows(CVC5ApiException.class,
        () -> d_solver.mkTerm(opterm2, d_solver.mkInteger(1), d_solver.getNullTerm()));

    assertThrows(CVC5ApiException.class,
        () -> d_solver.mkTerm(opterm2, d_solver.getNullTerm(), d_solver.mkInteger(1)));

    assertThrows(CVC5ApiException.class,
        ()
            -> slv.mkTerm(APPLY_CONSTRUCTOR,
                consTerm1,
                d_solver.mkInteger(0),
                d_solver.mkTerm(APPLY_CONSTRUCTOR, nilTerm1)));

    // mkTerm(Op op, Term child1, Term child2, Term child3) const
    assertThrows(CVC5ApiException.class, () -> d_solver.mkTerm(opterm1, a, b, a));
    assertThrows(CVC5ApiException.class,
        ()
            -> d_solver.mkTerm(
                opterm2, d_solver.mkInteger(1), d_solver.mkInteger(1), d_solver.getNullTerm()));

    // mkTerm(Op op, Term[] children)
    assertDoesNotThrow(() -> d_solver.mkTerm(opterm2, v4));
    assertThrows(CVC5ApiException.class, () -> d_solver.mkTerm(opterm2, v1));
    assertThrows(CVC5ApiException.class, () -> d_solver.mkTerm(opterm2, v2));
    assertThrows(CVC5ApiException.class, () -> d_solver.mkTerm(opterm2, v3));
    assertThrows(CVC5ApiException.class, () -> slv.mkTerm(opterm2, v4));
  }

  @Test void mkTrue()
  {
    assertDoesNotThrow(() -> d_solver.mkTrue());
    assertDoesNotThrow(() -> d_solver.mkTrue());
  }

  @Test void mkTuple()
  {
    assertDoesNotThrow(()
                           -> d_solver.mkTuple(new Sort[] {d_solver.mkBitVectorSort(3)},
                               new Term[] {d_solver.mkBitVector(3, "101", 2)}));
    assertDoesNotThrow(()
                           -> d_solver.mkTuple(new Sort[] {d_solver.getRealSort()},
                               new Term[] {d_solver.mkInteger("5")}));

    assertThrows(CVC5ApiException.class,
        () -> d_solver.mkTuple(new Sort[] {}, new Term[] {d_solver.mkBitVector(3, "101", 2)}));

    assertThrows(CVC5ApiException.class,
        ()
            -> d_solver.mkTuple(new Sort[] {d_solver.mkBitVectorSort(4)},
                new Term[] {d_solver.mkBitVector(3, "101", 2)}));

    assertThrows(CVC5ApiException.class,
        ()
            -> d_solver.mkTuple(
                new Sort[] {d_solver.getIntegerSort()}, new Term[] {d_solver.mkReal("5.3")}));

    Solver slv = new Solver();
    assertThrows(CVC5ApiException.class,
        ()
            -> slv.mkTuple(new Sort[] {d_solver.mkBitVectorSort(3)},
                new Term[] {slv.mkBitVector(3, "101", 2)}));

    assertThrows(CVC5ApiException.class,
        ()
            -> slv.mkTuple(new Sort[] {slv.mkBitVectorSort(3)},
                new Term[] {d_solver.mkBitVector(3, "101", 2)}));
  }

  @Test void mkUniverseSet()
  {
    assertDoesNotThrow(() -> d_solver.mkUniverseSet(d_solver.getBooleanSort()));
    assertThrows(CVC5ApiException.class, () -> d_solver.mkUniverseSet(d_solver.getNullSort()));
    Solver slv = new Solver();
    assertThrows(CVC5ApiException.class, () -> slv.mkUniverseSet(d_solver.getBooleanSort()));
  }

  @Test void mkConst()
  {
    Sort boolSort = d_solver.getBooleanSort();
    Sort intSort = d_solver.getIntegerSort();
    Sort funSort = d_solver.mkFunctionSort(intSort, boolSort);
    assertDoesNotThrow(() -> d_solver.mkConst(boolSort));
    assertDoesNotThrow(() -> d_solver.mkConst(funSort));
    assertDoesNotThrow(() -> d_solver.mkConst(boolSort, ("b")));
    assertDoesNotThrow(() -> d_solver.mkConst(intSort, ("i")));
    assertDoesNotThrow(() -> d_solver.mkConst(funSort, "f"));
    assertDoesNotThrow(() -> d_solver.mkConst(funSort, ""));
    assertThrows(CVC5ApiException.class, () -> d_solver.mkConst(d_solver.getNullSort()));
    assertThrows(CVC5ApiException.class, () -> d_solver.mkConst(d_solver.getNullSort(), "a"));

    Solver slv = new Solver();
    assertThrows(CVC5ApiException.class, () -> slv.mkConst(boolSort));
  }

  @Test void mkConstArray()
  {
    Sort intSort = d_solver.getIntegerSort();
    Sort arrSort = d_solver.mkArraySort(intSort, intSort);
    Term zero = d_solver.mkInteger(0);
    Term constArr = d_solver.mkConstArray(arrSort, zero);

    assertDoesNotThrow(() -> d_solver.mkConstArray(arrSort, zero));
    assertThrows(CVC5ApiException.class, () -> d_solver.mkConstArray(d_solver.getNullSort(), zero));
    assertThrows(
        CVC5ApiException.class, () -> d_solver.mkConstArray(arrSort, d_solver.getNullTerm()));
    assertThrows(
        CVC5ApiException.class, () -> d_solver.mkConstArray(arrSort, d_solver.mkBitVector(1, 1)));

    assertThrows(CVC5ApiException.class, () -> d_solver.mkConstArray(intSort, zero));
    Solver slv = new Solver();
    Term zero2 = slv.mkInteger(0);
    Sort arrSort2 = slv.mkArraySort(slv.getIntegerSort(), slv.getIntegerSort());
    assertThrows(CVC5ApiException.class, () -> slv.mkConstArray(arrSort2, zero));
    assertThrows(CVC5ApiException.class, () -> slv.mkConstArray(arrSort, zero2));
  }

  @Test void declareDatatype()
  {
    DatatypeConstructorDecl nil = d_solver.mkDatatypeConstructorDecl("nil");
    DatatypeConstructorDecl[] ctors1 = new DatatypeConstructorDecl[] {nil};
    assertDoesNotThrow(() -> d_solver.declareDatatype(("a"), ctors1));
    DatatypeConstructorDecl cons = d_solver.mkDatatypeConstructorDecl("cons");
    DatatypeConstructorDecl nil2 = d_solver.mkDatatypeConstructorDecl("nil");
    DatatypeConstructorDecl[] ctors2 = new DatatypeConstructorDecl[] {cons, nil2};
    assertDoesNotThrow(() -> d_solver.declareDatatype(("b"), ctors2));
    DatatypeConstructorDecl cons2 = d_solver.mkDatatypeConstructorDecl("cons");
    DatatypeConstructorDecl nil3 = d_solver.mkDatatypeConstructorDecl("nil");
    DatatypeConstructorDecl[] ctors3 = new DatatypeConstructorDecl[] {cons2, nil3};
    assertDoesNotThrow(() -> d_solver.declareDatatype((""), ctors3));
    DatatypeConstructorDecl[] ctors4 = new DatatypeConstructorDecl[0];
    assertThrows(CVC5ApiException.class, () -> d_solver.declareDatatype(("c"), ctors4));

    assertThrows(CVC5ApiException.class, () -> d_solver.declareDatatype((""), ctors4));

    Solver slv = new Solver();
    assertThrows(CVC5ApiException.class, () -> slv.declareDatatype(("a"), ctors1));
  }

  @Test void declareFun() throws CVC5ApiException
  {
    Sort bvSort = d_solver.mkBitVectorSort(32);
    Sort funSort =
        d_solver.mkFunctionSort(d_solver.mkUninterpretedSort("u"), d_solver.getIntegerSort());
    assertDoesNotThrow(() -> d_solver.declareFun("f1", new Sort[] {}, bvSort));
    assertDoesNotThrow(
        () -> d_solver.declareFun("f3", new Sort[] {bvSort, d_solver.getIntegerSort()}, bvSort));
    assertThrows(CVC5ApiException.class, () -> d_solver.declareFun("f2", new Sort[] {}, funSort));
    // functions as arguments is allowed
    assertDoesNotThrow(() -> d_solver.declareFun("f4", new Sort[] {bvSort, funSort}, bvSort));
    assertThrows(CVC5ApiException.class,
        () -> d_solver.declareFun("f5", new Sort[] {bvSort, bvSort}, funSort));

    Solver slv = new Solver();
    assertThrows(CVC5ApiException.class, () -> slv.declareFun("f1", new Sort[] {}, bvSort));
  }

  @Test void declareSort()
  {
    assertDoesNotThrow(() -> d_solver.declareSort("s", 0));
    assertDoesNotThrow(() -> d_solver.declareSort("s", 2));
    assertDoesNotThrow(() -> d_solver.declareSort("", 2));
  }

  @Test void defineSort()
  {
    Sort sortVar0 = d_solver.mkParamSort("T0");
    Sort sortVar1 = d_solver.mkParamSort("T1");
    Sort intSort = d_solver.getIntegerSort();
    Sort realSort = d_solver.getRealSort();
    Sort arraySort0 = d_solver.mkArraySort(sortVar0, sortVar0);
    Sort arraySort1 = d_solver.mkArraySort(sortVar0, sortVar1);
    // Now create instantiations of the defined sorts
    assertDoesNotThrow(() -> arraySort0.substitute(sortVar0, intSort));
    assertDoesNotThrow(()
                           -> arraySort1.substitute(
                               new Sort[] {sortVar0, sortVar1}, new Sort[] {intSort, realSort}));
  }

  @Test void defineFun() throws CVC5ApiException
  {
    Sort bvSort = d_solver.mkBitVectorSort(32);
    Sort funSort1 = d_solver.mkFunctionSort(new Sort[] {bvSort, bvSort}, bvSort);
    Sort funSort2 =
        d_solver.mkFunctionSort(d_solver.mkUninterpretedSort("u"), d_solver.getIntegerSort());
    Term b1 = d_solver.mkVar(bvSort, "b1");
    Term b11 = d_solver.mkVar(bvSort, "b1");
    Term b2 = d_solver.mkVar(d_solver.getIntegerSort(), "b2");
    Term b3 = d_solver.mkVar(funSort2, "b3");
    Term v1 = d_solver.mkConst(bvSort, "v1");
    Term v2 = d_solver.mkConst(d_solver.getIntegerSort(), "v2");
    Term v3 = d_solver.mkConst(funSort2, "v3");
    Term f1 = d_solver.mkConst(funSort1, "f1");
    Term f2 = d_solver.mkConst(funSort2, "f2");
    Term f3 = d_solver.mkConst(bvSort, "f3");
    assertDoesNotThrow(() -> d_solver.defineFun("f", new Term[] {}, bvSort, v1));
    assertDoesNotThrow(() -> d_solver.defineFun("ff", new Term[] {b1, b2}, bvSort, v1));
    assertDoesNotThrow(() -> d_solver.defineFun(f1, new Term[] {b1, b11}, v1));
    assertThrows(
        CVC5ApiException.class, () -> d_solver.defineFun("ff", new Term[] {v1, b2}, bvSort, v1));

    assertThrows(
        CVC5ApiException.class, () -> d_solver.defineFun("fff", new Term[] {b1}, bvSort, v3));
    assertThrows(
        CVC5ApiException.class, () -> d_solver.defineFun("ffff", new Term[] {b1}, funSort2, v3));

    // b3 has function sort, which is allowed as an argument
    assertDoesNotThrow(() -> d_solver.defineFun("fffff", new Term[] {b1, b3}, bvSort, v1));
    assertThrows(CVC5ApiException.class, () -> d_solver.defineFun(f1, new Term[] {v1, b11}, v1));
    assertThrows(CVC5ApiException.class, () -> d_solver.defineFun(f1, new Term[] {b1}, v1));
    assertThrows(CVC5ApiException.class, () -> d_solver.defineFun(f1, new Term[] {b1, b11}, v2));
    assertThrows(CVC5ApiException.class, () -> d_solver.defineFun(f1, new Term[] {b1, b11}, v3));
    assertThrows(CVC5ApiException.class, () -> d_solver.defineFun(f2, new Term[] {b1}, v2));
    assertThrows(CVC5ApiException.class, () -> d_solver.defineFun(f3, new Term[] {b1}, v1));

    Solver slv = new Solver();
    Sort bvSort2 = slv.mkBitVectorSort(32);
    Term v12 = slv.mkConst(bvSort2, "v1");
    Term b12 = slv.mkVar(bvSort2, "b1");
    Term b22 = slv.mkVar(slv.getIntegerSort(), "b2");
    assertThrows(CVC5ApiException.class, () -> slv.defineFun("f", new Term[] {}, bvSort, v12));
    assertThrows(CVC5ApiException.class, () -> slv.defineFun("f", new Term[] {}, bvSort2, v1));
    assertThrows(
        CVC5ApiException.class, () -> slv.defineFun("ff", new Term[] {b1, b22}, bvSort2, v12));
    assertThrows(
        CVC5ApiException.class, () -> slv.defineFun("ff", new Term[] {b12, b2}, bvSort2, v12));
    assertThrows(
        CVC5ApiException.class, () -> slv.defineFun("ff", new Term[] {b12, b22}, bvSort, v12));
    assertThrows(
        CVC5ApiException.class, () -> slv.defineFun("ff", new Term[] {b12, b22}, bvSort2, v1));
  }

  @Test void defineFunGlobal()
  {
    Sort bSort = d_solver.getBooleanSort();
    Sort fSort = d_solver.mkFunctionSort(bSort, bSort);

    Term bTrue = d_solver.mkBoolean(true);
    // (define-fun f () Bool true)
    Term f = d_solver.defineFun("f", new Term[] {}, bSort, bTrue, true);
    Term b = d_solver.mkVar(bSort, "b");
    Term gSym = d_solver.mkConst(fSort, "g");
    // (define-fun g (b Bool) Bool b)
    Term g = d_solver.defineFun(gSym, new Term[] {b}, b, true);

    // (assert (or (not f) (not (g true))))
    d_solver.assertFormula(
        d_solver.mkTerm(OR, f.notTerm(), d_solver.mkTerm(APPLY_UF, g, bTrue).notTerm()));
    assertTrue(d_solver.checkSat().isUnsat());
    d_solver.resetAssertions();
    // (assert (or (not f) (not (g true))))
    d_solver.assertFormula(
        d_solver.mkTerm(OR, f.notTerm(), d_solver.mkTerm(APPLY_UF, g, bTrue).notTerm()));
    assertTrue(d_solver.checkSat().isUnsat());
  }

  @Test void defineFunRec() throws CVC5ApiException
  {
    Sort bvSort = d_solver.mkBitVectorSort(32);
    Sort funSort1 = d_solver.mkFunctionSort(new Sort[] {bvSort, bvSort}, bvSort);
    Sort funSort2 =
        d_solver.mkFunctionSort(d_solver.mkUninterpretedSort("u"), d_solver.getIntegerSort());
    Term b1 = d_solver.mkVar(bvSort, "b1");
    Term b11 = d_solver.mkVar(bvSort, "b1");
    Term b2 = d_solver.mkVar(d_solver.getIntegerSort(), "b2");
    Term b3 = d_solver.mkVar(funSort2, "b3");
    Term v1 = d_solver.mkConst(bvSort, "v1");
    Term v2 = d_solver.mkConst(d_solver.getIntegerSort(), "v2");
    Term v3 = d_solver.mkConst(funSort2, "v3");
    Term f1 = d_solver.mkConst(funSort1, "f1");
    Term f2 = d_solver.mkConst(funSort2, "f2");
    Term f3 = d_solver.mkConst(bvSort, "f3");
    assertDoesNotThrow(() -> d_solver.defineFunRec("f", new Term[] {}, bvSort, v1));
    assertDoesNotThrow(() -> d_solver.defineFunRec("ff", new Term[] {b1, b2}, bvSort, v1));
    assertDoesNotThrow(() -> d_solver.defineFunRec(f1, new Term[] {b1, b11}, v1));
    assertThrows(
        CVC5ApiException.class, () -> d_solver.defineFunRec("fff", new Term[] {b1}, bvSort, v3));

    assertThrows(
        CVC5ApiException.class, () -> d_solver.defineFunRec("ff", new Term[] {b1, v2}, bvSort, v1));

    assertThrows(
        CVC5ApiException.class, () -> d_solver.defineFunRec("ffff", new Term[] {b1}, funSort2, v3));

    // b3 has function sort, which is allowed as an argument
    assertDoesNotThrow(() -> d_solver.defineFunRec("fffff", new Term[] {b1, b3}, bvSort, v1));
    assertThrows(CVC5ApiException.class, () -> d_solver.defineFunRec(f1, new Term[] {b1}, v1));
    assertThrows(CVC5ApiException.class, () -> d_solver.defineFunRec(f1, new Term[] {b1, b11}, v2));
    assertThrows(CVC5ApiException.class, () -> d_solver.defineFunRec(f1, new Term[] {b1, b11}, v3));
    assertThrows(CVC5ApiException.class, () -> d_solver.defineFunRec(f2, new Term[] {b1}, v2));
    assertThrows(CVC5ApiException.class, () -> d_solver.defineFunRec(f3, new Term[] {b1}, v1));

    Solver slv = new Solver();
    Sort bvSort2 = slv.mkBitVectorSort(32);
    Term v12 = slv.mkConst(bvSort2, "v1");
    Term b12 = slv.mkVar(bvSort2, "b1");
    Term b22 = slv.mkVar(slv.getIntegerSort(), "b2");
    assertDoesNotThrow(() -> slv.defineFunRec("f", new Term[] {}, bvSort2, v12));
    assertDoesNotThrow(() -> slv.defineFunRec("ff", new Term[] {b12, b22}, bvSort2, v12));
    assertThrows(CVC5ApiException.class, () -> slv.defineFunRec("f", new Term[] {}, bvSort, v12));
    assertThrows(CVC5ApiException.class, () -> slv.defineFunRec("f", new Term[] {}, bvSort2, v1));
    assertThrows(
        CVC5ApiException.class, () -> slv.defineFunRec("ff", new Term[] {b1, b22}, bvSort2, v12));

    assertThrows(
        CVC5ApiException.class, () -> slv.defineFunRec("ff", new Term[] {b12, b2}, bvSort2, v12));

    assertThrows(
        CVC5ApiException.class, () -> slv.defineFunRec("ff", new Term[] {b12, b22}, bvSort, v12));

    assertThrows(
        CVC5ApiException.class, () -> slv.defineFunRec("ff", new Term[] {b12, b22}, bvSort2, v1));
  }

  @Test void defineFunRecWrongLogic() throws CVC5ApiException
  {
    d_solver.setLogic("QF_BV");
    Sort bvSort = d_solver.mkBitVectorSort(32);
    Sort funSort = d_solver.mkFunctionSort(new Sort[] {bvSort, bvSort}, bvSort);
    Term b = d_solver.mkVar(bvSort, "b");
    Term v = d_solver.mkConst(bvSort, "v");
    Term f = d_solver.mkConst(funSort, "f");
    assertThrows(
        CVC5ApiException.class, () -> d_solver.defineFunRec("f", new Term[] {}, bvSort, v));
    assertThrows(CVC5ApiException.class, () -> d_solver.defineFunRec(f, new Term[] {b, b}, v));
  }

  @Test void defineFunRecGlobal() throws CVC5ApiException
  {
    Sort bSort = d_solver.getBooleanSort();
    Sort fSort = d_solver.mkFunctionSort(bSort, bSort);

    d_solver.push();
    Term bTrue = d_solver.mkBoolean(true);
    // (define-fun f () Bool true)
    Term f = d_solver.defineFunRec("f", new Term[] {}, bSort, bTrue, true);
    Term b = d_solver.mkVar(bSort, "b");
    Term gSym = d_solver.mkConst(fSort, "g");
    // (define-fun g (b Bool) Bool b)
    Term g = d_solver.defineFunRec(gSym, new Term[] {b}, b, true);

    // (assert (or (not f) (not (g true))))
    d_solver.assertFormula(
        d_solver.mkTerm(OR, f.notTerm(), d_solver.mkTerm(APPLY_UF, g, bTrue).notTerm()));
    assertTrue(d_solver.checkSat().isUnsat());
    d_solver.pop();
    // (assert (or (not f) (not (g true))))
    d_solver.assertFormula(
        d_solver.mkTerm(OR, f.notTerm(), d_solver.mkTerm(APPLY_UF, g, bTrue).notTerm()));
    assertTrue(d_solver.checkSat().isUnsat());
  }

  @Test void defineFunsRec() throws CVC5ApiException
  {
    Sort uSort = d_solver.mkUninterpretedSort("u");
    Sort bvSort = d_solver.mkBitVectorSort(32);
    Sort funSort1 = d_solver.mkFunctionSort(new Sort[] {bvSort, bvSort}, bvSort);
    Sort funSort2 = d_solver.mkFunctionSort(uSort, d_solver.getIntegerSort());
    Term b1 = d_solver.mkVar(bvSort, "b1");
    Term b11 = d_solver.mkVar(bvSort, "b1");
    Term b2 = d_solver.mkVar(d_solver.getIntegerSort(), "b2");
    Term b3 = d_solver.mkVar(funSort2, "b3");
    Term b4 = d_solver.mkVar(uSort, "b4");
    Term v1 = d_solver.mkConst(bvSort, "v1");
    Term v2 = d_solver.mkConst(d_solver.getIntegerSort(), "v2");
    Term v3 = d_solver.mkConst(funSort2, "v3");
    Term v4 = d_solver.mkConst(uSort, "v4");
    Term f1 = d_solver.mkConst(funSort1, "f1");
    Term f2 = d_solver.mkConst(funSort2, "f2");
    Term f3 = d_solver.mkConst(bvSort, "f3");
    assertDoesNotThrow(
        ()
            -> d_solver.defineFunsRec(
                new Term[] {f1, f2}, new Term[][] {{b1, b11}, {b4}}, new Term[] {v1, v2}));
    assertThrows(CVC5ApiException.class,
        ()
            -> d_solver.defineFunsRec(
                new Term[] {f1, f2}, new Term[][] {{v1, b11}, {b4}}, new Term[] {v1, v2}));
    assertThrows(CVC5ApiException.class,
        ()
            -> d_solver.defineFunsRec(
                new Term[] {f1, f3}, new Term[][] {{b1, b11}, {b4}}, new Term[] {v1, v2}));
    assertThrows(CVC5ApiException.class,
        ()
            -> d_solver.defineFunsRec(
                new Term[] {f1, f2}, new Term[][] {{b1}, {b4}}, new Term[] {v1, v2}));
    assertThrows(CVC5ApiException.class,
        ()
            -> d_solver.defineFunsRec(
                new Term[] {f1, f2}, new Term[][] {{b1, b2}, {b4}}, new Term[] {v1, v2}));
    assertThrows(CVC5ApiException.class,
        ()
            -> d_solver.defineFunsRec(
                new Term[] {f1, f2}, new Term[][] {{b1, b11}, {b4}}, new Term[] {v1, v4}));

    Solver slv = new Solver();
    Sort uSort2 = slv.mkUninterpretedSort("u");
    Sort bvSort2 = slv.mkBitVectorSort(32);
    Sort funSort12 = slv.mkFunctionSort(new Sort[] {bvSort2, bvSort2}, bvSort2);
    Sort funSort22 = slv.mkFunctionSort(uSort2, slv.getIntegerSort());
    Term b12 = slv.mkVar(bvSort2, "b1");
    Term b112 = slv.mkVar(bvSort2, "b1");
    Term b42 = slv.mkVar(uSort2, "b4");
    Term v12 = slv.mkConst(bvSort2, "v1");
    Term v22 = slv.mkConst(slv.getIntegerSort(), "v2");
    Term f12 = slv.mkConst(funSort12, "f1");
    Term f22 = slv.mkConst(funSort22, "f2");
    assertDoesNotThrow(
        ()
            -> slv.defineFunsRec(
                new Term[] {f12, f22}, new Term[][] {{b12, b112}, {b42}}, new Term[] {v12, v22}));
    assertThrows(CVC5ApiException.class,
        ()
            -> slv.defineFunsRec(
                new Term[] {f1, f22}, new Term[][] {{b12, b112}, {b42}}, new Term[] {v12, v22}));
    assertThrows(CVC5ApiException.class,
        ()
            -> slv.defineFunsRec(
                new Term[] {f12, f2}, new Term[][] {{b12, b112}, {b42}}, new Term[] {v12, v22}));
    assertThrows(CVC5ApiException.class,
        ()
            -> slv.defineFunsRec(
                new Term[] {f12, f22}, new Term[][] {{b1, b112}, {b42}}, new Term[] {v12, v22}));
    assertThrows(CVC5ApiException.class,
        ()
            -> slv.defineFunsRec(
                new Term[] {f12, f22}, new Term[][] {{b12, b11}, {b42}}, new Term[] {v12, v22}));
    assertThrows(CVC5ApiException.class,
        ()
            -> slv.defineFunsRec(
                new Term[] {f12, f22}, new Term[][] {{b12, b112}, {b4}}, new Term[] {v12, v22}));
    assertThrows(CVC5ApiException.class,
        ()
            -> slv.defineFunsRec(
                new Term[] {f12, f22}, new Term[][] {{b12, b112}, {b42}}, new Term[] {v1, v22}));
    assertThrows(CVC5ApiException.class,
        ()
            -> slv.defineFunsRec(
                new Term[] {f12, f22}, new Term[][] {{b12, b112}, {b42}}, new Term[] {v12, v2}));
  }

  @Test void defineFunsRecWrongLogic() throws CVC5ApiException
  {
    d_solver.setLogic("QF_BV");
    Sort uSort = d_solver.mkUninterpretedSort("u");
    Sort bvSort = d_solver.mkBitVectorSort(32);
    Sort funSort1 = d_solver.mkFunctionSort(new Sort[] {bvSort, bvSort}, bvSort);
    Sort funSort2 = d_solver.mkFunctionSort(uSort, d_solver.getIntegerSort());
    Term b = d_solver.mkVar(bvSort, "b");
    Term u = d_solver.mkVar(uSort, "u");
    Term v1 = d_solver.mkConst(bvSort, "v1");
    Term v2 = d_solver.mkConst(d_solver.getIntegerSort(), "v2");
    Term f1 = d_solver.mkConst(funSort1, "f1");
    Term f2 = d_solver.mkConst(funSort2, "f2");
    assertThrows(CVC5ApiException.class,
        ()
            -> d_solver.defineFunsRec(
                new Term[] {f1, f2}, new Term[][] {{b, b}, {u}}, new Term[] {v1, v2}));
  }

  @Test void defineFunsRecGlobal() throws CVC5ApiException
  {
    Sort bSort = d_solver.getBooleanSort();
    Sort fSort = d_solver.mkFunctionSort(bSort, bSort);

    d_solver.push();
    Term bTrue = d_solver.mkBoolean(true);
    Term b = d_solver.mkVar(bSort, "b");
    Term gSym = d_solver.mkConst(fSort, "g");
    // (define-funs-rec ((g ((b Bool)) Bool)) (b))
    d_solver.defineFunsRec(new Term[] {gSym}, new Term[][] {{b}}, new Term[] {b}, true);

    // (assert (not (g true)))
    d_solver.assertFormula(d_solver.mkTerm(APPLY_UF, gSym, bTrue).notTerm());
    assertTrue(d_solver.checkSat().isUnsat());
    d_solver.pop();
    // (assert (not (g true)))
    d_solver.assertFormula(d_solver.mkTerm(APPLY_UF, gSym, bTrue).notTerm());
    assertTrue(d_solver.checkSat().isUnsat());
  }

  @Test void uFIteration()
  {
    Sort intSort = d_solver.getIntegerSort();
    Sort funSort = d_solver.mkFunctionSort(new Sort[] {intSort, intSort}, intSort);
    Term x = d_solver.mkConst(intSort, "x");
    Term y = d_solver.mkConst(intSort, "y");
    Term f = d_solver.mkConst(funSort, "f");
    Term fxy = d_solver.mkTerm(APPLY_UF, f, x, y);

    // Expecting the uninterpreted function to be one of the children
    Term expected_children[] = new Term[] {f, x, y};
    int idx = 0;
    for (Term c : fxy)
    {
      assertEquals(c, expected_children[idx]);
      idx++;
    }
  }

  @Test void getInfo()
  {
    assertDoesNotThrow(() -> d_solver.getInfo("name"));
    assertThrows(CVC5ApiException.class, () -> d_solver.getInfo("asdf"));
  }

  @Test void getInterpolant() throws CVC5ApiException
  {
    d_solver.setLogic("QF_LIA");
    d_solver.setOption("produce-interpols", "default");
    d_solver.setOption("incremental", "false");

    Sort intSort = d_solver.getIntegerSort();
    Term zero = d_solver.mkInteger(0);
    Term x = d_solver.mkConst(intSort, "x");
    Term y = d_solver.mkConst(intSort, "y");
    Term z = d_solver.mkConst(intSort, "z");

    // Assumptions for interpolation: x + y > 0 /\ x < 0
    d_solver.assertFormula(d_solver.mkTerm(GT, d_solver.mkTerm(PLUS, x, y), zero));
    d_solver.assertFormula(d_solver.mkTerm(LT, x, zero));
    // Conjecture for interpolation: y + z > 0 \/ z < 0
    Term conj = d_solver.mkTerm(
        OR, d_solver.mkTerm(GT, d_solver.mkTerm(PLUS, y, z), zero), d_solver.mkTerm(LT, z, zero));
    Term output = d_solver.getNullTerm();
    // Call the interpolation api, while the resulting interpolant is the output
    d_solver.getInterpolant(conj, output);

    // We expect the resulting output to be a boolean formula
    assertTrue(output.getSort().isBoolean());
  }

  @Test void getOp() throws CVC5ApiException
  {
    Sort bv32 = d_solver.mkBitVectorSort(32);
    Term a = d_solver.mkConst(bv32, "a");
    Op ext = d_solver.mkOp(BITVECTOR_EXTRACT, 2, 1);
    Term exta = d_solver.mkTerm(ext, a);

    assertFalse(a.hasOp());
    assertThrows(CVC5ApiException.class, () -> a.getOp());
    assertTrue(exta.hasOp());
    assertEquals(exta.getOp(), ext);

    // Test Datatypes -- more complicated
    DatatypeDecl consListSpec = d_solver.mkDatatypeDecl("list");
    DatatypeConstructorDecl cons = d_solver.mkDatatypeConstructorDecl("cons");
    cons.addSelector("head", d_solver.getIntegerSort());
    cons.addSelectorSelf("tail");
    consListSpec.addConstructor(cons);
    DatatypeConstructorDecl nil = d_solver.mkDatatypeConstructorDecl("nil");
    consListSpec.addConstructor(nil);
    Sort consListSort = d_solver.mkDatatypeSort(consListSpec);
    Datatype consList = consListSort.getDatatype();

    Term consTerm = consList.getConstructorTerm("cons");
    Term nilTerm = consList.getConstructorTerm("nil");
    Term headTerm = consList.getConstructor("cons").getSelectorTerm("head");

    Term listnil = d_solver.mkTerm(APPLY_CONSTRUCTOR, nilTerm);
    Term listcons1 = d_solver.mkTerm(APPLY_CONSTRUCTOR, consTerm, d_solver.mkInteger(1), listnil);
    Term listhead = d_solver.mkTerm(APPLY_SELECTOR, headTerm, listcons1);

    assertTrue(listnil.hasOp());
    assertTrue(listcons1.hasOp());
    assertTrue(listhead.hasOp());
  }

  @Test void getOption()
  {
    assertDoesNotThrow(() -> d_solver.getOption("incremental"));
    assertThrows(CVC5ApiException.class, () -> d_solver.getOption("asdf"));
  }

  @Test void getOptionNames()
  {
    String[] names = d_solver.getOptionNames();
    assertTrue(names.length > 100);
    assertTrue(Arrays.asList(names).contains("verbose"));
    assertFalse(Arrays.asList(names).contains("foobar"));
  }

  @Test void getOptionInfo()
  {
    List<Executable> assertions = new ArrayList<>();
    {
      assertions.add(
          () -> assertThrows(CVC5ApiException.class, () -> d_solver.getOptionInfo("asdf-invalid")));
    }
    {
      OptionInfo info = d_solver.getOptionInfo("verbose");
      assertions.add(() -> assertEquals("verbose", info.getName()));
      assertions.add(
          () -> assertEquals(Arrays.asList(new String[] {}), Arrays.asList(info.getAliases())));
      assertions.add(() -> assertTrue(info.getBaseInfo() instanceof OptionInfo.VoidInfo));
    }
    {
      // int64 type with default
      OptionInfo info = d_solver.getOptionInfo("verbosity");
      assertions.add(() -> assertEquals("verbosity", info.getName()));
      assertions.add(
          () -> assertEquals(Arrays.asList(new String[] {}), Arrays.asList(info.getAliases())));
      assertions.add(
          () -> assertTrue(info.getBaseInfo().getClass() == OptionInfo.NumberInfo.class));
      OptionInfo.NumberInfo<BigInteger> numInfo =
          (OptionInfo.NumberInfo<BigInteger>) info.getBaseInfo();
      assertions.add(() -> assertEquals(0, numInfo.getDefaultValue().intValue()));
      assertions.add(() -> assertEquals(0, numInfo.getCurrentValue().intValue()));
      assertions.add(
          () -> assertFalse(numInfo.getMinimum() != null || numInfo.getMaximum() != null));
      assertions.add(() -> assertEquals(info.intValue().intValue(), 0));
    }
    assertAll(assertions);
    {
      OptionInfo info = d_solver.getOptionInfo("random-freq");
      assertEquals(info.getName(), "random-freq");
      assertEquals(
          Arrays.asList(info.getAliases()), Arrays.asList(new String[] {"random-frequency"}));
      assertTrue(info.getBaseInfo().getClass() == OptionInfo.NumberInfo.class);
      OptionInfo.NumberInfo<Double> ni = (OptionInfo.NumberInfo<Double>) info.getBaseInfo();
      assertEquals(ni.getCurrentValue(), 0.0);
      assertEquals(ni.getDefaultValue(), 0.0);
      assertTrue(ni.getMinimum() != null && ni.getMaximum() != null);
      assertEquals(ni.getMinimum(), 0.0);
      assertEquals(ni.getMaximum(), 1.0);
      assertEquals(info.doubleValue(), 0.0);
    }
    {
      // mode option
      OptionInfo info = d_solver.getOptionInfo("output");
      assertions.clear();
      assertions.add(() -> assertEquals("output", info.getName()));
      assertions.add(
          () -> assertEquals(Arrays.asList(new String[] {}), Arrays.asList(info.getAliases())));
      assertions.add(() -> assertTrue(info.getBaseInfo().getClass() == OptionInfo.ModeInfo.class));
      OptionInfo.ModeInfo modeInfo = (OptionInfo.ModeInfo) info.getBaseInfo();
      assertions.add(() -> assertEquals("NONE", modeInfo.getDefaultValue()));
      assertions.add(() -> assertEquals("OutputTag::NONE", modeInfo.getCurrentValue()));
      assertions.add(() -> assertTrue(Arrays.asList(modeInfo.getModes()).contains("NONE")));
    }
    assertAll(assertions);
  }

  @Test void getUnsatAssumptions1()
  {
    d_solver.setOption("incremental", "false");
    d_solver.checkSatAssuming(d_solver.mkFalse());
    assertThrows(CVC5ApiException.class, () -> d_solver.getUnsatAssumptions());
  }

  @Test void getUnsatAssumptions2()
  {
    d_solver.setOption("incremental", "true");
    d_solver.setOption("produce-unsat-assumptions", "false");
    d_solver.checkSatAssuming(d_solver.mkFalse());
    assertThrows(CVC5ApiException.class, () -> d_solver.getUnsatAssumptions());
  }

  @Test void getUnsatAssumptions3()
  {
    d_solver.setOption("incremental", "true");
    d_solver.setOption("produce-unsat-assumptions", "true");
    d_solver.checkSatAssuming(d_solver.mkFalse());
    assertDoesNotThrow(() -> d_solver.getUnsatAssumptions());
    d_solver.checkSatAssuming(d_solver.mkTrue());
    assertThrows(CVC5ApiException.class, () -> d_solver.getUnsatAssumptions());
  }

  @Test void getUnsatCore1()
  {
    d_solver.setOption("incremental", "false");
    d_solver.assertFormula(d_solver.mkFalse());
    d_solver.checkSat();
    assertThrows(CVC5ApiException.class, () -> d_solver.getUnsatCore());
  }

  @Test void getUnsatCore2()
  {
    d_solver.setOption("incremental", "false");
    d_solver.setOption("produce-unsat-cores", "false");
    d_solver.assertFormula(d_solver.mkFalse());
    d_solver.checkSat();
    assertThrows(CVC5ApiException.class, () -> d_solver.getUnsatCore());
  }

<<<<<<< HEAD
  @Test
  void getUnsatCore3() {
=======
  @Test void getUnsatCoreAndProof()
  {
>>>>>>> 118b83f4
    d_solver.setOption("incremental", "true");
    d_solver.setOption("produce-unsat-cores", "true");
    d_solver.setOption("produce-proofs", "true");

    Sort uSort = d_solver.mkUninterpretedSort("u");
    Sort intSort = d_solver.getIntegerSort();
    Sort boolSort = d_solver.getBooleanSort();
    Sort uToIntSort = d_solver.mkFunctionSort(uSort, intSort);
    Sort intPredSort = d_solver.mkFunctionSort(intSort, boolSort);

    Term x = d_solver.mkConst(uSort, "x");
    Term y = d_solver.mkConst(uSort, "y");
    Term f = d_solver.mkConst(uToIntSort, "f");
    Term p = d_solver.mkConst(intPredSort, "p");
    Term zero = d_solver.mkInteger(0);
    Term one = d_solver.mkInteger(1);
    Term f_x = d_solver.mkTerm(Kind.APPLY_UF, f, x);
    Term f_y = d_solver.mkTerm(Kind.APPLY_UF, f, y);
    Term sum = d_solver.mkTerm(Kind.PLUS, f_x, f_y);
    Term p_0 = d_solver.mkTerm(Kind.APPLY_UF, p, zero);
    Term p_f_y = d_solver.mkTerm(APPLY_UF, p, f_y);
    d_solver.assertFormula(d_solver.mkTerm(Kind.GT, zero, f_x));
    d_solver.assertFormula(d_solver.mkTerm(Kind.GT, zero, f_y));
    d_solver.assertFormula(d_solver.mkTerm(Kind.GT, sum, one));
    d_solver.assertFormula(p_0);
    d_solver.assertFormula(p_f_y.notTerm());
    assertTrue(d_solver.checkSat().isUnsat());

    Term[] unsat_core = d_solver.getUnsatCore();

    assertDoesNotThrow(() -> d_solver.getProof());

    d_solver.resetAssertions();
    for (Term t : unsat_core)
    {
      d_solver.assertFormula(t);
    }
    Result res = d_solver.checkSat();
    assertTrue(res.isUnsat());
    assertDoesNotThrow(() -> d_solver.getProof());
  }

  @Test void getDifficulty()
  {
    d_solver.setOption("produce-difficulty", "true");
    // cannot ask before a check sat
    assertThrows(CVC5ApiException.class, () -> d_solver.getDifficulty());
    d_solver.checkSat();
    assertDoesNotThrow(() -> d_solver.getDifficulty());
  }

  @Test void getDifficulty2()
  {
    d_solver.checkSat();
    // option is not set
    assertThrows(CVC5ApiException.class, () -> d_solver.getDifficulty());
  }

  @Test void getDifficulty3() throws CVC5ApiException
  {
    d_solver.setOption("produce-difficulty", "true");
    Sort intSort = d_solver.getIntegerSort();
    Term x = d_solver.mkConst(intSort, "x");
    Term zero = d_solver.mkInteger(0);
    Term ten = d_solver.mkInteger(10);
    Term f0 = d_solver.mkTerm(GEQ, x, ten);
    Term f1 = d_solver.mkTerm(GEQ, zero, x);
    d_solver.checkSat();
    Map<Term, Term> dmap = d_solver.getDifficulty();
    // difficulty should map assertions to integer values
    for (Map.Entry<Term, Term> t : dmap.entrySet())
    {
      assertTrue(t.getKey() == f0 || t.getKey() == f1);
      assertTrue(t.getValue().getKind() == Kind.CONST_RATIONAL);
    }
  }

  @Test void getValue1()
  {
    d_solver.setOption("produce-models", "false");
    Term t = d_solver.mkTrue();
    d_solver.assertFormula(t);
    d_solver.checkSat();
    assertThrows(CVC5ApiException.class, () -> d_solver.getValue(t));
  }

  @Test void getValue2()
  {
    d_solver.setOption("produce-models", "true");
    Term t = d_solver.mkFalse();
    d_solver.assertFormula(t);
    d_solver.checkSat();
    assertThrows(CVC5ApiException.class, () -> d_solver.getValue(t));
  }

  @Test void getValue3()
  {
    d_solver.setOption("produce-models", "true");
    Sort uSort = d_solver.mkUninterpretedSort("u");
    Sort intSort = d_solver.getIntegerSort();
    Sort boolSort = d_solver.getBooleanSort();
    Sort uToIntSort = d_solver.mkFunctionSort(uSort, intSort);
    Sort intPredSort = d_solver.mkFunctionSort(intSort, boolSort);
    Term[] unsat_core;

    Term x = d_solver.mkConst(uSort, "x");
    Term y = d_solver.mkConst(uSort, "y");
    Term z = d_solver.mkConst(uSort, "z");
    Term f = d_solver.mkConst(uToIntSort, "f");
    Term p = d_solver.mkConst(intPredSort, "p");
    Term zero = d_solver.mkInteger(0);
    Term one = d_solver.mkInteger(1);
    Term f_x = d_solver.mkTerm(APPLY_UF, f, x);
    Term f_y = d_solver.mkTerm(APPLY_UF, f, y);
    Term sum = d_solver.mkTerm(PLUS, f_x, f_y);
    Term p_0 = d_solver.mkTerm(APPLY_UF, p, zero);
    Term p_f_y = d_solver.mkTerm(APPLY_UF, p, f_y);

    d_solver.assertFormula(d_solver.mkTerm(LEQ, zero, f_x));
    d_solver.assertFormula(d_solver.mkTerm(LEQ, zero, f_y));
    d_solver.assertFormula(d_solver.mkTerm(LEQ, sum, one));
    d_solver.assertFormula(p_0.notTerm());
    d_solver.assertFormula(p_f_y);
    assertTrue(d_solver.checkSat().isSat());
    assertDoesNotThrow(() -> d_solver.getValue(x));
    assertDoesNotThrow(() -> d_solver.getValue(y));
    assertDoesNotThrow(() -> d_solver.getValue(z));
    assertDoesNotThrow(() -> d_solver.getValue(sum));
    assertDoesNotThrow(() -> d_solver.getValue(p_f_y));

    Solver slv = new Solver();
    assertThrows(CVC5ApiException.class, () -> slv.getValue(x));
  }

  @Test void getModelDomainElements()
  {
    d_solver.setOption("produce-models", "true");
    Sort uSort = d_solver.mkUninterpretedSort("u");
    Sort intSort = d_solver.getIntegerSort();
    Term x = d_solver.mkConst(uSort, "x");
    Term y = d_solver.mkConst(uSort, "y");
    Term z = d_solver.mkConst(uSort, "z");
    Term f = d_solver.mkTerm(DISTINCT, x, y, z);
    d_solver.assertFormula(f);
    d_solver.checkSat();
    assertDoesNotThrow(() -> d_solver.getModelDomainElements(uSort));
    assertTrue(d_solver.getModelDomainElements(uSort).length >= 3);
    assertThrows(CVC5ApiException.class, () -> d_solver.getModelDomainElements(intSort));
  }

  @Test void getModelDomainElements2()
  {
    d_solver.setOption("produce-models", "true");
    d_solver.setOption("finite-model-find", "true");
    Sort uSort = d_solver.mkUninterpretedSort("u");
    Term x = d_solver.mkVar(uSort, "x");
    Term y = d_solver.mkVar(uSort, "y");
    Term eq = d_solver.mkTerm(EQUAL, x, y);
    Term bvl = d_solver.mkTerm(BOUND_VAR_LIST, x, y);
    Term f = d_solver.mkTerm(FORALL, bvl, eq);
    d_solver.assertFormula(f);
    d_solver.checkSat();
    assertDoesNotThrow(() -> d_solver.getModelDomainElements(uSort));
    // a model for the above must interpret u as size 1
    assertTrue(d_solver.getModelDomainElements(uSort).length == 1);
  }

  @Test void isModelCoreSymbol()
  {
    d_solver.setOption("produce-models", "true");
    d_solver.setOption("model-cores", "simple");
    Sort uSort = d_solver.mkUninterpretedSort("u");
    Term x = d_solver.mkConst(uSort, "x");
    Term y = d_solver.mkConst(uSort, "y");
    Term z = d_solver.mkConst(uSort, "z");
    Term zero = d_solver.mkInteger(0);
    Term f = d_solver.mkTerm(NOT, d_solver.mkTerm(EQUAL, x, y));
    d_solver.assertFormula(f);
    d_solver.checkSat();
    assertTrue(d_solver.isModelCoreSymbol(x));
    assertTrue(d_solver.isModelCoreSymbol(y));
    assertFalse(d_solver.isModelCoreSymbol(z));
    assertThrows(CVC5ApiException.class, () -> d_solver.isModelCoreSymbol(zero));
  }

  @Test void getModel()
  {
    d_solver.setOption("produce-models", "true");
    Sort uSort = d_solver.mkUninterpretedSort("u");
    Term x = d_solver.mkConst(uSort, "x");
    Term y = d_solver.mkConst(uSort, "y");
    Term z = d_solver.mkConst(uSort, "z");
    Term f = d_solver.mkTerm(NOT, d_solver.mkTerm(EQUAL, x, y));
    d_solver.assertFormula(f);
    d_solver.checkSat();
    Sort[] sorts = new Sort[] {uSort};
    Term[] terms = new Term[] {x, y};
    assertDoesNotThrow(() -> d_solver.getModel(sorts, terms));
    Term nullTerm = d_solver.getNullTerm();
    Term[] terms2 = new Term[] {x, y, nullTerm};
    assertThrows(CVC5ApiException.class, () -> d_solver.getModel(sorts, terms2));
  }

  @Test void getModel2()
  {
    d_solver.setOption("produce-models", "true");
    Sort[] sorts = new Sort[] {};
    Term[] terms = new Term[] {};
    assertThrows(CVC5ApiException.class, () -> d_solver.getModel(sorts, terms));
  }

  @Test void getModel3()
  {
    d_solver.setOption("produce-models", "true");
    Sort[] sorts = new Sort[] {};
    final Term[] terms = new Term[] {};
    d_solver.checkSat();
    assertDoesNotThrow(() -> d_solver.getModel(sorts, terms));
    Sort integer = d_solver.getIntegerSort();
    Sort[] sorts2 = new Sort[] {integer};
    assertThrows(CVC5ApiException.class, () -> d_solver.getModel(sorts2, terms));
  }

  @Test void getQuantifierElimination()
  {
    Term x = d_solver.mkVar(d_solver.getBooleanSort(), "x");
    Term forall = d_solver.mkTerm(FORALL,
        d_solver.mkTerm(BOUND_VAR_LIST, x),
        d_solver.mkTerm(OR, x, d_solver.mkTerm(NOT, x)));
    assertThrows(
        CVC5ApiException.class, () -> d_solver.getQuantifierElimination(d_solver.getNullTerm()));
    assertThrows(CVC5ApiException.class,
        () -> d_solver.getQuantifierElimination(new Solver().mkBoolean(false)));

    assertDoesNotThrow(() -> d_solver.getQuantifierElimination(forall));
  }

  @Test void getQuantifierEliminationDisjunct()
  {
    Term x = d_solver.mkVar(d_solver.getBooleanSort(), "x");
    Term forall = d_solver.mkTerm(FORALL,
        d_solver.mkTerm(BOUND_VAR_LIST, x),
        d_solver.mkTerm(OR, x, d_solver.mkTerm(NOT, x)));
    assertThrows(CVC5ApiException.class,
        () -> d_solver.getQuantifierEliminationDisjunct(d_solver.getNullTerm()));

    assertThrows(CVC5ApiException.class,
        () -> d_solver.getQuantifierEliminationDisjunct(new Solver().mkBoolean(false)));

    assertDoesNotThrow(() -> d_solver.getQuantifierEliminationDisjunct(forall));
  }

  @Test void declareSeparationHeap() throws CVC5ApiException
  {
    d_solver.setLogic("ALL");
    Sort integer = d_solver.getIntegerSort();
    assertDoesNotThrow(() -> d_solver.declareSeparationHeap(integer, integer));
    // cannot declare separation logic heap more than once
    assertThrows(CVC5ApiException.class, () -> d_solver.declareSeparationHeap(integer, integer));
  }

  /**
   * Helper function for testGetSeparation{Heap,Nil}TermX. Asserts and checks
   * some simple separation logic constraints.
   */

  void checkSimpleSeparationConstraints(Solver solver)
  {
    Sort integer = solver.getIntegerSort();
    // declare the separation heap
    solver.declareSeparationHeap(integer, integer);
    Term x = solver.mkConst(integer, "x");
    Term p = solver.mkConst(integer, "p");
    Term heap = solver.mkTerm(SEP_PTO, p, x);
    solver.assertFormula(heap);
    Term nil = solver.mkSepNil(integer);
    solver.assertFormula(nil.eqTerm(solver.mkReal(5)));
    solver.checkSat();
  }

  @Test void getSeparationHeapTerm1() throws CVC5ApiException
  {
    d_solver.setLogic("QF_BV");
    d_solver.setOption("incremental", "false");
    d_solver.setOption("produce-models", "true");
    Term t = d_solver.mkTrue();
    d_solver.assertFormula(t);
    assertThrows(CVC5ApiException.class, () -> d_solver.getSeparationHeap());
  }

  @Test void getSeparationHeapTerm2() throws CVC5ApiException
  {
    d_solver.setLogic("ALL");
    d_solver.setOption("incremental", "false");
    d_solver.setOption("produce-models", "false");
    checkSimpleSeparationConstraints(d_solver);
    assertThrows(CVC5ApiException.class, () -> d_solver.getSeparationHeap());
  }

  @Test void getSeparationHeapTerm3() throws CVC5ApiException
  {
    d_solver.setLogic("ALL");
    d_solver.setOption("incremental", "false");
    d_solver.setOption("produce-models", "true");
    Term t = d_solver.mkFalse();
    d_solver.assertFormula(t);
    d_solver.checkSat();
    assertThrows(CVC5ApiException.class, () -> d_solver.getSeparationHeap());
  }

  @Test void getSeparationHeapTerm4() throws CVC5ApiException
  {
    d_solver.setLogic("ALL");
    d_solver.setOption("incremental", "false");
    d_solver.setOption("produce-models", "true");
    Term t = d_solver.mkTrue();
    d_solver.assertFormula(t);
    d_solver.checkSat();
    assertThrows(CVC5ApiException.class, () -> d_solver.getSeparationHeap());
  }

  @Test void getSeparationHeapTerm5() throws CVC5ApiException
  {
    d_solver.setLogic("ALL");
    d_solver.setOption("incremental", "false");
    d_solver.setOption("produce-models", "true");
    checkSimpleSeparationConstraints(d_solver);
    assertDoesNotThrow(() -> d_solver.getSeparationHeap());
  }

  @Test void getSeparationNilTerm1() throws CVC5ApiException
  {
    d_solver.setLogic("QF_BV");
    d_solver.setOption("incremental", "false");
    d_solver.setOption("produce-models", "true");
    Term t = d_solver.mkTrue();
    d_solver.assertFormula(t);
    assertThrows(CVC5ApiException.class, () -> d_solver.getSeparationNilTerm());
  }

  @Test void getSeparationNilTerm2() throws CVC5ApiException
  {
    d_solver.setLogic("ALL");
    d_solver.setOption("incremental", "false");
    d_solver.setOption("produce-models", "false");
    checkSimpleSeparationConstraints(d_solver);
    assertThrows(CVC5ApiException.class, () -> d_solver.getSeparationNilTerm());
  }

  @Test void getSeparationNilTerm3() throws CVC5ApiException
  {
    d_solver.setLogic("ALL");
    d_solver.setOption("incremental", "false");
    d_solver.setOption("produce-models", "true");
    Term t = d_solver.mkFalse();
    d_solver.assertFormula(t);
    d_solver.checkSat();
    assertThrows(CVC5ApiException.class, () -> d_solver.getSeparationNilTerm());
  }

  @Test void getSeparationNilTerm4() throws CVC5ApiException
  {
    d_solver.setLogic("ALL");
    d_solver.setOption("incremental", "false");
    d_solver.setOption("produce-models", "true");
    Term t = d_solver.mkTrue();
    d_solver.assertFormula(t);
    d_solver.checkSat();
    assertThrows(CVC5ApiException.class, () -> d_solver.getSeparationNilTerm());
  }

  @Test void getSeparationNilTerm5() throws CVC5ApiException
  {
    d_solver.setLogic("ALL");
    d_solver.setOption("incremental", "false");
    d_solver.setOption("produce-models", "true");
    checkSimpleSeparationConstraints(d_solver);
    assertDoesNotThrow(() -> d_solver.getSeparationNilTerm());
  }

  @Test void push1()
  {
    d_solver.setOption("incremental", "true");
    assertDoesNotThrow(() -> d_solver.push(1));
    assertThrows(CVC5ApiException.class, () -> d_solver.setOption("incremental", "false"));
    assertThrows(CVC5ApiException.class, () -> d_solver.setOption("incremental", "true"));
  }

  @Test void push2()
  {
    d_solver.setOption("incremental", "false");
    assertThrows(CVC5ApiException.class, () -> d_solver.push(1));
  }

  @Test void pop1()
  {
    d_solver.setOption("incremental", "false");
    assertThrows(CVC5ApiException.class, () -> d_solver.pop(1));
  }

  @Test void pop2()
  {
    d_solver.setOption("incremental", "true");
    assertThrows(CVC5ApiException.class, () -> d_solver.pop(1));
  }

  @Test void pop3()
  {
    d_solver.setOption("incremental", "true");
    assertDoesNotThrow(() -> d_solver.push(1));
    assertDoesNotThrow(() -> d_solver.pop(1));
    assertThrows(CVC5ApiException.class, () -> d_solver.pop(1));
  }

  @Test void blockModel1()
  {
    d_solver.setOption("produce-models", "true");
    Term x = d_solver.mkConst(d_solver.getBooleanSort(), "x");
    d_solver.assertFormula(x.eqTerm(x));
    d_solver.checkSat();
    assertThrows(CVC5ApiException.class, () -> d_solver.blockModel());
  }

  @Test void blockModel2() throws CVC5ApiException
  {
    d_solver.setOption("block-models", "literals");
    Term x = d_solver.mkConst(d_solver.getBooleanSort(), "x");
    d_solver.assertFormula(x.eqTerm(x));
    d_solver.checkSat();
    assertThrows(CVC5ApiException.class, () -> d_solver.blockModel());
  }

  @Test void blockModel3() throws CVC5ApiException
  {
    d_solver.setOption("produce-models", "true");
    d_solver.setOption("block-models", "literals");
    Term x = d_solver.mkConst(d_solver.getBooleanSort(), "x");
    d_solver.assertFormula(x.eqTerm(x));
    assertThrows(CVC5ApiException.class, () -> d_solver.blockModel());
  }

  @Test void blockModel4() throws CVC5ApiException
  {
    d_solver.setOption("produce-models", "true");
    d_solver.setOption("block-models", "literals");
    Term x = d_solver.mkConst(d_solver.getBooleanSort(), "x");
    d_solver.assertFormula(x.eqTerm(x));
    d_solver.checkSat();
    assertDoesNotThrow(() -> d_solver.blockModel());
  }

  @Test void blockModelValues1() throws CVC5ApiException
  {
    d_solver.setOption("produce-models", "true");
    d_solver.setOption("block-models", "literals");
    Term x = d_solver.mkConst(d_solver.getBooleanSort(), "x");
    d_solver.assertFormula(x.eqTerm(x));
    d_solver.checkSat();
    assertThrows(CVC5ApiException.class, () -> d_solver.blockModelValues(new Term[] {}));
    assertThrows(CVC5ApiException.class,
        () -> d_solver.blockModelValues(new Term[] {d_solver.getNullTerm()}));
    assertThrows(CVC5ApiException.class,
        () -> d_solver.blockModelValues(new Term[] {new Solver().mkBoolean(false)}));
  }

  @Test void blockModelValues2() throws CVC5ApiException
  {
    d_solver.setOption("produce-models", "true");
    Term x = d_solver.mkConst(d_solver.getBooleanSort(), "x");
    d_solver.assertFormula(x.eqTerm(x));
    d_solver.checkSat();
    assertThrows(CVC5ApiException.class, () -> d_solver.blockModelValues(new Term[] {x}));
  }

  @Test void blockModelValues3() throws CVC5ApiException
  {
    d_solver.setOption("block-models", "literals");
    Term x = d_solver.mkConst(d_solver.getBooleanSort(), "x");
    d_solver.assertFormula(x.eqTerm(x));
    d_solver.checkSat();
    assertThrows(CVC5ApiException.class, () -> d_solver.blockModelValues(new Term[] {x}));
  }

  @Test void blockModelValues4() throws CVC5ApiException
  {
    d_solver.setOption("produce-models", "true");
    d_solver.setOption("block-models", "literals");
    Term x = d_solver.mkConst(d_solver.getBooleanSort(), "x");
    d_solver.assertFormula(x.eqTerm(x));
    assertThrows(CVC5ApiException.class, () -> d_solver.blockModelValues(new Term[] {x}));
  }

  @Test void blockModelValues5() throws CVC5ApiException
  {
    d_solver.setOption("produce-models", "true");
    d_solver.setOption("block-models", "literals");
    Term x = d_solver.mkConst(d_solver.getBooleanSort(), "x");
    d_solver.assertFormula(x.eqTerm(x));
    d_solver.checkSat();
    assertDoesNotThrow(() -> d_solver.blockModelValues(new Term[] {x}));
  }

  @Test void setInfo() throws CVC5ApiException
  {
    assertThrows(CVC5ApiException.class, () -> d_solver.setInfo("cvc4-lagic", "QF_BV"));
    assertThrows(CVC5ApiException.class, () -> d_solver.setInfo("cvc2-logic", "QF_BV"));
    assertThrows(CVC5ApiException.class, () -> d_solver.setInfo("cvc4-logic", "asdf"));

    assertDoesNotThrow(() -> d_solver.setInfo("source", "asdf"));
    assertDoesNotThrow(() -> d_solver.setInfo("category", "asdf"));
    assertDoesNotThrow(() -> d_solver.setInfo("difficulty", "asdf"));
    assertDoesNotThrow(() -> d_solver.setInfo("filename", "asdf"));
    assertDoesNotThrow(() -> d_solver.setInfo("license", "asdf"));
    assertDoesNotThrow(() -> d_solver.setInfo("name", "asdf"));
    assertDoesNotThrow(() -> d_solver.setInfo("notes", "asdf"));

    assertDoesNotThrow(() -> d_solver.setInfo("smt-lib-version", "2"));
    assertDoesNotThrow(() -> d_solver.setInfo("smt-lib-version", "2.0"));
    assertDoesNotThrow(() -> d_solver.setInfo("smt-lib-version", "2.5"));
    assertDoesNotThrow(() -> d_solver.setInfo("smt-lib-version", "2.6"));
    assertThrows(CVC5ApiException.class, () -> d_solver.setInfo("smt-lib-version", ".0"));

    assertDoesNotThrow(() -> d_solver.setInfo("status", "sat"));
    assertDoesNotThrow(() -> d_solver.setInfo("status", "unsat"));
    assertDoesNotThrow(() -> d_solver.setInfo("status", "unknown"));
    assertThrows(CVC5ApiException.class, () -> d_solver.setInfo("status", "asdf"));
  }

  @Test void simplify() throws CVC5ApiException
  {
    assertThrows(CVC5ApiException.class, () -> d_solver.simplify(d_solver.getNullTerm()));

    Sort bvSort = d_solver.mkBitVectorSort(32);
    Sort uSort = d_solver.mkUninterpretedSort("u");
    Sort funSort1 = d_solver.mkFunctionSort(new Sort[] {bvSort, bvSort}, bvSort);
    Sort funSort2 = d_solver.mkFunctionSort(uSort, d_solver.getIntegerSort());
    DatatypeDecl consListSpec = d_solver.mkDatatypeDecl("list");
    DatatypeConstructorDecl cons = d_solver.mkDatatypeConstructorDecl("cons");
    cons.addSelector("head", d_solver.getIntegerSort());
    cons.addSelectorSelf("tail");
    consListSpec.addConstructor(cons);
    DatatypeConstructorDecl nil = d_solver.mkDatatypeConstructorDecl("nil");
    consListSpec.addConstructor(nil);
    Sort consListSort = d_solver.mkDatatypeSort(consListSpec);

    Term x = d_solver.mkConst(bvSort, "x");
    assertDoesNotThrow(() -> d_solver.simplify(x));
    Term a = d_solver.mkConst(bvSort, "a");
    assertDoesNotThrow(() -> d_solver.simplify(a));
    Term b = d_solver.mkConst(bvSort, "b");
    assertDoesNotThrow(() -> d_solver.simplify(b));
    Term x_eq_x = d_solver.mkTerm(EQUAL, x, x);
    assertDoesNotThrow(() -> d_solver.simplify(x_eq_x));
    assertNotEquals(d_solver.mkTrue(), x_eq_x);
    assertEquals(d_solver.mkTrue(), d_solver.simplify(x_eq_x));
    Term x_eq_b = d_solver.mkTerm(EQUAL, x, b);
    assertDoesNotThrow(() -> d_solver.simplify(x_eq_b));
    assertNotEquals(d_solver.mkTrue(), x_eq_b);
    assertNotEquals(d_solver.mkTrue(), d_solver.simplify(x_eq_b));
    Solver slv = new Solver();
    assertThrows(CVC5ApiException.class, () -> slv.simplify(x));

    Term i1 = d_solver.mkConst(d_solver.getIntegerSort(), "i1");
    assertDoesNotThrow(() -> d_solver.simplify(i1));
    Term i2 = d_solver.mkTerm(MULT, i1, d_solver.mkInteger("23"));
    assertDoesNotThrow(() -> d_solver.simplify(i2));
    assertNotEquals(i1, i2);
    assertNotEquals(i1, d_solver.simplify(i2));
    Term i3 = d_solver.mkTerm(PLUS, i1, d_solver.mkInteger(0));
    assertDoesNotThrow(() -> d_solver.simplify(i3));
    assertNotEquals(i1, i3);
    assertEquals(i1, d_solver.simplify(i3));

    Datatype consList = consListSort.getDatatype();
    Term dt1 = d_solver.mkTerm(APPLY_CONSTRUCTOR,
        consList.getConstructorTerm("cons"),
        d_solver.mkInteger(0),
        d_solver.mkTerm(APPLY_CONSTRUCTOR, consList.getConstructorTerm("nil")));
    assertDoesNotThrow(() -> d_solver.simplify(dt1));
    Term dt2 = d_solver.mkTerm(
        APPLY_SELECTOR, consList.getConstructor("cons").getSelectorTerm("head"), dt1);
    assertDoesNotThrow(() -> d_solver.simplify(dt2));

    Term b1 = d_solver.mkVar(bvSort, "b1");
    assertDoesNotThrow(() -> d_solver.simplify(b1));
    Term b2 = d_solver.mkVar(bvSort, "b1");
    assertDoesNotThrow(() -> d_solver.simplify(b2));
    Term b3 = d_solver.mkVar(uSort, "b3");
    assertDoesNotThrow(() -> d_solver.simplify(b3));
    Term v1 = d_solver.mkConst(bvSort, "v1");
    assertDoesNotThrow(() -> d_solver.simplify(v1));
    Term v2 = d_solver.mkConst(d_solver.getIntegerSort(), "v2");
    assertDoesNotThrow(() -> d_solver.simplify(v2));
    Term f1 = d_solver.mkConst(funSort1, "f1");
    assertDoesNotThrow(() -> d_solver.simplify(f1));
    Term f2 = d_solver.mkConst(funSort2, "f2");
    assertDoesNotThrow(() -> d_solver.simplify(f2));
    d_solver.defineFunsRec(new Term[] {f1, f2}, new Term[][] {{b1, b2}, {b3}}, new Term[] {v1, v2});
    assertDoesNotThrow(() -> d_solver.simplify(f1));
    assertDoesNotThrow(() -> d_solver.simplify(f2));
  }

  @Test void assertFormula()
  {
    assertDoesNotThrow(() -> d_solver.assertFormula(d_solver.mkTrue()));
    assertThrows(CVC5ApiException.class, () -> d_solver.assertFormula(d_solver.getNullTerm()));
    Solver slv = new Solver();
    assertThrows(CVC5ApiException.class, () -> slv.assertFormula(d_solver.mkTrue()));
  }

  @Test void checkEntailed()
  {
    d_solver.setOption("incremental", "false");
    assertDoesNotThrow(() -> d_solver.checkEntailed(d_solver.mkTrue()));
    assertThrows(CVC5ApiException.class, () -> d_solver.checkEntailed(d_solver.mkTrue()));
    Solver slv = new Solver();
    assertThrows(CVC5ApiException.class, () -> slv.checkEntailed(d_solver.mkTrue()));
  }

  @Test void checkEntailed1()
  {
    Sort boolSort = d_solver.getBooleanSort();
    Term x = d_solver.mkConst(boolSort, "x");
    Term y = d_solver.mkConst(boolSort, "y");
    Term z = d_solver.mkTerm(AND, x, y);
    d_solver.setOption("incremental", "true");
    assertDoesNotThrow(() -> d_solver.checkEntailed(d_solver.mkTrue()));
    assertThrows(CVC5ApiException.class, () -> d_solver.checkEntailed(d_solver.getNullTerm()));
    assertDoesNotThrow(() -> d_solver.checkEntailed(d_solver.mkTrue()));
    assertDoesNotThrow(() -> d_solver.checkEntailed(z));
    Solver slv = new Solver();
    assertThrows(CVC5ApiException.class, () -> slv.checkEntailed(d_solver.mkTrue()));
  }

  @Test void checkEntailed2()
  {
    d_solver.setOption("incremental", "true");

    Sort uSort = d_solver.mkUninterpretedSort("u");
    Sort intSort = d_solver.getIntegerSort();
    Sort boolSort = d_solver.getBooleanSort();
    Sort uToIntSort = d_solver.mkFunctionSort(uSort, intSort);
    Sort intPredSort = d_solver.mkFunctionSort(intSort, boolSort);

    Term n = d_solver.getNullTerm();
    // Constants
    Term x = d_solver.mkConst(uSort, "x");
    Term y = d_solver.mkConst(uSort, "y");
    // Functions
    Term f = d_solver.mkConst(uToIntSort, "f");
    Term p = d_solver.mkConst(intPredSort, "p");
    // Values
    Term zero = d_solver.mkInteger(0);
    Term one = d_solver.mkInteger(1);
    // Terms
    Term f_x = d_solver.mkTerm(APPLY_UF, f, x);
    Term f_y = d_solver.mkTerm(APPLY_UF, f, y);
    Term sum = d_solver.mkTerm(PLUS, f_x, f_y);
    Term p_0 = d_solver.mkTerm(APPLY_UF, p, zero);
    Term p_f_y = d_solver.mkTerm(APPLY_UF, p, f_y);
    // Assertions
    Term assertions = d_solver.mkTerm(AND,
        new Term[] {
            d_solver.mkTerm(LEQ, zero, f_x), // 0 <= f(x)
            d_solver.mkTerm(LEQ, zero, f_y), // 0 <= f(y)
            d_solver.mkTerm(LEQ, sum, one), // f(x) + f(y) <= 1
            p_0.notTerm(), // not p(0)
            p_f_y // p(f(y))
        });

    assertDoesNotThrow(() -> d_solver.checkEntailed(d_solver.mkTrue()));
    d_solver.assertFormula(assertions);
    assertDoesNotThrow(() -> d_solver.checkEntailed(d_solver.mkTerm(DISTINCT, x, y)));
    assertDoesNotThrow(()
                           -> d_solver.checkEntailed(
                               new Term[] {d_solver.mkFalse(), d_solver.mkTerm(DISTINCT, x, y)}));
    assertThrows(CVC5ApiException.class, () -> d_solver.checkEntailed(n));
    assertThrows(CVC5ApiException.class,
        () -> d_solver.checkEntailed(new Term[] {n, d_solver.mkTerm(DISTINCT, x, y)}));

    Solver slv = new Solver();
    assertThrows(CVC5ApiException.class, () -> slv.checkEntailed(d_solver.mkTrue()));
  }

  @Test void checkSat() throws CVC5ApiException
  {
    d_solver.setOption("incremental", "false");
    assertDoesNotThrow(() -> d_solver.checkSat());
    assertThrows(CVC5ApiException.class, () -> d_solver.checkSat());
  }

  @Test void checkSatAssuming() throws CVC5ApiException
  {
    d_solver.setOption("incremental", "false");
    assertDoesNotThrow(() -> d_solver.checkSatAssuming(d_solver.mkTrue()));
    assertThrows(CVC5ApiException.class, () -> d_solver.checkSatAssuming(d_solver.mkTrue()));
    Solver slv = new Solver();
    assertThrows(CVC5ApiException.class, () -> slv.checkSatAssuming(d_solver.mkTrue()));
  }

  @Test void checkSatAssuming1() throws CVC5ApiException
  {
    Sort boolSort = d_solver.getBooleanSort();
    Term x = d_solver.mkConst(boolSort, "x");
    Term y = d_solver.mkConst(boolSort, "y");
    Term z = d_solver.mkTerm(AND, x, y);
    d_solver.setOption("incremental", "true");
    assertDoesNotThrow(() -> d_solver.checkSatAssuming(d_solver.mkTrue()));
    assertThrows(CVC5ApiException.class, () -> d_solver.checkSatAssuming(d_solver.getNullTerm()));
    assertDoesNotThrow(() -> d_solver.checkSatAssuming(d_solver.mkTrue()));
    assertDoesNotThrow(() -> d_solver.checkSatAssuming(z));
    Solver slv = new Solver();
    assertThrows(CVC5ApiException.class, () -> slv.checkSatAssuming(d_solver.mkTrue()));
  }

  @Test void checkSatAssuming2() throws CVC5ApiException
  {
    d_solver.setOption("incremental", "true");

    Sort uSort = d_solver.mkUninterpretedSort("u");
    Sort intSort = d_solver.getIntegerSort();
    Sort boolSort = d_solver.getBooleanSort();
    Sort uToIntSort = d_solver.mkFunctionSort(uSort, intSort);
    Sort intPredSort = d_solver.mkFunctionSort(intSort, boolSort);

    Term n = d_solver.getNullTerm();
    // Constants
    Term x = d_solver.mkConst(uSort, "x");
    Term y = d_solver.mkConst(uSort, "y");
    // Functions
    Term f = d_solver.mkConst(uToIntSort, "f");
    Term p = d_solver.mkConst(intPredSort, "p");
    // Values
    Term zero = d_solver.mkInteger(0);
    Term one = d_solver.mkInteger(1);
    // Terms
    Term f_x = d_solver.mkTerm(APPLY_UF, f, x);
    Term f_y = d_solver.mkTerm(APPLY_UF, f, y);
    Term sum = d_solver.mkTerm(PLUS, f_x, f_y);
    Term p_0 = d_solver.mkTerm(APPLY_UF, p, zero);
    Term p_f_y = d_solver.mkTerm(APPLY_UF, p, f_y);
    // Assertions
    Term assertions = d_solver.mkTerm(AND,
        new Term[] {
            d_solver.mkTerm(LEQ, zero, f_x), // 0 <= f(x)
            d_solver.mkTerm(LEQ, zero, f_y), // 0 <= f(y)
            d_solver.mkTerm(LEQ, sum, one), // f(x) + f(y) <= 1
            p_0.notTerm(), // not p(0)
            p_f_y // p(f(y))
        });

    assertDoesNotThrow(() -> d_solver.checkSatAssuming(d_solver.mkTrue()));
    d_solver.assertFormula(assertions);
    assertDoesNotThrow(() -> d_solver.checkSatAssuming(d_solver.mkTerm(DISTINCT, x, y)));
    assertDoesNotThrow(()
                           -> d_solver.checkSatAssuming(
                               new Term[] {d_solver.mkFalse(), d_solver.mkTerm(DISTINCT, x, y)}));
    assertThrows(CVC5ApiException.class, () -> d_solver.checkSatAssuming(n));
    assertThrows(CVC5ApiException.class,
        () -> d_solver.checkSatAssuming(new Term[] {n, d_solver.mkTerm(DISTINCT, x, y)}));

    Solver slv = new Solver();
    assertThrows(CVC5ApiException.class, () -> slv.checkSatAssuming(d_solver.mkTrue()));
  }

  @Test void setLogic() throws CVC5ApiException
  {
    assertDoesNotThrow(() -> d_solver.setLogic("AUFLIRA"));
    assertThrows(CVC5ApiException.class, () -> d_solver.setLogic("AF_BV"));
    d_solver.assertFormula(d_solver.mkTrue());
    assertThrows(CVC5ApiException.class, () -> d_solver.setLogic("AUFLIRA"));
  }

  @Test void setOption() throws CVC5ApiException
  {
    assertDoesNotThrow(() -> d_solver.setOption("bv-sat-solver", "minisat"));
    assertThrows(CVC5ApiException.class, () -> d_solver.setOption("bv-sat-solver", "1"));
    d_solver.assertFormula(d_solver.mkTrue());
    assertThrows(CVC5ApiException.class, () -> d_solver.setOption("bv-sat-solver", "minisat"));
  }

  @Test void resetAssertions() throws CVC5ApiException
  {
    d_solver.setOption("incremental", "true");

    Sort bvSort = d_solver.mkBitVectorSort(4);
    Term one = d_solver.mkBitVector(4, 1);
    Term x = d_solver.mkConst(bvSort, "x");
    Term ule = d_solver.mkTerm(BITVECTOR_ULE, x, one);
    Term srem = d_solver.mkTerm(BITVECTOR_SREM, one, x);
    d_solver.push(4);
    Term slt = d_solver.mkTerm(BITVECTOR_SLT, srem, one);
    d_solver.resetAssertions();
    d_solver.checkSatAssuming(new Term[] {slt, ule});
  }

  @Test void mkSygusVar() throws CVC5ApiException
  {
    Sort boolSort = d_solver.getBooleanSort();
    Sort intSort = d_solver.getIntegerSort();
    Sort funSort = d_solver.mkFunctionSort(intSort, boolSort);

    assertDoesNotThrow(() -> d_solver.mkSygusVar(boolSort));
    assertDoesNotThrow(() -> d_solver.mkSygusVar(funSort));
    assertDoesNotThrow(() -> d_solver.mkSygusVar(boolSort, ("b")));
    assertDoesNotThrow(() -> d_solver.mkSygusVar(funSort, ""));

    assertThrows(CVC5ApiException.class, () -> d_solver.mkSygusVar(d_solver.getNullSort()));
    assertThrows(CVC5ApiException.class, () -> d_solver.mkSygusVar(d_solver.getNullSort(), "a"));

    Solver slv = new Solver();
    assertThrows(CVC5ApiException.class, () -> slv.mkSygusVar(boolSort));
  }

  @Test void mkSygusGrammar() throws CVC5ApiException
  {
    Term nullTerm = d_solver.getNullTerm();
    Term boolTerm = d_solver.mkBoolean(true);
    Term boolVar = d_solver.mkVar(d_solver.getBooleanSort());
    Term intVar = d_solver.mkVar(d_solver.getIntegerSort());

    assertDoesNotThrow(() -> d_solver.mkSygusGrammar(new Term[] {}, new Term[] {intVar}));
    assertDoesNotThrow(() -> d_solver.mkSygusGrammar(new Term[] {boolVar}, new Term[] {intVar}));

    assertThrows(
        CVC5ApiException.class, () -> d_solver.mkSygusGrammar(new Term[] {}, new Term[] {}));
    assertThrows(CVC5ApiException.class,
        () -> d_solver.mkSygusGrammar(new Term[] {}, new Term[] {nullTerm}));
    assertThrows(CVC5ApiException.class,
        () -> d_solver.mkSygusGrammar(new Term[] {}, new Term[] {boolTerm}));
    assertThrows(CVC5ApiException.class,
        () -> d_solver.mkSygusGrammar(new Term[] {boolTerm}, new Term[] {intVar}));

    Solver slv = new Solver();
    Term boolVar2 = slv.mkVar(slv.getBooleanSort());
    Term intVar2 = slv.mkVar(slv.getIntegerSort());
    assertDoesNotThrow(() -> slv.mkSygusGrammar(new Term[] {boolVar2}, new Term[] {intVar2}));

    assertThrows(CVC5ApiException.class,
        () -> slv.mkSygusGrammar(new Term[] {boolVar}, new Term[] {intVar2}));
    assertThrows(CVC5ApiException.class,
        () -> slv.mkSygusGrammar(new Term[] {boolVar2}, new Term[] {intVar}));
  }

  @Test void synthFun() throws CVC5ApiException
  {
    Sort nullSort = d_solver.getNullSort();
    Sort bool = d_solver.getBooleanSort();
    Sort integer = d_solver.getIntegerSort();

    Term nullTerm = d_solver.getNullTerm();
    Term x = d_solver.mkVar(bool);

    Term start1 = d_solver.mkVar(bool);
    Term start2 = d_solver.mkVar(integer);

    Grammar g1 = d_solver.mkSygusGrammar(new Term[] {x}, new Term[] {start1});
    g1.addRule(start1, d_solver.mkBoolean(false));

    Grammar g2 = d_solver.mkSygusGrammar(new Term[] {x}, new Term[] {start2});
    g2.addRule(start2, d_solver.mkInteger(0));

    assertDoesNotThrow(() -> d_solver.synthFun("", new Term[] {}, bool));
    assertDoesNotThrow(() -> d_solver.synthFun("f1", new Term[] {x}, bool));
    assertDoesNotThrow(() -> d_solver.synthFun("f2", new Term[] {x}, bool, g1));

    assertThrows(
        CVC5ApiException.class, () -> d_solver.synthFun("f3", new Term[] {nullTerm}, bool));
    assertThrows(CVC5ApiException.class, () -> d_solver.synthFun("f4", new Term[] {}, nullSort));
    assertThrows(CVC5ApiException.class, () -> d_solver.synthFun("f6", new Term[] {x}, bool, g2));

    Solver slv = new Solver();
    Term x2 = slv.mkVar(slv.getBooleanSort());
    assertDoesNotThrow(() -> slv.synthFun("f1", new Term[] {x2}, slv.getBooleanSort()));

    assertThrows(
        CVC5ApiException.class, () -> slv.synthFun("", new Term[] {}, d_solver.getBooleanSort()));
    assertThrows(CVC5ApiException.class,
        () -> slv.synthFun("f1", new Term[] {x}, d_solver.getBooleanSort()));
  }

  @Test void synthInv() throws CVC5ApiException
  {
    Sort bool = d_solver.getBooleanSort();
    Sort integer = d_solver.getIntegerSort();

    Term nullTerm = d_solver.getNullTerm();
    Term x = d_solver.mkVar(bool);

    Term start1 = d_solver.mkVar(bool);
    Term start2 = d_solver.mkVar(integer);

    Grammar g1 = d_solver.mkSygusGrammar(new Term[] {x}, new Term[] {start1});
    g1.addRule(start1, d_solver.mkBoolean(false));

    Grammar g2 = d_solver.mkSygusGrammar(new Term[] {x}, new Term[] {start2});
    g2.addRule(start2, d_solver.mkInteger(0));

    assertDoesNotThrow(() -> d_solver.synthInv("", new Term[] {}));
    assertDoesNotThrow(() -> d_solver.synthInv("i1", new Term[] {x}));
    assertDoesNotThrow(() -> d_solver.synthInv("i2", new Term[] {x}, g1));

    assertThrows(CVC5ApiException.class, () -> d_solver.synthInv("i3", new Term[] {nullTerm}));
    assertThrows(CVC5ApiException.class, () -> d_solver.synthInv("i4", new Term[] {x}, g2));
  }

  @Test void addSygusConstraint() throws CVC5ApiException
  {
    Term nullTerm = d_solver.getNullTerm();
    Term boolTerm = d_solver.mkBoolean(true);
    Term intTerm = d_solver.mkInteger(1);

    assertDoesNotThrow(() -> d_solver.addSygusConstraint(boolTerm));
    assertThrows(CVC5ApiException.class, () -> d_solver.addSygusConstraint(nullTerm));
    assertThrows(CVC5ApiException.class, () -> d_solver.addSygusConstraint(intTerm));

    Solver slv = new Solver();
    assertThrows(CVC5ApiException.class, () -> slv.addSygusConstraint(boolTerm));
  }

  @Test void addSygusAssume()
  {
    Term nullTerm = d_solver.getNullTerm();
    Term boolTerm = d_solver.mkBoolean(false);
    Term intTerm = d_solver.mkInteger(1);

    assertDoesNotThrow(() -> d_solver.addSygusAssume(boolTerm));
    assertThrows(CVC5ApiException.class, () -> d_solver.addSygusAssume(nullTerm));
    assertThrows(CVC5ApiException.class, () -> d_solver.addSygusAssume(intTerm));

    Solver slv = new Solver();
    assertThrows(CVC5ApiException.class, () -> slv.addSygusAssume(boolTerm));
  }

  @Test void addSygusInvConstraint() throws CVC5ApiException
  {
    Sort bool = d_solver.getBooleanSort();
    Sort real = d_solver.getRealSort();

    Term nullTerm = d_solver.getNullTerm();
    Term intTerm = d_solver.mkInteger(1);

    Term inv = d_solver.declareFun("inv", new Sort[] {real}, bool);
    Term pre = d_solver.declareFun("pre", new Sort[] {real}, bool);
    Term trans = d_solver.declareFun("trans", new Sort[] {real, real}, bool);
    Term post = d_solver.declareFun("post", new Sort[] {real}, bool);

    Term inv1 = d_solver.declareFun("inv1", new Sort[] {real}, real);

    Term trans1 = d_solver.declareFun("trans1", new Sort[] {bool, real}, bool);
    Term trans2 = d_solver.declareFun("trans2", new Sort[] {real, bool}, bool);
    Term trans3 = d_solver.declareFun("trans3", new Sort[] {real, real}, real);

    assertDoesNotThrow(() -> d_solver.addSygusInvConstraint(inv, pre, trans, post));

    assertThrows(
        CVC5ApiException.class, () -> d_solver.addSygusInvConstraint(nullTerm, pre, trans, post));
    assertThrows(
        CVC5ApiException.class, () -> d_solver.addSygusInvConstraint(inv, nullTerm, trans, post));
    assertThrows(
        CVC5ApiException.class, () -> d_solver.addSygusInvConstraint(inv, pre, nullTerm, post));
    assertThrows(
        CVC5ApiException.class, () -> d_solver.addSygusInvConstraint(inv, pre, trans, nullTerm));
    assertThrows(
        CVC5ApiException.class, () -> d_solver.addSygusInvConstraint(intTerm, pre, trans, post));
    assertThrows(
        CVC5ApiException.class, () -> d_solver.addSygusInvConstraint(inv1, pre, trans, post));
    assertThrows(
        CVC5ApiException.class, () -> d_solver.addSygusInvConstraint(inv, trans, trans, post));
    assertThrows(CVC5ApiException.class, () -> d_solver.addSygusInvConstraint(inv, pre, pre, post));
    assertThrows(
        CVC5ApiException.class, () -> d_solver.addSygusInvConstraint(inv, pre, trans1, post));
    assertThrows(
        CVC5ApiException.class, () -> d_solver.addSygusInvConstraint(inv, pre, trans2, post));
    assertThrows(
        CVC5ApiException.class, () -> d_solver.addSygusInvConstraint(inv, pre, trans3, post));
    assertThrows(
        CVC5ApiException.class, () -> d_solver.addSygusInvConstraint(inv, pre, trans, trans));

    Solver slv = new Solver();
    Sort boolean2 = slv.getBooleanSort();
    Sort real2 = slv.getRealSort();
    Term inv22 = slv.declareFun("inv", new Sort[] {real2}, boolean2);
    Term pre22 = slv.declareFun("pre", new Sort[] {real2}, boolean2);
    Term trans22 = slv.declareFun("trans", new Sort[] {real2, real2}, boolean2);
    Term post22 = slv.declareFun("post", new Sort[] {real2}, boolean2);
    assertDoesNotThrow(() -> slv.addSygusInvConstraint(inv22, pre22, trans22, post22));

    assertThrows(
        CVC5ApiException.class, () -> slv.addSygusInvConstraint(inv, pre22, trans22, post22));
    assertThrows(
        CVC5ApiException.class, () -> slv.addSygusInvConstraint(inv22, pre, trans22, post22));
    assertThrows(
        CVC5ApiException.class, () -> slv.addSygusInvConstraint(inv22, pre22, trans, post22));
    assertThrows(
        CVC5ApiException.class, () -> slv.addSygusInvConstraint(inv22, pre22, trans22, post));
  }

  @Test void getSynthSolution() throws CVC5ApiException
  {
    d_solver.setOption("lang", "sygus2");
    d_solver.setOption("incremental", "false");

    Term nullTerm = d_solver.getNullTerm();
    Term x = d_solver.mkBoolean(false);
    Term f = d_solver.synthFun("f", new Term[] {}, d_solver.getBooleanSort());

    assertThrows(CVC5ApiException.class, () -> d_solver.getSynthSolution(f));

    d_solver.checkSynth();

    assertDoesNotThrow(() -> d_solver.getSynthSolution(f));
    assertDoesNotThrow(() -> d_solver.getSynthSolution(f));

    assertThrows(CVC5ApiException.class, () -> d_solver.getSynthSolution(nullTerm));
    assertThrows(CVC5ApiException.class, () -> d_solver.getSynthSolution(x));

    Solver slv = new Solver();
    assertThrows(CVC5ApiException.class, () -> slv.getSynthSolution(f));
  }

  @Test void getSynthSolutions() throws CVC5ApiException
  {
    d_solver.setOption("lang", "sygus2");
    d_solver.setOption("incremental", "false");

    Term nullTerm = d_solver.getNullTerm();
    Term x = d_solver.mkBoolean(false);
    Term f = d_solver.synthFun("f", new Term[] {}, d_solver.getBooleanSort());

    assertThrows(CVC5ApiException.class, () -> d_solver.getSynthSolutions(new Term[] {}));
    assertThrows(CVC5ApiException.class, () -> d_solver.getSynthSolutions(new Term[] {f}));

    d_solver.checkSynth();

    assertDoesNotThrow(() -> d_solver.getSynthSolutions(new Term[] {f}));
    assertDoesNotThrow(() -> d_solver.getSynthSolutions(new Term[] {f, f}));

    assertThrows(CVC5ApiException.class, () -> d_solver.getSynthSolutions(new Term[] {}));
    assertThrows(CVC5ApiException.class, () -> d_solver.getSynthSolutions(new Term[] {nullTerm}));
    assertThrows(CVC5ApiException.class, () -> d_solver.getSynthSolutions(new Term[] {x}));

    Solver slv = new Solver();
    assertThrows(CVC5ApiException.class, () -> slv.getSynthSolutions(new Term[] {x}));
  }

  @Test void tupleProject() throws CVC5ApiException
  {
    Sort[] sorts = new Sort[] {d_solver.getBooleanSort(),
        d_solver.getIntegerSort(),
        d_solver.getStringSort(),
        d_solver.mkSetSort(d_solver.getStringSort())};
    Term[] elements = new Term[] {d_solver.mkBoolean(true),
        d_solver.mkInteger(3),
        d_solver.mkString("C"),
        d_solver.mkTerm(SINGLETON, d_solver.mkString("Z"))};

    Term tuple = d_solver.mkTuple(sorts, elements);

    int[] indices1 = new int[] {};
    int[] indices2 = new int[] {0};
    int[] indices3 = new int[] {0, 1};
    int[] indices4 = new int[] {0, 0, 2, 2, 3, 3, 0};
    int[] indices5 = new int[] {4};
    int[] indices6 = new int[] {0, 4};

    assertDoesNotThrow(() -> d_solver.mkTerm(d_solver.mkOp(TUPLE_PROJECT, indices1), tuple));
    assertDoesNotThrow(() -> d_solver.mkTerm(d_solver.mkOp(TUPLE_PROJECT, indices2), tuple));
    assertDoesNotThrow(() -> d_solver.mkTerm(d_solver.mkOp(TUPLE_PROJECT, indices3), tuple));
    assertDoesNotThrow(() -> d_solver.mkTerm(d_solver.mkOp(TUPLE_PROJECT, indices4), tuple));

    assertThrows(CVC5ApiException.class,
        () -> d_solver.mkTerm(d_solver.mkOp(TUPLE_PROJECT, indices5), tuple));
    assertThrows(CVC5ApiException.class,
        () -> d_solver.mkTerm(d_solver.mkOp(TUPLE_PROJECT, indices6), tuple));

    int[] indices = new int[] {0, 3, 2, 0, 1, 2};

    Op op = d_solver.mkOp(TUPLE_PROJECT, indices);
    Term projection = d_solver.mkTerm(op, tuple);

    Datatype datatype = tuple.getSort().getDatatype();
    DatatypeConstructor constructor = datatype.getConstructor(0);

    for (int i = 0; i < indices.length; i++)
    {
      Term selectorTerm = constructor.getSelector(indices[i]).getSelectorTerm();
      Term selectedTerm = d_solver.mkTerm(APPLY_SELECTOR, selectorTerm, tuple);
      Term simplifiedTerm = d_solver.simplify(selectedTerm);
      assertEquals(elements[indices[i]], simplifiedTerm);
    }

    assertEquals("((_ tuple_project 0 3 2 0 1 2) (tuple true 3 \"C\" (singleton "
            + "\"Z\")))",
        projection.toString());
  }
}<|MERGE_RESOLUTION|>--- conflicted
+++ resolved
@@ -1457,13 +1457,8 @@
     assertThrows(CVC5ApiException.class, () -> d_solver.getUnsatCore());
   }
 
-<<<<<<< HEAD
-  @Test
-  void getUnsatCore3() {
-=======
   @Test void getUnsatCoreAndProof()
   {
->>>>>>> 118b83f4
     d_solver.setOption("incremental", "true");
     d_solver.setOption("produce-unsat-cores", "true");
     d_solver.setOption("produce-proofs", "true");
