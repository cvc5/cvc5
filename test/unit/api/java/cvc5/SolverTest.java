--- conflicted
+++ resolved
@@ -319,49 +319,6 @@
 
   @Test void mkBitVector() throws CVC5ApiException
   {
-<<<<<<< HEAD
-      assertDoesNotThrow(() -> d_solver.mkBitVector(8, 2));
-      assertDoesNotThrow(() -> d_solver.mkBitVector(32, 2));
-      assertDoesNotThrow(() -> d_solver.mkBitVector(8, "-1111111", 2));
-      assertDoesNotThrow(() -> d_solver.mkBitVector(8, "0101", 2));
-      assertDoesNotThrow(() -> d_solver.mkBitVector(8, "00000101", 2));
-      assertDoesNotThrow(() -> d_solver.mkBitVector(8, "-127", 10));
-      assertDoesNotThrow(() -> d_solver.mkBitVector(8, "255", 10));
-      assertDoesNotThrow(() -> d_solver.mkBitVector(8, "-7f", 16));
-      assertDoesNotThrow(() -> d_solver.mkBitVector(8, "a0", 16));
-    
-      assertThrows(CVC5ApiException.class, () -> d_solver.mkBitVector(0, 2));
-      assertThrows(CVC5ApiException.class, () -> d_solver.mkBitVector(0, "-127", 10));
-      assertThrows(CVC5ApiException.class, () -> d_solver.mkBitVector(0, "a0", 16));
-    
-      assertThrows(CVC5ApiException.class, () -> d_solver.mkBitVector(8, "", 2));
-    
-      assertThrows(CVC5ApiException.class, () -> d_solver.mkBitVector(8, "101", 5));
-      assertThrows(CVC5ApiException.class, () -> d_solver.mkBitVector(8, "128", 11));
-      assertThrows(CVC5ApiException.class, () -> d_solver.mkBitVector(8, "a0", 21));
-    
-      assertThrows(CVC5ApiException.class, () -> d_solver.mkBitVector(8, "-11111111", 2));
-      assertThrows(CVC5ApiException.class, () -> d_solver.mkBitVector(8, "101010101", 2));
-      assertThrows(CVC5ApiException.class, () -> d_solver.mkBitVector(8, "-256", 10));
-      assertThrows(CVC5ApiException.class, () -> d_solver.mkBitVector(8, "257", 10));
-      assertThrows(CVC5ApiException.class, () -> d_solver.mkBitVector(8, "-a0", 16));
-      assertThrows(CVC5ApiException.class, () -> d_solver.mkBitVector(8, "fffff", 16));
-    
-      assertThrows(CVC5ApiException.class, () -> d_solver.mkBitVector(8, "10201010", 2));
-      assertThrows(CVC5ApiException.class, () -> d_solver.mkBitVector(8, "-25x", 10));
-      assertThrows(CVC5ApiException.class, () -> d_solver.mkBitVector(8, "2x7", 10));
-      assertThrows(CVC5ApiException.class, () -> d_solver.mkBitVector(8, "fzff", 16));
-    
-      assertEquals(d_solver.mkBitVector(8, "0101", 2),
-                d_solver.mkBitVector(8, "00000101", 2));
-      assertEquals(d_solver.mkBitVector(4, "-1", 2), d_solver.mkBitVector(4, "1111", 2));
-      assertEquals(d_solver.mkBitVector(4, "-1", 16), d_solver.mkBitVector(4, "1111", 2));
-      assertEquals(d_solver.mkBitVector(4, "-1", 10), d_solver.mkBitVector(4, "1111", 2));
-      assertEquals(d_solver.mkBitVector(8, "01010101", 2).toString(), "#b01010101");
-      assertEquals(d_solver.mkBitVector(8, "F", 16).toString(), "#b00001111");
-      assertEquals(d_solver.mkBitVector(8, "-1", 10),
-                d_solver.mkBitVector(8, "FF", 16));
-=======
     assertDoesNotThrow(() -> d_solver.mkBitVector(8, 2));
     assertDoesNotThrow(() -> d_solver.mkBitVector(32, 2));
     assertDoesNotThrow(() -> d_solver.mkBitVector(8, "-1111111", 2));
@@ -401,7 +358,6 @@
     assertEquals(d_solver.mkBitVector(8, "01010101", 2).toString(), "#b01010101");
     assertEquals(d_solver.mkBitVector(8, "F", 16).toString(), "#b00001111");
     assertEquals(d_solver.mkBitVector(8, "-1", 10), d_solver.mkBitVector(8, "FF", 16));
->>>>>>> 5a824c9e
   }
 
   @Test void mkVar() throws CVC5ApiException
@@ -871,15 +827,6 @@
     Solver slv = new Solver();
     assertThrows(CVC5ApiException.class,
         ()
-<<<<<<< HEAD
-            -> slv.mkTuple(
-                new Sort[] {d_solver.mkBitVectorSort(3)}, new Term[] {slv.mkBitVector(3, "101", 2)}));
-
-    assertThrows(CVC5ApiException.class,
-        ()
-            -> slv.mkTuple(
-                new Sort[] {slv.mkBitVectorSort(3)}, new Term[] {d_solver.mkBitVector(3, "101", 2)}));
-=======
             -> slv.mkTuple(new Sort[] {d_solver.mkBitVectorSort(3)},
                 new Term[] {slv.mkBitVector(3, "101", 2)}));
 
@@ -887,7 +834,6 @@
         ()
             -> slv.mkTuple(new Sort[] {slv.mkBitVectorSort(3)},
                 new Term[] {d_solver.mkBitVector(3, "101", 2)}));
->>>>>>> 5a824c9e
   }
 
   @Test void mkUniverseSet()
