/******************************************************************************
 * Top contributors (to current version):
 *   Aina Niemetz, Makai Mann, Andrew Reynolds, Mudathir Mohamed
 *
 * This file is part of the cvc5 project.
 *
 * Copyright (c) 2009-2021 by the authors listed in the file AUTHORS
 * in the top-level source directory and their institutional affiliations.
 * All rights reserved.  See the file COPYING in the top-level source
 * directory for licensing information.
 * ****************************************************************************
 *
 * Black box testing of the Term class.
 */

package cvc5;

import static cvc5.Kind.*;
import static org.junit.jupiter.api.Assertions.*;

import java.math.BigInteger;
import java.util.ArrayList;
import java.util.Arrays;
import java.util.Iterator;
import java.util.List;
import org.junit.jupiter.api.AfterEach;
import org.junit.jupiter.api.BeforeEach;
import org.junit.jupiter.api.Test;

class TermTest
{
  private Solver d_solver;

  @BeforeEach void setUp()
  {
    d_solver = new Solver();
  }

  @Test void eq()
  {
    Sort uSort = d_solver.mkUninterpretedSort("u");
    Term x = d_solver.mkVar(uSort, "x");
    Term y = d_solver.mkVar(uSort, "y");
    Term z = d_solver.getNullTerm();

    assertTrue(x == x);
    assertFalse(x != x);
    assertFalse(x == y);
    assertTrue(x != y);
    assertFalse((x == z));
    assertTrue(x != z);
  }

  @Test void getId()
  {
    Term n = d_solver.getNullTerm();
    assertThrows(CVC5ApiException.class, () -> n.getId());
    Term x = d_solver.mkVar(d_solver.getIntegerSort(), "x");
    assertDoesNotThrow(() -> x.getId());
    Term y = x;
    assertEquals(x.getId(), y.getId());

    Term z = d_solver.mkVar(d_solver.getIntegerSort(), "z");
    assertNotEquals(x.getId(), z.getId());
  }

  @Test void getKind() throws CVC5ApiException
  {
    Sort uSort = d_solver.mkUninterpretedSort("u");
    Sort intSort = d_solver.getIntegerSort();
    Sort boolSort = d_solver.getBooleanSort();
    Sort funSort1 = d_solver.mkFunctionSort(uSort, intSort);
    Sort funSort2 = d_solver.mkFunctionSort(intSort, boolSort);

    Term n = d_solver.getNullTerm();
    assertThrows(CVC5ApiException.class, () -> n.getKind());
    Term x = d_solver.mkVar(uSort, "x");
    assertDoesNotThrow(() -> x.getKind());
    Term y = d_solver.mkVar(uSort, "y");
    assertDoesNotThrow(() -> y.getKind());

    Term f = d_solver.mkVar(funSort1, "f");
    assertDoesNotThrow(() -> f.getKind());
    Term p = d_solver.mkVar(funSort2, "p");
    assertDoesNotThrow(() -> p.getKind());

    Term zero = d_solver.mkInteger(0);
    assertDoesNotThrow(() -> zero.getKind());

    Term f_x = d_solver.mkTerm(APPLY_UF, f, x);
    assertDoesNotThrow(() -> f_x.getKind());
    Term f_y = d_solver.mkTerm(APPLY_UF, f, y);
    assertDoesNotThrow(() -> f_y.getKind());
    Term sum = d_solver.mkTerm(PLUS, f_x, f_y);
    assertDoesNotThrow(() -> sum.getKind());
    Term p_0 = d_solver.mkTerm(APPLY_UF, p, zero);
    assertDoesNotThrow(() -> p_0.getKind());
    Term p_f_y = d_solver.mkTerm(APPLY_UF, p, f_y);
    assertDoesNotThrow(() -> p_f_y.getKind());

    // Sequence kinds do not exist internally, test that the API properly
    // converts them back.
    Sort seqSort = d_solver.mkSequenceSort(intSort);
    Term s = d_solver.mkConst(seqSort, "s");
    Term ss = d_solver.mkTerm(SEQ_CONCAT, s, s);
    assertEquals(ss.getKind(), SEQ_CONCAT);
  }

  @Test void getSort() throws CVC5ApiException
  {
    Sort bvSort = d_solver.mkBitVectorSort(8);
    Sort intSort = d_solver.getIntegerSort();
    Sort boolSort = d_solver.getBooleanSort();
    Sort funSort1 = d_solver.mkFunctionSort(bvSort, intSort);
    Sort funSort2 = d_solver.mkFunctionSort(intSort, boolSort);

    Term n = d_solver.getNullTerm();
    assertThrows(CVC5ApiException.class, () -> n.getSort());
    Term x = d_solver.mkVar(bvSort, "x");
    assertDoesNotThrow(() -> x.getSort());
    assertEquals(x.getSort(), bvSort);
    Term y = d_solver.mkVar(bvSort, "y");
    assertDoesNotThrow(() -> y.getSort());
    assertEquals(y.getSort(), bvSort);

    Term f = d_solver.mkVar(funSort1, "f");
    assertDoesNotThrow(() -> f.getSort());
    assertEquals(f.getSort(), funSort1);
    Term p = d_solver.mkVar(funSort2, "p");
    assertDoesNotThrow(() -> p.getSort());
    assertEquals(p.getSort(), funSort2);

    Term zero = d_solver.mkInteger(0);
    assertDoesNotThrow(() -> zero.getSort());
    assertEquals(zero.getSort(), intSort);

    Term f_x = d_solver.mkTerm(APPLY_UF, f, x);
    assertDoesNotThrow(() -> f_x.getSort());
    assertEquals(f_x.getSort(), intSort);
    Term f_y = d_solver.mkTerm(APPLY_UF, f, y);
    assertDoesNotThrow(() -> f_y.getSort());
    assertEquals(f_y.getSort(), intSort);
    Term sum = d_solver.mkTerm(PLUS, f_x, f_y);
    assertDoesNotThrow(() -> sum.getSort());
    assertEquals(sum.getSort(), intSort);
    Term p_0 = d_solver.mkTerm(APPLY_UF, p, zero);
    assertDoesNotThrow(() -> p_0.getSort());
    assertEquals(p_0.getSort(), boolSort);
    Term p_f_y = d_solver.mkTerm(APPLY_UF, p, f_y);
    assertDoesNotThrow(() -> p_f_y.getSort());
    assertEquals(p_f_y.getSort(), boolSort);
  }

  @Test void getOp() throws CVC5ApiException
  {
    Sort intsort = d_solver.getIntegerSort();
    Sort bvsort = d_solver.mkBitVectorSort(8);
    Sort arrsort = d_solver.mkArraySort(bvsort, intsort);
    Sort funsort = d_solver.mkFunctionSort(intsort, bvsort);

    Term x = d_solver.mkConst(intsort, "x");
    Term a = d_solver.mkConst(arrsort, "a");
    Term b = d_solver.mkConst(bvsort, "b");

    assertFalse(x.hasOp());
    assertThrows(CVC5ApiException.class, () -> x.getOp());

    Term ab = d_solver.mkTerm(SELECT, a, b);
    Op ext = d_solver.mkOp(BITVECTOR_EXTRACT, 4, 0);
    Term extb = d_solver.mkTerm(ext, b);

    assertTrue(ab.hasOp());
    assertFalse(ab.getOp().isIndexed());
    // can compare directly to a Kind (will invoke Op constructor)
    assertTrue(extb.hasOp());
    assertTrue(extb.getOp().isIndexed());
    assertEquals(extb.getOp(), ext);

    Term f = d_solver.mkConst(funsort, "f");
    Term fx = d_solver.mkTerm(APPLY_UF, f, x);

    assertFalse(f.hasOp());
    assertThrows(CVC5ApiException.class, () -> f.getOp());
    assertTrue(fx.hasOp());
    List<Term> children = new ArrayList();

    Iterator<Term> iterator = fx.iterator();
    for (Term t : fx)
    {
      children.add(t);
    }

    // testing rebuild from op and children
    assertEquals(fx, d_solver.mkTerm(fx.getOp(), children));

    // Test Datatypes Ops
    Sort sort = d_solver.mkParamSort("T");
    DatatypeDecl listDecl = d_solver.mkDatatypeDecl("paramlist", sort);
    DatatypeConstructorDecl cons = d_solver.mkDatatypeConstructorDecl("cons");
    DatatypeConstructorDecl nil = d_solver.mkDatatypeConstructorDecl("nil");
    cons.addSelector("head", sort);
    cons.addSelectorSelf("tail");
    listDecl.addConstructor(cons);
    listDecl.addConstructor(nil);
    Sort listSort = d_solver.mkDatatypeSort(listDecl);
    Sort intListSort = listSort.instantiate(new Sort[] {d_solver.getIntegerSort()});
    Term c = d_solver.mkConst(intListSort, "c");
    Datatype list = listSort.getDatatype();
    // list datatype constructor and selector operator terms
    Term consOpTerm = list.getConstructorTerm("cons");
    Term nilOpTerm = list.getConstructorTerm("nil");
  }

  @Test void isNull() throws CVC5ApiException
  {
    Term x = d_solver.getNullTerm();
    assertTrue(x.isNull());
    x = d_solver.mkVar(d_solver.mkBitVectorSort(4), "x");
    assertFalse(x.isNull());
  }

  @Test void notTerm() throws CVC5ApiException
  {
    Sort bvSort = d_solver.mkBitVectorSort(8);
    Sort intSort = d_solver.getIntegerSort();
    Sort boolSort = d_solver.getBooleanSort();
    Sort funSort1 = d_solver.mkFunctionSort(bvSort, intSort);
    Sort funSort2 = d_solver.mkFunctionSort(intSort, boolSort);

    assertThrows(CVC5ApiException.class, () -> d_solver.getNullTerm().notTerm());
    Term b = d_solver.mkTrue();
    assertDoesNotThrow(() -> b.notTerm());
    Term x = d_solver.mkVar(d_solver.mkBitVectorSort(8), "x");
    assertThrows(CVC5ApiException.class, () -> x.notTerm());
    Term f = d_solver.mkVar(funSort1, "f");
    assertThrows(CVC5ApiException.class, () -> f.notTerm());
    Term p = d_solver.mkVar(funSort2, "p");
    assertThrows(CVC5ApiException.class, () -> p.notTerm());
    Term zero = d_solver.mkInteger(0);
    assertThrows(CVC5ApiException.class, () -> zero.notTerm());
    Term f_x = d_solver.mkTerm(APPLY_UF, f, x);
    assertThrows(CVC5ApiException.class, () -> f_x.notTerm());
    Term sum = d_solver.mkTerm(PLUS, f_x, f_x);
    assertThrows(CVC5ApiException.class, () -> sum.notTerm());
    Term p_0 = d_solver.mkTerm(APPLY_UF, p, zero);
    assertDoesNotThrow(() -> p_0.notTerm());
    Term p_f_x = d_solver.mkTerm(APPLY_UF, p, f_x);
    assertDoesNotThrow(() -> p_f_x.notTerm());
  }

  @Test void andTerm() throws CVC5ApiException
  {
    Sort bvSort = d_solver.mkBitVectorSort(8);
    Sort intSort = d_solver.getIntegerSort();
    Sort boolSort = d_solver.getBooleanSort();
    Sort funSort1 = d_solver.mkFunctionSort(bvSort, intSort);
    Sort funSort2 = d_solver.mkFunctionSort(intSort, boolSort);

    Term b = d_solver.mkTrue();
    assertThrows(CVC5ApiException.class, () -> d_solver.getNullTerm().andTerm(b));
    assertThrows(CVC5ApiException.class, () -> b.andTerm(d_solver.getNullTerm()));
    assertDoesNotThrow(() -> b.andTerm(b));
    Term x = d_solver.mkVar(d_solver.mkBitVectorSort(8), "x");
    assertThrows(CVC5ApiException.class, () -> x.andTerm(b));
    assertThrows(CVC5ApiException.class, () -> x.andTerm(x));
    Term f = d_solver.mkVar(funSort1, "f");
    assertThrows(CVC5ApiException.class, () -> f.andTerm(b));
    assertThrows(CVC5ApiException.class, () -> f.andTerm(x));
    assertThrows(CVC5ApiException.class, () -> f.andTerm(f));
    Term p = d_solver.mkVar(funSort2, "p");
    assertThrows(CVC5ApiException.class, () -> p.andTerm(b));
    assertThrows(CVC5ApiException.class, () -> p.andTerm(x));
    assertThrows(CVC5ApiException.class, () -> p.andTerm(f));
    assertThrows(CVC5ApiException.class, () -> p.andTerm(p));
    Term zero = d_solver.mkInteger(0);
    assertThrows(CVC5ApiException.class, () -> zero.andTerm(b));
    assertThrows(CVC5ApiException.class, () -> zero.andTerm(x));
    assertThrows(CVC5ApiException.class, () -> zero.andTerm(f));
    assertThrows(CVC5ApiException.class, () -> zero.andTerm(p));
    assertThrows(CVC5ApiException.class, () -> zero.andTerm(zero));
    Term f_x = d_solver.mkTerm(APPLY_UF, f, x);
    assertThrows(CVC5ApiException.class, () -> f_x.andTerm(b));
    assertThrows(CVC5ApiException.class, () -> f_x.andTerm(x));
    assertThrows(CVC5ApiException.class, () -> f_x.andTerm(f));
    assertThrows(CVC5ApiException.class, () -> f_x.andTerm(p));
    assertThrows(CVC5ApiException.class, () -> f_x.andTerm(zero));
    assertThrows(CVC5ApiException.class, () -> f_x.andTerm(f_x));
    Term sum = d_solver.mkTerm(PLUS, f_x, f_x);
    assertThrows(CVC5ApiException.class, () -> sum.andTerm(b));
    assertThrows(CVC5ApiException.class, () -> sum.andTerm(x));
    assertThrows(CVC5ApiException.class, () -> sum.andTerm(f));
    assertThrows(CVC5ApiException.class, () -> sum.andTerm(p));
    assertThrows(CVC5ApiException.class, () -> sum.andTerm(zero));
    assertThrows(CVC5ApiException.class, () -> sum.andTerm(f_x));
    assertThrows(CVC5ApiException.class, () -> sum.andTerm(sum));
    Term p_0 = d_solver.mkTerm(APPLY_UF, p, zero);
    assertDoesNotThrow(() -> p_0.andTerm(b));
    assertThrows(CVC5ApiException.class, () -> p_0.andTerm(x));
    assertThrows(CVC5ApiException.class, () -> p_0.andTerm(f));
    assertThrows(CVC5ApiException.class, () -> p_0.andTerm(p));
    assertThrows(CVC5ApiException.class, () -> p_0.andTerm(zero));
    assertThrows(CVC5ApiException.class, () -> p_0.andTerm(f_x));
    assertThrows(CVC5ApiException.class, () -> p_0.andTerm(sum));
    assertDoesNotThrow(() -> p_0.andTerm(p_0));
    Term p_f_x = d_solver.mkTerm(APPLY_UF, p, f_x);
    assertDoesNotThrow(() -> p_f_x.andTerm(b));
    assertThrows(CVC5ApiException.class, () -> p_f_x.andTerm(x));
    assertThrows(CVC5ApiException.class, () -> p_f_x.andTerm(f));
    assertThrows(CVC5ApiException.class, () -> p_f_x.andTerm(p));
    assertThrows(CVC5ApiException.class, () -> p_f_x.andTerm(zero));
    assertThrows(CVC5ApiException.class, () -> p_f_x.andTerm(f_x));
    assertThrows(CVC5ApiException.class, () -> p_f_x.andTerm(sum));
    assertDoesNotThrow(() -> p_f_x.andTerm(p_0));
    assertDoesNotThrow(() -> p_f_x.andTerm(p_f_x));
  }

  @Test void orTerm() throws CVC5ApiException
  {
    Sort bvSort = d_solver.mkBitVectorSort(8);
    Sort intSort = d_solver.getIntegerSort();
    Sort boolSort = d_solver.getBooleanSort();
    Sort funSort1 = d_solver.mkFunctionSort(bvSort, intSort);
    Sort funSort2 = d_solver.mkFunctionSort(intSort, boolSort);

    Term b = d_solver.mkTrue();
    assertThrows(CVC5ApiException.class, () -> d_solver.getNullTerm().orTerm(b));
    assertThrows(CVC5ApiException.class, () -> b.orTerm(d_solver.getNullTerm()));
    assertDoesNotThrow(() -> b.orTerm(b));
    Term x = d_solver.mkVar(d_solver.mkBitVectorSort(8), "x");
    assertThrows(CVC5ApiException.class, () -> x.orTerm(b));
    assertThrows(CVC5ApiException.class, () -> x.orTerm(x));
    Term f = d_solver.mkVar(funSort1, "f");
    assertThrows(CVC5ApiException.class, () -> f.orTerm(b));
    assertThrows(CVC5ApiException.class, () -> f.orTerm(x));
    assertThrows(CVC5ApiException.class, () -> f.orTerm(f));
    Term p = d_solver.mkVar(funSort2, "p");
    assertThrows(CVC5ApiException.class, () -> p.orTerm(b));
    assertThrows(CVC5ApiException.class, () -> p.orTerm(x));
    assertThrows(CVC5ApiException.class, () -> p.orTerm(f));
    assertThrows(CVC5ApiException.class, () -> p.orTerm(p));
    Term zero = d_solver.mkInteger(0);
    assertThrows(CVC5ApiException.class, () -> zero.orTerm(b));
    assertThrows(CVC5ApiException.class, () -> zero.orTerm(x));
    assertThrows(CVC5ApiException.class, () -> zero.orTerm(f));
    assertThrows(CVC5ApiException.class, () -> zero.orTerm(p));
    assertThrows(CVC5ApiException.class, () -> zero.orTerm(zero));
    Term f_x = d_solver.mkTerm(APPLY_UF, f, x);
    assertThrows(CVC5ApiException.class, () -> f_x.orTerm(b));
    assertThrows(CVC5ApiException.class, () -> f_x.orTerm(x));
    assertThrows(CVC5ApiException.class, () -> f_x.orTerm(f));
    assertThrows(CVC5ApiException.class, () -> f_x.orTerm(p));
    assertThrows(CVC5ApiException.class, () -> f_x.orTerm(zero));
    assertThrows(CVC5ApiException.class, () -> f_x.orTerm(f_x));
    Term sum = d_solver.mkTerm(PLUS, f_x, f_x);
    assertThrows(CVC5ApiException.class, () -> sum.orTerm(b));
    assertThrows(CVC5ApiException.class, () -> sum.orTerm(x));
    assertThrows(CVC5ApiException.class, () -> sum.orTerm(f));
    assertThrows(CVC5ApiException.class, () -> sum.orTerm(p));
    assertThrows(CVC5ApiException.class, () -> sum.orTerm(zero));
    assertThrows(CVC5ApiException.class, () -> sum.orTerm(f_x));
    assertThrows(CVC5ApiException.class, () -> sum.orTerm(sum));
    Term p_0 = d_solver.mkTerm(APPLY_UF, p, zero);
    assertDoesNotThrow(() -> p_0.orTerm(b));
    assertThrows(CVC5ApiException.class, () -> p_0.orTerm(x));
    assertThrows(CVC5ApiException.class, () -> p_0.orTerm(f));
    assertThrows(CVC5ApiException.class, () -> p_0.orTerm(p));
    assertThrows(CVC5ApiException.class, () -> p_0.orTerm(zero));
    assertThrows(CVC5ApiException.class, () -> p_0.orTerm(f_x));
    assertThrows(CVC5ApiException.class, () -> p_0.orTerm(sum));
    assertDoesNotThrow(() -> p_0.orTerm(p_0));
    Term p_f_x = d_solver.mkTerm(APPLY_UF, p, f_x);
    assertDoesNotThrow(() -> p_f_x.orTerm(b));
    assertThrows(CVC5ApiException.class, () -> p_f_x.orTerm(x));
    assertThrows(CVC5ApiException.class, () -> p_f_x.orTerm(f));
    assertThrows(CVC5ApiException.class, () -> p_f_x.orTerm(p));
    assertThrows(CVC5ApiException.class, () -> p_f_x.orTerm(zero));
    assertThrows(CVC5ApiException.class, () -> p_f_x.orTerm(f_x));
    assertThrows(CVC5ApiException.class, () -> p_f_x.orTerm(sum));
    assertDoesNotThrow(() -> p_f_x.orTerm(p_0));
    assertDoesNotThrow(() -> p_f_x.orTerm(p_f_x));
  }

  @Test void xorTerm() throws CVC5ApiException
  {
    Sort bvSort = d_solver.mkBitVectorSort(8);
    Sort intSort = d_solver.getIntegerSort();
    Sort boolSort = d_solver.getBooleanSort();
    Sort funSort1 = d_solver.mkFunctionSort(bvSort, intSort);
    Sort funSort2 = d_solver.mkFunctionSort(intSort, boolSort);

    Term b = d_solver.mkTrue();
    assertThrows(CVC5ApiException.class, () -> d_solver.getNullTerm().xorTerm(b));
    assertThrows(CVC5ApiException.class, () -> b.xorTerm(d_solver.getNullTerm()));
    assertDoesNotThrow(() -> b.xorTerm(b));
    Term x = d_solver.mkVar(d_solver.mkBitVectorSort(8), "x");
    assertThrows(CVC5ApiException.class, () -> x.xorTerm(b));
    assertThrows(CVC5ApiException.class, () -> x.xorTerm(x));
    Term f = d_solver.mkVar(funSort1, "f");
    assertThrows(CVC5ApiException.class, () -> f.xorTerm(b));
    assertThrows(CVC5ApiException.class, () -> f.xorTerm(x));
    assertThrows(CVC5ApiException.class, () -> f.xorTerm(f));
    Term p = d_solver.mkVar(funSort2, "p");
    assertThrows(CVC5ApiException.class, () -> p.xorTerm(b));
    assertThrows(CVC5ApiException.class, () -> p.xorTerm(x));
    assertThrows(CVC5ApiException.class, () -> p.xorTerm(f));
    assertThrows(CVC5ApiException.class, () -> p.xorTerm(p));
    Term zero = d_solver.mkInteger(0);
    assertThrows(CVC5ApiException.class, () -> zero.xorTerm(b));
    assertThrows(CVC5ApiException.class, () -> zero.xorTerm(x));
    assertThrows(CVC5ApiException.class, () -> zero.xorTerm(f));
    assertThrows(CVC5ApiException.class, () -> zero.xorTerm(p));
    assertThrows(CVC5ApiException.class, () -> zero.xorTerm(zero));
    Term f_x = d_solver.mkTerm(APPLY_UF, f, x);
    assertThrows(CVC5ApiException.class, () -> f_x.xorTerm(b));
    assertThrows(CVC5ApiException.class, () -> f_x.xorTerm(x));
    assertThrows(CVC5ApiException.class, () -> f_x.xorTerm(f));
    assertThrows(CVC5ApiException.class, () -> f_x.xorTerm(p));
    assertThrows(CVC5ApiException.class, () -> f_x.xorTerm(zero));
    assertThrows(CVC5ApiException.class, () -> f_x.xorTerm(f_x));
    Term sum = d_solver.mkTerm(PLUS, f_x, f_x);
    assertThrows(CVC5ApiException.class, () -> sum.xorTerm(b));
    assertThrows(CVC5ApiException.class, () -> sum.xorTerm(x));
    assertThrows(CVC5ApiException.class, () -> sum.xorTerm(f));
    assertThrows(CVC5ApiException.class, () -> sum.xorTerm(p));
    assertThrows(CVC5ApiException.class, () -> sum.xorTerm(zero));
    assertThrows(CVC5ApiException.class, () -> sum.xorTerm(f_x));
    assertThrows(CVC5ApiException.class, () -> sum.xorTerm(sum));
    Term p_0 = d_solver.mkTerm(APPLY_UF, p, zero);
    assertDoesNotThrow(() -> p_0.xorTerm(b));
    assertThrows(CVC5ApiException.class, () -> p_0.xorTerm(x));
    assertThrows(CVC5ApiException.class, () -> p_0.xorTerm(f));
    assertThrows(CVC5ApiException.class, () -> p_0.xorTerm(p));
    assertThrows(CVC5ApiException.class, () -> p_0.xorTerm(zero));
    assertThrows(CVC5ApiException.class, () -> p_0.xorTerm(f_x));
    assertThrows(CVC5ApiException.class, () -> p_0.xorTerm(sum));
    assertDoesNotThrow(() -> p_0.xorTerm(p_0));
    Term p_f_x = d_solver.mkTerm(APPLY_UF, p, f_x);
    assertDoesNotThrow(() -> p_f_x.xorTerm(b));
    assertThrows(CVC5ApiException.class, () -> p_f_x.xorTerm(x));
    assertThrows(CVC5ApiException.class, () -> p_f_x.xorTerm(f));
    assertThrows(CVC5ApiException.class, () -> p_f_x.xorTerm(p));
    assertThrows(CVC5ApiException.class, () -> p_f_x.xorTerm(zero));
    assertThrows(CVC5ApiException.class, () -> p_f_x.xorTerm(f_x));
    assertThrows(CVC5ApiException.class, () -> p_f_x.xorTerm(sum));
    assertDoesNotThrow(() -> p_f_x.xorTerm(p_0));
    assertDoesNotThrow(() -> p_f_x.xorTerm(p_f_x));
  }

  @Test void eqTerm() throws CVC5ApiException
  {
    Sort bvSort = d_solver.mkBitVectorSort(8);
    Sort intSort = d_solver.getIntegerSort();
    Sort boolSort = d_solver.getBooleanSort();
    Sort funSort1 = d_solver.mkFunctionSort(bvSort, intSort);
    Sort funSort2 = d_solver.mkFunctionSort(intSort, boolSort);

    Term b = d_solver.mkTrue();
    assertThrows(CVC5ApiException.class, () -> d_solver.getNullTerm().eqTerm(b));
    assertThrows(CVC5ApiException.class, () -> b.eqTerm(d_solver.getNullTerm()));
    assertDoesNotThrow(() -> b.eqTerm(b));
    Term x = d_solver.mkVar(d_solver.mkBitVectorSort(8), "x");
    assertThrows(CVC5ApiException.class, () -> x.eqTerm(b));
    assertDoesNotThrow(() -> x.eqTerm(x));
    Term f = d_solver.mkVar(funSort1, "f");
    assertThrows(CVC5ApiException.class, () -> f.eqTerm(b));
    assertThrows(CVC5ApiException.class, () -> f.eqTerm(x));
    assertDoesNotThrow(() -> f.eqTerm(f));
    Term p = d_solver.mkVar(funSort2, "p");
    assertThrows(CVC5ApiException.class, () -> p.eqTerm(b));
    assertThrows(CVC5ApiException.class, () -> p.eqTerm(x));
    assertThrows(CVC5ApiException.class, () -> p.eqTerm(f));
    assertDoesNotThrow(() -> p.eqTerm(p));
    Term zero = d_solver.mkInteger(0);
    assertThrows(CVC5ApiException.class, () -> zero.eqTerm(b));
    assertThrows(CVC5ApiException.class, () -> zero.eqTerm(x));
    assertThrows(CVC5ApiException.class, () -> zero.eqTerm(f));
    assertThrows(CVC5ApiException.class, () -> zero.eqTerm(p));
    assertDoesNotThrow(() -> zero.eqTerm(zero));
    Term f_x = d_solver.mkTerm(APPLY_UF, f, x);
    assertThrows(CVC5ApiException.class, () -> f_x.eqTerm(b));
    assertThrows(CVC5ApiException.class, () -> f_x.eqTerm(x));
    assertThrows(CVC5ApiException.class, () -> f_x.eqTerm(f));
    assertThrows(CVC5ApiException.class, () -> f_x.eqTerm(p));
    assertDoesNotThrow(() -> f_x.eqTerm(zero));
    assertDoesNotThrow(() -> f_x.eqTerm(f_x));
    Term sum = d_solver.mkTerm(PLUS, f_x, f_x);
    assertThrows(CVC5ApiException.class, () -> sum.eqTerm(b));
    assertThrows(CVC5ApiException.class, () -> sum.eqTerm(x));
    assertThrows(CVC5ApiException.class, () -> sum.eqTerm(f));
    assertThrows(CVC5ApiException.class, () -> sum.eqTerm(p));
    assertDoesNotThrow(() -> sum.eqTerm(zero));
    assertDoesNotThrow(() -> sum.eqTerm(f_x));
    assertDoesNotThrow(() -> sum.eqTerm(sum));
    Term p_0 = d_solver.mkTerm(APPLY_UF, p, zero);
    assertDoesNotThrow(() -> p_0.eqTerm(b));
    assertThrows(CVC5ApiException.class, () -> p_0.eqTerm(x));
    assertThrows(CVC5ApiException.class, () -> p_0.eqTerm(f));
    assertThrows(CVC5ApiException.class, () -> p_0.eqTerm(p));
    assertThrows(CVC5ApiException.class, () -> p_0.eqTerm(zero));
    assertThrows(CVC5ApiException.class, () -> p_0.eqTerm(f_x));
    assertThrows(CVC5ApiException.class, () -> p_0.eqTerm(sum));
    assertDoesNotThrow(() -> p_0.eqTerm(p_0));
    Term p_f_x = d_solver.mkTerm(APPLY_UF, p, f_x);
    assertDoesNotThrow(() -> p_f_x.eqTerm(b));
    assertThrows(CVC5ApiException.class, () -> p_f_x.eqTerm(x));
    assertThrows(CVC5ApiException.class, () -> p_f_x.eqTerm(f));
    assertThrows(CVC5ApiException.class, () -> p_f_x.eqTerm(p));
    assertThrows(CVC5ApiException.class, () -> p_f_x.eqTerm(zero));
    assertThrows(CVC5ApiException.class, () -> p_f_x.eqTerm(f_x));
    assertThrows(CVC5ApiException.class, () -> p_f_x.eqTerm(sum));
    assertDoesNotThrow(() -> p_f_x.eqTerm(p_0));
    assertDoesNotThrow(() -> p_f_x.eqTerm(p_f_x));
  }

  @Test void impTerm() throws CVC5ApiException
  {
    Sort bvSort = d_solver.mkBitVectorSort(8);
    Sort intSort = d_solver.getIntegerSort();
    Sort boolSort = d_solver.getBooleanSort();
    Sort funSort1 = d_solver.mkFunctionSort(bvSort, intSort);
    Sort funSort2 = d_solver.mkFunctionSort(intSort, boolSort);

    Term b = d_solver.mkTrue();
    assertThrows(CVC5ApiException.class, () -> d_solver.getNullTerm().impTerm(b));
    assertThrows(CVC5ApiException.class, () -> b.impTerm(d_solver.getNullTerm()));
    assertDoesNotThrow(() -> b.impTerm(b));
    Term x = d_solver.mkVar(d_solver.mkBitVectorSort(8), "x");
    assertThrows(CVC5ApiException.class, () -> x.impTerm(b));
    assertThrows(CVC5ApiException.class, () -> x.impTerm(x));
    Term f = d_solver.mkVar(funSort1, "f");
    assertThrows(CVC5ApiException.class, () -> f.impTerm(b));
    assertThrows(CVC5ApiException.class, () -> f.impTerm(x));
    assertThrows(CVC5ApiException.class, () -> f.impTerm(f));
    Term p = d_solver.mkVar(funSort2, "p");
    assertThrows(CVC5ApiException.class, () -> p.impTerm(b));
    assertThrows(CVC5ApiException.class, () -> p.impTerm(x));
    assertThrows(CVC5ApiException.class, () -> p.impTerm(f));
    assertThrows(CVC5ApiException.class, () -> p.impTerm(p));
    Term zero = d_solver.mkInteger(0);
    assertThrows(CVC5ApiException.class, () -> zero.impTerm(b));
    assertThrows(CVC5ApiException.class, () -> zero.impTerm(x));
    assertThrows(CVC5ApiException.class, () -> zero.impTerm(f));
    assertThrows(CVC5ApiException.class, () -> zero.impTerm(p));
    assertThrows(CVC5ApiException.class, () -> zero.impTerm(zero));
    Term f_x = d_solver.mkTerm(APPLY_UF, f, x);
    assertThrows(CVC5ApiException.class, () -> f_x.impTerm(b));
    assertThrows(CVC5ApiException.class, () -> f_x.impTerm(x));
    assertThrows(CVC5ApiException.class, () -> f_x.impTerm(f));
    assertThrows(CVC5ApiException.class, () -> f_x.impTerm(p));
    assertThrows(CVC5ApiException.class, () -> f_x.impTerm(zero));
    assertThrows(CVC5ApiException.class, () -> f_x.impTerm(f_x));
    Term sum = d_solver.mkTerm(PLUS, f_x, f_x);
    assertThrows(CVC5ApiException.class, () -> sum.impTerm(b));
    assertThrows(CVC5ApiException.class, () -> sum.impTerm(x));
    assertThrows(CVC5ApiException.class, () -> sum.impTerm(f));
    assertThrows(CVC5ApiException.class, () -> sum.impTerm(p));
    assertThrows(CVC5ApiException.class, () -> sum.impTerm(zero));
    assertThrows(CVC5ApiException.class, () -> sum.impTerm(f_x));
    assertThrows(CVC5ApiException.class, () -> sum.impTerm(sum));
    Term p_0 = d_solver.mkTerm(APPLY_UF, p, zero);
    assertDoesNotThrow(() -> p_0.impTerm(b));
    assertThrows(CVC5ApiException.class, () -> p_0.impTerm(x));
    assertThrows(CVC5ApiException.class, () -> p_0.impTerm(f));
    assertThrows(CVC5ApiException.class, () -> p_0.impTerm(p));
    assertThrows(CVC5ApiException.class, () -> p_0.impTerm(zero));
    assertThrows(CVC5ApiException.class, () -> p_0.impTerm(f_x));
    assertThrows(CVC5ApiException.class, () -> p_0.impTerm(sum));
    assertDoesNotThrow(() -> p_0.impTerm(p_0));
    Term p_f_x = d_solver.mkTerm(APPLY_UF, p, f_x);
    assertDoesNotThrow(() -> p_f_x.impTerm(b));
    assertThrows(CVC5ApiException.class, () -> p_f_x.impTerm(x));
    assertThrows(CVC5ApiException.class, () -> p_f_x.impTerm(f));
    assertThrows(CVC5ApiException.class, () -> p_f_x.impTerm(p));
    assertThrows(CVC5ApiException.class, () -> p_f_x.impTerm(zero));
    assertThrows(CVC5ApiException.class, () -> p_f_x.impTerm(f_x));
    assertThrows(CVC5ApiException.class, () -> p_f_x.impTerm(sum));
    assertDoesNotThrow(() -> p_f_x.impTerm(p_0));
    assertDoesNotThrow(() -> p_f_x.impTerm(p_f_x));
  }

  @Test void iteTerm() throws CVC5ApiException
  {
    Sort bvSort = d_solver.mkBitVectorSort(8);
    Sort intSort = d_solver.getIntegerSort();
    Sort boolSort = d_solver.getBooleanSort();
    Sort funSort1 = d_solver.mkFunctionSort(bvSort, intSort);
    Sort funSort2 = d_solver.mkFunctionSort(intSort, boolSort);

    Term b = d_solver.mkTrue();
    assertThrows(CVC5ApiException.class, () -> d_solver.getNullTerm().iteTerm(b, b));
    assertThrows(CVC5ApiException.class, () -> b.iteTerm(d_solver.getNullTerm(), b));
    assertThrows(CVC5ApiException.class, () -> b.iteTerm(b, d_solver.getNullTerm()));
    assertDoesNotThrow(() -> b.iteTerm(b, b));
    Term x = d_solver.mkVar(d_solver.mkBitVectorSort(8), "x");
    assertDoesNotThrow(() -> b.iteTerm(x, x));
    assertDoesNotThrow(() -> b.iteTerm(b, b));
    assertThrows(CVC5ApiException.class, () -> b.iteTerm(x, b));
    assertThrows(CVC5ApiException.class, () -> x.iteTerm(x, x));
    assertThrows(CVC5ApiException.class, () -> x.iteTerm(x, b));
    Term f = d_solver.mkVar(funSort1, "f");
    assertThrows(CVC5ApiException.class, () -> f.iteTerm(b, b));
    assertThrows(CVC5ApiException.class, () -> x.iteTerm(b, x));
    Term p = d_solver.mkVar(funSort2, "p");
    assertThrows(CVC5ApiException.class, () -> p.iteTerm(b, b));
    assertThrows(CVC5ApiException.class, () -> p.iteTerm(x, b));
    Term zero = d_solver.mkInteger(0);
    assertThrows(CVC5ApiException.class, () -> zero.iteTerm(x, x));
    assertThrows(CVC5ApiException.class, () -> zero.iteTerm(x, b));
    Term f_x = d_solver.mkTerm(APPLY_UF, f, x);
    assertThrows(CVC5ApiException.class, () -> f_x.iteTerm(b, b));
    assertThrows(CVC5ApiException.class, () -> f_x.iteTerm(b, x));
    Term sum = d_solver.mkTerm(PLUS, f_x, f_x);
    assertThrows(CVC5ApiException.class, () -> sum.iteTerm(x, x));
    assertThrows(CVC5ApiException.class, () -> sum.iteTerm(b, x));
    Term p_0 = d_solver.mkTerm(APPLY_UF, p, zero);
    assertDoesNotThrow(() -> p_0.iteTerm(b, b));
    assertDoesNotThrow(() -> p_0.iteTerm(x, x));
    assertThrows(CVC5ApiException.class, () -> p_0.iteTerm(x, b));
    Term p_f_x = d_solver.mkTerm(APPLY_UF, p, f_x);
    assertDoesNotThrow(() -> p_f_x.iteTerm(b, b));
    assertDoesNotThrow(() -> p_f_x.iteTerm(x, x));
    assertThrows(CVC5ApiException.class, () -> p_f_x.iteTerm(x, b));
  }

  @Test void termAssignment()
  {
    Term t1 = d_solver.mkInteger(1);
    Term t2 = t1;
    t2 = d_solver.mkInteger(2);
    assertEquals(t1, d_solver.mkInteger(1));
  }

  @Test void termCompare()
  {
    Term t1 = d_solver.mkInteger(1);
    Term t2 = d_solver.mkTerm(PLUS, d_solver.mkInteger(2), d_solver.mkInteger(2));
    Term t3 = d_solver.mkTerm(PLUS, d_solver.mkInteger(2), d_solver.mkInteger(2));
    assertTrue(t2.compareTo(t3) >= 0);
    assertTrue(t2.compareTo(t3) <= 0);
    assertTrue((t1.compareTo(t2) > 0) != (t1.compareTo(t2) < 0));
    assertTrue((t1.compareTo(t2) > 0 || t1.equals(t2)) == (t1.compareTo(t2) >= 0));
  }

  @Test void termChildren() throws CVC5ApiException
  {
    // simple term 2+3
    Term two = d_solver.mkInteger(2);
    Term t1 = d_solver.mkTerm(PLUS, two, d_solver.mkInteger(3));
    assertEquals(t1.getChild(0), two);
    assertEquals(t1.getNumChildren(), 2);
    Term tnull = d_solver.getNullTerm();
    assertThrows(CVC5ApiException.class, () -> tnull.getNumChildren());

    // apply term f(2)
    Sort intSort = d_solver.getIntegerSort();
    Sort fsort = d_solver.mkFunctionSort(intSort, intSort);
    Term f = d_solver.mkConst(fsort, "f");
    Term t2 = d_solver.mkTerm(APPLY_UF, f, two);
    // due to our higher-order view of terms, we treat f as a child of APPLY_UF
    assertEquals(t2.getNumChildren(), 2);
    assertEquals(t2.getChild(0), f);
    assertEquals(t2.getChild(1), two);
    assertThrows(CVC5ApiException.class, () -> tnull.getChild(0));
  }

  @Test void getInteger() throws CVC5ApiException
  {
    Term int1 = d_solver.mkInteger("-18446744073709551616");
    Term int2 = d_solver.mkInteger("-18446744073709551615");
    Term int3 = d_solver.mkInteger("-4294967296");
    Term int4 = d_solver.mkInteger("-4294967295");
    Term int5 = d_solver.mkInteger("-10");
    Term int6 = d_solver.mkInteger("0");
    Term int7 = d_solver.mkInteger("10");
    Term int8 = d_solver.mkInteger("4294967295");
    Term int9 = d_solver.mkInteger("4294967296");
    Term int10 = d_solver.mkInteger("18446744073709551615");
    Term int11 = d_solver.mkInteger("18446744073709551616");
    Term int12 = d_solver.mkInteger("-0");

    assertThrows(CVC5ApiException.class, () -> d_solver.mkInteger(""));
    assertThrows(CVC5ApiException.class, () -> d_solver.mkInteger("-"));
    assertThrows(CVC5ApiException.class, () -> d_solver.mkInteger("-1-"));
    assertThrows(CVC5ApiException.class, () -> d_solver.mkInteger("0.0"));
    assertThrows(CVC5ApiException.class, () -> d_solver.mkInteger("-0.1"));
    assertThrows(CVC5ApiException.class, () -> d_solver.mkInteger("012"));
    assertThrows(CVC5ApiException.class, () -> d_solver.mkInteger("0000"));
    assertThrows(CVC5ApiException.class, () -> d_solver.mkInteger("-01"));
    assertThrows(CVC5ApiException.class, () -> d_solver.mkInteger("-00"));

    assertTrue(!int1.isInt() && !int1.isLong() && int1.isInteger());
    assertEquals(int1.getInteger(), "-18446744073709551616");
    assertTrue(!int2.isInt() && !int2.isLong() && int2.isInteger());
    assertEquals(int2.getInteger(), "-18446744073709551615");
    assertTrue(!int3.isInt() && int3.isLong() && int3.isInteger());
    assertEquals(int3.getLong(), -4294967296L);
    assertEquals(int3.getInteger(), "-4294967296");
    assertTrue(!int4.isInt() && int4.isLong() && int4.isInteger());
    assertEquals(int4.getLong(), -4294967295L);
    assertEquals(int4.getInteger(), "-4294967295");
    assertTrue(int5.isInt() && int5.isLong() && int5.isInteger());
    assertEquals(int5.getInt(), -10);
    assertEquals(int5.getLong(), -10);
    assertEquals(int5.getInteger(), "-10");
    assertTrue(int6.isInt() && int6.isLong() && int6.isInteger());
    assertEquals(int6.getInt(), 0);
    assertEquals(int6.getLong(), 0);
    assertEquals(int6.getInteger(), "0");
    assertTrue(int7.isInt() && int7.isLong() && int7.isInteger());
    assertEquals(int7.getInt(), 10);
    assertEquals(int7.getLong(), 10);
    assertEquals(int7.getInteger(), "10");
    assertTrue(!int8.isInt() && int8.isLong() && int8.isInteger());
<<<<<<< HEAD
    // assertEquals(Integer.toUnsignedLong(int8.getInt()), 4294967295L);
=======
>>>>>>> 5a824c9e
    assertEquals(int8.getLong(), 4294967295L);
    assertEquals(int8.getInteger(), "4294967295");
    assertTrue(!int9.isInt() && int9.isLong() && int9.isInteger());
    assertEquals(int9.getLong(), 4294967296L);
    assertEquals(int9.getInteger(), "4294967296");
    assertTrue(!int10.isInt() && !int10.isLong() && int10.isInteger());

<<<<<<< HEAD
    // assertEquals(Long.compareUnsigned(int10.getLong(),
    //                 new BigInteger("18446744073709551615").longValue()),
    //    0);
=======
>>>>>>> 5a824c9e
    assertEquals(int10.getInteger(), "18446744073709551615");
    assertTrue(!int11.isInt() && !int11.isLong() && int11.isInteger());
    assertEquals(int11.getInteger(), "18446744073709551616");
  }

  @Test void getString()
  {
    Term s1 = d_solver.mkString("abcde");
    assertTrue(s1.isString());
    assertEquals(s1.getString(), "abcde");
  }

  @Test void substitute()
  {
    Term x = d_solver.mkConst(d_solver.getIntegerSort(), "x");
    Term one = d_solver.mkInteger(1);
    Term ttrue = d_solver.mkTrue();
    Term xpx = d_solver.mkTerm(PLUS, x, x);
    Term onepone = d_solver.mkTerm(PLUS, one, one);

    assertEquals(xpx.substitute(x, one), onepone);
    assertEquals(onepone.substitute(one, x), xpx);
    // incorrect due to type
    assertThrows(CVC5ApiException.class, () -> xpx.substitute(one, ttrue));

    // simultaneous substitution
    Term y = d_solver.mkConst(d_solver.getIntegerSort(), "y");
    Term xpy = d_solver.mkTerm(PLUS, x, y);
    Term xpone = d_solver.mkTerm(PLUS, y, one);
    List<Term> es = new ArrayList<>();
    List<Term> rs = new ArrayList<>();
    es.add(x);
    rs.add(y);
    es.add(y);
    rs.add(one);
    assertEquals(xpy.substitute(es, rs), xpone);

    // incorrect substitution due to arity
    rs.remove(rs.size() - 1);
    assertThrows(CVC5ApiException.class, () -> xpy.substitute(es, rs));

    // incorrect substitution due to types
    rs.add(ttrue);
    assertThrows(CVC5ApiException.class, () -> xpy.substitute(es, rs));

    // null cannot substitute
    Term tnull = d_solver.getNullTerm();
    assertThrows(CVC5ApiException.class, () -> tnull.substitute(one, x));
    assertThrows(CVC5ApiException.class, () -> xpx.substitute(tnull, x));
    assertThrows(CVC5ApiException.class, () -> xpx.substitute(x, tnull));
    rs.remove(rs.size() - 1);
    rs.add(tnull);
    assertThrows(CVC5ApiException.class, () -> xpy.substitute(es, rs));
    es.clear();
    rs.clear();
    es.add(x);
    rs.add(y);
    assertThrows(CVC5ApiException.class, () -> tnull.substitute(es, rs));
    es.add(tnull);
    rs.add(one);
    assertThrows(CVC5ApiException.class, () -> xpx.substitute(es, rs));
  }

  @Test void constArray() throws CVC5ApiException
  {
    Sort intsort = d_solver.getIntegerSort();
    Sort arrsort = d_solver.mkArraySort(intsort, intsort);
    Term a = d_solver.mkConst(arrsort, "a");
    Term one = d_solver.mkInteger(1);
    Term constarr = d_solver.mkConstArray(arrsort, one);

    assertEquals(constarr.getKind(), CONST_ARRAY);
    assertEquals(constarr.getConstArrayBase(), one);
    assertThrows(CVC5ApiException.class, () -> a.getConstArrayBase());

    arrsort = d_solver.mkArraySort(d_solver.getRealSort(), d_solver.getRealSort());
    Term zero_array = d_solver.mkConstArray(arrsort, d_solver.mkReal(0));
    Term stores = d_solver.mkTerm(STORE, zero_array, d_solver.mkReal(1), d_solver.mkReal(2));
    stores = d_solver.mkTerm(STORE, stores, d_solver.mkReal(2), d_solver.mkReal(3));
    stores = d_solver.mkTerm(STORE, stores, d_solver.mkReal(4), d_solver.mkReal(5));
  }

  @Test void constSequenceElements() throws CVC5ApiException
  {
    Sort realsort = d_solver.getRealSort();
    Sort seqsort = d_solver.mkSequenceSort(realsort);
    Term s = d_solver.mkEmptySequence(seqsort);

    assertEquals(s.getKind(), CONST_SEQUENCE);
    // empty sequence has zero elements
    List<Term> cs = Arrays.asList(s.getConstSequenceElements());
    assertTrue(cs.isEmpty());

    // A seq.unit app is not a constant sequence (regardless of whether it is
    // applied to a constant).
    Term su = d_solver.mkTerm(SEQ_UNIT, d_solver.mkReal(1));
    assertThrows(CVC5ApiException.class, () -> su.getConstSequenceElements());
  }

  @Test void termScopedToString()
  {
    Sort intsort = d_solver.getIntegerSort();
    Term x = d_solver.mkConst(intsort, "x");
    assertEquals(x.toString(), "x");
    Solver solver2;
    assertEquals(x.toString(), "x");
  }
}<|MERGE_RESOLUTION|>--- conflicted
+++ resolved
@@ -711,10 +711,6 @@
     assertEquals(int7.getLong(), 10);
     assertEquals(int7.getInteger(), "10");
     assertTrue(!int8.isInt() && int8.isLong() && int8.isInteger());
-<<<<<<< HEAD
-    // assertEquals(Integer.toUnsignedLong(int8.getInt()), 4294967295L);
-=======
->>>>>>> 5a824c9e
     assertEquals(int8.getLong(), 4294967295L);
     assertEquals(int8.getInteger(), "4294967295");
     assertTrue(!int9.isInt() && int9.isLong() && int9.isInteger());
@@ -722,12 +718,6 @@
     assertEquals(int9.getInteger(), "4294967296");
     assertTrue(!int10.isInt() && !int10.isLong() && int10.isInteger());
 
-<<<<<<< HEAD
-    // assertEquals(Long.compareUnsigned(int10.getLong(),
-    //                 new BigInteger("18446744073709551615").longValue()),
-    //    0);
-=======
->>>>>>> 5a824c9e
     assertEquals(int10.getInteger(), "18446744073709551615");
     assertTrue(!int11.isInt() && !int11.isLong() && int11.isInteger());
     assertEquals(int11.getInteger(), "18446744073709551616");
