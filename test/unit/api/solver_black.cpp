--- conflicted
+++ resolved
@@ -1724,18 +1724,6 @@
                CVC5ApiException);
 }
 
-<<<<<<< HEAD
-=======
-TEST_F(TestApiBlackSolver, blockModelValues2)
-{
-  d_solver.setOption("produce-models", "true");
-  Term x = d_solver.mkConst(d_solver.getBooleanSort(), "x");
-  d_solver.assertFormula(x.eqTerm(x));
-  d_solver.checkSat();
-  ASSERT_THROW(d_solver.blockModelValues({x}), CVC5ApiException);
-}
-
->>>>>>> 87bc1447
 TEST_F(TestApiBlackSolver, blockModelValues3)
 {
   d_solver.setOption("block-models", "literals");
