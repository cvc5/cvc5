#                                               -*- Autoconf -*-
# Process this file with autoconf to produce a configure script.

m4_define(_CVC4_MAJOR,          1)       dnl version (major)
m4_define(_CVC4_MINOR,          4)       dnl version (minor)
m4_define(_CVC4_RELEASE,        0)       dnl version (alpha)
m4_define(_CVC4_EXTRAVERSION,   [-prerelease])      dnl version (extra)
m4_define(_CVC4_RELEASE_STRING, _CVC4_MAJOR[.]_CVC4_MINOR[]m4_if(_CVC4_RELEASE,[0],,[.]_CVC4_RELEASE)_CVC4_EXTRAVERSION) dnl version string

dnl Preprocess CL args. Defined in config/cvc4.m4
CVC4_AC_INIT

AC_PREREQ([2.61])
AC_INIT([cvc4], _CVC4_RELEASE_STRING, [cvc-bugs@cs.nyu.edu])
AC_CONFIG_SRCDIR([src/include/cvc4_public.h])
AC_CONFIG_AUX_DIR([config])
AC_CONFIG_MACRO_DIR([config])
AC_CONFIG_LIBOBJ_DIR([src/lib])
AC_CONFIG_SUBDIRS([proofs/lfsc_checker])

m4_ifdef([AM_SILENT_RULES],[AM_SILENT_RULES([yes])])

CVC4_MAJOR=_CVC4_MAJOR
CVC4_MINOR=_CVC4_MINOR
CVC4_RELEASE=_CVC4_RELEASE
CVC4_EXTRAVERSION=_CVC4_EXTRAVERSION
CVC4_RELEASE_STRING=_CVC4_RELEASE_STRING

# Libtool version numbers for libraries
# Version numbers are in the form current:revision:age
#
# current -
#   increment if interfaces have been added, removed or changed
# revision -
#   increment if source code has changed
#   set to zero if current is incremented
# age -
#   increment if interfaces have been added
#   set to zero if interfaces have been removed
#   or changed
#
# For more information, see:
# http://www.gnu.org/software/libtool/manual/libtool.html#Versioning
# For guidance on when to change the version number, refer to the
# developer's guide.

m4_define([library_version], [m4_esyscmd([grep -F "$(grep -v '^#' library_versions | awk '{print$][1}' | sed 's,\\,\\\\\\,g' | (while read r; do if echo "]_CVC4_RELEASE_STRING[" | grep -q "^$r\$"; then echo "$r"; exit; fi; done; echo NO_MATCH_FOUND)) " library_versions | awk 'BEGIN {FS=":";OFS=":";RS=" "} /^$1:/ {print$][2,$][3,$][4}' | head -1])])

m4_define(_CVC4_LIBRARY_VERSION, library_version([libcvc4]))dnl
m4_define(_CVC4_PARSER_LIBRARY_VERSION, library_version([libcvc4parser]))dnl
m4_define(_CVC4_COMPAT_LIBRARY_VERSION, library_version([libcvc4compat]))dnl
m4_define(_CVC4_BINDINGS_LIBRARY_VERSION, library_version([libcvc4bindings]))dnl

m4_define([fatal_error], [m4_errprint(__program__:__file__:__line__[: fatal error: $*
])m4_exit(1)])dnl

m4_ifblank(_CVC4_LIBRARY_VERSION,[fatal_error([no CVC4_LIBRARY_VERSION defined for release version "]_CVC4_RELEASE_STRING[" in library_versions file])])dnl
m4_ifblank(_CVC4_PARSER_LIBRARY_VERSION,[fatal_error([no CVC4_PARSER_LIBRARY_VERSION defined for release version "]_CVC4_RELEASE_STRING[" in library_versions file])])dnl
m4_ifblank(_CVC4_COMPAT_LIBRARY_VERSION,[fatal_error([no CVC4_COMPAT_LIBRARY_VERSION defined for release version "]_CVC4_RELEASE_STRING[" in library_versions file])])dnl
m4_ifblank(_CVC4_BINDINGS_LIBRARY_VERSION,[fatal_error([no CVC4_BINDINGS_LIBRARY_VERSION defined for release version "]_CVC4_RELEASE_STRING[" in library_versions file])])dnl

CVC4_LIBRARY_VERSION=_CVC4_LIBRARY_VERSION
CVC4_PARSER_LIBRARY_VERSION=_CVC4_PARSER_LIBRARY_VERSION
CVC4_COMPAT_LIBRARY_VERSION=_CVC4_COMPAT_LIBRARY_VERSION
CVC4_BINDINGS_LIBRARY_VERSION=_CVC4_BINDINGS_LIBRARY_VERSION

# Using the AC_CANONICAL_* macros destroy the command line you get
# from $@, which we want later for determining the build profile.  So
# we save it.  (We can't do our build profile stuff here, or it's not
# included in the output... autoconf overrides us on the orderings of
# some things.)
config_cmdline=("$@")
cvc4_config_cmdline="${config_cmdline[[@]]}"

# remember if the user set these explicitly (or whether autoconf does)
user_specified_enable_or_disable_static=${enable_static+yes}
user_specified_enable_or_disable_shared=${enable_shared+yes}

if test -e src/include/cvc4_public.h; then
  CVC4_CONFIGURE_AT_TOP_LEVEL=yes
else
  CVC4_CONFIGURE_AT_TOP_LEVEL=no
fi

# override autoconf: we don't want it giving us CFLAGS/CXXFLAGS, but we do
# want to respect the user's flags
if test -z "${CFLAGS+set}"; then CFLAGS=; fi
if test -z "${CXXFLAGS+set}"; then CXXFLAGS=; fi

# on by default
AM_MAINTAINER_MODE([enable])

# turn off static lib building by default
AC_ENABLE_SHARED
AC_DISABLE_STATIC

AC_CANONICAL_BUILD
AC_CANONICAL_HOST
AC_CANONICAL_TARGET

as_me=configure

if test "$enable_shared" = no -a "$user_specified_enable_or_disable_shared" = yes; then
  enable_static=yes
fi

# Features requested by the user
AC_MSG_CHECKING([for requested build profile])
AC_ARG_WITH([build],
  [AS_HELP_STRING([--with-build=profile],
     [for profile in {production,debug,competition,personal}])])

if test -z "${with_build+set}"; then
  with_build=production
fi
if test -z "${enable_optimized+set}" -a -z "${enable_debug_symbols+set}" -a -z "${enable_assertions+set}" -a -z "${enable_tracing+set}" -a -z "${enable_dumping+set}" -a -z "${enable_muzzle+set}" -a -z "${enable_coverage+set}" -a -z "${enable_profiling+set}" -a -z "${enable_statistics+set}" -a -z "${enable_replay+set}" -a -z "${with_gmp+set}" -a -z "${with_cln+set}" -a -z "${with_glpk+set}"; then
  custom_build_profile=no
else
  custom_build_profile=yes
fi
btargs=
if test -n "${enable_optimized+set}"; then
  if test "$enable_optimized" = yes; then
    btargs="$btargs optimized"
  else
    btargs="$btargs nooptimized"
  fi
fi
if test -n "${enable_static_binary+set}"; then
  if test "$enable_static_binary" = yes; then
    btargs="$btargs staticbinary"
  else
    btargs="$btargs nostaticbinary"
  fi
fi
if test -n "${enable_debug_symbols+set}"; then
  if test "$enable_debug_symbols" = yes; then
    btargs="$btargs debugsymbols"
  else
    btargs="$btargs nodebugsymbols"
  fi
fi
if test -n "${enable_assertions+set}"; then
  if test "$enable_assertions" = yes; then
    btargs="$btargs assertions"
  else
    btargs="$btargs noassertions"
  fi
fi
if test -n "${enable_proof+set}"; then
  if test "$enable_proof" = yes; then
    btargs="$btargs proof"
  else
    btargs="$btargs noproof"
  fi
fi
if test -n "${enable_tracing+set}"; then
  if test "$enable_tracing" = yes; then
    btargs="$btargs tracing"
  else
    btargs="$btargs notracing"
  fi
fi
if test -n "${enable_dumping+set}"; then
  if test "$enable_dumping" = yes; then
    btargs="$btargs dumping"
  else
    btargs="$btargs nodumping"
  fi
fi
if test -n "${enable_muzzle+set}"; then
  if test "$enable_muzzle" = yes; then
    btargs="$btargs muzzle"
  else
    btargs="$btargs nomuzzle"
  fi
fi
if test -n "${enable_coverage+set}"; then
  if test "$enable_coverage" = yes; then
    btargs="$btargs coverage"
  else
    btargs="$btargs nocoverage"
  fi
fi
if test -n "${enable_profiling+set}"; then
  if test "$enable_profiling" = yes; then
    btargs="$btargs profiling"
  else
    btargs="$btargs noprofiling"
  fi
fi
if test -n "${enable_statistics+set}"; then
  if test "$enable_statistics" = yes; then
    btargs="$btargs statistics"
  else
    btargs="$btargs nostatistics"
  fi
fi
if test -n "${enable_replay+set}"; then
  if test "$enable_replay" = yes; then
    btargs="$btargs replay"
  else
    btargs="$btargs noreplay"
  fi
fi
if test -n "${with_glpk+set}"; then
  if test "$with_glpk" = yes; then
    btargs="$btargs glpk"
  fi
fi
AC_MSG_RESULT([$with_build])

AM_INIT_AUTOMAKE([1.11 no-define tar-pax parallel-tests color-tests subdir-objects])
AC_CONFIG_HEADERS([cvc4autoconfig.h])

# automake 1.12 changes the test driver mechanism in a way that is
# completely incompatible with 1.11.  We figure out here which version
# we're using in order to set up test makefiles correctly.
# See http://lists.gnu.org/archive/html/automake/2012-04/msg00060.html
if test -z "$am__api_version"; then
  AC_MSG_ERROR([Cannot determine automake API version ?!])
fi
case "$am__api_version" in
  1.11*) automake111=true ;;
  *) automake111=false ;;
esac
AM_CONDITIONAL([AUTOMAKE_1_11], [$automake111])

# Initialize libtool's configuration options.
# we're not DLL-clean yet (i.e., don't properly use dllexport and dllimport)
# _LT_SET_OPTION([LT_INIT],[win32-dll])
LT_INIT

# Checks for programs.
AC_PROG_CC
AC_PROG_CXX
AC_PROG_INSTALL

CVC4_GCC_VERSION

cvc4_use_gmp=2
cvc4_use_cln=2

AC_ARG_WITH(
  [cln],
  AS_HELP_STRING(
    [--with-cln],
    [use CLN instead of GMP]
  ),
  [case "$withval" in
   y|ye|yes|Y|YE|YES) cvc4_use_cln=1 ;;
   n|no|N|NO) cvc4_use_cln=0 ;;
   esac
  ]
)

<<<<<<< HEAD
# must add dl and pthread separately and before abc
AC_CHECK_LIB(dl, dlopen, , [AC_MSG_ERROR([dl not found])], [])
AC_CHECK_LIB(pthread, pthread_create, , [AC_MSG_ERROR([pthread not found])], [])
AC_CHECK_LIB(abc, Abc_Start, , [AC_MSG_ERROR([abc not found])], [-lm -ldl -rdynamic -lreadline -ltermcap -lpthread -lrt -ldl])


# [chris 8/24/2010] --with-gmp has no practical effect, since GMP is
# the default. Could be useful if other options are added later.

=======
>>>>>>> 0619ddd0
AC_ARG_WITH(
  [gmp],
  AS_HELP_STRING(
    [--with-gmp],
    [use GMP instead of CLN]
  ),
  [case "$withval" in
   y|ye|yes|Y|YE|YES) cvc4_use_gmp=1 ;;
   n|no|N|NO) cvc4_use_gmp=0 ;;
   esac
  ]
)

if test $cvc4_use_cln = 1 -a $cvc4_use_gmp = 1 || test $cvc4_use_cln = 0 -a $cvc4_use_gmp = 0; then
  AC_MSG_ERROR([You must use either CLN and GMP.  Please pick one.])
fi
if test $cvc4_use_gmp = 1; then
  cvc4_use_cln=0
elif test $cvc4_use_gmp = 0; then
  cvc4_use_cln=1
elif test $cvc4_use_cln = 1; then
  cvc4_use_gmp=0
elif test $cvc4_use_cln = 0; then
  cvc4_use_gmp=1
fi

# try GMP, fail if not found; GMP is required for both CLN and for GMP
# versions of CVC4
AC_CHECK_LIB(gmp, __gmpz_init, , [AC_MSG_ERROR([GNU MP (libgmp) not found, see http://gmplib.org/])])

if test $cvc4_use_cln = 2; then
  if test "$CVC4_BSD_LICENSED_CODE_ONLY" = 1 -o "$with_portfolio" = yes; then
    cvc4_use_cln=0
    cvc4_use_gmp=1
  fi
fi

if test $cvc4_use_cln != 0; then
  # [mdeters] The PKG_CHECK_MODULES macro isn't customizable and doesn't fail
  # gracefully.  You can only specify it once for a given library name.  That
  # is, even on separate if/else branches, you can't put
  # PKG_CHECK_MODULES([CLN], ...).  That's why things are so convoluted here,
  # we have to have PKG_CHECK_MODULES _exactly_ once in configure.ac !
  PKG_CHECK_MODULES([CLN], [cln >= 1.2.2],
    [AC_LANG_PUSH([C++])
     save_LIBS="$LIBS"
     LIBS="$CLN_LIBS $LIBS"
     AC_LINK_IFELSE([AC_LANG_PROGRAM([[#include <cln/cln.h>]], [[cln::cl_F pi = "3.1415926";]])], [
       cvc4_use_cln=1
     ], [
       if test $cvc4_use_cln = 1; then
         # fail
         AC_MSG_ERROR([CLN installation missing, too old, or not functional for this architecture])
       else
         # fall back to GMP
         AC_MSG_NOTICE([CLN installation missing, too old, or not functional for this architecture, will use gmp instead])
         cvc4_use_cln=0
         cvc4_use_gmp=1
       fi
     ])
     LIBS="$save_LIBS"
     AC_LANG_POP([C++])
    ],
    [if test $cvc4_use_cln = 1; then
       # fail
       AC_MSG_ERROR([CLN not installed (or too old) or pkgconfig missing])
     else
       # fall back to GMP
       AC_MSG_NOTICE([CLN not installed (or too old) or pkgconfig missing, will use gmp])
       cvc4_use_cln=0
       cvc4_use_gmp=1
     fi
    ]
  )
fi
if test $cvc4_use_cln = 0; then
  # try GMPXX, fail if not found
  AC_CHECK_LIB(gmpxx, __gmpz_init, , [AC_MSG_ERROR([GNU MP C++ library (libgmpxx) not found, see http://gmplib.org/])])
  cvc4_cln_or_gmp=gmp
else
  CVC4CPPFLAGS="${CVC4CPPFLAGS:+$CVC4CPPFLAGS }$CLN_CFLAGS"
  CVC4CXXFLAGS="${CVC4CXXFLAGS:+$CVC4CXXFLAGS }$CLN_CFLAGS"
  CVC4CFLAGS="${CVC4CFLAGS:+$CVC4CFLAGS }$CLN_CFLAGS"
  LIBS="$CLN_LIBS${LIBS:+ $LIBS}"
  cvc4_cln_or_gmp=cln
fi

if test $cvc4_cln_or_gmp = cln; then
  AC_DEFINE_UNQUOTED(CVC4_CLN_IMP, [], [Defined if using the CLN multi-precision arithmetic library.])
else
  AC_DEFINE_UNQUOTED(CVC4_GMP_IMP, [], [Defined if using the GMP multi-precision arithmetic library.])
fi
AM_CONDITIONAL([CVC4_CLN_IMP], [test $cvc4_cln_or_gmp = cln])
AM_CONDITIONAL([CVC4_GMP_IMP], [test $cvc4_cln_or_gmp = gmp])

# construct the build string
AC_MSG_CHECKING([for appropriate build string])
if test -z "$ac_confdir"; then
  ac_confdir="$srcdir"
fi
build_type=`$ac_confdir/config/build-type $with_build $btargs $cvc4_cln_or_gmp`
AC_MSG_RESULT($build_type)

# Require building in target and build-specific build directory:
#
# If the configure script is invoked from the top-level source
# directory, it creates a suitable build directory (based on the build
# architecture and build profile from $build_type), changes into it,
# and reinvokes itself.  CVC4_CONFIGURE_IN_BUILDS is an envariable
# that breaks any possibility of infinite recursion in this process.
AC_MSG_CHECKING([what dir to configure])
if test "$CVC4_CONFIGURE_IN_BUILDS" = yes; then
  AC_MSG_RESULT([this one (in builds/)])
elif test "$CVC4_CONFIGURE_AT_TOP_LEVEL" = yes; then
  AC_MSG_RESULT([builds/$target/$build_type])
  $as_echo
  if test -z "$ac_srcdir"; then
    mkbuilddir=./config/mkbuilddir
  else
    mkbuilddir=$ac_srcdir/config/mkbuilddir
  fi
  $as_echo "$mkbuilddir $target $build_type"
  source $mkbuilddir "$target" "$build_type"
  $as_echo "cd builds/$target/$build_type"
  cd "builds/$target/$build_type"
  CVC4_CONFIGURE_IN_BUILDS=yes; export CVC4_CONFIGURE_IN_BUILDS
  echo "$SHELL ../../../configure ${config_cmdline[[@]]}"
  "$SHELL" "`pwd`/../../../configure" "${config_cmdline[[@]]}"
  exitval=$?
  cd ../../..
  if test $exitval -eq 0; then
    cat >config.reconfig <<EOF
[#!/bin/bash
# Generated by configure, `date`
# This script is part of CVC4.

cd "\`dirname \\"\$0\\"\`"

if test -d builds; then :; else echo 'No builds/ directory!' >&2; exit; fi

current=(\`grep '^CURRENT_BUILD' builds/current | sed 's,^CURRENT_BUILD *= *\([^/]*\\)/\\(.*\\),\\1 \\2,'\`)
arch=\${current[0]}
build=\${current[1]}

echo "reconfiguring in builds/\$arch/\$build..."
cd "builds/\$arch/\$build"
echo ./config.status "\$@"
./config.status "\$@"]
EOF
    chmod +x config.reconfig
  fi
  ln -sf "$target/$build_type/config.log" "builds/config.log"
  exit $exitval
else
  AC_MSG_RESULT([this one (user-specified)])
fi

as_me=configure

# Unpack standard build types. Any particular options can be overriden with
# --enable/disable-X options
case "$with_build" in
  production) # highly optimized, no assertions, no tracing, dumping
    CVC4CPPFLAGS=
    CVC4CXXFLAGS=
    CVC4CFLAGS=
    CVC4LDFLAGS=
    FLAG_VISIBILITY_HIDDEN='-fvisibility=hidden'
    if test -z "${OPTLEVEL+set}"            ; then OPTLEVEL=3                       ; fi
    if test -z "${enable_optimized+set}"    ; then enable_optimized=yes             ; fi
    if test -z "${enable_debug_symbols+set}"; then enable_debug_symbols=yes         ; fi
    if test -z "${enable_statistics+set}"   ; then enable_statistics=yes            ; fi
    if test -z "${enable_replay+set}"       ; then enable_replay=no                 ; fi
    if test -z "${enable_assertions+set}"   ; then enable_assertions=no             ; fi
    if test -z "${enable_proof+set}"        ; then enable_proof=no                  ; fi
    if test -z "${enable_tracing+set}"      ; then enable_tracing=no                ; fi
    if test -z "${enable_dumping+set}"      ; then enable_dumping=yes               ; fi
    if test -z "${enable_muzzle+set}"       ; then enable_muzzle=no                 ; fi
    ;;
  debug) # unoptimized, debug symbols, assertions, tracing, dumping
    CVC4CPPFLAGS='-DCVC4_DEBUG'
    CVC4CXXFLAGS='-fno-inline'
    CVC4CFLAGS='-fno-inline'
    CVC4LDFLAGS=
    FLAG_VISIBILITY_HIDDEN=
    if test -z "${enable_optimized+set}"    ; then enable_optimized=no              ; fi
    if test -z "${enable_debug_symbols+set}"; then enable_debug_symbols=yes         ; fi
    if test -z "${enable_statistics+set}"   ; then enable_statistics=yes            ; fi
    if test -z "${enable_replay+set}"       ; then enable_replay=yes                ; fi
    if test -z "${enable_assertions+set}"   ; then enable_assertions=yes            ; fi
    if test -z "${enable_proof+set}"        ; then enable_proof=no                  ; fi
    if test -z "${enable_tracing+set}"      ; then enable_tracing=yes               ; fi
    if test -z "${enable_dumping+set}"      ; then enable_dumping=yes               ; fi
    if test -z "${enable_muzzle+set}"       ; then enable_muzzle=no                 ; fi
    ;;
  default) # moderately optimized, assertions, tracing, dumping
    CVC4CPPFLAGS=
    CVC4CXXFLAGS=
    CVC4CFLAGS=
    CVC4LDFLAGS=
    FLAG_VISIBILITY_HIDDEN='-fvisibility=hidden'
    if test -z "${OPTLEVEL+set}"            ; then OPTLEVEL=2                       ; fi
    if test -z "${enable_optimized+set}"    ; then enable_optimized=yes             ; fi
    if test -z "${enable_debug_symbols+set}"; then enable_debug_symbols=yes         ; fi
    if test -z "${enable_statistics+set}"   ; then enable_statistics=yes            ; fi
    if test -z "${enable_replay+set}"       ; then enable_replay=yes                ; fi
    if test -z "${enable_assertions+set}"   ; then enable_assertions=yes            ; fi
    if test -z "${enable_proof+set}"        ; then enable_proof=no                  ; fi
    if test -z "${enable_tracing+set}"      ; then enable_tracing=yes               ; fi
    if test -z "${enable_dumping+set}"      ; then enable_dumping=yes               ; fi
    if test -z "${enable_muzzle+set}"       ; then enable_muzzle=no                 ; fi
    ;;
  competition) # maximally optimized, no assertions, no tracing, no dumping, muzzled
    CVC4CPPFLAGS='-DCVC4_COMPETITION_MODE'
    CVC4CXXFLAGS='-funroll-all-loops -fexpensive-optimizations -fno-enforce-eh-specs'
    CVC4CFLAGS='-funroll-all-loops -fexpensive-optimizations -fno-enforce-eh-specs'
    CVC4LDFLAGS=
    FLAG_VISIBILITY_HIDDEN='-fvisibility=hidden'
    if test -z "${OPTLEVEL+set}"            ; then OPTLEVEL=9                       ; fi
    if test -z "${enable_optimized+set}"    ; then enable_optimized=yes             ; fi
    if test -z "${enable_debug_symbols+set}"; then enable_debug_symbols=no          ; fi
    if test -z "${enable_statistics+set}"   ; then enable_statistics=no             ; fi
    if test -z "${enable_replay+set}"       ; then enable_replay=no                 ; fi
    if test -z "${enable_assertions+set}"   ; then enable_assertions=no             ; fi
    if test -z "${enable_proof+set}"        ; then enable_proof=no                  ; fi
    if test -z "${enable_tracing+set}"      ; then enable_tracing=no                ; fi
    if test -z "${enable_dumping+set}"      ; then enable_dumping=no                ; fi
    if test -z "${enable_muzzle+set}"       ; then enable_muzzle=yes                ; fi
    if test -z "${user_specified_enable_or_disable_shared}"; then enable_shared=no; fi
    if test -z "${user_specified_enable_or_disable_static}"; then enable_static=yes; fi
    if test -z "${enable_static_binary+set}"; then enable_static_binary=yes         ; fi
    ;;
  *)
    AC_MSG_FAILURE([unknown build profile: $with_build])
    ;;
esac
if test -z "${OPTLEVEL+set}"; then OPTLEVEL=3; fi

AM_CONDITIONAL([CVC4_BUILD_PROFILE_PRODUCTION],  [test "$with_build" = production])
AM_CONDITIONAL([CVC4_BUILD_PROFILE_DEBUG],       [test "$with_build" = debug])
AM_CONDITIONAL([CVC4_BUILD_PROFILE_DEFAULT],     [test "$with_build" = default])
AM_CONDITIONAL([CVC4_BUILD_PROFILE_COMPETITION], [test "$with_build" = competition])

# permit a static binary
AC_MSG_CHECKING([whether to build a static binary])
AC_ARG_ENABLE([static-binary],
     [AS_HELP_STRING([--enable-static-binary],
                     [build a fully statically-linked binary [default=no]])])
if test -z "${enable_static_binary+set}"; then
  enable_static_binary=no
fi
AC_MSG_RESULT([$enable_static_binary])
if test "$enable_static_binary" = yes; then
  if test "$target_vendor" = apple; then
    if test -z "$MAC_STATIC_BINARY_MANUAL_OVERRIDE"; then
      AC_MSG_ERROR([[Statically-linked binaries are not supported on Mac OS.  See https://developer.apple.com/library/mac/#qa/qa2001/qa1118.html .  (If you ABSOLUTELY insist on this going forward and you know what you are doing, set MAC_STATIC_BINARY_MANUAL_OVERRIDE=1)]])
    else
      AC_MSG_WARN([MAC_STATIC_BINARY_MANUAL_OVERRIDE was set!])
      AC_MSG_WARN([Will make a static binary during this build.  Note that it may fail!])
    fi
  fi
  if test "$enable_static" != yes; then
    enable_static=yes
    AC_MSG_WARN([forcing static-library building, --enable-static-binary given])
  fi
fi

AC_MSG_CHECKING([whether to support proofs in libcvc4])

AC_ARG_ENABLE([proof],
  [AS_HELP_STRING([--enable-proof],
     [support proof generation])])
if test -z "${enable_proof+set}"; then
  enable_proof=no
fi
AC_MSG_RESULT([$enable_proof])

if test "$enable_proof" = yes; then
  CVC4CPPFLAGS="${CVC4CPPFLAGS:+$CVC4CPPFLAGS }-DCVC4_PROOF"
fi
AM_CONDITIONAL([CVC4_PROOF], [test "$enable_proof" = yes])

AC_MSG_CHECKING([whether to optimize libcvc4])

AC_ARG_ENABLE([optimized],
  [AS_HELP_STRING([--enable-optimized],
     [optimize the build])])

if test -z "${enable_optimized+set}"; then
  enable_optimized=no
fi

AC_MSG_RESULT([$enable_optimized])

if test "$enable_optimized" = yes; then
  CVC4CXXFLAGS="${CVC4CXXFLAGS:+$CVC4CXXFLAGS }-O$OPTLEVEL"
  CVC4CFLAGS="${CVC4CFLAGS:+$CVC4CFLAGS }-O$OPTLEVEL"
else
  CVC4CXXFLAGS="${CVC4CXXFLAGS:+$CVC4CXXFLAGS }-O0"
  CVC4CFLAGS="${CVC4CFLAGS:+$CVC4CFLAGS }-O0"
fi

AC_MSG_CHECKING([whether to include debugging symbols in libcvc4])

AC_ARG_ENABLE([debug-symbols],
  [AS_HELP_STRING([--disable-debug-symbols],
     [do not include debug symbols in libcvc4])])

if test -z "${enable_debug_symbols+set}"; then
  enable_debug_symbols=yes
fi

AC_MSG_RESULT([$enable_debug_symbols])

if test "$enable_debug_symbols" = yes; then
  CVC4CXXFLAGS="${CVC4CXXFLAGS:+$CVC4CXXFLAGS }-ggdb3"
  CVC4CFLAGS="${CVC4CFLAGS:+$CVC4CFLAGS }-ggdb3"
fi

AC_MSG_CHECKING([whether to include statistics are turned on in libcvc4])

AC_ARG_ENABLE([statistics],
  [AS_HELP_STRING([--disable-statistics],
     [do not include statistics in libcvc4])])

if test -z "${enable_statistics+set}"; then
  enable_statistics=yes
fi

AC_MSG_RESULT([$enable_statistics])

if test "$enable_statistics" = yes; then
  CVC4CPPFLAGS="${CVC4CPPFLAGS:+$CVC4CPPFLAGS }-DCVC4_STATISTICS_ON"
fi

AC_MSG_CHECKING([whether the replay feature should be turned on in libcvc4])

AC_ARG_ENABLE([replay],
  [AS_HELP_STRING([--disable-replay],
     [turn off the replay feature in libcvc4])])

if test -z "${enable_replay+set}"; then
  enable_replay=yes
fi

AC_MSG_RESULT([$enable_replay])

if test "$enable_replay" = yes; then
  CVC4CPPFLAGS="${CVC4CPPFLAGS:+$CVC4CPPFLAGS }-DCVC4_REPLAY"
fi

AC_MSG_CHECKING([whether to include assertions in build])

AC_ARG_ENABLE([assertions],
  [AS_HELP_STRING([--disable-assertions],
     [turn off assertions in build])])

if test -z "${enable_assertions+set}"; then
  enable_assertions=yes
fi

AC_MSG_RESULT([$enable_assertions])

if test "$enable_assertions" = yes; then
  CVC4CPPFLAGS="${CVC4CPPFLAGS:+$CVC4CPPFLAGS }-DCVC4_ASSERTIONS"
else
  # turn off regular C assert() also
  CVC4CPPFLAGS="${CVC4CPPFLAGS:+$CVC4CPPFLAGS }-DNDEBUG"
fi

AC_MSG_CHECKING([whether to do a traceable build of CVC4])
AC_ARG_ENABLE([tracing],
  [AS_HELP_STRING([--disable-tracing],
     [remove all tracing code from CVC4])])

if test -z "${enable_tracing+set}"; then
  enable_tracing=yes
fi

AC_MSG_RESULT([$enable_tracing])

if test "$enable_tracing" = yes; then
  CVC4CPPFLAGS="${CVC4CPPFLAGS:+$CVC4CPPFLAGS }-DCVC4_TRACING"
fi

AC_MSG_CHECKING([whether to do a dump-capable build of CVC4])
AC_ARG_ENABLE([dumping],
  [AS_HELP_STRING([--disable-dumping],
     [remove all dumping code from CVC4])])

if test -z "${enable_dumping+set}"; then
  enable_dumping=yes
fi

AC_MSG_RESULT([$enable_dumping])

if test "$enable_dumping" = yes; then
  CVC4CPPFLAGS="${CVC4CPPFLAGS:+$CVC4CPPFLAGS }-DCVC4_DUMPING"
fi

AC_MSG_CHECKING([whether to do a muzzled build of CVC4])
AC_ARG_ENABLE([muzzle],
  [AS_HELP_STRING([--enable-muzzle],
     [completely silence CVC4; remove ALL non-result output from build])])

if test -z "${enable_muzzle+set}"; then
  enable_muzzle=no
fi

AC_MSG_RESULT([$enable_muzzle])

if test "$enable_muzzle" = yes; then
  CVC4CPPFLAGS="${CVC4CPPFLAGS:+$CVC4CPPFLAGS }-DCVC4_MUZZLE"
fi

AC_MSG_CHECKING([whether to do a gcov-enabled build of CVC4])
AC_ARG_ENABLE([coverage],
  [AS_HELP_STRING([--enable-coverage],
     [build with support for gcov coverage testing])])

if test -z "${enable_coverage+set}"; then
  enable_coverage=no
fi

AC_MSG_RESULT([$enable_coverage])

if test "$enable_coverage" = yes; then
  # For coverage testing, we prefer:
  #     --enable-static --disable-shared --disable-static-binary
  # If the user didn't specify these, we force them here.  If the
  # user specified them in opposite phase, give warnings that they
  # shouldn't do that, or bomb out.
  if test "$user_specified_enable_or_disable_shared" != yes; then
    enable_shared=no
    AC_MSG_WARN([turning off shared library building due to --enable-coverage])
  elif test "$enable_shared" = yes; then
    AC_MSG_WARN([])
    AC_MSG_WARN([It is not recommended to configure with --enable-coverage --enable-shared])
    AC_MSG_WARN([gcov does not support shared libraries, so only your static libraries will be coverage-testable.])
    AC_MSG_WARN([Your cvc4 driver and testing binaries will not be coverage-testable.])
    AC_MSG_WARN([])
  fi
  if test "${enable_static_binary+set}" = set -a "$enable_static_binary" = yes; then
    AC_MSG_WARN([])
    AC_MSG_WARN([It is not recommended to configure with --enable-coverage --enable-static-binary])
    AC_MSG_WARN([Your cvc4 driver and testing binaries will be fully-statically linked and may not be coverage-testable.])
    AC_MSG_WARN([])
  fi
  if test "$user_specified_enable_or_disable_static" != yes; then
    enable_static=yes
    AC_MSG_WARN([turning on static library building due to --enable-coverage])
  elif test "$enable_static" != yes; then
    AC_MSG_ERROR([--enable-coverage and --disable-static are incompatible; gcov only supports static libraries.])
  fi

  CVC4CPPFLAGS="${CVC4CPPFLAGS:+$CVC4CPPFLAGS }-DCVC4_COVERAGE"
  CVC4CXXFLAGS="${CVC4CXXFLAGS:+$CVC4CXXFLAGS }--coverage"
  CVC4CFLAGS="${CVC4CFLAGS:+$CVC4CFLAGS }--coverage"
  CVC4LDFLAGS="${CVC4LDFLAGS:+$CVC4LDFLAGS }--coverage"
fi

AC_MSG_CHECKING([whether to do a profiling-enabled build of CVC4])

AC_ARG_ENABLE([profiling],
  [AS_HELP_STRING([--enable-profiling],
     [build with support for gprof profiling])])

if test -z "${enable_profiling+set}"; then
  enable_profiling=no
fi

AC_MSG_RESULT([$enable_profiling])

if test "$enable_profiling" = yes; then
  CVC4CPPFLAGS="${CVC4CPPFLAGS:+$CVC4CPPFLAGS }-DCVC4_PROFILING"
  CVC4CXXFLAGS="${CVC4CXXFLAGS:+$CVC4CXXFLAGS }-pg"
  CVC4CFLAGS="${CVC4CFLAGS:+$CVC4CFLAGS }-pg"
  CVC4LDFLAGS="${CVC4LDFLAGS:+$CVC4LDFLAGS }-pg"
fi

# Check for libglpk (defined in config/glpk.m4)
AC_ARG_WITH([glpk],
  [AS_HELP_STRING([--with-glpk],
     [use GLPK simplex solver])], [], [with_glpk=])
CVC4_CHECK_FOR_GLPK
if test $have_libglpk -eq 1; then
  CVC4CPPFLAGS="${CVC4CPPFLAGS:+$CVC4CPPFLAGS }-DCVC4_USE_GLPK"
fi
AM_CONDITIONAL([CVC4_USE_GLPK], [test $have_libglpk -eq 1])
AC_SUBST([GLPK_LIBS])

# Check to see if this version/architecture of GNU C++ explicitly
# instantiates __gnu_cxx::hash<uint64_t> or not.  Some do, some don't.
# See src/util/hash.h.
AC_MSG_CHECKING([whether __gnu_cxx::hash<uint64_t> is already specialized])
AC_LANG_PUSH([C++])
AC_COMPILE_IFELSE([AC_LANG_SOURCE([
#include <stdint.h>
#include <ext/hash_map>
namespace __gnu_cxx { template<> struct hash<uint64_t> {}; }])],
                  [AC_MSG_RESULT([no]); CVC4CPPFLAGS="${CVC4CPPFLAGS:+$CVC4CPPFLAGS }-DCVC4_NEED_HASH_UINT64_T"],
                  [AC_MSG_RESULT([yes])])
AC_LANG_POP([C++])

# Check whether "long" and "int64_t" are distinct types w.r.t. overloading.
# Even if they have the same size, they can be distinct, and some platforms
# can have problems with ambiguous function calls when auto-converting
# int64_t to long, and others will complain if you overload a function
# that takes an int64_t with one that takes a long (giving a redefinition
# error).  So we have to keep both happy.  Probably the same underlying
# issue as the hash specialization above, but let's check separately
# for flexibility.
AC_MSG_CHECKING([for the relationship between long and int64_t])
AC_LANG_PUSH([C++])
AC_COMPILE_IFELSE([AC_LANG_SOURCE([
#include <stdint.h>
void foo(long) {}
void foo(int64_t) {}])],
                  [AC_MSG_RESULT([no relationship detected]); CVC4_NEED_INT64_T_OVERLOADS=1],
                  [AC_MSG_RESULT([typedef or similar]); CVC4_NEED_INT64_T_OVERLOADS=0])
AC_LANG_POP([C++])
AC_SUBST([CVC4_NEED_INT64_T_OVERLOADS])

AC_MSG_CHECKING([for the pb_ds namespace])
AC_LANG_PUSH([C++])
AC_COMPILE_IFELSE([AC_LANG_SOURCE([
#include <ext/pb_ds/priority_queue.hpp>
typedef pb_ds::priority_queue<void, void, void> pq;])],
  [CVC4_PB_DS_NAMESPACE=pb_ds],
  [AC_COMPILE_IFELSE([AC_LANG_SOURCE([
    #include <ext/pb_ds/priority_queue.hpp>
    typedef __gnu_pbds::priority_queue<void, void, void> pq;])],
      [CVC4_PB_DS_NAMESPACE=__gnu_pbds],
      [AC_MSG_ERROR([cannot find required priority_queue in either __gnu_pbds or pb_ds namespace.

If you're using a non-GCC compiler (such as clang), you may need to explicitly
use the GNU standard C++ library by passing:
    CXXFLAGS='-stdlib=libstdc++' CPPFLAGS='-stdlib=libstdc++'
as arguments to this configure script.
This is the case on Mac OS Mavericks, for example.])])])
AC_LANG_POP([C++])
AC_MSG_RESULT([$CVC4_PB_DS_NAMESPACE])
AC_DEFINE_UNQUOTED(CVC4_PB_DS_NAMESPACE, ${CVC4_PB_DS_NAMESPACE}, [The namespace for pb_ds data structures.])

# for information: http://gcc.gnu.org/bugzilla/show_bug.cgi?id=36612
AC_MSG_CHECKING([whether pb_ds has bug 36612])
AC_LANG_PUSH([C++])
AC_COMPILE_IFELSE([AC_LANG_SOURCE([
#define __throw_container_error inline __throw_container_error
#define __throw_insert_error inline __throw_insert_error
#define __throw_join_error inline __throw_join_error
#define __throw_resize_error inline __throw_resize_error
#include <ext/pb_ds/exception.hpp>
])],
  [CVC4_GCC_HAS_PB_DS_BUG=1; bugverb=is],
  [CVC4_GCC_HAS_PB_DS_BUG=0; bugverb="is not"])
AC_LANG_POP([C++])
AC_MSG_RESULT([bug $bugverb present])
AC_DEFINE_UNQUOTED(CVC4_GCC_HAS_PB_DS_BUG, ${CVC4_GCC_HAS_PB_DS_BUG}, [Whether libstdc++ has a certain bug; see http://gcc.gnu.org/bugzilla/show_bug.cgi?id=36612])

# Check for ANTLR runantlr script (defined in config/antlr.m4)
AC_PROG_ANTLR

CVC4_CXX_OPTION([-Werror], [WERROR])
CVC4_C_OPTION([-Werror], [C_WERROR])
CVC4_CXX_OPTION([-Wno-deprecated], [WNO_DEPRECATED])
CVC4_C_OPTION([-Wno-deprecated], [C_WNO_DEPRECATED])
CVC4_CXX_OPTION([-Wno-conversion-null], [WNO_CONVERSION_NULL])
CVC4_CXX_OPTION([-Wno-tautological-compare], [WNO_TAUTOLOGICAL_COMPARE])
CVC4_CXX_OPTION([-Wno-parentheses], [WNO_PARENTHESES])
CVC4_CXX_OPTION([-Wno-uninitialized], [WNO_UNINITIALIZED])
CVC4_CXX_OPTION([-Wno-unused-variable], [WNO_UNUSED_VARIABLE])
CVC4_CXX_OPTION([-fno-strict-aliasing], [FNO_STRICT_ALIASING])
AC_SUBST([WERROR])
AC_SUBST([WNO_CONVERSION_NULL])
AC_SUBST([WNO_TAUTOLOGICAL_COMPARE])
AC_SUBST([WNO_PARENTHESES])
AC_SUBST([WNO_UNINITIALIZED])
AC_SUBST([WNO_UNUSED_VARIABLE])
AC_SUBST([FNO_STRICT_ALIASING])

# On Mac, we have to fix the visibility of standard library symbols.
# Otherwise, exported template instantiations---even though explicitly
# CVC4_PUBLIC, can be generated as symbols with internal-only linkage.
# Presumably, Apple is distributing a libstdc++ that is built *without*
# --enable-libstdcxx-visibility (?)
if test "$target_vendor" = apple; then
  CVC4CPPFLAGS="${CVC4CPPFLAGS:+$CVC4CPPFLAGS }-D_GLIBCXX_VISIBILITY_DEFAULT=\"__attribute__((__visibility__(\\\"default\\\")))\""
fi

# Tell top-level Makefile to include $(top_srcdir)/personal.mk
AC_ARG_ENABLE([personal-make-rules],
  [AS_HELP_STRING([--enable-personal-make-rules],
     [include top-level personal.mk (if it exists)])])
if test "$enable_personal_make_rules" = yes; then
  # This allows us to include a personal.mk makefile from every
  # generated makefile.  Named zz_* in order to make sure this
  # comes last, so it gets other definitions (in particular top_srcdir).
  zz_cvc4_use_personal_make_rules='yes

include $(top_srcdir)/personal.mk
$(top_srcdir)/personal.mk:; @touch "$@"'
  AC_SUBST([zz_cvc4_use_personal_make_rules])
fi

# Doxygen configuration
AC_ARG_ENABLE([internals-documentation],
  [AS_HELP_STRING([--enable-internals-documentation],
     [build Doxygen documentation for static and private member functions])])
if test "$enable_internals_documentation" = yes; then
  DOXYGEN_EXTRACT_PRIVATE=YES
  DOXYGEN_EXTRACT_STATIC=YES
else
  DOXYGEN_EXTRACT_PRIVATE=NO
  DOXYGEN_EXTRACT_STATIC=NO
fi
AC_SUBST([DOXYGEN_EXTRACT_PRIVATE])
AC_SUBST([DOXYGEN_EXTRACT_STATIC])

DX_MAN_FEATURE(OFF)
DX_PDF_FEATURE(OFF)
DX_PS_FEATURE(OFF)
DX_DOT_FEATURE(OFF)
DX_INIT_DOXYGEN($PACKAGE_NAME, config/doxygen.cfg, $srcdir/doc/doxygen)

AC_ARG_ENABLE([unit-testing], AS_HELP_STRING([--disable-unit-testing], [don't build support for unit testing, even if available]), , [enable_unit_testing=check])
AC_ARG_VAR(CXXTEST, [path to CxxTest installation])

AC_SUBST([CXXTEST])

AC_ARG_WITH([cxxtest-dir],
  [AS_HELP_STRING([--with-cxxtest-dir=DIR], [path to CxxTest installation])],
  [CXXTEST="$withval"])

# In the case of "./configure --with-cxxtest-dir=../cxxtest" (or other
# relative path) and having switched the configure directory (see above),
# search with respect to the top source dir, not the build dir
if test "$CVC4_CONFIGURE_IN_BUILDS" = yes -a -n "$CXXTEST"; then
  case "$CXXTEST" in
    /*) ;;
    *)  CXXTEST="$srcdir/$CXXTEST" ;;
  esac
fi

TESTS_ENVIRONMENT=
RUN_REGRESSION_ARGS=
if test "$enable_proof" = yes; then
  RUN_REGRESSION_ARGS="${RUN_REGRESSION_ARGS:+$RUN_REGRESSION_ARGS }--proof"
fi
AC_SUBST([TESTS_ENVIRONMENT])
AC_SUBST([RUN_REGRESSION_ARGS])

CXXTESTGEN=
AC_PATH_PROG(CXXTESTGEN, cxxtestgen.pl, [], [$CXXTEST:$PATH])
if test -z "$CXXTESTGEN"; then
  AC_PATH_PROG(CXXTESTGEN, cxxtestgen.py, [], [$CXXTEST:$PATH])
fi
if test -z "$CXXTESTGEN"; then
  AC_PATH_PROG(CXXTESTGEN, cxxtestgen, [], [$CXXTEST:$PATH])
fi
if test "$enable_unit_testing" = "no"; then
  AC_MSG_NOTICE([unit tests disabled by user request.])
  CXXTESTGEN=
  CXXTEST=
elif test -z "$CXXTESTGEN"; then
  AC_MSG_NOTICE([unit tests disabled, could not find cxxtestgen.pl or cxxtestgen.py or cxxtestgen])
elif test -z "$CXXTEST"; then
  CXXTEST=`dirname "$CXXTESTGEN"`
  AC_MSG_CHECKING([for location of CxxTest headers])
  if test -e "$CXXTEST/cxxtest/TestRunner.h"; then
    AC_MSG_RESULT([$CXXTEST])
  else
    if test -e "/usr/include/cxxtest/TestRunner.h"; then
      AC_MSG_RESULT([/usr/include])
    else
      AC_MSG_RESULT([not found])
      AC_MSG_WARN([unit tests disabled, CxxTest headers not found.])
      CXXTESTGEN=
      CXXTEST=
    fi
  fi
fi

if test "$enable_unit_testing" = yes -a -z "$CXXTESTGEN"; then
  AC_MSG_ERROR([--enable-unit-testing given but cxxtest not found.])
fi

AM_CONDITIONAL([HAVE_CXXTESTGEN], [test -n "$CXXTESTGEN"])

AC_ARG_VAR(TEST_CPPFLAGS, [CPPFLAGS to use when testing (default=$CPPFLAGS)])
AC_ARG_VAR(TEST_CXXFLAGS, [CXXFLAGS to use when testing (default=$CXXFLAGS)])
AC_ARG_VAR(TEST_LDFLAGS,  [LDFLAGS to use when testing (default=$LDFLAGS)])

AC_ARG_VAR(PERL, [PERL interpreter (used when testing)])

if test -n "$CXXTEST"; then
  if test -z "$PERL"; then
    AC_CHECK_PROGS(PERL, perl, perl, [])
  else
    AC_CHECK_PROG(PERL, "$PERL", "$PERL", [])
  fi

  if test -z "$PERL"; then
    AC_MSG_WARN([unit tests disabled, perl not found.])
    CXXTESTGEN=
    CXXTEST=
  fi
fi

AC_ARG_VAR(PYTHON, [PYTHON interpreter (used for building legacy Java library interface)])

if test -z "$PYTHON"; then
  AC_CHECK_PROGS(PYTHON, python, python, [])
else
  AC_CHECK_PROG(PYTHON, "$PYTHON", "$PYTHON", [])
fi

if test -z "$PYTHON"; then
  AC_MSG_WARN([python not found, cannot build libcvc4compat_java (the legacy Java interface).])
  CXXTESTGEN=
  CXXTEST=
fi

# Checks for libraries.

AC_SEARCH_LIBS([clock_gettime], [rt],
               [AC_DEFINE([HAVE_CLOCK_GETTIME], [1],
                          [Defined to 1 if clock_gettime() is supported by the platform.])],
               [AC_LIBOBJ([clock_gettime])])
AC_CHECK_FUNC([strtok_r], [AC_DEFINE([HAVE_STRTOK_R], [1],
                                     [Defined to 1 if strtok_r() is supported by the platform.])],
                          [AC_LIBOBJ([strtok_r])])
AC_CHECK_FUNC([ffs], [AC_DEFINE([HAVE_FFS], [1],
                                [Defined to 1 if ffs() is supported by the platform.])],
                     [AC_LIBOBJ([ffs])])

# Check for antlr C++ runtime (defined in config/antlr.m4)
AC_LIB_ANTLR

# Check for user preferences for language bindings to build, and for
# build support.  The arg list is the default set if unspecified by
# the user (the actual built set is the subset that appears to be
# supported by the build host).
CVC4_CHECK_BINDINGS([c java])dnl csharp perl php python ruby tcl ocaml])

# Checks for header files and their contents.
AC_CHECK_HEADERS([getopt.h unistd.h])

# Checks for typedefs, structures, and compiler characteristics.
#AC_HEADER_STDBOOL
# these are bad macros, they clash with system header <stdint.h> !!
#AC_TYPE_UINT16_T
#AC_TYPE_UINT32_T
#AC_TYPE_UINT64_T
#AC_TYPE_SIZE_T

# guard against double-inclusion of the autoheader
AH_TOP([#ifndef __CVC4__CVC4AUTOCONFIG_H
#define __CVC4__CVC4AUTOCONFIG_H])
AH_BOTTOM([#endif /* __CVC4__CVC4AUTOCONFIG_H */])

AC_CHECK_DECLS([optreset], [], [], [#include <getopt.h>])

# check with which standard strerror_r() complies
AC_FUNC_STRERROR_R

# require boost library
BOOST_REQUIRE()

# look for boost threading library
AC_ARG_WITH([portfolio],
    AS_HELP_STRING([--with-portfolio], [build the multithreaded portfolio version of CVC4 (pcvc4)]))
cvc4_save_LDFLAGS="$LDFLAGS"
if test "$enable_static_binary" = yes; then
  LDFLAGS="-static $LDFLAGS"
fi
cvc4_has_threads=yes
AC_ARG_ENABLE([thread-support],
    AS_HELP_STRING([--disable-thread-support], [do not support multithreaded-capable library]))
if test "$enable_thread_support" = no; then
  cvc4_has_threads=no
  if test "$with_portfolio" = yes; then
    AC_MSG_ERROR([user gave both --with-portfolio and --disable-thread-support, which are contradictory])
  fi
else
  BOOST_THREADS([], [AC_MSG_WARN([disabling multithreaded support])
                     cvc4_has_threads=no])
fi
LDFLAGS="$cvc4_save_LDFLAGS"
if test $cvc4_has_threads = no; then
  if test "$enable_thread_support" = yes; then
    AC_MSG_ERROR([user gave --enable-thread-support but could not build with threads; maybe boost threading library is missing?])
  fi
  if test "$with_portfolio" = yes; then
    AC_MSG_ERROR([user gave --with-portfolio but could not build with threads; maybe boost threading library is missing?])
  fi
  with_portfolio=no
fi
if test "$with_portfolio" != yes; then
  with_portfolio=no
fi
AM_CONDITIONAL([CVC4_BUILD_PCVC4], [test "$with_portfolio" = yes])
if test "$with_portfolio" = yes; then
  CVC4CPPFLAGS="${CVC4CPPFLAGS:+$CVC4CPPFLAGS }-DCVC4_PORTFOLIO"
fi

# Check for libreadline (defined in config/readline.m4)
AC_ARG_WITH([readline], [AS_HELP_STRING([--with-readline], [support the readline library])], [], [with_readline=check])
# make the flags as close as possible to the final flags, because the Boost
# flags can bring in a different, incompatible readline library than we'd
# get otherwise (e.g. on Mac, where there are commonly two different readlines,
# one in /usr and one in /opt/local)
cvc4_rlcheck_save_CPPFLAGS="$CPPFLAGS"
cvc4_rlcheck_save_CXXFLAGS="$CXXFLAGS"
cvc4_rlcheck_save_CFLAGS="$CFLAGS"
cvc4_rlcheck_save_LDFLAGS="$LDFLAGS"
CPPFLAGS="${CPPFLAGS:+$CPPFLAGS }${BOOST_CPPFLAGS:+$BOOST_CPPFLAGS }$CVC4CPPFLAGS"
CXXFLAGS="${CXXFLAGS:+$CXXFLAGS }$CVC4CXXFLAGS $WNO_DEPRECATED"
CFLAGS="${CFLAGS:+$CFLAGS }$CVC4CFLAGS $C_WNO_DEPRECATED -fexceptions"
LDFLAGS="${LDFLAGS:+$LDFLAGS }$CVC4LDFLAGS"
CVC4_CHECK_FOR_READLINE
CPPFLAGS="$cvc4_rlcheck_save_CPPFLAGS"
CXXFLAGS="$cvc4_rlcheck_save_CXXFLAGS"
CFLAGS="$cvc4_rlcheck_save_CFLAGS"
LDFLAGS="$cvc4_rlcheck_save_LDFLAGS"
AC_DEFINE_UNQUOTED([HAVE_LIBREADLINE], $have_libreadline, [Define to 1 to use libreadline])
AC_DEFINE_UNQUOTED([READLINE_COMPENTRY_FUNC_RETURNS_CHARP], $readline_compentry_func_returns_charp, [Define to 1 if rl_completion_entry_function is declared to return pointer to char])
AC_SUBST([READLINE_LIBS])

# Whether to build compatibility library
CVC4_BUILD_LIBCOMPAT=yes
AC_ARG_WITH([compat],
    AS_HELP_STRING([--with-compat], [build compatibility library (CVC3 API layer)]),
    [if test "$withval" = no; then CVC4_BUILD_LIBCOMPAT=no; fi])
AC_MSG_CHECKING([whether to build compatibility library (CVC3 API layer)])
if test "$CVC4_BUILD_LIBCOMPAT" = yes; then
  AC_MSG_RESULT([yes])
else
  AC_MSG_RESULT([no, disabled by user])
fi
AC_SUBST(CVC4_BUILD_LIBCOMPAT)
AM_CONDITIONAL([CVC4_BUILD_LIBCOMPAT], [test "$CVC4_BUILD_LIBCOMPAT" = yes])

# Check for availability of TLS support (e.g. __thread storage class)
AC_MSG_CHECKING([whether to use compiler-supported TLS if available])
AC_ARG_ENABLE([tls], AS_HELP_STRING([--disable-tls], [don't use compiler-native TLS]))
if test $cvc4_has_threads = no; then
  # We disable TLS entirely by simply telling the build system that
  # the empty string is the __thread keyword.
  AC_MSG_RESULT([multithreading disabled])
  CVC4_TLS_SUPPORTED=1
  CVC4_TLS=
  CVC4_TLS_explanation='disabled (no multithreading support)'
else
  if test -z "${enable_tls+set}" || test "$enable_tls" = "yes"; then
    AC_MSG_RESULT([yes])
    AX_TLS([CVC4_TLS=$ac_cv_tls], [CVC4_TLS=])
  else
    AC_MSG_RESULT([no])
    CVC4_TLS=
  fi
  if test -n "$CVC4_TLS"; then
    CVC4_TLS_SUPPORTED=1
    CVC4_TLS_explanation="$CVC4_TLS"
  else
    CVC4_TLS_explanation='pthread_getspecific()'
    CVC4_TLS_SUPPORTED=0
  fi
fi
AC_SUBST([CVC4_TLS])
AC_SUBST([CVC4_TLS_SUPPORTED])

# Whether to compile with google profiling tools
cvc4_use_google_perftools=0
AC_ARG_WITH(
    [google_perftools],
    AS_HELP_STRING(
        [--with-google-perftools],
        [use Google Performance Tools]
    ),
    [if test "$withval" != no; then
        cvc4_use_google_perftools=1
     fi
    ]
)
AC_MSG_CHECKING([whether to link in google perftools libraries])
if test $cvc4_use_google_perftools = 1; then
  AC_MSG_RESULT([yes])
  AC_CHECK_LIB([tcmalloc], [MallocExtension_GetAllocatedSize], , [AC_MSG_ERROR([cannot link google-perftools test program with -ltcmalloc])], [-lpthread])
  AC_CHECK_LIB([profiler], [ProfilerStart], , [AC_MSG_ERROR([cannot link google-perftools test program with -lprofiler])], [-lpthread])
else
  AC_MSG_RESULT([no (user didn't request it)])
fi

# Java
AC_ARG_VAR(JAVA, [Java interpreter (used when testing Java interface)])
AC_ARG_VAR(JAVAC, [Java compiler (used when building and testing Java interface)])
AC_ARG_VAR(JAVAH, [Java compiler (used when building and testing Java interface)])
AC_ARG_VAR(JAR, [Jar archiver (used when building Java interface)])
if test "$cvc4_build_java_bindings"; then
  dnl AM_PROG_GCJ
  if test -z "$JAVA"; then
    AC_CHECK_PROGS(JAVA, java, java, [])
  else
    AC_CHECK_PROG(JAVA, "$JAVA", "$JAVA", [])
  fi
  if test -z "$JAVAC"; then
    AC_CHECK_PROGS(JAVAC, javac gcj, javac, [])
    if test "$JAVAC" = gcj; then JAVAC='gcj -C'; fi
  else
    AC_CHECK_PROG(JAVAC, "$JAVAC", "$JAVAC", [])
  fi
  if test -z "$JAVAH"; then
    AC_CHECK_PROGS(JAVAH, javah gcjh, javah, [])
  else
    AC_CHECK_PROG(JAVAH, "$JAVAH", "$JAVAH", [])
  fi
  if test -z "$JAR"; then
    AC_CHECK_PROGS(JAR, jar, jar, [])
  else
    AC_CHECK_PROG(JAR, "$JAR", "$JAR", [])
  fi
fi

# on Mac OS X, Java doesn't like the .so module extension; it wants .dylib
module=no eval CVC4_JAVA_MODULE_EXT="$shrext_cmds"
if test -z "$CVC4_JAVA_MODULE_EXT"; then
  CVC4_JAVA_MODULE_EXT=.so
fi
AC_SUBST([CVC4_JAVA_MODULE_EXT])

# Prepare configure output

if test "$enable_shared" = yes; then BUILDING_SHARED=1; else BUILDING_SHARED=0; fi
if test "$enable_static" = yes; then BUILDING_STATIC=1; else BUILDING_STATIC=0; fi
if test "$enable_static_binary" = yes; then STATIC_BINARY=1; else STATIC_BINARY=0; fi
AC_SUBST(BUILDING_SHARED)
AC_SUBST(BUILDING_STATIC)
AC_SUBST(STATIC_BINARY)
AM_CONDITIONAL([STATIC_BINARY], [test "$enable_static_binary" = yes])
AM_CONDITIONAL([COVERAGE_ENABLED], [test "$enable_coverage" = yes])

AM_CONDITIONAL([CVC4_DEBUG], [test "$with_build" = debug])
AM_CONDITIONAL([CVC4_TRACING], [test "$enable_tracing" = yes])

AC_SUBST(CVC4_LIBRARY_VERSION)
AC_SUBST(CVC4_PARSER_LIBRARY_VERSION)
AC_SUBST(CVC4_COMPAT_LIBRARY_VERSION)
AC_SUBST(CVC4_BINDINGS_LIBRARY_VERSION)

AC_DEFINE_UNQUOTED(CVC4_MAJOR, ${CVC4_MAJOR}, [Major component of the version of CVC4.])
AC_DEFINE_UNQUOTED(CVC4_MINOR, ${CVC4_MINOR}, [Minor component of the version of CVC4.])
AC_DEFINE_UNQUOTED(CVC4_RELEASE, ${CVC4_RELEASE}, [Release component of the version of CVC4.])
AC_DEFINE_UNQUOTED(CVC4_EXTRAVERSION, ["${CVC4_EXTRAVERSION}"], [Extraversion component of the version of CVC4.])
AC_DEFINE_UNQUOTED(CVC4_RELEASE_STRING, ["${CVC4_RELEASE_STRING}"], [Full release string for CVC4.])

CPPFLAGS="${CPPFLAGS:+$CPPFLAGS }${BOOST_CPPFLAGS:+$BOOST_CPPFLAGS }$CVC4CPPFLAGS"
CXXFLAGS="${CXXFLAGS:+$CXXFLAGS }$CVC4CXXFLAGS -Wno-deprecated"
CFLAGS="${CFLAGS:+$CFLAGS }$CVC4CFLAGS -Wno-deprecated -fexceptions"
LDFLAGS="${LDFLAGS:+$LDFLAGS }$CVC4LDFLAGS -ldl"

# visibility flag not supported for Windows builds
# also increase default stack size for Windows binaries
case $host_os in
  (*mingw*) FLAG_VISIBILITY_HIDDEN=
            cvc4_LDFLAGS=-Wl,--stack,134217728
            pcvc4_LDFLAGS=-Wl,--stack,134217728
esac

AC_SUBST(FLAG_VISIBILITY_HIDDEN)
AC_SUBST(cvc4_LDFLAGS)
AC_SUBST(pcvc4_LDFLAGS)

AM_CONDITIONAL(WHITE_AND_BLACK_TESTS, [test -z "$FLAG_VISIBILITY_HIDDEN"])

# remember the command line used for configure
AC_SUBST(cvc4_config_cmdline)

# mk_include
#
# When automake scans Makefiles, it complains about non-standard make
# features (including GNU extensions), and breaks GNU Make's
# "if/endif" construct, replacing the "if" with AM_CONDITIONAL if
# constructs.  automake even follows "include" and messes with
# included Makefiles.
#
# CVC4 assumes GNU Make and we want to use GNU Make if/endifs, so we
# have to hide some included Makefiles with GNU extensions.  We do
# this by defining mk_include as an autoconf substitution and then
# using "@mk_include@ other_makefile" in Makefile.am to include
# makefiles with GNU extensions; this hides them from automake.
mk_include=include
AC_SUBST(mk_include)
# Similar trickery for "if"
mk_if=if
AC_SUBST(mk_if)
mk_empty=
AC_SUBST(mk_empty)

# CVC4_FALSE
#
# This is used to _always_ comment out rules in automake makefiles, but
# still trigger certain automake behavior; see test/unit/Makefile.am.
AM_CONDITIONAL([CVC4_FALSE], [false])

# set up substitutions for src/util/{rational,integer}.h.in
if test $cvc4_cln_or_gmp = cln; then
  CVC4_USE_CLN_IMP=1
  CVC4_USE_GMP_IMP=0
else
  CVC4_USE_CLN_IMP=0
  CVC4_USE_GMP_IMP=1
fi
AC_SUBST(CVC4_USE_CLN_IMP)
AC_SUBST(CVC4_USE_GMP_IMP)

# month/year for man pages
MAN_DATE=`date '+%B %Y'`
AC_SUBST(MAN_DATE)

AC_CONFIG_FILES([
  Makefile.builds
  Makefile
  proofs/signatures/Makefile]
  m4_esyscmd([find contrib src test examples -name Makefile.am | grep -v '^contrib/theoryskel/' | grep -v '^contrib/alttheoryskel/' | sort | sed 's,\.am$,,'])
)

if test $cvc4_has_threads = yes; then
  support_multithreaded='with boost threading library'
  AM_CONDITIONAL([CVC4_HAS_THREADS], [true])
  AC_SUBST([CVC4_HAS_THREADS], 1)
else
  support_multithreaded='no'
  AM_CONDITIONAL([CVC4_HAS_THREADS], [false])
  AC_SUBST([CVC4_HAS_THREADS], 0)
fi

AM_CONDITIONAL([CVC4_NEEDS_REPLACEMENT_FUNCTIONS], [test -n "$LIBOBJS"])

# Final information to the user
gpl=no
licensewarn=

if test "$custom_build_profile" = yes; then
  with_build="$with_build (customized)"
fi

support_unit_tests='cxxtest not found; unit tests not supported'
if test -n "$CXXTEST"; then
  support_unit_tests='unit testing infrastructure enabled in build directory'
elif test "$enable_unit_testing" = no; then
  support_unit_tests='unit testing disabled by user'
fi

if test "$enable_optimized" = yes; then
  optimized="yes, at level $OPTLEVEL"
else
  optimized="no"
fi

if test $have_libglpk -eq 1; then
  gpl=yes
  gpllibs="${gpllibs} glpk"
fi

if test $have_libreadline -eq 1; then
  gpl=yes
  gpllibs="${gpllibs} readline"
fi

if test $cvc4_cln_or_gmp = cln; then
  mplibrary='cln (GPL)'
  gpl=yes
  gpllibs="${gpllibs} cln"
  if test $with_portfolio = yes; then
    AC_ERROR([Bad configuration detected: cannot build portfolio with CLN.
Please specify only one of --with-portfolio and --with-cln.])
  fi
else
  mplibrary='gmp'
fi

if test "$gpl" = yes; then
  if test "$CVC4_BSD_LICENSED_CODE_ONLY" = 1; then
    AC_ERROR([Bad configuration detected: BSD-licensed code only, but also requested GPLed libraries:$gpllibs
To permit GPL'ed dependences, use the configure flag --enable-gpl])
  fi

  licensewarn="${licensewarn}"'****************************************************************************
Please note that CVC4 will be built against the following GPLed libraries:
 '"$gpllibs"'
As these libraries are covered under the GPLv3, so is this build of CVC4.
CVC4 is also available to you under the terms of the (modified) BSD license.
If you prefer to license CVC4 under those terms, please configure with the
option "--bsd", which will disable all optional GPLed library dependences.
****************************************************************************

'
  license="GPLv3 (due to optional libraries; see below)"
else
  licensewarn="${licensewarn}Please note that this configuration is NOT built against any GPL'ed
libraries, so it is covered by the (modified) BSD license.  This is,
however, not the best-performing configuration of CVC4.  To build
against GPL'ed libraries which improve CVC4's performance, re-configure
with '--best --enable-gpl'.

"
  license="modified BSD"
fi

if test "$gpl" = yes; then isgpl=1; else isgpl=0; fi
AC_DEFINE_UNQUOTED(CVC4_GPL_DEPS, $isgpl, [Whether CVC4 is built with the (optional) GPLed library dependences.])

CVC4_COMPAT_LIBRARY_VERSION_or_nobuild="$CVC4_COMPAT_LIBRARY_VERSION"
CVC4_BINDINGS_LIBRARY_VERSION_or_nobuild="$CVC4_BINDINGS_LIBRARY_VERSION"
if test "$CVC4_BUILD_LIBCOMPAT" = no; then
  CVC4_COMPAT_LIBRARY_VERSION_or_nobuild="N/A"
fi
if test -z "$CVC4_LANGUAGE_BINDINGS"; then
  CVC4_BINDINGS_LIBRARY_VERSION_or_nobuild="N/A"
fi

bindings_to_be_built=none
if test -n "$CVC4_LANGUAGE_BINDINGS"; then
  bindings_to_be_built="$CVC4_LANGUAGE_BINDINGS"
  if test -z "$SWIG"; then
    bindings_to_be_built="$bindings_to_be_built (for CVC3 compatibility layer only; SWIG not found)"
  fi
fi

CVC4_CONFIG_FILE_ONLY_IF_CHANGED([src/util/rational.h])
CVC4_CONFIG_FILE_ONLY_IF_CHANGED([src/util/integer.h])
CVC4_CONFIG_FILE_ONLY_IF_CHANGED([src/util/tls.h])

CVC4_CONFIG_FILE_ONLY_IF_CHANGED([doc/cvc4.1_template])
CVC4_CONFIG_FILE_ONLY_IF_CHANGED([doc/cvc4.5])
CVC4_CONFIG_FILE_ONLY_IF_CHANGED([doc/libcvc4.3_template])
CVC4_CONFIG_FILE_ONLY_IF_CHANGED([doc/SmtEngine.3cvc_template])
CVC4_CONFIG_FILE_ONLY_IF_CHANGED([doc/options.3cvc_template])
CVC4_CONFIG_FILE_ONLY_IF_CHANGED([doc/libcvc4parser.3])
CVC4_CONFIG_FILE_ONLY_IF_CHANGED([doc/libcvc4compat.3])

AC_OUTPUT

cat <<EOF

CVC4 $VERSION

Build profile: $with_build
Build ID     : $build_type
Optimized    : $optimized
Debug symbols: $enable_debug_symbols
Proofs       : $enable_proof
Statistics   : $enable_statistics
Replay       : $enable_replay
Assertions   : $enable_assertions
Tracing      : $enable_tracing
Dumping      : $enable_dumping
Muzzle       : $enable_muzzle

Unit tests   : $support_unit_tests
gcov support : $enable_coverage
gprof support: $enable_profiling

Static libs  : $enable_static
Shared libs  : $enable_shared
Static binary: $enable_static_binary
Compat lib   : $CVC4_BUILD_LIBCOMPAT
Bindings     : $bindings_to_be_built

Multithreaded: $support_multithreaded
TLS support  : $CVC4_TLS_explanation
Portfolio    : $with_portfolio

MP library   : $mplibrary
GLPK         : $with_glpk
Readline     : $with_readline

CPPFLAGS     : $CPPFLAGS
CXXFLAGS     : $CXXFLAGS
CFLAGS       : $CFLAGS
LIBS         : $LIBS
LDFLAGS      : $LDFLAGS

libcvc4 version        : $CVC4_LIBRARY_VERSION
libcvc4parser version  : $CVC4_PARSER_LIBRARY_VERSION
libcvc4compat version  : $CVC4_COMPAT_LIBRARY_VERSION_or_nobuild
libcvc4bindings version: $CVC4_BINDINGS_LIBRARY_VERSION_or_nobuild

Install into : $prefix

CVC4 license : $license

${licensewarn}Now just type make, followed by make check or make install, as you like.

EOF

if test -n "$CVC4_UNSUPPORTED_LANGUAGE_BINDINGS"; then
  AC_MSG_WARN([])
  AC_MSG_WARN([You are electing to build unsupported language binding(s): $CVC4_UNSUPPORTED_LANGUAGE_BINDINGS])
  AC_MSG_WARN([Please be aware that these bindings may not compile, or work, and the interface to CVC4 via])
  AC_MSG_WARN([these bindings may change drastically in upcoming releases of CVC4.])
  AC_MSG_WARN([])
fi

if test -n "$CVC4_INTEGRITY_WARNING"; then
  AC_MSG_WARN([])
  AC_MSG_WARN($CVC4_INTEGRITY_WARNING)
  AC_MSG_WARN([Please run "make check" after building to ensure integrity of the binary and library])
  AC_MSG_WARN([])
fi<|MERGE_RESOLUTION|>--- conflicted
+++ resolved
@@ -254,7 +254,6 @@
   ]
 )
 
-<<<<<<< HEAD
 # must add dl and pthread separately and before abc
 AC_CHECK_LIB(dl, dlopen, , [AC_MSG_ERROR([dl not found])], [])
 AC_CHECK_LIB(pthread, pthread_create, , [AC_MSG_ERROR([pthread not found])], [])
@@ -264,8 +263,6 @@
 # [chris 8/24/2010] --with-gmp has no practical effect, since GMP is
 # the default. Could be useful if other options are added later.
 
-=======
->>>>>>> 0619ddd0
 AC_ARG_WITH(
   [gmp],
   AS_HELP_STRING(
