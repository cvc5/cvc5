/*********************                                                        */
/*! \file regexp.h
 ** \verbatim
 ** Top contributors (to current version):
 **   Andrew Reynolds
 ** This file is part of the CVC4 project.
 ** Copyright (c) 2009-2019 by the authors listed in the file AUTHORS
 ** in the top-level source directory) and their institutional affiliations.
 ** All rights reserved.  See the file COPYING in the top-level source
 ** directory for licensing information.\endverbatim
 **
 ** \brief Data structures for regular expression operators.
 **/

#include "cvc4_public.h"

#ifndef CVC4__UTIL__REGEXP_H
#define CVC4__UTIL__REGEXP_H

#include <cstdint>
#include <iosfwd>

namespace CVC4 {

struct CVC4_PUBLIC RegExpRepeat
{
  RegExpRepeat(uint32_t repeatAmount);

  bool operator==(const RegExpRepeat& r) const;
  /** The amount of repetitions of the regular expression */
  uint32_t d_repeatAmount;
};

<<<<<<< HEAD
  /** Return true if this string is a repetition of the same character */
  bool isRepeated() const;
  bool tailcmp(const String& y, int& c) const;
=======
struct CVC4_PUBLIC RegExpLoop
{
  RegExpLoop(uint32_t l, uint32_t h);
>>>>>>> 3f3a0445

  bool operator==(const RegExpLoop& r) const;
  /** The minimum number of repetitions of the regular expression */
  uint32_t d_loopMinOcc;
  /** The maximum number of repetitions of the regular expression */
  uint32_t d_loopMaxOcc;
};

/* -----------------------------------------------------------------------
 ** Hash Function structs
 * ----------------------------------------------------------------------- */

/*
 * Hash function for the RegExpRepeat constants.
 */
struct CVC4_PUBLIC RegExpRepeatHashFunction
{
  size_t operator()(const RegExpRepeat& r) const;
};

/**
 * Hash function for the RegExpLoop objects.
 */
struct CVC4_PUBLIC RegExpLoopHashFunction
{
  size_t operator()(const RegExpLoop& r) const;
};

/* -----------------------------------------------------------------------
 ** Output stream
 * ----------------------------------------------------------------------- */

std::ostream& operator<<(std::ostream& os, const RegExpRepeat& bv) CVC4_PUBLIC;

std::ostream& operator<<(std::ostream& os, const RegExpLoop& bv) CVC4_PUBLIC;

}  // namespace CVC4

#endif /* CVC4__UTIL__REGEXP_H */<|MERGE_RESOLUTION|>--- conflicted
+++ resolved
@@ -31,15 +31,9 @@
   uint32_t d_repeatAmount;
 };
 
-<<<<<<< HEAD
-  /** Return true if this string is a repetition of the same character */
-  bool isRepeated() const;
-  bool tailcmp(const String& y, int& c) const;
-=======
 struct CVC4_PUBLIC RegExpLoop
 {
   RegExpLoop(uint32_t l, uint32_t h);
->>>>>>> 3f3a0445
 
   bool operator==(const RegExpLoop& r) const;
   /** The minimum number of repetitions of the regular expression */
