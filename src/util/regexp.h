--- conflicted
+++ resolved
@@ -91,11 +91,7 @@
       : d_str(toInternal(s, useEscSequences)) {}
   explicit String(const char* s, bool useEscSequences = false)
       : d_str(toInternal(std::string(s), useEscSequences)) {}
-<<<<<<< HEAD
-  explicit String(const std::vector<unsigned>& s) : d_str(s) {}
-=======
   explicit String(const std::vector<unsigned>& s);
->>>>>>> 0e77d62a
 
   String& operator=(const String& y) {
     if (this != &y) {
