/*********************                                                        */
/*! \file statistics_registry.cpp
 ** \verbatim
 ** Top contributors (to current version):
 **   Gereon Kremer
 ** This file is part of the CVC4 project.
 ** Copyright (c) 2009-2021 by the authors listed in the file AUTHORS
 ** in the top-level source directory and their institutional affiliations.
 ** All rights reserved.  See the file COPYING in the top-level source
 ** directory for licensing information.\endverbatim
 **
 ** \brief Central statistics registry.
 **
 ** The StatisticsRegistry that issues statistic proxy objects.
 **/

#include "util/statistics_registry.h"

#include "options/base_options.h"
#include "util/statistics_public.h"

<<<<<<< HEAD
namespace CVC5 {
=======
#include "base/check.h"
#include "lib/clock_gettime.h"
#include "util/ostream_util.h"

#ifdef CVC4_STATISTICS_ON
#  define CVC4_USE_STATISTICS true
#else
#  define CVC4_USE_STATISTICS false
#endif


/****************************************************************************/
/* Some utility functions for timespec                                    */
/****************************************************************************/
namespace cvc5 {
>>>>>>> 2d46c5c3

StatisticsRegistry::StatisticsRegistry(bool registerPublic)
{
  if (registerPublic)
  {
    registerPublicStatistics(*this);
  }
}

AverageStat StatisticsRegistry::registerAverage(const std::string& name,
                                                bool expert)
{
  return registerStat<AverageStat>(name, expert);
}
IntStat StatisticsRegistry::registerInt(const std::string& name, bool expert)
{
  return registerStat<IntStat>(name, expert);
}
TimerStat StatisticsRegistry::registerTimer(const std::string& name,
                                            bool expert)
{
  return registerStat<TimerStat>(name, expert);
}

void StatisticsRegistry::storeSnapshot()
{
  if constexpr (Configuration::isStatisticsBuild())
  {
    d_lastSnapshot = std::make_unique<Snapshot>();
    for (const auto& s : d_stats)
    {
      if (!options::statisticsExpert() && s.second->d_expert) continue;
      if (!options::statisticsUnset() && !s.second->hasValue()) continue;
      d_lastSnapshot->emplace(
          s.first,
          s.second->hasValue() ? s.second->getViewer() : StatExportData{});
    }
  }
}

StatisticBaseValue* StatisticsRegistry::get(const std::string& name) const
{
  if constexpr (Configuration::isStatisticsBuild())
  {
    auto it = d_stats.find(name);
    if (it == d_stats.end()) return nullptr;
    return it->second.get();
  }
  return nullptr;
}

void StatisticsRegistry::print(std::ostream& os) const
{
  if constexpr (Configuration::isStatisticsBuild()) {
    for (const auto& s : d_stats)
    {
      if (!options::statisticsExpert() && s.second->d_expert) continue;
      if (!options::statisticsUnset() && !s.second->hasValue()) continue;
      os << s.first << " = " << *s.second << std::endl;
    }
  }
}

void StatisticsRegistry::printSafe(int fd) const
{
  if constexpr (Configuration::isStatisticsBuild()) {
    for (const auto& s : d_stats)
    {
      if (!options::statisticsExpert() && s.second->d_expert) continue;
      if (!options::statisticsUnset() && !s.second->hasValue()) continue;

      safe_print(fd, s.first);
      safe_print(fd, " = ");
      if (s.second->hasValue())
        s.second->printSafe(fd);
      else
        safe_print(fd, "<unset>");
      safe_print(fd, '\n');
    }
  }
}
void StatisticsRegistry::printDiff(std::ostream& os) const {
  if constexpr (Configuration::isStatisticsBuild()) {
    if (!d_lastSnapshot) {
      // we have no snapshot, print as usual
      print(os);
      return;
    }
    for (const auto& s : d_stats)
    {
      if (!options::statisticsExpert() && s.second->d_expert) continue;
      if (!options::statisticsUnset() && !s.second->hasValue()) continue;
      auto oldit = d_lastSnapshot->find(s.first);
      if (oldit == d_lastSnapshot->end()) {
        // not present in the snapshot
        os << s.first << " = " << *s.second << " (was <unset>)" << std::endl;
      } else if (oldit->second != s.second->getViewer()) {
        // present in the snapshow, print old value
        os << s.first << " = " << *s.second << " (was ";
        detail::print(os, oldit->second);
        os << ")" << std::endl;
      }
    }
  }
}

std::ostream& operator<<(std::ostream& os, const StatisticsRegistry& sr)
{
  sr.print(os);
  return os;
}

}  // namespace cvc5<|MERGE_RESOLUTION|>--- conflicted
+++ resolved
@@ -19,25 +19,7 @@
 #include "options/base_options.h"
 #include "util/statistics_public.h"
 
-<<<<<<< HEAD
-namespace CVC5 {
-=======
-#include "base/check.h"
-#include "lib/clock_gettime.h"
-#include "util/ostream_util.h"
-
-#ifdef CVC4_STATISTICS_ON
-#  define CVC4_USE_STATISTICS true
-#else
-#  define CVC4_USE_STATISTICS false
-#endif
-
-
-/****************************************************************************/
-/* Some utility functions for timespec                                    */
-/****************************************************************************/
 namespace cvc5 {
->>>>>>> 2d46c5c3
 
 StatisticsRegistry::StatisticsRegistry(bool registerPublic)
 {
