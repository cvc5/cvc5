--- conflicted
+++ resolved
@@ -19,25 +19,7 @@
 #include "options/base_options.h"
 #include "util/statistics_public.h"
 
-<<<<<<< HEAD
-namespace CVC4 {
-=======
-#include "base/check.h"
-#include "lib/clock_gettime.h"
-#include "util/ostream_util.h"
-
-#ifdef CVC4_STATISTICS_ON
-#  define CVC4_USE_STATISTICS true
-#else
-#  define CVC4_USE_STATISTICS false
-#endif
-
-
-/****************************************************************************/
-/* Some utility functions for timespec                                    */
-/****************************************************************************/
 namespace CVC5 {
->>>>>>> a1466978
 
 StatisticsRegistry::StatisticsRegistry(bool registerPublic)
 {
@@ -150,8 +132,4 @@
   return os;
 }
 
-<<<<<<< HEAD
-}  // namespace CVC4
-=======
-}  // namespace CVC5
->>>>>>> a1466978
+}  // namespace CVC5