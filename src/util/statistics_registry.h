/*********************                                                        */
/*! \file statistics_registry.h
 ** \verbatim
 ** Top contributors (to current version):
 **   Gereon Kremer
 ** This file is part of the CVC4 project.
 ** Copyright (c) 2009-2021 by the authors listed in the file AUTHORS
 ** in the top-level source directory and their institutional affiliations.
 ** All rights reserved.  See the file COPYING in the top-level source
 ** directory for licensing information.\endverbatim
 **
 ** \brief Central statistics registry.
 **
 ** The StatisticsRegistry that issues statistic proxy objects.
 **/

#include "cvc4_private_library.h"

#ifndef CVC4__UTIL__STATISTICS_REGISTRY_H
#define CVC4__UTIL__STATISTICS_REGISTRY_H

#include <iostream>
#include <map>
#include <memory>
#include <typeinfo>

#include "base/check.h"
#include "util/statistics_stats.h"
#include "util/statistics_value.h"

namespace CVC5 {

struct StatisticBaseValue;

/**
 * The central registry for statistics.
 * Internally stores statistic data objects and issues corresponding proxy
 * objects to modules that want to expose statistics.
 * Provides registration methods (e.g. `registerAverage` or
 * `registerHistogram<T>`) that return the proxy object.
 * The different statistics are explained in more detail in statistics_stats.h
 *
 * Every statistic is identified by a name. If a statistic with the given
 * name is already registered, the registry issues another proxy object
 * for that name using the same data it already holds for this name.
 * While this makes perfect sense for most statistic types, it may lead to
 * unexpected (though not undefined) behaviour for others. For a reference
 * statistic, for example, the internal data will simply point to the object
 * registered last.
 * Note that the type of the re-registered statistic must always match
 * the type of the previously registered statistic with the same name.
 *
 * We generally distinguish between public (non-expert) and private (expert)
 * statistics. By default, `--stats` only shows public statistics. Private
 * ones are printed as well if `--all-statistics` is set.
 * All registration method have a trailing argument `expert`, defaulting to
 * true.
 * 
 * If statistics are disabled entirely (i.e. the cmake option
 * `ENABLE_STATISTICS` is not set), the registry still issues proxy objects
 * that can be used normally.
 * However, no data is stored in the registry and the modification functions
 * of the proxy objects do nothing.
 */
class StatisticsRegistry
{
 public:
  friend std::ostream& operator<<(std::ostream& os,
                                  const StatisticsRegistry& sr);

  using Snapshot = std::map<std::string, StatExportData>;

  /**
   * If `registerPublic` is true, all statistics that are public are
   * pre-registered as such. This argument mostly exists so that unit tests
   * can disable this pre-registration.
   */
  StatisticsRegistry(bool registerPublic = true);

  /** Register a new running average statistic for `name` */

  AverageStat registerAverage(const std::string& name, bool expert = true);
  /** Register a new histogram statistic for `name` */
  template <typename T>
  HistogramStat<T> registerHistogram(const std::string& name,
                                     bool expert = true)
  {
    return registerStat<HistogramStat<T>>(name, expert);
  }

  /** Register a new integer statistic for `name` */
  IntStat registerInt(const std::string& name, bool expert = true);

  /** Register a new reference statistic for `name` */
  template <typename T>
  ReferenceStat<T> registerReference(const std::string& name,
                                     bool expert = true)
  {
    return registerStat<ReferenceStat<T>>(name, expert);
  }
  /**
   * Register a new reference statistic for `name` and initialize it to
   * refer to `t`.
   */
  template <typename T>
  ReferenceStat<T> registerReference(const std::string& name,
                                     const T& t,
                                     bool expert = true)
  {
    ReferenceStat<T> res = registerStat<ReferenceStat<T>>(name, expert);
    res.set(t);
    return res;
  }

  /**
   * Register a new container size statistic for `name` and initialize it
   * to refer to `t`.
   */
  template <typename T>
  SizeStat<T> registerSize(const std::string& name,
                           const T& t,
                           bool expert = true)
  {
    SizeStat<T> res = registerStat<SizeStat<T>>(name, expert);
    res.set(t);
    return res;
  }

  /** Register a new timer statistic for `name` */
  TimerStat registerTimer(const std::string& name, bool expert = true);

  /** Register a new value statistic for `name`. */
  template <typename T>
  ValueStat<T> registerValue(const std::string& name,
                             bool expert = true)
  {
    return registerStat<ValueStat<T>>(name, expert);
  }

  /** Register a new value statistic for `name` and set it to `init`. */
  template <typename T>
  ValueStat<T> registerValue(const std::string& name,
                             const T& init,
                             bool expert = true)
  {
    ValueStat<T> res = registerStat<ValueStat<T>>(name, expert);
    res.set(init);
    return res;
  }

  /** begin iteration */
  auto begin() const { return d_stats.begin(); }
  /** end iteration */
  auto end() const { return d_stats.end(); }

  /**
   * Obtain the current state of all statistics.
   */
  void storeSnapshot();

  /**
   * Obtain a single statistic by name. Returns nullptr if no statistic has
   * been registered for this name.
   */
  StatisticBaseValue* get(const std::string& name) const;

  /**
   * Print all statistics to the given output stream.
   */
  void print(std::ostream& os) const;
  /**
   * Print all statistics in a safe manner to the given file descriptor.
   */
  void printSafe(int fd) const;
  /**
   * Print all statistics as a diff to the last stored snapshot.
   */
  void printDiff(std::ostream& os) const;

 private:
  /**
   * Helper method to register a new statistic.
   * If the name was already used, a new proxy object is created.
   * We check whether the type matches the type of the originally registered
   * statistic using `typeid`.
   */
  template <typename Stat>
  Stat registerStat(const std::string& name, bool expert)
  {
    if constexpr (Configuration::isStatisticsBuild())
    {
      auto it = d_stats.find(name);
      if (it == d_stats.end())
      {
        it = d_stats.emplace(name, std::make_unique<typename Stat::stat_type>())
                 .first;
        it->second->d_expert = expert;
      }
      auto* ptr = it->second.get();
      Assert(typeid(*ptr) == typeid(typename Stat::stat_type))
          << "Statistic value " << name
          << " was registered again with a different type.";
      it->second->d_expert = it->second->d_expert && expert;
      return Stat(static_cast<typename Stat::stat_type*>(ptr));
    }
    return Stat(nullptr);
  }

  /**
   * Holds (and owns) all statistic values, indexed by the name they were
   * registered for.
   */
  std::map<std::string, std::unique_ptr<StatisticBaseValue>> d_stats;

  std::unique_ptr<Snapshot> d_lastSnapshot;
};

/** Calls `sr.print(os)`. */
std::ostream& operator<<(std::ostream& os, const StatisticsRegistry& sr);

<<<<<<< HEAD
}  // namespace CVC4
=======
}  // namespace CVC5
>>>>>>> a1466978

#endif<|MERGE_RESOLUTION|>--- conflicted
+++ resolved
@@ -218,10 +218,6 @@
 /** Calls `sr.print(os)`. */
 std::ostream& operator<<(std::ostream& os, const StatisticsRegistry& sr);
 
-<<<<<<< HEAD
-}  // namespace CVC4
-=======
 }  // namespace CVC5
->>>>>>> a1466978
 
 #endif