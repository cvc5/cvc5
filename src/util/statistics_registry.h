--- conflicted
+++ resolved
@@ -14,12 +14,6 @@
  ** The StatisticsRegistry that issues statistic proxy objects.
  **/
 
-<<<<<<< HEAD
-#include "cvc4_private_library.h"
-
-#ifndef CVC4__UTIL__STATISTICS_REGISTRY_H
-#define CVC4__UTIL__STATISTICS_REGISTRY_H
-=======
 /**
  * On the design of the statistics:
  *
@@ -72,30 +66,15 @@
 
 #ifndef CVC5__STATISTICS_REGISTRY_H
 #define CVC5__STATISTICS_REGISTRY_H
->>>>>>> f87f038c
 
 #include <iostream>
 #include <map>
 #include <memory>
 #include <typeinfo>
 
-<<<<<<< HEAD
 #include "base/check.h"
 #include "util/statistics_stats.h"
 #include "util/statistics_value.h"
-=======
-#ifdef CVC5_STATISTICS_ON
-#define CVC5_USE_STATISTICS true
-#else
-#define CVC5_USE_STATISTICS false
-#endif
-
-#include "base/exception.h"
-#include "cvc4_export.h"
-#include "util/safe_print.h"
-#include "util/statistics.h"
-#include "util/stats_base.h"
->>>>>>> f87f038c
 
 namespace cvc5 {
 
@@ -288,8 +267,4 @@
 
 }  // namespace cvc5
 
-<<<<<<< HEAD
-#endif
-=======
-#endif /* CVC5__STATISTICS_REGISTRY_H */
->>>>>>> f87f038c
+#endif /* CVC5__STATISTICS_REGISTRY_H */