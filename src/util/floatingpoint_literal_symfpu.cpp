--- conflicted
+++ resolved
@@ -39,15 +39,9 @@
 
 #define CVC4_LIT_ITE_DFN(T)                                            \
   template <>                                                          \
-<<<<<<< HEAD
-  struct ite<::CVC5::symfpuLiteral::CVC5Prop, T>                       \
+  struct ite<::cvc5::symfpuLiteral::CVC5Prop, T>                       \
   {                                                                    \
-    static const T& iteOp(const ::CVC5::symfpuLiteral::CVC5Prop& cond, \
-=======
-  struct ite<::cvc5::symfpuLiteral::CVC4Prop, T>                       \
-  {                                                                    \
-    static const T& iteOp(const ::cvc5::symfpuLiteral::CVC4Prop& cond, \
->>>>>>> a5e08f68
+    static const T& iteOp(const ::cvc5::symfpuLiteral::CVC5Prop& cond, \
                           const T& l,                                  \
                           const T& r)                                  \
     {                                                                  \
@@ -523,397 +517,4 @@
 }
 #endif
 
-<<<<<<< HEAD
-}  // namespace CVC5
-=======
-namespace symfpuLiteral {
-
-// To simplify the property macros
-typedef traits t;
-
-template <bool isSigned>
-wrappedBitVector<isSigned> wrappedBitVector<isSigned>::one(
-    const CVC4BitWidth& w)
-{
-  return wrappedBitVector<isSigned>(w, 1);
-}
-
-template <bool isSigned>
-wrappedBitVector<isSigned> wrappedBitVector<isSigned>::zero(
-    const CVC4BitWidth& w)
-{
-  return wrappedBitVector<isSigned>(w, 0);
-}
-
-template <bool isSigned>
-wrappedBitVector<isSigned> wrappedBitVector<isSigned>::allOnes(
-    const CVC4BitWidth& w)
-{
-  return ~wrappedBitVector<isSigned>::zero(w);
-}
-
-template <bool isSigned>
-CVC4Prop wrappedBitVector<isSigned>::isAllOnes() const
-{
-  return (*this == wrappedBitVector<isSigned>::allOnes(getWidth()));
-}
-template <bool isSigned>
-CVC4Prop wrappedBitVector<isSigned>::isAllZeros() const
-{
-  return (*this == wrappedBitVector<isSigned>::zero(getWidth()));
-}
-
-template <bool isSigned>
-wrappedBitVector<isSigned> wrappedBitVector<isSigned>::maxValue(
-    const CVC4BitWidth& w)
-{
-  if (isSigned)
-  {
-    BitVector base(w - 1, 0U);
-    return wrappedBitVector<true>((~base).zeroExtend(1));
-  }
-  else
-  {
-    return wrappedBitVector<false>::allOnes(w);
-  }
-}
-
-template <bool isSigned>
-wrappedBitVector<isSigned> wrappedBitVector<isSigned>::minValue(
-    const CVC4BitWidth& w)
-{
-  if (isSigned)
-  {
-    BitVector base(w, 1U);
-    BitVector shiftAmount(w, w - 1);
-    BitVector result(base.leftShift(shiftAmount));
-    return wrappedBitVector<true>(result);
-  }
-  else
-  {
-    return wrappedBitVector<false>::zero(w);
-  }
-}
-
-/*** Operators ***/
-template <bool isSigned>
-wrappedBitVector<isSigned> wrappedBitVector<isSigned>::operator<<(
-    const wrappedBitVector<isSigned>& op) const
-{
-  return BitVector::leftShift(op);
-}
-
-template <>
-wrappedBitVector<true> wrappedBitVector<true>::operator>>(
-    const wrappedBitVector<true>& op) const
-{
-  return BitVector::arithRightShift(op);
-}
-
-template <>
-wrappedBitVector<false> wrappedBitVector<false>::operator>>(
-    const wrappedBitVector<false>& op) const
-{
-  return BitVector::logicalRightShift(op);
-}
-
-template <bool isSigned>
-wrappedBitVector<isSigned> wrappedBitVector<isSigned>::operator|(
-    const wrappedBitVector<isSigned>& op) const
-{
-  return BitVector::operator|(op);
-}
-
-template <bool isSigned>
-wrappedBitVector<isSigned> wrappedBitVector<isSigned>::operator&(
-    const wrappedBitVector<isSigned>& op) const
-{
-  return BitVector::operator&(op);
-}
-
-template <bool isSigned>
-wrappedBitVector<isSigned> wrappedBitVector<isSigned>::operator+(
-    const wrappedBitVector<isSigned>& op) const
-{
-  return BitVector::operator+(op);
-}
-
-template <bool isSigned>
-wrappedBitVector<isSigned> wrappedBitVector<isSigned>::operator-(
-    const wrappedBitVector<isSigned>& op) const
-{
-  return BitVector::operator-(op);
-}
-
-template <bool isSigned>
-wrappedBitVector<isSigned> wrappedBitVector<isSigned>::operator*(
-    const wrappedBitVector<isSigned>& op) const
-{
-  return BitVector::operator*(op);
-}
-
-template <>
-wrappedBitVector<false> wrappedBitVector<false>::operator/(
-    const wrappedBitVector<false>& op) const
-{
-  return BitVector::unsignedDivTotal(op);
-}
-
-template <>
-wrappedBitVector<false> wrappedBitVector<false>::operator%(
-    const wrappedBitVector<false>& op) const
-{
-  return BitVector::unsignedRemTotal(op);
-}
-
-template <bool isSigned>
-wrappedBitVector<isSigned> wrappedBitVector<isSigned>::operator-(void) const
-{
-  return BitVector::operator-();
-}
-
-template <bool isSigned>
-wrappedBitVector<isSigned> wrappedBitVector<isSigned>::operator~(void) const
-{
-  return BitVector::operator~();
-}
-
-template <bool isSigned>
-wrappedBitVector<isSigned> wrappedBitVector<isSigned>::increment() const
-{
-  return *this + wrappedBitVector<isSigned>::one(getWidth());
-}
-
-template <bool isSigned>
-wrappedBitVector<isSigned> wrappedBitVector<isSigned>::decrement() const
-{
-  return *this - wrappedBitVector<isSigned>::one(getWidth());
-}
-
-template <bool isSigned>
-wrappedBitVector<isSigned> wrappedBitVector<isSigned>::signExtendRightShift(
-    const wrappedBitVector<isSigned>& op) const
-{
-  return BitVector::arithRightShift(BitVector(getWidth(), op));
-}
-
-/*** Modular opertaions ***/
-// No overflow checking so these are the same as other operations
-template <bool isSigned>
-wrappedBitVector<isSigned> wrappedBitVector<isSigned>::modularLeftShift(
-    const wrappedBitVector<isSigned>& op) const
-{
-  return *this << op;
-}
-
-template <bool isSigned>
-wrappedBitVector<isSigned> wrappedBitVector<isSigned>::modularRightShift(
-    const wrappedBitVector<isSigned>& op) const
-{
-  return *this >> op;
-}
-
-template <bool isSigned>
-wrappedBitVector<isSigned> wrappedBitVector<isSigned>::modularIncrement() const
-{
-  return increment();
-}
-
-template <bool isSigned>
-wrappedBitVector<isSigned> wrappedBitVector<isSigned>::modularDecrement() const
-{
-  return decrement();
-}
-
-template <bool isSigned>
-wrappedBitVector<isSigned> wrappedBitVector<isSigned>::modularAdd(
-    const wrappedBitVector<isSigned>& op) const
-{
-  return *this + op;
-}
-
-template <bool isSigned>
-wrappedBitVector<isSigned> wrappedBitVector<isSigned>::modularNegate() const
-{
-  return -(*this);
-}
-
-/*** Comparisons ***/
-
-template <bool isSigned>
-CVC4Prop wrappedBitVector<isSigned>::operator==(
-    const wrappedBitVector<isSigned>& op) const
-{
-  return BitVector::operator==(op);
-}
-
-template <>
-CVC4Prop wrappedBitVector<true>::operator<=(
-    const wrappedBitVector<true>& op) const
-{
-  return signedLessThanEq(op);
-}
-
-template <>
-CVC4Prop wrappedBitVector<true>::operator>=(
-    const wrappedBitVector<true>& op) const
-{
-  return !(signedLessThan(op));
-}
-
-template <>
-CVC4Prop wrappedBitVector<true>::operator<(
-    const wrappedBitVector<true>& op) const
-{
-  return signedLessThan(op);
-}
-
-template <>
-CVC4Prop wrappedBitVector<true>::operator>(
-    const wrappedBitVector<true>& op) const
-{
-  return !(signedLessThanEq(op));
-}
-
-template <>
-CVC4Prop wrappedBitVector<false>::operator<=(
-    const wrappedBitVector<false>& op) const
-{
-  return unsignedLessThanEq(op);
-}
-
-template <>
-CVC4Prop wrappedBitVector<false>::operator>=(
-    const wrappedBitVector<false>& op) const
-{
-  return !(unsignedLessThan(op));
-}
-
-template <>
-CVC4Prop wrappedBitVector<false>::operator<(
-    const wrappedBitVector<false>& op) const
-{
-  return unsignedLessThan(op);
-}
-
-template <>
-CVC4Prop wrappedBitVector<false>::operator>(
-    const wrappedBitVector<false>& op) const
-{
-  return !(unsignedLessThanEq(op));
-}
-
-/*** Type conversion ***/
-// CVC4 nodes make no distinction between signed and unsigned, thus ...
-template <bool isSigned>
-wrappedBitVector<true> wrappedBitVector<isSigned>::toSigned(void) const
-{
-  return wrappedBitVector<true>(*this);
-}
-
-template <bool isSigned>
-wrappedBitVector<false> wrappedBitVector<isSigned>::toUnsigned(void) const
-{
-  return wrappedBitVector<false>(*this);
-}
-
-/*** Bit hacks ***/
-
-template <bool isSigned>
-wrappedBitVector<isSigned> wrappedBitVector<isSigned>::extend(
-    CVC4BitWidth extension) const
-{
-  if (isSigned)
-  {
-    return BitVector::signExtend(extension);
-  }
-  else
-  {
-    return BitVector::zeroExtend(extension);
-  }
-}
-
-template <bool isSigned>
-wrappedBitVector<isSigned> wrappedBitVector<isSigned>::contract(
-    CVC4BitWidth reduction) const
-{
-  Assert(getWidth() > reduction);
-
-  return extract((getWidth() - 1) - reduction, 0);
-}
-
-template <bool isSigned>
-wrappedBitVector<isSigned> wrappedBitVector<isSigned>::resize(
-    CVC4BitWidth newSize) const
-{
-  CVC4BitWidth width = getWidth();
-
-  if (newSize > width)
-  {
-    return extend(newSize - width);
-  }
-  else if (newSize < width)
-  {
-    return contract(width - newSize);
-  }
-  else
-  {
-    return *this;
-  }
-}
-
-template <bool isSigned>
-wrappedBitVector<isSigned> wrappedBitVector<isSigned>::matchWidth(
-    const wrappedBitVector<isSigned>& op) const
-{
-  Assert(getWidth() <= op.getWidth());
-  return extend(op.getWidth() - getWidth());
-}
-
-template <bool isSigned>
-wrappedBitVector<isSigned> wrappedBitVector<isSigned>::append(
-    const wrappedBitVector<isSigned>& op) const
-{
-  return BitVector::concat(op);
-}
-
-// Inclusive of end points, thus if the same, extracts just one bit
-template <bool isSigned>
-wrappedBitVector<isSigned> wrappedBitVector<isSigned>::extract(
-    CVC4BitWidth upper, CVC4BitWidth lower) const
-{
-  Assert(upper >= lower);
-  return BitVector::extract(upper, lower);
-}
-
-// Explicit instantiation
-template class wrappedBitVector<true>;
-template class wrappedBitVector<false>;
-
-traits::rm traits::RNE(void) { return ::cvc5::ROUND_NEAREST_TIES_TO_EVEN; };
-traits::rm traits::RNA(void) { return ::cvc5::ROUND_NEAREST_TIES_TO_AWAY; };
-traits::rm traits::RTP(void) { return ::cvc5::ROUND_TOWARD_POSITIVE; };
-traits::rm traits::RTN(void) { return ::cvc5::ROUND_TOWARD_NEGATIVE; };
-traits::rm traits::RTZ(void) { return ::cvc5::ROUND_TOWARD_ZERO; };
-// This is a literal back-end so props are actually bools
-// so these can be handled in the same way as the internal assertions above
-
-void traits::precondition(const traits::prop& p)
-{
-  Assert(p);
-  return;
-}
-void traits::postcondition(const traits::prop& p)
-{
-  Assert(p);
-  return;
-}
-void traits::invariant(const traits::prop& p)
-{
-  Assert(p);
-  return;
-}
-}  // namespace symfpuLiteral
-
-}  // namespace cvc5
->>>>>>> a5e08f68
+}  // namespace cvc5