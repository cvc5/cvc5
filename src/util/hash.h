/*********************                                                        */
/*! \file hash.h
 ** \verbatim
 ** Top contributors (to current version):
 **   Morgan Deters, Christopher L. Conway, Paul Meng
 ** This file is part of the CVC4 project.
 ** Copyright (c) 2009-2017 by the authors listed in the file AUTHORS
 ** in the top-level source directory) and their institutional affiliations.
 ** All rights reserved.  See the file COPYING in the top-level source
 ** directory for licensing information.\endverbatim
 **
 ** \brief [[ Add one-line brief description here ]]
 **
 ** [[ Add lengthier description here ]]
 ** \todo document this file
 **/

#include "cvc4_public.h"

#ifndef __CVC4__HASH_H
#define __CVC4__HASH_H

#include <cstdint>
#include <functional>
#include <string>

namespace std {

#ifdef CVC4_NEED_HASH_UINT64_T
// on some versions and architectures of GNU C++, we need a
// specialization of hash for 64-bit values
template <>
struct hash<uint64_t> {
  size_t operator()(uint64_t v) const {
    return v;
  }
};/* struct hash<uint64_t> */
#endif /* CVC4_NEED_HASH_UINT64_T */

}/* std namespace */

namespace CVC4 {

namespace fnv1a {

/**
 * FNV-1a hash algorithm for 64-bit numbers.
 *
 * More details here: http://www.isthe.com/chongo/tech/comp/fnv/index.html
 */
inline uint64_t fnv1a_64(uint64_t v, uint64_t hash = 14695981039346656037U) {
  hash ^= v;
<<<<<<< HEAD
  // Multiplication by 1099511628211
=======
  // Compute (hash * 1099511628211)
>>>>>>> c884127d
  return hash + (hash << 1) + (hash << 4) + (hash << 5) + (hash << 7) +
         (hash << 8) + (hash << 40);
}

}  // namespace fnv1a

template <class T, class U, class HashT = std::hash<T>, class HashU = std::hash<U> >
struct PairHashFunction {
  size_t operator()(const std::pair<T, U>& pr) const {
    uint64_t hash = fnv1a::fnv1a_64(HashT()(pr.first));
    return static_cast<size_t>(fnv1a::fnv1a_64(HashU()(pr.second), hash));
  }
};/* struct PairHashFunction */

}/* CVC4 namespace */

#endif /* __CVC4__HASH_H */<|MERGE_RESOLUTION|>--- conflicted
+++ resolved
@@ -50,11 +50,7 @@
  */
 inline uint64_t fnv1a_64(uint64_t v, uint64_t hash = 14695981039346656037U) {
   hash ^= v;
-<<<<<<< HEAD
-  // Multiplication by 1099511628211
-=======
   // Compute (hash * 1099511628211)
->>>>>>> c884127d
   return hash + (hash << 1) + (hash << 4) + (hash << 5) + (hash << 7) +
          (hash << 8) + (hash << 40);
 }
