/******************************************************************************
 * Top contributors (to current version):
 *   Tim King, Morgan Deters, Aina Niemetz
 *
 * This file is part of the cvc5 project.
 *
 * Copyright (c) 2009-2021 by the authors listed in the file AUTHORS
 * in the top-level source directory and their institutional affiliations.
 * All rights reserved.  See the file COPYING in the top-level source
 * directory for licensing information.
 * ****************************************************************************
 *
 * Simple representation of S-expressions.
 *
 * SExprs have their own language specific printing procedures. The reason for
 * this being implemented on SExpr and not on the Printer class is that the
 * Printer class lives in libcvc4. It has to currently as it prints fairly
 * complicated objects, like Model, which in turn uses SmtEngine pointers.
 * However, SExprs need to be printed by Statistics. To get the output
 * consistent with the previous version, the printing of SExprs in different
 * languages is handled in the SExpr class and the libexpr library.
 */

#include "util/sexpr.h"

#include <iostream>
#include <sstream>
#include <vector>

#include "base/check.h"
#include "options/set_language.h"
#include "util/ostream_util.h"
#include "util/smt2_quote_string.h"

namespace cvc5 {

const int PrettySExprs::s_iosIndex = std::ios_base::xalloc();

std::ostream& operator<<(std::ostream& out, PrettySExprs ps) {
  ps.applyPrettySExprs(out);
  return out;
}

SExpr::~SExpr() {
  if (d_children != NULL) {
    delete d_children;
    d_children = NULL;
  }
  Assert(d_children == NULL);
}

SExpr& SExpr::operator=(const SExpr& other) {
  d_sexprType = other.d_sexprType;
  d_integerValue = other.d_integerValue;
  d_rationalValue = other.d_rationalValue;
  d_stringValue = other.d_stringValue;

  if (d_children == NULL && other.d_children == NULL) {
    // Do nothing.
  } else if (d_children == NULL) {
    d_children = new SExprVector(*other.d_children);
  } else if (other.d_children == NULL) {
    delete d_children;
    d_children = NULL;
  } else {
    (*d_children) = other.getChildren();
  }
  Assert(isAtom() == other.isAtom());
  Assert((d_children == NULL) == isAtom());
  return *this;
}

SExpr::SExpr()
    : d_sexprType(SEXPR_STRING),
      d_integerValue(0),
      d_rationalValue(0),
      d_stringValue(""),
      d_children(NULL) {}

SExpr::SExpr(const SExpr& other)
    : d_sexprType(other.d_sexprType),
      d_integerValue(other.d_integerValue),
      d_rationalValue(other.d_rationalValue),
      d_stringValue(other.d_stringValue),
      d_children(NULL) {
  d_children =
      (other.d_children == NULL) ? NULL : new SExprVector(*other.d_children);
  // d_children being NULL is equivalent to the node being an atom.
  Assert((d_children == NULL) == isAtom());
}

SExpr::SExpr(const cvc5::Integer& value)
    : d_sexprType(SEXPR_INTEGER),
      d_integerValue(value),
      d_rationalValue(0),
      d_stringValue(""),
      d_children(NULL)
{
}

SExpr::SExpr(int value)
    : d_sexprType(SEXPR_INTEGER),
      d_integerValue(value),
      d_rationalValue(0),
      d_stringValue(""),
      d_children(NULL) {}

SExpr::SExpr(long int value)
    : d_sexprType(SEXPR_INTEGER),
      d_integerValue(value),
      d_rationalValue(0),
      d_stringValue(""),
      d_children(NULL) {}

SExpr::SExpr(unsigned int value)
    : d_sexprType(SEXPR_INTEGER),
      d_integerValue(value),
      d_rationalValue(0),
      d_stringValue(""),
      d_children(NULL) {}

SExpr::SExpr(unsigned long int value)
    : d_sexprType(SEXPR_INTEGER),
      d_integerValue(value),
      d_rationalValue(0),
      d_stringValue(""),
      d_children(NULL) {}

SExpr::SExpr(const cvc5::Rational& value)
    : d_sexprType(SEXPR_RATIONAL),
      d_integerValue(0),
      d_rationalValue(value),
      d_stringValue(""),
      d_children(NULL)
{
}

SExpr::SExpr(const std::string& value)
    : d_sexprType(SEXPR_STRING),
      d_integerValue(0),
      d_rationalValue(0),
      d_stringValue(value),
      d_children(NULL) {}

/**
 * This constructs a string expression from a const char* value.
 * This cannot be removed in order to support SExpr("foo").
 * Given the other constructors this SExpr("foo") converts to bool.
 * instead of SExpr(string("foo")).
 */
SExpr::SExpr(const char* value)
    : d_sexprType(SEXPR_STRING),
      d_integerValue(0),
      d_rationalValue(0),
      d_stringValue(value),
      d_children(NULL) {}

SExpr::SExpr(bool value)
    : d_sexprType(SEXPR_KEYWORD),
      d_integerValue(0),
      d_rationalValue(0),
      d_stringValue(value ? "true" : "false"),
      d_children(NULL) {}

SExpr::SExpr(const Keyword& value)
    : d_sexprType(SEXPR_KEYWORD),
      d_integerValue(0),
      d_rationalValue(0),
      d_stringValue(value.getString()),
      d_children(NULL) {}

SExpr::SExpr(const std::vector<SExpr>& children)
    : d_sexprType(SEXPR_NOT_ATOM),
      d_integerValue(0),
      d_rationalValue(0),
      d_stringValue(""),
      d_children(new SExprVector(children)) {}

std::string SExpr::toString() const {
  std::stringstream ss;
  ss << (*this);
  return ss.str();
}

/** Is this S-expression an atom? */
bool SExpr::isAtom() const { return d_sexprType != SEXPR_NOT_ATOM; }

/** Is this S-expression an integer? */
bool SExpr::isInteger() const { return d_sexprType == SEXPR_INTEGER; }

/** Is this S-expression a rational? */
bool SExpr::isRational() const { return d_sexprType == SEXPR_RATIONAL; }

/** Is this S-expression a string? */
bool SExpr::isString() const { return d_sexprType == SEXPR_STRING; }

/** Is this S-expression a keyword? */
bool SExpr::isKeyword() const { return d_sexprType == SEXPR_KEYWORD; }

std::ostream& operator<<(std::ostream& out, const SExpr& sexpr) {
  SExpr::toStream(out, sexpr);
  return out;
}

void SExpr::toStream(std::ostream& out, const SExpr& sexpr) {
  toStream(out, sexpr, language::SetLanguage::getLanguage(out));
}

void SExpr::toStream(std::ostream& out, const SExpr& sexpr,
                     OutputLanguage language) {
  const int indent = PrettySExprs::getPrettySExprs(out) ? 2 : 0;
  toStream(out, sexpr, language, indent);
}

void SExpr::toStream(std::ostream& out, const SExpr& sexpr,
                     OutputLanguage language, int indent) {
  if (sexpr.isKeyword() && languageQuotesKeywords(language)) {
    out << quoteSymbol(sexpr.getValue());
  } else {
    toStreamRec(out, sexpr, language, indent);
  }
}

void SExpr::toStreamRec(std::ostream& out, const SExpr& sexpr,
                        OutputLanguage language, int indent) {
  StreamFormatScope scope(out);

  if (sexpr.isInteger()) {
    out << sexpr.getIntegerValue();
  } else if (sexpr.isRational()) {
    const double approximation = sexpr.getRationalValue().getDouble();
    out << std::fixed << approximation;
  } else if (sexpr.isKeyword()) {
    out << sexpr.getValue();
  } else if (sexpr.isString()) {
    std::string s = sexpr.getValue();
    // escape backslash and quote
    for (size_t i = 0; i < s.length(); ++i) {
      if (s[i] == '"') {
        s.replace(i, 1, "\\\"");
        ++i;
      } else if (s[i] == '\\') {
        s.replace(i, 1, "\\\\");
        ++i;
      }
    }
    out << "\"" << s << "\"";
  } else {
    const std::vector<SExpr>& kids = sexpr.getChildren();
    out << (indent > 0 && kids.size() > 1 ? "( " : "(");
    bool first = true;
    for (std::vector<SExpr>::const_iterator i = kids.begin(); i != kids.end();
         ++i) {
      if (first) {
        first = false;
      } else {
        if (indent > 0) {
          out << "\n" << std::string(indent, ' ');
        } else {
          out << ' ';
        }
      }
      toStreamRec(out, *i, language,
                  indent <= 0 || indent > 2 ? 0 : indent + 2);
    }
    if (indent > 0 && kids.size() > 1) {
      out << '\n';
      if (indent > 2) {
        out << std::string(indent - 2, ' ');
      }
    }
    out << ')';
  }
} /* toStreamRec() */

bool SExpr::languageQuotesKeywords(OutputLanguage language) {
  switch (language) {
    case language::output::LANG_TPTP:
      return true;
    case language::output::LANG_AST:
<<<<<<< HEAD
    case language::output::LANG_CVC4:
=======
    case language::output::LANG_CVC3:
    case language::output::LANG_CVC:
>>>>>>> b7dcbee6
    default: return language::isOutputLang_smt2(language);
  };
}

std::string SExpr::getValue() const {
  PrettyCheckArgument(isAtom(), this);
  switch (d_sexprType) {
    case SEXPR_INTEGER:
      return d_integerValue.toString();
    case SEXPR_RATIONAL: {
      // We choose to represent rationals as decimal strings rather than
      // "numerator/denominator."  Perhaps an additional SEXPR_DECIMAL
      // could be added if we need both styles, even if it's backed by
      // the same Rational object.
      std::stringstream ss;
      ss << std::fixed << d_rationalValue.getDouble();
      return ss.str();
    }
    case SEXPR_STRING:
    case SEXPR_KEYWORD:
      return d_stringValue;
    case SEXPR_NOT_ATOM:
      return std::string();
  }
  return std::string();
}

const cvc5::Integer& SExpr::getIntegerValue() const
{
  PrettyCheckArgument(isInteger(), this);
  return d_integerValue;
}

const cvc5::Rational& SExpr::getRationalValue() const
{
  PrettyCheckArgument(isRational(), this);
  return d_rationalValue;
}

const std::vector<SExpr>& SExpr::getChildren() const {
  PrettyCheckArgument(!isAtom(), this);
  Assert(d_children != NULL);
  return *d_children;
}

bool SExpr::operator==(const SExpr& s) const {
  if (d_sexprType == s.d_sexprType && d_integerValue == s.d_integerValue &&
      d_rationalValue == s.d_rationalValue &&
      d_stringValue == s.d_stringValue) {
    if (d_children == NULL && s.d_children == NULL) {
      return true;
    } else if (d_children != NULL && s.d_children != NULL) {
      return getChildren() == s.getChildren();
    }
  }
  return false;
}

bool SExpr::operator!=(const SExpr& s) const { return !(*this == s); }

SExpr SExpr::parseAtom(const std::string& atom) {
  if (atom == "true") {
    return SExpr(true);
  } else if (atom == "false") {
    return SExpr(false);
  } else {
    try {
      Integer z(atom);
      return SExpr(z);
    } catch (std::invalid_argument&) {
      // Fall through to the next case
    }
    try {
      Rational q(atom);
      return SExpr(q);
    } catch (std::invalid_argument&) {
      // Fall through to the next case
    }
    return SExpr(atom);
  }
}

SExpr SExpr::parseListOfAtoms(const std::vector<std::string>& atoms) {
  std::vector<SExpr> parsedAtoms;
  typedef std::vector<std::string>::const_iterator const_iterator;
  for (const_iterator i = atoms.begin(), i_end = atoms.end(); i != i_end; ++i) {
    parsedAtoms.push_back(parseAtom(*i));
  }
  return SExpr(parsedAtoms);
}

SExpr SExpr::parseListOfListOfAtoms(
    const std::vector<std::vector<std::string> >& atoms_lists) {
  std::vector<SExpr> parsedListsOfAtoms;
  typedef std::vector<std::vector<std::string> >::const_iterator const_iterator;
  for (const_iterator i = atoms_lists.begin(), i_end = atoms_lists.end();
       i != i_end; ++i) {
    parsedListsOfAtoms.push_back(parseListOfAtoms(*i));
  }
  return SExpr(parsedListsOfAtoms);
}

}  // namespace cvc5<|MERGE_RESOLUTION|>--- conflicted
+++ resolved
@@ -278,12 +278,7 @@
     case language::output::LANG_TPTP:
       return true;
     case language::output::LANG_AST:
-<<<<<<< HEAD
-    case language::output::LANG_CVC4:
-=======
-    case language::output::LANG_CVC3:
     case language::output::LANG_CVC:
->>>>>>> b7dcbee6
     default: return language::isOutputLang_smt2(language);
   };
 }
