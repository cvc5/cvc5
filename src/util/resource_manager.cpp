--- conflicted
+++ resolved
@@ -158,12 +158,6 @@
       d_thisCallResourceUsed(0),
       d_thisCallResourceBudget(0),
       d_on(false),
-<<<<<<< HEAD
-      d_cpuTime(false),
-      d_spendResourceCalls(0),
-=======
-      d_listeners(),
->>>>>>> cb8d041d
       d_statistics(new ResourceManager::Statistics(stats)),
       d_options(options)
 
@@ -229,27 +223,13 @@
     if (outOfTime())
     {
       Trace("limit") << "ResourceManager::spendResource: elapsed time"
-<<<<<<< HEAD
-                     << d_cumulativeTimer.elapsed() << std::endl;
-    }
-
-    if (d_isHardLimit) {
-      for (Listener* l : d_hardListeners)
-      {
-        l->notify();
-      }
-      throw UnsafeInterruptException();
-    } else {
-      for (Listener* l : d_softListeners)
-      {
-        l->notify();
-      }
-=======
                      << d_perCallTimer.elapsed() << std::endl;
->>>>>>> cb8d041d
-    }
-
-    d_listeners.notify();
+    }
+
+    for (Listener* l : d_listeners)
+    {
+      l->notify();
+    }
   }
 }
 
@@ -385,27 +365,15 @@
   return d_perCallTimer.expired();
 }
 
-<<<<<<< HEAD
-void ResourceManager::registerHardListener(Listener* listener)
-{
-  return d_hardListeners.push_back(listener);
-}
-
-void ResourceManager::registerSoftListener(Listener* listener)
-{
-  return d_softListeners.push_back(listener);
-=======
+void ResourceManager::registerResourceOutListener(Listener* listener)
+{
+  return d_listeners.push_back(listener);
+}
+
 void ResourceManager::enable(bool on)
 {
   Trace("limit") << "ResourceManager::enable(" << on << ")\n";
   d_on = on;
 }
 
-ListenerCollection::Registration* ResourceManager::registerListener(
-    Listener* listener)
-{
-  return d_listeners.registerListener(listener);
->>>>>>> cb8d041d
-}
-
 } /* namespace CVC4 */