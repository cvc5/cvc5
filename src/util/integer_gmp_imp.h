/*********************                                                        */
/*! \file integer_gmp_imp.h
 ** \verbatim
 ** Top contributors (to current version):
 **   Tim King, Morgan Deters, Liana Hadarean
 ** This file is part of the CVC4 project.
 ** Copyright (c) 2009-2017 by the authors listed in the file AUTHORS
 ** in the top-level source directory) and their institutional affiliations.
 ** All rights reserved.  See the file COPYING in the top-level source
 ** directory for licensing information.\endverbatim
 **
 ** \brief A multiprecision integer constant; wraps a GMP multiprecision
 ** integer.
 **
 ** A multiprecision integer constant; wraps a GMP multiprecision integer.
 **/

#include "cvc4_public.h"

#ifndef __CVC4__INTEGER_H
#define __CVC4__INTEGER_H

#include <string>
#include <iosfwd>
#include <limits>

#include "base/exception.h"
#include "util/gmp_util.h"

namespace CVC4 {

class Rational;

class CVC4_PUBLIC Integer {
private:
  /**
   * Stores the value of the rational is stored in a C++ GMP integer class.
   * Using this instead of mpz_t allows for easier destruction.
   */
  mpz_class d_value;

  /**
   * Gets a reference to the gmp data that backs up the integer.
   * Only accessible to friend classes.
   */
  const mpz_class& get_mpz() const { return d_value; }

  /**
   * Constructs an Integer by copying a GMP C++ primitive.
   */
  Integer(const mpz_class& val) : d_value(val) {}

public:

  /** Constructs a rational with the value 0. */
  Integer() : d_value(0){}

  /**
   * Constructs a Integer from a C string.
   * Throws std::invalid_argument if the string is not a valid rational.
   * For more information about what is a valid rational string,
   * see GMP's documentation for mpq_set_str().
   */
  explicit Integer(const char* s, unsigned base = 10);
  explicit Integer(const std::string& s, unsigned base = 10);

  Integer(const Integer& q) : d_value(q.d_value) {}

  Integer(  signed int z) : d_value(z) {}
  Integer(unsigned int z) : d_value(z) {}
  Integer(  signed long int z) : d_value(z) {}
  Integer(unsigned long int z) : d_value(z) {}

#ifdef CVC4_NEED_INT64_T_OVERLOADS
  Integer( int64_t z) : d_value(static_cast<long>(z)) {}
  Integer(uint64_t z) : d_value(static_cast<unsigned long>(z)) {}
#endif /* CVC4_NEED_INT64_T_OVERLOADS */

  ~Integer() {}

  /**
   * Returns a copy of d_value to enable public access of GMP data.
   */
  mpz_class getValue() const
  {
    return d_value;
  }

  Integer& operator=(const Integer& x){
    if(this == &x) return *this;
    d_value = x.d_value;
    return *this;
  }

  bool operator==(const Integer& y) const {
    return d_value == y.d_value;
  }

  Integer operator-() const {
    return Integer(-(d_value));
  }


  bool operator!=(const Integer& y) const {
    return d_value != y.d_value;
  }

  bool operator< (const Integer& y) const {
    return d_value < y.d_value;
  }

  bool operator<=(const Integer& y) const {
    return d_value <= y.d_value;
  }

  bool operator> (const Integer& y) const {
    return d_value > y.d_value;
  }

  bool operator>=(const Integer& y) const {
    return d_value >= y.d_value;
  }


  Integer operator+(const Integer& y) const {
    return Integer( d_value + y.d_value );
  }
  Integer& operator+=(const Integer& y) {
    d_value += y.d_value;
    return *this;
  }

  Integer operator-(const Integer& y) const {
    return Integer( d_value - y.d_value );
  }
  Integer& operator-=(const Integer& y) {
    d_value -= y.d_value;
    return *this;
  }

  Integer operator*(const Integer& y) const {
    return Integer( d_value * y.d_value );
  }
  Integer& operator*=(const Integer& y) {
    d_value *= y.d_value;
    return *this;
  }


  Integer bitwiseOr(const Integer& y) const {
    mpz_class result;
    mpz_ior(result.get_mpz_t(), d_value.get_mpz_t(), y.d_value.get_mpz_t());
    return Integer(result);
  }

  Integer bitwiseAnd(const Integer& y) const {
    mpz_class result;
    mpz_and(result.get_mpz_t(), d_value.get_mpz_t(), y.d_value.get_mpz_t());
    return Integer(result);
  }

  Integer bitwiseXor(const Integer& y) const {
    mpz_class result;
    mpz_xor(result.get_mpz_t(), d_value.get_mpz_t(), y.d_value.get_mpz_t());
    return Integer(result);
  }

  Integer bitwiseNot() const {
    mpz_class result;
    mpz_com(result.get_mpz_t(), d_value.get_mpz_t());
    return Integer(result);
  }

  /**
   * Return this*(2^pow).
   */
  Integer multiplyByPow2(uint32_t pow) const{
    mpz_class result;
    mpz_mul_2exp(result.get_mpz_t(), d_value.get_mpz_t(), pow);
    return Integer( result );
  }

  /**
   * Returns the Integer obtained by setting the ith bit of the
   * current Integer to 1.
   */
  Integer setBit(uint32_t i) const {
    mpz_class res = d_value;
    mpz_setbit(res.get_mpz_t(), i);
    return Integer(res);
  }

  bool isBitSet(uint32_t i) const {
    return !extractBitRange(1, i).isZero();
  }

  /**
   * Returns the integer with the binary representation of size bits
   * extended with amount 1's
   */
  Integer oneExtend(uint32_t size, uint32_t amount) const;

  uint32_t toUnsignedInt() const {
    return  mpz_get_ui(d_value.get_mpz_t());
  }

  /** See GMP Documentation. */
  Integer extractBitRange(uint32_t bitCount, uint32_t low) const {
    // bitCount = high-low+1
    uint32_t high = low + bitCount-1;
    //— Function: void mpz_fdiv_r_2exp (mpz_t r, mpz_t n, mp_bitcnt_t b)
    mpz_class rem, div;
    mpz_fdiv_r_2exp(rem.get_mpz_t(), d_value.get_mpz_t(), high+1);
    mpz_fdiv_q_2exp(div.get_mpz_t(), rem.get_mpz_t(), low);

    return Integer(div);
  }

  /**
   * Returns the floor(this / y)
   */
  Integer floorDivideQuotient(const Integer& y) const {
    mpz_class q;
    mpz_fdiv_q(q.get_mpz_t(), d_value.get_mpz_t(), y.d_value.get_mpz_t());
    return Integer( q );
  }

  /**
   * Returns r == this - floor(this/y)*y
   */
  Integer floorDivideRemainder(const Integer& y) const {
    mpz_class r;
    mpz_fdiv_r(r.get_mpz_t(), d_value.get_mpz_t(), y.d_value.get_mpz_t());
    return Integer( r );
  }

  /**
   * Computes a floor quotient and remainder for x divided by y.
   */
  static void floorQR(Integer& q, Integer& r, const Integer& x, const Integer& y) {
    mpz_fdiv_qr(q.d_value.get_mpz_t(), r.d_value.get_mpz_t(), x.d_value.get_mpz_t(), y.d_value.get_mpz_t());
  }

  /**
   * Returns the ceil(this / y)
   */
  Integer ceilingDivideQuotient(const Integer& y) const {
    mpz_class q;
    mpz_cdiv_q(q.get_mpz_t(), d_value.get_mpz_t(), y.d_value.get_mpz_t());
    return Integer( q );
  }

  /**
   * Returns the ceil(this / y)
   */
  Integer ceilingDivideRemainder(const Integer& y) const {
    mpz_class r;
    mpz_cdiv_r(r.get_mpz_t(), d_value.get_mpz_t(), y.d_value.get_mpz_t());
    return Integer( r );
  }

  /**
   * Computes a quotient and remainder according to Boute's Euclidean definition.
   * euclidianDivideQuotient, euclidianDivideRemainder.
   *
   * Boute, Raymond T. (April 1992).
   * The Euclidean definition of the functions div and mod.
   * ACM Transactions on Programming Languages and Systems (TOPLAS)
   * ACM Press. 14 (2): 127 - 144. doi:10.1145/128861.128862.
   */
  static void euclidianQR(Integer& q, Integer& r, const Integer& x, const Integer& y) {
    // compute the floor and then fix the value up if needed.
    floorQR(q,r,x,y);

    if(r.strictlyNegative()){
      // if r < 0
      // abs(r) < abs(y)
      // - abs(y) < r < 0, then 0 < r + abs(y) < abs(y)
      // n = y * q + r
      // n = y * q - abs(y) + r + abs(y)
      if(r.sgn() >= 0){
        // y = abs(y)
        // n = y * q - y + r + y
        // n = y * (q-1) + (r+y)
        q -= 1;
        r += y;
      }else{
        // y = -abs(y)
        // n = y * q + y + r - y
        // n = y * (q+1) + (r-y)
        q += 1;
        r -= y;
      }
    }
  }

  /**
   * Returns the quotient according to Boute's Euclidean definition.
   * See the documentation for euclidianQR.
   */
  Integer euclidianDivideQuotient(const Integer& y) const {
    Integer q,r;
    euclidianQR(q,r, *this, y);
    return q;
  }

  /**
   * Returns the remainder according to Boute's Euclidean definition.
   * See the documentation for euclidianQR.
   */
  Integer euclidianDivideRemainder(const Integer& y) const {
    Integer q,r;
    euclidianQR(q,r, *this, y);
    return r;
  }


  /**
   * If y divides *this, then exactQuotient returns (this/y)
   */
  Integer exactQuotient(const Integer& y) const;

  /**
   * Returns y mod 2^exp
   */
  Integer modByPow2(uint32_t exp) const {
    mpz_class res;
    mpz_fdiv_r_2exp(res.get_mpz_t(), d_value.get_mpz_t(), exp);
    return Integer(res);
  }

  /**
   * Returns y / 2^exp
   */
  Integer divByPow2(uint32_t exp) const {
    mpz_class res;
    mpz_fdiv_q_2exp(res.get_mpz_t(), d_value.get_mpz_t(), exp);
    return Integer(res);
  }


  int sgn() const {
    return mpz_sgn(d_value.get_mpz_t());
  }

  inline bool strictlyPositive() const {
    return sgn() > 0;
  }

  inline bool strictlyNegative() const {
    return sgn() < 0;
  }

  inline bool isZero() const {
    return sgn() == 0;
  }

  bool isOne() const {
    return mpz_cmp_si(d_value.get_mpz_t(), 1) == 0;
  }

  bool isNegativeOne() const {
    return mpz_cmp_si(d_value.get_mpz_t(), -1) == 0;
  }

  /**
   * Raise this Integer to the power <code>exp</code>.
   *
   * @param exp the exponent
   */
  Integer pow(unsigned long int exp) const {
    mpz_class result;
    mpz_pow_ui(result.get_mpz_t(), d_value.get_mpz_t(), exp);
    return Integer(result);
  }

  /**
   * Return the greatest common divisor of this integer with another.
   */
  Integer gcd(const Integer& y) const {
    mpz_class result;
    mpz_gcd(result.get_mpz_t(), d_value.get_mpz_t(), y.d_value.get_mpz_t());
    return Integer(result);
  }

  /**
   * Return the least common multiple of this integer with another.
   */
  Integer lcm(const Integer& y) const {
    mpz_class result;
    mpz_lcm(result.get_mpz_t(), d_value.get_mpz_t(), y.d_value.get_mpz_t());
    return Integer(result);
  }

  /**
<<<<<<< HEAD
=======
   * Compute addition of this Integer x + y modulo m.
   */
  Integer modAdd(const Integer& y, const Integer& m) const;

  /**
   * Compute multiplication of this Integer x * y modulo m.
   */
  Integer modMultiply(const Integer& y, const Integer& m) const;

  /**
>>>>>>> c583a918
   * Compute modular inverse x^-1 of this Integer x modulo m with m > 0.
   * Returns a value x^-1 with 0 <= x^-1 < m such that x * x^-1 = 1 modulo m
   * if such an inverse exists, and -1 otherwise.
   *
   * Such an inverse only exists if
   *   - x is non-zero
   *   - x and m are coprime, i.e., if gcd (x, m) = 1
   *
   * Note that if x and m are coprime, then x^-1 > 0 if m > 1 and x^-1 = 0
   * if m = 1 (the zero ring).
   */
<<<<<<< HEAD
  Integer modInverse (const Integer & m) const;

  /**
   * Compute multiplication of this Integer x * y modulo m.
   */
  Integer modMultiply (const Integer & y, const Integer & m) const {
    mpz_class res;
    mpz_mul (res.get_mpz_t(), d_value.get_mpz_t(), y.d_value.get_mpz_t());
    mpz_mod (res.get_mpz_t(), res.get_mpz_t(), m.d_value.get_mpz_t());
    return Integer (res);
  }

  /**
   * Compute addition of this Integer x + y modulo m.
   */
  Integer modAdd (const Integer & y, const Integer & m) const {
    mpz_class res;
    mpz_add (res.get_mpz_t(), d_value.get_mpz_t(), y.d_value.get_mpz_t());
    mpz_mod (res.get_mpz_t(), res.get_mpz_t(), m.d_value.get_mpz_t());
    return Integer (res);
  }
=======
  Integer modInverse(const Integer& m) const;
>>>>>>> c583a918

  /**
   * All non-zero integers z, z.divide(0)
   * ! zero.divides(zero)
   */
  bool divides(const Integer& y) const {
    int res = mpz_divisible_p(y.d_value.get_mpz_t(), d_value.get_mpz_t());
    return res != 0;
  }

  /**
   * Return the absolute value of this integer.
   */
  Integer abs() const {
    return d_value >= 0 ? *this : -*this;
  }

  std::string toString(int base = 10) const{
    return d_value.get_str(base);
  }

  bool fitsSignedInt() const;

  bool fitsUnsignedInt() const;

  signed int getSignedInt() const;

  unsigned int getUnsignedInt() const;

  bool fitsSignedLong() const;

  bool fitsUnsignedLong() const;

  long getLong() const {
    long si = d_value.get_si();
    // ensure there wasn't overflow
    CheckArgument(mpz_cmp_si(d_value.get_mpz_t(), si) == 0, this,
                 "Overflow detected in Integer::getLong().");
    return si;
  }

  unsigned long getUnsignedLong() const {
    unsigned long ui = d_value.get_ui();
    // ensure there wasn't overflow
    CheckArgument(mpz_cmp_ui(d_value.get_mpz_t(), ui) == 0, this,
                  "Overflow detected in Integer::getUnsignedLong().");
    return ui;
  }

  /**
   * Computes the hash of the node from the first word of the
   * numerator, the denominator.
   */
  size_t hash() const {
    return gmpz_hash(d_value.get_mpz_t());
  }

  /**
   * Returns true iff bit n is set.
   *
   * @param n the bit to test (0 == least significant bit)
   * @return true if bit n is set in this integer; false otherwise
   */
  bool testBit(unsigned n) const {
    return mpz_tstbit(d_value.get_mpz_t(), n);
  }

  /**
   * Returns k if the integer is equal to 2^(k-1)
   * @return k if the integer is equal to 2^(k-1) and 0 otherwise
   */
  unsigned isPow2() const {
    if (d_value <= 0) return 0;
    // check that the number of ones in the binary representation is 1
    if (mpz_popcount(d_value.get_mpz_t()) == 1) {
      // return the index of the first one plus 1
      return mpz_scan1(d_value.get_mpz_t(), 0) + 1;
    }
    return 0; 
  }

  
  /**
   * If x != 0, returns the smallest n s.t. 2^{n-1} <= abs(x) < 2^{n}.
   * If x == 0, returns 1.
   */
  size_t length() const {
    if(sgn() == 0){
      return 1;
    }else{
      return mpz_sizeinbase(d_value.get_mpz_t(),2);
    }
  }

  static void extendedGcd(Integer& g, Integer& s, Integer& t, const Integer& a, const Integer& b){
    //see the documentation for:
    //mpz_gcdext (mpz_t g, mpz_t s, mpz_t t, mpz_t a, mpz_t b);
    mpz_gcdext (g.d_value.get_mpz_t(), s.d_value.get_mpz_t(), t.d_value.get_mpz_t(), a.d_value.get_mpz_t(), b.d_value.get_mpz_t());
  }

  /** Returns a reference to the minimum of two integers. */
  static const Integer& min(const Integer& a, const Integer& b){
    return (a <=b ) ? a : b;
  }

  /** Returns a reference to the maximum of two integers. */
  static const Integer& max(const Integer& a, const Integer& b){
    return (a >= b ) ? a : b;
  }

  friend class CVC4::Rational;
};/* class Integer */

struct IntegerHashFunction {
  inline size_t operator()(const CVC4::Integer& i) const {
    return i.hash();
  }
};/* struct IntegerHashFunction */

inline std::ostream& operator<<(std::ostream& os, const Integer& n) {
  return os << n.toString();
}

}/* CVC4 namespace */

#endif /* __CVC4__INTEGER_H */<|MERGE_RESOLUTION|>--- conflicted
+++ resolved
@@ -393,8 +393,6 @@
   }
 
   /**
-<<<<<<< HEAD
-=======
    * Compute addition of this Integer x + y modulo m.
    */
   Integer modAdd(const Integer& y, const Integer& m) const;
@@ -405,7 +403,6 @@
   Integer modMultiply(const Integer& y, const Integer& m) const;
 
   /**
->>>>>>> c583a918
    * Compute modular inverse x^-1 of this Integer x modulo m with m > 0.
    * Returns a value x^-1 with 0 <= x^-1 < m such that x * x^-1 = 1 modulo m
    * if such an inverse exists, and -1 otherwise.
@@ -417,31 +414,7 @@
    * Note that if x and m are coprime, then x^-1 > 0 if m > 1 and x^-1 = 0
    * if m = 1 (the zero ring).
    */
-<<<<<<< HEAD
-  Integer modInverse (const Integer & m) const;
-
-  /**
-   * Compute multiplication of this Integer x * y modulo m.
-   */
-  Integer modMultiply (const Integer & y, const Integer & m) const {
-    mpz_class res;
-    mpz_mul (res.get_mpz_t(), d_value.get_mpz_t(), y.d_value.get_mpz_t());
-    mpz_mod (res.get_mpz_t(), res.get_mpz_t(), m.d_value.get_mpz_t());
-    return Integer (res);
-  }
-
-  /**
-   * Compute addition of this Integer x + y modulo m.
-   */
-  Integer modAdd (const Integer & y, const Integer & m) const {
-    mpz_class res;
-    mpz_add (res.get_mpz_t(), d_value.get_mpz_t(), y.d_value.get_mpz_t());
-    mpz_mod (res.get_mpz_t(), res.get_mpz_t(), m.d_value.get_mpz_t());
-    return Integer (res);
-  }
-=======
   Integer modInverse(const Integer& m) const;
->>>>>>> c583a918
 
   /**
    * All non-zero integers z, z.divide(0)
