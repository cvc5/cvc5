/*********************                                                        */
/*! \file rational_cln_imp.h
 ** \verbatim
 ** Top contributors (to current version):
 **   Tim King, Morgan Deters, Paul Meng
 ** This file is part of the CVC4 project.
 ** Copyright (c) 2009-2017 by the authors listed in the file AUTHORS
 ** in the top-level source directory) and their institutional affiliations.
 ** All rights reserved.  See the file COPYING in the top-level source
 ** directory for licensing information.\endverbatim
 **
 ** \brief Multiprecision rational constants; wraps a CLN multiprecision
 ** rational.
 **
 ** Multiprecision rational constants; wraps a CLN multiprecision rational.
 **/

#include "cvc4_public.h"

#ifndef __CVC4__RATIONAL_H
#define __CVC4__RATIONAL_H

#include <gmp.h>
#include <string>
#include <sstream>
#include <cassert>
#include <cln/rational.h>
#include <cln/input.h>
#include <cln/io.h>
#include <cln/output.h>
#include <cln/rational_io.h>
#include <cln/number_io.h>
#include <cln/dfloat.h>
#include <cln/real.h>

#include "base/exception.h"
#include "util/integer.h"
#include "util/maybe.h"

namespace CVC4 {

<<<<<<< HEAD
class CVC4_PUBLIC RationalFromDoubleException : public Exception {
 public:
  RationalFromDoubleException(double d);
};

=======
>>>>>>> 36bdf14e
/**
 ** A multi-precision rational constant.
 ** This stores the rational as a pair of multi-precision integers,
 ** one for the numerator and one for the denominator.
 ** The number is always stored so that the gcd of the numerator and denominator
 ** is 1.  (This is referred to as referred to as canonical form in GMP's
 ** literature.) A consequence is that that the numerator and denominator may be
 ** different than the values used to construct the Rational.
 **
 ** NOTE: The correct way to create a Rational from an int is to use one of the
 ** int numerator/int denominator constructors with the denominator 1.  Trying
 ** to construct a Rational with a single int, e.g., Rational(0), will put you
 ** in danger of invoking the char* constructor, from whence you will segfault.
 **/

class CVC4_PUBLIC Rational {
private:
  /**
   * Stores the value of the rational is stored in a C++ GMP rational class.
   * Using this instead of mpq_t allows for easier destruction.
   */
  cln::cl_RA d_value;

  /**
   * Constructs a Rational from a mpq_class object.
   * Does a deep copy.
   * Assumes that the value is in canonical form, and thus does not
   * have to call canonicalize() on the value.
   */
  //Rational(const mpq_class& val) : d_value(val) {  }
  Rational(const cln::cl_RA& val) : d_value(val) {  }

public:

  /**
   * Creates a rational from a decimal string (e.g., <code>"1.5"</code>).
   *
   * @param dec a string encoding a decimal number in the format
   * <code>[0-9]*\.[0-9]*</code>
   */
  static Rational fromDecimal(const std::string& dec);

  /** Constructs a rational with the value 0/1. */
  Rational() : d_value(0){
  }

  /**
   * Constructs a Rational from a C string in a given base (defaults to 10).
   *
   * Throws std::invalid_argument if the string is not a valid rational.
   * For more information about what is a valid rational string,
   * see GMP's documentation for mpq_set_str().
   */
  explicit Rational(const char* s, unsigned base = 10)
  {
    cln::cl_read_flags flags;

    flags.syntax = cln::syntax_rational;
    flags.lsyntax = cln::lsyntax_standard;
    flags.rational_base = base;
    try{
      d_value = read_rational(flags, s, NULL, NULL);
    }catch(...){
      std::stringstream ss;
      ss << "Rational() failed to parse value \"" <<s << "\" in base=" <<base;
      throw std::invalid_argument(ss.str());
    }
  }
  Rational(const std::string& s, unsigned base = 10) throw (std::invalid_argument){
    cln::cl_read_flags flags;

    flags.syntax = cln::syntax_rational;
    flags.lsyntax = cln::lsyntax_standard;
    flags.rational_base = base;
    try{
      d_value = read_rational(flags, s.c_str(), NULL, NULL);
    }catch(...){
      std::stringstream ss;
      ss << "Rational() failed to parse value \"" <<s << "\" in base=" <<base;
      throw std::invalid_argument(ss.str());
    }
  }

  /**
   * Creates a Rational from another Rational, q, by performing a deep copy.
   */
  Rational(const Rational& q) : d_value(q.d_value) { }

  /**
   * Constructs a canonical Rational from a numerator.
   */
  Rational(signed int n) : d_value((signed long int)n) { }
  Rational(unsigned int n) : d_value((unsigned long int)n) { }
  Rational(signed long int n) : d_value(n) { }
  Rational(unsigned long int n) : d_value(n) { }

#ifdef CVC4_NEED_INT64_T_OVERLOADS
  Rational(int64_t n) : d_value(static_cast<long>(n)) { }
  Rational(uint64_t n) : d_value(static_cast<unsigned long>(n)) { }
#endif /* CVC4_NEED_INT64_T_OVERLOADS */

  /**
   * Constructs a canonical Rational from a numerator and denominator.
   */
  Rational(signed int n, signed int d) : d_value((signed long int)n) {
    d_value /= cln::cl_I(d);
  }
  Rational(unsigned int n, unsigned int d) : d_value((unsigned long int)n) {
    d_value /= cln::cl_I(d);
  }
  Rational(signed long int n, signed long int d) : d_value(n) {
    d_value /= cln::cl_I(d);
  }
  Rational(unsigned long int n, unsigned long int d) : d_value(n) {
    d_value /= cln::cl_I(d);
  }

#ifdef CVC4_NEED_INT64_T_OVERLOADS
  Rational(int64_t n, int64_t d) : d_value(static_cast<long>(n)) {
    d_value /= cln::cl_I(d);
  }
  Rational(uint64_t n, uint64_t d) : d_value(static_cast<unsigned long>(n)) {
    d_value /= cln::cl_I(d);
  }
#endif /* CVC4_NEED_INT64_T_OVERLOADS */

  Rational(const Integer& n, const Integer& d) :
    d_value(n.get_cl_I())
  {
    d_value /= d.get_cl_I();
  }
  Rational(const Integer& n) : d_value(n.get_cl_I()){  }

  ~Rational() {}

  /**
   * Returns a copy of d_value to enable public access of CLN data.
   */
  cln::cl_RA getValue() const
  {
    return d_value;
  }

  /**
   * Returns the value of numerator of the Rational.
   * Note that this makes a deep copy of the numerator.
   */
  Integer getNumerator() const {
    return Integer(cln::numerator(d_value));
  }

  /**
   * Returns the value of denominator of the Rational.
   * Note that this makes a deep copy of the denominator.
   */
  Integer getDenominator() const {
    return Integer(cln::denominator(d_value));
  }

  /** Return an exact rational for a double d. */
  static Maybe<Rational> fromDouble(double d);

  /**
   * Get a double representation of this Rational, which is
   * approximate: truncation may occur, overflow may result in
   * infinity, and underflow may result in zero.
   */
  double getDouble() const {
    return cln::double_approx(d_value);
  }

  Rational inverse() const {
    return Rational(cln::recip(d_value));
  }

  int cmp(const Rational& x) const {
    //Don't use mpq_class's cmp() function.
    //The name ends up conflicting with this function.
    return cln::compare(d_value, x.d_value);
  }


  int sgn() const {
    if(cln::zerop(d_value)){
       return 0;
    }else if(cln::minusp(d_value)){
       return -1;
    }else{
      assert(cln::plusp(d_value));
      return 1;
    }
  }

  bool isZero() const {
    return cln::zerop(d_value);
  }

  bool isOne() const {
    return d_value == 1;
  }

  bool isNegativeOne() const {
    return d_value == -1;
  }

  Rational abs() const {
    if(sgn() < 0){
      return -(*this);
    }else{
      return *this;
    }
  }

  bool isIntegral() const{
    return getDenominator() == 1;
  }

  Integer floor() const {
    return Integer(cln::floor1(d_value));
  }

  Integer ceiling() const {
    return Integer(cln::ceiling1(d_value));
  }

  Rational floor_frac() const {
    return (*this) - Rational(floor());
  }

  Rational& operator=(const Rational& x){
    if(this == &x) return *this;
    d_value = x.d_value;
    return *this;
  }

  Rational operator-() const{
    return Rational(-(d_value));
  }

  bool operator==(const Rational& y) const {
    return d_value == y.d_value;
  }

  bool operator!=(const Rational& y) const {
    return d_value != y.d_value;
  }

  bool operator< (const Rational& y) const {
    return d_value < y.d_value;
  }

  bool operator<=(const Rational& y) const {
    return d_value <= y.d_value;
  }

  bool operator> (const Rational& y) const {
    return d_value > y.d_value;
  }

  bool operator>=(const Rational& y) const {
    return d_value >= y.d_value;
  }

  Rational operator+(const Rational& y) const{
    return Rational( d_value + y.d_value );
  }
  Rational operator-(const Rational& y) const {
    return Rational( d_value - y.d_value );
  }

  Rational operator*(const Rational& y) const {
    return Rational( d_value * y.d_value );
  }
  Rational operator/(const Rational& y) const {
    return Rational( d_value / y.d_value );
  }

  Rational& operator+=(const Rational& y){
    d_value += y.d_value;
    return (*this);
  }

  Rational& operator-=(const Rational& y){
    d_value -= y.d_value;
    return (*this);
  }

  Rational& operator*=(const Rational& y){
    d_value *= y.d_value;
    return (*this);
  }

  Rational& operator/=(const Rational& y){
    d_value /= y.d_value;
    return (*this);
  }

  /** Returns a string representing the rational in the given base. */
  std::string toString(int base = 10) const {
    cln::cl_print_flags flags;
    flags.rational_base = base;
    flags.rational_readably = false;
    std::stringstream ss;
    print_rational(ss, flags, d_value);
    return ss.str();
  }

  /**
   * Computes the hash of the rational from hashes of the numerator and the
   * denominator.
   */
  size_t hash() const {
    return equal_hashcode(d_value);
  }

  uint32_t complexity() const {
    return getNumerator().length() + getDenominator().length();
  }

  /** Equivalent to calling (this->abs()).cmp(b.abs()) */
  int absCmp(const Rational& q) const;

};/* class Rational */

struct RationalHashFunction {
  inline size_t operator()(const CVC4::Rational& r) const {
    return r.hash();
  }
};/* struct RationalHashFunction */

CVC4_PUBLIC std::ostream& operator<<(std::ostream& os, const Rational& n);

}/* CVC4 namespace */

#endif /* __CVC4__RATIONAL_H */<|MERGE_RESOLUTION|>--- conflicted
+++ resolved
@@ -39,14 +39,6 @@
 
 namespace CVC4 {
 
-<<<<<<< HEAD
-class CVC4_PUBLIC RationalFromDoubleException : public Exception {
- public:
-  RationalFromDoubleException(double d);
-};
-
-=======
->>>>>>> 36bdf14e
 /**
  ** A multi-precision rational constant.
  ** This stores the rational as a pair of multi-precision integers,
