--- conflicted
+++ resolved
@@ -95,21 +95,7 @@
     mpq_set_d(q.d_value.get_mpq_t(), d);
     return q;
   }
-<<<<<<< HEAD
-
-  throw RationalFromDoubleException(d);
-}
-
-RationalFromDoubleException::RationalFromDoubleException(double d) : Exception()
-{
-  std::stringstream ss;
-  ss << "RationalFromDoubleException(";
-  ss << d;
-  ss << ")";
-  setMessage(ss.str());
-=======
   return Maybe<Rational>();
->>>>>>> 36bdf14e
 }
 
 } /* namespace CVC4 */