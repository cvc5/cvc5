/***************************************************************************************[Solver.cc]
Copyright (c) 2003-2006, Niklas Een, Niklas Sorensson
Copyright (c) 2007-2010, Niklas Sorensson

Permission is hereby granted, free of charge, to any person obtaining a copy of this software and
associated documentation files (the "Software"), to deal in the Software without restriction,
including without limitation the rights to use, copy, modify, merge, publish, distribute,
sublicense, and/or sell copies of the Software, and to permit persons to whom the Software is
furnished to do so, subject to the following conditions:

The above copyright notice and this permission notice shall be included in all copies or
substantial portions of the Software.

THE SOFTWARE IS PROVIDED "AS IS", WITHOUT WARRANTY OF ANY KIND, EXPRESS OR IMPLIED, INCLUDING BUT
NOT LIMITED TO THE WARRANTIES OF MERCHANTABILITY, FITNESS FOR A PARTICULAR PURPOSE AND
NONINFRINGEMENT. IN NO EVENT SHALL THE AUTHORS OR COPYRIGHT HOLDERS BE LIABLE FOR ANY CLAIM,
DAMAGES OR OTHER LIABILITY, WHETHER IN AN ACTION OF CONTRACT, TORT OR OTHERWISE, ARISING FROM, OUT
OF OR IN CONNECTION WITH THE SOFTWARE OR THE USE OR OTHER DEALINGS IN THE SOFTWARE.
**************************************************************************************************/

#include "core/Solver.h"

#include <math.h>

#include <vector>
#include <iostream>

#include "base/exception.h"
#include "base/output.h"
#include "mtl/Sort.h"
#include "options/bv_options.h"
#include "options/smt_options.h"
#include "theory/interrupted.h"
<<<<<<< HEAD

#include "proof/proof_manager.h"
#include "proof/bitvector_proof.h"
#include "proof/sat_proof.h"
#include "proof/sat_proof_implementation.h"

using namespace BVMinisat;
using namespace CVC4;
=======
#include "util/utility.h"

namespace CVC4 {
>>>>>>> 541c88a3
namespace BVMinisat {

#define OUTPUT_TAG "bvminisat: [a=" << assumptions.size() << ",l=" << decisionLevel() << "] "

std::ostream& operator << (std::ostream& out, const BVMinisat::Lit& l) {
  out << (sign(l) ? "-" : "") << var(l) + 1;
  return out;
}

std::ostream& operator << (std::ostream& out, const BVMinisat::Clause& c) {
  for (int i = 0; i < c.size(); i++) {
    if (i > 0) {
      out << " ";
    }
    out << c[i];
  }
  return out;
}


//=================================================================================================
// Options:


static const char* _cat = "CORE";

// static DoubleOption  opt_var_decay         (_cat, "var-decay",   "The variable activity decay factor",            0.95,     DoubleRange(0, false, 1, false));
// static DoubleOption  opt_clause_decay      (_cat, "cla-decay",   "The clause activity decay factor",              0.999,    DoubleRange(0, false, 1, false));
// static DoubleOption  opt_random_var_freq   (_cat, "rnd-freq",    "The frequency with which the decision heuristic tries to choose a random variable", 0.0, DoubleRange(0, true, 1, true));
// static DoubleOption  opt_random_seed       (_cat, "rnd-seed",    "Used by the random variable selection",         91648253, DoubleRange(0, false, HUGE_VAL, false));
// static IntOption     opt_ccmin_mode        (_cat, "ccmin-mode",  "Controls conflict clause minimization (0=none, 1=basic, 2=deep)", 0, IntRange(0, 2));
// static IntOption     opt_phase_saving      (_cat, "phase-saving", "Controls the level of phase saving (0=none, 1=limited, 2=full)", 2, IntRange(0, 2));
// static BoolOption    opt_rnd_init_act      (_cat, "rnd-init",    "Randomize the initial activity", false);
// static BoolOption    opt_luby_restart      (_cat, "luby",        "Use the Luby restart sequence", true);
// static IntOption     opt_restart_first     (_cat, "rfirst",      "The base restart interval", 100, IntRange(1, INT32_MAX)); 
// static DoubleOption  opt_restart_inc       (_cat, "rinc",        "Restart interval increase factor", 1.5, DoubleRange(1, false, HUGE_VAL, false));
// static DoubleOption  opt_garbage_frac      (_cat, "gc-frac",     "The fraction of wasted memory allowed before a garbage collection is triggered",  0.20, DoubleRange(0, false, HUGE_VAL, false));


static DoubleOption  opt_var_decay         (_cat, "var-decay",   "The variable activity decay factor",            0.95,     DoubleRange(0, false, 1, false));
static DoubleOption  opt_clause_decay      (_cat, "cla-decay",   "The clause activity decay factor",              0.999,    DoubleRange(0, false, 1, false));
static DoubleOption  opt_random_var_freq   (_cat, "rnd-freq",    "The frequency with which the decision heuristic tries to choose a random variable", 0, DoubleRange(0, true, 1, true));
static DoubleOption  opt_random_seed       (_cat, "rnd-seed",    "Used by the random variable selection",         91648253, DoubleRange(0, false, HUGE_VAL, false));
static IntOption     opt_ccmin_mode        (_cat, "ccmin-mode",  "Controls conflict clause minimization (0=none, 1=basic, 2=deep)", 2, IntRange(0, 2));
static IntOption     opt_phase_saving      (_cat, "phase-saving", "Controls the level of phase saving (0=none, 1=limited, 2=full)", 2, IntRange(0, 2));
static BoolOption    opt_rnd_init_act      (_cat, "rnd-init",    "Randomize the initial activity", false);
static BoolOption    opt_luby_restart      (_cat, "luby",        "Use the Luby restart sequence", true);
static IntOption     opt_restart_first     (_cat, "rfirst",      "The base restart interval", 25, IntRange(1, INT32_MAX));
static DoubleOption  opt_restart_inc       (_cat, "rinc",        "Restart interval increase factor", 3, DoubleRange(1, false, HUGE_VAL, false));
static DoubleOption  opt_garbage_frac      (_cat, "gc-frac",     "The fraction of wasted memory allowed before a garbage collection is triggered",  0.20, DoubleRange(0, false, HUGE_VAL, false));

//=================================================================================================
// Proof declarations
CRef Solver::TCRef_Undef = CRef_Undef;
CRef Solver::TCRef_Lazy = CRef_Undef - 1; // no real lazy ref here


//=================================================================================================
// Constructor/Destructor:


Solver::Solver(CVC4::context::Context* c) :

    // Parameters (user settable):
    //
    c(c)
  , verbosity        (0)
  , var_decay        (opt_var_decay)
  , clause_decay     (opt_clause_decay)
  , random_var_freq  (opt_random_var_freq)
  , random_seed      (opt_random_seed)
  , luby_restart     (opt_luby_restart)
  , ccmin_mode       (opt_ccmin_mode)
  , phase_saving     (opt_phase_saving)
  , rnd_pol          (false)
  , rnd_init_act     (opt_rnd_init_act)
  , garbage_frac     (opt_garbage_frac)
  , restart_first    (opt_restart_first)
  , restart_inc      (opt_restart_inc)

    // Parameters (the rest):
    //
  , learntsize_factor((double)1/(double)3), learntsize_inc(1.5)

    // Parameters (experimental):
    //
  , learntsize_adjust_start_confl (100)
  , learntsize_adjust_inc         (1.5)

    // Statistics: (formerly in 'SolverStats')
    //
  , solves(0), starts(0), decisions(0), rnd_decisions(0), propagations(0), conflicts(0)
  , dec_vars(0), clauses_literals(0), learnts_literals(0), max_literals(0), tot_literals(0)

  , need_to_propagate(false)
  , only_bcp(false)
  , clause_added(false)
  , ok                 (true)
  , cla_inc            (1)
  , var_inc            (1)
  , watches            (WatcherDeleted(ca))
  , qhead              (0)
  , simpDB_assigns     (-1)
  , simpDB_props       (0)
  , order_heap         (VarOrderLt(activity))
  , progress_estimate  (0)
  , remove_satisfied   (true)

  , ca                 ()

  // even though these are temporaries and technically should be set
  // before calling, lets intialize them. this will reduces chances of
  // non-determinism in portfolio (parallel) solver if variables are
  // being (incorrectly) used without initialization.
  , seen(),  analyze_stack(), analyze_toclear(), add_tmp()
  , max_learnts(0.0), learntsize_adjust_confl(0.0), learntsize_adjust_cnt(0)

    // Resource constraints:
    //
  , conflict_budget    (-1)
  , propagation_budget (-1)
  , asynch_interrupt   (false)
  , d_bvp              (NULL)
{
  // Create the constant variables
  varTrue = newVar(true, false);
  varFalse = newVar(false, false);

  // Assert the constants
  uncheckedEnqueue(mkLit(varTrue, false));
  uncheckedEnqueue(mkLit(varFalse, true));
}


Solver::~Solver()
{
}


//=================================================================================================
// Minor methods:


// Creates a new SAT variable in the solver. If 'decision' is cleared, variable will not be
// used as a decision variable (NOTE! This has effects on the meaning of a SATISFIABLE result).
//
Var Solver::newVar(bool sign, bool dvar)
{
    int v = nVars();
    watches  .init(mkLit(v, false));
    watches  .init(mkLit(v, true ));
    assigns  .push(l_Undef);
    vardata  .push(mkVarData(CRef_Undef, 0));
    marker   .push(0);
    //activity .push(0);
    activity .push(rnd_init_act ? drand(random_seed) * 0.00001 : 0);
    seen     .push(0);
    polarity .push(sign);
    decision .push();
    trail    .capacity(v+1);
    setDecisionVar(v, dvar);

    return v;
}


bool Solver::addClause_(vec<Lit>& ps, ClauseId& id)
{
    if (decisionLevel() > 0) {
      cancelUntil(0);
    }
    
    if (!ok) {
      id = ClauseIdUndef;
      return false;
    }

    // Check if clause is satisfied and remove false/duplicate literals:
    // TODO proof for duplicate literals removal?
    sort(ps);
    Lit p; int i, j;
    int falseLiteralsCount = 0;
    
    for (i = j = 0, p = lit_Undef; i < ps.size(); i++) {
      // tautologies are ignored
      if (value(ps[i]) == l_True || ps[i] == ~p) {
        id = ClauseIdUndef;
        return true;
      }

      // Ignore repeated literals
      if (ps[i] == p) {
        continue;
      }

      if (value(ps[i]) == l_False) {
        if (!THEORY_PROOF_ON())
          continue;
        ++falseLiteralsCount;
      }
      ps[j++] = p = ps[i];
    }
    
    ps.shrink(i - j);

    clause_added = true;

    Assert(falseLiteralsCount == 0 || THEORY_PROOF_ON());
    
    if(falseLiteralsCount == 0) {
      if (ps.size() == 0) {
        Assert (!THEORY_PROOF_ON());
        return ok = false;
      }
      else if (ps.size() == 1){
        if(d_bvp){ id = d_bvp->getSatProof()->registerUnitClause(ps[0], INPUT);}
        uncheckedEnqueue(ps[0]);
        CRef confl_ref = propagate();
        ok = (confl_ref == CRef_Undef);
        if(d_bvp){ if (!ok) d_bvp->getSatProof()->finalizeProof(confl_ref); }
        return ok;
      } else {
        CRef cr = ca.alloc(ps, false);
        clauses.push(cr);
        attachClause(cr);
        if(d_bvp){ id = d_bvp->getSatProof()->registerClause(cr, INPUT);}
      }
      return ok; 
    }
    
    if (falseLiteralsCount != 0 && THEORY_PROOF_ON()) {
      // we are in a conflicting state
      if (ps.size() == falseLiteralsCount && falseLiteralsCount == 1) {
        if(d_bvp){ id = d_bvp->getSatProof()->storeUnitConflict(ps[0], INPUT); }
        if(d_bvp){ d_bvp->getSatProof()->finalizeProof(::BVMinisat::CRef_Lazy); }
        return ok = false;
      }

      assign_lt lt(*this);
      sort(ps, lt);
      
      CRef cr = ca.alloc(ps, false);
      clauses.push(cr);
      attachClause(cr);
      
      if(d_bvp){id = d_bvp->getSatProof()->registerClause(cr, INPUT);}

      if(ps.size() == falseLiteralsCount) {
        if(d_bvp){ d_bvp->getSatProof()->finalizeProof(cr); }
        return ok = false;
      }
      
      // Check if it propagates
      if (ps.size() == falseLiteralsCount + 1) {
        Clause& cl = ca[cr];
        
        Assert (value(cl[0]) == l_Undef);
        uncheckedEnqueue(cl[0], cr);
        Assert (cl.size() > 1);
        CRef confl = propagate();
        ok = (confl == CRef_Undef);
        if(!ok) {
          if(d_bvp){
            if(ca[confl].size() == 1) {
              id = d_bvp->getSatProof()->storeUnitConflict(ca[confl][0], LEARNT);
              d_bvp->getSatProof()->finalizeProof(::BVMinisat::CRef_Lazy);
            } else {
              d_bvp->getSatProof()->finalizeProof(confl);
            }
          }
        }
      }
    }
    return ok;
}

void Solver::attachClause(CRef cr) {
    const Clause& c = ca[cr];
    assert(c.size() > 1);
    watches[~c[0]].push(Watcher(cr, c[1]));
    watches[~c[1]].push(Watcher(cr, c[0]));
    if (c.learnt()) learnts_literals += c.size();
    else            clauses_literals += c.size(); }


void Solver::detachClause(CRef cr, bool strict) {
    const Clause& c = ca[cr];
    if(d_bvp){ d_bvp->getSatProof()->markDeleted(cr); }
    
    assert(c.size() > 1);
    
    if (strict){
        remove(watches[~c[0]], Watcher(cr, c[1]));
        remove(watches[~c[1]], Watcher(cr, c[0]));
    }else{
        // Lazy detaching: (NOTE! Must clean all watcher lists before garbage collecting this clause)
        watches.smudge(~c[0]);
        watches.smudge(~c[1]);
    }

    if (c.learnt()) learnts_literals -= c.size();
    else            clauses_literals -= c.size(); }


void Solver::removeClause(CRef cr) {
    Clause& c = ca[cr];
    detachClause(cr);
    // Don't leave pointers to free'd memory!
    if (locked(c)) vardata[var(c[0])].reason = CRef_Undef;
    c.mark(1); 
    ca.free(cr);
}


bool Solver::satisfied(const Clause& c) const {
    for (int i = 0; i < c.size(); i++)
        if (value(c[i]) == l_True)
            return true;
    return false; }


// Revert to the state at given level (keeping all assignment at 'level' but not beyond).
//
void Solver::cancelUntil(int level) {
    if (decisionLevel() > level){
      Debug("bvminisat::explain") << OUTPUT_TAG << " backtracking to " << level << std::endl;
      for (int c = trail.size()-1; c >= trail_lim[level]; c--){
            Var      x  = var(trail[c]);
            assigns [x] = l_Undef;
            if (marker[x] == 2) marker[x] = 1;
            if (phase_saving > 1 || (phase_saving == 1) && c > trail_lim.last())
                polarity[x] = sign(trail[c]);
            insertVarOrder(x); }
        qhead = trail_lim[level];
        trail.shrink(trail.size() - trail_lim[level]);
        trail_lim.shrink(trail_lim.size() - level);
    }
}


//=================================================================================================
// Major methods:


Lit Solver::pickBranchLit()
{
    Var next = var_Undef;

    // Random decision:
    if (drand(random_seed) < random_var_freq && !order_heap.empty()){
        next = order_heap[irand(random_seed,order_heap.size())];
        if (value(next) == l_Undef && decision[next])
            rnd_decisions++; }

    // Activity based decision:
    while (next == var_Undef || value(next) != l_Undef || !decision[next])
        if (order_heap.empty()){
            next = var_Undef;
            break;
        }else
            next = order_heap.removeMin();

    return next == var_Undef ? lit_Undef : mkLit(next, rnd_pol ? drand(random_seed) < 0.5 : polarity[next]);
}


/*_________________________________________________________________________________________________
|
|  analyze : (confl : Clause*) (out_learnt : vec<Lit>&) (out_btlevel : int&)  ->  [void]
|  
|  Description:
|    Analyze conflict and produce a reason clause.
|  
|    Pre-conditions:
|      * 'out_learnt' is assumed to be cleared.
|      * Current decision level must be greater than root level.
|  
|    Post-conditions:
|      * 'out_learnt[0]' is the asserting literal at level 'out_btlevel'.
|      * If out_learnt.size() > 1 then 'out_learnt[1]' has the greatest decision level of the 
|        rest of literals. There may be others from the same level though.
|  
|________________________________________________________________________________________________@*/
void Solver::analyze(CRef confl, vec<Lit>& out_learnt, int& out_btlevel, UIP uip)
{
    int pathC = 0;
    Lit p     = lit_Undef;

    // Generate conflict clause:
    //
    out_learnt.push();      // (leave room for the asserting literal)
    int index   = trail.size() - 1;

    bool done = false;
    
    if(d_bvp){ d_bvp->getSatProof()->startResChain(confl); }

    do{
        assert(confl != CRef_Undef); // (otherwise should be UIP)
        Clause& c = ca[confl];

        if (c.learnt())
            claBumpActivity(c);

        for (int j = (p == lit_Undef) ? 0 : 1; j < c.size(); j++){
            Lit q = c[j];

            if (!seen[var(q)] && level(var(q)) > 0) {
                varBumpActivity(var(q));
                seen[var(q)] = 1;
                if (level(var(q)) >= decisionLevel())
                    pathC++;
                else
                    out_learnt.push(q);
            }
            
            if (level(var(q)) == 0) {
              if(d_bvp){ d_bvp->getSatProof()->resolveOutUnit(q); }
            }
        }
        
        // Select next clause to look at:
        while (!seen[var(trail[index--])]);
        p     = trail[index+1];
        confl = reason(var(p));
        seen[var(p)] = 0;
        pathC--;

        if ( pathC > 0 && confl != CRef_Undef ) {
          if(d_bvp){ d_bvp->getSatProof()->addResolutionStep(p, confl, sign(p));}
        }

        switch (uip) {
        case UIP_FIRST:
          done = pathC == 0;
          break;
        case UIP_LAST:
          done = confl == CRef_Undef || (pathC == 0 && marker[var(p)] == 2);
          break;
        default:
          Unreachable();
          break;
        }
    } while (!done);
    out_learnt[0] = ~p;

    // Simplify conflict clause:
    //
    int i, j;
    out_learnt.copyTo(analyze_toclear);
    if (ccmin_mode == 2){
        uint32_t abstract_level = 0;
        for (i = 1; i < out_learnt.size(); i++)
            abstract_level |= abstractLevel(var(out_learnt[i])); // (maintain an abstraction of levels involved in conflict)

        for (i = j = 1; i < out_learnt.size(); i++) {
            if (reason(var(out_learnt[i])) == CRef_Undef) {
                out_learnt[j++] = out_learnt[i];
            } else {
              // Check if the literal is redundant
              if (!litRedundant(out_learnt[i], abstract_level)) {
                // Literal is not redundant
                out_learnt[j++] = out_learnt[i];
              } else {
                if(d_bvp){ d_bvp->getSatProof()->storeLitRedundant(out_learnt[i]); }
              }
            }
        }
        
    }else if (ccmin_mode == 1){
        Unreachable();
        for (i = j = 1; i < out_learnt.size(); i++){
            Var x = var(out_learnt[i]);

            if (reason(x) == CRef_Undef)
                out_learnt[j++] = out_learnt[i];
            else{
                Clause& c = ca[reason(var(out_learnt[i]))];
                for (int k = 1; k < c.size(); k++)
                    if (!seen[var(c[k])] && level(var(c[k])) > 0){
                        out_learnt[j++] = out_learnt[i];
                        break; }
            }
        }
    }else
        i = j = out_learnt.size();

    max_literals += out_learnt.size();
    out_learnt.shrink(i - j);
    tot_literals += out_learnt.size();

    for (int i = 0; i < out_learnt.size(); ++ i) {
      if (marker[var(out_learnt[i])] == 0) {
        break;
      }
    }

    // Find correct backtrack level:
    //
    if (out_learnt.size() == 1) {
      out_btlevel = 0;
    }
    else{
        int max_i = 1;
        // Find the first literal assigned at the next-highest level:
        for (int i = 2; i < out_learnt.size(); i++)
            if (level(var(out_learnt[i])) > level(var(out_learnt[max_i])))
                max_i = i;
        // Swap-in this literal at index 1:
        Lit p             = out_learnt[max_i];
        out_learnt[max_i] = out_learnt[1];
        out_learnt[1]     = p;
        out_btlevel       = level(var(p));
    }

    for (int j = 0; j < analyze_toclear.size(); j++) seen[var(analyze_toclear[j])] = 0;    // ('seen[]' is now cleared)
}


// Check if 'p' can be removed. 'abstract_levels' is used to abort early if the algorithm is
// visiting literals at levels that cannot be removed later.
bool Solver::litRedundant(Lit p, uint32_t abstract_levels)
{
    analyze_stack.clear(); analyze_stack.push(p);
    int top = analyze_toclear.size();
    while (analyze_stack.size() > 0){
        CRef c_reason = reason(var(analyze_stack.last()));
        assert(c_reason != CRef_Undef);
        Clause& c = ca[c_reason];
        int c_size = c.size();
        analyze_stack.pop();

        for (int i = 1; i < c_size; i++){
            Lit p  = c[i];
            if (!seen[var(p)] && level(var(p)) > 0){
                if (reason(var(p)) != CRef_Undef && (abstractLevel(var(p)) & abstract_levels) != 0){
                    seen[var(p)] = 1;
                    analyze_stack.push(p);
                    analyze_toclear.push(p);
                }else{
                    for (int j = top; j < analyze_toclear.size(); j++)
                        seen[var(analyze_toclear[j])] = 0;
                    analyze_toclear.shrink(analyze_toclear.size() - top);
                    return false;
                }
            }
        }
    }

    return true;
}

/** 
 * Specialized analyzeFinal procedure where we test the consistency
 * of the assumptions before backtracking bellow the assumption level.
 * 
 * @param p the original uip (may be unit)
 * @param confl_clause the conflict clause
 * @param out_conflict the conflict in terms of assumptions we are building
 */
void Solver::analyzeFinal2(Lit p, CRef confl_clause, vec<Lit>& out_conflict) {
  assert (confl_clause != CRef_Undef);
  assert (decisionLevel() == assumptions.size());
  assert (level(var(p)) == assumptions.size());

  out_conflict.clear(); 
  
  Clause& cl = ca[confl_clause];
  for (int i = 0; i < cl.size(); ++i) {
    seen[var(cl[i])] = 1;
  }

  int end = options::proof() ? 0 :  trail_lim[0];
  for (int i = trail.size() - 1; i >= end; i--) {
    Var x = var(trail[i]);
    if (seen[x]) {
      if (reason(x) == CRef_Undef) {
        // we skip p if was a learnt unit
        if (x != var(p)) {
          if (marker[x] == 2) {
            assert (level(x) > 0);
            out_conflict.push(~trail[i]);
          } else {
            if(d_bvp){d_bvp->getSatProof()->resolveOutUnit(~(trail[i])); }
          }
        } else {
          if(d_bvp){d_bvp->getSatProof()->resolveOutUnit(~p);} 
        }
      } else {
        Clause& c = ca[reason(x)];
        if(d_bvp){d_bvp->getSatProof()->addResolutionStep(trail[i],reason(x), sign(trail[i]));}

        for (int j = 1; j < c.size(); j++) {
          if (level(var(c[j])) > 0)
            seen[var(c[j])] = 1;
          if(d_bvp){
            if (level(var(c[j])) == 0) {
              d_bvp->getSatProof()->resolveOutUnit(c[j]);
              seen[var(c[j])] = 0; // we don't need to resolve it out again
            }
          }
        }
      }
      seen[x] = 0;
    }
    assert (seen[x] == 0); 
  }
  assert (out_conflict.size()); 
}

/*_________________________________________________________________________________________________
|
|  analyzeFinal : (p : Lit)  ->  [void]
|  
|  Description:
|    Specialized analysis procedure to express the final conflict in terms of assumptions.
|    Calculates the (possibly empty) set of assumptions that led to the assignment of 'p', and
|    stores the result in 'out_conflict'.
|________________________________________________________________________________________________@*/
void Solver::analyzeFinal(Lit p, vec<Lit>& out_conflict)
{
    out_conflict.clear();
    if (marker[var(p)] == 2) {
      out_conflict.push(p);
    }

    if(d_bvp){
      if (level(var(p)) == 0 && d_bvp->isAssumptionConflict()) {
        Assert ( marker[var(p)] == 2);
        if (reason(var(p)) == CRef_Undef) {
          d_bvp->startBVConflict(p);
        }
      }
    }
    
    if (decisionLevel() == 0 && !options::proof()) {
      return;
    }

    seen[var(p)] = 1;
    int end = options::proof() ? 0 : trail_lim[0];
    
    for (int i = trail.size()-1; i >= end; i--){
        Var x = var(trail[i]);
        if (seen[x]) {
            if (reason(x) == CRef_Undef) {
              assert(marker[x] == 2);
              assert(level(x) > 0);
              out_conflict.push(~trail[i]);
            } else {
              Clause& c = ca[reason(x)];
              if(d_bvp){
                    if (d_bvp->isAssumptionConflict() &&
                        trail[i] == p) {
                      d_bvp->startBVConflict(reason(x));
                    } else {
                      d_bvp->getSatProof()->addResolutionStep(trail[i], reason(x), sign(trail[i]));
                    }
              }
              for (int j = 1; j < c.size(); j++) {
                if (level(var(c[j])) > 0) {
                  seen[var(c[j])] = 1;
                }
                if(d_bvp){
                  if (level(var(c[j])) == 0) {
                    d_bvp->getSatProof()->resolveOutUnit(c[j]);
                  }
                }
              }
            }
            seen[x] = 0;
        }
    }

    seen[var(p)] = 0;
    assert (out_conflict.size());
}


void Solver::uncheckedEnqueue(Lit p, CRef from)
{
    assert(value(p) == l_Undef);
    assigns[var(p)] = lbool(!sign(p));
    vardata[var(p)] = mkVarData(from, decisionLevel());
    trail.push_(p);
    if (decisionLevel() <= assumptions.size() && marker[var(p)] == 1) {
      if (notify) {
        Debug("bvminisat::explain") << OUTPUT_TAG << "propagating " << p << std::endl;
        notify->notify(p);
      }
    }
}

void Solver::popAssumption() {
    assumptions.pop();
    conflict.clear();
    cancelUntil(assumptions.size());
}

lbool Solver::propagateAssumptions() {
  only_bcp = true;
  ccmin_mode = 0;
  return search(-1);
}

lbool Solver::assertAssumption(Lit p, bool propagate) {
  // TODO need to somehow mark the assumption as unit in the current context?
  // it's not always unit though, but this would be useful for debugging
  
  // assert(marker[var(p)] == 1);

 
  if (decisionLevel() > assumptions.size()) {
    cancelUntil(assumptions.size());
  }

  conflict.clear();

  // add to the assumptions
  if (c->getLevel() > 0) {
    assumptions.push(p);
  } else {
    ClauseId id;
    if (!addClause(p, id)) {
      conflict.push(~p);
      return l_False;
    }
  }

  // run the propagation
  if (propagate) {
    only_bcp = true;
    ccmin_mode = 0; 
    lbool result = search(-1);
    return result; 
  } else {
    return l_True;
  }
}

void Solver::addMarkerLiteral(Var var) {
  // make sure it wasn't already marked 
  Assert(marker[var] == 0); 
  marker[var] = 1;
  if(d_bvp){d_bvp->getSatProof()->registerAssumption(var);}
}


/*_________________________________________________________________________________________________
|
|  propagate : [void]  ->  [Clause*]
|  
|  Description:
|    Propagates all enqueued facts. If a conflict arises, the conflicting clause is returned,
|    otherwise CRef_Undef.
|  
|    Post-conditions:
|      * the propagation queue is empty, even if there was a conflict.
|________________________________________________________________________________________________@*/
CRef Solver::propagate()
{
    CRef    confl     = CRef_Undef;
    int     num_props = 0;
    watches.cleanAll();

    while (qhead < trail.size()){
        Lit            p   = trail[qhead++];     // 'p' is enqueued fact to propagate.
        vec<Watcher>&  ws  = watches[p];
        Watcher        *i, *j, *end;
        num_props++;

        for (i = j = (Watcher*)ws, end = i + ws.size();  i != end;){
            // Try to avoid inspecting the clause:
            Lit blocker = i->blocker;
            if (value(blocker) == l_True){
                *j++ = *i++; continue; }

            // Make sure the false literal is data[1]:
            CRef     cr        = i->cref;
            Clause&  c         = ca[cr];
            Lit      false_lit = ~p;
            if (c[0] == false_lit)
                c[0] = c[1], c[1] = false_lit;
            assert(c[1] == false_lit);
            i++;

            // If 0th watch is true, then clause is already satisfied.
            Lit     first = c[0];
            Watcher w     = Watcher(cr, first);
            if (first != blocker && value(first) == l_True){
                *j++ = w; continue; }

            // Look for new watch:
            for (int k = 2; k < c.size(); k++)
                if (value(c[k]) != l_False){
                    c[1] = c[k]; c[k] = false_lit;
                    watches[~c[1]].push(w);
                    goto NextClause; }

            // Did not find watch -- clause is unit under assignment:
            *j++ = w;
            if (value(first) == l_False){
                confl = cr;
                qhead = trail.size();
                // Copy the remaining watches:
                while (i < end)
                    *j++ = *i++;
            }else
                uncheckedEnqueue(first, cr);

        NextClause:;
        }
        ws.shrink(i - j);
    }
    propagations += num_props;
    simpDB_props -= num_props;

    return confl;
}


/*_________________________________________________________________________________________________
|
|  reduceDB : ()  ->  [void]
|  
|  Description:
|    Remove half of the learnt clauses, minus the clauses locked by the current assignment. Locked
|    clauses are clauses that are reason to some assignment. Binary clauses are never removed.
|________________________________________________________________________________________________@*/
struct reduceDB_lt { 
    ClauseAllocator& ca;
    reduceDB_lt(ClauseAllocator& ca_) : ca(ca_) {}
    bool operator () (CRef x, CRef y) { 
        return ca[x].size() > 2 && (ca[y].size() == 2 || ca[x].activity() < ca[y].activity()); } 
};
void Solver::reduceDB()
{
    int     i, j;
    double  extra_lim = cla_inc / learnts.size();    // Remove any clause below this activity

    sort(learnts, reduceDB_lt(ca));
    // Don't delete binary or locked clauses. From the rest, delete clauses from the first half
    // and clauses with activity smaller than 'extra_lim':
    for (i = j = 0; i < learnts.size(); i++){
        Clause& c = ca[learnts[i]];
        if (c.size() > 2 && !locked(c) && (i < learnts.size() / 2 || c.activity() < extra_lim))
            removeClause(learnts[i]);
        else
            learnts[j++] = learnts[i];
    }
    learnts.shrink(i - j);
    checkGarbage();
}


void Solver::removeSatisfied(vec<CRef>& cs)
{
    int i, j;
    for (i = j = 0; i < cs.size(); i++){
        Clause& c = ca[cs[i]];
        if (satisfied(c)) {
          if (locked(c)) {
            // store a resolution of the literal c propagated
            if(d_bvp){ d_bvp->getSatProof()->storeUnitResolution(c[0]); }
          }
            removeClause(cs[i]);
        }
        else
            cs[j++] = cs[i];
    }
    cs.shrink(i - j);
}


void Solver::rebuildOrderHeap()
{
    vec<Var> vs;
    for (Var v = 0; v < nVars(); v++)
        if (decision[v] && value(v) == l_Undef)
            vs.push(v);
    order_heap.build(vs);
}


/*_________________________________________________________________________________________________
|
|  simplify : [void]  ->  [bool]
|  
|  Description:
|    Simplify the clause database according to the current top-level assigment. Currently, the only
|    thing done here is the removal of satisfied clauses, but more things can be put here.
|________________________________________________________________________________________________@*/
bool Solver::simplify()
{
    assert(decisionLevel() == 0);

    if (!ok || propagate() != CRef_Undef)
        return ok = false;

    if (nAssigns() == simpDB_assigns || (simpDB_props > 0))
        return true;

    // Remove satisfied clauses:
    removeSatisfied(learnts);
    if (remove_satisfied)        // Can be turned off.
        removeSatisfied(clauses);
    checkGarbage();
    rebuildOrderHeap();

    simpDB_assigns = nAssigns();
    simpDB_props   = clauses_literals + learnts_literals;   // (shouldn't depend on stats really, but it will do for now)

    return true;
}


/*_________________________________________________________________________________________________
|
|  search : (nof_conflicts : int) (params : const SearchParams&)  ->  [lbool]
|  
|  Description:
|    Search for a model the specified number of conflicts. 
|    NOTE! Use negative value for 'nof_conflicts' indicate infinity.
|  
|  Output:
|    'l_True' if a partial assigment that is consistent with respect to the clauseset is found. If
|    all variables are decision variables, this means that the clause set is satisfiable. 'l_False'
|    if the clause set is unsatisfiable. 'l_Undef' if the bound on number of conflicts is reached.
|________________________________________________________________________________________________@*/
lbool Solver::search(int nof_conflicts, UIP uip)
{
    assert(ok);
    int         backtrack_level;
    int         conflictC = 0;
    vec<Lit>    learnt_clause;
    starts++;

    for (;;){
        CRef confl = propagate();
        if (confl != CRef_Undef){
            // CONFLICT
            conflicts++; conflictC++;

            if (decisionLevel() == 0) {
              // can this happen for bv?
              if(d_bvp){ d_bvp->getSatProof()->finalizeProof(confl);}
              return l_False;
            }

            learnt_clause.clear();
            analyze(confl, learnt_clause, backtrack_level, uip);

            Lit p = learnt_clause[0];
            //bool assumption = marker[var(p)] == 2;

            CRef cr = CRef_Undef;
            if (learnt_clause.size() > 1) {
              cr = ca.alloc(learnt_clause, true);
              learnts.push(cr);
              attachClause(cr);
              claBumpActivity(ca[cr]);
              if(d_bvp){
                 ClauseId id = d_bvp->getSatProof()->registerClause(cr, LEARNT);
                 PSTATS(
                 __gnu_cxx::hash_set<int> cl_levels;
                 for (int i = 0; i < learnt_clause.size(); ++i) {
                   cl_levels.insert(level(var(learnt_clause[i])));
                 }
                 if( d_bvp ){ d_bvp->getSatProof()->storeClauseGlue(id, cl_levels.size()); }
                       )
                 d_bvp->getSatProof()->endResChain(id);
              }
            }
            
            if (learnt_clause.size() == 1) {
              // learning a unit clause
              if(d_bvp){ d_bvp->getSatProof()->endResChain(learnt_clause[0]);}
            }
            
            //  if the uip was an assumption we are unsat
            if (level(var(p)) <= assumptions.size()) {
              for (int i = 0; i < learnt_clause.size(); ++i) {
                assert (level(var(learnt_clause[i])) <= decisionLevel()); 
                seen[var(learnt_clause[i])] = 1;
              }

              // Starting new resolution chain for bit-vector proof
              if( d_bvp ){
                if (cr == CRef_Undef) {
                  d_bvp->startBVConflict(learnt_clause[0]);
                }
                else { 
                  d_bvp->startBVConflict(cr);
                }
              }
              analyzeFinal(p, conflict);
              if(d_bvp){ d_bvp->endBVConflict(conflict); }
              Debug("bvminisat::search") << OUTPUT_TAG << " conflict on assumptions " << std::endl;
              return l_False;
            }

            if (!CVC4::options::bvEagerExplanations()) {
              // check if uip leads to a conflict 
              if (backtrack_level < assumptions.size()) {
                cancelUntil(assumptions.size());
                uncheckedEnqueue(p, cr);
              
                CRef new_confl = propagate();
                if (new_confl != CRef_Undef) {
                  // we have a conflict we now need to explain it
                  // TODO: proof for analyzeFinal2
                  if(d_bvp){ d_bvp->startBVConflict(new_confl); }
                  analyzeFinal2(p, new_confl, conflict);
                  if(d_bvp){ d_bvp->endBVConflict(conflict); }
                  return l_False;
                }
              }
            }

            cancelUntil(backtrack_level);
            uncheckedEnqueue(p, cr);
    
         
            varDecayActivity();
            claDecayActivity();

            if (--learntsize_adjust_cnt == 0){
                learntsize_adjust_confl *= learntsize_adjust_inc;
                learntsize_adjust_cnt    = (int)learntsize_adjust_confl;
                max_learnts             *= learntsize_inc;

                if (verbosity >= 1)
                    printf("| %9d | %7d %8d %8d | %8d %8d %6.0f | %6.3f %% |\n", 
                           (int)conflicts, 
                           (int)dec_vars - (trail_lim.size() == 0 ? trail.size() : trail_lim[0]), nClauses(), (int)clauses_literals, 
                           (int)max_learnts, nLearnts(), (double)learnts_literals/nLearnts(), progressEstimate()*100);
            }

        }else{
            // NO CONFLICT
            bool isWithinBudget;
            try {
              isWithinBudget = withinBudget(CVC4::options::bvSatConflictStep()); 
            }
            catch (const CVC4::theory::Interrupted& e) {
              // do some clean-up and rethrow 
              cancelUntil(assumptions.size()); 
              throw e; 
            }
            
            if (decisionLevel() > assumptions.size() && nof_conflicts >= 0 && conflictC >= nof_conflicts ||
                !isWithinBudget) {
                // Reached bound on number of conflicts:
                Debug("bvminisat::search") << OUTPUT_TAG << " restarting " << std::endl;
                progress_estimate = progressEstimate();
                cancelUntil(assumptions.size());
                return l_Undef;
            }
 
            // Simplify the set of problem clauses:
            if (decisionLevel() == 0 && !simplify()) {
                Debug("bvminisat::search") << OUTPUT_TAG << " base level conflict, we're unsat" << std::endl;
                return l_False;
            }

            // We can't erase clauses if there is unprocessed assumptions, there might be some
            // propagationg we need to redu
            if (decisionLevel() >= assumptions.size() && learnts.size()-nAssigns() >= max_learnts) {
                // Reduce the set of learnt clauses:
                Debug("bvminisat::search") << OUTPUT_TAG << " cleaning up database" << std::endl;
                reduceDB();
            }

            Lit next = lit_Undef;
            while (decisionLevel() < assumptions.size()){
                // Perform user provided assumption:
                Lit p = assumptions[decisionLevel()];
                if (value(p) == l_True){
                    // Dummy decision level:
                    newDecisionLevel();
                }else if (value(p) == l_False){
                    marker[var(p)] = 2;
                    
                    if(d_bvp){  d_bvp->markAssumptionConflict(); }
                    analyzeFinal(~p, conflict);
                    if(d_bvp){ d_bvp->endBVConflict(conflict); }
                    Debug("bvminisat::search") << OUTPUT_TAG << " assumption false, we're unsat" << std::endl;
                    return l_False;
                }else{
                    marker[var(p)] = 2;
                    next = p;
                    break;
                }
            }

            if (next == lit_Undef){

                if (only_bcp) {
                  Debug("bvminisat::search") << OUTPUT_TAG << " only bcp, skipping rest of the problem" << std::endl;
                  return l_True;
                }

                // New variable decision:
                decisions++;
                next = pickBranchLit();

                if (next == lit_Undef) {
                    Debug("bvminisat::search") << OUTPUT_TAG << " satisfiable" << std::endl;
                    // Model found:
                    return l_True;
                }
            }

            // Increase decision level and enqueue 'next'
            newDecisionLevel();
            uncheckedEnqueue(next);
        }
    }
}


double Solver::progressEstimate() const
{
    double  progress = 0;
    double  F = 1.0 / nVars();

    for (int i = 0; i <= decisionLevel(); i++){
        int beg = i == 0 ? 0 : trail_lim[i - 1];
        int end = i == decisionLevel() ? trail.size() : trail_lim[i];
        progress += pow(F, i) * (end - beg);
    }

    return progress / nVars();
}

/*
  Finite subsequences of the Luby-sequence:

  0: 1
  1: 1 1 2
  2: 1 1 2 1 1 2 4
  3: 1 1 2 1 1 2 4 1 1 2 1 1 2 4 8
  ...


 */

static double luby(double y, int x){

    // Find the finite subsequence that contains index 'x', and the
    // size of that subsequence:
    int size, seq;
    for (size = 1, seq = 0; size < x+1; seq++, size = 2*size+1);

    while (size-1 != x){
        size = (size-1)>>1;
        seq--;
        x = x % size;
    }

    return pow(y, seq);
}

// NOTE: assumptions passed in member-variable 'assumptions'.
lbool Solver::solve_()
{
    Debug("bvminisat") <<"BVMinisat::Solving learned clauses " << learnts.size() <<"\n";
    Debug("bvminisat") <<"BVMinisat::Solving assumptions " << assumptions.size() <<"\n";

    model.clear();
    conflict.clear();

    ccmin_mode = 0;
    
    if (!ok) return l_False;

    solves++;

    max_learnts               = nClauses() * learntsize_factor;
    learntsize_adjust_confl   = learntsize_adjust_start_confl;
    learntsize_adjust_cnt     = (int)learntsize_adjust_confl;
    lbool   status            = l_Undef;

    if (verbosity >= 1){
        printf("============================[ Search Statistics ]==============================\n");
        printf("| Conflicts |          ORIGINAL         |          LEARNT          | Progress |\n");
        printf("|           |    Vars  Clauses Literals |    Limit  Clauses Lit/Cl |          |\n");
        printf("===============================================================================\n");
    }

    // Search:
    int curr_restarts = 0;
    while (status == l_Undef){
        double rest_base = luby_restart ? luby(restart_inc, curr_restarts) : pow(restart_inc, curr_restarts);
        status = search(rest_base * restart_first);
        if (!withinBudget(CVC4::options::bvSatConflictStep())) break;
        curr_restarts++;
    }

    if (verbosity >= 1)
        printf("===============================================================================\n");

    if (status == l_True){
        // Extend & copy model:
        // model.growTo(nVars());
        // for (int i = 0; i < nVars(); i++) model[i] = value(i);
    }else if (status == l_False && conflict.size() == 0)
        ok = false;

    return status;
}

//=================================================================================================
// Bitvector propagations
// 

void Solver::explain(Lit p, std::vector<Lit>& explanation) {
  Debug("bvminisat::explain") << OUTPUT_TAG << "starting explain of " << p << std::endl;

  // top level fact, no explanation necessary
  if (level(var(p)) == 0) {
    if(d_bvp){
          // the only way a marker variable is 
       if (reason(var(p)) == CRef_Undef) {
          d_bvp->startBVConflict(p);
          vec<Lit> confl;
          confl.push(p);
          d_bvp->endBVConflict(confl);
          return;
       }
    }
    if (!THEORY_PROOF_ON())
      return;
  }
  
  seen[var(p)] = 1;

  // if we are called at decisionLevel = 0 trail_lim is empty
  int bottom = options::proof() ? 0 : trail_lim[0];
  for (int i = trail.size()-1; i >= bottom; i--){
    Var x = var(trail[i]);
    if (seen[x]) {
      if (reason(x) == CRef_Undef) {
        if (marker[x] == 2) {
          assert(level(x) > 0);
          explanation.push_back(trail[i]);
        } else {
          Assert (level(x) == 0);
          if(d_bvp){ d_bvp->getSatProof()->resolveOutUnit(~(trail[i])); }
         }
        
      } else {
        Clause& c = ca[reason(x)];
        if(d_bvp){
          if (p == trail[i]) {
            d_bvp->startBVConflict(reason(var(p)));
          } else {
            d_bvp->getSatProof()->addResolutionStep(trail[i], reason(x), sign(trail[i]));
          }
        }
        for (int j = 1; j < c.size(); j++) {
          if (level(var(c[j])) > 0 || options::proof()) {
            seen[var(c[j])] = 1;
          }
        }
      }
      seen[x] = 0;
    }
  }
  seen[var(p)] = 0;

  if(d_bvp){
    vec<Lit> conflict_clause;
    conflict_clause.push(p);
    for(unsigned i = 0; i < explanation.size(); ++i) {
      conflict_clause.push(~explanation[i]);
    }
    d_bvp->endBVConflict(conflict_clause);
  }
}

void Solver::setProofLog( BitVectorProof * bvp ) {
  d_bvp = bvp;
  d_bvp->initSatProof(this);
  d_bvp->getSatProof()->registerTrueLit(mkLit(varTrue, false));
  d_bvp->getSatProof()->registerFalseLit(mkLit(varFalse, true));
}

//=================================================================================================
// Writing CNF to DIMACS:
// 
// FIXME: this needs to be rewritten completely.

static Var mapVar(Var x, vec<Var>& map, Var& max)
{
    if (map.size() <= x || map[x] == -1){
        map.growTo(x+1, -1);
        map[x] = max++;
    }
    return map[x];
}


void Solver::toDimacs(FILE* f, Clause& c, vec<Var>& map, Var& max)
{
    if (satisfied(c)) return;

    for (int i = 0; i < c.size(); i++)
        if (value(c[i]) != l_False)
            fprintf(f, "%s%d ", sign(c[i]) ? "-" : "", mapVar(var(c[i]), map, max)+1);
    fprintf(f, "0\n");
}


void Solver::toDimacs(const char *file, const vec<Lit>& assumps)
{
    FILE* f = fopen(file, "wr");
    if (f == NULL)
        fprintf(stderr, "could not open file %s\n", file), exit(1);
    toDimacs(f, assumps);
    fclose(f);
}


void Solver::toDimacs(FILE* f, const vec<Lit>& assumps)
{
    // Handle case when solver is in contradictory state:
    if (!ok){
        fprintf(f, "p cnf 1 2\n1 0\n-1 0\n");
        return; }

    vec<Var> map; Var max = 0;

    // Cannot use removeClauses here because it is not safe
    // to deallocate them at this point. Could be improved.
    int cnt = 0;
    for (int i = 0; i < clauses.size(); i++)
        if (!satisfied(ca[clauses[i]]))
            cnt++;
        
    for (int i = 0; i < clauses.size(); i++)
        if (!satisfied(ca[clauses[i]])){
            Clause& c = ca[clauses[i]];
            for (int j = 0; j < c.size(); j++)
                if (value(c[j]) != l_False)
                    mapVar(var(c[j]), map, max);
        }

    // Assumptions are added as unit clauses:
    cnt += assumps.size();

    fprintf(f, "p cnf %d %d\n", max, cnt);

    for (int i = 0; i < assumps.size(); i++){
        assert(value(assumps[i]) != l_False);
        fprintf(f, "%s%d 0\n", sign(assumps[i]) ? "-" : "", mapVar(var(assumps[i]), map, max)+1);
    }

    for (int i = 0; i < clauses.size(); i++)
        toDimacs(f, ca[clauses[i]], map, max);

    if (verbosity > 0)
        printf("Wrote %d clauses with %d variables.\n", cnt, max);
}


//=================================================================================================
// Garbage Collection methods:

void Solver::relocAll(ClauseAllocator& to)
{
    // All watchers:
    //
    // for (int i = 0; i < watches.size(); i++)
    watches.cleanAll();
    for (int v = 0; v < nVars(); v++)
        for (int s = 0; s < 2; s++){
            Lit p = mkLit(v, s);
            // printf(" >>> RELOCING: %s%d\n", sign(p)?"-":"", var(p)+1);
            vec<Watcher>& ws = watches[p];
            for (int j = 0; j < ws.size(); j++)
              ca.reloc(ws[j].cref, to, d_bvp ?  d_bvp->getSatProof()->getProxy() : NULL);
        }

    // All reasons:
    //
    for (int i = 0; i < trail.size(); i++){
        Var v = var(trail[i]);

        if (reason(v) != CRef_Undef && (ca[reason(v)].reloced() || locked(ca[reason(v)])))
            ca.reloc(vardata[v].reason, to, d_bvp ?  d_bvp->getSatProof()->getProxy() : NULL);
    }

    // All learnt:
    //
    for (int i = 0; i < learnts.size(); i++)
        ca.reloc(learnts[i], to, d_bvp ?  d_bvp->getSatProof()->getProxy() : NULL);

    // All original:
    //
    for (int i = 0; i < clauses.size(); i++)
        ca.reloc(clauses[i], to, d_bvp ?  d_bvp->getSatProof()->getProxy() : NULL);
	
    if(d_bvp){ d_bvp->getSatProof()->finishUpdateCRef(); }
}


void Solver::garbageCollect()
{
    // Initialize the next region to a size corresponding to the estimated utilization degree. This
    // is not precise but should avoid some unnecessary reallocations for the new region:
    ClauseAllocator to(ca.size() - ca.wasted()); 
    Debug("bvminisat") << " BVMinisat::Garbage collection \n"; 
    relocAll(to);
    if (verbosity >= 2)
        printf("|  Garbage collection:   %12d bytes => %12d bytes             |\n", 
               ca.size()*ClauseAllocator::Unit_Size, to.size()*ClauseAllocator::Unit_Size);
    to.moveTo(ca);
}

<<<<<<< HEAD
void ClauseAllocator::reloc(CRef& cr, ClauseAllocator& to, CVC4::BVProofProxy* proxy)
{
  CRef old = cr;  // save the old reference

  Clause& c = operator[](cr);
  if (c.reloced()) { cr = c.relocation(); return; }
  
  cr = to.alloc(c, c.learnt());
  c.relocate(cr);
  if (proxy) {
    proxy->updateCRef(old, cr); 
  }
  
  // Copy extra data-fields: 
  // (This could be cleaned-up. Generalize Clause-constructor to be applicable here instead?)
  to[cr].mark(c.mark());
  if (to[cr].learnt())         to[cr].activity() = c.activity();
  else if (to[cr].has_extra()) to[cr].calcAbstraction();
}
=======
} /* CVC4::BVMinisat namespace */
} /* CVC4 namespace */
>>>>>>> 541c88a3
<|MERGE_RESOLUTION|>--- conflicted
+++ resolved
@@ -31,20 +31,13 @@
 #include "options/bv_options.h"
 #include "options/smt_options.h"
 #include "theory/interrupted.h"
-<<<<<<< HEAD
-
 #include "proof/proof_manager.h"
 #include "proof/bitvector_proof.h"
 #include "proof/sat_proof.h"
 #include "proof/sat_proof_implementation.h"
-
-using namespace BVMinisat;
-using namespace CVC4;
-=======
 #include "util/utility.h"
 
 namespace CVC4 {
->>>>>>> 541c88a3
 namespace BVMinisat {
 
 #define OUTPUT_TAG "bvminisat: [a=" << assumptions.size() << ",l=" << decisionLevel() << "] "
@@ -1465,7 +1458,6 @@
     to.moveTo(ca);
 }
 
-<<<<<<< HEAD
 void ClauseAllocator::reloc(CRef& cr, ClauseAllocator& to, CVC4::BVProofProxy* proxy)
 {
   CRef old = cr;  // save the old reference
@@ -1485,7 +1477,6 @@
   if (to[cr].learnt())         to[cr].activity() = c.activity();
   else if (to[cr].has_extra()) to[cr].calcAbstraction();
 }
-=======
+
 } /* CVC4::BVMinisat namespace */
-} /* CVC4 namespace */
->>>>>>> 541c88a3
+} /* CVC4 namespace */