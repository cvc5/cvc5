--- conflicted
+++ resolved
@@ -216,11 +216,7 @@
       updateElimHeap(var(clause[i]));
       occurs.smudge(var(clause[i]));
     }
-<<<<<<< HEAD
-
-=======
   }
->>>>>>> 36af0952
   Solver::removeClause(cr);
 }
 
