/*********************                                                        */
/*! \file cnf_stream.h
 ** \verbatim
 ** Top contributors (to current version):
 **   Dejan Jovanovic, Tim King, Morgan Deters
 ** This file is part of the CVC4 project.
 ** Copyright (c) 2009-2020 by the authors listed in the file AUTHORS
 ** in the top-level source directory and their institutional affiliations.
 ** All rights reserved.  See the file COPYING in the top-level source
 ** directory for licensing information.\endverbatim
 **
 ** \brief This class transforms a sequence of formulas into clauses.
 **
 ** This class takes a sequence of formulas.
 ** It outputs a stream of clauses that is propositionally
 ** equi-satisfiable with the conjunction of the formulas.
 ** This stream is maintained in an online fashion.
 **
 ** Unlike other parts of the system it is aware of the PropEngine's
 ** internals such as the representation and translation of [??? -Chris]
 **/

#include "cvc4_private.h"

#ifndef CVC4__PROP__CNF_STREAM_H
#define CVC4__PROP__CNF_STREAM_H

#include "context/cdinsert_hashmap.h"
#include "context/cdlist.h"
#include "expr/node.h"
#include "proof/proof_manager.h"
#include "prop/proof_cnf_stream.h"
#include "prop/registrar.h"
#include "prop/theory_proxy.h"

namespace CVC4 {

class OutputManager;

namespace prop {

class PropEngine;
class ProofCnfStream;

/**
 * Implements the following recursive algorithm
 * http://people.inf.ethz.ch/daniekro/classes/251-0247-00/f2007/readings/Tseitin70.pdf
 * in a single pass.
 *
 * The general idea is to introduce a new literal that will be equivalent to
 * each subexpression in the constructed equi-satisfiable formula, then
 * substitute the new literal for the formula, and so on, recursively.
 */
class CnfStream {
  friend PropEngine;
  friend ProofCnfStream;

 public:
  /** Cache of what nodes have been registered to a literal. */
  typedef context::CDInsertHashMap<SatLiteral, TNode, SatLiteralHashFunction>
      LiteralToNodeMap;

  /** Cache of what literals have been registered to a node. */
  typedef context::CDInsertHashMap<Node, SatLiteral, NodeHashFunction>
      NodeToLiteralMap;

  /**
   * Constructs a CnfStream that performs equisatisfiable CNF transformations
   * and sends the generated clauses and to the given SAT solver. This does not
   * take ownership of satSolver, registrar, or context.
   *
   * @param satSolver the sat solver to use.
   * @param registrar the entity that takes care of preregistration of Nodes.
   * @param context the context that the CNF should respect.
   * @param outMgr Reference to the output manager of the smt engine. Assertions
   * will not be dumped if outMgr == nullptr.
<<<<<<< HEAD
=======
   * @param rm the resource manager of the CNF stream
>>>>>>> 0f77646d
   * @param fullLitToNodeMap maintain a full SAT-literal-to-Node mapping.
   * @param name string identifier to distinguish between different instances
   * even for non-theory literals.
   */
  CnfStream(SatSolver* satSolver,
            Registrar* registrar,
            context::Context* context,
            OutputManager* outMgr,
            ResourceManager* rm,
            bool fullLitToNodeMap = false,
            std::string name = "");
  /**
   * Convert a given formula to CNF and assert it to the SAT solver.
   *
   * @param node node to convert and assert
   * @param removable whether the sat solver can choose to remove the clauses
   * @param negated whether we are asserting the node negated
   * @param input whether it is an input assertion (rather than a lemma). This
   * information is only relevant for unsat core tracking.
   */
  void convertAndAssert(TNode node,
                        bool removable,
                        bool negated,
                        bool input = false);
  /**
   * Get the node that is represented by the given SatLiteral.
   * @param literal the literal from the sat solver
   * @return the actual node
   */
  TNode getNode(const SatLiteral& literal);

  /**
   * Returns true iff the node has an assigned literal (it might not be
   * translated).
   * @param node the node
   */
  bool hasLiteral(TNode node) const;

  /**
   * Ensure that the given node will have a designated SAT literal that is
   * definitionally equal to it.  The result of this function is that the Node
   * can be queried via getSatValue(). Essentially, this is like a "convert-but-
   * don't-assert" version of convertAndAssert().
   */
  void ensureLiteral(TNode n, bool noPreregistration = false);

  /**
   * Returns the literal that represents the given node in the SAT CNF
   * representation.
   * @param node [Presumably there are some constraints on the kind of
   * node? E.g., it needs to be a boolean? -Chris]
   */
  SatLiteral getLiteral(TNode node);

  /**
   * Returns the Boolean variables from the input problem.
   */
  void getBooleanVariables(std::vector<TNode>& outputVariables) const;

  /** Retrieves map from nodes to literals. */
  const CnfStream::NodeToLiteralMap& getTranslationCache() const;

  /** Retrieves map from literals to nodes. */
  const CnfStream::LiteralToNodeMap& getNodeCache() const;

  void setProof(CnfProof* proof);

 protected:
  /**
   * Same as above, except that uses the saved d_removable flag. It calls the
   * dedicated converter for the possible formula kinds.
   */
  void convertAndAssert(TNode node, bool negated);
  /** Specific converters for each formula kind. */
  void convertAndAssertAnd(TNode node, bool negated);
  void convertAndAssertOr(TNode node, bool negated);
  void convertAndAssertXor(TNode node, bool negated);
  void convertAndAssertIff(TNode node, bool negated);
  void convertAndAssertImplies(TNode node, bool negated);
  void convertAndAssertIte(TNode node, bool negated);

  /**
   * Transforms the node into CNF recursively and yields a literal
   * definitionally equal to it.
   *
   * This method also populates caches, kept in d_cnfStream, between formulas
   * and literals to avoid redundant work and to retrieve formulas from literals
   * and vice-versa.
   *
   * @param node the formula to transform
   * @param negated whether the literal is negated
   * @return the literal representing the root of the formula
   */
  SatLiteral toCNF(TNode node, bool negated = false);

  /** Specific clausifiers, based on the formula kinds, that clausify a formula,
   * by calling toCNF into each of the formula's children under the respective
   * kind, and introduce a literal definitionally equal to it. */
  SatLiteral handleNot(TNode node);
  SatLiteral handleXor(TNode node);
  SatLiteral handleImplies(TNode node);
  SatLiteral handleIff(TNode node);
  SatLiteral handleIte(TNode node);
  SatLiteral handleAnd(TNode node);
  SatLiteral handleOr(TNode node);

  /** The SAT solver we will be using */
  SatSolver* d_satSolver;

  /** Reference to the output manager of the smt engine */
  OutputManager* d_outMgr;

  /** Boolean variables that we translated */
  context::CDList<TNode> d_booleanVariables;

  /** Map from nodes to literals */
  NodeToLiteralMap d_nodeToLiteralMap;

  /** Map from literals to nodes */
  LiteralToNodeMap d_literalToNodeMap;

  /**
   * True if the lit-to-Node map should be kept for all lits, not just
   * theory lits.  This is true if e.g. replay logging is on, which
   * dumps the Nodes corresponding to decision literals.
   */
  const bool d_fullLitToNodeMap;

  /**
   * Counter for resource limiting that is used to spend a resource
   * every ResourceManager::resourceCounter calls to convertAndAssert.
   */
  unsigned long d_convertAndAssertCounter;

  /** The "registrar" for pre-registration of terms */
  Registrar* d_registrar;

  /** The name of this CNF stream*/
  std::string d_name;

  /** Pointer to the proof corresponding to this CnfStream */
  CnfProof* d_cnfProof;

  /**
   * Are we asserting a removable clause (true) or a permanent clause (false).
   * This is set at the beginning of convertAndAssert so that it doesn't
   * need to be passed on over the stack.  Only pure clauses can be asserted
   * as removable.
   */
  bool d_removable;

  /**
   * Asserts the given clause to the sat solver.
   * @param node the node giving rise to this clause
   * @param clause the clause to assert
   * @return whether the clause was asserted in the SAT solver.
   */
  bool assertClause(TNode node, SatClause& clause);

  /**
   * Asserts the unit clause to the sat solver.
   * @param node the node giving rise to this clause
   * @param a the unit literal of the clause
   * @return whether the clause was asserted in the SAT solver.
   */
  bool assertClause(TNode node, SatLiteral a);

  /**
   * Asserts the binary clause to the sat solver.
   * @param node the node giving rise to this clause
   * @param a the first literal in the clause
   * @param b the second literal in the clause
   * @return whether the clause was asserted in the SAT solver.
   */
  bool assertClause(TNode node, SatLiteral a, SatLiteral b);

  /**
   * Asserts the ternary clause to the sat solver.
   * @param node the node giving rise to this clause
   * @param a the first literal in the clause
   * @param b the second literal in the clause
   * @param c the thirs literal in the clause
   * @return whether the clause was asserted in the SAT solver.
   */
  bool assertClause(TNode node, SatLiteral a, SatLiteral b, SatLiteral c);

  /**
   * Acquires a new variable from the SAT solver to represent the node
   * and inserts the necessary data it into the mapping tables.
   * @param node a formula
   * @param isTheoryAtom is this a theory atom that needs to be asserted to
   * theory.
   * @param preRegister whether to preregister the atom with the theory
   * @param canEliminate whether the sat solver can safely eliminate this
   * variable.
   * @return the literal corresponding to the formula
   */
  SatLiteral newLiteral(TNode node, bool isTheoryAtom = false,
                        bool preRegister = false, bool canEliminate = true);

  /**
   * Constructs a new literal for an atom and returns it.  Calls
   * newLiteral().
   *
   * @param node the node to convert; there should be no boolean
   * structure in this expression.  Assumed to not be in the
   * translation cache.
   */
  SatLiteral convertAtom(TNode node, bool noPreprocessing = false);

  /** Pointer to resource manager for associated SmtEngine */
  ResourceManager* d_resourceManager;
}; /* class CnfStream */

}  // namespace prop
}  // namespace CVC4

#endif /* CVC4__PROP__CNF_STREAM_H */<|MERGE_RESOLUTION|>--- conflicted
+++ resolved
@@ -74,10 +74,7 @@
    * @param context the context that the CNF should respect.
    * @param outMgr Reference to the output manager of the smt engine. Assertions
    * will not be dumped if outMgr == nullptr.
-<<<<<<< HEAD
-=======
    * @param rm the resource manager of the CNF stream
->>>>>>> 0f77646d
    * @param fullLitToNodeMap maintain a full SAT-literal-to-Node mapping.
    * @param name string identifier to distinguish between different instances
    * even for non-theory literals.
