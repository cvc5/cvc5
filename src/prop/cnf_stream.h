/*********************                                                        */
/*! \file cnf_stream.h
 ** \verbatim
 ** Original author: Tim King
 ** Major contributors: Morgan Deters, Dejan Jovanovic
 ** Minor contributors (to current version): Clark Barrett, Liana Hadarean, Christopher L. Conway, Andrew Reynolds
 ** This file is part of the CVC4 project.
 ** Copyright (c) 2009-2014  New York University and The University of Iowa
 ** See the file COPYING in the top-level source directory for licensing
 ** information.\endverbatim
 **
 ** \brief This class transforms a sequence of formulas into clauses.
 **
 ** This class takes a sequence of formulas.
 ** It outputs a stream of clauses that is propositionally
 ** equi-satisfiable with the conjunction of the formulas.
 ** This stream is maintained in an online fashion.
 **
 ** Unlike other parts of the system it is aware of the PropEngine's
 ** internals such as the representation and translation of [??? -Chris]
 **/

#include "cvc4_private.h"

#ifndef __CVC4__PROP__CNF_STREAM_H
#define __CVC4__PROP__CNF_STREAM_H

#include <ext/hash_map>

#include "context/cdinsert_hashmap.h"
#include "context/cdlist.h"
#include "expr/node.h"
#include "proof/proof_manager.h"
#include "prop/registrar.h"
#include "prop/theory_proxy.h"
#include "smt_util/lemma_channels.h"

namespace CVC4 {
namespace prop {

class PropEngine;

/**
 * Comments for the behavior of the whole class... [??? -Chris]
 * @author Tim King <taking@cs.nyu.edu>
 */
class CnfStream {

public:

  /** Cache of what nodes have been registered to a literal. */
  typedef context::CDInsertHashMap<SatLiteral, TNode, SatLiteralHashFunction> LiteralToNodeMap;

  /** Cache of what literals have been registered to a node. */
  typedef context::CDInsertHashMap<Node, SatLiteral, NodeHashFunction> NodeToLiteralMap;

protected:

  /** The SAT solver we will be using */
  SatSolver *d_satSolver;

  /** Boolean variables that we translated */
  context::CDList<TNode> d_booleanVariables;

  /** Map from nodes to literals */
  NodeToLiteralMap d_nodeToLiteralMap;

  /** Map from literals to nodes */
  LiteralToNodeMap d_literalToNodeMap;

  /**
   * True if the lit-to-Node map should be kept for all lits, not just
   * theory lits.  This is true if e.g. replay logging is on, which
   * dumps the Nodes corresponding to decision literals.
   */
  const bool d_fullLitToNodeMap;

  /**
   * Counter for resource limiting that is used to spend a resource
   * every ResourceManager::resourceCounter calls to convertAndAssert.
   */
  unsigned long d_convertAndAssertCounter;

  /** The "registrar" for pre-registration of terms */
  Registrar* d_registrar;

  /** The name of this CNF stream*/
  std::string d_name;
<<<<<<< HEAD

  /** Pointer to the proof corresponding to this CnfStream */
  CnfProof* d_cnfProof;
=======
>>>>>>> 3c4c4420

  /** Pointer to the proof corresponding to this CnfStream */
  CnfProof* d_cnfProof;

  /**
   * How many literals were already mapped at the top-level when we
   * tried to convertAndAssert() something.  This
   * achieves early detection of units and leads to fewer
   * clauses.  It's motivated by the following pattern:
   *
   *   ASSERT  BIG FORMULA => x
   *   (and then later...)
   *   ASSERT  BIG FORMULA
   *
   * With the first assert, BIG FORMULA is clausified, and a literal
   * is assigned for the top level so that the final clause for the
   * implication is "lit => x".  But without "fortunate literal
   * detection," when BIG FORMULA is later asserted, it is clausified
   * separately, and "lit" is never asserted as a unit clause.
   */
  //KEEP_STATISTIC(IntStat, d_fortunateLiterals, "prop::CnfStream::fortunateLiterals", 0);

  /** Remove nots from the node */
  TNode stripNot(TNode node) {
    while (node.getKind() == kind::NOT) {
      node = node[0];
    }
    return node;
  }

  /**
   * Are we asserting a removable clause (true) or a permanent clause (false).
   * This is set at the beginning of convertAndAssert so that it doesn't
   * need to be passed on over the stack.  Only pure clauses can be asserted
   * as removable.
   */
  bool d_removable;

  /**
   * Asserts the given clause to the sat solver.
   * @param node the node giving rise to this clause
   * @param clause the clause to assert
   */
  void assertClause(TNode node, SatClause& clause);

  /**
   * Asserts the unit clause to the sat solver.
   * @param node the node giving rise to this clause
   * @param a the unit literal of the clause
   */
  void assertClause(TNode node, SatLiteral a);

  /**
   * Asserts the binary clause to the sat solver.
   * @param node the node giving rise to this clause
   * @param a the first literal in the clause
   * @param b the second literal in the clause
   */
  void assertClause(TNode node, SatLiteral a, SatLiteral b);

  /**
   * Asserts the ternary clause to the sat solver.
   * @param node the node giving rise to this clause
   * @param a the first literal in the clause
   * @param b the second literal in the clause
   * @param c the thirs literal in the clause
   */
  void assertClause(TNode node, SatLiteral a, SatLiteral b, SatLiteral c);

  /**
   * Acquires a new variable from the SAT solver to represent the node
   * and inserts the necessary data it into the mapping tables.
   * @param node a formula
   * @param isTheoryAtom is this a theory atom that needs to be asserted to theory
   * @param preRegister whether to preregister the atom with the theory
   * @param canEliminate whether the sat solver can safely eliminate this variable
   * @return the literal corresponding to the formula
   */
  SatLiteral newLiteral(TNode node, bool isTheoryAtom = false, bool preRegister = false, bool canEliminate = true);

  /**
   * Constructs a new literal for an atom and returns it.  Calls
   * newLiteral().
   *
   * @param node the node to convert; there should be no boolean
   * structure in this expression.  Assumed to not be in the
   * translation cache.
   */
  SatLiteral convertAtom(TNode node);

public:

  /**
   * Constructs a CnfStream that sends constructs an equi-satisfiable
   * set of clauses and sends them to the given sat solver.
   * @param satSolver the sat solver to use
   * @param registrar the entity that takes care of preregistration of Nodes
   * @param context the context that the CNF should respect
   * @param fullLitToNodeMap maintain a full SAT-literal-to-Node mapping,
   * @param name string identifier to distinguish between different instances
   * even for non-theory literals
   */
  CnfStream(SatSolver* satSolver,
            Registrar* registrar,
            context::Context* context,
<<<<<<< HEAD
            SmtGlobals* globals,
=======
>>>>>>> 3c4c4420
            bool fullLitToNodeMap = false,
            std::string name="");

  /**
   * Destructs a CnfStream.  This implementation does nothing, but we
   * need a virtual destructor for safety in case subclasses have a
   * destructor.
   */
  virtual ~CnfStream() {
  }

  /**
   * Converts and asserts a formula.
   * @param node node to convert and assert
   * @param removable whether the sat solver can choose to remove the clauses
   * @param negated whether we are asserting the node negated
   */
  virtual void convertAndAssert(TNode node, bool removable, bool negated, ProofRule proof_id, TNode from = TNode::null()) = 0;

  /**
   * Get the node that is represented by the given SatLiteral.
   * @param literal the literal from the sat solver
   * @return the actual node
   */
  TNode getNode(const SatLiteral& literal);

  /**
   * Returns true iff the node has an assigned literal (it might not be translated).
   * @param node the node
   */
  bool hasLiteral(TNode node) const;

  /**
   * Ensure that the given node will have a designated SAT literal
   * that is definitionally equal to it.  The result of this function
   * is that the Node can be queried via getSatValue().  Essentially,
   * this is like a "convert-but-don't-assert" version of
   * convertAndAssert().
   */
  virtual void ensureLiteral(TNode n) = 0;

  /**
   * Returns the literal that represents the given node in the SAT CNF
   * representation.
   * @param node [Presumably there are some constraints on the kind of
   * node? E.g., it needs to be a boolean? -Chris]
   */
  SatLiteral getLiteral(TNode node);

  /**
   * Returns the Boolean variables from the input problem.
   */
  void getBooleanVariables(std::vector<TNode>& outputVariables) const;

  const NodeToLiteralMap& getTranslationCache() const {
    return d_nodeToLiteralMap;
  }

  const LiteralToNodeMap& getNodeCache() const {
    return d_literalToNodeMap;
  }

  void setProof(CnfProof* proof);
};/* class CnfStream */


/**
 * TseitinCnfStream is based on the following recursive algorithm
 * http://people.inf.ethz.ch/daniekro/classes/251-0247-00/f2007/readings/Tseitin70.pdf
 * The general idea is to introduce a new literal that
 * will be equivalent to each subexpression in the constructed equi-satisfiable
 * formula, then substitute the new literal for the formula, and so on,
 * recursively.
 *
 * This implementation does this in a single recursive pass. [??? -Chris]
 */
class TseitinCnfStream : public CnfStream {

public:

  /**
   * Convert a given formula to CNF and assert it to the SAT solver.
   * @param node the formula to assert
   * @param removable is this something that can be erased
   * @param negated true if negated
   */
  void convertAndAssert(TNode node, bool removable,
                        bool negated, ProofRule rule, TNode from = TNode::null());

  /**
   * Constructs the stream to use the given sat solver.
   * @param satSolver the sat solver to use
   * @param registrar the entity that takes care of pre-registration of Nodes
   * @param fullLitToNodeMap maintain a full SAT-literal-to-Node mapping,
   * even for non-theory literals
   */
<<<<<<< HEAD
  TseitinCnfStream(SatSolver* satSolver, Registrar* registrar, context::Context* context, SmtGlobals* globals, bool fullLitToNodeMap = false, std::string name = "");
=======
  TseitinCnfStream(SatSolver* satSolver, Registrar* registrar,
                   context::Context* context, bool fullLitToNodeMap = false,
                   std::string name = "");
>>>>>>> 3c4c4420

private:

  /**
   * Same as above, except that removable is remembered.
   */
  void convertAndAssert(TNode node, bool negated);

  // Each of these formulas handles takes care of a Node of each Kind.
  //
  // Each handleX(Node &n) is responsible for:
  //   - constructing a new literal, l (if necessary)
  //   - calling registerNode(n,l)
  //   - adding clauses assure that l is equivalent to the Node
  //   - calling toCNF on its children (if necessary)
  //   - returning l
  //
  // handleX( n ) can assume that n is not in d_translationCache
  SatLiteral handleNot(TNode node);
  SatLiteral handleXor(TNode node);
  SatLiteral handleImplies(TNode node);
  SatLiteral handleIff(TNode node);
  SatLiteral handleIte(TNode node);
  SatLiteral handleAnd(TNode node);
  SatLiteral handleOr(TNode node);

  void convertAndAssertAnd(TNode node, bool negated);
  void convertAndAssertOr(TNode node, bool negated);
  void convertAndAssertXor(TNode node, bool negated);
  void convertAndAssertIff(TNode node, bool negated);
  void convertAndAssertImplies(TNode node, bool negated);
  void convertAndAssertIte(TNode node, bool negated);

  /**
   * Transforms the node into CNF recursively.
   * @param node the formula to transform
   * @param negated whether the literal is negated
   * @return the literal representing the root of the formula
   */
  SatLiteral toCNF(TNode node, bool negated = false);

  void ensureLiteral(TNode n);

};/* class TseitinCnfStream */


}/* CVC4::prop namespace */
}/* CVC4 namespace */

#endif /* __CVC4__PROP__CNF_STREAM_H */<|MERGE_RESOLUTION|>--- conflicted
+++ resolved
@@ -86,12 +86,6 @@
 
   /** The name of this CNF stream*/
   std::string d_name;
-<<<<<<< HEAD
-
-  /** Pointer to the proof corresponding to this CnfStream */
-  CnfProof* d_cnfProof;
-=======
->>>>>>> 3c4c4420
 
   /** Pointer to the proof corresponding to this CnfStream */
   CnfProof* d_cnfProof;
@@ -197,10 +191,6 @@
   CnfStream(SatSolver* satSolver,
             Registrar* registrar,
             context::Context* context,
-<<<<<<< HEAD
-            SmtGlobals* globals,
-=======
->>>>>>> 3c4c4420
             bool fullLitToNodeMap = false,
             std::string name="");
 
@@ -297,13 +287,9 @@
    * @param fullLitToNodeMap maintain a full SAT-literal-to-Node mapping,
    * even for non-theory literals
    */
-<<<<<<< HEAD
-  TseitinCnfStream(SatSolver* satSolver, Registrar* registrar, context::Context* context, SmtGlobals* globals, bool fullLitToNodeMap = false, std::string name = "");
-=======
   TseitinCnfStream(SatSolver* satSolver, Registrar* registrar,
                    context::Context* context, bool fullLitToNodeMap = false,
                    std::string name = "");
->>>>>>> 3c4c4420
 
 private:
 
