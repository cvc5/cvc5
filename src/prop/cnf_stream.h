/*********************                                                        */
/*! \file cnf_stream.h
 ** \verbatim
 ** Original author: Tim King
 ** Major contributors: Morgan Deters, Dejan Jovanovic
 ** Minor contributors (to current version): Clark Barrett, Liana Hadarean, Christopher L. Conway, Andrew Reynolds
 ** This file is part of the CVC4 project.
 ** Copyright (c) 2009-2014  New York University and The University of Iowa
 ** See the file COPYING in the top-level source directory for licensing
 ** information.\endverbatim
 **
 ** \brief This class transforms a sequence of formulas into clauses.
 **
 ** This class takes a sequence of formulas.
 ** It outputs a stream of clauses that is propositionally
 ** equi-satisfiable with the conjunction of the formulas.
 ** This stream is maintained in an online fashion.
 **
 ** Unlike other parts of the system it is aware of the PropEngine's
 ** internals such as the representation and translation of [??? -Chris]
 **/

#include "cvc4_private.h"

#ifndef __CVC4__PROP__CNF_STREAM_H
#define __CVC4__PROP__CNF_STREAM_H

#include <ext/hash_map>

#include "context/cdinsert_hashmap.h"
#include "context/cdlist.h"
#include "expr/node.h"
#include "proof/proof_manager.h"
#include "prop/registrar.h"
#include "prop/theory_proxy.h"
#include "smt_util/lemma_channels.h"

namespace CVC4 {

class LemmaProofRecipe;

namespace prop {

class PropEngine;

/**
 * Comments for the behavior of the whole class... [??? -Chris]
 * @author Tim King <taking@cs.nyu.edu>
 */
class CnfStream {

public:

  /** Cache of what nodes have been registered to a literal. */
  typedef context::CDInsertHashMap<SatLiteral, TNode, SatLiteralHashFunction> LiteralToNodeMap;

  /** Cache of what literals have been registered to a node. */
  typedef context::CDInsertHashMap<Node, SatLiteral, NodeHashFunction> NodeToLiteralMap;

protected:

  /** The SAT solver we will be using */
  SatSolver *d_satSolver;

  /** Boolean variables that we translated */
  context::CDList<TNode> d_booleanVariables;

  /** Map from nodes to literals */
  NodeToLiteralMap d_nodeToLiteralMap;

  /** Map from literals to nodes */
  LiteralToNodeMap d_literalToNodeMap;

  /**
   * True if the lit-to-Node map should be kept for all lits, not just
   * theory lits.  This is true if e.g. replay logging is on, which
   * dumps the Nodes corresponding to decision literals.
   */
  const bool d_fullLitToNodeMap;

  /**
   * Counter for resource limiting that is used to spend a resource
   * every ResourceManager::resourceCounter calls to convertAndAssert.
   */
  unsigned long d_convertAndAssertCounter;

  /** The "registrar" for pre-registration of terms */
  Registrar* d_registrar;

  /** The name of this CNF stream*/
  std::string d_name;

  /** Pointer to the proof corresponding to this CnfStream */
  CnfProof* d_cnfProof;

  /**
   * How many literals were already mapped at the top-level when we
   * tried to convertAndAssert() something.  This
   * achieves early detection of units and leads to fewer
   * clauses.  It's motivated by the following pattern:
   *
   *   ASSERT  BIG FORMULA => x
   *   (and then later...)
   *   ASSERT  BIG FORMULA
   *
   * With the first assert, BIG FORMULA is clausified, and a literal
   * is assigned for the top level so that the final clause for the
   * implication is "lit => x".  But without "fortunate literal
   * detection," when BIG FORMULA is later asserted, it is clausified
   * separately, and "lit" is never asserted as a unit clause.
   */
  //KEEP_STATISTIC(IntStat, d_fortunateLiterals, "prop::CnfStream::fortunateLiterals", 0);

  /** Remove nots from the node */
  TNode stripNot(TNode node) {
    while (node.getKind() == kind::NOT) {
      node = node[0];
    }
    return node;
  }

  /**
   * Are we asserting a removable clause (true) or a permanent clause (false).
   * This is set at the beginning of convertAndAssert so that it doesn't
   * need to be passed on over the stack.  Only pure clauses can be asserted
   * as removable.
   */
  bool d_removable;

  /**
   * Asserts the given clause to the sat solver.
   * @param node the node giving rise to this clause
   * @param clause the clause to assert
   */
  void assertClause(TNode node, SatClause& clause);

  /**
   * Asserts the unit clause to the sat solver.
   * @param node the node giving rise to this clause
   * @param a the unit literal of the clause
   */
  void assertClause(TNode node, SatLiteral a);

  /**
   * Asserts the binary clause to the sat solver.
   * @param node the node giving rise to this clause
   * @param a the first literal in the clause
   * @param b the second literal in the clause
   */
  void assertClause(TNode node, SatLiteral a, SatLiteral b);

  /**
   * Asserts the ternary clause to the sat solver.
   * @param node the node giving rise to this clause
   * @param a the first literal in the clause
   * @param b the second literal in the clause
   * @param c the thirs literal in the clause
   */
  void assertClause(TNode node, SatLiteral a, SatLiteral b, SatLiteral c);

  /**
   * Acquires a new variable from the SAT solver to represent the node
   * and inserts the necessary data it into the mapping tables.
   * @param node a formula
   * @param isTheoryAtom is this a theory atom that needs to be asserted to theory
   * @param preRegister whether to preregister the atom with the theory
   * @param canEliminate whether the sat solver can safely eliminate this variable
   * @return the literal corresponding to the formula
   */
  SatLiteral newLiteral(TNode node, bool isTheoryAtom = false, bool preRegister = false, bool canEliminate = true);

  /**
   * Constructs a new literal for an atom and returns it.  Calls
   * newLiteral().
   *
   * @param node the node to convert; there should be no boolean
   * structure in this expression.  Assumed to not be in the
   * translation cache.
   */
  SatLiteral convertAtom(TNode node);

public:

  /**
   * Constructs a CnfStream that sends constructs an equi-satisfiable
   * set of clauses and sends them to the given sat solver.
   * @param satSolver the sat solver to use
   * @param registrar the entity that takes care of preregistration of Nodes
   * @param context the context that the CNF should respect
   * @param fullLitToNodeMap maintain a full SAT-literal-to-Node mapping,
   * @param name string identifier to distinguish between different instances
   * even for non-theory literals
   */
  CnfStream(SatSolver* satSolver,
            Registrar* registrar,
            context::Context* context,
            bool fullLitToNodeMap = false,
            std::string name="");

  /**
   * Destructs a CnfStream.  This implementation does nothing, but we
   * need a virtual destructor for safety in case subclasses have a
   * destructor.
   */
  virtual ~CnfStream() {
  }

  /**
   * Converts and asserts a formula.
   * @param node node to convert and assert
   * @param removable whether the sat solver can choose to remove the clauses
   * @param negated whether we are asserting the node negated
   * @param ownerTheory indicates the theory that should invoked to prove the formula.
   */
<<<<<<< HEAD
  virtual void convertAndAssert(TNode node, bool removable, bool negated, ProofRule proof_id, TNode from = TNode::null(), LemmaProofRecipe* proofRecipe = NULL) = 0;

=======
  virtual void convertAndAssert(TNode node,
                                bool removable,
                                bool negated,
                                ProofRule proof_id,
                                TNode from = TNode::null(),
                                theory::TheoryId ownerTheory = theory::THEORY_LAST) = 0;
>>>>>>> f582b382
  /**
   * Get the node that is represented by the given SatLiteral.
   * @param literal the literal from the sat solver
   * @return the actual node
   */
  TNode getNode(const SatLiteral& literal);

  /**
   * Returns true iff the node has an assigned literal (it might not be translated).
   * @param node the node
   */
  bool hasLiteral(TNode node) const;

  /**
   * Ensure that the given node will have a designated SAT literal
   * that is definitionally equal to it.  The result of this function
   * is that the Node can be queried via getSatValue().  Essentially,
   * this is like a "convert-but-don't-assert" version of
   * convertAndAssert().
   */
  virtual void ensureLiteral(TNode n) = 0;

  /**
   * Returns the literal that represents the given node in the SAT CNF
   * representation.
   * @param node [Presumably there are some constraints on the kind of
   * node? E.g., it needs to be a boolean? -Chris]
   */
  SatLiteral getLiteral(TNode node);

  /**
   * Returns the Boolean variables from the input problem.
   */
  void getBooleanVariables(std::vector<TNode>& outputVariables) const;

  const NodeToLiteralMap& getTranslationCache() const {
    return d_nodeToLiteralMap;
  }

  const LiteralToNodeMap& getNodeCache() const {
    return d_literalToNodeMap;
  }

  void setProof(CnfProof* proof);
};/* class CnfStream */


/**
 * TseitinCnfStream is based on the following recursive algorithm
 * http://people.inf.ethz.ch/daniekro/classes/251-0247-00/f2007/readings/Tseitin70.pdf
 * The general idea is to introduce a new literal that
 * will be equivalent to each subexpression in the constructed equi-satisfiable
 * formula, then substitute the new literal for the formula, and so on,
 * recursively.
 *
 * This implementation does this in a single recursive pass. [??? -Chris]
 */
class TseitinCnfStream : public CnfStream {

public:

  /**
   * Convert a given formula to CNF and assert it to the SAT solver.
   * @param node the formula to assert
   * @param removable is this something that can be erased
   * @param negated true if negated
   */
  void convertAndAssert(TNode node, bool removable,
                        bool negated, ProofRule rule, TNode from = TNode::null(),
<<<<<<< HEAD
                        LemmaProofRecipe* proofRecipe = NULL);
=======
                        theory::TheoryId ownerTheory = theory::THEORY_LAST);
>>>>>>> f582b382

  /**
   * Constructs the stream to use the given sat solver.
   * @param satSolver the sat solver to use
   * @param registrar the entity that takes care of pre-registration of Nodes
   * @param fullLitToNodeMap maintain a full SAT-literal-to-Node mapping,
   * even for non-theory literals
   */
  TseitinCnfStream(SatSolver* satSolver, Registrar* registrar,
                   context::Context* context, bool fullLitToNodeMap = false,
                   std::string name = "");

private:

  /**
   * Same as above, except that removable is remembered.
   */
  void convertAndAssert(TNode node, bool negated);

  // Each of these formulas handles takes care of a Node of each Kind.
  //
  // Each handleX(Node &n) is responsible for:
  //   - constructing a new literal, l (if necessary)
  //   - calling registerNode(n,l)
  //   - adding clauses assure that l is equivalent to the Node
  //   - calling toCNF on its children (if necessary)
  //   - returning l
  //
  // handleX( n ) can assume that n is not in d_translationCache
  SatLiteral handleNot(TNode node);
  SatLiteral handleXor(TNode node);
  SatLiteral handleImplies(TNode node);
  SatLiteral handleIff(TNode node);
  SatLiteral handleIte(TNode node);
  SatLiteral handleAnd(TNode node);
  SatLiteral handleOr(TNode node);

  void convertAndAssertAnd(TNode node, bool negated);
  void convertAndAssertOr(TNode node, bool negated);
  void convertAndAssertXor(TNode node, bool negated);
  void convertAndAssertIff(TNode node, bool negated);
  void convertAndAssertImplies(TNode node, bool negated);
  void convertAndAssertIte(TNode node, bool negated);

  /**
   * Transforms the node into CNF recursively.
   * @param node the formula to transform
   * @param negated whether the literal is negated
   * @return the literal representing the root of the formula
   */
  SatLiteral toCNF(TNode node, bool negated = false);

  void ensureLiteral(TNode n);

};/* class TseitinCnfStream */


}/* CVC4::prop namespace */
}/* CVC4 namespace */

#endif /* __CVC4__PROP__CNF_STREAM_H */<|MERGE_RESOLUTION|>--- conflicted
+++ resolved
@@ -212,17 +212,8 @@
    * @param negated whether we are asserting the node negated
    * @param ownerTheory indicates the theory that should invoked to prove the formula.
    */
-<<<<<<< HEAD
   virtual void convertAndAssert(TNode node, bool removable, bool negated, ProofRule proof_id, TNode from = TNode::null(), LemmaProofRecipe* proofRecipe = NULL) = 0;
 
-=======
-  virtual void convertAndAssert(TNode node,
-                                bool removable,
-                                bool negated,
-                                ProofRule proof_id,
-                                TNode from = TNode::null(),
-                                theory::TheoryId ownerTheory = theory::THEORY_LAST) = 0;
->>>>>>> f582b382
   /**
    * Get the node that is represented by the given SatLiteral.
    * @param literal the literal from the sat solver
@@ -292,11 +283,7 @@
    */
   void convertAndAssert(TNode node, bool removable,
                         bool negated, ProofRule rule, TNode from = TNode::null(),
-<<<<<<< HEAD
                         LemmaProofRecipe* proofRecipe = NULL);
-=======
-                        theory::TheoryId ownerTheory = theory::THEORY_LAST);
->>>>>>> f582b382
 
   /**
    * Constructs the stream to use the given sat solver.
