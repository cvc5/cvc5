/******************************************************************************
 * Top contributors (to current version):
 *   Andrew Reynolds
 *
 * This file is part of the cvc5 project.
 *
 * Copyright (c) 2009-2022 by the authors listed in the file AUTHORS
 * in the top-level source directory and their institutional affiliations.
 * All rights reserved.  See the file COPYING in the top-level source
 * directory for licensing information.
 * ****************************************************************************
 *
 * Learner for literals asserted at level zero.
 */
#include "prop/zero_level_learner.h"

#include "context/context.h"
#include "expr/node_algorithm.h"
#include "expr/skolem_manager.h"
#include "options/base_options.h"
#include "options/smt_options.h"
#include "smt/env.h"
#include "smt/smt_statistics_registry.h"
#include "theory/theory_engine.h"
#include "theory/trust_substitutions.h"

namespace cvc5::internal {
namespace prop {

ZeroLevelLearner::ZeroLevelLearner(Env& env,
                                   TheoryEngine* theoryEngine)
    : EnvObj(env),
      d_theoryEngine(theoryEngine),
      d_levelZeroAsserts(userContext()),
      d_ldb(userContext()),
      d_nonZeroAssert(context(), false),
      d_ppnAtoms(userContext()),
      d_ppnTerms(userContext()),
      d_ppnSyms(userContext()),
      d_assertNoLearnCount(0)
{
  // get the learned types
  options::DeepRestartMode lmode = options().smt.deepRestartMode;
  if (lmode != options::DeepRestartMode::NONE)
  {
    d_learnedTypes.insert(LearnedLitType::INPUT);
    if (lmode == options::DeepRestartMode::ALL)
    {
      d_learnedTypes.insert(LearnedLitType::INTERNAL);
      d_learnedTypes.insert(LearnedLitType::SOLVABLE);
      d_learnedTypes.insert(LearnedLitType::CONSTANT_PROP);
    }
    else if (lmode == options::DeepRestartMode::INPUT_AND_SOLVABLE)
    {
      d_learnedTypes.insert(LearnedLitType::SOLVABLE);
    }
    else if (lmode == options::DeepRestartMode::INPUT_AND_PROP)
    {
      d_learnedTypes.insert(LearnedLitType::SOLVABLE);
      d_learnedTypes.insert(LearnedLitType::CONSTANT_PROP);
    }
  }
}

ZeroLevelLearner::~ZeroLevelLearner() {}

void ZeroLevelLearner::getAtoms(TNode a,
                                std::unordered_set<TNode>& visited,
                                std::unordered_set<Node>& atoms)
{
  std::vector<TNode> visit;
  TNode cur;
  visit.push_back(a);
  do
  {
    cur = visit.back();
    visit.pop_back();
    if (visited.find(cur) == visited.end())
    {
      visited.insert(cur);
      if (expr::isBooleanConnective(cur))
      {
        visit.insert(visit.end(), cur.begin(), cur.end());
        continue;
      }
      atoms.insert(cur);
    }
  } while (!visit.empty());
}

void ZeroLevelLearner::notifyInputFormulas(
    const std::vector<Node>& assertions,
    const std::unordered_map<size_t, Node>& skolemMap)
{
  d_assertNoLearnCount = 0;
  std::unordered_set<TNode> visited;
  std::unordered_set<TNode> visitedWithinAtom;
  std::unordered_set<Node> inputSymbols;
  // We consider top level literals of assertions, including those occurring
  // as children of AND to be the preprocessed learned literals only, and not
  // the literals tracked by the preprocessor
  // (Preprocessor::getLearnedLiterals). This means that a learned literal from
  // e.g. circuit propagation that is not trivially a top level assertion will
  // be considered an ordinary learned literal.
  // Note that d_pplAtoms and d_ppnAtoms are disjoint
  std::vector<Node> toProcess = assertions;
  size_t index = 0;
  while (index < toProcess.size())
  {
    TNode lit = toProcess[index];
    index++;
    if (lit.getKind() == kind::AND)
    {
      toProcess.insert(toProcess.end(), lit.begin(), lit.end());
      continue;
    }
    TNode atom = lit.getKind() == kind::NOT ? lit[0] : lit;
    if (expr::isBooleanConnective(atom))
    {
      continue;
    }
    // we mark that we visited this
    visited.insert(atom);
    // output learned literals from preprocessing
    processLearnedLiteral(lit, LearnedLitType::PREPROCESS);
    // also get its symbols
    expr::getSymbols(atom, inputSymbols, visitedWithinAtom);
    // remember we've seen it
    d_levelZeroAsserts.insert(lit);
  }
  // Compute the set of literals in the preprocessed assertions
  std::unordered_set<Node> inputAtoms;
  for (const Node& a : assertions)
  {
    getAtoms(a, visited, inputAtoms);
  }
  for (const Node& a : inputAtoms)
  {
    d_ppnAtoms.insert(a);
    // also get its symbols
    expr::getSymbols(a, inputSymbols, visitedWithinAtom);
  }
  for (const TNode& t : visitedWithinAtom)
  {
    d_ppnTerms.insert(t);
  }
  for (const Node& s : inputSymbols)
  {
    d_ppnSyms.insert(s);
  }

  Trace("level-zero") << "Preprocess status:" << std::endl;
  Trace("level-zero") << "#Non-learned lits = " << d_ppnAtoms.size()
                      << std::endl;
  Trace("level-zero") << "#Symbols = " << d_ppnSyms.size() << std::endl;
  Trace("level-zero") << "#Subterms = " << d_ppnTerms.size() << std::endl;
  Trace("level-zero") << "#Current top level subs = "
                      << d_env.getTopLevelSubstitutions().get().size()
                      << std::endl;
  Trace("level-zero") << d_ldb.toStringDebug();
  // the threshold is by default d_ppnAtoms.size()*3.0, which means we restart
  // if we have learned any literals, and the number of assertions since the
  // last learned literal is equal to the total number of literals in the
  // input problem times 3, i.e. each literal has been asserted on average 3
  // times.
  d_deepRestartThreshold = static_cast<size_t>(
      static_cast<double>(d_ppnAtoms.size()) * options().smt.deepRestartFactor);
  Trace("level-zero") << "Restart threshold is " << d_deepRestartThreshold
                      << std::endl;
}

bool ZeroLevelLearner::notifyAsserted(TNode assertion, int32_t alevel)
{
  // check if at level zero
  if (d_nonZeroAssert.get())
  {
    d_assertNoLearnCount++;
  }
  else if (alevel!=0)
  {
    Trace("level-zero-dec") << "First non-zero: " << assertion << std::endl;
    d_nonZeroAssert = true;
    d_assertNoLearnCount++;
  }
  else if (d_levelZeroAsserts.find(assertion) == d_levelZeroAsserts.end())
  {
<<<<<<< HEAD
    if (alevel == 0)
    {
      // remember we've processed this
      d_levelZeroAsserts.insert(assertion);
      // process what we should do with the learned literal
      LearnedLitType ltype = computeLearnedLiteralType(assertion);
      processLearnedLiteral(assertion, ltype);
    }
    else
    {
      d_nonZeroAssert = true;
    }
    d_assertNoLearnCount++;
  }
  if (TraceIsOn("level-zero-assert"))
  {
    if (d_assertNoLearnCount % 1000 == 0)
    {
      Trace("level-zero-assert")
          << "#asserts without learning = " << d_assertNoLearnCount
          << " (#atoms is " << d_ppnAtoms.size()
          << ", #learned = " << d_ldb.getNumLearnedLiterals() << ")"
          << std::endl;
    }
  }
  // request a deep restart?
  if (options().smt.deepRestartMode != options::DeepRestartMode::NONE)
  {
    if (hasLearnedLiteralForRestart() > 0)
    {
      // if non-empty and non-learned atoms have been asserted beyond the
      // threshold
      if (d_assertNoLearnCount > d_deepRestartThreshold)
      {
        Trace("level-zero") << "DEEP RESTART after " << d_assertNoLearnCount
                            << " asserts." << std::endl;
        return false;
      }
    }
  }
  return true;
}

LearnedLitType ZeroLevelLearner::computeLearnedLiteralType(const Node& lit)
{
  // literal was learned, determine its type
  TNode aatom = lit.getKind() == kind::NOT ? lit[0] : lit;
  bool internal = d_ppnAtoms.find(aatom) == d_ppnAtoms.end();
  LearnedLitType ltype =
      internal ? LearnedLitType::INTERNAL : LearnedLitType::INPUT;
  // compute if solvable
  if (internal)
  {
    Subs ss;
    if (getSolved(lit, ss))
    {
      // if we solved for any variable from input, we are SOLVABLE.
      for (const Node& v : ss.d_vars)
      {
        if (d_ppnSyms.find(v) == d_ppnSyms.end())
        {
          Trace("level-zero-assert") << "...solvable due to " << v << std::endl;
          ltype = LearnedLitType::SOLVABLE;
          break;
        }
      }
    }
    if (ltype != LearnedLitType::SOLVABLE)
    {
      // maybe a constant prop?
      if (lit.getKind() == kind::EQUAL)
      {
        for (size_t i = 0; i < 2; i++)
        {
          if (lit[i].isConst()
              && d_ppnTerms.find(lit[1 - i]) != d_ppnTerms.end())
          {
            ltype = LearnedLitType::CONSTANT_PROP;
            break;
          }
        }
      }
    }
  }
  Trace("level-zero-assert")
      << "Level zero assert: " << lit << ", type=" << ltype << std::endl;
  return ltype;
}

void ZeroLevelLearner::processLearnedLiteral(const Node& lit,
                                             LearnedLitType ltype)
{
  // add to the database
  d_ldb.addLearnedLiteral(lit, ltype);
  // reset the counter for deep restart if the literal was learnable
  if (isLearnable(ltype))
  {
    d_assertNoLearnCount = 0;
  }
  // print to stream
  if (isOutputOn(OutputTag::LEARNED_LITS))
  {
    // get the original form so that internally generated variables
    // are mapped back to their original form
    output(OutputTag::LEARNED_LITS)
        << "(learned-lit " << SkolemManager::getOriginalForm(lit);
    if (ltype != LearnedLitType::INPUT)
    {
      std::stringstream tss;
      tss << ltype;
      std::string ltstr = tss.str();
      std::transform(
          ltstr.begin(), ltstr.end(), ltstr.begin(), [](unsigned char c) {
            return std::tolower(c);
          });
      output(OutputTag::LEARNED_LITS) << " :" << ltstr;
    }
=======
    // remember we've processed this
    d_levelZeroAsserts.insert(assertion);
    // process what we should do with the learned literal
    LearnedLitType ltype = computeLearnedLiteralType(assertion);
    processLearnedLiteral(assertion, ltype);
    return true;
  }
  // request a deep restart?
  if (options().smt.deepRestartMode != options::DeepRestartMode::NONE)
  {
    if (hasLearnedLiteralForRestart() > 0)
    {
      // if non-empty and non-learned atoms have been asserted beyond the
      // threshold
      if (d_assertNoLearnCount > d_deepRestartThreshold)
      {
        Trace("level-zero") << "DEEP RESTART after " << d_assertNoLearnCount
                            << " asserts." << std::endl;
        return false;
      }
    }
  }
  if (TraceIsOn("level-zero-debug"))
  {
    if (d_assertNoLearnCount>0 && d_assertNoLearnCount%d_deepRestartThreshold==0)
    {
      Trace("level-zero-debug")
          << "#asserts without learning = " << d_assertNoLearnCount
          <<  " (" << (d_assertNoLearnCount/d_deepRestartThreshold) << "x)" << std::endl;
    }
  }
  return true;
}

LearnedLitType ZeroLevelLearner::computeLearnedLiteralType(const Node& lit)
{
  // literal was learned, determine its type
  TNode aatom = lit.getKind() == kind::NOT ? lit[0] : lit;
  bool internal = d_ppnAtoms.find(aatom) == d_ppnAtoms.end();
  LearnedLitType ltype =
      internal ? LearnedLitType::INTERNAL : LearnedLitType::INPUT;
  // compute if solvable
  if (internal)
  {
    Subs ss;
    if (getSolved(lit, ss))
    {
      // if we solved for any variable from input, we are SOLVABLE.
      for (const Node& v : ss.d_vars)
      {
        if (d_ppnSyms.find(v) == d_ppnSyms.end())
        {
          Trace("level-zero-assert") << "...solvable due to " << v << std::endl;
          ltype = LearnedLitType::SOLVABLE;
          break;
        }
      }
    }
    if (ltype != LearnedLitType::SOLVABLE)
    {
      // maybe a constant prop?
      if (lit.getKind() == kind::EQUAL)
      {
        for (size_t i = 0; i < 2; i++)
        {
          if (lit[i].isConst()
              && d_ppnTerms.find(lit[1 - i]) != d_ppnTerms.end())
          {
            ltype = LearnedLitType::CONSTANT_PROP;
            break;
          }
        }
      }
    }
  }
  Trace("level-zero-assert")
      << "Level zero assert: " << lit << ", type=" << ltype << std::endl;
  return ltype;
}

void ZeroLevelLearner::processLearnedLiteral(const Node& lit,
                                             LearnedLitType ltype)
{
  // add to the database
  d_ldb.addLearnedLiteral(lit, ltype);
  // reset the counter for deep restart if the literal was learnable
  if (isLearnable(ltype))
  {
    d_assertNoLearnCount = 0;
  }
  // print to stream
  if (isOutputOn(OutputTag::LEARNED_LITS))
  {
    // get the original form so that internally generated variables
    // are mapped back to their original form
    output(OutputTag::LEARNED_LITS)
        << "(learned-lit " << SkolemManager::getOriginalForm(lit);
    if (ltype != LearnedLitType::INPUT)
    {
      std::stringstream tss;
      tss << ltype;
      std::string ltstr = tss.str();
      std::transform(
          ltstr.begin(), ltstr.end(), ltstr.begin(), [](unsigned char c) {
            return std::tolower(c);
          });
      output(OutputTag::LEARNED_LITS) << " :" << ltstr;
    }
>>>>>>> 78ab29e2
    output(OutputTag::LEARNED_LITS) << ")" << std::endl;
  }
}

std::vector<Node> ZeroLevelLearner::getLearnedZeroLevelLiterals(
    LearnedLitType ltype) const
{
  std::vector<Node> ret = d_ldb.getLearnedLiterals(ltype);
  if (TraceIsOn("level-zero"))
  {
    if (!ret.empty())
    {
      Trace("level-zero") << "...learned #literals (" << ltype
                          << ") = " << ret.size() << std::endl;
    }
  }
  return ret;
}

std::vector<Node> ZeroLevelLearner::getLearnedZeroLevelLiteralsForRestart()
    const
{
  std::vector<Node> ret;
  for (LearnedLitType ltype : d_learnedTypes)
  {
    std::vector<Node> rett = getLearnedZeroLevelLiterals(ltype);
    ret.insert(ret.end(), rett.begin(), rett.end());
  }
  return ret;
}

bool ZeroLevelLearner::hasLearnedLiteralForRestart() const
{
  for (LearnedLitType ltype : d_learnedTypes)
  {
    if (d_ldb.getNumLearnedLiterals(ltype) > 0)
    {
      return true;
    }
  }
  return false;
}

bool ZeroLevelLearner::isLearnable(LearnedLitType ltype) const
{
  return d_learnedTypes.find(ltype) != d_learnedTypes.end();
}

bool ZeroLevelLearner::getSolved(const Node& lit, Subs& subs)
{
  theory::TrustSubstitutionMap subsOut(&d_dummyContext);
  TrustNode tlit = TrustNode::mkTrustLemma(lit);
  theory::Theory::PPAssertStatus status = d_theoryEngine->solve(tlit, subsOut);
  if (status == theory::Theory::PP_ASSERT_STATUS_SOLVED)
  {
    Trace("level-zero-debug") << lit << " is solvable" << std::endl;
    // extract the substitution
    std::unordered_map<Node, Node> ss = subsOut.get().getSubstitutions();
    for (const std::pair<const Node, Node>& s : ss)
    {
      subs.add(s.first, s.second);
      Trace("level-zero-debug")
          << "  subs: " << s.first << " -> " << s.second << std::endl;
    }
    return true;
  }
  Trace("level-zero-debug") << lit << " is not solvable" << std::endl;
  return false;
}

}  // namespace prop
}  // namespace cvc5::internal<|MERGE_RESOLUTION|>--- conflicted
+++ resolved
@@ -184,31 +184,12 @@
   }
   else if (d_levelZeroAsserts.find(assertion) == d_levelZeroAsserts.end())
   {
-<<<<<<< HEAD
-    if (alevel == 0)
-    {
-      // remember we've processed this
-      d_levelZeroAsserts.insert(assertion);
-      // process what we should do with the learned literal
-      LearnedLitType ltype = computeLearnedLiteralType(assertion);
-      processLearnedLiteral(assertion, ltype);
-    }
-    else
-    {
-      d_nonZeroAssert = true;
-    }
-    d_assertNoLearnCount++;
-  }
-  if (TraceIsOn("level-zero-assert"))
-  {
-    if (d_assertNoLearnCount % 1000 == 0)
-    {
-      Trace("level-zero-assert")
-          << "#asserts without learning = " << d_assertNoLearnCount
-          << " (#atoms is " << d_ppnAtoms.size()
-          << ", #learned = " << d_ldb.getNumLearnedLiterals() << ")"
-          << std::endl;
-    }
+    // remember we've processed this
+    d_levelZeroAsserts.insert(assertion);
+    // process what we should do with the learned literal
+    LearnedLitType ltype = computeLearnedLiteralType(assertion);
+    processLearnedLiteral(assertion, ltype);
+    return true;
   }
   // request a deep restart?
   if (options().smt.deepRestartMode != options::DeepRestartMode::NONE)
@@ -223,6 +204,15 @@
                             << " asserts." << std::endl;
         return false;
       }
+    }
+  }
+  if (TraceIsOn("level-zero-debug"))
+  {
+    if (d_assertNoLearnCount>0 && d_assertNoLearnCount%d_deepRestartThreshold==0)
+    {
+      Trace("level-zero-debug")
+          << "#asserts without learning = " << d_assertNoLearnCount
+          <<  " (" << (d_assertNoLearnCount/d_deepRestartThreshold) << "x)" << std::endl;
     }
   }
   return true;
@@ -302,116 +292,6 @@
           });
       output(OutputTag::LEARNED_LITS) << " :" << ltstr;
     }
-=======
-    // remember we've processed this
-    d_levelZeroAsserts.insert(assertion);
-    // process what we should do with the learned literal
-    LearnedLitType ltype = computeLearnedLiteralType(assertion);
-    processLearnedLiteral(assertion, ltype);
-    return true;
-  }
-  // request a deep restart?
-  if (options().smt.deepRestartMode != options::DeepRestartMode::NONE)
-  {
-    if (hasLearnedLiteralForRestart() > 0)
-    {
-      // if non-empty and non-learned atoms have been asserted beyond the
-      // threshold
-      if (d_assertNoLearnCount > d_deepRestartThreshold)
-      {
-        Trace("level-zero") << "DEEP RESTART after " << d_assertNoLearnCount
-                            << " asserts." << std::endl;
-        return false;
-      }
-    }
-  }
-  if (TraceIsOn("level-zero-debug"))
-  {
-    if (d_assertNoLearnCount>0 && d_assertNoLearnCount%d_deepRestartThreshold==0)
-    {
-      Trace("level-zero-debug")
-          << "#asserts without learning = " << d_assertNoLearnCount
-          <<  " (" << (d_assertNoLearnCount/d_deepRestartThreshold) << "x)" << std::endl;
-    }
-  }
-  return true;
-}
-
-LearnedLitType ZeroLevelLearner::computeLearnedLiteralType(const Node& lit)
-{
-  // literal was learned, determine its type
-  TNode aatom = lit.getKind() == kind::NOT ? lit[0] : lit;
-  bool internal = d_ppnAtoms.find(aatom) == d_ppnAtoms.end();
-  LearnedLitType ltype =
-      internal ? LearnedLitType::INTERNAL : LearnedLitType::INPUT;
-  // compute if solvable
-  if (internal)
-  {
-    Subs ss;
-    if (getSolved(lit, ss))
-    {
-      // if we solved for any variable from input, we are SOLVABLE.
-      for (const Node& v : ss.d_vars)
-      {
-        if (d_ppnSyms.find(v) == d_ppnSyms.end())
-        {
-          Trace("level-zero-assert") << "...solvable due to " << v << std::endl;
-          ltype = LearnedLitType::SOLVABLE;
-          break;
-        }
-      }
-    }
-    if (ltype != LearnedLitType::SOLVABLE)
-    {
-      // maybe a constant prop?
-      if (lit.getKind() == kind::EQUAL)
-      {
-        for (size_t i = 0; i < 2; i++)
-        {
-          if (lit[i].isConst()
-              && d_ppnTerms.find(lit[1 - i]) != d_ppnTerms.end())
-          {
-            ltype = LearnedLitType::CONSTANT_PROP;
-            break;
-          }
-        }
-      }
-    }
-  }
-  Trace("level-zero-assert")
-      << "Level zero assert: " << lit << ", type=" << ltype << std::endl;
-  return ltype;
-}
-
-void ZeroLevelLearner::processLearnedLiteral(const Node& lit,
-                                             LearnedLitType ltype)
-{
-  // add to the database
-  d_ldb.addLearnedLiteral(lit, ltype);
-  // reset the counter for deep restart if the literal was learnable
-  if (isLearnable(ltype))
-  {
-    d_assertNoLearnCount = 0;
-  }
-  // print to stream
-  if (isOutputOn(OutputTag::LEARNED_LITS))
-  {
-    // get the original form so that internally generated variables
-    // are mapped back to their original form
-    output(OutputTag::LEARNED_LITS)
-        << "(learned-lit " << SkolemManager::getOriginalForm(lit);
-    if (ltype != LearnedLitType::INPUT)
-    {
-      std::stringstream tss;
-      tss << ltype;
-      std::string ltstr = tss.str();
-      std::transform(
-          ltstr.begin(), ltstr.end(), ltstr.begin(), [](unsigned char c) {
-            return std::tolower(c);
-          });
-      output(OutputTag::LEARNED_LITS) << " :" << ltstr;
-    }
->>>>>>> 78ab29e2
     output(OutputTag::LEARNED_LITS) << ")" << std::endl;
   }
 }
