--- conflicted
+++ resolved
@@ -39,7 +39,6 @@
       d_assertNoLearnCount(0)
 {
   // get the learned types
-<<<<<<< HEAD
   options::DeepRestartMode lmode = options().smt.deepRestartMode;
   if (lmode != options::DeepRestartMode::NONE)
   {
@@ -60,9 +59,6 @@
       d_learnedTypes.insert(modes::LearnedLitType::CONSTANT_PROP);
     }
   }
-=======
-  d_learnedTypes.insert(modes::LearnedLitType::INPUT);
->>>>>>> 854b81c3
 }
 
 ZeroLevelLearner::~ZeroLevelLearner() {}
@@ -166,7 +162,6 @@
                       << d_env.getTopLevelSubstitutions().get().size()
                       << std::endl;
   Trace("level-zero") << d_ldb.toStringDebug();
-<<<<<<< HEAD
   // the threshold is by default d_ppnAtoms.size()*3.0, which means we restart
   // if we have learned any literals, and the number of assertions since the
   // last learned literal is equal to the total number of literals in the
@@ -176,8 +171,6 @@
       static_cast<double>(d_ppnAtoms.size()) * options().smt.deepRestartFactor);
   Trace("level-zero") << "Restart threshold is " << d_deepRestartThreshold
                       << std::endl;
-=======
->>>>>>> 854b81c3
 }
 
 bool ZeroLevelLearner::notifyAsserted(TNode assertion, int32_t alevel)
@@ -209,7 +202,6 @@
     processLearnedLiteral(assertion, ltype);
     return true;
   }
-<<<<<<< HEAD
   // request a deep restart?
   if (options().smt.deepRestartMode != options::DeepRestartMode::NONE)
   {
@@ -236,8 +228,6 @@
           << std::endl;
     }
   }
-=======
->>>>>>> 854b81c3
   return true;
 }
 
@@ -281,7 +271,6 @@
           }
         }
       }
-<<<<<<< HEAD
     }
   }
   Trace("level-zero-assert")
@@ -332,49 +321,10 @@
       Trace("level-zero") << "...learned #literals (" << ltype
                           << ") = " << ret.size() << std::endl;
     }
-=======
-    }
-  }
-  Trace("level-zero-assert")
-      << "Level zero assert: " << lit << ", type=" << ltype << std::endl;
-  return ltype;
-}
-
-void ZeroLevelLearner::processLearnedLiteral(const Node& lit,
-                                             modes::LearnedLitType ltype)
-{
-  // add to the database
-  d_ldb.addLearnedLiteral(lit, ltype);
-  // reset the counter for deep restart if the literal was learnable
-  if (isLearnable(ltype))
-  {
-    d_assertNoLearnCount = 0;
-  }
-  // print to stream
-  if (isOutputOn(OutputTag::LEARNED_LITS))
-  {
-    // get the original form so that internally generated variables
-    // are mapped back to their original form
-    output(OutputTag::LEARNED_LITS)
-        << "(learned-lit " << SkolemManager::getOriginalForm(lit);
-    if (ltype != modes::LearnedLitType::INPUT)
-    {
-      std::stringstream tss;
-      tss << ltype;
-      std::string ltstr = tss.str();
-      std::transform(
-          ltstr.begin(), ltstr.end(), ltstr.begin(), [](unsigned char c) {
-            return std::tolower(c);
-          });
-      output(OutputTag::LEARNED_LITS) << " :" << ltstr;
-    }
-    output(OutputTag::LEARNED_LITS) << ")" << std::endl;
->>>>>>> 854b81c3
   }
   return ret;
 }
 
-<<<<<<< HEAD
 std::vector<Node> ZeroLevelLearner::getLearnedZeroLevelLiteralsForRestart()
     const
 {
@@ -383,24 +333,10 @@
   {
     std::vector<Node> rett = getLearnedZeroLevelLiterals(ltype);
     ret.insert(ret.end(), rett.begin(), rett.end());
-=======
-std::vector<Node> ZeroLevelLearner::getLearnedZeroLevelLiterals(
-    modes::LearnedLitType ltype) const
-{
-  std::vector<Node> ret = d_ldb.getLearnedLiterals(ltype);
-  if (TraceIsOn("level-zero"))
-  {
-    if (!ret.empty())
-    {
-      Trace("level-zero") << "...learned #literals (" << ltype
-                          << ") = " << ret.size() << std::endl;
-    }
->>>>>>> 854b81c3
   }
   return ret;
 }
 
-<<<<<<< HEAD
 bool ZeroLevelLearner::hasLearnedLiteralForRestart() const
 {
   for (modes::LearnedLitType ltype : d_learnedTypes)
@@ -413,8 +349,6 @@
   return false;
 }
 
-=======
->>>>>>> 854b81c3
 bool ZeroLevelLearner::isLearnable(modes::LearnedLitType ltype) const
 {
   return d_learnedTypes.find(ltype) != d_learnedTypes.end();
@@ -422,12 +356,8 @@
 
 bool ZeroLevelLearner::getSolved(const Node& lit, Subs& subs)
 {
-<<<<<<< HEAD
-  theory::TrustSubstitutionMap subsOut(&d_dummyContext);
-=======
   context::Context dummyContext;
   theory::TrustSubstitutionMap subsOut(&dummyContext);
->>>>>>> 854b81c3
   TrustNode tlit = TrustNode::mkTrustLemma(lit);
   theory::Theory::PPAssertStatus status = d_theoryEngine->solve(tlit, subsOut);
   if (status == theory::Theory::PP_ASSERT_STATUS_SOLVED)
