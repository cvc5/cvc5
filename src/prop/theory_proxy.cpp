/******************************************************************************
 * Top contributors (to current version):
 *   Andrew Reynolds, Haniel Barbosa, Tim King
 *
 * This file is part of the cvc5 project.
 *
 * Copyright (c) 2009-2023 by the authors listed in the file AUTHORS
 * in the top-level source directory and their institutional affiliations.
 * All rights reserved.  See the file COPYING in the top-level source
 * directory for licensing information.
 * ****************************************************************************
 *
 * [[ Add one-line brief description here ]]
 *
 * [[ Add lengthier description here ]]
 * \todo document this file
 */
#include "prop/theory_proxy.h"

#include "context/context.h"
#include "decision/decision_engine.h"
#include "decision/justification_strategy.h"
#include "expr/node_algorithm.h"
#include "expr/plugin.h"
#include "expr/skolem_manager.h"
#include "options/base_options.h"
#include "options/decision_options.h"
#include "options/parallel_options.h"
#include "options/prop_options.h"
#include "options/smt_options.h"
#include "prop/cnf_stream.h"
#include "prop/proof_cnf_stream.h"
#include "prop/prop_engine.h"
#include "prop/skolem_def_manager.h"
#include "prop/zero_level_learner.h"
#include "smt/env.h"
#include "theory/rewriter.h"
#include "theory/theory_engine.h"
#include "util/statistics_stats.h"

namespace cvc5::internal {
namespace prop {

TheoryProxy::TheoryProxy(Env& env,
                         PropEngine* propEngine,
                         TheoryEngine* theoryEngine,
                         SkolemDefManager* skdm)
    : EnvObj(env),
      d_propEngine(propEngine),
      d_cnfStream(nullptr),
      d_decisionEngine(nullptr),
      d_trackActiveSkDefs(false),
      d_theoryEngine(theoryEngine),
      d_queue(context()),
      d_tpp(env, *theoryEngine),
      d_skdm(skdm),
      d_zll(nullptr),
      d_prr(nullptr),
      d_stopSearch(userContext(), false),
      d_activatedSkDefs(false)
{
  bool trackZeroLevel =
      options().smt.deepRestartMode != options::DeepRestartMode::NONE
      || isOutputOn(OutputTag::LEARNED_LITS)
      || options().smt.produceLearnedLiterals
      || options().parallel.computePartitions > 0
      || options().theory.lemmaInprocess != options::LemmaInprocessMode::NONE;
  if (trackZeroLevel)
  {
    d_zll = std::make_unique<ZeroLevelLearner>(env, theoryEngine);
  }
}

TheoryProxy::~TheoryProxy() {
  /* nothing to do for now */
}

void TheoryProxy::finishInit(CDCLTSatSolver* ss, CnfStream* cs)
{
  // make the decision engine, which requires pointers to the SAT solver and CNF
  // stream
  options::DecisionMode dmode = options().decision.decisionMode;
  if (dmode == options::DecisionMode::JUSTIFICATION
      || dmode == options::DecisionMode::STOPONLY)
  {
    d_decisionEngine.reset(new decision::JustificationStrategy(d_env, ss, cs));
  }
  else
  {
    d_decisionEngine.reset(new decision::DecisionEngineEmpty(d_env));
  }
  // make the theory preregistrar
  d_prr.reset(new TheoryPreregistrar(d_env, d_theoryEngine, ss, cs));
  // compute if we need to track skolem definitions
  d_trackActiveSkDefs = d_decisionEngine->needsActiveSkolemDefs()
                        || d_prr->needsActiveSkolemDefs();
  if (options().theory.lemmaInprocess != options::LemmaInprocessMode::NONE)
  {
    d_lemip.reset(new LemmaInprocess(d_env, cs, *d_zll.get()));
  }
  d_cnfStream = cs;
}

void TheoryProxy::presolve()
{
  d_decisionEngine->presolve();
  d_theoryEngine->presolve();
  d_stopSearch = false;
}

void TheoryProxy::postsolve(SatValue result)
{
  d_theoryEngine->postsolve(result);
}

void TheoryProxy::notifyTopLevelSubstitution(const Node& lhs,
                                             const Node& rhs) const
{
  if (d_zll != nullptr)
  {
    d_zll->notifyTopLevelSubstitution(lhs, rhs);
  }
}

void TheoryProxy::notifyInputFormulas(
    const std::vector<Node>& assertions,
    std::unordered_map<size_t, Node>& skolemMap)
{
  // notify the theory engine of preprocessed assertions
  d_theoryEngine->notifyPreprocessedAssertions(assertions);
  // Now, notify the theory proxy of the assertions and skolem definitions.
  // Notice we do this before asserting the formulas to the CNF stream below,
  // since (preregistration) lemmas may occur during calls to assertInternal.
  // These lemmas we want to be notified about after the theory proxy has
  // been notified about all input assertions.
  std::unordered_map<size_t, Node>::iterator it;
  for (size_t i = 0, asize = assertions.size(); i < asize; i++)
  {
    // is the assertion a skolem definition?
    it = skolemMap.find(i);
    Node skolem;
    if (it != skolemMap.end())
    {
      skolem = it->second;
    }
    if (!skolem.isNull())
    {
      notifySkolemDefinition(assertions[i], skolem);
    }
    notifyAssertion(assertions[i], skolem, false);
  }

  // the zero-level learner needs to be notified of the input assertions, to
  // determine what is learnable
  if (d_zll != nullptr)
  {
    d_zll->notifyInputFormulas(assertions);
  }
}

void TheoryProxy::notifySkolemDefinition(Node a, TNode skolem)
{
  Assert(!skolem.isNull());
  d_skdm->notifySkolemDefinition(skolem, a);
}

void TheoryProxy::notifyAssertion(Node a, TNode skolem, bool isLemma)
{
  // ignore constants
  if (a.isConst())
  {
    return;
  }
  // notify the decision engine
  d_decisionEngine->addAssertion(a, skolem, isLemma);
  // notify the preregistrar
  d_prr->addAssertion(a, skolem, isLemma);
}

void TheoryProxy::theoryCheck(theory::Theory::Effort effort) {
  Trace("theory-proxy") << "TheoryProxy: check " << effort << std::endl;
  d_activatedSkDefs = false;
  // check with the preregistrar
  d_prr->check();
  TNode assertion;
  int32_t alevel;
  while (!d_queue.empty())
  {
    std::tie(assertion, alevel) = d_queue.front();
    d_queue.pop();
    if (d_zll != nullptr)
    {
      if (d_stopSearch.get())
      {
        break;
      }
      if (!d_zll->notifyAsserted(assertion, alevel))
      {
        d_stopSearch = true;
        break;
      }
    }
    // notify the preregister utility, which may trigger new preregistrations
    if (!d_prr->notifyAsserted(assertion))
    {
      // the preregistrar determined we should not assert this assertion, which
      // can be the case for Boolean variables that we are notified about for
      // the purposes of updating justification when using preregistration
      // mode relevant.
      continue;
    }
    // now, assert to theory engine
    Trace("prereg") << "assert: " << assertion << std::endl;
    d_theoryEngine->assertFact(assertion);
    if (d_trackActiveSkDefs)
    {
      Assert(d_skdm != nullptr);
      // Assertion makes all skolems in assertion active,
      // which triggers their definitions to becoming active.
      std::vector<TNode> activeSkolemDefs;
      d_skdm->notifyAsserted(assertion, activeSkolemDefs);
      if (!activeSkolemDefs.empty())
      {
        // notify the decision engine of the skolem definitions that have become
        // active due to the assertion.
        d_decisionEngine->notifyActiveSkolemDefs(activeSkolemDefs);
        d_prr->notifyActiveSkolemDefs(activeSkolemDefs);
        // if we are doing a FULL effort check (propagating with no remaining
        // decisions) and a new skolem definition becomes active, then the SAT
        // assignment is not complete.
        if (effort == theory::Theory::EFFORT_FULL)
        {
          Trace("theory-proxy") << "...change check to STANDARD!" << std::endl;
          effort = theory::Theory::EFFORT_STANDARD;
        }
        d_activatedSkDefs = true;
      }
    }
  }
  if (!d_stopSearch.get())
  {
    d_theoryEngine->check(effort);
  }
}

void TheoryProxy::theoryPropagate(std::vector<SatLiteral>& output) {
  // Get the propagated literals
  std::vector<TNode> outputNodes;
  d_theoryEngine->getPropagatedLiterals(outputNodes);
  for (unsigned i = 0, i_end = outputNodes.size(); i < i_end; ++ i) {
    Trace("prop-explain") << "theoryPropagate() => " << outputNodes[i] << std::endl;
    output.push_back(d_cnfStream->getLiteral(outputNodes[i]));
  }
}

void TheoryProxy::explainPropagation(SatLiteral l, SatClause& explanation) {
  TNode lNode = d_cnfStream->getNode(l);
  Trace("prop-explain") << "explainPropagation(" << lNode << ")" << std::endl;

  TrustNode tte = d_theoryEngine->getExplanation(lNode);
  Node theoryExplanation = tte.getNode();
  if (d_env.isSatProofProducing())
  {
    Assert(options().smt.proofMode != options::ProofMode::FULL
           || tte.getGenerator());
    // notify the prop engine of the explanation, which is only relevant if
    // we are proof producing for the purposes of storing the CNF of the
    // explanation.
    d_propEngine->notifyExplainedPropagation(tte);
  }
  Trace("prop-explain") << "explainPropagation() => " << theoryExplanation
                        << std::endl;
  explanation.push_back(l);
  if (theoryExplanation.getKind() == Kind::AND)
  {
    for (const Node& n : theoryExplanation)
    {
      explanation.push_back(~d_cnfStream->getLiteral(n));
    }
  }
  else
  {
    explanation.push_back(~d_cnfStream->getLiteral(theoryExplanation));
  }
  if (TraceIsOn("sat-proof"))
  {
    std::stringstream ss;
    ss << "TheoryProxy::explainPropagation: clause for lit is ";
    for (unsigned i = 0, size = explanation.size(); i < size; ++i)
    {
      ss << explanation[i] << " [" << d_cnfStream->getNode(explanation[i])
         << "] ";
    }
    Trace("sat-proof") << ss.str() << "\n";
  }
}

<<<<<<< HEAD
void TheoryProxy::notifyCurrPropagationInsertedAtLevel(int explLevel)
{
  d_propEngine->getProofCnfStream()->notifyCurrPropagationInsertedAtLevel(
      explLevel);
}

void TheoryProxy::notifySatClauseInsertedAtLevel(const SatClause& clause,
                                                 int clLevel)
{
  d_propEngine->getProofCnfStream()->notifyClauseInsertedAtLevel(clause,
                                                                 clLevel);
}

void TheoryProxy::notifySatClause(const SatClause& clause)
{
  const std::vector<Plugin*>& plugins = d_env.getPlugins();
  if (plugins.empty())
  {
    // nothing to do if no plugins
    return;
  }
  // convert to node
  std::vector<Node> clauseNodes;
  for (const SatLiteral& l : clause)
  {
    clauseNodes.push_back(d_cnfStream->getNode(l));
  }
  Node cln = NodeManager::currentNM()->mkOr(clauseNodes);
  Node clns = Plugin::getSharableFormula(cln);
  if (!clns.isNull())
  {
    Trace("prop") << "Clause from SAT solver: " << clns << std::endl;
    // notify the plugins
    for (Plugin* p : plugins)
    {
      p->notifySatClause(clns);
    }
  }
}

=======
>>>>>>> 3d74425f
void TheoryProxy::enqueueTheoryLiteral(const SatLiteral& l) {
  Node literalNode = d_cnfStream->getNode(l);
  Trace("prop") << "enqueueing theory literal " << l << " " << literalNode << std::endl;
  Assert(!literalNode.isNull());
  // Decision level = SAT context level - 1 due to global push().
  d_queue.push(std::make_pair(literalNode, context()->getLevel() - 1));
}

SatLiteral TheoryProxy::getNextDecisionRequest(bool& requirePhase,
                                               bool& stopSearch)
{
  Trace("theory-proxy") << "TheoryProxy: getNextDecisionRequest" << std::endl;
  requirePhase = false;
  stopSearch = false;
  SatLiteral res = undefSatLiteral;
  TNode n = d_theoryEngine->getNextDecisionRequest();
  if (!n.isNull())
  {
    Trace("theory-proxy") << "... return next theory decision" << std::endl;
    requirePhase = true;
    res = d_cnfStream->getLiteral(n);
  }
  else
  {
    Assert(d_decisionEngine != nullptr);
    Assert(stopSearch != true);
    requirePhase = false;
    if (d_stopSearch.get())
    {
      Trace("theory-proxy") << "...stop search, finished" << std::endl;
      stopSearch = true;
    }
    else
    {
      res = d_decisionEngine->getNext(stopSearch);
      if (stopSearch)
      {
        Trace("theory-proxy")
            << "  ***  Decision Engine stopped search *** " << std::endl;
      }
      else
      {
        Trace("theory-proxy") << "...return next decision" << std::endl;
      }
    }
  }
  return res;
}

bool TheoryProxy::theoryNeedCheck() const
{
  if (d_stopSearch.get())
  {
    return false;
  }
  else if (d_activatedSkDefs)
  {
    // a new skolem definition became active on the last call to theoryCheck
    return true;
  }
  // otherwise ask the theory engine, which will return true if its output
  // channel was used.
  bool needCheck = d_theoryEngine->needCheck();
  Trace("theory-proxy") << "TheoryProxy: theoryNeedCheck returns " << needCheck
                        << std::endl;
  return needCheck;
}

bool TheoryProxy::isModelUnsound() const
{
  return d_stopSearch.get() || d_theoryEngine->isModelUnsound();
}

bool TheoryProxy::isRefutationUnsound() const
{
  return d_theoryEngine->isRefutationUnsound();
}

theory::IncompleteId TheoryProxy::getModelUnsoundId() const
{
  if (d_stopSearch.get())
  {
    return theory::IncompleteId::STOP_SEARCH;
  }
  return d_theoryEngine->getModelUnsoundId();
}

theory::IncompleteId TheoryProxy::getRefutationUnsoundId() const
{
  return d_theoryEngine->getRefutationUnsoundId();
}

TNode TheoryProxy::getNode(SatLiteral lit) {
  return d_cnfStream->getNode(lit);
}

void TheoryProxy::notifyRestart() {
  d_propEngine->spendResource(Resource::RestartStep);
  d_theoryEngine->notifyRestart();
}

void TheoryProxy::spendResource(Resource r)
{
  d_theoryEngine->spendResource(r);
}

bool TheoryProxy::isDecisionEngineDone()
{
  return d_decisionEngine->isDone() || d_stopSearch.get();
}

CnfStream* TheoryProxy::getCnfStream() const { return d_cnfStream; }

TrustNode TheoryProxy::preprocessLemma(
    TrustNode trn, std::vector<theory::SkolemLemma>& newLemmas)
{
  return d_tpp.preprocessLemma(trn, newLemmas);
}

TrustNode TheoryProxy::preprocess(TNode node,
                                  std::vector<theory::SkolemLemma>& newLemmas)
{
  return d_tpp.preprocess(node, newLemmas);
}

TrustNode TheoryProxy::removeItes(TNode node,
                                  std::vector<theory::SkolemLemma>& newLemmas)
{
  RemoveTermFormulas& rtf = d_tpp.getRemoveTermFormulas();
  return rtf.run(node, newLemmas, true);
}

void TheoryProxy::getSkolems(TNode node,
                             std::vector<Node>& skAsserts,
                             std::vector<Node>& sks)
{
  std::unordered_set<Node> skolems;
  d_skdm->getSkolems(node, skolems);
  for (const Node& k : skolems)
  {
    sks.push_back(k);
    skAsserts.push_back(d_skdm->getDefinitionForSkolem(k));
  }
}

void TheoryProxy::notifySatLiteral(Node n)
{
  // notify the preregister utility, which may trigger new preregistrations
  d_prr->notifySatLiteral(n);
}

void TheoryProxy::notifyBacktrack()
{
  // notify the preregistrar, which may trigger reregistrations
  d_prr->notifyBacktrack();
}

std::vector<Node> TheoryProxy::getLearnedZeroLevelLiterals(
    modes::LearnedLitType ltype) const
{
  if (d_zll != nullptr)
  {
    return d_zll->getLearnedZeroLevelLiterals(ltype);
  }
  return {};
}

modes::LearnedLitType TheoryProxy::getLiteralType(const Node& lit) const
{
  if (d_zll != nullptr)
  {
    return d_zll->computeLearnedLiteralType(lit);
  }
  return modes::LearnedLitType::UNKNOWN;
}

std::vector<Node> TheoryProxy::getLearnedZeroLevelLiteralsForRestart() const
{
  if (d_zll != nullptr)
  {
    return d_zll->getLearnedZeroLevelLiteralsForRestart();
  }
  return {};
}

TrustNode TheoryProxy::inprocessLemma(TrustNode& trn)
{
  Assert(d_lemip != nullptr);
  return d_lemip->inprocessLemma(trn);
}

}  // namespace prop
}  // namespace cvc5::internal<|MERGE_RESOLUTION|>--- conflicted
+++ resolved
@@ -295,20 +295,6 @@
   }
 }
 
-<<<<<<< HEAD
-void TheoryProxy::notifyCurrPropagationInsertedAtLevel(int explLevel)
-{
-  d_propEngine->getProofCnfStream()->notifyCurrPropagationInsertedAtLevel(
-      explLevel);
-}
-
-void TheoryProxy::notifySatClauseInsertedAtLevel(const SatClause& clause,
-                                                 int clLevel)
-{
-  d_propEngine->getProofCnfStream()->notifyClauseInsertedAtLevel(clause,
-                                                                 clLevel);
-}
-
 void TheoryProxy::notifySatClause(const SatClause& clause)
 {
   const std::vector<Plugin*>& plugins = d_env.getPlugins();
@@ -336,8 +322,6 @@
   }
 }
 
-=======
->>>>>>> 3d74425f
 void TheoryProxy::enqueueTheoryLiteral(const SatLiteral& l) {
   Node literalNode = d_cnfStream->getNode(l);
   Trace("prop") << "enqueueing theory literal " << l << " " << literalNode << std::endl;
