--- conflicted
+++ resolved
@@ -76,35 +76,16 @@
   TNode lNode = d_cnfStream->getNode(l);
   Debug("prop-explain") << "explainPropagation(" << lNode << ")" << std::endl;
 
-  Node theoryExplanation = d_theoryEngine->getExplanation(lNode);
-
-<<<<<<< HEAD
-  theory::TrustNode tte =
-      d_theoryEngine->getExplanationAndRecipe(lNode, proofRecipe);
+  theory::TrustNode tte = d_theoryEngine->getExplanation(lNode);
   Node theoryExplanation = tte.getNode();
-
   if (CVC4::options::proofNew())
   {
     d_propEngine->getProofCnfStream()->convertPropagation(tte);
   }
-  PROOF({
-      ProofManager::getCnfProof()->pushCurrentAssertion(theoryExplanation);
-      ProofManager::getCnfProof()->setProofRecipe(proofRecipe);
-
-      Debug("pf::sat") << "TheoryProxy::explainPropagation: setting lemma recipe to: "
-                       << std::endl;
-      proofRecipe->dump("pf::sat");
-
-      delete proofRecipe;
-      proofRecipe = NULL;
-    });
-=======
   if (options::unsatCores())
   {
     ProofManager::getCnfProof()->pushCurrentAssertion(theoryExplanation);
   }
->>>>>>> 8ad308b2
-
   Debug("prop-explain") << "explainPropagation() => " << theoryExplanation << std::endl;
   if (theoryExplanation.getKind() == kind::AND) {
     Node::const_iterator it = theoryExplanation.begin();
