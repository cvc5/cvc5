/******************************************************************************
 * Top contributors (to current version):
 *   Andrew Reynolds, Haniel Barbosa, Dejan Jovanovic
 *
 * This file is part of the cvc5 project.
 *
 * Copyright (c) 2009-2021 by the authors listed in the file AUTHORS
 * in the top-level source directory and their institutional affiliations.
 * All rights reserved.  See the file COPYING in the top-level source
 * directory for licensing information.
 * ****************************************************************************
 *
 * [[ Add one-line brief description here ]]
 *
 * [[ Add lengthier description here ]]
 * \todo document this file
 */
#include "prop/theory_proxy.h"

#include "context/context.h"
#include "decision/decision_engine.h"
#include "expr/node_algorithm.h"
<<<<<<< HEAD
=======
#include "options/base_options.h"
>>>>>>> 477d211e
#include "options/decision_options.h"
#include "options/smt_options.h"
#include "prop/cnf_stream.h"
#include "prop/prop_engine.h"
#include "prop/skolem_def_manager.h"
#include "prop/zero_level_learner.h"
#include "smt/env.h"
#include "smt/smt_statistics_registry.h"
#include "theory/rewriter.h"
#include "theory/theory_engine.h"
#include "util/statistics_stats.h"

namespace cvc5 {
namespace prop {

TheoryProxy::TheoryProxy(Env& env,
                         PropEngine* propEngine,
                         TheoryEngine* theoryEngine,
                         decision::DecisionEngine* decisionEngine,
                         SkolemDefManager* skdm)
    : EnvObj(env),
      d_propEngine(propEngine),
      d_cnfStream(nullptr),
      d_decisionEngine(decisionEngine),
      d_dmNeedsActiveDefs(d_decisionEngine->needsActiveSkolemDefs()),
      d_theoryEngine(theoryEngine),
      d_queue(context()),
      d_tpp(env, *theoryEngine),
      d_skdm(skdm),
<<<<<<< HEAD
      d_zll(nullptr),
      d_deepRestart(false, userContext())
{
  if (options().smt.deepRestart)
=======
      d_zll(nullptr)
{
  bool trackTopLevelLearned = isOutputOn(OutputTag::LEARNED_LITS);
  if (trackTopLevelLearned)
>>>>>>> 477d211e
  {
    d_zll = std::make_unique<ZeroLevelLearner>(env, propEngine);
  }
}

TheoryProxy::~TheoryProxy() {
  /* nothing to do for now */
}

void TheoryProxy::finishInit(CnfStream* cnfStream) { d_cnfStream = cnfStream; }

void TheoryProxy::presolve()
{
  d_decisionEngine->presolve();
  d_theoryEngine->presolve();
  d_deepRestart = false;
}

void TheoryProxy::notifyInputFormulas(
    const std::vector<Node>& assertions,
    std::unordered_map<size_t, Node>& skolemMap,
    const std::vector<Node>& ppl)
{
  // notify the theory engine of preprocessed assertions
  d_theoryEngine->notifyPreprocessedAssertions(assertions);
  // Now, notify the theory proxy of the assertions and skolem definitions.
  // Notice we do this before asserting the formulas to the CNF stream below,
  // since (preregistration) lemmas may occur during calls to assertInternal.
  // These lemmas we want to be notified about after the theory proxy has
  // been notified about all input assertions.
  std::unordered_map<size_t, Node>::iterator it;
  for (size_t i = 0, asize = assertions.size(); i < asize; i++)
  {
    // is the assertion a skolem definition?
    it = skolemMap.find(i);
    Node skolem;
    if (it != skolemMap.end())
    {
      skolem = it->second;
    }
    notifyAssertion(assertions[i], skolem, false);
  }

  // the zero-level learner needs to be notified of the input assertions, to
  // determine what is learnable
  if (d_zll != nullptr)
  {
    d_zll->notifyInputFormulas(assertions, skolemMap, ppl);
  }
}

void TheoryProxy::notifyInputFormulas(
    const std::vector<Node>& assertions,
    std::unordered_map<size_t, Node>& skolemMap,
    const std::vector<Node>& ppl)
{
  // notify the theory engine of preprocessed assertions
  d_theoryEngine->notifyPreprocessedAssertions(assertions);
  // Now, notify the theory proxy of the assertions and skolem definitions.
  // Notice we do this before asserting the formulas to the CNF stream below,
  // since (preregistration) lemmas may occur during calls to assertInternal.
  // These lemmas we want to be notified about after the theory proxy has
  // been notified about all input assertions.
  std::unordered_map<size_t, Node>::iterator it;
  for (size_t i = 0, asize = assertions.size(); i < asize; i++)
  {
    // is the assertion a skolem definition?
    it = skolemMap.find(i);
    Node skolem;
    if (it != skolemMap.end())
    {
      skolem = it->second;
    }
    notifyAssertion(assertions[i], skolem, false);
  }

  // the zero-level learner needs to be notified of the input assertions, to
  // determine what is learnable
  if (d_zll != nullptr)
  {
    d_zll->notifyInputFormulas(assertions, skolemMap, ppl);
  }
}

void TheoryProxy::notifyAssertion(Node a, TNode skolem, bool isLemma)
{
  if (skolem.isNull())
  {
    d_decisionEngine->addAssertion(a, isLemma);
  }
  else
  {
    d_skdm->notifySkolemDefinition(skolem, a);
    d_decisionEngine->addSkolemDefinition(a, skolem, isLemma);
  }
}

void TheoryProxy::variableNotify(SatVariable var) {
  d_theoryEngine->preRegister(getNode(SatLiteral(var)));
}

void TheoryProxy::theoryCheck(theory::Theory::Effort effort) {
  while (!d_queue.empty()) {
    TNode assertion = d_queue.front();
    d_queue.pop();
    if (d_zll != nullptr)
    {
      // check if this corresponds to a zero-level asserted literal
<<<<<<< HEAD
      if (d_deepRestart.get())
      {
        break;
      }
      else if (!d_zll->notifyAsserted(assertion))
      {
        d_deepRestart = true;
        break;
      }
=======
      d_zll->notifyAsserted(assertion);
>>>>>>> 477d211e
    }
    // now, assert to theory engine
    d_theoryEngine->assertFact(assertion);
    if (d_dmNeedsActiveDefs)
    {
      Assert(d_skdm != nullptr);
      Trace("sat-rlv-assert")
          << "Assert to theory engine: " << assertion << std::endl;
      // Assertion makes all skolems in assertion active,
      // which triggers their definitions to becoming active.
      std::vector<TNode> activeSkolemDefs;
      d_skdm->notifyAsserted(assertion, activeSkolemDefs, true);
      // notify the decision engine of the skolem definitions that have become
      // active due to the assertion.
      d_decisionEngine->notifyActiveSkolemDefs(activeSkolemDefs);
    }
  }
  if (!d_deepRestart.get())
  {
    d_theoryEngine->check(effort);
  }
}

void TheoryProxy::theoryPropagate(std::vector<SatLiteral>& output) {
  if (d_deepRestart.get())
  {
    return;
  }
  // Get the propagated literals
  std::vector<TNode> outputNodes;
  d_theoryEngine->getPropagatedLiterals(outputNodes);
  for (unsigned i = 0, i_end = outputNodes.size(); i < i_end; ++ i) {
    Debug("prop-explain") << "theoryPropagate() => " << outputNodes[i] << std::endl;
    output.push_back(d_cnfStream->getLiteral(outputNodes[i]));
  }
}

void TheoryProxy::explainPropagation(SatLiteral l, SatClause& explanation) {
  TNode lNode = d_cnfStream->getNode(l);
  Debug("prop-explain") << "explainPropagation(" << lNode << ")" << std::endl;

  TrustNode tte = d_theoryEngine->getExplanation(lNode);
  Node theoryExplanation = tte.getNode();
  if (d_env.isSatProofProducing())
  {
    Assert(options().smt.unsatCoresMode != options::UnsatCoresMode::FULL_PROOF
           || tte.getGenerator());
    d_propEngine->getProofCnfStream()->convertPropagation(tte);
  }
  Debug("prop-explain") << "explainPropagation() => " << theoryExplanation
                        << std::endl;
  explanation.push_back(l);
  if (theoryExplanation.getKind() == kind::AND)
  {
    for (const Node& n : theoryExplanation)
    {
      explanation.push_back(~d_cnfStream->getLiteral(n));
    }
  }
  else
  {
    explanation.push_back(~d_cnfStream->getLiteral(theoryExplanation));
  }
  if (Trace.isOn("sat-proof"))
  {
    std::stringstream ss;
    ss << "TheoryProxy::explainPropagation: clause for lit is ";
    for (unsigned i = 0, size = explanation.size(); i < size; ++i)
    {
      ss << explanation[i] << " [" << d_cnfStream->getNode(explanation[i])
         << "] ";
    }
    Trace("sat-proof") << ss.str() << "\n";
  }
}

void TheoryProxy::enqueueTheoryLiteral(const SatLiteral& l) {
  Node literalNode = d_cnfStream->getNode(l);
  Debug("prop") << "enqueueing theory literal " << l << " " << literalNode << std::endl;
  Assert(!literalNode.isNull());
  d_queue.push(literalNode);
}

SatLiteral TheoryProxy::getNextTheoryDecisionRequest() {
  TNode n = d_theoryEngine->getNextDecisionRequest();
  return n.isNull() ? undefSatLiteral : d_cnfStream->getLiteral(n);
}

SatLiteral TheoryProxy::getNextDecisionEngineRequest(bool &stopSearch) {
  Assert(d_decisionEngine != NULL);
  Assert(stopSearch != true);
  if (d_deepRestart.get())
  {
    stopSearch = true;
    return undefSatLiteral;
  }
  SatLiteral ret = d_decisionEngine->getNext(stopSearch);
  if(stopSearch) {
    Trace("decision") << "  ***  Decision Engine stopped search *** " << std::endl;
  }
  return ret;
}

bool TheoryProxy::theoryNeedCheck() const {
  if (d_deepRestart.get())
  {
    return false;
  }
  return d_theoryEngine->needCheck();
}

bool TheoryProxy::isIncomplete() const
{
<<<<<<< HEAD
  return d_deepRestart.get() || d_theoryEngine->isIncomplete();
=======
  return d_theoryEngine->isIncomplete();
>>>>>>> 477d211e
}

TNode TheoryProxy::getNode(SatLiteral lit) {
  return d_cnfStream->getNode(lit);
}

void TheoryProxy::notifyRestart() {
  d_propEngine->spendResource(Resource::RestartStep);
  d_theoryEngine->notifyRestart();
}

void TheoryProxy::spendResource(Resource r)
{
  d_theoryEngine->spendResource(r);
}

bool TheoryProxy::isDecisionRelevant(SatVariable var) { return true; }

bool TheoryProxy::isDecisionEngineDone() {
  return d_decisionEngine->isDone() || d_deepRestart.get();
}

SatValue TheoryProxy::getDecisionPolarity(SatVariable var) {
  return SAT_VALUE_UNKNOWN;
}

CnfStream* TheoryProxy::getCnfStream() { return d_cnfStream; }

TrustNode TheoryProxy::preprocessLemma(
    TrustNode trn, std::vector<theory::SkolemLemma>& newLemmas)
{
  return d_tpp.preprocessLemma(trn, newLemmas);
}

TrustNode TheoryProxy::preprocess(TNode node,
                                  std::vector<theory::SkolemLemma>& newLemmas)
{
  return d_tpp.preprocess(node, newLemmas);
}

TrustNode TheoryProxy::removeItes(TNode node,
                                  std::vector<theory::SkolemLemma>& newLemmas)
{
  RemoveTermFormulas& rtf = d_tpp.getRemoveTermFormulas();
  return rtf.run(node, newLemmas, true);
}

void TheoryProxy::getSkolems(TNode node,
                             std::vector<Node>& skAsserts,
                             std::vector<Node>& sks)
{
  std::unordered_set<Node> skolems;
  d_skdm->getSkolems(node, skolems);
  for (const Node& k : skolems)
  {
    sks.push_back(k);
    skAsserts.push_back(d_skdm->getDefinitionForSkolem(k));
  }
}

void TheoryProxy::preRegister(Node n) { d_theoryEngine->preRegister(n); }

const std::unordered_set<Node>& TheoryProxy::getLearnedZeroLevelLiterals() const
{
  Assert(d_zll != nullptr);
  return d_zll->getLearnedZeroLevelLiterals();
}

}  // namespace prop
}  // namespace cvc5<|MERGE_RESOLUTION|>--- conflicted
+++ resolved
@@ -20,10 +20,7 @@
 #include "context/context.h"
 #include "decision/decision_engine.h"
 #include "expr/node_algorithm.h"
-<<<<<<< HEAD
-=======
 #include "options/base_options.h"
->>>>>>> 477d211e
 #include "options/decision_options.h"
 #include "options/smt_options.h"
 #include "prop/cnf_stream.h"
@@ -53,17 +50,11 @@
       d_queue(context()),
       d_tpp(env, *theoryEngine),
       d_skdm(skdm),
-<<<<<<< HEAD
       d_zll(nullptr),
       d_deepRestart(false, userContext())
 {
-  if (options().smt.deepRestart)
-=======
-      d_zll(nullptr)
-{
-  bool trackTopLevelLearned = isOutputOn(OutputTag::LEARNED_LITS);
+  bool trackTopLevelLearned = options().smt.deepRestart || isOutputOn(OutputTag::LEARNED_LITS);
   if (trackTopLevelLearned)
->>>>>>> 477d211e
   {
     d_zll = std::make_unique<ZeroLevelLearner>(env, propEngine);
   }
@@ -172,7 +163,6 @@
     if (d_zll != nullptr)
     {
       // check if this corresponds to a zero-level asserted literal
-<<<<<<< HEAD
       if (d_deepRestart.get())
       {
         break;
@@ -182,9 +172,6 @@
         d_deepRestart = true;
         break;
       }
-=======
-      d_zll->notifyAsserted(assertion);
->>>>>>> 477d211e
     }
     // now, assert to theory engine
     d_theoryEngine->assertFact(assertion);
@@ -298,11 +285,7 @@
 
 bool TheoryProxy::isIncomplete() const
 {
-<<<<<<< HEAD
   return d_deepRestart.get() || d_theoryEngine->isIncomplete();
-=======
-  return d_theoryEngine->isIncomplete();
->>>>>>> 477d211e
 }
 
 TNode TheoryProxy::getNode(SatLiteral lit) {
