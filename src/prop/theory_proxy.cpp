/******************************************************************************
 * Top contributors (to current version):
 *   Andrew Reynolds, Haniel Barbosa, Tim King
 *
 * This file is part of the cvc5 project.
 *
 * Copyright (c) 2009-2022 by the authors listed in the file AUTHORS
 * in the top-level source directory and their institutional affiliations.
 * All rights reserved.  See the file COPYING in the top-level source
 * directory for licensing information.
 * ****************************************************************************
 *
 * [[ Add one-line brief description here ]]
 *
 * [[ Add lengthier description here ]]
 * \todo document this file
 */
#include "prop/theory_proxy.h"

#include "context/context.h"
#include "decision/decision_engine.h"
#include "expr/node_algorithm.h"
#include "options/base_options.h"
#include "options/decision_options.h"
#include "options/smt_options.h"
#include "prop/cnf_stream.h"
#include "prop/prop_engine.h"
#include "prop/skolem_def_manager.h"
#include "prop/zero_level_learner.h"
#include "smt/env.h"
#include "smt/smt_statistics_registry.h"
#include "theory/rewriter.h"
#include "theory/theory_engine.h"
#include "util/statistics_stats.h"

namespace cvc5::internal {
namespace prop {

TheoryProxy::TheoryProxy(Env& env,
                         PropEngine* propEngine,
                         TheoryEngine* theoryEngine,
                         decision::DecisionEngine* decisionEngine,
                         SkolemDefManager* skdm)
    : EnvObj(env),
      d_propEngine(propEngine),
      d_cnfStream(nullptr),
      d_decisionEngine(decisionEngine),
      d_dmNeedsActiveDefs(d_decisionEngine->needsActiveSkolemDefs()),
      d_theoryEngine(theoryEngine),
      d_queue(context()),
      d_tpp(env, *theoryEngine),
      d_skdm(skdm),
      d_zll(nullptr),
      d_stopSearch(false, userContext())
{
  bool trackZeroLevel =
      options().smt.deepRestartMode != options::DeepRestartMode::NONE
      || isOutputOn(OutputTag::LEARNED_LITS)
      || options().smt.produceLearnedLiterals;
  if (trackZeroLevel)
  {
    d_zll = std::make_unique<ZeroLevelLearner>(env, theoryEngine);
  }
}

TheoryProxy::~TheoryProxy() {
  /* nothing to do for now */
}

void TheoryProxy::finishInit(CnfStream* cnfStream) { d_cnfStream = cnfStream; }

void TheoryProxy::presolve()
{
  d_decisionEngine->presolve();
  d_theoryEngine->presolve();
  d_stopSearch = false;
}

void TheoryProxy::notifyTopLevelSubstitution(const Node& lhs,
                                             const Node& rhs) const
{
  if (d_zll != nullptr)
  {
    d_zll->notifyTopLevelSubstitution(lhs, rhs);
  }
}

void TheoryProxy::notifyInputFormulas(
    const std::vector<Node>& assertions,
    std::unordered_map<size_t, Node>& skolemMap)
{
  // notify the theory engine of preprocessed assertions
  d_theoryEngine->notifyPreprocessedAssertions(assertions);
  // Now, notify the theory proxy of the assertions and skolem definitions.
  // Notice we do this before asserting the formulas to the CNF stream below,
  // since (preregistration) lemmas may occur during calls to assertInternal.
  // These lemmas we want to be notified about after the theory proxy has
  // been notified about all input assertions.
  std::unordered_map<size_t, Node>::iterator it;
  for (size_t i = 0, asize = assertions.size(); i < asize; i++)
  {
    // is the assertion a skolem definition?
    it = skolemMap.find(i);
    Node skolem;
    if (it != skolemMap.end())
    {
      skolem = it->second;
    }
    notifyAssertion(assertions[i], skolem, false);
  }

  // the zero-level learner needs to be notified of the input assertions, to
  // determine what is learnable
  if (d_zll != nullptr)
  {
    d_zll->notifyInputFormulas(assertions);
  }
}

void TheoryProxy::notifyAssertion(Node a, TNode skolem, bool isLemma)
{
  if (skolem.isNull())
  {
    d_decisionEngine->addAssertion(a, isLemma);
  }
  else
  {
    d_skdm->notifySkolemDefinition(skolem, a);
    d_decisionEngine->addSkolemDefinition(a, skolem, isLemma);
  }
}

void TheoryProxy::variableNotify(SatVariable var) {
  d_theoryEngine->preRegister(getNode(SatLiteral(var)));
}

void TheoryProxy::theoryCheck(theory::Theory::Effort effort) {
  while (!d_queue.empty()) {
    TNode assertion = d_queue.front();
    d_queue.pop();
    if (d_zll != nullptr)
    {
<<<<<<< HEAD
      // check if this corresponds to a zero-level asserted literal
=======
>>>>>>> 01750746
      if (d_stopSearch.get())
      {
        break;
      }
      int32_t alevel = d_propEngine->getDecisionLevel(assertion);
      if (!d_zll->notifyAsserted(assertion, alevel))
      {
        d_stopSearch = true;
        break;
      }
    }
    // now, assert to theory engine
    d_theoryEngine->assertFact(assertion);
    if (d_dmNeedsActiveDefs)
    {
      Assert(d_skdm != nullptr);
      Trace("sat-rlv-assert")
          << "Assert to theory engine: " << assertion << std::endl;
      // Assertion makes all skolems in assertion active,
      // which triggers their definitions to becoming active.
      std::vector<TNode> activeSkolemDefs;
      d_skdm->notifyAsserted(assertion, activeSkolemDefs, true);
      // notify the decision engine of the skolem definitions that have become
      // active due to the assertion.
      d_decisionEngine->notifyActiveSkolemDefs(activeSkolemDefs);
    }
  }
  if (!d_stopSearch.get())
  {
    d_theoryEngine->check(effort);
  }
}

void TheoryProxy::theoryPropagate(std::vector<SatLiteral>& output) {
  // Get the propagated literals
  std::vector<TNode> outputNodes;
  d_theoryEngine->getPropagatedLiterals(outputNodes);
  for (unsigned i = 0, i_end = outputNodes.size(); i < i_end; ++ i) {
    Trace("prop-explain") << "theoryPropagate() => " << outputNodes[i] << std::endl;
    output.push_back(d_cnfStream->getLiteral(outputNodes[i]));
  }
}

void TheoryProxy::explainPropagation(SatLiteral l, SatClause& explanation) {
  TNode lNode = d_cnfStream->getNode(l);
  Trace("prop-explain") << "explainPropagation(" << lNode << ")" << std::endl;

  TrustNode tte = d_theoryEngine->getExplanation(lNode);
  Node theoryExplanation = tte.getNode();
  if (d_env.isSatProofProducing())
  {
    Assert(options().smt.proofMode != options::ProofMode::FULL
           || tte.getGenerator());
    d_propEngine->getProofCnfStream()->convertPropagation(tte);
  }
  Trace("prop-explain") << "explainPropagation() => " << theoryExplanation
                        << std::endl;
  explanation.push_back(l);
  if (theoryExplanation.getKind() == kind::AND)
  {
    for (const Node& n : theoryExplanation)
    {
      explanation.push_back(~d_cnfStream->getLiteral(n));
    }
  }
  else
  {
    explanation.push_back(~d_cnfStream->getLiteral(theoryExplanation));
  }
  if (TraceIsOn("sat-proof"))
  {
    std::stringstream ss;
    ss << "TheoryProxy::explainPropagation: clause for lit is ";
    for (unsigned i = 0, size = explanation.size(); i < size; ++i)
    {
      ss << explanation[i] << " [" << d_cnfStream->getNode(explanation[i])
         << "] ";
    }
    Trace("sat-proof") << ss.str() << "\n";
  }
}

void TheoryProxy::notifyCurrPropagationInsertedAtLevel(int explLevel)
{
  d_propEngine->getProofCnfStream()->notifyCurrPropagationInsertedAtLevel(
      explLevel);
}

void TheoryProxy::notifyClauseInsertedAtLevel(const SatClause& clause,
                                              int clLevel)
{
  d_propEngine->getProofCnfStream()->notifyClauseInsertedAtLevel(clause,
                                                                 clLevel);
}

void TheoryProxy::enqueueTheoryLiteral(const SatLiteral& l) {
  Node literalNode = d_cnfStream->getNode(l);
  Trace("prop") << "enqueueing theory literal " << l << " " << literalNode << std::endl;
  Assert(!literalNode.isNull());
  d_queue.push(literalNode);
}

SatLiteral TheoryProxy::getNextTheoryDecisionRequest() {
  TNode n = d_theoryEngine->getNextDecisionRequest();
  return n.isNull() ? undefSatLiteral : d_cnfStream->getLiteral(n);
}

SatLiteral TheoryProxy::getNextDecisionEngineRequest(bool &stopSearch) {
  Assert(d_decisionEngine != NULL);
  Assert(stopSearch != true);
  if (d_stopSearch.get())
  {
    stopSearch = true;
    return undefSatLiteral;
  }
  SatLiteral ret = d_decisionEngine->getNext(stopSearch);
  if(stopSearch) {
    Trace("decision") << "  ***  Decision Engine stopped search *** " << std::endl;
  }
  return ret;
}

bool TheoryProxy::theoryNeedCheck() const {
  if (d_stopSearch.get())
  {
    return false;
  }
  return d_theoryEngine->needCheck();
}

bool TheoryProxy::isIncomplete() const
{
  return d_stopSearch.get() || d_theoryEngine->isIncomplete();
}

TNode TheoryProxy::getNode(SatLiteral lit) {
  return d_cnfStream->getNode(lit);
}

void TheoryProxy::notifyRestart() {
  d_propEngine->spendResource(Resource::RestartStep);
  d_theoryEngine->notifyRestart();
}

void TheoryProxy::spendResource(Resource r)
{
  d_theoryEngine->spendResource(r);
}

bool TheoryProxy::isDecisionRelevant(SatVariable var) { return true; }

bool TheoryProxy::isDecisionEngineDone() {
  return d_decisionEngine->isDone() || d_stopSearch.get();
}

SatValue TheoryProxy::getDecisionPolarity(SatVariable var) {
  return SAT_VALUE_UNKNOWN;
}

CnfStream* TheoryProxy::getCnfStream() { return d_cnfStream; }

TrustNode TheoryProxy::preprocessLemma(
    TrustNode trn, std::vector<theory::SkolemLemma>& newLemmas)
{
  return d_tpp.preprocessLemma(trn, newLemmas);
}

TrustNode TheoryProxy::preprocess(TNode node,
                                  std::vector<theory::SkolemLemma>& newLemmas)
{
  return d_tpp.preprocess(node, newLemmas);
}

TrustNode TheoryProxy::removeItes(TNode node,
                                  std::vector<theory::SkolemLemma>& newLemmas)
{
  RemoveTermFormulas& rtf = d_tpp.getRemoveTermFormulas();
  return rtf.run(node, newLemmas, true);
}

void TheoryProxy::getSkolems(TNode node,
                             std::vector<Node>& skAsserts,
                             std::vector<Node>& sks)
{
  std::unordered_set<Node> skolems;
  d_skdm->getSkolems(node, skolems);
  for (const Node& k : skolems)
  {
    sks.push_back(k);
    skAsserts.push_back(d_skdm->getDefinitionForSkolem(k));
  }
}

void TheoryProxy::preRegister(Node n) { d_theoryEngine->preRegister(n); }

std::vector<Node> TheoryProxy::getLearnedZeroLevelLiterals(
    modes::LearnedLitType ltype) const
{
  if (d_zll != nullptr)
  {
    return d_zll->getLearnedZeroLevelLiterals(ltype);
  }
  return {};
}

std::vector<Node> TheoryProxy::getLearnedZeroLevelLiteralsForRestart() const
{
  if (d_zll != nullptr)
  {
    return d_zll->getLearnedZeroLevelLiteralsForRestart();
  }
  return {};
}

}  // namespace prop
}  // namespace cvc5::internal<|MERGE_RESOLUTION|>--- conflicted
+++ resolved
@@ -140,10 +140,6 @@
     d_queue.pop();
     if (d_zll != nullptr)
     {
-<<<<<<< HEAD
-      // check if this corresponds to a zero-level asserted literal
-=======
->>>>>>> 01750746
       if (d_stopSearch.get())
       {
         break;
