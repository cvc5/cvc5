--- conflicted
+++ resolved
@@ -54,12 +54,8 @@
       d_skdm(skdm),
       d_zll(nullptr),
       d_prr(nullptr),
-<<<<<<< HEAD
-      d_stopSearch(false, userContext())
-=======
       d_stopSearch(false, userContext()),
       d_activatedSkDefs(false)
->>>>>>> a8d76b79
 {
   bool trackZeroLevel =
       options().smt.deepRestartMode != options::DeepRestartMode::NONE
@@ -189,11 +185,7 @@
         break;
       }
     }
-<<<<<<< HEAD
-    // notify the preregister utility
-=======
     // notify the preregister utility, which may trigger new preregistrations
->>>>>>> a8d76b79
     d_prr->notifyAsserted(assertion);
     // now, assert to theory engine
     Trace("prereg") << "assert: " << assertion << std::endl;
@@ -333,17 +325,12 @@
   }
   else if (d_activatedSkDefs)
   {
-<<<<<<< HEAD
-    return true;
-  }
-=======
     // a new skolem definition become active on the last call to theoryCheck,
     // return true
     return true;
   }
   // otherwise ask the theory engine, which will return true if its output
   // channel was used.
->>>>>>> a8d76b79
   bool needCheck = d_theoryEngine->needCheck();
   Trace("theory-proxy") << "TheoryProxy: theoryNeedCheck returns " << needCheck
                         << std::endl;
@@ -432,15 +419,11 @@
   }
 }
 
-<<<<<<< HEAD
-void TheoryProxy::notifySatLiteral(Node n) { d_prr->notifySatLiteral(n); }
-=======
 void TheoryProxy::notifySatLiteral(Node n)
 {
   // notify the preregister utility, which may trigger new preregistrations
   d_prr->notifySatLiteral(n);
 }
->>>>>>> a8d76b79
 
 std::vector<Node> TheoryProxy::getLearnedZeroLevelLiterals(
     modes::LearnedLitType ltype) const
