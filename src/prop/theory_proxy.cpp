--- conflicted
+++ resolved
@@ -53,13 +53,8 @@
       d_zll(nullptr),
       d_deepRestart(false, userContext())
 {
-<<<<<<< HEAD
-  bool trackTopLevelLearned =
-      options().smt.deepRestart || isOutputOn(OutputTag::LEARNED_LITS);
-=======
-  bool trackTopLevelLearned = isOutputOn(OutputTag::LEARNED_LITS)
+  bool trackTopLevelLearned = options().smt.deepRestart || isOutputOn(OutputTag::LEARNED_LITS)
                               || options().smt.produceLearnedLiterals;
->>>>>>> aba33913
   if (trackTopLevelLearned)
   {
     d_zll = std::make_unique<ZeroLevelLearner>(env, propEngine);
