/******************************************************************************
 * Top contributors (to current version):
 *   Mathias Preiner, Gereon Kremer, Andres Noetzli
 *
 * This file is part of the cvc5 project.
 *
 * Copyright (c) 2009-2023 by the authors listed in the file AUTHORS
 * in the top-level source directory and their institutional affiliations.
 * All rights reserved.  See the file COPYING in the top-level source
 * directory for licensing information.
 * ****************************************************************************
 *
 * Wrapper for CaDiCaL SAT Solver.
 *
 * Implementation of the CaDiCaL SAT solver for cvc5 (bit-vectors).
 */

#include "prop/cadical.h"

#include <deque>

#include "base/check.h"
#include "options/main_options.h"
#include "options/proof_options.h"
#include "prop/theory_proxy.h"
#include "util/resource_manager.h"
#include "util/statistics_registry.h"
#include "util/string.h"

namespace cvc5::internal {
namespace prop {

/* -------------------------------------------------------------------------- */

using CadicalLit = int;
using CadicalVar = int;

// helper functions
namespace {

SatValue toSatValue(int result)
{
  if (result == 10) return SAT_VALUE_TRUE;
  if (result == 20) return SAT_VALUE_FALSE;
  Assert(result == 0);
  return SAT_VALUE_UNKNOWN;
}

// Note: CaDiCaL returns lit/-lit for true/false. Older versions returned 1/-1.
SatValue toSatValueLit(int value)
{
  if (value > 0) return SAT_VALUE_TRUE;
  Assert(value < 0);
  return SAT_VALUE_FALSE;
}

CadicalLit toCadicalLit(const SatLiteral lit)
{
  return lit.isNegated() ? -lit.getSatVariable() : lit.getSatVariable();
}

SatLiteral toSatLiteral(CadicalLit lit)
{
  return SatLiteral(std::abs(lit), lit < 0);
}

CadicalVar toCadicalVar(SatVariable var) { return var; }

}  // namespace helper functions

class CadicalPropagator : public CaDiCaL::ExternalPropagator
{
 public:
  CadicalPropagator(prop::TheoryProxy* proxy,
                    context::Context* context,
                    CaDiCaL::Solver& solver)
      : d_proxy(proxy), d_context(*context), d_solver(solver)
  {
    d_var_info.emplace_back();  // 0: Not used
  }

  /**
   * Notification from the SAT solver on assignment of a new literal.
   *
   * Saves assignment for notified literal, enqueues corresponding theory
   * literal in theory proxy.
   *
   * @param lit      The CaDiCaL literal that was assigned.
   * @param is_fixed True if the assignment is fixed (on level 0).
   */
  void notify_assignment(int lit, bool is_fixed) override
  {
    if (d_found_solution)
    {
      return;
    }

    SatLiteral slit = toSatLiteral(lit);
    SatVariable var = slit.getSatVariable();
    Assert(var < d_var_info.size());

    auto& info = d_var_info[var];

    // Only consider active variables
    if (!info.is_active)
    {
      return;
    }

    bool is_decision = d_solver.is_decision(lit);

    Trace("cadical::propagator")
        << "notif::assignment: [" << (is_decision ? "d" : "p") << "] " << slit
        << " (fixed: " << is_fixed << ", level: " << d_decisions.size()
        << ", level_intro: " << info.level_intro
        << ", level_user: " << current_user_level() << ")" << std::endl;

    // Save decision variables
    if (is_decision)
    {
      d_decisions.back() = slit;
    }

    Assert(info.assignment == 0 || info.assignment == lit);
    Assert(info.assignment == 0 || is_fixed);

    // Assignment of literal is fixed
    if (is_fixed)
    {
      Assert(!info.is_fixed);
      info.is_fixed = true;
      info.level_fixed = current_user_level();
    }

    // Only notify theory proxy if variable was assigned a new value, not if it
    // got fixed after assignment already happend.
    if (info.assignment == 0)
    {
      info.assignment = lit;
      d_assignments.push_back(slit);
      if (info.is_theory_atom)
      {
        Trace("cadical::propagator") << "enqueue: " << slit << std::endl;
        Trace("cadical::propagator")
            << "node:    " << d_proxy->getNode(slit) << std::endl;
        d_proxy->enqueueTheoryLiteral(slit);
      }
    }
  }

  /**
   * Notification from the SAT solver when it makes a decision.
   * Pushes new SAT context level.
   */
  void notify_new_decision_level() override
  {
    d_context.push();
    d_assignment_control.push_back(d_assignments.size());
    d_decisions.emplace_back();
    Trace("cadical::propagator")
        << "notif::decision: new level " << d_decisions.size() << std::endl;
  }

  /**
   * Notification from the SAT solver on backtrack to the given level.
   *
   * This will automatically backtrack decisions and assignments to the
   * specified level. Fixed assignments that get backtracked will be
   * re-assigned at `level` and the corresponding theory literals are
   * re-enqueued in the theory proxy.
   *
   * @param level The level the SAT solver backtracked to.
   */
  void notify_backtrack(size_t level) override
  {
    Trace("cadical::propagator") << "notif::backtrack: " << level << std::endl;

    // CaDiCaL may notify us about backtracks of decisions that we were not
    // notified about. We can safely ignore them.
    if (d_decisions.size() <= level)
    {
      Assert(d_decisions.size() == 0);
      return;
    }
    d_found_solution = false;

    // Backtrack decisions
    Assert(d_decisions.size() > level);
    Assert(d_context.getLevel() > level);
    for (size_t cur_level = d_decisions.size(); cur_level > level; --cur_level)
    {
      d_context.pop();
      d_decisions.pop_back();
    }

    // Backtrack assignments, resend fixed theory literals that got backtracked
    Assert(!d_assignment_control.empty());
    size_t pop_to = d_assignment_control[level];
    d_assignment_control.resize(level);

    std::vector<SatLiteral> fixed;
    while (pop_to < d_assignments.size())
    {
      SatLiteral lit = d_assignments.back();
      d_assignments.pop_back();
      SatVariable var = lit.getSatVariable();
      auto& info = d_var_info[var];
      if (info.is_fixed)
      {
        if (info.is_theory_atom)
        {
          Assert(info.is_active);
          fixed.push_back(lit);
        }
      }
      else
      {
        Trace("cadical::propagator") << "unassign: " << var << std::endl;
        info.assignment = 0;
      }
    }

    // Notify theory proxy about backtrack
    d_proxy->notifyBacktrack();
    // Clear the propgations since they are not valid anymore.
    d_propagations.clear();

    // Re-enqueue fixed theory literals that got removed. Re-enqueue in the
    // order they got assigned in, i.e., reverse order on vector `fixed`.
    for (auto it = fixed.rbegin(), end = fixed.rend(); it != end; ++it)
    {
      SatLiteral lit = *it;
      Trace("cadical::propagator") << "re-enqueue: " << lit << std::endl;
      d_proxy->enqueueTheoryLiteral(lit);
      d_assignments.push_back(lit);
    }
    Trace("cadical::propagator") << "notif::backtrack end" << std::endl;
  }

  /**
   * Callback of the SAT solver on finding a full sat assignment.
   *
   * Checks whether current model is consistent with the theories, performs a
   * full effort check and theory propgations.
   *
   * @param model The full assignment.
   * @return true If the current model is not in conflict with the theories.
   */
  bool cb_check_found_model(const std::vector<int>& model) override
  {
    Trace("cadical::propagator") << "cb::check_found_model" << std::endl;
    bool recheck = false;

    if (d_found_solution)
    {
      return true;
    }
    // CaDiCaL may backtrack while importing clauses, which can result in some
    // clauses not being processed. Make sure to add all clauses before
    // checking the model.
    if (!d_new_clauses.empty())
    {
      Trace("cadical::propagator") << "cb::check_found_model end: new "
                                      "variables added via theory decision"
                                   << std::endl;
      // CaDiCaL expects us to be able to provide a reason for rejecting the
      // model (it asserts that after this call, cb_has_external_clause()
      // returns true). However, in this particular case, we want to force
      // CaDiCaL to give us model values for the new variables that were
      // introduced (to kick off the assignment notification machinery), we
      // don't have a reason clause for rejecting the model. CaDiCaL's
      // expectation will be weakened in the future to allow for this, but for
      // now we simply add a tautology as reason to pacify CaDiCaL.
      d_new_clauses.push_back(1);
      d_new_clauses.push_back(-1);
      d_new_clauses.push_back(0);
      return false;
    }

    // Check full model.
    //
    // First, we have to ensure that if the SAT solver determines sat without
    // making any decisions, theory decisions are still requested until fixed
    // point at least once since some modules, e.g., finite model finding, rely
    // on this. Theory decisions may add new variables (while decisions
    // requested by the decision engine will not). If new variables are added,
    // we interrupt the check to force the SAT solver to extend the model with
    // the new variables.
    size_t size = d_var_info.size();
    bool requirePhase, stopSearch;
    d_proxy->getNextDecisionRequest(requirePhase, stopSearch);
    if (d_var_info.size() != size)
    {
      return false;
    }
    // Theory engine may trigger a recheck, unless new variables were added
    // during check. If so, we break out of the check and have the SAT solver
    // extend the model with the new variables.
    do
    {
      Trace("cadical::propagator")
          << "full check (recheck: " << recheck << ")" << std::endl;
      d_proxy->theoryCheck(theory::Theory::Effort::EFFORT_FULL);
      theory_propagate();
      for (const SatLiteral& p : d_propagations)
      {
        Trace("cadical::propagator")
            << "add propagation reason: " << p << std::endl;
        SatClause clause;
        d_proxy->explainPropagation(p, clause);
        add_clause(clause);
      }
      d_propagations.clear();

      if (!d_new_clauses.empty())
      {
        // Will again call cb_check_found_model() after clauses were added.
        recheck = false;
      }
      else
      {
        recheck = d_proxy->theoryNeedCheck();
      }
    } while (d_var_info.size() == size && recheck);

    if (d_var_info.size() != size)
    {
      Trace("cadical::propagator") << "cb::check_found_model end: new "
                                      "variables added via theory check"
                                   << std::endl;
      // Same as above, until CaDiCaL's assertion that we have to have
      // a reason clause for rejecting the model is weakened, we need to
      // pacify it with a tautology.
      d_new_clauses.push_back(1);
      d_new_clauses.push_back(-1);
      d_new_clauses.push_back(0);
      return false;
    }
    bool res = done();
    Trace("cadical::propagator")
        << "cb::check_found_model end: done: " << res << std::endl;
    return res;
  }

  /**
   * Callback of the SAT solver before making a new decision.
   *
   * Processes decision requests from the theory proxy.
   *
   * @note This may call cb_check_found_model() in case the decision engine
   *       determines that we have a partial model, i.e., stopSearch is true.
   *
   * @return The next decision.
   */
  int cb_decide() override
  {
    if (d_found_solution)
    {
      return 0;
    }
    bool stopSearch = false;
    bool requirePhase = false;
    SatLiteral lit = d_proxy->getNextDecisionRequest(requirePhase, stopSearch);
    // We found a partial model, let's check it.
    if (stopSearch)
    {
      d_found_solution = cb_check_found_model({});
      if (d_found_solution)
      {
        Trace("cadical::propagator") << "Found solution" << std::endl;
        d_found_solution = d_proxy->isDecisionEngineDone();
        if (!d_found_solution)
        {
          Trace("cadical::propagator")
              << "Decision engine not done" << std::endl;
          lit = d_proxy->getNextDecisionRequest(requirePhase, stopSearch);
        }
      }
      else
      {
        Trace("cadical::propagator") << "No solution found yet" << std::endl;
      }
    }
    if (!stopSearch && lit != undefSatLiteral)
    {
      if (!requirePhase)
      {
        int8_t phase = d_var_info[lit.getSatVariable()].phase;
        if (phase != 0)
        {
          if ((phase == -1 && !lit.isNegated())
              || (phase == 1 && lit.isNegated()))
          {
            lit = ~lit;
          }
        }
      }
      Trace("cadical::propagator") << "cb::decide: " << lit << std::endl;
      return toCadicalLit(lit);
    }
    Trace("cadical::propagator") << "cb::decide: 0" << std::endl;
    return 0;
  }

  /**
   * Callback of the SAT solver after BCP.
   *
   * Performs standard theory check and theory propagations.
   *
   * If we don't have any theory propagations queued in d_propagations, we
   * perform an EFFORT_STANDARD check in combination with theory_propagate() to
   * populate d_propagations.
   *
   * @return The next theory propagation.
   */
  int cb_propagate() override
  {
    if (d_found_solution)
    {
      return 0;
    }
    Trace("cadical::propagator") << "cb::propagate" << std::endl;
    if (d_propagations.empty())
    {
      // Only propagate if all activation literals are processed. Activation
      // literals are always assumed first. If we don't do this, explanations
      // for theory propgations may force activation literals to different
      // values before they can get decided on.
      if (d_decisions.size() < current_user_level())
      {
        return 0;
      }
      d_proxy->theoryCheck(theory::Theory::Effort::EFFORT_STANDARD);
      theory_propagate();
    }
    return next_propagation();
  }

  /**
   * Callback of the SAT solver asking for the explanation of a theory literal.
   * @note This is called on `propagated_lit` until the reason clause is
   *       fully processed.
   * @param propagated_lit The theory literal.
   * @return The next literal of the reason clause, 0 to terminate the clause.
   */
  int cb_add_reason_clause_lit(int propagated_lit) override
  {
    // Get reason for propagated_lit.
    if (!d_processing_reason)
    {
      Assert(d_reason.empty());
      SatLiteral slit = toSatLiteral(propagated_lit);
      SatClause clause;
      d_proxy->explainPropagation(slit, clause);
      // Add activation literal to reason
      SatLiteral alit = current_activation_lit();
      if (alit != undefSatLiteral)
      {
        d_reason.push_back(alit);
      }
      d_reason.insert(d_reason.end(), clause.begin(), clause.end());
      d_processing_reason = true;
      Trace("cadical::propagator")
          << "cb::reason: " << slit << ", size: " << d_reason.size()
          << std::endl;
    }

    // We are done processing the reason for propagated_lit.
    if (d_reason.empty())
    {
      d_processing_reason = false;
      return 0;
    }

    // Return next literal of the reason for propagated_lit.
    Trace("cadical::propagator")
        << "cb::reason: " << toSatLiteral(propagated_lit) << " "
        << d_reason.front() << std::endl;
    int lit = toCadicalLit(d_reason.front());
    d_reason.pop_front();
    return lit;
  }

  /**
   * Callback of the SAT solver to determine if we have a new clause to add.
   * @return True to indicate that we have clauses to add.
   */
  bool cb_has_external_clause() override { return !d_new_clauses.empty(); }

  /**
   * Callback of the SAT solver to add a new clause.
   * @note This is called consecutively until the full clause is processed.
   * @note Clauses are terminated with 0 in d_new_clauses.
   * @return The next literal of the clause, 0 to terminate the clause.
   */
  int cb_add_external_clause_lit() override
  {
    Assert(!d_new_clauses.empty());
    CadicalLit lit = d_new_clauses.front();
    d_new_clauses.pop_front();
    Trace("cadical::propagator")
        << "external_clause: " << toSatLiteral(lit) << std::endl;
    return lit;
  }

  /**
   * Get the current trail of decisions.
   * @return The trail of decisions.
   */
  const std::vector<SatLiteral>& get_decisions() const { return d_decisions; }

  /**
   * Get the current assignment of lit.
   *
   * Note: This does not query d_solver->val() since this can only be queried
   * if the SAT solver is in a SAT state, which is not the case during solving.
   *
   * @param lit SatLiteral to be queried.
   * @return Current value of given literal on the trail.
   */
  SatValue value(SatLiteral lit) const
  {
    SatVariable var = lit.getSatVariable();
    SatValue val = SAT_VALUE_UNKNOWN;
    int32_t assign = d_var_info[var].assignment;
    if (assign != 0)
    {
      val = toSatValueLit(lit.isNegated() ? -assign : assign);
    }
    Trace("cadical::propagator")
        << "value: " << lit << ": " << val << std::endl;
    return val;
  }

  /**
   * Adds a new clause to the propagator.
   *
   * The clause will not immediately added to the SAT solver, but instead
   * will be added through the `cb_add_external_clause_lit` callback.
   *
   * Note: Filters out clauses satisfied by fixed literals.
   *
   * @param clause The clause to add.
   */
  void add_clause(const SatClause& clause)
  {
    std::vector<CadicalLit> lits;
    for (const SatLiteral& lit : clause)
    {
      SatVariable var = lit.getSatVariable();
      Assert(var < d_var_info.size());
      const auto& info = d_var_info[var];
      Assert(info.is_active);
      if (info.is_fixed)
      {
        int32_t val = lit.isNegated() ? -info.assignment : info.assignment;
        Assert(val != 0);
        if (val > 0)
        {
          // Clause satisfied by fixed literal, no clause added
          return;
        }
      }
      lits.push_back(toCadicalLit(lit));
    }
    if (!lits.empty())
    {
      // Add activation literal to clause if we are in user level > 0
      SatLiteral alit = current_activation_lit();
      if (alit != undefSatLiteral)
      {
        lits.insert(lits.begin(), toCadicalLit(alit));
      }
      // Do not immediately add clauses added during search. We have to buffer
      // them and add them during the cb_add_reason_clause_lit callback.
      if (d_in_search)
      {
        d_new_clauses.insert(d_new_clauses.end(), lits.begin(), lits.end());
        d_new_clauses.push_back(0);
      }
      else
      {
        for (const auto& lit : lits)
        {
          d_solver.add(lit);
        }
        d_solver.add(0);
      }
    }
  }

  /**
   * Add new CaDiCaL variable.
   * @param var            The variable to add.
   * @param level          The current user assertion level.
   * @param is_theory_atom True if variable is a theory atom.
   * @param in_search      True if SAT solver is currently in search().
   */
  void add_new_var(const SatVariable& var, bool is_theory_atom)
  {
    // Since activation literals are not tracked here, we have to make sure to
    // properly resize d_var_info.
    if (var > d_var_info.size())
    {
      d_var_info.resize(var);
    }
    Assert(d_var_info.size() == var);

    // Boolean variables are not theory atoms, but may still occur in
    // lemmas/conflicts sent to the SAT solver. Hence, we have to observe them
    // since CaDiCaL expects all literals sent back to be observed.
    d_solver.add_observed_var(toCadicalVar(var));
    d_active_vars.push_back(var);
    Trace("cadical::propagator")
        << "new var: " << var << " (level: " << current_user_level()
        << ", is_theory_atom: " << is_theory_atom
        << ", in_search: " << d_in_search << ")" << std::endl;
    auto& info = d_var_info.emplace_back();
    info.level_intro = current_user_level();
    info.is_theory_atom = is_theory_atom;
  }

  /**
   * Checks whether the theory engine is done, no new clauses need to be added
   * and the current model is consistent.
   */
  bool done() const
  {
    if (!d_new_clauses.empty())
    {
      Trace("cadical::propagator") << "not done: pending clauses" << std::endl;
      return false;
    }
    if (d_proxy->theoryNeedCheck())
    {
      Trace("cadical::propagator")
          << "not done: theory need check" << std::endl;
      return false;
    }
    if (d_found_solution)
    {
      Trace("cadical::propagator")
          << "done: found partial solution" << std::endl;
    }
    else
    {
      Trace("cadical::propagator")
          << "done: full assignment consistent" << std::endl;
    }
    return true;
  }

  /**
   * Push user assertion level.
   */
  void user_push(SatVariable& alit)
  {
    Trace("cadical::propagator")
        << "user push: " << d_active_vars_control.size();
    d_active_vars_control.push_back(d_active_vars.size());
    Trace("cadical::propagator")
        << " -> " << d_active_vars_control.size() << std::endl;
    d_activation_literals.push_back(alit);
    Trace("cadical::propagator")
        << "enable activation lit: " << alit << std::endl;
  }

  /**
   * Pop user assertion level.
   */
  void user_pop()
  {
    Trace("cadical::propagator")
        << "user pop: " << d_active_vars_control.size();
    size_t pop_to = d_active_vars_control.back();
    d_active_vars_control.pop_back();
    Trace("cadical::propagator")
        << " -> " << d_active_vars_control.size() << std::endl;

    // Disable activation literal for popped user level. The activation literal
    // is added as unit clause, which will satisfy all clauses added in this
    // user level and get garbage collected in the SAT solver.
    SatLiteral alit = current_activation_lit();
    Trace("cadical::propagator")
        << "disable activation lit: " << alit << std::endl;
    d_activation_literals.pop_back();

    size_t user_level = current_user_level();

    // Unregister popped variables so that CaDiCaL does not notify us anymore
    // about assignments.
    Assert(pop_to <= d_active_vars.size());
    std::vector<SatVariable> fixed;
    while (d_active_vars.size() > pop_to)
    {
      SatVariable var = d_active_vars.back();
      const auto& info = d_var_info[var];
      d_active_vars.pop_back();

      // We keep fixed literals that correspond to theory atoms introduced in
      // lower user levels, since we have to renotify them before the next
      // solve call.
      if (info.is_fixed && info.is_theory_atom
          && info.level_intro <= user_level)
      {
        fixed.push_back(var);
      }
      else
      {
        Trace("cadical::propagator") << "set inactive: " << var << std::endl;
        d_var_info[var].is_active = false;
        d_solver.remove_observed_var(toCadicalVar(var));
        Assert(info.level_intro > user_level);
        // Fix value of inactive variables in order to avoid CaDiCaL from
        // deciding on them again. This make a huge difference in performance
        // for incremental problems with many check-sat calls.
        d_solver.add(toCadicalLit(var));
        d_solver.add(0);
      }
    }
    // Re-add fixed active vars in the order they were added to d_active_vars.
    d_active_vars.insert(d_active_vars.end(), fixed.rbegin(), fixed.rend());

    // We are at decicion level 0 at this point.
    Assert(d_decisions.empty());
    Assert(d_assignment_control.empty());
    // At this point, only fixed literals will be on d_assignments, now we have
    // to determine which of these are still relevant in the current user
    // level. If the variable is still active here, it means that it is still
    // relevant for the current user level. If its assignment was fixed in a
    // higher user level, we have to renotify the fixed literal in the current
    // level (or in the user level of the next solve call). This happens by
    // pushing the literal onto the d_renotify_fixed vector.
    auto it = d_assignments.begin();
    while (it != d_assignments.end())
    {
      SatLiteral lit = *it;
      auto& info = d_var_info[lit.getSatVariable()];
      Assert(info.is_fixed);

      // Remove inactive variables from the assignment vector.
      if (!info.is_active)
      {
        it = d_assignments.erase(it);
        continue;
      }

      // Renotify fixed literals if it was fixed in a higher user level.
      if (info.is_theory_atom && info.level_fixed > user_level)
      {
        Trace("cadical::propagator")
            << "queue renotify: " << lit
            << " (level_intro: " << info.level_intro
            << ", level_fixed: " << info.level_fixed << ")" << std::endl;
        d_renotify_fixed.push_back(lit);
      }
      ++it;
    }
  }

  bool is_fixed(SatVariable var) const { return d_var_info[var].is_fixed; }

  /**
   * Configure and record preferred phase of variable.
   * @param lit The literal.
   */
  void phase(SatLiteral lit)
  {
    d_solver.phase(toCadicalLit(lit));
    d_var_info[lit.getSatVariable()].phase = lit.isNegated() ? -1 : 1;
  }

  /**
   * Return the activation literal for the current user level.
   *
   * Note: Returns undefSatLiteral at user level 0.
   */
  const SatLiteral& current_activation_lit()
  {
    if (d_activation_literals.empty())
    {
      return undefSatLiteral;
    }
    return d_activation_literals.back();
  }

  /** Return the current user (assertion) level. */
  size_t current_user_level() { return d_activation_literals.size(); }

  /** Return the current list of activation literals. */
  const std::vector<SatLiteral>& activation_literals()
  {
    return d_activation_literals;
  }

  /**
   * Renotify fixed literals in the current user level.
   *
   * This is done prior to a new solve() call and ensures that fixed literals
   * are enqueued in the theory proxy. This is needed since the SAT solver does
   * not re-notify us about fixed literals.
   */
  void renotify_fixed()
  {
    for (const auto& lit : d_renotify_fixed)
    {
      Trace("cadical::propagator")
          << "re-enqueue (user pop): " << lit << std::endl;
      // Make sure to pre-register the re-enqueued theory literal
      d_proxy->notifySatLiteral(d_proxy->getNode(lit));
      // Re-enqueue fixed theory literal
      d_proxy->enqueueTheoryLiteral(lit);
      // We are notifying fixed literals at the current user level, update the
      // level at which the variable was fixed, so that it will be renotified,
      // if needed in lower user levels.
      d_var_info[lit.getSatVariable()].level_fixed = current_user_level();
    }
    d_renotify_fixed.clear();
  }

  /** Set d_in_search flag to indicate whether solver is currently in search. */
  void in_search(bool flag) { d_in_search = flag; }

 private:
  /** Retrieve theory propagations and add them to the propagations list. */
  void theory_propagate()
  {
    SatClause propagated_lits;
    d_proxy->theoryPropagate(propagated_lits);
    Trace("cadical::propagator")
        << "new propagations: " << propagated_lits.size() << std::endl;

    for (const auto& lit : propagated_lits)
    {
      Trace("cadical::propagator") << "new propagation: " << lit << std::endl;
      d_propagations.push_back(lit);
    }
  }

  /**
   * Get next propagation.
   *
   * @return Return next propagation queued in d_propagations.
   */
  int next_propagation()
  {
    if (d_propagations.empty())
    {
      return 0;
    }
    SatLiteral next = d_propagations.front();
    d_propagations.pop_front();
    Trace("cadical::propagator") << "propagate: " << next << std::endl;
    return toCadicalLit(next);
  }

  /** The associated theory proxy. */
  prop::TheoryProxy* d_proxy = nullptr;

  /** The SAT context. */
  context::Context& d_context;
  CaDiCaL::Solver& d_solver;

  /** Struct to store information on variables. */
  struct VarInfo
  {
    uint32_t level_intro = 0;     // user level at which variable was created
    uint32_t level_fixed = 0;     // user level at which variable was fixed
    bool is_theory_atom = false;  // is variable a theory atom
    bool is_fixed = false;        // has variable fixed assignment
    bool is_active = true;        // is variable active
    int32_t assignment = 0;       // current variable assignment
    int8_t phase = 0;             // preferred phase
  };
  /** Maps SatVariable to corresponding info struct. */
  std::vector<VarInfo> d_var_info;

  /**
   * Currently active variables, can get inactive on user pops.
   * Dependent on user context.
   */
  std::vector<SatVariable> d_active_vars;
  /**
   * Control stack to mananage d_active_vars on user pop.
   *
   * Note: We do not use a User-context-dependent CDList here, since we neeed
   *       to know which variables are popped and thus become inactive.
   */
  std::vector<size_t> d_active_vars_control;

  /**
   * Current activation literals.
   *
   * For each user level, we push a fresh activation literal to the vector (in
   * user_pop()). Activation literals get removed and disabled in user_pop().
   * The size of the vector corresponds to the current user level.
   *
   * The activation literals corrsponding to the current user level gets
   * automtically added to each clause added in this user level. With
   * activation literals we can simulate push/pop of clauses in the SAT solver.
   */
  std::vector<SatLiteral> d_activation_literals;

  /** List of fixed literals to be re-notified in lower user level. */
  std::vector<SatLiteral> d_renotify_fixed;

  /**
   * Variable assignment notifications.
   *
   * Used to unassign variables on backtrack.
   */
  std::vector<SatLiteral> d_assignments;
  /**
   * Control stack to manage d_assignments when backtracking on SAT level.
   *
   * Note: We do not use a SAT-context-depenent CDList for d_assignments, since
   *       we need to know which non-fixed variables are unassigned on
   *       backtrack.
   */
  std::vector<size_t> d_assignment_control;

  /**
   * Stores all observed decision variables.
   *
   * Note: May contain undefSatLiteral for unobserved decision variables.
   */
  std::vector<SatLiteral> d_decisions;

  /** Used by cb_propagate() to return propagated literals. */
  std::deque<SatLiteral> d_propagations;

  /**
   * Used by add_clause() to buffer added clauses, which will be added via
   * cb_add_reason_clause_lit().
   */
  std::deque<CadicalLit> d_new_clauses;

  /**
   * Flag indicating whether cb_add_reason_clause_lit() is currently
   * processing a reason.
   */
  bool d_processing_reason = false;
  /** Reason storage to process current reason in cb_add_reason_clause_lit(). */
  std::deque<SatLiteral> d_reason;

  bool d_found_solution = false;

  /** Flag indicating if SAT solver is in search(). */
  bool d_in_search = false;
};

CadicalSolver::CadicalSolver(Env& env,
                             StatisticsRegistry& registry,
                             const std::string& name,
                             bool logProofs)
    : EnvObj(env),
      d_solver(new CaDiCaL::Solver()),
      d_context(nullptr),
      // Note: CaDiCaL variables start with index 1 rather than 0 since negated
      //       literals are represented as the negation of the index.
      d_nextVarIdx(1),
      d_logProofs(logProofs),
      d_inSatMode(false),
      d_statistics(registry, name)
{
  if (logProofs)
  {
    std::stringstream ssp;
    ssp << options().driver.filename << ".drat_proof.txt";
    d_pfFile = ssp.str();
    if (!options().proof.dratBinaryFormat)
    {
      d_solver->set("binary", 0);
    }
    d_solver->set("inprocessing", 0);
    d_solver->trace_proof(d_pfFile.c_str());
  }
}

void CadicalSolver::init()
{
  d_true = newVar();
  d_false = newVar();

  // walk and lucky phase do not use the external propagator, disable for now
  if (d_propagator)
  {
    d_solver->set("walk", 0);
    d_solver->set("lucky", 0);
  }

  d_solver->set("quiet", 1);  // CaDiCaL is verbose by default
  d_solver->add(toCadicalVar(d_true));
  d_solver->add(0);
  d_solver->add(-toCadicalVar(d_false));
  d_solver->add(0);

  if (d_logProofs)
  {
    d_pfFile = options().driver.filename + ".drat_proof.txt";
    if (!options().proof.dratBinaryFormat)
    {
      d_solver->set("binary", 0);
    }
    d_solver->set("inprocessing", 0);
    d_solver->trace_proof(d_pfFile.c_str());
  }
}

CadicalSolver::~CadicalSolver() {}

/**
 * Terminator class that notifies CaDiCaL to terminate when the resource limit
 * is reached (used for resource limits specified via --rlimit or --tlimit).
 */
class ResourceLimitTerminator : public CaDiCaL::Terminator
{
 public:
  ResourceLimitTerminator(ResourceManager& resmgr) : d_resmgr(resmgr){};

  bool terminate() override
  {
    d_resmgr.spendResource(Resource::BvSatStep);
    return d_resmgr.out();
  }

 private:
  ResourceManager& d_resmgr;
};

void CadicalSolver::setResourceLimit(ResourceManager* resmgr)
{
  d_terminator.reset(new ResourceLimitTerminator(*resmgr));
  d_solver->connect_terminator(d_terminator.get());
}

SatValue CadicalSolver::_solve(const std::vector<SatLiteral>& assumptions)
{
  if (d_propagator)
  {
    Trace("cadical::propagator") << "solve start" << std::endl;
    d_propagator->renotify_fixed();
  }
  TimerStat::CodeTimer codeTimer(d_statistics.d_solveTime);
  d_assumptions.clear();
  if (d_propagator)
  {
    // Assume activation literals for all active user levels.
    for (const auto& lit : d_propagator->activation_literals())
    {
      Trace("cadical::propagator")
          << "assume activation lit: " << ~lit << std::endl;
      d_solver->assume(toCadicalLit(~lit));
    }
  }
  SatValue res;
  for (const SatLiteral& lit : assumptions)
  {
    if (d_propagator)
    {
      Trace("cadical::propagator") << "assume: " << lit << std::endl;
    }
    d_solver->assume(toCadicalLit(lit));
    d_assumptions.push_back(lit);
  }
  if (d_propagator)
  {
    d_propagator->in_search(true);
  }
  res = toSatValue(d_solver->solve());
  if (d_propagator)
  {
    Assert(res != SAT_VALUE_TRUE || d_propagator->done());
    Trace("cadical::propagator") << "solve done: " << res << std::endl;
    d_propagator->in_search(false);
  }
  ++d_statistics.d_numSatCalls;
  d_inSatMode = (res == SAT_VALUE_TRUE);
  return res;
}

/* SatSolver Interface ------------------------------------------------------ */

ClauseId CadicalSolver::addClause(SatClause& clause, bool removable)
{
  if (d_propagator && TraceIsOn("cadical::propagator"))
  {
    Trace("cadical::propagator") << "addClause (" << removable << "):";
    SatLiteral alit = d_propagator->current_activation_lit();
    if (alit != undefSatLiteral)
    {
      Trace("cadical::propagator") << " " << alit;
    }
    for (const SatLiteral& lit : clause)
    {
      Trace("cadical::propagator") << " " << lit;
    }
    Trace("cadical::propagator") << " 0" << std::endl;
  }
  // If we are currently in search, add clauses through the propagator.
  if (d_propagator)
  {
    d_propagator->add_clause(clause);
  }
  else
  {
    for (const SatLiteral& lit : clause)
    {
      d_solver->add(toCadicalLit(lit));
    }
    d_solver->add(0);
  }
  ++d_statistics.d_numClauses;
  return ClauseIdError;
}

ClauseId CadicalSolver::addXorClause(SatClause& clause,
                                     bool rhs,
                                     bool removable)
{
  Unreachable() << "CaDiCaL does not support adding XOR clauses.";
}

SatVariable CadicalSolver::newVar(bool isTheoryAtom, bool canErase)
{
  ++d_statistics.d_numVariables;
  if (d_propagator)
  {
    d_propagator->add_new_var(d_nextVarIdx, isTheoryAtom);
  }
  return d_nextVarIdx++;
}

SatVariable CadicalSolver::trueVar() { return d_true; }

SatVariable CadicalSolver::falseVar() { return d_false; }

SatValue CadicalSolver::solve() { return _solve({}); }

SatValue CadicalSolver::solve(long unsigned int&)
{
  Unimplemented() << "Setting limits for CaDiCaL not supported yet";
};

SatValue CadicalSolver::solve(const std::vector<SatLiteral>& assumptions)
{
  return _solve(assumptions);
}

bool CadicalSolver::setPropagateOnly()
{
  d_solver->limit("decisions", 0); /* Gets reset after next solve() call. */
  return true;
}

void CadicalSolver::getUnsatAssumptions(std::vector<SatLiteral>& assumptions)
{
  for (const SatLiteral& lit : d_assumptions)
  {
    if (d_solver->failed(toCadicalLit(lit)))
    {
      assumptions.push_back(lit);
    }
  }
}

void CadicalSolver::interrupt() { d_solver->terminate(); }

SatValue CadicalSolver::value(SatLiteral l) { return d_propagator->value(l); }

SatValue CadicalSolver::modelValue(SatLiteral l)
{
  Assert(d_inSatMode);
  return toSatValueLit(d_solver->val(toCadicalLit(l)));
}

uint32_t CadicalSolver::getAssertionLevel() const
{
  Assert(d_propagator);
  return d_propagator->current_user_level();
}

bool CadicalSolver::ok() const { return d_inSatMode; }

CadicalSolver::Statistics::Statistics(StatisticsRegistry& registry,
                                      const std::string& prefix)
    : d_numSatCalls(registry.registerInt(prefix + "cadical::calls_to_solve")),
      d_numVariables(registry.registerInt(prefix + "cadical::variables")),
      d_numClauses(registry.registerInt(prefix + "cadical::clauses")),
      d_solveTime(registry.registerTimer(prefix + "cadical::solve_time"))
  {
}

/* CDCLTSatSolver Interface ------------------------------------------------- */

void CadicalSolver::initialize(context::Context* context,
                               prop::TheoryProxy* theoryProxy,
                               context::UserContext* userContext,
                               PropPfManager* ppm)
{
  d_context = context;
  d_proxy = theoryProxy;
  d_propagator.reset(new CadicalPropagator(theoryProxy, context, *d_solver));
  d_solver->connect_external_propagator(d_propagator.get());

  init();
}

void CadicalSolver::push()
{
  d_context->push();  // SAT context for cvc5
  // New activation literal for pushed user level.
  SatVariable alit = newVar(false);
  d_propagator->user_push(alit);
}

void CadicalSolver::pop()
{
  d_context->pop();  // SAT context for cvc5
  d_propagator->user_pop();
  // CaDiCaL issues notify_backtrack(0) when done, we don't have to call this
  // explicitly here
}

void CadicalSolver::resetTrail()
{
  // Reset SAT context to decision level 0
  d_propagator->notify_backtrack(0);
}

void CadicalSolver::preferPhase(SatLiteral lit)
{
  Trace("cadical::propagator") << "phase: " << lit << std::endl;
  d_propagator->phase(lit);
}

bool CadicalSolver::isDecision(SatVariable var) const
{
  return d_solver->is_decision(toCadicalVar(var));
}

bool CadicalSolver::isFixed(SatVariable var) const
{
  if (d_propagator)
  {
    return d_propagator->is_fixed(var);
  }
  return d_solver->fixed(toCadicalVar(var));
}

std::vector<SatLiteral> CadicalSolver::getDecisions() const
{
  std::vector<SatLiteral> decisions;
  for (SatLiteral lit : d_propagator->get_decisions())
  {
    if (lit != 0)
    {
      decisions.push_back(lit);
    }
  }
  return decisions;
}

std::vector<Node> CadicalSolver::getOrderHeap() const { return {}; }

std::shared_ptr<ProofNode> CadicalSolver::getProof()
{
  Unimplemented() << "getProof for CaDiCaL not supported";
  return nullptr;
}

std::pair<ProofRule, std::vector<Node>> CadicalSolver::getProofSketch()
{
  Assert(d_logProofs);
  d_solver->flush_proof_trace();
<<<<<<< HEAD
  std::vector<Node> args;
  NodeManager* nm = NodeManager::currentNM();
  Node pfile = nm->mkConst(String(d_pfFile));
  args.push_back(pfile);
=======
  std::vector<Node> args = {NodeManager::currentNM()->mkConst(String(d_pfFile))};
>>>>>>> 2e605038
  // The proof is DRAT_REFUTATION whose premises is all inputs + theory lemmas.
  // The DRAT file is an argument to the file proof.
  return std::pair<ProofRule, std::vector<Node>>(ProofRule::DRAT_REFUTATION,
                                                 args);
}

/* -------------------------------------------------------------------------- */
}  // namespace prop
}  // namespace cvc5::internal<|MERGE_RESOLUTION|>--- conflicted
+++ resolved
@@ -963,18 +963,6 @@
       d_inSatMode(false),
       d_statistics(registry, name)
 {
-  if (logProofs)
-  {
-    std::stringstream ssp;
-    ssp << options().driver.filename << ".drat_proof.txt";
-    d_pfFile = ssp.str();
-    if (!options().proof.dratBinaryFormat)
-    {
-      d_solver->set("binary", 0);
-    }
-    d_solver->set("inprocessing", 0);
-    d_solver->trace_proof(d_pfFile.c_str());
-  }
 }
 
 void CadicalSolver::init()
@@ -1273,14 +1261,7 @@
 {
   Assert(d_logProofs);
   d_solver->flush_proof_trace();
-<<<<<<< HEAD
-  std::vector<Node> args;
-  NodeManager* nm = NodeManager::currentNM();
-  Node pfile = nm->mkConst(String(d_pfFile));
-  args.push_back(pfile);
-=======
   std::vector<Node> args = {NodeManager::currentNM()->mkConst(String(d_pfFile))};
->>>>>>> 2e605038
   // The proof is DRAT_REFUTATION whose premises is all inputs + theory lemmas.
   // The DRAT file is an argument to the file proof.
   return std::pair<ProofRule, std::vector<Node>>(ProofRule::DRAT_REFUTATION,
