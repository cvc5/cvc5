/******************************************************************************
 * Top contributors (to current version):
 *   Mathias Preiner, Aina Niemetz, Andrew Reynolds
 *
 * This file is part of the cvc5 project.
 *
 * Copyright (c) 2009-2025 by the authors listed in the file AUTHORS
 * in the top-level source directory and their institutional affiliations.
 * All rights reserved.  See the file COPYING in the top-level source
 * directory for licensing information.
 * ****************************************************************************
 *
 * Wrapper for CaDiCaL SAT Solver.
 *
 * Implementation of the CaDiCaL SAT solver for cvc5 (bit-vectors).
 */

#include "prop/cadical.h"

#include <deque>

#include "base/check.h"
#include "options/base_options.h"
#include "options/main_options.h"
#include "options/proof_options.h"
#include "prop/theory_proxy.h"
#include "util/resource_manager.h"
#include "util/statistics_registry.h"
#include "util/string.h"

namespace cvc5::internal {
namespace prop {

/* -------------------------------------------------------------------------- */

using CadicalLit = int;
using CadicalVar = int;

// helper functions
namespace {

SatValue toSatValue(int result)
{
  if (result == 10) return SAT_VALUE_TRUE;
  if (result == 20) return SAT_VALUE_FALSE;
  Assert(result == 0);
  return SAT_VALUE_UNKNOWN;
}

// Note: CaDiCaL returns lit/-lit for true/false. Older versions returned 1/-1.
SatValue toSatValueLit(int value)
{
  if (value > 0) return SAT_VALUE_TRUE;
  Assert(value < 0);
  return SAT_VALUE_FALSE;
}

CadicalLit toCadicalLit(const SatLiteral lit)
{
  return lit.isNegated() ? -lit.getSatVariable() : lit.getSatVariable();
}

SatLiteral toSatLiteral(CadicalLit lit)
{
  return SatLiteral(std::abs(lit), lit < 0);
}

CadicalVar toCadicalVar(SatVariable var) { return var; }

}  // namespace helper functions

class CadicalPropagator : public CaDiCaL::ExternalPropagator,
                          public CaDiCaL::FixedAssignmentListener
{
 public:
  CadicalPropagator(prop::TheoryProxy* proxy,
                    context::Context* context,
                    CaDiCaL::Solver& solver,
                    StatisticsRegistry& stats)
      : d_proxy(proxy), d_context(*context), d_solver(solver), d_stats(stats)
  {
    d_var_info.emplace_back();  // 0: Not used
  }

  /**
   * Notification from the SAT solver on assignment of a new literal.
   *
   * Saves assignment for notified literal, enqueues corresponding theory
   * literal in theory proxy.
   *
   * @param lit      The CaDiCaL literal that was assigned.
   */
  void notify_assignment(const std::vector<int>& lits) override
  {
<<<<<<< HEAD
    ++d_stats.notifyAssignment;
=======
    if (Trace("cadical::propagator").isConnected())
    {
      Trace("cadical::propagator") << "notif::assignments: { ";
      for (auto lit : lits)
      {
        Trace("cadical::propagator") << lit << " ";
      }
      Trace("cadical::propagator") << "}" << std::endl;
    }
>>>>>>> 43845968
    if (d_found_solution)
    {
      return;
    }

    for (const auto& lit : lits)
    {
      SatLiteral slit = toSatLiteral(lit);
      SatVariable var = slit.getSatVariable();
      Assert(var < d_var_info.size());

      auto& info = d_var_info[var];

      // Only consider active variables
      if (!info.is_active)
      {
        continue;
      }

      bool is_decision = d_solver.is_decision(lit);

      Trace("cadical::propagator")
          << "notif::assignment: [" << (is_decision ? "d" : "p") << "] " << slit
          << " (level: " << d_decisions.size()
          << ", level_intro: " << info.level_intro
          << ", level_user: " << current_user_level() << ")" << std::endl;

      // Save decision variables
      if (is_decision)
      {
        d_decisions.back() = slit;
      }

      Assert(info.assignment == 0 || info.assignment == lit);

      // Only notify theory proxy if variable was assigned a new value, not if
      // it got fixed after assignment already happend.
      if (info.assignment == 0)
      {
        info.assignment = lit;
        d_assignments.push_back(slit);
        if (info.is_theory_atom)
        {
          Trace("cadical::propagator") << "enqueue: " << slit << std::endl;
          Trace("cadical::propagator")
              << "node:    " << d_proxy->getNode(slit) << std::endl;
          d_proxy->enqueueTheoryLiteral(slit);
        }
      }
    }
  }

  /**
   * Notification from the SAT solver on fixed assignment of a literal.
   *
   * Notifications on fixed assignment are sent during the search, while
   * regular assignment notifications are sent batch-wise, before the first
   * callback is issued. This thus calls notify_assignment() to trigger what
   * needs to be done on assignment. Already notified fixed assignments are
   * then skipped in notify_assignment().
   *
   * @param lit The CaDiCaL literal that was fixed.
   */
  void notify_fixed_assignment(int lit) override
  {
    SatLiteral slit = toSatLiteral(lit);
    SatVariable var = slit.getSatVariable();

    // We don't care about non-observed variables
    if (var >= d_var_info.size())
    {
      return;
    }

    auto& info = d_var_info[var];
    // Only consider active variables
    if (!info.is_active)
    {
      return;
    }
    ++d_stats.notifyFixedAssignment;

    Trace("cadical::propagator")
        << "notif::fixed assignment: " << slit << std::endl;

    // Mark as fixed.
    Assert(!info.is_fixed);
    info.is_fixed = true;
    info.level_fixed = current_user_level();
    // Trigger actual assignment.
    notify_assignment({lit});
  }

  /**
   * Notification from the SAT solver when it makes a decision.
   * Pushes new SAT context level.
   */
  void notify_new_decision_level() override
  {
    d_context.push();
    d_assignment_control.push_back(d_assignments.size());
    d_decisions.emplace_back();
    Trace("cadical::propagator")
        << "notif::decision: new level " << d_decisions.size() << std::endl;
    ++d_stats.notifyNewDecision;
  }

  /**
   * Notification from the SAT solver on backtrack to the given level.
   *
   * This will automatically backtrack decisions and assignments to the
   * specified level. Fixed assignments that get backtracked will be
   * re-assigned at `level` and the corresponding theory literals are
   * re-enqueued in the theory proxy.
   *
   * @param level The level the SAT solver backtracked to.
   */
  void notify_backtrack(size_t level) override
  {
    Trace("cadical::propagator") << "notif::backtrack: " << level << std::endl;

    // CaDiCaL may notify us about backtracks of decisions that we were not
    // notified about. We can safely ignore them.
    if (d_decisions.size() <= level)
    {
      Assert(d_decisions.size() == 0);
      return;
    }
    d_found_solution = false;

    // Backtrack decisions
    Assert(d_decisions.size() > level);
    Assert(d_context.getLevel() > level);
    for (size_t cur_level = d_decisions.size(); cur_level > level; --cur_level)
    {
      d_context.pop();
      d_decisions.pop_back();
    }

    // Backtrack assignments, resend fixed theory literals that got backtracked
    Assert(!d_assignment_control.empty());
    size_t pop_to = d_assignment_control[level];
    d_assignment_control.resize(level);

    while (pop_to < d_assignments.size())
    {
      SatLiteral lit = d_assignments.back();
      d_assignments.pop_back();
      SatVariable var = lit.getSatVariable();
      auto& info = d_var_info[var];
      Trace("cadical::propagator") << "unassign: " << var << std::endl;
      info.assignment = 0;
    }

    // Notify theory proxy about backtrack
    d_proxy->notifyBacktrack();
    // Clear the propgations since they are not valid anymore.
    d_propagations.clear();
    ++d_stats.notifyBacktrack;

    Trace("cadical::propagator") << "notif::backtrack end" << std::endl;
  }

  /**
   * Callback of the SAT solver on finding a full sat assignment.
   *
   * Checks whether current model is consistent with the theories, performs a
   * full effort check and theory propgations.
   *
   * @param model The full assignment.
   * @return true If the current model is not in conflict with the theories.
   */
  bool cb_check_found_model(const std::vector<int>& model) override
  {
    Trace("cadical::propagator") << "cb::check_found_model" << std::endl;
    bool recheck = false;

    if (d_found_solution)
    {
      return true;
    }

    ++d_stats.cbCheckFoundModel;
    // CaDiCaL may backtrack while importing clauses, which can result in some
    // clauses not being processed. Make sure to add all clauses before
    // checking the model.
    if (!d_new_clauses.empty())
    {
      Trace("cadical::propagator") << "cb::check_found_model end: new "
                                      "variables added via theory decision"
                                   << std::endl;
      // CaDiCaL expects us to be able to provide a reason for rejecting the
      // model (it asserts that after this call, cb_has_external_clause()
      // returns true). However, in this particular case, we want to force
      // CaDiCaL to give us model values for the new variables that were
      // introduced (to kick off the assignment notification machinery), we
      // don't have a reason clause for rejecting the model. CaDiCaL's
      // expectation will be weakened in the future to allow for this, but for
      // now we simply add a tautology as reason to pacify CaDiCaL.
      d_new_clauses.push_back(1);
      d_new_clauses.push_back(-1);
      d_new_clauses.push_back(0);
      return false;
    }

    // Check full model.
    //
    // First, we have to ensure that if the SAT solver determines sat without
    // making any decisions, theory decisions are still requested until fixed
    // point at least once since some modules, e.g., finite model finding, rely
    // on this. Theory decisions may add new variables (while decisions
    // requested by the decision engine will not). If new variables are added,
    // we interrupt the check to force the SAT solver to extend the model with
    // the new variables.
    size_t size = d_var_info.size();
    bool requirePhase, stopSearch;
    d_proxy->getNextDecisionRequest(requirePhase, stopSearch);
    if (d_var_info.size() != size)
    {
      Trace("cadical::propagator") << "cb::check_found_model end: new "
                                      "variables added via theory decision"
                                   << std::endl;
      return false;
    }
    // Theory engine may trigger a recheck, unless new variables were added
    // during check. If so, we break out of the check and have the SAT solver
    // extend the model with the new variables.
    do
    {
      Trace("cadical::propagator")
          << "full check (recheck: " << recheck << ")" << std::endl;
      d_proxy->theoryCheck(theory::Theory::Effort::EFFORT_FULL);
      theory_propagate();
      for (const SatLiteral& p : d_propagations)
      {
        Trace("cadical::propagator")
            << "add propagation reason: " << p << std::endl;
        SatClause clause;
        d_proxy->explainPropagation(p, clause);
        add_clause(clause);
      }
      d_propagations.clear();

      if (!d_new_clauses.empty())
      {
        // Will again call cb_check_found_model() after clauses were added.
        recheck = false;
      }
      else
      {
        recheck = d_proxy->theoryNeedCheck();
      }
    } while (d_var_info.size() == size && recheck);

    if (d_var_info.size() != size)
    {
      Trace("cadical::propagator") << "cb::check_found_model end: new "
                                      "variables added via theory check"
                                   << std::endl;
      // Same as above, until CaDiCaL's assertion that we have to have
      // a reason clause for rejecting the model is weakened, we need to
      // pacify it with a tautology.
      d_new_clauses.push_back(1);
      d_new_clauses.push_back(-1);
      d_new_clauses.push_back(0);
      return false;
    }
    bool res = done();
    Trace("cadical::propagator")
        << "cb::check_found_model end: done: " << res << std::endl;
    return res;
  }

  /**
   * Callback of the SAT solver before making a new decision.
   *
   * Processes decision requests from the theory proxy.
   *
   * @note This may call cb_check_found_model() in case the decision engine
   *       determines that we have a partial model, i.e., stopSearch is true.
   *
   * @return The next decision.
   */
  int cb_decide() override
  {
    Trace("cadical::propagator") << "cb::decide" << std::endl;
    if (d_found_solution)
    {
      return 0;
    }
    ++d_stats.cbDecide;
    bool stopSearch = false;
    bool requirePhase = false;
    SatLiteral lit = d_proxy->getNextDecisionRequest(requirePhase, stopSearch);
    // We found a partial model, let's check it.
    if (stopSearch)
    {
      d_found_solution = cb_check_found_model({});
      if (d_found_solution)
      {
        Trace("cadical::propagator") << "Found solution" << std::endl;
        d_found_solution = d_proxy->isDecisionEngineDone();
        if (!d_found_solution)
        {
          Trace("cadical::propagator")
              << "Decision engine not done" << std::endl;
          lit = d_proxy->getNextDecisionRequest(requirePhase, stopSearch);
        }
      }
      else
      {
        Trace("cadical::propagator") << "No solution found yet" << std::endl;
      }
    }
    if (!stopSearch && lit != undefSatLiteral)
    {
      if (!requirePhase)
      {
        int8_t phase = d_var_info[lit.getSatVariable()].phase;
        if (phase != 0)
        {
          if ((phase == -1 && !lit.isNegated())
              || (phase == 1 && lit.isNegated()))
          {
            lit = ~lit;
          }
        }
      }
      Trace("cadical::propagator") << "cb::decide: " << lit << std::endl;
      return toCadicalLit(lit);
    }
    Trace("cadical::propagator") << "cb::decide: 0" << std::endl;
    return 0;
  }

  /**
   * Callback of the SAT solver after BCP.
   *
   * Performs standard theory check and theory propagations.
   *
   * If we don't have any theory propagations queued in d_propagations, we
   * perform an EFFORT_STANDARD check in combination with theory_propagate() to
   * populate d_propagations.
   *
   * @return The next theory propagation.
   */
  int cb_propagate() override
  {
    if (d_found_solution)
    {
      return 0;
    }
    ++d_stats.cbPropagate;
    Trace("cadical::propagator") << "cb::propagate" << std::endl;
    if (d_propagations.empty())
    {
      // Only propagate if all activation literals are processed. Activation
      // literals are always assumed first. If we don't do this, explanations
      // for theory propgations may force activation literals to different
      // values before they can get decided on.
      if (d_decisions.size() < current_user_level())
      {
        return 0;
      }
      d_proxy->theoryCheck(theory::Theory::Effort::EFFORT_STANDARD);
      theory_propagate();
    }
    return next_propagation();
  }

  /**
   * Callback of the SAT solver asking for the explanation of a theory literal.
   * @note This is called on `propagated_lit` until the reason clause is
   *       fully processed.
   * @param propagated_lit The theory literal.
   * @return The next literal of the reason clause, 0 to terminate the clause.
   */
  int cb_add_reason_clause_lit(int propagated_lit) override
  {
    ++d_stats.cbAddReasonClauseLit;
    // Get reason for propagated_lit.
    if (!d_processing_reason)
    {
      Assert(d_reason.empty());
      SatLiteral slit = toSatLiteral(propagated_lit);
      SatClause clause;
      d_proxy->explainPropagation(slit, clause);
      // Add activation literal to reason
      SatLiteral alit = current_activation_lit();
      if (alit != undefSatLiteral)
      {
        d_reason.push_back(alit);
      }
      d_reason.insert(d_reason.end(), clause.begin(), clause.end());
      d_processing_reason = true;
      Trace("cadical::propagator")
          << "cb::reason: " << slit << ", size: " << d_reason.size()
          << std::endl;
    }

    // We are done processing the reason for propagated_lit.
    if (d_reason.empty())
    {
      d_processing_reason = false;
      return 0;
    }

    // Return next literal of the reason for propagated_lit.
    Trace("cadical::propagator")
        << "cb::reason: " << toSatLiteral(propagated_lit) << " "
        << d_reason.front() << std::endl;
    int lit = toCadicalLit(d_reason.front());
    d_reason.pop_front();
    return lit;
  }

  /**
   * Callback of the SAT solver to determine if we have a new clause to add.
   * @param forgettable True if clause is not irredundant.
   * @return True to indicate that we have clauses to add.
   */
  bool cb_has_external_clause(bool& is_forgettable) override
  {
    ++d_stats.cbHasExternalClause;
    is_forgettable = false;
    return !d_new_clauses.empty();
  }

  /**
   * Callback of the SAT solver to add a new clause.
   * @note This is called consecutively until the full clause is processed.
   * @note Clauses are terminated with 0 in d_new_clauses.
   * @return The next literal of the clause, 0 to terminate the clause.
   */
  int cb_add_external_clause_lit() override
  {
    ++d_stats.cbAddExternalClauseLit;
    Assert(!d_new_clauses.empty());
    CadicalLit lit = d_new_clauses.front();
    d_new_clauses.pop_front();
    Trace("cadical::propagator")
        << "external_clause: " << toSatLiteral(lit) << std::endl;
    return lit;
  }

  /**
   * Get the current trail of decisions.
   * @return The trail of decisions.
   */
  const std::vector<SatLiteral>& get_decisions() const { return d_decisions; }

  /**
   * Get the current assignment of lit.
   *
   * Note: This does not query d_solver->val() since this can only be queried
   * if the SAT solver is in a SAT state, which is not the case during solving.
   *
   * @param lit SatLiteral to be queried.
   * @return Current value of given literal on the trail.
   */
  SatValue value(SatLiteral lit) const
  {
    SatVariable var = lit.getSatVariable();
    SatValue val = SAT_VALUE_UNKNOWN;
    int32_t assign = d_var_info[var].assignment;
    if (assign != 0)
    {
      val = toSatValueLit(lit.isNegated() ? -assign : assign);
    }
    Trace("cadical::propagator")
        << "value: " << lit << ": " << val << std::endl;
    return val;
  }

  /**
   * Adds a new clause to the propagator.
   *
   * The clause will not immediately added to the SAT solver, but instead
   * will be added through the `cb_add_external_clause_lit` callback.
   *
   * Note: Filters out clauses satisfied by fixed literals.
   *
   * @param clause The clause to add.
   */
  void add_clause(const SatClause& clause)
  {
    std::vector<CadicalLit> lits;
    for (const SatLiteral& lit : clause)
    {
      SatVariable var = lit.getSatVariable();
      Assert(var < d_var_info.size());
      const auto& info = d_var_info[var];
      Assert(info.is_active);
      if (info.is_fixed)
      {
        int32_t val = lit.isNegated() ? -info.assignment : info.assignment;
        Assert(val != 0);
        if (val > 0)
        {
          // Clause satisfied by fixed literal, no clause added
          return;
        }
      }
      lits.push_back(toCadicalLit(lit));
    }
    if (!lits.empty())
    {
      // Add activation literal to clause if we are in user level > 0
      SatLiteral alit = current_activation_lit();
      if (alit != undefSatLiteral)
      {
        lits.insert(lits.begin(), toCadicalLit(alit));
      }
      // Do not immediately add clauses added during search. We have to buffer
      // them and add them during the cb_add_reason_clause_lit callback.
      if (d_in_search)
      {
        d_new_clauses.insert(d_new_clauses.end(), lits.begin(), lits.end());
        d_new_clauses.push_back(0);
      }
      else
      {
        for (const auto& lit : lits)
        {
          d_solver.add(lit);
        }
        d_solver.add(0);
      }
    }
  }

  /**
   * Add new CaDiCaL variable.
   * @param var            The variable to add.
   * @param level          The current user assertion level.
   * @param is_theory_atom True if variable is a theory atom.
   * @param in_search      True if SAT solver is currently in search().
   */
  void add_new_var(const SatVariable& var, bool is_theory_atom)
  {
    // Since activation literals are not tracked here, we have to make sure to
    // properly resize d_var_info.
    if (var > d_var_info.size())
    {
      d_var_info.resize(var);
    }
    Assert(d_var_info.size() == var);

    // Boolean variables are not theory atoms, but may still occur in
    // lemmas/conflicts sent to the SAT solver. Hence, we have to observe them
    // since CaDiCaL expects all literals sent back to be observed.
    d_solver.add_observed_var(toCadicalVar(var));
    d_active_vars.push_back(var);
    Trace("cadical::propagator")
        << "new var: " << var << " (level: " << current_user_level()
        << ", is_theory_atom: " << is_theory_atom
        << ", in_search: " << d_in_search << ")" << std::endl;
    auto& info = d_var_info.emplace_back();
    info.level_intro = current_user_level();
    info.is_theory_atom = is_theory_atom;
  }

  /**
   * Checks whether the theory engine is done, no new clauses need to be added
   * and the current model is consistent.
   */
  bool done() const
  {
    if (!d_new_clauses.empty())
    {
      Trace("cadical::propagator") << "not done: pending clauses" << std::endl;
      return false;
    }
    if (d_proxy->theoryNeedCheck())
    {
      Trace("cadical::propagator")
          << "not done: theory need check" << std::endl;
      return false;
    }
    if (d_found_solution)
    {
      Trace("cadical::propagator")
          << "done: found partial solution" << std::endl;
    }
    else
    {
      Trace("cadical::propagator")
          << "done: full assignment consistent" << std::endl;
    }
    return true;
  }

  /**
   * Push user assertion level.
   */
  void user_push()
  {
    Trace("cadical::propagator")
        << "user push: " << d_active_vars_control.size();
    d_active_vars_control.push_back(d_active_vars.size());
    Trace("cadical::propagator")
        << " -> " << d_active_vars_control.size() << std::endl;
  }

  /**
   * Set the activation literal for the current user assertion level.
   *
   * @param alit The activation literal for the current user assertion level.
   */
  void set_activation_lit(SatVariable& alit)
  {
    d_activation_literals.push_back(alit);
    Trace("cadical::propagator")
      << "enable activation lit: " << alit << std::endl;
  }

  /**
   * Pop user assertion level.
   */
  void user_pop()
  {
    Trace("cadical::propagator")
        << "user pop: " << d_active_vars_control.size();
    size_t pop_to = d_active_vars_control.back();
    d_active_vars_control.pop_back();
    Trace("cadical::propagator")
        << " -> " << d_active_vars_control.size() << std::endl;

    // Disable activation literal for popped user level. The activation literal
    // is added as unit clause, which will satisfy all clauses added in this
    // user level and get garbage collected in the SAT solver.
    SatLiteral alit = current_activation_lit();
    Trace("cadical::propagator")
        << "disable activation lit: " << alit << std::endl;
    d_activation_literals.pop_back();

    size_t user_level = current_user_level();

    // Unregister popped variables so that CaDiCaL does not notify us anymore
    // about assignments.
    Assert(pop_to <= d_active_vars.size());
    std::vector<SatVariable> fixed;
    while (d_active_vars.size() > pop_to)
    {
      SatVariable var = d_active_vars.back();
      const auto& info = d_var_info[var];
      d_active_vars.pop_back();

      // We keep fixed literals that correspond to theory atoms introduced in
      // lower user levels, since we have to renotify them before the next
      // solve call.
      if (info.is_fixed && info.is_theory_atom
          && info.level_intro <= user_level)
      {
        fixed.push_back(var);
      }
      else
      {
        Trace("cadical::propagator") << "set inactive: " << var << std::endl;
        d_var_info[var].is_active = false;
        d_solver.remove_observed_var(toCadicalVar(var));
        Assert(info.level_intro > user_level);
        // Fix value of inactive variables in order to avoid CaDiCaL from
        // deciding on them again. This make a huge difference in performance
        // for incremental problems with many check-sat calls.
        d_solver.add(toCadicalLit(var));
        d_solver.add(0);
      }
    }
    // Re-add fixed active vars in the order they were added to d_active_vars.
    d_active_vars.insert(d_active_vars.end(), fixed.rbegin(), fixed.rend());

    // We are at decicion level 0 at this point.
    Assert(d_decisions.empty());
    Assert(d_assignment_control.empty());
    // At this point, only fixed literals will be on d_assignments, now we have
    // to determine which of these are still relevant in the current user
    // level. If the variable is still active here, it means that it is still
    // relevant for the current user level. If its assignment was fixed in a
    // higher user level, we have to renotify the fixed literal in the current
    // level (or in the user level of the next solve call). This happens by
    // pushing the literal onto the d_renotify_fixed vector.
    auto it = d_assignments.begin();
    while (it != d_assignments.end())
    {
      SatLiteral lit = *it;
      auto& info = d_var_info[lit.getSatVariable()];
      Assert(info.is_fixed);

      // Remove inactive variables from the assignment vector.
      if (!info.is_active)
      {
        it = d_assignments.erase(it);
        continue;
      }

      // Renotify fixed literals if it was fixed in a higher user level.
      if (info.is_theory_atom && info.level_fixed > user_level)
      {
        Trace("cadical::propagator")
            << "queue renotify: " << lit
            << " (level_intro: " << info.level_intro
            << ", level_fixed: " << info.level_fixed << ")" << std::endl;
        d_renotify_fixed.push_back(lit);
      }
      ++it;
    }
  }

  bool is_fixed(SatVariable var) const { return d_var_info[var].is_fixed; }

  /**
   * Configure and record preferred phase of variable.
   * @param lit The literal.
   */
  void phase(SatLiteral lit)
  {
    d_solver.phase(toCadicalLit(lit));
    d_var_info[lit.getSatVariable()].phase = lit.isNegated() ? -1 : 1;
  }

  /**
   * Return the activation literal for the current user level.
   *
   * Note: Returns undefSatLiteral at user level 0.
   */
  const SatLiteral& current_activation_lit()
  {
    if (d_activation_literals.empty())
    {
      return undefSatLiteral;
    }
    return d_activation_literals.back();
  }

  /** Return the current user (assertion) level. */
  size_t current_user_level() const { return d_active_vars_control.size(); }

  /** Return the current list of activation literals. */
  const std::vector<SatLiteral>& activation_literals()
  {
    return d_activation_literals;
  }

  /**
   * Renotify fixed literals in the current user level.
   *
   * This is done prior to a new solve() call and ensures that fixed literals
   * are enqueued in the theory proxy. This is needed since the SAT solver does
   * not re-notify us about fixed literals.
   */
  void renotify_fixed()
  {
    ++d_stats.renotifyFixed;
    for (const auto& lit : d_renotify_fixed)
    {
      Trace("cadical::propagator")
          << "re-enqueue (user pop): " << lit << std::endl;
      // Make sure to pre-register the re-enqueued theory literal
      d_proxy->notifySatLiteral(d_proxy->getNode(lit));
      // Re-enqueue fixed theory literal
      d_proxy->enqueueTheoryLiteral(lit);
      // We are notifying fixed literals at the current user level, update the
      // level at which the variable was fixed, so that it will be renotified,
      // if needed in lower user levels.
      d_var_info[lit.getSatVariable()].level_fixed = current_user_level();
      ++d_stats.renotifyFixedLit;
    }
    d_renotify_fixed.clear();
  }

  /** Set d_in_search flag to indicate whether solver is currently in search. */
  void in_search(bool flag) { d_in_search = flag; }

 private:
  /** Retrieve theory propagations and add them to the propagations list. */
  void theory_propagate()
  {
    SatClause propagated_lits;
    d_proxy->theoryPropagate(propagated_lits);
    Trace("cadical::propagator")
        << "new propagations: " << propagated_lits.size() << std::endl;

    for (const auto& lit : propagated_lits)
    {
      Trace("cadical::propagator") << "new propagation: " << lit << std::endl;
      d_propagations.push_back(lit);
    }
  }

  /**
   * Get next propagation.
   *
   * @return Return next propagation queued in d_propagations.
   */
  int next_propagation()
  {
    if (d_propagations.empty())
    {
      return 0;
    }
    SatLiteral next = d_propagations.front();
    d_propagations.pop_front();
    Trace("cadical::propagator") << "propagate: " << next << std::endl;
    return toCadicalLit(next);
  }

  /** The associated theory proxy. */
  prop::TheoryProxy* d_proxy = nullptr;

  /** The SAT context. */
  context::Context& d_context;
  CaDiCaL::Solver& d_solver;

  /** Struct to store information on variables. */
  struct VarInfo
  {
    uint32_t level_intro = 0;     // user level at which variable was created
    uint32_t level_fixed = 0;     // user level at which variable was fixed
    bool is_theory_atom = false;  // is variable a theory atom
    bool is_fixed = false;        // has variable fixed assignment
    bool is_active = true;        // is variable active
    int32_t assignment = 0;       // current variable assignment
    int8_t phase = 0;             // preferred phase
  };
  /** Maps SatVariable to corresponding info struct. */
  std::vector<VarInfo> d_var_info;

  /**
   * Currently active variables, can get inactive on user pops.
   * Dependent on user context.
   */
  std::vector<SatVariable> d_active_vars;
  /**
   * Control stack to mananage d_active_vars on user pop.
   *
   * Note: We do not use a User-context-dependent CDList here, since we neeed
   *       to know which variables are popped and thus become inactive.
   */
  std::vector<size_t> d_active_vars_control;

  /**
   * Current activation literals.
   *
   * For each user level, we push a fresh activation literal to the vector (in
   * user_pop()). Activation literals get removed and disabled in user_pop().
   * The size of the vector corresponds to the current user level.
   *
   * The activation literals corrsponding to the current user level gets
   * automtically added to each clause added in this user level. With
   * activation literals we can simulate push/pop of clauses in the SAT solver.
   */
  std::vector<SatLiteral> d_activation_literals;

  /** List of fixed literals to be re-notified in lower user level. */
  std::vector<SatLiteral> d_renotify_fixed;

  /**
   * Variable assignment notifications.
   *
   * Used to unassign variables on backtrack.
   */
  std::vector<SatLiteral> d_assignments;
  /**
   * Control stack to manage d_assignments when backtracking on SAT level.
   *
   * Note: We do not use a SAT-context-depenent CDList for d_assignments, since
   *       we need to know which non-fixed variables are unassigned on
   *       backtrack.
   */
  std::vector<size_t> d_assignment_control;

  /**
   * Stores all observed decision variables.
   *
   * Note: May contain undefSatLiteral for unobserved decision variables.
   */
  std::vector<SatLiteral> d_decisions;

  /** Used by cb_propagate() to return propagated literals. */
  std::deque<SatLiteral> d_propagations;

  /**
   * Used by add_clause() to buffer added clauses, which will be added via
   * cb_add_reason_clause_lit().
   */
  std::deque<CadicalLit> d_new_clauses;

  /**
   * Flag indicating whether cb_add_reason_clause_lit() is currently
   * processing a reason.
   */
  bool d_processing_reason = false;
  /** Reason storage to process current reason in cb_add_reason_clause_lit(). */
  std::deque<SatLiteral> d_reason;

  bool d_found_solution = false;

  /** Flag indicating if SAT solver is in search(). */
  bool d_in_search = false;

  struct Statistics
  {
    Statistics(StatisticsRegistry& stats)
        : renotifyFixed(
              stats.registerInt("cadical::propagator::renotify_fixed")),
          renotifyFixedLit(
              stats.registerInt("cadical::propagator::renotify_fixed_lit")),
          notifyAssignment(
              stats.registerInt("cadical::propagator::notify_assignment")),
          notifyFixedAssignment(stats.registerInt(
              "cadical::propagator::notify_fixed_assignment")),
          notifyNewDecision(
              stats.registerInt("cadical::propagator::notify_new_decision")),
          notifyBacktrack(
              stats.registerInt("cadical::propagator::notify_backtrack")),
          cbCheckFoundModel(
              stats.registerInt("cadical::propagator::cb_check_found_model")),
          cbDecide(stats.registerInt("cadical::propagator::cb_decide")),
          cbPropagate(stats.registerInt("cadical::propagator::cb_propagate")),
          cbAddReasonClauseLit(stats.registerInt(
              "cadical::propagator::cb_add_reason_clause_lit")),
          cbHasExternalClause(
              stats.registerInt("cadical::propagator::cb_has_external_clause")),
          cbAddExternalClauseLit(stats.registerInt(
              "cadical::propagator::cb_add_external_clause_lit"))
    {
    }
    IntStat renotifyFixed;
    IntStat renotifyFixedLit;
    IntStat notifyAssignment;
    IntStat notifyFixedAssignment;
    IntStat notifyNewDecision;
    IntStat notifyBacktrack;
    IntStat cbCheckFoundModel;
    IntStat cbDecide;
    IntStat cbPropagate;
    IntStat cbAddReasonClauseLit;
    IntStat cbHasExternalClause;
    IntStat cbAddExternalClauseLit;
  } d_stats;
};

class ClauseLearner : public CaDiCaL::Learner
{
 public:
  ClauseLearner(TheoryProxy& proxy, int32_t clause_size)
      : d_proxy(proxy), d_max_clause_size(clause_size)
  {
  }
  ~ClauseLearner() override {}

  bool learning(int size) override
  {
    return d_max_clause_size == 0 || size <= d_max_clause_size;
  }

  void learn(int lit) override
  {
    if (lit)
    {
      SatLiteral slit = toSatLiteral(lit);
      d_clause.push_back(slit);
    }
    else
    {
      d_proxy.notifySatClause(d_clause);
      d_clause.clear();
    }
  }

 private:
  TheoryProxy& d_proxy;
  /** Intermediate literals buffer. */
  std::vector<SatLiteral> d_clause;
  /** Maximum size of clauses to get notified about. */
  int32_t d_max_clause_size;
};

CadicalSolver::CadicalSolver(Env& env,
                             StatisticsRegistry& registry,
                             const std::string& name)
    : EnvObj(env),
      d_solver(new CaDiCaL::Solver()),
      d_context(context()),
      // Note: CaDiCaL variables start with index 1 rather than 0 since negated
      //       literals are represented as the negation of the index.
      d_nextVarIdx(1),
      d_inSatMode(false),
      d_statistics(registry, name)
{
}

void CadicalSolver::init()
{
  d_solver->set("quiet", 1);  // CaDiCaL is verbose by default

  // walk and lucky phase do not use the external propagator, disable for now
  if (d_propagator)
  {
    d_solver->set("walk", 0);
    d_solver->set("lucky", 0);
    // ilb currently does not play well with user propagators
    d_solver->set("ilb", 0);
    d_solver->set("ilbassumptions", 0);
    d_solver->connect_fixed_listener(d_propagator.get());
    d_solver->connect_external_propagator(d_propagator.get());
  }

  d_true = newVar();
  d_false = newVar();
  d_solver->add(toCadicalVar(d_true));
  d_solver->add(0);
  d_solver->add(-toCadicalVar(d_false));
  d_solver->add(0);

  bool logProofs = false;
  // TODO (wishue #154): determine how to initialize the proofs for CaDiCaL
  // here based on d_env.isSatProofProducing and options().proof.propProofMode.
  // The latter should be extended to include modes DRAT and LRAT based on
  // what is available here.
  if (logProofs)
  {
    d_pfFile = options().driver.filename + ".drat_proof.txt";
    if (!options().proof.dratBinaryFormat)
    {
      d_solver->set("binary", 0);
    }
    d_solver->set("inprocessing", 0);
    d_solver->trace_proof(d_pfFile.c_str());
  }
}

CadicalSolver::~CadicalSolver() {}

/**
 * Terminator class that notifies CaDiCaL to terminate when the resource limit
 * is reached (used for resource limits specified via --rlimit or --tlimit).
 */
class ResourceLimitTerminator : public CaDiCaL::Terminator
{
 public:
  ResourceLimitTerminator(ResourceManager& resmgr) : d_resmgr(resmgr){};

  bool terminate() override
  {
    d_resmgr.spendResource(Resource::BvSatStep);
    return d_resmgr.out();
  }

 private:
  ResourceManager& d_resmgr;
};

void CadicalSolver::setResourceLimit(ResourceManager* resmgr)
{
  d_terminator.reset(new ResourceLimitTerminator(*resmgr));
  d_solver->connect_terminator(d_terminator.get());
}

SatValue CadicalSolver::_solve(const std::vector<SatLiteral>& assumptions)
{
  if (d_propagator)
  {
    Trace("cadical::propagator") << "solve start" << std::endl;
    d_propagator->renotify_fixed();
  }
  TimerStat::CodeTimer codeTimer(d_statistics.d_solveTime);
  d_assumptions.clear();
  if (d_propagator)
  {
    // Assume activation literals for all active user levels.
    for (const auto& lit : d_propagator->activation_literals())
    {
      Trace("cadical::propagator")
          << "assume activation lit: " << ~lit << std::endl;
      d_solver->assume(toCadicalLit(~lit));
    }
  }
  SatValue res;
  for (const SatLiteral& lit : assumptions)
  {
    if (d_propagator)
    {
      Trace("cadical::propagator") << "assume: " << lit << std::endl;
    }
    d_solver->assume(toCadicalLit(lit));
    d_assumptions.push_back(lit);
  }
  if (d_propagator)
  {
    d_propagator->in_search(true);
  }
  res = toSatValue(d_solver->solve());
  if (d_propagator)
  {
    Assert(res != SAT_VALUE_TRUE || d_propagator->done());
    Trace("cadical::propagator") << "solve done: " << res << std::endl;
    d_propagator->in_search(false);
  }
  ++d_statistics.d_numSatCalls;
  d_inSatMode = (res == SAT_VALUE_TRUE);
  return res;
}

/* SatSolver Interface ------------------------------------------------------ */

ClauseId CadicalSolver::addClause(SatClause& clause, bool removable)
{
  if (d_propagator && TraceIsOn("cadical::propagator"))
  {
    Trace("cadical::propagator") << "addClause (" << removable << "):";
    SatLiteral alit = d_propagator->current_activation_lit();
    if (alit != undefSatLiteral)
    {
      Trace("cadical::propagator") << " " << alit;
    }
    for (const SatLiteral& lit : clause)
    {
      Trace("cadical::propagator") << " " << lit;
    }
    Trace("cadical::propagator") << " 0" << std::endl;
  }
  // If we are currently in search, add clauses through the propagator.
  if (d_propagator)
  {
    d_propagator->add_clause(clause);
  }
  else
  {
    for (const SatLiteral& lit : clause)
    {
      d_solver->add(toCadicalLit(lit));
    }
    d_solver->add(0);
  }
  ++d_statistics.d_numClauses;
  return ClauseIdError;
}

ClauseId CadicalSolver::addXorClause(SatClause& clause,
                                     bool rhs,
                                     bool removable)
{
  Unreachable() << "CaDiCaL does not support adding XOR clauses.";
  return 0;
}

SatVariable CadicalSolver::newVar(bool isTheoryAtom, bool canErase)
{
  ++d_statistics.d_numVariables;
  if (d_propagator)
  {
    d_propagator->add_new_var(d_nextVarIdx, isTheoryAtom);
  }
  return d_nextVarIdx++;
}

SatVariable CadicalSolver::trueVar() { return d_true; }

SatVariable CadicalSolver::falseVar() { return d_false; }

SatValue CadicalSolver::solve() { return _solve({}); }

SatValue CadicalSolver::solve(long unsigned int&)
{
  Unimplemented() << "Setting limits for CaDiCaL not supported yet";
  return SatValue::SAT_VALUE_UNKNOWN;
};

SatValue CadicalSolver::solve(const std::vector<SatLiteral>& assumptions)
{
  return _solve(assumptions);
}

bool CadicalSolver::setPropagateOnly()
{
  d_solver->limit("decisions", 0); /* Gets reset after next solve() call. */
  return true;
}

void CadicalSolver::getUnsatAssumptions(std::vector<SatLiteral>& assumptions)
{
  for (const SatLiteral& lit : d_assumptions)
  {
    if (d_solver->failed(toCadicalLit(lit)))
    {
      assumptions.push_back(lit);
    }
  }
}

void CadicalSolver::interrupt() { d_solver->terminate(); }

SatValue CadicalSolver::value(SatLiteral l) { return d_propagator->value(l); }

SatValue CadicalSolver::modelValue(SatLiteral l)
{
  Assert(d_inSatMode);
  auto val = d_solver->val(toCadicalLit(l.getSatVariable()));
  return toSatValueLit(l.isNegated() ? -val : val);
}

uint32_t CadicalSolver::getAssertionLevel() const
{
  Assert(d_propagator);
  return d_propagator->current_user_level();
}

bool CadicalSolver::ok() const { return d_inSatMode; }

CadicalSolver::Statistics::Statistics(StatisticsRegistry& registry,
                                      const std::string& prefix)
    : d_numSatCalls(registry.registerInt(prefix + "cadical::calls_to_solve")),
      d_numVariables(registry.registerInt(prefix + "cadical::variables")),
      d_numClauses(registry.registerInt(prefix + "cadical::clauses")),
      d_solveTime(registry.registerTimer(prefix + "cadical::solve_time"))
  {
}

/* CDCLTSatSolver Interface ------------------------------------------------- */

void CadicalSolver::initialize(prop::TheoryProxy* theoryProxy,
                               PropPfManager* ppm)
{
  d_proxy = theoryProxy;
  d_propagator.reset(new CadicalPropagator(
      theoryProxy, d_context, *d_solver, statisticsRegistry()));
  if (!d_env.getPlugins().empty())
  {
    d_clause_learner.reset(new ClauseLearner(*theoryProxy, 0));
    d_solver->connect_learner(d_clause_learner.get());
  }

  init();
}

void CadicalSolver::push()
{
  d_context->push();  // SAT context for cvc5
  // Push new user level
  d_propagator->user_push();
  // Set new activation literal for pushed user level
  // Note: This happens after the push to ensure that the activation literal's
  // introduction level is the current user level.
  SatVariable alit = newVar(false);
  d_propagator->set_activation_lit(alit);
}

void CadicalSolver::pop()
{
  d_context->pop();  // SAT context for cvc5
  d_propagator->user_pop();
  // CaDiCaL issues notify_backtrack(0) when done, we don't have to call this
  // explicitly here
}

void CadicalSolver::resetTrail()
{
  // Reset SAT context to decision level 0
  d_propagator->notify_backtrack(0);
}

void CadicalSolver::preferPhase(SatLiteral lit)
{
  Trace("cadical::propagator") << "phase: " << lit << std::endl;
  d_propagator->phase(lit);
}

bool CadicalSolver::isDecision(SatVariable var) const
{
  return d_solver->is_decision(toCadicalVar(var));
}

bool CadicalSolver::isFixed(SatVariable var) const
{
  if (d_propagator)
  {
    return d_propagator->is_fixed(var);
  }
  return d_solver->fixed(toCadicalVar(var));
}

std::vector<SatLiteral> CadicalSolver::getDecisions() const
{
  std::vector<SatLiteral> decisions;
  for (SatLiteral lit : d_propagator->get_decisions())
  {
    if (lit != 0)
    {
      decisions.push_back(lit);
    }
  }
  return decisions;
}

std::vector<Node> CadicalSolver::getOrderHeap() const { return {}; }

std::shared_ptr<ProofNode> CadicalSolver::getProof()
{
  // NOTE: we could return a DRAT_REFUTATION or LRAT_REFUTATION proof node
  // consisting of a single step, referencing the files for the DIMACS + proof.
  // do not throw an exception, since we test whether the proof is available
  // by comparing it to nullptr.
  return nullptr;
}

/* -------------------------------------------------------------------------- */
}  // namespace prop
}  // namespace cvc5::internal<|MERGE_RESOLUTION|>--- conflicted
+++ resolved
@@ -92,9 +92,6 @@
    */
   void notify_assignment(const std::vector<int>& lits) override
   {
-<<<<<<< HEAD
-    ++d_stats.notifyAssignment;
-=======
     if (Trace("cadical::propagator").isConnected())
     {
       Trace("cadical::propagator") << "notif::assignments: { ";
@@ -104,7 +101,8 @@
       }
       Trace("cadical::propagator") << "}" << std::endl;
     }
->>>>>>> 43845968
+    ++d_stats.notifyAssignment;
+    
     if (d_found_solution)
     {
       return;
