/******************************************************************************
 * Top contributors (to current version):
 *   Mathias Preiner, Aina Niemetz, Andrew Reynolds
 *
 * This file is part of the cvc5 project.
 *
 * Copyright (c) 2009-2024 by the authors listed in the file AUTHORS
 * in the top-level source directory and their institutional affiliations.
 * All rights reserved.  See the file COPYING in the top-level source
 * directory for licensing information.
 * ****************************************************************************
 *
 * Wrapper for CaDiCaL SAT Solver.
 *
 * Implementation of the CaDiCaL SAT solver for cvc5 (bit-vectors).
 */

#include "prop/cadical.h"

#include <deque>

#include "base/check.h"
#include "options/base_options.h"
#include "options/main_options.h"
#include "options/proof_options.h"
#include "prop/theory_proxy.h"
#include "util/resource_manager.h"
#include "util/statistics_registry.h"
#include "util/string.h"

namespace cvc5::internal {
namespace prop {

/* -------------------------------------------------------------------------- */

using CadicalLit = int;
using CadicalVar = int;

// helper functions
namespace {

SatValue toSatValue(int result)
{
  if (result == 10) return SAT_VALUE_TRUE;
  if (result == 20) return SAT_VALUE_FALSE;
  Assert(result == 0);
  return SAT_VALUE_UNKNOWN;
}

// Note: CaDiCaL returns lit/-lit for true/false. Older versions returned 1/-1.
SatValue toSatValueLit(int value)
{
  if (value > 0) return SAT_VALUE_TRUE;
  Assert(value < 0);
  return SAT_VALUE_FALSE;
}

CadicalLit toCadicalLit(const SatLiteral lit)
{
  return lit.isNegated() ? -lit.getSatVariable() : lit.getSatVariable();
}

SatLiteral toSatLiteral(CadicalLit lit)
{
  return SatLiteral(std::abs(lit), lit < 0);
}

CadicalVar toCadicalVar(SatVariable var) { return var; }

}  // namespace helper functions

class CadicalPropagator : public CaDiCaL::ExternalPropagator
{
 public:
  CadicalPropagator(prop::TheoryProxy* proxy,
                    context::Context* context,
                    CaDiCaL::Solver& solver)
      : d_proxy(proxy), d_context(*context), d_solver(solver)
  {
    d_var_info.emplace_back();  // 0: Not used
  }

  /**
   * Notification from the SAT solver on assignment of a new literal.
   *
   * Saves assignment for notified literal, enqueues corresponding theory
   * literal in theory proxy.
   *
   * @param lit      The CaDiCaL literal that was assigned.
   * @param is_fixed True if the assignment is fixed (on level 0).
   */
  void notify_assignment(int lit, bool is_fixed) override
  {
    if (d_found_solution)
    {
      return;
    }

    SatLiteral slit = toSatLiteral(lit);
    SatVariable var = slit.getSatVariable();
    Assert(var < d_var_info.size());

    auto& info = d_var_info[var];

    // Only consider active variables
    if (!info.is_active)
    {
      return;
    }

    bool is_decision = d_solver.is_decision(lit);

    Trace("cadical::propagator")
        << "notif::assignment: [" << (is_decision ? "d" : "p") << "] " << slit
        << " (fixed: " << is_fixed << ", level: " << d_decisions.size()
        << ", level_intro: " << info.level_intro
        << ", level_user: " << current_user_level() << ")" << std::endl;

    // Save decision variables
    if (is_decision)
    {
      d_decisions.back() = slit;
    }

    Assert(info.assignment == 0 || info.assignment == lit);
    Assert(info.assignment == 0 || is_fixed);

    // Assignment of literal is fixed
    if (is_fixed)
    {
      Assert(!info.is_fixed);
      info.is_fixed = true;
      info.level_fixed = current_user_level();
    }

    // Only notify theory proxy if variable was assigned a new value, not if it
    // got fixed after assignment already happend.
    if (info.assignment == 0)
    {
      info.assignment = lit;
      d_assignments.push_back(slit);
      if (info.is_theory_atom)
      {
        Trace("cadical::propagator") << "enqueue: " << slit << std::endl;
        Trace("cadical::propagator")
            << "node:    " << d_proxy->getNode(slit) << std::endl;
        d_proxy->enqueueTheoryLiteral(slit);
      }
    }
  }

  /**
   * Notification from the SAT solver when it makes a decision.
   * Pushes new SAT context level.
   */
  void notify_new_decision_level() override
  {
    d_context.push();
    d_assignment_control.push_back(d_assignments.size());
    d_decisions.emplace_back();
    Trace("cadical::propagator")
        << "notif::decision: new level " << d_decisions.size() << std::endl;
  }

  /**
   * Notification from the SAT solver on backtrack to the given level.
   *
   * This will automatically backtrack decisions and assignments to the
   * specified level. Fixed assignments that get backtracked will be
   * re-assigned at `level` and the corresponding theory literals are
   * re-enqueued in the theory proxy.
   *
   * @param level The level the SAT solver backtracked to.
   */
  void notify_backtrack(size_t level) override
  {
    Trace("cadical::propagator") << "notif::backtrack: " << level << std::endl;

    // CaDiCaL may notify us about backtracks of decisions that we were not
    // notified about. We can safely ignore them.
    if (d_decisions.size() <= level)
    {
      Assert(d_decisions.size() == 0);
      return;
    }
    d_found_solution = false;

    // Backtrack decisions
    Assert(d_decisions.size() > level);
    Assert(d_context.getLevel() > level);
    for (size_t cur_level = d_decisions.size(); cur_level > level; --cur_level)
    {
      d_context.pop();
      d_decisions.pop_back();
    }

    // Backtrack assignments, resend fixed theory literals that got backtracked
    Assert(!d_assignment_control.empty());
    size_t pop_to = d_assignment_control[level];
    d_assignment_control.resize(level);

    std::vector<SatLiteral> fixed;
    while (pop_to < d_assignments.size())
    {
      SatLiteral lit = d_assignments.back();
      d_assignments.pop_back();
      SatVariable var = lit.getSatVariable();
      auto& info = d_var_info[var];
      if (info.is_fixed)
      {
        if (info.is_theory_atom)
        {
          Assert(info.is_active);
          fixed.push_back(lit);
        }
      }
      else
      {
        Trace("cadical::propagator") << "unassign: " << var << std::endl;
        info.assignment = 0;
      }
    }

    // Notify theory proxy about backtrack
    d_proxy->notifyBacktrack();
    // Clear the propgations since they are not valid anymore.
    d_propagations.clear();

    // Re-enqueue fixed theory literals that got removed. Re-enqueue in the
    // order they got assigned in, i.e., reverse order on vector `fixed`.
    for (auto it = fixed.rbegin(), end = fixed.rend(); it != end; ++it)
    {
      SatLiteral lit = *it;
      Trace("cadical::propagator") << "re-enqueue: " << lit << std::endl;
      d_proxy->enqueueTheoryLiteral(lit);
      d_assignments.push_back(lit);
    }
    Trace("cadical::propagator") << "notif::backtrack end" << std::endl;
  }

  /**
   * Callback of the SAT solver on finding a full sat assignment.
   *
   * Checks whether current model is consistent with the theories, performs a
   * full effort check and theory propgations.
   *
   * @param model The full assignment.
   * @return true If the current model is not in conflict with the theories.
   */
  bool cb_check_found_model(const std::vector<int>& model) override
  {
    Trace("cadical::propagator") << "cb::check_found_model" << std::endl;
    bool recheck = false;

    if (d_found_solution)
    {
      return true;
    }
    // CaDiCaL may backtrack while importing clauses, which can result in some
    // clauses not being processed. Make sure to add all clauses before
    // checking the model.
    if (!d_new_clauses.empty())
    {
      Trace("cadical::propagator") << "cb::check_found_model end: new "
                                      "variables added via theory decision"
                                   << std::endl;
      // CaDiCaL expects us to be able to provide a reason for rejecting the
      // model (it asserts that after this call, cb_has_external_clause()
      // returns true). However, in this particular case, we want to force
      // CaDiCaL to give us model values for the new variables that were
      // introduced (to kick off the assignment notification machinery), we
      // don't have a reason clause for rejecting the model. CaDiCaL's
      // expectation will be weakened in the future to allow for this, but for
      // now we simply add a tautology as reason to pacify CaDiCaL.
      d_new_clauses.push_back(1);
      d_new_clauses.push_back(-1);
      d_new_clauses.push_back(0);
      return false;
    }

    // Check full model.
    //
    // First, we have to ensure that if the SAT solver determines sat without
    // making any decisions, theory decisions are still requested until fixed
    // point at least once since some modules, e.g., finite model finding, rely
    // on this. Theory decisions may add new variables (while decisions
    // requested by the decision engine will not). If new variables are added,
    // we interrupt the check to force the SAT solver to extend the model with
    // the new variables.
    size_t size = d_var_info.size();
    bool requirePhase, stopSearch;
    d_proxy->getNextDecisionRequest(requirePhase, stopSearch);
    if (d_var_info.size() != size)
    {
      return false;
    }
    // Theory engine may trigger a recheck, unless new variables were added
    // during check. If so, we break out of the check and have the SAT solver
    // extend the model with the new variables.
    do
    {
      Trace("cadical::propagator")
          << "full check (recheck: " << recheck << ")" << std::endl;
      d_proxy->theoryCheck(theory::Theory::Effort::EFFORT_FULL);
      theory_propagate();
      for (const SatLiteral& p : d_propagations)
      {
        Trace("cadical::propagator")
            << "add propagation reason: " << p << std::endl;
        SatClause clause;
        d_proxy->explainPropagation(p, clause);
        add_clause(clause);
      }
      d_propagations.clear();

      if (!d_new_clauses.empty())
      {
        // Will again call cb_check_found_model() after clauses were added.
        recheck = false;
      }
      else
      {
        recheck = d_proxy->theoryNeedCheck();
      }
    } while (d_var_info.size() == size && recheck);

    if (d_var_info.size() != size)
    {
      Trace("cadical::propagator") << "cb::check_found_model end: new "
                                      "variables added via theory check"
                                   << std::endl;
      // Same as above, until CaDiCaL's assertion that we have to have
      // a reason clause for rejecting the model is weakened, we need to
      // pacify it with a tautology.
      d_new_clauses.push_back(1);
      d_new_clauses.push_back(-1);
      d_new_clauses.push_back(0);
      return false;
    }
    bool res = done();
    Trace("cadical::propagator")
        << "cb::check_found_model end: done: " << res << std::endl;
    return res;
  }

  /**
   * Callback of the SAT solver before making a new decision.
   *
   * Processes decision requests from the theory proxy.
   *
   * @note This may call cb_check_found_model() in case the decision engine
   *       determines that we have a partial model, i.e., stopSearch is true.
   *
   * @return The next decision.
   */
  int cb_decide() override
  {
    if (d_found_solution)
    {
      return 0;
    }
    bool stopSearch = false;
    bool requirePhase = false;
    SatLiteral lit = d_proxy->getNextDecisionRequest(requirePhase, stopSearch);
    // We found a partial model, let's check it.
    if (stopSearch)
    {
      d_found_solution = cb_check_found_model({});
      if (d_found_solution)
      {
        Trace("cadical::propagator") << "Found solution" << std::endl;
        d_found_solution = d_proxy->isDecisionEngineDone();
        if (!d_found_solution)
        {
          Trace("cadical::propagator")
              << "Decision engine not done" << std::endl;
          lit = d_proxy->getNextDecisionRequest(requirePhase, stopSearch);
        }
      }
      else
      {
        Trace("cadical::propagator") << "No solution found yet" << std::endl;
      }
    }
    if (!stopSearch && lit != undefSatLiteral)
    {
      if (!requirePhase)
      {
        int8_t phase = d_var_info[lit.getSatVariable()].phase;
        if (phase != 0)
        {
          if ((phase == -1 && !lit.isNegated())
              || (phase == 1 && lit.isNegated()))
          {
            lit = ~lit;
          }
        }
      }
      Trace("cadical::propagator") << "cb::decide: " << lit << std::endl;
      return toCadicalLit(lit);
    }
    Trace("cadical::propagator") << "cb::decide: 0" << std::endl;
    return 0;
  }

  /**
   * Callback of the SAT solver after BCP.
   *
   * Performs standard theory check and theory propagations.
   *
   * If we don't have any theory propagations queued in d_propagations, we
   * perform an EFFORT_STANDARD check in combination with theory_propagate() to
   * populate d_propagations.
   *
   * @return The next theory propagation.
   */
  int cb_propagate() override
  {
    if (d_found_solution)
    {
      return 0;
    }
    Trace("cadical::propagator") << "cb::propagate" << std::endl;
    if (d_propagations.empty())
    {
      // Only propagate if all activation literals are processed. Activation
      // literals are always assumed first. If we don't do this, explanations
      // for theory propgations may force activation literals to different
      // values before they can get decided on.
      if (d_decisions.size() < current_user_level())
      {
        return 0;
      }
      d_proxy->theoryCheck(theory::Theory::Effort::EFFORT_STANDARD);
      theory_propagate();
    }
    return next_propagation();
  }

  /**
   * Callback of the SAT solver asking for the explanation of a theory literal.
   * @note This is called on `propagated_lit` until the reason clause is
   *       fully processed.
   * @param propagated_lit The theory literal.
   * @return The next literal of the reason clause, 0 to terminate the clause.
   */
  int cb_add_reason_clause_lit(int propagated_lit) override
  {
    // Get reason for propagated_lit.
    if (!d_processing_reason)
    {
      Assert(d_reason.empty());
      SatLiteral slit = toSatLiteral(propagated_lit);
      SatClause clause;
      d_proxy->explainPropagation(slit, clause);
      // Add activation literal to reason
      SatLiteral alit = current_activation_lit();
      if (alit != undefSatLiteral)
      {
        d_reason.push_back(alit);
      }
      d_reason.insert(d_reason.end(), clause.begin(), clause.end());
      d_processing_reason = true;
      Trace("cadical::propagator")
          << "cb::reason: " << slit << ", size: " << d_reason.size()
          << std::endl;
    }

    // We are done processing the reason for propagated_lit.
    if (d_reason.empty())
    {
      d_processing_reason = false;
      return 0;
    }

    // Return next literal of the reason for propagated_lit.
    Trace("cadical::propagator")
        << "cb::reason: " << toSatLiteral(propagated_lit) << " "
        << d_reason.front() << std::endl;
    int lit = toCadicalLit(d_reason.front());
    d_reason.pop_front();
    return lit;
  }

  /**
   * Callback of the SAT solver to determine if we have a new clause to add.
   * @return True to indicate that we have clauses to add.
   */
  bool cb_has_external_clause() override { return !d_new_clauses.empty(); }

  /**
   * Callback of the SAT solver to add a new clause.
   * @note This is called consecutively until the full clause is processed.
   * @note Clauses are terminated with 0 in d_new_clauses.
   * @return The next literal of the clause, 0 to terminate the clause.
   */
  int cb_add_external_clause_lit() override
  {
    Assert(!d_new_clauses.empty());
    CadicalLit lit = d_new_clauses.front();
    d_new_clauses.pop_front();
    Trace("cadical::propagator")
        << "external_clause: " << toSatLiteral(lit) << std::endl;
    return lit;
  }

  /**
   * Get the current trail of decisions.
   * @return The trail of decisions.
   */
  const std::vector<SatLiteral>& get_decisions() const { return d_decisions; }

  /**
   * Get the current assignment of lit.
   *
   * Note: This does not query d_solver->val() since this can only be queried
   * if the SAT solver is in a SAT state, which is not the case during solving.
   *
   * @param lit SatLiteral to be queried.
   * @return Current value of given literal on the trail.
   */
  SatValue value(SatLiteral lit) const
  {
    SatVariable var = lit.getSatVariable();
    SatValue val = SAT_VALUE_UNKNOWN;
    int32_t assign = d_var_info[var].assignment;
    if (assign != 0)
    {
      val = toSatValueLit(lit.isNegated() ? -assign : assign);
    }
    Trace("cadical::propagator")
        << "value: " << lit << ": " << val << std::endl;
    return val;
  }

  /**
   * Adds a new clause to the propagator.
   *
   * The clause will not immediately added to the SAT solver, but instead
   * will be added through the `cb_add_external_clause_lit` callback.
   *
   * Note: Filters out clauses satisfied by fixed literals.
   *
   * @param clause The clause to add.
   */
  void add_clause(const SatClause& clause)
  {
    std::vector<CadicalLit> lits;
    for (const SatLiteral& lit : clause)
    {
      SatVariable var = lit.getSatVariable();
      Assert(var < d_var_info.size());
      const auto& info = d_var_info[var];
      Assert(info.is_active);
      if (info.is_fixed)
      {
        int32_t val = lit.isNegated() ? -info.assignment : info.assignment;
        Assert(val != 0);
        if (val > 0)
        {
          // Clause satisfied by fixed literal, no clause added
          return;
        }
      }
      lits.push_back(toCadicalLit(lit));
    }
    if (!lits.empty())
    {
      // Add activation literal to clause if we are in user level > 0
      SatLiteral alit = current_activation_lit();
      if (alit != undefSatLiteral)
      {
        lits.insert(lits.begin(), toCadicalLit(alit));
      }
      // Do not immediately add clauses added during search. We have to buffer
      // them and add them during the cb_add_reason_clause_lit callback.
      if (d_in_search)
      {
        d_new_clauses.insert(d_new_clauses.end(), lits.begin(), lits.end());
        d_new_clauses.push_back(0);
      }
      else
      {
        for (const auto& lit : lits)
        {
          d_solver.add(lit);
        }
        d_solver.add(0);
      }
    }
  }

  /**
   * Add new CaDiCaL variable.
   * @param var            The variable to add.
   * @param level          The current user assertion level.
   * @param is_theory_atom True if variable is a theory atom.
   * @param in_search      True if SAT solver is currently in search().
   */
  void add_new_var(const SatVariable& var, bool is_theory_atom)
  {
    // Since activation literals are not tracked here, we have to make sure to
    // properly resize d_var_info.
    if (var > d_var_info.size())
    {
      d_var_info.resize(var);
    }
    Assert(d_var_info.size() == var);

    // Boolean variables are not theory atoms, but may still occur in
    // lemmas/conflicts sent to the SAT solver. Hence, we have to observe them
    // since CaDiCaL expects all literals sent back to be observed.
    d_solver.add_observed_var(toCadicalVar(var));
    d_active_vars.push_back(var);
    Trace("cadical::propagator")
        << "new var: " << var << " (level: " << current_user_level()
        << ", is_theory_atom: " << is_theory_atom
        << ", in_search: " << d_in_search << ")" << std::endl;
    auto& info = d_var_info.emplace_back();
    info.level_intro = current_user_level();
    info.is_theory_atom = is_theory_atom;
  }

  /**
   * Checks whether the theory engine is done, no new clauses need to be added
   * and the current model is consistent.
   */
  bool done() const
  {
    if (!d_new_clauses.empty())
    {
      Trace("cadical::propagator") << "not done: pending clauses" << std::endl;
      return false;
    }
    if (d_proxy->theoryNeedCheck())
    {
      Trace("cadical::propagator")
          << "not done: theory need check" << std::endl;
      return false;
    }
    if (d_found_solution)
    {
      Trace("cadical::propagator")
          << "done: found partial solution" << std::endl;
    }
    else
    {
      Trace("cadical::propagator")
          << "done: full assignment consistent" << std::endl;
    }
    return true;
  }

  /**
   * Push user assertion level.
   */
  void user_push()
  {
    Trace("cadical::propagator")
        << "user push: " << d_active_vars_control.size();
    d_active_vars_control.push_back(d_active_vars.size());
    Trace("cadical::propagator")
        << " -> " << d_active_vars_control.size() << std::endl;
  }

  /**
   * Set the activation literal for the current user assertion level.
   *
   * @param alit The activation literal for the current user assertion level.
   */
  void set_activation_lit(SatVariable& alit)
  {
    d_activation_literals.push_back(alit);
    Trace("cadical::propagator")
      << "enable activation lit: " << alit << std::endl;
  }

  /**
   * Pop user assertion level.
   */
  void user_pop()
  {
    Trace("cadical::propagator")
        << "user pop: " << d_active_vars_control.size();
    size_t pop_to = d_active_vars_control.back();
    d_active_vars_control.pop_back();
    Trace("cadical::propagator")
        << " -> " << d_active_vars_control.size() << std::endl;

    // Disable activation literal for popped user level. The activation literal
    // is added as unit clause, which will satisfy all clauses added in this
    // user level and get garbage collected in the SAT solver.
    SatLiteral alit = current_activation_lit();
    Trace("cadical::propagator")
        << "disable activation lit: " << alit << std::endl;
    d_activation_literals.pop_back();

    size_t user_level = current_user_level();

    // Unregister popped variables so that CaDiCaL does not notify us anymore
    // about assignments.
    Assert(pop_to <= d_active_vars.size());
    std::vector<SatVariable> fixed;
    while (d_active_vars.size() > pop_to)
    {
      SatVariable var = d_active_vars.back();
      const auto& info = d_var_info[var];
      d_active_vars.pop_back();

      // We keep fixed literals that correspond to theory atoms introduced in
      // lower user levels, since we have to renotify them before the next
      // solve call.
      if (info.is_fixed && info.is_theory_atom
          && info.level_intro <= user_level)
      {
        fixed.push_back(var);
      }
      else
      {
        Trace("cadical::propagator") << "set inactive: " << var << std::endl;
        d_var_info[var].is_active = false;
        d_solver.remove_observed_var(toCadicalVar(var));
        Assert(info.level_intro > user_level);
        // Fix value of inactive variables in order to avoid CaDiCaL from
        // deciding on them again. This make a huge difference in performance
        // for incremental problems with many check-sat calls.
        d_solver.add(toCadicalLit(var));
        d_solver.add(0);
      }
    }
    // Re-add fixed active vars in the order they were added to d_active_vars.
    d_active_vars.insert(d_active_vars.end(), fixed.rbegin(), fixed.rend());

    // We are at decicion level 0 at this point.
    Assert(d_decisions.empty());
    Assert(d_assignment_control.empty());
    // At this point, only fixed literals will be on d_assignments, now we have
    // to determine which of these are still relevant in the current user
    // level. If the variable is still active here, it means that it is still
    // relevant for the current user level. If its assignment was fixed in a
    // higher user level, we have to renotify the fixed literal in the current
    // level (or in the user level of the next solve call). This happens by
    // pushing the literal onto the d_renotify_fixed vector.
    auto it = d_assignments.begin();
    while (it != d_assignments.end())
    {
      SatLiteral lit = *it;
      auto& info = d_var_info[lit.getSatVariable()];
      Assert(info.is_fixed);

      // Remove inactive variables from the assignment vector.
      if (!info.is_active)
      {
        it = d_assignments.erase(it);
        continue;
      }

      // Renotify fixed literals if it was fixed in a higher user level.
      if (info.is_theory_atom && info.level_fixed > user_level)
      {
        Trace("cadical::propagator")
            << "queue renotify: " << lit
            << " (level_intro: " << info.level_intro
            << ", level_fixed: " << info.level_fixed << ")" << std::endl;
        d_renotify_fixed.push_back(lit);
      }
      ++it;
    }
  }

  bool is_fixed(SatVariable var) const { return d_var_info[var].is_fixed; }

  /**
   * Configure and record preferred phase of variable.
   * @param lit The literal.
   */
  void phase(SatLiteral lit)
  {
    d_solver.phase(toCadicalLit(lit));
    d_var_info[lit.getSatVariable()].phase = lit.isNegated() ? -1 : 1;
  }

  /**
   * Return the activation literal for the current user level.
   *
   * Note: Returns undefSatLiteral at user level 0.
   */
  const SatLiteral& current_activation_lit()
  {
    if (d_activation_literals.empty())
    {
      return undefSatLiteral;
    }
    return d_activation_literals.back();
  }

  /** Return the current user (assertion) level. */
  size_t current_user_level() const { return d_active_vars_control.size(); }

  /** Return the current list of activation literals. */
  const std::vector<SatLiteral>& activation_literals()
  {
    return d_activation_literals;
  }

  /**
   * Renotify fixed literals in the current user level.
   *
   * This is done prior to a new solve() call and ensures that fixed literals
   * are enqueued in the theory proxy. This is needed since the SAT solver does
   * not re-notify us about fixed literals.
   */
  void renotify_fixed()
  {
    for (const auto& lit : d_renotify_fixed)
    {
      Trace("cadical::propagator")
          << "re-enqueue (user pop): " << lit << std::endl;
      // Make sure to pre-register the re-enqueued theory literal
      d_proxy->notifySatLiteral(d_proxy->getNode(lit));
      // Re-enqueue fixed theory literal
      d_proxy->enqueueTheoryLiteral(lit);
      // We are notifying fixed literals at the current user level, update the
      // level at which the variable was fixed, so that it will be renotified,
      // if needed in lower user levels.
      d_var_info[lit.getSatVariable()].level_fixed = current_user_level();
    }
    d_renotify_fixed.clear();
  }

  /** Set d_in_search flag to indicate whether solver is currently in search. */
  void in_search(bool flag) { d_in_search = flag; }

 private:
  /** Retrieve theory propagations and add them to the propagations list. */
  void theory_propagate()
  {
    SatClause propagated_lits;
    d_proxy->theoryPropagate(propagated_lits);
    Trace("cadical::propagator")
        << "new propagations: " << propagated_lits.size() << std::endl;

    for (const auto& lit : propagated_lits)
    {
      Trace("cadical::propagator") << "new propagation: " << lit << std::endl;
      d_propagations.push_back(lit);
    }
  }

  /**
   * Get next propagation.
   *
   * @return Return next propagation queued in d_propagations.
   */
  int next_propagation()
  {
    if (d_propagations.empty())
    {
      return 0;
    }
    SatLiteral next = d_propagations.front();
    d_propagations.pop_front();
    Trace("cadical::propagator") << "propagate: " << next << std::endl;
    return toCadicalLit(next);
  }

  /** The associated theory proxy. */
  prop::TheoryProxy* d_proxy = nullptr;

  /** The SAT context. */
  context::Context& d_context;
  CaDiCaL::Solver& d_solver;

  /** Struct to store information on variables. */
  struct VarInfo
  {
    uint32_t level_intro = 0;     // user level at which variable was created
    uint32_t level_fixed = 0;     // user level at which variable was fixed
    bool is_theory_atom = false;  // is variable a theory atom
    bool is_fixed = false;        // has variable fixed assignment
    bool is_active = true;        // is variable active
    int32_t assignment = 0;       // current variable assignment
    int8_t phase = 0;             // preferred phase
  };
  /** Maps SatVariable to corresponding info struct. */
  std::vector<VarInfo> d_var_info;

  /**
   * Currently active variables, can get inactive on user pops.
   * Dependent on user context.
   */
  std::vector<SatVariable> d_active_vars;
  /**
   * Control stack to mananage d_active_vars on user pop.
   *
   * Note: We do not use a User-context-dependent CDList here, since we neeed
   *       to know which variables are popped and thus become inactive.
   */
  std::vector<size_t> d_active_vars_control;

  /**
   * Current activation literals.
   *
   * For each user level, we push a fresh activation literal to the vector (in
   * user_pop()). Activation literals get removed and disabled in user_pop().
   * The size of the vector corresponds to the current user level.
   *
   * The activation literals corrsponding to the current user level gets
   * automtically added to each clause added in this user level. With
   * activation literals we can simulate push/pop of clauses in the SAT solver.
   */
  std::vector<SatLiteral> d_activation_literals;

  /** List of fixed literals to be re-notified in lower user level. */
  std::vector<SatLiteral> d_renotify_fixed;

  /**
   * Variable assignment notifications.
   *
   * Used to unassign variables on backtrack.
   */
  std::vector<SatLiteral> d_assignments;
  /**
   * Control stack to manage d_assignments when backtracking on SAT level.
   *
   * Note: We do not use a SAT-context-depenent CDList for d_assignments, since
   *       we need to know which non-fixed variables are unassigned on
   *       backtrack.
   */
  std::vector<size_t> d_assignment_control;

  /**
   * Stores all observed decision variables.
   *
   * Note: May contain undefSatLiteral for unobserved decision variables.
   */
  std::vector<SatLiteral> d_decisions;

  /** Used by cb_propagate() to return propagated literals. */
  std::deque<SatLiteral> d_propagations;

  /**
   * Used by add_clause() to buffer added clauses, which will be added via
   * cb_add_reason_clause_lit().
   */
  std::deque<CadicalLit> d_new_clauses;

  /**
   * Flag indicating whether cb_add_reason_clause_lit() is currently
   * processing a reason.
   */
  bool d_processing_reason = false;
  /** Reason storage to process current reason in cb_add_reason_clause_lit(). */
  std::deque<SatLiteral> d_reason;

  bool d_found_solution = false;

  /** Flag indicating if SAT solver is in search(). */
  bool d_in_search = false;
};

class ClauseLearner : public CaDiCaL::Learner
{
 public:
  ClauseLearner(TheoryProxy& proxy, int32_t clause_size)
      : d_proxy(proxy), d_max_clause_size(clause_size)
  {
  }
  ~ClauseLearner() override {}

  bool learning(int size) override
  {
    return d_max_clause_size == 0 || size <= d_max_clause_size;
  }

  void learn(int lit) override
  {
    if (lit)
    {
      SatLiteral slit = toSatLiteral(lit);
      d_clause.push_back(slit);
    }
    else
    {
      d_proxy.notifySatClause(d_clause);
      d_clause.clear();
    }
  }

 private:
  TheoryProxy& d_proxy;
  /** Intermediate literals buffer. */
  std::vector<SatLiteral> d_clause;
  /** Maximum size of clauses to get notified about. */
  int32_t d_max_clause_size;
};

CadicalSolver::CadicalSolver(Env& env,
                             StatisticsRegistry& registry,
                             const std::string& name)
    : EnvObj(env),
      d_solver(new CaDiCaL::Solver()),
      d_context(nullptr),
      // Note: CaDiCaL variables start with index 1 rather than 0 since negated
      //       literals are represented as the negation of the index.
      d_nextVarIdx(1),
      d_inSatMode(false),
      d_statistics(registry, name)
{
}

void CadicalSolver::init()
{
  d_solver->set("quiet", 1);  // CaDiCaL is verbose by default

  // walk and lucky phase do not use the external propagator, disable for now
  if (d_propagator)
  {
    d_solver->set("walk", 0);
    d_solver->set("lucky", 0);
    // ilb currently does not play well with user propagators
    d_solver->set("ilb", 0);
    d_solver->set("ilbassumptions", 0);
    d_solver->connect_external_propagator(d_propagator.get());
  }

  d_true = newVar();
  d_false = newVar();
  d_solver->add(toCadicalVar(d_true));
  d_solver->add(0);
  d_solver->add(-toCadicalVar(d_false));
  d_solver->add(0);

  bool logProofs = false;
  // TODO (wishue #154): determine how to initialize the proofs for CaDiCaL
  // here based on d_env.isSatProofProducing and options().proof.propProofMode.
  // The latter should be extended to include modes DRAT and LRAT based on
  // what is available here.
  if (logProofs)
  {
    d_pfFile = options().driver.filename + ".drat_proof.txt";
    if (!options().proof.dratBinaryFormat)
    {
      d_solver->set("binary", 0);
    }
    d_solver->set("inprocessing", 0);
    d_solver->trace_proof(d_pfFile.c_str());
  }
}

CadicalSolver::~CadicalSolver() {}

/**
 * Terminator class that notifies CaDiCaL to terminate when the resource limit
 * is reached (used for resource limits specified via --rlimit or --tlimit).
 */
class ResourceLimitTerminator : public CaDiCaL::Terminator
{
 public:
  ResourceLimitTerminator(ResourceManager& resmgr) : d_resmgr(resmgr){};

  bool terminate() override
  {
    d_resmgr.spendResource(Resource::BvSatStep);
    return d_resmgr.out();
  }

 private:
  ResourceManager& d_resmgr;
};

void CadicalSolver::setResourceLimit(ResourceManager* resmgr)
{
  d_terminator.reset(new ResourceLimitTerminator(*resmgr));
  d_solver->connect_terminator(d_terminator.get());
}

SatValue CadicalSolver::_solve(const std::vector<SatLiteral>& assumptions)
{
  if (d_propagator)
  {
    Trace("cadical::propagator") << "solve start" << std::endl;
    d_propagator->renotify_fixed();
  }
  TimerStat::CodeTimer codeTimer(d_statistics.d_solveTime);
  d_assumptions.clear();
  if (d_propagator)
  {
    // Assume activation literals for all active user levels.
    for (const auto& lit : d_propagator->activation_literals())
    {
      Trace("cadical::propagator")
          << "assume activation lit: " << ~lit << std::endl;
      d_solver->assume(toCadicalLit(~lit));
    }
  }
  SatValue res;
  for (const SatLiteral& lit : assumptions)
  {
    if (d_propagator)
    {
      Trace("cadical::propagator") << "assume: " << lit << std::endl;
    }
    d_solver->assume(toCadicalLit(lit));
    d_assumptions.push_back(lit);
  }
  if (d_propagator)
  {
    d_propagator->in_search(true);
  }
  res = toSatValue(d_solver->solve());
  if (d_propagator)
  {
    Assert(res != SAT_VALUE_TRUE || d_propagator->done());
    Trace("cadical::propagator") << "solve done: " << res << std::endl;
    d_propagator->in_search(false);
  }
  ++d_statistics.d_numSatCalls;
  d_inSatMode = (res == SAT_VALUE_TRUE);
  return res;
}

/* SatSolver Interface ------------------------------------------------------ */

ClauseId CadicalSolver::addClause(SatClause& clause, bool removable)
{
  if (d_propagator && TraceIsOn("cadical::propagator"))
  {
    Trace("cadical::propagator") << "addClause (" << removable << "):";
    SatLiteral alit = d_propagator->current_activation_lit();
    if (alit != undefSatLiteral)
    {
      Trace("cadical::propagator") << " " << alit;
    }
    for (const SatLiteral& lit : clause)
    {
      Trace("cadical::propagator") << " " << lit;
    }
    Trace("cadical::propagator") << " 0" << std::endl;
  }
  // If we are currently in search, add clauses through the propagator.
  if (d_propagator)
  {
    d_propagator->add_clause(clause);
  }
  else
  {
    for (const SatLiteral& lit : clause)
    {
      d_solver->add(toCadicalLit(lit));
    }
    d_solver->add(0);
  }
  ++d_statistics.d_numClauses;
  return ClauseIdError;
}

ClauseId CadicalSolver::addXorClause(SatClause& clause,
                                     bool rhs,
                                     bool removable)
{
  Unreachable() << "CaDiCaL does not support adding XOR clauses.";
}

SatVariable CadicalSolver::newVar(bool isTheoryAtom, bool canErase)
{
  ++d_statistics.d_numVariables;
  if (d_propagator)
  {
    d_propagator->add_new_var(d_nextVarIdx, isTheoryAtom);
  }
  return d_nextVarIdx++;
}

SatVariable CadicalSolver::trueVar() { return d_true; }

SatVariable CadicalSolver::falseVar() { return d_false; }

SatValue CadicalSolver::solve() { return _solve({}); }

SatValue CadicalSolver::solve(long unsigned int&)
{
  Unimplemented() << "Setting limits for CaDiCaL not supported yet";
};

SatValue CadicalSolver::solve(const std::vector<SatLiteral>& assumptions)
{
  return _solve(assumptions);
}

bool CadicalSolver::setPropagateOnly()
{
  d_solver->limit("decisions", 0); /* Gets reset after next solve() call. */
  return true;
}

void CadicalSolver::getUnsatAssumptions(std::vector<SatLiteral>& assumptions)
{
  for (const SatLiteral& lit : d_assumptions)
  {
    if (d_solver->failed(toCadicalLit(lit)))
    {
      assumptions.push_back(lit);
    }
  }
}

void CadicalSolver::interrupt() { d_solver->terminate(); }

SatValue CadicalSolver::value(SatLiteral l) { return d_propagator->value(l); }

SatValue CadicalSolver::modelValue(SatLiteral l)
{
  Assert(d_inSatMode);
  return toSatValueLit(d_solver->val(toCadicalLit(l)));
}

uint32_t CadicalSolver::getAssertionLevel() const
{
  Assert(d_propagator);
  return d_propagator->current_user_level();
}

bool CadicalSolver::ok() const { return d_inSatMode; }

CadicalSolver::Statistics::Statistics(StatisticsRegistry& registry,
                                      const std::string& prefix)
    : d_numSatCalls(registry.registerInt(prefix + "cadical::calls_to_solve")),
      d_numVariables(registry.registerInt(prefix + "cadical::variables")),
      d_numClauses(registry.registerInt(prefix + "cadical::clauses")),
      d_solveTime(registry.registerTimer(prefix + "cadical::solve_time"))
  {
}

/* CDCLTSatSolver Interface ------------------------------------------------- */

void CadicalSolver::initialize(context::Context* context,
                               prop::TheoryProxy* theoryProxy,
                               context::UserContext* userContext,
                               PropPfManager* ppm)
{
  d_context = context;
  d_proxy = theoryProxy;
  d_propagator.reset(new CadicalPropagator(theoryProxy, context, *d_solver));
  if (!d_env.getPlugins().empty())
  {
    d_clause_learner.reset(new ClauseLearner(*theoryProxy, 0));
    d_solver->connect_learner(d_clause_learner.get());
  }

  init();
}

void CadicalSolver::push()
{
  d_context->push();  // SAT context for cvc5
  // Push new user level
  d_propagator->user_push();
  // Set new activation literal for pushed user level
  // Note: This happens after the push to ensure that the activation literal's
  // introduction level is the current user level.
  SatVariable alit = newVar(false);
  d_propagator->set_activation_lit(alit);
}

void CadicalSolver::pop()
{
  d_context->pop();  // SAT context for cvc5
  d_propagator->user_pop();
  // CaDiCaL issues notify_backtrack(0) when done, we don't have to call this
  // explicitly here
}

void CadicalSolver::resetTrail()
{
  // Reset SAT context to decision level 0
  d_propagator->notify_backtrack(0);
}

void CadicalSolver::preferPhase(SatLiteral lit)
{
  Trace("cadical::propagator") << "phase: " << lit << std::endl;
  d_propagator->phase(lit);
}

bool CadicalSolver::isDecision(SatVariable var) const
{
  return d_solver->is_decision(toCadicalVar(var));
}

bool CadicalSolver::isFixed(SatVariable var) const
{
  if (d_propagator)
  {
    return d_propagator->is_fixed(var);
  }
  return d_solver->fixed(toCadicalVar(var));
}

std::vector<SatLiteral> CadicalSolver::getDecisions() const
{
  std::vector<SatLiteral> decisions;
  for (SatLiteral lit : d_propagator->get_decisions())
  {
    if (lit != 0)
    {
      decisions.push_back(lit);
    }
  }
  return decisions;
}

std::vector<Node> CadicalSolver::getOrderHeap() const { return {}; }

std::shared_ptr<ProofNode> CadicalSolver::getProof()
{
  // NOTE: we could return a DRAT_REFUTATION or LRAT_REFUTATION proof node
  // consisting of a single step, referencing the files for the DIMACS + proof.
  // do not throw an exception, since we test whether the proof is available
  // by comparing it to nullptr.
  return nullptr;
}

<<<<<<< HEAD
=======
std::pair<ProofRule, std::vector<Node>> CadicalSolver::getProofSketch()
{
  Assert(d_logProofs);
  d_solver->flush_proof_trace();
  std::vector<Node> args = {nodeManager()->mkConst(String(d_pfFile))};
  // The proof is DRAT_REFUTATION whose premises is all inputs + theory lemmas.
  // The DRAT file is an argument to the file proof.
  return std::pair<ProofRule, std::vector<Node>>(ProofRule::DRAT_REFUTATION,
                                                 args);
}

>>>>>>> f1f33a23
/* -------------------------------------------------------------------------- */
}  // namespace prop
}  // namespace cvc5::internal<|MERGE_RESOLUTION|>--- conflicted
+++ resolved
@@ -1321,20 +1321,6 @@
   return nullptr;
 }
 
-<<<<<<< HEAD
-=======
-std::pair<ProofRule, std::vector<Node>> CadicalSolver::getProofSketch()
-{
-  Assert(d_logProofs);
-  d_solver->flush_proof_trace();
-  std::vector<Node> args = {nodeManager()->mkConst(String(d_pfFile))};
-  // The proof is DRAT_REFUTATION whose premises is all inputs + theory lemmas.
-  // The DRAT file is an argument to the file proof.
-  return std::pair<ProofRule, std::vector<Node>>(ProofRule::DRAT_REFUTATION,
-                                                 args);
-}
-
->>>>>>> f1f33a23
 /* -------------------------------------------------------------------------- */
 }  // namespace prop
 }  // namespace cvc5::internal