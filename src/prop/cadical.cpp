--- conflicted
+++ resolved
@@ -1238,12 +1238,7 @@
                                PropPfManager* ppm)
 {
   d_proxy = theoryProxy;
-<<<<<<< HEAD
   d_propagator.reset(new CadicalPropagator(theoryProxy, d_context, *d_solver));
-  d_solver->connect_external_propagator(d_propagator.get());
-=======
-  d_propagator.reset(new CadicalPropagator(theoryProxy, context, *d_solver));
->>>>>>> 01d7d16f
   if (!d_env.getPlugins().empty())
   {
     d_clause_learner.reset(new ClauseLearner(*theoryProxy, 0));
