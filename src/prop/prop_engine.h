/*********************                                                        */
/*! \file prop_engine.h
 ** \verbatim
 ** Top contributors (to current version):
 **   Morgan Deters, Dejan Jovanovic, Tim King
 ** This file is part of the CVC4 project.
 ** Copyright (c) 2009-2020 by the authors listed in the file AUTHORS
 ** in the top-level source directory and their institutional affiliations.
 ** All rights reserved.  See the file COPYING in the top-level source
 ** directory for licensing information.\endverbatim
 **
 ** \brief The PropEngine (propositional engine); main interface point
 ** between CVC4's SMT infrastructure and the SAT solver
 **
 ** The PropEngine (propositional engine); main interface point
 ** between CVC4's SMT infrastructure and the SAT solver.
 **/

#include "cvc4_private.h"

#ifndef CVC4__PROP_ENGINE_H
#define CVC4__PROP_ENGINE_H

#include <sys/time.h>

#include "base/modal_exception.h"
#include "expr/node.h"
#include "options/options.h"
#include "preprocessing/assertion_pipeline.h"
#include "proof/proof_manager.h"
#include "prop/minisat/core/Solver.h"
#include "prop/minisat/minisat.h"
#include "prop/proof_cnf_stream.h"
#include "prop/prop_proof_manager.h"
#include "prop/sat_solver_types.h"
#include "theory/trust_node.h"
#include "util/resource_manager.h"
#include "util/result.h"
#include "util/unsafe_interrupt_exception.h"

namespace CVC4 {

class ResourceManager;
class DecisionEngine;
class OutputManager;
class TheoryEngine;

namespace theory {
  class TheoryRegistrar;
}/* CVC4::theory namespace */

namespace prop {

class CnfStream;
class CDCLTSatSolverInterface;

class PropEngine;

/**
 * PropEngine is the abstraction of a Sat Solver, providing methods for
 * solving the SAT problem and conversion to CNF (via the CnfStream).
 */
class PropEngine
{
 public:
  /**
   * Create a PropEngine with a particular decision and theory engine.
   */
  PropEngine(TheoryEngine*,
             context::Context* satContext,
             context::UserContext* userContext,
             ResourceManager* rm,
             OutputManager& outMgr,
             ProofNodeManager* pnm);

  /**
   * Destructor.
   */
  CVC4_PUBLIC ~PropEngine();

  /**
   * Finish initialize. Call this after construction just before we are
   * ready to use this class. Should be called after TheoryEngine::finishInit.
   * This method converts and asserts true and false into the CNF stream.
   */
  void finishInit();

  /**
   * This is called by SmtEngine, at shutdown time, just before
   * destruction.  It is important because there are destruction
   * ordering issues between some parts of the system (notably between
   * PropEngine and Theory).  For now, there's nothing to do here in
   * the PropEngine.
   */
  void shutdown() {}

  /**
   * Notify preprocessed assertions. This method is called just before the
   * assertions are asserted to this prop engine. This method notifies the
   * decision engine and the theory engine of the assertions in ap.
   */
  void notifyPreprocessedAssertions(const preprocessing::AssertionPipeline& ap);

  /**
   * Converts the given formula to CNF and assert the CNF to the SAT solver.
   * The formula is asserted permanently for the current context.
   * @param node the formula to assert
   */
  void assertFormula(TNode node);

  /**
   * Converts the given formula to CNF and assert the CNF to the SAT solver.
   * The formula can be removed by the SAT solver after backtracking lower
   * than the (SAT and SMT) level at which it was asserted.
   *
   * @param trn the trust node storing the formula to assert
   * @param removable whether this lemma can be quietly removed based
   * on an activity heuristic
   */
  void assertLemma(theory::TrustNode trn, bool removable);

  /**
   * Assert lemma trn with preprocessing lemmas ppLemmas which correspond
   * to lemmas for skolems in ppSkolems.
   *
   * @param trn the trust node storing the formula to assert
   * @param ppLemmas the lemmas from preprocessing and term formula removal on
   * the proven node of trn
   * @param ppSkolem the skolem that each lemma in ppLemma constrains. It should
   * be the case that ppLemmas.size()==ppSkolems.size().
   * @param removable whether this lemma can be quietly removed based
   * on an activity heuristic
   */
  void assertLemmas(theory::TrustNode trn,
                    std::vector<theory::TrustNode>& ppLemmas,
                    std::vector<Node>& ppSkolems,
                    bool removable);

  /**
   * If ever n is decided upon, it must be in the given phase.  This
   * occurs *globally*, i.e., even if the literal is untranslated by
   * user pop and retranslated, it keeps this phase.  The associated
   * variable will _always_ be phase-locked.
   *
   * @param n the node in question; must have an associated SAT literal
   * @param phase the phase to use
   */
  void requirePhase(TNode n, bool phase);

  /**
   * Return whether the given literal is a SAT decision.  Either phase
   * is permitted; that is, if "lit" is a SAT decision, this function
   * returns true for both lit and the negation of lit.
   */
  bool isDecision(Node lit) const;

  /**
   * Checks the current context for satisfiability.
   *
   */
  Result checkSat();

  /**
   * Get the value of a boolean variable.
   *
   * @return mkConst<true>, mkConst<false>, or Node::null() if
   * unassigned.
   */
  Node getValue(TNode node) const;

  /**
   * Return true if node has an associated SAT literal.
   */
  bool isSatLiteral(TNode node) const;

  /**
   * Check if the node has a value and return it if yes.
   */
  bool hasValue(TNode node, bool& value) const;

  /**
   * Returns the Boolean variables known to the SAT solver.
   */
  void getBooleanVariables(std::vector<TNode>& outputVariables) const;

  /**
   * Ensure that the given node will have a designated SAT literal
   * that is definitionally equal to it.  The result of this function
   * is that the Node can be queried via getSatValue().
   */
  void ensureLiteral(TNode n);

  /**
   * Push the context level.
   */
  void push();

  /**
   * Pop the context level.
   */
  void pop();

  /*
   * Reset the decisions in the DPLL(T) SAT solver at the current assertion
   * level.
   */
  void resetTrail();

  /**
   * Get the assertion level of the SAT solver.
   */
  unsigned getAssertionLevel() const;

  /**
   * Return true if we are currently searching (either in this or
   * another thread).
   */
  bool isRunning() const;

  /**
   * Interrupt a running solver (cause a timeout).
   *
   * Can potentially throw a ModalException.
   */
  void interrupt();

  /**
   * Informs the ResourceManager that a resource has been spent.  If out of
   * resources, can throw an UnsafeInterruptException exception.
   */
  void spendResource(ResourceManager::Resource r);

  /**
   * For debugging.  Return true if "expl" is a well-formed
   * explanation for "node," meaning:
   *
   * 1. expl is either a SAT literal or an AND of SAT literals
   *    currently assigned true;
   * 2. node is assigned true;
   * 3. node does not appear in expl; and
   * 4. node was assigned after all of the literals in expl
   */
  bool properExplanation(TNode node, TNode expl) const;

  /** Retrieve this modules proof CNF stream. */
  ProofCnfStream* getProofCnfStream();

  /** Checks that the proof is closed w.r.t. asserted formulas to this engine as
   * well as to the given assertions. */
  void checkProof(context::CDList<Node>* assertions);

  /**
   * Return the prop engine proof. This should be called only when proofs are
   * enabled. Returns a proof of false whose free assumptions are the
   * preprocessed assertions.
   */
  std::shared_ptr<ProofNode> getProof();

 private:
  /** Dump out the satisfying assignment (after SAT result) */
  void printSatisfyingAssignment();
  /**
   * Indicates that the SAT solver is currently solving something and we should
   * not mess with it's internal state.
   */
  bool d_inCheckSat;

  /** The theory engine we will be using */
  TheoryEngine* d_theoryEngine;

  /** The decision engine we will be using */
  std::unique_ptr<DecisionEngine> d_decisionEngine;

  /** The context */
  context::Context* d_context;

  /** SAT solver's proxy back to theories; kept around for dtor cleanup */
  TheoryProxy* d_theoryProxy;

  /** The SAT solver proxy */
  CDCLTSatSolverInterface* d_satSolver;

  /** List of all of the assertions that need to be made */
  std::vector<Node> d_assertionList;

  /** Theory registrar; kept around for destructor cleanup */
  theory::TheoryRegistrar* d_registrar;

<<<<<<< HEAD
=======
  /** A pointer to the proof node maneger to be used by this engine. */
>>>>>>> c5192003
  ProofNodeManager* d_pnm;

  /** The CNF converter in use */
  CnfStream* d_cnfStream;
  /** Proof-producing CNF converter */
  std::unique_ptr<ProofCnfStream> d_pfCnfStream;

  /** The proof manager for prop engine */
  std::unique_ptr<PropPfManager> d_ppm;

<<<<<<< HEAD
  CDProof d_proof;

=======
>>>>>>> c5192003
  /** Whether we were just interrupted (or not) */
  bool d_interrupted;
  /** Pointer to resource manager for associated SmtEngine */
  ResourceManager* d_resourceManager;

  /** Reference to the output manager of the smt engine */
  OutputManager& d_outMgr;
};

}  // namespace prop
}  // namespace CVC4

#endif /* CVC4__PROP_ENGINE_H */<|MERGE_RESOLUTION|>--- conflicted
+++ resolved
@@ -286,10 +286,7 @@
   /** Theory registrar; kept around for destructor cleanup */
   theory::TheoryRegistrar* d_registrar;
 
-<<<<<<< HEAD
-=======
   /** A pointer to the proof node maneger to be used by this engine. */
->>>>>>> c5192003
   ProofNodeManager* d_pnm;
 
   /** The CNF converter in use */
@@ -300,11 +297,6 @@
   /** The proof manager for prop engine */
   std::unique_ptr<PropPfManager> d_ppm;
 
-<<<<<<< HEAD
-  CDProof d_proof;
-
-=======
->>>>>>> c5192003
   /** Whether we were just interrupted (or not) */
   bool d_interrupted;
   /** Pointer to resource manager for associated SmtEngine */
