/******************************************************************************
 * Top contributors (to current version):
 *   Andrew Reynolds, Morgan Deters, Dejan Jovanovic
 *
 * This file is part of the cvc5 project.
 *
 * Copyright (c) 2009-2023 by the authors listed in the file AUTHORS
 * in the top-level source directory and their institutional affiliations.
 * All rights reserved.  See the file COPYING in the top-level source
 * directory for licensing information.
 * ****************************************************************************
 *
 * The PropEngine (propositional engine).
 *
 * Main interface point between cvc5's SMT infrastructure and the SAT solver.
 */

#include "cvc5_private.h"

#ifndef CVC5__PROP_ENGINE_H
#define CVC5__PROP_ENGINE_H

#include <cvc5/cvc5_types.h>

#include "context/cdlist.h"
#include "expr/node.h"
#include "proof/proof.h"
#include "proof/trust_node.h"
#include "prop/learned_db.h"
#include "prop/skolem_def_manager.h"
#include "smt/env_obj.h"
#include "theory/output_channel.h"
#include "theory/skolem_lemma.h"
#include "util/result.h"
#include "util/statistics_stats.h"

namespace cvc5::internal {

class ResourceManager;
class ProofNodeManager;
class TheoryEngine;

namespace decision {
class DecisionEngine;
}

namespace prop {

class CnfStream;
class CDCLTSatSolver;
class ProofCnfStream;
class PropPfManager;
class TheoryProxy;

/**
 * PropEngine is the abstraction of a Sat Solver, providing methods for
 * solving the SAT problem and conversion to CNF (via the CnfStream).
 */
class PropEngine : protected EnvObj
{
 public:
  /**
   * Create a PropEngine with a particular decision and theory engine.
   */
  PropEngine(Env& env, TheoryEngine* te);

  /**
   * Destructor.
   */
  ~PropEngine();

  /**
   * Finish initialize. Call this after construction just before we are
   * ready to use this class. Should be called after TheoryEngine::finishInit.
   * This method converts and asserts true and false into the CNF stream.
   */
  void finishInit();

  /**
   * Preprocess the given node. Return the REWRITE trust node corresponding to
   * rewriting node. New lemmas and skolems are added to ppLemmas and
   * ppSkolems respectively.
   *
   * @param node The assertion to preprocess,
   * @param ppLemmas The lemmas to add to the set of assertions, which tracks
   * their corresponding skolems,
   * @return The (REWRITE) trust node corresponding to rewritten node via
   * preprocessing.
   */
  TrustNode preprocess(TNode node, std::vector<theory::SkolemLemma>& ppLemmas);
  /**
   * Remove term ITEs (and more generally, term formulas) from the given node.
   * Return the REWRITE trust node corresponding to rewriting node. New lemmas
   * and skolems are added to ppLemmas and ppSkolems respectively. This can
   * be seen a subset of the above preprocess method, which also does theory
   * preprocessing and rewriting.
   *
   * @param node The assertion to preprocess,
   * @param ppLemmas The lemmas to add to the set of assertions, which tracks
   * their corresponding skolems.
   * @return The (REWRITE) trust node corresponding to rewritten node via
   * preprocessing.
   */
  TrustNode removeItes(TNode node, std::vector<theory::SkolemLemma>& ppLemmas);

  /**
   * Notify that lhs was substituted by rhs during preprocessing. This impacts
   * the tracked learned literals and output traces.
   * @param lhs The left-hand side of the substitution
   * @param rhs The right-hand side of the substitution
   */
  void notifyTopLevelSubstitution(const Node& lhs, const Node& rhs) const;
  /**
   * Converts the given formulas to CNF and assert the CNF to the SAT solver.
   * These formulas are asserted permanently for the current context.
   * Information about which assertions correspond to skolem definitions is
   * contained in skolemMap.
   *
   * @param assertions the formulas to assert
   * @param skolemMap a map which says which skolem (if any) each assertion
   * corresponds to. For example, if (ite C (= k a) (= k b)) is the i^th
   * assertion, then skolemMap may contain the entry { i -> k }.
   */
  void assertInputFormulas(const std::vector<Node>& assertions,
                           std::unordered_map<size_t, Node>& skolemMap);

  /**
   * Converts the given formula to CNF and assert the CNF to the SAT solver.
   * The formula can be removed by the SAT solver after backtracking lower
   * than the (SAT and SMT) level at which it was asserted.
   *
   * @param trn the trust node storing the formula to assert
   * @param p the properties of the lemma
   */
  void assertLemma(TrustNode tlemma, theory::LemmaProperty p);

  /**
   * This is called when a theory propagation was explained with texp.
   * In other words, texp corresponds to a formula that was added to the SAT
   * solver. This method is only used for proofs. It stores the proof of the
   * clause corresponding to texp in the proof CNF stream.
   *
   * @param texp The explained propagation.
   */
  void notifyExplainedPropagation(TrustNode texp);

  /**
   * Configure the preferred phase of a decision variable. This occurs
   * *globally*, i.e., even if the literal is untranslated by user pop and
   * retranslated, it keeps this phase.
   *
   * @note This phase is always enforced when the SAT solver decides to make a
   *       decision on this variable on its own. If a decision is injected into
   *       the SAT solver via TheoryProxy::getNextDecisionRequest(), the
   *       preferred phase will only be considered if the decision was derived
   *       by the decision engine. It will be ignored if the decision was
   *       derived from a theory (the phase enforced by the theory overrides
   *       the preferred phase).
   *
   * @param n the node in question; must have an associated SAT literal
   * @param phase the phase to use
   */
  void preferPhase(TNode n, bool phase);

  /**
   * Return whether the given literal is a SAT decision.  Either phase
   * is permitted; that is, if "lit" is a SAT decision, this function
   * returns true for both lit and the negation of lit.
   */
  bool isDecision(Node lit) const;

  /**
   * Get the current list of decisions made by the SAT solver at the moment in
   * time that getPropDecisions() is called.
   *
   * @return List of decisions made by the SAT solver.
   */
  std::vector<Node> getPropDecisions() const;

  /**
   * Get the order heap from the SAT solver.
   * order_heap is a priority queue of variables ordered with
   * respect to the variable activity. The order heap is made available here
   * in order to make partitions based on the literals contained in the heap.
   *
   * @return List of Nodes from the SAT variables order heap.
   */
  std::vector<Node> getPropOrderHeap() const;

  /**
   * Return whether lit has a fixed SAT assignment (i.e., implied by input
   * assertions).
   */
  bool isFixed(TNode lit) const;

  /**
   * Checks the current context for satisfiability.
   *
   */
  Result checkSat();

  /**
   * Get the value of a boolean variable.
   *
   * @return mkConst<true>, mkConst<false>, or Node::null() if
   * unassigned.
   */
  Node getValue(TNode node) const;

  /**
   * Return true if node has an associated SAT literal.
   */
  bool isSatLiteral(TNode node) const;

  /**
   * Check if the node has a value and return it if yes.
   */
  bool hasValue(TNode node, bool& value) const;

  /**
   * Returns the Boolean variables known to the SAT solver.
   */
  void getBooleanVariables(std::vector<TNode>& outputVariables) const;

  /**
   * Ensure that the given node will have a designated SAT literal
   * that is definitionally equal to it. Note that theory preprocessing is
   * applied to n. The node returned by this method can be subsequently queried
   * via getSatValue().
   */
  Node ensureLiteral(TNode n);
  /**
   * This returns the theory-preprocessed form of term n. This rewrites and
   * preprocesses n, which notice may involve adding clauses to the SAT solver
   * if preprocessing n involves introducing new skolems.
   */
  Node getPreprocessedTerm(TNode n);
  /**
   * Same as above, but also compute the skolems in n and in the lemmas
   * corresponding to their definition.
   *
   * Note this will include skolems that occur in the definition lemma
   * for all skolems in sks. This is run until a fixed point is reached.
   * For example, if k1 has definition (ite A (= k1 k2) (= k1 x)) where k2 is
   * another skolem introduced by term formula removal, then calling this
   * method on (P k1) will include both k1 and k2 in sks, and their definitions
   * in skAsserts.
   *
   * Notice that this method is not frequently used. It is used for algorithms
   * that explicitly care about knowing which skolems occur in the preprocessed
   * form of a term, recursively.
   */
  Node getPreprocessedTerm(TNode n,
                           std::vector<Node>& skAsserts,
                           std::vector<Node>& sks);

  /**
   * Push the context level.
   */
  void push();

  /**
   * Pop the context level.
   */
  void pop();

  /*
   * Reset the decisions in the DPLL(T) SAT solver at the current assertion
   * level.
   */
  void resetTrail();

  /**
   * Get the assertion level of the SAT solver.
   */
  uint32_t getAssertionLevel() const;

  /**
   * Return true if we are currently searching (either in this or
   * another thread).
   */
  bool isRunning() const;

  /**
   * Interrupt a running solver (cause a timeout).
   *
   * Can potentially throw a ModalException.
   */
  void interrupt();

  /**
   * Informs the ResourceManager that a resource has been spent.  If out of
   * resources, the solver is interrupted using a callback.
   */
  void spendResource(Resource r);

  /**
   * For debugging.  Return true if "expl" is a well-formed
   * explanation for "node," meaning:
   *
   * 1. expl is either a SAT literal or an AND of SAT literals
   *    currently assigned true;
   * 2. node is assigned true;
   * 3. node does not appear in expl; and
   * 4. node was assigned after all of the literals in expl
   */
  bool properExplanation(TNode node, TNode expl) const;

  /** Checks that the proof is closed w.r.t. asserted formulas to this engine as
   * well as to the given assertions. */
  void checkProof(const context::CDList<Node>& assertions);

  /**
   * Return the prop engine proof. This should be called only when proofs are
   * enabled. Returns a proof of false whose free assumptions are the
   * preprocessed assertions.
   *
   * @param connectCnf If this flag is false, then all clausified preprocessed
   * assertion and theory lemmas are free assumptions in the returned proof
   * instead of being connected to their proofs.
   */
  std::shared_ptr<ProofNode> getProof(bool connectCnf = true);

  /** Return the vector of proofs for the respective proof component requested.
   *
   * The components may be of theory lemma proofs (closed proofs of valid theory
   * clauses) or of preprocessed assertion proofs (them the preprocessed
   * assertion assumptions to the added clauses to the SAT solver).
   */
  std::vector<std::shared_ptr<ProofNode>> getProofLeaves(
      modes::ProofComponent pc);

  /** Is proof enabled? */
  bool isProofEnabled() const;

  /**
   * Retrieve unsat core of preprocessing assertions.
   *
   * For assumption-based unsat cores, this is retrived from the SAT solver.
   * For proof-based unsat cores, this is computed via the free assumptions of
   * the proof.
   */
  void getUnsatCore(std::vector<Node>& core);

  /**
   * Retrieve the lemmas used to derive unsat.
   */
  std::vector<Node> getUnsatCoreLemmas();

  /** Get the zero-level assertions of the given type */
  std::vector<Node> getLearnedZeroLevelLiterals(
      modes::LearnedLitType ltype) const;

  /** Get the zero-level assertions that should be used on deep restart */
  std::vector<Node> getLearnedZeroLevelLiteralsForRestart() const;

  /** Get the literal type through the ZLL utilities */
  modes::LearnedLitType getLiteralType(const Node& lit) const;

 private:
  /** Dump out the satisfying assignment (after SAT result) */
  void printSatisfyingAssignment();
  /** Print reason for answering unknown on output when applicable */
  void outputIncompleteReason(
      UnknownExplanation uexp,
      theory::IncompleteId iid = theory::IncompleteId::UNKNOWN);

  /**
   * Converts the given formula to CNF and asserts the CNF to the SAT solver.
   * The formula can be removed by the SAT solver after backtracking lower
   * than the (SAT and SMT) level at which it was asserted.
   *
   * @param trn the trust node storing the formula to assert
   * @param removable whether this lemma can be quietly removed based
   * on an activity heuristic
   */
  void assertTrustedLemmaInternal(TrustNode trn, bool removable);
  /**
   * Assert node as a formula to the CNF stream
   * @param node The formula to assert
   * @param negated Whether to assert the negation of node
   * @param removable Whether the formula is removable
   * @param input Whether the formula came from the input
   * @param pg Pointer to a proof generator that can provide a proof of node
   * (or its negation if negated is true).
   */
  void assertInternal(TNode node,
                      bool negated,
                      bool removable,
                      bool input,
                      ProofGenerator* pg = nullptr);
  /**
   * Assert lemmas internal, where trn is a trust node corresponding to a
   * formula to assert to the CNF stream, ppLemmas are the skolem definitions
   * obtained from preprocessing it, and removable is whether the lemma is
   * removable.
   */
  void assertLemmasInternal(TrustNode trn,
                            const std::vector<theory::SkolemLemma>& ppLemmas,
                            bool removable,
<<<<<<< HEAD
                            bool volit);
=======
                            bool inprocess,
                            bool local);
>>>>>>> deded6a5

  /**
   * Indicates that the SAT solver is currently solving something and we should
   * not mess with it's internal state.
   */
  bool d_inCheckSat;

  /** The theory engine we will be using */
  TheoryEngine* d_theoryEngine;

  /** The skolem definition manager */
  std::unique_ptr<SkolemDefManager> d_skdm;

  /** SAT solver's proxy back to theories; kept around for dtor cleanup */
  TheoryProxy* d_theoryProxy;

  /** The SAT solver proxy */
  CDCLTSatSolver* d_satSolver;

  /** List of all of the assertions that need to be made */
  std::vector<Node> d_assertionList;

  /** The CNF converter in use */
  CnfStream* d_cnfStream;
  /** A default proof generator for theory lemmas */
  CDProof d_theoryLemmaPg;

  /** The proof manager for prop engine */
  std::unique_ptr<PropPfManager> d_ppm;

  /** Whether we were just interrupted (or not) */
  bool d_interrupted;

  /**
   * Stores assumptions added via assertInternal() if assumption-based unsat
   * cores are enabled.
   */
  context::CDList<Node> d_assumptions;
  /** Statistics */
  struct Statistics
  {
    Statistics(StatisticsRegistry& sr);
    /** Number of atoms allocated when asserting the input formula */
    IntStat d_numInputAtoms;
  };
  /** Statistics */
  Statistics d_stats;
};

}  // namespace prop
}  // namespace cvc5::internal

#endif /* CVC5__PROP_ENGINE_H */<|MERGE_RESOLUTION|>--- conflicted
+++ resolved
@@ -398,12 +398,8 @@
   void assertLemmasInternal(TrustNode trn,
                             const std::vector<theory::SkolemLemma>& ppLemmas,
                             bool removable,
-<<<<<<< HEAD
-                            bool volit);
-=======
                             bool inprocess,
                             bool local);
->>>>>>> deded6a5
 
   /**
    * Indicates that the SAT solver is currently solving something and we should
