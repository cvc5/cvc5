--- conflicted
+++ resolved
@@ -30,13 +30,6 @@
 
 namespace prop {
 
-<<<<<<< HEAD
-=======
-class CDCLTSatSolver;
-class CnfStream;
-class TheoryPreregistrarNotify;
-
->>>>>>> 7a70d3ad
 /**
  * Implements the policy for preregistration to TheoryEngine based on
  * notifications from the SAT solver.
@@ -86,10 +79,8 @@
   void preRegisterToTheory(const std::vector<TNode>& toPreregister);
   /** Theory engine */
   TheoryEngine* d_theoryEngine;
-<<<<<<< HEAD
-  /** Propagation finder */
+  /** Policy implementing preregistration based on relevance */
   std::unique_ptr<RelevantPreregistrar> d_rlvPrereg;
-=======
   /**
    * Cache preregistered SAT literals, mapped to the SAT context level they
    * were registered at. On backtrack, all literals that were registered at
@@ -101,7 +92,6 @@
   std::vector<std::pair<Node, uint32_t>> d_sat_literals;
   /* Notifies on SAT context pop. */
   std::unique_ptr<TheoryPreregistrarNotify> d_notify;
->>>>>>> 7a70d3ad
 };
 
 }  // namespace prop
