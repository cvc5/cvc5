/******************************************************************************
 * Top contributors (to current version):
 *   Andrew Reynolds
 *
 * This file is part of the cvc5 project.
 *
 * Copyright (c) 2009-2022 by the authors listed in the file AUTHORS
 * in the top-level source directory and their institutional affiliations.
 * All rights reserved.  See the file COPYING in the top-level source
 * directory for licensing information.
 * ****************************************************************************
 *
 * Preregister policy
 */

#include "cvc5_private.h"

#ifndef CVC5__PROP__THEORY_PREREGISTRAR_H
#define CVC5__PROP__THEORY_PREREGISTRAR_H

#include <vector>

#include "expr/node.h"
#include "prop/relevant_preregistrar.h"
#include "smt/env_obj.h"

namespace cvc5::internal {

class TheoryEngine;

namespace prop {

/**
 * Implements the policy for preregistration to TheoryEngine based on
 * notifications from the SAT solver.
 */
class TheoryPreregistrar : protected EnvObj
{
 public:
  TheoryPreregistrar(Env& env,
                     TheoryEngine* te,
                     CDCLTSatSolverInterface* ss,
                     CnfStream* cs);
  ~TheoryPreregistrar();
  /** Do we need to be informed of activated skolem definitions? */
  bool needsActiveSkolemDefs() const;
  /** theory check */
  void check();
  /** Notify assertion */
  void addAssertion(TNode n, TNode skolem, bool isLemma);
  /** Notify that skolem definitions have become active */
  void notifyActiveSkolemDefs(std::vector<TNode>& defs);
  /**
   * Notify that a SAT literal for atom n has been allocated in the SAT solver.
   */
  void notifySatLiteral(TNode n);
  /**
   * Notify that n is asserted from SAT solver, return true if we should
   * assert n to the theory engine.
<<<<<<< HEAD
   */
  bool notifyAsserted(TNode n);

  void debugCheck();
=======
   *
   * An example of when this method returns false is when n is a Boolean
   * variable that does not have kind BOOLEAN_TERM_VARIABLE. Note we only
   * call this method for such terms when the TRACK_AND_NOTIFY(_VAR) policy
   * is used in the CNF stream.
   */
  bool notifyAsserted(TNode n);
>>>>>>> ba674f58

 private:
  /** pre-register to theory */
  void preRegisterToTheory(const std::vector<TNode>& toPreregister);
  /** Theory engine */
  TheoryEngine* d_theoryEngine;
  /** Propagation finder */
  std::unique_ptr<RelevantPreregistrar> d_rlvPrereg;
};

}  // namespace prop
}  // namespace cvc5::internal

#endif /* CVC5__PROP__PREREGISTER_RLV_H */<|MERGE_RESOLUTION|>--- conflicted
+++ resolved
@@ -57,12 +57,6 @@
   /**
    * Notify that n is asserted from SAT solver, return true if we should
    * assert n to the theory engine.
-<<<<<<< HEAD
-   */
-  bool notifyAsserted(TNode n);
-
-  void debugCheck();
-=======
    *
    * An example of when this method returns false is when n is a Boolean
    * variable that does not have kind BOOLEAN_TERM_VARIABLE. Note we only
@@ -70,7 +64,6 @@
    * is used in the CNF stream.
    */
   bool notifyAsserted(TNode n);
->>>>>>> ba674f58
 
  private:
   /** pre-register to theory */
