/******************************************************************************
 * Top contributors (to current version):
 *   Andrew Reynolds, Haniel Barbosa, Dejan Jovanovic
 *
 * This file is part of the cvc5 project.
 *
 * Copyright (c) 2009-2023 by the authors listed in the file AUTHORS
 * in the top-level source directory and their institutional affiliations.
 * All rights reserved.  See the file COPYING in the top-level source
 * directory for licensing information.
 * ****************************************************************************
 *
 * SAT Solver.
 */

#include "cvc5_private.h"

#ifndef CVC5__PROP__SAT_H
#define CVC5__PROP__SAT_H

#include <unordered_set>

#include "context/cdhashset.h"
#include "context/cdqueue.h"
#include "decision/decision_engine.h"
#include "expr/node.h"
#include "proof/trust_node.h"
#include "prop/learned_db.h"
#include "prop/lemma_inprocess.h"
#include "prop/registrar.h"
#include "prop/sat_solver_types.h"
#include "prop/theory_preregistrar.h"
#include "smt/env_obj.h"
#include "theory/incomplete_id.h"
#include "theory/theory.h"
#include "theory/theory_preprocessor.h"
#include "util/resource_manager.h"

namespace cvc5::internal {

class Env;
class TheoryEngine;

namespace decision {
class DecisionEngine;
}

namespace prop {

class PropEngine;
class CnfStream;
class SkolemDefManager;
class ZeroLevelLearner;

/**
 * The proxy class that allows the SatSolver to communicate with the theories
 */
class TheoryProxy : protected EnvObj, public Registrar
{
  using NodeSet = context::CDHashSet<Node>;

 public:
  TheoryProxy(Env& env,
              PropEngine* propEngine,
              TheoryEngine* theoryEngine,
              SkolemDefManager* skdm);

  ~TheoryProxy();

  /** Finish initialize */
  void finishInit(CDCLTSatSolver* ss, CnfStream* cs);

  /** Presolve, which calls presolve for the modules managed by this class */
  void presolve();
  /** Postsolve, which calls postsolve for the modules managed by this class */
  void postsolve(SatValue result);

  /**
   * Notify that lhs was substituted by rhs during preprocessing. This impacts
   * the tracked learned literals and output traces.
   * @param lhs The left-hand side of the substitution
   * @param rhs The right-hand side of the substitution
   */
  void notifyTopLevelSubstitution(const Node& lhs, const Node& rhs) const;
  /**
   * Notifies this module of the input assertions.
   * @param assertion The preprocessed input assertions,
   * @param skolemMap Map from indices in assertion to the Skolem they are
   * the definition for
   */
  void notifyInputFormulas(const std::vector<Node>& assertions,
                           std::unordered_map<size_t, Node>& skolemMap);
  /**
   * Notify that lem is a skolem definition for the given skolem. This is called
   * before pushing the lemma to the SAT solver.
   */
  void notifySkolemDefinition(Node lem, TNode skolem);
  /**
   * Notify a lemma or input assertion, possibly corresponding to a skolem
   * definition. This is called after pushing the lemma to the SAT solver.
   */
  void notifyAssertion(Node lem,
                       TNode skolem = TNode::null(),
                       bool isLemma = false);

  void theoryCheck(theory::Theory::Effort effort);

  /** Get an explanation for literal `l` and save it on clause `explanation`. */
  void explainPropagation(SatLiteral l, SatClause& explanation);
<<<<<<< HEAD
  /** Notify that current propagation inserted at lower level than current.
   *
   * This method should be called by the SAT solver when the explanation of the
   * current propagation is added at lower level than the current user level.
   * It'll trigger a call to the ProofCnfStream to notify it that the proof of
   * this propagation should be saved in case it's needed after this user
   * context is popped.
   */
  void notifyCurrPropagationInsertedAtLevel(int explLevel);
  /** Notify that added clause was inserted at lower level than current.
   *
   * As above, but for clauses asserted into the SAT solver. This cannot be done
   * in terms of "current added clause" because the clause added at a lower
   * level could be for example a lemma derived at a prior moment whose
   * assertion the SAT solver delayed.
   *
   * NOTE: this is only used for Minisat proofs.
   */
  void notifySatClauseInsertedAtLevel(const SatClause& clause, int clLevel);
  /**
   * Notify SAT clause. This should be called whenever the SAT solver learns
   * a SAT clause. It notifies user plugins of the added clauses.
   */
  void notifySatClause(const SatClause& clause);
=======
>>>>>>> 3d74425f

  void theoryPropagate(SatClause& output);

  void enqueueTheoryLiteral(const SatLiteral& l);

  /**
   * Get the next decision request.
   *
   * This first queries the theory engine for a decision request. If the theory
   * engine does not request a decision, the decision engine is queried.
   *
   * If `requirePhase` is true, the decision must be decided as is, in the
   * given polarity. Else it should respect the polarity configured via
   * PropEngine::requirePhase, if any.
   *
   * @param requirePhase True if the returned SatLiteral must be decided
   *                     as-is, in its given polarity.
   * @param stopSearch   True if the current search should be terminated. In
   *                     this case, lit_Undef is returned.
   * @return The next decision.
   */
  SatLiteral getNextDecisionRequest(bool& requirePhase, bool& stopSearch);

  bool theoryNeedCheck() const;

  /** Is model unsound */
  bool isModelUnsound() const;
  /** Is refutation unsound */
  bool isRefutationUnsound() const;
  /** Get model unsound id, valid when isModelUnsound is true. */
  theory::IncompleteId getModelUnsoundId() const;
  /** Get unsound id, valid when isRefutationUnsound is true. */
  theory::IncompleteId getRefutationUnsoundId() const;

  TNode getNode(SatLiteral lit);

  void notifyRestart();

  void spendResource(Resource r);

  bool isDecisionEngineDone();

  /**
   * Get the associated CNF stream.
   * @return The CNF stream.
   */
  CnfStream* getCnfStream() const;

  /**
   * Call the preprocessor on node, return trust node corresponding to the
   * rewrite.
   */
  TrustNode preprocessLemma(TrustNode trn,
                            std::vector<theory::SkolemLemma>& newLemmas);
  /**
   * Call the preprocessor on node, return trust node corresponding to the
   * rewrite.
   */
  TrustNode preprocess(TNode node, std::vector<theory::SkolemLemma>& newLemmas);
  /**
   * Remove ITEs from the node.
   */
  TrustNode removeItes(TNode node, std::vector<theory::SkolemLemma>& newLemmas);
  /**
   * Get the skolems within node and their corresponding definitions, store
   * them in sks and skAsserts respectively. Note that this method does not
   * necessary include all of the skolems in skAsserts. In other words, it
   * collects from node only. To compute all skolems that node depends on
   * requires calling this method again on each lemma in skAsserts until a
   * fixed point is reached.
   */
  void getSkolems(TNode node,
                  std::vector<Node>& skAsserts,
                  std::vector<Node>& sks);
  /**
   * Called when a SAT literal for atom n has been allocated in the SAT solver.
   */
  void notifySatLiteral(Node n) override;

  /**
   * Callback to notify that the SAT solver backtracked.
   */
  void notifyBacktrack();

  /** Get the zero-level assertions */
  std::vector<Node> getLearnedZeroLevelLiterals(
      modes::LearnedLitType ltype) const;
  /** Get the zero-level assertions that should be used on deep restart */
  std::vector<Node> getLearnedZeroLevelLiteralsForRestart() const;
  /** Get literal type using ZLL utility */
  modes::LearnedLitType getLiteralType(const Node& lit) const;

  /** Inprocess lemma */
  TrustNode inprocessLemma(TrustNode& trn);

 private:
  /** The prop engine we are using. */
  PropEngine* d_propEngine;

  /** The CNF engine we are using. */
  CnfStream* d_cnfStream;

  /** The decision engine we will be using */
  std::unique_ptr<decision::DecisionEngine> d_decisionEngine;

  /**
   * Whether the decision engine needs notification of active skolem
   * definitions, see DecisionEngine::needsActiveSkolemDefs.
   */
  bool d_trackActiveSkDefs;

  /** The theory engine we are using. */
  TheoryEngine* d_theoryEngine;

  /** Queue of asserted facts and their decision level. */
  context::CDQueue<std::pair<TNode, int32_t>> d_queue;

  /** The theory preprocessor */
  theory::TheoryPreprocessor d_tpp;

  /** The skolem definition manager */
  SkolemDefManager* d_skdm;

  /** The zero level learner */
  std::unique_ptr<ZeroLevelLearner> d_zll;

  /** The inprocess utility */
  std::unique_ptr<LemmaInprocess> d_lemip;

  /** Preregister policy */
  std::unique_ptr<TheoryPreregistrar> d_prr;

  /** Whether we have been requested to stop the search */
  context::CDO<bool> d_stopSearch;

  /**
   * Whether we activated new skolem definitions on the last call to
   * theoryCheck. If this is true, then theoryNeedCheck must return true,
   * since there are new formulas to satisfy. Note that skolem definitions
   * are dynamically activated only when decision=justification.
   */
  bool d_activatedSkDefs;
}; /* class TheoryProxy */

}  // namespace prop
}  // namespace cvc5::internal

#endif<|MERGE_RESOLUTION|>--- conflicted
+++ resolved
@@ -107,33 +107,11 @@
 
   /** Get an explanation for literal `l` and save it on clause `explanation`. */
   void explainPropagation(SatLiteral l, SatClause& explanation);
-<<<<<<< HEAD
-  /** Notify that current propagation inserted at lower level than current.
-   *
-   * This method should be called by the SAT solver when the explanation of the
-   * current propagation is added at lower level than the current user level.
-   * It'll trigger a call to the ProofCnfStream to notify it that the proof of
-   * this propagation should be saved in case it's needed after this user
-   * context is popped.
-   */
-  void notifyCurrPropagationInsertedAtLevel(int explLevel);
-  /** Notify that added clause was inserted at lower level than current.
-   *
-   * As above, but for clauses asserted into the SAT solver. This cannot be done
-   * in terms of "current added clause" because the clause added at a lower
-   * level could be for example a lemma derived at a prior moment whose
-   * assertion the SAT solver delayed.
-   *
-   * NOTE: this is only used for Minisat proofs.
-   */
-  void notifySatClauseInsertedAtLevel(const SatClause& clause, int clLevel);
   /**
    * Notify SAT clause. This should be called whenever the SAT solver learns
    * a SAT clause. It notifies user plugins of the added clauses.
    */
   void notifySatClause(const SatClause& clause);
-=======
->>>>>>> 3d74425f
 
   void theoryPropagate(SatClause& output);
 
