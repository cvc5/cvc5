/*********************                                                        */
/*! \file theory_proxy.h
 ** \verbatim
 ** Top contributors (to current version):
 **   Dejan Jovanovic, Tim King, Kshitij Bansal
 ** This file is part of the CVC4 project.
 ** Copyright (c) 2009-2020 by the authors listed in the file AUTHORS
 ** in the top-level source directory and their institutional affiliations.
 ** All rights reserved.  See the file COPYING in the top-level source
 ** directory for licensing information.\endverbatim
 **
 ** \brief SAT Solver.
 **
 ** SAT Solver.
 **/

#include "cvc4_private.h"

#ifndef CVC4__PROP__SAT_H
#define CVC4__PROP__SAT_H

// Just defining this for now, since there's no other SAT solver bindings.
// Optional blocks below will be unconditionally included
#define CVC4_USE_MINISAT

#include <iosfwd>
#include <unordered_set>

#include "context/cdhashmap.h"
#include "context/cdqueue.h"
#include "expr/node.h"
#include "prop/registrar.h"
#include "prop/sat_solver.h"
#include "theory/theory.h"
#include "theory/theory_preprocessor.h"
#include "theory/trust_node.h"
#include "util/resource_manager.h"
#include "util/statistics_registry.h"

namespace CVC4 {

class DecisionEngine;
class TheoryEngine;

namespace prop {

class PropEngine;
class CnfStream;

/**
 * The proxy class that allows the SatSolver to communicate with the theories
 */
class TheoryProxy : public Registrar
{
 public:
  TheoryProxy(PropEngine* propEngine,
              TheoryEngine* theoryEngine,
              DecisionEngine* decisionEngine,
              context::Context* context,
              context::UserContext* userContext,
              ProofNodeManager* pnm);

  ~TheoryProxy();

  /** Finish initialize */
  void finishInit(CnfStream* cnfStream);

  void theoryCheck(theory::Theory::Effort effort);

  void explainPropagation(SatLiteral l, SatClause& explanation);

  void theoryPropagate(SatClause& output);

  void enqueueTheoryLiteral(const SatLiteral& l);

  SatLiteral getNextTheoryDecisionRequest();

  SatLiteral getNextDecisionEngineRequest(bool& stopSearch);

  bool theoryNeedCheck() const;

  /**
   * Notifies of a new variable at a decision level.
   */
  void variableNotify(SatVariable var);

  TNode getNode(SatLiteral lit);

  void notifyRestart();

  void spendResource(ResourceManager::Resource r);

  bool isDecisionEngineDone();

  bool isDecisionRelevant(SatVariable var);

  SatValue getDecisionPolarity(SatVariable var);

  CnfStream* getCnfStream();

  /**
   * Call the preprocessor on node, return trust node corresponding to the
   * rewrite.
   */
  theory::TrustNode preprocessLemma(theory::TrustNode trn,
                                    std::vector<theory::TrustNode>& newLemmas,
                                    std::vector<Node>& newSkolems);
  /**
   * Call the preprocessor on node, return trust node corresponding to the
   * rewrite.
   */
  theory::TrustNode preprocess(TNode node,
                               std::vector<theory::TrustNode>& newLemmas,
<<<<<<< HEAD
                               std::vector<Node>& newSkolems,
                               bool doTheoryPreprocess);
  /**
   * Get the skolems within node and their corresponding definitions, store
   * them in skAsserts and sks respectively. Note that this method does not
   * traverse to include skolems that occur in skAsserts.
   */
  void getSkolems(TNode node,
                  std::vector<theory::TrustNode>& skAsserts,
                  std::vector<Node>& sks);
=======
                               std::vector<Node>& newSkolems);
  /**
   * Remove ITEs from the node.
   */
  theory::TrustNode removeItes(TNode node,
                               std::vector<theory::TrustNode>& newLemmas,
                               std::vector<Node>& newSkolems);
>>>>>>> 4cd2d733
  /** Preregister term */
  void preRegister(Node n) override;

 private:
  /** The prop engine we are using. */
  PropEngine* d_propEngine;

  /** The CNF engine we are using. */
  CnfStream* d_cnfStream;

  /** The decision engine we are using. */
  DecisionEngine* d_decisionEngine;

  /** The theory engine we are using. */
  TheoryEngine* d_theoryEngine;

  /** Queue of asserted facts */
  context::CDQueue<TNode> d_queue;

  /**
   * Set of all lemmas that have been "shared" in the portfolio---i.e.,
   * all imported and exported lemmas.
   */
  std::unordered_set<Node, NodeHashFunction> d_shared;

  /** The theory preprocessor */
  theory::TheoryPreprocessor d_tpp;
}; /* class TheoryProxy */

}/* CVC4::prop namespace */

}/* CVC4 namespace */

#endif /* CVC4__PROP__SAT_H */<|MERGE_RESOLUTION|>--- conflicted
+++ resolved
@@ -111,9 +111,13 @@
    */
   theory::TrustNode preprocess(TNode node,
                                std::vector<theory::TrustNode>& newLemmas,
-<<<<<<< HEAD
-                               std::vector<Node>& newSkolems,
-                               bool doTheoryPreprocess);
+                               std::vector<Node>& newSkolems);
+  /**
+   * Remove ITEs from the node.
+   */
+  theory::TrustNode removeItes(TNode node,
+                               std::vector<theory::TrustNode>& newLemmas,
+                               std::vector<Node>& newSkolems);
   /**
    * Get the skolems within node and their corresponding definitions, store
    * them in skAsserts and sks respectively. Note that this method does not
@@ -122,15 +126,6 @@
   void getSkolems(TNode node,
                   std::vector<theory::TrustNode>& skAsserts,
                   std::vector<Node>& sks);
-=======
-                               std::vector<Node>& newSkolems);
-  /**
-   * Remove ITEs from the node.
-   */
-  theory::TrustNode removeItes(TNode node,
-                               std::vector<theory::TrustNode>& newLemmas,
-                               std::vector<Node>& newSkolems);
->>>>>>> 4cd2d733
   /** Preregister term */
   void preRegister(Node n) override;
 
