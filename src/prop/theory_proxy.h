/******************************************************************************
 * Top contributors (to current version):
 *   Andrew Reynolds, Haniel Barbosa, Dejan Jovanovic
 *
 * This file is part of the cvc5 project.
 *
 * Copyright (c) 2009-2022 by the authors listed in the file AUTHORS
 * in the top-level source directory and their institutional affiliations.
 * All rights reserved.  See the file COPYING in the top-level source
 * directory for licensing information.
 * ****************************************************************************
 *
 * SAT Solver.
 */

#include "cvc5_private.h"

#ifndef CVC5__PROP__SAT_H
#define CVC5__PROP__SAT_H

#include <unordered_set>

#include "context/cdhashset.h"
#include "context/cdqueue.h"
#include "expr/node.h"
#include "proof/trust_node.h"
#include "prop/learned_db.h"
#include "prop/registrar.h"
#include "prop/sat_solver_types.h"
#include "smt/env_obj.h"
#include "theory/incomplete_id.h"
#include "theory/theory.h"
#include "theory/theory_preprocessor.h"
#include "util/resource_manager.h"

namespace cvc5::internal {

class Env;
class TheoryEngine;

namespace decision {
class DecisionEngine;
}

namespace prop {

class PropEngine;
class CnfStream;
class SkolemDefManager;
class ZeroLevelLearner;

/**
 * The proxy class that allows the SatSolver to communicate with the theories
 */
class TheoryProxy : protected EnvObj, public Registrar
{
  using NodeSet = context::CDHashSet<Node>;

 public:
  TheoryProxy(Env& env,
              PropEngine* propEngine,
              TheoryEngine* theoryEngine,
              decision::DecisionEngine* decisionEngine,
              SkolemDefManager* skdm);

  ~TheoryProxy();

  /** Finish initialize */
  void finishInit(CnfStream* cnfStream);

  /** Presolve, which calls presolve for the modules managed by this class */
  void presolve();

  /**
   * Notify that lhs was substituted by rhs during preprocessing. This impacts
   * the tracked learned literals and output traces.
   * @param lhs The left-hand side of the substitution
   * @param rhs The right-hand side of the substitution
   */
  void notifyTopLevelSubstitution(const Node& lhs, const Node& rhs) const;
  /**
   * Notifies this module of the input assertions.
   * @param assertion The preprocessed input assertions,
   * @param skolemMap Map from indices in assertion to the Skolem they are
   * the definition for
   */
  void notifyInputFormulas(const std::vector<Node>& assertions,
                           std::unordered_map<size_t, Node>& skolemMap);
  /**
   * Notify that lem is a skolem definition for the given skolem. This is called
   * before pushing the lemma to the SAT solver.
   */
  void notifySkolemDefinition(Node lem, TNode skolem);
  /**
   * Notify a lemma or input assertion, possibly corresponding to a skolem
   * definition. This is called after pushing the lemma to the SAT solver.
   */
  void notifyAssertion(Node lem,
                       TNode skolem = TNode::null(),
                       bool isLemma = false);

  void theoryCheck(theory::Theory::Effort effort);

  /** Get an explanation for literal `l` and save it on clause `explanation`. */
  void explainPropagation(SatLiteral l, SatClause& explanation);
  /** Notify that current propagation inserted at lower level than current.
   *
   * This method should be called by the SAT solver when the explanation of the
   * current propagation is added at lower level than the current user level.
   * It'll trigger a call to the ProofCnfStream to notify it that the proof of
   * this propagation should be saved in case it's needed after this user
   * context is popped.
   */
  void notifyCurrPropagationInsertedAtLevel(int explLevel);
  /** Notify that added clause was inserted at lower level than current.
   *
   * As above, but for clauses asserted into the SAT solver. This cannot be done
   * in terms of "current added clause" because the clause added at a lower
   * level could be for example a lemma derived at a prior moment whose
   * assertion the SAT solver delayed.
   */
  void notifyClauseInsertedAtLevel(const SatClause& clause, int clLevel);

  void theoryPropagate(SatClause& output);

  void enqueueTheoryLiteral(const SatLiteral& l);

  SatLiteral getNextTheoryDecisionRequest();

  SatLiteral getNextDecisionEngineRequest(bool& stopSearch);

  bool theoryNeedCheck() const;

<<<<<<< HEAD
  /** Is incomplete */
  bool isIncomplete() const;
  /** Is unsound */
  bool isUnsound() const;
  /** Get incomplete id, valid immediately after an `unknown` response. */
  theory::IncompleteId getIncompleteId() const;
  /** Get unsound id, valid immediately after an `unknown` response. */
  theory::IncompleteId getUnsoundId() const;
=======
  /** Is model unsound */
  bool isModelUnsound() const;
  /** Is refutation unsound */
  bool isRefutationUnsound() const;
  /** Get model unsound id, valid when isModelUnsound is true. */
  theory::IncompleteId getModelUnsoundId() const;
  /** Get unsound id, valid when isRefutationUnsound is true. */
  theory::IncompleteId getRefutationUnsoundId() const;
>>>>>>> d2690ea1

  /**
   * Notifies of a new variable at a decision level.
   */
  void variableNotify(SatVariable var);

  TNode getNode(SatLiteral lit);

  void notifyRestart();

  void spendResource(Resource r);

  bool isDecisionEngineDone();

  bool isDecisionRelevant(SatVariable var);

  SatValue getDecisionPolarity(SatVariable var);

  CnfStream* getCnfStream();

  /**
   * Call the preprocessor on node, return trust node corresponding to the
   * rewrite.
   */
  TrustNode preprocessLemma(TrustNode trn,
                            std::vector<theory::SkolemLemma>& newLemmas);
  /**
   * Call the preprocessor on node, return trust node corresponding to the
   * rewrite.
   */
  TrustNode preprocess(TNode node, std::vector<theory::SkolemLemma>& newLemmas);
  /**
   * Remove ITEs from the node.
   */
  TrustNode removeItes(TNode node, std::vector<theory::SkolemLemma>& newLemmas);
  /**
   * Get the skolems within node and their corresponding definitions, store
   * them in sks and skAsserts respectively. Note that this method does not
   * necessary include all of the skolems in skAsserts. In other words, it
   * collects from node only. To compute all skolems that node depends on
   * requires calling this method again on each lemma in skAsserts until a
   * fixed point is reached.
   */
  void getSkolems(TNode node,
                  std::vector<Node>& skAsserts,
                  std::vector<Node>& sks);
  /** Preregister term */
  void preRegister(Node n) override;

  /** Get the zero-level assertions */
  std::vector<Node> getLearnedZeroLevelLiterals(
      modes::LearnedLitType ltype) const;
  /** Get the zero-level assertions that should be used on deep restart */
  std::vector<Node> getLearnedZeroLevelLiteralsForRestart() const;
  /** Get literal type using ZLL utility */
  modes::LearnedLitType getLiteralType(const Node& lit) const;

 private:
  /** The prop engine we are using. */
  PropEngine* d_propEngine;

  /** The CNF engine we are using. */
  CnfStream* d_cnfStream;

  /** The decision engine we are using. */
  decision::DecisionEngine* d_decisionEngine;

  /**
   * Whether the decision engine needs notification of active skolem
   * definitions, see DecisionEngine::needsActiveSkolemDefs.
   */
  bool d_dmNeedsActiveDefs;

  /** The theory engine we are using. */
  TheoryEngine* d_theoryEngine;

  /** Queue of asserted facts */
  context::CDQueue<TNode> d_queue;

  /**
   * Set of all lemmas that have been "shared" in the portfolio---i.e.,
   * all imported and exported lemmas.
   */
  std::unordered_set<Node> d_shared;

  /** The theory preprocessor */
  theory::TheoryPreprocessor d_tpp;

  /** The skolem definition manager */
  SkolemDefManager* d_skdm;

  /** The zero level learner */
  std::unique_ptr<ZeroLevelLearner> d_zll;

  /** Whether we have been requested to stop the search */
  context::CDO<bool> d_stopSearch;
}; /* class TheoryProxy */

}  // namespace prop
}  // namespace cvc5::internal

#endif<|MERGE_RESOLUTION|>--- conflicted
+++ resolved
@@ -131,16 +131,6 @@
 
   bool theoryNeedCheck() const;
 
-<<<<<<< HEAD
-  /** Is incomplete */
-  bool isIncomplete() const;
-  /** Is unsound */
-  bool isUnsound() const;
-  /** Get incomplete id, valid immediately after an `unknown` response. */
-  theory::IncompleteId getIncompleteId() const;
-  /** Get unsound id, valid immediately after an `unknown` response. */
-  theory::IncompleteId getUnsoundId() const;
-=======
   /** Is model unsound */
   bool isModelUnsound() const;
   /** Is refutation unsound */
@@ -149,7 +139,6 @@
   theory::IncompleteId getModelUnsoundId() const;
   /** Get unsound id, valid when isRefutationUnsound is true. */
   theory::IncompleteId getRefutationUnsoundId() const;
->>>>>>> d2690ea1
 
   /**
    * Notifies of a new variable at a decision level.
