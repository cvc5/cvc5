/******************************************************************************
 * Top contributors (to current version):
 *   Andrew Reynolds, Dejan Jovanovic, Tim King
 *
 * This file is part of the cvc5 project.
 *
 * Copyright (c) 2009-2021 by the authors listed in the file AUTHORS
 * in the top-level source directory and their institutional affiliations.
 * All rights reserved.  See the file COPYING in the top-level source
 * directory for licensing information.
 * ****************************************************************************
 *
 * SAT Solver.
 */

#include "cvc5_private.h"

#ifndef CVC5__PROP__SAT_H
#define CVC5__PROP__SAT_H

#include <unordered_set>

#include "context/cdhashset.h"
#include "context/cdqueue.h"
#include "expr/node.h"
#include "proof/trust_node.h"
#include "prop/registrar.h"
#include "prop/sat_solver_types.h"
#include "smt/env_obj.h"
#include "theory/theory.h"
#include "theory/theory_preprocessor.h"
#include "util/resource_manager.h"

namespace cvc5 {

class Env;
class TheoryEngine;

namespace decision {
class DecisionEngine;
}

namespace prop {

class PropEngine;
class CnfStream;
class SkolemDefManager;
class ZeroLevelLearner;

/**
 * The proxy class that allows the SatSolver to communicate with the theories
 */
class TheoryProxy : protected EnvObj, public Registrar
{
  using NodeSet = context::CDHashSet<Node>;

 public:
  TheoryProxy(Env& env,
              PropEngine* propEngine,
              TheoryEngine* theoryEngine,
              decision::DecisionEngine* decisionEngine,
              SkolemDefManager* skdm);

  ~TheoryProxy();

  /** Finish initialize */
  void finishInit(CnfStream* cnfStream);

  /** Presolve, which calls presolve for the modules managed by this class */
  void presolve();

  void notifyInputFormulas(const std::vector<Node>& assertions,
                           std::unordered_map<size_t, Node>& skolemMap,
                           const std::vector<Node>& ppl);
  /**
   * Notifies this module of the input assertions.
   * @param assertion The preprocessed input assertions,
   * @param skolemMap Map from indices in assertion to the Skolem they are
   * the definition for
   * @param ppl The preprocessed learned literals, that is, the literals that
   * hold at top-level, as computed by the circuit propagator.
   */
  void notifyInputFormulas(const std::vector<Node>& assertions,
                           std::unordered_map<size_t, Node>& skolemMap,
                           const std::vector<Node>& ppl);
  /**
   * Notify a lemma or input assertion, possibly corresponding to a skolem
   * definition.
   */
  void notifyAssertion(Node lem,
                       TNode skolem = TNode::null(),
                       bool isLemma = false);

  void theoryCheck(theory::Theory::Effort effort);

  void explainPropagation(SatLiteral l, SatClause& explanation);

  void theoryPropagate(SatClause& output);

  void enqueueTheoryLiteral(const SatLiteral& l);

  SatLiteral getNextTheoryDecisionRequest();

  SatLiteral getNextDecisionEngineRequest(bool& stopSearch);

  bool theoryNeedCheck() const;

  /** Is incomplete */
  bool isIncomplete() const;

  /**
   * Notifies of a new variable at a decision level.
   */
  void variableNotify(SatVariable var);

  TNode getNode(SatLiteral lit);

  void notifyRestart();

  void spendResource(Resource r);

  bool isDecisionEngineDone();

  bool isDecisionRelevant(SatVariable var);

  SatValue getDecisionPolarity(SatVariable var);

  CnfStream* getCnfStream();

  /**
   * Call the preprocessor on node, return trust node corresponding to the
   * rewrite.
   */
  TrustNode preprocessLemma(TrustNode trn,
                            std::vector<theory::SkolemLemma>& newLemmas);
  /**
   * Call the preprocessor on node, return trust node corresponding to the
   * rewrite.
   */
  TrustNode preprocess(TNode node, std::vector<theory::SkolemLemma>& newLemmas);
  /**
   * Remove ITEs from the node.
   */
  TrustNode removeItes(TNode node, std::vector<theory::SkolemLemma>& newLemmas);
  /**
   * Get the skolems within node and their corresponding definitions, store
   * them in sks and skAsserts respectively. Note that this method does not
   * necessary include all of the skolems in skAsserts. In other words, it
   * collects from node only. To compute all skolems that node depends on
   * requires calling this method again on each lemma in skAsserts until a
   * fixed point is reached.
   */
  void getSkolems(TNode node,
                  std::vector<Node>& skAsserts,
                  std::vector<Node>& sks);
  /** Preregister term */
  void preRegister(Node n) override;

  /** Get the zero-level assertions */
  const std::unordered_set<Node>& getLearnedZeroLevelLiterals() const;

 private:
  /** The prop engine we are using. */
  PropEngine* d_propEngine;

  /** The CNF engine we are using. */
  CnfStream* d_cnfStream;

  /** The decision engine we are using. */
  decision::DecisionEngine* d_decisionEngine;

  /**
   * Whether the decision engine needs notification of active skolem
   * definitions, see DecisionEngine::needsActiveSkolemDefs.
   */
  bool d_dmNeedsActiveDefs;

  /** The theory engine we are using. */
  TheoryEngine* d_theoryEngine;

  /** Queue of asserted facts */
  context::CDQueue<TNode> d_queue;

  /**
   * Set of all lemmas that have been "shared" in the portfolio---i.e.,
   * all imported and exported lemmas.
   */
  std::unordered_set<Node> d_shared;

  /** The theory preprocessor */
  theory::TheoryPreprocessor d_tpp;

  /** The skolem definition manager */
  SkolemDefManager* d_skdm;

  /** The zero level learner */
  std::unique_ptr<ZeroLevelLearner> d_zll;

<<<<<<< HEAD
  /** Whether a deep restart has been requested */
  context::CDO<bool> d_deepRestart;
=======
>>>>>>> 477d211e
}; /* class TheoryProxy */

}  // namespace prop
}  // namespace cvc5

#endif<|MERGE_RESOLUTION|>--- conflicted
+++ resolved
@@ -196,11 +196,8 @@
   /** The zero level learner */
   std::unique_ptr<ZeroLevelLearner> d_zll;
 
-<<<<<<< HEAD
   /** Whether a deep restart has been requested */
   context::CDO<bool> d_deepRestart;
-=======
->>>>>>> 477d211e
 }; /* class TheoryProxy */
 
 }  // namespace prop
