/******************************************************************************
 * Top contributors (to current version):
 *   Andrew Reynolds, Haniel Barbosa, Dejan Jovanovic
 *
 * This file is part of the cvc5 project.
 *
 * Copyright (c) 2009-2022 by the authors listed in the file AUTHORS
 * in the top-level source directory and their institutional affiliations.
 * All rights reserved.  See the file COPYING in the top-level source
 * directory for licensing information.
 * ****************************************************************************
 *
 * SAT Solver.
 */

#include "cvc5_private.h"

#ifndef CVC5__PROP__SAT_H
#define CVC5__PROP__SAT_H

#include <unordered_set>

#include "context/cdhashset.h"
#include "context/cdqueue.h"
#include "decision/decision_engine.h"
#include "expr/node.h"
#include "proof/trust_node.h"
#include "prop/learned_db.h"
#include "prop/registrar.h"
#include "prop/sat_solver_types.h"
#include "prop/theory_preregistrar.h"
#include "smt/env_obj.h"
#include "theory/incomplete_id.h"
#include "theory/theory.h"
#include "theory/theory_preprocessor.h"
#include "util/resource_manager.h"

namespace cvc5::internal {

class Env;
class TheoryEngine;

namespace decision {
class DecisionEngine;
}

namespace prop {

class PropEngine;
class CnfStream;
class SkolemDefManager;
class ZeroLevelLearner;

/**
 * The proxy class that allows the SatSolver to communicate with the theories
 */
class TheoryProxy : protected EnvObj, public Registrar
{
  using NodeSet = context::CDHashSet<Node>;

 public:
  TheoryProxy(Env& env,
              PropEngine* propEngine,
              TheoryEngine* theoryEngine,
              SkolemDefManager* skdm);

  ~TheoryProxy();

  /** Finish initialize */
  void finishInit(CDCLTSatSolverInterface* ss, CnfStream* cs);

  /** Presolve, which calls presolve for the modules managed by this class */
  void presolve();

  /**
   * Notify that lhs was substituted by rhs during preprocessing. This impacts
   * the tracked learned literals and output traces.
   * @param lhs The left-hand side of the substitution
   * @param rhs The right-hand side of the substitution
   */
  void notifyTopLevelSubstitution(const Node& lhs, const Node& rhs) const;
  /**
   * Notifies this module of the input assertions.
   * @param assertion The preprocessed input assertions,
   * @param skolemMap Map from indices in assertion to the Skolem they are
   * the definition for
   */
  void notifyInputFormulas(const std::vector<Node>& assertions,
                           std::unordered_map<size_t, Node>& skolemMap);
  /**
   * Notify that lem is a skolem definition for the given skolem. This is called
   * before pushing the lemma to the SAT solver.
   */
  void notifySkolemDefinition(Node lem, TNode skolem);
  /**
   * Notify a lemma or input assertion, possibly corresponding to a skolem
   * definition. This is called after pushing the lemma to the SAT solver.
   */
  void notifyAssertion(Node lem,
                       TNode skolem = TNode::null(),
                       bool isLemma = false);

  void theoryCheck(theory::Theory::Effort effort);

  /** Get an explanation for literal `l` and save it on clause `explanation`. */
  void explainPropagation(SatLiteral l, SatClause& explanation);
  /** Notify that current propagation inserted at lower level than current.
   *
   * This method should be called by the SAT solver when the explanation of the
   * current propagation is added at lower level than the current user level.
   * It'll trigger a call to the ProofCnfStream to notify it that the proof of
   * this propagation should be saved in case it's needed after this user
   * context is popped.
   */
  void notifyCurrPropagationInsertedAtLevel(int explLevel);
  /** Notify that added clause was inserted at lower level than current.
   *
   * As above, but for clauses asserted into the SAT solver. This cannot be done
   * in terms of "current added clause" because the clause added at a lower
   * level could be for example a lemma derived at a prior moment whose
   * assertion the SAT solver delayed.
   */
  void notifyClauseInsertedAtLevel(const SatClause& clause, int clLevel);

  void theoryPropagate(SatClause& output);

  void enqueueTheoryLiteral(const SatLiteral& l);

  SatLiteral getNextTheoryDecisionRequest();

  SatLiteral getNextDecisionEngineRequest(bool& stopSearch);

  bool theoryNeedCheck() const;

  /** Is model unsound */
  bool isModelUnsound() const;
  /** Is refutation unsound */
  bool isRefutationUnsound() const;
  /** Get model unsound id, valid when isModelUnsound is true. */
  theory::IncompleteId getModelUnsoundId() const;
  /** Get unsound id, valid when isRefutationUnsound is true. */
  theory::IncompleteId getRefutationUnsoundId() const;

  /**
   * Notifies of a new variable at a decision level.
   */
  void variableNotify(SatVariable var);

  TNode getNode(SatLiteral lit);

  void notifyRestart();

  void spendResource(Resource r);

  bool isDecisionEngineDone();

  bool isDecisionRelevant(SatVariable var);

  SatValue getDecisionPolarity(SatVariable var);

  CnfStream* getCnfStream();

  /**
   * Call the preprocessor on node, return trust node corresponding to the
   * rewrite.
   */
  TrustNode preprocessLemma(TrustNode trn,
                            std::vector<theory::SkolemLemma>& newLemmas);
  /**
   * Call the preprocessor on node, return trust node corresponding to the
   * rewrite.
   */
  TrustNode preprocess(TNode node, std::vector<theory::SkolemLemma>& newLemmas);
  /**
   * Remove ITEs from the node.
   */
  TrustNode removeItes(TNode node, std::vector<theory::SkolemLemma>& newLemmas);
  /**
   * Get the skolems within node and their corresponding definitions, store
   * them in sks and skAsserts respectively. Note that this method does not
   * necessary include all of the skolems in skAsserts. In other words, it
   * collects from node only. To compute all skolems that node depends on
   * requires calling this method again on each lemma in skAsserts until a
   * fixed point is reached.
   */
  void getSkolems(TNode node,
                  std::vector<Node>& skAsserts,
                  std::vector<Node>& sks);
<<<<<<< HEAD
  /** Preregister term */
=======
  /**
   * Called when a SAT literal for atom n has been allocated in the SAT solver.
   */
>>>>>>> a8d76b79
  void notifySatLiteral(Node n) override;

  /** Get the zero-level assertions */
  std::vector<Node> getLearnedZeroLevelLiterals(
      modes::LearnedLitType ltype) const;
  /** Get the zero-level assertions that should be used on deep restart */
  std::vector<Node> getLearnedZeroLevelLiteralsForRestart() const;
  /** Get literal type using ZLL utility */
  modes::LearnedLitType getLiteralType(const Node& lit) const;

 private:
  /** The prop engine we are using. */
  PropEngine* d_propEngine;

  /** The CNF engine we are using. */
  CnfStream* d_cnfStream;

  /** The decision engine we will be using */
  std::unique_ptr<decision::DecisionEngine> d_decisionEngine;

  /**
   * Whether the decision engine needs notification of active skolem
   * definitions, see DecisionEngine::needsActiveSkolemDefs.
   */
  bool d_trackActiveSkDefs;

  /** The theory engine we are using. */
  TheoryEngine* d_theoryEngine;

  /** Queue of asserted facts */
  context::CDQueue<TNode> d_queue;

  /** The theory preprocessor */
  theory::TheoryPreprocessor d_tpp;

  /** The skolem definition manager */
  SkolemDefManager* d_skdm;

  /** The zero level learner */
  std::unique_ptr<ZeroLevelLearner> d_zll;

  /** Preregister policy */
  std::unique_ptr<TheoryPreregistrar> d_prr;

  /** Whether we have been requested to stop the search */
  context::CDO<bool> d_stopSearch;

<<<<<<< HEAD
  /** */
=======
  /**
   * Whether we activated new skolem definitions on the last call to
   * theoryCheck. If this is true, then theoryNeedCheck must return true,
   * since there are new formulas to satisfy. Note that skolem definitions
   * are dynamically activated only when decision=justification.
   */
>>>>>>> a8d76b79
  bool d_activatedSkDefs;
}; /* class TheoryProxy */

}  // namespace prop
}  // namespace cvc5::internal

#endif<|MERGE_RESOLUTION|>--- conflicted
+++ resolved
@@ -186,13 +186,9 @@
   void getSkolems(TNode node,
                   std::vector<Node>& skAsserts,
                   std::vector<Node>& sks);
-<<<<<<< HEAD
-  /** Preregister term */
-=======
   /**
    * Called when a SAT literal for atom n has been allocated in the SAT solver.
    */
->>>>>>> a8d76b79
   void notifySatLiteral(Node n) override;
 
   /** Get the zero-level assertions */
@@ -240,16 +236,12 @@
   /** Whether we have been requested to stop the search */
   context::CDO<bool> d_stopSearch;
 
-<<<<<<< HEAD
-  /** */
-=======
   /**
    * Whether we activated new skolem definitions on the last call to
    * theoryCheck. If this is true, then theoryNeedCheck must return true,
    * since there are new formulas to satisfy. Note that skolem definitions
    * are dynamically activated only when decision=justification.
    */
->>>>>>> a8d76b79
   bool d_activatedSkDefs;
 }; /* class TheoryProxy */
 
