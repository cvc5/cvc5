--- conflicted
+++ resolved
@@ -75,15 +75,6 @@
       d_resourceManager(rm)
 {}
 
-<<<<<<< HEAD
-bool CnfStream::assertClause(TNode node, SatClause& c)
-{
-  Trace("cnf") << "Inserting into stream " << c << " node = " << node << endl;
-  if(Dump.isOn("clauses")) {
-    if(c.size() == 1) {
-      Dump("clauses") << AssertCommand(Expr(getNode(c[0]).toExpr()));
-    } else {
-=======
 void CnfStream::assertClause(TNode node, SatClause& c) {
   Debug("cnf") << "Inserting into stream " << c << " node = " << node << endl;
   if (Dump.isOn("clauses") && d_outMgr != nullptr)
@@ -96,7 +87,6 @@
     }
     else
     {
->>>>>>> 2c2f05c9
       Assert(c.size() > 1);
       NodeBuilder<> b(kind::OR);
       for (unsigned i = 0; i < c.size(); ++i)
