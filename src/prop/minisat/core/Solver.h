--- conflicted
+++ resolved
@@ -44,13 +44,9 @@
 }/* CVC4::prop namespace */
 }/* CVC4 namespace */
 
-<<<<<<< HEAD
-
 typedef unsigned ClauseId;
 
-=======
 namespace CVC4 {
->>>>>>> 541c88a3
 namespace Minisat {
 
 //=================================================================================================
