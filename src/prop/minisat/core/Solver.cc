/***************************************************************************************[Solver.cc]
Copyright (c) 2003-2006, Niklas Een, Niklas Sorensson
Copyright (c) 2007-2010, Niklas Sorensson

Permission is hereby granted, free of charge, to any person obtaining a copy of this software and
associated documentation files (the "Software"), to deal in the Software without restriction,
including without limitation the rights to use, copy, modify, merge, publish, distribute,
sublicense, and/or sell copies of the Software, and to permit persons to whom the Software is
furnished to do so, subject to the following conditions:

The above copyright notice and this permission notice shall be included in all copies or
substantial portions of the Software.

THE SOFTWARE IS PROVIDED "AS IS", WITHOUT WARRANTY OF ANY KIND, EXPRESS OR IMPLIED, INCLUDING BUT
NOT LIMITED TO THE WARRANTIES OF MERCHANTABILITY, FITNESS FOR A PARTICULAR PURPOSE AND
NONINFRINGEMENT. IN NO EVENT SHALL THE AUTHORS OR COPYRIGHT HOLDERS BE LIABLE FOR ANY CLAIM,
DAMAGES OR OTHER LIABILITY, WHETHER IN AN ACTION OF CONTRACT, TORT OR OTHERWISE, ARISING FROM, OUT
OF OR IN CONNECTION WITH THE SOFTWARE OR THE USE OR OTHER DEALINGS IN THE SOFTWARE.
**************************************************************************************************/

#include "prop/minisat/core/Solver.h"

#include <math.h>

#include <iostream>
#include <unordered_set>

#include "base/check.h"
#include "base/output.h"
#include "options/base_options.h"
#include "options/main_options.h"
#include "options/prop_options.h"
#include "options/smt_options.h"
#include "proof/clause_id.h"
#include "prop/minisat/minisat.h"
#include "prop/minisat/mtl/Sort.h"
#include "prop/theory_proxy.h"

using namespace cvc5::prop;

namespace cvc5 {
namespace Minisat {

namespace {
<<<<<<< HEAD

=======
>>>>>>> 3c4ad6a4
//=================================================================================================
// Helper functions for decision tree tracing

// Writes to Trace macro for decision tree tracing
static inline void dtviewDecisionHelper(size_t level,
                                        const Node& node,
                                        const char* decisiontype,
                                        bool incremental)
{
  Trace("dtview") << std::string(level - (incremental ? 1 : 0), '*') << " "
                  << node << " :" << decisiontype << "-DECISION:" << std::endl;
}

// Writes to Trace macro for propagation tracing
static inline void dtviewPropagationHeaderHelper(size_t level, bool incremental)
{
  Trace("dtview::prop") << std::string(level + 1 - (incremental ? 1 : 0), '*')
                        << " /Propagations/" << std::endl;
}

// Writes to Trace macro for propagation tracing
static inline void dtviewBoolPropagationHelper(size_t level,
                                               Lit& l,
                                               cvc5::prop::TheoryProxy* proxy,
                                               bool incremental)
{
  Trace("dtview::prop") << std::string(level + 1 - (incremental ? 1 : 0), ' ')
                        << ":BOOL-PROP: "
                        << proxy->getNode(MinisatSatSolver::toSatLiteral(l))
                        << std::endl;
}

// Writes to Trace macro for conflict tracing
static inline void dtviewPropConflictHelper(size_t level,
                                            Clause& confl,
                                            cvc5::prop::TheoryProxy* proxy,
                                            bool incremental)
{
  Trace("dtview::conflict")
      << std::string(level + 1 - (incremental ? 1 : 0), ' ')
      << ":PROP-CONFLICT: (or";
  for (int i = 0; i < confl.size(); i++)
  {
    Trace("dtview::conflict")
        << " " << proxy->getNode(MinisatSatSolver::toSatLiteral(confl[i]));
  }
  Trace("dtview::conflict") << ")" << std::endl;
}

}  // namespace

//=================================================================================================
// Options:

static const char* _cat = "CORE";

static DoubleOption  opt_var_decay         (_cat, "var-decay",   "The variable activity decay factor",            0.95,     DoubleRange(0, false, 1, false));
static DoubleOption  opt_clause_decay      (_cat, "cla-decay",   "The clause activity decay factor",              0.999,    DoubleRange(0, false, 1, false));
static DoubleOption  opt_random_var_freq   (_cat, "rnd-freq",    "The frequency with which the decision heuristic tries to choose a random variable", 0, DoubleRange(0, true, 1, true));
static DoubleOption  opt_random_seed       (_cat, "rnd-seed",    "Used by the random variable selection",         91648253, DoubleRange(0, false, HUGE_VAL, false));
static IntOption     opt_ccmin_mode        (_cat, "ccmin-mode",  "Controls conflict clause minimization (0=none, 1=basic, 2=deep)", 2, IntRange(0, 2));
static IntOption     opt_phase_saving      (_cat, "phase-saving", "Controls the level of phase saving (0=none, 1=limited, 2=full)", 2, IntRange(0, 2));
static BoolOption    opt_rnd_init_act      (_cat, "rnd-init",    "Randomize the initial activity", false);
static BoolOption    opt_luby_restart      (_cat, "luby",        "Use the Luby restart sequence", true);
static IntOption     opt_restart_first     (_cat, "rfirst",      "The base restart interval", 25, IntRange(1, INT32_MAX));
static DoubleOption  opt_restart_inc       (_cat, "rinc",        "Restart interval increase factor", 3, DoubleRange(1, false, HUGE_VAL, false));
static DoubleOption  opt_garbage_frac      (_cat, "gc-frac",     "The fraction of wasted memory allowed before a garbage collection is triggered",  0.20, DoubleRange(0, false, HUGE_VAL, false));

//=================================================================================================
// Proof declarations
CRef Solver::TCRef_Undef = CRef_Undef;
CRef Solver::TCRef_Lazy = CRef_Lazy;

class ScopedBool
{
  bool& d_watch;
  bool d_oldValue;

 public:
  ScopedBool(bool& watch, bool newValue) : d_watch(watch), d_oldValue(watch)
  {
    watch = newValue;
  }
  ~ScopedBool() { d_watch = d_oldValue; }
};

//=================================================================================================
// Constructor/Destructor:

Solver::Solver(Env& env,
               cvc5::prop::TheoryProxy* proxy,
               cvc5::context::Context* context,
               cvc5::context::UserContext* userContext,
               ProofNodeManager* pnm,
               bool enableIncremental)
    : EnvObj(env),
      d_proxy(proxy),
      d_context(context),
      d_userContext(userContext),
      assertionLevel(0),
      d_pfManager(nullptr),
      d_assertionLevelOnly(
          (options().smt.produceProofs || options().smt.unsatCores)
          && options().base.incrementalSolving),
      d_enable_incremental(enableIncremental),
      minisat_busy(false)
      // Parameters (user settable):
      //
      ,
      verbosity(0),
      var_decay(opt_var_decay),
      clause_decay(opt_clause_decay),
      random_var_freq(opt_random_var_freq),
      random_seed(opt_random_seed),
      luby_restart(opt_luby_restart),
      ccmin_mode(opt_ccmin_mode),
      phase_saving(opt_phase_saving),
      rnd_pol(false),
      rnd_init_act(opt_rnd_init_act),
      garbage_frac(opt_garbage_frac),
      restart_first(opt_restart_first),
      restart_inc(opt_restart_inc)

      // Parameters (the rest):
      //
      ,
      learntsize_factor(1),
      learntsize_inc(1.5)

      // Parameters (experimental):
      //
      ,
      learntsize_adjust_start_confl(100),
      learntsize_adjust_inc(1.5)

      // Statistics: (formerly in 'SolverStats')
      //
      ,
      solves(0),
      starts(0),
      decisions(0),
      rnd_decisions(0),
      propagations(0),
      conflicts(0),
      resources_consumed(0),
      dec_vars(0),
      clauses_literals(0),
      learnts_literals(0),
      max_literals(0),
      tot_literals(0)

      ,
      ok(true),
      cla_inc(1),
      var_inc(1),
      watches(WatcherDeleted(ca)),
      qhead(0),
      simpDB_assigns(-1),
      simpDB_props(0),
      order_heap(VarOrderLt(activity)),
      progress_estimate(0),
      remove_satisfied(!enableIncremental)

      // Resource constraints:
      //
      ,
      conflict_budget(-1),
      propagation_budget(-1),
      asynch_interrupt(false)
{
  if (pnm)
  {
    d_pfManager.reset(new SatProofManager(env, this, proxy->getCnfStream()));
  }

  // Create the constant variables
  varTrue = newVar(true, false, false);
  varFalse = newVar(false, false, false);

  // Assert the constants
  uncheckedEnqueue(mkLit(varTrue, false));
  uncheckedEnqueue(mkLit(varFalse, true));
}


Solver::~Solver()
{
}


//=================================================================================================
// Minor methods:


// Creates a new SAT variable in the solver. If 'decision_var' is cleared, variable will not be
// used as a decision variable (NOTE! This has effects on the meaning of a SATISFIABLE result).
//
Var Solver::newVar(bool sign, bool dvar, bool isTheoryAtom, bool preRegister, bool canErase)
{
    int v = nVars();

    watches  .init(mkLit(v, false));
    watches  .init(mkLit(v, true ));
    assigns  .push(l_Undef);
    vardata  .push(VarData(CRef_Undef, -1, -1, assertionLevel, -1));
    activity .push(rnd_init_act ? drand(random_seed) * 0.00001 : 0);
    seen     .push(0);
    polarity .push(sign);
    decision .push();
    trail    .capacity(v+1);
    // push whether it corresponds to a theory atom
    theory.push(isTheoryAtom);

    setDecisionVar(v, dvar);

<<<<<<< HEAD
    Debug("minisat") << "new var " << v << " with assertion level "
                     << assertionLevel << std::endl;
=======
    Trace("minisat") << "new var " << v << std::endl;
>>>>>>> 3c4ad6a4

    // If the variable is introduced at non-zero level, we need to reintroduce it on backtracks
    if (preRegister)
    {
      Trace("minisat") << "  To register at level " << decisionLevel()
                       << std::endl;
      variables_to_register.push(VarIntroInfo(v, decisionLevel()));
    }

    return v;
}

void Solver::resizeVars(int newSize) {
  Assert(d_enable_incremental);
  Assert(decisionLevel() == 0);
  Assert(newSize >= 2) << "always keep true/false";
  if (newSize < nVars()) {
    int shrinkSize = nVars() - newSize;

    // Resize watches up to the negated last literal
    watches.resizeTo(mkLit(newSize-1, true));

    // Resize all info arrays
    assigns.shrink(shrinkSize);
    vardata.shrink(shrinkSize);
    activity.shrink(shrinkSize);
    seen.shrink(shrinkSize);
    polarity.shrink(shrinkSize);
    decision.shrink(shrinkSize);
    theory.shrink(shrinkSize);
  }

  if (TraceIsOn("minisat::pop")) {
    for (int i = 0; i < trail.size(); ++ i) {
      Assert(var(trail[i]) < nVars());
    }
  }
}

CRef Solver::reason(Var x) {
  Trace("pf::sat") << "Solver::reason(" << x << ")" << std::endl;

  // If we already have a reason, just return it
  if (vardata[x].d_reason != CRef_Lazy)
  {
    if (TraceIsOn("pf::sat"))
    {
      Trace("pf::sat") << "  Solver::reason: " << vardata[x].d_reason << ", ";
      if (vardata[x].d_reason == CRef_Undef)
      {
        Trace("pf::sat") << "CRef_Undef";
      }
      else
      {
        for (unsigned i = 0, size = ca[vardata[x].d_reason].size(); i < size;
             ++i)
        {
          Trace("pf::sat") << ca[vardata[x].d_reason][i] << " ";
        }
      }
      Trace("pf::sat") << "\n";
    }
    return vardata[x].d_reason;
  }
  // What's the literal we are trying to explain
  Lit l = mkLit(x, value(x) != l_True);

  // Get the explanation from the theory
  SatClause explanation_cl;
  // FIXME: at some point return a tag with the theory that spawned you
  d_proxy->explainPropagation(MinisatSatSolver::toSatLiteral(l),
                              explanation_cl);
  vec<Lit> explanation;
  MinisatSatSolver::toMinisatClause(explanation_cl, explanation);

  Trace("pf::sat") << "Solver::reason: explanation_cl = " << explanation_cl
                   << std::endl;

  // Sort the literals by trail index level
  lemma_lt lt(*this);
  sort(explanation, lt);
  Assert(explanation[0] == l);

  // Compute the assertion level for this clause
  int explLevel = 0;
  if (d_assertionLevelOnly)
  {
    explLevel = assertionLevel;
  }
  else
  {
    int i, j, size;
    Lit prev = lit_Undef;
    for (i = 0, j = 0, size = explanation.size(); i < size; ++i)
    {
      // This clause is valid theory propagation, so its level is the level of
      // the top literal
      explLevel = std::max(explLevel, intro_level(var(explanation[i])));

      Assert(value(explanation[i]) != l_Undef);
      Assert(i == 0
             || trail_index(var(explanation[0]))
                    > trail_index(var(explanation[i])));

      // Always keep the first literal
      if (i == 0)
      {
        prev = explanation[j++] = explanation[i];
        continue;
      }
      // Ignore duplicate literals
      if (explanation[i] == prev)
      {
        continue;
      }
      // Ignore zero level literals
      if (level(var(explanation[i])) == 0
          && user_level(var(explanation[i]) == 0))
      {
        continue;
      }
      // Keep this literal
      prev = explanation[j++] = explanation[i];
    }
    explanation.shrink(i - j);

    // We need an explanation clause so we add a fake literal
    if (j == 1)
    {
      // Add not TRUE to the clause
      explanation.push(mkLit(varTrue, true));
    }
  }

  Trace("pf::sat") << "..adding in lvl " << explLevel
                   << " (assertion lvl: " << assertionLevel << ")\n";
  if (needProof() && explLevel < assertionLevel)
  {
    Trace("pf::sat") << "..user level is " << d_userContext->getLevel() << "\n";
    Assert(d_userContext->getLevel() == (assertionLevel + 1));
    d_proxy->notifyOptPropagation(explLevel);
  }
  // Construct the reason
  CRef real_reason = ca.alloc(explLevel, explanation, true);
  vardata[x] = VarData(
      real_reason, level(x), user_level(x), intro_level(x), trail_index(x));
  clauses_removable.push(real_reason);
  attachClause(real_reason);

  return real_reason;
}

bool Solver::addClause_(vec<Lit>& ps, bool removable, ClauseId& id)
{
    if (!ok) return false;

    // Check if clause is satisfied and remove false/duplicate literals:
    sort(ps);
    Lit p; int i, j;

    // Which user-level to assert this clause at
    int clauseLevel = (removable && !d_assertionLevelOnly) ? 0 : assertionLevel;

    // Check the clause for tautologies and similar
    int falseLiteralsCount = 0;
    for (i = j = 0, p = lit_Undef; i < ps.size(); i++) {
      // Update the level
      clauseLevel = d_assertionLevelOnly
                        ? assertionLevel
                        : std::max(clauseLevel, intro_level(var(ps[i])));
      // Tautologies are ignored
      if (ps[i] == ~p) {
        id = ClauseIdUndef;
        // Clause can be ignored
        return true;
      }
      // Clauses with 0-level true literals are also ignored
      if (value(ps[i]) == l_True && level(var(ps[i])) == 0 && user_level(var(ps[i])) == 0) {
        id = ClauseIdUndef;
        return true;
      }
      // Ignore repeated literals
      if (ps[i] == p) {
        continue;
      }
      // If a literal is false at 0 level (both sat and user level) we also
      // ignore it, unless we are tracking the SAT solver's reasoning
      if (value(ps[i]) == l_False) {
        if (!options().smt.unsatCores && !needProof() && level(var(ps[i])) == 0
            && user_level(var(ps[i])) == 0)
        {
          continue;
        }
        else
        {
          // If we decide to keep it, we count it into the false literals
          falseLiteralsCount++;
        }
      }
      // This literal is a keeper
      ps[j++] = p = ps[i];
    }

    // Fit to size
    ps.shrink(i - j);

    // If we are in solve_ or propagate
    if (minisat_busy)
    {
      if (Trace.isOn("pf::sat"))
      {
        Trace("pf::sat") << "Add clause adding a new lemma: ";
        for (int k = 0, size = ps.size(); k < size; ++k)
        {
          Trace("pf::sat") << ps[k] << " ";
        }
        Trace("pf::sat") << std::endl;
      }
      lemmas.push();
      ps.copyTo(lemmas.last());
      lemmas_removable.push(removable);
    } else {
      Assert(decisionLevel() == 0);

      // If all false, we're in conflict
      if (ps.size() == falseLiteralsCount) {
        if (options().smt.unsatCores || needProof())
        {
          // Take care of false units here; otherwise, we need to
          // construct the clause below to give to the proof manager
          // as the final conflict.
          if(falseLiteralsCount == 1) {
            if (needProof())
            {
              d_pfManager->finalizeProof(ps[0], true);
            }
            return ok = false;
          }
        }
        else
        {
          return ok = false;
        }
      }

      CRef cr = CRef_Undef;

      // If not unit, add the clause
      if (ps.size() > 1) {

        lemma_lt lt(*this);
        sort(ps, lt);

        cr = ca.alloc(clauseLevel, ps, false);
        clauses_persistent.push(cr);
        attachClause(cr);
        if (needProof() && clauseLevel < assertionLevel)
        {
          if (Trace.isOn("pf::sat"))
          {
            Trace("pf::sat") << "addClause_: ";
            for (int k = 0, size = ps.size(); k < size; ++k)
            {
              Trace("pf::sat") << ps[k] << " ";
            }
            Trace("pf::sat") << " clause/assert levels " << clauseLevel << " / "
                             << assertionLevel << "\n";
          }
          SatClause satClause;
          MinisatSatSolver::toSatClause(ca[cr], satClause);
          d_proxy->notifyOptClause(satClause, clauseLevel);
        }
        if (options().smt.unsatCores || needProof())
        {
          if (ps.size() == falseLiteralsCount)
          {
            if (needProof())
            {
              d_pfManager->finalizeProof(ca[cr], true);
            }
            return ok = false;
          }
        }
      }

      // Check if it propagates
<<<<<<< HEAD
      if (ps.size() == falseLiteralsCount + 1 && assigns[var(ps[0])] == l_Undef)
      {
        Assert(assigns[var(ps[0])] != l_False);
        uncheckedEnqueue(ps[0], cr);
        Trace("pf::sat") << "Registering a unit clause " << ps[0]
                         << ", maybe input, with assigned var value "
                         << (assigns[var(ps[0])] == l_True
                                 ? "true"
                                 : (assigns[var(ps[0])] == l_False ? "false"
                                                                   : "undef"))
                         << ", user_level(" << user_level(var(ps[0])) << ")"
=======
      if (ps.size() == falseLiteralsCount + 1) {
        if(assigns[var(ps[0])] == l_Undef) {
          Assert(assigns[var(ps[0])] != l_False);
          uncheckedEnqueue(ps[0], cr);
          Trace("cores") << "i'm registering a unit clause, maybe input"
>>>>>>> 3c4ad6a4
                         << std::endl;
        if (ps.size() == 1)
        {
          // We need to do this so that the closedness check, if being done,
          // goes through when we have unit assumptions whose literal has
          // already been registered, as the ProofCnfStream will not register
          // them and as they are not the result of propagation will be left
          // hanging in assumptions accumulator
          if (needProof())
          {
            d_pfManager->registerSatLitAssumption(ps[0]);
          }
        }
        CRef confl = propagate(CHECK_WITHOUT_THEORY);
        if (!(ok = (confl == CRef_Undef)))
        {
          if (needProof())
          {
            if (ca[confl].size() == 1)
            {
              d_pfManager->finalizeProof(ca[confl][0]);
            }
            else
            {
              d_pfManager->finalizeProof(ca[confl]);
            }
          }
        }
        return ok;
      }
    }
    return true;
}


void Solver::attachClause(CRef cr) {
    const Clause& c = ca[cr];
    if (TraceIsOn("minisat"))
    {
      Trace("minisat") << "Solver::attachClause(" << c << "): ";
      for (unsigned i = 0, size = c.size(); i < size; ++i)
      {
        Trace("minisat") << c[i] << " ";
      }
      Trace("minisat") << ", level " << c.level() << "\n";
    }
    Assert(c.size() > 1);
    watches[~c[0]].push(Watcher(cr, c[1]));
    watches[~c[1]].push(Watcher(cr, c[0]));
    if (c.removable()) learnts_literals += c.size();
    else            clauses_literals += c.size();
}


void Solver::detachClause(CRef cr, bool strict) {
    const Clause& c = ca[cr];
    Trace("minisat") << "Solver::detachClause(" << c << ")" << std::endl;
    if (TraceIsOn("minisat"))
    {
      Trace("minisat") << "Solver::detachClause(" << c << "), CRef " << cr
                       << ", clause ";
      for (unsigned i = 0, size = c.size(); i < size; ++i)
      {
        Trace("minisat") << c[i] << " ";
      }

      Trace("minisat") << "\n";
    }
    Assert(c.size() > 1);

    if (strict){
        remove(watches[~c[0]], Watcher(cr, c[1]));
        remove(watches[~c[1]], Watcher(cr, c[0]));
    }else{
        // Lazy detaching: (NOTE! Must clean all watcher lists before garbage collecting this clause)
        watches.smudge(~c[0]);
        watches.smudge(~c[1]);
    }

    if (c.removable()) learnts_literals -= c.size();
    else            clauses_literals -= c.size(); }


void Solver::removeClause(CRef cr) {
    Clause& c = ca[cr];
    if (TraceIsOn("minisat"))
    {
      Trace("minisat") << "Solver::removeClause(" << c << "), CRef " << cr
                       << ", clause ";
      for (unsigned i = 0, size = c.size(); i < size; ++i)
      {
        Trace("minisat") << c[i] << " ";
      }
      Trace("minisat") << "\n";
    }
    detachClause(cr);
    // Don't leave pointers to free'd memory!
    if (locked(c))
    {
      // a locked clause c is one whose first literal c[0] is true and is
      // propagated by c itself, i.e. vardata[var(c[0])].d_reason == c. Because
      // of this if we need to justify the propagation of c[0], via
      // Solver::reason, if it appears in a resolution chain built lazily we
      // will be unable to do so after the step below. Thus we eagerly justify
      // this propagation here.
      if (needProof())
      {
        Trace("pf::sat")
            << "Solver::removeClause: eagerly compute propagation of " << c[0]
            << "\n";
        d_pfManager->startResChain(c);
        for (unsigned i = 1, size = c.size(); i < size; ++i)
        {
          d_pfManager->addResolutionStep(c[i]);
        }
        d_pfManager->endResChain(c[0]);
      }
      vardata[var(c[0])].d_reason = CRef_Undef;
    }
    c.mark(1);
    ca.free(cr);
}


bool Solver::satisfied(const Clause& c) const {
    for (int i = 0; i < c.size(); i++)
        if (value(c[i]) == l_True)
            return true;
    return false; }


// Revert to the state at given level (keeping all assignment at 'level' but not beyond).
//
void Solver::cancelUntil(int level) {
    Trace("minisat") << "minisat::cancelUntil(" << level << ")" << std::endl;

    if (decisionLevel() > level){
        // Pop the SMT context
        for (int l = trail_lim.size() - level; l > 0; --l) {
          d_context->pop();
        }
        for (int c = trail.size()-1; c >= trail_lim[level]; c--){
            Var      x  = var(trail[c]);
            assigns [x] = l_Undef;
            vardata[x].d_trail_index = -1;
            if ((phase_saving > 1 ||
                 ((phase_saving == 1) && c > trail_lim.last())
                 ) && ((polarity[x] & 0x2) == 0)) {
              polarity[x] = sign(trail[c]);
            }
            insertVarOrder(x);
        }
        qhead = trail_lim[level];
        trail.shrink(trail.size() - trail_lim[level]);
        trail_lim.shrink(trail_lim.size() - level);
        flipped.shrink(flipped.size() - level);

        // Register variables that have not been registered yet
        int currentLevel = decisionLevel();
        for (int i = variables_to_register.size() - 1;
             i >= 0 && variables_to_register[i].d_level > currentLevel;
             --i)
        {
          variables_to_register[i].d_level = currentLevel;
          d_proxy->variableNotify(
              MinisatSatSolver::toSatVariable(variables_to_register[i].d_var));
        }
    }
}

void Solver::resetTrail() { cancelUntil(0); }

//=================================================================================================
// Major methods:


Lit Solver::pickBranchLit()
{
    Lit nextLit;

    // Theory requests
    nextLit =
        MinisatSatSolver::toMinisatLit(d_proxy->getNextTheoryDecisionRequest());
    while (nextLit != lit_Undef) {
      if(value(var(nextLit)) == l_Undef) {
        Trace("theoryDecision")
            << "getNextTheoryDecisionRequest(): now deciding on " << nextLit
            << std::endl;
        decisions++;

        // org-mode tracing -- theory decision
        if (TraceIsOn("dtview"))
        {
          dtviewDecisionHelper(
              d_context->getLevel(),
              d_proxy->getNode(MinisatSatSolver::toSatLiteral(nextLit)),
              "THEORY",
              options().base.incrementalSolving);
        }

        if (TraceIsOn("dtview::prop"))
        {
          dtviewPropagationHeaderHelper(d_context->getLevel(),
                                        options().base.incrementalSolving);
        }

        return nextLit;
      } else {
        Trace("theoryDecision")
            << "getNextTheoryDecisionRequest(): would decide on " << nextLit
            << " but it already has an assignment" << std::endl;
      }
      nextLit = MinisatSatSolver::toMinisatLit(
          d_proxy->getNextTheoryDecisionRequest());
    }
    Trace("theoryDecision")
        << "getNextTheoryDecisionRequest(): decide on another literal"
        << std::endl;

    // DE requests
    bool stopSearch = false;
    nextLit = MinisatSatSolver::toMinisatLit(
        d_proxy->getNextDecisionEngineRequest(stopSearch));
    if(stopSearch) {
      return lit_Undef;
    }
    if(nextLit != lit_Undef) {
      Assert(value(var(nextLit)) == l_Undef)
          << "literal to decide already has value";
      decisions++;
      Var next = var(nextLit);
      if(polarity[next] & 0x2) {
        nextLit = mkLit(next, polarity[next] & 0x1);
      }

      // org-mode tracing -- decision engine decision
      if (TraceIsOn("dtview"))
      {
        dtviewDecisionHelper(
            d_context->getLevel(),
            d_proxy->getNode(MinisatSatSolver::toSatLiteral(nextLit)),
            "DE",
            options().base.incrementalSolving);
      }

      if (TraceIsOn("dtview::prop"))
      {
        dtviewPropagationHeaderHelper(d_context->getLevel(),
                                      options().base.incrementalSolving);
      }

      return nextLit;
    }

    Var next = var_Undef;

    // Random decision:
    if (drand(random_seed) < random_var_freq && !order_heap.empty()){
        next = order_heap[irand(random_seed,order_heap.size())];
        if (value(next) == l_Undef && decision[next])
            rnd_decisions++; }

    // Activity based decision:
    while (next >= nVars() || next == var_Undef || value(next) != l_Undef || !decision[next]) {
        if (order_heap.empty()){
            next = var_Undef;
            break;
        }else {
            next = order_heap.removeMin();
        }

        if(!decision[next]) continue;
        // Check with decision engine about relevancy
        if (d_proxy->isDecisionRelevant(MinisatSatSolver::toSatVariable(next))
            == false)
        {
          next = var_Undef;
        }
    }

    if(next == var_Undef) {
      return lit_Undef;
    } else {
      decisions++;
      // Check with decision engine if it can tell polarity
      lbool dec_pol = MinisatSatSolver::toMinisatlbool(
          d_proxy->getDecisionPolarity(MinisatSatSolver::toSatVariable(next)));
      Lit decisionLit;
      if(dec_pol != l_Undef) {
        Assert(dec_pol == l_True || dec_pol == l_False);
        decisionLit = mkLit(next, (dec_pol == l_True));
      }
      else
      {
        // If it can't use internal heuristic to do that
        decisionLit = mkLit(
            next, rnd_pol ? drand(random_seed) < 0.5 : (polarity[next] & 0x1));
      }

      // org-mode tracing -- decision engine decision
      if (TraceIsOn("dtview"))
      {
        dtviewDecisionHelper(
            d_context->getLevel(),
            d_proxy->getNode(MinisatSatSolver::toSatLiteral(decisionLit)),
            "DE",
            options().base.incrementalSolving);
      }

      if (TraceIsOn("dtview::prop"))
      {
        dtviewPropagationHeaderHelper(d_context->getLevel(),
                                      options().base.incrementalSolving);
      }

      return decisionLit;
    }
}


/*_________________________________________________________________________________________________
|
|  analyze : (confl : Clause*) (out_learnt : vec<Lit>&) (out_btlevel : int&)  ->  [void]
|
|  Description:
|    Analyze conflict and produce a reason clause.
|
|    Pre-conditions:
|      * 'out_learnt' is assumed to be cleared.
|      * Current decision level must be greater than root level.
|
|    Post-conditions:
|      * 'out_learnt[0]' is the asserting literal at level 'out_btlevel'.
|      * If out_learnt.size() > 1 then 'out_learnt[1]' has the greatest decision level of the
|        rest of literals. There may be others from the same level though.
|      * returns the maximal level of the resolved clauses
|
|________________________________________________________________________________________________@*/
int Solver::analyze(CRef confl, vec<Lit>& out_learnt, int& out_btlevel)
{
  Trace("pf::sat") << "Solver::analyze: starting with " << confl
                   << " with decision level " << decisionLevel() << "\n";

  int pathC = 0;
  Lit p = lit_Undef;

  // Generate conflict clause:
  //
  out_learnt.push();  // (leave room for the asserting literal)
  int index = trail.size() - 1;

  int max_resolution_level = 0;  // Maximal level of the resolved clauses

    if (needProof())
    {
      d_pfManager->startResChain(ca[confl]);
    }
    do{
      Assert(confl != CRef_Undef);  // (otherwise should be UIP)

      {
        // ! IMPORTANT !
        // It is not safe to use c after this block of code because
        // resolveOutUnit() below may lead to clauses being allocated, which
        // in turn may lead to reallocations that invalidate c.
        Clause& c = ca[confl];
        max_resolution_level = std::max(max_resolution_level, c.level());

        if (c.removable()) claBumpActivity(c);
      }

        if (TraceIsOn("pf::sat"))
        {
          Trace("pf::sat") << "Solver::analyze: conflict clause ";
          for (unsigned i = 0, size = ca[confl].size(); i < size; ++i)
          {
            Trace("pf::sat") << ca[confl][i] << " ";
          }
          Trace("pf::sat") << "\n";
        }

        Trace("pf::sat") << cvc5::push;
        for (int j = (p == lit_Undef) ? 0 : 1, size = ca[confl].size();
             j < size;
             j++)
        {
          Lit q = ca[confl][j];

          Trace("pf::sat") << "Lit " << q
                           << " seen/level: " << (seen[var(q)] ? 1 : 0) << " / "
                           << level(var(q)) << "\n";
          if (!seen[var(q)] && level(var(q)) > 0)
          {
            varBumpActivity(var(q));
            seen[var(q)] = 1;
            if (level(var(q)) >= decisionLevel())
              pathC++;
            else
              out_learnt.push(q);
          }
          else
          {
            // We could be resolving a literal propagated by a clause/theory
            // using information from a higher level
            if (!seen[var(q)] && level(var(q)) == 0)
            {
              max_resolution_level =
                  std::max(max_resolution_level, user_level(var(q)));
            }

            // FIXME: can we do it lazily if we actually need the proof?
            if (level(var(q)) == 0 && needProof())
            {
              d_pfManager->addResolutionStep(q);
            }
          }
        }
        Trace("pf::sat") << cvc5::pop;

        // Select next clause to look at:
        while (!seen[var(trail[index--])]);
        p     = trail[index+1];
        confl = reason(var(p));
        seen[var(p)] = 0;
        pathC--;

        if (pathC > 0 && confl != CRef_Undef && needProof())
        {
          d_pfManager->addResolutionStep(ca[confl], p);
        }

    } while (pathC > 0);
    out_learnt[0] = ~p;
    if (TraceIsOn("newproof::sat"))
    {
      Trace("newproof::sat") << "finished with learnt clause ";
      for (unsigned i = 0, size = out_learnt.size(); i < size; ++i)
      {
        prop::SatLiteral satLit = toSatLiteral<Minisat::Solver>(out_learnt[i]);
        Trace("newproof::sat") << satLit << " ";
      }
      Trace("newproof::sat") << "\n";
    }

    // Simplify conflict clause:
    int i, j;
    out_learnt.copyTo(analyze_toclear);
    if (ccmin_mode == 2){
        uint32_t abstract_level = 0;
        for (i = 1; i < out_learnt.size(); i++)
            abstract_level |= abstractLevel(var(out_learnt[i])); // (maintain an abstraction of levels involved in conflict)

        for (i = j = 1; i < out_learnt.size(); i++) {
            if (reason(var(out_learnt[i])) == CRef_Undef) {
                out_learnt[j++] = out_learnt[i];
            } else {
              // Check if the literal is redundant
              if (!litRedundant(out_learnt[i], abstract_level)) {
                // Literal is not redundant
                out_learnt[j++] = out_learnt[i];
              } else {
                if (needProof())
                {
                  Trace("newproof::sat")
                      << "Solver::analyze: redundant lit "
                      << toSatLiteral<Minisat::Solver>(out_learnt[i]) << "\n";
                  d_pfManager->addResolutionStep(out_learnt[i], true);
                }
                // Literal is redundant, to be safe, mark the level as current assertion level
                // TODO: maybe optimize
                max_resolution_level = std::max(max_resolution_level, user_level(var(out_learnt[i])));
              }
            }
        }

    }else if (ccmin_mode == 1){
        Unreachable();
        for (i = j = 1; i < out_learnt.size(); i++){
            Var x = var(out_learnt[i]);

            if (reason(x) == CRef_Undef)
                out_learnt[j++] = out_learnt[i];
            else{
                Clause& c = ca[reason(var(out_learnt[i]))];
                for (int k = 1; k < c.size(); k++)
                    if (!seen[var(c[k])] && level(var(c[k])) > 0){
                        out_learnt[j++] = out_learnt[i];
                        break; }
            }
        }
    }else
        i = j = out_learnt.size();

    max_literals += out_learnt.size();
    out_learnt.shrink(i - j);
    tot_literals += out_learnt.size();

    // Find correct backtrack level:
    //
    if (out_learnt.size() == 1)
        out_btlevel = 0;
    else{
        int max_i = 1;
        // Find the first literal assigned at the next-highest level:
        for (int k = 2; k < out_learnt.size(); k++)
          if (level(var(out_learnt[k])) > level(var(out_learnt[max_i])))
            max_i = k;
        // Swap-in this literal at index 1:
        Lit p2 = out_learnt[max_i];
        out_learnt[max_i] = out_learnt[1];
        out_learnt[1] = p2;
        out_btlevel = level(var(p2));
    }

    for (int k = 0; k < analyze_toclear.size(); k++)
      seen[var(analyze_toclear[k])] = 0;  // ('seen[]' is now cleared)

    // Return the maximal resolution level
    return max_resolution_level;
}


// Check if 'p' can be removed. 'abstract_levels' is used to abort early if the algorithm is
// visiting literals at levels that cannot be removed later.
bool Solver::litRedundant(Lit p, uint32_t abstract_levels)
{
    analyze_stack.clear(); analyze_stack.push(p);
    int top = analyze_toclear.size();
    while (analyze_stack.size() > 0){
        CRef c_reason = reason(var(analyze_stack.last()));
        Assert(c_reason != CRef_Undef);
        Clause& c = ca[c_reason];
        int c_size = c.size();
        analyze_stack.pop();

        // Since calling reason might relocate to resize, c is not necesserily the right reference, we must
        // use the allocator each time
        for (int i = 1; i < c_size; i++){
          Lit p2 = ca[c_reason][i];
          if (!seen[var(p2)] && level(var(p2)) > 0)
          {
            if (reason(var(p2)) != CRef_Undef
                && (abstractLevel(var(p2)) & abstract_levels) != 0)
            {
              seen[var(p2)] = 1;
              analyze_stack.push(p2);
              analyze_toclear.push(p2);
            }
            else
            {
              for (int j = top; j < analyze_toclear.size(); j++)
                seen[var(analyze_toclear[j])] = 0;
              analyze_toclear.shrink(analyze_toclear.size() - top);
              return false;
            }
          }
        }
    }

    return true;
}


/*_________________________________________________________________________________________________
|
|  analyzeFinal : (p : Lit)  ->  [void]
|
|  Description:
|    Specialized analysis procedure to express the final conflict in terms of assumptions.
|    Calculates the (possibly empty) set of assumptions that led to the assignment of 'p', and
|    stores the result in 'out_conflict'.
|________________________________________________________________________________________________@*/
void Solver::analyzeFinal(Lit p, vec<Lit>& out_conflict)
{
    out_conflict.clear();
    out_conflict.push(p);

    if (decisionLevel() == 0)
        return;

    seen[var(p)] = 1;

    for (int i = trail.size()-1; i >= trail_lim[0]; i--){
        Var x = var(trail[i]);
        if (seen[x]){
            if (reason(x) == CRef_Undef){
              Assert(level(x) > 0);
              out_conflict.push(~trail[i]);
            }else{
                Clause& c = ca[reason(x)];
                for (int j = 1; j < c.size(); j++)
                    if (level(var(c[j])) > 0)
                        seen[var(c[j])] = 1;
            }
            seen[x] = 0;
        }
    }

    seen[var(p)] = 0;
}

void Solver::uncheckedEnqueue(Lit p, CRef from)
{
  if (TraceIsOn("minisat"))
  {
    Trace("minisat") << "unchecked enqueue of " << p << " ("
                     << trail_index(var(p)) << ") trail size is "
                     << trail.size() << " cap is " << trail.capacity()
                     << ", assertion level is " << assertionLevel
                     << ", reason is " << from << ", ";
    if (from == CRef_Lazy)
    {
      Trace("minisat") << "CRef_Lazy";
    }
    else if (from == CRef_Undef)
    {
      Trace("minisat") << "CRef_Undef";
    }
    else
    {
      for (unsigned i = 0, size = ca[from].size(); i < size; ++i)
      {
        Trace("minisat") << ca[from][i] << " ";
      }
    }
    Trace("minisat") << "\n";
  }
  Assert(value(p) == l_Undef);
  Assert(var(p) < nVars());
  assigns[var(p)] = lbool(!sign(p));
  vardata[var(p)] = VarData(
      from, decisionLevel(), assertionLevel, intro_level(var(p)), trail.size());
  trail.push_(p);
  if (theory[var(p)])
  {
    // Enqueue to the theory
    d_proxy->enqueueTheoryLiteral(MinisatSatSolver::toSatLiteral(p));
  }
}

CRef Solver::propagate(TheoryCheckType type)
{
    CRef confl = CRef_Undef;
    recheck = false;
    theoryConflict = false;

    ScopedBool scoped_bool(minisat_busy, true);

    // Add lemmas that we're left behind
    if (lemmas.size() > 0) {
      confl = updateLemmas();
      if (confl != CRef_Undef) {
        return confl;
      }
    }

    // If this is the final check, no need for Boolean propagation and
    // theory propagation
    if (type == CHECK_FINAL) {
      // Do the theory check
      theoryCheck(cvc5::theory::Theory::EFFORT_FULL);
      // Pick up the theory propagated literals (there could be some,
      // if new lemmas are added)
      propagateTheory();
      // If there are lemmas (or conflicts) update them
      if (lemmas.size() > 0) {
        recheck = true;
        confl = updateLemmas();
        return confl;
      } else {
        recheck = d_proxy->theoryNeedCheck();
        return confl;
      }
    }

    // Keep running until we have checked everything, we
    // have no conflict and no new literals have been asserted
    do {
        // Propagate on the clauses
        confl = propagateBool();
        // If no conflict, do the theory check
        if (confl == CRef_Undef && type != CHECK_WITHOUT_THEORY) {
            // Do the theory check
            if (type == CHECK_FINAL_FAKE) {
              theoryCheck(cvc5::theory::Theory::EFFORT_FULL);
            } else {
              theoryCheck(cvc5::theory::Theory::EFFORT_STANDARD);
            }
            // Pick up the theory propagated literals
            propagateTheory();
            // If there are lemmas (or conflicts) update them
            if (lemmas.size() > 0) {
              confl = updateLemmas();
            }
        } else {
          // if dumping decision tree, print the conflict
          if (TraceIsOn("dtview::conflict"))
          {
            if (confl != CRef_Undef)
            {
              dtviewPropConflictHelper(decisionLevel(),
                                       ca[confl],
                                       d_proxy,
                                       options().base.incrementalSolving);
            }
          }
          // Even though in conflict, we still need to discharge the lemmas
          if (lemmas.size() > 0) {
            // Remember the trail size
            int oldLevel = decisionLevel();
            // Update the lemmas
            CRef lemmaConflict = updateLemmas();
            // If we get a conflict, we prefer it since it's earlier in the trail
            if (lemmaConflict != CRef_Undef) {
              // Lemma conflict takes precedence, since it's earlier in the trail
              confl = lemmaConflict;
            } else {
              // Otherwise, the Boolean conflict is canceled in the case we popped the trail
              if (oldLevel > decisionLevel()) {
                confl = CRef_Undef;
              }
            }
          }
        }
    } while (confl == CRef_Undef && qhead < trail.size());
    return confl;
}

void Solver::propagateTheory() {
  SatClause propagatedLiteralsClause;
  // Doesn't actually call propagate(); that's done in theoryCheck() now that combination
  // is online.  This just incorporates those propagations previously discovered.
  d_proxy->theoryPropagate(propagatedLiteralsClause);

  vec<Lit> propagatedLiterals;
  MinisatSatSolver::toMinisatClause(propagatedLiteralsClause, propagatedLiterals);

  int oldTrailSize = trail.size();
  Trace("minisat") << "old trail size is " << oldTrailSize << ", propagating " << propagatedLiterals.size() << " lits..." << std::endl;
  for (unsigned i = 0, i_end = propagatedLiterals.size(); i < i_end; ++ i) {
    Trace("minisat") << "Theory propagated: " << propagatedLiterals[i] << std::endl;
    // multiple theories can propagate the same literal
    Lit p = propagatedLiterals[i];
    if (value(p) == l_Undef) {
      uncheckedEnqueue(p, CRef_Lazy);
    } else {
      if (value(p) == l_False) {
        Trace("minisat") << "Conflict in theory propagation" << std::endl;
        SatClause explanation_cl;
        d_proxy->explainPropagation(MinisatSatSolver::toSatLiteral(p),
                                    explanation_cl);
        vec<Lit> explanation;
        MinisatSatSolver::toMinisatClause(explanation_cl, explanation);
        ClauseId id; // FIXME: mark it as explanation here somehow?
        addClause(explanation, true, id);
      }
    }
  }
}

/*_________________________________________________________________________________________________
|
|  theoryCheck: [void]  ->  [Clause*]
|
|  Description:
|    Checks all enqueued theory facts for satisfiability. If a conflict arises, the conflicting
|    clause is returned, otherwise NULL.
|
|    Note: the propagation queue might be NOT empty
|________________________________________________________________________________________________@*/
void Solver::theoryCheck(cvc5::theory::Theory::Effort effort)
{
  d_proxy->theoryCheck(effort);
}

/*_________________________________________________________________________________________________
|
|  propagateBool : [void]  ->  [Clause*]
|
|  Description:
|    Propagates all enqueued facts. If a conflict arises, the conflicting clause is returned,
|    otherwise CRef_Undef.
|
|    Post-conditions:
|      * the propagation queue is empty, even if there was a conflict.
|________________________________________________________________________________________________@*/
CRef Solver::propagateBool()
{
    CRef    confl     = CRef_Undef;
    int     num_props = 0;
    watches.cleanAll();

    while (qhead < trail.size()){
        Lit            p   = trail[qhead++];     // 'p' is enqueued fact to propagate.
        vec<Watcher>&  ws  = watches[p];
        Watcher        *i, *j, *end;
        num_props++;

        // if propagation tracing enabled, print boolean propagation
        if (TraceIsOn("dtview::prop"))
        {
          dtviewBoolPropagationHelper(
              decisionLevel(), p, d_proxy, options().base.incrementalSolving);
        }

        for (i = j = (Watcher*)ws, end = i + ws.size();  i != end;){
            // Try to avoid inspecting the clause:
            Lit blocker = i->blocker;
            if (value(blocker) == l_True){
                *j++ = *i++; continue; }

            // Make sure the false literal is data[1]:
            CRef     cr        = i->cref;
            Clause&  c         = ca[cr];
            Lit      false_lit = ~p;
            if (c[0] == false_lit)
                c[0] = c[1], c[1] = false_lit;
            Assert(c[1] == false_lit);
            i++;

            // If 0th watch is true, then clause is already satisfied.
            Lit     first = c[0];
            Watcher w     = Watcher(cr, first);
            if (first != blocker && value(first) == l_True){
                *j++ = w; continue; }

            // Look for new watch:
            Assert(c.size() >= 2);
            for (int k = 2; k < c.size(); k++)
                if (value(c[k]) != l_False){
                    c[1] = c[k]; c[k] = false_lit;
                    watches[~c[1]].push(w);
                    goto NextClause; }

            // Did not find watch -- clause is unit under assignment:
            *j++ = w;
            if (value(first) == l_False){
                confl = cr;
                qhead = trail.size();
                // Copy the remaining watches:
                while (i < end)
                    *j++ = *i++;
            }else
                uncheckedEnqueue(first, cr);

        NextClause:;
        }
        ws.shrink(i - j);
    }
    propagations += num_props;
    simpDB_props -= num_props;

    return confl;
}


/*_________________________________________________________________________________________________
|
|  reduceDB : ()  ->  [void]
|
|  Description:
|    Remove half of the learnt clauses, minus the clauses locked by the current assignment. Locked
|    clauses are clauses that are reason to some assignment. Binary clauses are never removed.
|________________________________________________________________________________________________@*/
struct reduceDB_lt {
    ClauseAllocator& ca;
    reduceDB_lt(ClauseAllocator& ca_) : ca(ca_) {}
    bool operator () (CRef x, CRef y) {
        return ca[x].size() > 2 && (ca[y].size() == 2 || ca[x].activity() < ca[y].activity()); }
};
void Solver::reduceDB()
{
    int     i, j;
    double  extra_lim = cla_inc / clauses_removable.size();    // Remove any clause below this activity

    sort(clauses_removable, reduceDB_lt(ca));
    // Don't delete binary or locked clauses. From the rest, delete clauses from the first half
    // and clauses with activity smaller than 'extra_lim':
    for (i = j = 0; i < clauses_removable.size(); i++){
        Clause& c = ca[clauses_removable[i]];
        if (c.size() > 2 && !locked(c) && (i < clauses_removable.size() / 2 || c.activity() < extra_lim))
            removeClause(clauses_removable[i]);
        else
            clauses_removable[j++] = clauses_removable[i];
    }
    clauses_removable.shrink(i - j);
    checkGarbage();
}


void Solver::removeSatisfied(vec<CRef>& cs)
{
    int i, j;
    for (i = j = 0; i < cs.size(); i++){
        Clause& c = ca[cs[i]];
        if (satisfied(c)) {
          removeClause(cs[i]);
        }
        else
        {
          cs[j++] = cs[i];
        }
    }
    cs.shrink(i - j);
}

void Solver::removeClausesAboveLevel(vec<CRef>& cs, int level)
{
    int i, j;
    for (i = j = 0; i < cs.size(); i++){
        Clause& c = ca[cs[i]];
        if (c.level() > level) {
          SatClause satClause;
          vec<Lit> clauseLits;
          MinisatSatSolver::toSatClause(c, satClause);
          MinisatSatSolver::toMinisatClause(satClause, clauseLits);
          Assert(!locked(c)) << "Locked " << clauseLits;
          removeClause(cs[i]);
        } else {
            cs[j++] = cs[i];
        }
    }
    cs.shrink(i - j);
}

void Solver::rebuildOrderHeap()
{
    vec<Var> vs;
    for (Var v = 0; v < nVars(); v++)
        if (decision[v] && value(v) == l_Undef)
            vs.push(v);
    order_heap.build(vs);
}


/*_________________________________________________________________________________________________
|
|  simplify : [void]  ->  [bool]
|
|  Description:
|    Simplify the clause database according to the current top-level assigment. Currently, the only
|    thing done here is the removal of satisfied clauses, but more things can be put here.
|________________________________________________________________________________________________@*/
bool Solver::simplify()
{
  Assert(decisionLevel() == 0);

  if (!ok || propagate(CHECK_WITHOUT_THEORY) != CRef_Undef) return ok = false;

  if (nAssigns() == simpDB_assigns || (simpDB_props > 0)) return true;

  // Remove satisfied clauses:
  removeSatisfied(clauses_removable);
  if (remove_satisfied)  // Can be turned off.
    removeSatisfied(clauses_persistent);
  checkGarbage();
  rebuildOrderHeap();

  simpDB_assigns = nAssigns();
  simpDB_props =
      clauses_literals + learnts_literals;  // (shouldn't depend on stats
                                            // really, but it will do for now)

  return true;
}


/*_________________________________________________________________________________________________
|
|  search : (nof_conflicts : int) (params : const SearchParams&)  ->  [lbool]
|
|  Description:
|    Search for a model the specified number of conflicts.
|    NOTE! Use negative value for 'nof_conflicts' indicate infinity.
|
|  Output:
|    'l_True' if a partial assigment that is consistent with respect to the clauseset is found. If
|    all variables are decision variables, this means that the clause set is satisfiable. 'l_False'
|    if the clause set is unsatisfiable. 'l_Undef' if the bound on number of conflicts is reached.
|________________________________________________________________________________________________@*/
lbool Solver::search(int nof_conflicts)
{
  Assert(ok);
  int backtrack_level;
  int conflictC = 0;
  vec<Lit> learnt_clause;
  starts++;

  TheoryCheckType check_type = CHECK_WITH_THEORY;
  for (;;)
  {
    // Propagate and call the theory solvers
    CRef confl = propagate(check_type);
    Assert(lemmas.size() == 0);

    if (confl != CRef_Undef)
    {
      conflicts++;
      conflictC++;

      if (decisionLevel() == 0)
      {
        if (needProof())
        {
          if (confl == CRef_Lazy)
          {
            d_pfManager->finalizeProof();
          }
          else
          {
            d_pfManager->finalizeProof(ca[confl]);
          }
        }
        return l_False;
      }

      // Analyze the conflict
      learnt_clause.clear();
      int max_level = analyze(confl, learnt_clause, backtrack_level);
      cancelUntil(backtrack_level);

      // Assert the conflict clause and the asserting literal
      if (learnt_clause.size() == 1)
      {
        uncheckedEnqueue(learnt_clause[0]);
        if (needProof())
        {
          d_pfManager->endResChain(learnt_clause[0]);
        }
      }
      else
      {
        CRef cr = ca.alloc(d_assertionLevelOnly ? assertionLevel : max_level,
                           learnt_clause,
                           true);
        clauses_removable.push(cr);
        attachClause(cr);
        claBumpActivity(ca[cr]);
        uncheckedEnqueue(learnt_clause[0], cr);
        if (needProof())
        {
          d_pfManager->endResChain(ca[cr]);
          if (Trace.isOn("pf::sat") && ca[cr].level() < assertionLevel)
          {
            Trace("pf::sat")
                << "learnt_clause: " << ca[cr] << " clause/assert levels "
                << ca[cr].level() << " / " << assertionLevel << "\n";
          }
        }
      }

      varDecayActivity();
      claDecayActivity();

      if (--learntsize_adjust_cnt == 0)
      {
        learntsize_adjust_confl *= learntsize_adjust_inc;
        learntsize_adjust_cnt = (int)learntsize_adjust_confl;
        max_learnts *= learntsize_inc;

        if (verbosity >= 1)
          printf("| %9d | %7d %8d %8d | %8d %8d %6.0f | %6.3f %% |\n",
                 (int)conflicts,
                 (int)dec_vars
                     - (trail_lim.size() == 0 ? trail.size() : trail_lim[0]),
                 nClauses(),
                 (int)clauses_literals,
                 (int)max_learnts,
                 nLearnts(),
                 (double)learnts_literals / nLearnts(),
                 progressEstimate() * 100);
      }

      check_type = CHECK_WITH_THEORY;
    }
    else
    {
      // If this was a final check, we are satisfiable
      if (check_type == CHECK_FINAL)
      {
        // Note that we are done making decisions when there are no pending decisions
        // on assumptions, and the decision engine indicates it is done.
        bool decisionEngineDone = (decisionLevel() >= assumptions.size())
                                  && d_proxy->isDecisionEngineDone();
        // Unless a lemma has added more stuff to the queues
        if (!decisionEngineDone
            && (!order_heap.empty() || qhead < trail.size()))
        {
          check_type = CHECK_WITH_THEORY;
          continue;
        }
        else if (recheck)
        {
          // There some additional stuff added, so we go for another
          // full-check
          continue;
        }
        else
        {
          // Yes, we're truly satisfiable
          return l_True;
        }
      }
      else if (check_type == CHECK_FINAL_FAKE)
      {
        check_type = CHECK_WITH_THEORY;
      }

      if ((nof_conflicts >= 0 && conflictC >= nof_conflicts)
          || !withinBudget(Resource::SatConflictStep))
      {
        // Reached bound on number of conflicts:
        progress_estimate = progressEstimate();
        cancelUntil(0);
        // [mdeters] notify theory engine of restarts for deferred
        // theory processing
        d_proxy->notifyRestart();
        return l_Undef;
      }

      // Simplify the set of problem clauses:
      if (decisionLevel() == 0 && !simplify())
      {
        return l_False;
      }

      if (clauses_removable.size() - nAssigns() >= max_learnts)
      {
        // Reduce the set of learnt clauses:
        reduceDB();
      }

      Lit next = lit_Undef;
      while (decisionLevel() < assumptions.size())
      {
        // Perform user provided assumption:
        Lit p = assumptions[decisionLevel()];
        if (value(p) == l_True)
        {
          // Dummy decision level:
          newDecisionLevel();
        }
        else if (value(p) == l_False)
        {
          analyzeFinal(~p, d_conflict);
          return l_False;
        }
        else
        {
          next = p;
          break;
        }
      }

      if (next == lit_Undef)
      {
        // New variable decision:
        next = pickBranchLit();

        if (next == lit_Undef)
        {
          // We need to do a full theory check to confirm
          Trace("minisat::search")
              << "Doing a full theory check..." << std::endl;
          check_type = CHECK_FINAL;
          continue;
        }
      }

      // Increase decision level and enqueue 'next'
      newDecisionLevel();
      uncheckedEnqueue(next);
    }
  }
}


double Solver::progressEstimate() const
{
    double  progress = 0;
    double  F = 1.0 / nVars();

    for (int i = 0; i <= decisionLevel(); i++){
        int beg = i == 0 ? 0 : trail_lim[i - 1];
        int end = i == decisionLevel() ? trail.size() : trail_lim[i];
        progress += pow(F, i) * (end - beg);
    }

    return progress / nVars();
}

/*
  Finite subsequences of the Luby-sequence:

  0: 1
  1: 1 1 2
  2: 1 1 2 1 1 2 4
  3: 1 1 2 1 1 2 4 1 1 2 1 1 2 4 8
  ...


 */

static double luby(double y, int x){

    // Find the finite subsequence that contains index 'x', and the
    // size of that subsequence:
    int size, seq;
    for (size = 1, seq = 0; size < x+1; seq++, size = 2*size+1);

    while (size-1 != x){
        size = (size-1)>>1;
        seq--;
        x = x % size;
    }

    return pow(y, seq);
}

// NOTE: assumptions passed in member-variable 'assumptions'.
lbool Solver::solve_()
{
    Trace("minisat") << "nvars = " << nVars() << std::endl;

    ScopedBool scoped_bool(minisat_busy, true);

    Assert(decisionLevel() == 0);

    model.clear();
    d_conflict.clear();
    if (!ok){
      minisat_busy = false;
      return l_False;
    }

    solves++;

    max_learnts               = nClauses() * learntsize_factor;
    learntsize_adjust_confl   = learntsize_adjust_start_confl;
    learntsize_adjust_cnt     = (int)learntsize_adjust_confl;
    lbool   status            = l_Undef;

    if (verbosity >= 1){
        printf("============================[ Search Statistics ]==============================\n");
        printf("| Conflicts |          ORIGINAL         |          LEARNT          | Progress |\n");
        printf("|           |    Vars  Clauses Literals |    Limit  Clauses Lit/Cl |          |\n");
        printf("===============================================================================\n");
    }

    // Search:
    int curr_restarts = 0;
    while (status == l_Undef){
        double rest_base = luby_restart ? luby(restart_inc, curr_restarts) : pow(restart_inc, curr_restarts);
        status = search(rest_base * restart_first);
        if (!withinBudget(Resource::SatConflictStep))
          break;  // FIXME add restart option?
        curr_restarts++;
    }

    if (!withinBudget(Resource::SatConflictStep))
      status = l_Undef;

    if (verbosity >= 1)
        printf("===============================================================================\n");


    if (status == l_True){
        // Extend & copy model:
        model.growTo(nVars());
        for (int i = 0; i < nVars(); i++) {
          model[i] = value(i);
          Trace("minisat") << i << " = " << model[i] << std::endl;
        }
    }
    else if (status == l_False && d_conflict.size() == 0)
      ok = false;

    return status;
}

//=================================================================================================
// Writing CNF to DIMACS:
//
// FIXME: this needs to be rewritten completely.

static Var mapVar(Var x, vec<Var>& map, Var& max)
{
    if (map.size() <= x || map[x] == -1){
        map.growTo(x+1, -1);
        map[x] = max++;
    }
    return map[x];
}


void Solver::toDimacs(FILE* f, Clause& c, vec<Var>& map, Var& max)
{
    if (satisfied(c)) return;

    for (int i = 0; i < c.size(); i++)
        if (value(c[i]) != l_False)
            fprintf(f, "%s%d ", sign(c[i]) ? "-" : "", mapVar(var(c[i]), map, max)+1);
    fprintf(f, "0\n");
}


void Solver::toDimacs(const char *file, const vec<Lit>& assumps)
{
    FILE* f = fopen(file, "wr");
    if (f == NULL)
        fprintf(stderr, "could not open file %s\n", file), exit(1);
    toDimacs(f, assumps);
    fclose(f);
}


void Solver::toDimacs(FILE* f, const vec<Lit>& assumps)
{
    // Handle case when solver is in contradictory state:
    if (!ok){
        fprintf(f, "p cnf 1 2\n1 0\n-1 0\n");
        return; }

    vec<Var> map; Var max = 0;

    // Cannot use removeClauses here because it is not safe
    // to deallocate them at this point. Could be improved.
    int cnt = 0;
    for (int i = 0; i < clauses_persistent.size(); i++)
        if (!satisfied(ca[clauses_persistent[i]]))
            cnt++;

    for (int i = 0; i < clauses_persistent.size(); i++)
        if (!satisfied(ca[clauses_persistent[i]])){
            Clause& c = ca[clauses_persistent[i]];
            for (int j = 0; j < c.size(); j++)
                if (value(c[j]) != l_False)
                    mapVar(var(c[j]), map, max);
        }

    // Assumptions are added as unit clauses:
    cnt += assumptions.size();

    fprintf(f, "p cnf %d %d\n", max, cnt);

    for (int i = 0; i < assumptions.size(); i++){
      Assert(value(assumptions[i]) != l_False);
      fprintf(f,
              "%s%d 0\n",
              sign(assumptions[i]) ? "-" : "",
              mapVar(var(assumptions[i]), map, max) + 1);
    }

    for (int i = 0; i < clauses_persistent.size(); i++)
        toDimacs(f, ca[clauses_persistent[i]], map, max);

    if (verbosity > 0)
        printf("Wrote %d clauses with %d variables.\n", cnt, max);
}


//=================================================================================================
// Garbage Collection methods:

void Solver::relocAll(ClauseAllocator& to)
{
    // All watchers:
    //
    // for (int i = 0; i < watches.size(); i++)
    watches.cleanAll();
    for (int v = 0; v < nVars(); v++)
        for (int s = 0; s < 2; s++){
            Lit p = mkLit(v, s);
            // printf(" >>> RELOCING: %s%d\n", sign(p)?"-":"", var(p)+1);
            vec<Watcher>& ws = watches[p];
            for (int j = 0; j < ws.size(); j++)
            {
              ca.reloc(ws[j].cref, to);
            }
        }

    // All reasons:
    //
    for (int i = 0; i < trail.size(); i++){
        Var v = var(trail[i]);

        if (hasReasonClause(v)
            && (ca[reason(v)].reloced() || locked(ca[reason(v)])))
        {
          ca.reloc(vardata[v].d_reason, to);
        }
    }
    // All learnt:
    //
    for (int i = 0; i < clauses_removable.size(); i++)
    {
      ca.reloc(clauses_removable[i], to);
    }
    // All original:
    //
    for (int i = 0; i < clauses_persistent.size(); i++)
    {
      ca.reloc(clauses_persistent[i], to);
    }
}


void Solver::garbageCollect()
{
    // Initialize the next region to a size corresponding to the estimated utilization degree. This
    // is not precise but should avoid some unnecessary reallocations for the new region:
    ClauseAllocator to(ca.size() - ca.wasted());

    relocAll(to);
    if (verbosity >= 2)
        printf("|  Garbage collection:   %12d bytes => %12d bytes             |\n",
               ca.size()*ClauseAllocator::Unit_Size, to.size()*ClauseAllocator::Unit_Size);
    to.moveTo(ca);
}

void Solver::push()
{
  Assert(d_enable_incremental);
  Assert(decisionLevel() == 0);

  ++assertionLevel;
  Trace("minisat") << "in user push, increasing assertion level to " << assertionLevel << std::endl;
  trail_ok.push(ok);
  assigns_lim.push(assigns.size());

  d_context->push();  // SAT context for cvc5

  Trace("minisat") << "MINISAT PUSH assertionLevel is " << assertionLevel << ", trail.size is " << trail.size() << std::endl;
}

void Solver::pop()
{
  Assert(d_enable_incremental);

  Assert(decisionLevel() == 0);
  // Notify sat proof manager that we have popped and now potentially we need to
  // retrieve the proofs for the clauses inserted into optimized levels
  if (needProof())
  {
    d_pfManager->notifyPop();
  }
  // Pop the trail below the user level
  --assertionLevel;
  Trace("minisat") << "in user pop, decreasing assertion level to "
                   << assertionLevel << "\n"
                   << cvc5::push;
  while (true) {
    Trace("minisat") << "== unassigning " << trail.last() << std::endl;
    Var      x  = var(trail.last());
    if (user_level(x) > assertionLevel) {
      assigns[x] = l_Undef;
      vardata[x] = VarData(CRef_Undef, -1, -1, intro_level(x), -1);
      if(phase_saving >= 1 && (polarity[x] & 0x2) == 0)
        polarity[x] = sign(trail.last());
      insertVarOrder(x);
      trail.pop();
    } else {
      break;
    }
  }

  // The head should be at the trail top
  qhead = trail.size();

  // Remove the clauses
  removeClausesAboveLevel(clauses_persistent, assertionLevel);
  removeClausesAboveLevel(clauses_removable, assertionLevel);
  Trace("minisat") << cvc5::pop;
  // Pop the SAT context to notify everyone
  d_context->pop();  // SAT context for cvc5

  Trace("minisat") << "MINISAT POP assertionLevel is " << assertionLevel
                   << ", trail.size is " << trail.size() << "\n";
  // Pop the created variables
  resizeVars(assigns_lim.last());
  assigns_lim.pop();
  variables_to_register.clear();

  // Pop the OK
  ok = trail_ok.last();
  trail_ok.pop();
}

CRef Solver::updateLemmas() {

  Trace("minisat::lemmas") << "Solver::updateLemmas() begin" << std::endl;

  // Avoid adding lemmas indefinitely without resource-out
  d_proxy->spendResource(Resource::LemmaStep);

  CRef conflict = CRef_Undef;

  // Decision level to backtrack to
  int backtrackLevel = decisionLevel();

  // We use this comparison operator
  lemma_lt lt(*this);

  // Check for propagation and level to backtrack to
  int i = 0;
  while (i < lemmas.size()) {
    // We need this loop as when we backtrack, due to registration more lemmas could be added
    for (; i < lemmas.size(); ++ i)
    {
      // The current lemma
      vec<Lit>& lemma = lemmas[i];

      Trace("pf::sat") << "Solver::updateLemmas: working on lemma: ";
      for (int k = 0; k < lemma.size(); ++k) {
        Trace("pf::sat") << lemma[k] << " ";
      }
      Trace("pf::sat") << std::endl;

      // If it's an empty lemma, we have a conflict at zero level
      if (lemma.size() == 0) {
        Assert(!options().smt.unsatCores && !needProof());
        conflict = CRef_Lazy;
        backtrackLevel = 0;
        Trace("minisat::lemmas") << "Solver::updateLemmas(): found empty clause" << std::endl;
        continue;
      }
      // Sort the lemma to be able to attach
      sort(lemma, lt);
      // See if the lemma propagates something
      if (lemma.size() == 1 || value(lemma[1]) == l_False) {
        Trace("minisat::lemmas") << "found unit " << lemma.size() << std::endl;
        // This lemma propagates, see which level we need to backtrack to
        int currentBacktrackLevel = lemma.size() == 1 ? 0 : level(var(lemma[1]));
        // Even if the first literal is true, we should propagate it at this level (unless it's set at a lower level)
        if (value(lemma[0]) != l_True || level(var(lemma[0])) > currentBacktrackLevel) {
          if (currentBacktrackLevel < backtrackLevel) {
            backtrackLevel = currentBacktrackLevel;
          }
        }
      }
    }

    // Pop so that propagation would be current
    Trace("minisat::lemmas") << "Solver::updateLemmas(): backtracking to " << backtrackLevel << " from " << decisionLevel() << std::endl;
    cancelUntil(backtrackLevel);
  }

  // Last index in the trail
  int backtrack_index = trail.size();

  // Attach all the clauses and enqueue all the propagations
  for (int j = 0; j < lemmas.size(); ++j)
  {
    // The current lemma
    vec<Lit>& lemma = lemmas[j];
    bool removable = lemmas_removable[j];

    // Attach it if non-unit
    CRef lemma_ref = CRef_Undef;
    if (lemma.size() > 1) {
      // If the lemmas is removable, we can compute its level by the level
      int clauseLevel = assertionLevel;
      if (removable && !d_assertionLevelOnly)
      {
        clauseLevel = 0;
        for (int k = 0; k < lemma.size(); ++k)
        {
          clauseLevel = std::max(clauseLevel, intro_level(var(lemma[k])));
        }
      }

      lemma_ref = ca.alloc(clauseLevel, lemma, removable);
      // notify cnf stream that this clause's proof must be saved to resist
      // context-popping
      if (needProof() && clauseLevel < assertionLevel)
      {
        if (Trace.isOn("pf::sat"))
        {
          Trace("pf::sat") << "updateLemmas: ";
          for (int k = 0, size = lemma.size(); k < size; ++k)
          {
            Trace("pf::sat") << lemma[k] << " ";
          }
          Trace("pf::sat") << " clause/assert levels " << clauseLevel << " / "
                           << assertionLevel << "\n";
        }
        SatClause satClause;
        MinisatSatSolver::toSatClause(ca[lemma_ref], satClause);
        d_proxy->notifyOptClause(satClause, clauseLevel);
      }
      if (removable) {
        clauses_removable.push(lemma_ref);
      } else {
        clauses_persistent.push(lemma_ref);
      }
      attachClause(lemma_ref);
    }

    // If the lemma is propagating enqueue its literal (or set the conflict)
    if (conflict == CRef_Undef && value(lemma[0]) != l_True) {
      if (lemma.size() == 1 || (value(lemma[1]) == l_False && trail_index(var(lemma[1])) < backtrack_index)) {
        Trace("pf::sat") << "Solver::updateLemmas: unit theory lemma: "
                         << lemma[0] << std::endl;
        if (value(lemma[0]) == l_False) {
          // We have a conflict
          if (lemma.size() > 1) {
            Trace("minisat::lemmas") << "Solver::updateLemmas(): conflict" << std::endl;
            conflict = lemma_ref;
          } else {
            Trace("minisat::lemmas") << "Solver::updateLemmas(): unit conflict or empty clause" << std::endl;
            conflict = CRef_Lazy;
            if (needProof())
            {
              d_pfManager->storeUnitConflict(lemma[0]);
            }
          }
        } else {
          Trace("minisat::lemmas") << "lemma size is " << lemma.size() << std::endl;
          Trace("minisat::lemmas") << "lemma ref is " << lemma_ref << std::endl;
          uncheckedEnqueue(lemma[0], lemma_ref);
        }
      }
    }
  }

  // Clear the lemmas
  lemmas.clear();
  lemmas_removable.clear();

  if (conflict != CRef_Undef) {
    theoryConflict = true;
  }

  Trace("minisat::lemmas") << "Solver::updateLemmas() end" << std::endl;

  return conflict;
}

void ClauseAllocator::reloc(CRef& cr, ClauseAllocator& to)
{
  Trace("minisat") << "ClauseAllocator::reloc: cr " << cr << std::endl;
  // FIXME what is this CRef_lazy
  if (cr == CRef_Lazy) return;

  Clause& c = operator[](cr);
  if (c.reloced()) { cr = c.relocation(); return; }

  cr = to.alloc(c.level(), c, c.removable());
  c.relocate(cr);
  // Copy extra data-fields:
  // (This could be cleaned-up. Generalize Clause-constructor to be applicable here instead?)
  to[cr].mark(c.mark());
  if (to[cr].removable())         to[cr].activity() = c.activity();
  else if (to[cr].has_extra()) to[cr].calcAbstraction();
}

inline bool Solver::withinBudget(Resource r) const
{
  Assert(d_proxy);
  // spendResource may interrupt the solver via a callback.
  d_proxy->spendResource(r);

  bool within_budget =
      !asynch_interrupt && (conflict_budget < 0 || conflicts < conflict_budget)
      && (propagation_budget < 0 || propagations < propagation_budget);
  return within_budget;
}

SatProofManager* Solver::getProofManager()
{
  return isProofEnabled() ? d_pfManager.get() : nullptr;
}

std::shared_ptr<ProofNode> Solver::getProof()
{
  return isProofEnabled() ? d_pfManager->getProof() : nullptr;
}

bool Solver::isProofEnabled() const { return d_pfManager != nullptr; }

bool Solver::needProof() const
{
  return isProofEnabled()
         && options().smt.proofMode != options::ProofMode::PP_ONLY;
}

bool Solver::assertionLevelOnly() const
{
  return options::unsatCores() && !needProof() && options::incrementalSolving();
}

}  // namespace Minisat
}  // namespace cvc5<|MERGE_RESOLUTION|>--- conflicted
+++ resolved
@@ -42,10 +42,6 @@
 namespace Minisat {
 
 namespace {
-<<<<<<< HEAD
-
-=======
->>>>>>> 3c4ad6a4
 //=================================================================================================
 // Helper functions for decision tree tracing
 
@@ -261,12 +257,8 @@
 
     setDecisionVar(v, dvar);
 
-<<<<<<< HEAD
-    Debug("minisat") << "new var " << v << " with assertion level "
+    Trace("minisat") << "new var " << v << " with assertion level "
                      << assertionLevel << std::endl;
-=======
-    Trace("minisat") << "new var " << v << std::endl;
->>>>>>> 3c4ad6a4
 
     // If the variable is introduced at non-zero level, we need to reintroduce it on backtracks
     if (preRegister)
@@ -553,7 +545,6 @@
       }
 
       // Check if it propagates
-<<<<<<< HEAD
       if (ps.size() == falseLiteralsCount + 1 && assigns[var(ps[0])] == l_Undef)
       {
         Assert(assigns[var(ps[0])] != l_False);
@@ -565,13 +556,6 @@
                                  : (assigns[var(ps[0])] == l_False ? "false"
                                                                    : "undef"))
                          << ", user_level(" << user_level(var(ps[0])) << ")"
-=======
-      if (ps.size() == falseLiteralsCount + 1) {
-        if(assigns[var(ps[0])] == l_Undef) {
-          Assert(assigns[var(ps[0])] != l_False);
-          uncheckedEnqueue(ps[0], cr);
-          Trace("cores") << "i'm registering a unit clause, maybe input"
->>>>>>> 3c4ad6a4
                          << std::endl;
         if (ps.size() == 1)
         {
