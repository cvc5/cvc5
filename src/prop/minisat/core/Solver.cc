/***************************************************************************************[Solver.cc]
Copyright (c) 2003-2006, Niklas Een, Niklas Sorensson
Copyright (c) 2007-2010, Niklas Sorensson

Permission is hereby granted, free of charge, to any person obtaining a copy of this software and
associated documentation files (the "Software"), to deal in the Software without restriction,
including without limitation the rights to use, copy, modify, merge, publish, distribute,
sublicense, and/or sell copies of the Software, and to permit persons to whom the Software is
furnished to do so, subject to the following conditions:

The above copyright notice and this permission notice shall be included in all copies or
substantial portions of the Software.

THE SOFTWARE IS PROVIDED "AS IS", WITHOUT WARRANTY OF ANY KIND, EXPRESS OR IMPLIED, INCLUDING BUT
NOT LIMITED TO THE WARRANTIES OF MERCHANTABILITY, FITNESS FOR A PARTICULAR PURPOSE AND
NONINFRINGEMENT. IN NO EVENT SHALL THE AUTHORS OR COPYRIGHT HOLDERS BE LIABLE FOR ANY CLAIM,
DAMAGES OR OTHER LIABILITY, WHETHER IN AN ACTION OF CONTRACT, TORT OR OTHERWISE, ARISING FROM, OUT
OF OR IN CONNECTION WITH THE SOFTWARE OR THE USE OR OTHER DEALINGS IN THE SOFTWARE.
**************************************************************************************************/

#include <math.h>

#include <iostream>

#include "prop/minisat/mtl/Sort.h"
#include "prop/minisat/core/Solver.h"

#include "prop/theory_proxy.h"
#include "prop/minisat/minisat.h"
#include "prop/options.h"
#include "util/output.h"
#include "expr/command.h"
#include "proof/proof_manager.h"
#include "proof/sat_proof_implementation.h"

using namespace Minisat;
using namespace CVC4;
using namespace CVC4::prop;

//=================================================================================================
// Options:

static const char* _cat = "CORE";

static DoubleOption  opt_var_decay         (_cat, "var-decay",   "The variable activity decay factor",            0.95,     DoubleRange(0, false, 1, false));
static DoubleOption  opt_clause_decay      (_cat, "cla-decay",   "The clause activity decay factor",              0.999,    DoubleRange(0, false, 1, false));
static DoubleOption  opt_random_var_freq   (_cat, "rnd-freq",    "The frequency with which the decision heuristic tries to choose a random variable", 0, DoubleRange(0, true, 1, true));
static DoubleOption  opt_random_seed       (_cat, "rnd-seed",    "Used by the random variable selection",         91648253, DoubleRange(0, false, HUGE_VAL, false));
static IntOption     opt_ccmin_mode        (_cat, "ccmin-mode",  "Controls conflict clause minimization (0=none, 1=basic, 2=deep)", 2, IntRange(0, 2));
static IntOption     opt_phase_saving      (_cat, "phase-saving", "Controls the level of phase saving (0=none, 1=limited, 2=full)", 2, IntRange(0, 2));
static BoolOption    opt_rnd_init_act      (_cat, "rnd-init",    "Randomize the initial activity", false);
static BoolOption    opt_luby_restart      (_cat, "luby",        "Use the Luby restart sequence", true);
static IntOption     opt_restart_first     (_cat, "rfirst",      "The base restart interval", 25, IntRange(1, INT32_MAX));
static DoubleOption  opt_restart_inc       (_cat, "rinc",        "Restart interval increase factor", 3, DoubleRange(1, false, HUGE_VAL, false));
static DoubleOption  opt_garbage_frac      (_cat, "gc-frac",     "The fraction of wasted memory allowed before a garbage collection is triggered",  0.20, DoubleRange(0, false, HUGE_VAL, false));

//=================================================================================================
// Proof declarations
CRef Solver::TCRef_Undef = CRef_Undef;
CRef Solver::TCRef_Lazy = CRef_Lazy;

class ScopedBool {
  bool& watch;
  bool oldValue;
public:
  ScopedBool(bool& watch, bool newValue)
  : watch(watch), oldValue(watch) {
    watch = newValue;
  }
  ~ScopedBool() {
    watch = oldValue;
  }
};


//=================================================================================================
// Constructor/Destructor:

Solver::Solver(CVC4::prop::TheoryProxy* proxy, CVC4::context::Context* context, bool enable_incremental) :
    proxy(proxy)
  , context(context)
  , assertionLevel(0)
  , enable_incremental(enable_incremental)
  , minisat_busy(false)
    // Parameters (user settable):
    //
  , verbosity        (0)
  , var_decay        (opt_var_decay)
  , clause_decay     (opt_clause_decay)
  , random_var_freq  (opt_random_var_freq)
  , random_seed      (opt_random_seed)
  , luby_restart     (opt_luby_restart)
  , ccmin_mode       (opt_ccmin_mode)
  , phase_saving     (opt_phase_saving)
  , rnd_pol          (false)
  , rnd_init_act     (opt_rnd_init_act)
  , garbage_frac     (opt_garbage_frac)
  , restart_first    (opt_restart_first)
  , restart_inc      (opt_restart_inc)

    // Parameters (the rest):
    //
  , learntsize_factor(1), learntsize_inc(1.5)

    // Parameters (experimental):
    //
  , learntsize_adjust_start_confl (100)
  , learntsize_adjust_inc         (1.5)

    // Statistics: (formerly in 'SolverStats')
    //
  , solves(0), starts(0), decisions(0), rnd_decisions(0), propagations(0), conflicts(0), resources_consumed(0)
  , dec_vars(0), clauses_literals(0), learnts_literals(0), max_literals(0), tot_literals(0)

  , ok                 (true)
  , cla_inc            (1)
  , var_inc            (1)
  , watches            (WatcherDeleted(ca))
  , qhead              (0)
  , simpDB_assigns     (-1)
  , simpDB_props       (0)
  , order_heap         (VarOrderLt(activity))
  , progress_estimate  (0)
  , remove_satisfied   (!enable_incremental)

    // Resource constraints:
    //
  , conflict_budget    (-1)
  , propagation_budget (-1)
  , asynch_interrupt   (false)
{
  PROOF(ProofManager::initSatProof(this);)

  // Create the constant variables
  varTrue = newVar(true, false, false);
  varFalse = newVar(false, false, false);

  // Assert the constants
  uncheckedEnqueue(mkLit(varTrue, false));
  uncheckedEnqueue(mkLit(varFalse, true));
  PROOF( ProofManager::getSatProof()->registerUnitClause(mkLit(varTrue, false), INPUT, uint64_t(-1)); )
  PROOF( ProofManager::getSatProof()->registerUnitClause(mkLit(varFalse, true), INPUT, uint64_t(-1)); )
}


Solver::~Solver()
{
}


//=================================================================================================
// Minor methods:


// Creates a new SAT variable in the solver. If 'decision_var' is cleared, variable will not be
// used as a decision variable (NOTE! This has effects on the meaning of a SATISFIABLE result).
//
Var Solver::newVar(bool sign, bool dvar, bool isTheoryAtom, bool preRegister, bool canErase)
{
    int v = nVars();

    watches  .init(mkLit(v, false));
    watches  .init(mkLit(v, true ));
    assigns  .push(l_Undef);
    vardata  .push(VarData(CRef_Undef, -1, -1, assertionLevel, -1));
    activity .push(rnd_init_act ? drand(random_seed) * 0.00001 : 0);
    seen     .push(0);
    polarity .push(sign);
    decision .push();
    trail    .capacity(v+1);
    theory   .push(isTheoryAtom);

    setDecisionVar(v, dvar);

    // If the variable is introduced at non-zero level, we need to reintroduce it on backtracks
    if (preRegister) {
      variables_to_register.push(VarIntroInfo(v, decisionLevel()));
    }

    Debug("minisat") << "new var " << v << std::endl;

    return v;
}

void Solver::resizeVars(int newSize) {
  assert(enable_incremental);
  assert(decisionLevel() == 0);
  Assert(newSize >= 2, "always keep true/false");
  if (newSize < nVars()) {
    int shrinkSize = nVars() - newSize;

    // Resize watches up to the negated last literal
    watches.resizeTo(mkLit(newSize-1, true));

    // Resize all info arrays
    assigns.shrink(shrinkSize);
    vardata.shrink(shrinkSize);
    activity.shrink(shrinkSize);
    seen.shrink(shrinkSize);
    polarity.shrink(shrinkSize);
    decision.shrink(shrinkSize);
    theory.shrink(shrinkSize);

  }

  if (Debug.isOn("minisat::pop")) {
    for (int i = 0; i < trail.size(); ++ i) {
      assert(var(trail[i]) < nVars());
    }
  }
}

CRef Solver::reason(Var x) {

    // If we already have a reason, just return it
    if (vardata[x].reason != CRef_Lazy) return vardata[x].reason;

    // What's the literal we are trying to explain
    Lit l = mkLit(x, value(x) != l_True);

    // Get the explanation from the theory
    SatClause explanation_cl;
    proxy->explainPropagation(MinisatSatSolver::toSatLiteral(l), explanation_cl);
    vec<Lit> explanation;
    MinisatSatSolver::toMinisatClause(explanation_cl, explanation); 

    // Sort the literals by trail index level
    lemma_lt lt(*this);
    sort(explanation, lt);
    Assert(explanation[0] == l);

    // Compute the assertion level for this clause
    int explLevel = 0;
    int i, j;
    Lit prev = lit_Undef;
    for (i = 0, j = 0; i < explanation.size(); ++ i) {
      // This clause is valid theory propagation, so its level is the level of the top literal
      explLevel = std::max(explLevel, intro_level(var(explanation[i])));

      Assert(value(explanation[i]) != l_Undef);
      Assert(i == 0 || trail_index(var(explanation[0])) > trail_index(var(explanation[i])));

      // Always keep the first literal
      if (i == 0) {
        prev = explanation[j++] = explanation[i];
        continue;
      }
      // Ignore duplicate literals
      if (explanation[i] == prev) {
        continue;
      }
      // Ignore zero level literals
      if (level(var(explanation[i])) == 0 && user_level(var(explanation[i]) == 0)) {
        continue;
      }
      // Keep this literal
      prev = explanation[j++] = explanation[i];
    }
    explanation.shrink(i - j);

    // We need an explanation clause so we add a fake literal
    if (j == 1) {
      // Add not TRUE to the clause
      explanation.push(mkLit(varTrue, true));
    }

    // Construct the reason
    CRef real_reason = ca.alloc(explLevel, explanation, true);
    PROOF (ProofManager::getSatProof()->registerClause(real_reason, THEORY_LEMMA, (uint64_t(RULE_CONFLICT) << 32)); );
    vardata[x] = VarData(real_reason, level(x), user_level(x), intro_level(x), trail_index(x));
    clauses_removable.push(real_reason);
    attachClause(real_reason);

    return real_reason;
}

bool Solver::addClause_(vec<Lit>& ps, bool removable, uint64_t proof_id)
{
    if (!ok) return false;

    // Check if clause is satisfied and remove false/duplicate literals:
    sort(ps);
    Lit p; int i, j;

    // Which user-level to assert this clause at
    int clauseLevel = removable ? 0 : assertionLevel;

    // Check the clause for tautologies and similar
    int falseLiteralsCount = 0;
    for (i = j = 0, p = lit_Undef; i < ps.size(); i++) {
      // Update the level
      clauseLevel = std::max(clauseLevel, intro_level(var(ps[i])));
      // Tautologies are ignored
      if (ps[i] == ~p) {
        // Clause can be ignored
        return true;
      }
      // Clauses with 0-level true literals are also ignored
      if (value(ps[i]) == l_True && level(var(ps[i])) == 0 && user_level(var(ps[i])) == 0) {
        return true;
      }
      // Ignore repeated literals
      if (ps[i] == p) {
        continue;
      }
      // If a literal is false at 0 level (both sat and user level) we also ignore it
      if (value(ps[i]) == l_False) {
        if (!PROOF_ON() && level(var(ps[i])) == 0 && user_level(var(ps[i])) == 0) {
          continue;
        } else {
          // If we decide to keep it, we count it into the false literals
          falseLiteralsCount ++;
        }
      }
      // This literal is a keeper
      ps[j++] = p = ps[i];
    }

    // Fit to size
    ps.shrink(i - j);

    // If we are in solve or decision level > 0
    if (minisat_busy || decisionLevel() > 0) {
      lemmas.push();
      ps.copyTo(lemmas.last());
      lemmas_removable.push(removable);
      Debug("cores") << "lemma push " << proof_id << " " << (proof_id & 0xffffffff) << std::endl;
      lemmas_proof_id.push(proof_id);
    } else {
      // If all false, we're in conflict
      if (ps.size() == falseLiteralsCount) {
        if(PROOF_ON()) {
          // Take care of false units here; otherwise, we need to
          // construct the clause below to give to the proof manager
          // as the final conflict.
          if(falseLiteralsCount == 1) {
            PROOF( ProofManager::getSatProof()->storeUnitConflict(ps[0], INPUT, proof_id); )
            PROOF( ProofManager::getSatProof()->finalizeProof(::Minisat::CRef_Lazy); )
            return ok = false;
          }
        } else {
          return ok = false;
        }
      }

      CRef cr = CRef_Undef;

      // If not unit, add the clause
      if (ps.size() > 1) {

        lemma_lt lt(*this);
        sort(ps, lt);

        cr = ca.alloc(clauseLevel, ps, false);
        clauses_persistent.push(cr);
	attachClause(cr);

        if(PROOF_ON()) {
          PROOF( ProofManager::getSatProof()->registerClause(cr, INPUT, proof_id); )
          if(ps.size() == falseLiteralsCount) {
            PROOF( ProofManager::getSatProof()->finalizeProof(cr); )
            return ok = false;
          }
        }
      }

      // Check if it propagates
      if (ps.size() == falseLiteralsCount + 1) {
        if(assigns[var(ps[0])] == l_Undef) {
          assert(assigns[var(ps[0])] != l_False);
          uncheckedEnqueue(ps[0], cr);
          Debug("cores") << "i'm registering a unit clause, input, proof id " << proof_id << std::endl;
          PROOF( if(ps.size() == 1) { ProofManager::getSatProof()->registerUnitClause(ps[0], INPUT, proof_id); } );
          CRef confl = propagate(CHECK_WITHOUT_THEORY);
          if(! (ok = (confl == CRef_Undef)) ) {
            if(ca[confl].size() == 1) {
              PROOF( ProofManager::getSatProof()->storeUnitConflict(ca[confl][0], LEARNT, proof_id); );
              PROOF( ProofManager::getSatProof()->finalizeProof(::Minisat::CRef_Lazy); )
            } else {
              PROOF( ProofManager::getSatProof()->finalizeProof(confl); );
            }
          }
          return ok;
        } else return ok;
      }
    }

    return true;
}


void Solver::attachClause(CRef cr) {
    const Clause& c = ca[cr];
    Debug("minisat") << "Solver::attachClause(" << c << "): level " << c.level() << std::endl;
    Assert(c.size() > 1);
    watches[~c[0]].push(Watcher(cr, c[1]));
    watches[~c[1]].push(Watcher(cr, c[0]));
    if (c.removable()) learnts_literals += c.size();
    else            clauses_literals += c.size();
}


void Solver::detachClause(CRef cr, bool strict) {
    const Clause& c = ca[cr];
    PROOF( ProofManager::getSatProof()->markDeleted(cr); );
    Debug("minisat") << "Solver::detachClause(" << c << ")" << std::endl;
    assert(c.size() > 1);

    if (strict){
        remove(watches[~c[0]], Watcher(cr, c[1]));
        remove(watches[~c[1]], Watcher(cr, c[0]));
    }else{
        // Lazy detaching: (NOTE! Must clean all watcher lists before garbage collecting this clause)
        watches.smudge(~c[0]);
        watches.smudge(~c[1]);
    }

    if (c.removable()) learnts_literals -= c.size();
    else            clauses_literals -= c.size(); }


void Solver::removeClause(CRef cr) {
    Clause& c = ca[cr];
    Debug("minisat::remove-clause") << "Solver::removeClause(" << c << ")" << std::endl;
    detachClause(cr);
    // Don't leave pointers to free'd memory!
    if (locked(c)) vardata[var(c[0])].reason = CRef_Undef;
    c.mark(1);
    ca.free(cr);
}


bool Solver::satisfied(const Clause& c) const {
    for (int i = 0; i < c.size(); i++)
        if (value(c[i]) == l_True)
            return true;
    return false; }


// Revert to the state at given level (keeping all assignment at 'level' but not beyond).
//
void Solver::cancelUntil(int level) {
    Debug("minisat") << "minisat::cancelUntil(" << level << ")" << std::endl;

    if (decisionLevel() > level){
        // Pop the SMT context
        for (int l = trail_lim.size() - level; l > 0; --l) {
          context->pop();
          if(Dump.isOn("state")) {
            Dump("state") << PopCommand();
          }
        }
        for (int c = trail.size()-1; c >= trail_lim[level]; c--){
            Var      x  = var(trail[c]);
            assigns [x] = l_Undef;
            vardata[x].trail_index = -1;
            if ((phase_saving > 1 || (phase_saving == 1) && c > trail_lim.last()) && (polarity[x] & 0x2) == 0)
              polarity[x] = sign(trail[c]);
            insertVarOrder(x);
        }
        qhead = trail_lim[level];
        trail.shrink(trail.size() - trail_lim[level]);
        trail_lim.shrink(trail_lim.size() - level);
        flipped.shrink(flipped.size() - level);

        // Register variables that have not been registered yet
        int currentLevel = decisionLevel();
        for(int i = variables_to_register.size() - 1; i >= 0 && variables_to_register[i].level > currentLevel; --i) {
          variables_to_register[i].level = currentLevel;
          proxy->variableNotify(MinisatSatSolver::toSatVariable(variables_to_register[i].var));
        }
    }
}

void Solver::popTrail() {
  cancelUntil(0);
}

//=================================================================================================
// Major methods:


Lit Solver::pickBranchLit()
{
    Lit nextLit;

#ifdef CVC4_REPLAY
    nextLit = MinisatSatSolver::toMinisatLit(proxy->getNextReplayDecision());

    if (nextLit != lit_Undef) {
      return nextLit;
    }
#endif /* CVC4_REPLAY */

    // Theory requests
    nextLit = MinisatSatSolver::toMinisatLit(proxy->getNextTheoryDecisionRequest());
    while (nextLit != lit_Undef) {
      if(value(var(nextLit)) == l_Undef) {
        Debug("propagateAsDecision") << "propagateAsDecision(): now deciding on " << nextLit << std::endl;
        decisions++;
        return nextLit;
      } else {
        Debug("propagateAsDecision") << "propagateAsDecision(): would decide on " << nextLit << " but it already has an assignment" << std::endl;
      }
      nextLit = MinisatSatSolver::toMinisatLit(proxy->getNextTheoryDecisionRequest());
    }
    Debug("propagateAsDecision") << "propagateAsDecision(): decide on another literal" << std::endl;

    // DE requests
    bool stopSearch = false;
    nextLit = MinisatSatSolver::toMinisatLit(proxy->getNextDecisionEngineRequest(stopSearch));
    if(stopSearch) {
      return lit_Undef;
    }
    if(nextLit != lit_Undef) {
      Assert(value(var(nextLit)) == l_Undef, "literal to decide already has value");
      decisions++;
      return nextLit;
    }

    Var next = var_Undef;

    // Random decision:
    if (drand(random_seed) < random_var_freq && !order_heap.empty()){
        next = order_heap[irand(random_seed,order_heap.size())];
        if (value(next) == l_Undef && decision[next])
            rnd_decisions++; }

    // Activity based decision:
    while (next >= nVars() || next == var_Undef || value(next) != l_Undef || !decision[next]) {
        if (order_heap.empty()){
            next = var_Undef;
            break;
        }else {
            next = order_heap.removeMin();
        }

        if(!decision[next]) continue;
        // Check with decision engine about relevancy
        if(proxy->isDecisionRelevant(MinisatSatSolver::toSatVariable(next)) == false ) {
          next = var_Undef;
        }
    }

    if(next == var_Undef) {
      return lit_Undef;
    } else {
      decisions++;
      // Check with decision engine if it can tell polarity
      lbool dec_pol = MinisatSatSolver::toMinisatlbool
        (proxy->getDecisionPolarity(MinisatSatSolver::toSatVariable(next)));
      if(dec_pol != l_Undef) {
        Assert(dec_pol == l_True || dec_pol == l_False);
        return mkLit(next, (dec_pol == l_True) );
      }
      // If it can't use internal heuristic to do that
      return mkLit(next, rnd_pol ? drand(random_seed) < 0.5 : (polarity[next] & 0x1));
    }
}


/*_________________________________________________________________________________________________
|
|  analyze : (confl : Clause*) (out_learnt : vec<Lit>&) (out_btlevel : int&)  ->  [void]
|  
|  Description:
|    Analyze conflict and produce a reason clause.
|  
|    Pre-conditions:
|      * 'out_learnt' is assumed to be cleared.
|      * Current decision level must be greater than root level.
|  
|    Post-conditions:
|      * 'out_learnt[0]' is the asserting literal at level 'out_btlevel'.
|      * If out_learnt.size() > 1 then 'out_learnt[1]' has the greatest decision level of the 
|        rest of literals. There may be others from the same level though.
|      * returns the maximal level of the resolved clauses
|  
|________________________________________________________________________________________________@*/
int Solver::analyze(CRef confl, vec<Lit>& out_learnt, int& out_btlevel)
{
    int pathC = 0;
    Lit p     = lit_Undef;

    // Generate conflict clause:
    //
    out_learnt.push();      // (leave room for the asserting literal)
    int index   = trail.size() - 1;

    int max_resolution_level = 0; // Maximal level of the resolved clauses

    PROOF( ProofManager::getSatProof()->startResChain(confl); )
    do{
        assert(confl != CRef_Undef); // (otherwise should be UIP)
        Clause& c = ca[confl];
        max_resolution_level = std::max(max_resolution_level, c.level());

        if (c.removable())
            claBumpActivity(c);

        for (int j = (p == lit_Undef) ? 0 : 1; j < c.size(); j++){
            Lit q = c[j];

            if (!seen[var(q)] && level(var(q)) > 0) {
                varBumpActivity(var(q));
                seen[var(q)] = 1;
                if (level(var(q)) >= decisionLevel())
                    pathC++;
                else
                    out_learnt.push(q);
            } else {
              // We could be resolving a literal propagated by a clause/theory using
              // information from a higher level
              if (!seen[var(q)] && level(var(q)) == 0) {
                max_resolution_level = std::max(max_resolution_level, user_level(var(q)));
              }

              // FIXME: can we do it lazily if we actually need the proof?
              if (level(var(q)) == 0) {
                PROOF( ProofManager::getSatProof()->resolveOutUnit(q); )
              }
            }
        }
        
        // Select next clause to look at:
        while (!seen[var(trail[index--])]);
        p     = trail[index+1];
        confl = reason(var(p));
        seen[var(p)] = 0;
        pathC--;
        
        if ( pathC > 0 && confl != CRef_Undef ) {
          PROOF( ProofManager::getSatProof()->addResolutionStep(p, confl, sign(p)); )
        }

    }while (pathC > 0);
    out_learnt[0] = ~p;

    // Simplify conflict clause:
    int i, j;
    out_learnt.copyTo(analyze_toclear);
    if (ccmin_mode == 2){
        uint32_t abstract_level = 0;
        for (i = 1; i < out_learnt.size(); i++)
            abstract_level |= abstractLevel(var(out_learnt[i])); // (maintain an abstraction of levels involved in conflict)

        for (i = j = 1; i < out_learnt.size(); i++) {
            if (reason(var(out_learnt[i])) == CRef_Undef) {
                out_learnt[j++] = out_learnt[i];
            } else {
              // Check if the literal is redundant
              if (!litRedundant(out_learnt[i], abstract_level)) {
                // Literal is not redundant
                out_learnt[j++] = out_learnt[i];
              } else {
                PROOF( ProofManager::getSatProof()->storeLitRedundant(out_learnt[i]); )
                // Literal is redundant, to be safe, mark the level as current assertion level 
                // TODO: maybe optimize
                max_resolution_level = std::max(max_resolution_level, user_level(var(out_learnt[i])));
              }
            }
        }
        
    }else if (ccmin_mode == 1){
        Unreachable();
        for (i = j = 1; i < out_learnt.size(); i++){
            Var x = var(out_learnt[i]);

            if (reason(x) == CRef_Undef)
                out_learnt[j++] = out_learnt[i];
            else{
                Clause& c = ca[reason(var(out_learnt[i]))];
                for (int k = 1; k < c.size(); k++)
                    if (!seen[var(c[k])] && level(var(c[k])) > 0){
                        out_learnt[j++] = out_learnt[i];
                        break; }
            }
        }
    }else
        i = j = out_learnt.size();

    max_literals += out_learnt.size();
    out_learnt.shrink(i - j);
    tot_literals += out_learnt.size();

    // Find correct backtrack level:
    //
    if (out_learnt.size() == 1)
        out_btlevel = 0;
    else{
        int max_i = 1;
        // Find the first literal assigned at the next-highest level:
        for (int i = 2; i < out_learnt.size(); i++)
            if (level(var(out_learnt[i])) > level(var(out_learnt[max_i])))
                max_i = i;
        // Swap-in this literal at index 1:
        Lit p             = out_learnt[max_i];
        out_learnt[max_i] = out_learnt[1];
        out_learnt[1]     = p;
        out_btlevel       = level(var(p));
    }

    for (int j = 0; j < analyze_toclear.size(); j++) seen[var(analyze_toclear[j])] = 0;    // ('seen[]' is now cleared)

    // Return the maximal resolution level
    return max_resolution_level;
}


// Check if 'p' can be removed. 'abstract_levels' is used to abort early if the algorithm is
// visiting literals at levels that cannot be removed later.
bool Solver::litRedundant(Lit p, uint32_t abstract_levels)
{
    analyze_stack.clear(); analyze_stack.push(p);
    int top = analyze_toclear.size();
    while (analyze_stack.size() > 0){
        CRef c_reason = reason(var(analyze_stack.last()));
        assert(c_reason != CRef_Undef);
        Clause& c = ca[c_reason];
        int c_size = c.size();
        analyze_stack.pop();

        // Since calling reason might relocate to resize, c is not necesserily the right reference, we must
        // use the allocator each time
        for (int i = 1; i < c_size; i++){
            Lit p  = ca[c_reason][i];
            if (!seen[var(p)] && level(var(p)) > 0){
                if (reason(var(p)) != CRef_Undef && (abstractLevel(var(p)) & abstract_levels) != 0){
                    seen[var(p)] = 1;
                    analyze_stack.push(p);
                    analyze_toclear.push(p);
                }else{
                    for (int j = top; j < analyze_toclear.size(); j++)
                        seen[var(analyze_toclear[j])] = 0;
                    analyze_toclear.shrink(analyze_toclear.size() - top);
                    return false;
                }
            }
        }
    }

    return true;
}


/*_________________________________________________________________________________________________
|
|  analyzeFinal : (p : Lit)  ->  [void]
|  
|  Description:
|    Specialized analysis procedure to express the final conflict in terms of assumptions.
|    Calculates the (possibly empty) set of assumptions that led to the assignment of 'p', and
|    stores the result in 'out_conflict'.
|________________________________________________________________________________________________@*/
void Solver::analyzeFinal(Lit p, vec<Lit>& out_conflict)
{
    out_conflict.clear();
    out_conflict.push(p);

    if (decisionLevel() == 0)
        return;

    seen[var(p)] = 1;

    for (int i = trail.size()-1; i >= trail_lim[0]; i--){
        Var x = var(trail[i]);
        if (seen[x]){
            if (reason(x) == CRef_Undef){
                assert(level(x) > 0);
                out_conflict.push(~trail[i]);
            }else{
                Clause& c = ca[reason(x)];
                for (int j = 1; j < c.size(); j++)
                    if (level(var(c[j])) > 0)
                        seen[var(c[j])] = 1;
            }
            seen[x] = 0;
        }
    }

    seen[var(p)] = 0;
}


void Solver::uncheckedEnqueue(Lit p, CRef from)
{
    Debug("minisat") << "unchecked enqueue of " << p << " (" << trail_index(var(p)) << ") trail size is " << trail.size() << " cap is " << trail.capacity() << std::endl;
    assert(value(p) == l_Undef);
    assert(var(p) < nVars());
    assigns[var(p)] = lbool(!sign(p));
    vardata[var(p)] = VarData(from, decisionLevel(), assertionLevel, intro_level(var(p)), trail.size());
    trail.push_(p);
    if (theory[var(p)]) {
      // Enqueue to the theory
      proxy->enqueueTheoryLiteral(MinisatSatSolver::toSatLiteral(p));
    }
}


CRef Solver::propagate(TheoryCheckType type)
{
    CRef confl = CRef_Undef;
    recheck = false;
    theoryConflict = false;

    ScopedBool scoped_bool(minisat_busy, true);

    // Add lemmas that we're left behind
    if (lemmas.size() > 0) {
      confl = updateLemmas();
      if (confl != CRef_Undef) {
        return confl;
      }
    }

    // If this is the final check, no need for Boolean propagation and
    // theory propagation
    if (type == CHECK_FINAL) {
      // Do the theory check
      theoryCheck(CVC4::theory::Theory::EFFORT_FULL);
      // Pick up the theory propagated literals (there could be some,
      // if new lemmas are added)
      propagateTheory();
      // If there are lemmas (or conflicts) update them
      if (lemmas.size() > 0) {
        recheck = true;
        confl = updateLemmas();
        return confl; 
      } else {
        recheck = proxy->theoryNeedCheck();
        return confl;
      }
    }

    // Keep running until we have checked everything, we
    // have no conflict and no new literals have been asserted
    do {
        // Propagate on the clauses
        confl = propagateBool();
        // If no conflict, do the theory check
        if (confl == CRef_Undef && type != CHECK_WITHOUT_THEORY) {
            // Do the theory check
            if (type == CHECK_FINAL_FAKE) {
              theoryCheck(CVC4::theory::Theory::EFFORT_FULL);
            } else {
              theoryCheck(CVC4::theory::Theory::EFFORT_STANDARD);
            }
            // Pick up the theory propagated literals
            propagateTheory();
            // If there are lemmas (or conflicts) update them
            if (lemmas.size() > 0) {
              confl = updateLemmas();
            }
        } else {
          // Even though in conflict, we still need to discharge the lemmas
          if (lemmas.size() > 0) {
            // Remember the trail size
            int oldLevel = decisionLevel();
            // Update the lemmas
            CRef lemmaConflict = updateLemmas();
            // If we get a conflict, we prefer it since it's earlier in the trail
            if (lemmaConflict != CRef_Undef) {
              // Lemma conflict takes precedence, since it's earlier in the trail
              confl = lemmaConflict;
            } else {
              // Otherwise, the Boolean conflict is canceled in the case we popped the trail
              if (oldLevel > decisionLevel()) {
                confl = CRef_Undef;
              }
            }
          }
        }
    } while (confl == CRef_Undef && qhead < trail.size());
    return confl;
}

void Solver::propagateTheory() {
  SatClause propagatedLiteralsClause;
  // Doesn't actually call propagate(); that's done in theoryCheck() now that combination
  // is online.  This just incorporates those propagations previously discovered.
  proxy->theoryPropagate(propagatedLiteralsClause);

  vec<Lit> propagatedLiterals;
  MinisatSatSolver::toMinisatClause(propagatedLiteralsClause, propagatedLiterals); 

  int oldTrailSize = trail.size();
  Debug("minisat") << "old trail size is " << oldTrailSize << ", propagating " << propagatedLiterals.size() << " lits..." << std::endl;
  for (unsigned i = 0, i_end = propagatedLiterals.size(); i < i_end; ++ i) {
    Debug("minisat") << "Theory propagated: " << propagatedLiterals[i] << std::endl;
    // multiple theories can propagate the same literal
    Lit p = propagatedLiterals[i];
    if (value(p) == l_Undef) {
      uncheckedEnqueue(p, CRef_Lazy);
    } else {
      if (value(p) == l_False) {
        Debug("minisat") << "Conflict in theory propagation" << std::endl;
        SatClause explanation_cl;
        proxy->explainPropagation(MinisatSatSolver::toSatLiteral(p), explanation_cl);
        vec<Lit> explanation;
        MinisatSatSolver::toMinisatClause(explanation_cl, explanation);
        addClause(explanation, true, 0);
      }
    }
  }
}

/*_________________________________________________________________________________________________
|
|  theoryCheck: [void]  ->  [Clause*]
|
|  Description:
|    Checks all enqueued theory facts for satisfiability. If a conflict arises, the conflicting
|    clause is returned, otherwise NULL.
|
|    Note: the propagation queue might be NOT empty
|________________________________________________________________________________________________@*/
void Solver::theoryCheck(CVC4::theory::Theory::Effort effort)
{
  proxy->theoryCheck(effort);
}

/*_________________________________________________________________________________________________
|
|  propagateBool : [void]  ->  [Clause*]
|  
|  Description:
|    Propagates all enqueued facts. If a conflict arises, the conflicting clause is returned,
|    otherwise CRef_Undef.
|  
|    Post-conditions:
|      * the propagation queue is empty, even if there was a conflict.
|________________________________________________________________________________________________@*/
CRef Solver::propagateBool()
{
    CRef    confl     = CRef_Undef;
    int     num_props = 0;
    watches.cleanAll();

    while (qhead < trail.size()){
        Lit            p   = trail[qhead++];     // 'p' is enqueued fact to propagate.
        vec<Watcher>&  ws  = watches[p];
        Watcher        *i, *j, *end;
        num_props++;

        for (i = j = (Watcher*)ws, end = i + ws.size();  i != end;){
            // Try to avoid inspecting the clause:
            Lit blocker = i->blocker;
            if (value(blocker) == l_True){
                *j++ = *i++; continue; }

            // Make sure the false literal is data[1]:
            CRef     cr        = i->cref;
            Clause&  c         = ca[cr];
            Lit      false_lit = ~p;
            if (c[0] == false_lit)
                c[0] = c[1], c[1] = false_lit;
            assert(c[1] == false_lit);
            i++;

            // If 0th watch is true, then clause is already satisfied.
            Lit     first = c[0];
            Watcher w     = Watcher(cr, first);
            if (first != blocker && value(first) == l_True){
                *j++ = w; continue; }

            // Look for new watch:
            Assert(c.size() >= 2);
            for (int k = 2; k < c.size(); k++)
                if (value(c[k]) != l_False){
                    c[1] = c[k]; c[k] = false_lit;
                    watches[~c[1]].push(w);
                    goto NextClause; }

            // Did not find watch -- clause is unit under assignment:
            *j++ = w;
            if (value(first) == l_False){
                confl = cr;
                qhead = trail.size();
                // Copy the remaining watches:
                while (i < end)
                    *j++ = *i++;
            }else
                uncheckedEnqueue(first, cr);

        NextClause:;
        }
        ws.shrink(i - j);
    }
    propagations += num_props;
    simpDB_props -= num_props;

    return confl;
}


/*_________________________________________________________________________________________________
|
|  reduceDB : ()  ->  [void]
|  
|  Description:
|    Remove half of the learnt clauses, minus the clauses locked by the current assignment. Locked
|    clauses are clauses that are reason to some assignment. Binary clauses are never removed.
|________________________________________________________________________________________________@*/
struct reduceDB_lt { 
    ClauseAllocator& ca;
    reduceDB_lt(ClauseAllocator& ca_) : ca(ca_) {}
    bool operator () (CRef x, CRef y) { 
        return ca[x].size() > 2 && (ca[y].size() == 2 || ca[x].activity() < ca[y].activity()); } 
};
void Solver::reduceDB()
{
    int     i, j;
    double  extra_lim = cla_inc / clauses_removable.size();    // Remove any clause below this activity

    sort(clauses_removable, reduceDB_lt(ca));
    // Don't delete binary or locked clauses. From the rest, delete clauses from the first half
    // and clauses with activity smaller than 'extra_lim':
    for (i = j = 0; i < clauses_removable.size(); i++){
        Clause& c = ca[clauses_removable[i]];
        if (c.size() > 2 && !locked(c) && (i < clauses_removable.size() / 2 || c.activity() < extra_lim))
            removeClause(clauses_removable[i]);
        else
            clauses_removable[j++] = clauses_removable[i];
    }
    clauses_removable.shrink(i - j);
    checkGarbage();
}


void Solver::removeSatisfied(vec<CRef>& cs)
{
    int i, j;
    for (i = j = 0; i < cs.size(); i++){
        Clause& c = ca[cs[i]];
        if (satisfied(c)) {
          if (locked(c)) {
            // store a resolution of the literal c propagated
            PROOF( ProofManager::getSatProof()->storeUnitResolution(c[0]); )
          }
            removeClause(cs[i]);
        }
        else
            cs[j++] = cs[i];
    }
    cs.shrink(i - j);
}

void Solver::removeClausesAboveLevel(vec<CRef>& cs, int level)
{
    int i, j;
    for (i = j = 0; i < cs.size(); i++){
        Clause& c = ca[cs[i]];
        if (c.level() > level) {
            assert(!locked(c));
            removeClause(cs[i]);
        } else {
            cs[j++] = cs[i];
        }
    }
    cs.shrink(i - j);
}

void Solver::rebuildOrderHeap()
{
    vec<Var> vs;
    for (Var v = 0; v < nVars(); v++)
        if (decision[v] && value(v) == l_Undef)
            vs.push(v);
    order_heap.build(vs);
}


/*_________________________________________________________________________________________________
|
|  simplify : [void]  ->  [bool]
|  
|  Description:
|    Simplify the clause database according to the current top-level assigment. Currently, the only
|    thing done here is the removal of satisfied clauses, but more things can be put here.
|________________________________________________________________________________________________@*/
bool Solver::simplify()
{
    assert(decisionLevel() == 0);

    if (!ok || propagate(CHECK_WITHOUT_THEORY) != CRef_Undef)
        return ok = false;

    if (nAssigns() == simpDB_assigns || (simpDB_props > 0))
        return true;

    // Remove satisfied clauses:
    removeSatisfied(clauses_removable);
    if (remove_satisfied)        // Can be turned off.
        removeSatisfied(clauses_persistent);
    checkGarbage();
    rebuildOrderHeap();

    simpDB_assigns = nAssigns();
    simpDB_props   = clauses_literals + learnts_literals;   // (shouldn't depend on stats really, but it will do for now)

    return true;
}


/*_________________________________________________________________________________________________
|
|  search : (nof_conflicts : int) (params : const SearchParams&)  ->  [lbool]
|  
|  Description:
|    Search for a model the specified number of conflicts. 
|    NOTE! Use negative value for 'nof_conflicts' indicate infinity.
|  
|  Output:
|    'l_True' if a partial assigment that is consistent with respect to the clauseset is found. If
|    all variables are decision variables, this means that the clause set is satisfiable. 'l_False'
|    if the clause set is unsatisfiable. 'l_Undef' if the bound on number of conflicts is reached.
|________________________________________________________________________________________________@*/
lbool Solver::search(int nof_conflicts)
{
    assert(ok);
    int         backtrack_level;
    int         conflictC = 0;
    vec<Lit>    learnt_clause;
    starts++;

    TheoryCheckType check_type = CHECK_WITH_THEORY;
    for (;;) {

        // Propagate and call the theory solvers
        CRef confl = propagate(check_type);
        Assert(lemmas.size() == 0);

        if (confl != CRef_Undef) {

            conflicts++; conflictC++;

            if (decisionLevel() == 0) {
                PROOF( ProofManager::getSatProof()->finalizeProof(confl); )
                return l_False;
            }

            // Analyze the conflict
            learnt_clause.clear();
            int max_level = analyze(confl, learnt_clause, backtrack_level);
            cancelUntil(backtrack_level);

            // Assert the conflict clause and the asserting literal
            if (learnt_clause.size() == 1) {
                uncheckedEnqueue(learnt_clause[0]);

                PROOF( ProofManager::getSatProof()->endResChain(learnt_clause[0]); )

            } else {
                CRef cr = ca.alloc(max_level, learnt_clause, true);
                clauses_removable.push(cr);
                attachClause(cr);
                claBumpActivity(ca[cr]);
                uncheckedEnqueue(learnt_clause[0], cr);

                PROOF( ProofManager::getSatProof()->endResChain(cr); )
            }

            varDecayActivity();
            claDecayActivity();

            if (--learntsize_adjust_cnt == 0){
                learntsize_adjust_confl *= learntsize_adjust_inc;
                learntsize_adjust_cnt    = (int)learntsize_adjust_confl;
                max_learnts             *= learntsize_inc;

                if (verbosity >= 1)
                    printf("| %9d | %7d %8d %8d | %8d %8d %6.0f | %6.3f %% |\n", 
                           (int)conflicts, 
                           (int)dec_vars - (trail_lim.size() == 0 ? trail.size() : trail_lim[0]), nClauses(), (int)clauses_literals, 
                           (int)max_learnts, nLearnts(), (double)learnts_literals/nLearnts(), progressEstimate()*100);
            }

            if (theoryConflict && options::sat_refine_conflicts()) {
              check_type = CHECK_FINAL_FAKE;
            } else {
              check_type = CHECK_WITH_THEORY;
            }

        } else {

	    // If this was a final check, we are satisfiable
            if (check_type == CHECK_FINAL) {
	      bool decisionEngineDone = proxy->isDecisionEngineDone();
              // Unless a lemma has added more stuff to the queues
              if (!decisionEngineDone  &&
		  (!order_heap.empty() || qhead < trail.size()) ) {
                check_type = CHECK_WITH_THEORY;
                continue;
              } else if (recheck) {
                // There some additional stuff added, so we go for another full-check
                continue;
              } else {
                // Yes, we're truly satisfiable
                return l_True;
              }
            } else if (check_type == CHECK_FINAL_FAKE) {
              check_type = CHECK_WITH_THEORY;
            }

            if (nof_conflicts >= 0 && conflictC >= nof_conflicts || !withinBudget()) {
                // Reached bound on number of conflicts:
                progress_estimate = progressEstimate();
                cancelUntil(0);
                // [mdeters] notify theory engine of restarts for deferred
                // theory processing
                proxy->notifyRestart();
                return l_Undef;
            }

            // Simplify the set of problem clauses:
            if (decisionLevel() == 0 && !simplify()) {
                return l_False;
            }

            if (clauses_removable.size()-nAssigns() >= max_learnts) {
                // Reduce the set of learnt clauses:
                reduceDB();
            }

            Lit next = lit_Undef;
            while (decisionLevel() < assumptions.size()) {
                // Perform user provided assumption:
                Lit p = assumptions[decisionLevel()];
                if (value(p) == l_True) {
                    // Dummy decision level:
                    newDecisionLevel();
                } else if (value(p) == l_False) {
                    analyzeFinal(~p, conflict);
                    return l_False;
                } else {
                    next = p;
                    break;
                }
            }

            if (next == lit_Undef) {
                // New variable decision:
                next = pickBranchLit();

                if (next == lit_Undef) {
                    // We need to do a full theory check to confirm
                  Debug("minisat::search") << "Doing a full theory check..."
                                           << std::endl;
                    check_type = CHECK_FINAL;
                    continue;
                }

#ifdef CVC4_REPLAY
                proxy->logDecision(MinisatSatSolver::toSatLiteral(next));
#endif /* CVC4_REPLAY */
            }

            // Increase decision level and enqueue 'next'
            newDecisionLevel();
            uncheckedEnqueue(next);
        }
    }
}


double Solver::progressEstimate() const
{
    double  progress = 0;
    double  F = 1.0 / nVars();

    for (int i = 0; i <= decisionLevel(); i++){
        int beg = i == 0 ? 0 : trail_lim[i - 1];
        int end = i == decisionLevel() ? trail.size() : trail_lim[i];
        progress += pow(F, i) * (end - beg);
    }

    return progress / nVars();
}

/*
  Finite subsequences of the Luby-sequence:

  0: 1
  1: 1 1 2
  2: 1 1 2 1 1 2 4
  3: 1 1 2 1 1 2 4 1 1 2 1 1 2 4 8
  ...


 */

static double luby(double y, int x){

    // Find the finite subsequence that contains index 'x', and the
    // size of that subsequence:
    int size, seq;
    for (size = 1, seq = 0; size < x+1; seq++, size = 2*size+1);

    while (size-1 != x){
        size = (size-1)>>1;
        seq--;
        x = x % size;
    }

    return pow(y, seq);
}

// NOTE: assumptions passed in member-variable 'assumptions'.
lbool Solver::solve_()
{
    Debug("minisat") << "nvars = " << nVars() << std::endl;

    ScopedBool scoped_bool(minisat_busy, true);

    popTrail();

    model.clear();
    conflict.clear();
    if (!ok){
      minisat_busy = false;
      return l_False;
    }

    solves++;

    max_learnts               = nClauses() * learntsize_factor;
    learntsize_adjust_confl   = learntsize_adjust_start_confl;
    learntsize_adjust_cnt     = (int)learntsize_adjust_confl;
    lbool   status            = l_Undef;

    if (verbosity >= 1){
        printf("============================[ Search Statistics ]==============================\n");
        printf("| Conflicts |          ORIGINAL         |          LEARNT          | Progress |\n");
        printf("|           |    Vars  Clauses Literals |    Limit  Clauses Lit/Cl |          |\n");
        printf("===============================================================================\n");
    }

    // Search:
    int curr_restarts = 0;
    while (status == l_Undef){
        double rest_base = luby_restart ? luby(restart_inc, curr_restarts) : pow(restart_inc, curr_restarts);
        status = search(rest_base * restart_first);
        if (!withinBudget()) break;
        curr_restarts++;
    }

    if(!withinBudget())
        status = l_Undef;

    if (verbosity >= 1)
        printf("===============================================================================\n");


    if (status == l_True){
        // Extend & copy model:
        model.growTo(nVars());
        for (int i = 0; i < nVars(); i++) {
          model[i] = value(i);
          Debug("minisat") << i << " = " << model[i] << std::endl;
        }
    }else if (status == l_False && conflict.size() == 0)
        ok = false;

    return status;
}

//=================================================================================================
// Writing CNF to DIMACS:
// 
// FIXME: this needs to be rewritten completely.

static Var mapVar(Var x, vec<Var>& map, Var& max)
{
    if (map.size() <= x || map[x] == -1){
        map.growTo(x+1, -1);
        map[x] = max++;
    }
    return map[x];
}


void Solver::toDimacs(FILE* f, Clause& c, vec<Var>& map, Var& max)
{
    if (satisfied(c)) return;

    for (int i = 0; i < c.size(); i++)
        if (value(c[i]) != l_False)
            fprintf(f, "%s%d ", sign(c[i]) ? "-" : "", mapVar(var(c[i]), map, max)+1);
    fprintf(f, "0\n");
}


void Solver::toDimacs(const char *file, const vec<Lit>& assumps)
{
    FILE* f = fopen(file, "wr");
    if (f == NULL)
        fprintf(stderr, "could not open file %s\n", file), exit(1);
    toDimacs(f, assumps);
    fclose(f);
}


void Solver::toDimacs(FILE* f, const vec<Lit>& assumps)
{
    // Handle case when solver is in contradictory state:
    if (!ok){
        fprintf(f, "p cnf 1 2\n1 0\n-1 0\n");
        return; }

    vec<Var> map; Var max = 0;

    // Cannot use removeClauses here because it is not safe
    // to deallocate them at this point. Could be improved.
    int cnt = 0;
    for (int i = 0; i < clauses_persistent.size(); i++)
        if (!satisfied(ca[clauses_persistent[i]]))
            cnt++;
        
    for (int i = 0; i < clauses_persistent.size(); i++)
        if (!satisfied(ca[clauses_persistent[i]])){
            Clause& c = ca[clauses_persistent[i]];
            for (int j = 0; j < c.size(); j++)
                if (value(c[j]) != l_False)
                    mapVar(var(c[j]), map, max);
        }

    // Assumptions are added as unit clauses:
    cnt += assumptions.size();

    fprintf(f, "p cnf %d %d\n", max, cnt);

    for (int i = 0; i < assumptions.size(); i++){
        assert(value(assumptions[i]) != l_False);
        fprintf(f, "%s%d 0\n", sign(assumptions[i]) ? "-" : "", mapVar(var(assumptions[i]), map, max)+1);
    }

    for (int i = 0; i < clauses_persistent.size(); i++)
        toDimacs(f, ca[clauses_persistent[i]], map, max);

    if (verbosity > 0)
        printf("Wrote %d clauses with %d variables.\n", cnt, max);
}


//=================================================================================================
// Garbage Collection methods:

void Solver::relocAll(ClauseAllocator& to)
{
    // All watchers:
    //
    // for (int i = 0; i < watches.size(); i++)
    watches.cleanAll();
    for (int v = 0; v < nVars(); v++)
        for (int s = 0; s < 2; s++){
            Lit p = mkLit(v, s);
            // printf(" >>> RELOCING: %s%d\n", sign(p)?"-":"", var(p)+1);
            vec<Watcher>& ws = watches[p];
            for (int j = 0; j < ws.size(); j++)
              ca.reloc(ws[j].cref, to,   NULLPROOF( ProofManager::getSatProof()->getProxy() ));
        }

    // All reasons:
    //
    for (int i = 0; i < trail.size(); i++){
        Var v = var(trail[i]);

        if (hasReasonClause(v) && (ca[reason(v)].reloced() || locked(ca[reason(v)])))
          ca.reloc(vardata[v].reason, to, NULLPROOF( ProofManager::getSatProof()->getProxy() ));
    }
    // All learnt:
    //
    for (int i = 0; i < clauses_removable.size(); i++)
      ca.reloc(clauses_removable[i], to,  NULLPROOF( ProofManager::getSatProof()->getProxy() ));

    // All original:
    //
    for (int i = 0; i < clauses_persistent.size(); i++)
      ca.reloc(clauses_persistent[i], to,  NULLPROOF( ProofManager::getSatProof()->getProxy() ));

      PROOF( ProofManager::getSatProof()->finishUpdateCRef(); )
}


void Solver::garbageCollect()
{
    // Initialize the next region to a size corresponding to the estimated utilization degree. This
    // is not precise but should avoid some unnecessary reallocations for the new region:
    ClauseAllocator to(ca.size() - ca.wasted()); 

    relocAll(to);
    if (verbosity >= 2)
        printf("|  Garbage collection:   %12d bytes => %12d bytes             |\n", 
               ca.size()*ClauseAllocator::Unit_Size, to.size()*ClauseAllocator::Unit_Size);
    to.moveTo(ca);
}

void Solver::push()
{
  assert(enable_incremental);

  popTrail();
  ++assertionLevel;
  Debug("minisat") << "in user push, increasing assertion level to " << assertionLevel << std::endl;
  trail_ok.push(ok);
  assigns_lim.push(assigns.size());

  context->push(); // SAT context for CVC4

  Debug("minisat") << "MINISAT PUSH assertionLevel is " << assertionLevel << ", trail.size is " << trail.size() << std::endl;
}

void Solver::pop()
{
  assert(enable_incremental);

  // Pop the trail to 0 level
  popTrail();
  assert(decisionLevel() == 0);

  // Pop the trail below the user level
  --assertionLevel;
  while (true) {
    Debug("minisat") << "== unassigning " << trail.last() << std::endl;
    Var      x  = var(trail.last());
    if (user_level(x) > assertionLevel) {
      assigns[x] = l_Undef;
      vardata[x] = VarData(CRef_Undef, -1, -1, intro_level(x), -1);
      if(phase_saving >= 1 && (polarity[x] & 0x2) == 0)
        polarity[x] = sign(trail.last());
      insertVarOrder(x);
      trail.pop();
    } else {
      break;
    }
  }
  // The head should be at the trail top
  qhead = trail.size();

  // Remove the clauses
  removeClausesAboveLevel(clauses_persistent, assertionLevel);
  removeClausesAboveLevel(clauses_removable, assertionLevel);

  // Pop the SAT context to notify everyone
  context->pop(); // SAT context for CVC4

  // Pop the created variables
  resizeVars(assigns_lim.last());
  assigns_lim.pop();
  variables_to_register.clear();

  // Pop the OK
  ok = trail_ok.last();
  trail_ok.pop();
}

bool Solver::flipDecision() {
  Debug("flipdec") << "FLIP: decision level is " << decisionLevel() << std::endl;
  if(decisionLevel() == 0) {
    Debug("flipdec") << "FLIP: no decisions, returning false" << std::endl;
    return false;
  }

  // find the level to cancel until
  int level = trail_lim.size() - 1;
  Debug("flipdec") << "FLIP: looking at level " << level << " dec is " << trail[trail_lim[level]] << " flippable?" << ((polarity[var(trail[trail_lim[level]])] & 0x2) == 0 ? 1 : 0) << " flipped?" << flipped[level] << std::endl;
  while(level > 0 && (flipped[level] || /* phase-locked */ (polarity[var(trail[trail_lim[level]])] & 0x2) != 0)) {
    --level;
    Debug("flipdec") << "FLIP: looking at level " << level << " dec is " << trail[trail_lim[level]] << " flippable?" << ((polarity[var(trail[trail_lim[level]])] & 0x2) == 0 ? 2 : 0) << " flipped?" << flipped[level] << std::endl;
  }
  if(level < 0) {
    Lit l = trail[trail_lim[0]];
    Debug("flipdec") << "FLIP: canceling everything, flipping root decision " << l << std::endl;
    cancelUntil(0);
    newDecisionLevel();
    Debug("flipdec") << "FLIP: enqueuing " << ~l << std::endl;
    uncheckedEnqueue(~l);
    flipped[0] = true;
    Debug("flipdec") << "FLIP: returning false" << std::endl;
    return false;
  }
  Lit l = trail[trail_lim[level]];
  Debug("flipdec") << "FLIP: canceling to level " << level << ", flipping decision " << l << std::endl;
  cancelUntil(level);
  newDecisionLevel();
  Debug("flipdec") << "FLIP: enqueuing " << ~l << std::endl;
  uncheckedEnqueue(~l);
  flipped[level] = true;
  Debug("flipdec") << "FLIP: returning true" << std::endl;
  return true;
}


CRef Solver::updateLemmas() {

  Debug("minisat::lemmas") << "Solver::updateLemmas() begin" << std::endl;

  // Avoid adding lemmas indefinitely without resource-out
  proxy->spendResource();

  CRef conflict = CRef_Undef;

  // Decision level to backtrack to
  int backtrackLevel = decisionLevel();

  // We use this comparison operator
  lemma_lt lt(*this);

  // Check for propagation and level to backtrack to
  int i = 0;
  while (i < lemmas.size()) {
    // We need this loop as when we backtrack, due to registration more lemmas could be added
    for (; i < lemmas.size(); ++ i)
    {
      // The current lemma
      vec<Lit>& lemma = lemmas[i];
      // If it's an empty lemma, we have a conflict at zero level
      if (lemma.size() == 0) {
        Assert (! PROOF_ON());
        conflict = CRef_Lazy;
        backtrackLevel = 0;
        Debug("minisat::lemmas") << "Solver::updateLemmas(): found empty clause" << std::endl;
        continue;
      }
      // Sort the lemma to be able to attach
      sort(lemma, lt);
      // See if the lemma propagates something
      if (lemma.size() == 1 || value(lemma[1]) == l_False) {
        Debug("minisat::lemmas") << "found unit " << lemma.size() << std::endl;
        // This lemma propagates, see which level we need to backtrack to
        int currentBacktrackLevel = lemma.size() == 1 ? 0 : level(var(lemma[1]));
        // Even if the first literal is true, we should propagate it at this level (unless it's set at a lower level)
        if (value(lemma[0]) != l_True || level(var(lemma[0])) > currentBacktrackLevel) {
          if (currentBacktrackLevel < backtrackLevel) {
            backtrackLevel = currentBacktrackLevel;
          }
        }
      }
    }

    // Pop so that propagation would be current
    Debug("minisat::lemmas") << "Solver::updateLemmas(): backtracking to " << backtrackLevel << " from " << decisionLevel() << std::endl;
    cancelUntil(backtrackLevel);
  }

  // Last index in the trail
  int backtrack_index = trail.size();

  // Attach all the clauses and enqueue all the propagations
  for (int i = 0; i < lemmas.size(); ++ i)
  {
    // The current lemma
    vec<Lit>& lemma = lemmas[i];
    bool removable = lemmas_removable[i];
    uint64_t proof_id = lemmas_proof_id[i];
    Debug("cores") << "pulled lemma proof id " << proof_id << " " << (proof_id & 0xffffffff) << std::endl;

    // Attach it if non-unit
    CRef lemma_ref = CRef_Undef;
    if (lemma.size() > 1) {
      // If the lemmas is removable, we can compute its level by the level
      int clauseLevel = assertionLevel;
      if (removable) {
        clauseLevel = 0;
        for (int i = 0; i < lemma.size(); ++ i) {
          clauseLevel = std::max(clauseLevel, intro_level(var(lemma[i])));
        }
      }

      lemma_ref = ca.alloc(clauseLevel, lemma, removable);
      PROOF( ProofManager::getSatProof()->registerClause(lemma_ref, THEORY_LEMMA, proof_id); );
      if (removable) {
        clauses_removable.push(lemma_ref);
      } else {
        clauses_persistent.push(lemma_ref);
      }
      attachClause(lemma_ref);
    } else {
      PROOF( ProofManager::getSatProof()->registerUnitClause(lemma[0], THEORY_LEMMA, proof_id); );
    }

    // If the lemma is propagating enqueue its literal (or set the conflict)
    if (conflict == CRef_Undef && value(lemma[0]) != l_True) {
      if (lemma.size() == 1 || (value(lemma[1]) == l_False && trail_index(var(lemma[1])) < backtrack_index)) {
        if (value(lemma[0]) == l_False) {
          // We have a conflict
          if (lemma.size() > 1) {
            Debug("minisat::lemmas") << "Solver::updateLemmas(): conflict" << std::endl;
            conflict = lemma_ref;
          } else {
            Debug("minisat::lemmas") << "Solver::updateLemmas(): unit conflict or empty clause" << std::endl;
            conflict = CRef_Lazy;
            PROOF( ProofManager::getSatProof()->storeUnitConflict(lemma[0], LEARNT, proof_id); );
          }
        } else {
          Debug("minisat::lemmas") << "lemma size is " << lemma.size() << std::endl;
          uncheckedEnqueue(lemma[0], lemma_ref);
        }
      }
    }
  }

  // Clear the lemmas
  lemmas.clear();
  lemmas_removable.clear();
  lemmas_proof_id.clear();

  if (conflict != CRef_Undef) {
    theoryConflict = true;
  }

  Debug("minisat::lemmas") << "Solver::updateLemmas() end" << std::endl;

  return conflict;
}

<<<<<<< HEAD
void ClauseAllocator::reloc(CRef& cr, ClauseAllocator& to, CVC4::CoreProofProxy* proxy)
{
 
  // FIXME what is this CRef_lazy
  if (cr == CRef_Lazy) return;
  
  CRef old = cr;  // save the old reference
  Clause& c = operator[](cr);
  if (c.reloced()) { cr = c.relocation(); return; }
  
  cr = to.alloc(c.level(), c, c.removable());
  c.relocate(cr);
  if (proxy) {
    proxy->updateCRef(old, cr); 
  }
  // Copy extra data-fields: 
  // (This could be cleaned-up. Generalize Clause-constructor to be applicable here instead?)
  to[cr].mark(c.mark());
  if (to[cr].removable())         to[cr].activity() = c.activity();
  else if (to[cr].has_extra()) to[cr].calcAbstraction();
=======
inline bool Solver::withinBudget() const {
  Assert (proxy);
  // spendResource sets async_interrupt or throws UnsafeInterruptException
  // depending on whether hard-limit is enabled
  proxy->spendResource();

  bool within_budget =  !asynch_interrupt &&
    (conflict_budget    < 0 || conflicts < (uint64_t)conflict_budget) &&
    (propagation_budget < 0 || propagations < (uint64_t)propagation_budget);
  return within_budget;
>>>>>>> 2f930be0
}<|MERGE_RESOLUTION|>--- conflicted
+++ resolved
@@ -1714,7 +1714,6 @@
   return conflict;
 }
 
-<<<<<<< HEAD
 void ClauseAllocator::reloc(CRef& cr, ClauseAllocator& to, CVC4::CoreProofProxy* proxy)
 {
  
@@ -1735,7 +1734,8 @@
   to[cr].mark(c.mark());
   if (to[cr].removable())         to[cr].activity() = c.activity();
   else if (to[cr].has_extra()) to[cr].calcAbstraction();
-=======
+}
+
 inline bool Solver::withinBudget() const {
   Assert (proxy);
   // spendResource sets async_interrupt or throws UnsafeInterruptException
@@ -1746,5 +1746,4 @@
     (conflict_budget    < 0 || conflicts < (uint64_t)conflict_budget) &&
     (propagation_budget < 0 || propagations < (uint64_t)propagation_budget);
   return within_budget;
->>>>>>> 2f930be0
 }