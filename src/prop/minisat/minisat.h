/*********************                                                        */
/*! \file minisat.h
 ** \verbatim
 ** Top contributors (to current version):
 **   Mathias Preiner, Liana Hadarean, Dejan Jovanovic
 ** This file is part of the CVC4 project.
 ** Copyright (c) 2009-2020 by the authors listed in the file AUTHORS
 ** in the top-level source directory and their institutional affiliations.
 ** All rights reserved.  See the file COPYING in the top-level source
 ** directory for licensing information.\endverbatim
 **
 ** \brief SAT Solver.
 **
 ** Implementation of the minisat interface for cvc4.
 **/

#pragma once

#include "prop/sat_solver.h"
#include "prop/minisat/simp/SimpSolver.h"
#include "util/statistics_registry.h"

namespace CVC4 {
namespace prop {

<<<<<<< HEAD
class MinisatSatSolver : public CDCLTSatSolverInterface {
public:

=======
class MinisatSatSolver : public CDCLTSatSolverInterface
{
 public:
>>>>>>> c5192003
  MinisatSatSolver(StatisticsRegistry* registry);
  ~MinisatSatSolver() override;

  static SatVariable     toSatVariable(Minisat::Var var);
  static Minisat::Lit    toMinisatLit(SatLiteral lit);
  static SatLiteral      toSatLiteral(Minisat::Lit lit);
  static SatValue        toSatLiteralValue(Minisat::lbool res);
  static Minisat::lbool  toMinisatlbool(SatValue val);
  //(Commented because not in use) static bool            tobool(SatValue val);

  static void  toMinisatClause(SatClause& clause, Minisat::vec<Minisat::Lit>& minisat_clause);
  static void  toSatClause    (const Minisat::Clause& clause, SatClause& sat_clause);
  void initialize(context::Context* context,
                  TheoryProxy* theoryProxy,
                  CVC4::context::UserContext* userContext,
                  ProofNodeManager* pnm) override;

  ClauseId addClause(SatClause& clause, bool removable) override;
  ClauseId addXorClause(SatClause& clause, bool rhs, bool removable) override
  {
    Unreachable() << "Minisat does not support native XOR reasoning";
  }

  SatVariable newVar(bool isTheoryAtom,
                     bool preRegister,
                     bool canErase) override;
  SatVariable trueVar() override { return d_minisat->trueVar(); }
  SatVariable falseVar() override { return d_minisat->falseVar(); }

  SatValue solve() override;
  SatValue solve(long unsigned int&) override;

  bool ok() const override;

  void interrupt() override;

  SatValue value(SatLiteral l) override;

  SatValue modelValue(SatLiteral l) override;

  bool properExplanation(SatLiteral lit, SatLiteral expl) const override;

  /** Incremental interface */

  unsigned getAssertionLevel() const override;

  void push() override;

  void pop() override;

  void resetTrail() override;

  void requirePhase(SatLiteral lit) override;

  bool isDecision(SatVariable decn) const override;

<<<<<<< HEAD
  Minisat::SimpSolver* getSolver() { return d_minisat; }

  SatProofManager* getProofManager();

  std::shared_ptr<ProofNode> getProof();
=======
  /** Retrieve a pointer to the unerlying solver. */
  Minisat::SimpSolver* getSolver() { return d_minisat; }

  /** Retrieve the proof manager of this SAT solver. */
  SatProofManager* getProofManager();

  /** Retrieve the refutation proof of this SAT solver. */
  std::shared_ptr<ProofNode> getProof() override;
>>>>>>> c5192003

 private:

  /** The SatSolver used */
  Minisat::SimpSolver* d_minisat;

  /** Context we will be using to synchronize the sat solver */
  context::Context* d_context;

  void setupOptions();

  class Statistics {
  private:
    StatisticsRegistry* d_registry;
    ReferenceStat<uint64_t> d_statStarts, d_statDecisions;
    ReferenceStat<uint64_t> d_statRndDecisions, d_statPropagations;
    ReferenceStat<uint64_t> d_statConflicts, d_statClausesLiterals;
    ReferenceStat<uint64_t> d_statLearntsLiterals,  d_statMaxLiterals;
    ReferenceStat<uint64_t> d_statTotLiterals;
  public:
    Statistics(StatisticsRegistry* registry);
    ~Statistics();
    void init(Minisat::SimpSolver* d_minisat);
  };/* class MinisatSatSolver::Statistics */
  Statistics d_statistics;

}; /* class MinisatSatSolver */

}/* CVC4::prop namespace */
}/* CVC4 namespace */<|MERGE_RESOLUTION|>--- conflicted
+++ resolved
@@ -23,15 +23,9 @@
 namespace CVC4 {
 namespace prop {
 
-<<<<<<< HEAD
-class MinisatSatSolver : public CDCLTSatSolverInterface {
-public:
-
-=======
 class MinisatSatSolver : public CDCLTSatSolverInterface
 {
  public:
->>>>>>> c5192003
   MinisatSatSolver(StatisticsRegistry* registry);
   ~MinisatSatSolver() override;
 
@@ -88,13 +82,6 @@
 
   bool isDecision(SatVariable decn) const override;
 
-<<<<<<< HEAD
-  Minisat::SimpSolver* getSolver() { return d_minisat; }
-
-  SatProofManager* getProofManager();
-
-  std::shared_ptr<ProofNode> getProof();
-=======
   /** Retrieve a pointer to the unerlying solver. */
   Minisat::SimpSolver* getSolver() { return d_minisat; }
 
@@ -103,7 +90,6 @@
 
   /** Retrieve the refutation proof of this SAT solver. */
   std::shared_ptr<ProofNode> getProof() override;
->>>>>>> c5192003
 
  private:
 
