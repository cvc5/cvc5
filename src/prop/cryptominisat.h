--- conflicted
+++ resolved
@@ -108,9 +108,5 @@
 }  // namespace prop
 }  // namespace cvc5
 
-<<<<<<< HEAD
 #endif  // CVC5_USE_CRYPTOMINISAT
-=======
-#endif  // CVC4_USE_CRYPTOMINISAT
->>>>>>> 550c49a7
 #endif  // CVC5__PROP__CRYPTOMINISAT_H