--- conflicted
+++ resolved
@@ -88,17 +88,10 @@
 
   std::vector<Node> getOrderHeap() const override;
 
-<<<<<<< HEAD
-  /** Get proof, not used */
-  std::shared_ptr<ProofNode> getProof() override;
-
-  /** Get proof sketch */
-=======
   /** Get proof, unimplemented by this solver. */
   std::shared_ptr<ProofNode> getProof() override;
 
   /** Get proof sketch. */
->>>>>>> 2e605038
   std::pair<ProofRule, std::vector<Node>> getProofSketch() override;
 
  private:
@@ -153,14 +146,10 @@
   bool d_logProofs;
   /** The proof file */
   std::string d_pfFile;
-<<<<<<< HEAD
-  /** Whether we are in SAT mode */
-=======
   /**
    * Whether we are in SAT mode. If true, the SAT solver returned satisfiable
    * and we are allowed to query model values from the solver.
    */
->>>>>>> 2e605038
   bool d_inSatMode;
   /** The variable representing true. */
   SatVariable d_true;
