--- conflicted
+++ resolved
@@ -90,7 +90,6 @@
   if (options().prop.preRegisterMode == options::PreRegisterMode::EAGER)
   {
     return true;
-<<<<<<< HEAD
   }
   // if we are using the propagation finder, use it
   if (d_rlvPrereg != nullptr)
@@ -99,8 +98,6 @@
     bool ret = d_rlvPrereg->notifyAsserted(n, toPreregister);
     preRegisterToTheory(toPreregister);
     return ret;
-=======
->>>>>>> ba674f58
   }
   // otherwise, we always ensure it is preregistered now, which does nothing
   // if it is already preregistered
@@ -108,17 +105,6 @@
   Trace("prereg") << "preregister (lazy): " << natom << std::endl;
   d_theoryEngine->preRegister(natom);
   return true;
-<<<<<<< HEAD
-}
-
-void TheoryPreregistrar::debugCheck()
-{
-  if (d_rlvPrereg != nullptr)
-  {
-    d_rlvPrereg->debugCheck();
-  }
-=======
->>>>>>> ba674f58
 }
 
 void TheoryPreregistrar::preRegisterToTheory(
