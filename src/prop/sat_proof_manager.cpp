--- conflicted
+++ resolved
@@ -81,12 +81,7 @@
     printClause(start);
     Trace("sat-proof") << "\n";
   }
-<<<<<<< HEAD
-  d_resLinks.push_back(
-      std::make_tuple(getClauseNode(start), Node::null(), true));
-=======
   d_resLinks.emplace_back(getClauseNode(start), Node::null(), true);
->>>>>>> 0ab8a3a7
 }
 
 void SatProofManager::addResolutionStep(Minisat::Lit lit, bool redundant)
@@ -103,15 +98,9 @@
     // if lit is negated then the chain resolution construction will use it as a
     // pivot occurring as is in the second clause and the node under the
     // negation in the first clause
-<<<<<<< HEAD
-    d_resLinks.push_back(std::make_tuple(d_cnfStream->getNodeCache()[~satLit],
-                                         negated ? litNode[0] : litNode,
-                                         !satLit.isNegated()));
-=======
     d_resLinks.emplace_back(d_cnfStream->getNodeCache()[~satLit],
                             negated ? litNode[0] : litNode,
                             !satLit.isNegated());
->>>>>>> 0ab8a3a7
   }
   else
   {
@@ -133,12 +122,7 @@
   // pivot occurring as is in the second clause and the node under the
   // negation in the first clause, which means that the third argument of the
   // tuple must be false
-<<<<<<< HEAD
-  d_resLinks.push_back(
-      std::make_tuple(clauseNode, negated ? litNode[0] : litNode, negated));
-=======
   d_resLinks.emplace_back(clauseNode, negated ? litNode[0] : litNode, negated);
->>>>>>> 0ab8a3a7
   if (Trace.isOn("sat-proof"))
   {
     Trace("sat-proof") << "SatProofManager::addResolutionStep: {"
@@ -287,17 +271,10 @@
     bool negated = lit.isNegated();
     Assert(!negated || litNode.getKind() == kind::NOT);
 
-<<<<<<< HEAD
-    d_resLinks.insert(d_resLinks.begin() + pos,
-                      std::make_tuple(d_cnfStream->getNodeCache()[~lit],
-                                      negated ? litNode[0] : litNode,
-                                      !negated));
-=======
     d_resLinks.emplace(d_resLinks.begin() + pos,
                        d_cnfStream->getNodeCache()[~lit],
                        negated ? litNode[0] : litNode,
                        !negated);
->>>>>>> 0ab8a3a7
     return;
   }
   Assert(reasonRef >= 0 && reasonRef < d_solver->ca.size())
@@ -334,16 +311,10 @@
   Node litNode = d_cnfStream->getNodeCache()[lit];
   bool negated = lit.isNegated();
   Assert(!negated || litNode.getKind() == kind::NOT);
-<<<<<<< HEAD
-  d_resLinks.insert(
-      d_resLinks.begin() + pos,
-      std::make_tuple(clauseNode, negated ? litNode[0] : litNode, !negated));
-=======
   d_resLinks.emplace(d_resLinks.begin() + pos,
                      clauseNode,
                      negated ? litNode[0] : litNode,
                      !negated);
->>>>>>> 0ab8a3a7
 }
 
 void SatProofManager::explainLit(
