--- conflicted
+++ resolved
@@ -99,9 +99,5 @@
 }  // namespace prop
 }  // namespace cvc5
 
-<<<<<<< HEAD
 #endif  // CVC5_USE_KISSAT
-=======
-#endif  // CVC4_USE_KISSAT
->>>>>>> 550c49a7
 #endif  // CVC5__PROP__KISSAT_H