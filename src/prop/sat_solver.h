--- conflicted
+++ resolved
@@ -171,32 +171,19 @@
   virtual std::vector<Node> getOrderHeap() const = 0;
 
   /**
-<<<<<<< HEAD
-   * Get proof, which is used if prop-proof-mode is PROOF.
-   * Returns a complete proof computed by this SAT solver.
-=======
    * Get proof, which is used if option prop-proof-mode is PROOF.
    * @return a complete proof computed by this SAT solver.
->>>>>>> 2e605038
    */
   virtual std::shared_ptr<ProofNode> getProof() = 0;
 
   /**
-<<<<<<< HEAD
-   * Get proof, which is used if prop-proof-mode is SKETCH.
-   * Returns a rule r and additional arugments args such that the final proof
-=======
    * Get proof sketch, which is used if option prop-proof-mode is SKETCH.
    * Get a rule r and additional arguments args such that the final proof
->>>>>>> 2e605038
    * will be:
    *   (r :premises (c1..cn) :args (F args))
    * where F is a string corresponding to the file name of a DIMACs file
    * for an unsat core of derived clauses (input or theory lemma) c1...cn.
-<<<<<<< HEAD
-=======
    * @return The above rule and arguments packaged as a std::pair.
->>>>>>> 2e605038
    */
   virtual std::pair<ProofRule, std::vector<Node>> getProofSketch() = 0;
 
