--- conflicted
+++ resolved
@@ -369,11 +369,7 @@
                         << (d_plog != nullptr) << std::endl;
   if (d_plog != nullptr)
   {
-<<<<<<< HEAD
-    // TODO: in incremental mode, only get the new assertions
-=======
     // TODO (wishues #157): in incremental mode, only get the new assertions
->>>>>>> 5572abe4
     std::vector<std::shared_ptr<ProofNode>> icp = getInputClausesProofs();
     for (const Node& a : d_assumptions)
     {
