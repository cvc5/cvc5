--- conflicted
+++ resolved
@@ -113,16 +113,10 @@
   d_theoryProxy->finishInit(d_cnfStream);
   // connect SAT solver
   d_satSolver->initialize(
-<<<<<<< HEAD
-      d_env.getContext(), d_theoryProxy, d_env.getUserContext(), pnm);
-=======
-      d_context,
-      d_theoryProxy,
-      userContext,
+      d_env.getContext(), d_theoryProxy, d_env.getUserContext(), 
       options::unsatCoresMode() != options::UnsatCoresMode::ASSUMPTIONS
           ? pnm
           : nullptr);
->>>>>>> 50184421
 
   d_decisionEngine->setSatSolver(d_satSolver);
   d_decisionEngine->setCnfStream(d_cnfStream);
