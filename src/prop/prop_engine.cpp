/******************************************************************************
 * Top contributors (to current version):
 *   Andrew Reynolds, Haniel Barbosa, Morgan Deters
 *
 * This file is part of the cvc5 project.
 *
 * Copyright (c) 2009-2023 by the authors listed in the file AUTHORS
 * in the top-level source directory and their institutional affiliations.
 * All rights reserved.  See the file COPYING in the top-level source
 * directory for licensing information.
 * ****************************************************************************
 *
 * Implementation of the propositional engine of cvc5.
 */

#include "prop/prop_engine.h"

#include <iomanip>
#include <map>
#include <utility>

#include "base/check.h"
#include "base/output.h"
#include "expr/skolem_manager.h"
#include "options/base_options.h"
#include "options/decision_options.h"
#include "options/main_options.h"
#include "options/options.h"
#include "options/proof_options.h"
#include "options/prop_options.h"
#include "options/smt_options.h"
#include "proof/proof_node_algorithm.h"
#include "prop/cnf_stream.h"
#include "prop/minisat/minisat.h"
#include "prop/proof_cnf_stream.h"
#include "prop/prop_proof_manager.h"
#include "prop/sat_solver.h"
#include "prop/sat_solver_factory.h"
#include "prop/theory_proxy.h"
#include "smt/env.h"
#include "theory/output_channel.h"
#include "theory/theory_engine.h"
#include "util/resource_manager.h"
#include "util/result.h"

namespace cvc5::internal {
namespace prop {

/** Keeps a boolean flag scoped */
class ScopedBool {

private:

  bool d_original;
  bool& d_reference;

public:

  ScopedBool(bool& reference) :
    d_reference(reference) {
    d_original = reference;
  }

  ~ScopedBool() {
    d_reference = d_original;
  }
};

PropEngine::PropEngine(Env& env, TheoryEngine* te)
    : EnvObj(env),
      d_inCheckSat(false),
      d_theoryEngine(te),
      d_skdm(new SkolemDefManager(d_env.getContext(), d_env.getUserContext())),
      d_theoryProxy(nullptr),
      d_satSolver(nullptr),
      d_cnfStream(nullptr),
      d_theoryLemmaPg(d_env, d_env.getUserContext(), "PropEngine::ThLemmaPg"),
      d_ppm(nullptr),
      d_interrupted(false),
      d_assumptions(d_env.getUserContext()),
      d_stats(statisticsRegistry())
{
  Trace("prop") << "Constructing the PropEngine" << std::endl;
  context::UserContext* userContext = d_env.getUserContext();

  if (options().prop.satSolver == options::SatSolverMode::MINISAT
      || d_env.isSatProofProducing())
  {
    d_satSolver =
        SatSolverFactory::createCDCLTMinisat(d_env, statisticsRegistry());
  }
  else
  {
    d_satSolver = SatSolverFactory::createCadicalCDCLT(
        d_env, statisticsRegistry(), env.getResourceManager());
  }

  // CNF stream and theory proxy required pointers to each other, make the
  // theory proxy first
  d_theoryProxy = new TheoryProxy(d_env, this, d_theoryEngine, d_skdm.get());
  d_cnfStream = new CnfStream(env,
                              d_satSolver,
                              d_theoryProxy,
                              userContext,
                              FormulaLitPolicy::TRACK,
                              "prop");

  // connect theory proxy
  d_theoryProxy->finishInit(d_satSolver, d_cnfStream);
  bool satProofs = d_env.isSatProofProducing();
  if (satProofs)
  {
    d_ppm.reset(new PropPfManager(env, d_satSolver, *d_cnfStream));
  }
  // connect SAT solver
  d_satSolver->initialize(
      d_env.getContext(), d_theoryProxy, d_env.getUserContext(), d_ppm.get());
}

void PropEngine::finishInit()
{
  NodeManager* nm = NodeManager::currentNM();
  d_cnfStream->convertAndAssert(nm->mkConst(true), false, false);
  d_cnfStream->convertAndAssert(nm->mkConst(false).notNode(), false, false);
}

PropEngine::~PropEngine() {
  Trace("prop") << "Destructing the PropEngine" << std::endl;
  delete d_cnfStream;
  delete d_satSolver;
  delete d_theoryProxy;
}

TrustNode PropEngine::preprocess(TNode node,
                                 std::vector<theory::SkolemLemma>& newLemmas)
{
  return d_theoryProxy->preprocess(node, newLemmas);
}

TrustNode PropEngine::removeItes(TNode node,
                                 std::vector<theory::SkolemLemma>& newLemmas)
{
  return d_theoryProxy->removeItes(node, newLemmas);
}

void PropEngine::notifyTopLevelSubstitution(const Node& lhs,
                                            const Node& rhs) const
{
  d_theoryProxy->notifyTopLevelSubstitution(lhs, rhs);
  if (isOutputOn(OutputTag::SUBS))
  {
    Node eq = SkolemManager::getOriginalForm(lhs.eqNode(rhs));
    output(OutputTag::SUBS) << "(substitution " << eq << ")" << std::endl;
  }
  Assert(lhs.getType() == rhs.getType());
}

void PropEngine::assertInputFormulas(
    const std::vector<Node>& assertions,
    std::unordered_map<size_t, Node>& skolemMap)
{
  Assert(!d_inCheckSat) << "Sat solver in solve()!";
  d_theoryProxy->notifyInputFormulas(assertions, skolemMap);
  int64_t natomsPre = d_cnfStream->d_stats.d_numAtoms.get();
  for (const Node& node : assertions)
  {
    Trace("prop") << "assertFormula(" << node << ")" << std::endl;
    assertInternal(node, false, false, true);
  }
  int64_t natomsPost = d_cnfStream->d_stats.d_numAtoms.get();
  Assert(natomsPost >= natomsPre);
  d_stats.d_numInputAtoms += (natomsPost - natomsPre);
}

void PropEngine::assertLemma(TrustNode tlemma, theory::LemmaProperty p)
{
  bool removable = isLemmaPropertyRemovable(p);
<<<<<<< HEAD
  bool local = isLemmaPropertyLocal(p);
=======
  bool inprocess = isLemmaPropertyInprocess(p);
>>>>>>> 189a5dd7

  // call preprocessor
  std::vector<theory::SkolemLemma> ppLemmas;
  TrustNode tplemma = d_theoryProxy->preprocessLemma(tlemma, ppLemmas);

  // do final checks on the lemmas we are about to send
  if (d_env.isTheoryProofProducing()
      && options().proof.proofCheck == options::ProofCheckMode::EAGER)
  {
    Assert(tplemma.getGenerator() != nullptr);
    // ensure closed, make the proof node eagerly here to debug
    tplemma.debugCheckClosed(
        options(), "te-proof-debug", "TheoryEngine::lemma");
    for (theory::SkolemLemma& lem : ppLemmas)
    {
      Assert(lem.d_lemma.getGenerator() != nullptr);
      lem.d_lemma.debugCheckClosed(
          options(), "te-proof-debug", "TheoryEngine::lemma_new");
    }
  }

  if (TraceIsOn("te-lemma"))
  {
    Trace("te-lemma") << "Lemma, output: " << tplemma.getProven() << std::endl;
    for (const theory::SkolemLemma& lem : ppLemmas)
    {
      Trace("te-lemma") << "Lemma, new lemma: " << lem.d_lemma.getProven()
                        << " (skolem is " << lem.d_skolem << ")" << std::endl;
    }
    Trace("te-lemma") << "removable = " << removable << std::endl;
  }

  // now, assert the lemmas
<<<<<<< HEAD
  assertLemmasInternal(tplemma, ppLemmas, removable, local);
=======
  assertLemmasInternal(tplemma, ppLemmas, removable, inprocess);
>>>>>>> 189a5dd7
}

void PropEngine::assertTrustedLemmaInternal(TrustNode trn, bool removable)
{
  Node node = trn.getNode();
  Trace("prop::lemmas") << "assertLemma(" << node << ")" << std::endl;
  if (isOutputOn(OutputTag::LEMMAS))
  {
    output(OutputTag::LEMMAS) << "(lemma ";
    // use original form of the lemma here
    output(OutputTag::LEMMAS) << SkolemManager::getOriginalForm(node);
    output(OutputTag::LEMMAS) << ")" << std::endl;
  }
  bool negated = trn.getKind() == TrustNodeKind::CONFLICT;
  // should have a proof generator if the theory engine is proof producing
  Assert(!d_env.isTheoryProofProducing() || trn.getGenerator() != nullptr);
  // if we are producing proofs for the SAT solver but not for theory engine,
  // then we need to prevent the lemma of being added as an assumption (since
  // the generator will be null). We use the default proof generator for lemmas.
  if (isProofEnabled() && !d_env.isTheoryProofProducing()
      && !trn.getGenerator())
  {
    Node actualNode = negated ? node.notNode() : node;
    d_theoryLemmaPg.addTrustedStep(actualNode, TrustId::THEORY_LEMMA, {}, {});
    trn = TrustNode::mkReplaceGenTrustNode(trn, &d_theoryLemmaPg);
  }
  assertInternal(node, negated, removable, false, trn.getGenerator());
}

void PropEngine::assertInternal(
    TNode node, bool negated, bool removable, bool input, ProofGenerator* pg)
{
  // Assert as (possibly) removable
  if (options().smt.unsatCoresMode == options::UnsatCoresMode::ASSUMPTIONS)
  {
    if (input)
    {
      d_cnfStream->ensureLiteral(node);
      if (negated)
      {
        d_assumptions.push_back(node.notNode());
      }
      else
      {
        d_assumptions.push_back(node);
      }
    }
    else
    {
      d_cnfStream->convertAndAssert(node, removable, negated);
    }
  }
  else if (isProofEnabled())
  {
    d_ppm->convertAndAssert(node, negated, removable, input, pg);
  }
  else
  {
    d_cnfStream->convertAndAssert(node, removable, negated);
  }
}

void PropEngine::assertLemmasInternal(
    TrustNode trn,
    const std::vector<theory::SkolemLemma>& ppLemmas,
    bool removable,
<<<<<<< HEAD
    bool local)
=======
    bool inprocess)
>>>>>>> 189a5dd7
{
  // notify skolem definitions first to ensure that the computation of
  // when a literal contains a skolem is accurate in the calls below.
  Trace("prop") << "Notify skolem definitions..." << std::endl;
  for (const theory::SkolemLemma& lem : ppLemmas)
  {
    d_theoryProxy->notifySkolemDefinition(lem.getProven(), lem.d_skolem);
  }
  // Assert to the SAT solver first
  Trace("prop") << "Push to SAT..." << std::endl;
  if (!trn.isNull())
  {
    // inprocess
    if (inprocess
        && options().theory.lemmaInprocess != options::LemmaInprocessMode::NONE)
    {
      trn = d_theoryProxy->inprocessLemma(trn);
    }
    assertTrustedLemmaInternal(trn, removable);
  }
  for (const theory::SkolemLemma& lem : ppLemmas)
  {
    assertTrustedLemmaInternal(lem.d_lemma, removable);
  }
  // Note that this order is important for theories that send lemmas during
  // preregistration, as it impacts the order in which lemmas are processed
  // by default by the decision engine. In particular, sending to the SAT
  // solver first means that lemmas sent during preregistration in response to
  // the current lemma are processed after that lemma. This makes a difference
  // e.g. for string reduction lemmas, where preregistration lemmas are
  // introduced for skolems that appear in reductions. Moving the above
  // block after the one below has mixed performance on SMT-LIB strings logics.
  Trace("prop") << "Notify assertions..." << std::endl;
  // also add to the decision engine, where notice we don't need proofs
  if (!trn.isNull())
  {
    // notify the theory proxy of the lemma
    d_theoryProxy->notifyAssertion(trn.getProven(), TNode::null(), true, local);
  }
  for (const theory::SkolemLemma& lem : ppLemmas)
  {
    d_theoryProxy->notifyAssertion(lem.getProven(), lem.d_skolem, true, local);
  }
  Trace("prop") << "Finish " << trn << std::endl;
}

void PropEngine::notifyExplainedPropagation(TrustNode texp)
{
  Assert(d_ppm != nullptr);
  d_ppm->notifyExplainedPropagation(texp);
}

void PropEngine::preferPhase(TNode n, bool phase)
{
  Trace("prop") << "preferPhase(" << n << ", " << phase << ")" << std::endl;

  Assert(n.getType().isBoolean());
  SatLiteral lit = d_cnfStream->getLiteral(n);
  d_satSolver->preferPhase(phase ? lit : ~lit);
}

bool PropEngine::isDecision(Node lit) const {
  Assert(isSatLiteral(lit));
  return d_satSolver->isDecision(d_cnfStream->getLiteral(lit).getSatVariable());
}

std::vector<Node> PropEngine::getPropDecisions() const
{
  std::vector<Node> decisions;
  std::vector<SatLiteral> miniDecisions = d_satSolver->getDecisions();
  for (SatLiteral d : miniDecisions)
  {
    decisions.push_back(d_cnfStream->getNode(d));
  }
  return decisions;
}

std::vector<Node> PropEngine::getPropOrderHeap() const
{
  return d_satSolver->getOrderHeap();
}

bool PropEngine::isFixed(TNode lit) const
{
  if (isSatLiteral(lit))
  {
    return d_satSolver->isFixed(d_cnfStream->getLiteral(lit).getSatVariable());
  }
  return false;
}

void PropEngine::printSatisfyingAssignment(){
  const CnfStream::NodeToLiteralMap& transCache =
    d_cnfStream->getTranslationCache();
  Trace("prop-value") << "Literal | Value | Expr" << std::endl
                      << "----------------------------------------"
                      << "-----------------" << std::endl;
  for(CnfStream::NodeToLiteralMap::const_iterator i = transCache.begin(),
      end = transCache.end();
      i != end;
      ++i) {
    std::pair<Node, SatLiteral> curr = *i;
    SatLiteral l = curr.second;
    if(!l.isNegated()) {
      Node n = curr.first;
      SatValue value = d_satSolver->modelValue(l);
      Trace("prop-value") << "'" << l << "' " << value << " " << n << std::endl;
    }
  }
}
void PropEngine::outputIncompleteReason(UnknownExplanation uexp,
                                        theory::IncompleteId iid)
{
  if (isOutputOn(OutputTag::INCOMPLETE))
  {
    output(OutputTag::INCOMPLETE) << "(incomplete ";
    output(OutputTag::INCOMPLETE) << uexp;
    if (iid != theory::IncompleteId::UNKNOWN)
    {
      output(OutputTag::INCOMPLETE) << " " << iid;
    }
    output(OutputTag::INCOMPLETE) << ")" << std::endl;
  }
}

Result PropEngine::checkSat() {
  Assert(!d_inCheckSat) << "Sat solver in solve()!";
  Trace("prop") << "PropEngine::checkSat()" << std::endl;

  // Mark that we are in the checkSat
  ScopedBool scopedBool(d_inCheckSat);
  d_inCheckSat = true;

  if (options().base.preprocessOnly)
  {
    outputIncompleteReason(UnknownExplanation::REQUIRES_FULL_CHECK);
    return Result(Result::UNKNOWN, UnknownExplanation::REQUIRES_FULL_CHECK);
  }

  // Note this currently ignores conflicts (a dangerous practice).
  d_theoryProxy->presolve();

  // Reset the interrupted flag
  d_interrupted = false;

  // Check the problem
  SatValue result;
  if (d_assumptions.size() == 0)
  {
    result = d_satSolver->solve();
  }
  else
  {
    std::vector<SatLiteral> assumptions;
    for (const Node& node : d_assumptions)
    {
      assumptions.push_back(d_cnfStream->getLiteral(node));
    }
    result = d_satSolver->solve(assumptions);
  }

  d_theoryProxy->postsolve(result);

  if( result == SAT_VALUE_UNKNOWN ) {
    ResourceManager* rm = resourceManager();
    UnknownExplanation why = UnknownExplanation::INTERRUPTED;
    if (rm->outOfTime())
    {
      why = UnknownExplanation::TIMEOUT;
    }
    if (rm->outOfResources())
    {
      why = UnknownExplanation::RESOURCEOUT;
    }
    outputIncompleteReason(why);
    return Result(Result::UNKNOWN, why);
  }

  if( result == SAT_VALUE_TRUE && TraceIsOn("prop") ) {
    printSatisfyingAssignment();
  }

  Trace("prop") << "PropEngine::checkSat() => " << result << std::endl;
  if (result == SAT_VALUE_TRUE)
  {
    if (d_theoryProxy->isModelUnsound())
    {
      outputIncompleteReason(UnknownExplanation::INCOMPLETE,
                             d_theoryProxy->getModelUnsoundId());
      return Result(Result::UNKNOWN, UnknownExplanation::INCOMPLETE);
    }
  }
  else if (d_theoryProxy->isRefutationUnsound())
  {
    outputIncompleteReason(UnknownExplanation::INCOMPLETE,
                           d_theoryProxy->getRefutationUnsoundId());
    return Result(Result::UNKNOWN, UnknownExplanation::INCOMPLETE);
  }
  return Result(result == SAT_VALUE_TRUE ? Result::SAT : Result::UNSAT);
}

Node PropEngine::getValue(TNode node) const
{
  Assert(node.getType().isBoolean());
  Assert(d_cnfStream->hasLiteral(node));

  SatLiteral lit = d_cnfStream->getLiteral(node);

  SatValue v = d_satSolver->value(lit);
  if (v == SAT_VALUE_TRUE)
  {
    return NodeManager::currentNM()->mkConst(true);
  }
  else if (v == SAT_VALUE_FALSE)
  {
    return NodeManager::currentNM()->mkConst(false);
  }
  else
  {
    Assert(v == SAT_VALUE_UNKNOWN);
    return Node::null();
  }
}

bool PropEngine::isSatLiteral(TNode node) const
{
  return d_cnfStream->hasLiteral(node);
}

bool PropEngine::hasValue(TNode node, bool& value) const
{
  Assert(node.getType().isBoolean());
  Assert(d_cnfStream->hasLiteral(node)) << node;

  SatLiteral lit = d_cnfStream->getLiteral(node);

  SatValue v = d_satSolver->value(lit);
  if (v == SAT_VALUE_TRUE)
  {
    value = true;
    return true;
  }
  else if (v == SAT_VALUE_FALSE)
  {
    value = false;
    return true;
  }
  else
  {
    Assert(v == SAT_VALUE_UNKNOWN);
    return false;
  }
}

void PropEngine::getBooleanVariables(std::vector<TNode>& outputVariables) const
{
  d_cnfStream->getBooleanVariables(outputVariables);
}

Node PropEngine::ensureLiteral(TNode n)
{
  // must preprocess
  Node preprocessed = getPreprocessedTerm(n);
  Trace("ensureLiteral") << "ensureLiteral preprocessed: " << preprocessed
                         << std::endl;
  if (isProofEnabled())
  {
    d_ppm->ensureLiteral(preprocessed);
  }
  else
  {
    d_cnfStream->ensureLiteral(preprocessed);
  }
  return preprocessed;
}

Node PropEngine::getPreprocessedTerm(TNode n)
{
  // must preprocess
  std::vector<theory::SkolemLemma> newLemmas;
  TrustNode tpn = d_theoryProxy->preprocess(n, newLemmas);
  // send lemmas corresponding to the skolems introduced by preprocessing n
  TrustNode trnNull;
  assertLemmasInternal(trnNull, newLemmas, false, false);
  return tpn.isNull() ? Node(n) : tpn.getNode();
}

Node PropEngine::getPreprocessedTerm(TNode n,
                                     std::vector<Node>& skAsserts,
                                     std::vector<Node>& sks)
{
  // get the preprocessed form of the term
  Node pn = getPreprocessedTerm(n);
  // initialize the set of skolems and assertions to process
  std::vector<Node> toProcessAsserts;
  std::vector<Node> toProcess;
  d_theoryProxy->getSkolems(pn, toProcessAsserts, toProcess);
  size_t index = 0;
  // until fixed point is reached
  while (index < toProcess.size())
  {
    Node ka = toProcessAsserts[index];
    Node k = toProcess[index];
    index++;
    if (std::find(sks.begin(), sks.end(), k) != sks.end())
    {
      // already added the skolem to the list
      continue;
    }
    // must preprocess lemmas as well
    Node kap = getPreprocessedTerm(ka);
    skAsserts.push_back(kap);
    sks.push_back(k);
    // get the skolems in the preprocessed form of the lemma ka
    d_theoryProxy->getSkolems(kap, toProcessAsserts, toProcess);
  }
  // return the preprocessed term
  return pn;
}

void PropEngine::push()
{
  Assert(!d_inCheckSat) << "Sat solver in solve()!";
  d_satSolver->push();
  Trace("prop") << "push()" << std::endl;
}

void PropEngine::pop()
{
  Assert(!d_inCheckSat) << "Sat solver in solve()!";
  d_satSolver->pop();
  Trace("prop") << "pop()" << std::endl;
}

void PropEngine::resetTrail()
{
  d_satSolver->resetTrail();
  Trace("prop") << "resetTrail()" << std::endl;
}

uint32_t PropEngine::getAssertionLevel() const
{
  return d_satSolver->getAssertionLevel();
}

bool PropEngine::isRunning() const { return d_inCheckSat; }
void PropEngine::interrupt()
{
  if (!d_inCheckSat)
  {
    return;
  }

  d_interrupted = true;
  d_satSolver->interrupt();
  Trace("prop") << "interrupt()" << std::endl;
}

void PropEngine::spendResource(Resource r)
{
  d_env.getResourceManager()->spendResource(r);
}

bool PropEngine::properExplanation(TNode node, TNode expl) const
{
  if (!d_cnfStream->hasLiteral(node))
  {
    Trace("properExplanation")
        << "properExplanation(): Failing because node "
        << "being explained doesn't have a SAT literal ?!" << std::endl
        << "properExplanation(): The node is: " << node << std::endl;
    return false;
  }

  SatLiteral nodeLit = d_cnfStream->getLiteral(node);

  for (TNode::kinded_iterator i = expl.begin(Kind::AND),
                              i_end = expl.end(Kind::AND);
       i != i_end;
       ++i)
  {
    if (!d_cnfStream->hasLiteral(*i))
    {
      Trace("properExplanation")
          << "properExplanation(): Failing because one of explanation "
          << "nodes doesn't have a SAT literal" << std::endl
          << "properExplanation(): The explanation node is: " << *i
          << std::endl;
      return false;
    }

    SatLiteral iLit = d_cnfStream->getLiteral(*i);

    if (iLit == nodeLit)
    {
      Trace("properExplanation")
          << "properExplanation(): Failing because the node" << std::endl
          << "properExplanation(): " << node << std::endl
          << "properExplanation(): cannot be made to explain itself!"
          << std::endl;
      return false;
    }
  }

  return true;
}

void PropEngine::checkProof(const context::CDList<Node>& assertions)
{
  if (!d_env.isSatProofProducing())
  {
    return;
  }
  return d_ppm->checkProof(assertions);
}

std::shared_ptr<ProofNode> PropEngine::getProof(bool connectCnf)
{
  if (!d_env.isSatProofProducing())
  {
    return nullptr;
  }
  Trace("sat-proof") << "PropEngine::getProof: getting proof with cnfStream's "
                        "lazycdproof cxt lvl "
                     << userContext()->getLevel() << "\n";
  return d_ppm->getProof(connectCnf);
}

std::vector<std::shared_ptr<ProofNode>> PropEngine::getProofLeaves(
    modes::ProofComponent pc)
{
  return d_ppm->getProofLeaves(pc);
}

bool PropEngine::isProofEnabled() const { return d_ppm != nullptr; }

void PropEngine::getUnsatCore(std::vector<Node>& core)
{
  if (options().smt.unsatCoresMode == options::UnsatCoresMode::ASSUMPTIONS)
  {
    Trace("unsat-core") << "PropEngine::getUnsatCore: via unsat assumptions"
                        << std::endl;
    std::vector<SatLiteral> unsat_assumptions;
    d_satSolver->getUnsatAssumptions(unsat_assumptions);
    for (const SatLiteral& lit : unsat_assumptions)
    {
      core.push_back(d_cnfStream->getNode(lit));
    }
  }
  else
  {
    Trace("unsat-core") << "PropEngine::getUnsatCore: via proof" << std::endl;
    // otherwise, it is just the free assumptions of the proof. Note that we
    // need to connect the SAT proof to the CNF proof becuase we need the
    // preprocessed input as leaves, not the clauses derived from them.
    std::shared_ptr<ProofNode> pfn = getProof();
    expr::getFreeAssumptions(pfn.get(), core);
  }
}

std::vector<Node> PropEngine::getUnsatCoreLemmas()
{
  Assert(d_env.isSatProofProducing());
  return d_ppm->getUnsatCoreLemmas();
}

std::vector<Node> PropEngine::getLearnedZeroLevelLiterals(
    modes::LearnedLitType ltype) const
{
  return d_theoryProxy->getLearnedZeroLevelLiterals(ltype);
}

std::vector<Node> PropEngine::getLearnedZeroLevelLiteralsForRestart() const
{
  return d_theoryProxy->getLearnedZeroLevelLiteralsForRestart();
}

modes::LearnedLitType PropEngine::getLiteralType(const Node& lit) const
{
  return d_theoryProxy->getLiteralType(lit);
}

PropEngine::Statistics::Statistics(StatisticsRegistry& sr)
    : d_numInputAtoms(sr.registerInt("prop::PropEngine::numInputAtoms"))
{
}

}  // namespace prop
}  // namespace cvc5::internal<|MERGE_RESOLUTION|>--- conflicted
+++ resolved
@@ -175,11 +175,8 @@
 void PropEngine::assertLemma(TrustNode tlemma, theory::LemmaProperty p)
 {
   bool removable = isLemmaPropertyRemovable(p);
-<<<<<<< HEAD
   bool local = isLemmaPropertyLocal(p);
-=======
   bool inprocess = isLemmaPropertyInprocess(p);
->>>>>>> 189a5dd7
 
   // call preprocessor
   std::vector<theory::SkolemLemma> ppLemmas;
@@ -213,11 +210,7 @@
   }
 
   // now, assert the lemmas
-<<<<<<< HEAD
-  assertLemmasInternal(tplemma, ppLemmas, removable, local);
-=======
-  assertLemmasInternal(tplemma, ppLemmas, removable, inprocess);
->>>>>>> 189a5dd7
+  assertLemmasInternal(tplemma, ppLemmas, removable, inprocess, local);
 }
 
 void PropEngine::assertTrustedLemmaInternal(TrustNode trn, bool removable)
@@ -284,11 +277,8 @@
     TrustNode trn,
     const std::vector<theory::SkolemLemma>& ppLemmas,
     bool removable,
-<<<<<<< HEAD
+    bool inprocess,
     bool local)
-=======
-    bool inprocess)
->>>>>>> 189a5dd7
 {
   // notify skolem definitions first to ensure that the computation of
   // when a literal contains a skolem is accurate in the calls below.
@@ -572,7 +562,7 @@
   TrustNode tpn = d_theoryProxy->preprocess(n, newLemmas);
   // send lemmas corresponding to the skolems introduced by preprocessing n
   TrustNode trnNull;
-  assertLemmasInternal(trnNull, newLemmas, false, false);
+  assertLemmasInternal(trnNull, newLemmas, false, false, false);
   return tpn.isNull() ? Node(n) : tpn.getNode();
 }
 
