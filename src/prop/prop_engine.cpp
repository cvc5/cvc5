--- conflicted
+++ resolved
@@ -78,7 +78,7 @@
       d_interrupted(false),
       d_assumptions(d_env.getUserContext())
 {
-  Trace("prop") << "Constructing the PropEngine" << std::endl;
+  Debug("prop") << "Constructing the PropEngine" << std::endl;
   context::UserContext* userContext = d_env.getUserContext();
   ProofNodeManager* pnm = d_env.getProofNodeManager();
 
@@ -151,7 +151,7 @@
 }
 
 PropEngine::~PropEngine() {
-  Trace("prop") << "Destructing the PropEngine" << std::endl;
+  Debug("prop") << "Destructing the PropEngine" << std::endl;
   d_decisionEngine.reset(nullptr);
   delete d_cnfStream;
   delete d_satSolver;
@@ -179,7 +179,7 @@
   d_theoryProxy->notifyInputFormulas(assertions, skolemMap, ppl);
   for (const Node& node : assertions)
   {
-    Trace("prop") << "assertFormula(" << node << ")" << std::endl;
+    Debug("prop") << "assertFormula(" << node << ")" << std::endl;
     assertInternal(node, false, false, true);
   }
 }
@@ -206,7 +206,7 @@
     }
   }
 
-  if (TraceIsOn("te-lemma"))
+  if (Trace.isOn("te-lemma"))
   {
     Trace("te-lemma") << "Lemma, output: " << tplemma.getProven() << std::endl;
     for (const theory::SkolemLemma& lem : ppLemmas)
@@ -223,7 +223,7 @@
 void PropEngine::assertTrustedLemmaInternal(TrustNode trn, bool removable)
 {
   Node node = trn.getNode();
-  Trace("prop::lemmas") << "assertLemma(" << node << ")" << std::endl;
+  Debug("prop::lemmas") << "assertLemma(" << node << ")" << std::endl;
   bool negated = trn.getKind() == TrustNodeKind::CONFLICT;
   // should have a proof generator if the theory engine is proof producing
   Assert(!d_env.isTheoryProofProducing() || trn.getGenerator() != nullptr);
@@ -298,7 +298,7 @@
 }
 
 void PropEngine::requirePhase(TNode n, bool phase) {
-  Trace("prop") << "requirePhase(" << n << ", " << phase << ")" << std::endl;
+  Debug("prop") << "requirePhase(" << n << ", " << phase << ")" << std::endl;
 
   Assert(n.getType().isBoolean());
   SatLiteral lit = d_cnfStream->getLiteral(n);
@@ -327,7 +327,7 @@
 void PropEngine::printSatisfyingAssignment(){
   const CnfStream::NodeToLiteralMap& transCache =
     d_cnfStream->getTranslationCache();
-  Trace("prop-value") << "Literal | Value | Expr" << std::endl
+  Debug("prop-value") << "Literal | Value | Expr" << std::endl
                       << "----------------------------------------"
                       << "-----------------" << std::endl;
   for(CnfStream::NodeToLiteralMap::const_iterator i = transCache.begin(),
@@ -339,14 +339,14 @@
     if(!l.isNegated()) {
       Node n = curr.first;
       SatValue value = d_satSolver->modelValue(l);
-      Trace("prop-value") << "'" << l << "' " << value << " " << n << std::endl;
+      Debug("prop-value") << "'" << l << "' " << value << " " << n << std::endl;
     }
   }
 }
 
 Result PropEngine::checkSat() {
   Assert(!d_inCheckSat) << "Sat solver in solve()!";
-  Trace("prop") << "PropEngine::checkSat()" << std::endl;
+  Debug("prop") << "PropEngine::checkSat()" << std::endl;
 
   // Mark that we are in the checkSat
   ScopedBool scopedBool(d_inCheckSat);
@@ -393,18 +393,13 @@
     return Result(Result::SAT_UNKNOWN, why);
   }
 
-  if( result == SAT_VALUE_TRUE && TraceIsOn("prop") ) {
+  if( result == SAT_VALUE_TRUE && Debug.isOn("prop") ) {
     printSatisfyingAssignment();
   }
 
-<<<<<<< HEAD
-  Trace("prop") << "PropEngine::checkSat() => " << result << std::endl;
-  if(result == SAT_VALUE_TRUE && d_theoryEngine->isIncomplete()) {
-=======
   Debug("prop") << "PropEngine::checkSat() => " << result << std::endl;
   if (result == SAT_VALUE_TRUE && d_theoryProxy->isIncomplete())
   {
->>>>>>> 6ddfbe07
     return Result(Result::SAT_UNKNOWN, Result::INCOMPLETE);
   }
   return Result(result == SAT_VALUE_TRUE ? Result::SAT : Result::UNSAT);
@@ -533,20 +528,20 @@
 {
   Assert(!d_inCheckSat) << "Sat solver in solve()!";
   d_satSolver->push();
-  Trace("prop") << "push()" << std::endl;
+  Debug("prop") << "push()" << std::endl;
 }
 
 void PropEngine::pop()
 {
   Assert(!d_inCheckSat) << "Sat solver in solve()!";
   d_satSolver->pop();
-  Trace("prop") << "pop()" << std::endl;
+  Debug("prop") << "pop()" << std::endl;
 }
 
 void PropEngine::resetTrail()
 {
   d_satSolver->resetTrail();
-  Trace("prop") << "resetTrail()" << std::endl;
+  Debug("prop") << "resetTrail()" << std::endl;
 }
 
 unsigned PropEngine::getAssertionLevel() const
@@ -564,7 +559,7 @@
 
   d_interrupted = true;
   d_satSolver->interrupt();
-  Trace("prop") << "interrupt()" << std::endl;
+  Debug("prop") << "interrupt()" << std::endl;
 }
 
 void PropEngine::spendResource(Resource r)
