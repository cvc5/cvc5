/******************************************************************************
 * Top contributors (to current version):
 *   Andrew Reynolds, Haniel Barbosa, Mathias Preiner
 *
 * This file is part of the cvc5 project.
 *
 * Copyright (c) 2009-2022 by the authors listed in the file AUTHORS
 * in the top-level source directory and their institutional affiliations.
 * All rights reserved.  See the file COPYING in the top-level source
 * directory for licensing information.
 * ****************************************************************************
 *
 * Implementation of the propositional engine of cvc5.
 */

#include "prop/prop_engine.h"

#include <iomanip>
#include <map>
#include <utility>

#include "base/check.h"
#include "base/output.h"
#include "decision/justification_strategy.h"
#include "expr/skolem_manager.h"
#include "options/base_options.h"
#include "options/decision_options.h"
#include "options/main_options.h"
#include "options/options.h"
#include "options/proof_options.h"
#include "options/smt_options.h"
#include "proof/proof_node_algorithm.h"
#include "prop/cnf_stream.h"
#include "prop/minisat/minisat.h"
#include "prop/prop_proof_manager.h"
#include "prop/sat_solver.h"
#include "prop/sat_solver_factory.h"
#include "prop/theory_proxy.h"
#include "smt/env.h"
#include "theory/output_channel.h"
#include "theory/theory_engine.h"
#include "util/resource_manager.h"
#include "util/result.h"

namespace cvc5::internal {
namespace prop {

/** Keeps a boolean flag scoped */
class ScopedBool {

private:

  bool d_original;
  bool& d_reference;

public:

  ScopedBool(bool& reference) :
    d_reference(reference) {
    d_original = reference;
  }

  ~ScopedBool() {
    d_reference = d_original;
  }
};

PropEngine::PropEngine(Env& env, TheoryEngine* te)
    : EnvObj(env),
      d_inCheckSat(false),
      d_theoryEngine(te),
      d_skdm(new SkolemDefManager(d_env.getContext(), d_env.getUserContext())),
      d_theoryProxy(nullptr),
      d_satSolver(nullptr),
      d_cnfStream(nullptr),
      d_pfCnfStream(nullptr),
      d_theoryLemmaPg(d_env, d_env.getUserContext(), "PropEngine::ThLemmaPg"),
      d_ppm(nullptr),
      d_interrupted(false),
      d_assumptions(d_env.getUserContext())
{
  Trace("prop") << "Constructing the PropEngine" << std::endl;
  context::UserContext* userContext = d_env.getUserContext();
  ProofNodeManager* pnm = d_env.getProofNodeManager();

  options::DecisionMode dmode = options().decision.decisionMode;
  if (dmode == options::DecisionMode::JUSTIFICATION
      || dmode == options::DecisionMode::STOPONLY)
  {
    d_decisionEngine.reset(new decision::JustificationStrategy(env));
  }
  else
  {
    d_decisionEngine.reset(new decision::DecisionEngineEmpty(env));
  }

  d_satSolver =
      SatSolverFactory::createCDCLTMinisat(d_env, statisticsRegistry());

  // CNF stream and theory proxy required pointers to each other, make the
  // theory proxy first
  d_theoryProxy = new TheoryProxy(
      d_env, this, d_theoryEngine, d_decisionEngine.get(), d_skdm.get());
  d_cnfStream = new CnfStream(env,
                              d_satSolver,
                              d_theoryProxy,
                              userContext,
                              FormulaLitPolicy::TRACK,
                              "prop");

  // connect theory proxy
  d_theoryProxy->finishInit(d_cnfStream);
  bool satProofs = d_env.isSatProofProducing();
  // connect SAT solver
  d_satSolver->initialize(d_env.getContext(),
                          d_theoryProxy,
                          d_env.getUserContext(),
                          satProofs ? pnm : nullptr);

  d_decisionEngine->finishInit(d_satSolver, d_cnfStream);
  if (satProofs)
  {
    d_pfCnfStream.reset(new ProofCnfStream(
        env,
        *d_cnfStream,
        static_cast<MinisatSatSolver*>(d_satSolver)->getProofManager()));
    d_ppm.reset(
        new PropPfManager(env, userContext, d_satSolver, d_pfCnfStream.get()));
  }
}

void PropEngine::finishInit()
{
  NodeManager* nm = NodeManager::currentNM();
  d_cnfStream->convertAndAssert(nm->mkConst(true), false, false);
  // this is necessary because if True is later asserted to the prop engine the
  // CNF stream will ignore it since the SAT solver already had it registered,
  // thus not having True as an assumption for the SAT proof. To solve this
  // issue we track it directly here
  if (isProofEnabled())
  {
    static_cast<MinisatSatSolver*>(d_satSolver)
        ->getProofManager()
        ->registerSatAssumptions({nm->mkConst(true)});
  }
  d_cnfStream->convertAndAssert(nm->mkConst(false).notNode(), false, false);
}

PropEngine::~PropEngine() {
  Trace("prop") << "Destructing the PropEngine" << std::endl;
  d_decisionEngine.reset(nullptr);
  delete d_cnfStream;
  delete d_satSolver;
  delete d_theoryProxy;
}

TrustNode PropEngine::preprocess(TNode node,
                                 std::vector<theory::SkolemLemma>& newLemmas)
{
  return d_theoryProxy->preprocess(node, newLemmas);
}

TrustNode PropEngine::removeItes(TNode node,
                                 std::vector<theory::SkolemLemma>& newLemmas)
{
  return d_theoryProxy->removeItes(node, newLemmas);
}

void PropEngine::notifyTopLevelSubstitution(const Node& lhs,
                                            const Node& rhs) const
{
  d_theoryProxy->notifyTopLevelSubstitution(lhs, rhs);
  if (isOutputOn(OutputTag::SUBS))
  {
    Node eq = SkolemManager::getOriginalForm(lhs.eqNode(rhs));
    output(OutputTag::SUBS) << "(substitution " << eq << ")" << std::endl;
  }
  Assert(lhs.getType() == rhs.getType());
}

void PropEngine::assertInputFormulas(
    const std::vector<Node>& assertions,
    std::unordered_map<size_t, Node>& skolemMap)
{
  Assert(!d_inCheckSat) << "Sat solver in solve()!";
  d_theoryProxy->notifyInputFormulas(assertions, skolemMap);
  for (const Node& node : assertions)
  {
    Trace("prop") << "assertFormula(" << node << ")" << std::endl;
    assertInternal(node, false, false, true);
  }
}

void PropEngine::assertLemma(TrustNode tlemma, theory::LemmaProperty p)
{
  bool removable = isLemmaPropertyRemovable(p);

  // call preprocessor
  std::vector<theory::SkolemLemma> ppLemmas;
  TrustNode tplemma = d_theoryProxy->preprocessLemma(tlemma, ppLemmas);

  // do final checks on the lemmas we are about to send
  if (isProofEnabled()
      && options().proof.proofCheck == options::ProofCheckMode::EAGER)
  {
    Assert(tplemma.getGenerator() != nullptr);
    // ensure closed, make the proof node eagerly here to debug
    tplemma.debugCheckClosed(
        options(), "te-proof-debug", "TheoryEngine::lemma");
    for (theory::SkolemLemma& lem : ppLemmas)
    {
      Assert(lem.d_lemma.getGenerator() != nullptr);
      lem.d_lemma.debugCheckClosed(
          options(), "te-proof-debug", "TheoryEngine::lemma_new");
    }
  }

  if (TraceIsOn("te-lemma"))
  {
    Trace("te-lemma") << "Lemma, output: " << tplemma.getProven() << std::endl;
    for (const theory::SkolemLemma& lem : ppLemmas)
    {
      Trace("te-lemma") << "Lemma, new lemma: " << lem.d_lemma.getProven()
                        << " (skolem is " << lem.d_skolem << ")" << std::endl;
    }
    Trace("te-lemma") << "removable = " << removable << std::endl;
  }

  // now, assert the lemmas
  assertLemmasInternal(tplemma, ppLemmas, removable);
}

void PropEngine::assertTrustedLemmaInternal(TrustNode trn, bool removable)
{
  Node node = trn.getNode();
  Trace("prop::lemmas") << "assertLemma(" << node << ")" << std::endl;
  if (isOutputOn(OutputTag::LEMMAS))
  {
    output(OutputTag::LEMMAS) << "(lemma ";
    // use original form of the lemma here
    output(OutputTag::LEMMAS) << SkolemManager::getOriginalForm(node);
    output(OutputTag::LEMMAS) << ")" << std::endl;
  }
  bool negated = trn.getKind() == TrustNodeKind::CONFLICT;
  // should have a proof generator if the theory engine is proof producing
  Assert(!d_env.isTheoryProofProducing() || trn.getGenerator() != nullptr);
  // if we are producing proofs for the SAT solver but not for theory engine,
  // then we need to prevent the lemma of being added as an assumption (since
  // the generator will be null). We use the default proof generator for lemmas.
  if (isProofEnabled() && !d_env.isTheoryProofProducing()
      && !trn.getGenerator())
  {
    Node actualNode = negated ? node.notNode() : node;
    d_theoryLemmaPg.addStep(actualNode, PfRule::THEORY_LEMMA, {}, {actualNode});
    trn = TrustNode::mkReplaceGenTrustNode(trn, &d_theoryLemmaPg);
  }
  assertInternal(node, negated, removable, false, trn.getGenerator());
}

void PropEngine::assertInternal(
    TNode node, bool negated, bool removable, bool input, ProofGenerator* pg)
{
  // Assert as (possibly) removable
  if (options().smt.unsatCoresMode == options::UnsatCoresMode::ASSUMPTIONS)
  {
    if (input)
    {
      d_cnfStream->ensureLiteral(node);
      if (negated)
      {
        d_assumptions.push_back(node.notNode());
      }
      else
      {
        d_assumptions.push_back(node);
      }
    }
    else
    {
      d_cnfStream->convertAndAssert(node, removable, negated);
    }
  }
  else if (isProofEnabled())
  {
    d_pfCnfStream->convertAndAssert(node, negated, removable, input, pg);
    // if input, register the assertion in the proof manager
    if (input)
    {
      d_ppm->registerAssertion(node);
    }
  }
  else
  {
    d_cnfStream->convertAndAssert(node, removable, negated);
  }
}

void PropEngine::assertLemmasInternal(
    TrustNode trn,
    const std::vector<theory::SkolemLemma>& ppLemmas,
    bool removable)
{
  if (!removable)
  {
    // notify skolem definitions first to ensure that the computation of
    // when a literal contains a skolem is accurate in the calls below.
    Trace("prop") << "Notify skolem definitions..." << std::endl;
    for (const theory::SkolemLemma& lem : ppLemmas)
    {
      d_theoryProxy->notifySkolemDefinition(lem.getProven(), lem.d_skolem);
    }
  }
  // Assert to the SAT solver first
  Trace("prop") << "Push to SAT..." << std::endl;
  if (!trn.isNull())
  {
    assertTrustedLemmaInternal(trn, removable);
  }
  for (const theory::SkolemLemma& lem : ppLemmas)
  {
    assertTrustedLemmaInternal(lem.d_lemma, removable);
  }
  // Note that this order is important for theories that send lemmas during
  // preregistration, as it impacts the order in which lemmas are processed
  // by default by the decision engine. In particular, sending to the SAT
  // solver first means that lemmas sent during preregistration in response to
  // the current lemma are processed after that lemma. This makes a difference
  // e.g. for string reduction lemmas, where preregistration lemmas are
  // introduced for skolems that appear in reductions. Moving the above
  // block after the one below has mixed performance on SMT-LIB strings logics.
  if (!removable)
  {
    Trace("prop") << "Notify assertions..." << std::endl;
    // also add to the decision engine, where notice we don't need proofs
    if (!trn.isNull())
    {
      // notify the theory proxy of the lemma
      d_theoryProxy->notifyAssertion(trn.getProven(), TNode::null(), true);
    }
    for (const theory::SkolemLemma& lem : ppLemmas)
    {
      d_theoryProxy->notifyAssertion(lem.getProven(), lem.d_skolem, true);
    }
  }
  Trace("prop") << "Finish " << trn << std::endl;
}

void PropEngine::requirePhase(TNode n, bool phase) {
  Trace("prop") << "requirePhase(" << n << ", " << phase << ")" << std::endl;

  Assert(n.getType().isBoolean());
  SatLiteral lit = d_cnfStream->getLiteral(n);
  d_satSolver->requirePhase(phase ? lit : ~lit);
}

bool PropEngine::isDecision(Node lit) const {
  Assert(isSatLiteral(lit));
  return d_satSolver->isDecision(d_cnfStream->getLiteral(lit).getSatVariable());
}

std::vector<Node> PropEngine::getPropDecisions() const
{
  std::vector<Node> decisions;
  std::vector<SatLiteral> miniDecisions = d_satSolver->getDecisions();
  for (SatLiteral d : miniDecisions)
  {
    decisions.push_back(d_cnfStream->getNode(d));
  }
  return decisions;
}

std::vector<Node> PropEngine::getPropOrderHeap() const
{
  return d_satSolver->getOrderHeap();
}

int32_t PropEngine::getDecisionLevel(Node lit) const
{
  Assert(isSatLiteral(lit));
  return d_satSolver->getDecisionLevel(
      d_cnfStream->getLiteral(lit).getSatVariable());
}

int32_t PropEngine::getIntroLevel(Node lit) const
{
  Assert(isSatLiteral(lit));
  return d_satSolver->getIntroLevel(
      d_cnfStream->getLiteral(lit).getSatVariable());
}

void PropEngine::printSatisfyingAssignment(){
  const CnfStream::NodeToLiteralMap& transCache =
    d_cnfStream->getTranslationCache();
  Trace("prop-value") << "Literal | Value | Expr" << std::endl
                      << "----------------------------------------"
                      << "-----------------" << std::endl;
  for(CnfStream::NodeToLiteralMap::const_iterator i = transCache.begin(),
      end = transCache.end();
      i != end;
      ++i) {
    std::pair<Node, SatLiteral> curr = *i;
    SatLiteral l = curr.second;
    if(!l.isNegated()) {
      Node n = curr.first;
      SatValue value = d_satSolver->modelValue(l);
      Trace("prop-value") << "'" << l << "' " << value << " " << n << std::endl;
    }
  }
}
void PropEngine::outputIncompleteReason(UnknownExplanation uexp,
                                        theory::IncompleteId iid)
{
  if (isOutputOn(OutputTag::INCOMPLETE))
  {
    output(OutputTag::INCOMPLETE) << "(incomplete ";
    output(OutputTag::INCOMPLETE) << uexp;
    if (iid != theory::IncompleteId::UNKNOWN)
    {
      output(OutputTag::INCOMPLETE) << " " << iid;
    }
    output(OutputTag::INCOMPLETE) << ")" << std::endl;
  }
}

Result PropEngine::checkSat() {
  Assert(!d_inCheckSat) << "Sat solver in solve()!";
  Trace("prop") << "PropEngine::checkSat()" << std::endl;

  // Mark that we are in the checkSat
  ScopedBool scopedBool(d_inCheckSat);
  d_inCheckSat = true;

  // Note this currently ignores conflicts (a dangerous practice).
  d_theoryProxy->presolve();

  if (options().base.preprocessOnly)
  {
    outputIncompleteReason(UnknownExplanation::REQUIRES_FULL_CHECK);
    return Result(Result::UNKNOWN, UnknownExplanation::REQUIRES_FULL_CHECK);
  }

  // Reset the interrupted flag
  d_interrupted = false;

  // Check the problem
  SatValue result;
  if (d_assumptions.size() == 0)
  {
    result = d_satSolver->solve();
  }
  else
  {
    std::vector<SatLiteral> assumptions;
    for (const Node& node : d_assumptions)
    {
      assumptions.push_back(d_cnfStream->getLiteral(node));
    }
    result = d_satSolver->solve(assumptions);
  }

  if( result == SAT_VALUE_UNKNOWN ) {
    ResourceManager* rm = resourceManager();
    UnknownExplanation why = UnknownExplanation::INTERRUPTED;
    if (rm->outOfTime())
    {
      why = UnknownExplanation::TIMEOUT;
    }
    if (rm->outOfResources())
    {
      why = UnknownExplanation::RESOURCEOUT;
    }
    outputIncompleteReason(why);
    return Result(Result::UNKNOWN, why);
  }

  if( result == SAT_VALUE_TRUE && TraceIsOn("prop") ) {
    printSatisfyingAssignment();
  }

  Trace("prop") << "PropEngine::checkSat() => " << result << std::endl;
  if (result == SAT_VALUE_TRUE)
<<<<<<< HEAD
  {
    if (d_theoryProxy->isIncomplete())
    {
      outputIncompleteReason(UnknownExplanation::INCOMPLETE,
                             d_theoryProxy->getIncompleteId());
      return Result(Result::UNKNOWN, UnknownExplanation::INCOMPLETE);
    }
  }
  else if (d_theoryProxy->isUnsound())
  {
    outputIncompleteReason(UnknownExplanation::UNSOUND,
                           d_theoryProxy->getUnsoundId());
    return Result(Result::UNKNOWN, UnknownExplanation::UNSOUND);
=======
  {
    if (d_theoryProxy->isModelUnsound())
    {
      outputIncompleteReason(UnknownExplanation::INCOMPLETE,
                             d_theoryProxy->getModelUnsoundId());
      return Result(Result::UNKNOWN, UnknownExplanation::INCOMPLETE);
    }
  }
  else if (d_theoryProxy->isRefutationUnsound())
  {
    outputIncompleteReason(UnknownExplanation::INCOMPLETE,
                           d_theoryProxy->getRefutationUnsoundId());
    return Result(Result::UNKNOWN, UnknownExplanation::INCOMPLETE);
>>>>>>> d2690ea1
  }
  return Result(result == SAT_VALUE_TRUE ? Result::SAT : Result::UNSAT);
}

Node PropEngine::getValue(TNode node) const
{
  Assert(node.getType().isBoolean());
  Assert(d_cnfStream->hasLiteral(node));

  SatLiteral lit = d_cnfStream->getLiteral(node);

  SatValue v = d_satSolver->value(lit);
  if (v == SAT_VALUE_TRUE)
  {
    return NodeManager::currentNM()->mkConst(true);
  }
  else if (v == SAT_VALUE_FALSE)
  {
    return NodeManager::currentNM()->mkConst(false);
  }
  else
  {
    Assert(v == SAT_VALUE_UNKNOWN);
    return Node::null();
  }
}

bool PropEngine::isSatLiteral(TNode node) const
{
  return d_cnfStream->hasLiteral(node);
}

bool PropEngine::hasValue(TNode node, bool& value) const
{
  Assert(node.getType().isBoolean());
  Assert(d_cnfStream->hasLiteral(node)) << node;

  SatLiteral lit = d_cnfStream->getLiteral(node);

  SatValue v = d_satSolver->value(lit);
  if (v == SAT_VALUE_TRUE)
  {
    value = true;
    return true;
  }
  else if (v == SAT_VALUE_FALSE)
  {
    value = false;
    return true;
  }
  else
  {
    Assert(v == SAT_VALUE_UNKNOWN);
    return false;
  }
}

void PropEngine::getBooleanVariables(std::vector<TNode>& outputVariables) const
{
  d_cnfStream->getBooleanVariables(outputVariables);
}

Node PropEngine::ensureLiteral(TNode n)
{
  // must preprocess
  Node preprocessed = getPreprocessedTerm(n);
  Trace("ensureLiteral") << "ensureLiteral preprocessed: " << preprocessed
                         << std::endl;
  if (isProofEnabled())
  {
    d_pfCnfStream->ensureLiteral(preprocessed);
  }
  else
  {
    d_cnfStream->ensureLiteral(preprocessed);
  }
  return preprocessed;
}

Node PropEngine::getPreprocessedTerm(TNode n)
{
  // must preprocess
  std::vector<theory::SkolemLemma> newLemmas;
  TrustNode tpn = d_theoryProxy->preprocess(n, newLemmas);
  // send lemmas corresponding to the skolems introduced by preprocessing n
  TrustNode trnNull;
  assertLemmasInternal(trnNull, newLemmas, false);
  return tpn.isNull() ? Node(n) : tpn.getNode();
}

Node PropEngine::getPreprocessedTerm(TNode n,
                                     std::vector<Node>& skAsserts,
                                     std::vector<Node>& sks)
{
  // get the preprocessed form of the term
  Node pn = getPreprocessedTerm(n);
  // initialize the set of skolems and assertions to process
  std::vector<Node> toProcessAsserts;
  std::vector<Node> toProcess;
  d_theoryProxy->getSkolems(pn, toProcessAsserts, toProcess);
  size_t index = 0;
  // until fixed point is reached
  while (index < toProcess.size())
  {
    Node ka = toProcessAsserts[index];
    Node k = toProcess[index];
    index++;
    if (std::find(sks.begin(), sks.end(), k) != sks.end())
    {
      // already added the skolem to the list
      continue;
    }
    // must preprocess lemmas as well
    Node kap = getPreprocessedTerm(ka);
    skAsserts.push_back(kap);
    sks.push_back(k);
    // get the skolems in the preprocessed form of the lemma ka
    d_theoryProxy->getSkolems(kap, toProcessAsserts, toProcess);
  }
  // return the preprocessed term
  return pn;
}

void PropEngine::push()
{
  Assert(!d_inCheckSat) << "Sat solver in solve()!";
  d_satSolver->push();
  Trace("prop") << "push()" << std::endl;
}

void PropEngine::pop()
{
  Assert(!d_inCheckSat) << "Sat solver in solve()!";
  d_satSolver->pop();
  Trace("prop") << "pop()" << std::endl;
}

void PropEngine::resetTrail()
{
  d_satSolver->resetTrail();
  Trace("prop") << "resetTrail()" << std::endl;
}

unsigned PropEngine::getAssertionLevel() const
{
  return d_satSolver->getAssertionLevel();
}

bool PropEngine::isRunning() const { return d_inCheckSat; }
void PropEngine::interrupt()
{
  if (!d_inCheckSat)
  {
    return;
  }

  d_interrupted = true;
  d_satSolver->interrupt();
  Trace("prop") << "interrupt()" << std::endl;
}

void PropEngine::spendResource(Resource r)
{
  d_env.getResourceManager()->spendResource(r);
}

bool PropEngine::properExplanation(TNode node, TNode expl) const
{
  if (!d_cnfStream->hasLiteral(node))
  {
    Trace("properExplanation")
        << "properExplanation(): Failing because node "
        << "being explained doesn't have a SAT literal ?!" << std::endl
        << "properExplanation(): The node is: " << node << std::endl;
    return false;
  }

  SatLiteral nodeLit = d_cnfStream->getLiteral(node);

  for (TNode::kinded_iterator i = expl.begin(kind::AND),
                              i_end = expl.end(kind::AND);
       i != i_end;
       ++i)
  {
    if (!d_cnfStream->hasLiteral(*i))
    {
      Trace("properExplanation")
          << "properExplanation(): Failing because one of explanation "
          << "nodes doesn't have a SAT literal" << std::endl
          << "properExplanation(): The explanation node is: " << *i
          << std::endl;
      return false;
    }

    SatLiteral iLit = d_cnfStream->getLiteral(*i);

    if (iLit == nodeLit)
    {
      Trace("properExplanation")
          << "properExplanation(): Failing because the node" << std::endl
          << "properExplanation(): " << node << std::endl
          << "properExplanation(): cannot be made to explain itself!"
          << std::endl;
      return false;
    }

    if (!d_satSolver->properExplanation(nodeLit, iLit))
    {
      Trace("properExplanation")
          << "properExplanation(): SAT solver told us that node" << std::endl
          << "properExplanation(): " << *i << std::endl
          << "properExplanation(): is not part of a proper explanation node for"
          << std::endl
          << "properExplanation(): " << node << std::endl
          << "properExplanation(): Perhaps it one of the two isn't assigned or "
             "the explanation"
          << std::endl
          << "properExplanation(): node wasn't propagated before the node "
             "being explained"
          << std::endl;
      return false;
    }
  }

  return true;
}

void PropEngine::checkProof(const context::CDList<Node>& assertions)
{
  if (!d_env.isSatProofProducing())
  {
    return;
  }
  return d_ppm->checkProof(assertions);
}

ProofCnfStream* PropEngine::getProofCnfStream() { return d_pfCnfStream.get(); }

std::shared_ptr<ProofNode> PropEngine::getProof(bool connectCnf)
{
  if (!d_env.isSatProofProducing())
  {
    return nullptr;
  }
  Trace("sat-proof") << "PropEngine::getProof: getting proof with cnfStream's "
                        "lazycdproof cxt lvl "
                     << userContext()->getLevel() << "\n";
  return d_ppm->getProof(connectCnf);
}

std::vector<std::shared_ptr<ProofNode>> PropEngine::getProofLeaves(modes::ProofComponent pc)
{
  return d_ppm->getProofLeaves(pc);
}

bool PropEngine::isProofEnabled() const { return d_pfCnfStream != nullptr; }

void PropEngine::getUnsatCore(std::vector<Node>& core)
{
  if (options().smt.unsatCoresMode == options::UnsatCoresMode::ASSUMPTIONS)
  {
    std::vector<SatLiteral> unsat_assumptions;
    d_satSolver->getUnsatAssumptions(unsat_assumptions);
    for (const SatLiteral& lit : unsat_assumptions)
    {
      core.push_back(d_cnfStream->getNode(lit));
    }
  }
  else
  {
    // otherwise, it is just the free assumptions of the proof
    std::shared_ptr<ProofNode> pfn = getProof();
    expr::getFreeAssumptions(pfn.get(), core);
  }
}

std::vector<Node> PropEngine::getLearnedZeroLevelLiterals(
    modes::LearnedLitType ltype) const
{
  return d_theoryProxy->getLearnedZeroLevelLiterals(ltype);
}

std::vector<Node> PropEngine::getLearnedZeroLevelLiteralsForRestart() const
{
  return d_theoryProxy->getLearnedZeroLevelLiteralsForRestart();
}

modes::LearnedLitType PropEngine::getLiteralType(const Node& lit) const
{
  return d_theoryProxy->getLiteralType(lit);
}

}  // namespace prop
}  // namespace cvc5::internal<|MERGE_RESOLUTION|>--- conflicted
+++ resolved
@@ -479,21 +479,6 @@
 
   Trace("prop") << "PropEngine::checkSat() => " << result << std::endl;
   if (result == SAT_VALUE_TRUE)
-<<<<<<< HEAD
-  {
-    if (d_theoryProxy->isIncomplete())
-    {
-      outputIncompleteReason(UnknownExplanation::INCOMPLETE,
-                             d_theoryProxy->getIncompleteId());
-      return Result(Result::UNKNOWN, UnknownExplanation::INCOMPLETE);
-    }
-  }
-  else if (d_theoryProxy->isUnsound())
-  {
-    outputIncompleteReason(UnknownExplanation::UNSOUND,
-                           d_theoryProxy->getUnsoundId());
-    return Result(Result::UNKNOWN, UnknownExplanation::UNSOUND);
-=======
   {
     if (d_theoryProxy->isModelUnsound())
     {
@@ -507,7 +492,6 @@
     outputIncompleteReason(UnknownExplanation::INCOMPLETE,
                            d_theoryProxy->getRefutationUnsoundId());
     return Result(Result::UNKNOWN, UnknownExplanation::INCOMPLETE);
->>>>>>> d2690ea1
   }
   return Result(result == SAT_VALUE_TRUE ? Result::SAT : Result::UNSAT);
 }
