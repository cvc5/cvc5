/******************************************************************************
 * Top contributors (to current version):
 *   Andrew Reynolds, Haniel Barbosa, Mathias Preiner
 *
 * This file is part of the cvc5 project.
 *
 * Copyright (c) 2009-2022 by the authors listed in the file AUTHORS
 * in the top-level source directory and their institutional affiliations.
 * All rights reserved.  See the file COPYING in the top-level source
 * directory for licensing information.
 * ****************************************************************************
 *
 * Implementation of the propositional engine of cvc5.
 */

#include "prop/prop_engine.h"

#include <iomanip>
#include <map>
#include <utility>

#include "base/check.h"
#include "base/output.h"
#include "decision/justification_strategy.h"
#include "expr/skolem_manager.h"
#include "options/base_options.h"
#include "options/decision_options.h"
#include "options/main_options.h"
#include "options/options.h"
#include "options/proof_options.h"
#include "options/smt_options.h"
#include "prop/cnf_stream.h"
#include "prop/minisat/minisat.h"
#include "prop/prop_proof_manager.h"
#include "prop/sat_solver.h"
#include "prop/sat_solver_factory.h"
#include "prop/theory_proxy.h"
#include "smt/env.h"
#include "smt/smt_statistics_registry.h"
#include "theory/output_channel.h"
#include "theory/theory_engine.h"
#include "util/resource_manager.h"
#include "util/result.h"

namespace cvc5::internal {
namespace prop {

/** Keeps a boolean flag scoped */
class ScopedBool {

private:

  bool d_original;
  bool& d_reference;

public:

  ScopedBool(bool& reference) :
    d_reference(reference) {
    d_original = reference;
  }

  ~ScopedBool() {
    d_reference = d_original;
  }
};

PropEngine::PropEngine(Env& env, TheoryEngine* te)
    : EnvObj(env),
      d_inCheckSat(false),
      d_theoryEngine(te),
      d_skdm(new SkolemDefManager(d_env.getContext(), d_env.getUserContext())),
      d_theoryProxy(nullptr),
      d_satSolver(nullptr),
      d_cnfStream(nullptr),
      d_pfCnfStream(nullptr),
<<<<<<< HEAD
      d_theoryLemmaPg(d_env, d_env.getUserContext()),
=======
      d_theoryLemmaPg(d_env.getProofNodeManager(),
                      d_env.getUserContext(),
                      "PropEngine::ThLemmaPg"),
>>>>>>> 9480126b
      d_ppm(nullptr),
      d_interrupted(false),
      d_assumptions(d_env.getUserContext())
{
  Trace("prop") << "Constructing the PropEngine" << std::endl;
  context::UserContext* userContext = d_env.getUserContext();
  ProofNodeManager* pnm = d_env.getProofNodeManager();

  options::DecisionMode dmode = options().decision.decisionMode;
  if (dmode == options::DecisionMode::JUSTIFICATION
      || dmode == options::DecisionMode::STOPONLY)
  {
    d_decisionEngine.reset(new decision::JustificationStrategy(env));
  }
  else
  {
    d_decisionEngine.reset(new decision::DecisionEngineEmpty(env));
  }

  d_satSolver =
      SatSolverFactory::createCDCLTMinisat(d_env, smtStatisticsRegistry());

  // CNF stream and theory proxy required pointers to each other, make the
  // theory proxy first
  d_theoryProxy = new TheoryProxy(
      d_env, this, d_theoryEngine, d_decisionEngine.get(), d_skdm.get());
  d_cnfStream = new CnfStream(env,
                              d_satSolver,
                              d_theoryProxy,
                              userContext,
                              FormulaLitPolicy::TRACK,
                              "prop");

  // connect theory proxy
  d_theoryProxy->finishInit(d_cnfStream);
  bool satProofs = d_env.isSatProofProducing();
  // connect SAT solver
  d_satSolver->initialize(d_env.getContext(),
                          d_theoryProxy,
                          d_env.getUserContext(),
                          satProofs ? pnm : nullptr);

  d_decisionEngine->finishInit(d_satSolver, d_cnfStream);
  if (satProofs)
  {
    d_pfCnfStream.reset(new ProofCnfStream(
        env,
        *d_cnfStream,
        static_cast<MinisatSatSolver*>(d_satSolver)->getProofManager()));
    d_ppm.reset(
        new PropPfManager(env, userContext, d_satSolver, d_pfCnfStream.get()));
  }
}

void PropEngine::finishInit()
{
  NodeManager* nm = NodeManager::currentNM();
  d_cnfStream->convertAndAssert(nm->mkConst(true), false, false);
  // this is necessary because if True is later asserted to the prop engine the
  // CNF stream will ignore it since the SAT solver already had it registered,
  // thus not having True as an assumption for the SAT proof. To solve this
  // issue we track it directly here
  if (isProofEnabled())
  {
    static_cast<MinisatSatSolver*>(d_satSolver)
        ->getProofManager()
        ->registerSatAssumptions({nm->mkConst(true)});
  }
  d_cnfStream->convertAndAssert(nm->mkConst(false).notNode(), false, false);
}

PropEngine::~PropEngine() {
  Trace("prop") << "Destructing the PropEngine" << std::endl;
  d_decisionEngine.reset(nullptr);
  delete d_cnfStream;
  delete d_satSolver;
  delete d_theoryProxy;
}

TrustNode PropEngine::preprocess(TNode node,
                                 std::vector<theory::SkolemLemma>& newLemmas)
{
  return d_theoryProxy->preprocess(node, newLemmas);
}

TrustNode PropEngine::removeItes(TNode node,
                                 std::vector<theory::SkolemLemma>& newLemmas)
{
  return d_theoryProxy->removeItes(node, newLemmas);
}

void PropEngine::notifyTopLevelSubstitution(const Node& lhs,
                                            const Node& rhs) const
{
  d_theoryProxy->notifyTopLevelSubstitution(lhs, rhs);
  if (isOutputOn(OutputTag::SUBS))
  {
    Node eq = SkolemManager::getOriginalForm(lhs.eqNode(rhs));
    output(OutputTag::SUBS) << "(substitution " << eq << ")" << std::endl;
  }
  Assert(lhs.getType() == rhs.getType());
}

void PropEngine::assertInputFormulas(
    const std::vector<Node>& assertions,
    std::unordered_map<size_t, Node>& skolemMap)
{
  Assert(!d_inCheckSat) << "Sat solver in solve()!";
  d_theoryProxy->notifyInputFormulas(assertions, skolemMap);
  for (const Node& node : assertions)
  {
    Trace("prop") << "assertFormula(" << node << ")" << std::endl;
    assertInternal(node, false, false, true);
  }
}

void PropEngine::assertLemma(TrustNode tlemma, theory::LemmaProperty p)
{
  bool removable = isLemmaPropertyRemovable(p);

  // call preprocessor
  std::vector<theory::SkolemLemma> ppLemmas;
  TrustNode tplemma = d_theoryProxy->preprocessLemma(tlemma, ppLemmas);

  // do final checks on the lemmas we are about to send
  if (isProofEnabled()
      && options().proof.proofCheck == options::ProofCheckMode::EAGER)
  {
    Assert(tplemma.getGenerator() != nullptr);
    // ensure closed, make the proof node eagerly here to debug
    tplemma.debugCheckClosed(options(), "te-proof-debug", "TheoryEngine::lemma");
    for (theory::SkolemLemma& lem : ppLemmas)
    {
      Assert(lem.d_lemma.getGenerator() != nullptr);
      lem.d_lemma.debugCheckClosed(options(), "te-proof-debug", "TheoryEngine::lemma_new");
    }
  }

  if (TraceIsOn("te-lemma"))
  {
    Trace("te-lemma") << "Lemma, output: " << tplemma.getProven() << std::endl;
    for (const theory::SkolemLemma& lem : ppLemmas)
    {
      Trace("te-lemma") << "Lemma, new lemma: " << lem.d_lemma.getProven()
                        << " (skolem is " << lem.d_skolem << ")" << std::endl;
    }
    Trace("te-lemma") << "removable = " << removable << std::endl;
  }

  // now, assert the lemmas
  assertLemmasInternal(tplemma, ppLemmas, removable);
}

void PropEngine::assertTrustedLemmaInternal(TrustNode trn, bool removable)
{
  Node node = trn.getNode();
  Trace("prop::lemmas") << "assertLemma(" << node << ")" << std::endl;
  bool negated = trn.getKind() == TrustNodeKind::CONFLICT;
  // should have a proof generator if the theory engine is proof producing
  Assert(!d_env.isTheoryProofProducing() || trn.getGenerator() != nullptr);
  // if we are producing proofs for the SAT solver but not for theory engine,
  // then we need to prevent the lemma of being added as an assumption (since
  // the generator will be null). We use the default proof generator for lemmas.
  if (isProofEnabled() && !d_env.isTheoryProofProducing()
      && !trn.getGenerator())
  {
    Node actualNode = negated ? node.notNode() : node;
    d_theoryLemmaPg.addStep(actualNode, PfRule::THEORY_LEMMA, {}, {actualNode});
    trn = TrustNode::mkReplaceGenTrustNode(trn, &d_theoryLemmaPg);
  }
  assertInternal(node, negated, removable, false, trn.getGenerator());
}

void PropEngine::assertInternal(
    TNode node, bool negated, bool removable, bool input, ProofGenerator* pg)
{
  // Assert as (possibly) removable
  if (options().smt.unsatCoresMode == options::UnsatCoresMode::ASSUMPTIONS)
  {
    if (input)
    {
      d_cnfStream->ensureLiteral(node);
      if (negated)
      {
        d_assumptions.push_back(node.notNode());
      }
      else
      {
        d_assumptions.push_back(node);
      }
    }
    else
    {
      d_cnfStream->convertAndAssert(node, removable, negated, input);
    }
  }
  else if (isProofEnabled())
  {
    d_pfCnfStream->convertAndAssert(node, negated, removable, pg);
    // if input, register the assertion in the proof manager
    if (input)
    {
      d_ppm->registerAssertion(node);
    }
  }
  else
  {
    d_cnfStream->convertAndAssert(node, removable, negated, input);
  }
}

void PropEngine::assertLemmasInternal(
    TrustNode trn,
    const std::vector<theory::SkolemLemma>& ppLemmas,
    bool removable)
{
  if (!removable)
  {
    // notify skolem definitions first to ensure that the computation of
    // when a literal contains a skolem is accurate in the calls below.
    Trace("prop") << "Notify skolem definitions..." << std::endl;
    for (const theory::SkolemLemma& lem : ppLemmas)
    {
      d_theoryProxy->notifySkolemDefinition(lem.getProven(), lem.d_skolem);
    }
  }
  // Assert to the SAT solver first
  Trace("prop") << "Push to SAT..." << std::endl;
  if (!trn.isNull())
  {
    assertTrustedLemmaInternal(trn, removable);
  }
  for (const theory::SkolemLemma& lem : ppLemmas)
  {
    assertTrustedLemmaInternal(lem.d_lemma, removable);
  }
  // Note that this order is important for theories that send lemmas during
  // preregistration, as it impacts the order in which lemmas are processed
  // by default by the decision engine. In particular, sending to the SAT
  // solver first means that lemmas sent during preregistration in response to
  // the current lemma are processed after that lemma. This makes a difference
  // e.g. for string reduction lemmas, where preregistration lemmas are
  // introduced for skolems that appear in reductions. Moving the above
  // block after the one below has mixed performance on SMT-LIB strings logics.
  if (!removable)
  {
    Trace("prop") << "Notify assertions..." << std::endl;
    // also add to the decision engine, where notice we don't need proofs
    if (!trn.isNull())
    {
      // notify the theory proxy of the lemma
      d_theoryProxy->notifyAssertion(trn.getProven(), TNode::null(), true);
    }
    for (const theory::SkolemLemma& lem : ppLemmas)
    {
      d_theoryProxy->notifyAssertion(lem.getProven(), lem.d_skolem, true);
    }
  }
  Trace("prop") << "Finish " << trn << std::endl;
}

void PropEngine::requirePhase(TNode n, bool phase) {
  Trace("prop") << "requirePhase(" << n << ", " << phase << ")" << std::endl;

  Assert(n.getType().isBoolean());
  SatLiteral lit = d_cnfStream->getLiteral(n);
  d_satSolver->requirePhase(phase ? lit : ~lit);
}

bool PropEngine::isDecision(Node lit) const {
  Assert(isSatLiteral(lit));
  return d_satSolver->isDecision(d_cnfStream->getLiteral(lit).getSatVariable());
}

std::vector<Node> PropEngine::getPropDecisions() const
{
  std::vector<Node> decisions;
  std::vector<SatLiteral> miniDecisions = d_satSolver->getDecisions();
  for (SatLiteral d : miniDecisions)
  {
    decisions.push_back(d_cnfStream->getNode(d));
  }
  return decisions;
}

std::vector<Node> PropEngine::getPropOrderHeap() const
{
  return d_satSolver->getOrderHeap();
}

int32_t PropEngine::getDecisionLevel(Node lit) const
{
  Assert(isSatLiteral(lit));
  return d_satSolver->getDecisionLevel(
      d_cnfStream->getLiteral(lit).getSatVariable());
}

int32_t PropEngine::getIntroLevel(Node lit) const
{
  Assert(isSatLiteral(lit));
  return d_satSolver->getIntroLevel(
      d_cnfStream->getLiteral(lit).getSatVariable());
}

void PropEngine::printSatisfyingAssignment(){
  const CnfStream::NodeToLiteralMap& transCache =
    d_cnfStream->getTranslationCache();
  Trace("prop-value") << "Literal | Value | Expr" << std::endl
                      << "----------------------------------------"
                      << "-----------------" << std::endl;
  for(CnfStream::NodeToLiteralMap::const_iterator i = transCache.begin(),
      end = transCache.end();
      i != end;
      ++i) {
    std::pair<Node, SatLiteral> curr = *i;
    SatLiteral l = curr.second;
    if(!l.isNegated()) {
      Node n = curr.first;
      SatValue value = d_satSolver->modelValue(l);
      Trace("prop-value") << "'" << l << "' " << value << " " << n << std::endl;
    }
  }
}

Result PropEngine::checkSat() {
  Assert(!d_inCheckSat) << "Sat solver in solve()!";
  Trace("prop") << "PropEngine::checkSat()" << std::endl;

  // Mark that we are in the checkSat
  ScopedBool scopedBool(d_inCheckSat);
  d_inCheckSat = true;

  // Note this currently ignores conflicts (a dangerous practice).
  d_theoryProxy->presolve();

  if (options().base.preprocessOnly)
  {
    return Result(Result::UNKNOWN, UnknownExplanation::REQUIRES_FULL_CHECK);
  }

  // Reset the interrupted flag
  d_interrupted = false;

  // Check the problem
  SatValue result;
  if (d_assumptions.size() == 0)
  {
    result = d_satSolver->solve();
  }
  else
  {
    std::vector<SatLiteral> assumptions;
    for (const Node& node : d_assumptions)
    {
      assumptions.push_back(d_cnfStream->getLiteral(node));
    }
    result = d_satSolver->solve(assumptions);
  }

  if( result == SAT_VALUE_UNKNOWN ) {
    ResourceManager* rm = resourceManager();
    UnknownExplanation why = UnknownExplanation::INTERRUPTED;
    if (rm->outOfTime())
    {
      why = UnknownExplanation::TIMEOUT;
    }
    if (rm->outOfResources())
    {
      why = UnknownExplanation::RESOURCEOUT;
    }
    return Result(Result::UNKNOWN, why);
  }

  if( result == SAT_VALUE_TRUE && TraceIsOn("prop") ) {
    printSatisfyingAssignment();
  }

  Trace("prop") << "PropEngine::checkSat() => " << result << std::endl;
  if (result == SAT_VALUE_TRUE && d_theoryProxy->isIncomplete())
  {
    return Result(Result::UNKNOWN, UnknownExplanation::INCOMPLETE);
  }
  return Result(result == SAT_VALUE_TRUE ? Result::SAT : Result::UNSAT);
}

Node PropEngine::getValue(TNode node) const
{
  Assert(node.getType().isBoolean());
  Assert(d_cnfStream->hasLiteral(node));

  SatLiteral lit = d_cnfStream->getLiteral(node);

  SatValue v = d_satSolver->value(lit);
  if (v == SAT_VALUE_TRUE)
  {
    return NodeManager::currentNM()->mkConst(true);
  }
  else if (v == SAT_VALUE_FALSE)
  {
    return NodeManager::currentNM()->mkConst(false);
  }
  else
  {
    Assert(v == SAT_VALUE_UNKNOWN);
    return Node::null();
  }
}

bool PropEngine::isSatLiteral(TNode node) const
{
  return d_cnfStream->hasLiteral(node);
}

bool PropEngine::hasValue(TNode node, bool& value) const
{
  Assert(node.getType().isBoolean());
  Assert(d_cnfStream->hasLiteral(node)) << node;

  SatLiteral lit = d_cnfStream->getLiteral(node);

  SatValue v = d_satSolver->value(lit);
  if (v == SAT_VALUE_TRUE)
  {
    value = true;
    return true;
  }
  else if (v == SAT_VALUE_FALSE)
  {
    value = false;
    return true;
  }
  else
  {
    Assert(v == SAT_VALUE_UNKNOWN);
    return false;
  }
}

void PropEngine::getBooleanVariables(std::vector<TNode>& outputVariables) const
{
  d_cnfStream->getBooleanVariables(outputVariables);
}

Node PropEngine::ensureLiteral(TNode n)
{
  // must preprocess
  Node preprocessed = getPreprocessedTerm(n);
  Trace("ensureLiteral") << "ensureLiteral preprocessed: " << preprocessed
                         << std::endl;
  if (isProofEnabled())
  {
    d_pfCnfStream->ensureLiteral(preprocessed);
  }
  else
  {
    d_cnfStream->ensureLiteral(preprocessed);
  }
  return preprocessed;
}

Node PropEngine::getPreprocessedTerm(TNode n)
{
  // must preprocess
  std::vector<theory::SkolemLemma> newLemmas;
  TrustNode tpn = d_theoryProxy->preprocess(n, newLemmas);
  // send lemmas corresponding to the skolems introduced by preprocessing n
  TrustNode trnNull;
  assertLemmasInternal(trnNull, newLemmas, false);
  return tpn.isNull() ? Node(n) : tpn.getNode();
}

Node PropEngine::getPreprocessedTerm(TNode n,
                                     std::vector<Node>& skAsserts,
                                     std::vector<Node>& sks)
{
  // get the preprocessed form of the term
  Node pn = getPreprocessedTerm(n);
  // initialize the set of skolems and assertions to process
  std::vector<Node> toProcessAsserts;
  std::vector<Node> toProcess;
  d_theoryProxy->getSkolems(pn, toProcessAsserts, toProcess);
  size_t index = 0;
  // until fixed point is reached
  while (index < toProcess.size())
  {
    Node ka = toProcessAsserts[index];
    Node k = toProcess[index];
    index++;
    if (std::find(sks.begin(), sks.end(), k) != sks.end())
    {
      // already added the skolem to the list
      continue;
    }
    // must preprocess lemmas as well
    Node kap = getPreprocessedTerm(ka);
    skAsserts.push_back(kap);
    sks.push_back(k);
    // get the skolems in the preprocessed form of the lemma ka
    d_theoryProxy->getSkolems(kap, toProcessAsserts, toProcess);
  }
  // return the preprocessed term
  return pn;
}

void PropEngine::push()
{
  Assert(!d_inCheckSat) << "Sat solver in solve()!";
  d_satSolver->push();
  Trace("prop") << "push()" << std::endl;
}

void PropEngine::pop()
{
  Assert(!d_inCheckSat) << "Sat solver in solve()!";
  d_satSolver->pop();
  Trace("prop") << "pop()" << std::endl;
}

void PropEngine::resetTrail()
{
  d_satSolver->resetTrail();
  Trace("prop") << "resetTrail()" << std::endl;
}

unsigned PropEngine::getAssertionLevel() const
{
  return d_satSolver->getAssertionLevel();
}

bool PropEngine::isRunning() const { return d_inCheckSat; }
void PropEngine::interrupt()
{
  if (!d_inCheckSat)
  {
    return;
  }

  d_interrupted = true;
  d_satSolver->interrupt();
  Trace("prop") << "interrupt()" << std::endl;
}

void PropEngine::spendResource(Resource r)
{
  d_env.getResourceManager()->spendResource(r);
}

bool PropEngine::properExplanation(TNode node, TNode expl) const
{
  if (!d_cnfStream->hasLiteral(node))
  {
    Trace("properExplanation")
        << "properExplanation(): Failing because node "
        << "being explained doesn't have a SAT literal ?!" << std::endl
        << "properExplanation(): The node is: " << node << std::endl;
    return false;
  }

  SatLiteral nodeLit = d_cnfStream->getLiteral(node);

  for (TNode::kinded_iterator i = expl.begin(kind::AND),
                              i_end = expl.end(kind::AND);
       i != i_end;
       ++i)
  {
    if (!d_cnfStream->hasLiteral(*i))
    {
      Trace("properExplanation")
          << "properExplanation(): Failing because one of explanation "
          << "nodes doesn't have a SAT literal" << std::endl
          << "properExplanation(): The explanation node is: " << *i
          << std::endl;
      return false;
    }

    SatLiteral iLit = d_cnfStream->getLiteral(*i);

    if (iLit == nodeLit)
    {
      Trace("properExplanation")
          << "properExplanation(): Failing because the node" << std::endl
          << "properExplanation(): " << node << std::endl
          << "properExplanation(): cannot be made to explain itself!"
          << std::endl;
      return false;
    }

    if (!d_satSolver->properExplanation(nodeLit, iLit))
    {
      Trace("properExplanation")
          << "properExplanation(): SAT solver told us that node" << std::endl
          << "properExplanation(): " << *i << std::endl
          << "properExplanation(): is not part of a proper explanation node for"
          << std::endl
          << "properExplanation(): " << node << std::endl
          << "properExplanation(): Perhaps it one of the two isn't assigned or "
             "the explanation"
          << std::endl
          << "properExplanation(): node wasn't propagated before the node "
             "being explained"
          << std::endl;
      return false;
    }
  }

  return true;
}

void PropEngine::checkProof(const context::CDList<Node>& assertions)
{
  if (!d_env.isSatProofProducing())
  {
    return;
  }
  return d_ppm->checkProof(assertions);
}

ProofCnfStream* PropEngine::getProofCnfStream() { return d_pfCnfStream.get(); }

std::shared_ptr<ProofNode> PropEngine::getProof()
{
  if (!d_env.isSatProofProducing())
  {
    return nullptr;
  }
  Trace("sat-proof") << "PropEngine::getProof: getting proof with cnfStream's "
                        "lazycdproof cxt lvl "
                     << userContext()->getLevel() << "\n";
  return d_ppm->getProof();
}

bool PropEngine::isProofEnabled() const { return d_pfCnfStream != nullptr; }

void PropEngine::getUnsatCore(std::vector<Node>& core)
{
  Assert(options().smt.unsatCoresMode == options::UnsatCoresMode::ASSUMPTIONS);
  std::vector<SatLiteral> unsat_assumptions;
  d_satSolver->getUnsatAssumptions(unsat_assumptions);
  for (const SatLiteral& lit : unsat_assumptions)
  {
    core.push_back(d_cnfStream->getNode(lit));
  }
}

std::shared_ptr<ProofNode> PropEngine::getRefutation()
{
  Assert(options().smt.unsatCoresMode == options::UnsatCoresMode::ASSUMPTIONS);
  std::vector<Node> core;
  getUnsatCore(core);
  CDProof cdp(d_env.getProofNodeManager());
  Node fnode = NodeManager::currentNM()->mkConst(false);
  cdp.addStep(fnode, PfRule::SAT_REFUTATION, core, {});
  return cdp.getProofFor(fnode);
}

std::vector<Node> PropEngine::getLearnedZeroLevelLiterals(
    modes::LearnedLitType ltype) const
{
  return d_theoryProxy->getLearnedZeroLevelLiterals(ltype);
}

std::vector<Node> PropEngine::getLearnedZeroLevelLiteralsForRestart() const
{
  return d_theoryProxy->getLearnedZeroLevelLiteralsForRestart();
}

modes::LearnedLitType PropEngine::getLiteralType(const Node& lit) const
{
  return d_theoryProxy->getLiteralType(lit);
}

}  // namespace prop
}  // namespace cvc5::internal<|MERGE_RESOLUTION|>--- conflicted
+++ resolved
@@ -74,13 +74,8 @@
       d_satSolver(nullptr),
       d_cnfStream(nullptr),
       d_pfCnfStream(nullptr),
-<<<<<<< HEAD
-      d_theoryLemmaPg(d_env, d_env.getUserContext()),
-=======
-      d_theoryLemmaPg(d_env.getProofNodeManager(),
-                      d_env.getUserContext(),
+      d_theoryLemmaPg(d_env, d_env.getUserContext(),
                       "PropEngine::ThLemmaPg"),
->>>>>>> 9480126b
       d_ppm(nullptr),
       d_interrupted(false),
       d_assumptions(d_env.getUserContext())
