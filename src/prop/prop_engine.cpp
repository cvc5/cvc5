/******************************************************************************
 * Top contributors (to current version):
 *   Andrew Reynolds, Haniel Barbosa, Morgan Deters
 *
 * This file is part of the cvc5 project.
 *
 * Copyright (c) 2009-2021 by the authors listed in the file AUTHORS
 * in the top-level source directory and their institutional affiliations.
 * All rights reserved.  See the file COPYING in the top-level source
 * directory for licensing information.
 * ****************************************************************************
 *
 * Implementation of the propositional engine of cvc5.
 */

#include "prop/prop_engine.h"

#include <iomanip>
#include <map>
#include <utility>

#include "base/check.h"
#include "base/output.h"
#include "decision/decision_engine.h"
#include "decision/decision_engine_old.h"
#include "options/base_options.h"
#include "options/decision_options.h"
#include "options/main_options.h"
#include "options/options.h"
#include "options/proof_options.h"
#include "options/smt_options.h"
#include "proof/proof_manager.h"
#include "prop/cnf_stream.h"
#include "prop/minisat/minisat.h"
#include "prop/prop_proof_manager.h"
#include "prop/sat_solver.h"
#include "prop/sat_solver_factory.h"
#include "prop/theory_proxy.h"
#include "smt/env.h"
#include "smt/smt_statistics_registry.h"
#include "theory/output_channel.h"
#include "theory/theory_engine.h"
#include "util/resource_manager.h"
#include "util/result.h"

namespace cvc5 {
namespace prop {

/** Keeps a boolean flag scoped */
class ScopedBool {

private:

  bool d_original;
  bool& d_reference;

public:

  ScopedBool(bool& reference) :
    d_reference(reference) {
    d_original = reference;
  }

  ~ScopedBool() {
    d_reference = d_original;
  }
};

PropEngine::PropEngine(TheoryEngine* te,
                       Env& env,
                       OutputManager& outMgr,
                       ProofNodeManager* pnm)
    : d_inCheckSat(false),
      d_theoryEngine(te),
      d_env(env),
      d_skdm(new SkolemDefManager(d_env.getContext(), d_env.getUserContext())),
      d_theoryProxy(nullptr),
      d_satSolver(nullptr),
      d_pnm(pnm),
      d_cnfStream(nullptr),
      d_pfCnfStream(nullptr),
      d_ppm(nullptr),
      d_interrupted(false),
      d_outMgr(outMgr),
      d_assumptions(d_env.getUserContext())
{
  Debug("prop") << "Constructing the PropEngine" << std::endl;
  context::Context* satContext = d_env.getContext();
  context::UserContext* userContext = d_env.getUserContext();
  ResourceManager* rm = d_env.getResourceManager();

  d_decisionEngine.reset(
      new decision::DecisionEngine(satContext, userContext, d_skdm.get(), rm));

  d_satSolver = SatSolverFactory::createCDCLTMinisat(smtStatisticsRegistry());

  // CNF stream and theory proxy required pointers to each other, make the
  // theory proxy first
  d_theoryProxy = new TheoryProxy(this,
                                  d_theoryEngine,
                                  d_decisionEngine.get(),
                                  d_skdm.get(),
                                  satContext,
                                  userContext,
                                  pnm);
  d_cnfStream = new CnfStream(d_satSolver,
                              d_theoryProxy,
                              userContext,
                              &d_outMgr,
                              rm,
                              FormulaLitPolicy::TRACK);

  // connect theory proxy
  d_theoryProxy->finishInit(d_cnfStream);
  // connect SAT solver
  d_satSolver->initialize(
      d_env.getContext(),
      d_theoryProxy,
      d_env.getUserContext(),
      options::unsatCoresMode() != options::UnsatCoresMode::ASSUMPTIONS
          ? pnm
          : nullptr);

<<<<<<< HEAD
  d_decisionEngine->finishInit(d_satSolver, d_cnfStream);
  if (pnm)
=======
  d_decisionEngine->setSatSolver(d_satSolver);
  d_decisionEngine->setCnfStream(d_cnfStream);
  if (pnm && options::unsatCoresMode() != options::UnsatCoresMode::ASSUMPTIONS)
>>>>>>> 67c43a72
  {
    d_pfCnfStream.reset(new ProofCnfStream(
        userContext,
        *d_cnfStream,
        static_cast<MinisatSatSolver*>(d_satSolver)->getProofManager(),
        pnm));
    d_ppm.reset(
        new PropPfManager(userContext, pnm, d_satSolver, d_pfCnfStream.get()));
  }
  else if (options::unsatCoresMode() == options::UnsatCoresMode::OLD_PROOF)
  {
    ProofManager::currentPM()->initCnfProof(d_cnfStream, userContext);
  }
}

void PropEngine::finishInit()
{
  NodeManager* nm = NodeManager::currentNM();
  d_cnfStream->convertAndAssert(nm->mkConst(true), false, false);
  // this is necessary because if True is later asserted to the prop engine the
  // CNF stream will ignore it since the SAT solver already had it registered,
  // thus not having True as an assumption for the SAT proof. To solve this
  // issue we track it directly here
  if (isProofEnabled())
  {
    static_cast<MinisatSatSolver*>(d_satSolver)
        ->getProofManager()
        ->registerSatAssumptions({nm->mkConst(true)});
  }
  d_cnfStream->convertAndAssert(nm->mkConst(false).notNode(), false, false);
}

PropEngine::~PropEngine() {
  Debug("prop") << "Destructing the PropEngine" << std::endl;
  d_decisionEngine.reset(nullptr);
  delete d_cnfStream;
  delete d_satSolver;
  delete d_theoryProxy;
}

theory::TrustNode PropEngine::preprocess(
    TNode node,
    std::vector<theory::TrustNode>& newLemmas,
    std::vector<Node>& newSkolems)
{
  return d_theoryProxy->preprocess(node, newLemmas, newSkolems);
}

theory::TrustNode PropEngine::removeItes(
    TNode node,
    std::vector<theory::TrustNode>& newLemmas,
    std::vector<Node>& newSkolems)
{
  return d_theoryProxy->removeItes(node, newLemmas, newSkolems);
}

void PropEngine::assertInputFormulas(
    const std::vector<Node>& assertions,
    std::unordered_map<size_t, Node>& skolemMap)
{
  Assert(!d_inCheckSat) << "Sat solver in solve()!";
  // notify the theory engine of preprocessed assertions
  d_theoryEngine->notifyPreprocessedAssertions(assertions);
  // Now, notify the theory proxy of the assertions and skolem definitions.
  // Notice we do this before asserting the formulas to the CNF stream below,
  // since (preregistration) lemmas may occur during calls to assertInternal.
  // These lemmas we want to be notified about after the theory proxy has
  // been notified about all input assertions.
  std::unordered_map<size_t, Node>::iterator it;
  for (size_t i = 0, asize = assertions.size(); i < asize; i++)
  {
    // is the assertion a skolem definition?
    it = skolemMap.find(i);
    Node skolem;
    if (it != skolemMap.end())
    {
      skolem = it->second;
    }
    d_theoryProxy->notifyAssertion(assertions[i], skolem);
  }
  for (const Node& node : assertions)
  {
    Debug("prop") << "assertFormula(" << node << ")" << std::endl;
    assertInternal(node, false, false, true);
  }
}

void PropEngine::assertLemma(theory::TrustNode tlemma, theory::LemmaProperty p)
{
  bool removable = isLemmaPropertyRemovable(p);

  // call preprocessor
  std::vector<theory::TrustNode> ppLemmas;
  std::vector<Node> ppSkolems;
  theory::TrustNode tplemma =
      d_theoryProxy->preprocessLemma(tlemma, ppLemmas, ppSkolems);

  Assert(ppSkolems.size() == ppLemmas.size());

  // do final checks on the lemmas we are about to send
  if (isProofEnabled() && options::proofEagerChecking())
  {
    Assert(tplemma.getGenerator() != nullptr);
    // ensure closed, make the proof node eagerly here to debug
    tplemma.debugCheckClosed("te-proof-debug", "TheoryEngine::lemma");
    for (size_t i = 0, lsize = ppLemmas.size(); i < lsize; ++i)
    {
      Assert(ppLemmas[i].getGenerator() != nullptr);
      ppLemmas[i].debugCheckClosed("te-proof-debug", "TheoryEngine::lemma_new");
    }
  }

  if (Trace.isOn("te-lemma"))
  {
    Trace("te-lemma") << "Lemma, output: " << tplemma.getProven() << std::endl;
    for (size_t i = 0, lsize = ppLemmas.size(); i < lsize; ++i)
    {
      Trace("te-lemma") << "Lemma, new lemma: " << ppLemmas[i].getProven()
                        << " (skolem is " << ppSkolems[i] << ")" << std::endl;
    }
  }

  // now, assert the lemmas
  assertLemmasInternal(tplemma, ppLemmas, ppSkolems, removable);
}

void PropEngine::assertTrustedLemmaInternal(theory::TrustNode trn,
                                            bool removable)
{
  Node node = trn.getNode();
  Debug("prop::lemmas") << "assertLemma(" << node << ")" << std::endl;
  bool negated = trn.getKind() == theory::TrustNodeKind::CONFLICT;
  Assert(
      !isProofEnabled() || trn.getGenerator() != nullptr
      || options::unsatCores()
      || (options::unsatCores()
          && options::unsatCoresMode() != options::UnsatCoresMode::FULL_PROOF));
  assertInternal(trn.getNode(), negated, removable, false, trn.getGenerator());
}

void PropEngine::assertInternal(
    TNode node, bool negated, bool removable, bool input, ProofGenerator* pg)
{
  // Assert as (possibly) removable
  if (options::unsatCoresMode() == options::UnsatCoresMode::ASSUMPTIONS)
  {
    if (input)
    {
      Assert(!negated);
      d_cnfStream->ensureLiteral(node);
      d_assumptions.push_back(node);
    }
    else
    {
      d_cnfStream->convertAndAssert(node, removable, negated, input);
    }
  }
  else if (isProofEnabled())
  {
    d_pfCnfStream->convertAndAssert(node, negated, removable, pg);
    // if input, register the assertion in the proof manager
    if (input)
    {
      d_ppm->registerAssertion(node);
    }
  }
  else
  {
    d_cnfStream->convertAndAssert(node, removable, negated, input);
  }
}

void PropEngine::assertLemmasInternal(
    theory::TrustNode trn,
    const std::vector<theory::TrustNode>& ppLemmas,
    const std::vector<Node>& ppSkolems,
    bool removable)
{
  if (!trn.isNull())
  {
    assertTrustedLemmaInternal(trn, removable);
  }
  for (const theory::TrustNode& tnl : ppLemmas)
  {
    assertTrustedLemmaInternal(tnl, removable);
  }
  // assert to decision engine
  if (!removable)
  {
    // also add to the decision engine, where notice we don't need proofs
    if (!trn.isNull())
    {
      // notify the theory proxy of the lemma
      d_theoryProxy->notifyAssertion(trn.getProven());
    }
    Assert(ppSkolems.size() == ppLemmas.size());
    for (size_t i = 0, lsize = ppLemmas.size(); i < lsize; ++i)
    {
      Node lem = ppLemmas[i].getProven();
      d_theoryProxy->notifyAssertion(ppLemmas[i].getProven(), ppSkolems[i]);
    }
  }
}

void PropEngine::requirePhase(TNode n, bool phase) {
  Debug("prop") << "requirePhase(" << n << ", " << phase << ")" << std::endl;

  Assert(n.getType().isBoolean());
  SatLiteral lit = d_cnfStream->getLiteral(n);
  d_satSolver->requirePhase(phase ? lit : ~lit);
}

bool PropEngine::isDecision(Node lit) const {
  Assert(isSatLiteral(lit));
  return d_satSolver->isDecision(d_cnfStream->getLiteral(lit).getSatVariable());
}

void PropEngine::printSatisfyingAssignment(){
  const CnfStream::NodeToLiteralMap& transCache =
    d_cnfStream->getTranslationCache();
  Debug("prop-value") << "Literal | Value | Expr" << std::endl
                      << "----------------------------------------"
                      << "-----------------" << std::endl;
  for(CnfStream::NodeToLiteralMap::const_iterator i = transCache.begin(),
      end = transCache.end();
      i != end;
      ++i) {
    std::pair<Node, SatLiteral> curr = *i;
    SatLiteral l = curr.second;
    if(!l.isNegated()) {
      Node n = curr.first;
      SatValue value = d_satSolver->modelValue(l);
      Debug("prop-value") << "'" << l << "' " << value << " " << n << std::endl;
    }
  }
}

Result PropEngine::checkSat() {
  Assert(!d_inCheckSat) << "Sat solver in solve()!";
  Debug("prop") << "PropEngine::checkSat()" << std::endl;

  // Mark that we are in the checkSat
  ScopedBool scopedBool(d_inCheckSat);
  d_inCheckSat = true;

  // TODO This currently ignores conflicts (a dangerous practice).
  d_decisionEngine->presolve();
  d_theoryEngine->presolve();

  if(options::preprocessOnly()) {
    return Result(Result::SAT_UNKNOWN, Result::REQUIRES_FULL_CHECK);
  }

  // Reset the interrupted flag
  d_interrupted = false;

  // Check the problem
  SatValue result;
  if (d_assumptions.size() == 0)
  {
    result = d_satSolver->solve();
  }
  else
  {
    std::vector<SatLiteral> assumptions;
    for (const Node& node : d_assumptions)
    {
      assumptions.push_back(d_cnfStream->getLiteral(node));
    }
    result = d_satSolver->solve(assumptions);
  }

  if( result == SAT_VALUE_UNKNOWN ) {
    ResourceManager* rm = d_env.getResourceManager();
    Result::UnknownExplanation why = Result::INTERRUPTED;
    if (rm->outOfTime())
    {
      why = Result::TIMEOUT;
    }
    if (rm->outOfResources())
    {
      why = Result::RESOURCEOUT;
    }
    return Result(Result::SAT_UNKNOWN, why);
  }

  if( result == SAT_VALUE_TRUE && Debug.isOn("prop") ) {
    printSatisfyingAssignment();
  }

  Debug("prop") << "PropEngine::checkSat() => " << result << std::endl;
  if(result == SAT_VALUE_TRUE && d_theoryEngine->isIncomplete()) {
    return Result(Result::SAT_UNKNOWN, Result::INCOMPLETE);
  }
  return Result(result == SAT_VALUE_TRUE ? Result::SAT : Result::UNSAT);
}

Node PropEngine::getValue(TNode node) const
{
  Assert(node.getType().isBoolean());
  Assert(d_cnfStream->hasLiteral(node));

  SatLiteral lit = d_cnfStream->getLiteral(node);

  SatValue v = d_satSolver->value(lit);
  if (v == SAT_VALUE_TRUE)
  {
    return NodeManager::currentNM()->mkConst(true);
  }
  else if (v == SAT_VALUE_FALSE)
  {
    return NodeManager::currentNM()->mkConst(false);
  }
  else
  {
    Assert(v == SAT_VALUE_UNKNOWN);
    return Node::null();
  }
}

bool PropEngine::isSatLiteral(TNode node) const
{
  return d_cnfStream->hasLiteral(node);
}

bool PropEngine::hasValue(TNode node, bool& value) const
{
  Assert(node.getType().isBoolean());
  Assert(d_cnfStream->hasLiteral(node)) << node;

  SatLiteral lit = d_cnfStream->getLiteral(node);

  SatValue v = d_satSolver->value(lit);
  if (v == SAT_VALUE_TRUE)
  {
    value = true;
    return true;
  }
  else if (v == SAT_VALUE_FALSE)
  {
    value = false;
    return true;
  }
  else
  {
    Assert(v == SAT_VALUE_UNKNOWN);
    return false;
  }
}

void PropEngine::getBooleanVariables(std::vector<TNode>& outputVariables) const
{
  d_cnfStream->getBooleanVariables(outputVariables);
}

Node PropEngine::ensureLiteral(TNode n)
{
  // must preprocess
  Node preprocessed = getPreprocessedTerm(n);
  Trace("ensureLiteral") << "ensureLiteral preprocessed: " << preprocessed
                         << std::endl;
  if (isProofEnabled())
  {
    d_pfCnfStream->ensureLiteral(preprocessed);
  }
  else
  {
    d_cnfStream->ensureLiteral(preprocessed);
  }
  return preprocessed;
}

Node PropEngine::getPreprocessedTerm(TNode n)
{
  // must preprocess
  std::vector<theory::TrustNode> newLemmas;
  std::vector<Node> newSkolems;
  theory::TrustNode tpn = d_theoryProxy->preprocess(n, newLemmas, newSkolems);
  // send lemmas corresponding to the skolems introduced by preprocessing n
  theory::TrustNode trnNull;
  assertLemmasInternal(trnNull, newLemmas, newSkolems, false);
  return tpn.isNull() ? Node(n) : tpn.getNode();
}

Node PropEngine::getPreprocessedTerm(TNode n,
                                     std::vector<Node>& skAsserts,
                                     std::vector<Node>& sks)
{
  // get the preprocessed form of the term
  Node pn = getPreprocessedTerm(n);
  // initialize the set of skolems and assertions to process
  std::vector<Node> toProcessAsserts;
  std::vector<Node> toProcess;
  d_theoryProxy->getSkolems(pn, toProcessAsserts, toProcess);
  size_t index = 0;
  // until fixed point is reached
  while (index < toProcess.size())
  {
    Node ka = toProcessAsserts[index];
    Node k = toProcess[index];
    index++;
    if (std::find(sks.begin(), sks.end(), k) != sks.end())
    {
      // already added the skolem to the list
      continue;
    }
    // must preprocess lemmas as well
    Node kap = getPreprocessedTerm(ka);
    skAsserts.push_back(kap);
    sks.push_back(k);
    // get the skolems in the preprocessed form of the lemma ka
    d_theoryProxy->getSkolems(kap, toProcessAsserts, toProcess);
  }
  // return the preprocessed term
  return pn;
}

void PropEngine::push()
{
  Assert(!d_inCheckSat) << "Sat solver in solve()!";
  d_satSolver->push();
  Debug("prop") << "push()" << std::endl;
}

void PropEngine::pop()
{
  Assert(!d_inCheckSat) << "Sat solver in solve()!";
  d_satSolver->pop();
  Debug("prop") << "pop()" << std::endl;
}

void PropEngine::resetTrail()
{
  d_satSolver->resetTrail();
  Debug("prop") << "resetTrail()" << std::endl;
}

unsigned PropEngine::getAssertionLevel() const
{
  return d_satSolver->getAssertionLevel();
}

bool PropEngine::isRunning() const { return d_inCheckSat; }
void PropEngine::interrupt()
{
  if (!d_inCheckSat)
  {
    return;
  }

  d_interrupted = true;
  d_satSolver->interrupt();
  Debug("prop") << "interrupt()" << std::endl;
}

void PropEngine::spendResource(Resource r)
{
  d_env.getResourceManager()->spendResource(r);
}

bool PropEngine::properExplanation(TNode node, TNode expl) const
{
  if (!d_cnfStream->hasLiteral(node))
  {
    Trace("properExplanation")
        << "properExplanation(): Failing because node "
        << "being explained doesn't have a SAT literal ?!" << std::endl
        << "properExplanation(): The node is: " << node << std::endl;
    return false;
  }

  SatLiteral nodeLit = d_cnfStream->getLiteral(node);

  for (TNode::kinded_iterator i = expl.begin(kind::AND),
                              i_end = expl.end(kind::AND);
       i != i_end;
       ++i)
  {
    if (!d_cnfStream->hasLiteral(*i))
    {
      Trace("properExplanation")
          << "properExplanation(): Failing because one of explanation "
          << "nodes doesn't have a SAT literal" << std::endl
          << "properExplanation(): The explanation node is: " << *i
          << std::endl;
      return false;
    }

    SatLiteral iLit = d_cnfStream->getLiteral(*i);

    if (iLit == nodeLit)
    {
      Trace("properExplanation")
          << "properExplanation(): Failing because the node" << std::endl
          << "properExplanation(): " << node << std::endl
          << "properExplanation(): cannot be made to explain itself!"
          << std::endl;
      return false;
    }

    if (!d_satSolver->properExplanation(nodeLit, iLit))
    {
      Trace("properExplanation")
          << "properExplanation(): SAT solver told us that node" << std::endl
          << "properExplanation(): " << *i << std::endl
          << "properExplanation(): is not part of a proper explanation node for"
          << std::endl
          << "properExplanation(): " << node << std::endl
          << "properExplanation(): Perhaps it one of the two isn't assigned or "
             "the explanation"
          << std::endl
          << "properExplanation(): node wasn't propagated before the node "
             "being explained"
          << std::endl;
      return false;
    }
  }

  return true;
}

void PropEngine::checkProof(context::CDList<Node>* assertions)
{
  if (!d_pnm)
  {
    return;
  }
  return d_ppm->checkProof(assertions);
}

ProofCnfStream* PropEngine::getProofCnfStream() { return d_pfCnfStream.get(); }

std::shared_ptr<ProofNode> PropEngine::getProof()
{
  if (!d_pnm)
  {
    return nullptr;
  }
  return d_ppm->getProof();
}

bool PropEngine::isProofEnabled() const { return d_pfCnfStream != nullptr; }

void PropEngine::getUnsatCore(std::vector<Node>& core)
{
  Assert(options::unsatCoresMode() == options::UnsatCoresMode::ASSUMPTIONS);
  std::vector<SatLiteral> unsat_assumptions;
  d_satSolver->getUnsatAssumptions(unsat_assumptions);
  for (const SatLiteral& lit : unsat_assumptions)
  {
    core.push_back(d_cnfStream->getNode(lit));
  }
}

std::shared_ptr<ProofNode> PropEngine::getRefutation()
{
  Assert(options::unsatCoresMode() == options::UnsatCoresMode::ASSUMPTIONS);
  std::vector<Node> core;
  getUnsatCore(core);
  CDProof cdp(d_pnm);
  Node fnode = NodeManager::currentNM()->mkConst(false);
  cdp.addStep(fnode, PfRule::SAT_REFUTATION, core, {});
  return cdp.getProofFor(fnode);
}

}  // namespace prop
}  // namespace cvc5<|MERGE_RESOLUTION|>--- conflicted
+++ resolved
@@ -121,14 +121,8 @@
           ? pnm
           : nullptr);
 
-<<<<<<< HEAD
   d_decisionEngine->finishInit(d_satSolver, d_cnfStream);
-  if (pnm)
-=======
-  d_decisionEngine->setSatSolver(d_satSolver);
-  d_decisionEngine->setCnfStream(d_cnfStream);
   if (pnm && options::unsatCoresMode() != options::UnsatCoresMode::ASSUMPTIONS)
->>>>>>> 67c43a72
   {
     d_pfCnfStream.reset(new ProofCnfStream(
         userContext,
