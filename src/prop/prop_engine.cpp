--- conflicted
+++ resolved
@@ -93,18 +93,8 @@
   d_satSolver = SatSolverFactory::createCDCLTMinisat(smtStatisticsRegistry());
 
   d_registrar = new theory::TheoryRegistrar(d_theoryEngine);
-<<<<<<< HEAD
-  d_cnfStream = new CVC4::prop::CnfStream(d_satSolver,
-                                          d_registrar,
-                                          userContext,
-                                          &d_outMgr,
-                                          rm,
-                                          FormulaLitPolicy::TRACK);
-  d_theoryProxy = new TheoryProxy(
-      this, d_theoryEngine, d_decisionEngine.get(), d_context, d_cnfStream);
-=======
   d_cnfStream = new CVC4::prop::CnfStream(
-      d_satSolver, d_registrar, userContext, &d_outMgr, rm, true);
+      d_satSolver, d_registrar, userContext, &d_outMgr, rm, FormulaLitPolicy::TRACK);
 
   d_theoryProxy = new TheoryProxy(this,
                                   d_theoryEngine,
@@ -113,7 +103,6 @@
                                   userContext,
                                   d_cnfStream,
                                   pnm);
->>>>>>> 5ef95005
   d_satSolver->initialize(d_context, d_theoryProxy, userContext, pnm);
 
   d_decisionEngine->setSatSolver(d_satSolver);
