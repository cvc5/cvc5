/******************************************************************************
 * Top contributors (to current version):
 *   Andrew Reynolds, Haniel Barbosa, Morgan Deters
 *
 * This file is part of the cvc5 project.
 *
 * Copyright (c) 2009-2023 by the authors listed in the file AUTHORS
 * in the top-level source directory and their institutional affiliations.
 * All rights reserved.  See the file COPYING in the top-level source
 * directory for licensing information.
 * ****************************************************************************
 *
 * Implementation of the propositional engine of cvc5.
 */

#include "prop/prop_engine.h"

#include <iomanip>
#include <map>
#include <utility>

#include "base/check.h"
#include "base/output.h"
#include "expr/skolem_manager.h"
#include "options/base_options.h"
#include "options/decision_options.h"
#include "options/main_options.h"
#include "options/options.h"
#include "options/proof_options.h"
#include "options/prop_options.h"
#include "options/smt_options.h"
#include "proof/proof_node_algorithm.h"
#include "prop/cnf_stream.h"
#include "prop/minisat/minisat.h"
#include "prop/proof_cnf_stream.h"
#include "prop/prop_proof_manager.h"
#include "prop/sat_solver.h"
#include "prop/sat_solver_factory.h"
#include "prop/theory_proxy.h"
#include "smt/env.h"
#include "theory/output_channel.h"
#include "theory/theory_engine.h"
#include "util/resource_manager.h"
#include "util/result.h"

namespace cvc5::internal {
namespace prop {

/** Keeps a boolean flag scoped */
class ScopedBool {

private:

  bool d_original;
  bool& d_reference;

public:

  ScopedBool(bool& reference) :
    d_reference(reference) {
    d_original = reference;
  }

  ~ScopedBool() {
    d_reference = d_original;
  }
};

PropEngine::PropEngine(Env& env, TheoryEngine* te)
    : EnvObj(env),
      d_inCheckSat(false),
      d_theoryEngine(te),
      d_skdm(new SkolemDefManager(d_env.getContext(), d_env.getUserContext())),
      d_theoryProxy(nullptr),
      d_satSolver(nullptr),
      d_cnfStream(nullptr),
      d_theoryLemmaPg(d_env, d_env.getUserContext(), "PropEngine::ThLemmaPg"),
      d_ppm(nullptr),
      d_interrupted(false),
      d_assumptions(d_env.getUserContext()),
      d_stats(statisticsRegistry())
{
  Trace("prop") << "Constructing the PropEngine" << std::endl;
  context::UserContext* userContext = d_env.getUserContext();

  if (options().prop.satSolver == options::SatSolverMode::MINISAT
      || d_env.isSatProofProducing())
  {
    d_satSolver =
        SatSolverFactory::createCDCLTMinisat(d_env, statisticsRegistry());
  }
  else
  {
    d_satSolver = SatSolverFactory::createCadicalCDCLT(
        d_env, statisticsRegistry(), env.getResourceManager());
  }

  // CNF stream and theory proxy required pointers to each other, make the
  // theory proxy first
  d_theoryProxy = new TheoryProxy(d_env, this, d_theoryEngine, d_skdm.get());
  d_cnfStream = new CnfStream(env,
                              d_satSolver,
                              d_theoryProxy,
                              userContext,
                              FormulaLitPolicy::TRACK,
                              "prop");

  // connect theory proxy
  d_theoryProxy->finishInit(d_satSolver, d_cnfStream);
  bool satProofs = d_env.isSatProofProducing();
  if (satProofs)
  {
    d_ppm.reset(new PropPfManager(env, d_satSolver, *d_cnfStream));
  }
  // connect SAT solver
  d_satSolver->initialize(
      d_env.getContext(), d_theoryProxy, d_env.getUserContext(), d_ppm.get());
}

void PropEngine::finishInit()
{
  NodeManager* nm = NodeManager::currentNM();
  d_cnfStream->convertAndAssert(nm->mkConst(true), false, false);
  d_cnfStream->convertAndAssert(nm->mkConst(false).notNode(), false, false);
}

PropEngine::~PropEngine() {
  Trace("prop") << "Destructing the PropEngine" << std::endl;
  delete d_cnfStream;
  delete d_satSolver;
  delete d_theoryProxy;
}

TrustNode PropEngine::preprocess(TNode node,
                                 std::vector<theory::SkolemLemma>& newLemmas)
{
  return d_theoryProxy->preprocess(node, newLemmas);
}

TrustNode PropEngine::removeItes(TNode node,
                                 std::vector<theory::SkolemLemma>& newLemmas)
{
  return d_theoryProxy->removeItes(node, newLemmas);
}

void PropEngine::notifyTopLevelSubstitution(const Node& lhs,
                                            const Node& rhs) const
{
  d_theoryProxy->notifyTopLevelSubstitution(lhs, rhs);
  if (isOutputOn(OutputTag::SUBS))
  {
    Node eq = SkolemManager::getOriginalForm(lhs.eqNode(rhs));
    output(OutputTag::SUBS) << "(substitution " << eq << ")" << std::endl;
  }
  Assert(lhs.getType() == rhs.getType());
}

void PropEngine::assertInputFormulas(
    const std::vector<Node>& assertions,
    std::unordered_map<size_t, Node>& skolemMap)
{
  Assert(!d_inCheckSat) << "Sat solver in solve()!";
  d_theoryProxy->notifyInputFormulas(assertions, skolemMap);
  int64_t natomsPre = d_cnfStream->d_stats.d_numAtoms.get();
  for (const Node& node : assertions)
  {
    Trace("prop") << "assertFormula(" << node << ")" << std::endl;
    assertInternal(node, false, false, true);
  }
  int64_t natomsPost = d_cnfStream->d_stats.d_numAtoms.get();
  Assert(natomsPost >= natomsPre);
  d_stats.d_numInputAtoms += (natomsPost - natomsPre);
}

void PropEngine::assertLemma(TrustNode tlemma, theory::LemmaProperty p)
{
  bool removable = isLemmaPropertyRemovable(p);
  bool local = isLemmaPropertyLocal(p);
<<<<<<< HEAD
=======
  bool inprocess = isLemmaPropertyInprocess(p);
>>>>>>> deded6a5

  // call preprocessor
  std::vector<theory::SkolemLemma> ppLemmas;
  TrustNode tplemma = d_theoryProxy->preprocessLemma(tlemma, ppLemmas);

  // do final checks on the lemmas we are about to send
  if (d_env.isTheoryProofProducing()
      && options().proof.proofCheck == options::ProofCheckMode::EAGER)
  {
    Assert(tplemma.getGenerator() != nullptr);
    // ensure closed, make the proof node eagerly here to debug
    tplemma.debugCheckClosed(
        options(), "te-proof-debug", "TheoryEngine::lemma");
    for (theory::SkolemLemma& lem : ppLemmas)
    {
      Assert(lem.d_lemma.getGenerator() != nullptr);
      lem.d_lemma.debugCheckClosed(
          options(), "te-proof-debug", "TheoryEngine::lemma_new");
    }
  }

  if (TraceIsOn("te-lemma"))
  {
    Trace("te-lemma") << "Lemma, output: " << tplemma.getProven() << std::endl;
    for (const theory::SkolemLemma& lem : ppLemmas)
    {
      Trace("te-lemma") << "Lemma, new lemma: " << lem.d_lemma.getProven()
                        << " (skolem is " << lem.d_skolem << ")" << std::endl;
    }
    Trace("te-lemma") << "removable = " << removable << std::endl;
  }

  // now, assert the lemmas
<<<<<<< HEAD
  assertLemmasInternal(tplemma, ppLemmas, removable, local);
=======
  assertLemmasInternal(tplemma, ppLemmas, removable, inprocess, local);
>>>>>>> deded6a5
}

void PropEngine::assertTrustedLemmaInternal(TrustNode trn, bool removable)
{
  Node node = trn.getNode();
  Trace("prop::lemmas") << "assertLemma(" << node << ")" << std::endl;
  if (isOutputOn(OutputTag::LEMMAS))
  {
    output(OutputTag::LEMMAS) << "(lemma ";
    // use original form of the lemma here
    output(OutputTag::LEMMAS) << SkolemManager::getOriginalForm(node);
    output(OutputTag::LEMMAS) << ")" << std::endl;
  }
  bool negated = trn.getKind() == TrustNodeKind::CONFLICT;
  // should have a proof generator if the theory engine is proof producing
  Assert(!d_env.isTheoryProofProducing() || trn.getGenerator() != nullptr);
  // if we are producing proofs for the SAT solver but not for theory engine,
  // then we need to prevent the lemma of being added as an assumption (since
  // the generator will be null). We use the default proof generator for lemmas.
  if (isProofEnabled() && !d_env.isTheoryProofProducing()
      && !trn.getGenerator())
  {
    Node actualNode = negated ? node.notNode() : node;
    d_theoryLemmaPg.addTrustedStep(actualNode, TrustId::THEORY_LEMMA, {}, {});
    trn = TrustNode::mkReplaceGenTrustNode(trn, &d_theoryLemmaPg);
  }
  assertInternal(node, negated, removable, false, trn.getGenerator());
}

void PropEngine::assertInternal(
    TNode node, bool negated, bool removable, bool input, ProofGenerator* pg)
{
  // Assert as (possibly) removable
  if (options().smt.unsatCoresMode == options::UnsatCoresMode::ASSUMPTIONS)
  {
    if (input)
    {
      d_cnfStream->ensureLiteral(node);
      if (negated)
      {
        d_assumptions.push_back(node.notNode());
      }
      else
      {
        d_assumptions.push_back(node);
      }
    }
    else
    {
      d_cnfStream->convertAndAssert(node, removable, negated);
    }
  }
  else if (isProofEnabled())
  {
    d_ppm->convertAndAssert(node, negated, removable, input, pg);
  }
  else
  {
    d_cnfStream->convertAndAssert(node, removable, negated);
  }
}

void PropEngine::assertLemmasInternal(
    TrustNode trn,
    const std::vector<theory::SkolemLemma>& ppLemmas,
    bool removable,
<<<<<<< HEAD
=======
    bool inprocess,
>>>>>>> deded6a5
    bool local)
{
  // notify skolem definitions first to ensure that the computation of
  // when a literal contains a skolem is accurate in the calls below.
  Trace("prop") << "Notify skolem definitions..." << std::endl;
  for (const theory::SkolemLemma& lem : ppLemmas)
  {
    d_theoryProxy->notifySkolemDefinition(lem.getProven(), lem.d_skolem);
  }
  // Assert to the SAT solver first
  Trace("prop") << "Push to SAT..." << std::endl;
  if (!trn.isNull())
  {
    // inprocess
    if (inprocess
        && options().theory.lemmaInprocess != options::LemmaInprocessMode::NONE)
    {
      trn = d_theoryProxy->inprocessLemma(trn);
    }
    assertTrustedLemmaInternal(trn, removable);
  }
  for (const theory::SkolemLemma& lem : ppLemmas)
  {
    assertTrustedLemmaInternal(lem.d_lemma, removable);
  }
  // Note that this order is important for theories that send lemmas during
  // preregistration, as it impacts the order in which lemmas are processed
  // by default by the decision engine. In particular, sending to the SAT
  // solver first means that lemmas sent during preregistration in response to
  // the current lemma are processed after that lemma. This makes a difference
  // e.g. for string reduction lemmas, where preregistration lemmas are
  // introduced for skolems that appear in reductions. Moving the above
  // block after the one below has mixed performance on SMT-LIB strings logics.
  Trace("prop") << "Notify assertions..." << std::endl;
  // also add to the decision engine, where notice we don't need proofs
  if (!trn.isNull())
  {
    // notify the theory proxy of the lemma
    d_theoryProxy->notifyAssertion(trn.getProven(), TNode::null(), true, local);
  }
  for (const theory::SkolemLemma& lem : ppLemmas)
  {
    d_theoryProxy->notifyAssertion(lem.getProven(), lem.d_skolem, true, local);
  }
  Trace("prop") << "Finish " << trn << std::endl;
}

void PropEngine::notifyExplainedPropagation(TrustNode texp)
{
  Assert(d_ppm != nullptr);
  d_ppm->notifyExplainedPropagation(texp);
}

void PropEngine::preferPhase(TNode n, bool phase)
{
  Trace("prop") << "preferPhase(" << n << ", " << phase << ")" << std::endl;

  Assert(n.getType().isBoolean());
  SatLiteral lit = d_cnfStream->getLiteral(n);
  d_satSolver->preferPhase(phase ? lit : ~lit);
}

bool PropEngine::isDecision(Node lit) const {
  Assert(isSatLiteral(lit));
  return d_satSolver->isDecision(d_cnfStream->getLiteral(lit).getSatVariable());
}

std::vector<Node> PropEngine::getPropDecisions() const
{
  std::vector<Node> decisions;
  std::vector<SatLiteral> miniDecisions = d_satSolver->getDecisions();
  for (SatLiteral d : miniDecisions)
  {
    decisions.push_back(d_cnfStream->getNode(d));
  }
  return decisions;
}

std::vector<Node> PropEngine::getPropOrderHeap() const
{
  return d_satSolver->getOrderHeap();
}

bool PropEngine::isFixed(TNode lit) const
{
  if (isSatLiteral(lit))
  {
    return d_satSolver->isFixed(d_cnfStream->getLiteral(lit).getSatVariable());
  }
  return false;
}

void PropEngine::printSatisfyingAssignment(){
  const CnfStream::NodeToLiteralMap& transCache =
    d_cnfStream->getTranslationCache();
  Trace("prop-value") << "Literal | Value | Expr" << std::endl
                      << "----------------------------------------"
                      << "-----------------" << std::endl;
  for(CnfStream::NodeToLiteralMap::const_iterator i = transCache.begin(),
      end = transCache.end();
      i != end;
      ++i) {
    std::pair<Node, SatLiteral> curr = *i;
    SatLiteral l = curr.second;
    if(!l.isNegated()) {
      Node n = curr.first;
      SatValue value = d_satSolver->modelValue(l);
      Trace("prop-value") << "'" << l << "' " << value << " " << n << std::endl;
    }
  }
}
void PropEngine::outputIncompleteReason(UnknownExplanation uexp,
                                        theory::IncompleteId iid)
{
  if (isOutputOn(OutputTag::INCOMPLETE))
  {
    output(OutputTag::INCOMPLETE) << "(incomplete ";
    output(OutputTag::INCOMPLETE) << uexp;
    if (iid != theory::IncompleteId::UNKNOWN)
    {
      output(OutputTag::INCOMPLETE) << " " << iid;
    }
    output(OutputTag::INCOMPLETE) << ")" << std::endl;
  }
}

Result PropEngine::checkSat() {
  Assert(!d_inCheckSat) << "Sat solver in solve()!";
  Trace("prop") << "PropEngine::checkSat()" << std::endl;

  // Mark that we are in the checkSat
  ScopedBool scopedBool(d_inCheckSat);
  d_inCheckSat = true;

  if (options().base.preprocessOnly)
  {
    outputIncompleteReason(UnknownExplanation::REQUIRES_FULL_CHECK);
    return Result(Result::UNKNOWN, UnknownExplanation::REQUIRES_FULL_CHECK);
  }

  // Note this currently ignores conflicts (a dangerous practice).
  d_theoryProxy->presolve();

  // Reset the interrupted flag
  d_interrupted = false;

  // Check the problem
  SatValue result;
  if (d_assumptions.size() == 0)
  {
    result = d_satSolver->solve();
  }
  else
  {
    std::vector<SatLiteral> assumptions;
    for (const Node& node : d_assumptions)
    {
      assumptions.push_back(d_cnfStream->getLiteral(node));
    }
    result = d_satSolver->solve(assumptions);
  }

  d_theoryProxy->postsolve(result);

  if( result == SAT_VALUE_UNKNOWN ) {
    ResourceManager* rm = resourceManager();
    UnknownExplanation why = UnknownExplanation::INTERRUPTED;
    if (rm->outOfTime())
    {
      why = UnknownExplanation::TIMEOUT;
    }
    if (rm->outOfResources())
    {
      why = UnknownExplanation::RESOURCEOUT;
    }
    outputIncompleteReason(why);
    return Result(Result::UNKNOWN, why);
  }

  if( result == SAT_VALUE_TRUE && TraceIsOn("prop") ) {
    printSatisfyingAssignment();
  }

  Trace("prop") << "PropEngine::checkSat() => " << result << std::endl;
  if (result == SAT_VALUE_TRUE)
  {
    if (d_theoryProxy->isModelUnsound())
    {
      outputIncompleteReason(UnknownExplanation::INCOMPLETE,
                             d_theoryProxy->getModelUnsoundId());
      return Result(Result::UNKNOWN, UnknownExplanation::INCOMPLETE);
    }
  }
  else if (d_theoryProxy->isRefutationUnsound())
  {
    outputIncompleteReason(UnknownExplanation::INCOMPLETE,
                           d_theoryProxy->getRefutationUnsoundId());
    return Result(Result::UNKNOWN, UnknownExplanation::INCOMPLETE);
  }
  return Result(result == SAT_VALUE_TRUE ? Result::SAT : Result::UNSAT);
}

Node PropEngine::getValue(TNode node) const
{
  Assert(node.getType().isBoolean());
  Assert(d_cnfStream->hasLiteral(node));

  SatLiteral lit = d_cnfStream->getLiteral(node);

  SatValue v = d_satSolver->value(lit);
  if (v == SAT_VALUE_TRUE)
  {
    return NodeManager::currentNM()->mkConst(true);
  }
  else if (v == SAT_VALUE_FALSE)
  {
    return NodeManager::currentNM()->mkConst(false);
  }
  else
  {
    Assert(v == SAT_VALUE_UNKNOWN);
    return Node::null();
  }
}

bool PropEngine::isSatLiteral(TNode node) const
{
  return d_cnfStream->hasLiteral(node);
}

bool PropEngine::hasValue(TNode node, bool& value) const
{
  Assert(node.getType().isBoolean());
  Assert(d_cnfStream->hasLiteral(node)) << node;

  SatLiteral lit = d_cnfStream->getLiteral(node);

  SatValue v = d_satSolver->value(lit);
  if (v == SAT_VALUE_TRUE)
  {
    value = true;
    return true;
  }
  else if (v == SAT_VALUE_FALSE)
  {
    value = false;
    return true;
  }
  else
  {
    Assert(v == SAT_VALUE_UNKNOWN);
    return false;
  }
}

void PropEngine::getBooleanVariables(std::vector<TNode>& outputVariables) const
{
  d_cnfStream->getBooleanVariables(outputVariables);
}

Node PropEngine::ensureLiteral(TNode n)
{
  // must preprocess
  Node preprocessed = getPreprocessedTerm(n);
  Trace("ensureLiteral") << "ensureLiteral preprocessed: " << preprocessed
                         << std::endl;
  if (isProofEnabled())
  {
    d_ppm->ensureLiteral(preprocessed);
  }
  else
  {
    d_cnfStream->ensureLiteral(preprocessed);
  }
  return preprocessed;
}

Node PropEngine::getPreprocessedTerm(TNode n)
{
  // must preprocess
  std::vector<theory::SkolemLemma> newLemmas;
  TrustNode tpn = d_theoryProxy->preprocess(n, newLemmas);
  // send lemmas corresponding to the skolems introduced by preprocessing n
  TrustNode trnNull;
<<<<<<< HEAD
  assertLemmasInternal(trnNull, newLemmas, false, false);
=======
  assertLemmasInternal(trnNull, newLemmas, false, false, false);
>>>>>>> deded6a5
  return tpn.isNull() ? Node(n) : tpn.getNode();
}

Node PropEngine::getPreprocessedTerm(TNode n,
                                     std::vector<Node>& skAsserts,
                                     std::vector<Node>& sks)
{
  // get the preprocessed form of the term
  Node pn = getPreprocessedTerm(n);
  // initialize the set of skolems and assertions to process
  std::vector<Node> toProcessAsserts;
  std::vector<Node> toProcess;
  d_theoryProxy->getSkolems(pn, toProcessAsserts, toProcess);
  size_t index = 0;
  // until fixed point is reached
  while (index < toProcess.size())
  {
    Node ka = toProcessAsserts[index];
    Node k = toProcess[index];
    index++;
    if (std::find(sks.begin(), sks.end(), k) != sks.end())
    {
      // already added the skolem to the list
      continue;
    }
    // must preprocess lemmas as well
    Node kap = getPreprocessedTerm(ka);
    skAsserts.push_back(kap);
    sks.push_back(k);
    // get the skolems in the preprocessed form of the lemma ka
    d_theoryProxy->getSkolems(kap, toProcessAsserts, toProcess);
  }
  // return the preprocessed term
  return pn;
}

void PropEngine::push()
{
  Assert(!d_inCheckSat) << "Sat solver in solve()!";
  d_satSolver->push();
  Trace("prop") << "push()" << std::endl;
}

void PropEngine::pop()
{
  Assert(!d_inCheckSat) << "Sat solver in solve()!";
  d_satSolver->pop();
  Trace("prop") << "pop()" << std::endl;
}

void PropEngine::resetTrail()
{
  d_satSolver->resetTrail();
  Trace("prop") << "resetTrail()" << std::endl;
}

uint32_t PropEngine::getAssertionLevel() const
{
  return d_satSolver->getAssertionLevel();
}

bool PropEngine::isRunning() const { return d_inCheckSat; }
void PropEngine::interrupt()
{
  if (!d_inCheckSat)
  {
    return;
  }

  d_interrupted = true;
  d_satSolver->interrupt();
  Trace("prop") << "interrupt()" << std::endl;
}

void PropEngine::spendResource(Resource r)
{
  d_env.getResourceManager()->spendResource(r);
}

bool PropEngine::properExplanation(TNode node, TNode expl) const
{
  if (!d_cnfStream->hasLiteral(node))
  {
    Trace("properExplanation")
        << "properExplanation(): Failing because node "
        << "being explained doesn't have a SAT literal ?!" << std::endl
        << "properExplanation(): The node is: " << node << std::endl;
    return false;
  }

  SatLiteral nodeLit = d_cnfStream->getLiteral(node);

  for (TNode::kinded_iterator i = expl.begin(Kind::AND),
                              i_end = expl.end(Kind::AND);
       i != i_end;
       ++i)
  {
    if (!d_cnfStream->hasLiteral(*i))
    {
      Trace("properExplanation")
          << "properExplanation(): Failing because one of explanation "
          << "nodes doesn't have a SAT literal" << std::endl
          << "properExplanation(): The explanation node is: " << *i
          << std::endl;
      return false;
    }

    SatLiteral iLit = d_cnfStream->getLiteral(*i);

    if (iLit == nodeLit)
    {
      Trace("properExplanation")
          << "properExplanation(): Failing because the node" << std::endl
          << "properExplanation(): " << node << std::endl
          << "properExplanation(): cannot be made to explain itself!"
          << std::endl;
      return false;
    }
  }

  return true;
}

void PropEngine::checkProof(const context::CDList<Node>& assertions)
{
  if (!d_env.isSatProofProducing())
  {
    return;
  }
  return d_ppm->checkProof(assertions);
}

std::shared_ptr<ProofNode> PropEngine::getProof(bool connectCnf)
{
  if (!d_env.isSatProofProducing())
  {
    return nullptr;
  }
  Trace("sat-proof") << "PropEngine::getProof: getting proof with cnfStream's "
                        "lazycdproof cxt lvl "
                     << userContext()->getLevel() << "\n";
  return d_ppm->getProof(connectCnf);
}

std::vector<std::shared_ptr<ProofNode>> PropEngine::getProofLeaves(
    modes::ProofComponent pc)
{
  return d_ppm->getProofLeaves(pc);
}

bool PropEngine::isProofEnabled() const { return d_ppm != nullptr; }

void PropEngine::getUnsatCore(std::vector<Node>& core)
{
  if (options().smt.unsatCoresMode == options::UnsatCoresMode::ASSUMPTIONS)
  {
    Trace("unsat-core") << "PropEngine::getUnsatCore: via unsat assumptions"
                        << std::endl;
    std::vector<SatLiteral> unsat_assumptions;
    d_satSolver->getUnsatAssumptions(unsat_assumptions);
    for (const SatLiteral& lit : unsat_assumptions)
    {
      core.push_back(d_cnfStream->getNode(lit));
    }
  }
  else
  {
    Trace("unsat-core") << "PropEngine::getUnsatCore: via proof" << std::endl;
    // otherwise, it is just the free assumptions of the proof. Note that we
    // need to connect the SAT proof to the CNF proof becuase we need the
    // preprocessed input as leaves, not the clauses derived from them.
    std::shared_ptr<ProofNode> pfn = getProof();
    expr::getFreeAssumptions(pfn.get(), core);
  }
}

std::vector<Node> PropEngine::getUnsatCoreLemmas()
{
  Assert(d_env.isSatProofProducing());
  return d_ppm->getUnsatCoreLemmas();
}

std::vector<Node> PropEngine::getLearnedZeroLevelLiterals(
    modes::LearnedLitType ltype) const
{
  return d_theoryProxy->getLearnedZeroLevelLiterals(ltype);
}

std::vector<Node> PropEngine::getLearnedZeroLevelLiteralsForRestart() const
{
  return d_theoryProxy->getLearnedZeroLevelLiteralsForRestart();
}

modes::LearnedLitType PropEngine::getLiteralType(const Node& lit) const
{
  return d_theoryProxy->getLiteralType(lit);
}

PropEngine::Statistics::Statistics(StatisticsRegistry& sr)
    : d_numInputAtoms(sr.registerInt("prop::PropEngine::numInputAtoms"))
{
}

}  // namespace prop
}  // namespace cvc5::internal<|MERGE_RESOLUTION|>--- conflicted
+++ resolved
@@ -176,10 +176,7 @@
 {
   bool removable = isLemmaPropertyRemovable(p);
   bool local = isLemmaPropertyLocal(p);
-<<<<<<< HEAD
-=======
   bool inprocess = isLemmaPropertyInprocess(p);
->>>>>>> deded6a5
 
   // call preprocessor
   std::vector<theory::SkolemLemma> ppLemmas;
@@ -213,11 +210,7 @@
   }
 
   // now, assert the lemmas
-<<<<<<< HEAD
-  assertLemmasInternal(tplemma, ppLemmas, removable, local);
-=======
   assertLemmasInternal(tplemma, ppLemmas, removable, inprocess, local);
->>>>>>> deded6a5
 }
 
 void PropEngine::assertTrustedLemmaInternal(TrustNode trn, bool removable)
@@ -284,10 +277,7 @@
     TrustNode trn,
     const std::vector<theory::SkolemLemma>& ppLemmas,
     bool removable,
-<<<<<<< HEAD
-=======
     bool inprocess,
->>>>>>> deded6a5
     bool local)
 {
   // notify skolem definitions first to ensure that the computation of
@@ -572,11 +562,7 @@
   TrustNode tpn = d_theoryProxy->preprocess(n, newLemmas);
   // send lemmas corresponding to the skolems introduced by preprocessing n
   TrustNode trnNull;
-<<<<<<< HEAD
-  assertLemmasInternal(trnNull, newLemmas, false, false);
-=======
   assertLemmasInternal(trnNull, newLemmas, false, false, false);
->>>>>>> deded6a5
   return tpn.isNull() ? Node(n) : tpn.getNode();
 }
 
