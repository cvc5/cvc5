/*********************                                                        */
/*! \file proof_manager.cpp
 ** \verbatim
 ** Original author: Liana Hadarean
 ** Major contributors: Morgan Deters
 ** Minor contributors (to current version): Andrew Reynolds
 ** This file is part of the CVC4 project.
 ** Copyright (c) 2009-2014  New York University and The University of Iowa
 ** See the file COPYING in the top-level source directory for licensing
 ** information.\endverbatim
 **
 ** \brief [[ Add one-line brief description here ]]
 **
 ** [[ Add lengthier description here ]]
 ** \todo document this file
 **/

#include "proof/proof_manager.h"
#include "util/proof.h"
#include "proof/sat_proof_implementation.h"
#include "proof/cnf_proof.h"
#include "proof/theory_proof.h"
#include "proof/rewriter_proof.h"

#include "util/cvc4_assert.h"
#include "smt/smt_engine.h"
#include "smt/smt_engine_scope.h"
#include "theory/output_channel.h"
#include "theory/valuation.h"
#include "util/node_visitor.h"
#include "theory/term_registration_visitor.h"
#include "theory/uf/theory_uf.h"
#include "theory/uf/equality_engine.h"
#include "theory/arrays/theory_arrays.h"
#include "context/context.h"
#include "util/hash.h"

namespace CVC4 {

std::string append(const std::string& str, uint64_t num) {
  std::ostringstream os;
  os << str << num;
  return os.str();
}

<<<<<<< HEAD
ProofManager::ProofManager(ProofFormat format)
  : d_satProof(NULL)
  , d_cnfProof(NULL)
  , d_rewriterProof(NULL)
  , d_theoryProof(NULL)
  , d_theoryLemmas()
  , d_inputFormulas()
  , d_fullProof(NULL)
  , d_format(format)
  , d_deps()
{}
=======
ProofManager::ProofManager(ProofFormat format):
  d_satProof(NULL),
  d_cnfProof(NULL),
  d_theoryProof(NULL),
  d_inputClauses(),
  d_theoryLemmas(),
  d_theoryPropagations(),
  d_inputFormulas(),
  d_inputCoreFormulas(),
  d_outputCoreFormulas(),
  d_nextId(0),
  d_fullProof(NULL),
  d_format(format),
  d_deps(),
  d_assertion_counter(1)
{
}
>>>>>>> a0cb1add

ProofManager::~ProofManager() {
  delete d_satProof;
  delete d_cnfProof;
  delete d_rewriterProof;
  delete d_theoryProof;
  delete d_fullProof;

  for(IdToClause::iterator it = d_inputClauses.begin();
      it != d_inputClauses.end();
      ++it) {
    delete it->second;
  }

  for(OrderedIdToClause::iterator it = d_theoryLemmas.begin();
      it != d_theoryLemmas.end();
      ++it) {
    delete it->second;
  }

  // FIXME: memory leak because there are deleted theory lemmas that
  // were not used in the SatProof
}

ProofManager* ProofManager::currentPM() {
  return smt::currentProofManager();
}

Proof* ProofManager::getProof(SmtEngine* smt) {
  if (currentPM()->d_fullProof != NULL) {
    return currentPM()->d_fullProof;
  }
  Assert (currentPM()->d_format == LFSC);

  currentPM()->d_fullProof = new LFSCProof(smt,
                                           (LFSCCoreSatProof*)getSatProof(),
                                           (LFSCCnfProof*)getCnfProof(),
                                           (LFSCRewriterProof*)getRewriterProof(),
                                           (LFSCTheoryProofEngine*)getTheoryProofEngine());
  return currentPM()->d_fullProof;
}

CoreSatProof* ProofManager::getSatProof() {
  Assert (currentPM()->d_satProof);
  return currentPM()->d_satProof;
}

CnfProof* ProofManager::getCnfProof() {
  Assert (currentPM()->d_cnfProof);
  return currentPM()->d_cnfProof;
}
RewriterProof* ProofManager::getRewriterProof() {
  if (currentPM()->d_rewriterProof == NULL) {
    Assert (currentPM()->d_format == LFSC);
    currentPM()->d_rewriterProof = new LFSCRewriterProof();
  }
  return currentPM()->d_rewriterProof;
}

TheoryProofEngine* ProofManager::getTheoryProofEngine() {
  Assert (currentPM()->d_theoryProof != NULL);
  return currentPM()->d_theoryProof;
}

UFProof* ProofManager::getUfProof() {
  TheoryProof* pf = getTheoryProofEngine()->getTheoryProof(theory::THEORY_UF);
  return (UFProof*)pf; 
}
BitVectorProof* ProofManager::getBitVectorProof() {
  TheoryProof* pf = getTheoryProofEngine()->getTheoryProof(theory::THEORY_BV);
  return (BitVectorProof*)pf; 
}

ArrayProof* ProofManager::getArrayProof() {
  TheoryProof* pf = getTheoryProofEngine()->getTheoryProof(theory::THEORY_ARRAY);
  return (ArrayProof*)pf; 
}

void ProofManager::initSatProof(Minisat::Solver* solver) {
  Assert (currentPM()->d_satProof == NULL);
  Assert(currentPM()->d_format == LFSC);
  currentPM()->d_satProof = new LFSCCoreSatProof(solver, "");
}

void ProofManager::initCnfProof(prop::CnfStream* cnfStream) {
  ProofManager* pm = currentPM();
  Assert (pm->d_cnfProof == NULL);
  Assert (pm->d_format == LFSC);
  CnfProof* cnf = new LFSCCnfProof(cnfStream, "");
  pm->d_cnfProof = cnf;
  Assert(pm-> d_satProof != NULL);
  pm->d_satProof->setCnfProof(cnf); 
}

void ProofManager::initTheoryProofEngine() {
  Assert (currentPM()->d_theoryProof == NULL);
  Assert (currentPM()->d_format == LFSC);
  currentPM()->d_theoryProof = new LFSCTheoryProofEngine();
}

std::string ProofManager::getInputClauseName(ClauseId id,
                                             const std::string& prefix) {
  return append(prefix+".pb", id);
}
std::string ProofManager::getLemmaClauseName(ClauseId id,
                                             const std::string& prefix) {
  return append(prefix+".lemc", id);
}
  std::string ProofManager::getLemmaName(ClauseId id,
					 const std::string& prefix) {
  return append(prefix+"lem", id);
}
  
std::string ProofManager::getLearntClauseName(ClauseId id,
                                              const std::string& prefix) {
  return append(prefix+".cl", id);
}
std::string ProofManager::getVarName(prop::SatVariable var,
                                     const std::string& prefix) {
  return append(prefix+".v", var);
}
std::string ProofManager::getAtomName(prop::SatVariable var,
                                      const std::string& prefix) {
  return append(prefix+".a", var);
}
std::string ProofManager::getLitName(prop::SatLiteral lit,
                                     const std::string& prefix) {
  return append(prefix+".l", lit.toInt());
}

void ProofManager::addTheoryLemma(ClauseId id, const prop::SatClause* clause) {
  Assert (d_theoryLemmas.find(id) == d_theoryLemmas.end()); 
  d_theoryLemmas.insert(std::make_pair(id, clause));
  d_cnfProof->collectAtoms(clause);
}
  
std::string ProofManager::getAtomName(TNode atom, const std::string& prefix) {
  prop::SatLiteral lit = currentPM()->d_cnfProof->getLiteral(atom);
  Assert(!lit.isNegated());
  return getAtomName(lit.getSatVariable(), prefix);
}
std::string ProofManager::getLitName(TNode lit, const std::string& prefix) {
  return getLitName(currentPM()->d_cnfProof->getLiteral(lit), prefix);
}

void ProofManager::traceDeps(TNode n) {
  Debug("cores") << "trace deps " << n << std::endl;
  if(d_inputCoreFormulas.find(n.toExpr()) != d_inputCoreFormulas.end()) {
    // originating formula was in core set
    Debug("cores") << " -- IN INPUT CORE LIST!" << std::endl;
    d_outputCoreFormulas.insert(n.toExpr());
  } else {
    Debug("cores") << " -- NOT IN INPUT CORE LIST!" << std::endl;
    if(d_deps.find(n) == d_deps.end()) {
      InternalError("Cannot trace dependence information back to input assertion:\n`%s'", n.toString().c_str());
    }
    Assert(d_deps.find(n) != d_deps.end());
    std::vector<Node> deps = (*d_deps.find(n)).second;
    for(std::vector<Node>::const_iterator i = deps.begin(); i != deps.end(); ++i) {
      Debug("cores") << " + tracing deps: " << n << " -deps-on- " << *i << std::endl;
      if( !(*i).isNull() ){
        traceDeps(*i);
      }
    }
  }
}

void ProofManager::addClause(ClauseId id, const prop::SatClause* clause, ClauseKind kind) {
  /*for (unsigned i = 0; i < clause->size(); ++i) {
    prop::SatLiteral lit = clause->operator[](i);
    d_propVars.insert(lit.getSatVariable());
  }*/
  if (kind == INPUT) {
    d_inputClauses.insert(std::make_pair(id, clause));
    Assert(d_satProof->d_inputClauses.find(id) != d_satProof->d_inputClauses.end());
    Debug("cores") << "core id is " << d_satProof->d_inputClauses[id] << std::endl;
    if(d_satProof->d_inputClauses[id] == uint64_t(-1)) {
      Debug("cores") << " + constant unit (true or false)" << std::endl;
    } else if(options::unsatCores()) {
      Expr e = d_cnfProof->getAssertion(d_satProof->d_inputClauses[id] & 0xffffffff);
      Debug("cores") << "core input assertion from CnfStream is " << e << std::endl;
      Debug("cores") << "with proof rule " << ((d_satProof->d_inputClauses[id] & 0xffffffff00000000llu) >> 32) << std::endl;
      // Invalid proof rules are currently used for parts of CVC4 that don't
      // support proofs (these are e.g. unproven theory lemmas) or don't need
      // proofs (e.g. split lemmas).  We can ignore these safely when
      // constructing unsat cores.
      if(((d_satProof->d_inputClauses[id] & 0xffffffff00000000llu) >> 32) != RULE_INVALID) {
        // trace dependences back to actual assertions
        traceDeps(Node::fromExpr(e));
      }
    }
  } else {
    Assert(kind == THEORY_LEMMA);
    d_theoryLemmas.insert(std::make_pair(id, clause));
  }
}

void ProofManager::addAssertion(Expr formula, bool inUnsatCore) {
  Debug("cores") << "assert: " << formula << std::endl;
  d_inputFormulas.insert(formula);
  d_deps[Node::fromExpr(formula)]; // empty vector of deps
  if(inUnsatCore || options::dumpUnsatCores() || options::checkUnsatCores()) {
    Debug("cores") << "adding to input core forms: " << formula << std::endl;
    d_inputCoreFormulas.insert(formula);
  }
}

void ProofManager::addDependence(TNode n, TNode dep) {
  if(dep != n) {
    Debug("cores") << "dep: " << n << " : " << dep << std::endl;
    if( !dep.isNull() && d_deps.find(dep) == d_deps.end()) {
      Debug("cores") << "WHERE DID " << dep << " come from ??" << std::endl;
    }
    //Assert(d_deps.find(dep) != d_deps.end());
    d_deps[n].push_back(dep);
  }
}

void ProofManager::addUnsatCore(Expr formula) {
  Assert (d_inputCoreFormulas.find(formula) != d_inputCoreFormulas.end());
  d_outputCoreFormulas.insert(formula);
}

void ProofManager::setLogic(const LogicInfo& logic) {
  d_logic = logic;
}

void ProofManager::printProof(std::ostream& os, TNode n) {
  // no proofs here yet
}

<<<<<<< HEAD
LFSCProof::LFSCProof(SmtEngine* smtEngine,
                     LFSCCoreSatProof* sat,
                     LFSCCnfProof* cnf,
                     LFSCRewriterProof* rwr,
                     LFSCTheoryProofEngine* theory)
  : d_cnfProof(cnf)
  , d_satProof(sat)
  , d_rewriterProof(rwr)
=======
void ProofManager::setCnfDep( Expr child, Expr parent ) {
  Debug("cores") << "CNF dep : " << child << " : " << parent << std::endl;
  d_cnf_dep[child] = parent;
}

Expr ProofManager::getFormulaForClauseId( ClauseId id ) {
  std::map< ClauseId, Expr >::const_iterator it = d_clause_id_to_assertion.find( id );
  if( it!=d_clause_id_to_assertion.end() ){
    return it->second;
  }else{
    Node ret;
    return ret.toExpr();
  }
}

ProofRule ProofManager::getProofRuleForClauseId( ClauseId id ) {
  std::map< ClauseId, ProofRule >::const_iterator it = d_clause_id_to_rule.find( id );
  if( it!=d_clause_id_to_rule.end() ){
    return it->second;
  }else{
    return RULE_INVALID;
  }
}

void ProofManager::setAssertion( Expr e ) {
  d_assertion_to_id[e] = d_assertion_counter;
  d_assertion_counter++;
}

// if this function returns true, writes to out a proof of e based on input assertions
bool ProofManager::isInputAssertion( Expr e, std::ostream& out ) {
  std::map< Expr, unsigned >::iterator itp = d_assertion_to_id.find( e );
  if( itp==d_assertion_to_id.end() ){
    //check if deduced by CNF
    std::map< Expr, Expr >::iterator itd = d_cnf_dep.find( e );
    if( itd!=d_cnf_dep.end() ){
      Expr parent = itd->second;
      //check if parent is an input assertion
      std::stringstream out_parent;
      if( isInputAssertion( parent, out_parent ) ){
        if( parent.getKind()==kind::AND || ( parent.getKind()==kind::NOT && ( parent[0].getKind()==kind::IMPLIES || parent[0].getKind()==kind::OR ) ) ){
          Expr parent_base = parent.getKind()==kind::NOT ? parent[0] : parent;
          Expr e_base = e.getKind()==kind::NOT ? e[0] : e;
          bool e_pol = e.getKind()!=kind::NOT;
          for( unsigned i=0; i<parent_base.getNumChildren(); i++ ){
            Expr child_base = parent_base[i].getKind()==kind::NOT ? parent_base[i][0] : parent_base[i];
            bool child_pol = parent_base[i].getKind()!=kind::NOT;
            if( parent_base.getKind()==kind::IMPLIES && i==0 ){
              child_pol = !child_pol;
            }
            if( e_base==child_base && (e_pol==child_pol)==(parent_base.getKind()==kind::AND) ){
              bool elimNn = ( ( parent_base.getKind()==kind::OR || ( parent_base.getKind()==kind::IMPLIES && i==1 ) ) && e_pol );
              if( elimNn ){
                out << "(not_not_elim _ ";
              }
              std::stringstream out_paren;
              if( i+1<parent_base.getNumChildren() ){
                out << "(and_elim_1 _ _ ";
                if( parent_base.getKind()==kind::OR || parent_base.getKind()==kind::IMPLIES  ){
                  out << "(not_" << ( parent_base.getKind()==kind::OR ? "or" : "impl" ) << "_elim _ _ ";
                  out_paren << ")";
                }
                out_paren << ")";
              }
              for( unsigned j=0; j<i; j++ ){
                out << "(and_elim_2 _ _ ";
                if( parent_base.getKind()==kind::OR || parent_base.getKind()==kind::IMPLIES ){
                  out << "(not_" << ( parent_base.getKind()==kind::OR ? "or" : "impl" ) << "_elim _ _ ";
                  out_paren << ")";
                }
                out_paren << ")";
              }
              out << out_parent.str();
              out << out_paren.str();
              if( elimNn ){
                out << ")";
              }
              return true;
            }
          }
        }else{
          Trace("cnf-pf-debug") << "; isInputAssertion : parent of " << e << " is not correct type (" << parent << ")" << std::endl;
        }
      }else{
        Trace("cnf-pf-debug") << "; isInputAssertion : parent of " << e << " is not input" << std::endl;
      }
    }else{
      Trace("cnf-pf-debug") << "; isInputAssertion : " << e << " has no parent" << std::endl;
    }
    return false;
  }else{
    out << "A" << itp->second;
    return true;
  }
}

void ProofManager::setRegisteringFormula( Node n, ProofRule proof_id ) {
  d_registering_assertion = n;
  d_registering_rule = proof_id;
}

void ProofManager::setRegisteredClauseId( ClauseId id ) {
  Trace("cnf-pf-debug") << "set register clause id " << id << " " << d_registering_assertion << std::endl;
  if( !d_registering_assertion.isNull() ){
     d_clause_id_to_assertion[id] = d_registering_assertion.toExpr();
     d_clause_id_to_rule[id] = d_registering_rule;
     setRegisteringFormula( Node::null(), RULE_INVALID );
  }
}

LFSCProof::LFSCProof(SmtEngine* smtEngine, LFSCSatProof* sat, LFSCCnfProof* cnf, LFSCTheoryProof* theory)
  : d_satProof(sat)
  , d_cnfProof(cnf)
>>>>>>> a0cb1add
  , d_theoryProof(theory)
  , d_smtEngine(smtEngine)
{
  d_satProof->constructProof();
}

void LFSCProof::toStream(std::ostream& out) {
  smt::SmtScope scope(d_smtEngine);
  std::ostringstream paren;
  out << "(check\n";
  out << " ;; Declarations\n";
  // if (d_theoryProof == NULL) {
  //   d_theoryProof = new LFSCTheoryProofEngine();
  // }
  // declare the theory atoms

  CnfProof::atom_iterator begin = d_cnfProof->begin_atoms();
  CnfProof::atom_iterator end = d_cnfProof->end_atoms();
  for(CnfProof::atom_iterator it = begin; it != end; ++it) {
    d_theoryProof->registerTerm(it->first);
  }
  // print out the assertions
  d_theoryProof->printAssertions(out, paren);

  d_rewriterProof->printRewrittenAssertios(out, paren);
  
  out << "(: (holds cln)\n";
  // print mapping between theory atoms and internal SAT variables
  d_cnfProof->printAtomMapping(out, paren);
  // print input clauses in resolution proof
// =======
//   /*for(LFSCCnfProof::iterator i = d_cnfProof->begin_atom_mapping();
//       i != d_cnfProof->end_atom_mapping();
//       ++i) {
//     d_theoryProof->addDeclaration(*i);
//   }*/
//   d_theoryProof->printAssertions(out, paren);
//   out << " ;; Proof of empty clause follows\n";
//   out << "(: (holds cln)\n";
// >>>>>>> 2f930be0eb2d0ea7b8f96448dc2e353927a79b5c
  d_cnfProof->printClauses(out, paren);
  // print theory lemmas for resolution proof
  d_theoryProof->printTheoryLemmas(out, paren);
  // priunt actual resolution proof
  d_satProof->printResolutions(out, paren);
  d_satProof->printResolutionEmptyClause(out, paren);
  paren <<")))\n;;";
  out << paren.str();
  out << "\n";
}

} /* CVC4  namespace */<|MERGE_RESOLUTION|>--- conflicted
+++ resolved
@@ -43,37 +43,23 @@
   return os.str();
 }
 
-<<<<<<< HEAD
-ProofManager::ProofManager(ProofFormat format)
-  : d_satProof(NULL)
-  , d_cnfProof(NULL)
-  , d_rewriterProof(NULL)
-  , d_theoryProof(NULL)
-  , d_theoryLemmas()
-  , d_inputFormulas()
-  , d_fullProof(NULL)
-  , d_format(format)
-  , d_deps()
-{}
-=======
 ProofManager::ProofManager(ProofFormat format):
   d_satProof(NULL),
   d_cnfProof(NULL),
   d_theoryProof(NULL),
-  d_inputClauses(),
+  //  d_inputClauses(),
   d_theoryLemmas(),
-  d_theoryPropagations(),
-  d_inputFormulas(),
+  //  d_theoryPropagations(),
+  // d_inputFormulas(), moved to cnfProof
   d_inputCoreFormulas(),
   d_outputCoreFormulas(),
-  d_nextId(0),
+  //  d_nextId(0),
   d_fullProof(NULL),
   d_format(format),
   d_deps(),
   d_assertion_counter(1)
 {
 }
->>>>>>> a0cb1add
 
 ProofManager::~ProofManager() {
   delete d_satProof;
@@ -82,11 +68,11 @@
   delete d_theoryProof;
   delete d_fullProof;
 
-  for(IdToClause::iterator it = d_inputClauses.begin();
-      it != d_inputClauses.end();
-      ++it) {
-    delete it->second;
-  }
+  // for(IdToClause::iterator it = d_inputClauses.begin();
+  //     it != d_inputClauses.end();
+  //     ++it) {
+  //   delete it->second;
+  // }
 
   for(OrderedIdToClause::iterator it = d_theoryLemmas.begin();
       it != d_theoryLemmas.end();
@@ -126,6 +112,7 @@
   return currentPM()->d_cnfProof;
 }
 RewriterProof* ProofManager::getRewriterProof() {
+  Assert (options::proof());
   if (currentPM()->d_rewriterProof == NULL) {
     Assert (currentPM()->d_format == LFSC);
     currentPM()->d_rewriterProof = new LFSCRewriterProof();
@@ -134,20 +121,24 @@
 }
 
 TheoryProofEngine* ProofManager::getTheoryProofEngine() {
+  Assert (options::proof());
   Assert (currentPM()->d_theoryProof != NULL);
   return currentPM()->d_theoryProof;
 }
 
 UFProof* ProofManager::getUfProof() {
+  Assert (options::proof());
   TheoryProof* pf = getTheoryProofEngine()->getTheoryProof(theory::THEORY_UF);
   return (UFProof*)pf; 
 }
 BitVectorProof* ProofManager::getBitVectorProof() {
+  Assert (options::proof());
   TheoryProof* pf = getTheoryProofEngine()->getTheoryProof(theory::THEORY_BV);
   return (BitVectorProof*)pf; 
 }
 
 ArrayProof* ProofManager::getArrayProof() {
+  Assert (options::proof());
   TheoryProof* pf = getTheoryProofEngine()->getTheoryProof(theory::THEORY_ARRAY);
   return (ArrayProof*)pf; 
 }
@@ -204,18 +195,22 @@
   return append(prefix+".l", lit.toInt());
 }
 
-void ProofManager::addTheoryLemma(ClauseId id, const prop::SatClause* clause) {
+void ProofManager::addTheoryLemma(ClauseId id,
+                                  const prop::SatClause* clause,
+                                  ClauseKind kind) {
   Assert (d_theoryLemmas.find(id) == d_theoryLemmas.end()); 
   d_theoryLemmas.insert(std::make_pair(id, clause));
   d_cnfProof->collectAtoms(clause);
 }
   
-std::string ProofManager::getAtomName(TNode atom, const std::string& prefix) {
+std::string ProofManager::getAtomName(TNode atom,
+                                      const std::string& prefix) {
   prop::SatLiteral lit = currentPM()->d_cnfProof->getLiteral(atom);
   Assert(!lit.isNegated());
   return getAtomName(lit.getSatVariable(), prefix);
 }
-std::string ProofManager::getLitName(TNode lit, const std::string& prefix) {
+std::string ProofManager::getLitName(TNode lit,
+                                     const std::string& prefix) {
   return getLitName(currentPM()->d_cnfProof->getLiteral(lit), prefix);
 }
 
@@ -242,10 +237,6 @@
 }
 
 void ProofManager::addClause(ClauseId id, const prop::SatClause* clause, ClauseKind kind) {
-  /*for (unsigned i = 0; i < clause->size(); ++i) {
-    prop::SatLiteral lit = clause->operator[](i);
-    d_propVars.insert(lit.getSatVariable());
-  }*/
   if (kind == INPUT) {
     d_inputClauses.insert(std::make_pair(id, clause));
     Assert(d_satProof->d_inputClauses.find(id) != d_satProof->d_inputClauses.end());
@@ -305,16 +296,6 @@
   // no proofs here yet
 }
 
-<<<<<<< HEAD
-LFSCProof::LFSCProof(SmtEngine* smtEngine,
-                     LFSCCoreSatProof* sat,
-                     LFSCCnfProof* cnf,
-                     LFSCRewriterProof* rwr,
-                     LFSCTheoryProofEngine* theory)
-  : d_cnfProof(cnf)
-  , d_satProof(sat)
-  , d_rewriterProof(rwr)
-=======
 void ProofManager::setCnfDep( Expr child, Expr parent ) {
   Debug("cores") << "CNF dep : " << child << " : " << parent << std::endl;
   d_cnf_dep[child] = parent;
@@ -343,19 +324,25 @@
   d_assertion_to_id[e] = d_assertion_counter;
   d_assertion_counter++;
 }
+// this is the case when the cnf stream asserts a top-level fact and converts it (convertAndAssert)
+// the expression e is a top-level fact that has been proven from other assertions e.g. the assertion
+// was a ^ b and e is a (similarly negation over disjunction)
 
 // if this function returns true, writes to out a proof of e based on input assertions
 bool ProofManager::isInputAssertion( Expr e, std::ostream& out ) {
   std::map< Expr, unsigned >::iterator itp = d_assertion_to_id.find( e );
   if( itp==d_assertion_to_id.end() ){
     //check if deduced by CNF
+    // dependence on top level fact i.e. a depends on (a and b)
     std::map< Expr, Expr >::iterator itd = d_cnf_dep.find( e );
     if( itd!=d_cnf_dep.end() ){
       Expr parent = itd->second;
       //check if parent is an input assertion
       std::stringstream out_parent;
       if( isInputAssertion( parent, out_parent ) ){
-        if( parent.getKind()==kind::AND || ( parent.getKind()==kind::NOT && ( parent[0].getKind()==kind::IMPLIES || parent[0].getKind()==kind::OR ) ) ){
+        if(parent.getKind()==kind::AND ||
+           (parent.getKind()==kind::NOT && (parent[0].getKind()==kind::IMPLIES ||
+                                            parent[0].getKind()==kind::OR))) {
           Expr parent_base = parent.getKind()==kind::NOT ? parent[0] : parent;
           Expr e_base = e.getKind()==kind::NOT ? e[0] : e;
           bool e_pol = e.getKind()!=kind::NOT;
@@ -425,10 +412,14 @@
   }
 }
 
-LFSCProof::LFSCProof(SmtEngine* smtEngine, LFSCSatProof* sat, LFSCCnfProof* cnf, LFSCTheoryProof* theory)
+LFSCProof::LFSCProof(SmtEngine* smtEngine,
+                     LFSCCoreSatProof* sat,
+                     LFSCCnfProof* cnf,
+                     LFSCRewriterProof* rwr,
+                     LFSCTheoryProofEngine* theory)
   : d_satProof(sat)
   , d_cnfProof(cnf)
->>>>>>> a0cb1add
+  , d_rewriterProof(rwr)    
   , d_theoryProof(theory)
   , d_smtEngine(smtEngine)
 {
@@ -440,11 +431,8 @@
   std::ostringstream paren;
   out << "(check\n";
   out << " ;; Declarations\n";
-  // if (d_theoryProof == NULL) {
-  //   d_theoryProof = new LFSCTheoryProofEngine();
-  // }
+
   // declare the theory atoms
-
   CnfProof::atom_iterator begin = d_cnfProof->begin_atoms();
   CnfProof::atom_iterator end = d_cnfProof->end_atoms();
   for(CnfProof::atom_iterator it = begin; it != end; ++it) {
@@ -452,23 +440,11 @@
   }
   // print out the assertions
   d_theoryProof->printAssertions(out, paren);
-
-  d_rewriterProof->printRewrittenAssertios(out, paren);
+  // d_rewriterProof->printRewrittenAssertios(out, paren);
   
   out << "(: (holds cln)\n";
   // print mapping between theory atoms and internal SAT variables
   d_cnfProof->printAtomMapping(out, paren);
-  // print input clauses in resolution proof
-// =======
-//   /*for(LFSCCnfProof::iterator i = d_cnfProof->begin_atom_mapping();
-//       i != d_cnfProof->end_atom_mapping();
-//       ++i) {
-//     d_theoryProof->addDeclaration(*i);
-//   }*/
-//   d_theoryProof->printAssertions(out, paren);
-//   out << " ;; Proof of empty clause follows\n";
-//   out << "(: (holds cln)\n";
-// >>>>>>> 2f930be0eb2d0ea7b8f96448dc2e353927a79b5c
   d_cnfProof->printClauses(out, paren);
   // print theory lemmas for resolution proof
   d_theoryProof->printTheoryLemmas(out, paren);
