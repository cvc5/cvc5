/*********************                                                        */
/*! \file proof_manager.cpp
 ** \verbatim
 ** Original author: Liana Hadarean
 ** Major contributors: Morgan Deters
 ** Minor contributors (to current version): Andrew Reynolds
 ** This file is part of the CVC4 project.
 ** Copyright (c) 2009-2014  New York University and The University of Iowa
 ** See the file COPYING in the top-level source directory for licensing
 ** information.\endverbatim
 **
 ** \brief [[ Add one-line brief description here ]]
 **
 ** [[ Add lengthier description here ]]
 ** \todo document this file
 **/

#include "context/context.h"

#include "proof/proof_manager.h"
#include "proof/cnf_proof.h"
#include "proof/theory_proof.h"
#include "proof/bitvector_proof.h"
#include "proof/proof_utils.h"
#include "proof/sat_proof_implementation.h"
#include "options/bv_options.h"

#include "util/proof.h"
#include "util/hash.h"

#include "base/cvc4_assert.h"
#include "smt/smt_engine.h"
#include "smt/smt_engine_scope.h"
#include "smt_util/node_visitor.h"
#include "theory/arrays/theory_arrays.h"
#include "theory/output_channel.h"
#include "theory/term_registration_visitor.h"
#include "theory/uf/equality_engine.h"
#include "theory/uf/theory_uf.h"
#include "theory/valuation.h"


namespace CVC4 {

std::string append(const std::string& str, uint64_t num) {
  std::ostringstream os;
  os << str << num;
  return os.str();
}

ProofManager::ProofManager(ProofFormat format):
  d_satProof(NULL),
  d_cnfProof(NULL),
  d_theoryProof(NULL),
  d_inputFormulas(),
  d_inputCoreFormulas(),
  d_outputCoreFormulas(),
  d_nextId(0),
  d_fullProof(NULL),
  d_format(format),
  d_deps()
{
}

ProofManager::~ProofManager() {
  delete d_satProof;
  delete d_cnfProof;
<<<<<<< HEAD
  //  delete d_rewriterProof;

  Debug("gk::proof") << "About to destroy d_theoryProof" << std::endl;
=======
>>>>>>> f898ba4a
  delete d_theoryProof;
  Debug("gk::proof") << "About to destroy d_theoryProof : DONE!" << std::endl;
  delete d_fullProof;
<<<<<<< HEAD
  Debug("gk::proof") << "About to destroy d_fullProof : DONE!" << std::endl;

  // for(IdToSatClause::iterator it = d_inputClauses.begin();
  //     it != d_inputClauses.end();
  //     ++it) {
  //   delete it->second;
  // }

  // for(OrderedIdToSatClause::iterator it = d_theoryLemmas.begin();
  //     it != d_theoryLemmas.end();
  //     ++it) {
  //   delete it->second;
  // }

  // FIXME: memory leak because there are deleted theory lemmas that
  // were not used in the SatProof
=======
>>>>>>> f898ba4a
}

ProofManager* ProofManager::currentPM() {
  return smt::currentProofManager();
}

Proof* ProofManager::getProof(SmtEngine* smt) {
  if (currentPM()->d_fullProof != NULL) {
    return currentPM()->d_fullProof;
  }
  Assert (currentPM()->d_format == LFSC);

  currentPM()->d_fullProof = new LFSCProof(smt,
                                           (LFSCCoreSatProof*)getSatProof(),
                                           (LFSCCnfProof*)getCnfProof(),
                                           (LFSCTheoryProofEngine*)getTheoryProofEngine());
  return currentPM()->d_fullProof;
}

CoreSatProof* ProofManager::getSatProof() {
  Assert (currentPM()->d_satProof);
  return currentPM()->d_satProof;
}

CnfProof* ProofManager::getCnfProof() {
  Assert (currentPM()->d_cnfProof);
  return currentPM()->d_cnfProof;
}

TheoryProofEngine* ProofManager::getTheoryProofEngine() {
  Assert (options::proof());
  Assert (currentPM()->d_theoryProof != NULL);
  return currentPM()->d_theoryProof;
}

UFProof* ProofManager::getUfProof() {
  Assert (options::proof());
  TheoryProof* pf = getTheoryProofEngine()->getTheoryProof(theory::THEORY_UF);
  return (UFProof*)pf;
}
BitVectorProof* ProofManager::getBitVectorProof() {
  Assert (options::proof());
  TheoryProof* pf = getTheoryProofEngine()->getTheoryProof(theory::THEORY_BV);
  return (BitVectorProof*)pf;
}

ArrayProof* ProofManager::getArrayProof() {
  Assert (options::proof());
  TheoryProof* pf = getTheoryProofEngine()->getTheoryProof(theory::THEORY_ARRAY);
  return (ArrayProof*)pf;
}

SkolemizationManager* ProofManager::getSkolemizationManager() {
  Assert (options::proof());
  return &(currentPM()->d_skolemizationManager);
}

void ProofManager::initSatProof(Minisat::Solver* solver) {
  Assert (currentPM()->d_satProof == NULL);
  Assert(currentPM()->d_format == LFSC);
  currentPM()->d_satProof = new LFSCCoreSatProof(solver, "");
}

void ProofManager::initCnfProof(prop::CnfStream* cnfStream,
                                context::Context* ctx) {
  ProofManager* pm = currentPM();
  Assert (pm->d_cnfProof == NULL);
  Assert (pm->d_format == LFSC);
  CnfProof* cnf = new LFSCCnfProof(cnfStream, ctx, "");
  pm->d_cnfProof = cnf;
  Assert(pm-> d_satProof != NULL);
  pm->d_satProof->setCnfProof(cnf);

  // true and false have to be setup in a special way
  Node true_node = NodeManager::currentNM()->mkConst<bool>(true);
  Node false_node = NodeManager::currentNM()->mkConst<bool>(false).notNode();

  pm->d_cnfProof->pushCurrentAssertion(true_node);
  pm->d_cnfProof->pushCurrentDefinition(true_node);
  pm->d_cnfProof->registerConvertedClause(pm->d_satProof->getTrueUnit());
  pm->d_cnfProof->popCurrentAssertion();
  pm->d_cnfProof->popCurrentDefinition();

  pm->d_cnfProof->pushCurrentAssertion(false_node);
  pm->d_cnfProof->pushCurrentDefinition(false_node);
  pm->d_cnfProof->registerConvertedClause(pm->d_satProof->getFalseUnit());
  pm->d_cnfProof->popCurrentAssertion();
  pm->d_cnfProof->popCurrentDefinition();

}

void ProofManager::initTheoryProofEngine(SmtGlobals* globals) {
  Assert (currentPM()->d_theoryProof == NULL);
  Assert (currentPM()->d_format == LFSC);
  currentPM()->d_theoryProof = new LFSCTheoryProofEngine(globals);
}

std::string ProofManager::getInputClauseName(ClauseId id,
                                             const std::string& prefix) {
  return append(prefix+".pb", id);
}
std::string ProofManager::getLemmaClauseName(ClauseId id,
                                             const std::string& prefix) {
  return append(prefix+".lemc", id);
}
  std::string ProofManager::getLemmaName(ClauseId id,
           const std::string& prefix) {
  return append(prefix+"lem", id);
}

std::string ProofManager::getLearntClauseName(ClauseId id,
                                              const std::string& prefix) {
  return append(prefix+".cl", id);
}
std::string ProofManager::getVarName(prop::SatVariable var,
                                     const std::string& prefix) {
  return append(prefix+".v", var);
}
std::string ProofManager::getAtomName(prop::SatVariable var,
                                      const std::string& prefix) {
  return append(prefix+".a", var);
}
std::string ProofManager::getLitName(prop::SatLiteral lit,
                                     const std::string& prefix) {
  return append(prefix+".l", lit.toInt());
}


std::string ProofManager::getPreprocessedAssertionName(Node node,
                                                       const std::string& prefix) {
  node = node.getKind() == kind::BITVECTOR_EAGER_ATOM ? node[0] : node;
  return append(prefix+".PA", node.getId());
}
std::string ProofManager::getAssertionName(Node node,
                                           const std::string& prefix) {
  return append(prefix+".A", node.getId());
}

std::string ProofManager::getAtomName(TNode atom,
                                      const std::string& prefix) {
  prop::SatLiteral lit = currentPM()->d_cnfProof->getLiteral(atom);
  Assert(!lit.isNegated());
  return getAtomName(lit.getSatVariable(), prefix);
}
std::string ProofManager::getLitName(TNode lit,
                                     const std::string& prefix) {
  return getLitName(currentPM()->d_cnfProof->getLiteral(lit), prefix);
}

std::string ProofManager::sanitize(TNode var) {
  Assert (var.isVar());
  std::string name = var.toString();
  std::replace(name.begin(), name.end(), ' ', '_');
  return name;
}


void ProofManager::traceDeps(TNode n) {
  Debug("cores") << "trace deps " << n << std::endl;
  if ((n.isConst() && n == NodeManager::currentNM()->mkConst<bool>(true)) ||
      (n.getKind() == kind::NOT && n[0] == NodeManager::currentNM()->mkConst<bool>(false))) {
    return;
  }
  if(d_inputCoreFormulas.find(n.toExpr()) != d_inputCoreFormulas.end()) {
    // originating formula was in core set
    Debug("cores") << " -- IN INPUT CORE LIST!" << std::endl;
    d_outputCoreFormulas.insert(n.toExpr());
  } else {
    Debug("cores") << " -- NOT IN INPUT CORE LIST!" << std::endl;
    if(d_deps.find(n) == d_deps.end()) {
      InternalError("Cannot trace dependence information back to input assertion:\n`%s'", n.toString().c_str());
    }
    Assert(d_deps.find(n) != d_deps.end());
    std::vector<Node> deps = (*d_deps.find(n)).second;
    for(std::vector<Node>::const_iterator i = deps.begin(); i != deps.end(); ++i) {
      Debug("cores") << " + tracing deps: " << n << " -deps-on- " << *i << std::endl;
      if( !(*i).isNull() ){
        traceDeps(*i);
      }
    }
  }
}

void ProofManager::traceUnsatCore() {
  Assert (options::unsatCores());
  d_satProof->constructProof();
  IdToSatClause used_lemmas;
  IdToSatClause used_inputs;
  d_satProof->collectClausesUsed(used_inputs,
                                 used_lemmas);
  IdToSatClause::const_iterator it = used_inputs.begin();
  for(; it != used_inputs.end(); ++it) {
    Node node = d_cnfProof->getAssertionForClause(it->first);
    ProofRule rule = d_cnfProof->getProofRule(node);

    Debug("cores") << "core input assertion " << node << std::endl;
    Debug("cores") << "with proof rule " << rule << std::endl;
    if (rule == RULE_TSEITIN ||
        rule == RULE_GIVEN) {
      // trace dependences back to actual assertions
      // (this adds them to the unsat core)
      traceDeps(node);
    }
  }
}

void ProofManager::addAssertion(Expr formula) {
  Debug("proof:pm") << "assert: " << formula << std::endl;
  d_inputFormulas.insert(formula);
}

void ProofManager::addCoreAssertion(Expr formula) {
  Debug("cores") << "assert: " << formula << std::endl;
  d_deps[Node::fromExpr(formula)]; // empty vector of deps
  d_inputCoreFormulas.insert(formula);
}

void ProofManager::addDependence(TNode n, TNode dep) {
  if(dep != n) {
    Debug("cores") << "dep: " << n << " : " << dep << std::endl;
    if( !dep.isNull() && d_deps.find(dep) == d_deps.end()) {
      Debug("cores") << "WHERE DID " << dep << " come from ??" << std::endl;
    }
    //Assert(d_deps.find(dep) != d_deps.end());
    d_deps[n].push_back(dep);
  }
}

void ProofManager::addUnsatCore(Expr formula) {
  Assert (d_inputCoreFormulas.find(formula) != d_inputCoreFormulas.end());
  d_outputCoreFormulas.insert(formula);
}

void ProofManager::setLogic(const LogicInfo& logic) {
  d_logic = logic;
}



LFSCProof::LFSCProof(SmtEngine* smtEngine,
                     LFSCCoreSatProof* sat,
                     LFSCCnfProof* cnf,
                     LFSCTheoryProofEngine* theory)
  : d_satProof(sat)
  , d_cnfProof(cnf)
  , d_theoryProof(theory)
  , d_smtEngine(smtEngine)
{}

void LFSCProof::toStream(std::ostream& out) {
  d_satProof->constructProof();

  // collecting leaf clauses in resolution proof
  IdToSatClause used_lemmas;
  IdToSatClause used_inputs;
  d_satProof->collectClausesUsed(used_inputs,
                                 used_lemmas);

  IdToSatClause::iterator it2;
  Debug("gk::proof") << std::endl << "Used inputs: " << std::endl;
  for (it2 = used_inputs.begin(); it2 != used_inputs.end(); ++it2) {
    Debug("gk::proof") << "\t input = " << *(it2->second) << std::endl;
  }
  Debug("gk::proof") << std::endl;

  Debug("gk::proof") << std::endl << "Used lemmas: " << std::endl;
  for (it2 = used_lemmas.begin(); it2 != used_lemmas.end(); ++it2) {
    Debug("gk::proof") << "\t lemma = " << *(it2->second) << std::endl;
  }
  Debug("gk::proof") << std::endl;

  // collecting assertions that lead to the clauses being asserted
  NodeSet used_assertions;
  d_cnfProof->collectAssertionsForClauses(used_inputs, used_assertions);

  NodeSet::iterator it3;
  Debug("gk::proof") << std::endl << "Used assertions: " << std::endl;
  for (it3 = used_assertions.begin(); it3 != used_assertions.end(); ++it3)
    Debug("gk::proof") << "\t assertion = " << *it3 << std::endl;

  NodeSet atoms;
  // collects the atoms in the clauses
  d_cnfProof->collectAtomsForClauses(used_inputs, atoms);
  d_cnfProof->collectAtomsForClauses(used_lemmas, atoms);

  // collects the atoms in the assertions
  for (NodeSet::const_iterator it = used_assertions.begin();
       it != used_assertions.end(); ++it) {
    utils::collectAtoms(*it, atoms);
  }

<<<<<<< HEAD
  NodeSet::iterator atomIt;
  Debug("gk::proof") << std::endl << "Dumping atoms from lemmas, inputs and assertions: " << std::endl << std::endl;
  for (atomIt = atoms.begin(); atomIt != atoms.end(); ++atomIt) {
    Debug("gk::proof") << "\tAtom: " << *atomIt << std::endl;
=======
  if (Debug.isOn("proof:pm")) {
    // std::cout << NodeManager::currentNM();
    Debug("proof:pm") << "LFSCProof::Used assertions: "<< std::endl;
    for(NodeSet::const_iterator it = used_assertions.begin(); it != used_assertions.end(); ++it) {
      Debug("proof:pm") << "   " << *it << std::endl;
    }

    Debug("proof:pm") << "LFSCProof::Used atoms: "<< std::endl;
    for(NodeSet::const_iterator it = atoms.begin(); it != atoms.end(); ++it) {
      Debug("proof:pm") << "   " << *it << std::endl;
    }
>>>>>>> f898ba4a
  }

  smt::SmtScope scope(d_smtEngine);
  std::ostringstream paren;
  out << "(check\n";
  out << " ;; Declarations\n";

  // declare the theory atoms
  NodeSet::const_iterator it = atoms.begin();
  NodeSet::const_iterator end = atoms.end();

  Debug("gk::proof") << "LFSCProof::toStream: registering terms:" << std::endl;
  for(; it != end; ++it) {
    Debug("gk::proof") << "\tTerm: " << (*it).toExpr() << std::endl;
    d_theoryProof->registerTerm((*it).toExpr());
  }

  Debug("gk::proof") << std::endl << "Term registration done!" << std::endl << std::endl;

  Debug("gk::proof") << std::endl << "LFSCProof::toStream: starting to print assertions" << std::endl;

  // print out all the original assertions
  d_theoryProof->printAssertions(out, paren);

  Debug("gk::proof") << std::endl << "LFSCProof::toStream: print assertions DONE" << std::endl;

  out << "(: (holds cln)\n\n";

  // Have the theory proofs print deferred declarations, e.g. for skolem variables.
  out << " ;; Printing deferred declarations \n";
  d_theoryProof->printDeferredDeclarations(out, paren);

  // print trust that input assertions are their preprocessed form
  printPreprocessedAssertions(used_assertions, out, paren);

  // print mapping between theory atoms and internal SAT variables
  out << ";; Printing mapping from preprocessed assertions into atoms \n";
  d_cnfProof->printAtomMapping(atoms, out, paren);

  Debug("gk::proof") << std::endl << "Printing cnf proof for clauses" << std::endl;

  IdToSatClause::const_iterator cl_it = used_inputs.begin();
  // print CNF conversion proof for each clause
  for (; cl_it != used_inputs.end(); ++cl_it) {
    d_cnfProof->printCnfProofForClause(cl_it->first, cl_it->second, out, paren);
  }

  Debug("gk::proof") << std::endl << "Printing cnf proof for clauses DONE" << std::endl;

  // FIXME: for now assume all theory lemmas are in CNF form so
  // distinguish between them and inputs
  // print theory lemmas for resolution proof

  Debug("gk::proof") << "Proof manager: printing theory lemmas" << std::endl;
  d_theoryProof->printTheoryLemmas(used_lemmas, out, paren);
  Debug("gk::proof") << "Proof manager: printing theory lemmas DONE!" << std::endl;

  if (options::bitblastMode() == theory::bv::BITBLAST_MODE_EAGER && ProofManager::getBitVectorProof()) {
    // print actual resolution proof
    // d_satProof->printResolutions(out, paren);
    ProofManager::getBitVectorProof()->getSatProof()->printResolutionEmptyClause(out, paren);
    paren <<")))\n;;";
    out << paren.str();
    out << "\n";
  } else {
    // print actual resolution proof
    d_satProof->printResolutions(out, paren);
    d_satProof->printResolutionEmptyClause(out, paren);
    paren <<")))\n;;";
    out << paren.str();
    out << "\n";
  }
}

void LFSCProof::printPreprocessedAssertions(const NodeSet& assertions,
                                            std::ostream& os,
                                            std::ostream& paren) {
  os << "\n ;; In the preprocessor we trust \n";
  NodeSet::const_iterator it = assertions.begin();
  NodeSet::const_iterator end = assertions.end();

  for (; it != end; ++it) {
    os << "(th_let_pf _ ";

    //TODO
    os << "(trust_f ";
    ProofManager::currentPM()->getTheoryProofEngine()->printLetTerm((*it).toExpr(), os);
    os << ") ";

    os << "(\\ "<< ProofManager::getPreprocessedAssertionName(*it, "") << "\n";
    paren << "))";

  }

  os << "\n";
}



//---from Morgan---
bool ProofManager::hasOp(TNode n) const {
  return d_bops.find(n) != d_bops.end();
}

Node ProofManager::lookupOp(TNode n) const {
  std::map<Node, Node>::const_iterator i = d_bops.find(n);
  Assert(i != d_bops.end());
  return (*i).second;
}

Node ProofManager::mkOp(TNode n) {
<<<<<<< HEAD
  Trace("mgd-pm-mkop") << "MkOp : " << n << " " << n.getKind() << std::endl;
=======
>>>>>>> f898ba4a
  if(n.getKind() != kind::BUILTIN) {
    return n;
  }

  Node& op = d_ops[n];
  if(op.isNull()) {
    Assert((n.getConst<Kind>() == kind::SELECT) || (n.getConst<Kind>() == kind::STORE));

    Debug("mgd-pm-mkop") << "making an op for " << n << "\n";

    std::stringstream ss;
    ss << n;
    std::string s = ss.str();
    Debug("mgd-pm-mkop") << " : " << s << std::endl;
    std::vector<TypeNode> v;
    v.push_back(NodeManager::currentNM()->integerType());
    if(n.getConst<Kind>() == kind::SELECT) {
      v.push_back(NodeManager::currentNM()->integerType());
      v.push_back(NodeManager::currentNM()->integerType());
    } else if(n.getConst<Kind>() == kind::STORE) {
      v.push_back(NodeManager::currentNM()->integerType());
      v.push_back(NodeManager::currentNM()->integerType());
      v.push_back(NodeManager::currentNM()->integerType());
    }
    TypeNode type = NodeManager::currentNM()->mkFunctionType(v);
    Debug("mgd-pm-mkop") << "typenode is: " << type << "\n";
    op = NodeManager::currentNM()->mkSkolem(s, type, " ignore", NodeManager::SKOLEM_NO_NOTIFY);
    d_bops[op] = n;
  }
  Debug("mgd-pm-mkop") << "returning the op: " << op << "\n";
  return op;
}
//---end from Morgan---

std::ostream& operator<<(std::ostream& out, CVC4::ProofRule k) {
  switch(k) {
  case RULE_GIVEN:
    out << "RULE_GIVEN"; 
    break;
  case RULE_DERIVED:
    out << "RULE_DERIVED"; 
    break;
  case RULE_RECONSTRUCT:
    out << "RULE_RECONSTRUCT"; 
    break;
  case RULE_TRUST:
    out << "RULE_TRUST"; 
    break;
  case RULE_INVALID:
    out << "RULE_INVALID"; 
    break;
  case RULE_CONFLICT:
    out << "RULE_CONFLICT"; 
    break;
  case RULE_TSEITIN:
    out << "RULE_TSEITIN"; 
    break;
  case RULE_SPLIT:
    out << "RULE_SPLIT"; 
    break;
  case RULE_ARRAYS_EXT:
    out << "RULE_ARRAYS"; 
    break;
  case RULE_ARRAYS_ROW:
    out << "RULE_ARRAYS"; 
    break;
  default:
    out << "ProofRule Unknown! [" << unsigned(k) << "]";
  }

  return out;
}


} /* CVC4  namespace */<|MERGE_RESOLUTION|>--- conflicted
+++ resolved
@@ -65,34 +65,11 @@
 ProofManager::~ProofManager() {
   delete d_satProof;
   delete d_cnfProof;
-<<<<<<< HEAD
-  //  delete d_rewriterProof;
-
   Debug("gk::proof") << "About to destroy d_theoryProof" << std::endl;
-=======
->>>>>>> f898ba4a
   delete d_theoryProof;
   Debug("gk::proof") << "About to destroy d_theoryProof : DONE!" << std::endl;
   delete d_fullProof;
-<<<<<<< HEAD
   Debug("gk::proof") << "About to destroy d_fullProof : DONE!" << std::endl;
-
-  // for(IdToSatClause::iterator it = d_inputClauses.begin();
-  //     it != d_inputClauses.end();
-  //     ++it) {
-  //   delete it->second;
-  // }
-
-  // for(OrderedIdToSatClause::iterator it = d_theoryLemmas.begin();
-  //     it != d_theoryLemmas.end();
-  //     ++it) {
-  //   delete it->second;
-  // }
-
-  // FIXME: memory leak because there are deleted theory lemmas that
-  // were not used in the SatProof
-=======
->>>>>>> f898ba4a
 }
 
 ProofManager* ProofManager::currentPM() {
@@ -384,24 +361,22 @@
     utils::collectAtoms(*it, atoms);
   }
 
-<<<<<<< HEAD
   NodeSet::iterator atomIt;
   Debug("gk::proof") << std::endl << "Dumping atoms from lemmas, inputs and assertions: " << std::endl << std::endl;
   for (atomIt = atoms.begin(); atomIt != atoms.end(); ++atomIt) {
     Debug("gk::proof") << "\tAtom: " << *atomIt << std::endl;
-=======
-  if (Debug.isOn("proof:pm")) {
-    // std::cout << NodeManager::currentNM();
-    Debug("proof:pm") << "LFSCProof::Used assertions: "<< std::endl;
-    for(NodeSet::const_iterator it = used_assertions.begin(); it != used_assertions.end(); ++it) {
-      Debug("proof:pm") << "   " << *it << std::endl;
-    }
-
-    Debug("proof:pm") << "LFSCProof::Used atoms: "<< std::endl;
-    for(NodeSet::const_iterator it = atoms.begin(); it != atoms.end(); ++it) {
-      Debug("proof:pm") << "   " << *it << std::endl;
-    }
->>>>>>> f898ba4a
+
+    if (Debug.isOn("proof:pm")) {
+      // std::cout << NodeManager::currentNM();
+      Debug("proof:pm") << "LFSCProof::Used assertions: "<< std::endl;
+      for(NodeSet::const_iterator it = used_assertions.begin(); it != used_assertions.end(); ++it) {
+        Debug("proof:pm") << "   " << *it << std::endl;
+      }
+
+      Debug("proof:pm") << "LFSCProof::Used atoms: "<< std::endl;
+      for(NodeSet::const_iterator it = atoms.begin(); it != atoms.end(); ++it) {
+        Debug("proof:pm") << "   " << *it << std::endl;
+      }
   }
 
   smt::SmtScope scope(d_smtEngine);
@@ -513,10 +488,7 @@
 }
 
 Node ProofManager::mkOp(TNode n) {
-<<<<<<< HEAD
   Trace("mgd-pm-mkop") << "MkOp : " << n << " " << n.getKind() << std::endl;
-=======
->>>>>>> f898ba4a
   if(n.getKind() != kind::BUILTIN) {
     return n;
   }
@@ -554,34 +526,34 @@
 std::ostream& operator<<(std::ostream& out, CVC4::ProofRule k) {
   switch(k) {
   case RULE_GIVEN:
-    out << "RULE_GIVEN"; 
+    out << "RULE_GIVEN";
     break;
   case RULE_DERIVED:
-    out << "RULE_DERIVED"; 
+    out << "RULE_DERIVED";
     break;
   case RULE_RECONSTRUCT:
-    out << "RULE_RECONSTRUCT"; 
+    out << "RULE_RECONSTRUCT";
     break;
   case RULE_TRUST:
-    out << "RULE_TRUST"; 
+    out << "RULE_TRUST";
     break;
   case RULE_INVALID:
-    out << "RULE_INVALID"; 
+    out << "RULE_INVALID";
     break;
   case RULE_CONFLICT:
-    out << "RULE_CONFLICT"; 
+    out << "RULE_CONFLICT";
     break;
   case RULE_TSEITIN:
-    out << "RULE_TSEITIN"; 
+    out << "RULE_TSEITIN";
     break;
   case RULE_SPLIT:
-    out << "RULE_SPLIT"; 
+    out << "RULE_SPLIT";
     break;
   case RULE_ARRAYS_EXT:
-    out << "RULE_ARRAYS"; 
+    out << "RULE_ARRAYS";
     break;
   case RULE_ARRAYS_ROW:
-    out << "RULE_ARRAYS"; 
+    out << "RULE_ARRAYS";
     break;
   default:
     out << "ProofRule Unknown! [" << unsigned(k) << "]";
