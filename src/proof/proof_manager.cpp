--- conflicted
+++ resolved
@@ -15,26 +15,20 @@
  ** \todo document this file
  **/
 
+#include "context/context.h"
+
 #include "proof/proof_manager.h"
-<<<<<<< HEAD
-#include "util/proof.h"
-#include "proof/sat_proof_implementation.h"
-=======
-
-#include "base/cvc4_assert.h"
-#include "context/context.h"
->>>>>>> 541c88a3
 #include "proof/cnf_proof.h"
-#include "proof/sat_proof.h"
 #include "proof/theory_proof.h"
-<<<<<<< HEAD
 #include "proof/bitvector_proof.h"
 #include "proof/rewriter_proof.h"
 #include "proof/proof_utils.h"
-
-#include "util/cvc4_assert.h"
-=======
->>>>>>> 541c88a3
+#include "proof/sat_proof_implementation.h"
+
+#include "util/proof.h"
+#include "util/hash.h"
+
+#include "base/cvc4_assert.h"
 #include "smt/smt_engine.h"
 #include "smt/smt_engine_scope.h"
 #include "smt_util/node_visitor.h"
@@ -42,16 +36,9 @@
 #include "theory/output_channel.h"
 #include "theory/term_registration_visitor.h"
 #include "theory/uf/equality_engine.h"
-<<<<<<< HEAD
-#include "theory/arrays/theory_arrays.h"
-#include "theory/bv/options.h"
-#include "context/context.h"
-=======
 #include "theory/uf/theory_uf.h"
 #include "theory/valuation.h"
->>>>>>> 541c88a3
-#include "util/hash.h"
-#include "util/proof.h"
+
 
 namespace CVC4 {
 
@@ -299,7 +286,6 @@
   }
 }
 
-<<<<<<< HEAD
 void ProofManager::traceUnsatCore() {
   Assert (options::unsatCores());
   d_satProof->constructProof();
@@ -319,32 +305,6 @@
       // trace dependences back to actual assertions
       // (this adds them to the unsat core)
       traceDeps(node);
-=======
-void ProofManager::addClause(ClauseId id, const prop::SatClause* clause, ClauseKind kind) {
-  /*for (unsigned i = 0; i < clause->size(); ++i) {
-    prop::SatLiteral lit = clause->operator[](i);
-    d_propVars.insert(lit.getSatVariable());
-  }*/
-  if (kind == INPUT) {
-    Debug("cores") << "; Add to inputClauses " << id << std::endl;
-    d_inputClauses.insert(std::make_pair(id, clause));
-    Assert(d_satProof->d_inputClauses.find(id) != d_satProof->d_inputClauses.end());
-    Debug("cores") << "; core id is " << d_satProof->d_inputClauses[id] << std::endl;
-    if(d_satProof->d_inputClauses[id] == uint64_t(-1)) {
-      Debug("cores") << "; + constant unit (true or false)" << std::endl;
-    } else if(options::unsatCores()) {
-      Expr e = d_cnfProof->getAssertion(d_satProof->d_inputClauses[id] & 0xffffffff);
-      Debug("cores") << "; core input assertion from CnfStream is " << e << std::endl;
-      Debug("cores") << "; with proof rule " << ((d_satProof->d_inputClauses[id] & 0xffffffff00000000llu) >> 32) << std::endl;
-      // Invalid proof rules are currently used for parts of CVC4 that don't
-      // support proofs (these are e.g. unproven theory lemmas) or don't need
-      // proofs (e.g. split lemmas).  We can ignore these safely when
-      // constructing unsat cores.
-      if(((d_satProof->d_inputClauses[id] & 0xffffffff00000000llu) >> 32) != RULE_INVALID) {
-        // trace dependences back to actual assertions
-        traceDeps(Node::fromExpr(e));
-      }
->>>>>>> 541c88a3
     }
   }
 }
@@ -484,7 +444,6 @@
       Debug("proof:pm") << "   " << *it << std::endl;
     }
 
-<<<<<<< HEAD
     // NodeSet lemmas;
     // d_cnfProof->collectAssertionsForClauses(used_lemmas, lemmas);
 
@@ -497,20 +456,6 @@
     for(NodeSet::const_iterator it = atoms.begin(); it != atoms.end(); ++it) {
       Debug("proof:pm") << "   " << *it << std::endl;
     }
-=======
-void ProofManager::setRegisteringFormula( Node n, ProofRule proof_id ) {
-  Trace("cnf-pf-debug") << "; set registering formula " << n << " proof rule = " << proof_id << std::endl;
-  d_registering_assertion = n;
-  d_registering_rule = proof_id;
-}
-
-void ProofManager::setRegisteredClauseId( ClauseId id ) {
-  Trace("cnf-pf-debug") << "; set register clause id " << id << " " << d_registering_assertion << std::endl;
-  if( !d_registering_assertion.isNull() ){
-     d_clause_id_to_assertion[id] = d_registering_assertion.toExpr();
-     d_clause_id_to_rule[id] = d_registering_rule;
-     setRegisteringFormula( Node::null(), RULE_INVALID );
->>>>>>> 541c88a3
   }
 
 
