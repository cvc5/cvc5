--- conflicted
+++ resolved
@@ -106,33 +106,23 @@
 void CnfProof::setClauseAssertion(ClauseId clause, Node expr) {
   Debug("proof:cnf") << "CnfProof::setClauseAssertion "
                      << clause << " assertion " << expr << std::endl;
-<<<<<<< HEAD
-
-  Assert (d_clauseToAssertion.find(clause) == d_clauseToAssertion.end());
-=======
   // We can add the same clause from different assertions.  In this
   // case we keep the first assertion. For example asserting a /\ b
   // and then b /\ c where b is an atom, would assert b twice (note
   // that since b is top level, it is not cached by the CnfStream)
   if (d_clauseToAssertion.find(clause) != d_clauseToAssertion.end())
     return;
-  
->>>>>>> f898ba4a
+
   d_clauseToAssertion.insert (clause, expr);
 }
 
 void CnfProof::setClauseDefinition(ClauseId clause, Node definition) {
   Debug("proof:cnf") << "CnfProof::setClauseDefinition "
                      << clause << " definition " << definition << std::endl;
-<<<<<<< HEAD
-
-  Assert (d_clauseToDefinition.find(clause) == d_clauseToDefinition.end());
-=======
   // We keep the first definition
   if (d_clauseToDefinition.find(clause) != d_clauseToDefinition.end())
     return;
 
->>>>>>> f898ba4a
   d_clauseToDefinition.insert(clause, definition);
   d_definitions.insert(definition);
 }
@@ -145,11 +135,7 @@
   // the same lemma) We only need to prove the lemma in one way, so we
   // keep the first reason.
   if (isAssertion(assertion)) {
-<<<<<<< HEAD
-    Assert (d_assertionToProofRule[assertion] == reason);
-=======
     return;
->>>>>>> f898ba4a
   }
   d_assertionToProofRule.insert(assertion, reason);
 }
