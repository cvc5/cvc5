--- conflicted
+++ resolved
@@ -53,7 +53,6 @@
 bool CnfProof::isDefinition(Node node) {
   return d_definitions.find(node) !=
          d_definitions.end();
-<<<<<<< HEAD
 }
 
 ProofRule CnfProof::getProofRule(Node node) {
@@ -166,120 +165,6 @@
   d_currentAssertionStack.pop_back();
 }
 
-=======
-}
-  
-ProofRule CnfProof::getProofRule(Node node) {
-  Assert (isAssertion(node));
-  NodeToProofRule::iterator it = d_assertionToProofRule.find(node);
-  return (*it).second;
-}
-ProofRule CnfProof::getProofRule(ClauseId clause) {
-  TNode assertion = getAssertionForClause(clause);
-  return getProofRule(assertion);
-}
-
-Node CnfProof::getAssertionForClause(ClauseId clause) {
-  ClauseIdToNode::const_iterator it = d_clauseToAssertion.find(clause);
-  Assert (it != d_clauseToAssertion.end());
-  return (*it).second;
-}
-
-Node CnfProof::getDefinitionForClause(ClauseId clause) {
-  ClauseIdToNode::const_iterator it = d_clauseToDefinition.find(clause);
-  Assert (it != d_clauseToDefinition.end());
-  return (*it).second;
-}
-
-void CnfProof::registerConvertedClause(ClauseId clause, bool explanation) {
-  Assert (clause != ClauseIdUndef &&
-          clause != ClauseIdError &&
-          clause != ClauseIdEmpty);
-
-  // Explanations do not need a CNF conversion proof since they are in CNF
-  // (they will only need a theory proof as they are theory valid)
-  if (explanation) {
-    Debug("proof:cnf") << "CnfProof::registerConvertedClause "
-                       << clause << " explanation? " << explanation << std::endl;
-    Assert (d_explanations.find(clause) == d_explanations.end());
-    d_explanations.insert(clause);
-    return;
-  }
-
-  Node current_assertion = getCurrentAssertion();
-  Node current_expr = getCurrentDefinition();
-  
-  Debug("proof:cnf") << "CnfProof::registerConvertedClause "
-                     << clause << " assertion = " << current_assertion
-                     << clause << " definition = " << current_expr << std::endl;
-
-  setClauseAssertion(clause, current_assertion);
-  setClauseDefinition(clause, current_expr);
-}
-
-void CnfProof::setClauseAssertion(ClauseId clause, Node expr) {
-  Debug("proof:cnf") << "CnfProof::setClauseAssertion "
-                     << clause << " assertion " << expr << std::endl;
-  // We can add the same clause from different assertions.  In this
-  // case we keep the first assertion. For example asserting a /\ b
-  // and then b /\ c where b is an atom, would assert b twice (note
-  // that since b is top level, it is not cached by the CnfStream)
-  if (d_clauseToAssertion.find(clause) != d_clauseToAssertion.end())
-    return;
-  
-  d_clauseToAssertion.insert (clause, expr);
-}
-
-void CnfProof::setClauseDefinition(ClauseId clause, Node definition) {
-  Debug("proof:cnf") << "CnfProof::setClauseDefinition "
-                     << clause << " definition " << definition << std::endl;
-  // We keep the first definition
-  if (d_clauseToDefinition.find(clause) != d_clauseToDefinition.end())
-    return;
-
-  d_clauseToDefinition.insert(clause, definition);
-  d_definitions.insert(definition);
-}
-  
-void CnfProof::registerAssertion(Node assertion, ProofRule reason) {
-  Debug("proof:cnf") << "CnfProof::registerAssertion "
-                     << assertion << " reason " << reason << std::endl;
-  // We can obtain the assertion from different reasons (e.g. if the
-  // assertion is a lemma over shared terms both theories can generate
-  // the same lemma) We only need to prove the lemma in one way, so we
-  // keep the first reason.
-  if (isAssertion(assertion)) {
-    return;
-  }
-  d_assertionToProofRule.insert(assertion, reason);
-}
-
-void CnfProof::setCnfDependence(Node from, Node to) {
-  Debug("proof:cnf") << "CnfProof::setCnfDependence "
-                     << "from " << from  << std::endl
-                     << "     to " << to << std::endl;
-
-  Assert (from != to);
-  d_cnfDeps.insert(std::make_pair(from, to));
-}
-
-void CnfProof::pushCurrentAssertion(Node assertion) {
-  Debug("proof:cnf") << "CnfProof::pushCurrentAssertion "
-                     << assertion  << std::endl;
-
-  d_currentAssertionStack.push_back(assertion);
-}
-
-void CnfProof::popCurrentAssertion() {
-  Assert (d_currentAssertionStack.size());
-  
-  Debug("proof:cnf") << "CnfProof::popCurrentAssertion "
-                     << d_currentAssertionStack.back() << std::endl;
-  
-  d_currentAssertionStack.pop_back();
-}
-
->>>>>>> 3c4c4420
 Node CnfProof::getCurrentAssertion() {
   Assert (d_currentAssertionStack.size());
   return d_currentAssertionStack.back();
@@ -294,17 +179,10 @@
 
 void CnfProof::popCurrentDefinition() {
   Assert (d_currentDefinitionStack.size());
-<<<<<<< HEAD
 
   Debug("proof:cnf") << "CnfProof::popCurrentDefinition "
                      << d_currentDefinitionStack.back() << std::endl;
 
-=======
-  
-  Debug("proof:cnf") << "CnfProof::popCurrentDefinition "
-                     << d_currentDefinitionStack.back() << std::endl;
-  
->>>>>>> 3c4c4420
   d_currentDefinitionStack.pop_back();
 }
 
@@ -367,13 +245,8 @@
 void LFSCCnfProof::printAtomMapping(const NodeSet& atoms,
                                     std::ostream& os,
                                     std::ostream& paren) {
-<<<<<<< HEAD
   NodeSet::const_iterator it = atoms.begin();
   NodeSet::const_iterator end = atoms.end();
-=======
-  NodeSet::const_iterator it = atoms.begin(); 
-  NodeSet::const_iterator end = atoms.end(); 
->>>>>>> 3c4c4420
 
   for (;it != end;  ++it) {
     os << "(decl_atom ";
@@ -382,11 +255,7 @@
     //FIXME hideous
     LFSCTheoryProofEngine* pe = (LFSCTheoryProofEngine*)ProofManager::currentPM()->getTheoryProofEngine();
     pe->printLetTerm(atom.toExpr(), os);
-<<<<<<< HEAD
-
-=======
-    
->>>>>>> 3c4c4420
+
     os << " (\\ " << ProofManager::getVarName(var, d_name)
        << " (\\ " << ProofManager::getAtomName(var, d_name) << "\n";
     paren << ")))";
@@ -426,15 +295,9 @@
   // paren << "))";
 
   // return;
-<<<<<<< HEAD
 
   Assert( clause->size()>0 );
 
-=======
-  
-  Assert( clause->size()>0 );
-  
->>>>>>> 3c4c4420
   Node base_assertion = getDefinitionForClause(id);
 
   //get the assertion for the clause id
@@ -483,7 +346,6 @@
       os << os_base.str() << " " << ProofManager::getLitName(lit, d_name);
     }else{
       os << ProofManager::getLitName(lit, d_name) << " " << os_base.str();
-<<<<<<< HEAD
     }
     os << ")";
   } else if ((base_assertion.getKind()==kind::AND && !base_pol) ||
@@ -618,53 +480,11 @@
             os_main << ")";
           }
           break;
-=======
-    }
-    os << ")";
-  } else if ((base_assertion.getKind()==kind::AND && !base_pol) ||
-           ((base_assertion.getKind()==kind::OR ||
-             base_assertion.getKind()==kind::IMPLIES) && base_pol)) {
-    Trace("cnf-pf") << "; and/or case 1" << std::endl;
-    success = true;
-    std::stringstream os_main;
-    std::stringstream os_paren;
-    //eliminate each one
-    for (int j = base_assertion.getNumChildren()-2; j >= 0; j--) {
-      Node child_base = base_assertion[j].getKind()==kind::NOT ?
-                        base_assertion[j][0] : base_assertion[j];
-      bool child_pol = base_assertion[j].getKind()!=kind::NOT;
-      
-      if( j==0 && base_assertion.getKind()==kind::IMPLIES ){
-        child_pol = !child_pol;
-      }
-      
-      Trace("cnf-pf-debug") << "; child " << j << " "
-                            << child_base << " "
-                            << child_pol << " "
-                            << childPol[child_base] << std::endl;
-      
-      std::map< Node, unsigned >::iterator itcic = childIndex.find( child_base );
-
-      if( itcic!=childIndex.end() ){
-        //Assert( child_pol==childPol[child_base] );
-        os_main << "(or_elim_1 _ _ ";
-        prop::SatLiteral lit = (*clause)[itcic->second];
-        // Should be if in the original formula it was negated
-        if( childPol[child_base] && base_pol ){
-          os_main << ProofManager::getLitName(lit, d_name) << " ";
-        }else{
-          os_main << "(not_not_intro _ " << ProofManager::getLitName(lit, d_name) << ") ";
-        }
-        if( base_assertion.getKind()==kind::AND ){
-          os_main << "(not_and_elim _ _ ";
-          os_paren << ")";
->>>>>>> 3c4c4420
         }
         os_paren << ")";
       }else{
         success = false;
       }
-<<<<<<< HEAD
       if( success ){
         os << "(contra _ ";
         if( !e_pol ){
@@ -740,168 +560,6 @@
         os_base_n << ")";
         num_nots_2 = 0;
       }
-=======
-    }
-    if( success ){
-      if( base_assertion.getKind()==kind::IMPLIES ){
-        os_main << "(impl_elim _ _ ";
-      }
-      os_main << os_base.str();
-      if( base_assertion.getKind()==kind::IMPLIES ){
-        os_main << ")";
-      }
-      os_main << os_paren.str();
-      int last_index = base_assertion.getNumChildren()-1;
-      Node child_base = base_assertion[last_index].getKind()==kind::NOT ? base_assertion[last_index][0] : base_assertion[last_index];
-      //bool child_pol = base_assertion[last_index].getKind()!=kind::NOT;
-      std::map< Node, unsigned >::iterator itcic = childIndex.find( child_base );
-      if( itcic!=childIndex.end() ){
-        os << "(contra _ ";
-        prop::SatLiteral lit = (*clause)[itcic->second];
-        if( childPol[child_base] && base_pol){
-          os << os_main.str() << " " << ProofManager::getLitName(lit, d_name);
-        }else{
-          os << ProofManager::getLitName(lit, d_name) << " " << os_main.str();
-        }
-        os << ")";
-      }else{
-        success = false;
-      }
-    }
-  }else if ((base_assertion.getKind()==kind::AND && base_pol) ||
-            ((base_assertion.getKind()==kind::OR ||
-              base_assertion.getKind()==kind::IMPLIES) && !base_pol)) {
-    
-    std::stringstream os_main;
-
-    Node iatom;
-    if (is_in_clause) {
-      Assert( assertion.getNumChildren()==2 );
-      iatom = assertion[ base_index==0 ? 1 : 0];
-    } else {
-      Assert( assertion.getNumChildren()==1 );
-      iatom = assertion[0];
-    }
-    
-    Trace("cnf-pf") << "; and/or case 2, iatom = " << iatom << std::endl;
-    Node e_base = iatom.getKind()==kind::NOT ? iatom[0] : iatom;
-    bool e_pol = iatom.getKind()!=kind::NOT;
-    std::map< Node, unsigned >::iterator itcic = childIndex.find( e_base );
-    if( itcic!=childIndex.end() ){
-      prop::SatLiteral lit = (*clause)[itcic->second];
-      //eliminate until we find iatom
-      for( unsigned j=0; j<base_assertion.getNumChildren(); j++ ){
-        Node child_base = base_assertion[j].getKind()==kind::NOT ? base_assertion[j][0] : base_assertion[j];
-        bool child_pol = base_assertion[j].getKind()!=kind::NOT;
-        if( j==0 && base_assertion.getKind()==kind::IMPLIES ){
-          child_pol = !child_pol;
-        }
-        if( e_base==child_base && (e_pol==child_pol)==(base_assertion.getKind()==kind::AND) ){
-          success = true;
-          bool elimNn =( ( base_assertion.getKind()==kind::OR || ( base_assertion.getKind()==kind::IMPLIES && j==1 ) ) && e_pol );
-          if( elimNn ){
-            os_main << "(not_not_elim _ ";
-          }
-          std::stringstream os_paren;
-          if( j+1<base_assertion.getNumChildren() ){
-            os_main << "(and_elim_1 _ _ ";
-            if( base_assertion.getKind()==kind::OR || base_assertion.getKind()==kind::IMPLIES ){
-              os_main << "(not_" << ( base_assertion.getKind()==kind::OR ? "or" : "impl" ) << "_elim _ _ ";
-              os_paren << ")";
-            }
-            os_paren << ")";
-          }
-          for( unsigned k=0; k<j; k++ ){
-            os_main << "(and_elim_2 _ _ ";
-            if( base_assertion.getKind()==kind::OR || base_assertion.getKind()==kind::IMPLIES ){
-              os_main << "(not_" << ( base_assertion.getKind()==kind::OR ? "or" : "impl" ) << "_elim _ _ ";
-              os_paren << ")";
-            }
-            os_paren << ")";
-          }
-          os_main << os_base.str() << os_paren.str();
-          if( elimNn ){
-            os_main << ")";
-          }
-          break;
-        }
-      }
-      if( success ){
-        os << "(contra _ ";
-        if( !e_pol ){
-          os << ProofManager::getLitName(lit, d_name) << " " << os_main.str();
-        }else{
-          os << os_main.str() << " " << ProofManager::getLitName(lit, d_name);
-        }
-        os << ")";
-      }
-    }
-  }else if( base_assertion.getKind()==kind::XOR || base_assertion.getKind()==kind::IFF ){
-    //eliminate negation
-    int num_nots_2 = 0;
-    int num_nots_1 = 0;
-    Kind k;
-    if( !base_pol ){
-      if( base_assertion.getKind()==kind::IFF ){
-        num_nots_2 = 1;
-      }
-      k = kind::IFF;
-    }else{
-      k = base_assertion.getKind();
-    }
-    std::vector< unsigned > indices;
-    std::vector< bool > pols;
-    success = true;
-    int elimNum = 0;
-    for( unsigned i=0; i<2; i++ ){
-      Node child_base = base_assertion[i].getKind()==kind::NOT ? base_assertion[i][0] : base_assertion[i];
-      bool child_pol = base_assertion[i].getKind()!=kind::NOT;
-      std::map< Node, unsigned >::iterator itcic = childIndex.find( child_base );
-      if( itcic!=childIndex.end() ){
-        indices.push_back( itcic->second );
-        pols.push_back( childPol[child_base] );
-        if( i==0 ){
-          //figure out which way to elim
-          elimNum = child_pol==childPol[child_base] ? 2 : 1;
-          if( (elimNum==2)==(k==kind::IFF) ){
-            num_nots_2++;
-          }
-          if( elimNum==1 ){
-            num_nots_1++;
-          }
-        }
-      }else{
-        success = false;
-        break;
-      }
-    }
-    Trace("cnf-pf") << std::endl << "; num nots = " << num_nots_2 << std::endl;
-    if( success ){
-      os << "(contra _ ";
-      std::stringstream os_base_n;
-      if( num_nots_2==2 ){
-        os_base_n << "(not_not_elim _ ";
-      }
-      os_base_n << "(or_elim_1 _ _ ";
-      prop::SatLiteral lit1 = (*clause)[indices[0]];
-      if( !pols[0] || num_nots_1==1 ){
-        os_base_n << "(not_not_intro _ " << ProofManager::getLitName(lit1, d_name) << ") ";
-      }else{
-        os_base_n << ProofManager::getLitName(lit1, d_name) << " ";
-      }
-      Assert( elimNum!=0 );
-      os_base_n << "(" << ( k==kind::IFF ? "iff" : "xor" ) << "_elim_" << elimNum << " _ _ ";
-      if( !base_pol ){
-        os_base_n << "(not_" << ( base_assertion.getKind()==kind::IFF ? "iff" : "xor" ) << "_elim _ _ " << os_base.str() << ")";
-      }else{
-        os_base_n << os_base.str();
-      }
-      os_base_n << "))";
-      if( num_nots_2==2 ){
-        os_base_n << ")";
-        num_nots_2 = 0;
-      }
->>>>>>> 3c4c4420
       prop::SatLiteral lit2 = (*clause)[indices[1]];
       if( pols[1]==(num_nots_2==0) ){
         os << os_base_n.str() << " ";
