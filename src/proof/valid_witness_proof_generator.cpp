/******************************************************************************
 * Top contributors (to current version):
 *   Andrew Reynolds
 *
 * This file is part of the cvc5 project.
 *
 * Copyright (c) 2009-2025 by the authors listed in the file AUTHORS
 * in the top-level source directory and their institutional affiliations.
 * All rights reserved.  See the file COPYING in the top-level source
 * directory for licensing information.
 * ****************************************************************************
 *
 * Valid witness proof generator utility.
 */

#include "proof/valid_witness_proof_generator.h"

#include "expr/attribute.h"
#include "expr/bound_var_manager.h"
#include "expr/skolem_manager.h"
#include "expr/sort_to_term.h"
#include "proof/proof.h"
#include "proof/proof_node_algorithm.h"
#include "proof/proof_rule_checker.h"
#include "theory/quantifiers/bv_inverter.h"
#include "util/string.h"

namespace cvc5::internal {

/**
 * Mapping from predicates to the arguments used in mkAxiom
 */
struct ValidWitnessAxiomAttributeId
{
};
using ValidWitnessAxiomAttribute =
    expr::Attribute<ValidWitnessAxiomAttributeId, Node>;
/**
 * Mapping to the variable used for binding the witness term.
 */
struct ValidWitnessVarAttributeId
{
};
using ValidWitnessVarAttribute =
    expr::Attribute<ValidWitnessVarAttributeId, Node>;

/**
 * Makes an instantiation attribute whose value is an s-expression
 * corresponding to the application of a proof rule.
 */
Node mkProofSpec(NodeManager* nm, ProofRule r, const std::vector<Node>& args)
{
  std::vector<Node> pfspec;
  pfspec.push_back(nm->mkConst(String("witness")));
  std::vector<Node> sargs;
  // store as uint32_t
  sargs.push_back(nm->mkConstInt(Rational(static_cast<uint32_t>(r))));
  sargs.insert(sargs.end(), args.begin(), args.end());
  pfspec.push_back(nm->mkNode(Kind::SEXPR, sargs));
  return nm->mkNode(Kind::INST_ATTRIBUTE, pfspec);
}

/**
 * The inverse operation for mkProofSpec, if possible extracts the proof
 * rule and args from a given instantiation attribute attr.
 */
bool ValidWitnessProofGenerator::getProofSpec(NodeManager* nm,
                                              const Node& attr,
                                              ProofRule& r,
                                              std::vector<Node>& args)
{
  if (attr.getKind() == Kind::INST_ATTRIBUTE && attr.getNumChildren() == 2)
  {
    if (attr[0].getKind() == Kind::CONST_STRING
        && attr[1].getKind() == Kind::SEXPR && attr[1].getNumChildren() > 0)
    {
      std::string str = attr[0].getConst<String>().toString();
      if (str == "witness")
      {
        Node rn = attr[1][0];
        uint32_t rval;
        if (ProofRuleChecker::getUInt32(rn, rval))
        {
          r = static_cast<ProofRule>(rval);
          args.insert(args.end(), attr[1].begin() + 1, attr[1].end());
          return true;
        }
      }
    }
  }
  return false;
}

ValidWitnessProofGenerator::ValidWitnessProofGenerator(Env& env) : EnvObj(env) {}

ValidWitnessProofGenerator::~ValidWitnessProofGenerator() {}

std::shared_ptr<ProofNode> ValidWitnessProofGenerator::getProofFor(Node fact) 
{
  Trace("valid-witness") << "ValidWitness: Prove " << fact << std::endl;
  bool success = false;
  CDProof cdp(d_env);
  // if it was constructed via mkAxiom, we should have marked it with the
  // given attribute.
  ValidWitnessAxiomAttribute vwa;
  if (fact.hasAttribute(vwa))
  {
    Node spec = fact.getAttribute(vwa);
    ProofRule r;
    std::vector<Node> args;
    if (!spec.isNull() && getProofSpec(nodeManager(), spec, r, args))
    {
      success = true;
      cdp.addStep(fact, r, {}, args);
    }
  }
  if (!success)
  {
    // proof failed
    cdp.addTrustedStep(fact, TrustId::VALID_WITNESS, {}, {});
  }
  return cdp.getProofFor(fact);
}

std::string ValidWitnessProofGenerator::identify() const { return "ValidWitnessProofGenerator"; }

Node ValidWitnessProofGenerator::mkWitness(NodeManager* nm,
                                           ProofRule r,
                                           const std::vector<Node>& args)
{
  // must make the skolem to know what type the rule expects
  Node k = mkSkolem(nm, r, args);
  if (k.isNull())
  {
    return k;
  }
  // construct the bound variable based on the type of the skolem
  BoundVarManager* bvm = nm->getBoundVarManager();
<<<<<<< HEAD
  Node v =
      bvm->mkBoundVar<ValidWitnessVarAttribute>(k, "@var.witness", k.getType());
=======
  Node v = bvm->mkBoundVar(
      BoundVarId::VALID_WITNESS_VAR, k, "@var.witness", k.getType());
>>>>>>> de09de59
  // make the axiom
  Node ax = mkAxiom(nm, k, r, args);
  if (ax.isNull())
  {
    return ax;
  }
  TNode tk = k;
  TNode tv = v;
  ax = ax.substitute(tk, tv);
  std::vector<Node> children;
  children.push_back(nm->mkNode(Kind::BOUND_VAR_LIST, v));
  children.push_back(ax);
  // Store a marking to remember the origin of the witness. This ensures we
  // have a way to recognize
  children.push_back(
      nm->mkNode(Kind::INST_PATTERN_LIST, mkProofSpec(nm, r, args)));
  return nm->mkNode(Kind::WITNESS, children);
}

Node ValidWitnessProofGenerator::mkAxiom(NodeManager* nm,
                                         const Node& v,
                                         ProofRule r,
                                         const std::vector<Node>& args)
{
  Assert(!v.isNull());
  // then construct the predicate
  Node pred;
  Node spec = mkProofSpec(nm, r, args);
<<<<<<< HEAD
  switch (r)
  {
    case ProofRule::EXISTS_STRING_LENGTH:
      Assert(args.size() == 3);
      // only applicable for non-negative constants (for now)
      if (args[1].getKind() == Kind::CONST_INTEGER
          && args[1].getConst<Rational>().getNumerator().sgn() >= 0)
      {
        pred = nm->mkNode(Kind::STRING_LENGTH, v).eqNode(args[1]);
      }
      break;
    case ProofRule::EXISTS_INV_CONDITION:
      Assert(args.size() == 1);
      pred =
          theory::quantifiers::BvInverter::mkInvertibilityCondition(v, args[0]);
      Assert(!pred.isNull());
      break;
    case ProofRule::MACRO_EXISTS_INV_CONDITION:
    {
      Assert(args.size() == 1);
      Node exists =
          theory::quantifiers::BvInverter::mkExistsForAnnotation(nm, args[0]);
      if (exists.isNull())
      {
        return Node::null();
      }
      spec = mkProofSpec(nm, ProofRule::EXISTS_INV_CONDITION, {exists});
      pred =
          theory::quantifiers::BvInverter::mkInvertibilityCondition(v, exists);
    }
    break;
    default: break;
  }
=======
  // TODO (PR #11461).
>>>>>>> de09de59
  // mark the attribute, to remember proof reconstruction
  if (!pred.isNull())
  {
    ValidWitnessAxiomAttribute vwa;
    pred.setAttribute(vwa, spec);
  }
  return pred;
}

Node ValidWitnessProofGenerator::mkSkolem(NodeManager* nm,
                                          ProofRule r,
                                          const std::vector<Node>& args)
{
  SkolemId id = SkolemId::NONE;
<<<<<<< HEAD
  switch (r)
  {
    case ProofRule::EXISTS_STRING_LENGTH:
      id = SkolemId::WITNESS_STRING_LENGTH;
      break;
    case ProofRule::EXISTS_INV_CONDITION:
      id = SkolemId::WITNESS_INV_CONDITION;
      break;
    case ProofRule::MACRO_EXISTS_INV_CONDITION:
    {
      Assert(args.size() == 1);
      Node exists =
          theory::quantifiers::BvInverter::mkExistsForAnnotation(nm, args[0]);
      if (exists.isNull())
      {
        Assert(false) << "Failed to get exists from " << args[0] << std::endl;
        return Node::null();
      }
      return nm->getSkolemManager()->mkSkolemFunction(
          SkolemId::WITNESS_INV_CONDITION, {exists});
    }
    default: break;
  }
=======
  // TODO (PR #11461).
>>>>>>> de09de59
  if (id == SkolemId::NONE)
  {
    return Node::null();
  }
  return nm->getSkolemManager()->mkSkolemFunction(id, args);
}

}  // namespace cvc5::internal
<|MERGE_RESOLUTION|>--- conflicted
+++ resolved
@@ -136,13 +136,8 @@
   }
   // construct the bound variable based on the type of the skolem
   BoundVarManager* bvm = nm->getBoundVarManager();
-<<<<<<< HEAD
-  Node v =
-      bvm->mkBoundVar<ValidWitnessVarAttribute>(k, "@var.witness", k.getType());
-=======
   Node v = bvm->mkBoundVar(
       BoundVarId::VALID_WITNESS_VAR, k, "@var.witness", k.getType());
->>>>>>> de09de59
   // make the axiom
   Node ax = mkAxiom(nm, k, r, args);
   if (ax.isNull())
@@ -171,7 +166,6 @@
   // then construct the predicate
   Node pred;
   Node spec = mkProofSpec(nm, r, args);
-<<<<<<< HEAD
   switch (r)
   {
     case ProofRule::EXISTS_STRING_LENGTH:
@@ -205,9 +199,6 @@
     break;
     default: break;
   }
-=======
-  // TODO (PR #11461).
->>>>>>> de09de59
   // mark the attribute, to remember proof reconstruction
   if (!pred.isNull())
   {
@@ -222,7 +213,6 @@
                                           const std::vector<Node>& args)
 {
   SkolemId id = SkolemId::NONE;
-<<<<<<< HEAD
   switch (r)
   {
     case ProofRule::EXISTS_STRING_LENGTH:
@@ -246,9 +236,6 @@
     }
     default: break;
   }
-=======
-  // TODO (PR #11461).
->>>>>>> de09de59
   if (id == SkolemId::NONE)
   {
     return Node::null();
