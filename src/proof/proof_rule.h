--- conflicted
+++ resolved
@@ -863,13 +863,6 @@
   INSTANTIATE,
   // ======== Alpha equivalence
   // Children: none
-<<<<<<< HEAD
-  // Arguments: (F, y1 = z1, ..., yn = zn)
-  // ----------------------------------------
-  // Conclusion: (= F F*sigma)
-  // sigma maps y1 ... yn to z1 ... zn, where y1 ... yn are unique bound
-  // variables, and z1 ... zn are unique bound variables.
-=======
   // Arguments: (F, (y1 = z1), ..., (yn = zn) )
   // ----------------------------------------
   // Conclusion: (= F F*sigma)
@@ -878,7 +871,6 @@
   // rule is correct only when z1, ..., zn are not contained in
   // FV(F) \ { y1 ... yn }. The internal quantifiers proof checker does not
   // currently check that this is the case.
->>>>>>> 1e9c3dea
   ALPHA_EQUIV,
   // ======== (Trusted) quantifiers preprocess
   // Children: ?
@@ -1440,7 +1432,6 @@
   // ---------------------
   // Conclusion: (Q)
   LFSC_RULE,
-<<<<<<< HEAD
   //================================================ Place holder for Lean rules
   // ======== Lean rule
   // Children: (P1 ... Pn)
@@ -1451,8 +1442,6 @@
   // This allows us to specify which rule in the Lean calculus the current rule
   // corresponds to.
   LEAN_RULE,
-=======
->>>>>>> 1e9c3dea
   //================================================ Place holder for Alethe
   // rules
   // ======== Alethe rule
