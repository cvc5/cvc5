/******************************************************************************
 * Top contributors (to current version):
 *   Andrew Reynolds, Haniel Barbosa, Gereon Kremer
 *
 * This file is part of the cvc5 project.
 *
 * Copyright (c) 2009-2021 by the authors listed in the file AUTHORS
 * in the top-level source directory and their institutional affiliations.
 * All rights reserved.  See the file COPYING in the top-level source
 * directory for licensing information.
 * ****************************************************************************
 *
 * Proof rule enumeration.
 */

#include "cvc5_private.h"

#ifndef CVC5__PROOF__PROOF_RULE_H
#define CVC5__PROOF__PROOF_RULE_H

#include <iosfwd>

namespace cvc5::internal {

/**
 * \verbatim embed:rst:leading-asterisk
 * An enumeration for proof rules. This enumeration is analogous to Kind for
 * Node objects.
 * This documentation is target for the online documentation that can be found
 * at https://cvc5.github.io/docs/main/proofs/proof_rules.html.
 *
 * All proof rules are given as inference rules, presented in the following
 * form:
 *
 * .. math::
 *
 *   \texttt{RULENAME}:
 *   \inferruleSC{\varphi_1 \dots \varphi_n \mid t_1 \dots t_m}{\psi}{if $C$}
 *
 * where we call :math:`\varphi_i` its premises or children, :math:`t_i` its
 * arguments, :math:`\psi` its conclusion, and :math:`C` its side condition.
 * Alternatively, we can write the application of a proof rule as ``(RULENAME F1 ... Fn :args t1 ... tm)``, omitting the conclusion (since it can be uniquely determined from premises and arguments).
 * Note that premises are sometimes given as proofs, i.e., application of
 * proof rules, instead of formulas. This abuses the notation to see proof rule applications and their conclusions interchangeably.
 *
 * Conceptually, the following proof rules form a calculus whose target
 * user is the Node-level theory solvers. This means that the rules below
 * are designed to reason about, among other things, common operations on Node
 * objects like Rewriter::rewrite or Node::substitute. It is intended to be
 * translated or printed in other formats.
 *
 * The following PfRule values include core rules and those categorized by
 * theory, including the theory of equality.
 *
 * The "core rules" include two distinguished rules which have special status:
 * (1) :cpp:enumerator:`ASSUME <cvc5::internal::PfRule::ASSUME>`, which represents an open
 * leaf in a proof; and (2) :cpp:enumerator:`SCOPE <cvc5::internal::PfRule::SCOPE>`, which
 * encloses a scope (a subproof) with a set of scoped assumptions. The core rules additionally correspond to
 * generic operations that are done internally on nodes, e.g. calling
 * Rewriter::rewrite.
 *
 * Rules with prefix ``MACRO_`` are those that can be defined in terms of other
 * rules. These exist for convenience and can be replaced by their definition in post-processing.
 * \endverbatim
 */
enum class PfRule : uint32_t
{
  /**
   * \verbatim embed:rst:leading-asterisk
   * **Assumption (a leaf)**
   *
   * .. math::
   *
   *   \inferrule{- \mid F}{F}
   *
   * This rule has special status, in that an application of assume is an
   * open leaf in a proof that is not (yet) justified. An assume leaf is
   * analogous to a free variable in a term, where we say "F is a free
   * assumption in proof P" if it contains an application of F that is not
   * bound by :cpp:enumerator:`SCOPE <cvc5::internal::PfRule::SCOPE>` (see below).
   * \endverbatim
   */
  ASSUME,
  /**
   * \verbatim embed:rst:leading-asterisk
   * **Scope (a binder for assumptions)**
   *
   * .. math::
   *
   *   \inferruleSC{F \mid F_1 \dots F_n}{(F_1 \land \dots \land F_n)
   *   \Rightarrow F}{if $F\neq\bot$} \textrm{ or } \inferruleSC{F \mid F_1
   *   \dots F_n}{\neg (F_1 \land \dots \land F_n)}{if $F=\bot$}
   *
   * This rule has a dual purpose with :cpp:enumerator:`ASSUME
   * <cvc5::internal::PfRule::ASSUME>`. It is a way to close assumptions in a proof. We
   * require that :math:`F_1 \dots F_n` are free assumptions in P and say that
   * :math:`F_1 \dots F_n` are not free in ``(SCOPE P)``. In other words, they
   * are bound by this application. For example, the proof node:
   * ``(SCOPE (ASSUME F) :args F)``
   * has the conclusion :math:`F \Rightarrow F` and has no free assumptions.
   * More generally, a proof with no free assumptions always concludes a valid
   * formula. \endverbatim
   */
  SCOPE,

  /**
   * \verbatim embed:rst:leading-asterisk
   * **Builtin theory -- Substitution**
   *
   * .. math::
   *
   *   \inferrule{F_1 \dots F_n \mid t, ids?}{t = t \circ \sigma_{ids}(F_n)
   *   \circ \cdots \circ \sigma_{ids}(F_1)}
   *
   * where :math:`\sigma_{ids}(F_i)` are substitutions, which notice are applied
   * in reverse order. Notice that :math:`ids` is a MethodId identifier, which
   * determines how to convert the formulas :math:`F_1 \dots F_n` into
   * substitutions. It is an optional argument, where by default the premises
   * are equalities of the form `(= x y)` and converted into substitutions
   * :math:`x\mapsto y`. \endverbatim
   */
  SUBS,
  /**
   * \verbatim embed:rst:leading-asterisk
   * **Builtin theory -- Rewrite**
   *
   * .. math::
   *   \inferrule{- \mid t, idr}{t = \texttt{Rewriter}_{idr}(t)}
   *
   * where :math:`idr` is a MethodId identifier, which determines the kind of
   * rewriter to apply, e.g. Rewriter::rewrite. \endverbatim
   */
  REWRITE,
  /**
   * \verbatim embed:rst:leading-asterisk
   * **Builtin theory -- Evaluate**
   *
   * .. math::
   *   \inferrule{- \mid t}{t = \texttt{Evaluator::evaluate}(t)}
   *
   * Note this is equivalent to: ``(REWRITE t MethodId::RW_EVALUATE)``.
   * \endverbatim
   */
  EVALUATE,
  /**
   * \verbatim embed:rst:leading-asterisk
   * **Builtin theory -- Substitution + Rewriting equality introduction**
   *
   * In this rule, we provide a term :math:`t` and conclude that it is equal to
   * its rewritten form under a (proven) substitution.
   *
   * .. math::
   *   \inferrule{F_1 \dots F_n \mid t, (ids (ida (idr)?)?)?}{t =
   *   \texttt{Rewriter}_{idr}(t \circ \sigma_{ids, ida}(F_n) \circ \cdots \circ
   *   \sigma_{ids, ida}(F_1))}
   *
   * In other words, from the point of view of Skolem forms, this rule
   * transforms :math:`t` to :math:`t'` by standard substitution + rewriting.
   *
   * The arguments :math:`ids`, :math:`ida` and :math:`idr` are optional and
   * specify the identifier of the substitution, the substitution application
   * and rewriter respectively to be used. For details, see
   * :cvc5src:`theory/builtin/proof_checker.h`. \endverbatim
   */
  MACRO_SR_EQ_INTRO,
  /**
   * \verbatim embed:rst:leading-asterisk
   * **Builtin theory -- Substitution + Rewriting predicate introduction**
   *
   * In this rule, we provide a formula :math:`F` and conclude it, under the
   * condition that it rewrites to true under a proven substitution.
   *
   * .. math::
   *   \inferrule{F_1 \dots F_n \mid F, (ids (ida (idr)?)?)?}{F}
   *
   * where :math:`\texttt{Rewriter}_{idr}(F \circ \sigma_{ids, ida}(F_n) \circ
   * \cdots \circ \sigma_{ids, ida}(F_1)) = \top` and :math:`ids` and
   * :math:`idr` are method identifiers.
   *
   * More generally, this rule also holds when
   * :math:`\texttt{Rewriter::rewrite}(\texttt{toOriginal}(F')) = \top`
   * where :math:`F'` is the result of the left hand side of the equality above.
   * Here, notice that we apply rewriting on the original form of :math:`F'`,
   * meaning that this rule may conclude an :math:`F` whose Skolem form is
   * justified by the definition of its (fresh) Skolem variables. For example,
   * this rule may justify the conclusion :math:`k = t` where :math:`k` is the
   * purification Skolem for :math:`t`, e.g. where the original form of
   * :math:`k` is :math:`t`.
   *
   * Furthermore, notice that the rewriting and substitution is applied only
   * within the side condition, meaning the rewritten form of the original form
   * of :math:`F` does not escape this rule.
   * \endverbatim
   */
  MACRO_SR_PRED_INTRO,
  /**
   * \verbatim embed:rst:leading-asterisk
   * **Builtin theory -- Substitution + Rewriting predicate elimination**
   *
   * .. math::
   *   \inferrule{F, F_1 \dots F_n \mid (ids (ida
   *   (idr)?)?)?}{\texttt{Rewriter}_{idr}(F \circ \sigma_{ids, ida}(F_n) \circ
   *   \cdots \circ \sigma_{ids, ida}(F_1))}
   *
   * where :math:`ids` and :math:`idr` are method identifiers.
   *
   * We rewrite only on the Skolem form of :math:`F`, similar to
   * :cpp:enumerator:`MACRO_SR_EQ_INTRO <cvc5::internal::PfRule::MACRO_SR_EQ_INTRO>`.
   * \endverbatim
   */
  MACRO_SR_PRED_ELIM,
  /**
   * \verbatim embed:rst:leading-asterisk
   * **Builtin theory -- Substitution + Rewriting predicate elimination**
   *
   * .. math::
   *   \inferrule{F, F_1 \dots F_n \mid G, (ids (ida (idr)?)?)?}{G}
   *
   * where :math:`\texttt{Rewriter}_{idr}(F \circ \sigma_{ids, ida}(F_n) \circ
   * \cdots \circ \sigma_{ids, ida}(F_1)) = \texttt{Rewriter}_{idr}(G \circ
   * \sigma_{ids, ida}(F_n) \circ \cdots \circ \sigma_{ids, ida}(F_1))`.
   *
   * More generally, this rule also holds when:
   * :math:`\texttt{Rewriter::rewrite}(\texttt{toOriginal}(F')) =
   * \texttt{Rewriter::rewrite}(\texttt{toOriginal}(G'))` where :math:`F'` and
   * :math:`G'` are the result of each side of the equation above. Here,
   * original forms are used in a similar manner to
   * :cpp:enumerator:`MACRO_SR_PRED_INTRO <cvc5::internal::PfRule::MACRO_SR_PRED_INTRO>`
   * above. \endverbatim
   */
  MACRO_SR_PRED_TRANSFORM,
  // ======== Encode predicate transformation
  // Children: (P1:F)
  // Arguments: (G)
  // ----------------------------------------
  // Conclusion: G
  // where F and G are equivalent up to their encoding in an external proof
  // format. This is currently verified by:
  //   RewriteDbNodeConverter::convert(F) == RewriteDbNodeConverter::convert(G)
  // This rule can be treated as a no-op when appropriate in external proof
  // formats.
  ENCODE_PRED_TRANSFORM,
  // ======== DSL Rewrite
  // Children: (P1:F1 ... Pn:Fn)
  // Arguments: (id, F)
  // ----------------------------------------
  // Conclusion: F
  // Where (G1, ..., Gn) => G is DSL rewrite rule # id, and
  //  G1*sigma = F1, ..., Gn*sigma = Fn, G*sigma = F
  // for some substitution sigma.
  DSL_REWRITE,
  /**
   * \verbatim embed:rst:leading-asterisk
   * **Builtin theory -- Annotation**
   *
   * .. math::
   *   \inferrule{F \mid a_1 \dots a_n}{F}
   *
   * The terms :math:`a_1 \dots a_n` can be anything used to annotate the proof
   * node, one example is where :math:`a_1` is a theory::InferenceId.
   * \endverbatim
   */
  ANNOTATION,
  /**
   * \verbatim embed:rst:leading-asterisk
   * **Processing rules -- Remove Term Formulas Axiom**
   *
   * .. math::
   *   \inferrule{- \mid t}{\texttt{RemoveTermFormulas::getAxiomFor}(t)}
   *
   * \endverbatim
   */
  REMOVE_TERM_FORMULA_AXIOM,

  /**
   * \verbatim embed:rst:leading-asterisk
   * **Trusted rules -- Theory lemma**
   *
   * .. math::
   *   \inferrule{- \mid F, tid}{F}
   *
   * where :math:`F` is a (T-valid) theory lemma generated by theory with
   * TheoryId :math:`tid`. This is a "coarse-grained" rule that is used as a
   * placeholder if a theory did not provide a proof for a lemma or conflict.
   * \endverbatim
   */
  THEORY_LEMMA,
  /**
   * \verbatim embed:rst:leading-asterisk
   * **Trusted rules -- Theory rewrite**
   *
   * .. math::
   *   \inferrule{- \mid F, tid, rid}{F}
   *
   * where :math:`F` is an equality of the form :math:`t = t'` where :math:`t'`
   * is obtained by applying the kind of rewriting given by the method
   * identifier :math:`rid`, which is one of:
   * ``RW_REWRITE_THEORY_PRE``, ``RW_REWRITE_THEORY_POST``,
   * ``RW_REWRITE_EQ_EXT``. Notice that the checker for this rule does not
   * replay the rewrite to ensure correctness, since theory rewriter methods are
   * not static. For example, the quantifiers rewriter involves constructing new
   * bound variables that are not guaranteed to be consistent on each call.
   * \endverbatim
   */
  THEORY_REWRITE,
  /**
   * \verbatim embed:rst:leading-asterisk
   * **Trusted rules -- Theory preprocessing**
   *
   * .. math::
   *   \inferrule{- \mid F}{F}
   *
   * where :math:`F` is an equality of the form :math:`t =
   * \texttt{Theory::ppRewrite}(t)` for some theory. \endverbatim
   */
  THEORY_PREPROCESS,
  /**
   * \verbatim embed:rst:leading-asterisk
   * **Trusted rules -- Theory preprocessing**
   *
   * .. math::
   *   \inferrule{- \mid F}{F}
   *
   * where :math:`F` was added as a new assertion by theory preprocessing from
   * the theory with identifier tid.
   * \endverbatim
   */
  THEORY_PREPROCESS_LEMMA,
  /**
   * \verbatim embed:rst:leading-asterisk
   * **Trusted rules -- Preprocessing**
   *
   * .. math::
   *   \inferrule{- \mid F}{F}
   *
   * where :math:`F` is an equality of the form :math:`t = t'` where :math:`t`
   * was replaced by :math:`t'` based on some preprocessing pass, or otherwise
   * :math:`F` was added as a new assertion by some preprocessing pass.
   * \endverbatim
   */
  PREPROCESS,
  /**
   * \verbatim embed:rst:leading-asterisk
   * **Trusted rules -- Preprocessing new assertion**
   *
   * .. math::
   *   \inferrule{- \mid F}{F}
   *
   * where :math:`F` was added as a new assertion by some preprocessing pass.
   * \endverbatim
   */
  PREPROCESS_LEMMA,
  /**
   * \verbatim embed:rst:leading-asterisk
   * **Trusted rules -- Theory expand definitions**
   *
   * .. math::
   *   \inferrule{- \mid F}{F}
   *
   * where :math:`F` is an equality of the form :math:`t = t'` where :math:`t`
   * was replaced by :math:`t'` based on theory expand definitions. \endverbatim
   */
  THEORY_EXPAND_DEF,
  /**
   * \verbatim embed:rst:leading-asterisk
   * **Trusted rules -- Witness term axiom**
   *
   * .. math::
   *   \inferrule{- \mid F}{F}
   *
   * where :math:`F` is an existential ``(exists ((x T)) (P x))`` used for
   * introducing a witness term ``(witness ((x T)) (P x))``. \endverbatim
   */
  WITNESS_AXIOM,
  /**
   * \verbatim embed:rst:leading-asterisk
   * **Trusted rules -- Non-replayable rewriting**
   *
   * .. math::
   *   \inferrule{- \mid F}{F}
   *
   * where :math:`F` is an equality `t = t'` that holds by a form of rewriting
   * that could not be replayed during proof postprocessing. \endverbatim
   */
  TRUST_REWRITE,
  /**
   * \verbatim embed:rst:leading-asterisk
   * **Trusted rules -- Non-replayable substitution**
   *
   * .. math::
   *   \inferrule{- \mid F}{F}
   *
   * where :math:`F` is an equality :math:`t = t'` that holds by a form of
   * substitution that could not be replayed during proof postprocessing.
   * \endverbatim
   */
  TRUST_SUBS,
  /**
   * \verbatim embed:rst:leading-asterisk
   * **Trusted rules -- Non-replayable substitution map**
   *
   * .. math::
   *   \inferrule{- \mid F}{F}
   *
   * where :math:`F` is an equality :math:`t = t'` that holds by a form of
   * substitution that could not be determined by the TrustSubstitutionMap. This
   * inference may contain possibly multiple children corresponding to the
   * formulas used to derive the substitution. \endverbatim
   */
  TRUST_SUBS_MAP,
  /**
   * \verbatim embed:rst:leading-asterisk
   * **Trusted rules -- Solved equality**
   *
   * .. math::
   *   \inferrule{F' \mid F}{F}
   *
   * where :math:`F` is a solved equality of the form :math:`x = t` derived as
   * the solved form of :math:`F'`. \endverbatim
   */
  TRUST_SUBS_EQ,
  /**
   * \verbatim embed:rst:leading-asterisk
   * **Theory-specific inference**
   *
   * .. math::
   *   \inferrule{- \mid F}{F}
   *
   * where :math:`F` is a fact derived by a theory-specific inference.
   * \endverbatim
   */
  THEORY_INFERENCE,
  /**
   * \verbatim embed:rst:leading-asterisk
   * **SAT Refutation for assumption-based unsat cores**
   *
   * .. math::
   *   \inferrule{F_1 \dots F_n \mid -}{\bot}
   *
   * where :math:`F_1 \dots F_n` correspond to the unsat core determined by the
   * SAT solver. \endverbatim
   */
  SAT_REFUTATION,

  /**
   * \verbatim embed:rst:leading-asterisk
   * **Boolean -- Resolution**
   *
   * .. math::
   *   \inferrule{C_1, C_2 \mid pol, L}{C}
   *
   * where
   *
   * - :math:`C_1` and :math:`C_2` are nodes viewed as clauses, i.e., either an
   *   ``OR`` node with each children viewed as a literal or a node viewed as a
   *   literal. Note that an ``OR`` node could also be a literal.
   * - :math:`pol` is either true or false, representing the polarity of the
   *   pivot on the first clause
   * - :math:`L` is the pivot of the resolution, which occurs as is (resp. under
   *   a ``NOT``) in :math:`C_1` and negatively (as is) in :math:`C_2` if
   *   :math:`pol = \top` (:math:`pol = \bot`).
   *
   * :math:`C` is a clause resulting from collecting all the literals in
   * :math:`C_1`, minus the first occurrence of the pivot or its negation, and
   * :math:`C_2`, minus the first occurrence of the pivot or its negation,
   * according to the policy above. If the resulting clause has a single
   * literal, that literal itself is the result; if it has no literals, then the
   * result is false; otherwise it's an ``OR`` node of the resulting literals.
   *
   * Note that it may be the case that the pivot does not occur in the
   * clauses. In this case the rule is not unsound, but it does not correspond
   * to resolution but rather to a weakening of the clause that did not have a
   * literal eliminated.
   * \endverbatim
   */
  RESOLUTION,
  /**
   * \verbatim embed:rst:leading-asterisk
   * **Boolean -- N-ary Resolution**
   *
   * .. math::
   *   \inferrule{C_1 \dots C_n \mid pol_1,L_1 \dots pol_{n-1},L_{n-1}}{C}
   *
   * where
   *
   * - let :math:`C_1 \dots C_n` be nodes viewed as clauses, as defined above
   * - let :math:`C_1 \diamond_{L,\mathit{pol}} C_2` represent the resolution of
   *   :math:`C_1` with :math:`C_2` with pivot :math:`L` and polarity
   *   :math:`pol`, as defined above
   * - let :math:`C_1' = C_1`,
   * - for each :math:`i > 1`, let :math:`C_i' = C_{i-1} \diamond{L_{i-1},
   *   \mathit{pol}_{i-1}} C_i'`
   *
   * The result of the chain resolution is :math:`C = C_n'`
   * \endverbatim
   */
  CHAIN_RESOLUTION,
  /**
   * \verbatim embed:rst:leading-asterisk
   * **Boolean -- Factoring**
   *
   * .. math::
   *   \inferrule{C_1 \mid -}{C_2}
   *
   * where the set representations of :math:`C_1` and :math:`C_2` are the same
   * and the number of literals in :math:`C_2` is smaller than that of
   * :math:`C_1`. \endverbatim
   */
  FACTORING,
  /**
   * \verbatim embed:rst:leading-asterisk
   * **Boolean -- Reordering**
   *
   * .. math::
   *   \inferrule{C_1 \mid C_2}{C_2}
   *
   * where
   * the set representations of :math:`C_1` and :math:`C_2` are the same and the
   * number of literals in :math:`C_2` is the same of that of :math:`C_1`.
   * \endverbatim
   */
  REORDERING,
  /**
   * \verbatim embed:rst:leading-asterisk
   * **Boolean -- N-ary Resolution + Factoring + Reordering**
   *
   * .. math::
   *   \inferrule{C_1 \dots C_n \mid C, pol_1,L_1 \dots pol_{n-1},L_{n-1}}{C}
   *
   * where
   *
   * - let :math:`C_1 \dots C_n` be nodes viewed as clauses, as defined in
   *   :cpp:enumerator:`RESOLUTION <cvc5::internal::PfRule::RESOLUTION>`
   * - let :math:`C_1 \diamond{L,\mathit{pol}} C_2` represent the resolution of
   *   :math:`C_1` with :math:`C_2` with pivot :math:`L` and polarity
   *   :math:`pol`, as defined in
   *   :cpp:enumerator:`RESOLUTION <cvc5::internal::PfRule::RESOLUTION>`
   * - let :math:`C_1'` be equal, in its set representation, to :math:`C_1`,
   * - for each :math:`i > 1`, let :math:`C_i'` be equal, it its set
   *   representation, to :math:`C_{i-1} \diamond{L_{i-1},\mathit{pol}_{i-1}}
   * C_i'`
   *
   * The result of the chain resolution is :math:`C`, which is equal, in its set
   * representation, to :math:`C_n'`
   * \endverbatim
   */
  MACRO_RESOLUTION,
  /**
   * \verbatim embed:rst:leading-asterisk
   * **Boolean -- N-ary Resolution + Factoring + Reordering unchecked**
   *
   * Same as :cpp:enumerator:`MACRO_RESOLUTION
   * <cvc5::internal::PfRule::MACRO_RESOLUTION>`, but not checked by the internal proof
   * checker. \endverbatim
   */
  MACRO_RESOLUTION_TRUST,

  /**
   * \verbatim embed:rst:leading-asterisk
   * **Boolean -- Split**
   *
   * .. math::
   *   \inferrule{- \mid F}{F \lor \neg F}
   *
   * \endverbatim
   */
  SPLIT,
  /**
   * \verbatim embed:rst:leading-asterisk
   * **Boolean -- Equality resolution**
   *
   * .. math::
   *   \inferrule{F_1, (F_1 = F_2) \mid -}{F_2}
   *
   * Note this can optionally be seen as a macro for
   * :cpp:enumerator:`EQUIV_ELIM1 <cvc5::internal::PfRule::EQUIV_ELIM1>` +
   * :cpp:enumerator:`RESOLUTION <cvc5::internal::PfRule::RESOLUTION>`.
   * \endverbatim
   */
  EQ_RESOLVE,
  /**
   * \verbatim embed:rst:leading-asterisk
   * **Boolean -- Modus Ponens**
   *
   * .. math::
   *   \inferrule{F_1, (F_1 \rightarrow F_2) \mid -}{F_2}
   *
   * Note this can optionally be seen as a macro for
   * :cpp:enumerator:`IMPLIES_ELIM <cvc5::internal::PfRule::IMPLIES_ELIM>` +
   * :cpp:enumerator:`RESOLUTION <cvc5::internal::PfRule::RESOLUTION>`.
   * \endverbatim
   */
  MODUS_PONENS,
  /**
   * \verbatim embed:rst:leading-asterisk
   * **Boolean -- Double negation elimination**
   *
   * .. math::
   *   \inferrule{\neg (\neg F) \mid -}{F}
   *
   * \endverbatim
   */
  NOT_NOT_ELIM,
  /**
   * \verbatim embed:rst:leading-asterisk
   * **Boolean -- Contradiction**
   *
   * .. math::
   *   \inferrule{F, \neg F \mid -}{\bot}
   *
   * \endverbatim
   */
  CONTRA,
  /**
   * \verbatim embed:rst:leading-asterisk
   * **Boolean -- And elimination**
   *
   * .. math::
   *   \inferrule{(F_1 \land \dots \land F_n) \mid i}{F_i}
   *
   * \endverbatim
   */
  AND_ELIM,
  /**
   * \verbatim embed:rst:leading-asterisk
   * **Boolean -- And introduction**
   *
   * .. math::
   *   \inferrule{F_1 \dots F_n \mid -}{(F_1 \land \dots \land F_n)}
   *
   * \endverbatim
   */
  AND_INTRO,
  /**
   * \verbatim embed:rst:leading-asterisk
   * **Boolean -- Not Or elimination**
   *
   * .. math::
   *   \inferrule{\neg(F_1 \lor \dots \lor F_n) \mid i}{\neg F_i}
   *
   * \endverbatim
   */
  NOT_OR_ELIM,
  /**
   * \verbatim embed:rst:leading-asterisk
   * **Boolean -- Implication elimination**
   *
   * .. math::
   *   \inferrule{F_1 \rightarrow F_2 \mid -}{\neg F_1 \lor F_2}
   *
   * \endverbatim
   */
  IMPLIES_ELIM,
  /**
   * \verbatim embed:rst:leading-asterisk
   * **Boolean -- Not Implication elimination version 1**
   *
   * .. math::
   *   \inferrule{\neg(F_1 \rightarrow F_2) \mid -}{F_1}
   *
   * \endverbatim
   */
  NOT_IMPLIES_ELIM1,
  /**
   * \verbatim embed:rst:leading-asterisk
   * **Boolean -- Not Implication elimination version 2**
   *
   * .. math::
   *   \inferrule{\neg(F_1 \rightarrow F_2) \mid -}{\neg F_2}
   *
   * \endverbatim
   */
  NOT_IMPLIES_ELIM2,
  /**
   * \verbatim embed:rst:leading-asterisk
   * **Boolean -- Equivalence elimination version 1**
   *
   * .. math::
   *   \inferrule{F_1 = F_2 \mid -}{\neg F_1 \lor F_2}
   *
   * \endverbatim
   */
  EQUIV_ELIM1,
  /**
   * \verbatim embed:rst:leading-asterisk
   * **Boolean -- Equivalence elimination version 2**
   *
   * .. math::
   *   \inferrule{F_1 = F_2 \mid -}{F_1 \lor \neg F_2}
   *
   * \endverbatim
   */
  EQUIV_ELIM2,
  /**
   * \verbatim embed:rst:leading-asterisk
   * **Boolean -- Not Equivalence elimination version 1**
   *
   * .. math::
   *   \inferrule{\neg(F_1 = F_2) \mid -}{F_1 \lor F_2}
   *
   * \endverbatim
   */
  NOT_EQUIV_ELIM1,
  /**
   * \verbatim embed:rst:leading-asterisk
   * **Boolean -- Not Equivalence elimination version 2**
   *
   * .. math::
   *   \inferrule{\neg(F_1 = F_2) \mid -}{\neg F_1 \lor \neg F_2}
   *
   * \endverbatim
   */
  NOT_EQUIV_ELIM2,
  /**
   * \verbatim embed:rst:leading-asterisk
   * **Boolean -- XOR elimination version 1**
   *
   * .. math::
   *   \inferrule{F_1 \xor F_2 \mid -}{F_1 \lor F_2}
   *
   * \endverbatim
   */
  XOR_ELIM1,
  /**
   * \verbatim embed:rst:leading-asterisk
   * **Boolean -- XOR elimination version 2**
   *
   * .. math::
   *   \inferrule{F_1 \xor F_2 \mid -}{\neg F_1 \lor \neg F_2}
   *
   * \endverbatim
   */
  XOR_ELIM2,
  /**
   * \verbatim embed:rst:leading-asterisk
   * **Boolean -- Not XOR elimination version 1**
   *
   * .. math::
   *   \inferrule{\neg(F_1 \xor F_2) \mid -}{F_1 \lor \neg F_2}
   *
   * \endverbatim
   */
  NOT_XOR_ELIM1,
  /**
   * \verbatim embed:rst:leading-asterisk
   * **Boolean -- Not XOR elimination version 2**
   *
   * .. math::
   *   \inferrule{\neg(F_1 \xor F_2) \mid -}{\neg F_1 \lor F_2}
   *
   * \endverbatim
   */
  NOT_XOR_ELIM2,
  /**
   * \verbatim embed:rst:leading-asterisk
   * **Boolean -- ITE elimination version 1**
   *
   * .. math::
   *   \inferrule{(\ite{C}{F_1}{F_2}) \mid -}{\neg C \lor F_1}
   *
   * \endverbatim
   */
  ITE_ELIM1,
  /**
   * \verbatim embed:rst:leading-asterisk
   * **Boolean -- ITE elimination version 2**
   *
   * .. math::
   *   \inferrule{(\ite{C}{F_1}{F_2}) \mid -}{C \lor F_2}
   *
   * \endverbatim
   */
  ITE_ELIM2,
  /**
   * \verbatim embed:rst:leading-asterisk
   * **Boolean -- Not ITE elimination version 1**
   *
   * .. math::
   *   \inferrule{\neg(\ite{C}{F_1}{F_2}) \mid -}{\neg C \lor \neg F_1}
   *
   * \endverbatim
   */
  NOT_ITE_ELIM1,
  /**
   * \verbatim embed:rst:leading-asterisk
   * **Boolean -- Not ITE elimination version 2**
   *
   * .. math::
   *   \inferrule{\neg(\ite{C}{F_1}{F_2}) \mid -}{C \lor \neg F_2}
   *
   * \endverbatim
   */
  NOT_ITE_ELIM2,

  /**
   * \verbatim embed:rst:leading-asterisk
   * **Boolean -- De Morgan -- Not And**
   *
   * .. math::
   *   \inferrule{\neg(F_1 \land \dots \land F_n) \mid -}{\neg F_1 \lor \dots
   *   \lor \neg F_n}
   *
   * \endverbatim
   */
  NOT_AND,
  /**
   * \verbatim embed:rst:leading-asterisk
   * **Boolean -- CNF -- And Positive**
   *
   * .. math::
   *   \inferrule{- \mid (F_1 \land \dots \land F_n), i}{\neg (F_1 \land \dots
   *   \land F_n) \lor F_i}
   *
   * \endverbatim
   */
  CNF_AND_POS,
  /**
   * \verbatim embed:rst:leading-asterisk
   * **Boolean -- CNF -- And Negative**
   *
   * .. math::
   *   \inferrule{- \mid (F_1 \land \dots \land F_n)}{(F_1 \land \dots \land
   *   F_n) \lor \neg F_1 \lor \dots \lor \neg F_n}
   *
   * \endverbatim
   */
  CNF_AND_NEG,
  /**
   * \verbatim embed:rst:leading-asterisk
   * **Boolean -- CNF -- Or Positive**
   *
   * .. math::
   *   \inferrule{- \mid (F_1 \lor \dots \lor F_n)}{\neg(F_1 \lor \dots \lor
   *   F_n) \lor F_1 \lor \dots \lor F_n}
   *
   * \endverbatim
   */
  CNF_OR_POS,
  /**
   * \verbatim embed:rst:leading-asterisk
   * **Boolean -- CNF -- Or Negative**
   *
   * .. math::
   *   \inferrule{- \mid (F_1 \lor \dots \lor F_n), i}{(F_1 \lor \dots \lor F_n)
   *   \lor \neg F_i}
   *
   * \endverbatim
   */
  CNF_OR_NEG,
  /**
   * \verbatim embed:rst:leading-asterisk
   * **Boolean -- CNF -- Implies Positive**
   *
   * .. math::
   *   \inferrule{- \mid F_1 \rightarrow F_2}{\neg(F_1 \rightarrow F_2) \lor \neg F_1
   *   \lor F_2}
   *
   * \endverbatim
   */
  CNF_IMPLIES_POS,
  /**
   * \verbatim embed:rst:leading-asterisk
   * **Boolean -- CNF -- Implies Negative 1**
   *
   * .. math::
   *   \inferrule{- \mid F_1 \rightarrow F_2}{(F_1 \rightarrow F_2) \lor F_1}
   *
   * \endverbatim
   */
  CNF_IMPLIES_NEG1,
  /**
   * \verbatim embed:rst:leading-asterisk
   * **Boolean -- CNF -- Implies Negative 2**
   *
   * .. math::
   *   \inferrule{- \mid F_1 \rightarrow F_2}{(F_1 \rightarrow F_2) \lor \neg F_2}
   *
   * \endverbatim
   */
  CNF_IMPLIES_NEG2,
  /**
   * \verbatim embed:rst:leading-asterisk
   * **Boolean -- CNF -- Equiv Positive 1**
   *
   * .. math::
   *   \inferrule{- \mid F_1 = F_2}{\neg(F_1 = F_2) \lor \neg F_1 \lor F_2}
   *
   * \endverbatim
   */
  CNF_EQUIV_POS1,
  /**
   * \verbatim embed:rst:leading-asterisk
   * **Boolean -- CNF -- Equiv Positive 2**
   *
   * .. math::
   *   \inferrule{- \mid F_1 = F_2}{\neg(F_1 = F_2) \lor F_1 \lor \neg F_2}
   *
   * \endverbatim
   */
  CNF_EQUIV_POS2,
  /**
   * \verbatim embed:rst:leading-asterisk
   * **Boolean -- CNF -- Equiv Negative 1**
   *
   * .. math::
   *   \inferrule{- \mid F_1 = F_2}{(F_1 = F_2) \lor F_1 \lor F_2}
   *
   * \endverbatim
   */
  CNF_EQUIV_NEG1,
  /**
   * \verbatim embed:rst:leading-asterisk
   * **Boolean -- CNF -- Equiv Negative 2**
   *
   * .. math::
   *   \inferrule{- \mid F_1 = F_2}{(F_1 = F_2) \lor \neg F_1 \lor \neg F_2}
   *
   * \endverbatim
   */
  CNF_EQUIV_NEG2,
  /**
   * \verbatim embed:rst:leading-asterisk
   * **Boolean -- CNF -- XOR Positive 1**
   *
   * .. math::
   *   \inferrule{- \mid F_1 \xor F_2}{\neg(F_1 \xor F_2) \lor F_1 \lor F_2}
   *
   * \endverbatim
   */
  CNF_XOR_POS1,
  /**
   * \verbatim embed:rst:leading-asterisk
   * **Boolean -- CNF -- XOR Positive 2**
   *
   * .. math::
   *   \inferrule{- \mid F_1 \xor F_2}{\neg(F_1 \xor F_2) \lor \neg F_1 \lor
   *   \neg F_2}
   *
   * \endverbatim
   */
  CNF_XOR_POS2,
  /**
   * \verbatim embed:rst:leading-asterisk
   * **Boolean -- CNF -- XOR Negative 1**
   *
   * .. math::
   *   \inferrule{- \mid F_1 \xor F_2}{(F_1 \xor F_2) \lor \neg F_1 \lor F_2}
   *
   * \endverbatim
   */
  CNF_XOR_NEG1,
  /**
   * \verbatim embed:rst:leading-asterisk
   * **Boolean -- CNF -- XOR Negative 2**
   *
   * .. math::
   *   \inferrule{- \mid F_1 \xor F_2}{(F_1 \xor F_2) \lor F_1 \lor \neg F_2}
   *
   * \endverbatim
   */
  CNF_XOR_NEG2,
  /**
   * \verbatim embed:rst:leading-asterisk
   * **Boolean -- CNF -- ITE Positive 1**
   *
   * .. math::
   *   \inferrule{- \mid (\ite{C}{F_1}{F_2})}{\neg(\ite{C}{F_1}{F_2}) \lor \neg
   *   C \lor F_1}
   *
   * \endverbatim
   */
  CNF_ITE_POS1,
  /**
   * \verbatim embed:rst:leading-asterisk
   * **Boolean -- CNF -- ITE Positive 2**
   *
   * .. math::
   *   \inferrule{- \mid (\ite{C}{F_1}{F_2})}{\neg(\ite{C}{F_1}{F_2}) \lor C
   *   \lor F_2}
   *
   * \endverbatim
   */
  CNF_ITE_POS2,
  /**
   * \verbatim embed:rst:leading-asterisk
   * **Boolean -- CNF -- ITE Positive 3**
   *
   * .. math::
   *   \inferrule{- \mid (\ite{C}{F_1}{F_2})}{\neg(\ite{C}{F_1}{F_2}) \lor F_1
   *   \lor F_2}
   *
   * \endverbatim
   */
  CNF_ITE_POS3,
  /**
   * \verbatim embed:rst:leading-asterisk
   * **Boolean -- CNF -- ITE Negative 1**
   *
   * .. math::
   *   \inferrule{- \mid (\ite{C}{F_1}{F_2})}{(\ite{C}{F_1}{F_2}) \lor \neg C
   *   \lor \not F_1}
   *
   * \endverbatim
   */
  CNF_ITE_NEG1,
  /**
   * \verbatim embed:rst:leading-asterisk
   * **Boolean -- CNF -- ITE Negative 2**
   *
   * .. math::
   *   \inferrule{- \mid (\ite{C}{F_1}{F_2})}{(\ite{C}{F_1}{F_2}) \lor C \lor
   *   \neg F_2}
   *
   * \endverbatim
   */
  CNF_ITE_NEG2,
  /**
   * \verbatim embed:rst:leading-asterisk
   * **Boolean -- CNF -- ITE Negative 3**
   *
   * .. math::
   *   \inferrule{- \mid (\ite{C}{F_1}{F_2})}{(\ite{C}{F_1}{F_2}) \lor \neg F_1
   *   \lor \neg F_2}
   *
   * \endverbatim
   */
  CNF_ITE_NEG3,

  //================================================= Equality rules
  // ======== Reflexive
  // Children: none
  // Arguments: (t)
  // ---------------------
  // Conclusion: (= t t)
  REFL,
  // ======== Symmetric
  // Children: (P:(= t1 t2)) or (P:(not (= t1 t2)))
  // Arguments: none
  // -----------------------
  // Conclusion: (= t2 t1) or (not (= t2 t1))
  SYMM,
  // ======== Transitivity
  // Children: (P1:(= t1 t2), ..., Pn:(= t{n-1} tn))
  // Arguments: none
  // -----------------------
  // Conclusion: (= t1 tn)
  TRANS,
  // ======== Congruence
  // Children: (P1:(= t1 s1), ..., Pn:(= tn sn))
  // Arguments: (<kind> f?)
  // ---------------------------------------------
  // Conclusion: (= (<kind> f? t1 ... tn) (<kind> f? s1 ... sn))
  // Notice that f must be provided iff <kind> is a parameterized kind, e.g.
  // APPLY_UF. The actual node for <kind> is constructible via
  // ProofRuleChecker::mkKindNode.
  CONG,
  // ======== True intro
  // Children: (P:F)
  // Arguments: none
  // ----------------------------------------
  // Conclusion: (= F true)
  TRUE_INTRO,
  // ======== True elim
  // Children: (P:(= F true))
  // Arguments: none
  // ----------------------------------------
  // Conclusion: F
  TRUE_ELIM,
  // ======== False intro
  // Children: (P:(not F))
  // Arguments: none
  // ----------------------------------------
  // Conclusion: (= F false)
  FALSE_INTRO,
  // ======== False elim
  // Children: (P:(= F false))
  // Arguments: none
  // ----------------------------------------
  // Conclusion: (not F)
  FALSE_ELIM,
  // ======== HO trust
  // Children: none
  // Arguments: (t)
  // ---------------------
  // Conclusion: (= t TheoryUfRewriter::getHoApplyForApplyUf(t))
  // For example, this rule concludes (f x y) = (HO_APPLY (HO_APPLY f x) y)
  HO_APP_ENCODE,
  // ======== Congruence
  // Children: (P1:(= f g), P2:(= t1 s1), ..., Pn+1:(= tn sn))
  // Arguments: ()
  // ---------------------------------------------
  // Conclusion: (= (f t1 ... tn) (g s1 ... sn))
  // Notice that this rule is only used when the application kinds are APPLY_UF.
  HO_CONG,

  //================================================= Array rules
  // ======== Read over write
  // Children: (P:(not (= i1 i2)))
  // Arguments: ((select (store a i1 e) i2))
  // ----------------------------------------
  // Conclusion: (= (select (store a i1 e) i2) (select a i2))
  ARRAYS_READ_OVER_WRITE,
  // ======== Read over write, contrapositive
  // Children: (P:(not (= (select (store a i2 e) i1) (select a i1)))
  // Arguments: none
  // ----------------------------------------
  // Conclusion: (= i1 i2)
  ARRAYS_READ_OVER_WRITE_CONTRA,
  // ======== Read over write 1
  // Children: none
  // Arguments: ((select (store a i e) i))
  // ----------------------------------------
  // Conclusion: (= (select (store a i e) i) e)
  ARRAYS_READ_OVER_WRITE_1,
  // ======== Extensionality
  // Children: (P:(not (= a b)))
  // Arguments: none
  // ----------------------------------------
  // Conclusion: (not (= (select a k) (select b k)))
  // where k is arrays::SkolemCache::getExtIndexSkolem((not (= a b))).
  ARRAYS_EXT,
  // ======== EQ_RANGE expansion
  // Children: none
  // Arguments: ((eqrange a b i j))
  // ----------------------------------------
  // Conclusion: (=
  //              (eqrange a b i j)
  //              (forall ((x T))
  //               (=> (and (<= i x) (<= x j)) (= (select a x) (select b x)))))
  ARRAYS_EQ_RANGE_EXPAND,

  //================================================= Bit-Vector rules
  // Note: bitblast() represents the result of the bit-blasted term as a
  //       bit-vector consisting of the output bits of the bit-blasted circuit
  //       representation of the term. Terms are bit-blasted according to the
  //       strategies defined in
  //       theory/bv/bitblast/bitblast_strategies_template.h.
  // ======== Bitblast
  // Children: none
  // Arguments: (t)
  // ---------------------
  // Conclusion: (= t bitblast(t))
  BV_BITBLAST,
  // ======== Bitblast Bit-Vector Constant, Variable
  // Children: none
  // Arguments: (= t bitblast(t))
  // ---------------------
  // Conclusion: (= t bitblast(t))
  // ======== Bitblast Bit-Vector Terms
  // Children: none
  // Arguments: (= (KIND bitblast(child_1) ... bitblast(child_n)) bitblast(t))
  // ---------------------
  // Conclusion: (= (KIND bitblast(child_1) ... bitblast(child_n)) bitblast(t))
  BV_BITBLAST_STEP,

  // ======== Eager Atom
  // Children: none
  // Arguments: (F)
  // ---------------------
  // Conclusion: (= F F[0])
  // where F is of kind BITVECTOR_EAGER_ATOM
  BV_EAGER_ATOM,

  //================================================= Datatype rules
  // ======== Unification
  // Children: (P:(= (C t1 ... tn) (C s1 ... sn)))
  // Arguments: (i)
  // ----------------------------------------
  // Conclusion: (= ti si)
  // where C is a constructor.
  DT_UNIF,
  // ======== Instantiate
  // Children: none
  // Arguments: (t, n)
  // ----------------------------------------
  // Conclusion: (= ((_ is C) t) (= t (C (sel_1 t) ... (sel_n t))))
  // where C is the n^th constructor of the type of T, and (_ is C) is the
  // discriminator (tester) for C.
  DT_INST,
  // ======== Collapse
  // Children: none
  // Arguments: ((sel_i (C_j t_1 ... t_n)))
  // ----------------------------------------
  // Conclusion: (= (sel_i (C_j t_1 ... t_n)) r)
  // where C_j is a constructor, r is t_i if sel_i is a correctly applied
  // selector, or TypeNode::mkGroundTerm() of the proper type otherwise. Notice
  // that the use of mkGroundTerm differs from the rewriter which uses
  // mkGroundValue in this case.
  DT_COLLAPSE,
  // ======== Split
  // Children: none
  // Arguments: (t)
  // ----------------------------------------
  // Conclusion: (or ((_ is C1) t) ... ((_ is Cn) t))
  DT_SPLIT,
  // ======== Clash
  // Children: (P1:((_ is Ci) t), P2: ((_ is Cj) t))
  // Arguments: none
  // ----------------------------------------
  // Conclusion: false
  // for i != j.
  DT_CLASH,

  //================================================= Quantifiers rules
  // ======== Skolem intro
  // Children: none
  // Arguments: (k)
  // ----------------------------------------
  // Conclusion: (= k t)
  // where t is the original form of skolem k.
  SKOLEM_INTRO,
  // ======== Exists intro
  // Children: (P:F[t])
  // Arguments: ((exists ((x T)) F[x]))
  // ----------------------------------------
  // Conclusion: (exists ((x T)) F[x])
  // This rule verifies that F[x] indeed matches F[t] with a substitution
  // over x.
  EXISTS_INTRO,
  // ======== Skolemize
  // Children: (P:(exists ((x1 T1) ... (xn Tn)) F))
  // Arguments: none
  // ----------------------------------------
  // Conclusion: F*sigma
  // sigma maps x1 ... xn to their representative skolems obtained by
  // SkolemManager::mkSkolemize, returned in the skolems argument of that
  // method. Alternatively, can use negated forall as a premise. The witness
  // terms for the returned skolems can be obtained by
  // SkolemManager::getWitnessForm.
  SKOLEMIZE,
  // ======== Instantiate
  // Children: (P:(forall ((x1 T1) ... (xn Tn)) F))
  // Arguments: (t1 ... tn, (id (t)?)? )
  // ----------------------------------------
  // Conclusion: F*sigma
  // where sigma maps x1 ... xn to t1 ... tn.
  //
  // The optional argument id indicates the inference id that caused the
  // instantiation. The term t indicates an additional term (e.g. the trigger)
  // associated with the instantiation, which depends on the id. If the id
  // has prefix "QUANTIFIERS_INST_E_MATCHING", then t is the trigger that
  // generated the instantiation.
  INSTANTIATE,
  // ======== Alpha equivalence
  // Children: none
  // Arguments: (F, (y1 = z1), ..., (yn = zn) )
  // ----------------------------------------
  // Conclusion: (= F F*sigma)
  // sigma maps y1 ... yn to z1 ... zn, where y1 ... yn are unique bound
  // variables, and z1 ... zn are unique bound variables. Notice that this
  // rule is correct only when z1, ..., zn are not contained in
  // FV(F) \ { y1 ... yn }. The internal quantifiers proof checker does not
  // currently check that this is the case.
  ALPHA_EQUIV,
  // ======== (Trusted) quantifiers preprocess
  // Children: ?
  // Arguments: (F)
  // ---------------------------------------------------------------
  // Conclusion: F
  // where F is an equality of the form t = QuantifiersPreprocess::preprocess(t)
  QUANTIFIERS_PREPROCESS,
  //================================================= String rules
  //======================== Core solver
  // ======== Concat eq
  // Children: (P1:(= (str.++ t1 ... tn t) (str.++ t1 ... tn s)))
  // Arguments: (b), indicating if reverse direction
  // ---------------------
  // Conclusion: (= t s)
  //
  // Notice that t or s may be empty, in which case they are implicit in the
  // concatenation above. For example, if
  // P1 concludes (= x (str.++ x z)), then
  // (CONCAT_EQ P1 :args false) concludes (= "" z)
  //
  // Also note that constants are split, such that if
  // P1 concludes (= (str.++ "abc" x) (str.++ "a" y)), then
  // (CONCAT_EQ P1 :args false) concludes (= (str.++ "bc" x) y)
  // This splitting is done only for constants such that Word::splitConstant
  // returns non-null.
  CONCAT_EQ,
  // ======== Concat unify
  // Children: (P1:(= (str.++ t1 t2) (str.++ s1 s2)),
  //            P2:(= (str.len t1) (str.len s1)))
  // Arguments: (b), indicating if reverse direction
  // ---------------------
  // Conclusion: (= t1 s1)
  CONCAT_UNIFY,
  // ======== Concat conflict
  // Children: (P1:(= (str.++ c1 t) (str.++ c2 s)))
  // Arguments: (b), indicating if reverse direction
  // ---------------------
  // Conclusion: false
  // Where c1, c2 are constants such that Word::splitConstant(c1,c2,index,b)
  // is null, in other words, neither is a prefix of the other.
  CONCAT_CONFLICT,
  // ======== Concat split
  // Children: (P1:(= (str.++ t1 t2) (str.++ s1 s2)),
  //            P2:(not (= (str.len t1) (str.len s1))))
  // Arguments: (false)
  // ---------------------
  // Conclusion: (or (= t1 (str.++ s1 r_t)) (= s1 (str.++ t1 r_s)))
  // where
  //   r_t = (skolem (suf t1 (str.len s1)))),
  //   r_s = (skolem (suf s1 (str.len t1)))).
  //
  // or the reverse form of the above:
  //
  // Children: (P1:(= (str.++ t1 t2) (str.++ s1 s2)),
  //            P2:(not (= (str.len t2) (str.len s2))))
  // Arguments: (true)
  // ---------------------
  // Conclusion: (or (= t2 (str.++ r_t s2)) (= s2 (str.++ r_s t2)))
  // where
  //   r_t = (skolem (pre t2 (- (str.len t2) (str.len s2))))),
  //   r_s = (skolem (pre s2 (- (str.len s2) (str.len t2))))).
  //
  // Above, (suf x n) is shorthand for (str.substr x n (- (str.len x) n)) and
  // (pre x n) is shorthand for (str.substr x 0 n).
  CONCAT_SPLIT,
  // ======== Concat constant split
  // Children: (P1:(= (str.++ t1 t2) (str.++ c s2)),
  //            P2:(not (= (str.len t1) 0)))
  // Arguments: (false)
  // ---------------------
  // Conclusion: (= t1 (str.++ c r))
  // where
  //   r = (skolem (suf t1 1)).
  //
  // or the reverse form of the above:
  //
  // Children: (P1:(= (str.++ t1 t2) (str.++ s1 c)),
  //            P2:(not (= (str.len t2) 0)))
  // Arguments: (true)
  // ---------------------
  // Conclusion: (= t2 (str.++ r c))
  // where
  //   r = (skolem (pre t2 (- (str.len t2) 1))).
  CONCAT_CSPLIT,
  // ======== Concat length propagate
  // Children: (P1:(= (str.++ t1 t2) (str.++ s1 s2)),
  //            P2:(> (str.len t1) (str.len s1)))
  // Arguments: (false)
  // ---------------------
  // Conclusion: (= t1 (str.++ s1 r_t))
  // where
  //   r_t = (skolem (suf t1 (str.len s1)))
  //
  // or the reverse form of the above:
  //
  // Children: (P1:(= (str.++ t1 t2) (str.++ s1 s2)),
  //            P2:(> (str.len t2) (str.len s2)))
  // Arguments: (false)
  // ---------------------
  // Conclusion: (= t2 (str.++ r_t s2))
  // where
  //   r_t = (skolem (pre t2 (- (str.len t2) (str.len s2)))).
  CONCAT_LPROP,
  // ======== Concat constant propagate
  // Children: (P1:(= (str.++ t1 w1 t2) (str.++ w2 s)),
  //            P2:(not (= (str.len t1) 0)))
  // Arguments: (false)
  // ---------------------
  // Conclusion: (= t1 (str.++ w3 r))
  // where
  //   w1, w2, w3, w4 are words,
  //   w3 is (pre w2 p),
  //   w4 is (suf w2 p),
  //   p = Word::overlap((suf w2 1), w1),
  //   r = (skolem (suf t1 (str.len w3))).
  // In other words, w4 is the largest suffix of (suf w2 1) that can contain a
  // prefix of w1; since t1 is non-empty, w3 must therefore be contained in t1.
  //
  // or the reverse form of the above:
  //
  // Children: (P1:(= (str.++ t1 w1 t2) (str.++ s w2)),
  //            P2:(not (= (str.len t2) 0)))
  // Arguments: (true)
  // ---------------------
  // Conclusion: (= t2 (str.++ r w3))
  // where
  //   w1, w2, w3, w4 are words,
  //   w3 is (suf w2 (- (str.len w2) p)),
  //   w4 is (pre w2 (- (str.len w2) p)),
  //   p = Word::roverlap((pre w2 (- (str.len w2) 1)), w1),
  //   r = (skolem (pre t2 (- (str.len t2) (str.len w3)))).
  // In other words, w4 is the largest prefix of (pre w2 (- (str.len w2) 1))
  // that can contain a suffix of w1; since t2 is non-empty, w3 must therefore
  // be contained in t2.
  CONCAT_CPROP,
  // ======== String decompose
  // Children: (P1: (>= (str.len t) n)
  // Arguments: (false)
  // ---------------------
  // Conclusion: (and (= t (str.++ w1 w2)) (= (str.len w1) n))
  // or
  // Children: (P1: (>= (str.len t) n)
  // Arguments: (true)
  // ---------------------
  // Conclusion: (and (= t (str.++ w1 w2)) (= (str.len w2) n))
  // where
  //   w1 is (skolem (pre t n))
  //   w2 is (skolem (suf t n))
  STRING_DECOMPOSE,
  // ======== Length positive
  // Children: none
  // Arguments: (t)
  // ---------------------
  // Conclusion: (or (and (= (str.len t) 0) (= t "")) (> (str.len t) 0))
  STRING_LENGTH_POS,
  // ======== Length non-empty
  // Children: (P1:(not (= t "")))
  // Arguments: none
  // ---------------------
  // Conclusion: (not (= (str.len t) 0))
  STRING_LENGTH_NON_EMPTY,
  //======================== Extended functions
  // ======== Reduction
  // Children: none
  // Arguments: (t)
  // ---------------------
  // Conclusion: (and R (= t w))
  // where w = strings::StringsPreprocess::reduce(t, R, ...).
  // In other words, R is the reduction predicate for extended term t, and w is
  //   (skolem t)
  // Notice that the free variables of R are w and the free variables of t.
  STRING_REDUCTION,
  // ======== Eager Reduction
  // Children: none
  // Arguments: (t)
  // ---------------------
  // Conclusion: R
  // where R = strings::TermRegistry::eagerReduce(t).
  STRING_EAGER_REDUCTION,
  //======================== Regular expressions
  // ======== Regular expression intersection
  // Children: (P:(str.in.re t R1), P:(str.in.re t R2))
  // Arguments: none
  // ---------------------
  // Conclusion: (str.in.re t (re.inter R1 R2)).
  RE_INTER,
  // ======== Regular expression unfold positive
  // Children: (P:(str.in.re t R))
  // Arguments: none
  // ---------------------
  // Conclusion:(RegExpOpr::reduceRegExpPos((str.in.re t R))),
  // corresponding to the one-step unfolding of the premise.
  RE_UNFOLD_POS,
  // ======== Regular expression unfold negative
  // Children: (P:(not (str.in.re t R)))
  // Arguments: none
  // ---------------------
  // Conclusion:(RegExpOpr::reduceRegExpNeg((not (str.in.re t R)))),
  // corresponding to the one-step unfolding of the premise.
  RE_UNFOLD_NEG,
  // ======== Regular expression unfold negative concat fixed
  // Children: (P:(not (str.in.re t R)))
  // Arguments: none
  // ---------------------
  // Conclusion:(RegExpOpr::reduceRegExpNegConcatFixed((not (str.in.re t
  // R)),L,i)) where RegExpOpr::getRegExpConcatFixed((not (str.in.re t R)), i) =
  // L. corresponding to the one-step unfolding of the premise, optimized for
  // fixed length of component i of the regular expression concatenation R.
  RE_UNFOLD_NEG_CONCAT_FIXED,
  // ======== Regular expression elimination
  // Children: none
  // Arguments: (F, b)
  // ---------------------
  // Conclusion: (= F strings::RegExpElimination::eliminate(F, b))
  // where b is a Boolean indicating whether we are using aggressive
  // eliminations. Notice this rule concludes (= F F) if no eliminations
  // are performed for F.
  RE_ELIM,
  //======================== Code points
  // Children: none
  // Arguments: (t, s)
  // ---------------------
  // Conclusion:(or (= (str.code t) (- 1))
  //                (not (= (str.code t) (str.code s)))
  //                (not (= t s)))
  STRING_CODE_INJ,
  //======================== Sequence unit
  // Children: (P:(= (seq.unit x) (seq.unit y)))
  // Arguments: none
  // ---------------------
  // Conclusion:(= x y)
  // Also applies to the case where (seq.unit y) is a constant sequence
  // of length one.
  STRING_SEQ_UNIT_INJ,
  //======================== Trusted
  // ======== String inference
  // Children: ?
  // Arguments: (F id isRev exp)
  // ---------------------
  // Conclusion: F
  // used to bookkeep an inference that has not yet been converted via
  // strings::InferProofCons::convert.
  STRING_INFERENCE,

  /**
   * \verbatim embed:rst:leading-asterisk
   * **Arithmetic -- Adding inequalities**
   *
   * An arithmetic literal is a term of the form :math:`p \diamond c` where
   * :math:`\diamond \in \{ <, \leq, =, \geq, > \}`, :math:`p` a
   * polynomial and :math:`c` a rational constant.
   *
   * .. math::
   *   \inferrule{l_1 \dots l_n \mid k_1 \dots k_n}{t_1 \diamond t_2}
   *
   * where :math:`k_i \in \mathbb{R}, k_i \neq 0`, :math:`\diamond` is the
   * fusion of the :math:`\diamond_i` (flipping each if its :math:`k_i` is
   * negative) such that :math:`\diamond_i \in \{ <, \leq \}` (this implies that
   * lower bounds have negative :math:`k_i` and upper bounds have positive
   * :math:`k_i`), :math:`t_1` is the sum of the scaled polynomials and
   * :math:`t_2` is the sum of the scaled constants:
   *
   * .. math::
   *   t_1 \colon= k_1 \cdot p_1 + \cdots + k_n \cdot p_n
   *
   *   t_2 \colon= k_1 \cdot c_1 + \cdots + k_n \cdot c_n
   *
   * \endverbatim
   */
  MACRO_ARITH_SCALE_SUM_UB,
  /**
   * \verbatim embed:rst:leading-asterisk
   * **Arithmetic -- Sum upper bounds**
   *
   * .. math::
   *   \inferrule{P_1 \dots P_n \mid -}{L \diamond R}
   *
   * where :math:`P_i` has the form :math:`L_i \diamond_i R_i` and
   * :math:`\diamond_i \in \{<, \leq, =\}`. Furthermore :math:`\diamond = <` if
   * :math:`\diamond_i = <` for any :math:`i` and :math:`\diamond = \leq`
   * otherwise, :math:`L = L_1 + \cdots + L_n` and :math:`R = R_1 + \cdots + R_n`.
   * \endverbatim
   */
  ARITH_SUM_UB,
  /**
   * \verbatim embed:rst:leading-asterisk
   * **Arithmetic -- Tighten strict integer upper bounds**
   *
   * .. math::
   *   \inferrule{i < c \mid -}{i \leq \lfloor c \rfloor}
   *
   * where :math:`i` has integer type.
   * \endverbatim
   */
  INT_TIGHT_UB,
  /**
   * \verbatim embed:rst:leading-asterisk
   * **Arithmetic -- Tighten strict integer lower bounds**
   *
   * .. math::
   *   \inferrule{i > c \mid -}{i \geq \lceil c \rceil}
   *
   * where :math:`i` has integer type.
   * \endverbatim
   */
  INT_TIGHT_LB,
  /**
   * \verbatim embed:rst:leading-asterisk
   * **Arithmetic -- Trichotomy of the reals**
   *
   * .. math::
   *   \inferrule{A, B \mid C}{C}
   *
   * where :math:`\neg A, \neg B, C` are :math:`x < c, x = c, x > c` in some order.
   * Note that :math:`\neg` here denotes arithmetic negation, i.e., flipping :math:`\geq` to :math:`<` etc.
   * \endverbatim
   */
  ARITH_TRICHOTOMY,
  /**
   * \verbatim embed:rst:leading-asterisk
   * **Arithmetic -- Operator elimination**
   *
   * .. math::
   *   \inferrule{- \mid t}{\texttt{arith::OperatorElim::getAxiomFor(t)}}
   * \endverbatim
   */
  ARITH_OP_ELIM_AXIOM,
  /**
   * \verbatim embed:rst:leading-asterisk
   * **Arithmetic -- Polynomial normalization**
   *
   * .. math::
   *   \inferrule{- \mid t = s}{t = s}
   *
   * where :math:`\texttt{arith::PolyNorm::isArithPolyNorm(t, s)} = \top`.
   * \endverbatim
   */
  ARITH_POLY_NORM,

  /**
   * \verbatim embed:rst:leading-asterisk
   * **Arithmetic -- Sign inference**
   *
   * .. math::
   *   \inferrule{- \mid f_1 \dots f_k, m}{(f_1 \land \dots \land f_k) \rightarrow m \diamond 0}
   *
   * where :math:`f_1 \dots f_k` are variables compared to zero (less, greater
   * or not equal), :math:`m` is a monomial from these variables and
   * :math:`\diamond` is the comparison (less or equal) that results from the
   * signs of the variables. All variables with even exponent in :math:`m`
   * should be given as not equal to zero while all variables with odd exponent
   * in :math:`m` should be given as less or greater than zero.
   * \endverbatim
   */
  ARITH_MULT_SIGN,
  /**
   * \verbatim embed:rst:leading-asterisk
   * **Arithmetic -- Multiplication with positive factor**
   *
   * .. math::
   *   \inferrule{- \mid m, l \diamond r}{(m > 0 \land l \diamond r) \rightarrow m \cdot l \diamond m \cdot r}
   *
   * where :math:`\diamond` is a relation symbol.
   * \endverbatim
   */
  ARITH_MULT_POS,
  /**
   * \verbatim embed:rst:leading-asterisk
   * **Arithmetic -- Multiplication with negative factor**
   *
   * .. math::
   *   \inferrule{- \mid m, l \diamond r}{(m < 0 \land l \diamond r) \rightarrow m \cdot l \diamond_{inv} m \cdot r}
   *
   * where :math:`\diamond` is a relation symbol and :math:`\diamond_{inv}` the
   * inverted relation symbol.
   * \endverbatim
   */
  ARITH_MULT_NEG,
  /**
   * \verbatim embed:rst:leading-asterisk
   * **Arithmetic -- Multiplication tangent plane**
   *
   * .. math::
   *   \inferruleSC{- \mid t, x, y, a, b, \sigma}{(t \leq tplane) \leftrightarrow ((x \leq a \land y \geq b) \lor (x \geq a \land y \leq b))}{if $\sigma = -1$}
   *
   *   \inferruleSC{- \mid t, x, y, a, b, \sigma}{(t \geq tplane) \leftrightarrow ((x \leq a \land y \leq b) \lor (x \geq a \land y \geq b))}{if $\sigma = 1$}
   *
   * where :math:`x,y` are real terms (variables or extended terms),
   * :math:`t = x \cdot y` (possibly under rewriting), :math:`a,b` are real
   * constants, :math:`\sigma \in \{ 1, -1\}` and :math:`tplane := b \cdot x + a \cdot y - a \cdot b` is the tangent plane of :math:`x \cdot y` at :math:`(a,b)`.
   * \endverbatim
   */
  ARITH_MULT_TANGENT,

  /**
   * \verbatim embed:rst:leading-asterisk
   * **Arithmetic -- Transcendentals -- Assert bounds on Pi**
   *
   * .. math::
   *   \inferrule{- \mid l, u}{\texttt{real.pi} \geq l \land \texttt{real.pi}
   *   \leq u}
   *
   * where :math:`l,u` are valid lower and upper bounds on :math:`\pi`.
   * \endverbatim
   */
  ARITH_TRANS_PI,
  /**
   * \verbatim embed:rst:leading-asterisk
   * **Arithmetic -- Transcendentals -- Exp at negative values**
   *
   * .. math::
   *   \inferrule{- \mid t}{(t < 0) \leftrightarrow (\exp(t) < 1)}
   * \endverbatim
   */
  ARITH_TRANS_EXP_NEG,
  /**
   * \verbatim embed:rst:leading-asterisk
   * **Arithmetic -- Transcendentals -- Exp is always positive**
   *
   * .. math::
   *   \inferrule{- \mid t}{\exp(t) > 0}
   * \endverbatim
   */
  ARITH_TRANS_EXP_POSITIVITY,
  /**
   * \verbatim embed:rst:leading-asterisk
   * **Arithmetic -- Transcendentals -- Exp grows super-linearly for positive
   * values**
   *
   * .. math::
   *   \inferrule{- \mid t}{t \leq 0 \lor \exp(t) > t+1}
   * \endverbatim
   */
  ARITH_TRANS_EXP_SUPER_LIN,
  /**
   * \verbatim embed:rst:leading-asterisk
   * **Arithmetic -- Transcendentals -- Exp at zero**
   *
   * .. math::
   *   \inferrule{- \mid t}{(t=0) \leftrightarrow (\exp(t) = 1)}
   * \endverbatim
   */
  ARITH_TRANS_EXP_ZERO,
  /**
   * \verbatim embed:rst:leading-asterisk
   * **Arithmetic -- Transcendentals -- Exp is approximated from above for
   * negative values**
   *
   * .. math::
   *   \inferrule{- \mid d,t,l,u}{(t \geq l \land t \leq u) \rightarrow exp(t)
   *   \leq \texttt{secant}(\exp, l, u, t)}
   *
   * where :math:`d` is an even positive number, :math:`t` an arithmetic term
   * and :math:`l,u` are lower and upper bounds on :math:`t`. Let :math:`p` be
   * the :math:`d`'th taylor polynomial at zero (also called the Maclaurin
   * series) of the exponential function. :math:`\texttt{secant}(\exp, l, u, t)`
   * denotes the secant of :math:`p` from :math:`(l, \exp(l))` to :math:`(u,
   * \exp(u))` evaluated at :math:`t`, calculated as follows:
   *
   * .. math::
   *   \frac{p(l) - p(u)}{l - u} \cdot (t - l) + p(l)
   *
   * The lemma states that if :math:`t` is between :math:`l` and :math:`u`, then
   * :math:`\exp(t` is below the secant of :math:`p` from :math:`l` to
   * :math:`u`. \endverbatim
   */
  ARITH_TRANS_EXP_APPROX_ABOVE_NEG,
  /**
   * \verbatim embed:rst:leading-asterisk
   * **Arithmetic -- Transcendentals -- Exp is approximated from above for
   * positive values**
   *
   * .. math::
   *   \inferrule{- \mid d,t,l,u}{(t \geq l \land t \leq u) \rightarrow exp(t)
   *   \leq \texttt{secant-pos}(\exp, l, u, t)}
   *
   * where :math:`d` is an even positive number, :math:`t` an arithmetic term
   * and :math:`l,u` are lower and upper bounds on :math:`t`. Let :math:`p^*` be
   * a modification of the :math:`d`'th taylor polynomial at zero (also called
   * the Maclaurin series) of the exponential function as follows where
   * :math:`p(d-1)` is the regular Maclaurin series of degree :math:`d-1`:
   *
   * .. math::
   *   p^* := p(d-1) \cdot \frac{1 + t^n}{n!}
   *
   * :math:`\texttt{secant-pos}(\exp, l, u, t)` denotes the secant of :math:`p`
   * from :math:`(l, \exp(l))` to :math:`(u, \exp(u))` evaluated at :math:`t`,
   * calculated as follows:
   *
   * .. math::
   *   \frac{p(l) - p(u)}{l - u} \cdot (t - l) + p(l)
   *
   * The lemma states that if :math:`t` is between :math:`l` and :math:`u`, then
   * :math:`\exp(t` is below the secant of :math:`p` from :math:`l` to
   * :math:`u`. \endverbatim
   */
  ARITH_TRANS_EXP_APPROX_ABOVE_POS,
  /**
   * \verbatim embed:rst:leading-asterisk
   * **Arithmetic -- Transcendentals -- Exp is approximated from below**
   *
   * .. math::
   *   \inferrule{- \mid d,t}{exp(t) \geq \texttt{maclaurin}(\exp, d, t)}
   *
   * where :math:`d` is an odd positive number, :math:`t` an arithmetic term and
   * :math:`\texttt{maclaurin}(\exp, d, t)` is the :math:`d`'th taylor
   * polynomial at zero (also called the Maclaurin series) of the exponential
   * function evaluated at :math:`t`. The Maclaurin series for the exponential
   * function is the following:
   *
   * .. math::
   *   \exp(x) = \sum_{n=0}^{\infty} \frac{x^n}{n!}
   * \endverbatim
   */
  ARITH_TRANS_EXP_APPROX_BELOW,
  /**
   * \verbatim embed:rst:leading-asterisk
   * **Arithmetic -- Transcendentals -- Sine is always between -1 and 1**
   *
   * .. math::
   *   \inferrule{- \mid t}{\sin(t) \leq 1 \land \sin(t) \geq -1}
   * \endverbatim
   */
  ARITH_TRANS_SINE_BOUNDS,
  /**
   * \verbatim embed:rst:leading-asterisk
   * **Arithmetic -- Transcendentals -- Sine is shifted to -pi...pi**
   *
   * .. math::
   *   \inferrule{- \mid x, y, s}{-\pi \leq y \leq \pi \land \sin(y) = \sin(x)
   *   \land (\ite{-\pi \leq x \leq \pi}{x = y}{x = y + 2 \pi s})}
   *
   * where :math:`x` is the argument to sine, :math:`y` is a new real skolem
   * that is :math:`x` shifted into :math:`-\pi \dots \pi` and :math:`s` is a
   * new integer slolem that is the number of phases :math:`y` is shifted.
   * \endverbatim
   */
  ARITH_TRANS_SINE_SHIFT,
  /**
   * \verbatim embed:rst:leading-asterisk
   * **Arithmetic -- Transcendentals -- Sine is symmetric with respect to
   * negation of the argument**
   *
   * .. math::
   *   \inferrule{- \mid t}{\sin(t) - \sin(-t) = 0}
   * \endverbatim
   */
  ARITH_TRANS_SINE_SYMMETRY,
  /**
   * \verbatim embed:rst:leading-asterisk
   * **Arithmetic -- Transcendentals -- Sine is bounded by the tangent at zero**
   *
   * .. math::
   *   \inferrule{- \mid t}{(t > 0 \rightarrow \sin(t) < t) \land (t < 0
   *   \rightarrow \sin(t) > t)} \endverbatim
   */
  ARITH_TRANS_SINE_TANGENT_ZERO,
  /**
   * \verbatim embed:rst:leading-asterisk
   * **Arithmetic -- Transcendentals -- Sine is bounded by the tangents at -pi
   * and pi**
   *
   * .. math::
   *   \inferrule{- \mid t}{(t > -\pi \rightarrow \sin(t) > -\pi - t) \land (t <
   *   \pi \rightarrow \sin(t) < \pi - t)} \endverbatim
   */
  ARITH_TRANS_SINE_TANGENT_PI,
  /**
   * \verbatim embed:rst:leading-asterisk
   * **Arithmetic -- Transcendentals -- Sine is approximated from above for
   * negative values**
   *
   * .. math::
   *   \inferrule{- \mid d,t,lb,ub,l,u}{(t \geq lb land t \leq ub) \rightarrow
   *   \sin(t) \leq \texttt{secant}(\sin, l, u, t)}
   *
   * where :math:`d` is an even positive number, :math:`t` an arithmetic term,
   * :math:`lb,ub` are symbolic lower and upper bounds on :math:`t` (possibly
   * containing :math:`\pi`) and :math:`l,u` the evaluated lower and upper
   * bounds on :math:`t`. Let :math:`p` be the :math:`d`'th taylor polynomial at
   * zero (also called the Maclaurin series) of the sine function.
   * :math:`\texttt{secant}(\sin, l, u, t)` denotes the secant of :math:`p` from
   * :math:`(l, \sin(l))` to :math:`(u, \sin(u))` evaluated at :math:`t`,
   * calculated as follows:
   *
   * .. math::
   *   \frac{p(l) - p(u)}{l - u} \cdot (t - l) + p(l)
   *
   * The lemma states that if :math:`t` is between :math:`l` and :math:`u`, then
   * :math:`\sin(t)` is below the secant of :math:`p` from :math:`l` to
   * :math:`u`. \endverbatim
   */
  ARITH_TRANS_SINE_APPROX_ABOVE_NEG,
  /**
   * \verbatim embed:rst:leading-asterisk
   * **Arithmetic -- Transcendentals -- Sine is approximated from above for
   * positive values**
   *
   * .. math::
   *   \inferrule{- \mid d,t,c,lb,ub}{(t \geq lb land t \leq ub) \rightarrow
   *   \sin(t) \leq \texttt{upper}(\sin, c)}
   *
   * where :math:`d` is an even positive number, :math:`t` an arithmetic term,
   * :math:`c` an arithmetic constant and :math:`lb,ub` are symbolic lower and
   * upper bounds on :math:`t` (possibly containing :math:`\pi`). Let :math:`p`
   * be the :math:`d`'th taylor polynomial at zero (also called the Maclaurin
   * series) of the sine function. :math:`\texttt{upper}(\sin, c)` denotes the
   * upper bound on :math:`\sin(c)` given by :math:`p` and :math:`lb,up` such
   * that :math:`\sin(t)` is the maximum of the sine function on
   * :math:`(lb,ub)`. \endverbatim
   */
  ARITH_TRANS_SINE_APPROX_ABOVE_POS,
  /**
   * \verbatim embed:rst:leading-asterisk
   * **Arithmetic -- Transcendentals -- Sine is approximated from below for
   * negative values**
   *
   * .. math::
   *   \inferrule{- \mid d,t,c,lb,ub}{(t \geq lb land t \leq ub) \rightarrow
   *   \sin(t) \geq \texttt{lower}(\sin, c)}
   *
   * where :math:`d` is an even positive number, :math:`t` an arithmetic term,
   * :math:`c` an arithmetic constant and :math:`lb,ub` are symbolic lower and
   * upper bounds on :math:`t` (possibly containing :math:`\pi`). Let :math:`p`
   * be the :math:`d`'th taylor polynomial at zero (also called the Maclaurin
   * series) of the sine function. :math:`\texttt{lower}(\sin, c)` denotes the
   * lower bound on :math:`\sin(c)` given by :math:`p` and :math:`lb,up` such
   * that :math:`\sin(t)` is the minimum of the sine function on
   * :math:`(lb,ub)`. \endverbatim
   */
  ARITH_TRANS_SINE_APPROX_BELOW_NEG,
  /**
   * \verbatim embed:rst:leading-asterisk
   * **Arithmetic -- Transcendentals -- Sine is approximated from below for
   * positive values**
   *
   * .. math::
   *   \inferrule{- \mid d,t,lb,ub,l,u}{(t \geq lb land t \leq ub) \rightarrow
   *   \sin(t) \geq \texttt{secant}(\sin, l, u, t)}
   *
   * where :math:`d` is an even positive number, :math:`t` an arithmetic term,
   * :math:`lb,ub` are symbolic lower and upper bounds on :math:`t` (possibly
   * containing :math:`\pi`) and :math:`l,u` the evaluated lower and upper
   * bounds on :math:`t`. Let :math:`p` be the :math:`d`'th taylor polynomial at
   * zero (also called the Maclaurin series) of the sine function.
   * :math:`\texttt{secant}(\sin, l, u, t)` denotes the secant of :math:`p` from
   * :math:`(l, \sin(l))` to :math:`(u, \sin(u))` evaluated at :math:`t`,
   * calculated as follows:
   *
   * .. math::
   *   \frac{p(l) - p(u)}{l - u} \cdot (t - l) + p(l)
   *
   * The lemma states that if :math:`t` is between :math:`l` and :math:`u`, then
   * :math:`\sin(t)` is above the secant of :math:`p` from :math:`l` to
   * :math:`u`. \endverbatim
   */
  ARITH_TRANS_SINE_APPROX_BELOW_POS,

  /**
   * \verbatim embed:rst:leading-asterisk
   * **Arithmetic -- Coverings -- Direct conflict**
   *
   * We use :math:`\texttt{IRP}_k(poly)` for an IndexedRootPredicate that is
   * defined as the :math:`k`'th root of the polynomial :math:`poly`. Note that
   * :math:`poly` may not be univariate; in this case, the value of
   * :math:`\texttt{IRP}_k(poly)` can only be calculated with respect to a
   * (partial) model for all but one variable of :math:`poly`.
   *
   * A formula :math:`\texttt{Interval}(x_i)` describes that a variable
   * :math:`x_i` is within a particular interval whose bounds are given as IRPs.
   * It is either an open interval or a point interval:
   *
   * .. math::
   *   \texttt{IRP}_k(poly) < x_i < \texttt{IRP}_k(poly)
   *
   *   x_i = \texttt{IRP}_k(poly)
   *
   * A formula :math:`\texttt{Cell}(x_1 \dots x_i)` describes a portion
   * of the real space in the following form:
   *
   * .. math::
   *   \texttt{Interval}(x_1) \land \dots \land \texttt{Interval}(x_i)
   *
   * A cell can also be empty (for :math:`i = 0`).
   *
   * A formula :math:`\texttt{Covering}(x_i)` is a set of intervals, implying
   * that :math:`x_i` can be in neither of these intervals. To be a covering (of
   * the real line), the union of these intervals should be the real numbers.
   *
   * .. math::
   *   \inferrule{\texttt{Cell}, A \mid -}{\bot}
   *
   * A direct interval is generated from an assumption :math:`A` (in variables
   * :math:`x_1 \dots x_i`) over a :math:`\texttt{Cell}(x_1 \dots x_i)`. It
   * derives that :math:`A` evaluates to false over the cell. In the actual
   * algorithm, it means that :math:`x_i` can not be in the topmost interval of
   * the cell. \endverbatim
   */
  ARITH_NL_COVERING_DIRECT,
  /**
   * \verbatim embed:rst:leading-asterisk
   * **Arithmetic -- Coverings -- Recursive interval**
   *
   * See :cpp:enumerator:`ARITH_NL_COVERING_DIRECT
   * <cvc5::internal::PfRule::ARITH_NL_COVERING_DIRECT>` for the necessary definitions.
   *
   * .. math::
   *   \inferrule{\texttt{Cell}, \texttt{Covering} \mid -}{\bot}
   *
   * A recursive interval is generated from :math:`\texttt{Covering}(x_i)` over
   * :math:`\texttt{Cell}(x_1 \dots x_{i-1})`. It generates the conclusion that
   * no :math:`x_i` exists that extends the cell and satisfies all assumptions.
   * \endverbatim
   */
  ARITH_NL_COVERING_RECURSIVE,

  /**
   * \verbatim embed:rst:leading-asterisk
   * **External -- LFSC**
   *
   * Place holder for LFSC rules.
   *
   * .. math::
   *   \inferrule{P_1, \dots, P_n\mid \texttt{id}, Q, A_1,\dots, A_m}{Q}
   *
   * Note that the premises and arguments are arbitrary. It's expected that
   * :math:`\texttt{id}` refer to a proof rule in the external LFSC calculus.
   * \endverbatim
   */
  LFSC_RULE,
<<<<<<< HEAD
  //================================================ Place holder for Lean rules
  // ======== Lean rule
  // Children: (P1 ... Pn)
  // Arguments: (id, Q, A1, ..., Am)
  // ---------------------
  // Conclusion: (Q)
  // The id argument is a LeanRule, as defined in proof/lean/lean_rules.h
  // This allows us to specify which rule in the Lean calculus the current rule
  // corresponds to.
  LEAN_RULE,
  //================================================ Place holder for Alethe
  // rules
  // ======== Alethe rule
  // Children: (P1 ... Pn)
  // Arguments: (id, Q, Q', A1, ..., Am)
  // ---------------------
  // Conclusion: (Q)
  // where Q' is the representation of Q to be printed by the Alethe printer.
=======
  /**
   * \verbatim embed:rst:leading-asterisk
   * **External -- Alethe**
   *
   * Place holder for Alethe rules.
   *
   * .. math::
   *   \inferrule{P_1, \dots, P_n\mid \texttt{id}, Q, Q', A_1,\dots, A_m}{Q}
   *
   * Note that the premises and arguments are arbitrary. It's expected that
   * :math:`\texttt{id}` refer to a proof rule in the external Alethe calculus,
   * and that :math:`Q'` be the representation of Q to be printed by the Alethe
   * printer.
   * \endverbatim
   */
>>>>>>> 86d874b4
  ALETHE_RULE,

  //================================================= Unknown rule
  UNKNOWN,
};

/**
 * Converts a proof rule to a string. Note: This function is also used in
 * `safe_print()`. Changing this function name or signature will result in
 * `safe_print()` printing "<unsupported>" instead of the proper strings for
 * the enum values.
 *
 * @param id The proof rule
 * @return The name of the proof rule
 */
const char* toString(PfRule id);

/**
 * Writes a proof rule name to a stream.
 *
 * @param out The stream to write to
 * @param id The proof rule to write to the stream
 * @return The stream
 */
std::ostream& operator<<(std::ostream& out, PfRule id);

/** Hash function for proof rules */
struct PfRuleHashFunction
{
  size_t operator()(PfRule id) const;
}; /* struct PfRuleHashFunction */

}  // namespace cvc5::internal

#endif /* CVC5__PROOF__PROOF_RULE_H */<|MERGE_RESOLUTION|>--- conflicted
+++ resolved
@@ -1982,7 +1982,22 @@
    * \endverbatim
    */
   LFSC_RULE,
-<<<<<<< HEAD
+  /**
+   * \verbatim embed:rst:leading-asterisk
+   * **External -- Alethe**
+   *
+   * Place holder for Alethe rules.
+   *
+   * .. math::
+   *   \inferrule{P_1, \dots, P_n\mid \texttt{id}, Q, Q', A_1,\dots, A_m}{Q}
+   *
+   * Note that the premises and arguments are arbitrary. It's expected that
+   * :math:`\texttt{id}` refer to a proof rule in the external Alethe calculus,
+   * and that :math:`Q'` be the representation of Q to be printed by the Alethe
+   * printer.
+   * \endverbatim
+   */
+  ALETHE_RULE,
   //================================================ Place holder for Lean rules
   // ======== Lean rule
   // Children: (P1 ... Pn)
@@ -1993,32 +2008,6 @@
   // This allows us to specify which rule in the Lean calculus the current rule
   // corresponds to.
   LEAN_RULE,
-  //================================================ Place holder for Alethe
-  // rules
-  // ======== Alethe rule
-  // Children: (P1 ... Pn)
-  // Arguments: (id, Q, Q', A1, ..., Am)
-  // ---------------------
-  // Conclusion: (Q)
-  // where Q' is the representation of Q to be printed by the Alethe printer.
-=======
-  /**
-   * \verbatim embed:rst:leading-asterisk
-   * **External -- Alethe**
-   *
-   * Place holder for Alethe rules.
-   *
-   * .. math::
-   *   \inferrule{P_1, \dots, P_n\mid \texttt{id}, Q, Q', A_1,\dots, A_m}{Q}
-   *
-   * Note that the premises and arguments are arbitrary. It's expected that
-   * :math:`\texttt{id}` refer to a proof rule in the external Alethe calculus,
-   * and that :math:`Q'` be the representation of Q to be printed by the Alethe
-   * printer.
-   * \endverbatim
-   */
->>>>>>> 86d874b4
-  ALETHE_RULE,
 
   //================================================= Unknown rule
   UNKNOWN,
