--- conflicted
+++ resolved
@@ -279,7 +279,29 @@
    * \endverbatim
    */
   THEORY_REWRITE,
-<<<<<<< HEAD
+  /**
+   * \verbatim embed:rst:leading-asterisk
+   * **Trusted rules -- Theory preprocessing**
+   *
+   * .. math::
+   *   \inferrule{- \mid F}{F}
+   *
+   * where :math:`F` is an equality of the form :math:`t =
+   * \texttt{Theory::ppRewrite}(t)` for some theory. \endverbatim
+   */
+  THEORY_PREPROCESS,
+    /**
+   * \verbatim embed:rst:leading-asterisk
+   * **Trusted rules -- Theory preprocessing**
+   *
+   * .. math::
+   *   \inferrule{- \mid F}{F}
+   *
+   * where :math:`F` was added as a new assertion by theory preprocessing from
+   * the theory with identifier tid.
+   * \endverbatim
+   */
+  THEORY_PREPROCESS_LEMMA,
   /**
    * \verbatim embed:rst:leading-asterisk
    * **Trusted rules -- Preprocessing**
@@ -292,36 +314,6 @@
    * :math:`F` was added as a new assertion by some preprocessing pass.
    * \endverbatim
    */
-=======
-  // ======== Theory Preprocess
-  // Children: none
-  // Arguments: (F, tid)
-  // ----------------------------------------
-  // Conclusion: F
-  // where F is an equality of the form t = Theory::ppRewrite(t) for the theory
-  // with identifier tid. Notice this is a "trusted" rule.
-  THEORY_PREPROCESS,
-  // ======== Theory Preprocess
-  // Children: none
-  // Arguments: (F, tid)
-  // ----------------------------------------
-  // Conclusion: F
-  // where F was added as a new assertion by theory preprocessing from the
-  // theory with identifier tid.
-  THEORY_PREPROCESS_LEMMA,
-  // The remaining rules in this section have the signature of a "trusted rule":
-  //
-  // Children: ?
-  // Arguments: (F)
-  // ---------------------------------------------------------------
-  // Conclusion: F
-  //
-  // Unless stated below, the expected children vector of the rule is empty.
-  //
-  // where F is an equality of the form t = t' where t was replaced by t'
-  // based on some preprocessing pass, or otherwise F was added as a new
-  // assertion by some preprocessing pass.
->>>>>>> 3c37d6ae
   PREPROCESS,
   /**
    * \verbatim embed:rst:leading-asterisk
@@ -334,29 +326,6 @@
    * \endverbatim
    */
   PREPROCESS_LEMMA,
-<<<<<<< HEAD
-  /**
-   * \verbatim embed:rst:leading-asterisk
-   * **Trusted rules -- Theory preprocessing**
-   *
-   * .. math::
-   *   \inferrule{- \mid F}{F}
-   *
-   * where :math:`F` is an equality of the form :math:`t =
-   * \texttt{Theory::ppRewrite}(t)` for some theory. \endverbatim
-   */
-  THEORY_PREPROCESS,
-  /**
-   * \verbatim embed:rst:leading-asterisk
-   * **Trusted rules -- Theory preprocessing**
-   *
-   * .. math::
-   *   \inferrule{- \mid F}{F}
-   *
-   * where :math:`F` was added as a new assertion by theory preprocessing.
-   * \endverbatim
-   */
-  THEORY_PREPROCESS_LEMMA,
   /**
    * \verbatim embed:rst:leading-asterisk
    * **Trusted rules -- Theory expand definitions**
@@ -367,10 +336,6 @@
    * where :math:`F` is an equality of the form :math:`t = t'` where :math:`t`
    * was replaced by :math:`t'` based on theory expand definitions. \endverbatim
    */
-=======
-  // where F is an equality of the form t = t' where t was replaced by t'
-  // based on theory expand definitions.
->>>>>>> 3c37d6ae
   THEORY_EXPAND_DEF,
   /**
    * \verbatim embed:rst:leading-asterisk
