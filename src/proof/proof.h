--- conflicted
+++ resolved
@@ -19,10 +19,6 @@
 #ifndef __CVC4__PROOF__PROOF_H
 #define __CVC4__PROOF__PROOF_H
 
-<<<<<<< HEAD
-// FIXME: rename proof to unsat core and theory_proof to proof
-#include "smt/options.h"
-=======
 #include "options/smt_options.h"
 
 
@@ -49,7 +45,6 @@
  * - util/configuration_private.h
  */
 
->>>>>>> 541c88a3
 #ifdef CVC4_PROOF
 #  define PROOF(x) if(CVC4::options::proof() || CVC4::options::unsatCores()) { x; }
 #  define NULLPROOF(x) (CVC4::options::proof() || CVC4::options::unsatCores()) ? x : NULL
@@ -66,13 +61,10 @@
 #  define THEORY_PROOF_ON() false
 #endif /* CVC4_PROOF */
 
-<<<<<<< HEAD
 #ifdef CVC4_PROOF_STATS /* CVC4_PROOF_STATS */
 # define PSTATS(x) { x; }
 #else
 # define PSTATS(x)
 #endif /* CVC4_PROOF_STATS */
-=======
->>>>>>> 541c88a3
 
 #endif /* __CVC4__PROOF__PROOF_H */