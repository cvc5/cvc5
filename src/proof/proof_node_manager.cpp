--- conflicted
+++ resolved
@@ -403,32 +403,20 @@
 
 ProofNode* ProofNodeManager::cancelDoubleSymm(ProofNode* pn)
 {
-<<<<<<< HEAD
-  std::unordered_set<ProofNode*> processed;
-=======
   // processed is almost always size <= 1
   std::vector<ProofNode*> processed;
->>>>>>> 2d263d02
   while (pn->getRule() == PfRule::SYMM)
   {
     std::shared_ptr<ProofNode> pnc = pn->getChildren()[0];
     if (pnc->getRule() == PfRule::SYMM)
     {
       pn = pnc->getChildren()[0].get();
-<<<<<<< HEAD
-      if (processed.find(pn) != processed.end())
-=======
       if (std::find(processed.begin(), processed.end(), pn) != processed.end())
->>>>>>> 2d263d02
       {
         Unreachable()
             << "Cyclic proof encountered when cancelling double symmetry";
       }
-<<<<<<< HEAD
-      processed.insert(pn);
-=======
       processed.push_back(pn);
->>>>>>> 2d263d02
     }
     else
     {
