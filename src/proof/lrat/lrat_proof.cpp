/*********************                                                        */
/*! \file lrat_proof.cpp
 ** \verbatim
 ** Top contributors (to current version):
 **   Alex Ozdemir
 ** This file is part of the CVC4 project.
 ** Copyright (c) 2009-2019 by the authors listed in the file AUTHORS
 ** in the top-level source directory) and their institutional affiliations.
 ** All rights reserved.  See the file COPYING in the top-level source
 ** directory for licensing information.\endverbatim
 **
 ** \brief DRAT Proof Format
 **
 ** Defines deserialization for DRAT proofs.
 **/

#include "proof/lrat/lrat_proof.h"

#include <algorithm>
#include <cstdlib>
#include <fstream>
#include <iostream>
#include <memory>
#include <sstream>
#include <unordered_map>

#include "base/cvc4_assert.h"
#include "base/output.h"
#include "proof/dimacs.h"
#include "proof/lfsc_proof_printer.h"
#include "util/utility.h"

#if CVC4_USE_DRAT2ER
#include "drat2er_options.h"
#include "drat_trim_interface.h"
#endif

namespace CVC4 {
namespace proof {
namespace lrat {

using prop::SatClause;
using prop::SatLiteral;
using prop::SatVariable;

namespace {

// Prints the trace as a space-separated list of (+) ints with a space at the
// end.
std::ostream& operator<<(std::ostream& o, const LratUPTrace& trace)
{
  for (const auto& i : trace)
  {
    o << i << " ";
  }
  return o;
}

/**
 * Print a list of clause indices to go to while doing UP.
 *
 * i.e. a value of type Trace
 *
 * @param o where to print to
 * @param trace the trace (list of clauses) to print
 */
void printTrace(std::ostream& o, const LratUPTrace& trace)
{
  for (ClauseIdx idx : trace)
  {
    o << "(Tracec " << idx << " ";
  }
  o << "Tracen";
  std::fill_n(std::ostream_iterator<char>(o), trace.size(), ')');
}

/**
 * Print the RAT hints for a clause addition.
 *
 * i.e. prints an LFSC value of type RATHints
 *
 * @param o where to print to
 * @param hints the RAT hints to print
 */
void printHints(std::ostream& o,
                const std::vector<std::pair<ClauseIdx, LratUPTrace>>& hints)
{
  for (auto& hint : hints)
  {
    o << "\n    (RATHintsc " << hint.first << " ";
    printTrace(o, hint.second);
    o << " ";
  }
  o << "RATHintsn";
  std::fill_n(std::ostream_iterator<char>(o), hints.size(), ')');
}

/**
 * Print an index list
 *
 * i.e. prints an LFSC value of type CIList
 *
 * @param o where to print to
 * @param indices the list of indices to print
 */
void printIndices(std::ostream& o, const std::vector<ClauseIdx>& indices)
{
  Assert(indices.size() > 0);
  // Verify that the indices are sorted!
  for (size_t i = 0, n = indices.size() - 1; i < n; ++i)
  {
    Assert(indices[i] < indices[i + 1]);
  }

  for (ClauseIdx idx : indices)
  {
    o << "(CIListc " << idx << " ";
  }
  o << "CIListn";
  std::fill_n(std::ostream_iterator<char>(o), indices.size(), ')');
}

}  // namespace

// Prints the LRAT addition line in textual format

LratProof LratProof::fromDratProof(
    const std::unordered_map<ClauseId, prop::SatClause>& clauses,
    const std::vector<ClauseId> usedIds,
    const std::string& dratBinary)
{
  std::ostringstream cmd;
<<<<<<< HEAD
  std::string formulaFilename("cvc4-dimacs-XXXXXX");
  std::string dratFilename("cvc4-drat-XXXXXX");
  std::string lratFilename("cvc4-lrat-XXXXXX");
  std::fstream formStream = openTmpFile(&formulaFilename);
  printDimacs(formStream, usedClauses);
=======
  char formulaFilename[] = "/tmp/cvc4-dimacs-XXXXXX";
  char dratFilename[] = "/tmp/cvc4-drat-XXXXXX";
  char lratFilename[] = "/tmp/cvc4-lrat-XXXXXX";
  int r;
  r = mkstemp(formulaFilename);
  AlwaysAssert(r > 0);
  close(r);
  r = mkstemp(dratFilename);
  AlwaysAssert(r > 0);
  close(r);
  r = mkstemp(lratFilename);
  AlwaysAssert(r > 0);
  close(r);
  std::ofstream formStream(formulaFilename);
  printDimacs(formStream, clauses, usedIds);
>>>>>>> 07333515
  formStream.close();

  std::fstream dratStream = openTmpFile(&dratFilename);
  dratStream << dratBinary;
  dratStream.close();

#if CVC4_USE_DRAT2ER
  drat2er::drat_trim::CheckAndConvertToLRAT(
      formulaFilename, dratFilename, lratFilename, drat2er::options::QUIET);
#else
  Unimplemented(
      "LRAT proof production requires drat2er.\n"
      "Run contrib/get-drat2er, reconfigure with --drat2er, and rebuild");
#endif

  std::fstream lratStream = openTmpFile(&lratFilename);
  LratProof lrat(lratStream);
  remove(formulaFilename.c_str());
  remove(dratFilename.c_str());
  remove(lratFilename.c_str());
  return lrat;
}

std::istream& operator>>(std::istream& in, SatLiteral& l)
{
  int64_t i;
  in >> i;
  l = SatLiteral(std::abs(i), i < 0);
  return in;
}

// This parser is implemented to parse the textual RAT format found in
// "Efficient Certified RAT Verification", by Cruz-Filipe et. All
LratProof::LratProof(std::istream& textualProof)
{
  for (size_t line = 0;; ++line)
  {
    // Read beginning of instruction. EOF indicates that we're done.
    size_t clauseIdx;
    textualProof >> clauseIdx;
    if (textualProof.eof())
    {
      return;
    }

    // Read the first word of the instruction. A 'd' indicates deletion.
    std::string first;
    textualProof >> first;
    Trace("pf::lrat") << "First word: " << first << std::endl;
    Assert(textualProof.good());
    if (first == "d")
    {
      std::vector<ClauseIdx> clauses;
      while (true)
      {
        ClauseIdx di;
        textualProof >> di;
        Assert(textualProof.good());
        if (di == 0)
        {
          break;
        }
        clauses.push_back(di);
      }
      if (clauses.size() > 0)
      {
        std::sort(clauses.begin(), clauses.end());
        std::unique_ptr<LratInstruction> instr(
            new LratDeletion(clauseIdx, std::move(clauses)));
        d_instructions.push_back(std::move(instr));
      }
    }
    else
    {
      // We need to reparse the first word as a literal to read the clause
      // we're parsing. It ends with a 0;
      std::istringstream firstS(first);
      SatLiteral lit;
      firstS >> lit;
      Trace("pf::lrat") << "First lit: " << lit << std::endl;
      Assert(!firstS.fail(), "Couldn't parse first literal from addition line");

      SatClause clause;
      for (; lit != 0; textualProof >> lit)
      {
        Assert(textualProof.good());
        clause.emplace_back(lit.getSatVariable() - 1, lit.isNegated());
      }

      // Now we read the AT UP trace. It ends at the first non-(+) #
      std::vector<ClauseIdx> atTrace;
      int64_t i;
      textualProof >> i;
      for (; i > 0; textualProof >> i)
      {
        Assert(textualProof.good());
        atTrace.push_back(i);
      }

      // For each RAT hint... (each RAT hint starts with a (-)).
      std::vector<std::pair<ClauseIdx, LratUPTrace>> resolvants;
      for (; i<0; textualProof>> i)
      {
        Assert(textualProof.good());
        // Create an entry in the RAT hint list
        resolvants.emplace_back(-i, std::vector<ClauseIdx>());

        // Record the UP trace. It ends with a (-) or 0.
        textualProof >> i;
        for (; i > 0; textualProof >> i)
        {
          resolvants.back().second.push_back(i);
        }
      }
      // Pairs compare based on the first element, so this sorts by the
      // resolution target index
      std::sort(resolvants.begin(), resolvants.end());
      std::unique_ptr<LratInstruction> instr(
          new LratAddition(clauseIdx,
                           std::move(clause),
                           std::move(atTrace),
                           std::move(resolvants)));
      d_instructions.push_back(std::move(instr));
    }
  }
}

void LratProof::outputAsLfsc(std::ostream& o) const
{
  std::ostringstream closeParen;
  for (const auto& i : d_instructions)
  {
    i->outputAsLfsc(o, closeParen);
  }
  o << "LRATProofn";
  o << closeParen.str();
}

void LratAddition::outputAsText(std::ostream& o) const
{
  o << d_idxOfClause << " ";
  textOut(o, d_clause) << " ";
  o << d_atTrace;  // Inludes a space at the end.
  for (const auto& rat : d_resolvants)
  {
    o << "-" << rat.first << " ";
    o << rat.second;  // Includes a space at the end.
  }
  o << "0\n";
}

void LratAddition::outputAsLfsc(std::ostream& o, std::ostream& closeParen) const
{
  o << "\n    (LRATProofa " << d_idxOfClause << " ";
  closeParen << ")";
  LFSCProofPrinter::printSatClause(d_clause, o, "bb");
  o << " ";
  printTrace(o, d_atTrace);
  o << " ";
  printHints(o, d_resolvants);
  o << " ";
}

void LratDeletion::outputAsText(std::ostream& o) const
{
  o << d_idxOfClause << " d ";
  for (const auto& idx : d_clauses)
  {
    o << idx << " ";
  }
  o << "0\n";
}

void LratDeletion::outputAsLfsc(std::ostream& o, std::ostream& closeParen) const
{
  o << "\n    (LRATProofd ";
  closeParen << ")";
  printIndices(o, d_clauses);
  o << " ";
}

std::ostream& operator<<(std::ostream& o, const LratProof& p)
{
  for (const auto& instr : p.getInstructions())
  {
    o << *instr;
  }
  return o;
}

std::ostream& operator<<(std::ostream& o, const LratInstruction& i)
{
  i.outputAsText(o);
  return o;
}

}  // namespace lrat
}  // namespace proof
}  // namespace CVC4<|MERGE_RESOLUTION|>--- conflicted
+++ resolved
@@ -130,34 +130,19 @@
     const std::string& dratBinary)
 {
   std::ostringstream cmd;
-<<<<<<< HEAD
   std::string formulaFilename("cvc4-dimacs-XXXXXX");
   std::string dratFilename("cvc4-drat-XXXXXX");
   std::string lratFilename("cvc4-lrat-XXXXXX");
+
   std::fstream formStream = openTmpFile(&formulaFilename);
-  printDimacs(formStream, usedClauses);
-=======
-  char formulaFilename[] = "/tmp/cvc4-dimacs-XXXXXX";
-  char dratFilename[] = "/tmp/cvc4-drat-XXXXXX";
-  char lratFilename[] = "/tmp/cvc4-lrat-XXXXXX";
-  int r;
-  r = mkstemp(formulaFilename);
-  AlwaysAssert(r > 0);
-  close(r);
-  r = mkstemp(dratFilename);
-  AlwaysAssert(r > 0);
-  close(r);
-  r = mkstemp(lratFilename);
-  AlwaysAssert(r > 0);
-  close(r);
-  std::ofstream formStream(formulaFilename);
   printDimacs(formStream, clauses, usedIds);
->>>>>>> 07333515
   formStream.close();
 
   std::fstream dratStream = openTmpFile(&dratFilename);
   dratStream << dratBinary;
   dratStream.close();
+
+  std::fstream lratStream = openTmpFile(&lratFilename);
 
 #if CVC4_USE_DRAT2ER
   drat2er::drat_trim::CheckAndConvertToLRAT(
@@ -168,7 +153,6 @@
       "Run contrib/get-drat2er, reconfigure with --drat2er, and rebuild");
 #endif
 
-  std::fstream lratStream = openTmpFile(&lratFilename);
   LratProof lrat(lratStream);
   remove(formulaFilename.c_str());
   remove(dratFilename.c_str());
