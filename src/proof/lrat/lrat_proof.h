--- conflicted
+++ resolved
@@ -129,12 +129,8 @@
   /**
    * @brief Construct an LRAT proof from a DRAT proof, using drat-trim
    *
-<<<<<<< HEAD
-   * @param usedClauses The CNF formula that we're deriving bottom from.
-=======
    * @param clauses A store of clauses that might be in our formula
    * @param usedIds the ids of clauses that are actually in our formula
->>>>>>> 07333515
    * @param dratBinary  The DRAT proof from the SAT solver, as a binary stream.
    */
   static LratProof fromDratProof(
