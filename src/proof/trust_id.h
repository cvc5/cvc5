/******************************************************************************
 * Top contributors (to current version):
 *   Andrew Reynolds
 *
 * This file is part of the cvc5 project.
 *
 * Copyright (c) 2009-2024 by the authors listed in the file AUTHORS
 * in the top-level source directory and their institutional affiliations.
 * All rights reserved.  See the file COPYING in the top-level source
 * directory for licensing information.
 * ****************************************************************************
 *
 * Trust identifier enumeration
 */

#include "cvc5_private.h"

#ifndef CVC5__PROOF__TRUST_ID_H
#define CVC5__PROOF__TRUST_ID_H

#include "expr/node.h"

namespace cvc5::internal {

/**
 * Identifiers for trusted steps in proofs.
 */
enum class TrustId : uint32_t
{
  NONE,
  /** A lemma sent by a theory without a proof */
  THEORY_LEMMA,
  /**
   * An internal inference made by a theory without a proof. These are split
   * per theory, and introduced as needed.
   */
  THEORY_INFERENCE_ARITH,
  THEORY_INFERENCE_ARRAYS,
  THEORY_INFERENCE_DATATYPES,
  THEORY_INFERENCE_SEP,
  THEORY_INFERENCE_SETS,
  THEORY_INFERENCE_STRINGS,
  /** A ppStaticRewrite step */
  PP_STATIC_REWRITE,
  /** A rewrite of the input formula made by a theory during preprocessing
     without a proof */
  THEORY_PREPROCESS,
  /** A lemma added during theory-preprocessing without a proof */
  THEORY_PREPROCESS_LEMMA,
  /** A expanding of definitions of the input formula made without a proof */
  THEORY_EXPAND_DEF,
  /** Specific preprocessing passes */
  /** BvGauss */
  PREPROCESS_BV_GUASS,
  PREPROCESS_BV_GUASS_LEMMA,
  /** BvToBool preprocessing pass */
  PREPROCESS_BV_TO_BOOL,
  /** BvToInt preprocessing pass */
  PREPROCESS_BV_TO_INT,
  PREPROCESS_BV_TO_INT_LEMMA,
  /** BoolToBv preprocessing pass */
  PREPROCESS_BOOL_TO_BV,
  /** Ackermann preprocessing pass */
  PREPROCESS_ACKERMANN,
  PREPROCESS_ACKERMANN_LEMMA,
  /** StaticLearning preprocessing pass */
  PREPROCESS_STATIC_LEARNING_LEMMA,
  /** HoElim preprocessing pass */
  PREPROCESS_HO_ELIM,
  PREPROCESS_HO_ELIM_LEMMA,
  /** BitvectorEagerAtoms preprocessing pass */
  PREPROCESS_BITVECTOR_EAGER_ATOMS,
  /** FfBitsum preprocessing pass */
  PREPROCESS_FF_BITSUM,
  /** FfDisjunctiveBit preprocessing pass */
  PREPROCESS_FF_DISJUNCTIVE_BIT,
  /** FunDefFmf preprocessing pass */
  PREPROCESS_FUN_DEF_FMF,
  /** ITESimp preprocessing pass */
  PREPROCESS_ITE_SIMP,
  /** LearnedRewrite preprocessing pass */
  PREPROCESS_LEARNED_REWRITE,
  PREPROCESS_LEARNED_REWRITE_LEMMA,
  /** MipLibTrick preprocessing pass */
  PREPROCESS_MIPLIB_TRICK,
  PREPROCESS_MIPLIB_TRICK_LEMMA,
  /** NlExtPurify preprocessing pass */
  PREPROCESS_NL_EXT_PURIFY,
  PREPROCESS_NL_EXT_PURIFY_LEMMA,
  /** BvIntroPow2 preprocessing pass */
  PREPROCESS_BV_INTRO_POW2,
  /** ForeignTheoryRewrite preprocessing pass */
  PREPROCESS_FOREIGN_THEORY_REWRITE,
  /** UnconstrainedSimp preprocessing pass */
  PREPROCESS_UNCONSTRAINED_SIMP,
  /** QuantifiersPreprocess preprocessing pass */
  PREPROCESS_QUANTIFIERS_PP,
  /** SortInferencePass preprocessing pass */
  PREPROCESS_SORT_INFER,
  PREPROCESS_SORT_INFER_LEMMA,
  /** StringsEagerPp preprocessing pass */
  PREPROCESS_STRINGS_EAGER_PP,
  /**
   * We use :math:`\texttt{IRP}_k(poly)` for an IndexedRootPredicate that is
   * defined as the :math:`k`'th root of the polynomial :math:`poly`. Note that
   * :math:`poly` may not be univariate; in this case, the value of
   * :math:`\texttt{IRP}_k(poly)` can only be calculated with respect to a
   * (partial) model for all but one variable of :math:`poly`.
   *
   * A formula :math:`\texttt{Interval}(x_i)` describes that a variable
   * :math:`x_i` is within a particular interval whose bounds are given as IRPs.
   * It is either an open interval or a point interval:
   *
   * .. math::
   *   \texttt{IRP}_k(poly) < x_i < \texttt{IRP}_k(poly)
   *
   *   x_i = \texttt{IRP}_k(poly)
   *
   * A formula :math:`\texttt{Cell}(x_1 \dots x_i)` describes a portion
   * of the real space in the following form:
   *
   * .. math::
   *   \texttt{Interval}(x_1) \land \dots \land \texttt{Interval}(x_i)
   *
   * A cell can also be empty (for :math:`i = 0`).
   *
   * A formula :math:`\texttt{Covering}(x_i)` is a set of intervals, implying
   * that :math:`x_i` can be in neither of these intervals. To be a covering (of
   * the real line), the union of these intervals should be the real numbers.
   *
   * .. math::
   *   \inferrule{\texttt{Cell}, A \mid -}{\bot}
   *
   * A direct interval is generated from an assumption :math:`A` (in variables
   * :math:`x_1 \dots x_i`) over a :math:`\texttt{Cell}(x_1 \dots x_i)`. It
   * derives that :math:`A` evaluates to false over the cell. In the actual
   * algorithm, it means that :math:`x_i` can not be in the topmost interval of
   * the cell.
   */
  ARITH_NL_COVERING_DIRECT,
  /**
   * See ARITH_NL_COVERING_DIRECT for the necessary definitions.
   *
   * .. math::
   *   \inferrule{\texttt{Cell}, \texttt{Covering} \mid -}{\bot}
   *
   * A recursive interval is generated from :math:`\texttt{Covering}(x_i)` over
   * :math:`\texttt{Cell}(x_1 \dots x_{i-1})`. It generates the conclusion that
   * no :math:`x_i` exists that extends the cell and satisfies all assumptions.
   */
  ARITH_NL_COVERING_RECURSIVE,
  /**
   * A conversion between a literal used in the inference id lemma
   * InferenceId::ARITH_NL_COMPARISON and a relation between absolute
   * values as used by ProofRule::ARITH_MULT_ABS_COMPARISON.
   */
  ARITH_NL_COMPARE_LIT_TRANSFORM,
  /** A lemma from the DIO solver */
  ARITH_DIO_LEMMA,
<<<<<<< HEAD
  /** A lemma from the ArithStaticLearner utility */
  ARITH_STATIC_LEARN,
=======
  /** A nonlinear comparison lemma that failed proof reconstruction */
  ARITH_NL_COMPARE_LEMMA,
>>>>>>> baf4c8fa
  /** Diamonds preprocessing in TheoryUf::ppStaticLearn */
  DIAMONDS,
  /** An extended theory rewrite */
  EXT_THEORY_REWRITE,
  /** A rewrite whose proof could not be elaborated */
  REWRITE_NO_ELABORATE,
  /** A flattening rewrite in an equality engine proof */
  FLATTENING_REWRITE,
  /** A proof of an applied substitution that could not be no elaborate */
  SUBS_NO_ELABORATE,
  /** A proof of an applied substitution that could not be reconstructed during
     solving */
  SUBS_MAP,
  /** A proof of a substitution x=t that could not be shown by rewrite */
  SUBS_EQ,
  /** A step of the form (~ s t) = (~ (to_real s) (to_real t)) */
  ARITH_PRED_CAST_TYPE,
  /**
   * Strings -- Regular expression elimination
   *
   * Proves :math:`F = F'` where :math:`F'` is the result of eliminating regular
   * expressions from :math:`F` using the routine
   * :math:`\texttt{strings::RegExpElimination::eliminate}(F, b)` for some
   * :math:`b`.
   *
   * Here, :math:`b` is a Boolean indicating whether we are using aggressive
   * eliminations.
   */
  RE_ELIM,
  /** A quantifiers preprocessing step that was given without a proof */
  QUANTIFIERS_PREPROCESS,
  /**
   * An existential corresponding to a witness term introduced e.g. in
   * quantifier instantiation
   */
  VALID_WITNESS,
  /** A subtype elimination step that could not be processed */
  SUBTYPE_ELIMINATION,
  /** A rewrite required for showing a macro theory rewrite */
  MACRO_THEORY_REWRITE_RCONS,
  /**
   * A rewrite required for showing a macro theory rewrite that should not
   * require the use of theory rewrites to prove.
   */
  MACRO_THEORY_REWRITE_RCONS_SIMPLE,
  /** An unproven step from the int-blaster */
  INT_BLASTER,
  /** Untracked sources of trust, which are discouraged */
  /** A rewrite of the input formula by a preprocessing pass without a proof */
  UNKNOWN_PREPROCESS,
  /** A lemma added during preprocessing without a proof */
  UNKNOWN_PREPROCESS_LEMMA,
};
/** Converts a trust id to a string. */
const char* toString(TrustId id);
/** Write a trust id to out */
std::ostream& operator<<(std::ostream& out, TrustId id);
/** Make a trust id node */
Node mkTrustId(NodeManager* nm, TrustId id);
/** get a trust identifier from a node, return false if we fail */
bool getTrustId(TNode n, TrustId& i);

}  // namespace cvc5::internal

#endif /* CVC5__PROOF__METHOD_ID_H */<|MERGE_RESOLUTION|>--- conflicted
+++ resolved
@@ -157,13 +157,10 @@
   ARITH_NL_COMPARE_LIT_TRANSFORM,
   /** A lemma from the DIO solver */
   ARITH_DIO_LEMMA,
-<<<<<<< HEAD
   /** A lemma from the ArithStaticLearner utility */
   ARITH_STATIC_LEARN,
-=======
   /** A nonlinear comparison lemma that failed proof reconstruction */
   ARITH_NL_COMPARE_LEMMA,
->>>>>>> baf4c8fa
   /** Diamonds preprocessing in TheoryUf::ppStaticLearn */
   DIAMONDS,
   /** An extended theory rewrite */
