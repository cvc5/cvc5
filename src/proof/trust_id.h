--- conflicted
+++ resolved
@@ -157,13 +157,10 @@
   ARITH_NL_COMPARE_LIT_TRANSFORM,
   /** A lemma from the DIO solver */
   ARITH_DIO_LEMMA,
-<<<<<<< HEAD
   /** A lemma from the ArithStaticLearner utility */
   ARITH_STATIC_LEARN,
-=======
   /** Diamonds preprocessing in TheoryUf::ppStaticLearn */
   DIAMONDS,
->>>>>>> 0d26ecc4
   /** An extended theory rewrite */
   EXT_THEORY_REWRITE,
   /** A rewrite whose proof could not be elaborated */
