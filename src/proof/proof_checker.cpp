--- conflicted
+++ resolved
@@ -85,18 +85,11 @@
 {
 }
 
-<<<<<<< HEAD
-ProofChecker::ProofChecker(options::ProofCheckMode pcMode,
+ProofChecker::ProofChecker(StatisticsRegistry& sr,
+                           options::ProofCheckMode pcMode,
                            uint32_t pclevel,
                            rewriter::RewriteDb* rdb)
-    : d_pcMode(pcMode), d_pclevel(pclevel), d_rdb(rdb)
-=======
-ProofChecker::ProofChecker(StatisticsRegistry& sr,
-                           bool eagerCheck,
-                           uint32_t pclevel,
-                           rewriter::RewriteDb* rdb)
-    : d_stats(sr), d_eagerCheck(eagerCheck), d_pclevel(pclevel), d_rdb(rdb)
->>>>>>> 992942e7
+    : d_stats(sr), d_pcMode(pcMode), d_pclevel(pclevel), d_rdb(rdb)
 {
 }
 
