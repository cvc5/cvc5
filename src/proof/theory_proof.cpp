/*********************                                                        */
/*! \file theory_proof.cpp
 ** \verbatim
 ** Original author: Liana Hadarean
 ** Major contributors: Morgan Deters
 ** Minor contributors (to current version): none
 ** This file is part of the CVC4 project.
 ** Copyright (c) 2009-2014  New York University and The University of Iowa
 ** See the file COPYING in the top-level source directory for licensing
 ** information.\endverbatim
 **
 ** \brief [[ Add one-line brief description here ]]
 **
 ** [[ Add lengthier description here ]]
 ** \todo document this file
 **/
#include "proof/theory_proof.h"

#include "base/cvc4_assert.h"
#include "context/context.h"
#include "options/bv_options.h"
#include "proof/arith_proof.h"
#include "proof/array_proof.h"
#include "proof/bitvector_proof.h"
#include "proof/clause_id.h"
#include "proof/cnf_proof.h"
#include "proof/proof_manager.h"
#include "proof/proof_output_channel.h"
#include "proof/proof_utils.h"
#include "proof/sat_proof.h"
#include "proof/uf_proof.h"
#include "prop/sat_solver_types.h"
#include "smt/smt_engine.h"
#include "smt/smt_engine_scope.h"
#include "smt_util/node_visitor.h"
#include "theory/arrays/theory_arrays.h"
#include "theory/bv/theory_bv.h"
#include "theory/output_channel.h"
#include "theory/term_registration_visitor.h"
#include "theory/uf/equality_engine.h"
#include "theory/uf/theory_uf.h"
#include "theory/valuation.h"
#include "util/hash.h"
#include "util/proof.h"


namespace CVC4 {

unsigned CVC4::LetCount::counter = 0;
static unsigned LET_COUNT = 1;

<<<<<<< HEAD
=======
//for proof replay
class ProofOutputChannel : public theory::OutputChannel {
public:
  Node d_conflict;
  Proof* d_proof;
  Node d_lemma;

  ProofOutputChannel() : d_conflict(), d_proof(NULL) {}
  virtual ~ProofOutputChannel() throw() {}

  void conflict(TNode n, Proof* pf) throw() {
    Trace("theory-proof-debug") << "; CONFLICT: " << n << std::endl;
    Assert(d_conflict.isNull());
    Assert(!n.isNull());
    d_conflict = n;
    Assert(pf != NULL);
    d_proof = pf;
  }
  bool propagate(TNode x) throw() {
    Trace("theory-proof-debug") << "got a propagation: " << x << std::endl;
    return true;
  }
  theory::LemmaStatus lemma(TNode n, ProofRule rule, bool, bool, bool) throw() {
    Trace("theory-proof-debug") << "new lemma: " << n << std::endl;
    d_lemma = n;
    return theory::LemmaStatus(TNode::null(), 0);
  }
  theory::LemmaStatus splitLemma(TNode, bool) throw() {
    AlwaysAssert(false);
    return theory::LemmaStatus(TNode::null(), 0);
  }
  void requirePhase(TNode n, bool b) throw() {
    Debug("theory-proof-debug") << "ProofOutputChannel::requirePhase called" << std::endl;
    Trace("theory-proof-debug") << "requirePhase " << n << " " << b << std::endl;
  }
  bool flipDecision() throw() {
    Debug("theory-proof-debug") << "ProofOutputChannel::flipDecision called" << std::endl;
    AlwaysAssert(false);
    return false;
  }
  void setIncomplete() throw() {
    Debug("theory-proof-debug") << "ProofOutputChannel::setIncomplete called" << std::endl;
    AlwaysAssert(false);
  }
};/* class ProofOutputChannel */

//for proof replay
class MyPreRegisterVisitor {
  theory::Theory* d_theory;
  __gnu_cxx::hash_set<TNode, TNodeHashFunction> d_visited;
public:
  typedef void return_type;
  MyPreRegisterVisitor(theory::Theory* theory)
  : d_theory(theory)
  , d_visited()
  {}
  bool alreadyVisited(TNode current, TNode parent) { return d_visited.find(current) != d_visited.end(); }
  void visit(TNode current, TNode parent) {
    if(theory::Theory::theoryOf(current) == d_theory->getId()) {
      //Trace("theory-proof-debug") << "preregister " << current << std::endl;
      d_theory->preRegisterTerm(current);
      d_visited.insert(current);
    }
  }
  void start(TNode node) { }
  void done(TNode node) { }
}; /* class MyPreRegisterVisitor */

>>>>>>> f582b382
TheoryProofEngine::TheoryProofEngine()
  : d_registrationCache()
  , d_theoryProofTable()
{
  d_theoryProofTable[theory::THEORY_BOOL] = new LFSCBooleanProof(this);
}

TheoryProofEngine::~TheoryProofEngine() {
  TheoryProofTable::iterator it = d_theoryProofTable.begin();
  TheoryProofTable::iterator end = d_theoryProofTable.end();
  for (; it != end; ++it) {
    delete it->second;
  }
}

void TheoryProofEngine::registerTheory(theory::Theory* th) {
  if (th) {
    theory::TheoryId id = th->getId();
    if(d_theoryProofTable.find(id) == d_theoryProofTable.end()) {

      Trace("pf::tp") << "TheoryProofEngine::registerTheory: " << id << std::endl;

      if (id == theory::THEORY_UF) {
        d_theoryProofTable[id] = new LFSCUFProof((theory::uf::TheoryUF*)th, this);
        return;
      }

      if (id == theory::THEORY_BV) {
        BitVectorProof * bvp = new LFSCBitVectorProof((theory::bv::TheoryBV*)th, this);
        d_theoryProofTable[id] = bvp;
        ((theory::bv::TheoryBV*)th)->setProofLog( bvp );
        return;
      }

      if (id == theory::THEORY_ARRAY) {
        d_theoryProofTable[id] = new LFSCArrayProof((theory::arrays::TheoryArrays*)th, this);
        return;
      }

      if (id == theory::THEORY_ARITH) {
        d_theoryProofTable[id] = new LFSCArithProof((theory::arith::TheoryArith*)th, this);
        return;
      }

      // TODO other theories
    }
  }
}

TheoryProof* TheoryProofEngine::getTheoryProof(theory::TheoryId id) {
  // The UF theory handles queries for the Builtin theory.
  if (id == theory::THEORY_BUILTIN) {
    Debug("pf::tp") << "TheoryProofEngine::getTheoryProof: BUILTIN --> UF" << std::endl;
    id = theory::THEORY_UF;
  }

  Assert (d_theoryProofTable.find(id) != d_theoryProofTable.end());
  return d_theoryProofTable[id];
}

void TheoryProofEngine::markTermForFutureRegistration(Expr term, theory::TheoryId id) {
  d_exprToTheoryIds[term].insert(id);
}

void TheoryProofEngine::printConstantDisequalityProof(std::ostream& os, Expr c1, Expr c2) {
  LetMap emptyMap;

  os << "(trust_f (not (= _ ";
  printBoundTerm(c1, os, emptyMap);
  os << " ";
  printBoundTerm(c2, os, emptyMap);
  os << ")))";
}

void TheoryProofEngine::registerTerm(Expr term) {
  Debug("pf::tp") << "TheoryProofEngine::registerTerm: registering new term: " << term << std::endl;

  if (d_registrationCache.count(term)) {
    return;
  }
  Debug("pf::tp") << "TheoryProofEngine::registerTerm: registering new term: " << term << std::endl;

  theory::TheoryId theory_id = theory::Theory::theoryOf(term);

  Debug("pf::tp") << "Term's theory: " << theory_id << std::endl;

  // don't need to register boolean terms
  if (theory_id == theory::THEORY_BUILTIN ||
      term.getKind() == kind::ITE) {
    for (unsigned i = 0; i < term.getNumChildren(); ++i) {
      registerTerm(term[i]);
    }
    d_registrationCache.insert(term);
    return;
  }

  if (!supportedTheory(theory_id)) return;

<<<<<<< HEAD
  // Register the term with its owner theory
=======
>>>>>>> f582b382
  getTheoryProof(theory_id)->registerTerm(term);

  d_registrationCache.insert(term);
}

theory::TheoryId TheoryProofEngine::getTheoryForLemma(ClauseId id) {
  ProofManager* pm = ProofManager::currentPM();

  Debug("pf::tp") << "TheoryProofEngine::getTheoryForLemma( " << id << " )"
                     << " = " << pm->getCnfProof()->getOwnerTheory(id) << std::endl;

  if ((pm->getLogic() == "QF_UFLIA") || (pm->getLogic() == "QF_UFLRA")) {
    Debug("pf::tp") << "TheoryProofEngine::getTheoryForLemma: special hack for Arithmetic-with-holes support. "
                       << "Returning THEORY_ARITH" << std::endl;
    return theory::THEORY_ARITH;
  }

  return pm->getCnfProof()->getOwnerTheory(id);

  // if (pm->getLogic() == "QF_UF") return theory::THEORY_UF;
  // if (pm->getLogic() == "QF_BV") return theory::THEORY_BV;
  // if (pm->getLogic() == "QF_AX") return theory::THEORY_ARRAY;
  // if (pm->getLogic() == "ALL_SUPPORTED") return theory::THEORY_BV;

  // Debug("pf::tp") << "Unsupported logic (" << pm->getLogic() << ")" << std::endl;

  // Unreachable();
}

void LFSCTheoryProofEngine::bind(Expr term, LetMap& map, Bindings& let_order) {
  LetMap::iterator it = map.find(term);
  if (it != map.end()) {
    LetCount& count = it->second;
    count.increment();
    return;
  }
  for (unsigned i = 0; i < term.getNumChildren(); ++i) {
    bind(term[i], map, let_order);
  }
  unsigned new_id = LetCount::newId();
  map[term] = LetCount(new_id);
  let_order.push_back(LetOrderElement(term, new_id));
}

void LFSCTheoryProofEngine::printLetTerm(Expr term, std::ostream& os) {
  LetMap map;
  Bindings let_order;
  bind(term, map, let_order);
  std::ostringstream paren;
  for (unsigned i = 0; i < let_order.size(); ++i) {
    Expr current_expr = let_order[i].expr;
    unsigned let_id = let_order[i].id;
    LetMap::const_iterator it = map.find(current_expr);
    Assert (it != map.end());
    unsigned let_count = it->second.count;
    Assert(let_count);
    // skip terms that only appear once
    if (let_count <= LET_COUNT) {
      continue;
    }

    os << "(@ let"<<let_id << " ";
    printTheoryTerm(current_expr, os, map);
    paren <<")";
  }
  unsigned last_let_id = let_order.back().id;
  Expr last = let_order.back().expr;
  unsigned last_count = map.find(last)->second.count;
  if (last_count <= LET_COUNT) {
    printTheoryTerm(last, os, map);
  }
  else {
    os << " let"<< last_let_id;
  }
  os << paren.str();
}


void LFSCTheoryProofEngine::printTheoryTerm(Expr term, std::ostream& os, const LetMap& map) {
  theory::TheoryId theory_id = theory::Theory::theoryOf(term);
  Debug("pf::tp") << std::endl << "LFSCTheoryProofEngine::printTheoryTerm: term = " << term
                     << ", theory_id = " << theory_id << std::endl;

  // boolean terms and ITEs are special because they
  // are common to all theories
  if (theory_id == theory::THEORY_BUILTIN ||
      term.getKind() == kind::ITE ||
      term.getKind() == kind::EQUAL) {
    printCoreTerm(term, os, map);
    return;
  }
  // dispatch to proper theory
  getTheoryProof(theory_id)->printOwnedTerm(term, os, map);
}

void LFSCTheoryProofEngine::printSort(Type type, std::ostream& os) {
  if (type.isSort()) {
    getTheoryProof(theory::THEORY_UF)->printOwnedSort(type, os);
    return;
  }
  if (type.isBitVector()) {
    getTheoryProof(theory::THEORY_BV)->printOwnedSort(type, os);
    return;
  }

  if (type.isArray()) {
    getTheoryProof(theory::THEORY_ARRAY)->printOwnedSort(type, os);
<<<<<<< HEAD
    return;
  }

  if (type.isInteger() || type.isReal()) {
    getTheoryProof(theory::THEORY_ARITH)->printOwnedSort(type, os);
    return;
  }

  if (type.isBoolean()) {
    getTheoryProof(theory::THEORY_BOOL)->printOwnedSort(type, os);
    return;
  }

  Unreachable();
}

void LFSCTheoryProofEngine::performExtraRegistrations() {
  ExprToTheoryIds::const_iterator it;
  for (it = d_exprToTheoryIds.begin(); it != d_exprToTheoryIds.end(); ++it) {
    if (d_registrationCache.count(it->first)) { // Only register if the term appeared
      TheoryIdSet::const_iterator theoryIt;
      for (theoryIt = it->second.begin(); theoryIt != it->second.end(); ++theoryIt) {
        Debug("pf::tp") << "\tExtra registration of term " << it->first << " with theory: " << *theoryIt << std::endl;
        Assert(supportedTheory(*theoryIt));
        getTheoryProof(*theoryIt)->registerTerm(it->first);
      }
    }
  }
}

=======
    return;
  }

  if (type.isInteger() || type.isReal()) {
    getTheoryProof(theory::THEORY_ARITH)->printOwnedSort(type, os);
    return;
  }

  if (type.isBoolean()) {
    getTheoryProof(theory::THEORY_BOOL)->printOwnedSort(type, os);
    return;
  }

  Unreachable();
}

>>>>>>> f582b382
void LFSCTheoryProofEngine::registerTermsFromAssertions() {
  ProofManager::assertions_iterator it = ProofManager::currentPM()->begin_assertions();
  ProofManager::assertions_iterator end = ProofManager::currentPM()->end_assertions();

  for(; it != end; ++it) {
    registerTerm(*it);
  }
<<<<<<< HEAD

  performExtraRegistrations();
}

void LFSCTheoryProofEngine::printAssertions(std::ostream& os, std::ostream& paren) {
  Debug("pf::tp") << "LFSCTheoryProofEngine::printAssertions called" << std::endl << std::endl;

  unsigned counter = 0;
  ProofManager::assertions_iterator it = ProofManager::currentPM()->begin_assertions();
  ProofManager::assertions_iterator end = ProofManager::currentPM()->end_assertions();

=======
}

void LFSCTheoryProofEngine::printAssertions(std::ostream& os, std::ostream& paren) {
  Debug("pf::tp") << "LFSCTheoryProofEngine::printAssertions called" << std::endl << std::endl;

  unsigned counter = 0;
  ProofManager::assertions_iterator it = ProofManager::currentPM()->begin_assertions();
  ProofManager::assertions_iterator end = ProofManager::currentPM()->end_assertions();

>>>>>>> f582b382
  for (; it != end; ++it) {
    Debug("pf::tp") << "printAssertions: assertion is: " << *it << std::endl;
    // FIXME: merge this with counter
    os << "(% A" << counter++ << " (th_holds ";
    printLetTerm(*it,  os);
    os << ")\n";
    paren << ")";
  }
  //store map between assertion and counter
  // ProofManager::currentPM()->setAssertion( *it );
  Debug("pf::tp") << "LFSCTheoryProofEngine::printAssertions done" << std::endl << std::endl;
<<<<<<< HEAD
}

void LFSCTheoryProofEngine::printSortDeclarations(std::ostream& os, std::ostream& paren) {
  Debug("pf::tp") << "LFSCTheoryProofEngine::printSortDeclarations called" << std::endl << std::endl;

  TheoryProofTable::const_iterator it = d_theoryProofTable.begin();
  TheoryProofTable::const_iterator end = d_theoryProofTable.end();
  for (; it != end; ++it) {
    it->second->printSortDeclarations(os, paren);
  }

  Debug("pf::tp") << "LFSCTheoryProofEngine::printSortDeclarations done" << std::endl << std::endl;
}

void LFSCTheoryProofEngine::printTermDeclarations(std::ostream& os, std::ostream& paren) {
  Debug("pf::tp") << "LFSCTheoryProofEngine::printTermDeclarations called" << std::endl << std::endl;

  TheoryProofTable::const_iterator it = d_theoryProofTable.begin();
  TheoryProofTable::const_iterator end = d_theoryProofTable.end();
  for (; it != end; ++it) {
    it->second->printTermDeclarations(os, paren);
  }

  Debug("pf::tp") << "LFSCTheoryProofEngine::printTermDeclarations done" << std::endl << std::endl;
}

void LFSCTheoryProofEngine::printDeferredDeclarations(std::ostream& os, std::ostream& paren) {
  Debug("pf::tp") << "LFSCTheoryProofEngine::printDeferredDeclarations called" << std::endl;
=======
}

void LFSCTheoryProofEngine::printSortDeclarations(std::ostream& os, std::ostream& paren) {
  Debug("pf::tp") << "LFSCTheoryProofEngine::printSortDeclarations called" << std::endl << std::endl;
>>>>>>> f582b382

  TheoryProofTable::const_iterator it = d_theoryProofTable.begin();
  TheoryProofTable::const_iterator end = d_theoryProofTable.end();
  for (; it != end; ++it) {
<<<<<<< HEAD
=======
    it->second->printSortDeclarations(os, paren);
  }

  Debug("pf::tp") << "LFSCTheoryProofEngine::printSortDeclarations done" << std::endl << std::endl;
}

void LFSCTheoryProofEngine::printTermDeclarations(std::ostream& os, std::ostream& paren) {
  Debug("pf::tp") << "LFSCTheoryProofEngine::printTermDeclarations called" << std::endl << std::endl;

  TheoryProofTable::const_iterator it = d_theoryProofTable.begin();
  TheoryProofTable::const_iterator end = d_theoryProofTable.end();
  for (; it != end; ++it) {
    it->second->printTermDeclarations(os, paren);
  }

  Debug("pf::tp") << "LFSCTheoryProofEngine::printTermDeclarations done" << std::endl << std::endl;
}

void LFSCTheoryProofEngine::printDeferredDeclarations(std::ostream& os, std::ostream& paren) {
  Debug("pf::tp") << "LFSCTheoryProofEngine::printDeferredDeclarations called" << std::endl;

  TheoryProofTable::const_iterator it = d_theoryProofTable.begin();
  TheoryProofTable::const_iterator end = d_theoryProofTable.end();
  for (; it != end; ++it) {
>>>>>>> f582b382
    it->second->printDeferredDeclarations(os, paren);
  }
}

void LFSCTheoryProofEngine::printTheoryLemmas(const IdToSatClause& lemmas,
                                              std::ostream& os,
                                              std::ostream& paren) {
  os << " ;; Theory Lemmas \n";
  ProofManager* pm = ProofManager::currentPM();
  IdToSatClause::const_iterator it = lemmas.begin();
  IdToSatClause::const_iterator end = lemmas.end();

  Debug("pf::tp") << "LFSCTheoryProofEngine::printTheoryLemmas: checking lemma owners..." << std::endl;

  for (; it != end; ++it) {
    Debug("pf::tp") << "LFSCTheoryProofEngine::printTheoryLemmas: new lemma" << std::endl;
    ClauseId id = it->first;
    Debug("pf::tp") << "\tLemma = " << id
                       << ". Owner theory: " << pm->getCnfProof()->getOwnerTheory(id) << std::endl;
  }
  it = lemmas.begin();

  // BitVector theory is special case: must know all
  // conflicts needed ahead of time for resolution
  // proof lemmas
  std::vector<Expr> bv_lemmas;
  for (; it != end; ++it) {
    ClauseId id = it->first;
    const prop::SatClause* clause = it->second;

    theory::TheoryId theory_id = getTheoryForLemma(id);
    if (theory_id != theory::THEORY_BV) continue;

    std::vector<Expr> conflict;
    for(unsigned i = 0; i < clause->size(); ++i) {
      prop::SatLiteral lit = (*clause)[i];
      Expr atom = pm->getCnfProof()->getAtom(lit.getSatVariable()).toExpr();
      if (atom.isConst()) {
        Assert (atom == utils::mkTrue() ||
                (atom == utils::mkFalse() && lit.isNegated()));
        continue;
      }
      Expr expr_lit = lit.isNegated() ? atom.notExpr() : atom;
      conflict.push_back(expr_lit);
    }
    bv_lemmas.push_back(utils::mkSortedExpr(kind::OR, conflict));
  }
  // FIXME: ugly, move into bit-vector proof by adding lemma
  // queue inside each theory_proof
  BitVectorProof* bv = ProofManager::getBitVectorProof();
  bv->finalizeConflicts(bv_lemmas);

  bv->printResolutionProof(os, paren);

  if (options::bitblastMode() == theory::bv::BITBLAST_MODE_EAGER) {
    Assert (lemmas.size() == 1);
    // nothing more to do (no combination with eager so far)
    return;
  }

  it = lemmas.begin();

  Debug("pf::tp") << "LFSCTheoryProofEngine::printTheoryLemmas: printing lemmas..." << std::endl;

  for (; it != end; ++it) {
    Debug("pf::tp") << "LFSCTheoryProofEngine::printTheoryLemmas: printing a new lemma!" << std::endl;

<<<<<<< HEAD
=======
    // Debug("pf::tp") << "\tLemma = " << it->first << ", " << *(it->second) << std::endl;
>>>>>>> f582b382
    ClauseId id = it->first;
    Debug("pf::tp") << "Owner theory:" << pm->getCnfProof()->getOwnerTheory(id) << std::endl;
    const prop::SatClause* clause = it->second;
    // printing clause as it appears in resolution proof
    os << "(satlem _ _ ";
    std::ostringstream clause_paren;

    Debug("pf::tp") << "CnfProof printing clause..." << std::endl;
    pm->getCnfProof()->printClause(*clause, os, clause_paren);
    Debug("pf::tp") << "CnfProof printing clause - Done!" << std::endl;

    std::vector<Expr> clause_expr;
    for(unsigned i = 0; i < clause->size(); ++i) {
      prop::SatLiteral lit = (*clause)[i];
      Expr atom = pm->getCnfProof()->getAtom(lit.getSatVariable()).toExpr();
      if (atom.isConst()) {
        Assert (atom == utils::mkTrue());
        continue;
      }
      Expr expr_lit = lit.isNegated() ? atom.notExpr(): atom;
      clause_expr.push_back(expr_lit);
    }

    Debug("pf::tp") << "Expression printing done!" << std::endl;

<<<<<<< HEAD
    Debug("pf::tp") << "Lemma " << id << ":" << std::endl;
    for (unsigned i = 0; i < clause_expr.size(); ++i) {
      Debug("pf::tp") << clause_expr[i] << " ";
    }
    Debug("pf::tp") << std::endl;

=======
>>>>>>> f582b382
    // query appropriate theory for proof of clause
    theory::TheoryId theory_id = getTheoryForLemma(id);
    Debug("pf::tp") << "Get theory lemma from " << theory_id << "..." << std::endl;
    Debug("theory-proof-debug") << ";; Get theory lemma from " << theory_id << "..." << std::endl;
    getTheoryProof(theory_id)->printTheoryLemmaProof(clause_expr, os, paren);
    Debug("pf::tp") << "Get theory lemma from " << theory_id << "... DONE!" << std::endl;
    // os << " (clausify_false trust)";
    os << clause_paren.str();
    os << "( \\ " << pm->getLemmaClauseName(id) <<"\n";
    paren << "))";
  }
}

void LFSCTheoryProofEngine::printBoundTerm(Expr term, std::ostream& os, const LetMap& map) {
  // Debug("pf::tp") << "LFSCTheoryProofEngine::printBoundTerm( " << term << " ) " << std::endl;

  LetMap::const_iterator it = map.find(term);
  if (it != map.end()) {
    unsigned id = it->second.id;
    unsigned count = it->second.count;
    if (count > LET_COUNT) {
      os <<"let"<<id;
      return;
    }
  }

  printTheoryTerm(term, os, map);
}

void LFSCTheoryProofEngine::printCoreTerm(Expr term, std::ostream& os, const LetMap& map) {
  if (term.isVariable()) {
    os << ProofManager::sanitize(term);
    return;
  }

  Kind k = term.getKind();

  switch(k) {
  case kind::ITE:
    os << (term.getType().isBoolean() ? "(ifte ": "(ite _ ");

    printBoundTerm(term[0], os, map);
    os << " ";
    printBoundTerm(term[1], os, map);
    os << " ";
    printBoundTerm(term[2], os, map);
    os << ")";
    return;

  case kind::EQUAL:
    os << "(";
    os << "= ";
    printSort(term[0].getType(), os);
    printBoundTerm(term[0], os, map);
    os << " ";
    printBoundTerm(term[1], os, map);
    os << ")";
    return;

  case kind::DISTINCT:
    // Distinct nodes can have any number of chidlren.
    Assert (term.getNumChildren() >= 2);

    if (term.getNumChildren() == 2) {
      os << "(not (= ";
      printSort(term[0].getType(), os);
      printBoundTerm(term[0], os, map);
      os << " ";
      printBoundTerm(term[1], os, map);
      os << "))";
    } else {
      unsigned numOfPairs = term.getNumChildren() * (term.getNumChildren() - 1) / 2;
      for (unsigned i = 1; i < numOfPairs; ++i) {
        os << "(and ";
      }

      for (unsigned i = 0; i < term.getNumChildren(); ++i) {
        for (unsigned j = i + 1; j < term.getNumChildren(); ++j) {
          if ((i != 0) || (j != 1)) {
            os << "(not (= ";
            printSort(term[0].getType(), os);
            printBoundTerm(term[i], os, map);
            os << " ";
            printBoundTerm(term[j], os, map);
            os << ")))";
          } else {
            os << "(not (= ";
            printSort(term[0].getType(), os);
            printBoundTerm(term[0], os, map);
            os << " ";
            printBoundTerm(term[1], os, map);
            os << "))";
          }
        }
      }
    }

    return;

  case kind::CHAIN: {
    // LFSC doesn't allow declarations with variable numbers of
    // arguments, so we have to flatten chained operators, like =.
    Kind op = term.getOperator().getConst<Chain>().getOperator();
    size_t n = term.getNumChildren();
    std::ostringstream paren;
    for(size_t i = 1; i < n; ++i) {
      if(i + 1 < n) {
        os << "(" << utils::toLFSCKind(kind::AND) << " ";
        paren << ")";
      }
      os << "(" << utils::toLFSCKind(op) << " ";
      printBoundTerm(term[i - 1], os, map);
      os << " ";
      printBoundTerm(term[i], os, map);
      os << ")";
      if(i + 1 < n) {
        os << " ";
      }
    }
    os << paren.str();
    return;
  }

  default:
    Unhandled(k);
  }

}

void TheoryProof::printTheoryLemmaProof(std::vector<Expr>& lemma, std::ostream& os, std::ostream& paren) {
  //default method for replaying proofs: assert (negated) literals back to a fresh copy of the theory
  Assert( d_theory!=NULL );
  context::UserContext fakeContext;
  ProofOutputChannel oc;
  theory::Valuation v(NULL);
  //make new copy of theory
  theory::Theory* th;
  Trace("theory-proof-debug") << ";; Print theory lemma proof, theory id = " << d_theory->getId() << std::endl;
  if(d_theory->getId()==theory::THEORY_UF) {
    th = new theory::uf::TheoryUF(&fakeContext, &fakeContext, oc, v,
                                  ProofManager::currentPM()->getLogicInfo(),
                                  "replay::");
  } else if(d_theory->getId()==theory::THEORY_ARRAY) {
    th = new theory::arrays::TheoryArrays(&fakeContext, &fakeContext, oc, v,
                                          ProofManager::currentPM()->getLogicInfo(),
                                          "replay::");
  } else if (d_theory->getId() == theory::THEORY_ARITH) {
    Trace("theory-proof-debug") << "Arith proofs currently not supported. Use 'trust'" << std::endl;
    os << " (clausify_false trust)";
    return;
  } else {
    InternalError(std::string("can't generate theory-proof for ") + ProofManager::currentPM()->getLogic());
  }

  Debug("pf::tp") << "TheoryProof::printTheoryLemmaProof - calling th->ProduceProofs()" << std::endl;
  th->produceProofs();
  Debug("pf::tp") << "TheoryProof::printTheoryLemmaProof - th->ProduceProofs() DONE" << std::endl;

  MyPreRegisterVisitor preRegVisitor(th);
  for( unsigned i=0; i<lemma.size(); i++ ){
    Node lit = Node::fromExpr( lemma[i] ).negate();
    Trace("pf::tp") << "; preregistering and asserting " << lit << std::endl;
    NodeVisitor<MyPreRegisterVisitor>::run(preRegVisitor, lit);
    th->assertFact(lit, false);
  }

  Debug("pf::tp") << "TheoryProof::printTheoryLemmaProof - calling th->check()" << std::endl;
  th->check(theory::Theory::EFFORT_FULL);
  Debug("pf::tp") << "TheoryProof::printTheoryLemmaProof - th->check() DONE" << std::endl;

  if(oc.d_conflict.isNull()) {
    Trace("pf::tp") << "; conflict is null" << std::endl;
    Assert(!oc.d_lemma.isNull());
    Trace("pf::tp") << "; ++ but got lemma: " << oc.d_lemma << std::endl;

    // Original, as in Liana's branch
    // Trace("pf::tp") << "; asserting " << oc.d_lemma[1].negate() << std::endl;
    // th->assertFact(oc.d_lemma[1].negate(), false);
    // th->check(theory::Theory::EFFORT_FULL);

    // Altered version, to handle OR lemmas

    if (oc.d_lemma.getKind() == kind::OR) {
      Debug("pf::tp") << "OR lemma. Negating each child separately" << std::endl;
      for (unsigned i = 0; i < oc.d_lemma.getNumChildren(); ++i) {
        if (oc.d_lemma[i].getKind() == kind::NOT) {
          Trace("pf::tp") << ";     asserting fact: " << oc.d_lemma[i][0] << std::endl;
          th->assertFact(oc.d_lemma[i][0], false);
        }
        else {
          Trace("pf::tp") << ";     asserting fact: " << oc.d_lemma[i].notNode() << std::endl;
          th->assertFact(oc.d_lemma[i].notNode(), false);
        }
      }
    }
    else {
      Unreachable();

      Assert(oc.d_lemma.getKind() == kind::NOT);
      Debug("pf::tp") << "NOT lemma" << std::endl;
      Trace("pf::tp") << ";     asserting fact: " << oc.d_lemma[0] << std::endl;
      th->assertFact(oc.d_lemma[0], false);
    }

    // Trace("pf::tp") << "; ++ but got lemma: " << oc.d_lemma << std::endl;
    // Trace("pf::tp") << "; asserting " << oc.d_lemma[1].negate() << std::endl;
    // th->assertFact(oc.d_lemma[1].negate(), false);

    //
    th->check(theory::Theory::EFFORT_FULL);
  }
  Debug("pf::tp") << "Calling   oc.d_proof->toStream(os)" << std::endl;
  oc.d_proof->toStream(os);
  Debug("pf::tp") << "Calling   oc.d_proof->toStream(os) -- DONE!" << std::endl;

  Debug("pf::tp") << "About to delete the theory solver used for proving the lemma... " << std::endl;
  delete th;
  Debug("pf::tp") << "About to delete the theory solver used for proving the lemma: DONE! " << std::endl;
}

bool TheoryProofEngine::supportedTheory(theory::TheoryId id) {
  return (id == theory::THEORY_ARRAY ||
          id == theory::THEORY_ARITH ||
          id == theory::THEORY_BV ||
          id == theory::THEORY_UF ||
          id == theory::THEORY_BOOL);
}

BooleanProof::BooleanProof(TheoryProofEngine* proofEngine)
  : TheoryProof(NULL, proofEngine)
{}

void BooleanProof::registerTerm(Expr term) {
  Assert (term.getType().isBoolean());

  if (term.isVariable() && d_declarations.find(term) == d_declarations.end()) {
    d_declarations.insert(term);
    return;
  }
  for (unsigned i = 0; i < term.getNumChildren(); ++i) {
    d_proofEngine->registerTerm(term[i]);
  }
}

void LFSCBooleanProof::printOwnedTerm(Expr term, std::ostream& os, const LetMap& map) {
  Assert (term.getType().isBoolean());
  if (term.isVariable()) {
    os << "(p_app " << ProofManager::sanitize(term) <<")";
    return;
  }

  Kind k = term.getKind();
  switch(k) {
  case kind::OR:
  case kind::AND:
  case kind::XOR:
  case kind::IFF:
  case kind::IMPLIES:
  case kind::NOT:
    // print the Boolean operators
    os << "(" << utils::toLFSCKind(k);
    if(term.getNumChildren() > 2) {
      // LFSC doesn't allow declarations with variable numbers of
      // arguments, so we have to flatten these N-ary versions.
      std::ostringstream paren;
      os << " ";
      for (unsigned i = 0; i < term.getNumChildren(); ++i) {
        d_proofEngine->printBoundTerm(term[i], os, map);
        os << " ";
        if(i < term.getNumChildren() - 2) {
          os << "(" << utils::toLFSCKind(k) << " ";
          paren << ")";
        }
      }
      os << paren.str() << ")";
    } else {
      // this is for binary and unary operators
      for (unsigned i = 0; i < term.getNumChildren(); ++i) {
        os << " ";
        d_proofEngine->printBoundTerm(term[i], os, map);
      }
      os << ")";
    }
    return;

  case kind::CONST_BOOLEAN:
    os << (term.getConst<bool>() ? "true" : "false");
    return;

  default:
    Unhandled(k);
  }

}

void LFSCBooleanProof::printOwnedSort(Type type, std::ostream& os) {
  Assert (type.isBoolean());
  os << "Bool";
}

void LFSCBooleanProof::printSortDeclarations(std::ostream& os, std::ostream& paren) {
  // Nothing to do here at this point.
}

void LFSCBooleanProof::printTermDeclarations(std::ostream& os, std::ostream& paren) {
  for (ExprSet::const_iterator it = d_declarations.begin(); it != d_declarations.end(); ++it) {
    Expr term = *it;

    os << "(% " << ProofManager::sanitize(term) << " (term ";
    printSort(term.getType(), os);
    os <<")\n";
    paren <<")";
  }
}

void LFSCBooleanProof::printDeferredDeclarations(std::ostream& os, std::ostream& paren) {
  // Nothing to do here at this point.
}

void LFSCBooleanProof::printTheoryLemmaProof(std::vector<Expr>& lemma,
                                             std::ostream& os,
                                             std::ostream& paren) {
  Unreachable("No boolean lemmas yet!");
}

} /* namespace CVC4 */<|MERGE_RESOLUTION|>--- conflicted
+++ resolved
@@ -49,77 +49,6 @@
 unsigned CVC4::LetCount::counter = 0;
 static unsigned LET_COUNT = 1;
 
-<<<<<<< HEAD
-=======
-//for proof replay
-class ProofOutputChannel : public theory::OutputChannel {
-public:
-  Node d_conflict;
-  Proof* d_proof;
-  Node d_lemma;
-
-  ProofOutputChannel() : d_conflict(), d_proof(NULL) {}
-  virtual ~ProofOutputChannel() throw() {}
-
-  void conflict(TNode n, Proof* pf) throw() {
-    Trace("theory-proof-debug") << "; CONFLICT: " << n << std::endl;
-    Assert(d_conflict.isNull());
-    Assert(!n.isNull());
-    d_conflict = n;
-    Assert(pf != NULL);
-    d_proof = pf;
-  }
-  bool propagate(TNode x) throw() {
-    Trace("theory-proof-debug") << "got a propagation: " << x << std::endl;
-    return true;
-  }
-  theory::LemmaStatus lemma(TNode n, ProofRule rule, bool, bool, bool) throw() {
-    Trace("theory-proof-debug") << "new lemma: " << n << std::endl;
-    d_lemma = n;
-    return theory::LemmaStatus(TNode::null(), 0);
-  }
-  theory::LemmaStatus splitLemma(TNode, bool) throw() {
-    AlwaysAssert(false);
-    return theory::LemmaStatus(TNode::null(), 0);
-  }
-  void requirePhase(TNode n, bool b) throw() {
-    Debug("theory-proof-debug") << "ProofOutputChannel::requirePhase called" << std::endl;
-    Trace("theory-proof-debug") << "requirePhase " << n << " " << b << std::endl;
-  }
-  bool flipDecision() throw() {
-    Debug("theory-proof-debug") << "ProofOutputChannel::flipDecision called" << std::endl;
-    AlwaysAssert(false);
-    return false;
-  }
-  void setIncomplete() throw() {
-    Debug("theory-proof-debug") << "ProofOutputChannel::setIncomplete called" << std::endl;
-    AlwaysAssert(false);
-  }
-};/* class ProofOutputChannel */
-
-//for proof replay
-class MyPreRegisterVisitor {
-  theory::Theory* d_theory;
-  __gnu_cxx::hash_set<TNode, TNodeHashFunction> d_visited;
-public:
-  typedef void return_type;
-  MyPreRegisterVisitor(theory::Theory* theory)
-  : d_theory(theory)
-  , d_visited()
-  {}
-  bool alreadyVisited(TNode current, TNode parent) { return d_visited.find(current) != d_visited.end(); }
-  void visit(TNode current, TNode parent) {
-    if(theory::Theory::theoryOf(current) == d_theory->getId()) {
-      //Trace("theory-proof-debug") << "preregister " << current << std::endl;
-      d_theory->preRegisterTerm(current);
-      d_visited.insert(current);
-    }
-  }
-  void start(TNode node) { }
-  void done(TNode node) { }
-}; /* class MyPreRegisterVisitor */
-
->>>>>>> f582b382
 TheoryProofEngine::TheoryProofEngine()
   : d_registrationCache()
   , d_theoryProofTable()
@@ -218,10 +147,7 @@
 
   if (!supportedTheory(theory_id)) return;
 
-<<<<<<< HEAD
   // Register the term with its owner theory
-=======
->>>>>>> f582b382
   getTheoryProof(theory_id)->registerTerm(term);
 
   d_registrationCache.insert(term);
@@ -329,7 +255,6 @@
 
   if (type.isArray()) {
     getTheoryProof(theory::THEORY_ARRAY)->printOwnedSort(type, os);
-<<<<<<< HEAD
     return;
   }
 
@@ -360,24 +285,6 @@
   }
 }
 
-=======
-    return;
-  }
-
-  if (type.isInteger() || type.isReal()) {
-    getTheoryProof(theory::THEORY_ARITH)->printOwnedSort(type, os);
-    return;
-  }
-
-  if (type.isBoolean()) {
-    getTheoryProof(theory::THEORY_BOOL)->printOwnedSort(type, os);
-    return;
-  }
-
-  Unreachable();
-}
-
->>>>>>> f582b382
 void LFSCTheoryProofEngine::registerTermsFromAssertions() {
   ProofManager::assertions_iterator it = ProofManager::currentPM()->begin_assertions();
   ProofManager::assertions_iterator end = ProofManager::currentPM()->end_assertions();
@@ -385,7 +292,6 @@
   for(; it != end; ++it) {
     registerTerm(*it);
   }
-<<<<<<< HEAD
 
   performExtraRegistrations();
 }
@@ -397,17 +303,6 @@
   ProofManager::assertions_iterator it = ProofManager::currentPM()->begin_assertions();
   ProofManager::assertions_iterator end = ProofManager::currentPM()->end_assertions();
 
-=======
-}
-
-void LFSCTheoryProofEngine::printAssertions(std::ostream& os, std::ostream& paren) {
-  Debug("pf::tp") << "LFSCTheoryProofEngine::printAssertions called" << std::endl << std::endl;
-
-  unsigned counter = 0;
-  ProofManager::assertions_iterator it = ProofManager::currentPM()->begin_assertions();
-  ProofManager::assertions_iterator end = ProofManager::currentPM()->end_assertions();
-
->>>>>>> f582b382
   for (; it != end; ++it) {
     Debug("pf::tp") << "printAssertions: assertion is: " << *it << std::endl;
     // FIXME: merge this with counter
@@ -419,7 +314,6 @@
   //store map between assertion and counter
   // ProofManager::currentPM()->setAssertion( *it );
   Debug("pf::tp") << "LFSCTheoryProofEngine::printAssertions done" << std::endl << std::endl;
-<<<<<<< HEAD
 }
 
 void LFSCTheoryProofEngine::printSortDeclarations(std::ostream& os, std::ostream& paren) {
@@ -448,43 +342,10 @@
 
 void LFSCTheoryProofEngine::printDeferredDeclarations(std::ostream& os, std::ostream& paren) {
   Debug("pf::tp") << "LFSCTheoryProofEngine::printDeferredDeclarations called" << std::endl;
-=======
-}
-
-void LFSCTheoryProofEngine::printSortDeclarations(std::ostream& os, std::ostream& paren) {
-  Debug("pf::tp") << "LFSCTheoryProofEngine::printSortDeclarations called" << std::endl << std::endl;
->>>>>>> f582b382
 
   TheoryProofTable::const_iterator it = d_theoryProofTable.begin();
   TheoryProofTable::const_iterator end = d_theoryProofTable.end();
   for (; it != end; ++it) {
-<<<<<<< HEAD
-=======
-    it->second->printSortDeclarations(os, paren);
-  }
-
-  Debug("pf::tp") << "LFSCTheoryProofEngine::printSortDeclarations done" << std::endl << std::endl;
-}
-
-void LFSCTheoryProofEngine::printTermDeclarations(std::ostream& os, std::ostream& paren) {
-  Debug("pf::tp") << "LFSCTheoryProofEngine::printTermDeclarations called" << std::endl << std::endl;
-
-  TheoryProofTable::const_iterator it = d_theoryProofTable.begin();
-  TheoryProofTable::const_iterator end = d_theoryProofTable.end();
-  for (; it != end; ++it) {
-    it->second->printTermDeclarations(os, paren);
-  }
-
-  Debug("pf::tp") << "LFSCTheoryProofEngine::printTermDeclarations done" << std::endl << std::endl;
-}
-
-void LFSCTheoryProofEngine::printDeferredDeclarations(std::ostream& os, std::ostream& paren) {
-  Debug("pf::tp") << "LFSCTheoryProofEngine::printDeferredDeclarations called" << std::endl;
-
-  TheoryProofTable::const_iterator it = d_theoryProofTable.begin();
-  TheoryProofTable::const_iterator end = d_theoryProofTable.end();
-  for (; it != end; ++it) {
->>>>>>> f582b382
     it->second->printDeferredDeclarations(os, paren);
   }
 }
@@ -552,10 +413,6 @@
   for (; it != end; ++it) {
     Debug("pf::tp") << "LFSCTheoryProofEngine::printTheoryLemmas: printing a new lemma!" << std::endl;
 
-<<<<<<< HEAD
-=======
-    // Debug("pf::tp") << "\tLemma = " << it->first << ", " << *(it->second) << std::endl;
->>>>>>> f582b382
     ClauseId id = it->first;
     Debug("pf::tp") << "Owner theory:" << pm->getCnfProof()->getOwnerTheory(id) << std::endl;
     const prop::SatClause* clause = it->second;
@@ -581,15 +438,12 @@
 
     Debug("pf::tp") << "Expression printing done!" << std::endl;
 
-<<<<<<< HEAD
     Debug("pf::tp") << "Lemma " << id << ":" << std::endl;
     for (unsigned i = 0; i < clause_expr.size(); ++i) {
       Debug("pf::tp") << clause_expr[i] << " ";
     }
     Debug("pf::tp") << std::endl;
 
-=======
->>>>>>> f582b382
     // query appropriate theory for proof of clause
     theory::TheoryId theory_id = getTheoryForLemma(id);
     Debug("pf::tp") << "Get theory lemma from " << theory_id << "..." << std::endl;
