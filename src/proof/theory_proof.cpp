--- conflicted
+++ resolved
@@ -193,11 +193,14 @@
 
   it = ProofManager::currentPM()->begin_assertions();
   for (; it != end; ++it) {
+    // FIXME: merge this with counter 
     os << "(% A" << counter++ << " (th_holds ";
     printLetTerm(*it,  os);
     os << ")\n";
     paren << ")";
   }
+  //store map between assertion and counter
+  // ProofManager::currentPM()->setAssertion( *it );
 }
 
 void LFSCTheoryProofEngine::printDeclarations(std::ostream& os, std::ostream& paren) {
@@ -242,6 +245,8 @@
   BitVectorProof* bv = ProofManager::getBitVectorProof(); 
   bv->finalizeConflicts(bv_lemmas); 
   bv->printBitblasting(os, paren);
+  // TODO
+  // bv->printCnfProof(os, paren);
   bv->printResolutionProof(os, paren);
   
   it = pm->begin_lemmas();
@@ -423,32 +428,10 @@
   }
 
 }
-<<<<<<< HEAD
+
 void LFSCBooleanProof::printSort(Type type, std::ostream& os) {
   Assert (type.isBoolean());
   os << "Bool";
-=======
-
-void LFSCTheoryProof::printAssertions(std::ostream& os, std::ostream& paren) {
-  ProofManager::assertions_iterator it = ProofManager::currentPM()->begin_assertions();
-  ProofManager::assertions_iterator end = ProofManager::currentPM()->end_assertions();
-
-  // collect declarations first
-  for(; it != end; ++it) {
-    addDeclaration(*it);
-  }
-  printDeclarations(os, paren);
-
-  it = ProofManager::currentPM()->begin_assertions();
-  for (; it != end; ++it) {
-    os << "(% A" << ProofManager::currentPM()->getAssertionCounter() << " (th_holds ";
-    printTerm(*it,  os);
-    os << ")\n";
-    paren << ")";
-    //store map between assertion and counter
-    ProofManager::currentPM()->setAssertion( *it );
-  }
->>>>>>> a0cb1add
 }
 void LFSCBooleanProof::printDeclarations(std::ostream& os, std::ostream& paren) {
   for (ExprSet::const_iterator it = d_declarations.begin(); it != d_declarations.end(); ++it) {
