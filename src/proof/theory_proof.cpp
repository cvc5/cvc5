/*********************                                                        */
/*! \file theory_proof.cpp
 ** \verbatim
 ** Original author: Liana Hadarean
 ** Major contributors: Morgan Deters
 ** Minor contributors (to current version): none
 ** This file is part of the CVC4 project.
 ** Copyright (c) 2009-2014  New York University and The University of Iowa
 ** See the file COPYING in the top-level source directory for licensing
 ** information.\endverbatim
 **
 ** \brief [[ Add one-line brief description here ]]
 **
 ** [[ Add lengthier description here ]]
 ** \todo document this file
 **/

#include "base/cvc4_assert.h"
#include "context/context.h"
#include "options/bv_options.h"
#include "proof/array_proof.h"
#include "proof/bitvector_proof.h"
#include "proof/cnf_proof.h"
#include "proof/cnf_proof.h"
#include "proof/proof_manager.h"
#include "proof/proof_utils.h"
#include "proof/sat_proof.h"
#include "proof/theory_proof.h"
#include "proof/uf_proof.h"
#include "prop/sat_solver_types.h"
#include "smt/smt_engine.h"
#include "smt/smt_engine_scope.h"
#include "smt_util/node_visitor.h"
#include "theory/arrays/theory_arrays.h"
#include "theory/bv/theory_bv.h"
#include "theory/output_channel.h"
#include "theory/term_registration_visitor.h"
#include "theory/uf/equality_engine.h"
#include "theory/uf/theory_uf.h"
#include "theory/valuation.h"
#include "util/hash.h"
#include "util/proof.h"


namespace CVC4 {

unsigned CVC4::LetCount::counter = 0;
static unsigned LET_COUNT = 1;

//for proof replay
class ProofOutputChannel : public theory::OutputChannel {
public:
  Node d_conflict;
  Proof* d_proof;
  Node d_lemma;
<<<<<<< HEAD

  ProofOutputChannel() : d_conflict(), d_proof(NULL) {}

  void conflict(TNode n, Proof* pf) throw() {
    Debug("theory-proof-debug") << "ProofOutputChannel::conflict called" << std::endl;
    Trace("theory-proof-debug") << "; CONFLICT: " << n << std::endl;
    Assert(d_conflict.isNull());
    Assert(!n.isNull());
    d_conflict = n;
    Assert(pf != NULL);
    d_proof = pf;
  }
  bool propagate(TNode x) throw() {
    Debug("theory-proof-debug") << "ProofOutputChannel::propagate called" << std::endl;
    Trace("theory-proof-debug") << "got a propagation: " << x << std::endl;
    return true;
  }

  theory::LemmaStatus lemma(TNode n, ProofRule rule, bool, bool, bool) throw() {
    Debug("theory-proof-debug") << "ProofOutputChannel::lemma called" << std::endl;
    Trace("theory-proof-debug") << "new lemma: " << n << std::endl;
    d_lemma = n;
    return theory::LemmaStatus(TNode::null(), 0);
  }
  theory::LemmaStatus splitLemma(TNode, bool) throw() {
    Debug("theory-proof-debug") << "ProofOutputChannel::splitLemma called" << std::endl;
=======

  ProofOutputChannel() : d_conflict(), d_proof(NULL) {}
  virtual ~ProofOutputChannel() throw() {}

  void conflict(TNode n, Proof* pf) throw() {
    Trace("theory-proof-debug") << "; CONFLICT: " << n << std::endl;
    Assert(d_conflict.isNull());
    Assert(!n.isNull());
    d_conflict = n;
    Assert(pf != NULL);
    d_proof = pf;
  }
  bool propagate(TNode x) throw() {
    Trace("theory-proof-debug") << "got a propagation: " << x << std::endl;
    return true;
  }
  theory::LemmaStatus lemma(TNode n, ProofRule rule, bool, bool, bool) throw() {
    Trace("theory-proof-debug") << "new lemma: " << n << std::endl;
    d_lemma = n;
    return theory::LemmaStatus(TNode::null(), 0);
  }
  theory::LemmaStatus splitLemma(TNode, bool) throw() {
>>>>>>> 3c4c4420
    AlwaysAssert(false);
    return theory::LemmaStatus(TNode::null(), 0);
  }
  void requirePhase(TNode n, bool b) throw() {
<<<<<<< HEAD
    Debug("theory-proof-debug") << "ProofOutputChannel::requirePhase called" << std::endl;
    Trace("theory-proof-debug") << "requirePhase " << n << " " << b << std::endl;
  }
  bool flipDecision() throw() {
    Debug("theory-proof-debug") << "ProofOutputChannel::flipDecision called" << std::endl;
=======
    Trace("theory-proof-debug") << "requirePhase " << n << " " << b << std::endl;
  }
  bool flipDecision() throw() {
>>>>>>> 3c4c4420
    AlwaysAssert(false);
    return false;
  }
  void setIncomplete() throw() {
<<<<<<< HEAD
    Debug("theory-proof-debug") << "ProofOutputChannel::setIncomplete called" << std::endl;
    AlwaysAssert(false);
  }
};/* class ProofOutputChannel */

//for proof replay
class MyPreRegisterVisitor {
  theory::Theory* d_theory;
  __gnu_cxx::hash_set<TNode, TNodeHashFunction> d_visited;
public:
  typedef void return_type;
  MyPreRegisterVisitor(theory::Theory* theory)
  : d_theory(theory)
  , d_visited()
  {}
  bool alreadyVisited(TNode current, TNode parent) { return d_visited.find(current) != d_visited.end(); }
  void visit(TNode current, TNode parent) {
    if(theory::Theory::theoryOf(current) == d_theory->getId()) {
      //Trace("theory-proof-debug") << "preregister " << current << std::endl;
      d_theory->preRegisterTerm(current);
      d_visited.insert(current);
    }
  }
=======
    AlwaysAssert(false);
  }
};/* class ProofOutputChannel */

//for proof replay
class MyPreRegisterVisitor {
  theory::Theory* d_theory;
  __gnu_cxx::hash_set<TNode, TNodeHashFunction> d_visited;
public:
  typedef void return_type;
  MyPreRegisterVisitor(theory::Theory* theory)
  : d_theory(theory)
  , d_visited()
  {}
  bool alreadyVisited(TNode current, TNode parent) { return d_visited.find(current) != d_visited.end(); }
  void visit(TNode current, TNode parent) {
    if(theory::Theory::theoryOf(current) == d_theory->getId()) {
      //Trace("theory-proof-debug") << "preregister " << current << std::endl;
      d_theory->preRegisterTerm(current);
      d_visited.insert(current);
    }
  }
>>>>>>> 3c4c4420
  void start(TNode node) { }
  void done(TNode node) { }
}; /* class MyPreRegisterVisitor */

<<<<<<< HEAD
TheoryProofEngine::TheoryProofEngine(SmtGlobals* globals)
  : d_registrationCache()
  , d_theoryProofTable()
  , d_globals(globals)
=======
TheoryProofEngine::TheoryProofEngine()
  : d_registrationCache()
  , d_theoryProofTable()
>>>>>>> 3c4c4420
{
  d_theoryProofTable[theory::THEORY_BOOL] = new LFSCBooleanProof(this);
}

TheoryProofEngine::~TheoryProofEngine() {
  TheoryProofTable::iterator it = d_theoryProofTable.begin();
  TheoryProofTable::iterator end = d_theoryProofTable.end();
  for (; it != end; ++it) {
    delete it->second;
  }
}


void TheoryProofEngine::registerTheory(theory::Theory* th) {
  if( th ){
    theory::TheoryId id = th->getId();
    if(d_theoryProofTable.find(id) == d_theoryProofTable.end()) {

      Trace("theory-proof-debug") << "; register theory " << id << std::endl;

      if (id == theory::THEORY_UF) {
        d_theoryProofTable[id] = new LFSCUFProof((theory::uf::TheoryUF*)th, this);
        return;
      }

      if (id == theory::THEORY_BV) {
        BitVectorProof * bvp = new LFSCBitVectorProof((theory::bv::TheoryBV*)th, this);
        d_theoryProofTable[id] = bvp;
        ((theory::bv::TheoryBV*)th)->setProofLog( bvp );
        return;
      }
<<<<<<< HEAD

=======
>>>>>>> 3c4c4420
      if (id == theory::THEORY_ARRAY) {
        d_theoryProofTable[id] = new LFSCArrayProof((theory::arrays::TheoryArrays*)th, this);
        return;
      }
<<<<<<< HEAD

      // TODO other theories
=======
    // TODO other theories
>>>>>>> 3c4c4420
    }
  }
}

TheoryProof* TheoryProofEngine::getTheoryProof(theory::TheoryId id) {
  Assert (d_theoryProofTable.find(id) != d_theoryProofTable.end());
  return d_theoryProofTable[id];
}

void TheoryProofEngine::registerTerm(Expr term) {
<<<<<<< HEAD
  // Debug("gk::proof") << "TheoryProofEngine::registerTerm called for term: " << term;
=======
>>>>>>> 3c4c4420
  if (d_registrationCache.count(term)) {
    return;
  }
  Debug("gk::proof") << "TheoryProofEngine::registerTerm: registering new term: " << term << std::endl;

  theory::TheoryId theory_id = theory::Theory::theoryOf(term);

<<<<<<< HEAD
  Debug("gk::proof") << "Term's theory: " << theory_id << std::endl;

=======
>>>>>>> 3c4c4420
  // don't need to register boolean terms
  if (theory_id == theory::THEORY_BUILTIN ||
      term.getKind() == kind::ITE) {
    for (unsigned i = 0; i < term.getNumChildren(); ++i) {
      registerTerm(term[i]);
    }
    d_registrationCache.insert(term);
    return;
  }

  if (!supportedTheory(theory_id)) return;
<<<<<<< HEAD

=======
      
>>>>>>> 3c4c4420
  getTheoryProof(theory_id)->registerTerm(term);
  d_registrationCache.insert(term);
}

theory::TheoryId TheoryProofEngine::getTheoryForLemma(ClauseId id) {
  // TODO: now CNF proof has a map from formula to proof rule
  // that should be checked to figure out what theory is responsible for this
  ProofManager* pm = ProofManager::currentPM();

  if (pm->getLogic() == "QF_UF") return theory::THEORY_UF;
  if (pm->getLogic() == "QF_BV") return theory::THEORY_BV;
<<<<<<< HEAD
  if (pm->getLogic() == "QF_AX") return theory::THEORY_ARRAY;
  if (pm->getLogic() == "ALL_SUPPORTED") return theory::THEORY_BV;

  Debug("gk::proof") << "Unsupported logic (" << pm->getLogic() << ")" << std::endl;

=======
  if (pm->getLogic() == "ALL_SUPPORTED") return theory::THEORY_BV;
>>>>>>> 3c4c4420
  Unreachable();
}

void LFSCTheoryProofEngine::bind(Expr term, LetMap& map, Bindings& let_order) {
  LetMap::iterator it = map.find(term);
  if (it != map.end()) {
    LetCount& count = it->second;
    count.increment();
    return;
  }
  for (unsigned i = 0; i < term.getNumChildren(); ++i) {
    bind(term[i], map, let_order);
  }
  unsigned new_id = LetCount::newId();
  map[term] = LetCount(new_id);
  let_order.push_back(LetOrderElement(term, new_id));
}

void LFSCTheoryProofEngine::printLetTerm(Expr term, std::ostream& os) {
  LetMap map;
  Bindings let_order;
  bind(term, map, let_order);
  std::ostringstream paren;
  for (unsigned i = 0; i < let_order.size(); ++i) {
    Expr current_expr = let_order[i].expr;
    unsigned let_id = let_order[i].id;
    LetMap::const_iterator it = map.find(current_expr);
    Assert (it != map.end());
    unsigned let_count = it->second.count;
    Assert(let_count);
    // skip terms that only appear once
    if (let_count <= LET_COUNT) {
      continue;
    }

    os << "(@ let"<<let_id << " ";
    printTheoryTerm(current_expr, os, map);
    paren <<")";
  }
  unsigned last_let_id = let_order.back().id;
  Expr last = let_order.back().expr;
  unsigned last_count = map.find(last)->second.count;
  if (last_count <= LET_COUNT) {
    printTheoryTerm(last, os, map);
  }
  else {
    os << " let"<< last_let_id;
  }
  os << paren.str();
}


void LFSCTheoryProofEngine::printTheoryTerm(Expr term, std::ostream& os, const LetMap& map) {
<<<<<<< HEAD
  Debug("gk::proof") << std::endl << "LFSCTheoryProofEngine::printTheoryTerm: term = " << term << std::endl;
=======
>>>>>>> 3c4c4420
  theory::TheoryId theory_id = theory::Theory::theoryOf(term);
  // boolean terms and ITEs are special because they
  // are common to all theories
  if (theory_id == theory::THEORY_BUILTIN ||
      term.getKind() == kind::ITE ||
      term.getKind() == kind::EQUAL) {
    printCoreTerm(term, os, map);
    return;
  }
  // dispatch to proper theory
  getTheoryProof(theory_id)->printTerm(term, os, map);
}

void LFSCTheoryProofEngine::printSort(Type type, std::ostream& os) {
  if (type.isSort()) {
    getTheoryProof(theory::THEORY_UF)->printSort(type, os);
    return;
  }
  if (type.isBitVector()) {
    getTheoryProof(theory::THEORY_BV)->printSort(type, os);
    return;
  }

  if (type.isArray()) {
    getTheoryProof(theory::THEORY_ARRAY)->printSort(type, os);
    return;
  }
  Unreachable();
}

void LFSCTheoryProofEngine::printAssertions(std::ostream& os, std::ostream& paren) {
  unsigned counter = 0;
  ProofManager::assertions_iterator it = ProofManager::currentPM()->begin_assertions();
  ProofManager::assertions_iterator end = ProofManager::currentPM()->end_assertions();

  // collect declarations first
  for(; it != end; ++it) {
    registerTerm(*it);
  }
<<<<<<< HEAD

  Debug("gk::proof") << "LFSCTheoryProofEngine::printAssertions now printing declarations" << std::endl << std::endl;
  printDeclarations(os, paren);

  it = ProofManager::currentPM()->begin_assertions();

  Debug("gk::proof") << "LFSCTheoryProofEngine::printAssertions now printing assertions" << std::endl << std::endl;
  for (; it != end; ++it) {
    Debug("gk::proof") << "printAssertions: assertion is: " << *it << std::endl;

=======
  printDeclarations(os, paren);

  it = ProofManager::currentPM()->begin_assertions();
  for (; it != end; ++it) {
>>>>>>> 3c4c4420
    // FIXME: merge this with counter
    os << "(% A" << counter++ << " (th_holds ";
    printLetTerm(*it,  os);
    os << ")\n";
    paren << ")";
  }
  //store map between assertion and counter
  // ProofManager::currentPM()->setAssertion( *it );
}

void LFSCTheoryProofEngine::printDeclarations(std::ostream& os, std::ostream& paren) {
  TheoryProofTable::const_iterator it = d_theoryProofTable.begin();
  TheoryProofTable::const_iterator end = d_theoryProofTable.end();
  for (; it != end; ++it) {
    it->second->printDeclarations(os, paren);
  }
}

<<<<<<< HEAD
void LFSCTheoryProofEngine::printDeferredDeclarations(std::ostream& os, std::ostream& paren) {
  Debug("gk::proof") << "LFSCTheoryProofEngine::printDeferredDeclarations called" << std::endl;

  TheoryProofTable::const_iterator it = d_theoryProofTable.begin();
  TheoryProofTable::const_iterator end = d_theoryProofTable.end();
  for (; it != end; ++it) {
    it->second->printDeferredDeclarations(os, paren);
  }
}

=======
>>>>>>> 3c4c4420
void LFSCTheoryProofEngine::printTheoryLemmas(const IdToSatClause& lemmas,
                                              std::ostream& os,
                                              std::ostream& paren) {
  os << " ;; Theory Lemmas \n";
  ProofManager* pm = ProofManager::currentPM();
  IdToSatClause::const_iterator it = lemmas.begin();
  IdToSatClause::const_iterator end = lemmas.end();

  // BitVector theory is special case: must know all
  // conflicts needed ahead of time for resolution
  // proof lemmas
  std::vector<Expr> bv_lemmas;
  for (; it != end; ++it) {
    ClauseId id = it->first;
    const prop::SatClause* clause = it->second;

    theory::TheoryId theory_id = getTheoryForLemma(id);
    if (theory_id != theory::THEORY_BV) continue;

    std::vector<Expr> conflict;
    for(unsigned i = 0; i < clause->size(); ++i) {
      prop::SatLiteral lit = (*clause)[i];
      Expr atom = pm->getCnfProof()->getAtom(lit.getSatVariable()).toExpr();
      if (atom.isConst()) {
        Assert (atom == utils::mkTrue() ||
                (atom == utils::mkFalse() && lit.isNegated()));
        continue;
      }
      Expr expr_lit = lit.isNegated() ? atom.notExpr() : atom;
      conflict.push_back(expr_lit);
    }
    bv_lemmas.push_back(utils::mkSortedExpr(kind::OR, conflict));
  }
  // FIXME: ugly, move into bit-vector proof by adding lemma
  // queue inside each theory_proof
  BitVectorProof* bv = ProofManager::getBitVectorProof();
  bv->finalizeConflicts(bv_lemmas);

  bv->printResolutionProof(os, paren);

  if (options::bitblastMode() == theory::bv::BITBLAST_MODE_EAGER) {
    Assert (lemmas.size() == 1);
    // nothing more to do (no combination with eager so far)
    return;
  }

  it = lemmas.begin();

<<<<<<< HEAD
  Debug("gk::proof") << "LFSCTheoryProofEngine::printTheoryLemmas: printing lemmas..." << std::endl;

  for (; it != end; ++it) {
    Debug("gk::proof") << "LFSCTheoryProofEngine::printTheoryLemmas: printing a new lemma!" << std::endl;

    // Debug("gk::proof") << "\tLemma = " << it->first << ", " << *(it->second) << std::endl;

=======
  for (; it != end; ++it) {
>>>>>>> 3c4c4420
    ClauseId id = it->first;
    const prop::SatClause* clause = it->second;
    // printing clause as it appears in resolution proof
    os << "(satlem _ _ ";
    std::ostringstream clause_paren;
<<<<<<< HEAD

    Debug("gk::proof") << "CnfProof printing clause..." << std::endl;
    pm->getCnfProof()->printClause(*clause, os, clause_paren);
    Debug("gk::proof") << "CnfProof printing clause - Done!" << std::endl;
=======
    pm->getCnfProof()->printClause(*clause, os, clause_paren);
>>>>>>> 3c4c4420

    std::vector<Expr> clause_expr;
    for(unsigned i = 0; i < clause->size(); ++i) {
      prop::SatLiteral lit = (*clause)[i];
      Expr atom = pm->getCnfProof()->getAtom(lit.getSatVariable()).toExpr();
      if (atom.isConst()) {
        Assert (atom == utils::mkTrue());
        continue;
      }
      Expr expr_lit = lit.isNegated() ? atom.notExpr(): atom;
      clause_expr.push_back(expr_lit);
    }

<<<<<<< HEAD
    Debug("gk::proof") << "Expression printing done!" << std::endl;

    // query appropriate theory for proof of clause
    theory::TheoryId theory_id = getTheoryForLemma(id);
    Debug("gk::proof") << "Get theory lemma from " << theory_id << "..." << std::endl;
    Debug("theory-proof-debug") << ";; Get theory lemma from " << theory_id << "..." << std::endl;
    getTheoryProof(theory_id)->printTheoryLemmaProof(clause_expr, os, paren);
    Debug("gk::proof") << "Get theory lemma from " << theory_id << "... DONE!" << std::endl;
=======
    // query appropriate theory for proof of clause
    theory::TheoryId theory_id = getTheoryForLemma(id);
    Debug("theory-proof-debug") << ";; Get theory lemma from " << theory_id << "..." << std::endl;
    getTheoryProof(theory_id)->printTheoryLemmaProof(clause_expr, os, paren);
>>>>>>> 3c4c4420
    // os << " (clausify_false trust)";
    os << clause_paren.str();
    os << "( \\ " << pm->getLemmaClauseName(id) <<"\n";
    paren << "))";
  }
}

void LFSCTheoryProofEngine::printBoundTerm(Expr term, std::ostream& os, const LetMap& map) {
  LetMap::const_iterator it = map.find(term);
  Assert (it != map.end());
  unsigned id = it->second.id;
  unsigned count = it->second.count;
  if (count > LET_COUNT) {
    os <<"let"<<id;
    return;
  }
  printTheoryTerm(term, os,  map);
}

void LFSCTheoryProofEngine::printCoreTerm(Expr term, std::ostream& os, const LetMap& map) {
  if (term.isVariable()) {
    os << ProofManager::sanitize(term);
    return;
  }

  Kind k = term.getKind();

  switch(k) {
  case kind::ITE:
    os << (term.getType().isBoolean() ? "(ifte ": "(ite _ ");

    printBoundTerm(term[0], os, map);
    os << " ";
    printBoundTerm(term[1], os, map);
    os << " ";
    printBoundTerm(term[2], os, map);
    os << ")";
    return;

  case kind::EQUAL:
    os << "(";
    os << "= ";
    printSort(term[0].getType(), os);
    printBoundTerm(term[0], os, map);
    os << " ";
    printBoundTerm(term[1], os, map);
    os << ")";
    return;

  case kind::DISTINCT:
    // Distinct nodes can have any number of chidlren.
    Assert (term.getNumChildren() >= 2);

    if (term.getNumChildren() == 2) {
      os << "(not (= ";
      printSort(term[0].getType(), os);
      printBoundTerm(term[0], os, map);
      os << " ";
      printBoundTerm(term[1], os, map);
      os << "))";
    } else {
      unsigned numOfPairs = term.getNumChildren() * (term.getNumChildren() - 1) / 2;
      for (unsigned i = 1; i < numOfPairs; ++i) {
        os << "(and ";
      }

      for (unsigned i = 0; i < term.getNumChildren(); ++i) {
        for (unsigned j = i + 1; j < term.getNumChildren(); ++j) {
          if ((i != 0) || (j != 1)) {
            os << "(not (= ";
            printSort(term[0].getType(), os);
            printBoundTerm(term[i], os, map);
            os << " ";
            printBoundTerm(term[j], os, map);
            os << ")))";
          } else {
            os << "(not (= ";
            printSort(term[0].getType(), os);
            printBoundTerm(term[0], os, map);
            os << " ";
            printBoundTerm(term[1], os, map);
            os << "))";
          }
        }
      }
    }

    return;

  case kind::CHAIN: {
    // LFSC doesn't allow declarations with variable numbers of
    // arguments, so we have to flatten chained operators, like =.
    Kind op = term.getOperator().getConst<Chain>().getOperator();
    size_t n = term.getNumChildren();
    std::ostringstream paren;
    for(size_t i = 1; i < n; ++i) {
      if(i + 1 < n) {
        os << "(" << utils::toLFSCKind(kind::AND) << " ";
        paren << ")";
      }
      os << "(" << utils::toLFSCKind(op) << " ";
      printBoundTerm(term[i - 1], os, map);
      os << " ";
      printBoundTerm(term[i], os, map);
      os << ")";
      if(i + 1 < n) {
        os << " ";
      }
    }
    os << paren.str();
    return;
  }

  default:
    Unhandled(k);
  }

}

void TheoryProof::printTheoryLemmaProof(std::vector<Expr>& lemma, std::ostream& os, std::ostream& paren) {
  //default method for replaying proofs: assert (negated) literals back to a fresh copy of the theory
  Assert( d_theory!=NULL );
  context::UserContext fakeContext;
  ProofOutputChannel oc;
  theory::Valuation v(NULL);
  //make new copy of theory
  theory::Theory* th;
  Trace("theory-proof-debug") << ";; Print theory lemma proof, theory id = " << d_theory->getId() << std::endl;
  if(d_theory->getId()==theory::THEORY_UF) {
    th = new theory::uf::TheoryUF(&fakeContext, &fakeContext, oc, v,
                                  ProofManager::currentPM()->getLogicInfo(),
<<<<<<< HEAD
                                  ProofManager::currentPM()->getTheoryProofEngine()->d_globals,
                                  "replay::");
  } else if(d_theory->getId()==theory::THEORY_ARRAY) {
    Debug("gk::proof") << "TheoryProof::printTheoryLemmaProof - creating array theory" << std::endl;

    th = new theory::arrays::TheoryArrays(&fakeContext, &fakeContext, oc, v,
                                          ProofManager::currentPM()->getLogicInfo(),
                                          ProofManager::currentPM()->getTheoryProofEngine()->d_globals,
=======
                                  "replay::");
  } else if(d_theory->getId()==theory::THEORY_ARRAY) {
    th = new theory::arrays::TheoryArrays(&fakeContext, &fakeContext, oc, v,
                                          ProofManager::currentPM()->getLogicInfo(),
>>>>>>> 3c4c4420
                                          "replay::");
  } else {
    InternalError(std::string("can't generate theory-proof for ") + ProofManager::currentPM()->getLogic());
  }
<<<<<<< HEAD
  Debug("gk::proof") << "TheoryProof::printTheoryLemmaProof - calling th->ProduceProofs()" << std::endl;
  th->produceProofs();
  Debug("gk::proof") << "TheoryProof::printTheoryLemmaProof - th->ProduceProofs() DONE" << std::endl;

  MyPreRegisterVisitor preRegVisitor(th);
  for( unsigned i=0; i<lemma.size(); i++ ){
    Node lit = Node::fromExpr( lemma[i] ).negate();
    Trace("gk::proof") << "; preregistering and asserting " << lit << std::endl;
    NodeVisitor<MyPreRegisterVisitor>::run(preRegVisitor, lit);
    th->assertFact(lit, false);
  }

  Debug("gk::proof") << "TheoryProof::printTheoryLemmaProof - calling th->check()" << std::endl;
  th->check(theory::Theory::EFFORT_FULL);
  Debug("gk::proof") << "TheoryProof::printTheoryLemmaProof - th->check() DONE" << std::endl;

  if(oc.d_conflict.isNull()) {
    Trace("gk::proof") << "; conflict is null" << std::endl;
    Assert(!oc.d_lemma.isNull());
    Trace("gk::proof") << "; ++ but got lemma: " << oc.d_lemma << std::endl;

    // Original, as in Liana's branch
    // Trace("gk::proof") << "; asserting " << oc.d_lemma[1].negate() << std::endl;
    // th->assertFact(oc.d_lemma[1].negate(), false);
    // th->check(theory::Theory::EFFORT_FULL);

    // Altered version, to handle OR lemmas

    if (oc.d_lemma.getKind() == kind::OR) {
      Debug("gk::proof") << "OR lemma. Negating each child separately" << std::endl;
      for (unsigned i = 0; i < oc.d_lemma.getNumChildren(); ++i) {
        if (oc.d_lemma[i].getKind() == kind::NOT) {
          Trace("gk::proof") << ";     asserting fact: " << oc.d_lemma[i][0] << std::endl;
          th->assertFact(oc.d_lemma[i][0], false);
        }
        else {
          Trace("gk::proof") << ";     asserting fact: " << oc.d_lemma[i].notNode() << std::endl;
          th->assertFact(oc.d_lemma[i].notNode(), false);
        }
      }
    }
    else {
      Unreachable();

      Assert(oc.d_lemma.getKind() == kind::NOT);
      Debug("gk::proof") << "NOT lemma" << std::endl;
      Trace("gk::proof") << ";     asserting fact: " << oc.d_lemma[0] << std::endl;
      th->assertFact(oc.d_lemma[0], false);
    }

    // Trace("gk::proof") << "; ++ but got lemma: " << oc.d_lemma << std::endl;
    // Trace("gk::proof") << "; asserting " << oc.d_lemma[1].negate() << std::endl;
    // th->assertFact(oc.d_lemma[1].negate(), false);

    //
    th->check(theory::Theory::EFFORT_FULL);
  }
  Debug("gk::proof") << "Calling   oc.d_proof->toStream(os)" << std::endl;
  oc.d_proof->toStream(os);
  Debug("gk::proof") << "Calling   oc.d_proof->toStream(os) -- DONE!" << std::endl;

  Debug("gk::proof") << "About to delete the theory solver used for proving the lemma... " << std::endl;
  delete th;
  Debug("gk::proof") << "About to delete the theory solver used for proving the lemma: DONE! " << std::endl;
=======
  th->produceProofs();
  MyPreRegisterVisitor preRegVisitor(th);
  for( unsigned i=0; i<lemma.size(); i++ ){
    Node lit = Node::fromExpr( lemma[i] ).negate();
    Trace("theory-proof-debug") << "; preregistering and asserting " << lit << std::endl;
    NodeVisitor<MyPreRegisterVisitor>::run(preRegVisitor, lit);
    th->assertFact(lit, false);
  }
  th->check(theory::Theory::EFFORT_FULL);
  if(oc.d_conflict.isNull()) {
    Trace("theory-proof-debug") << "; conflict is null" << std::endl;
    Assert(!oc.d_lemma.isNull());
    Trace("theory-proof-debug") << "; ++ but got lemma: " << oc.d_lemma << std::endl;
    Trace("theory-proof-debug") << "; asserting " << oc.d_lemma[1].negate() << std::endl;
    th->assertFact(oc.d_lemma[1].negate(), false);
    th->check(theory::Theory::EFFORT_FULL);
  }
  oc.d_proof->toStream(os);
  delete th;
>>>>>>> 3c4c4420
}

bool TheoryProofEngine::supportedTheory(theory::TheoryId id) {
  return (id == theory::THEORY_ARRAY ||
          id == theory::THEORY_BV ||
          id == theory::THEORY_UF ||
          id == theory::THEORY_BOOL);
}

BooleanProof::BooleanProof(TheoryProofEngine* proofEngine)
  : TheoryProof(NULL, proofEngine)
{}

void BooleanProof::registerTerm(Expr term) {
  Assert (term.getType().isBoolean());

  if (term.isVariable() && d_declarations.find(term) == d_declarations.end()) {
    d_declarations.insert(term);
    return;
  }
  for (unsigned i = 0; i < term.getNumChildren(); ++i) {
    d_proofEngine->registerTerm(term[i]);
  }
}

void LFSCBooleanProof::printTerm(Expr term, std::ostream& os, const LetMap& map) {
  Assert (term.getType().isBoolean());
  if (term.isVariable()) {
    os << "(p_app " << ProofManager::sanitize(term) <<")";
    return;
  }

  Kind k = term.getKind();
  switch(k) {
  case kind::OR:
  case kind::AND:
  case kind::XOR:
  case kind::IFF:
  case kind::IMPLIES:
  case kind::NOT:
    // print the Boolean operators
    os << "(" << utils::toLFSCKind(k);
    if(term.getNumChildren() > 2) {
      // LFSC doesn't allow declarations with variable numbers of
      // arguments, so we have to flatten these N-ary versions.
      std::ostringstream paren;
      os << " ";
      for (unsigned i = 0; i < term.getNumChildren(); ++i) {
        d_proofEngine->printBoundTerm(term[i], os, map);
        os << " ";
        if(i < term.getNumChildren() - 2) {
          os << "(" << utils::toLFSCKind(k) << " ";
          paren << ")";
        }
      }
      os << paren.str() << ")";
    } else {
      // this is for binary and unary operators
      for (unsigned i = 0; i < term.getNumChildren(); ++i) {
        os << " ";
        d_proofEngine->printBoundTerm(term[i], os, map);
      }
      os << ")";
    }
    return;

  case kind::CONST_BOOLEAN:
    os << (term.getConst<bool>() ? "true" : "false");
    return;

  default:
    Unhandled(k);
  }

}

void LFSCBooleanProof::printSort(Type type, std::ostream& os) {
  Assert (type.isBoolean());
  os << "Bool";
}
void LFSCBooleanProof::printDeclarations(std::ostream& os, std::ostream& paren) {
  for (ExprSet::const_iterator it = d_declarations.begin(); it != d_declarations.end(); ++it) {
    Expr term = *it;

    os << "(% " << ProofManager::sanitize(term) << " (term ";
    printSort(term.getType(), os);
    os <<")\n";
    paren <<")";
  }
}

<<<<<<< HEAD
void LFSCBooleanProof::printDeferredDeclarations(std::ostream& os, std::ostream& paren) {
  // Nothing to do here at this point.
}

=======
>>>>>>> 3c4c4420
void LFSCBooleanProof::printTheoryLemmaProof(std::vector<Expr>& lemma,
                                             std::ostream& os,
                                             std::ostream& paren) {
  Unreachable("No boolean lemmas yet!");
}

} /* namespace CVC4 */<|MERGE_RESOLUTION|>--- conflicted
+++ resolved
@@ -53,34 +53,6 @@
   Node d_conflict;
   Proof* d_proof;
   Node d_lemma;
-<<<<<<< HEAD
-
-  ProofOutputChannel() : d_conflict(), d_proof(NULL) {}
-
-  void conflict(TNode n, Proof* pf) throw() {
-    Debug("theory-proof-debug") << "ProofOutputChannel::conflict called" << std::endl;
-    Trace("theory-proof-debug") << "; CONFLICT: " << n << std::endl;
-    Assert(d_conflict.isNull());
-    Assert(!n.isNull());
-    d_conflict = n;
-    Assert(pf != NULL);
-    d_proof = pf;
-  }
-  bool propagate(TNode x) throw() {
-    Debug("theory-proof-debug") << "ProofOutputChannel::propagate called" << std::endl;
-    Trace("theory-proof-debug") << "got a propagation: " << x << std::endl;
-    return true;
-  }
-
-  theory::LemmaStatus lemma(TNode n, ProofRule rule, bool, bool, bool) throw() {
-    Debug("theory-proof-debug") << "ProofOutputChannel::lemma called" << std::endl;
-    Trace("theory-proof-debug") << "new lemma: " << n << std::endl;
-    d_lemma = n;
-    return theory::LemmaStatus(TNode::null(), 0);
-  }
-  theory::LemmaStatus splitLemma(TNode, bool) throw() {
-    Debug("theory-proof-debug") << "ProofOutputChannel::splitLemma called" << std::endl;
-=======
 
   ProofOutputChannel() : d_conflict(), d_proof(NULL) {}
   virtual ~ProofOutputChannel() throw() {}
@@ -103,27 +75,19 @@
     return theory::LemmaStatus(TNode::null(), 0);
   }
   theory::LemmaStatus splitLemma(TNode, bool) throw() {
->>>>>>> 3c4c4420
     AlwaysAssert(false);
     return theory::LemmaStatus(TNode::null(), 0);
   }
   void requirePhase(TNode n, bool b) throw() {
-<<<<<<< HEAD
     Debug("theory-proof-debug") << "ProofOutputChannel::requirePhase called" << std::endl;
     Trace("theory-proof-debug") << "requirePhase " << n << " " << b << std::endl;
   }
   bool flipDecision() throw() {
     Debug("theory-proof-debug") << "ProofOutputChannel::flipDecision called" << std::endl;
-=======
-    Trace("theory-proof-debug") << "requirePhase " << n << " " << b << std::endl;
-  }
-  bool flipDecision() throw() {
->>>>>>> 3c4c4420
     AlwaysAssert(false);
     return false;
   }
   void setIncomplete() throw() {
-<<<<<<< HEAD
     Debug("theory-proof-debug") << "ProofOutputChannel::setIncomplete called" << std::endl;
     AlwaysAssert(false);
   }
@@ -147,44 +111,13 @@
       d_visited.insert(current);
     }
   }
-=======
-    AlwaysAssert(false);
-  }
-};/* class ProofOutputChannel */
-
-//for proof replay
-class MyPreRegisterVisitor {
-  theory::Theory* d_theory;
-  __gnu_cxx::hash_set<TNode, TNodeHashFunction> d_visited;
-public:
-  typedef void return_type;
-  MyPreRegisterVisitor(theory::Theory* theory)
-  : d_theory(theory)
-  , d_visited()
-  {}
-  bool alreadyVisited(TNode current, TNode parent) { return d_visited.find(current) != d_visited.end(); }
-  void visit(TNode current, TNode parent) {
-    if(theory::Theory::theoryOf(current) == d_theory->getId()) {
-      //Trace("theory-proof-debug") << "preregister " << current << std::endl;
-      d_theory->preRegisterTerm(current);
-      d_visited.insert(current);
-    }
-  }
->>>>>>> 3c4c4420
   void start(TNode node) { }
   void done(TNode node) { }
 }; /* class MyPreRegisterVisitor */
 
-<<<<<<< HEAD
-TheoryProofEngine::TheoryProofEngine(SmtGlobals* globals)
-  : d_registrationCache()
-  , d_theoryProofTable()
-  , d_globals(globals)
-=======
 TheoryProofEngine::TheoryProofEngine()
   : d_registrationCache()
   , d_theoryProofTable()
->>>>>>> 3c4c4420
 {
   d_theoryProofTable[theory::THEORY_BOOL] = new LFSCBooleanProof(this);
 }
@@ -216,20 +149,13 @@
         ((theory::bv::TheoryBV*)th)->setProofLog( bvp );
         return;
       }
-<<<<<<< HEAD
-
-=======
->>>>>>> 3c4c4420
+
       if (id == theory::THEORY_ARRAY) {
         d_theoryProofTable[id] = new LFSCArrayProof((theory::arrays::TheoryArrays*)th, this);
         return;
       }
-<<<<<<< HEAD
 
       // TODO other theories
-=======
-    // TODO other theories
->>>>>>> 3c4c4420
     }
   }
 }
@@ -240,10 +166,6 @@
 }
 
 void TheoryProofEngine::registerTerm(Expr term) {
-<<<<<<< HEAD
-  // Debug("gk::proof") << "TheoryProofEngine::registerTerm called for term: " << term;
-=======
->>>>>>> 3c4c4420
   if (d_registrationCache.count(term)) {
     return;
   }
@@ -251,11 +173,8 @@
 
   theory::TheoryId theory_id = theory::Theory::theoryOf(term);
 
-<<<<<<< HEAD
   Debug("gk::proof") << "Term's theory: " << theory_id << std::endl;
 
-=======
->>>>>>> 3c4c4420
   // don't need to register boolean terms
   if (theory_id == theory::THEORY_BUILTIN ||
       term.getKind() == kind::ITE) {
@@ -267,11 +186,7 @@
   }
 
   if (!supportedTheory(theory_id)) return;
-<<<<<<< HEAD
-
-=======
-      
->>>>>>> 3c4c4420
+
   getTheoryProof(theory_id)->registerTerm(term);
   d_registrationCache.insert(term);
 }
@@ -283,15 +198,11 @@
 
   if (pm->getLogic() == "QF_UF") return theory::THEORY_UF;
   if (pm->getLogic() == "QF_BV") return theory::THEORY_BV;
-<<<<<<< HEAD
   if (pm->getLogic() == "QF_AX") return theory::THEORY_ARRAY;
   if (pm->getLogic() == "ALL_SUPPORTED") return theory::THEORY_BV;
 
   Debug("gk::proof") << "Unsupported logic (" << pm->getLogic() << ")" << std::endl;
 
-=======
-  if (pm->getLogic() == "ALL_SUPPORTED") return theory::THEORY_BV;
->>>>>>> 3c4c4420
   Unreachable();
 }
 
@@ -345,10 +256,7 @@
 
 
 void LFSCTheoryProofEngine::printTheoryTerm(Expr term, std::ostream& os, const LetMap& map) {
-<<<<<<< HEAD
   Debug("gk::proof") << std::endl << "LFSCTheoryProofEngine::printTheoryTerm: term = " << term << std::endl;
-=======
->>>>>>> 3c4c4420
   theory::TheoryId theory_id = theory::Theory::theoryOf(term);
   // boolean terms and ITEs are special because they
   // are common to all theories
@@ -388,7 +296,6 @@
   for(; it != end; ++it) {
     registerTerm(*it);
   }
-<<<<<<< HEAD
 
   Debug("gk::proof") << "LFSCTheoryProofEngine::printAssertions now printing declarations" << std::endl << std::endl;
   printDeclarations(os, paren);
@@ -398,13 +305,6 @@
   Debug("gk::proof") << "LFSCTheoryProofEngine::printAssertions now printing assertions" << std::endl << std::endl;
   for (; it != end; ++it) {
     Debug("gk::proof") << "printAssertions: assertion is: " << *it << std::endl;
-
-=======
-  printDeclarations(os, paren);
-
-  it = ProofManager::currentPM()->begin_assertions();
-  for (; it != end; ++it) {
->>>>>>> 3c4c4420
     // FIXME: merge this with counter
     os << "(% A" << counter++ << " (th_holds ";
     printLetTerm(*it,  os);
@@ -423,7 +323,6 @@
   }
 }
 
-<<<<<<< HEAD
 void LFSCTheoryProofEngine::printDeferredDeclarations(std::ostream& os, std::ostream& paren) {
   Debug("gk::proof") << "LFSCTheoryProofEngine::printDeferredDeclarations called" << std::endl;
 
@@ -434,8 +333,6 @@
   }
 }
 
-=======
->>>>>>> 3c4c4420
 void LFSCTheoryProofEngine::printTheoryLemmas(const IdToSatClause& lemmas,
                                               std::ostream& os,
                                               std::ostream& paren) {
@@ -484,30 +381,21 @@
 
   it = lemmas.begin();
 
-<<<<<<< HEAD
   Debug("gk::proof") << "LFSCTheoryProofEngine::printTheoryLemmas: printing lemmas..." << std::endl;
 
   for (; it != end; ++it) {
     Debug("gk::proof") << "LFSCTheoryProofEngine::printTheoryLemmas: printing a new lemma!" << std::endl;
 
     // Debug("gk::proof") << "\tLemma = " << it->first << ", " << *(it->second) << std::endl;
-
-=======
-  for (; it != end; ++it) {
->>>>>>> 3c4c4420
     ClauseId id = it->first;
     const prop::SatClause* clause = it->second;
     // printing clause as it appears in resolution proof
     os << "(satlem _ _ ";
     std::ostringstream clause_paren;
-<<<<<<< HEAD
 
     Debug("gk::proof") << "CnfProof printing clause..." << std::endl;
     pm->getCnfProof()->printClause(*clause, os, clause_paren);
     Debug("gk::proof") << "CnfProof printing clause - Done!" << std::endl;
-=======
-    pm->getCnfProof()->printClause(*clause, os, clause_paren);
->>>>>>> 3c4c4420
 
     std::vector<Expr> clause_expr;
     for(unsigned i = 0; i < clause->size(); ++i) {
@@ -521,7 +409,6 @@
       clause_expr.push_back(expr_lit);
     }
 
-<<<<<<< HEAD
     Debug("gk::proof") << "Expression printing done!" << std::endl;
 
     // query appropriate theory for proof of clause
@@ -530,12 +417,6 @@
     Debug("theory-proof-debug") << ";; Get theory lemma from " << theory_id << "..." << std::endl;
     getTheoryProof(theory_id)->printTheoryLemmaProof(clause_expr, os, paren);
     Debug("gk::proof") << "Get theory lemma from " << theory_id << "... DONE!" << std::endl;
-=======
-    // query appropriate theory for proof of clause
-    theory::TheoryId theory_id = getTheoryForLemma(id);
-    Debug("theory-proof-debug") << ";; Get theory lemma from " << theory_id << "..." << std::endl;
-    getTheoryProof(theory_id)->printTheoryLemmaProof(clause_expr, os, paren);
->>>>>>> 3c4c4420
     // os << " (clausify_false trust)";
     os << clause_paren.str();
     os << "( \\ " << pm->getLemmaClauseName(id) <<"\n";
@@ -667,26 +548,15 @@
   if(d_theory->getId()==theory::THEORY_UF) {
     th = new theory::uf::TheoryUF(&fakeContext, &fakeContext, oc, v,
                                   ProofManager::currentPM()->getLogicInfo(),
-<<<<<<< HEAD
-                                  ProofManager::currentPM()->getTheoryProofEngine()->d_globals,
-                                  "replay::");
-  } else if(d_theory->getId()==theory::THEORY_ARRAY) {
-    Debug("gk::proof") << "TheoryProof::printTheoryLemmaProof - creating array theory" << std::endl;
-
-    th = new theory::arrays::TheoryArrays(&fakeContext, &fakeContext, oc, v,
-                                          ProofManager::currentPM()->getLogicInfo(),
-                                          ProofManager::currentPM()->getTheoryProofEngine()->d_globals,
-=======
                                   "replay::");
   } else if(d_theory->getId()==theory::THEORY_ARRAY) {
     th = new theory::arrays::TheoryArrays(&fakeContext, &fakeContext, oc, v,
                                           ProofManager::currentPM()->getLogicInfo(),
->>>>>>> 3c4c4420
                                           "replay::");
   } else {
     InternalError(std::string("can't generate theory-proof for ") + ProofManager::currentPM()->getLogic());
   }
-<<<<<<< HEAD
+
   Debug("gk::proof") << "TheoryProof::printTheoryLemmaProof - calling th->ProduceProofs()" << std::endl;
   th->produceProofs();
   Debug("gk::proof") << "TheoryProof::printTheoryLemmaProof - th->ProduceProofs() DONE" << std::endl;
@@ -751,27 +621,6 @@
   Debug("gk::proof") << "About to delete the theory solver used for proving the lemma... " << std::endl;
   delete th;
   Debug("gk::proof") << "About to delete the theory solver used for proving the lemma: DONE! " << std::endl;
-=======
-  th->produceProofs();
-  MyPreRegisterVisitor preRegVisitor(th);
-  for( unsigned i=0; i<lemma.size(); i++ ){
-    Node lit = Node::fromExpr( lemma[i] ).negate();
-    Trace("theory-proof-debug") << "; preregistering and asserting " << lit << std::endl;
-    NodeVisitor<MyPreRegisterVisitor>::run(preRegVisitor, lit);
-    th->assertFact(lit, false);
-  }
-  th->check(theory::Theory::EFFORT_FULL);
-  if(oc.d_conflict.isNull()) {
-    Trace("theory-proof-debug") << "; conflict is null" << std::endl;
-    Assert(!oc.d_lemma.isNull());
-    Trace("theory-proof-debug") << "; ++ but got lemma: " << oc.d_lemma << std::endl;
-    Trace("theory-proof-debug") << "; asserting " << oc.d_lemma[1].negate() << std::endl;
-    th->assertFact(oc.d_lemma[1].negate(), false);
-    th->check(theory::Theory::EFFORT_FULL);
-  }
-  oc.d_proof->toStream(os);
-  delete th;
->>>>>>> 3c4c4420
 }
 
 bool TheoryProofEngine::supportedTheory(theory::TheoryId id) {
@@ -863,13 +712,10 @@
   }
 }
 
-<<<<<<< HEAD
 void LFSCBooleanProof::printDeferredDeclarations(std::ostream& os, std::ostream& paren) {
   // Nothing to do here at this point.
 }
 
-=======
->>>>>>> 3c4c4420
 void LFSCBooleanProof::printTheoryLemmaProof(std::vector<Expr>& lemma,
                                              std::ostream& os,
                                              std::ostream& paren) {
