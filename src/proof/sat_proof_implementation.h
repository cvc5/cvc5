--- conflicted
+++ resolved
@@ -543,18 +543,9 @@
     if (kind == THEORY_LEMMA) {
       Assert(d_lemmaClauses.find(newId) == d_lemmaClauses.end());
       d_lemmaClauses.insert(newId);
-<<<<<<< HEAD
       Debug("pf::sat") << "TSatProof::registerClause registering a new lemma clause: "
                        << newId << " = " << *buildClause(newId)
                        << std::endl;
-=======
-      Debug("pf::sat")
-          << "TSatProof::registerClause registering a new lemma clause: "
-          << newId << " = " << *buildClause(newId)
-          << ". Explainer theory: " << d_cnfProof->getExplainerTheory()
-          << std::endl;
-      d_cnfProof->registerExplanationLemma(newId);
->>>>>>> 979e5be3
     }
   }
 
@@ -585,16 +576,9 @@
     }
     if (kind == THEORY_LEMMA) {
       Assert(d_lemmaClauses.find(newId) == d_lemmaClauses.end());
-<<<<<<< HEAD
       Debug("pf::sat") << "TSatProof::registerUnitClause: registering a new lemma (UNIT CLAUSE): "
                        << lit
                        << std::endl;
-=======
-      Debug("pf::sat") << "TSatProof::registerUnitClause: registering a new "
-                          "lemma (UNIT CLAUSE): "
-                       << lit << ". Explainer theory: "
-                       << d_cnfProof->getExplainerTheory() << std::endl;
->>>>>>> 979e5be3
       d_lemmaClauses.insert(newId);
     }
   }
@@ -1117,21 +1101,12 @@
   }
 
   if (id == this->d_emptyClauseId) {
-<<<<<<< HEAD
     out <<"(\\ empty empty)";
     return;
   }
 
   out << "(\\ " << this->clauseName(id) << "\n";   // bind to lemma name
   paren << "))";                            // closing parethesis for lemma binding and satlem
-=======
-    out << "(\\empty empty)";
-    return;
-  }
-
-  out << "(\\" << this->clauseName(id) << "\n";  // bind to lemma name
-  paren << "))";  // closing parethesis for lemma binding and satlem
->>>>>>> 979e5be3
 }
 
 /// LFSCSatProof class
