/******************************************************************************
 * Top contributors (to current version):
 *   Andrew Reynolds
 *
 * This file is part of the cvc5 project.
 *
 * Copyright (c) 2009-2024 by the authors listed in the file AUTHORS
 * in the top-level source directory and their institutional affiliations.
 * All rights reserved.  See the file COPYING in the top-level source
 * directory for licensing information.
 * ****************************************************************************
 *
 * The printer for the AletheLF format.
 */
#include <cstddef>
#include <memory>

#include "cvc5_private.h"

#ifndef CVC5__PROOF__ALF_PROOF_PRINTER_H
#define CVC5__PROOF__ALF_PROOF_PRINTER_H

#include <iostream>

#include "context/cdhashmap.h"
#include "context/cdhashset.h"
#include "expr/node_algorithm.h"
#include "proof/alf/alf_list_node_converter.h"
#include "proof/alf/alf_node_converter.h"
#include "proof/alf/alf_print_channel.h"
#include "proof/proof_checker.h"
#include "proof/proof_node.h"
#include "rewriter/rewrite_proof_rule.h"
#include "smt/env_obj.h"
#include "smt/proof_manager.h"

namespace cvc5::internal {

namespace proof {

class AlfPrinter : protected EnvObj
{
 public:
  AlfPrinter(Env& env,
             BaseAlfNodeConverter& atp,
             rewriter::RewriteDb* rdb,
             uint32_t letThresh = 2);
  ~AlfPrinter() {}

  /**
   * Print the full proof pfn.
   * @param out The output stream.
   * @param pfn The proof node.
   * @param psm The scope mode, which determines whether there are outermost
   * scope to process in pfn. If this is the case, we print assume steps.
   */
  void print(std::ostream& out,
             std::shared_ptr<ProofNode> pfn,
             ProofScopeMode psm = ProofScopeMode::DEFINITIONS_AND_ASSERTIONS);
  /**
   * Same as above, but with an alf print output channel.
   * @param out The output stream.
   * @param pfn The proof node.
   * @param psm The scope mode.
   */
  void print(AlfPrintChannelOut& out,
             std::shared_ptr<ProofNode> pfn,
             ProofScopeMode psm = ProofScopeMode::DEFINITIONS_AND_ASSERTIONS);
  /**
   * Print the proof, assuming that previous proofs have been printed on this
   * printer that have (partially) given the definition of subterms and
   * subproofs in pfn.
   * @param out The output stream.
   * @param pfn The proof node.
   */
  void printNext(AlfPrintChannelOut& out, std::shared_ptr<ProofNode> pfn);

  /**
   * Print proof rewrite rule name r to output stream out
   * @param out The output stream.
   * @param r The proof rewrite rule. This should be one of the proof rewrite
   * rules that corresponds to a RARE rewrite.
   */
  void printDslRule(std::ostream& out, ProofRewriteRule r);
  /**
   * Get the let binding that is computed by calls to printing terms in this
   * class.
   */
  LetBinding* getLetBinding();

 private:
  /** Return true if it is possible to trust the topmost application in pfn */
  bool isHandled(const ProofNode* pfn) const;
  /** Return true if id is handled as a theory rewrite for term n */
  bool isHandledTheoryRewrite(ProofRewriteRule id, const Node& n) const;
  /** Return if the equality is handled as a bitblast step */
  bool isHandledBitblastStep(const Node& eq) const;
  /**
   * Return true if it is possible to evaluate n using the evaluation side
   * condition in the ALF signature. Notice this requires that all subterms of n
   * are handled. This method is used for determining if an application of
   * ProofRule::EVALUATE can be applied.
   */
  bool canEvaluate(Node n) const;
  /**
   * Whether we support evaluating (str.in_re s r) for any constant string s.
   */
  bool canEvaluateRegExp(Node r) const;
  /* Returns the normalized name of the proof rule of pfn */
  std::string getRuleName(const ProofNode* pfn) const;

  //-------------
  /**
   * Select only those children required by the proof rule.
   */
  void getChildrenFromProofRule(
      const ProofNode* pn, std::vector<std::shared_ptr<ProofNode>>& children);
  /**
   * Add the arguments of proof node pn to args in the order in which they
   * should be printed. This also ensures the nodes have been converted via the
   * ALF node converter.
   */
  void getArgsFromProofRule(const ProofNode* pn, std::vector<Node>& args);
  /**
   * Helper for print. Prints the proof node using the print channel out. This
   * may either write the proof to an output stream or preprocess it.
   *
   * @param out The output channel to print to.
   * @param pn The proof node to print.
   * @param addToCache If true, we add (subproofs) of pn to the cache and do
   * not print them with this method if they are encounted again.
   */
  void printProofInternal(AlfPrintChannel* out,
                          const ProofNode* pn,
                          bool addToCache);
  /**
   * Called at preorder traversal of proof node pn. Prints (if necessary) to
   * out.
   */
  void printStepPre(AlfPrintChannel* out, const ProofNode* pn);
  /**
   * Called at postorder traversal of proof node pn. Prints (if necessary) to
   * out.
   */
  void printStepPost(AlfPrintChannel* out, const ProofNode* pn);
  /**
   * Allocate (if necessary) the identifier for an assume-push step for pn and
   * return the identifier. pn should be an application of ProofRule::SCOPE.
   */
  size_t allocateAssumePushId(const ProofNode* pn, const Node& a);
  /**
   * Allocate (if necessary) the identifier for an assume step for the
   * assumption for formula n and return the identifier. Note this identifier is
   * unique for each assumed formula, although multiple assumption proofs for n
   * may exist.
   */
  size_t allocateAssumeId(const Node& n, bool& wasAlloc);
  /**
   * Allocate (if necessary) the identifier for step
   */
  size_t allocateProofId(const ProofNode* pn, bool& wasAlloc);
  /** Print let list to output stream out */
  void printLetList(std::ostream& out, LetBinding& lbind);
  /** Reference to the term processor */
  BaseAlfNodeConverter& d_tproc;
  /** Assume id counter */
  size_t d_pfIdCounter;
  /** Mapping proofs to identifiers */
  std::map<const ProofNode*, size_t> d_pletMap;
  /**
   * Context for d_passumeMap, which is pushed and popped when we encounter
   * SCOPE proofs.
   */
  context::Context d_passumeCtx;
  /**
   * The set of proof nodes we have already printed with this class, as
   * used by printProofInternal.
   */
  context::CDHashSet<const ProofNode*> d_alreadyPrinted;
  /** Mapping assumed formulas to identifiers */
  context::CDHashMap<Node, size_t> d_passumeMap;
  /** The (dummy) type used for proof terms */
  TypeNode d_pfType;
  /** term prefix */
  std::string d_termLetPrefix;
  /** The false node */
  Node d_false;
  /** List node converter */
  AlfListNodeConverter d_ltproc;
  /** Pointer to the rewrite database */
  rewriter::RewriteDb* d_rdb;
<<<<<<< HEAD
  /** The DSL rules we have seen */
  std::unordered_set<ProofRewriteRule> d_dprs;
  /** The empty vector */
  std::vector<Node> d_emptyVec;
  /** The let binding */
  LetBinding d_lbind;
  /** The let binding we are using (possibly null) */
  LetBinding* d_lbindUse;
  /** The letification channel. */
  AlfPrintChannelPre d_aletify;
=======
>>>>>>> 4f582c14
};

}  // namespace proof
}  // namespace cvc5::internal

#endif /* CVC5__PROOF__ALF_PROOF_PRINTER_H */<|MERGE_RESOLUTION|>--- conflicted
+++ resolved
@@ -189,9 +189,6 @@
   AlfListNodeConverter d_ltproc;
   /** Pointer to the rewrite database */
   rewriter::RewriteDb* d_rdb;
-<<<<<<< HEAD
-  /** The DSL rules we have seen */
-  std::unordered_set<ProofRewriteRule> d_dprs;
   /** The empty vector */
   std::vector<Node> d_emptyVec;
   /** The let binding */
@@ -200,8 +197,6 @@
   LetBinding* d_lbindUse;
   /** The letification channel. */
   AlfPrintChannelPre d_aletify;
-=======
->>>>>>> 4f582c14
 };
 
 }  // namespace proof
