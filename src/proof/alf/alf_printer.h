--- conflicted
+++ resolved
@@ -54,10 +54,6 @@
    * @param psm The scope mode, which determines whether there are outermost
    * scope to process in pfn. If this is the case, we print assume steps.
    */
-<<<<<<< HEAD
-  void print(std::ostream& out, std::shared_ptr<ProofNode> pfn,
-             ProofScopeMode psm = ProofScopeMode::DEFINITIONS_AND_ASSERTIONS);
-=======
   void print(std::ostream& out,
              std::shared_ptr<ProofNode> pfn,
              ProofScopeMode psm = ProofScopeMode::DEFINITIONS_AND_ASSERTIONS);
@@ -76,9 +72,10 @@
    * subproofs in pfn.
    * @param out The output stream.
    * @param pfn The proof node.
+   * @param psm The scope mode, which determines whether there are outermost
+   * scope to process in pfn. If this is the case, we print assume steps.
    */
   void printNext(AlfPrintChannelOut& out, std::shared_ptr<ProofNode> pfn);
->>>>>>> 0570e78f
 
   /**
    * Print proof rewrite rule name r to output stream out
@@ -194,12 +191,8 @@
   AlfListNodeConverter d_ltproc;
   /** Pointer to the rewrite database */
   rewriter::RewriteDb* d_rdb;
-<<<<<<< HEAD
-  /** The DSL rules we have seen */
-  std::unordered_set<ProofRewriteRule> d_dprs;
   /** The empty vector */
   std::vector<Node> d_emptyVec;
-=======
   /** The empty vector */
   std::vector<Node> d_emptyVec;
   /** The let binding */
@@ -208,7 +201,6 @@
   LetBinding* d_lbindUse;
   /** The letification channel. */
   AlfPrintChannelPre d_aletify;
->>>>>>> 0570e78f
 };
 
 }  // namespace proof
