--- conflicted
+++ resolved
@@ -26,24 +26,18 @@
 namespace cvc5::internal {
 namespace proof {
 
-AlfPrintChannel::AlfPrintChannel(NodeManager* nm) : d_nm(nm) {}
+AlfPrintChannel::AlfPrintChannel() {}
 
 AlfPrintChannel::~AlfPrintChannel() {}
 
-AlfPrintChannelOut::AlfPrintChannelOut(NodeManager* nm,
-                                       std::ostream& out,
+AlfPrintChannelOut::AlfPrintChannelOut(std::ostream& out,
                                        const LetBinding* lbind,
-<<<<<<< HEAD
-                                       const std::string& tprefix)
-    : AlfPrintChannel(nm), d_out(out), d_lbind(lbind), d_termLetPrefix(tprefix)
-=======
                                        const std::string& tprefix,
                                        bool trackWarn)
     : d_out(out),
       d_lbind(lbind),
       d_termLetPrefix(tprefix),
       d_trackWarn(trackWarn)
->>>>>>> b08221cf
 {
 }
 
@@ -197,10 +191,7 @@
   tn.toStream(out);
 }
 
-AlfPrintChannelPre::AlfPrintChannelPre(NodeManager* nm, LetBinding* lbind)
-    : AlfPrintChannel(nm), d_lbind(lbind)
-{
-}
+AlfPrintChannelPre::AlfPrintChannelPre(LetBinding* lbind) : d_lbind(lbind) {}
 
 void AlfPrintChannelPre::printNode(TNode n)
 {
@@ -255,50 +246,6 @@
     d_lbind->process(n);
   }
   d_keep.insert(n);  // probably not necessary
-<<<<<<< HEAD
-  SkolemManager* sm = d_nm->getSkolemManager();
-  // traverse and collect all free variables in this term, which includes
-  // traversing skolem indices.
-  std::vector<TNode> visit;
-  TNode cur;
-  SkolemId sfi;
-  Node cacheVal;
-  visit.push_back(n);
-  do
-  {
-    cur = visit.back();
-    visit.pop_back();
-    if (d_varsVisited.find(cur) == d_varsVisited.end())
-    {
-      d_varsVisited.insert(cur);
-      Kind ck = cur.getKind();
-      if (ck == Kind::BOUND_VARIABLE)
-      {
-        d_vars.insert(cur);
-        continue;
-      }
-      else if (ck == Kind::SKOLEM)
-      {
-        if (sm->isSkolemFunction(cur, sfi, cacheVal) && !cacheVal.isNull())
-        {
-          visit.push_back(cacheVal);
-        }
-        continue;
-      }
-      if (cur.hasOperator())
-      {
-        visit.push_back(cur.getOperator());
-      }
-      visit.insert(visit.end(), cur.begin(), cur.end());
-    }
-  } while (!visit.empty());
-}
-
-const std::unordered_set<Node>& AlfPrintChannelPre::getVariables() const
-{
-  return d_vars;
-=======
->>>>>>> b08221cf
 }
 
 }  // namespace proof
