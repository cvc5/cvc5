/******************************************************************************
 * Top contributors (to current version):
 *   Andrew Reynolds
 *
 * This file is part of the cvc5 project.
 *
 * Copyright (c) 2009-2024 by the authors listed in the file AUTHORS
 * in the top-level source directory and their institutional affiliations.
 * All rights reserved.  See the file COPYING in the top-level source
 * directory for licensing information.
 * ****************************************************************************
 *
 * Print channels for ALF proofs.
 */

#include "proof/alf/alf_print_channel.h"

#include <sstream>

#include "expr/node_algorithm.h"
#include "printer/printer.h"
#include "rewriter/rewrite_db.h"

namespace cvc5::internal {
namespace proof {

AlfPrintChannelOut::AlfPrintChannelOut(std::ostream& out,
                                       const LetBinding* lbind,
                                       const std::string& tprefix)
    : d_out(out), d_lbind(lbind), d_termLetPrefix(tprefix)
{
}

void AlfPrintChannelOut::printNode(TNode n)
{
  d_out << " ";
  printNodeInternal(d_out, n);
}

void AlfPrintChannelOut::printTypeNode(TypeNode tn)
{
  d_out << " ";
  printTypeNodeInternal(d_out, tn);
}

void AlfPrintChannelOut::printAssume(TNode n, size_t i, bool isPush)
{
  Assert(!n.isNull());
  d_out << "(" << (isPush ? "assume-push" : "assume") << " @p" << i;
  printNode(n);
  d_out << ")" << std::endl;
}

void AlfPrintChannelOut::printStep(const std::string& rname,
                                   TNode n,
                                   size_t i,
                                   const std::vector<size_t>& premises,
                                   const std::vector<Node>& args,
                                   bool isPop)
{
  printStepInternal(rname, n, i, premises, args, isPop, false);
}

void AlfPrintChannelOut::printStepInternal(const std::string& rname,
                                           TNode n,
                                           size_t i,
                                           const std::vector<size_t>& premises,
                                           const std::vector<Node>& args,
                                           bool isPop,
                                           bool reqPremises)
{
  d_out << "(" << (isPop ? "step-pop" : "step") << " @p" << i;
  if (!n.isNull())
  {
    d_out << " ";
    printNodeInternal(d_out, n);
  }
  d_out << " :rule " << rname;
  bool firstTime = true;
  // if reqPremises is true, we print even if empty
  if (!premises.empty() || reqPremises)
  {
    d_out << " :premises (";
    for (size_t p : premises)
    {
      if (firstTime)
      {
        firstTime = false;
      }
      else
      {
        d_out << " ";
      }
      d_out << "@p" << p;
    }
    d_out << ")";
  }
  if (!args.empty())
  {
    d_out << " :args (";
    firstTime = true;
    for (const Node& a : args)
    {
      if (firstTime)
      {
        firstTime = false;
      }
      else
      {
        d_out << " ";
      }
      printNodeInternal(d_out, a);
    }
    d_out << ")";
  }
  d_out << ")" << std::endl;
}

void AlfPrintChannelOut::printTrustStep(ProofRule r,
                                        TNode n,
                                        size_t i,
                                        const std::vector<size_t>& premises,
                                        const std::vector<Node>& args,
                                        TNode nc)
{
  Assert(!nc.isNull());
  if (d_warnedRules.find(r) == d_warnedRules.end())
  {
    d_out << "; WARNING: add trust step for " << r << std::endl;
    d_warnedRules.insert(r);
  }
  d_out << "; trust " << r;
  if (r == ProofRule::DSL_REWRITE)
  {
<<<<<<< HEAD
    rewriter::DslProofRule di;
    if (rewriter::getDslProofRule(args[0], di))
=======
    ProofRewriteRule di;
    if (rewriter::getRewriteRule(args[0], di))
>>>>>>> 231c5329
    {
      d_out << " " << di;
    }
  }
  d_out << std::endl;
  // trust takes a premise-list which must be specified even if empty
  printStepInternal("trust", n, i, premises, {nc}, false, true);
}

void AlfPrintChannelOut::printNodeInternal(std::ostream& out, Node n)
{
  if (d_lbind)
  {
    // use the toStream with custom letification method
    Printer::getPrinter(out)->toStream(out, n, d_lbind);
  }
  else
  {
    // just use default print
    Printer::getPrinter(out)->toStream(out, n);
  }
}

void AlfPrintChannelOut::printTypeNodeInternal(std::ostream& out, TypeNode tn)
{
  tn.toStream(out);
}

AlfPrintChannelPre::AlfPrintChannelPre(LetBinding* lbind) : d_lbind(lbind) {}

void AlfPrintChannelPre::printNode(TNode n)
{
  if (d_lbind)
  {
    d_lbind->process(n);
  }
}

void AlfPrintChannelPre::printAssume(TNode n, size_t i, bool isPush)
{
  processInternal(n);
}

void AlfPrintChannelPre::printStep(const std::string& rname,
                                   TNode n,
                                   size_t i,
                                   const std::vector<size_t>& premises,
                                   const std::vector<Node>& args,
                                   bool isPop)
{
  if (!n.isNull())
  {
    processInternal(n);
  }
  for (const Node& a : args)
  {
    processInternal(a);
  }
}

void AlfPrintChannelPre::printTrustStep(ProofRule r,
                                        TNode n,
                                        size_t i,
                                        const std::vector<size_t>& premises,
                                        const std::vector<Node>& args,
                                        TNode nc)
{
  Assert(!nc.isNull());
  processInternal(nc);
}

void AlfPrintChannelPre::processInternal(const Node& n)
{
  if (d_lbind)
  {
    d_lbind->process(n);
  }
  d_keep.insert(n);  // probably not necessary
  expr::getVariables(n, d_vars, d_varsVisited);
}

const std::unordered_set<TNode>& AlfPrintChannelPre::getVariables() const
{
  return d_vars;
}

}  // namespace proof
}  // namespace cvc5::internal<|MERGE_RESOLUTION|>--- conflicted
+++ resolved
@@ -132,13 +132,8 @@
   d_out << "; trust " << r;
   if (r == ProofRule::DSL_REWRITE)
   {
-<<<<<<< HEAD
-    rewriter::DslProofRule di;
-    if (rewriter::getDslProofRule(args[0], di))
-=======
     ProofRewriteRule di;
     if (rewriter::getRewriteRule(args[0], di))
->>>>>>> 231c5329
     {
       d_out << " " << di;
     }
