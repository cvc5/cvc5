/******************************************************************************
 * Top contributors (to current version):
 *   Andrew Reynolds
 *
 * This file is part of the cvc5 project.
 *
 * Copyright (c) 2009-2023 by the authors listed in the file AUTHORS
 * in the top-level source directory and their institutional affiliations.
 * All rights reserved.  See the file COPYING in the top-level source
 * directory for licensing information.
 * ****************************************************************************
 *
 * Enumeration of Alf specific proof rules.  These are mostly variants of
 * standard cvc5 rules that are slight adapted to the limits of Alf.
 */

#include "cvc5_private.h"

#ifndef CVC5__PROOF__ALF__ALF_PROOF_RULE_H
#define CVC5__PROOF__ALF__ALF_PROOF_RULE_H

#include <iostream>

#include "expr/node.h"

namespace cvc5::internal {
namespace proof {

/**
 * Custom rules that vary from the internal signature of cvc5.
 * For details, see signatures defined in proofs/alf/Cvc5.smt3.
 */
enum class AlfRule : uint32_t
{
  // congruence
  CONG,
  // n-ary congruence
  NARY_CONG,
<<<<<<< HEAD
  // scope
  SCOPE,
  // process_scope
  PROCESS_SCOPE,
=======
  // concat conflict disequality
  CONCAT_CONFLICT_DEQ,
>>>>>>> df22f76e
  // Used in case that a step in the proof rule could not be translated.
  UNDEFINED
};

/**
 * Converts an ALF proof rule to a string.
 *
 * @param id The ALF proof rule
 * @return The name of the ALF proof rule
 */
const char* AlfRuleToString(AlfRule id);

/**
 * Writes an ALF proof rule name to a stream.
 *
 * @param out The stream to write to
 * @param id The ALF proof rule to write to the stream
 * @return The stream
 */
std::ostream& operator<<(std::ostream& out, AlfRule id);

/** Convert a node holding an id to the corresponding AlfRule */
AlfRule getAlfRule(Node n);

}  // namespace proof
}  // namespace cvc5::internal

#endif /* CVC5__PROOF__ALF__ALF_PROOF_RULE_H */<|MERGE_RESOLUTION|>--- conflicted
+++ resolved
@@ -36,15 +36,6 @@
   CONG,
   // n-ary congruence
   NARY_CONG,
-<<<<<<< HEAD
-  // scope
-  SCOPE,
-  // process_scope
-  PROCESS_SCOPE,
-=======
-  // concat conflict disequality
-  CONCAT_CONFLICT_DEQ,
->>>>>>> df22f76e
   // Used in case that a step in the proof rule could not be translated.
   UNDEFINED
 };
