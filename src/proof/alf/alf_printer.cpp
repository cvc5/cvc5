--- conflicted
+++ resolved
@@ -42,10 +42,7 @@
                        uint32_t letThresh)
     : EnvObj(env),
       d_tproc(atp),
-<<<<<<< HEAD
-=======
       d_pfIdCounter(0),
->>>>>>> b08221cf
       d_alreadyPrinted(&d_passumeCtx),
       d_passumeMap(&d_passumeCtx),
       d_termLetPrefix("@t"),
@@ -641,10 +638,7 @@
     }
     if (i == 1)
     {
-<<<<<<< HEAD
-=======
       // do not need to print DSL rules
->>>>>>> b08221cf
       if (!options().proof.proofPrintReference)
       {
         // [1] print the declarations
@@ -660,11 +654,7 @@
       // [3] print proof-level term bindings
       printLetList(out, d_lbind);
     }
-<<<<<<< HEAD
-    // [4] print (unique) assumptions
-=======
     // [4] print (unique) assumptions, including definitions
->>>>>>> b08221cf
     std::unordered_set<Node> processed;
     for (const Node& n : assertions)
     {
