/******************************************************************************
 * Top contributors (to current version):
 *   Andrew Reynolds
 *
 * This file is part of the cvc5 project.
 *
 * Copyright (c) 2009-2024 by the authors listed in the file AUTHORS
 * in the top-level source directory and their institutional affiliations.
 * All rights reserved.  See the file COPYING in the top-level source
 * directory for licensing information.
 * ****************************************************************************
 *
 * The printer for the AletheLF format.
 */

#include "proof/alf/alf_printer.h"

#include <cctype>
#include <iostream>
#include <memory>
#include <ostream>
#include <sstream>

#include "expr/node_algorithm.h"
#include "expr/subs.h"
#include "options/main_options.h"
#include "options/strings_options.h"
#include "printer/printer.h"
#include "printer/smt2/smt2_printer.h"
#include "proof/alf/alf_dependent_type_converter.h"
#include "proof/proof_node_to_sexpr.h"
#include "rewriter/rewrite_db.h"
#include "smt/print_benchmark.h"
#include "theory/strings/theory_strings_utils.h"
#include "util/string.h"

namespace cvc5::internal {

namespace proof {

AlfPrinter::AlfPrinter(Env& env,
                       BaseAlfNodeConverter& atp,
                       rewriter::RewriteDb* rdb,
                       uint32_t letThresh)
    : EnvObj(env),
      d_tproc(atp),
      d_pfIdCounter(0),
      d_alreadyPrinted(&d_passumeCtx),
      d_passumeMap(&d_passumeCtx),
      d_termLetPrefix("@t"),
      d_ltproc(nodeManager(), atp),
      d_rdb(rdb),
      // Use a let binding if proofDagGlobal is true. We can traverse binders
      // due to the way we print global declare-var, since terms beneath
      // binders will always have their variables in scope and hence can be
      // printed in define commands. We additionally traverse skolems with this
      // utility.
      d_lbind(d_termLetPrefix, letThresh, true, true),
      d_lbindUse(options().proof.proofDagGlobal ? &d_lbind : nullptr),
      d_aletify(d_lbindUse)
{
  d_pfType = nodeManager()->mkSort("proofType");
  d_false = nodeManager()->mkConst(false);
}

bool AlfPrinter::isHandled(const Options& opts, const ProofNode* pfn)
{
  const std::vector<Node> pargs = pfn->getArguments();
  switch (pfn->getRule())
  {
    // List of handled rules
    case ProofRule::ASSUME:
    case ProofRule::SCOPE:
    case ProofRule::REFL:
    case ProofRule::SYMM:
    case ProofRule::TRANS:
    case ProofRule::CONG:
    case ProofRule::NARY_CONG:
    case ProofRule::HO_CONG:
    case ProofRule::TRUE_INTRO:
    case ProofRule::TRUE_ELIM:
    case ProofRule::FALSE_INTRO:
    case ProofRule::FALSE_ELIM:
    case ProofRule::SPLIT:
    case ProofRule::EQ_RESOLVE:
    case ProofRule::MODUS_PONENS:
    case ProofRule::NOT_NOT_ELIM:
    case ProofRule::CONTRA:
    case ProofRule::AND_ELIM:
    case ProofRule::AND_INTRO:
    case ProofRule::NOT_OR_ELIM:
    case ProofRule::IMPLIES_ELIM:
    case ProofRule::NOT_IMPLIES_ELIM1:
    case ProofRule::NOT_IMPLIES_ELIM2:
    case ProofRule::EQUIV_ELIM1:
    case ProofRule::EQUIV_ELIM2:
    case ProofRule::NOT_EQUIV_ELIM1:
    case ProofRule::NOT_EQUIV_ELIM2:
    case ProofRule::XOR_ELIM1:
    case ProofRule::XOR_ELIM2:
    case ProofRule::NOT_XOR_ELIM1:
    case ProofRule::NOT_XOR_ELIM2:
    case ProofRule::ITE_ELIM1:
    case ProofRule::ITE_ELIM2:
    case ProofRule::NOT_ITE_ELIM1:
    case ProofRule::NOT_ITE_ELIM2:
    case ProofRule::NOT_AND:
    case ProofRule::CNF_AND_NEG:
    case ProofRule::CNF_OR_POS:
    case ProofRule::CNF_OR_NEG:
    case ProofRule::CNF_IMPLIES_POS:
    case ProofRule::CNF_IMPLIES_NEG1:
    case ProofRule::CNF_IMPLIES_NEG2:
    case ProofRule::CNF_EQUIV_POS1:
    case ProofRule::CNF_EQUIV_POS2:
    case ProofRule::CNF_EQUIV_NEG1:
    case ProofRule::CNF_EQUIV_NEG2:
    case ProofRule::CNF_XOR_POS1:
    case ProofRule::CNF_XOR_POS2:
    case ProofRule::CNF_XOR_NEG1:
    case ProofRule::CNF_XOR_NEG2:
    case ProofRule::CNF_ITE_POS1:
    case ProofRule::CNF_ITE_POS2:
    case ProofRule::CNF_ITE_POS3:
    case ProofRule::CNF_ITE_NEG1:
    case ProofRule::CNF_ITE_NEG2:
    case ProofRule::CNF_ITE_NEG3:
    case ProofRule::CNF_AND_POS:
    case ProofRule::FACTORING:
    case ProofRule::REORDERING:
    case ProofRule::RESOLUTION:
    case ProofRule::CHAIN_RESOLUTION:
    case ProofRule::ARRAYS_READ_OVER_WRITE:
    case ProofRule::ARRAYS_READ_OVER_WRITE_CONTRA:
    case ProofRule::ARRAYS_READ_OVER_WRITE_1:
    case ProofRule::ARRAYS_EXT:
    case ProofRule::ARITH_SUM_UB:
    case ProofRule::ARITH_MULT_POS:
    case ProofRule::ARITH_MULT_NEG:
    case ProofRule::ARITH_MULT_TANGENT:
    case ProofRule::ARITH_TRICHOTOMY:
    case ProofRule::ARITH_TRANS_EXP_NEG:
    case ProofRule::ARITH_TRANS_EXP_POSITIVITY:
    case ProofRule::ARITH_TRANS_EXP_SUPER_LIN:
    case ProofRule::ARITH_TRANS_EXP_ZERO:
    case ProofRule::ARITH_TRANS_SINE_BOUNDS:
    case ProofRule::ARITH_TRANS_SINE_SYMMETRY:
    case ProofRule::ARITH_TRANS_SINE_TANGENT_ZERO:
    case ProofRule::ARITH_TRANS_SINE_TANGENT_PI:
    case ProofRule::INT_TIGHT_LB:
    case ProofRule::INT_TIGHT_UB:
    case ProofRule::SKOLEM_INTRO:
    case ProofRule::SETS_SINGLETON_INJ:
    case ProofRule::SETS_EXT:
    case ProofRule::SETS_FILTER_UP:
    case ProofRule::SETS_FILTER_DOWN:
    case ProofRule::CONCAT_EQ:
    case ProofRule::CONCAT_UNIFY:
    case ProofRule::CONCAT_CSPLIT:
    case ProofRule::CONCAT_CPROP:
    case ProofRule::CONCAT_CONFLICT:
    case ProofRule::CONCAT_CONFLICT_DEQ:
    case ProofRule::CONCAT_SPLIT:
    case ProofRule::CONCAT_LPROP:
    case ProofRule::STRING_LENGTH_POS:
    case ProofRule::STRING_LENGTH_NON_EMPTY:
    case ProofRule::RE_INTER:
    case ProofRule::RE_UNFOLD_POS:
    case ProofRule::RE_UNFOLD_NEG_CONCAT_FIXED:
    case ProofRule::RE_UNFOLD_NEG:
    case ProofRule::STRING_CODE_INJ:
    case ProofRule::STRING_SEQ_UNIT_INJ:
    case ProofRule::STRING_DECOMPOSE:
    case ProofRule::STRING_EXT:
    case ProofRule::ITE_EQ:
    case ProofRule::INSTANTIATE:
    case ProofRule::SKOLEMIZE:
    case ProofRule::ALPHA_EQUIV:
    case ProofRule::QUANT_VAR_REORDERING:
    case ProofRule::ENCODE_EQ_INTRO:
    case ProofRule::HO_APP_ENCODE:
    case ProofRule::ACI_NORM:
    case ProofRule::ARITH_POLY_NORM_REL:
    case ProofRule::DSL_REWRITE: return true;
    case ProofRule::BV_BITBLAST_STEP:
    {
      return isHandledBitblastStep(pfn->getArguments()[0]);
    }
    break;
    case ProofRule::THEORY_REWRITE:
    {
      ProofRewriteRule id;
      rewriter::getRewriteRule(pfn->getArguments()[0], id);
      return isHandledTheoryRewrite(id, pfn->getArguments()[1]);
    }
    break;
    case ProofRule::ARITH_POLY_NORM:
    {
      // we don't support bitvectors yet
      Assert(pargs[0].getKind() == Kind::EQUAL);
      return pargs[0][0].getType().isRealOrInt();
    }
    break;
    case ProofRule::ARITH_REDUCTION:
    {
      Kind k = pargs[0].getKind();
      return k == Kind::TO_INTEGER || k == Kind::IS_INTEGER
             || k == Kind::DIVISION || k == Kind::DIVISION_TOTAL
             || k == Kind::INTS_DIVISION || k == Kind::INTS_DIVISION_TOTAL
             || k == Kind::INTS_MODULUS || k == Kind::INTS_MODULUS_TOTAL
             || k == Kind::ABS;
    }
    break;
    case ProofRule::STRING_REDUCTION:
    {
      // depends on the operator
      Assert(!pargs.empty());
      Kind k = pargs[0].getKind();
      return k == Kind::STRING_SUBSTR || k == Kind::STRING_INDEXOF;
    }
    break;
    case ProofRule::STRING_EAGER_REDUCTION:
    {
      // depends on the operator
      Assert(!pargs.empty());
      Kind k = pargs[0].getKind();
      if (k == Kind::STRING_TO_CODE || k == Kind::STRING_FROM_CODE)
      {
        // must use standard alphabet size
        return opts.strings.stringsAlphaCard == String::num_codes();
      }
      return k == Kind::STRING_CONTAINS || k == Kind::STRING_INDEXOF
             || k == Kind::STRING_INDEXOF_RE || k == Kind::STRING_IN_REGEXP;
    }
    break;
    //
    case ProofRule::EVALUATE:
    {
      if (canEvaluate(pargs[0]))
      {
        Trace("alf-printer-debug") << "Can evaluate " << pargs[0] << std::endl;
        return true;
      }
    }
    break;
    // otherwise not handled
    default: break;
  }
  return false;
}

bool AlfPrinter::isHandledTheoryRewrite(ProofRewriteRule id, const Node& n)
{
  switch (id)
  {
    case ProofRewriteRule::DISTINCT_ELIM:
    case ProofRewriteRule::BETA_REDUCE:
    case ProofRewriteRule::LAMBDA_ELIM:
    case ProofRewriteRule::ARITH_STRING_PRED_ENTAIL:
    case ProofRewriteRule::ARITH_STRING_PRED_SAFE_APPROX:
    case ProofRewriteRule::EXISTS_ELIM:
    case ProofRewriteRule::QUANT_UNUSED_VARS:
    case ProofRewriteRule::ARRAYS_SELECT_CONST:
<<<<<<< HEAD
    case ProofRewriteRule::QUANT_MERGE_PRENEX:
=======
    case ProofRewriteRule::QUANT_MINISCOPE:
>>>>>>> c645d256
    case ProofRewriteRule::QUANT_MINISCOPE_FV:
    case ProofRewriteRule::QUANT_VAR_ELIM_EQ:
    case ProofRewriteRule::RE_LOOP_ELIM:
    case ProofRewriteRule::SETS_IS_EMPTY_EVAL:
    case ProofRewriteRule::STR_IN_RE_CONCAT_STAR_CHAR:
    case ProofRewriteRule::STR_IN_RE_SIGMA:
    case ProofRewriteRule::STR_IN_RE_SIGMA_STAR:
    case ProofRewriteRule::STR_IN_RE_CONSUME:
    case ProofRewriteRule::RE_INTER_UNION_INCLUSION:
    case ProofRewriteRule::BV_BITWISE_SLICING: return true;
    case ProofRewriteRule::STR_IN_RE_EVAL:
      Assert(n[0].getKind() == Kind::STRING_IN_REGEXP && n[0][0].isConst());
      return canEvaluateRegExp(n[0][1]);
    default: break;
  }
  return false;
}

bool AlfPrinter::isHandledBitblastStep(const Node& eq)
{
  Assert(eq.getKind() == Kind::EQUAL);
  if (eq[0].isVar())
  {
    return true;
  }
  switch (eq[0].getKind())
  {
    case Kind::CONST_BITVECTOR:
    case Kind::BITVECTOR_EXTRACT:
    case Kind::BITVECTOR_CONCAT:
    case Kind::EQUAL: return true;
    default:
      Trace("alf-printer-debug") << "Cannot bitblast  " << eq[0] << std::endl;
      break;
  }
  return false;
}

bool AlfPrinter::canEvaluate(Node n)
{
  std::unordered_set<TNode> visited;
  std::vector<TNode> visit;
  TNode cur;
  visit.push_back(n);
  do
  {
    cur = visit.back();
    visit.pop_back();
    if (visited.find(cur) == visited.end())
    {
      visited.insert(cur);
      switch (cur.getKind())
      {
        case Kind::ITE:
        case Kind::NOT:
        case Kind::AND:
        case Kind::OR:
        case Kind::XOR:
        case Kind::CONST_BOOLEAN:
        case Kind::CONST_INTEGER:
        case Kind::CONST_RATIONAL:
        case Kind::CONST_STRING:
        case Kind::CONST_BITVECTOR:
        case Kind::ADD:
        case Kind::SUB:
        case Kind::NEG:
        case Kind::LT:
        case Kind::GT:
        case Kind::GEQ:
        case Kind::LEQ:
        case Kind::MULT:
        case Kind::NONLINEAR_MULT:
        case Kind::INTS_MODULUS:
        case Kind::INTS_MODULUS_TOTAL:
        case Kind::DIVISION:
        case Kind::DIVISION_TOTAL:
        case Kind::INTS_DIVISION:
        case Kind::INTS_DIVISION_TOTAL:
        case Kind::INTS_ISPOW2:
        case Kind::INTS_LOG2:
        case Kind::TO_REAL:
        case Kind::TO_INTEGER:
        case Kind::IS_INTEGER:
        case Kind::STRING_CONCAT:
        case Kind::STRING_SUBSTR:
        case Kind::STRING_LENGTH:
        case Kind::STRING_CONTAINS:
        case Kind::STRING_REPLACE:
        case Kind::STRING_INDEXOF:
        case Kind::STRING_TO_CODE:
        case Kind::STRING_FROM_CODE:
        case Kind::BITVECTOR_EXTRACT:
        case Kind::BITVECTOR_CONCAT:
        case Kind::BITVECTOR_ADD:
        case Kind::BITVECTOR_SUB:
        case Kind::BITVECTOR_NEG:
        case Kind::BITVECTOR_NOT:
        case Kind::BITVECTOR_MULT:
        case Kind::BITVECTOR_AND:
        case Kind::BITVECTOR_OR:
        case Kind::CONST_BITVECTOR_SYMBOLIC: break;
        case Kind::EQUAL:
        {
          TypeNode tn = cur[0].getType();
          if (!tn.isBoolean() && !tn.isReal() && !tn.isInteger()
              && !tn.isString() && !tn.isBitVector())
          {
            return false;
          }
        }
        break;
        case Kind::BITVECTOR_SIZE:
          // special case, evaluates no matter what is inside
          continue;
        default:
          Trace("alf-printer-debug")
              << "Cannot evaluate " << cur.getKind() << std::endl;
          return false;
      }
      for (const Node& cn : cur)
      {
        visit.push_back(cn);
      }
    }
  } while (!visit.empty());
  return true;
}

bool AlfPrinter::canEvaluateRegExp(Node r)
{
  Assert(r.getType().isRegExp());
  Trace("alf-printer-debug") << "canEvaluateRegExp? " << r << std::endl;
  std::unordered_set<TNode> visited;
  std::vector<TNode> visit;
  TNode cur;
  visit.push_back(r);
  do
  {
    cur = visit.back();
    visit.pop_back();
    if (visited.find(cur) == visited.end())
    {
      visited.insert(cur);
      switch (cur.getKind())
      {
        case Kind::REGEXP_ALL:
        case Kind::REGEXP_ALLCHAR:
        case Kind::REGEXP_COMPLEMENT:
        case Kind::REGEXP_NONE:
        case Kind::REGEXP_UNION:
        case Kind::REGEXP_INTER:
        case Kind::REGEXP_CONCAT:
        case Kind::REGEXP_STAR: break;
        case Kind::REGEXP_RANGE:
          if (!theory::strings::utils::isCharacterRange(cur))
          {
            Trace("alf-printer-debug") << "Non-char range" << std::endl;
            return false;
          }
          continue;
        case Kind::STRING_TO_REGEXP:
          if (!canEvaluate(cur[0]))
          {
            Trace("alf-printer-debug") << "Non-evaluatable string" << std::endl;
            return false;
          }
          continue;
        default:
          Trace("alf-printer-debug") << "Cannot evaluate " << cur.getKind()
                                     << " in regular expressions" << std::endl;
          return false;
      }
      for (const Node& cn : cur)
      {
        visit.push_back(cn);
      }
    }
  } while (!visit.empty());
  return true;
}

std::string AlfPrinter::getRuleName(const ProofNode* pfn) const
{
  ProofRule r = pfn->getRule();
  if (r == ProofRule::DSL_REWRITE)
  {
    ProofRewriteRule id;
    rewriter::getRewriteRule(pfn->getArguments()[0], id);
    std::stringstream ss;
    ss << id;
    return ss.str();
  }
  else if (r == ProofRule::THEORY_REWRITE)
  {
    ProofRewriteRule id;
    rewriter::getRewriteRule(pfn->getArguments()[0], id);
    std::stringstream ss;
    ss << id;
    return ss.str();
  }
  else if (r == ProofRule::ENCODE_EQ_INTRO || r == ProofRule::HO_APP_ENCODE)
  {
    // ENCODE_EQ_INTRO proves (= t (convert t)) from argument t,
    // where (convert t) is indistinguishable from t according to the proof.
    // Similarly, HO_APP_ENCODE proves an equality between a term of kind
    // Kind::HO_APPLY and Kind::APPLY_UF, which denotes the same term in ALF.
    return "refl";
  }
  std::string name = toString(r);
  std::transform(name.begin(), name.end(), name.begin(), [](unsigned char c) {
    return std::tolower(c);
  });
  return name;
}

void AlfPrinter::printDslRule(std::ostream& out, ProofRewriteRule r)
{
  options::ioutils::applyPrintArithLitToken(out, true);
  options::ioutils::applyPrintSkolemDefinitions(out, true);
  const rewriter::RewriteProofRule& rpr = d_rdb->getRule(r);
  const std::vector<Node>& varList = rpr.getVarList();
  const std::vector<Node>& uvarList = rpr.getUserVarList();
  const std::vector<Node>& conds = rpr.getConditions();
  Node conc = rpr.getConclusion(true);
  // We must map variables of the rule to internal symbols (via
  // mkInternalSymbol) so that the ALF node converter will not treat the
  // BOUND_VARIABLE of this rule as user provided variables. The substitution
  // su stores this mapping.
  Subs su;
  out << "(declare-rule " << r << " (";
  AlfDependentTypeConverter adtc(nodeManager(), d_tproc);
  std::stringstream ssExplicit;
  std::map<std::string, size_t> nameCount;
  std::vector<Node> uviList;
  for (size_t i = 0, nvars = uvarList.size(); i < nvars; i++)
  {
    if (i > 0)
    {
      ssExplicit << " ";
    }
    const Node& uv = uvarList[i];
    std::stringstream sss;
    sss << uv;
    // Use a consistent variable name, which e.g. ensures that minor changes
    // to the RARE rules do not induce major changes in the CPC definition.
    // Below, we have a variable when the user has named x (which itself may
    // contain digits), and the cvc5 RARE parser has renamed to xN where N is
    // <numeral>+. We rename this to xM where M is the number of times we have
    // seen a variable with prefix M. For example, the variable `x1s2` may be
    // renamed to `x1s2123`, which will be renamed to `x1s1` here.
    std::string str = sss.str();
    size_t index = str.find_last_not_of("0123456789");
    std::string result = str.substr(0, index + 1);
    sss.str("");
    nameCount[result]++;
    sss << result << nameCount[result];
    Node uvi = d_tproc.mkInternalSymbol(sss.str(), uv.getType());
    uviList.emplace_back(uvi);
    su.add(varList[i], uvi);
    ssExplicit << "(" << sss.str() << " ";
    TypeNode uvt = uv.getType();
    Node uvtp = adtc.process(uvt);
    ssExplicit << uvtp;
    if (expr::isListVar(uv))
    {
      // carry over whether it is a list variable
      expr::markListVar(uvi);
      ssExplicit << " :list";
    }
    ssExplicit << ")";
  }
  // print implicit parameters introduced in dependent type conversion
  const std::vector<Node>& params = adtc.getFreeParameters();
  for (const Node& p : params)
  {
    out << "(" << p << " " << p.getType() << ") ";
  }
  // now print variables of the proof rule
  out << ssExplicit.str();
  out << ")" << std::endl;
  if (!conds.empty())
  {
    out << "  :premises (";
    bool firstTime = true;
    for (const Node& c : conds)
    {
      if (firstTime)
      {
        firstTime = false;
      }
      else
      {
        out << " ";
      }
      // note we apply list conversion to premises as well.
      Node cc = d_tproc.convert(su.apply(c));
      cc = d_ltproc.convert(cc);
      out << cc;
    }
    out << ")" << std::endl;
  }
  out << "  :args (";
  for (size_t i = 0, nvars = uviList.size(); i < nvars; i++)
  {
    if (i > 0)
    {
      out << " ";
    }
    out << uviList[i];
  }
  out << ")" << std::endl;
  Node sconc = d_tproc.convert(su.apply(conc));
  sconc = d_ltproc.convert(sconc);
  Assert(sconc.getKind() == Kind::EQUAL);
  out << "  :conclusion (= " << sconc[0] << " " << sconc[1] << ")" << std::endl;
  out << ")" << std::endl;
}

LetBinding* AlfPrinter::getLetBinding() { return d_lbindUse; }

void AlfPrinter::printLetList(std::ostream& out, LetBinding& lbind)
{
  std::vector<Node> letList;
  lbind.letify(letList);
  std::map<Node, size_t>::const_iterator it;
  for (size_t i = 0, nlets = letList.size(); i < nlets; i++)
  {
    Node n = letList[i];
    // use define command which does not invoke type checking
    out << "(define " << d_termLetPrefix << lbind.getId(n);
    out << " () ";
    Printer::getPrinter(out)->toStream(out, n, &lbind, false);
    out << ")" << std::endl;
  }
}

void AlfPrinter::print(std::ostream& out,
                       std::shared_ptr<ProofNode> pfn,
                       ProofScopeMode psm)
{
  // ensures options are set once and for all
  options::ioutils::applyOutputLanguage(out, Language::LANG_SMTLIB_V2_6);
  options::ioutils::applyPrintArithLitToken(out, true);
  options::ioutils::applyPrintSkolemDefinitions(out, true);
  // allocate a print channel
  AlfPrintChannelOut aprint(out, d_lbindUse, d_termLetPrefix, true);
  print(aprint, pfn, psm);
}

void AlfPrinter::print(AlfPrintChannelOut& aout,
                       std::shared_ptr<ProofNode> pfn,
                       ProofScopeMode psm)
{
  std::ostream& out = aout.getOStream();
  Assert(d_pletMap.empty());
  d_pfIdCounter = 0;

  const ProofNode* ascope = nullptr;
  const ProofNode* dscope = nullptr;
  const ProofNode* pnBody = nullptr;
  if (psm == ProofScopeMode::NONE)
  {
    pnBody = pfn.get();
  }
  else if (psm == ProofScopeMode::UNIFIED)
  {
    ascope = pfn.get();
    Assert(ascope->getRule() == ProofRule::SCOPE);
    pnBody = pfn->getChildren()[0].get();
  }
  else if (psm == ProofScopeMode::DEFINITIONS_AND_ASSERTIONS)
  {
    dscope = pfn.get();
    Assert(dscope->getRule() == ProofRule::SCOPE);
    ascope = pfn->getChildren()[0].get();
    Assert(ascope->getRule() == ProofRule::SCOPE);
    pnBody = pfn->getChildren()[0]->getChildren()[0].get();
  }

  // Get the definitions and assertions and print the declarations from them
  const std::vector<Node>& definitions =
      dscope != nullptr ? dscope->getArguments() : d_emptyVec;
  const std::vector<Node>& assertions =
      ascope != nullptr ? ascope->getArguments() : d_emptyVec;

  bool wasAlloc;
  for (size_t i = 0; i < 2; i++)
  {
    AlfPrintChannel* ao;
    if (i == 0)
    {
      ao = &d_aletify;
    }
    else
    {
      ao = &aout;
    }
    if (i == 1)
    {
      // do not need to print DSL rules
      if (!options().proof.proofPrintReference)
      {
        // [1] print the declarations
        printer::smt2::Smt2Printer alfp(printer::smt2::Variant::alf_variant);
        // we do not print declarations in a sorted manner to reduce overhead
        smt::PrintBenchmark pb(nodeManager(), &alfp, false, &d_tproc);
        std::stringstream outDecl;
        std::stringstream outDef;
        pb.printDeclarationsFrom(outDecl, outDef, definitions, assertions);
        out << outDecl.str();
        // [2] print the definitions
        out << outDef.str();
      }
      // [3] print proof-level term bindings
      printLetList(out, d_lbind);
    }
    // [4] print (unique) assumptions, including definitions
    std::unordered_set<Node> processed;
    for (const Node& n : assertions)
    {
      if (processed.find(n) != processed.end())
      {
        continue;
      }
      processed.insert(n);
      size_t id = allocateAssumeId(n, wasAlloc);
      Node nc = d_tproc.convert(n);
      ao->printAssume(nc, id, false);
    }
    for (const Node& n : definitions)
    {
      if (n.getKind() != Kind::EQUAL)
      {
        // skip define-fun-rec?
        continue;
      }
      if (processed.find(n) != processed.end())
      {
        continue;
      }
      processed.insert(n);
      // define-fun are HO equalities that can be proven by refl
      size_t id = allocateAssumeId(n, wasAlloc);
      Node f = d_tproc.convert(n[0]);
      Node lam = d_tproc.convert(n[1]);
      ao->printStep("refl", f.eqNode(lam), id, {}, {lam});
    }
    // [5] print proof body
    printProofInternal(ao, pnBody, i == 1);
  }
}

void AlfPrinter::printNext(AlfPrintChannelOut& aout,
                           std::shared_ptr<ProofNode> pfn)
{
  const ProofNode* pnBody = pfn.get();
  // print with letification
  printProofInternal(&d_aletify, pnBody, false);
  // print the new let bindings
  std::ostream& out = aout.getOStream();
  // Print new terms from the let binding. note that this should print only
  // the terms we have yet to see so far.
  printLetList(out, d_lbind);
  // print the proof
  printProofInternal(&aout, pnBody, true);
}

void AlfPrinter::printProofInternal(AlfPrintChannel* out,
                                    const ProofNode* pn,
                                    bool addToCache)
{
  // the stack
  std::vector<const ProofNode*> visit;
  // Whether we have to process children.
  // This map is dependent on the proof assumption context, e.g. subproofs of
  // SCOPE are reprocessed if they happen to occur in different proof scopes.
  context::CDHashMap<const ProofNode*, bool> processingChildren(&d_passumeCtx);
  // helper iterators
  context::CDHashMap<const ProofNode*, bool>::iterator pit;
  const ProofNode* cur;
  visit.push_back(pn);
  do
  {
    cur = visit.back();
    if (d_alreadyPrinted.find(cur) != d_alreadyPrinted.end())
    {
      visit.pop_back();
      continue;
    }
    pit = processingChildren.find(cur);
    if (pit == processingChildren.end())
    {
      ProofRule r = cur->getRule();
      if (r == ProofRule::ASSUME)
      {
        // ignore
        visit.pop_back();
        continue;
      }
      // print preorder traversal
      printStepPre(out, cur);
      processingChildren[cur] = true;
      // will revisit this proof node
      std::vector<std::shared_ptr<ProofNode>> children;
      getChildrenFromProofRule(cur, children);
      // visit each child
      for (const std::shared_ptr<ProofNode>& c : children)
      {
        visit.push_back(c.get());
      }
      continue;
    }
    visit.pop_back();
    if (pit->second)
    {
      processingChildren[cur] = false;
      // print postorder traversal
      printStepPost(out, cur);
      if (addToCache)
      {
        d_alreadyPrinted.insert(cur);
      }
    }
  } while (!visit.empty());
}

void AlfPrinter::printStepPre(AlfPrintChannel* out, const ProofNode* pn)
{
  // if we haven't yet allocated a proof id, do it now
  ProofRule r = pn->getRule();
  if (r == ProofRule::SCOPE)
  {
    // The assumptions only are valid within the body of the SCOPE, thus
    // we push a context scope.
    d_passumeCtx.push();
    const std::vector<Node>& args = pn->getArguments();
    for (const Node& a : args)
    {
      size_t aid = allocateAssumePushId(pn, a);
      Node aa = d_tproc.convert(a);
      // print a push
      out->printAssume(aa, aid, true);
    }
  }
}

void AlfPrinter::getChildrenFromProofRule(
    const ProofNode* pn, std::vector<std::shared_ptr<ProofNode>>& children)
{
  const std::vector<std::shared_ptr<ProofNode>>& cc = pn->getChildren();
  switch (pn->getRule())
  {
    case ProofRule::CONG:
    {
      Node res = pn->getResult();
      if (res[0].isClosure())
      {
        // Ignore the children after the required arguments.
        // This ensures that we ignore e.g. equalities between patterns
        // which can appear in term conversion proofs.
        size_t arity = kind::metakind::getMinArityForKind(res[0].getKind());
        children.insert(children.end(), cc.begin(), cc.begin() + arity - 1);
        return;
      }
    }
    break;
    default: break;
  }
  children.insert(children.end(), cc.begin(), cc.end());
}

void AlfPrinter::getArgsFromProofRule(const ProofNode* pn,
                                      std::vector<Node>& args)
{
  Node res = pn->getResult();
  const std::vector<Node> pargs = pn->getArguments();
  ProofRule r = pn->getRule();
  switch (r)
  {
    case ProofRule::CONG:
    case ProofRule::NARY_CONG:
    case ProofRule::ARITH_POLY_NORM_REL:
    {
      Node op = d_tproc.getOperatorOfTerm(res[0], true);
      args.push_back(d_tproc.convert(op));
      return;
    }
    break;
    case ProofRule::HO_CONG:
    {
      // argument is ignored
      return;
    }
    case ProofRule::INSTANTIATE:
    {
      // ignore arguments past the term vector
      Node ts = d_tproc.convert(pargs[0]);
      args.push_back(ts);
      return;
    }
    case ProofRule::DSL_REWRITE:
    {
      ProofRewriteRule dr;
      if (!rewriter::getRewriteRule(pargs[0], dr))
      {
        Unhandled() << "Failed to get DSL proof rule";
      }
      Trace("alf-printer-debug") << "Get args for " << dr << std::endl;
      const rewriter::RewriteProofRule& rpr = d_rdb->getRule(dr);
      std::vector<Node> ss(pargs.begin() + 1, pargs.end());
      std::vector<std::pair<Kind, std::vector<Node>>> witnessTerms;
      rpr.getConclusionFor(ss, witnessTerms);
      TypeNode absType = nodeManager()->mkAbstractType(Kind::ABSTRACT_TYPE);
      // the arguments are the computed witness terms
      for (const std::pair<Kind, std::vector<Node>>& w : witnessTerms)
      {
        if (w.first == Kind::UNDEFINED_KIND)
        {
          Assert(w.second.size() == 1);
          args.push_back(d_tproc.convert(w.second[0]));
        }
        else
        {
          std::vector<Node> wargs;
          for (const Node& wc : w.second)
          {
            wargs.push_back(d_tproc.convert(wc));
          }
          args.push_back(d_tproc.mkInternalApp(
              printer::smt2::Smt2Printer::smtKindString(w.first),
              wargs,
              absType));
        }
      }
      return;
    }
    case ProofRule::THEORY_REWRITE:
    {
      // ignore the identifier
      Assert(pargs.size() == 2);
      args.push_back(d_tproc.convert(pargs[1]));
      return;
    }
    break;
    default: break;
  }
  for (size_t i = 0, nargs = pargs.size(); i < nargs; i++)
  {
    Node av = d_tproc.convert(pargs[i]);
    args.push_back(av);
  }
}

void AlfPrinter::printStepPost(AlfPrintChannel* out, const ProofNode* pn)
{
  Assert(pn->getRule() != ProofRule::ASSUME);
  // if we have yet to allocate a proof id, do it now
  bool wasAlloc = false;
  TNode conclusion = d_tproc.convert(pn->getResult());
  TNode conclusionPrint;
  // print conclusion only if option is set, or this is false
  if (options().proof.proofPrintConclusion || conclusion == d_false)
  {
    conclusionPrint = conclusion;
  }
  ProofRule r = pn->getRule();
  std::vector<std::shared_ptr<ProofNode>> children;
  getChildrenFromProofRule(pn, children);
  std::vector<Node> args;
  bool handled = isHandled(options(), pn);
  if (handled)
  {
    getArgsFromProofRule(pn, args);
  }
  size_t id = allocateProofId(pn, wasAlloc);
  std::vector<size_t> premises;
  // get the premises
  context::CDHashMap<Node, size_t>::iterator ita;
  std::map<const ProofNode*, size_t>::iterator itp;
  for (const std::shared_ptr<ProofNode>& c : children)
  {
    size_t pid;
    // if assume, lookup in passumeMap
    if (c->getRule() == ProofRule::ASSUME)
    {
      ita = d_passumeMap.find(c->getResult());
      Assert(ita != d_passumeMap.end());
      pid = ita->second;
    }
    else
    {
      itp = d_pletMap.find(c.get());
      Assert(itp != d_pletMap.end());
      pid = itp->second;
    }
    premises.push_back(pid);
  }
  // if we don't handle the rule, print trust
  if (!handled)
  {
    if (!options().proof.proofAllowTrust)
    {
      std::stringstream ss;
      ss << pn->getRule();
      if (pn->getRule() == ProofRule::THEORY_REWRITE)
      {
        ProofRewriteRule prid;
        rewriter::getRewriteRule(pn->getArguments()[0], prid);
        ss << " (" << prid << ")";
      }
      else if (pn->getRule() == ProofRule::TRUST)
      {
        TrustId tid;
        getTrustId(pn->getArguments()[0], tid);
        ss << " (" << tid << ")";
      }
      Trace("alf-pf-hole") << "Proof rule " << ss.str() << ": "
                           << pn->getResult() << std::endl;
      Unreachable() << "An ALF proof equires a trust step for " << ss.str()
                    << ", but --" << options::proof::longName::proofAllowTrust
                    << " is false" << std::endl;
    }
    out->printTrustStep(pn->getRule(),
                        conclusionPrint,
                        id,
                        premises,
                        pn->getArguments(),
                        conclusion);
    return;
  }
  std::string rname = getRuleName(pn);
  if (r == ProofRule::SCOPE)
  {
    if (args.empty())
    {
      // If there are no premises, any reference to this proof can just refer to
      // the body.
      d_pletMap[pn] = premises[0];
    }
    else
    {
      // Assuming the body of the scope has identifier id_0, the following prints:
      // (step-pop id_1 :rule scope :premises (id_0))
      // ...
      // (step-pop id_n :rule scope :premises (id_{n-1}))
      // (step id :rule process_scope :premises (id_n) :args (C))
      size_t tmpId;
      for (size_t i = 0, nargs = args.size(); i < nargs; i++)
      {
        // Manually increment proof id counter and premises. Note they will only be
        // used locally here to chain together the pops mentioned above.
        tmpId = d_pfIdCounter;
        d_pfIdCounter++;
        out->printStep(rname, Node::null(), tmpId, premises, {}, true);
        // The current id is the premises of the next.
        premises.clear();
        premises.push_back(tmpId);
      }
      // Finish with the process scope step.
      std::vector<Node> pargs;
      pargs.push_back(d_tproc.convert(children[0]->getResult()));
      out->printStep("process_scope", conclusionPrint, id, premises, pargs);
    }
    // We are done with the assumptions in scope, pop a context.
    d_passumeCtx.pop();
  }
  else
  {
    out->printStep(rname, conclusionPrint, id, premises, args);
  }
}

size_t AlfPrinter::allocateAssumePushId(const ProofNode* pn, const Node& a)
{
  std::pair<const ProofNode*, Node> key(pn, a);

  bool wasAlloc = false;
  size_t aid = allocateAssumeId(a, wasAlloc);
  // if we assigned an id to the assumption
  if (!wasAlloc)
  {
    // otherwise we shadow, just use a dummy
    d_pfIdCounter++;
    aid = d_pfIdCounter;
  }
  return aid;
}

size_t AlfPrinter::allocateAssumeId(const Node& n, bool& wasAlloc)
{
  context::CDHashMap<Node, size_t>::iterator it = d_passumeMap.find(n);
  if (it != d_passumeMap.end())
  {
    wasAlloc = false;
    return it->second;
  }
  wasAlloc = true;
  d_pfIdCounter++;
  d_passumeMap[n] = d_pfIdCounter;
  return d_pfIdCounter;
}

size_t AlfPrinter::allocateProofId(const ProofNode* pn, bool& wasAlloc)
{
  std::map<const ProofNode*, size_t>::iterator it = d_pletMap.find(pn);
  if (it != d_pletMap.end())
  {
    wasAlloc = false;
    return it->second;
  }
  wasAlloc = true;
  d_pfIdCounter++;
  d_pletMap[pn] = d_pfIdCounter;
  return d_pfIdCounter;
}

}  // namespace proof
}  // namespace cvc5::internal<|MERGE_RESOLUTION|>--- conflicted
+++ resolved
@@ -261,11 +261,8 @@
     case ProofRewriteRule::EXISTS_ELIM:
     case ProofRewriteRule::QUANT_UNUSED_VARS:
     case ProofRewriteRule::ARRAYS_SELECT_CONST:
-<<<<<<< HEAD
     case ProofRewriteRule::QUANT_MERGE_PRENEX:
-=======
     case ProofRewriteRule::QUANT_MINISCOPE:
->>>>>>> c645d256
     case ProofRewriteRule::QUANT_MINISCOPE_FV:
     case ProofRewriteRule::QUANT_VAR_ELIM_EQ:
     case ProofRewriteRule::RE_LOOP_ELIM:
