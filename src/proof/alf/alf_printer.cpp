/******************************************************************************
 * Top contributors (to current version):
 *   Andrew Reynolds
 *
 * This file is part of the cvc5 project.
 *
 * Copyright (c) 2009-2024 by the authors listed in the file AUTHORS
 * in the top-level source directory and their institutional affiliations.
 * All rights reserved.  See the file COPYING in the top-level source
 * directory for licensing information.
 * ****************************************************************************
 *
 * The printer for the AletheLF format.
 */

#include "proof/alf/alf_printer.h"

#include <cctype>
#include <iostream>
#include <memory>
#include <ostream>
#include <sstream>

#include "expr/node_algorithm.h"
#include "expr/subs.h"
#include "options/main_options.h"
#include "options/strings_options.h"
#include "printer/printer.h"
#include "printer/smt2/smt2_printer.h"
#include "proof/alf/alf_dependent_type_converter.h"
#include "proof/proof_node_to_sexpr.h"
#include "rewriter/rewrite_db.h"
#include "smt/print_benchmark.h"
#include "theory/strings/theory_strings_utils.h"
#include "util/string.h"

namespace cvc5::internal {

namespace proof {

AlfPrinter::AlfPrinter(Env& env,
                       BaseAlfNodeConverter& atp,
                       rewriter::RewriteDb* rdb,
                       uint32_t letThresh)
    : EnvObj(env),
      d_tproc(atp),
      d_pfIdCounter(0),
      d_alreadyPrinted(&d_passumeCtx),
      d_passumeMap(&d_passumeCtx),
      d_termLetPrefix("@t"),
      d_ltproc(nodeManager(), atp),
      d_rdb(rdb),
      // Use a let binding if proofDagGlobal is true. We can traverse binders
      // due to the way we print global declare-var, since terms beneath
      // binders will always have their variables in scope and hence can be
      // printed in define commands. We additionally traverse skolems with this
      // utility.
      d_lbind(d_termLetPrefix, letThresh, true, true),
      d_lbindUse(options().proof.proofDagGlobal ? &d_lbind : nullptr),
      d_aletify(d_lbindUse)
{
  d_pfType = nodeManager()->mkSort("proofType");
  d_false = nodeManager()->mkConst(false);
}

bool AlfPrinter::isHandled(const Options& opts, const ProofNode* pfn)
{
  const std::vector<Node> pargs = pfn->getArguments();
  switch (pfn->getRule())
  {
    // List of handled rules
    case ProofRule::ASSUME:
    case ProofRule::SCOPE:
    case ProofRule::REFL:
    case ProofRule::SYMM:
    case ProofRule::TRANS:
    case ProofRule::CONG:
    case ProofRule::NARY_CONG:
    case ProofRule::HO_CONG:
    case ProofRule::TRUE_INTRO:
    case ProofRule::TRUE_ELIM:
    case ProofRule::FALSE_INTRO:
    case ProofRule::FALSE_ELIM:
    case ProofRule::SPLIT:
    case ProofRule::EQ_RESOLVE:
    case ProofRule::MODUS_PONENS:
    case ProofRule::NOT_NOT_ELIM:
    case ProofRule::CONTRA:
    case ProofRule::AND_ELIM:
    case ProofRule::AND_INTRO:
    case ProofRule::NOT_OR_ELIM:
    case ProofRule::IMPLIES_ELIM:
    case ProofRule::NOT_IMPLIES_ELIM1:
    case ProofRule::NOT_IMPLIES_ELIM2:
    case ProofRule::EQUIV_ELIM1:
    case ProofRule::EQUIV_ELIM2:
    case ProofRule::NOT_EQUIV_ELIM1:
    case ProofRule::NOT_EQUIV_ELIM2:
    case ProofRule::XOR_ELIM1:
    case ProofRule::XOR_ELIM2:
    case ProofRule::NOT_XOR_ELIM1:
    case ProofRule::NOT_XOR_ELIM2:
    case ProofRule::ITE_ELIM1:
    case ProofRule::ITE_ELIM2:
    case ProofRule::NOT_ITE_ELIM1:
    case ProofRule::NOT_ITE_ELIM2:
    case ProofRule::NOT_AND:
    case ProofRule::CNF_AND_NEG:
    case ProofRule::CNF_OR_POS:
    case ProofRule::CNF_OR_NEG:
    case ProofRule::CNF_IMPLIES_POS:
    case ProofRule::CNF_IMPLIES_NEG1:
    case ProofRule::CNF_IMPLIES_NEG2:
    case ProofRule::CNF_EQUIV_POS1:
    case ProofRule::CNF_EQUIV_POS2:
    case ProofRule::CNF_EQUIV_NEG1:
    case ProofRule::CNF_EQUIV_NEG2:
    case ProofRule::CNF_XOR_POS1:
    case ProofRule::CNF_XOR_POS2:
    case ProofRule::CNF_XOR_NEG1:
    case ProofRule::CNF_XOR_NEG2:
    case ProofRule::CNF_ITE_POS1:
    case ProofRule::CNF_ITE_POS2:
    case ProofRule::CNF_ITE_POS3:
    case ProofRule::CNF_ITE_NEG1:
    case ProofRule::CNF_ITE_NEG2:
    case ProofRule::CNF_ITE_NEG3:
    case ProofRule::CNF_AND_POS:
    case ProofRule::FACTORING:
    case ProofRule::REORDERING:
    case ProofRule::RESOLUTION:
    case ProofRule::CHAIN_RESOLUTION:
    case ProofRule::ARRAYS_READ_OVER_WRITE:
    case ProofRule::ARRAYS_READ_OVER_WRITE_CONTRA:
    case ProofRule::ARRAYS_READ_OVER_WRITE_1:
    case ProofRule::ARRAYS_EXT:
    case ProofRule::ARITH_SUM_UB:
    case ProofRule::ARITH_MULT_POS:
    case ProofRule::ARITH_MULT_NEG:
    case ProofRule::ARITH_TRICHOTOMY:
    case ProofRule::ARITH_TRANS_EXP_NEG:
    case ProofRule::ARITH_TRANS_EXP_POSITIVITY:
    case ProofRule::ARITH_TRANS_EXP_SUPER_LIN:
    case ProofRule::ARITH_TRANS_EXP_ZERO:
    case ProofRule::ARITH_TRANS_SINE_BOUNDS:
    case ProofRule::ARITH_TRANS_SINE_SYMMETRY:
    case ProofRule::ARITH_TRANS_SINE_TANGENT_ZERO:
    case ProofRule::ARITH_TRANS_SINE_TANGENT_PI:
    case ProofRule::INT_TIGHT_LB:
    case ProofRule::INT_TIGHT_UB:
    case ProofRule::SKOLEM_INTRO:
    case ProofRule::SETS_SINGLETON_INJ:
    case ProofRule::SETS_EXT:
    case ProofRule::SETS_FILTER_UP:
    case ProofRule::SETS_FILTER_DOWN:
    case ProofRule::CONCAT_EQ:
    case ProofRule::CONCAT_UNIFY:
    case ProofRule::CONCAT_CSPLIT:
    case ProofRule::CONCAT_CPROP:
    case ProofRule::CONCAT_CONFLICT:
    case ProofRule::CONCAT_SPLIT:
    case ProofRule::CONCAT_LPROP:
    case ProofRule::STRING_LENGTH_POS:
    case ProofRule::STRING_LENGTH_NON_EMPTY:
    case ProofRule::RE_INTER:
    case ProofRule::RE_UNFOLD_POS:
    case ProofRule::RE_UNFOLD_NEG_CONCAT_FIXED:
    case ProofRule::RE_UNFOLD_NEG:
    case ProofRule::STRING_CODE_INJ:
    case ProofRule::STRING_SEQ_UNIT_INJ:
    case ProofRule::STRING_DECOMPOSE:
    case ProofRule::ITE_EQ:
    case ProofRule::INSTANTIATE:
    case ProofRule::SKOLEMIZE:
    case ProofRule::ALPHA_EQUIV:
    case ProofRule::QUANT_VAR_REORDERING:
    case ProofRule::ENCODE_EQ_INTRO:
    case ProofRule::HO_APP_ENCODE:
    case ProofRule::ACI_NORM:
    case ProofRule::DSL_REWRITE: return true;
    case ProofRule::BV_BITBLAST_STEP:
    {
      return isHandledBitblastStep(pfn->getArguments()[0]);
    }
    break;
    case ProofRule::THEORY_REWRITE:
    {
      ProofRewriteRule id;
      rewriter::getRewriteRule(pfn->getArguments()[0], id);
      return isHandledTheoryRewrite(id, pfn->getArguments()[1]);
    }
    break;
    case ProofRule::ARITH_POLY_NORM:
    {
      // we don't support bitvectors yet
      Assert(pargs[0].getKind() == Kind::EQUAL);
      return pargs[0][0].getType().isRealOrInt();
    }
    break;
    case ProofRule::ARITH_POLY_NORM_REL:
    {
      // we don't support bitvectors yet
      Node res = pfn->getResult();
      Assert(res.getKind() == Kind::EQUAL);
      Assert(res[0].getType().isBoolean());
      return res[0][0].getType().isRealOrInt();
    }
    break;
    case ProofRule::ARITH_REDUCTION:
    {
      Kind k = pargs[0].getKind();
      return k == Kind::TO_INTEGER || k == Kind::IS_INTEGER
             || k == Kind::DIVISION || k == Kind::DIVISION_TOTAL
             || k == Kind::INTS_DIVISION || k == Kind::INTS_DIVISION_TOTAL
             || k == Kind::INTS_MODULUS || k == Kind::INTS_MODULUS_TOTAL
             || k == Kind::ABS;
    }
    break;
    case ProofRule::STRING_REDUCTION:
    {
      // depends on the operator
      Assert(!pargs.empty());
      Kind k = pargs[0].getKind();
      return k == Kind::STRING_SUBSTR || k == Kind::STRING_INDEXOF;
    }
    break;
    case ProofRule::STRING_EAGER_REDUCTION:
    {
      // depends on the operator
      Assert(!pargs.empty());
      Kind k = pargs[0].getKind();
      if (k == Kind::STRING_TO_CODE || k == Kind::STRING_FROM_CODE)
      {
        // must use standard alphabet size
        return opts.strings.stringsAlphaCard == String::num_codes();
      }
      return k == Kind::STRING_CONTAINS || k == Kind::STRING_INDEXOF
             || k == Kind::STRING_INDEXOF_RE || k == Kind::STRING_IN_REGEXP;
    }
    break;
    //
    case ProofRule::EVALUATE:
    {
      if (canEvaluate(pargs[0]))
      {
        Trace("alf-printer-debug") << "Can evaluate " << pargs[0] << std::endl;
        return true;
      }
    }
    break;
    // otherwise not handled
    default: break;
  }
  return false;
}

bool AlfPrinter::isHandledTheoryRewrite(ProofRewriteRule id, const Node& n)
{
  switch (id)
  {
    case ProofRewriteRule::DISTINCT_ELIM:
    case ProofRewriteRule::BETA_REDUCE:
    case ProofRewriteRule::LAMBDA_ELIM:
    case ProofRewriteRule::ARITH_STRING_PRED_ENTAIL:
    case ProofRewriteRule::ARITH_STRING_PRED_SAFE_APPROX:
<<<<<<< HEAD
    case ProofRewriteRule::EXISTS_ELIM:
    case ProofRewriteRule::QUANT_UNUSED_VARS:
=======
    case ProofRewriteRule::ARRAYS_SELECT_CONST:
>>>>>>> a3f0848a
    case ProofRewriteRule::QUANT_MINISCOPE_FV:
    case ProofRewriteRule::RE_LOOP_ELIM:
    case ProofRewriteRule::SETS_IS_EMPTY_EVAL:
    case ProofRewriteRule::STR_IN_RE_CONCAT_STAR_CHAR:
    case ProofRewriteRule::STR_IN_RE_SIGMA:
    case ProofRewriteRule::STR_IN_RE_SIGMA_STAR:
    case ProofRewriteRule::STR_IN_RE_CONSUME:
    case ProofRewriteRule::RE_INTER_UNION_INCLUSION:
    case ProofRewriteRule::BV_BITWISE_SLICING: return true;
    case ProofRewriteRule::STR_IN_RE_EVAL:
      Assert(n[0].getKind() == Kind::STRING_IN_REGEXP && n[0][0].isConst());
      return canEvaluateRegExp(n[0][1]);
    default: break;
  }
  return false;
}

bool AlfPrinter::isHandledBitblastStep(const Node& eq)
{
  Assert(eq.getKind() == Kind::EQUAL);
  if (eq[0].isVar())
  {
    return true;
  }
  switch (eq[0].getKind())
  {
    case Kind::CONST_BITVECTOR:
    case Kind::BITVECTOR_EXTRACT:
    case Kind::BITVECTOR_CONCAT:
    case Kind::EQUAL: return true;
    default:
      Trace("alf-printer-debug") << "Cannot bitblast  " << eq[0] << std::endl;
      break;
  }
  return false;
}

bool AlfPrinter::canEvaluate(Node n)
{
  std::unordered_set<TNode> visited;
  std::vector<TNode> visit;
  TNode cur;
  visit.push_back(n);
  do
  {
    cur = visit.back();
    visit.pop_back();
    if (visited.find(cur) == visited.end())
    {
      visited.insert(cur);
      switch (cur.getKind())
      {
        case Kind::ITE:
        case Kind::NOT:
        case Kind::AND:
        case Kind::OR:
        case Kind::XOR:
        case Kind::CONST_BOOLEAN:
        case Kind::CONST_INTEGER:
        case Kind::CONST_RATIONAL:
        case Kind::CONST_STRING:
        case Kind::CONST_BITVECTOR:
        case Kind::ADD:
        case Kind::SUB:
        case Kind::NEG:
        case Kind::LT:
        case Kind::GT:
        case Kind::GEQ:
        case Kind::LEQ:
        case Kind::MULT:
        case Kind::NONLINEAR_MULT:
        case Kind::INTS_MODULUS:
        case Kind::INTS_MODULUS_TOTAL:
        case Kind::DIVISION:
        case Kind::DIVISION_TOTAL:
        case Kind::INTS_DIVISION:
        case Kind::INTS_DIVISION_TOTAL:
        case Kind::INTS_ISPOW2:
        case Kind::INTS_LOG2:
        case Kind::TO_REAL:
        case Kind::TO_INTEGER:
        case Kind::IS_INTEGER:
        case Kind::STRING_CONCAT:
        case Kind::STRING_SUBSTR:
        case Kind::STRING_LENGTH:
        case Kind::STRING_CONTAINS:
        case Kind::STRING_REPLACE:
        case Kind::STRING_INDEXOF:
        case Kind::STRING_TO_CODE:
        case Kind::STRING_FROM_CODE:
        case Kind::BITVECTOR_EXTRACT:
        case Kind::BITVECTOR_CONCAT:
        case Kind::BITVECTOR_ADD:
        case Kind::BITVECTOR_SUB:
        case Kind::BITVECTOR_NEG:
        case Kind::BITVECTOR_NOT:
        case Kind::BITVECTOR_MULT:
        case Kind::BITVECTOR_AND:
        case Kind::BITVECTOR_OR:
        case Kind::CONST_BITVECTOR_SYMBOLIC: break;
        case Kind::EQUAL:
        {
          TypeNode tn = cur[0].getType();
          if (!tn.isBoolean() && !tn.isReal() && !tn.isInteger()
              && !tn.isString() && !tn.isBitVector())
          {
            return false;
          }
        }
        break;
        case Kind::BITVECTOR_SIZE:
          // special case, evaluates no matter what is inside
          continue;
        default:
          Trace("alf-printer-debug")
              << "Cannot evaluate " << cur.getKind() << std::endl;
          return false;
      }
      for (const Node& cn : cur)
      {
        visit.push_back(cn);
      }
    }
  } while (!visit.empty());
  return true;
}

bool AlfPrinter::canEvaluateRegExp(Node r)
{
  Assert(r.getType().isRegExp());
  Trace("alf-printer-debug") << "canEvaluateRegExp? " << r << std::endl;
  std::unordered_set<TNode> visited;
  std::vector<TNode> visit;
  TNode cur;
  visit.push_back(r);
  do
  {
    cur = visit.back();
    visit.pop_back();
    if (visited.find(cur) == visited.end())
    {
      visited.insert(cur);
      switch (cur.getKind())
      {
        case Kind::REGEXP_ALL:
        case Kind::REGEXP_ALLCHAR:
        case Kind::REGEXP_COMPLEMENT:
        case Kind::REGEXP_NONE:
        case Kind::REGEXP_UNION:
        case Kind::REGEXP_INTER:
        case Kind::REGEXP_CONCAT:
        case Kind::REGEXP_STAR: break;
        case Kind::REGEXP_RANGE:
          if (!theory::strings::utils::isCharacterRange(cur))
          {
            Trace("alf-printer-debug") << "Non-char range" << std::endl;
            return false;
          }
          continue;
        case Kind::STRING_TO_REGEXP:
          if (!canEvaluate(cur[0]))
          {
            Trace("alf-printer-debug") << "Non-evaluatable string" << std::endl;
            return false;
          }
          continue;
        default:
          Trace("alf-printer-debug") << "Cannot evaluate " << cur.getKind()
                                     << " in regular expressions" << std::endl;
          return false;
      }
      for (const Node& cn : cur)
      {
        visit.push_back(cn);
      }
    }
  } while (!visit.empty());
  return true;
}

std::string AlfPrinter::getRuleName(const ProofNode* pfn) const
{
  ProofRule r = pfn->getRule();
  if (r == ProofRule::DSL_REWRITE)
  {
    ProofRewriteRule id;
    rewriter::getRewriteRule(pfn->getArguments()[0], id);
    std::stringstream ss;
    ss << id;
    return ss.str();
  }
  else if (r == ProofRule::THEORY_REWRITE)
  {
    ProofRewriteRule id;
    rewriter::getRewriteRule(pfn->getArguments()[0], id);
    std::stringstream ss;
    ss << id;
    return ss.str();
  }
  else if (r == ProofRule::ENCODE_EQ_INTRO || r == ProofRule::HO_APP_ENCODE)
  {
    // ENCODE_EQ_INTRO proves (= t (convert t)) from argument t,
    // where (convert t) is indistinguishable from t according to the proof.
    // Similarly, HO_APP_ENCODE proves an equality between a term of kind
    // Kind::HO_APPLY and Kind::APPLY_UF, which denotes the same term in ALF.
    return "refl";
  }
  std::string name = toString(r);
  std::transform(name.begin(), name.end(), name.begin(), [](unsigned char c) {
    return std::tolower(c);
  });
  return name;
}

void AlfPrinter::printDslRule(std::ostream& out, ProofRewriteRule r)
{
  options::ioutils::applyPrintArithLitToken(out, true);
  options::ioutils::applyPrintSkolemDefinitions(out, true);
  const rewriter::RewriteProofRule& rpr = d_rdb->getRule(r);
  const std::vector<Node>& varList = rpr.getVarList();
  const std::vector<Node>& uvarList = rpr.getUserVarList();
  const std::vector<Node>& conds = rpr.getConditions();
  Node conc = rpr.getConclusion(true);
  // We must map variables of the rule to internal symbols (via
  // mkInternalSymbol) so that the ALF node converter will not treat the
  // BOUND_VARIABLE of this rule as user provided variables. The substitution
  // su stores this mapping.
  Subs su;
  out << "(declare-rule " << r << " (";
  AlfDependentTypeConverter adtc(nodeManager(), d_tproc);
  std::stringstream ssExplicit;
  std::map<std::string, size_t> nameCount;
  std::vector<Node> uviList;
  for (size_t i = 0, nvars = uvarList.size(); i < nvars; i++)
  {
    if (i > 0)
    {
      ssExplicit << " ";
    }
    const Node& uv = uvarList[i];
    std::stringstream sss;
    sss << uv;
    // Use a consistent variable name, which e.g. ensures that minor changes
    // to the RARE rules do not induce major changes in the CPC definition.
    // Below, we have a variable when the user has named x (which itself may
    // contain digits), and the cvc5 RARE parser has renamed to xN where N is
    // <numeral>+. We rename this to xM where M is the number of times we have
    // seen a variable with prefix M. For example, the variable `x1s2` may be
    // renamed to `x1s2123`, which will be renamed to `x1s1` here.
    std::string str = sss.str();
    size_t index = str.find_last_not_of("0123456789");
    std::string result = str.substr(0, index + 1);
    sss.str("");
    nameCount[result]++;
    sss << result << nameCount[result];
    Node uvi = d_tproc.mkInternalSymbol(sss.str(), uv.getType());
    uviList.emplace_back(uvi);
    su.add(varList[i], uvi);
    ssExplicit << "(" << sss.str() << " ";
    TypeNode uvt = uv.getType();
    Node uvtp = adtc.process(uvt);
    ssExplicit << uvtp;
    if (expr::isListVar(uv))
    {
      // carry over whether it is a list variable
      expr::markListVar(uvi);
      ssExplicit << " :list";
    }
    ssExplicit << ")";
  }
  // print implicit parameters introduced in dependent type conversion
  const std::vector<Node>& params = adtc.getFreeParameters();
  for (const Node& p : params)
  {
    out << "(" << p << " " << p.getType() << ") ";
  }
  // now print variables of the proof rule
  out << ssExplicit.str();
  out << ")" << std::endl;
  if (!conds.empty())
  {
    out << "  :premises (";
    bool firstTime = true;
    for (const Node& c : conds)
    {
      if (firstTime)
      {
        firstTime = false;
      }
      else
      {
        out << " ";
      }
      // note we apply list conversion to premises as well.
      Node cc = d_tproc.convert(su.apply(c));
      cc = d_ltproc.convert(cc);
      out << cc;
    }
    out << ")" << std::endl;
  }
  out << "  :args (";
  for (size_t i = 0, nvars = uviList.size(); i < nvars; i++)
  {
    if (i > 0)
    {
      out << " ";
    }
    out << uviList[i];
  }
  out << ")" << std::endl;
  Node sconc = d_tproc.convert(su.apply(conc));
  sconc = d_ltproc.convert(sconc);
  Assert(sconc.getKind() == Kind::EQUAL);
  out << "  :conclusion (= " << sconc[0] << " " << sconc[1] << ")" << std::endl;
  out << ")" << std::endl;
}

LetBinding* AlfPrinter::getLetBinding() { return d_lbindUse; }

void AlfPrinter::printLetList(std::ostream& out, LetBinding& lbind)
{
  std::vector<Node> letList;
  lbind.letify(letList);
  std::map<Node, size_t>::const_iterator it;
  for (size_t i = 0, nlets = letList.size(); i < nlets; i++)
  {
    Node n = letList[i];
    // use define command which does not invoke type checking
    out << "(define " << d_termLetPrefix << lbind.getId(n);
    out << " () ";
    Printer::getPrinter(out)->toStream(out, n, &lbind, false);
    out << ")" << std::endl;
  }
}

void AlfPrinter::print(std::ostream& out,
                       std::shared_ptr<ProofNode> pfn,
                       ProofScopeMode psm)
{
  // ensures options are set once and for all
  options::ioutils::applyOutputLanguage(out, Language::LANG_SMTLIB_V2_6);
  options::ioutils::applyPrintArithLitToken(out, true);
  options::ioutils::applyPrintSkolemDefinitions(out, true);
  // allocate a print channel
  AlfPrintChannelOut aprint(out, d_lbindUse, d_termLetPrefix, true);
  print(aprint, pfn, psm);
}

void AlfPrinter::print(AlfPrintChannelOut& aout,
                       std::shared_ptr<ProofNode> pfn,
                       ProofScopeMode psm)
{
  std::ostream& out = aout.getOStream();
  Assert(d_pletMap.empty());
  d_pfIdCounter = 0;

  const ProofNode* ascope = nullptr;
  const ProofNode* dscope = nullptr;
  const ProofNode* pnBody = nullptr;
  if (psm == ProofScopeMode::NONE)
  {
    pnBody = pfn.get();
  }
  else if (psm == ProofScopeMode::UNIFIED)
  {
    ascope = pfn.get();
    Assert(ascope->getRule() == ProofRule::SCOPE);
    pnBody = pfn->getChildren()[0].get();
  }
  else if (psm == ProofScopeMode::DEFINITIONS_AND_ASSERTIONS)
  {
    dscope = pfn.get();
    Assert(dscope->getRule() == ProofRule::SCOPE);
    ascope = pfn->getChildren()[0].get();
    Assert(ascope->getRule() == ProofRule::SCOPE);
    pnBody = pfn->getChildren()[0]->getChildren()[0].get();
  }

  // Get the definitions and assertions and print the declarations from them
  const std::vector<Node>& definitions =
      dscope != nullptr ? dscope->getArguments() : d_emptyVec;
  const std::vector<Node>& assertions =
      ascope != nullptr ? ascope->getArguments() : d_emptyVec;

  bool wasAlloc;
  for (size_t i = 0; i < 2; i++)
  {
    AlfPrintChannel* ao;
    if (i == 0)
    {
      ao = &d_aletify;
    }
    else
    {
      ao = &aout;
    }
    if (i == 1)
    {
      // do not need to print DSL rules
      if (!options().proof.proofPrintReference)
      {
        // [1] print the declarations
        printer::smt2::Smt2Printer alfp(printer::smt2::Variant::alf_variant);
        // we do not print declarations in a sorted manner to reduce overhead
        smt::PrintBenchmark pb(nodeManager(), &alfp, false, &d_tproc);
        std::stringstream outDecl;
        std::stringstream outDef;
        pb.printDeclarationsFrom(outDecl, outDef, definitions, assertions);
        out << outDecl.str();
        // [2] print the definitions
        out << outDef.str();
      }
      // [3] print proof-level term bindings
      printLetList(out, d_lbind);
    }
    // [4] print (unique) assumptions, including definitions
    std::unordered_set<Node> processed;
    for (const Node& n : assertions)
    {
      if (processed.find(n) != processed.end())
      {
        continue;
      }
      processed.insert(n);
      size_t id = allocateAssumeId(n, wasAlloc);
      Node nc = d_tproc.convert(n);
      ao->printAssume(nc, id, false);
    }
    for (const Node& n : definitions)
    {
      if (n.getKind() != Kind::EQUAL)
      {
        // skip define-fun-rec?
        continue;
      }
      if (processed.find(n) != processed.end())
      {
        continue;
      }
      processed.insert(n);
      // define-fun are HO equalities that can be proven by refl
      size_t id = allocateAssumeId(n, wasAlloc);
      Node f = d_tproc.convert(n[0]);
      Node lam = d_tproc.convert(n[1]);
      ao->printStep("refl", f.eqNode(lam), id, {}, {lam});
    }
    // [5] print proof body
    printProofInternal(ao, pnBody, i == 1);
  }
}

void AlfPrinter::printNext(AlfPrintChannelOut& aout,
                           std::shared_ptr<ProofNode> pfn)
{
  const ProofNode* pnBody = pfn.get();
  // print with letification
  printProofInternal(&d_aletify, pnBody, false);
  // print the new let bindings
  std::ostream& out = aout.getOStream();
  // Print new terms from the let binding. note that this should print only
  // the terms we have yet to see so far.
  printLetList(out, d_lbind);
  // print the proof
  printProofInternal(&aout, pnBody, true);
}

void AlfPrinter::printProofInternal(AlfPrintChannel* out,
                                    const ProofNode* pn,
                                    bool addToCache)
{
  // the stack
  std::vector<const ProofNode*> visit;
  // Whether we have to process children.
  // This map is dependent on the proof assumption context, e.g. subproofs of
  // SCOPE are reprocessed if they happen to occur in different proof scopes.
  context::CDHashMap<const ProofNode*, bool> processingChildren(&d_passumeCtx);
  // helper iterators
  context::CDHashMap<const ProofNode*, bool>::iterator pit;
  const ProofNode* cur;
  visit.push_back(pn);
  do
  {
    cur = visit.back();
    if (d_alreadyPrinted.find(cur) != d_alreadyPrinted.end())
    {
      visit.pop_back();
      continue;
    }
    pit = processingChildren.find(cur);
    if (pit == processingChildren.end())
    {
      ProofRule r = cur->getRule();
      if (r == ProofRule::ASSUME)
      {
        // ignore
        visit.pop_back();
        continue;
      }
      // print preorder traversal
      printStepPre(out, cur);
      processingChildren[cur] = true;
      // will revisit this proof node
      std::vector<std::shared_ptr<ProofNode>> children;
      getChildrenFromProofRule(cur, children);
      // visit each child
      for (const std::shared_ptr<ProofNode>& c : children)
      {
        visit.push_back(c.get());
      }
      continue;
    }
    visit.pop_back();
    if (pit->second)
    {
      processingChildren[cur] = false;
      // print postorder traversal
      printStepPost(out, cur);
      if (addToCache)
      {
        d_alreadyPrinted.insert(cur);
      }
    }
  } while (!visit.empty());
}

void AlfPrinter::printStepPre(AlfPrintChannel* out, const ProofNode* pn)
{
  // if we haven't yet allocated a proof id, do it now
  ProofRule r = pn->getRule();
  if (r == ProofRule::SCOPE)
  {
    // The assumptions only are valid within the body of the SCOPE, thus
    // we push a context scope.
    d_passumeCtx.push();
    const std::vector<Node>& args = pn->getArguments();
    for (const Node& a : args)
    {
      size_t aid = allocateAssumePushId(pn, a);
      Node aa = d_tproc.convert(a);
      // print a push
      out->printAssume(aa, aid, true);
    }
  }
}

void AlfPrinter::getChildrenFromProofRule(
    const ProofNode* pn, std::vector<std::shared_ptr<ProofNode>>& children)
{
  const std::vector<std::shared_ptr<ProofNode>>& cc = pn->getChildren();
  switch (pn->getRule())
  {
    case ProofRule::CONG:
    {
      Node res = pn->getResult();
      if (res[0].isClosure())
      {
        // Ignore the children after the required arguments.
        // This ensures that we ignore e.g. equalities between patterns
        // which can appear in term conversion proofs.
        size_t arity = kind::metakind::getMinArityForKind(res[0].getKind());
        children.insert(children.end(), cc.begin(), cc.begin() + arity - 1);
        return;
      }
    }
    break;
    default: break;
  }
  children.insert(children.end(), cc.begin(), cc.end());
}

void AlfPrinter::getArgsFromProofRule(const ProofNode* pn,
                                      std::vector<Node>& args)
{
  Node res = pn->getResult();
  const std::vector<Node> pargs = pn->getArguments();
  ProofRule r = pn->getRule();
  switch (r)
  {
    case ProofRule::CONG:
    case ProofRule::NARY_CONG:
    case ProofRule::ARITH_POLY_NORM_REL:
    {
      Node op = d_tproc.getOperatorOfTerm(res[0], true);
      args.push_back(d_tproc.convert(op));
      return;
    }
    break;
    case ProofRule::HO_CONG:
    {
      // argument is ignored
      return;
    }
    case ProofRule::INSTANTIATE:
    {
      // ignore arguments past the term vector
      Node ts = d_tproc.convert(pargs[0]);
      args.push_back(ts);
      return;
    }
    case ProofRule::DSL_REWRITE:
    {
      ProofRewriteRule dr;
      if (!rewriter::getRewriteRule(pargs[0], dr))
      {
        Unhandled() << "Failed to get DSL proof rule";
      }
      Trace("alf-printer-debug") << "Get args for " << dr << std::endl;
      const rewriter::RewriteProofRule& rpr = d_rdb->getRule(dr);
      std::vector<Node> ss(pargs.begin() + 1, pargs.end());
      std::vector<std::pair<Kind, std::vector<Node>>> witnessTerms;
      rpr.getConclusionFor(ss, witnessTerms);
      TypeNode absType = nodeManager()->mkAbstractType(Kind::ABSTRACT_TYPE);
      // the arguments are the computed witness terms
      for (const std::pair<Kind, std::vector<Node>>& w : witnessTerms)
      {
        if (w.first == Kind::UNDEFINED_KIND)
        {
          Assert(w.second.size() == 1);
          args.push_back(d_tproc.convert(w.second[0]));
        }
        else
        {
          std::vector<Node> wargs;
          for (const Node& wc : w.second)
          {
            wargs.push_back(d_tproc.convert(wc));
          }
          args.push_back(d_tproc.mkInternalApp(
              printer::smt2::Smt2Printer::smtKindString(w.first),
              wargs,
              absType));
        }
      }
      return;
    }
    case ProofRule::THEORY_REWRITE:
    {
      // ignore the identifier
      Assert(pargs.size() == 2);
      args.push_back(d_tproc.convert(pargs[1]));
      return;
    }
    break;
    default: break;
  }
  for (size_t i = 0, nargs = pargs.size(); i < nargs; i++)
  {
    Node av = d_tproc.convert(pargs[i]);
    args.push_back(av);
  }
}

void AlfPrinter::printStepPost(AlfPrintChannel* out, const ProofNode* pn)
{
  Assert(pn->getRule() != ProofRule::ASSUME);
  // if we have yet to allocate a proof id, do it now
  bool wasAlloc = false;
  TNode conclusion = d_tproc.convert(pn->getResult());
  TNode conclusionPrint;
  // print conclusion only if option is set, or this is false
  if (options().proof.proofPrintConclusion || conclusion == d_false)
  {
    conclusionPrint = conclusion;
  }
  ProofRule r = pn->getRule();
  std::vector<std::shared_ptr<ProofNode>> children;
  getChildrenFromProofRule(pn, children);
  std::vector<Node> args;
  bool handled = isHandled(options(), pn);
  if (handled)
  {
    getArgsFromProofRule(pn, args);
  }
  size_t id = allocateProofId(pn, wasAlloc);
  std::vector<size_t> premises;
  // get the premises
  context::CDHashMap<Node, size_t>::iterator ita;
  std::map<const ProofNode*, size_t>::iterator itp;
  for (const std::shared_ptr<ProofNode>& c : children)
  {
    size_t pid;
    // if assume, lookup in passumeMap
    if (c->getRule() == ProofRule::ASSUME)
    {
      ita = d_passumeMap.find(c->getResult());
      Assert(ita != d_passumeMap.end());
      pid = ita->second;
    }
    else
    {
      itp = d_pletMap.find(c.get());
      Assert(itp != d_pletMap.end());
      pid = itp->second;
    }
    premises.push_back(pid);
  }
  // if we don't handle the rule, print trust
  if (!handled)
  {
    if (!options().proof.proofAllowTrust)
    {
      std::stringstream ss;
      ss << pn->getRule();
      if (pn->getRule() == ProofRule::THEORY_REWRITE)
      {
        ProofRewriteRule prid;
        rewriter::getRewriteRule(pn->getArguments()[0], prid);
        ss << " (" << prid << ")";
      }
      else if (pn->getRule() == ProofRule::TRUST)
      {
        TrustId tid;
        getTrustId(pn->getArguments()[0], tid);
        ss << " (" << tid << ")";
      }
      Trace("alf-pf-hole") << "Proof rule " << ss.str() << ": "
                           << pn->getResult() << std::endl;
      Unreachable() << "An ALF proof equires a trust step for " << ss.str()
                    << ", but --" << options::proof::longName::proofAllowTrust
                    << " is false" << std::endl;
    }
    out->printTrustStep(pn->getRule(),
                        conclusionPrint,
                        id,
                        premises,
                        pn->getArguments(),
                        conclusion);
    return;
  }
  std::string rname = getRuleName(pn);
  if (r == ProofRule::SCOPE)
  {
    if (args.empty())
    {
      // If there are no premises, any reference to this proof can just refer to
      // the body.
      d_pletMap[pn] = premises[0];
    }
    else
    {
      // Assuming the body of the scope has identifier id_0, the following prints:
      // (step-pop id_1 :rule scope :premises (id_0))
      // ...
      // (step-pop id_n :rule scope :premises (id_{n-1}))
      // (step id :rule process_scope :premises (id_n) :args (C))
      size_t tmpId;
      for (size_t i = 0, nargs = args.size(); i < nargs; i++)
      {
        // Manually increment proof id counter and premises. Note they will only be
        // used locally here to chain together the pops mentioned above.
        tmpId = d_pfIdCounter;
        d_pfIdCounter++;
        out->printStep(rname, Node::null(), tmpId, premises, {}, true);
        // The current id is the premises of the next.
        premises.clear();
        premises.push_back(tmpId);
      }
      // Finish with the process scope step.
      std::vector<Node> pargs;
      pargs.push_back(d_tproc.convert(children[0]->getResult()));
      out->printStep("process_scope", conclusionPrint, id, premises, pargs);
    }
    // We are done with the assumptions in scope, pop a context.
    d_passumeCtx.pop();
  }
  else
  {
    out->printStep(rname, conclusionPrint, id, premises, args);
  }
}

size_t AlfPrinter::allocateAssumePushId(const ProofNode* pn, const Node& a)
{
  std::pair<const ProofNode*, Node> key(pn, a);

  bool wasAlloc = false;
  size_t aid = allocateAssumeId(a, wasAlloc);
  // if we assigned an id to the assumption
  if (!wasAlloc)
  {
    // otherwise we shadow, just use a dummy
    d_pfIdCounter++;
    aid = d_pfIdCounter;
  }
  return aid;
}

size_t AlfPrinter::allocateAssumeId(const Node& n, bool& wasAlloc)
{
  context::CDHashMap<Node, size_t>::iterator it = d_passumeMap.find(n);
  if (it != d_passumeMap.end())
  {
    wasAlloc = false;
    return it->second;
  }
  wasAlloc = true;
  d_pfIdCounter++;
  d_passumeMap[n] = d_pfIdCounter;
  return d_pfIdCounter;
}

size_t AlfPrinter::allocateProofId(const ProofNode* pn, bool& wasAlloc)
{
  std::map<const ProofNode*, size_t>::iterator it = d_pletMap.find(pn);
  if (it != d_pletMap.end())
  {
    wasAlloc = false;
    return it->second;
  }
  wasAlloc = true;
  d_pfIdCounter++;
  d_pletMap[pn] = d_pfIdCounter;
  return d_pfIdCounter;
}

}  // namespace proof
}  // namespace cvc5::internal<|MERGE_RESOLUTION|>--- conflicted
+++ resolved
@@ -263,12 +263,9 @@
     case ProofRewriteRule::LAMBDA_ELIM:
     case ProofRewriteRule::ARITH_STRING_PRED_ENTAIL:
     case ProofRewriteRule::ARITH_STRING_PRED_SAFE_APPROX:
-<<<<<<< HEAD
     case ProofRewriteRule::EXISTS_ELIM:
     case ProofRewriteRule::QUANT_UNUSED_VARS:
-=======
     case ProofRewriteRule::ARRAYS_SELECT_CONST:
->>>>>>> a3f0848a
     case ProofRewriteRule::QUANT_MINISCOPE_FV:
     case ProofRewriteRule::RE_LOOP_ELIM:
     case ProofRewriteRule::SETS_IS_EMPTY_EVAL:
