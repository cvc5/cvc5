/******************************************************************************
 * Top contributors (to current version):
 *   Andrew Reynolds
 *
 * This file is part of the cvc5 project.
 *
 * Copyright (c) 2009-2024 by the authors listed in the file AUTHORS
 * in the top-level source directory and their institutional affiliations.
 * All rights reserved.  See the file COPYING in the top-level source
 * directory for licensing information.
 * ****************************************************************************
 *
 * The printer for the AletheLF format.
 */

#include "proof/alf/alf_printer.h"

#include <cctype>
#include <iostream>
#include <memory>
#include <ostream>
#include <sstream>

#include "expr/node_algorithm.h"
#include "expr/subs.h"
#include "options/main_options.h"
#include "printer/printer.h"
#include "printer/smt2/smt2_printer.h"
#include "proof/alf/alf_dependent_type_converter.h"
#include "proof/proof_node_to_sexpr.h"
#include "rewriter/rewrite_db.h"
#include "smt/print_benchmark.h"
#include "theory/strings/theory_strings_utils.h"

namespace cvc5::internal {

namespace proof {

AlfPrinter::AlfPrinter(Env& env,
                       BaseAlfNodeConverter& atp,
                       rewriter::RewriteDb* rdb)
    : EnvObj(env),
      d_tproc(atp),
      d_termLetPrefix("@t"),
      d_ltproc(nodeManager(), atp),
      d_rdb(rdb)
{
  d_pfType = nodeManager()->mkSort("proofType");
  d_false = nodeManager()->mkConst(false);
}

bool AlfPrinter::isHandled(const ProofNode* pfn) const
{
  const std::vector<Node> pargs = pfn->getArguments();
  switch (pfn->getRule())
  {
    // List of handled rules
    case ProofRule::SCOPE:
    case ProofRule::REFL:
    case ProofRule::SYMM:
    case ProofRule::TRANS:
    case ProofRule::CONG:
    case ProofRule::NARY_CONG:
    case ProofRule::HO_CONG:
    case ProofRule::TRUE_INTRO:
    case ProofRule::TRUE_ELIM:
    case ProofRule::FALSE_INTRO:
    case ProofRule::FALSE_ELIM:
    case ProofRule::SPLIT:
    case ProofRule::EQ_RESOLVE:
    case ProofRule::MODUS_PONENS:
    case ProofRule::NOT_NOT_ELIM:
    case ProofRule::CONTRA:
    case ProofRule::AND_ELIM:
    case ProofRule::AND_INTRO:
    case ProofRule::NOT_OR_ELIM:
    case ProofRule::IMPLIES_ELIM:
    case ProofRule::NOT_IMPLIES_ELIM1:
    case ProofRule::NOT_IMPLIES_ELIM2:
    case ProofRule::EQUIV_ELIM1:
    case ProofRule::EQUIV_ELIM2:
    case ProofRule::NOT_EQUIV_ELIM1:
    case ProofRule::NOT_EQUIV_ELIM2:
    case ProofRule::XOR_ELIM1:
    case ProofRule::XOR_ELIM2:
    case ProofRule::NOT_XOR_ELIM1:
    case ProofRule::NOT_XOR_ELIM2:
    case ProofRule::ITE_ELIM1:
    case ProofRule::ITE_ELIM2:
    case ProofRule::NOT_ITE_ELIM1:
    case ProofRule::NOT_ITE_ELIM2:
    case ProofRule::NOT_AND:
    case ProofRule::CNF_AND_NEG:
    case ProofRule::CNF_OR_POS:
    case ProofRule::CNF_OR_NEG:
    case ProofRule::CNF_IMPLIES_POS:
    case ProofRule::CNF_IMPLIES_NEG1:
    case ProofRule::CNF_IMPLIES_NEG2:
    case ProofRule::CNF_EQUIV_POS1:
    case ProofRule::CNF_EQUIV_POS2:
    case ProofRule::CNF_EQUIV_NEG1:
    case ProofRule::CNF_EQUIV_NEG2:
    case ProofRule::CNF_XOR_POS1:
    case ProofRule::CNF_XOR_POS2:
    case ProofRule::CNF_XOR_NEG1:
    case ProofRule::CNF_XOR_NEG2:
    case ProofRule::CNF_ITE_POS1:
    case ProofRule::CNF_ITE_POS2:
    case ProofRule::CNF_ITE_POS3:
    case ProofRule::CNF_ITE_NEG1:
    case ProofRule::CNF_ITE_NEG2:
    case ProofRule::CNF_ITE_NEG3:
    case ProofRule::CNF_AND_POS:
    case ProofRule::FACTORING:
    case ProofRule::REORDERING:
    case ProofRule::RESOLUTION:
    case ProofRule::CHAIN_RESOLUTION:
    case ProofRule::ARRAYS_READ_OVER_WRITE:
    case ProofRule::ARRAYS_READ_OVER_WRITE_CONTRA:
    case ProofRule::ARRAYS_READ_OVER_WRITE_1:
    case ProofRule::ARRAYS_EXT:
    case ProofRule::ARITH_SUM_UB:
    case ProofRule::ARITH_MULT_POS:
    case ProofRule::ARITH_MULT_NEG:
    case ProofRule::ARITH_TRICHOTOMY:
    case ProofRule::INT_TIGHT_LB:
    case ProofRule::INT_TIGHT_UB:
    case ProofRule::SKOLEM_INTRO:
    case ProofRule::CONCAT_EQ:
    case ProofRule::CONCAT_UNIFY:
    case ProofRule::CONCAT_CSPLIT:
    case ProofRule::CONCAT_CONFLICT:
    case ProofRule::CONCAT_SPLIT:
    case ProofRule::CONCAT_LPROP:
    case ProofRule::STRING_LENGTH_POS:
    case ProofRule::STRING_LENGTH_NON_EMPTY:
    case ProofRule::RE_INTER:
    case ProofRule::RE_UNFOLD_POS:
<<<<<<< HEAD
    case ProofRule::RE_UNFOLD_NEG_CONCAT_FIXED:
    case ProofRule::REMOVE_TERM_FORMULA_AXIOM:
=======
    case ProofRule::ITE_EQ:
>>>>>>> 9bd07c58
    case ProofRule::INSTANTIATE:
    case ProofRule::SKOLEMIZE:
    case ProofRule::ALPHA_EQUIV:
    case ProofRule::ENCODE_PRED_TRANSFORM:
    case ProofRule::ACI_NORM:
    case ProofRule::DSL_REWRITE: return true;
    case ProofRule::ARITH_POLY_NORM:
    {
      // we don't support bitvectors yet
      Assert(pargs[0].getKind() == Kind::EQUAL);
      if (pargs[0][0].getType().isBoolean())
      {
        return pargs[0][0][0].getType().isRealOrInt();
      }
      return pargs[0][0].getType().isRealOrInt();
    }
    break;
    case ProofRule::STRING_REDUCTION:
    {
      // depends on the operator
      Assert(!pargs.empty());
      Kind k = pargs[0].getKind();
      return k == Kind::STRING_SUBSTR || k == Kind::STRING_INDEXOF;
    }
    break;
    case ProofRule::STRING_EAGER_REDUCTION:
    {
      // depends on the operator
      Assert(!pargs.empty());
      Kind k = pargs[0].getKind();
      return k == Kind::STRING_CONTAINS || k == Kind::STRING_TO_CODE
             || k == Kind::STRING_INDEXOF || k == Kind::STRING_IN_REGEXP;
    }
    break;
    //
    case ProofRule::EVALUATE:
    {
      if (canEvaluate(pargs[0]))
      {
        Trace("alf-printer-debug") << "Can evaluate " << pargs[0] << std::endl;
        return true;
      }
    }
    break;
    // otherwise not handled
    default: break;
  }
  return false;
}

bool AlfPrinter::canEvaluate(Node n) const
{
  std::unordered_set<TNode> visited;
  std::vector<TNode> visit;
  TNode cur;
  visit.push_back(n);
  do
  {
    cur = visit.back();
    visit.pop_back();
    if (visited.find(cur) == visited.end())
    {
      visited.insert(cur);
      switch (cur.getKind())
      {
        case Kind::NOT:
        case Kind::AND:
        case Kind::OR:
        case Kind::XOR:
        case Kind::CONST_BOOLEAN:
        case Kind::CONST_INTEGER:
        case Kind::CONST_RATIONAL:
        case Kind::CONST_STRING:
        case Kind::CONST_BITVECTOR:
        case Kind::ADD:
        case Kind::SUB:
        case Kind::NEG:
        case Kind::LT:
        case Kind::GT:
        case Kind::GEQ:
        case Kind::LEQ:
        case Kind::MULT:
        case Kind::NONLINEAR_MULT:
        case Kind::INTS_MODULUS:
        case Kind::INTS_MODULUS_TOTAL:
        case Kind::DIVISION:
        case Kind::DIVISION_TOTAL:
        case Kind::INTS_DIVISION:
        case Kind::INTS_DIVISION_TOTAL:
        case Kind::TO_REAL:
        case Kind::TO_INTEGER:
        case Kind::IS_INTEGER:
        case Kind::STRING_CONCAT:
        case Kind::STRING_SUBSTR:
        case Kind::STRING_LENGTH:
        case Kind::STRING_CONTAINS:
        case Kind::STRING_REPLACE:
        case Kind::STRING_INDEXOF:
        case Kind::STRING_TO_CODE:
        case Kind::STRING_FROM_CODE:
        case Kind::BITVECTOR_ADD:
        case Kind::BITVECTOR_SUB:
        case Kind::BITVECTOR_NEG:
        case Kind::BITVECTOR_NOT:
        case Kind::BITVECTOR_MULT:
        case Kind::BITVECTOR_AND:
        case Kind::BITVECTOR_OR:
        case Kind::CONST_BITVECTOR_SYMBOLIC: break;
        case Kind::EQUAL:
        {
          TypeNode tn = cur[0].getType();
          if (!tn.isBoolean() && !tn.isReal() && !tn.isInteger()
              && !tn.isString() && !tn.isBitVector())
          {
            return false;
          }
        }
        break;
        case Kind::BITVECTOR_SIZE:
          // special case, evaluates no matter what is inside
          continue;
        case Kind::STRING_IN_REGEXP:
          if (!canEvaluateRegExp(cur[1]))
          {
            return false;
          }
          visit.push_back(cur[0]);
          continue;
        default:
          Trace("alf-printer-debug")
              << "Cannot evaluate " << cur.getKind() << std::endl;
          return false;
      }
      for (const Node& cn : cur)
      {
        visit.push_back(cn);
      }
    }
  } while (!visit.empty());
  return true;
}

bool AlfPrinter::canEvaluateRegExp(Node r) const
{
  std::unordered_set<TNode> visited;
  std::vector<TNode> visit;
  TNode cur;
  visit.push_back(r);
  do
  {
    cur = visit.back();
    visit.pop_back();
    if (visited.find(cur) == visited.end())
    {
      visited.insert(cur);
      switch (cur.getKind())
      {
        case Kind::REGEXP_ALL:
        case Kind::REGEXP_ALLCHAR:
        case Kind::REGEXP_COMPLEMENT:
        case Kind::REGEXP_NONE:
        case Kind::REGEXP_UNION:
        case Kind::REGEXP_INTER:
        case Kind::REGEXP_CONCAT:
        case Kind::REGEXP_STAR: break;
        case Kind::REGEXP_RANGE:
          if (!theory::strings::utils::isCharacterRange(cur))
          {
            return false;
          }
          continue;
        case Kind::STRING_TO_REGEXP:
          if (!canEvaluate(cur[0]))
          {
            return false;
          }
          continue;
        default:
          Trace("alf-printer-debug") << "Cannot evaluate " << cur.getKind()
                                     << " in regular expressions" << std::endl;
          return false;
      }
      for (const Node& cn : cur)
      {
        visit.push_back(cn);
      }
    }
  } while (!visit.empty());
  return true;
}

std::string AlfPrinter::getRuleName(const ProofNode* pfn) const
{
  ProofRule r = pfn->getRule();
  if (r == ProofRule::DSL_REWRITE)
  {
    ProofRewriteRule dr;
    rewriter::getRewriteRule(pfn->getArguments()[0], dr);
    std::stringstream ss;
    ss << "dsl." << dr;
    return ss.str();
  }
  std::string name = toString(r);
  std::transform(name.begin(), name.end(), name.begin(), [](unsigned char c) {
    return std::tolower(c);
  });
  return name;
}

void AlfPrinter::printDslRule(std::ostream& out, ProofRewriteRule r)
{
  const rewriter::RewriteProofRule& rpr = d_rdb->getRule(r);
  const std::vector<Node>& varList = rpr.getVarList();
  const std::vector<Node>& uvarList = rpr.getUserVarList();
  const std::vector<Node>& conds = rpr.getConditions();
  Node conc = rpr.getConclusion(true);
  // We must map variables of the rule to internal symbols (via
  // mkInternalSymbol) so that the ALF node converter will not treat the
  // BOUND_VARIABLE of this rule as user provided variables. The substitution
  // su stores this mapping.
  Subs su;
  out << "(declare-rule dsl." << r << " (";
  AlfDependentTypeConverter adtc(nodeManager(), d_tproc);
  std::stringstream ssExplicit;
  for (size_t i = 0, nvars = uvarList.size(); i < nvars; i++)
  {
    if (i > 0)
    {
      ssExplicit << " ";
    }
    const Node& uv = uvarList[i];
    std::stringstream sss;
    sss << uv;
    Node uvi = d_tproc.mkInternalSymbol(sss.str(), uv.getType());
    su.add(varList[i], uvi);
    ssExplicit << "(" << uv << " ";
    TypeNode uvt = uv.getType();
    Node uvtp = adtc.process(uvt);
    ssExplicit << uvtp;
    if (expr::isListVar(uv))
    {
      // carry over whether it is a list variable
      expr::markListVar(uvi);
      ssExplicit << " :list";
    }
    ssExplicit << ")";
  }
  // print implicit parameters introduced in dependent type conversion
  const std::vector<Node>& params = adtc.getFreeParameters();
  for (const Node& p : params)
  {
    out << "(" << p << " " << p.getType() << ") ";
  }
  // now print variables of the proof rule
  out << ssExplicit.str();
  out << ")" << std::endl;
  if (!conds.empty())
  {
    out << "  :premises (";
    bool firstTime = true;
    for (const Node& c : conds)
    {
      if (firstTime)
      {
        firstTime = false;
      }
      else
      {
        out << " ";
      }
      // note we apply list conversion to premises as well.
      Node cc = d_tproc.convert(su.apply(c));
      cc = d_ltproc.convert(cc);
      out << cc;
    }
    out << ")" << std::endl;
  }
  out << "  :args (";
  for (size_t i = 0, nvars = uvarList.size(); i < nvars; i++)
  {
    if (i > 0)
    {
      out << " ";
    }
    out << uvarList[i];
  }
  out << ")" << std::endl;
  Node sconc = d_tproc.convert(su.apply(conc));
  sconc = d_ltproc.convert(sconc);
  Assert(sconc.getKind() == Kind::EQUAL);
  out << "  :conclusion (= " << sconc[0] << " " << sconc[1] << ")" << std::endl;
  out << ")" << std::endl;
}

void AlfPrinter::printLetList(std::ostream& out, LetBinding& lbind)
{
  std::vector<Node> letList;
  lbind.letify(letList);
  std::map<Node, size_t>::const_iterator it;
  for (size_t i = 0, nlets = letList.size(); i < nlets; i++)
  {
    Node n = letList[i];
    Node def = lbind.convert(n, false);
    Node f = lbind.convert(n, true);
    // use define command which does not invoke type checking
    out << "(define " << f << " () " << def << ")" << std::endl;
  }
}

void AlfPrinter::print(std::ostream& out, std::shared_ptr<ProofNode> pfn)
{
  // ensures options are set once and for all
  options::ioutils::applyOutputLanguage(out, Language::LANG_SMTLIB_V2_6);
  options::ioutils::applyPrintArithLitToken(out, true);
  d_pfIdCounter = 0;

  // Get the definitions and assertions and print the declarations from them
  const std::vector<Node>& definitions = pfn->getArguments();
  const std::vector<Node>& assertions = pfn->getChildren()[0]->getArguments();
  const ProofNode* pnBody = pfn->getChildren()[0]->getChildren()[0].get();

  // Use a let binding if proofDagGlobal is true.
  // We can traverse binders due to the way we print global declare-var, since
  // terms beneath binders will always have their variables in scope and hence
  // can be printed in define commands.
  LetBinding lbind(d_termLetPrefix, 2, true);
  LetBinding* lbindUse = options().proof.proofDagGlobal ? &lbind : nullptr;
  AlfPrintChannelPre aletify(lbindUse);
  AlfPrintChannelOut aprint(out, lbindUse, d_termLetPrefix);

  d_pletMap.clear();
  d_passumeMap.clear();

  bool wasAlloc;
  for (size_t i = 0; i < 2; i++)
  {
    AlfPrintChannel* aout;
    if (i == 0)
    {
      aout = &aletify;
    }
    else
    {
      aout = &aprint;
    }
    if (i == 1)
    {
      std::stringstream outVars;
      const std::unordered_set<TNode>& vars = aletify.getVariables();
      for (TNode v : vars)
      {
        if (v.getKind() == Kind::BOUND_VARIABLE)
        {
          std::string origName = v.getName();
          // Strip off "@v.N." from the variable. It may also be an original
          // variable appearing in a quantifier, in which case we skip.
          if (origName.substr(0, 3) != "@v.")
          {
            continue;
          }
          origName = origName.substr(4);
          origName = origName.substr(origName.find(".") + 1);
          outVars << "(define " << v << " () (alf.var \"" << origName << "\" "
                  << v.getType() << "))" << std::endl;
        }
      }
      // [1] print DSL rules
      // Note that RARE rules used in this proof are printed in the preamble of
      // the proof here, on demand.
      for (ProofRewriteRule r : d_dprs)
      {
        printDslRule(out, r);
      }
      if (options().proof.alfPrintReference)
      {
        // [2] print only the universal variables
        out << outVars.str();
        // we do not print the reference command here, since we don't know
        // where the proof is stored.
      }
      else
      {
        // [2] print the types
        smt::PrintBenchmark pb(Printer::getPrinter(out), &d_tproc);
        std::stringstream outFuns;
        pb.printDeclarationsFrom(out, outFuns, definitions, assertions);
        // [3] print the universal variables
        out << outVars.str();
        // [4] print the declared functions
        out << outFuns.str();
      }
      // [5] print proof-level term bindings
      printLetList(out, lbind);
    }
    // [6] print (unique) assumptions
    std::unordered_set<Node> processed;
    for (const Node& n : assertions)
    {
      if (processed.find(n) != processed.end())
      {
        continue;
      }
      processed.insert(n);
      size_t id = allocateAssumeId(n, wasAlloc);
      Node nc = d_tproc.convert(n);
      aout->printAssume(nc, id, false);
    }
    for (const Node& n : definitions)
    {
      if (n.getKind() != Kind::EQUAL)
      {
        // skip define-fun-rec?
        continue;
      }
      if (processed.find(n) != processed.end())
      {
        continue;
      }
      processed.insert(n);
      // define-fun are HO equalities that can be proven by refl
      size_t id = allocateAssumeId(n, wasAlloc);
      Node f = d_tproc.convert(n[0]);
      Node lam = d_tproc.convert(n[1]);
      aout->printStep("refl", f.eqNode(lam), id, {}, {lam});
    }
    // [7] print proof body
    printProofInternal(aout, pnBody);
  }
}

void AlfPrinter::printProofInternal(AlfPrintChannel* out, const ProofNode* pn)
{
  // the stack
  std::vector<const ProofNode*> visit;
  // whether we have to process children
  std::unordered_map<const ProofNode*, bool> processingChildren;
  // helper iterators
  std::unordered_map<const ProofNode*, bool>::iterator pit;
  const ProofNode* cur;
  visit.push_back(pn);
  do
  {
    cur = visit.back();
    pit = processingChildren.find(cur);
    if (pit == processingChildren.end())
    {
      ProofRule r = cur->getRule();
      if (r == ProofRule::ASSUME)
      {
        // ignore
        visit.pop_back();
        continue;
      }
      // print preorder traversal
      printStepPre(out, cur);
      processingChildren[cur] = true;
      // will revisit this proof node
      std::vector<std::shared_ptr<ProofNode>> children;
      getChildrenFromProofRule(cur, children);
      // visit each child
      for (const std::shared_ptr<ProofNode>& c : children)
      {
        visit.push_back(c.get());
      }
      continue;
    }
    visit.pop_back();
    if (pit->second)
    {
      processingChildren[cur] = false;
      // print postorder traversal
      printStepPost(out, cur);
    }
  } while (!visit.empty());
}

void AlfPrinter::printStepPre(AlfPrintChannel* out, const ProofNode* pn)
{
  // if we haven't yet allocated a proof id, do it now
  ProofRule r = pn->getRule();
  if (r == ProofRule::SCOPE)
  {
    const std::vector<Node>& args = pn->getArguments();
    for (const Node& a : args)
    {
      size_t aid = allocateAssumePushId(pn, a);
      Node aa = d_tproc.convert(a);
      // print a push
      out->printAssume(aa, aid, true);
    }
  }
}

void AlfPrinter::getChildrenFromProofRule(
    const ProofNode* pn, std::vector<std::shared_ptr<ProofNode>>& children)
{
  const std::vector<std::shared_ptr<ProofNode>>& cc = pn->getChildren();
  switch (pn->getRule())
  {
    case ProofRule::CONG:
    {
      Node res = pn->getResult();
      if (res[0].isClosure())
      {
        // Ignore the children after the required arguments.
        // This ensures that we ignore e.g. equalities between patterns
        // which can appear in term conversion proofs.
        size_t arity = kind::metakind::getMinArityForKind(res[0].getKind());
        children.insert(children.end(), cc.begin(), cc.begin() + arity - 1);
        return;
      }
    }
    break;
    default: break;
  }
  children.insert(children.end(), cc.begin(), cc.end());
}

void AlfPrinter::getArgsFromProofRule(const ProofNode* pn,
                                      std::vector<Node>& args)
{
  Node res = pn->getResult();
  const std::vector<Node> pargs = pn->getArguments();
  ProofRule r = pn->getRule();
  switch (r)
  {
    case ProofRule::CONG:
    case ProofRule::NARY_CONG:
    {
      Node op = d_tproc.getOperatorOfTerm(res[0], true);
      args.push_back(d_tproc.convert(op));
      return;
    }
    break;
    case ProofRule::HO_CONG:
    {
      // argument is ignored
      return;
    }
    case ProofRule::INSTANTIATE:
    {
      // ignore arguments past the term vector
      Node ts = d_tproc.convert(pargs[0]);
      args.push_back(ts);
      return;
    }
    case ProofRule::DSL_REWRITE:
    {
      ProofRewriteRule dr;
      if (!rewriter::getRewriteRule(pargs[0], dr))
      {
        Unhandled() << "Failed to get DSL proof rule";
      }
      Trace("alf-printer-debug") << "Get args for " << dr << std::endl;
      const rewriter::RewriteProofRule& rpr = d_rdb->getRule(dr);
      std::vector<Node> ss(pargs.begin() + 1, pargs.end());
      std::vector<std::pair<Kind, std::vector<Node>>> witnessTerms;
      rpr.getConclusionFor(ss, witnessTerms);
      TypeNode absType = nodeManager()->mkAbstractType(Kind::ABSTRACT_TYPE);
      // the arguments are the computed witness terms
      for (const std::pair<Kind, std::vector<Node>>& w : witnessTerms)
      {
        if (w.first == Kind::UNDEFINED_KIND)
        {
          Assert(w.second.size() == 1);
          args.push_back(d_tproc.convert(w.second[0]));
        }
        else
        {
          std::vector<Node> wargs;
          for (const Node& wc : w.second)
          {
            wargs.push_back(d_tproc.convert(wc));
          }
          args.push_back(d_tproc.mkInternalApp(
              printer::smt2::Smt2Printer::smtKindString(w.first),
              wargs,
              absType));
        }
      }
      return;
    }
    default: break;
  }
  for (size_t i = 0, nargs = pargs.size(); i < nargs; i++)
  {
    Node av = d_tproc.convert(pargs[i]);
    args.push_back(av);
  }
}

void AlfPrinter::printStepPost(AlfPrintChannel* out, const ProofNode* pn)
{
  Assert(pn->getRule() != ProofRule::ASSUME);
  // if we have yet to allocate a proof id, do it now
  bool wasAlloc = false;
  TNode conclusion = d_tproc.convert(pn->getResult());
  TNode conclusionPrint;
  // print conclusion only if option is set, or this is false
  if (options().proof.proofPrintConclusion || conclusion == d_false)
  {
    conclusionPrint = conclusion;
  }
  ProofRule r = pn->getRule();
  std::vector<std::shared_ptr<ProofNode>> children;
  getChildrenFromProofRule(pn, children);
  std::vector<Node> args;
  bool handled = isHandled(pn);
  if (handled)
  {
    if (r == ProofRule::DSL_REWRITE)
    {
      const std::vector<Node> aargs = pn->getArguments();
      // if its a DSL rule, remember it
      Node idn = aargs[0];
      ProofRewriteRule di;
      if (rewriter::getRewriteRule(idn, di))
      {
        d_dprs.insert(di);
      }
      else
      {
        Unhandled();
      }
    }
    getArgsFromProofRule(pn, args);
  }
  size_t id = allocateProofId(pn, wasAlloc);
  std::vector<size_t> premises;
  // get the premises
  std::map<Node, size_t>::iterator ita;
  std::map<const ProofNode*, size_t>::iterator itp;
  for (const std::shared_ptr<ProofNode>& c : children)
  {
    size_t pid;
    // if assume, lookup in passumeMap
    if (c->getRule() == ProofRule::ASSUME)
    {
      ita = d_passumeMap.find(c->getResult());
      Assert(ita != d_passumeMap.end());
      pid = ita->second;
    }
    else
    {
      itp = d_pletMap.find(c.get());
      Assert(itp != d_pletMap.end());
      pid = itp->second;
    }
    premises.push_back(pid);
  }
  // if we don't handle the rule, print trust
  if (!handled)
  {
    if (!options().proof.alfAllowTrust)
    {
      Unreachable() << "An ALF proof equires a trust step for " << pn->getRule()
                    << ", but --" << options::proof::longName::alfAllowTrust
                    << " is false" << std::endl;
    }
    out->printTrustStep(pn->getRule(),
                        conclusionPrint,
                        id,
                        premises,
                        pn->getArguments(),
                        conclusion);
    return;
  }
  std::string rname = getRuleName(pn);
  if (r == ProofRule::SCOPE)
  {
    if (args.empty())
    {
      // If there are no premises, any reference to this proof can just refer to
      // the body.
      d_pletMap[pn] = premises[0];
    }
    else
    {
      // Assuming the body of the scope has identifier id_0, the following prints:
      // (step-pop id_1 :rule scope :premises (id_0))
      // ...
      // (step-pop id_n :rule scope :premises (id_{n-1}))
      // (step id :rule process_scope :premises (id_n) :args (C))
      size_t tmpId;
      for (size_t i = 0, nargs = args.size(); i < nargs; i++)
      {
        // Manually increment proof id counter and premises. Note they will only be
        // used locally here to chain together the pops mentioned above.
        tmpId = d_pfIdCounter;
        d_pfIdCounter++;
        out->printStep(rname, Node::null(), tmpId, premises, {}, true);
        // The current id is the premises of the next.
        premises.clear();
        premises.push_back(tmpId);
      }
      // Finish with the process scope step.
      std::vector<Node> pargs;
      pargs.push_back(d_tproc.convert(children[0]->getResult()));
      out->printStep("process_scope", conclusionPrint, id, premises, pargs);
    }
  }
  else
  {
    out->printStep(rname, conclusionPrint, id, premises, args);
  }
}

size_t AlfPrinter::allocateAssumePushId(const ProofNode* pn, const Node& a)
{
  std::pair<const ProofNode*, Node> key(pn, a);
  std::map<std::pair<const ProofNode*, Node>, size_t>::iterator it =
      d_ppushMap.find(key);
  if (it != d_ppushMap.end())
  {
    return it->second;
  }
  bool wasAlloc = false;
  size_t aid = allocateAssumeId(a, wasAlloc);
  // if we assigned an id to the assumption
  if (!wasAlloc)
  {
    // otherwise we shadow, just use a dummy
    d_pfIdCounter++;
    aid = d_pfIdCounter;
  }
  d_ppushMap[key] = aid;
  return aid;
}

size_t AlfPrinter::allocateAssumeId(const Node& n, bool& wasAlloc)
{
  std::map<Node, size_t>::iterator it = d_passumeMap.find(n);
  if (it != d_passumeMap.end())
  {
    wasAlloc = false;
    return it->second;
  }
  wasAlloc = true;
  d_pfIdCounter++;
  d_passumeMap[n] = d_pfIdCounter;
  return d_pfIdCounter;
}

size_t AlfPrinter::allocateProofId(const ProofNode* pn, bool& wasAlloc)
{
  std::map<const ProofNode*, size_t>::iterator it = d_pletMap.find(pn);
  if (it != d_pletMap.end())
  {
    wasAlloc = false;
    return it->second;
  }
  wasAlloc = true;
  d_pfIdCounter++;
  d_pletMap[pn] = d_pfIdCounter;
  return d_pfIdCounter;
}

}  // namespace proof
}  // namespace cvc5::internal<|MERGE_RESOLUTION|>--- conflicted
+++ resolved
@@ -136,12 +136,8 @@
     case ProofRule::STRING_LENGTH_NON_EMPTY:
     case ProofRule::RE_INTER:
     case ProofRule::RE_UNFOLD_POS:
-<<<<<<< HEAD
     case ProofRule::RE_UNFOLD_NEG_CONCAT_FIXED:
-    case ProofRule::REMOVE_TERM_FORMULA_AXIOM:
-=======
     case ProofRule::ITE_EQ:
->>>>>>> 9bd07c58
     case ProofRule::INSTANTIATE:
     case ProofRule::SKOLEMIZE:
     case ProofRule::ALPHA_EQUIV:
