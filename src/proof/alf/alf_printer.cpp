--- conflicted
+++ resolved
@@ -129,12 +129,9 @@
     case ProofRule::REMOVE_TERM_FORMULA_AXIOM:
     case ProofRule::INSTANTIATE:
     case ProofRule::SKOLEMIZE:
-<<<<<<< HEAD
     case ProofRule::DRAT_REFUTATION:
     case ProofRule::SAT_EXTERNAL_PROVE:
-=======
     case ProofRule::ALPHA_EQUIV:
->>>>>>> fd4f71f3
     case ProofRule::ENCODE_PRED_TRANSFORM:
     case ProofRule::DSL_REWRITE:
     // alf rule is handled
