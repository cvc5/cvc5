/******************************************************************************
 * Top contributors (to current version):
 *   Andrew Reynolds
 *
 * This file is part of the cvc5 project.
 *
 * Copyright (c) 2009-2024 by the authors listed in the file AUTHORS
 * in the top-level source directory and their institutional affiliations.
 * All rights reserved.  See the file COPYING in the top-level source
 * directory for licensing information.
 * ****************************************************************************
 *
 * The printer for the AletheLF format.
 */

#include "proof/alf/alf_printer.h"

#include <cctype>
#include <iostream>
#include <memory>
#include <ostream>
#include <sstream>

#include "expr/node_algorithm.h"
#include "expr/subs.h"
#include "options/main_options.h"
#include "printer/printer.h"
#include "printer/smt2/smt2_printer.h"
#include "proof/alf/alf_dependent_type_converter.h"
#include "proof/proof_node_to_sexpr.h"
#include "rewriter/rewrite_db.h"
#include "smt/print_benchmark.h"
#include "theory/strings/theory_strings_utils.h"

namespace cvc5::internal {

namespace proof {

AlfPrinter::AlfPrinter(Env& env,
                       BaseAlfNodeConverter& atp,
                       rewriter::RewriteDb* rdb,
                       uint32_t letThresh)
    : EnvObj(env),
      d_tproc(atp),
      d_pfIdCounter(0),
      d_alreadyPrinted(&d_passumeCtx),
      d_passumeMap(&d_passumeCtx),
      d_termLetPrefix("@t"),
      d_ltproc(nodeManager(), atp),
      d_rdb(rdb),
      // Use a let binding if proofDagGlobal is true. We can traverse binders
      // due to the way we print global declare-var, since terms beneath
      // binders will always have their variables in scope and hence can be
      // printed in define commands. We additionally traverse skolems with this
      // utility.
      d_lbind(d_termLetPrefix, letThresh, true, true),
      d_lbindUse(options().proof.proofDagGlobal ? &d_lbind : nullptr),
      d_aletify(d_lbindUse)
{
  d_pfType = nodeManager()->mkSort("proofType");
  d_false = nodeManager()->mkConst(false);
}

bool AlfPrinter::isHandled(const ProofNode* pfn) const
{
  const std::vector<Node> pargs = pfn->getArguments();
  switch (pfn->getRule())
  {
    // List of handled rules
    case ProofRule::SCOPE:
    case ProofRule::REFL:
    case ProofRule::SYMM:
    case ProofRule::TRANS:
    case ProofRule::CONG:
    case ProofRule::NARY_CONG:
    case ProofRule::HO_CONG:
    case ProofRule::TRUE_INTRO:
    case ProofRule::TRUE_ELIM:
    case ProofRule::FALSE_INTRO:
    case ProofRule::FALSE_ELIM:
    case ProofRule::SPLIT:
    case ProofRule::EQ_RESOLVE:
    case ProofRule::MODUS_PONENS:
    case ProofRule::NOT_NOT_ELIM:
    case ProofRule::CONTRA:
    case ProofRule::AND_ELIM:
    case ProofRule::AND_INTRO:
    case ProofRule::NOT_OR_ELIM:
    case ProofRule::IMPLIES_ELIM:
    case ProofRule::NOT_IMPLIES_ELIM1:
    case ProofRule::NOT_IMPLIES_ELIM2:
    case ProofRule::EQUIV_ELIM1:
    case ProofRule::EQUIV_ELIM2:
    case ProofRule::NOT_EQUIV_ELIM1:
    case ProofRule::NOT_EQUIV_ELIM2:
    case ProofRule::XOR_ELIM1:
    case ProofRule::XOR_ELIM2:
    case ProofRule::NOT_XOR_ELIM1:
    case ProofRule::NOT_XOR_ELIM2:
    case ProofRule::ITE_ELIM1:
    case ProofRule::ITE_ELIM2:
    case ProofRule::NOT_ITE_ELIM1:
    case ProofRule::NOT_ITE_ELIM2:
    case ProofRule::NOT_AND:
    case ProofRule::CNF_AND_NEG:
    case ProofRule::CNF_OR_POS:
    case ProofRule::CNF_OR_NEG:
    case ProofRule::CNF_IMPLIES_POS:
    case ProofRule::CNF_IMPLIES_NEG1:
    case ProofRule::CNF_IMPLIES_NEG2:
    case ProofRule::CNF_EQUIV_POS1:
    case ProofRule::CNF_EQUIV_POS2:
    case ProofRule::CNF_EQUIV_NEG1:
    case ProofRule::CNF_EQUIV_NEG2:
    case ProofRule::CNF_XOR_POS1:
    case ProofRule::CNF_XOR_POS2:
    case ProofRule::CNF_XOR_NEG1:
    case ProofRule::CNF_XOR_NEG2:
    case ProofRule::CNF_ITE_POS1:
    case ProofRule::CNF_ITE_POS2:
    case ProofRule::CNF_ITE_POS3:
    case ProofRule::CNF_ITE_NEG1:
    case ProofRule::CNF_ITE_NEG2:
    case ProofRule::CNF_ITE_NEG3:
    case ProofRule::CNF_AND_POS:
    case ProofRule::FACTORING:
    case ProofRule::REORDERING:
    case ProofRule::RESOLUTION:
    case ProofRule::CHAIN_RESOLUTION:
    case ProofRule::ARRAYS_READ_OVER_WRITE:
    case ProofRule::ARRAYS_READ_OVER_WRITE_CONTRA:
    case ProofRule::ARRAYS_READ_OVER_WRITE_1:
    case ProofRule::ARRAYS_EXT:
    case ProofRule::ARITH_SUM_UB:
    case ProofRule::ARITH_MULT_POS:
    case ProofRule::ARITH_MULT_NEG:
    case ProofRule::ARITH_TRICHOTOMY:
    case ProofRule::ARITH_TRANS_EXP_NEG:
    case ProofRule::ARITH_TRANS_EXP_POSITIVITY:
    case ProofRule::ARITH_TRANS_EXP_SUPER_LIN:
    case ProofRule::ARITH_TRANS_EXP_ZERO:
    case ProofRule::ARITH_TRANS_SINE_BOUNDS:
    case ProofRule::ARITH_TRANS_SINE_SYMMETRY:
    case ProofRule::ARITH_TRANS_SINE_TANGENT_ZERO:
    case ProofRule::ARITH_TRANS_SINE_TANGENT_PI:
    case ProofRule::INT_TIGHT_LB:
    case ProofRule::INT_TIGHT_UB:
    case ProofRule::SKOLEM_INTRO:
    case ProofRule::SETS_SINGLETON_INJ:
    case ProofRule::SETS_EXT:
    case ProofRule::SETS_FILTER_UP:
    case ProofRule::SETS_FILTER_DOWN:
    case ProofRule::CONCAT_EQ:
    case ProofRule::CONCAT_UNIFY:
    case ProofRule::CONCAT_CSPLIT:
    case ProofRule::CONCAT_CPROP:
    case ProofRule::CONCAT_CONFLICT:
    case ProofRule::CONCAT_SPLIT:
    case ProofRule::CONCAT_LPROP:
    case ProofRule::STRING_LENGTH_POS:
    case ProofRule::STRING_LENGTH_NON_EMPTY:
    case ProofRule::RE_INTER:
    case ProofRule::RE_UNFOLD_POS:
    case ProofRule::RE_UNFOLD_NEG_CONCAT_FIXED:
    case ProofRule::RE_UNFOLD_NEG:
    case ProofRule::STRING_CODE_INJ:
    case ProofRule::STRING_SEQ_UNIT_INJ:
    case ProofRule::STRING_DECOMPOSE:
    case ProofRule::ITE_EQ:
    case ProofRule::INSTANTIATE:
    case ProofRule::SKOLEMIZE:
    case ProofRule::ALPHA_EQUIV:
    case ProofRule::ENCODE_EQ_INTRO:
    case ProofRule::HO_APP_ENCODE:
    case ProofRule::ACI_NORM:
    case ProofRule::DSL_REWRITE: return true;
    case ProofRule::BV_BITBLAST_STEP:
    {
      return isHandledBitblastStep(pfn->getArguments()[0]);
    }
    break;
    case ProofRule::THEORY_REWRITE:
    {
      ProofRewriteRule id;
      rewriter::getRewriteRule(pfn->getArguments()[0], id);
      return isHandledTheoryRewrite(id, pfn->getArguments()[1]);
    }
    break;
    case ProofRule::ARITH_POLY_NORM:
    {
      // we don't support bitvectors yet
      Assert(pargs[0].getKind() == Kind::EQUAL);
      return pargs[0][0].getType().isRealOrInt();
    }
    break;
    case ProofRule::ARITH_POLY_NORM_REL:
    {
      // we don't support bitvectors yet
      Node res = pfn->getResult();
      Assert(res.getKind() == Kind::EQUAL);
      Assert(res[0].getType().isBoolean());
      return res[0][0].getType().isRealOrInt();
    }
    break;
    case ProofRule::STRING_REDUCTION:
    {
      // depends on the operator
      Assert(!pargs.empty());
      Kind k = pargs[0].getKind();
      return k == Kind::STRING_SUBSTR || k == Kind::STRING_INDEXOF;
    }
    break;
    case ProofRule::STRING_EAGER_REDUCTION:
    {
      // depends on the operator
      Assert(!pargs.empty());
      Kind k = pargs[0].getKind();
      return k == Kind::STRING_CONTAINS || k == Kind::STRING_TO_CODE
             || k == Kind::STRING_INDEXOF || k == Kind::STRING_IN_REGEXP;
    }
    break;
    //
    case ProofRule::EVALUATE:
    {
      if (canEvaluate(pargs[0]))
      {
        Trace("alf-printer-debug") << "Can evaluate " << pargs[0] << std::endl;
        return true;
      }
    }
    break;
    // otherwise not handled
    default: break;
  }
  return false;
}

bool AlfPrinter::isHandledTheoryRewrite(ProofRewriteRule id,
                                        const Node& n) const
{
  switch (id)
  {
    case ProofRewriteRule::DISTINCT_ELIM:
    case ProofRewriteRule::BETA_REDUCE:
    case ProofRewriteRule::ARITH_STRING_PRED_ENTAIL:
    case ProofRewriteRule::ARITH_STRING_PRED_SAFE_APPROX:
    case ProofRewriteRule::RE_LOOP_ELIM:
    case ProofRewriteRule::SETS_IS_EMPTY_EVAL:
    case ProofRewriteRule::STR_IN_RE_CONCAT_STAR_CHAR:
    case ProofRewriteRule::STR_IN_RE_SIGMA:
    case ProofRewriteRule::STR_IN_RE_SIGMA_STAR:
    case ProofRewriteRule::STR_IN_RE_CONSUME:
    case ProofRewriteRule::RE_INTER_UNION_INCLUSION:
    case ProofRewriteRule::BV_BITWISE_SLICING: return true;
    case ProofRewriteRule::STR_IN_RE_EVAL:
      Assert(n[0].getKind() == Kind::STRING_IN_REGEXP && n[0][0].isConst());
      return canEvaluateRegExp(n[0][1]);
    default: break;
  }
  return false;
}

bool AlfPrinter::isHandledBitblastStep(const Node& eq) const
{
  Assert(eq.getKind() == Kind::EQUAL);
  if (eq[0].isVar())
  {
    return true;
  }
  switch (eq[0].getKind())
  {
    case Kind::CONST_BITVECTOR:
    case Kind::BITVECTOR_EXTRACT:
    case Kind::BITVECTOR_CONCAT:
    case Kind::EQUAL: return true;
    default:
      Trace("alf-printer-debug") << "Cannot bitblast  " << eq[0] << std::endl;
      break;
  }
  return false;
}

bool AlfPrinter::canEvaluate(Node n) const
{
  std::unordered_set<TNode> visited;
  std::vector<TNode> visit;
  TNode cur;
  visit.push_back(n);
  do
  {
    cur = visit.back();
    visit.pop_back();
    if (visited.find(cur) == visited.end())
    {
      visited.insert(cur);
      switch (cur.getKind())
      {
        case Kind::ITE:
        case Kind::NOT:
        case Kind::AND:
        case Kind::OR:
        case Kind::XOR:
        case Kind::CONST_BOOLEAN:
        case Kind::CONST_INTEGER:
        case Kind::CONST_RATIONAL:
        case Kind::CONST_STRING:
        case Kind::CONST_BITVECTOR:
        case Kind::ADD:
        case Kind::SUB:
        case Kind::NEG:
        case Kind::LT:
        case Kind::GT:
        case Kind::GEQ:
        case Kind::LEQ:
        case Kind::MULT:
        case Kind::NONLINEAR_MULT:
        case Kind::INTS_MODULUS:
        case Kind::INTS_MODULUS_TOTAL:
        case Kind::DIVISION:
        case Kind::DIVISION_TOTAL:
        case Kind::INTS_DIVISION:
        case Kind::INTS_DIVISION_TOTAL:
        case Kind::INTS_ISPOW2:
        case Kind::INTS_LOG2:
        case Kind::TO_REAL:
        case Kind::TO_INTEGER:
        case Kind::IS_INTEGER:
        case Kind::STRING_CONCAT:
        case Kind::STRING_SUBSTR:
        case Kind::STRING_LENGTH:
        case Kind::STRING_CONTAINS:
        case Kind::STRING_REPLACE:
        case Kind::STRING_INDEXOF:
        case Kind::STRING_TO_CODE:
        case Kind::STRING_FROM_CODE:
        case Kind::BITVECTOR_EXTRACT:
        case Kind::BITVECTOR_CONCAT:
        case Kind::BITVECTOR_ADD:
        case Kind::BITVECTOR_SUB:
        case Kind::BITVECTOR_NEG:
        case Kind::BITVECTOR_NOT:
        case Kind::BITVECTOR_MULT:
        case Kind::BITVECTOR_AND:
        case Kind::BITVECTOR_OR:
        case Kind::CONST_BITVECTOR_SYMBOLIC: break;
        case Kind::EQUAL:
        {
          TypeNode tn = cur[0].getType();
          if (!tn.isBoolean() && !tn.isReal() && !tn.isInteger()
              && !tn.isString() && !tn.isBitVector())
          {
            return false;
          }
        }
        break;
        case Kind::BITVECTOR_SIZE:
          // special case, evaluates no matter what is inside
          continue;
        default:
          Trace("alf-printer-debug")
              << "Cannot evaluate " << cur.getKind() << std::endl;
          return false;
      }
      for (const Node& cn : cur)
      {
        visit.push_back(cn);
      }
    }
  } while (!visit.empty());
  return true;
}

bool AlfPrinter::canEvaluateRegExp(Node r) const
{
  Assert(r.getType().isRegExp());
  Trace("alf-printer-debug") << "canEvaluateRegExp? " << r << std::endl;
  std::unordered_set<TNode> visited;
  std::vector<TNode> visit;
  TNode cur;
  visit.push_back(r);
  do
  {
    cur = visit.back();
    visit.pop_back();
    if (visited.find(cur) == visited.end())
    {
      visited.insert(cur);
      switch (cur.getKind())
      {
        case Kind::REGEXP_ALL:
        case Kind::REGEXP_ALLCHAR:
        case Kind::REGEXP_COMPLEMENT:
        case Kind::REGEXP_NONE:
        case Kind::REGEXP_UNION:
        case Kind::REGEXP_INTER:
        case Kind::REGEXP_CONCAT:
        case Kind::REGEXP_STAR: break;
        case Kind::REGEXP_RANGE:
          if (!theory::strings::utils::isCharacterRange(cur))
          {
            Trace("alf-printer-debug") << "Non-char range" << std::endl;
            return false;
          }
          continue;
        case Kind::STRING_TO_REGEXP:
          if (!canEvaluate(cur[0]))
          {
            Trace("alf-printer-debug") << "Non-evaluatable string" << std::endl;
            return false;
          }
          continue;
        default:
          Trace("alf-printer-debug") << "Cannot evaluate " << cur.getKind()
                                     << " in regular expressions" << std::endl;
          return false;
      }
      for (const Node& cn : cur)
      {
        visit.push_back(cn);
      }
    }
  } while (!visit.empty());
  return true;
}

std::string AlfPrinter::getRuleName(const ProofNode* pfn) const
{
  ProofRule r = pfn->getRule();
  if (r == ProofRule::DSL_REWRITE)
  {
    ProofRewriteRule id;
    rewriter::getRewriteRule(pfn->getArguments()[0], id);
    std::stringstream ss;
    ss << id;
    return ss.str();
  }
  else if (r == ProofRule::THEORY_REWRITE)
  {
    ProofRewriteRule id;
    rewriter::getRewriteRule(pfn->getArguments()[0], id);
    std::stringstream ss;
    ss << id;
    return ss.str();
  }
  else if (r == ProofRule::ENCODE_EQ_INTRO || r == ProofRule::HO_APP_ENCODE)
  {
    // ENCODE_EQ_INTRO proves (= t (convert t)) from argument t,
    // where (convert t) is indistinguishable from t according to the proof.
    // Similarly, HO_APP_ENCODE proves an equality between a term of kind
    // Kind::HO_APPLY and Kind::APPLY_UF, which denotes the same term in ALF.
    return "refl";
  }
  std::string name = toString(r);
  std::transform(name.begin(), name.end(), name.begin(), [](unsigned char c) {
    return std::tolower(c);
  });
  return name;
}

void AlfPrinter::printDslRule(std::ostream& out, ProofRewriteRule r)
{
  const rewriter::RewriteProofRule& rpr = d_rdb->getRule(r);
  const std::vector<Node>& varList = rpr.getVarList();
  const std::vector<Node>& uvarList = rpr.getUserVarList();
  const std::vector<Node>& conds = rpr.getConditions();
  Node conc = rpr.getConclusion(true);
  // We must map variables of the rule to internal symbols (via
  // mkInternalSymbol) so that the ALF node converter will not treat the
  // BOUND_VARIABLE of this rule as user provided variables. The substitution
  // su stores this mapping.
  Subs su;
  out << "(declare-rule " << r << " (";
  AlfDependentTypeConverter adtc(nodeManager(), d_tproc);
  std::stringstream ssExplicit;
  std::map<std::string, size_t> nameCount;
  std::vector<Node> uviList;
  for (size_t i = 0, nvars = uvarList.size(); i < nvars; i++)
  {
    if (i > 0)
    {
      ssExplicit << " ";
    }
    const Node& uv = uvarList[i];
    std::stringstream sss;
    sss << uv;
    // Use a consistent variable name, which e.g. ensures that minor changes
    // to the RARE rules do not induce major changes in the CPC definition.
    // Below, we have a variable when the user has named x (which itself may
    // contain digits), and the cvc5 RARE parser has renamed to xN where N is
    // <numeral>+. We rename this to xM where M is the number of times we have
    // seen a variable with prefix M. For example, the variable `x1s2` may be
    // renamed to `x1s2123`, which will be renamed to `x1s1` here.
    std::string str = sss.str();
    size_t index = str.find_last_not_of("0123456789");
    std::string result = str.substr(0, index+1);
    sss.str("");
    nameCount[result]++;
    sss << result << nameCount[result];
    Node uvi = d_tproc.mkInternalSymbol(sss.str(), uv.getType());
    uviList.emplace_back(uvi);
    su.add(varList[i], uvi);
    ssExplicit << "(" << sss.str() << " ";
    TypeNode uvt = uv.getType();
    Node uvtp = adtc.process(uvt);
    ssExplicit << uvtp;
    if (expr::isListVar(uv))
    {
      // carry over whether it is a list variable
      expr::markListVar(uvi);
      ssExplicit << " :list";
    }
    ssExplicit << ")";
  }
  // print implicit parameters introduced in dependent type conversion
  const std::vector<Node>& params = adtc.getFreeParameters();
  for (const Node& p : params)
  {
    out << "(" << p << " " << p.getType() << ") ";
  }
  // now print variables of the proof rule
  out << ssExplicit.str();
  out << ")" << std::endl;
  if (!conds.empty())
  {
    out << "  :premises (";
    bool firstTime = true;
    for (const Node& c : conds)
    {
      if (firstTime)
      {
        firstTime = false;
      }
      else
      {
        out << " ";
      }
      // note we apply list conversion to premises as well.
      Node cc = d_tproc.convert(su.apply(c));
      cc = d_ltproc.convert(cc);
      out << cc;
    }
    out << ")" << std::endl;
  }
  out << "  :args (";
  for (size_t i = 0, nvars = uviList.size(); i < nvars; i++)
  {
    if (i > 0)
    {
      out << " ";
    }
    out << uviList[i];
  }
  out << ")" << std::endl;
  Node sconc = d_tproc.convert(su.apply(conc));
  sconc = d_ltproc.convert(sconc);
  Assert(sconc.getKind() == Kind::EQUAL);
  out << "  :conclusion (= " << sconc[0] << " " << sconc[1] << ")" << std::endl;
  out << ")" << std::endl;
}

LetBinding* AlfPrinter::getLetBinding() { return d_lbindUse; }

void AlfPrinter::printLetList(std::ostream& out, LetBinding& lbind)
{
  std::vector<Node> letList;
  lbind.letify(letList);
  std::map<Node, size_t>::const_iterator it;
  for (size_t i = 0, nlets = letList.size(); i < nlets; i++)
  {
    Node n = letList[i];
    // use define command which does not invoke type checking
    out << "(define " << d_termLetPrefix << lbind.getId(n);
    out << " () ";
    Printer::getPrinter(out)->toStream(out, n, &lbind, false);
    out << ")" << std::endl;
  }
}

void AlfPrinter::print(std::ostream& out,
                       std::shared_ptr<ProofNode> pfn,
                       ProofScopeMode psm)
{
  // ensures options are set once and for all
  options::ioutils::applyOutputLanguage(out, Language::LANG_SMTLIB_V2_6);
  options::ioutils::applyPrintArithLitToken(out, true);
  options::ioutils::applyPrintSkolemDefinitions(out, true);
  // allocate a print channel
  AlfPrintChannelOut aprint(out, d_lbindUse, d_termLetPrefix, true);
  print(aprint, pfn, psm);
}

<<<<<<< HEAD
  // Use a let binding if proofDagGlobal is true.
  // We can traverse binders due to the way we print global declare-var, since
  // terms beneath binders will always have their variables in scope and hence
  // can be printed in define commands.
  // We additionally traverse skolems with this utility.
  LetBinding lbind(d_termLetPrefix, 2, true, true);
  LetBinding* lbindUse = options().proof.proofDagGlobal ? &lbind : nullptr;
  AlfPrintChannelPre aletify(nodeManager(), lbindUse);
  AlfPrintChannelOut aprint(nodeManager(), out, lbindUse, d_termLetPrefix);
=======
void AlfPrinter::print(AlfPrintChannelOut& aout,
                       std::shared_ptr<ProofNode> pfn,
                       ProofScopeMode psm)
{
  std::ostream& out = aout.getOStream();
  Assert(d_pletMap.empty());
  d_pfIdCounter = 0;
>>>>>>> b08221cf

  const ProofNode* ascope = nullptr;
  const ProofNode* dscope = nullptr;
  const ProofNode* pnBody = nullptr;
  if (psm == ProofScopeMode::NONE)
  {
    pnBody = pfn.get();
  }
  else if (psm == ProofScopeMode::UNIFIED)
  {
    ascope = pfn.get();
    Assert(ascope->getRule() == ProofRule::SCOPE);
    pnBody = pfn->getChildren()[0].get();
  }
  else if (psm == ProofScopeMode::DEFINITIONS_AND_ASSERTIONS)
  {
    dscope = pfn.get();
    Assert(dscope->getRule() == ProofRule::SCOPE);
    ascope = pfn->getChildren()[0].get();
    Assert(ascope->getRule() == ProofRule::SCOPE);
    pnBody = pfn->getChildren()[0]->getChildren()[0].get();
  }

  // Get the definitions and assertions and print the declarations from them
  const std::vector<Node>& definitions =
      dscope != nullptr ? dscope->getArguments() : d_emptyVec;
  const std::vector<Node>& assertions =
      ascope != nullptr ? ascope->getArguments() : d_emptyVec;
  bool wasAlloc;
  for (size_t i = 0; i < 2; i++)
  {
    AlfPrintChannel* ao;
    if (i == 0)
    {
      ao = &d_aletify;
    }
    else
    {
      ao = &aout;
    }
    if (i == 1)
    {
      // do not need to print DSL rules
      if (!options().proof.proofPrintReference)
      {
        // [1] print the declarations
        printer::smt2::Smt2Printer alfp(printer::smt2::Variant::alf_variant);
        smt::PrintBenchmark pb(&alfp, &d_tproc);
        std::stringstream outDecl;
        std::stringstream outDef;
        pb.printDeclarationsFrom(outDecl, outDef, definitions, assertions);
        out << outDecl.str();
        // [2] print the definitions
        out << outDef.str();
      }
      // [3] print proof-level term bindings
      printLetList(out, d_lbind);
    }
    // [4] print (unique) assumptions, including definitions
    std::unordered_set<Node> processed;
    for (const Node& n : assertions)
    {
      if (processed.find(n) != processed.end())
      {
        continue;
      }
      processed.insert(n);
      size_t id = allocateAssumeId(n, wasAlloc);
      Node nc = d_tproc.convert(n);
      ao->printAssume(nc, id, false);
    }
    for (const Node& n : definitions)
    {
      if (n.getKind() != Kind::EQUAL)
      {
        // skip define-fun-rec?
        continue;
      }
      if (processed.find(n) != processed.end())
      {
        continue;
      }
      processed.insert(n);
      // define-fun are HO equalities that can be proven by refl
      size_t id = allocateAssumeId(n, wasAlloc);
      Node f = d_tproc.convert(n[0]);
      Node lam = d_tproc.convert(n[1]);
      ao->printStep("refl", f.eqNode(lam), id, {}, {lam});
    }
    // [5] print proof body
    printProofInternal(ao, pnBody, i == 1);
  }
}

void AlfPrinter::printNext(AlfPrintChannelOut& aout,
                           std::shared_ptr<ProofNode> pfn)
{
  const ProofNode* pnBody = pfn.get();
  // print with letification
  printProofInternal(&d_aletify, pnBody, false);
  // print the new let bindings
  std::ostream& out = aout.getOStream();
  // Print new terms from the let binding. note that this should print only
  // the terms we have yet to see so far.
  printLetList(out, d_lbind);
  // print the proof
  printProofInternal(&aout, pnBody, true);
}

void AlfPrinter::printProofInternal(AlfPrintChannel* out,
                                    const ProofNode* pn,
                                    bool addToCache)
{
  // the stack
  std::vector<const ProofNode*> visit;
  // Whether we have to process children.
  // This map is dependent on the proof assumption context, e.g. subproofs of
  // SCOPE are reprocessed if they happen to occur in different proof scopes.
  context::CDHashMap<const ProofNode*, bool> processingChildren(&d_passumeCtx);
  // helper iterators
  context::CDHashMap<const ProofNode*, bool>::iterator pit;
  const ProofNode* cur;
  visit.push_back(pn);
  do
  {
    cur = visit.back();
    if (d_alreadyPrinted.find(cur) != d_alreadyPrinted.end())
    {
      visit.pop_back();
      continue;
    }
    pit = processingChildren.find(cur);
    if (pit == processingChildren.end())
    {
      ProofRule r = cur->getRule();
      if (r == ProofRule::ASSUME)
      {
        // ignore
        visit.pop_back();
        continue;
      }
      // print preorder traversal
      printStepPre(out, cur);
      processingChildren[cur] = true;
      // will revisit this proof node
      std::vector<std::shared_ptr<ProofNode>> children;
      getChildrenFromProofRule(cur, children);
      // visit each child
      for (const std::shared_ptr<ProofNode>& c : children)
      {
        visit.push_back(c.get());
      }
      continue;
    }
    visit.pop_back();
    if (pit->second)
    {
      processingChildren[cur] = false;
      // print postorder traversal
      printStepPost(out, cur);
      if (addToCache)
      {
        d_alreadyPrinted.insert(cur);
      }
    }
  } while (!visit.empty());
}

void AlfPrinter::printStepPre(AlfPrintChannel* out, const ProofNode* pn)
{
  // if we haven't yet allocated a proof id, do it now
  ProofRule r = pn->getRule();
  if (r == ProofRule::SCOPE)
  {
    // The assumptions only are valid within the body of the SCOPE, thus
    // we push a context scope.
    d_passumeCtx.push();
    const std::vector<Node>& args = pn->getArguments();
    for (const Node& a : args)
    {
      size_t aid = allocateAssumePushId(pn, a);
      Node aa = d_tproc.convert(a);
      // print a push
      out->printAssume(aa, aid, true);
    }
  }
}

void AlfPrinter::getChildrenFromProofRule(
    const ProofNode* pn, std::vector<std::shared_ptr<ProofNode>>& children)
{
  const std::vector<std::shared_ptr<ProofNode>>& cc = pn->getChildren();
  switch (pn->getRule())
  {
    case ProofRule::CONG:
    {
      Node res = pn->getResult();
      if (res[0].isClosure())
      {
        // Ignore the children after the required arguments.
        // This ensures that we ignore e.g. equalities between patterns
        // which can appear in term conversion proofs.
        size_t arity = kind::metakind::getMinArityForKind(res[0].getKind());
        children.insert(children.end(), cc.begin(), cc.begin() + arity - 1);
        return;
      }
    }
    break;
    default: break;
  }
  children.insert(children.end(), cc.begin(), cc.end());
}

void AlfPrinter::getArgsFromProofRule(const ProofNode* pn,
                                      std::vector<Node>& args)
{
  Node res = pn->getResult();
  const std::vector<Node> pargs = pn->getArguments();
  ProofRule r = pn->getRule();
  switch (r)
  {
    case ProofRule::CONG:
    case ProofRule::NARY_CONG:
    case ProofRule::ARITH_POLY_NORM_REL:
    {
      Node op = d_tproc.getOperatorOfTerm(res[0], true);
      args.push_back(d_tproc.convert(op));
      return;
    }
    break;
    case ProofRule::HO_CONG:
    {
      // argument is ignored
      return;
    }
    case ProofRule::INSTANTIATE:
    {
      // ignore arguments past the term vector
      Node ts = d_tproc.convert(pargs[0]);
      args.push_back(ts);
      return;
    }
    case ProofRule::DSL_REWRITE:
    {
      ProofRewriteRule dr;
      if (!rewriter::getRewriteRule(pargs[0], dr))
      {
        Unhandled() << "Failed to get DSL proof rule";
      }
      Trace("alf-printer-debug") << "Get args for " << dr << std::endl;
      const rewriter::RewriteProofRule& rpr = d_rdb->getRule(dr);
      std::vector<Node> ss(pargs.begin() + 1, pargs.end());
      std::vector<std::pair<Kind, std::vector<Node>>> witnessTerms;
      rpr.getConclusionFor(ss, witnessTerms);
      TypeNode absType = nodeManager()->mkAbstractType(Kind::ABSTRACT_TYPE);
      // the arguments are the computed witness terms
      for (const std::pair<Kind, std::vector<Node>>& w : witnessTerms)
      {
        if (w.first == Kind::UNDEFINED_KIND)
        {
          Assert(w.second.size() == 1);
          args.push_back(d_tproc.convert(w.second[0]));
        }
        else
        {
          std::vector<Node> wargs;
          for (const Node& wc : w.second)
          {
            wargs.push_back(d_tproc.convert(wc));
          }
          args.push_back(d_tproc.mkInternalApp(
              printer::smt2::Smt2Printer::smtKindString(w.first),
              wargs,
              absType));
        }
      }
      return;
    }
    case ProofRule::THEORY_REWRITE:
    {
      // ignore the identifier
      Assert(pargs.size() == 2);
      args.push_back(d_tproc.convert(pargs[1]));
      return;
    }
    break;
    default: break;
  }
  for (size_t i = 0, nargs = pargs.size(); i < nargs; i++)
  {
    Node av = d_tproc.convert(pargs[i]);
    args.push_back(av);
  }
}

void AlfPrinter::printStepPost(AlfPrintChannel* out, const ProofNode* pn)
{
  Assert(pn->getRule() != ProofRule::ASSUME);
  // if we have yet to allocate a proof id, do it now
  bool wasAlloc = false;
  TNode conclusion = d_tproc.convert(pn->getResult());
  TNode conclusionPrint;
  // print conclusion only if option is set, or this is false
  if (options().proof.proofPrintConclusion || conclusion == d_false)
  {
    conclusionPrint = conclusion;
  }
  ProofRule r = pn->getRule();
  std::vector<std::shared_ptr<ProofNode>> children;
  getChildrenFromProofRule(pn, children);
  std::vector<Node> args;
  bool handled = isHandled(pn);
  if (handled)
  {
    getArgsFromProofRule(pn, args);
  }
  size_t id = allocateProofId(pn, wasAlloc);
  std::vector<size_t> premises;
  // get the premises
  context::CDHashMap<Node, size_t>::iterator ita;
  std::map<const ProofNode*, size_t>::iterator itp;
  for (const std::shared_ptr<ProofNode>& c : children)
  {
    size_t pid;
    // if assume, lookup in passumeMap
    if (c->getRule() == ProofRule::ASSUME)
    {
      ita = d_passumeMap.find(c->getResult());
      Assert(ita != d_passumeMap.end());
      pid = ita->second;
    }
    else
    {
      itp = d_pletMap.find(c.get());
      Assert(itp != d_pletMap.end());
      pid = itp->second;
    }
    premises.push_back(pid);
  }
  // if we don't handle the rule, print trust
  if (!handled)
  {
    if (!options().proof.proofAllowTrust)
    {
      std::stringstream ss;
      ss << pn->getRule();
      if (pn->getRule() == ProofRule::THEORY_REWRITE)
      {
        ProofRewriteRule prid;
        rewriter::getRewriteRule(pn->getArguments()[0], prid);
        ss << " (" << prid << ")";
      }
      else if (pn->getRule() == ProofRule::TRUST)
      {
        TrustId tid;
        getTrustId(pn->getArguments()[0], tid);
        ss << " (" << tid << ")";
      }
      Trace("alf-pf-hole") << "Proof rule " << ss.str() << ": "
                           << pn->getResult() << std::endl;
      Unreachable() << "An ALF proof equires a trust step for " << ss.str()
                    << ", but --" << options::proof::longName::proofAllowTrust
                    << " is false" << std::endl;
    }
    out->printTrustStep(pn->getRule(),
                        conclusionPrint,
                        id,
                        premises,
                        pn->getArguments(),
                        conclusion);
    return;
  }
  std::string rname = getRuleName(pn);
  if (r == ProofRule::SCOPE)
  {
    if (args.empty())
    {
      // If there are no premises, any reference to this proof can just refer to
      // the body.
      d_pletMap[pn] = premises[0];
    }
    else
    {
      // Assuming the body of the scope has identifier id_0, the following prints:
      // (step-pop id_1 :rule scope :premises (id_0))
      // ...
      // (step-pop id_n :rule scope :premises (id_{n-1}))
      // (step id :rule process_scope :premises (id_n) :args (C))
      size_t tmpId;
      for (size_t i = 0, nargs = args.size(); i < nargs; i++)
      {
        // Manually increment proof id counter and premises. Note they will only be
        // used locally here to chain together the pops mentioned above.
        tmpId = d_pfIdCounter;
        d_pfIdCounter++;
        out->printStep(rname, Node::null(), tmpId, premises, {}, true);
        // The current id is the premises of the next.
        premises.clear();
        premises.push_back(tmpId);
      }
      // Finish with the process scope step.
      std::vector<Node> pargs;
      pargs.push_back(d_tproc.convert(children[0]->getResult()));
      out->printStep("process_scope", conclusionPrint, id, premises, pargs);
    }
    // We are done with the assumptions in scope, pop a context.
    d_passumeCtx.pop();
  }
  else
  {
    out->printStep(rname, conclusionPrint, id, premises, args);
  }
}

size_t AlfPrinter::allocateAssumePushId(const ProofNode* pn, const Node& a)
{
  std::pair<const ProofNode*, Node> key(pn, a);

  bool wasAlloc = false;
  size_t aid = allocateAssumeId(a, wasAlloc);
  // if we assigned an id to the assumption
  if (!wasAlloc)
  {
    // otherwise we shadow, just use a dummy
    d_pfIdCounter++;
    aid = d_pfIdCounter;
  }
  return aid;
}

size_t AlfPrinter::allocateAssumeId(const Node& n, bool& wasAlloc)
{
  context::CDHashMap<Node, size_t>::iterator it = d_passumeMap.find(n);
  if (it != d_passumeMap.end())
  {
    wasAlloc = false;
    return it->second;
  }
  wasAlloc = true;
  d_pfIdCounter++;
  d_passumeMap[n] = d_pfIdCounter;
  return d_pfIdCounter;
}

size_t AlfPrinter::allocateProofId(const ProofNode* pn, bool& wasAlloc)
{
  std::map<const ProofNode*, size_t>::iterator it = d_pletMap.find(pn);
  if (it != d_pletMap.end())
  {
    wasAlloc = false;
    return it->second;
  }
  wasAlloc = true;
  d_pfIdCounter++;
  d_pletMap[pn] = d_pfIdCounter;
  return d_pfIdCounter;
}

}  // namespace proof
}  // namespace cvc5::internal<|MERGE_RESOLUTION|>--- conflicted
+++ resolved
@@ -492,7 +492,7 @@
     // renamed to `x1s2123`, which will be renamed to `x1s1` here.
     std::string str = sss.str();
     size_t index = str.find_last_not_of("0123456789");
-    std::string result = str.substr(0, index+1);
+    std::string result = str.substr(0, index + 1);
     sss.str("");
     nameCount[result]++;
     sss << result << nameCount[result];
@@ -589,17 +589,6 @@
   print(aprint, pfn, psm);
 }
 
-<<<<<<< HEAD
-  // Use a let binding if proofDagGlobal is true.
-  // We can traverse binders due to the way we print global declare-var, since
-  // terms beneath binders will always have their variables in scope and hence
-  // can be printed in define commands.
-  // We additionally traverse skolems with this utility.
-  LetBinding lbind(d_termLetPrefix, 2, true, true);
-  LetBinding* lbindUse = options().proof.proofDagGlobal ? &lbind : nullptr;
-  AlfPrintChannelPre aletify(nodeManager(), lbindUse);
-  AlfPrintChannelOut aprint(nodeManager(), out, lbindUse, d_termLetPrefix);
-=======
 void AlfPrinter::print(AlfPrintChannelOut& aout,
                        std::shared_ptr<ProofNode> pfn,
                        ProofScopeMode psm)
@@ -607,7 +596,6 @@
   std::ostream& out = aout.getOStream();
   Assert(d_pletMap.empty());
   d_pfIdCounter = 0;
->>>>>>> b08221cf
 
   const ProofNode* ascope = nullptr;
   const ProofNode* dscope = nullptr;
