--- conflicted
+++ resolved
@@ -204,13 +204,10 @@
   {
     case ProofRewriteRule::DISTINCT_ELIM:
     case ProofRewriteRule::RE_LOOP_ELIM:
-<<<<<<< HEAD
-    case ProofRewriteRule::SETS_IS_EMPTY_EVAL: return true;
-=======
+    case ProofRewriteRule::SETS_IS_EMPTY_EVAL:
     case ProofRewriteRule::STR_IN_RE_CONCAT_STAR_CHAR:
     case ProofRewriteRule::STR_IN_RE_SIGMA:
     case ProofRewriteRule::STR_IN_RE_SIGMA_STAR: return true;
->>>>>>> 0297d3fb
     default: break;
   }
   return false;
