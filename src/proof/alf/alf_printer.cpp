/******************************************************************************
 * Top contributors (to current version):
 *   Andrew Reynolds
 *
 * This file is part of the cvc5 project.
 *
 * Copyright (c) 2009-2024 by the authors listed in the file AUTHORS
 * in the top-level source directory and their institutional affiliations.
 * All rights reserved.  See the file COPYING in the top-level source
 * directory for licensing information.
 * ****************************************************************************
 *
 * The printer for the AletheLF format.
 */

#include "proof/alf/alf_printer.h"

#include <cctype>
#include <iostream>
#include <memory>
#include <ostream>
#include <sstream>

#include "expr/node_algorithm.h"
#include "expr/subs.h"
#include "options/main_options.h"
#include "printer/printer.h"
#include "printer/smt2/smt2_printer.h"
#include "proof/alf/alf_dependent_type_converter.h"
#include "proof/proof_node_to_sexpr.h"
#include "rewriter/rewrite_db.h"
#include "smt/print_benchmark.h"
#include "theory/strings/theory_strings_utils.h"

namespace cvc5::internal {

namespace proof {

AlfPrinter::AlfPrinter(Env& env,
                       BaseAlfNodeConverter& atp,
                       rewriter::RewriteDb* rdb,
                       uint32_t letThresh)
    : EnvObj(env),
      d_tproc(atp),
      d_alreadyPrinted(&d_passumeCtx),
      d_passumeMap(&d_passumeCtx),
      d_termLetPrefix("@t"),
      d_ltproc(nodeManager(), atp),
      d_rdb(rdb),
      // Use a let binding if proofDagGlobal is true. We can traverse binders
      // due to the way we print global declare-var, since terms beneath
      // binders will always have their variables in scope and hence can be
      // printed in define commands. We additionally traverse skolems with this
      // utility.
      d_lbind(d_termLetPrefix, letThresh, true, true),
      d_lbindUse(options().proof.proofDagGlobal ? &d_lbind : nullptr),
      d_aletify(d_lbindUse)
{
  d_pfType = nodeManager()->mkSort("proofType");
  d_false = nodeManager()->mkConst(false);
}

bool AlfPrinter::isHandled(const ProofNode* pfn) const
{
  const std::vector<Node> pargs = pfn->getArguments();
  switch (pfn->getRule())
  {
    // List of handled rules
    case ProofRule::SCOPE:
    case ProofRule::REFL:
    case ProofRule::SYMM:
    case ProofRule::TRANS:
    case ProofRule::CONG:
    case ProofRule::NARY_CONG:
    case ProofRule::HO_CONG:
    case ProofRule::TRUE_INTRO:
    case ProofRule::TRUE_ELIM:
    case ProofRule::FALSE_INTRO:
    case ProofRule::FALSE_ELIM:
    case ProofRule::SPLIT:
    case ProofRule::EQ_RESOLVE:
    case ProofRule::MODUS_PONENS:
    case ProofRule::NOT_NOT_ELIM:
    case ProofRule::CONTRA:
    case ProofRule::AND_ELIM:
    case ProofRule::AND_INTRO:
    case ProofRule::NOT_OR_ELIM:
    case ProofRule::IMPLIES_ELIM:
    case ProofRule::NOT_IMPLIES_ELIM1:
    case ProofRule::NOT_IMPLIES_ELIM2:
    case ProofRule::EQUIV_ELIM1:
    case ProofRule::EQUIV_ELIM2:
    case ProofRule::NOT_EQUIV_ELIM1:
    case ProofRule::NOT_EQUIV_ELIM2:
    case ProofRule::XOR_ELIM1:
    case ProofRule::XOR_ELIM2:
    case ProofRule::NOT_XOR_ELIM1:
    case ProofRule::NOT_XOR_ELIM2:
    case ProofRule::ITE_ELIM1:
    case ProofRule::ITE_ELIM2:
    case ProofRule::NOT_ITE_ELIM1:
    case ProofRule::NOT_ITE_ELIM2:
    case ProofRule::NOT_AND:
    case ProofRule::CNF_AND_NEG:
    case ProofRule::CNF_OR_POS:
    case ProofRule::CNF_OR_NEG:
    case ProofRule::CNF_IMPLIES_POS:
    case ProofRule::CNF_IMPLIES_NEG1:
    case ProofRule::CNF_IMPLIES_NEG2:
    case ProofRule::CNF_EQUIV_POS1:
    case ProofRule::CNF_EQUIV_POS2:
    case ProofRule::CNF_EQUIV_NEG1:
    case ProofRule::CNF_EQUIV_NEG2:
    case ProofRule::CNF_XOR_POS1:
    case ProofRule::CNF_XOR_POS2:
    case ProofRule::CNF_XOR_NEG1:
    case ProofRule::CNF_XOR_NEG2:
    case ProofRule::CNF_ITE_POS1:
    case ProofRule::CNF_ITE_POS2:
    case ProofRule::CNF_ITE_POS3:
    case ProofRule::CNF_ITE_NEG1:
    case ProofRule::CNF_ITE_NEG2:
    case ProofRule::CNF_ITE_NEG3:
    case ProofRule::CNF_AND_POS:
    case ProofRule::FACTORING:
    case ProofRule::REORDERING:
    case ProofRule::RESOLUTION:
    case ProofRule::CHAIN_RESOLUTION:
    case ProofRule::ARRAYS_READ_OVER_WRITE:
    case ProofRule::ARRAYS_READ_OVER_WRITE_CONTRA:
    case ProofRule::ARRAYS_READ_OVER_WRITE_1:
    case ProofRule::ARRAYS_EXT:
    case ProofRule::ARITH_SUM_UB:
    case ProofRule::ARITH_MULT_POS:
    case ProofRule::ARITH_MULT_NEG:
    case ProofRule::ARITH_TRICHOTOMY:
    case ProofRule::ARITH_TRANS_EXP_NEG:
    case ProofRule::ARITH_TRANS_EXP_POSITIVITY:
    case ProofRule::ARITH_TRANS_EXP_SUPER_LIN:
    case ProofRule::ARITH_TRANS_EXP_ZERO:
    case ProofRule::ARITH_TRANS_SINE_BOUNDS:
    case ProofRule::ARITH_TRANS_SINE_SYMMETRY:
    case ProofRule::ARITH_TRANS_SINE_TANGENT_ZERO:
    case ProofRule::ARITH_TRANS_SINE_TANGENT_PI:
    case ProofRule::INT_TIGHT_LB:
    case ProofRule::INT_TIGHT_UB:
    case ProofRule::SKOLEM_INTRO:
    case ProofRule::CONCAT_EQ:
    case ProofRule::CONCAT_UNIFY:
    case ProofRule::CONCAT_CSPLIT:
    case ProofRule::CONCAT_CPROP:
    case ProofRule::CONCAT_CONFLICT:
    case ProofRule::CONCAT_SPLIT:
    case ProofRule::CONCAT_LPROP:
    case ProofRule::STRING_LENGTH_POS:
    case ProofRule::STRING_LENGTH_NON_EMPTY:
    case ProofRule::RE_INTER:
    case ProofRule::RE_UNFOLD_POS:
    case ProofRule::RE_UNFOLD_NEG_CONCAT_FIXED:
    case ProofRule::RE_UNFOLD_NEG:
    case ProofRule::STRING_CODE_INJ:
    case ProofRule::STRING_SEQ_UNIT_INJ:
    case ProofRule::STRING_DECOMPOSE:
    case ProofRule::ITE_EQ:
    case ProofRule::INSTANTIATE:
    case ProofRule::SKOLEMIZE:
    case ProofRule::ALPHA_EQUIV:
    case ProofRule::ENCODE_EQ_INTRO:
    case ProofRule::HO_APP_ENCODE:
    case ProofRule::ACI_NORM:
    case ProofRule::DSL_REWRITE: return true;
    case ProofRule::BV_BITBLAST_STEP:
    {
      return isHandledBitblastStep(pfn->getArguments()[0]);
    }
    break;
    case ProofRule::THEORY_REWRITE:
    {
      ProofRewriteRule id;
      rewriter::getRewriteRule(pfn->getArguments()[0], id);
      return isHandledTheoryRewrite(id, pfn->getArguments()[1]);
    }
    break;
    case ProofRule::ARITH_POLY_NORM:
    {
      // we don't support bitvectors yet
      Assert(pargs[0].getKind() == Kind::EQUAL);
      return pargs[0][0].getType().isRealOrInt();
    }
    break;
    case ProofRule::ARITH_POLY_NORM_REL:
    {
      // we don't support bitvectors yet
      Node res = pfn->getResult();
      Assert(res.getKind() == Kind::EQUAL);
      Assert(res[0].getType().isBoolean());
      return res[0][0].getType().isRealOrInt();
    }
    break;
    case ProofRule::STRING_REDUCTION:
    {
      // depends on the operator
      Assert(!pargs.empty());
      Kind k = pargs[0].getKind();
      return k == Kind::STRING_SUBSTR || k == Kind::STRING_INDEXOF;
    }
    break;
    case ProofRule::STRING_EAGER_REDUCTION:
    {
      // depends on the operator
      Assert(!pargs.empty());
      Kind k = pargs[0].getKind();
      return k == Kind::STRING_CONTAINS || k == Kind::STRING_TO_CODE
             || k == Kind::STRING_INDEXOF || k == Kind::STRING_IN_REGEXP;
    }
    break;
    //
    case ProofRule::EVALUATE:
    {
      if (canEvaluate(pargs[0]))
      {
        Trace("alf-printer-debug") << "Can evaluate " << pargs[0] << std::endl;
        return true;
      }
    }
    break;
    // otherwise not handled
    default: break;
  }
  return false;
}

bool AlfPrinter::isHandledTheoryRewrite(ProofRewriteRule id,
                                        const Node& n) const
{
  switch (id)
  {
    case ProofRewriteRule::DISTINCT_ELIM:
    case ProofRewriteRule::BETA_REDUCE:
    case ProofRewriteRule::ARITH_STRING_PRED_ENTAIL:
    case ProofRewriteRule::ARITH_STRING_PRED_SAFE_APPROX:
    case ProofRewriteRule::RE_LOOP_ELIM:
    case ProofRewriteRule::SETS_IS_EMPTY_EVAL:
    case ProofRewriteRule::STR_IN_RE_CONCAT_STAR_CHAR:
    case ProofRewriteRule::STR_IN_RE_SIGMA:
    case ProofRewriteRule::STR_IN_RE_SIGMA_STAR:
    case ProofRewriteRule::STR_IN_RE_CONSUME:
    case ProofRewriteRule::RE_INTER_UNION_INCLUSION:
    case ProofRewriteRule::BV_BITWISE_SLICING: return true;
    case ProofRewriteRule::STR_IN_RE_EVAL:
      Assert(n[0].getKind() == Kind::STRING_IN_REGEXP && n[0][0].isConst());
      return canEvaluateRegExp(n[0][1]);
    default: break;
  }
  return false;
}

bool AlfPrinter::isHandledBitblastStep(const Node& eq) const
{
  Assert(eq.getKind() == Kind::EQUAL);
  if (eq[0].isVar())
  {
    return true;
  }
  switch (eq[0].getKind())
  {
    case Kind::CONST_BITVECTOR:
    case Kind::BITVECTOR_EXTRACT:
    case Kind::BITVECTOR_CONCAT:
    case Kind::EQUAL: return true;
    default:
      Trace("alf-printer-debug") << "Cannot bitblast  " << eq[0] << std::endl;
      break;
  }
  return false;
}

bool AlfPrinter::canEvaluate(Node n) const
{
  std::unordered_set<TNode> visited;
  std::vector<TNode> visit;
  TNode cur;
  visit.push_back(n);
  do
  {
    cur = visit.back();
    visit.pop_back();
    if (visited.find(cur) == visited.end())
    {
      visited.insert(cur);
      switch (cur.getKind())
      {
        case Kind::ITE:
        case Kind::NOT:
        case Kind::AND:
        case Kind::OR:
        case Kind::XOR:
        case Kind::CONST_BOOLEAN:
        case Kind::CONST_INTEGER:
        case Kind::CONST_RATIONAL:
        case Kind::CONST_STRING:
        case Kind::CONST_BITVECTOR:
        case Kind::ADD:
        case Kind::SUB:
        case Kind::NEG:
        case Kind::LT:
        case Kind::GT:
        case Kind::GEQ:
        case Kind::LEQ:
        case Kind::MULT:
        case Kind::NONLINEAR_MULT:
        case Kind::INTS_MODULUS:
        case Kind::INTS_MODULUS_TOTAL:
        case Kind::DIVISION:
        case Kind::DIVISION_TOTAL:
        case Kind::INTS_DIVISION:
        case Kind::INTS_DIVISION_TOTAL:
        case Kind::INTS_ISPOW2:
        case Kind::INTS_LOG2:
        case Kind::TO_REAL:
        case Kind::TO_INTEGER:
        case Kind::IS_INTEGER:
        case Kind::STRING_CONCAT:
        case Kind::STRING_SUBSTR:
        case Kind::STRING_LENGTH:
        case Kind::STRING_CONTAINS:
        case Kind::STRING_REPLACE:
        case Kind::STRING_INDEXOF:
        case Kind::STRING_TO_CODE:
        case Kind::STRING_FROM_CODE:
        case Kind::BITVECTOR_EXTRACT:
        case Kind::BITVECTOR_CONCAT:
        case Kind::BITVECTOR_ADD:
        case Kind::BITVECTOR_SUB:
        case Kind::BITVECTOR_NEG:
        case Kind::BITVECTOR_NOT:
        case Kind::BITVECTOR_MULT:
        case Kind::BITVECTOR_AND:
        case Kind::BITVECTOR_OR:
        case Kind::CONST_BITVECTOR_SYMBOLIC: break;
        case Kind::EQUAL:
        {
          TypeNode tn = cur[0].getType();
          if (!tn.isBoolean() && !tn.isReal() && !tn.isInteger()
              && !tn.isString() && !tn.isBitVector())
          {
            return false;
          }
        }
        break;
        case Kind::BITVECTOR_SIZE:
          // special case, evaluates no matter what is inside
          continue;
        default:
          Trace("alf-printer-debug")
              << "Cannot evaluate " << cur.getKind() << std::endl;
          return false;
      }
      for (const Node& cn : cur)
      {
        visit.push_back(cn);
      }
    }
  } while (!visit.empty());
  return true;
}

bool AlfPrinter::canEvaluateRegExp(Node r) const
{
  Assert(r.getType().isRegExp());
  Trace("alf-printer-debug") << "canEvaluateRegExp? " << r << std::endl;
  std::unordered_set<TNode> visited;
  std::vector<TNode> visit;
  TNode cur;
  visit.push_back(r);
  do
  {
    cur = visit.back();
    visit.pop_back();
    if (visited.find(cur) == visited.end())
    {
      visited.insert(cur);
      switch (cur.getKind())
      {
        case Kind::REGEXP_ALL:
        case Kind::REGEXP_ALLCHAR:
        case Kind::REGEXP_COMPLEMENT:
        case Kind::REGEXP_NONE:
        case Kind::REGEXP_UNION:
        case Kind::REGEXP_INTER:
        case Kind::REGEXP_CONCAT:
        case Kind::REGEXP_STAR: break;
        case Kind::REGEXP_RANGE:
          if (!theory::strings::utils::isCharacterRange(cur))
          {
            Trace("alf-printer-debug") << "Non-char range" << std::endl;
            return false;
          }
          continue;
        case Kind::STRING_TO_REGEXP:
          if (!canEvaluate(cur[0]))
          {
            Trace("alf-printer-debug") << "Non-evaluatable string" << std::endl;
            return false;
          }
          continue;
        default:
          Trace("alf-printer-debug") << "Cannot evaluate " << cur.getKind()
                                     << " in regular expressions" << std::endl;
          return false;
      }
      for (const Node& cn : cur)
      {
        visit.push_back(cn);
      }
    }
  } while (!visit.empty());
  return true;
}

std::string AlfPrinter::getRuleName(const ProofNode* pfn) const
{
  ProofRule r = pfn->getRule();
  if (r == ProofRule::DSL_REWRITE)
  {
    ProofRewriteRule id;
    rewriter::getRewriteRule(pfn->getArguments()[0], id);
    std::stringstream ss;
    ss << id;
    return ss.str();
  }
  else if (r == ProofRule::THEORY_REWRITE)
  {
    ProofRewriteRule id;
    rewriter::getRewriteRule(pfn->getArguments()[0], id);
    std::stringstream ss;
    ss << id;
    return ss.str();
  }
  else if (r == ProofRule::ENCODE_EQ_INTRO || r == ProofRule::HO_APP_ENCODE)
  {
    // ENCODE_EQ_INTRO proves (= t (convert t)) from argument t,
    // where (convert t) is indistinguishable from t according to the proof.
    // Similarly, HO_APP_ENCODE proves an equality between a term of kind
    // Kind::HO_APPLY and Kind::APPLY_UF, which denotes the same term in ALF.
    return "refl";
  }
  std::string name = toString(r);
  std::transform(name.begin(), name.end(), name.begin(), [](unsigned char c) {
    return std::tolower(c);
  });
  return name;
}

void AlfPrinter::printDslRule(std::ostream& out, ProofRewriteRule r)
{
  const rewriter::RewriteProofRule& rpr = d_rdb->getRule(r);
  const std::vector<Node>& varList = rpr.getVarList();
  const std::vector<Node>& uvarList = rpr.getUserVarList();
  const std::vector<Node>& conds = rpr.getConditions();
  Node conc = rpr.getConclusion(true);
  // We must map variables of the rule to internal symbols (via
  // mkInternalSymbol) so that the ALF node converter will not treat the
  // BOUND_VARIABLE of this rule as user provided variables. The substitution
  // su stores this mapping.
  Subs su;
  out << "(declare-rule " << r << " (";
  AlfDependentTypeConverter adtc(nodeManager(), d_tproc);
  std::stringstream ssExplicit;
  for (size_t i = 0, nvars = uvarList.size(); i < nvars; i++)
  {
    if (i > 0)
    {
      ssExplicit << " ";
    }
    const Node& uv = uvarList[i];
    std::stringstream sss;
    sss << uv;
    Node uvi = d_tproc.mkInternalSymbol(sss.str(), uv.getType());
    su.add(varList[i], uvi);
    ssExplicit << "(" << uv << " ";
    TypeNode uvt = uv.getType();
    Node uvtp = adtc.process(uvt);
    ssExplicit << uvtp;
    if (expr::isListVar(uv))
    {
      // carry over whether it is a list variable
      expr::markListVar(uvi);
      ssExplicit << " :list";
    }
    ssExplicit << ")";
  }
  // print implicit parameters introduced in dependent type conversion
  const std::vector<Node>& params = adtc.getFreeParameters();
  for (const Node& p : params)
  {
    out << "(" << p << " " << p.getType() << ") ";
  }
  // now print variables of the proof rule
  out << ssExplicit.str();
  out << ")" << std::endl;
  if (!conds.empty())
  {
    out << "  :premises (";
    bool firstTime = true;
    for (const Node& c : conds)
    {
      if (firstTime)
      {
        firstTime = false;
      }
      else
      {
        out << " ";
      }
      // note we apply list conversion to premises as well.
      Node cc = d_tproc.convert(su.apply(c));
      cc = d_ltproc.convert(cc);
      out << cc;
    }
    out << ")" << std::endl;
  }
  out << "  :args (";
  for (size_t i = 0, nvars = uvarList.size(); i < nvars; i++)
  {
    if (i > 0)
    {
      out << " ";
    }
    out << uvarList[i];
  }
  out << ")" << std::endl;
  Node sconc = d_tproc.convert(su.apply(conc));
  sconc = d_ltproc.convert(sconc);
  Assert(sconc.getKind() == Kind::EQUAL);
  out << "  :conclusion (= " << sconc[0] << " " << sconc[1] << ")" << std::endl;
  out << ")" << std::endl;
}

LetBinding* AlfPrinter::getLetBinding() { return d_lbindUse; }

void AlfPrinter::printLetList(std::ostream& out, LetBinding& lbind)
{
  std::vector<Node> letList;
  lbind.letify(letList);
  std::map<Node, size_t>::const_iterator it;
  for (size_t i = 0, nlets = letList.size(); i < nlets; i++)
  {
    Node n = letList[i];
    // use define command which does not invoke type checking
    out << "(define " << d_termLetPrefix << lbind.getId(n);
    out << " () ";
    Printer::getPrinter(out)->toStream(out, n, &lbind, false);
    out << ")" << std::endl;
  }
}

void AlfPrinter::print(std::ostream& out,
                       std::shared_ptr<ProofNode> pfn,
                       ProofScopeMode psm)
{
  // ensures options are set once and for all
  options::ioutils::applyOutputLanguage(out, Language::LANG_SMTLIB_V2_6);
  options::ioutils::applyPrintArithLitToken(out, true);
  options::ioutils::applyPrintSkolemDefinitions(out, true);
  // allocate a print channel
  AlfPrintChannelOut aprint(out, d_lbindUse, d_termLetPrefix, true);
  print(aprint, pfn, psm);
}

void AlfPrinter::print(AlfPrintChannelOut& aout,
                       std::shared_ptr<ProofNode> pfn,
                       ProofScopeMode psm)
{
  std::ostream& out = aout.getOStream();
  Assert(d_pletMap.empty());
  d_pfIdCounter = 0;

  const ProofNode* ascope = nullptr;
  const ProofNode* dscope = nullptr;
  const ProofNode* pnBody = nullptr;
  if (psm == ProofScopeMode::NONE)
  {
    pnBody = pfn.get();
  }
  else if (psm == ProofScopeMode::UNIFIED)
  {
    ascope = pfn.get();
    Assert(ascope->getRule() == ProofRule::SCOPE);
    pnBody = pfn->getChildren()[0].get();
  }
  else if (psm == ProofScopeMode::DEFINITIONS_AND_ASSERTIONS)
  {
    dscope = pfn.get();
    Assert(dscope->getRule() == ProofRule::SCOPE);
    ascope = pfn->getChildren()[0].get();
    Assert(ascope->getRule() == ProofRule::SCOPE);
    pnBody = pfn->getChildren()[0]->getChildren()[0].get();
  }

  // Get the definitions and assertions and print the declarations from them
  const std::vector<Node>& definitions =
      dscope != nullptr ? dscope->getArguments() : d_emptyVec;
  const std::vector<Node>& assertions =
      ascope != nullptr ? ascope->getArguments() : d_emptyVec;
  Trace("ajr-temp") << "; definitions: " << definitions << std::endl;
  Trace("ajr-temp") << "; assertions: " << assertions << std::endl;
  bool wasAlloc;
  for (size_t i = 0; i < 2; i++)
  {
    AlfPrintChannel* ao;
    if (i == 0)
    {
      ao = &d_aletify;
    }
    else
    {
      ao = &aout;
    }
    if (i == 1)
    {
<<<<<<< HEAD
      // [1] print DSL rules
      // Note that RARE rules used in this proof are printed in the preamble of
      // the proof here, on demand.
      for (ProofRewriteRule r : d_dprs)
      {
        printDslRule(out, r);
      }
      if (!options().proof.proofPrintReference)
=======
      std::stringstream outVars;
      const std::unordered_set<Node>& vars = aletify.getVariables();
      for (const Node& v : vars)
      {
        if (v.getKind() == Kind::BOUND_VARIABLE)
        {
          std::string origName = v.getName();
          // Strip off "@v.N." from the variable. It may also be an original
          // variable appearing in a quantifier, in which case we skip.
          if (origName.substr(0, 3) != "@v.")
          {
            continue;
          }
          origName = origName.substr(4);
          origName = origName.substr(origName.find(".") + 1);
          outVars << "(define " << v << " () (eo::var \"" << origName << "\" "
                  << v.getType() << "))" << std::endl;
        }
      }
      // do not need to print DSL rules
      if (options().proof.proofPrintReference)
      {
        // [2] print only the universal variables
        out << outVars.str();
        // we do not print the reference command here, since we don't know
        // where the proof is stored.
      }
      else
>>>>>>> 83a7bcee
      {
        // [2] print the types
        printer::smt2::Smt2Printer alfp(printer::smt2::Variant::alf_variant);
        smt::PrintBenchmark pb(&alfp, &d_tproc);
        std::stringstream outTypes;
        std::stringstream outFuns;
        pb.printDeclarationsFrom(outTypes, outFuns, definitions, assertions);
        out << outTypes.str();
        // [4] print the declared functions
        out << outFuns.str();
      }
      // [5] print proof-level term bindings
      printLetList(out, d_lbind);
    }
    // [6] print (unique) assumptions
    std::unordered_set<Node> processed;
    for (const Node& n : assertions)
    {
      if (processed.find(n) != processed.end())
      {
        continue;
      }
      processed.insert(n);
      size_t id = allocateAssumeId(n, wasAlloc);
      Node nc = d_tproc.convert(n);
      ao->printAssume(nc, id, false);
    }
    for (const Node& n : definitions)
    {
      if (n.getKind() != Kind::EQUAL)
      {
        // skip define-fun-rec?
        continue;
      }
      if (processed.find(n) != processed.end())
      {
        continue;
      }
      processed.insert(n);
      // define-fun are HO equalities that can be proven by refl
      size_t id = allocateAssumeId(n, wasAlloc);
      Node f = d_tproc.convert(n[0]);
      Node lam = d_tproc.convert(n[1]);
      ao->printStep("refl", f.eqNode(lam), id, {}, {lam});
    }
    // [7] print proof body
    printProofInternal(ao, pnBody, i == 1);
  }
}

void AlfPrinter::printNext(AlfPrintChannelOut& aout,
                           std::shared_ptr<ProofNode> pfn)
{
  const ProofNode* pnBody = pfn.get();
  // print with letification
  printProofInternal(&d_aletify, pnBody, false);
  // print the new let bindings
  std::ostream& out = aout.getOStream();
  // Print new terms from the let binding. note that this should print only
  // the terms we have yet to see so far.
  printLetList(out, d_lbind);
  // print the proof
  printProofInternal(&aout, pnBody, true);
}

void AlfPrinter::printProofInternal(AlfPrintChannel* out,
                                    const ProofNode* pn,
                                    bool addToCache)
{
  // the stack
  std::vector<const ProofNode*> visit;
  // Whether we have to process children.
  // This map is dependent on the proof assumption context, e.g. subproofs of
  // SCOPE are reprocessed if they happen to occur in different proof scopes.
  context::CDHashMap<const ProofNode*, bool> processingChildren(&d_passumeCtx);
  // helper iterators
  context::CDHashMap<const ProofNode*, bool>::iterator pit;
  const ProofNode* cur;
  visit.push_back(pn);
  do
  {
    cur = visit.back();
    if (d_alreadyPrinted.find(cur) != d_alreadyPrinted.end())
    {
      visit.pop_back();
      continue;
    }
    pit = processingChildren.find(cur);
    if (pit == processingChildren.end())
    {
      ProofRule r = cur->getRule();
      if (r == ProofRule::ASSUME)
      {
        // ignore
        visit.pop_back();
        continue;
      }
      // print preorder traversal
      printStepPre(out, cur);
      processingChildren[cur] = true;
      // will revisit this proof node
      std::vector<std::shared_ptr<ProofNode>> children;
      getChildrenFromProofRule(cur, children);
      // visit each child
      for (const std::shared_ptr<ProofNode>& c : children)
      {
        visit.push_back(c.get());
      }
      continue;
    }
    visit.pop_back();
    if (pit->second)
    {
      processingChildren[cur] = false;
      // print postorder traversal
      printStepPost(out, cur);
      if (addToCache)
      {
        d_alreadyPrinted.insert(cur);
      }
    }
  } while (!visit.empty());
}

void AlfPrinter::printStepPre(AlfPrintChannel* out, const ProofNode* pn)
{
  // if we haven't yet allocated a proof id, do it now
  ProofRule r = pn->getRule();
  if (r == ProofRule::SCOPE)
  {
    // The assumptions only are valid within the body of the SCOPE, thus
    // we push a context scope.
    d_passumeCtx.push();
    const std::vector<Node>& args = pn->getArguments();
    for (const Node& a : args)
    {
      size_t aid = allocateAssumePushId(pn, a);
      Node aa = d_tproc.convert(a);
      // print a push
      out->printAssume(aa, aid, true);
    }
  }
}

void AlfPrinter::getChildrenFromProofRule(
    const ProofNode* pn, std::vector<std::shared_ptr<ProofNode>>& children)
{
  const std::vector<std::shared_ptr<ProofNode>>& cc = pn->getChildren();
  switch (pn->getRule())
  {
    case ProofRule::CONG:
    {
      Node res = pn->getResult();
      if (res[0].isClosure())
      {
        // Ignore the children after the required arguments.
        // This ensures that we ignore e.g. equalities between patterns
        // which can appear in term conversion proofs.
        size_t arity = kind::metakind::getMinArityForKind(res[0].getKind());
        children.insert(children.end(), cc.begin(), cc.begin() + arity - 1);
        return;
      }
    }
    break;
    default: break;
  }
  children.insert(children.end(), cc.begin(), cc.end());
}

void AlfPrinter::getArgsFromProofRule(const ProofNode* pn,
                                      std::vector<Node>& args)
{
  Node res = pn->getResult();
  const std::vector<Node> pargs = pn->getArguments();
  ProofRule r = pn->getRule();
  switch (r)
  {
    case ProofRule::CONG:
    case ProofRule::NARY_CONG:
    case ProofRule::ARITH_POLY_NORM_REL:
    {
      Node op = d_tproc.getOperatorOfTerm(res[0], true);
      args.push_back(d_tproc.convert(op));
      return;
    }
    break;
    case ProofRule::HO_CONG:
    {
      // argument is ignored
      return;
    }
    case ProofRule::INSTANTIATE:
    {
      // ignore arguments past the term vector
      Node ts = d_tproc.convert(pargs[0]);
      args.push_back(ts);
      return;
    }
    case ProofRule::DSL_REWRITE:
    {
      ProofRewriteRule dr;
      if (!rewriter::getRewriteRule(pargs[0], dr))
      {
        Unhandled() << "Failed to get DSL proof rule";
      }
      Trace("alf-printer-debug") << "Get args for " << dr << std::endl;
      const rewriter::RewriteProofRule& rpr = d_rdb->getRule(dr);
      std::vector<Node> ss(pargs.begin() + 1, pargs.end());
      std::vector<std::pair<Kind, std::vector<Node>>> witnessTerms;
      rpr.getConclusionFor(ss, witnessTerms);
      TypeNode absType = nodeManager()->mkAbstractType(Kind::ABSTRACT_TYPE);
      // the arguments are the computed witness terms
      for (const std::pair<Kind, std::vector<Node>>& w : witnessTerms)
      {
        if (w.first == Kind::UNDEFINED_KIND)
        {
          Assert(w.second.size() == 1);
          args.push_back(d_tproc.convert(w.second[0]));
        }
        else
        {
          std::vector<Node> wargs;
          for (const Node& wc : w.second)
          {
            wargs.push_back(d_tproc.convert(wc));
          }
          args.push_back(d_tproc.mkInternalApp(
              printer::smt2::Smt2Printer::smtKindString(w.first),
              wargs,
              absType));
        }
      }
      return;
    }
    case ProofRule::THEORY_REWRITE:
    {
      // ignore the identifier
      Assert(pargs.size() == 2);
      args.push_back(d_tproc.convert(pargs[1]));
      return;
    }
    break;
    default: break;
  }
  for (size_t i = 0, nargs = pargs.size(); i < nargs; i++)
  {
    Node av = d_tproc.convert(pargs[i]);
    args.push_back(av);
  }
}

void AlfPrinter::printStepPost(AlfPrintChannel* out, const ProofNode* pn)
{
  Assert(pn->getRule() != ProofRule::ASSUME);
  // if we have yet to allocate a proof id, do it now
  bool wasAlloc = false;
  TNode conclusion = d_tproc.convert(pn->getResult());
  TNode conclusionPrint;
  // print conclusion only if option is set, or this is false
  if (options().proof.proofPrintConclusion || conclusion == d_false)
  {
    conclusionPrint = conclusion;
  }
  ProofRule r = pn->getRule();
  std::vector<std::shared_ptr<ProofNode>> children;
  getChildrenFromProofRule(pn, children);
  std::vector<Node> args;
  bool handled = isHandled(pn);
  if (handled)
  {
    getArgsFromProofRule(pn, args);
  }
  size_t id = allocateProofId(pn, wasAlloc);
  std::vector<size_t> premises;
  // get the premises
  context::CDHashMap<Node, size_t>::iterator ita;
  std::map<const ProofNode*, size_t>::iterator itp;
  for (const std::shared_ptr<ProofNode>& c : children)
  {
    size_t pid;
    // if assume, lookup in passumeMap
    if (c->getRule() == ProofRule::ASSUME)
    {
      ita = d_passumeMap.find(c->getResult());
      Assert(ita != d_passumeMap.end());
      pid = ita->second;
    }
    else
    {
      itp = d_pletMap.find(c.get());
      Assert(itp != d_pletMap.end());
      pid = itp->second;
    }
    premises.push_back(pid);
  }
  // if we don't handle the rule, print trust
  if (!handled)
  {
    if (!options().proof.proofAllowTrust)
    {
      std::stringstream ss;
      ss << pn->getRule();
      if (pn->getRule() == ProofRule::THEORY_REWRITE)
      {
        ProofRewriteRule prid;
        rewriter::getRewriteRule(pn->getArguments()[0], prid);
        ss << " (" << prid << ")";
      }
      else if (pn->getRule() == ProofRule::TRUST)
      {
        TrustId tid;
        getTrustId(pn->getArguments()[0], tid);
        ss << " (" << tid << ")";
      }
      Trace("alf-pf-hole") << "Proof rule " << ss.str() << ": "
                           << pn->getResult() << std::endl;
      Unreachable() << "An ALF proof equires a trust step for " << ss.str()
                    << ", but --" << options::proof::longName::proofAllowTrust
                    << " is false" << std::endl;
    }
    out->printTrustStep(pn->getRule(),
                        conclusionPrint,
                        id,
                        premises,
                        pn->getArguments(),
                        conclusion);
    return;
  }
  std::string rname = getRuleName(pn);
  if (r == ProofRule::SCOPE)
  {
    if (args.empty())
    {
      // If there are no premises, any reference to this proof can just refer to
      // the body.
      d_pletMap[pn] = premises[0];
    }
    else
    {
      // Assuming the body of the scope has identifier id_0, the following prints:
      // (step-pop id_1 :rule scope :premises (id_0))
      // ...
      // (step-pop id_n :rule scope :premises (id_{n-1}))
      // (step id :rule process_scope :premises (id_n) :args (C))
      size_t tmpId;
      for (size_t i = 0, nargs = args.size(); i < nargs; i++)
      {
        // Manually increment proof id counter and premises. Note they will only be
        // used locally here to chain together the pops mentioned above.
        tmpId = d_pfIdCounter;
        d_pfIdCounter++;
        out->printStep(rname, Node::null(), tmpId, premises, {}, true);
        // The current id is the premises of the next.
        premises.clear();
        premises.push_back(tmpId);
      }
      // Finish with the process scope step.
      std::vector<Node> pargs;
      pargs.push_back(d_tproc.convert(children[0]->getResult()));
      out->printStep("process_scope", conclusionPrint, id, premises, pargs);
    }
    // We are done with the assumptions in scope, pop a context.
    d_passumeCtx.pop();
  }
  else
  {
    out->printStep(rname, conclusionPrint, id, premises, args);
  }
}

size_t AlfPrinter::allocateAssumePushId(const ProofNode* pn, const Node& a)
{
  std::pair<const ProofNode*, Node> key(pn, a);

  bool wasAlloc = false;
  size_t aid = allocateAssumeId(a, wasAlloc);
  // if we assigned an id to the assumption
  if (!wasAlloc)
  {
    // otherwise we shadow, just use a dummy
    d_pfIdCounter++;
    aid = d_pfIdCounter;
  }
  return aid;
}

size_t AlfPrinter::allocateAssumeId(const Node& n, bool& wasAlloc)
{
  context::CDHashMap<Node, size_t>::iterator it = d_passumeMap.find(n);
  if (it != d_passumeMap.end())
  {
    wasAlloc = false;
    return it->second;
  }
  wasAlloc = true;
  d_pfIdCounter++;
  d_passumeMap[n] = d_pfIdCounter;
  return d_pfIdCounter;
}

size_t AlfPrinter::allocateProofId(const ProofNode* pn, bool& wasAlloc)
{
  std::map<const ProofNode*, size_t>::iterator it = d_pletMap.find(pn);
  if (it != d_pletMap.end())
  {
    wasAlloc = false;
    return it->second;
  }
  wasAlloc = true;
  d_pfIdCounter++;
  d_pletMap[pn] = d_pfIdCounter;
  return d_pfIdCounter;
}

}  // namespace proof
}  // namespace cvc5::internal<|MERGE_RESOLUTION|>--- conflicted
+++ resolved
@@ -603,8 +603,6 @@
       dscope != nullptr ? dscope->getArguments() : d_emptyVec;
   const std::vector<Node>& assertions =
       ascope != nullptr ? ascope->getArguments() : d_emptyVec;
-  Trace("ajr-temp") << "; definitions: " << definitions << std::endl;
-  Trace("ajr-temp") << "; assertions: " << assertions << std::endl;
   bool wasAlloc;
   for (size_t i = 0; i < 2; i++)
   {
@@ -619,60 +617,22 @@
     }
     if (i == 1)
     {
-<<<<<<< HEAD
-      // [1] print DSL rules
-      // Note that RARE rules used in this proof are printed in the preamble of
-      // the proof here, on demand.
-      for (ProofRewriteRule r : d_dprs)
-      {
-        printDslRule(out, r);
-      }
       if (!options().proof.proofPrintReference)
-=======
-      std::stringstream outVars;
-      const std::unordered_set<Node>& vars = aletify.getVariables();
-      for (const Node& v : vars)
-      {
-        if (v.getKind() == Kind::BOUND_VARIABLE)
-        {
-          std::string origName = v.getName();
-          // Strip off "@v.N." from the variable. It may also be an original
-          // variable appearing in a quantifier, in which case we skip.
-          if (origName.substr(0, 3) != "@v.")
-          {
-            continue;
-          }
-          origName = origName.substr(4);
-          origName = origName.substr(origName.find(".") + 1);
-          outVars << "(define " << v << " () (eo::var \"" << origName << "\" "
-                  << v.getType() << "))" << std::endl;
-        }
-      }
-      // do not need to print DSL rules
-      if (options().proof.proofPrintReference)
-      {
-        // [2] print only the universal variables
-        out << outVars.str();
-        // we do not print the reference command here, since we don't know
-        // where the proof is stored.
-      }
-      else
->>>>>>> 83a7bcee
-      {
-        // [2] print the types
+      {
+        // [1] print the declarations
         printer::smt2::Smt2Printer alfp(printer::smt2::Variant::alf_variant);
         smt::PrintBenchmark pb(&alfp, &d_tproc);
-        std::stringstream outTypes;
-        std::stringstream outFuns;
-        pb.printDeclarationsFrom(outTypes, outFuns, definitions, assertions);
-        out << outTypes.str();
-        // [4] print the declared functions
-        out << outFuns.str();
-      }
-      // [5] print proof-level term bindings
+        std::stringstream outDecl;
+        std::stringstream outDef;
+        pb.printDeclarationsFrom(outDecl, outDef, definitions, assertions);
+        out << outDecl.str();
+        // [2] print the definitions
+        out << outDef.str();
+      }
+      // [3] print proof-level term bindings
       printLetList(out, d_lbind);
     }
-    // [6] print (unique) assumptions
+    // [4] print (unique) assumptions
     std::unordered_set<Node> processed;
     for (const Node& n : assertions)
     {
@@ -703,7 +663,7 @@
       Node lam = d_tproc.convert(n[1]);
       ao->printStep("refl", f.eqNode(lam), id, {}, {lam});
     }
-    // [7] print proof body
+    // [5] print proof body
     printProofInternal(ao, pnBody, i == 1);
   }
 }
