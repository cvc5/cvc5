--- conflicted
+++ resolved
@@ -123,22 +123,14 @@
       ss << n;
       sname = ss.str();
     }
-<<<<<<< HEAD
-    size_t index = d_varIndex[sname];
-    d_varIndex[sname]++;
-    std::stringstream ssn;
-    ssn << "@v." << index << "." << sname;
-    return d_nm->mkBoundVar(ssn.str(), tn);
-=======
     // A variable x of type T can unambiguously referred to as (eo::var "x" T).
     // We convert to this representation here, which will often be letified.
     std::vector<Node> args;
-    Node nn = nm->mkConst(String(sname));
+    Node nn = d_nm->mkConst(String(sname));
     args.push_back(nn);
     Node tnn = typeAsNode(tn);
     args.push_back(tnn);
     return mkInternalApp("eo::var", args, tn);
->>>>>>> b08221cf
   }
   else if (k == Kind::VARIABLE)
   {
