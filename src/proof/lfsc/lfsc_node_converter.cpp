--- conflicted
+++ resolved
@@ -499,12 +499,9 @@
 {
   if (tn.getKind() == TUPLE_TYPE)
   {
-<<<<<<< HEAD
-=======
     // Must collect the tuple type here, since at post-order traversal, the
     // type has been modified and no longer maintains the mapping to its
     // datatype encoding.
->>>>>>> 68b6948d
     d_declTypes.insert(tn);
   }
   return tn;
