--- conflicted
+++ resolved
@@ -100,17 +100,10 @@
       // for now, must print as node to ensure same policy for printing
       // variable names. For instance, this means that cvc.X is printed as
       // LFSC identifier |cvc.X| if X contains symbols legal in LFSC but not
-<<<<<<< HEAD
-      // SMT-LIB. We should disable printing quote escapes in the smt2
-      // printing of LFSC converted terms.
-      Node cc = nm->mkBoundVar(cname, stc);
-      // print construct/tester
-=======
       // SMT-LIB. (cvc5-projects/issues/466) We should disable printing quote
       // escapes in the smt2 printing of LFSC converted terms.
       Node cc = nm->mkBoundVar(cname, stc);
       // print constructor/tester
->>>>>>> 231eaa4a
       preamble << "(declare " << cc << " term)" << std::endl;
       for (size_t j = 0, nargs = cons.getNumArgs(); j < nargs; j++)
       {
