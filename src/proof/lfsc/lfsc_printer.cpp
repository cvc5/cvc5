/******************************************************************************
 * Top contributors (to current version):
 *   Andrew Reynolds, Aina Niemetz, Mathias Preiner
 *
 * This file is part of the cvc5 project.
 *
 * Copyright (c) 2009-2022 by the authors listed in the file AUTHORS
 * in the top-level source directory and their institutional affiliations.
 * All rights reserved.  See the file COPYING in the top-level source
 * directory for licensing information.
 * ****************************************************************************
 *
 * The printer for LFSC proofs
 */

#include "proof/lfsc/lfsc_printer.h"

#include <sstream>

#include "expr/dtype.h"
#include "expr/dtype_cons.h"
#include "expr/dtype_selector.h"
#include "expr/node_algorithm.h"
#include "expr/skolem_manager.h"
#include "options/proof_options.h"
#include "proof/lfsc/lfsc_list_sc_node_converter.h"
#include "proof/lfsc/lfsc_print_channel.h"

using namespace cvc5::internal::kind;

namespace cvc5::internal {
namespace proof {

<<<<<<< HEAD
LfscPrinter::LfscPrinter(Env& env, LfscNodeConverter& ltp)
    : EnvObj(env),
      d_tproc(ltp),
      d_assumpCounter(0),
      d_trustChildPletCounter(0),
      d_termLetPrefix("t"),
      d_assumpPrefix("a"),
      d_pletPrefix("p"),
      d_pletTrustChildPrefix("q")
=======
LfscPrinter::LfscPrinter(LfscNodeConverter& ltp, bool doFlatten)
    : d_tproc(ltp), d_flatten(doFlatten), d_assumpCounter(0)
>>>>>>> 709ebc22
{
  NodeManager* nm = NodeManager::currentNM();
  d_boolType = nm->booleanType();
  // used for the `flag` type in LFSC
  d_tt = d_tproc.mkInternalSymbol("tt", d_boolType);
  d_ff = d_tproc.mkInternalSymbol("ff", d_boolType);
}

void LfscPrinter::print(std::ostream& out, const ProofNode* pn)
{
  Trace("lfsc-print-debug") << "; ORIGINAL PROOF: " << *pn << std::endl;
  Assert (!pn->getChildren().empty());
  // closing parentheses
  std::stringstream cparen;
  const std::vector<Node>& definitions = pn->getArguments();
  std::unordered_set<Node> definedSymbols;
  for (const Node& n : definitions)
  {
    definedSymbols.insert(n[0]);
    // Note that we don't have to convert it via the term processor (for the
    // sake of inferring declared symbols), since this is already done in the
    // lfsc post processor update method for the outermost SCOPE.
  }
  const std::vector<Node>& assertions = pn->getChildren()[0]->getArguments();
  const ProofNode* pnBody = pn->getChildren()[0]->getChildren()[0].get();

  // clear the rules we have warned about
  d_trustWarned.clear();

  // [1] convert assertions to internal and set up assumption map
  Trace("lfsc-print-debug") << "; print declarations" << std::endl;
  std::vector<Node> iasserts;
  std::map<Node, size_t> passumeMap;
  for (size_t i = 0, nasserts = assertions.size(); i < nasserts; i++)
  {
    Node a = assertions[i];
    iasserts.push_back(d_tproc.convert(a));
    // remember the assumption name
    passumeMap[a] = i;
  }
  d_assumpCounter = assertions.size();

  // [2] compute the proof letification
  Trace("lfsc-print-debug") << "; compute proof letification" << std::endl;
  std::vector<const ProofNode*> pletList;
  std::map<const ProofNode*, size_t> pletMap;
  computeProofLetification(pnBody, pletList, pletMap);

  // [3] compute the global term letification and declared symbols and types
  Trace("lfsc-print-debug")
      << "; compute global term letification and declared symbols" << std::endl;
  LetBinding lbind;
  for (const Node& ia : iasserts)
  {
    lbind.process(ia);
  }
  // We do a "dry-run" of proof printing here, using the LetBinding print
  // channel. This pass traverses the proof but does not print it, but instead
  // updates the let binding data structure for all nodes that appear anywhere
  // in the proof. It is also important for the term processor for collecting
  // symbols and types that are used in the proof.
  LfscPrintChannelPre lpcp(lbind);
  LetBinding emptyLetBind;
  std::map<const ProofNode*, size_t>::iterator itp;
  for (const ProofNode* p : pletList)
  {
    itp = pletMap.find(p);
    Assert(itp != pletMap.end());
    size_t pid = itp->second;
    pletMap.erase(p);
    printProofInternal(&lpcp, p, emptyLetBind, pletMap, passumeMap);
    pletMap[p] = pid;
  }
  // Print the body of the outermost scope
  printProofInternal(&lpcp, pnBody, emptyLetBind, pletMap, passumeMap);

  // [4] print declared sorts and symbols
  // [4a] user declare function symbols
  // Note that this is buffered into an output stream preambleSymDecl and then
  // printed after types. We require printing the declared symbols here so that
  // the set of collected declared types is complete at [4b].
  Trace("lfsc-print-debug") << "; print user symbols" << std::endl;
  std::stringstream preambleSymDecl;
  const std::unordered_set<Node>& syms = d_tproc.getDeclaredSymbols();
  for (const Node& s : syms)
  {
    TypeNode st = s.getType();
    if (st.isDatatypeConstructor() || st.isDatatypeSelector()
        || st.isDatatypeTester() || st.isDatatypeUpdater()
        || definedSymbols.find(s) != definedSymbols.cend())
    {
      // Constructors, selector, testers, updaters are defined by the datatype.
      // Some definitions depend on declarations and other definitions. So, we
      // print them in order after declarations.
      continue;
    }
    Node si = d_tproc.convert(s);
    preambleSymDecl << "(define " << si << " (var "
                    << d_tproc.getOrAssignIndexForFVar(s) << " ";
    printType(preambleSymDecl, st);
    preambleSymDecl << "))" << std::endl;
  }
  // Note that definitions always use their own internal letification, since
  // their bodies are not part of the main proof. It is possible to share term
  // letification via global definitions, however, this requires further
  // analysis to ensure symbols are printed in the correct order. This is
  // not done for simplicity.
  for (const Node& def : definitions)
  {
    Node si = d_tproc.convert(def[0]);
    preambleSymDecl << "(define " << si << ' ';
    print(preambleSymDecl, def[1]);
    preambleSymDecl << ')' << std::endl;
  }
  // [4b] user declared sorts
  Trace("lfsc-print-debug") << "; print user sorts" << std::endl;
  std::stringstream preamble;
  std::unordered_set<TypeNode> sts;
  std::unordered_set<size_t> tupleArity;
  // get the types from the term processor, which has seen all terms occurring
  // in the proof at this point
  // The for loop below may add elements to the set of declared types, so we
  // copy the set to ensure that the for loop iterators do not become outdated.
  const std::unordered_set<TypeNode> types = d_tproc.getDeclaredTypes();
  for (const TypeNode& st : types)
  {
    // note that we must get all "component types" of a type, so that
    // e.g. U is printed as a sort declaration when we have type (Array U Int).
    ensureTypeDefinitionPrinted(preamble, st, sts, tupleArity);
  }
  // print datatype definitions for the above sorts
  for (const TypeNode& stc : sts)
  {
    if (!stc.isDatatype() || stc.getKind() == PARAMETRIC_DATATYPE)
    {
      // skip the instance of a parametric datatype
      continue;
    }
    const DType& dt = stc.getDType();
    preamble << "; DATATYPE " << dt.getName() << std::endl;
    NodeManager* nm = NodeManager::currentNM();
    for (size_t i = 0, ncons = dt.getNumConstructors(); i < ncons; i++)
    {
      const DTypeConstructor& cons = dt[i];
      std::string cname = d_tproc.getNameForUserNameOf(cons.getConstructor());
      Node cc = nm->mkRawSymbol(cname, stc);
      // print constructor/tester
      preamble << "(declare " << cc << " term)" << std::endl;
      for (size_t j = 0, nargs = cons.getNumArgs(); j < nargs; j++)
      {
        const DTypeSelector& arg = cons[j];
        // print selector
        std::string sname = d_tproc.getNameForUserNameOf(arg.getSelector());
        Node sc = nm->mkRawSymbol(sname, stc);
        preamble << "(declare " << sc << " term)" << std::endl;
      }
    }
    // testers and updaters are instances of parametric symbols
    // shared selectors are instance of parametric symbol "sel"
    preamble << "; END DATATYPE " << std::endl;
  }
  // [4c] user declared function symbols
  preamble << preambleSymDecl.str();

  // [5] print warnings
  for (PfRule r : d_trustWarned)
  {
    out << "; WARNING: adding trust step for " << r << std::endl;
  }

  // [6] print the DSL rewrite rule declarations
  // TODO cvc5-projects #285.

  // [7] print the check command and term lets
  out << preamble.str();
  if (d_flatten)
  {
    // print term lets as definitions
    std::stringstream cparenTmp;
    printLetList(out, cparenTmp, lbind, true);
  }
  else
  {
    // the outer check statement for the main proof
    out << "(check" << std::endl;
    cparen << ")";
    // print the term let list wrapped around the body of the final proof
    printLetList(out, cparen, lbind, false);
  }

  Trace("lfsc-print-debug") << "; print asserts" << std::endl;
  // [8] print the assertions, with letification
  // the assumption identifier mapping
  for (size_t i = 0, nasserts = iasserts.size(); i < nasserts; i++)
  {
    Node ia = iasserts[i];
<<<<<<< HEAD
    out << "(# ";
    LfscPrintChannelOut::printId(out, i, d_assumpPrefix);
    out << " (holds ";
    printInternal(out, ia, lbind);
    out << ")" << std::endl;
    cparen << ")";
=======
    if (d_flatten)
    {
      out << "(declare ";
      LfscPrintChannelOut::printAssumeId(out, i);
      out << " (holds ";
      printInternal(out, ia, lbind);
      out << "))" << std::endl;
    }
    else
    {
      out << "(# ";
      LfscPrintChannelOut::printAssumeId(out, i);
      out << " (holds ";
      printInternal(out, ia, lbind);
      out << ")" << std::endl;
      cparen << ")";
    }
>>>>>>> 709ebc22
  }

  Trace("lfsc-print-debug") << "; print annotation" << std::endl;
  // [9] print the annotation
  if (!d_flatten)
  {
    out << "(: (holds false)" << std::endl;
    cparen << ")";
  }

  Trace("lfsc-print-debug") << "; print proof body" << std::endl;
  // [10] print the proof body
  Assert(pn->getRule() == PfRule::SCOPE);
  // the outermost scope can be ignored (it is the scope of the assertions,
  // which are already printed above).
  LfscPrintChannelOut lout(out);

  if (d_flatten)
  {
    // print the proof letification as separate check statements, followed
    // by the main proof.
    for (size_t i = 0; i <= pletList.size(); i++)
    {
      bool isFinal = (i == pletList.size());
      const ProofNode* p = isFinal ? pnBody : pletList[i];
      Node res = p->getResult();
      std::stringstream resType;
      printInternal(resType, d_tproc.convert(res), lbind);
      out << "(check (: (holds " << resType.str() << ")" << std::endl;
      itp = pletMap.find(p);
      Assert(itp != pletMap.end());
      size_t pid = itp->second;
      // print the letified proof
      pletMap.erase(p);
      printProofInternal(&lout, p, lbind, pletMap, passumeMap);
      pletMap[p] = pid;
      out << "))" << std::endl;
      if (!isFinal)
      {
        out << "(declare ";
        LfscPrintChannelOut::printProofId(out, pid);
        out << " (holds " << resType.str() << "))" << std::endl;
      }
    }
  }
  else
  {
    printProofLetify(&lout, pnBody, lbind, pletList, pletMap, passumeMap);
  }
  // [11] print closing parantheses
  out << cparen.str() << std::endl;
}

void LfscPrinter::ensureTypeDefinitionPrinted(
    std::ostream& os,
    TypeNode tn,
    std::unordered_set<TypeNode>& processed,
    std::unordered_set<size_t>& tupleArityProcessed)
{
  // note that we must get all "component types" of a type, so that
  // e.g. U is printed as a sort declaration when we have type (Array U Int).
  std::unordered_set<TypeNode> ctypes;
  expr::getComponentTypes(tn, ctypes);

  for (const TypeNode& stc : ctypes)
  {
    printTypeDefinition(os, stc, processed, tupleArityProcessed);
  }
}

void LfscPrinter::printTypeDefinition(
    std::ostream& os,
    TypeNode tn,
    std::unordered_set<TypeNode>& processed,
    std::unordered_set<size_t>& tupleArityProcessed)
{
  if (processed.find(tn) != processed.end())
  {
    return;
  }
  processed.insert(tn);
  // print uninterpreted sorts and uninterpreted sort constructors here
  if (tn.getKind() == SORT_TYPE)
  {
    os << "(declare ";
    printType(os, tn);
    uint64_t arity = 0;
    if (tn.isUninterpretedSortConstructor())
    {
      arity = tn.getUninterpretedSortConstructorArity();
    }
    std::stringstream tcparen;
    for (uint64_t i = 0; i < arity; i++)
    {
      os << " (! s" << i << " sort";
      tcparen << ")";
    }
    os << " sort" << tcparen.str() << ")" << std::endl;
  }
  else if (tn.isDatatype())
  {
    if (tn.getKind() == PARAMETRIC_DATATYPE)
    {
      // skip the instance of a parametric datatype
      return;
    }
    const DType& dt = tn.getDType();
    if (dt.isTuple())
    {
      const DTypeConstructor& cons = dt[0];
      size_t arity = cons.getNumArgs();
      if (tupleArityProcessed.find(arity) == tupleArityProcessed.end())
      {
        tupleArityProcessed.insert(arity);
        os << "(declare Tuple";
        if (arity>0)
        {
          os << "_" << arity;
        }
        os << " ";
        std::stringstream tcparen;
        for (size_t j = 0, nargs = cons.getNumArgs(); j < nargs; j++)
        {
          os << "(! s" << j << " sort ";
          tcparen << ")";
        }
        os << "sort" << tcparen.str() << ")";
      }
      os << std::endl;
    }
    else
    {
      os << "(declare ";
      printType(os, tn);
      std::stringstream cdttparens;
      if (dt.isParametric())
      {
        std::vector<TypeNode> params = dt.getParameters();
        for (const TypeNode& p : params)
        {
          os << " (! " << p << " sort";
          cdttparens << ")";
        }
      }
      os << " sort)" << cdttparens.str() << std::endl;
    }
    // must also ensure the subfield types of the datatype are printed
    std::unordered_set<TypeNode> sftypes = dt.getSubfieldTypes();
    for (const TypeNode& sft : sftypes)
    {
      ensureTypeDefinitionPrinted(os, sft, processed, tupleArityProcessed);
    }
  }
  // all other sorts are builtin into the LFSC signature
}

void LfscPrinter::printProofLetify(
    LfscPrintChannel* out,
    const ProofNode* pn,
    const LetBinding& lbind,
    const std::vector<const ProofNode*>& pletList,
    std::map<const ProofNode*, size_t>& pletMap,
    std::map<Node, size_t>& passumeMap)
{
  // closing parentheses
  size_t cparen = 0;

  // define the let proofs
  if (!pletList.empty())
  {
    std::map<const ProofNode*, size_t>::iterator itp;
    for (const ProofNode* p : pletList)
    {
      itp = pletMap.find(p);
      Assert(itp != pletMap.end());
      size_t pid = itp->second;
      pletMap.erase(p);
      printPLet(out, p, pid, d_pletPrefix, lbind, pletMap, passumeMap);
      pletMap[p] = pid;
      // printPLet opens two parentheses
      cparen = cparen + 2;
    }
    out->printEndLine();
  }

  // [2] print the proof body
  printProofInternal(out, pn, lbind, pletMap, passumeMap);

  // print the closing parenthesis
  out->printCloseRule(cparen);
}

void LfscPrinter::printPLet(LfscPrintChannel* out,
                            const ProofNode* p,
                            size_t pid,
                            const std::string& prefix,
                            const LetBinding& lbind,
                            const std::map<const ProofNode*, size_t>& pletMap,
                            std::map<Node, size_t>& passumeMap)
{
  // print (plet _ _
  out->printOpenLfscRule(LfscRule::PLET);
  out->printHole();
  out->printHole();
  out->printEndLine();
  // print the letified proof
  printProofInternal(out, p, lbind, pletMap, passumeMap);
  // print the lambda (\ __pX
  out->printOpenLfscRule(LfscRule::LAMBDA);
  out->printId(pid, prefix);
  out->printEndLine();
}

void LfscPrinter::printProofInternal(
    LfscPrintChannel* out,
    const ProofNode* pn,
    const LetBinding& lbind,
    const std::map<const ProofNode*, size_t>& pletMap,
    std::map<Node, size_t>& passumeMap)
{
  // the stack
  std::vector<PExpr> visit;
  // whether we have to process children
  std::unordered_set<const ProofNode*> processingChildren;
  // helper iterators
  std::unordered_set<const ProofNode*>::iterator pit;
  std::map<const ProofNode*, size_t>::const_iterator pletIt;
  std::map<Node, size_t>::iterator passumeIt;
  Node curn;
  TypeNode curtn;
  const ProofNode* cur;
  visit.push_back(PExpr(pn));
  do
  {
    curn = visit.back().d_node;
    curtn = visit.back().d_typeNode;
    cur = visit.back().d_pnode;
    visit.pop_back();
    // case 1: printing a proof
    if (cur != nullptr)
    {
      PfRule r = cur->getRule();
      // maybe it is letified
      pletIt = pletMap.find(cur);
      if (pletIt != pletMap.end())
      {
        // a letified proof
        out->printId(pletIt->second, d_pletPrefix);
        continue;
      }
      pit = processingChildren.find(cur);
      if (pit == processingChildren.end())
      {
        bool isLambda = false;
        if (r == PfRule::LFSC_RULE)
        {
          Assert(!cur->getArguments().empty());
          LfscRule lr = getLfscRule(cur->getArguments()[0]);
          isLambda = (lr == LfscRule::LAMBDA);
        }
        if (r == PfRule::ASSUME)
        {
          // an assumption, must have a name
          passumeIt = passumeMap.find(cur->getResult());
          Assert(passumeIt != passumeMap.end());
          out->printId(passumeIt->second, d_assumpPrefix);
        }
        else if (isLambda)
        {
          Assert(cur->getArguments().size() == 3);
          // lambdas are handled specially. We print in a self contained way
          // here.
          // allocate an assumption, if necessary
          size_t pid;
          Node assumption = cur->getArguments()[2];
          passumeIt = passumeMap.find(assumption);
          if (passumeIt == passumeMap.end())
          {
            pid = d_assumpCounter;
            d_assumpCounter++;
            passumeMap[assumption] = pid;
          }
          else
          {
            pid = passumeIt->second;
          }
          // make the node whose name is the assumption id, where notice that
          // the type of this node does not matter
          std::stringstream pidNodeName;
          LfscPrintChannelOut::printId(pidNodeName, pid, d_assumpPrefix);
          // must be an internal symbol so that it is not turned into (bvar ...)
          Node pidNode =
              d_tproc.mkInternalSymbol(pidNodeName.str(), d_boolType);
          // print "(\ "
          out->printOpenRule(cur);
          // print the identifier
          out->printNode(pidNode);
          // Print the body of the proof with a fresh proof letification. We can
          // keep the assumption map and the let binding (for terms).
          std::vector<const ProofNode*> pletListNested;
          std::map<const ProofNode*, size_t> pletMapNested;
          const ProofNode* curBody = cur->getChildren()[0].get();
          computeProofLetification(curBody, pletListNested, pletMapNested);
          printProofLetify(
              out, curBody, lbind, pletListNested, pletMapNested, passumeMap);
          // print ")"
          out->printCloseRule();
        }
        else
        {
          // assert that we should traverse cur when letifying
          Assert(d_lpltc.shouldTraverse(cur));
          // a normal rule application, compute the proof arguments, which
          // notice in the case of PI also may modify our passumeMap.
          std::vector<PExpr> args;
          if (computeProofArgs(cur, args))
          {
            processingChildren.insert(cur);
            // will revisit this proof node to close parentheses
            visit.push_back(PExpr(cur));
            std::reverse(args.begin(), args.end());
            visit.insert(visit.end(), args.begin(), args.end());
            // print the rule name
            out->printOpenRule(cur);
          }
          else
          {
            // Could not print the rule, trust for now.
            // If we are expanding trusted steps, its children are printed as
            // plet applications that wrap this term, so that all subproofs are
            // recorded in the proof.
            size_t cparenTrustChild = 0;
            if (options().proof.lfscExpandTrust)
            {
              const std::vector<std::shared_ptr<ProofNode>>& children =
                  cur->getChildren();
              for (const std::shared_ptr<ProofNode>& c : children)
              {
                size_t pid = d_trustChildPletCounter;
                d_trustChildPletCounter++;
                printPLet(out,
                          c.get(),
                          pid,
                          d_pletTrustChildPrefix,
                          lbind,
                          pletMap,
                          passumeMap);
                cparenTrustChild = cparenTrustChild + 2;
              }
            }
            Node res = d_tproc.convert(cur->getResult());
            res = lbind.convert(res, d_termLetPrefix, true);
            out->printTrust(res, r);
            d_trustWarned.insert(r);
            out->printCloseRule(cparenTrustChild);
          }
        }
      }
      else
      {
        processingChildren.erase(cur);
        out->printCloseRule();
      }
    }
    // case 2: printing a node
    else if (!curn.isNull())
    {
      // it has already been converted to internal form, we letify it here
      Node curni = lbind.convert(curn, d_termLetPrefix, true);
      out->printNode(curni);
    }
    // case 3: printing a type node
    else if (!curtn.isNull())
    {
      out->printTypeNode(curtn);
    }
    // case 4: a hole
    else
    {
      out->printHole();
    }
  } while (!visit.empty());
}

bool LfscPrinter::computeProofArgs(const ProofNode* pn,
                                   std::vector<PExpr>& pargs)
{
  const std::vector<std::shared_ptr<ProofNode>>& children = pn->getChildren();
  std::vector<const ProofNode*> cs;
  for (const std::shared_ptr<ProofNode>& c : children)
  {
    cs.push_back(c.get());
  }
  PfRule r = pn->getRule();
  const std::vector<Node>& args = pn->getArguments();
  std::vector<Node> as;
  for (const Node& a : args)
  {
    Node ac = d_tproc.convert(a);
    Assert(!ac.isNull());
    as.push_back(ac);
  }
  // The proof expression stream, which packs the next expressions (proofs,
  // terms, sorts, LFSC datatypes) into a print-expression vector pargs. This
  // stream can be used via "pf << e" which appends an expression to the
  // vector maintained by this stream.
  PExprStream pf(pargs, d_tt, d_ff);
  // hole
  PExpr h;
  Trace("lfsc-print-debug2")
      << "Compute proof args " << r << " #children= " << cs.size()
      << " #args=" << as.size() << std::endl;
  switch (r)
  {
    // SAT
    case PfRule::RESOLUTION:
      pf << h << h << h << cs[0] << cs[1] << args[0].getConst<bool>() << as[1];
      break;
    case PfRule::REORDERING: pf << h << as[0] << cs[0]; break;
    case PfRule::FACTORING: pf << h << h << cs[0]; break;
    // Boolean
    case PfRule::SPLIT: pf << as[0]; break;
    case PfRule::NOT_NOT_ELIM: pf << h << cs[0]; break;
    case PfRule::CONTRA: pf << h << cs[0] << cs[1]; break;
    case PfRule::MODUS_PONENS:
    case PfRule::EQ_RESOLVE: pf << h << h << cs[0] << cs[1]; break;
    case PfRule::NOT_AND: pf << h << h << cs[0]; break;
    case PfRule::NOT_OR_ELIM:
    case PfRule::AND_ELIM: pf << h << h << args[0] << cs[0]; break;
    case PfRule::IMPLIES_ELIM:
    case PfRule::NOT_IMPLIES_ELIM1:
    case PfRule::NOT_IMPLIES_ELIM2:
    case PfRule::EQUIV_ELIM1:
    case PfRule::EQUIV_ELIM2:
    case PfRule::NOT_EQUIV_ELIM1:
    case PfRule::NOT_EQUIV_ELIM2:
    case PfRule::XOR_ELIM1:
    case PfRule::XOR_ELIM2:
    case PfRule::NOT_XOR_ELIM1:
    case PfRule::NOT_XOR_ELIM2: pf << h << h << cs[0]; break;
    case PfRule::ITE_ELIM1:
    case PfRule::ITE_ELIM2:
    case PfRule::NOT_ITE_ELIM1:
    case PfRule::NOT_ITE_ELIM2: pf << h << h << h << cs[0]; break;
    // CNF
    case PfRule::CNF_AND_POS:
    case PfRule::CNF_OR_NEG:
      // print second argument as a raw integer (mpz)
      pf << h << as[0] << args[1];
      break;
    case PfRule::CNF_AND_NEG: pf << h << as[0]; break;
    case PfRule::CNF_OR_POS:
      pf << as[0];
      break;
      break;
    case PfRule::CNF_IMPLIES_POS:
    case PfRule::CNF_IMPLIES_NEG1:
    case PfRule::CNF_IMPLIES_NEG2:
    case PfRule::CNF_EQUIV_POS1:
    case PfRule::CNF_EQUIV_POS2:
    case PfRule::CNF_EQUIV_NEG1:
    case PfRule::CNF_EQUIV_NEG2:
    case PfRule::CNF_XOR_POS1:
    case PfRule::CNF_XOR_POS2:
    case PfRule::CNF_XOR_NEG1:
    case PfRule::CNF_XOR_NEG2: pf << as[0][0] << as[0][1]; break;
    case PfRule::CNF_ITE_POS1:
    case PfRule::CNF_ITE_POS2:
    case PfRule::CNF_ITE_POS3:
    case PfRule::CNF_ITE_NEG1:
    case PfRule::CNF_ITE_NEG2:
    case PfRule::CNF_ITE_NEG3: pf << as[0][0] << as[0][1] << as[0][2]; break;
    // equality
    case PfRule::REFL: pf << as[0]; break;
    case PfRule::SYMM: pf << h << h << cs[0]; break;
    case PfRule::TRANS: pf << h << h << h << cs[0] << cs[1]; break;
    case PfRule::TRUE_INTRO:
    case PfRule::FALSE_INTRO:
    case PfRule::TRUE_ELIM:
    case PfRule::FALSE_ELIM: pf << h << cs[0]; break;
    // arithmetic
    case PfRule::ARITH_MULT_POS:
    case PfRule::ARITH_MULT_NEG:
    {
      pf << h << as[0] << as[1];
    }
    break;
    case PfRule::ARITH_TRICHOTOMY:
    {
      // should be robust to different orderings
      pf << h << h << h << cs[0] << cs[1];
    }
    break;
    case PfRule::INT_TIGHT_UB:
    case PfRule::INT_TIGHT_LB:
    {
      Node res = pn->getResult();
      Assert(res.getNumChildren() == 2);
      Assert(res[1].isConst());
      pf << h << h << d_tproc.convert(res[1]) << cs[0];
    }
    break;
    // strings
    case PfRule::STRING_LENGTH_POS:
      pf << as[0] << d_tproc.convertType(as[0].getType()) << h;
      break;
    case PfRule::STRING_LENGTH_NON_EMPTY: pf << h << h << cs[0]; break;
    case PfRule::RE_INTER: pf << h << h << h << cs[0] << cs[1]; break;
    case PfRule::CONCAT_EQ:
      pf << h << h << h << args[0].getConst<bool>()
         << d_tproc.convertType(children[0]->getResult()[0].getType()) << cs[0];
      break;
    case PfRule::CONCAT_UNIFY:
      pf << h << h << h << h << args[0].getConst<bool>()
         << d_tproc.convertType(children[0]->getResult()[0].getType()) << cs[0]
         << cs[1];
      break;
    case PfRule::CONCAT_CSPLIT:
      pf << h << h << h << h << args[0].getConst<bool>()
         << d_tproc.convertType(children[0]->getResult()[0].getType()) << cs[0]
         << cs[1];
      break;
    case PfRule::CONCAT_CONFLICT:
      pf << h << h << args[0].getConst<bool>()
         << d_tproc.convertType(children[0]->getResult()[0].getType()) << cs[0];
      break;
    case PfRule::RE_UNFOLD_POS:
      if (children[0]->getResult()[1].getKind() != REGEXP_CONCAT)
      {
        return false;
      }
      pf << h << h << h << cs[0];
      break;
    case PfRule::STRING_EAGER_REDUCTION:
    {
      Kind k = as[0].getKind();
      if (k == STRING_TO_CODE || k == STRING_CONTAINS || k == STRING_INDEXOF)
      {
        pf << h << as[0] << as[0][0].getType();
      }
      else
      {
        // not yet defined for other kinds
        return false;
      }
    }
    break;
    case PfRule::STRING_REDUCTION:
    {
      Kind k = as[0].getKind();
      if (k == STRING_SUBSTR || k == STRING_INDEXOF)
      {
        pf << h << as[0] << d_tproc.convertType(as[0][0].getType());
      }
      else
      {
        // not yet defined for other kinds
        return false;
      }
    }
    break;
    // quantifiers
    case PfRule::SKOLEM_INTRO:
    {
      pf << d_tproc.convert(SkolemManager::getUnpurifiedForm(args[0]));
    }
    break;
    // ---------- arguments of non-translated rules go here
    case PfRule::LFSC_RULE:
    {
      LfscRule lr = getLfscRule(args[0]);
      // lambda should be processed elsewhere
      Assert(lr != LfscRule::LAMBDA);
      // Note that `args` has 2 builtin arguments, thus the first real argument
      // begins at index 2
      switch (lr)
      {
        case LfscRule::DEFINITION: pf << as[1][0]; break;
        case LfscRule::SCOPE: pf << h << as[2] << cs[0]; break;
        case LfscRule::NEG_SYMM: pf << h << h << cs[0]; break;
        case LfscRule::CONG: pf << h << h << h << h << cs[0] << cs[1]; break;
        case LfscRule::AND_INTRO1: pf << h << cs[0]; break;
        case LfscRule::NOT_AND_REV: pf << h << h << cs[0]; break;
        case LfscRule::PROCESS_SCOPE: pf << h << h << as[2] << cs[0]; break;
        case LfscRule::AND_INTRO2: pf << h << h << cs[0] << cs[1]; break;
        case LfscRule::ARITH_SUM_UB: pf << h << h << h << cs[0] << cs[1]; break;
        case LfscRule::CONCAT_CONFLICT_DEQ:
          pf << h << h << h << h << as[2].getConst<bool>()
             << d_tproc.convertType(children[0]->getResult()[0].getType())
             << cs[0] << cs[1];
          break;
        default: return false; break;
      }
    }
    break;
    default:
    {
      return false;
      break;
    }
  }
  return true;
}

void LfscPrinter::computeProofLetification(
    const ProofNode* pn,
    std::vector<const ProofNode*>& pletList,
    std::map<const ProofNode*, size_t>& pletMap)
{
  // use callback to specify to stop at LAMBDA
  ProofLetify::computeProofLet(pn, pletList, pletMap, 2, &d_lpltc);
}

void LfscPrinter::print(std::ostream& out, Node n)
{
  Node ni = d_tproc.convert(n);
  printLetify(out, ni);
}

void LfscPrinter::printLetify(std::ostream& out, Node n)
{
  // closing parentheses
  std::stringstream cparen;

  LetBinding lbind;
  lbind.process(n);

  // [1] print the letification
  printLetList(out, cparen, lbind);

  // [2] print the body
  printInternal(out, n, lbind);

  out << cparen.str();
}

void LfscPrinter::printLetList(std::ostream& out,
                               std::ostream& cparen,
                               LetBinding& lbind,
                               bool asDefs)
{
  std::vector<Node> letList;
  lbind.letify(letList);
  std::map<Node, size_t>::const_iterator it;
  for (size_t i = 0, nlets = letList.size(); i < nlets; i++)
  {
    Node nl = letList[i];
    size_t id = lbind.getId(nl);
    Assert(id != 0);
<<<<<<< HEAD
    LfscPrintChannelOut::printId(out, id, d_termLetPrefix);
    out << " ";
    // remove, print, insert again
    printInternal(out, nl, lbind, false);
    out << std::endl;
    cparen << ")";
=======
    if (asDefs)
    {
      out << "(define ";
      LfscPrintChannelOut::printId(out, id);
      out << " ";
      // do not letify the top term
      printInternal(out, nl, lbind, false);
      out << ")" << std::endl;
    }
    else
    {
      out << "(@ ";
      LfscPrintChannelOut::printId(out, id);
      out << " ";
      // do not letify the top term
      printInternal(out, nl, lbind, false);
      out << std::endl;
      cparen << ")";
    }
>>>>>>> 709ebc22
  }
}

void LfscPrinter::printInternal(std::ostream& out, Node n)
{
  LetBinding lbind;
  printInternal(out, n, lbind);
}
void LfscPrinter::printInternal(std::ostream& out,
                                Node n,
                                LetBinding& lbind,
                                bool letTop)
{
  Node nc = lbind.convert(n, d_termLetPrefix, letTop);
  LfscPrintChannelOut::printNodeInternal(out, nc);
}

void LfscPrinter::printType(std::ostream& out, TypeNode tn)
{
  TypeNode tni = d_tproc.convertType(tn);
  LfscPrintChannelOut::printTypeNodeInternal(out, tni);
}

}  // namespace proof
}  // namespace cvc5::internal<|MERGE_RESOLUTION|>--- conflicted
+++ resolved
@@ -31,7 +31,6 @@
 namespace cvc5::internal {
 namespace proof {
 
-<<<<<<< HEAD
 LfscPrinter::LfscPrinter(Env& env, LfscNodeConverter& ltp)
     : EnvObj(env),
       d_tproc(ltp),
@@ -41,10 +40,6 @@
       d_assumpPrefix("a"),
       d_pletPrefix("p"),
       d_pletTrustChildPrefix("q")
-=======
-LfscPrinter::LfscPrinter(LfscNodeConverter& ltp, bool doFlatten)
-    : d_tproc(ltp), d_flatten(doFlatten), d_assumpCounter(0)
->>>>>>> 709ebc22
 {
   NodeManager* nm = NodeManager::currentNM();
   d_boolType = nm->booleanType();
@@ -220,7 +215,7 @@
 
   // [7] print the check command and term lets
   out << preamble.str();
-  if (d_flatten)
+  if (options().proof.flattenLfsc)
   {
     // print term lets as definitions
     std::stringstream cparenTmp;
@@ -241,18 +236,10 @@
   for (size_t i = 0, nasserts = iasserts.size(); i < nasserts; i++)
   {
     Node ia = iasserts[i];
-<<<<<<< HEAD
-    out << "(# ";
-    LfscPrintChannelOut::printId(out, i, d_assumpPrefix);
-    out << " (holds ";
-    printInternal(out, ia, lbind);
-    out << ")" << std::endl;
-    cparen << ")";
-=======
-    if (d_flatten)
+    if (options().proof.flattenLfsc)
     {
       out << "(declare ";
-      LfscPrintChannelOut::printAssumeId(out, i);
+      LfscPrintChannelOut::printId(out, i, d_assumpPrefix);
       out << " (holds ";
       printInternal(out, ia, lbind);
       out << "))" << std::endl;
@@ -260,18 +247,17 @@
     else
     {
       out << "(# ";
-      LfscPrintChannelOut::printAssumeId(out, i);
+      LfscPrintChannelOut::printId(out, i, d_assumpPrefix);
       out << " (holds ";
       printInternal(out, ia, lbind);
       out << ")" << std::endl;
       cparen << ")";
     }
->>>>>>> 709ebc22
   }
 
   Trace("lfsc-print-debug") << "; print annotation" << std::endl;
   // [9] print the annotation
-  if (!d_flatten)
+  if (!options().proof.flattenLfsc)
   {
     out << "(: (holds false)" << std::endl;
     cparen << ")";
@@ -284,7 +270,7 @@
   // which are already printed above).
   LfscPrintChannelOut lout(out);
 
-  if (d_flatten)
+  if (options().proof.flattenLfsc)
   {
     // print the proof letification as separate check statements, followed
     // by the main proof.
@@ -916,18 +902,10 @@
     Node nl = letList[i];
     size_t id = lbind.getId(nl);
     Assert(id != 0);
-<<<<<<< HEAD
-    LfscPrintChannelOut::printId(out, id, d_termLetPrefix);
-    out << " ";
-    // remove, print, insert again
-    printInternal(out, nl, lbind, false);
-    out << std::endl;
-    cparen << ")";
-=======
     if (asDefs)
     {
       out << "(define ";
-      LfscPrintChannelOut::printId(out, id);
+      LfscPrintChannelOut::printId(out, id, d_termLetPrefix);
       out << " ";
       // do not letify the top term
       printInternal(out, nl, lbind, false);
@@ -936,14 +914,13 @@
     else
     {
       out << "(@ ";
-      LfscPrintChannelOut::printId(out, id);
+      LfscPrintChannelOut::printId(out, id, d_termLetPrefix);
       out << " ";
       // do not letify the top term
       printInternal(out, nl, lbind, false);
       out << std::endl;
       cparen << ")";
     }
->>>>>>> 709ebc22
   }
 }
 
