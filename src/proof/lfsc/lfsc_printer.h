/******************************************************************************
 * Top contributors (to current version):
 *   Andrew Reynolds
 *
 * This file is part of the cvc5 project.
 *
 * Copyright (c) 2009-2022 by the authors listed in the file AUTHORS
 * in the top-level source directory and their institutional affiliations.
 * All rights reserved.  See the file COPYING in the top-level source
 * directory for licensing information.
 * ****************************************************************************
 *
 * The printer for LFSC proofs
 */

#include "cvc5_private.h"

#ifndef CVC4__PROOF__LFSC__LFSC_PRINTER_H
#define CVC4__PROOF__LFSC__LFSC_PRINTER_H

#include <iosfwd>
#include <map>

#include "expr/node.h"
#include "printer/let_binding.h"
#include "proof/lfsc/lfsc_node_converter.h"
#include "proof/lfsc/lfsc_util.h"
#include "proof/print_expr.h"
#include "proof/proof_node.h"
<<<<<<< HEAD
#include "rewriter/rewrite_db.h"
=======
#include "smt/env_obj.h"
>>>>>>> f71b2ca9

namespace cvc5::internal {
namespace proof {

class LfscPrintChannel;

/**
 * The LFSC printer, which prints proof nodes in a proof that is checkable
 * by LFSC using the signature, currently located at:
 * https://github.com/CVC4/signatures/tree/master/lfsc/new.
 *
 * It expects to print proof nodes that have been processed by the LFSC
 * proof post processor.
 */
class LfscPrinter : protected EnvObj
{
 public:
<<<<<<< HEAD
  LfscPrinter(LfscNodeConverter& ltp, rewriter::RewriteDb* rdb);
=======
  LfscPrinter(Env& env, LfscNodeConverter& ltp);
>>>>>>> f71b2ca9
  ~LfscPrinter() {}

  /**
   * Print the full proof of false by pn on output stream out.
   */
  void print(std::ostream& out, const ProofNode* pn);

  /**
   * Print node to stream in the expected format of LFSC.
   */
  void print(std::ostream& out, Node n);
  /**
   * Print type node to stream in the expected format of LFSC.
   */
  void printType(std::ostream& out, TypeNode n);

 private:
  /**
   * This ensures that the type definition of type tn has been
   * printed, which ensures that all of its component types, and the
   * user-defined subfields of datatype types among those are declared. This
   * furthermore includes running to a fixed point in the case that tn contains
   * subfield types that are themselves datatypes.
   * Notice that type definitions do not include printing the symbols of the
   * datatype.
   *
   * @param os The stream to print to
   * @param tn The type to ensure the definition(s) are printed for
   * @param processed The types whose definitions we have already printed
   * @param tupleArityProcessed The arity of tuples that we have declared.
   * Note this is only required until we have a more robust treatment of
   * tuples in the LFSC signature
   */
  void ensureTypeDefinitionPrinted(
      std::ostream& os,
      TypeNode tn,
      std::unordered_set<TypeNode>& processed,
      std::unordered_set<size_t>& tupleArityProcessed);
  /**
   * print type definition, which is the same as above, but does not process
   * component types.
   */
  void printTypeDefinition(std::ostream& os,
                           TypeNode tn,
                           std::unordered_set<TypeNode>& processed,
                           std::unordered_set<size_t>& tupleArityProcessed);
  /**
   * Print node to stream in the expected format of LFSC.
   */
  void printLetify(std::ostream& out, Node n);
  /**
   * Print node to stream in the expected format of LFSC, where n has been
   * processed by the LFSC node converter.
   */
  void printInternal(std::ostream& out, Node n);
  /**
   * Print node n to stream in the expected format of LFSC, with let binding,
   * where n has been processed by the LFSC node converter.
   *
   * @param out The output stream
   * @param n The node to print
   * @param lbind The let binding to consider
   * @param letTop Whether we should consider the top-most application in n
   * for the let binding (see LetBinding::convert).
   */
  void printInternal(std::ostream& out,
                     Node n,
                     LetBinding& lbind,
                     bool letTop = true);
  /**
   * print let list, prints definitions of lbind on out in order, and closing
   * parentheses on cparen. If asDefs is true, then the definition is printed
   * as a standalone define statement on out.
   */
  void printLetList(std::ostream& out,
                    std::ostream& cparen,
                    LetBinding& lbind,
                    bool asDefs = false);

  //------------------------------ printing proofs
  /**
   * Print proof internal, after term lets and proofs for assumptions have
   * been computed.
   */
  void printProofLetify(LfscPrintChannel* out,
                        const ProofNode* pn,
                        const LetBinding& lbind,
                        const std::vector<const ProofNode*>& pletList,
                        std::map<const ProofNode*, size_t>& pletMap,
                        std::map<Node, size_t>& passumeMap);
  /**
   * Print proof internal, after all mappings have been computed.
   */
  void printProofInternal(LfscPrintChannel* out,
                          const ProofNode* pn,
                          const LetBinding& lbind,
                          const std::map<const ProofNode*, size_t>& pletMap,
                          std::map<Node, size_t>& passumeMap);
  /**
   * Print a plet proof on output channel out, where p is the letified
   * proof and pid is its identifier for the given name prefix.
   * The remaining arguments are used for printing p.
   */
  void printPLet(LfscPrintChannel* out,
                 const ProofNode* p,
                 size_t pid,
                 const std::string& prefix,
                 const LetBinding& lbind,
                 const std::map<const ProofNode*, size_t>& pletMap,
                 std::map<Node, size_t>& passumeMap);
  /**
   * Get the arguments for the proof node application. This adds the arguments
   * of the given proof to the vector pargs.
   *
   * @return false if the proof cannot be printed in LFSC format.
   */
  bool computeProofArgs(const ProofNode* pn, std::vector<PExpr>& pargs);
  /**
   * Compute proof letification for proof node pn.
   */
  void computeProofLetification(const ProofNode* pn,
                                std::vector<const ProofNode*>& pletList,
                                std::map<const ProofNode*, size_t>& pletMap);
  /** Print DSL rule */
  void printDslRule(std::ostream& out,
                    rewriter::DslPfRule id,
                    std::vector<Node>& format);
  //------------------------------ end printing proofs
  /** The term processor */
  LfscNodeConverter& d_tproc;
  /** The proof traversal callback */
  LfscProofLetifyTraverseCallback d_lpltc;
  /** true and false nodes */
  Node d_tt;
  Node d_ff;
  /** Boolean type */
  TypeNode d_boolType;
  /** assumption counter */
  size_t d_assumpCounter;
  /** Counter for plet definitions for children of trust steps */
  size_t d_trustChildPletCounter;
  /** term prefix */
  std::string d_termLetPrefix;
  /** assumption prefix */
  std::string d_assumpPrefix;
  /** proof letified prefix */
  std::string d_pletPrefix;
  /** proof letified trust child prefix */
  std::string d_pletTrustChildPrefix;
  /** for debugging the open rules, the set of PfRule we have warned about */
  std::unordered_set<PfRule, PfRuleHashFunction> d_trustWarned;
  /** for debugging the open rules, the set of PfRule we have warned about */
  std::unordered_set<PfRule, PfRuleHashFunction> d_useWarned;
  std::unordered_set<LfscRule> d_useLfscWarned;
  /** Pointer to the rewrite database */
  rewriter::RewriteDb* d_rdb;
  /**
   * Mapping rewrite rules to format for conditions.
   * The output of a DslRule is thus listing the term arguments, then
   * a list of ( holes | child proofs ) based on this list.
   * Each rule is mapped to a list of terms, where Node::null signifies
   * positions of holes, non-null nodes are child proofs to print.
   */
  std::map<rewriter::DslPfRule, std::vector<Node>> d_dslFormat;
};

}  // namespace proof
}  // namespace cvc5::internal

#endif<|MERGE_RESOLUTION|>--- conflicted
+++ resolved
@@ -27,11 +27,8 @@
 #include "proof/lfsc/lfsc_util.h"
 #include "proof/print_expr.h"
 #include "proof/proof_node.h"
-<<<<<<< HEAD
 #include "rewriter/rewrite_db.h"
-=======
 #include "smt/env_obj.h"
->>>>>>> f71b2ca9
 
 namespace cvc5::internal {
 namespace proof {
@@ -49,11 +46,7 @@
 class LfscPrinter : protected EnvObj
 {
  public:
-<<<<<<< HEAD
-  LfscPrinter(LfscNodeConverter& ltp, rewriter::RewriteDb* rdb);
-=======
-  LfscPrinter(Env& env, LfscNodeConverter& ltp);
->>>>>>> f71b2ca9
+  LfscPrinter(Env& env, LfscNodeConverter& ltp, rewriter::RewriteDb* rdb);
   ~LfscPrinter() {}
 
   /**
