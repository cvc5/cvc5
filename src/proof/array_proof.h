/*********************                                                        */
/*! \file array_proof.h
 ** \verbatim
 ** Original author: Liana Hadarean
 ** Major contributors: none
 ** Minor contributors (to current version): none
 ** This file is part of the CVC4 project.
 ** Copyright (c) 2009-2014  New York University and The University of Iowa
 ** See the file COPYING in the top-level source directory for licensing
 ** information.\endverbatim
 **
 ** \brief Arrray proof
 **
 ** Arrau proof
 **/

#include "cvc4_private.h"

#ifndef __CVC4__ARRAY__PROOF_H
#define __CVC4__ARRAY__PROOF_H

#include "expr/expr.h"
#include "proof/proof_manager.h"
<<<<<<< HEAD
#include "theory/uf/equality_engine.h"
=======
#include "proof/theory_proof.h"
#include "theory/arrays/theory_arrays.h"
>>>>>>> f898ba4a

namespace CVC4 {

//proof object outputted by TheoryARRAY
class ProofArray : public Proof {
private:
  static Node toStreamRecLFSC(std::ostream& out, TheoryProof* tp,
                              theory::eq::EqProof* pf,
                              unsigned tb,
                              const LetMap& map);

  std::hash_map<Node, Node, NodeHashFunction> d_nodeToSkolem;
public:
  ProofArray(theory::eq::EqProof* pf) : d_proof(pf) {}
  //it is simply an equality engine proof
  theory::eq::EqProof *d_proof;
  void toStream(std::ostream& out);
  static void toStreamLFSC(std::ostream& out, TheoryProof* tp, theory::eq::EqProof* pf, const LetMap& map);

  void registerSkolem(Node equality, Node skolem);
};

namespace theory {
namespace arrays{
class TheoryArrays;
} /* namespace CVC4::theory::arrays */
} /* namespace CVC4::theory */

typedef __gnu_cxx::hash_set<Type, TypeHashFunction > TypeSet;

class ArrayProof : public TheoryProof {
  // TODO: whatever goes in this theory
protected:
  TypeSet d_sorts;        // all the uninterpreted sorts in this theory
  ExprSet d_declarations; // all the variable/function declarations
  ExprSet d_skolemDeclarations; // all the skolem variable declarations
  std::map<Expr, std::string> d_skolemToLiteral;

public:
<<<<<<< HEAD
  ArrayProof(theory::arrays::TheoryArrays* arrays, TheoryProofEngine* proofEngine);

  std::string skolemToLiteral(Expr skolem);

  virtual void registerTerm(Expr term);
};
=======
  ArrayProof(theory::arrays::TheoryArrays* arrays, TheoryProofEngine* proofEngine)
    : TheoryProof(arrays, proofEngine)
  {}
  virtual void registerTerm(Expr term) {}
  
  virtual void printTerm(Expr term, std::ostream& os, const LetMap& map) = 0;
  virtual void printSort(Type type, std::ostream& os) = 0;
  /** 
   * Print a proof for the theory lemma. Must prove
   * clause representing lemma to be used in resolution proof.
   * 
   * @param lemma clausal form of lemma
   * @param os output stream
   */
  virtual void printTheoryLemmaProof(std::vector<Expr>& lemma, std::ostream& os, std::ostream& paren) = 0;
  /** 
   * Print the variable/sorts declarations for this theory.
   * 
   * @param os 
   * @param paren 
   */
  virtual void printDeclarations(std::ostream& os, std::ostream& paren) = 0;
};

class LFSCArrayProof : public ArrayProof {
public:
  LFSCArrayProof(theory::arrays::TheoryArrays* uf, TheoryProofEngine* proofEngine)
    : ArrayProof(uf, proofEngine)
  {}
  // TODO implement
  virtual void printTerm(Expr term, std::ostream& os, const LetMap& map) {}
  virtual void printSort(Type type, std::ostream& os) {}
  virtual void printTheoryLemmaProof(std::vector<Expr>& lemma, std::ostream& os, std::ostream& paren) {}
  virtual void printDeclarations(std::ostream& os, std::ostream& paren) {}
>>>>>>> f898ba4a

class LFSCArrayProof : public ArrayProof {
public:
  LFSCArrayProof(theory::arrays::TheoryArrays* arrays, TheoryProofEngine* proofEngine)
    : ArrayProof(arrays, proofEngine)
  {}

  virtual void printTerm(Expr term, std::ostream& os, const LetMap& map);
  virtual void printSort(Type type, std::ostream& os);
  virtual void printTheoryLemmaProof(std::vector<Expr>& lemma, std::ostream& os, std::ostream& paren);
  virtual void printDeclarations(std::ostream& os, std::ostream& paren);
  virtual void printDeferredDeclarations(std::ostream& os, std::ostream& paren);
};


}/* CVC4 namespace */

#endif /* __CVC4__ARRAY__PROOF_H */<|MERGE_RESOLUTION|>--- conflicted
+++ resolved
@@ -21,12 +21,7 @@
 
 #include "expr/expr.h"
 #include "proof/proof_manager.h"
-<<<<<<< HEAD
 #include "theory/uf/equality_engine.h"
-=======
-#include "proof/theory_proof.h"
-#include "theory/arrays/theory_arrays.h"
->>>>>>> f898ba4a
 
 namespace CVC4 {
 
@@ -66,49 +61,12 @@
   std::map<Expr, std::string> d_skolemToLiteral;
 
 public:
-<<<<<<< HEAD
   ArrayProof(theory::arrays::TheoryArrays* arrays, TheoryProofEngine* proofEngine);
 
   std::string skolemToLiteral(Expr skolem);
 
   virtual void registerTerm(Expr term);
 };
-=======
-  ArrayProof(theory::arrays::TheoryArrays* arrays, TheoryProofEngine* proofEngine)
-    : TheoryProof(arrays, proofEngine)
-  {}
-  virtual void registerTerm(Expr term) {}
-  
-  virtual void printTerm(Expr term, std::ostream& os, const LetMap& map) = 0;
-  virtual void printSort(Type type, std::ostream& os) = 0;
-  /** 
-   * Print a proof for the theory lemma. Must prove
-   * clause representing lemma to be used in resolution proof.
-   * 
-   * @param lemma clausal form of lemma
-   * @param os output stream
-   */
-  virtual void printTheoryLemmaProof(std::vector<Expr>& lemma, std::ostream& os, std::ostream& paren) = 0;
-  /** 
-   * Print the variable/sorts declarations for this theory.
-   * 
-   * @param os 
-   * @param paren 
-   */
-  virtual void printDeclarations(std::ostream& os, std::ostream& paren) = 0;
-};
-
-class LFSCArrayProof : public ArrayProof {
-public:
-  LFSCArrayProof(theory::arrays::TheoryArrays* uf, TheoryProofEngine* proofEngine)
-    : ArrayProof(uf, proofEngine)
-  {}
-  // TODO implement
-  virtual void printTerm(Expr term, std::ostream& os, const LetMap& map) {}
-  virtual void printSort(Type type, std::ostream& os) {}
-  virtual void printTheoryLemmaProof(std::vector<Expr>& lemma, std::ostream& os, std::ostream& paren) {}
-  virtual void printDeclarations(std::ostream& os, std::ostream& paren) {}
->>>>>>> f898ba4a
 
 class LFSCArrayProof : public ArrayProof {
 public:
