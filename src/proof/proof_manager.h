/*********************                                                        */
/*! \file proof_manager.h
 ** \verbatim
 ** Original author: Liana Hadarean
 ** Major contributors: Morgan Deters
 ** Minor contributors (to current version): Andrew Reynolds
 ** This file is part of the CVC4 project.
 ** Copyright (c) 2009-2014  New York University and The University of Iowa
 ** See the file COPYING in the top-level source directory for licensing
 ** information.\endverbatim
 **
 ** \brief A manager for Proofs
 **
 ** A manager for Proofs.
 **/

#include "cvc4_private.h"

#ifndef __CVC4__PROOF_MANAGER_H
#define __CVC4__PROOF_MANAGER_H

#include <iosfwd>
#include <map>
<<<<<<< HEAD
#include "proof/proof.h"
#include "proof/skolemization_manager.h"
#include "util/proof.h"
=======

>>>>>>> f898ba4a
#include "expr/node.h"
#include "proof/proof.h"
#include "theory/logic_info.h"
#include "theory/substitutions.h"
#include "util/proof.h"


namespace CVC4 {

class SmtGlobals;

// forward declarations
namespace Minisat {
  class Solver;
}/* Minisat namespace */

namespace BVMinisat {
  class Solver;
}/* BVMinisat namespace */

namespace prop {
  class CnfStream;
}/* CVC4::prop namespace */

class SmtEngine;

typedef unsigned ClauseId;
const ClauseId ClauseIdEmpty(-1);
const ClauseId ClauseIdUndef(-2);
const ClauseId ClauseIdError(-3);

class Proof;
<<<<<<< HEAD
template <class Solver> class TSatProof;
typedef TSatProof< ::Minisat::Solver> CoreSatProof;
=======
template <class Solver> class TSatProof; 
typedef TSatProof< CVC4::Minisat::Solver> CoreSatProof;
>>>>>>> f898ba4a

class CnfProof;
class RewriterProof;
class TheoryProofEngine;
class TheoryProof;
class UFProof;
class ArrayProof;
class BitVectorProof;

<<<<<<< HEAD
template <class Solver> class LFSCSatProof;
typedef LFSCSatProof< ::Minisat::Solver> LFSCCoreSatProof;
=======
template <class Solver> class LFSCSatProof; 
typedef LFSCSatProof< CVC4::Minisat::Solver> LFSCCoreSatProof;
>>>>>>> f898ba4a

class LFSCCnfProof;
class LFSCTheoryProofEngine;
class LFSCUFProof;
class LFSCBitVectorProof;
class LFSCRewriterProof;

template <class Solver> class ProofProxy;
<<<<<<< HEAD
typedef ProofProxy< ::Minisat::Solver> CoreProofProxy;
typedef ProofProxy< ::BVMinisat::Solver> BVProofProxy;
=======
typedef ProofProxy< CVC4::Minisat::Solver> CoreProofProxy;
typedef ProofProxy< CVC4::BVMinisat::Solver> BVProofProxy; 
>>>>>>> f898ba4a

namespace prop {
  typedef uint64_t SatVariable;
  class SatLiteral;
  typedef std::vector<SatLiteral> SatClause;
}/* CVC4::prop namespace */

// different proof modes
enum ProofFormat {
  LFSC,
  NATIVE
};/* enum ProofFormat */

std::string append(const std::string& str, uint64_t num);

typedef __gnu_cxx::hash_map < ClauseId, prop::SatClause* > IdToSatClause;
typedef __gnu_cxx::hash_set<Expr, ExprHashFunction > ExprSet;
typedef __gnu_cxx::hash_set<Node, NodeHashFunction > NodeSet;
typedef __gnu_cxx::hash_map<Node, std::vector<Node>, NodeHashFunction > NodeToNodes;
typedef std::hash_set<ClauseId> IdHashSet;

typedef unsigned ClauseId;

enum ProofRule {
  RULE_GIVEN,       /* input assertion */
  RULE_DERIVED,     /* a "macro" rule */
  RULE_RECONSTRUCT, /* prove equivalence using another method */
  RULE_TRUST,       /* trust without evidence (escape hatch until proofs are fully supported) */
  RULE_INVALID,     /* assert-fail if this is ever needed in proof; use e.g. for split lemmas */
  RULE_CONFLICT,    /* re-construct as a conflict */
  RULE_TSEITIN,     /* Tseitin CNF transformation */
  RULE_SPLIT,       /* A splitting lemma of the form a v ~ a*/

  RULE_ARRAYS_EXT,  /* arrays, extensional */
  RULE_ARRAYS_ROW,  /* arrays, read-over-write */
};/* enum ProofRules */

class ProofManager {
  CoreSatProof*  d_satProof;
  CnfProof*      d_cnfProof;
  TheoryProofEngine* d_theoryProof;

  // information that will need to be shared across proofs
  ExprSet    d_inputFormulas;
  ExprSet    d_inputCoreFormulas;
  ExprSet    d_outputCoreFormulas;

  SkolemizationManager d_skolemizationManager;

  int d_nextId;

  Proof* d_fullProof;
  ProofFormat d_format; // used for now only in debug builds

  NodeToNodes d_deps;
  // trace dependences back to unsat core
  void traceDeps(TNode n);

<<<<<<< HEAD
  // Node d_registering_assertion;
  // ProofRule d_registering_rule;
  // std::map< ClauseId, Expr > d_clause_id_to_assertion; // clause to top-level assertion
  // std::map< ClauseId, ProofRule > d_clause_id_to_rule;
  // std::map< Expr, Expr > d_cnf_dep; // dependence of cnf top-level things
  //LFSC number for assertions
  // unsigned d_assertion_counter;
  // std::map< Expr, unsigned > d_assertion_to_id; // unsat core deps and preprocessed things
=======
>>>>>>> f898ba4a
protected:
  LogicInfo d_logic;

public:
  ProofManager(ProofFormat format = LFSC);
  ~ProofManager();

  static ProofManager* currentPM();

  // initialization
  static void         initSatProof(Minisat::Solver* solver);
  static void         initCnfProof(CVC4::prop::CnfStream* cnfStream,
                                   context::Context* ctx);
  static void         initTheoryProofEngine(SmtGlobals* globals);

  // getting various proofs
  static Proof*         getProof(SmtEngine* smt);
  static CoreSatProof*  getSatProof();
  static CnfProof*      getCnfProof();
  static TheoryProofEngine* getTheoryProofEngine();
  static TheoryProof* getTheoryProof( theory::TheoryId id );
  static UFProof* getUfProof();
  static BitVectorProof* getBitVectorProof();
  static ArrayProof* getArrayProof();
  static SkolemizationManager *getSkolemizationManager();

  // iterators over data shared by proofs
  typedef ExprSet::const_iterator assertions_iterator;

  // iterate over the assertions (these are arbitrary boolean formulas)
  assertions_iterator begin_assertions() const { return d_inputFormulas.begin(); }
  assertions_iterator end_assertions() const { return d_inputFormulas.end(); }
  size_t num_assertions() const { return d_inputFormulas.size(); }

//---from Morgan---
  Node mkOp(TNode n);
  Node lookupOp(TNode n) const;
  bool hasOp(TNode n) const;

  std::map<Node, Node> d_ops;
  std::map<Node, Node> d_bops;
//---end from Morgan---
<<<<<<< HEAD

  // void addTheoryLemma(ClauseId id, const prop::SatClause* clause, ClauseKind kind);
  //void addClause(ClauseId id, const prop::SatClause* clause, ClauseKind kind);

=======
  
  
>>>>>>> f898ba4a
  // variable prefixes
  static std::string getInputClauseName(ClauseId id, const std::string& prefix = "");
  static std::string getLemmaClauseName(ClauseId id, const std::string& prefix = "");
  static std::string getLemmaName(ClauseId id, const std::string& prefix = "");
  static std::string getLearntClauseName(ClauseId id, const std::string& prefix = "");
  static std::string getPreprocessedAssertionName(Node node, const std::string& prefix = "");
  static std::string getAssertionName(Node node, const std::string& prefix = "");

  static std::string getVarName(prop::SatVariable var, const std::string& prefix = "");
  static std::string getAtomName(prop::SatVariable var, const std::string& prefix = "");
  static std::string getAtomName(TNode atom, const std::string& prefix = "");
  static std::string getLitName(prop::SatLiteral lit, const std::string& prefix = "");
  static std::string getLitName(TNode lit, const std::string& prefix = "");

  // for SMT variable names that have spaces and other things
  static std::string sanitize(TNode var);
<<<<<<< HEAD

  //  void printProof(std::ostream& os, TNode n);
=======
  
>>>>>>> f898ba4a

  /** Add proof assertion - unlinke addCoreAssertion this is post definition expansion **/
  void addAssertion(Expr formula);

  /** Public unsat core methods **/
  void addCoreAssertion(Expr formula);

  void addDependence(TNode n, TNode dep);
  void addUnsatCore(Expr formula);

  void traceUnsatCore();
  assertions_iterator begin_unsat_core() const { return d_outputCoreFormulas.begin(); }
  assertions_iterator end_unsat_core() const { return d_outputCoreFormulas.end(); }
  size_t size_unsat_core() const { return d_outputCoreFormulas.size(); }

  int nextId() { return d_nextId++; }

  void setLogic(const LogicInfo& logic);
  const std::string getLogic() const { return d_logic.getLogicString(); }
  LogicInfo & getLogicInfo() { return d_logic; }

};/* class ProofManager */

class LFSCProof : public Proof {
  LFSCCoreSatProof* d_satProof;
  LFSCCnfProof* d_cnfProof;
  LFSCTheoryProofEngine* d_theoryProof;
  SmtEngine* d_smtEngine;

  // FIXME: hack until we get preprocessing
  void printPreprocessedAssertions(const NodeSet& assertions,
                                   std::ostream& os,
                                   std::ostream& paren);
public:
  LFSCProof(SmtEngine* smtEngine,
            LFSCCoreSatProof* sat,
            LFSCCnfProof* cnf,
            LFSCTheoryProofEngine* theory);
  virtual void toStream(std::ostream& out);
  virtual ~LFSCProof() {}
};/* class LFSCProof */

<<<<<<< HEAD
inline std::ostream& operator<<(std::ostream& out, CVC4::ProofRule k) {
  switch(k) {
  case RULE_GIVEN:
    out << "RULE_GIVEN";
    break;
  case RULE_DERIVED:
    out << "RULE_DERIVED";
    break;
  case RULE_RECONSTRUCT:
    out << "RULE_RECONSTRUCT";
    break;
  case RULE_TRUST:
    out << "RULE_TRUST";
    break;
  case RULE_INVALID:
    out << "RULE_INVALID";
    break;
  case RULE_CONFLICT:
    out << "RULE_CONFLICT";
    break;
  case RULE_TSEITIN:
    out << "RULE_TSEITIN";
    break;
  case RULE_SPLIT:
    out << "RULE_SPLIT";
    break;
  case RULE_ARRAYS_EXT:
    out << "RULE_ARRAYS";
    break;
  case RULE_ARRAYS_ROW:
    out << "RULE_ARRAYS";
    break;
  default:
    out << "ProofRule Unknown! [" << unsigned(k) << "]";
  }

  return out;
}

=======
std::ostream& operator<<(std::ostream& out, CVC4::ProofRule k);
>>>>>>> f898ba4a
}/* CVC4 namespace */



#endif /* __CVC4__PROOF_MANAGER_H */<|MERGE_RESOLUTION|>--- conflicted
+++ resolved
@@ -21,13 +21,9 @@
 
 #include <iosfwd>
 #include <map>
-<<<<<<< HEAD
 #include "proof/proof.h"
 #include "proof/skolemization_manager.h"
 #include "util/proof.h"
-=======
-
->>>>>>> f898ba4a
 #include "expr/node.h"
 #include "proof/proof.h"
 #include "theory/logic_info.h"
@@ -60,13 +56,8 @@
 const ClauseId ClauseIdError(-3);
 
 class Proof;
-<<<<<<< HEAD
 template <class Solver> class TSatProof;
-typedef TSatProof< ::Minisat::Solver> CoreSatProof;
-=======
-template <class Solver> class TSatProof; 
 typedef TSatProof< CVC4::Minisat::Solver> CoreSatProof;
->>>>>>> f898ba4a
 
 class CnfProof;
 class RewriterProof;
@@ -76,13 +67,8 @@
 class ArrayProof;
 class BitVectorProof;
 
-<<<<<<< HEAD
 template <class Solver> class LFSCSatProof;
-typedef LFSCSatProof< ::Minisat::Solver> LFSCCoreSatProof;
-=======
-template <class Solver> class LFSCSatProof; 
 typedef LFSCSatProof< CVC4::Minisat::Solver> LFSCCoreSatProof;
->>>>>>> f898ba4a
 
 class LFSCCnfProof;
 class LFSCTheoryProofEngine;
@@ -91,13 +77,8 @@
 class LFSCRewriterProof;
 
 template <class Solver> class ProofProxy;
-<<<<<<< HEAD
-typedef ProofProxy< ::Minisat::Solver> CoreProofProxy;
-typedef ProofProxy< ::BVMinisat::Solver> BVProofProxy;
-=======
 typedef ProofProxy< CVC4::Minisat::Solver> CoreProofProxy;
-typedef ProofProxy< CVC4::BVMinisat::Solver> BVProofProxy; 
->>>>>>> f898ba4a
+typedef ProofProxy< CVC4::BVMinisat::Solver> BVProofProxy;
 
 namespace prop {
   typedef uint64_t SatVariable;
@@ -156,17 +137,6 @@
   // trace dependences back to unsat core
   void traceDeps(TNode n);
 
-<<<<<<< HEAD
-  // Node d_registering_assertion;
-  // ProofRule d_registering_rule;
-  // std::map< ClauseId, Expr > d_clause_id_to_assertion; // clause to top-level assertion
-  // std::map< ClauseId, ProofRule > d_clause_id_to_rule;
-  // std::map< Expr, Expr > d_cnf_dep; // dependence of cnf top-level things
-  //LFSC number for assertions
-  // unsigned d_assertion_counter;
-  // std::map< Expr, unsigned > d_assertion_to_id; // unsat core deps and preprocessed things
-=======
->>>>>>> f898ba4a
 protected:
   LogicInfo d_logic;
 
@@ -209,15 +179,8 @@
   std::map<Node, Node> d_ops;
   std::map<Node, Node> d_bops;
 //---end from Morgan---
-<<<<<<< HEAD
-
-  // void addTheoryLemma(ClauseId id, const prop::SatClause* clause, ClauseKind kind);
-  //void addClause(ClauseId id, const prop::SatClause* clause, ClauseKind kind);
-
-=======
-  
-  
->>>>>>> f898ba4a
+
+
   // variable prefixes
   static std::string getInputClauseName(ClauseId id, const std::string& prefix = "");
   static std::string getLemmaClauseName(ClauseId id, const std::string& prefix = "");
@@ -234,12 +197,6 @@
 
   // for SMT variable names that have spaces and other things
   static std::string sanitize(TNode var);
-<<<<<<< HEAD
-
-  //  void printProof(std::ostream& os, TNode n);
-=======
-  
->>>>>>> f898ba4a
 
   /** Add proof assertion - unlinke addCoreAssertion this is post definition expansion **/
   void addAssertion(Expr formula);
@@ -282,49 +239,7 @@
   virtual ~LFSCProof() {}
 };/* class LFSCProof */
 
-<<<<<<< HEAD
-inline std::ostream& operator<<(std::ostream& out, CVC4::ProofRule k) {
-  switch(k) {
-  case RULE_GIVEN:
-    out << "RULE_GIVEN";
-    break;
-  case RULE_DERIVED:
-    out << "RULE_DERIVED";
-    break;
-  case RULE_RECONSTRUCT:
-    out << "RULE_RECONSTRUCT";
-    break;
-  case RULE_TRUST:
-    out << "RULE_TRUST";
-    break;
-  case RULE_INVALID:
-    out << "RULE_INVALID";
-    break;
-  case RULE_CONFLICT:
-    out << "RULE_CONFLICT";
-    break;
-  case RULE_TSEITIN:
-    out << "RULE_TSEITIN";
-    break;
-  case RULE_SPLIT:
-    out << "RULE_SPLIT";
-    break;
-  case RULE_ARRAYS_EXT:
-    out << "RULE_ARRAYS";
-    break;
-  case RULE_ARRAYS_ROW:
-    out << "RULE_ARRAYS";
-    break;
-  default:
-    out << "ProofRule Unknown! [" << unsigned(k) << "]";
-  }
-
-  return out;
-}
-
-=======
 std::ostream& operator<<(std::ostream& out, CVC4::ProofRule k);
->>>>>>> f898ba4a
 }/* CVC4 namespace */
 
 
