/*********************                                                        */
/*! \file proof_manager.h
 ** \verbatim
 ** Original author: Liana Hadarean
 ** Major contributors: Morgan Deters
 ** Minor contributors (to current version): Andrew Reynolds
 ** This file is part of the CVC4 project.
 ** Copyright (c) 2009-2014  New York University and The University of Iowa
 ** See the file COPYING in the top-level source directory for licensing
 ** information.\endverbatim
 **
 ** \brief A manager for Proofs
 **
 ** A manager for Proofs.
 **/

#include "cvc4_private.h"

#ifndef __CVC4__PROOF_MANAGER_H
#define __CVC4__PROOF_MANAGER_H

#include <iosfwd>
#include <map>
#include "proof/proof.h"
#include "proof/skolemization_manager.h"
#include "util/proof.h"
#include "expr/node.h"
#include "proof/clause_id.h"
#include "proof/proof.h"
#include "theory/logic_info.h"
#include "theory/substitutions.h"
#include "util/proof.h"


namespace CVC4 {

class SmtGlobals;

// forward declarations
namespace Minisat {
  class Solver;
}/* Minisat namespace */

namespace BVMinisat {
  class Solver;
}/* BVMinisat namespace */

namespace prop {
  class CnfStream;
}/* CVC4::prop namespace */

class SmtEngine;

const ClauseId ClauseIdEmpty(-1);
const ClauseId ClauseIdUndef(-2);
const ClauseId ClauseIdError(-3);

class Proof;
template <class Solver> class TSatProof;
typedef TSatProof< CVC4::Minisat::Solver> CoreSatProof;

class CnfProof;
class RewriterProof;
class TheoryProofEngine;
class TheoryProof;
class UFProof;
class ArithProof;
class ArrayProof;
class BitVectorProof;

template <class Solver> class LFSCSatProof;
typedef LFSCSatProof< CVC4::Minisat::Solver> LFSCCoreSatProof;

class LFSCCnfProof;
class LFSCTheoryProofEngine;
class LFSCUFProof;
class LFSCBitVectorProof;
class LFSCRewriterProof;

template <class Solver> class ProofProxy;
typedef ProofProxy< CVC4::Minisat::Solver> CoreProofProxy;
typedef ProofProxy< CVC4::BVMinisat::Solver> BVProofProxy;

namespace prop {
  typedef uint64_t SatVariable;
  class SatLiteral;
  typedef std::vector<SatLiteral> SatClause;
}/* CVC4::prop namespace */

// different proof modes
enum ProofFormat {
  LFSC,
  NATIVE
};/* enum ProofFormat */

std::string append(const std::string& str, uint64_t num);

typedef __gnu_cxx::hash_map < ClauseId, prop::SatClause* > IdToSatClause;
typedef __gnu_cxx::hash_set<Expr, ExprHashFunction > ExprSet;
typedef __gnu_cxx::hash_set<Node, NodeHashFunction > NodeSet;
typedef __gnu_cxx::hash_map<Node, std::vector<Node>, NodeHashFunction > NodeToNodes;
typedef std::hash_set<ClauseId> IdHashSet;

enum ProofRule {
  RULE_GIVEN,       /* input assertion */
  RULE_DERIVED,     /* a "macro" rule */
  RULE_RECONSTRUCT, /* prove equivalence using another method */
  RULE_TRUST,       /* trust without evidence (escape hatch until proofs are fully supported) */
  RULE_INVALID,     /* assert-fail if this is ever needed in proof; use e.g. for split lemmas */
  RULE_CONFLICT,    /* re-construct as a conflict */
  RULE_TSEITIN,     /* Tseitin CNF transformation */
  RULE_SPLIT,       /* A splitting lemma of the form a v ~ a*/

  RULE_ARRAYS_EXT,  /* arrays, extensional */
  RULE_ARRAYS_ROW,  /* arrays, read-over-write */
};/* enum ProofRules */

class ProofManager {
  CoreSatProof*  d_satProof;
  CnfProof*      d_cnfProof;
  TheoryProofEngine* d_theoryProof;

  // information that will need to be shared across proofs
  ExprSet    d_inputFormulas;
  ExprSet    d_inputCoreFormulas;
  ExprSet    d_outputCoreFormulas;

  SkolemizationManager d_skolemizationManager;

  int d_nextId;

  Proof* d_fullProof;
  ProofFormat d_format; // used for now only in debug builds

  NodeToNodes d_deps;
  // trace dependences back to unsat core
  void traceDeps(TNode n);

  std::set<Type> d_printedTypes;

protected:
  LogicInfo d_logic;

public:
  ProofManager(ProofFormat format = LFSC);
  ~ProofManager();

  static ProofManager* currentPM();

  // initialization
  static void         initSatProof(Minisat::Solver* solver);
  static void         initCnfProof(CVC4::prop::CnfStream* cnfStream,
                                   context::Context* ctx);
  static void         initTheoryProofEngine();

  // getting various proofs
  static Proof*         getProof(SmtEngine* smt);
  static CoreSatProof*  getSatProof();
  static CnfProof*      getCnfProof();
  static TheoryProofEngine* getTheoryProofEngine();
  static TheoryProof* getTheoryProof( theory::TheoryId id );
  static UFProof* getUfProof();
  static BitVectorProof* getBitVectorProof();
  static ArrayProof* getArrayProof();
  static ArithProof* getArithProof();

  static SkolemizationManager *getSkolemizationManager();

  // iterators over data shared by proofs
  typedef ExprSet::const_iterator assertions_iterator;

  // iterate over the assertions (these are arbitrary boolean formulas)
  assertions_iterator begin_assertions() const {
    return d_inputFormulas.begin();
  }
  assertions_iterator end_assertions() const { return d_inputFormulas.end(); }
  size_t num_assertions() const { return d_inputFormulas.size(); }

//---from Morgan---
  Node mkOp(TNode n);
  Node lookupOp(TNode n) const;
  bool hasOp(TNode n) const;

  std::map<Node, Node> d_ops;
  std::map<Node, Node> d_bops;
//---end from Morgan---


  // variable prefixes
  static std::string getInputClauseName(ClauseId id, const std::string& prefix = "");
  static std::string getLemmaClauseName(ClauseId id, const std::string& prefix = "");
  static std::string getLemmaName(ClauseId id, const std::string& prefix = "");
  static std::string getLearntClauseName(ClauseId id, const std::string& prefix = "");
  static std::string getPreprocessedAssertionName(Node node, const std::string& prefix = "");
  static std::string getAssertionName(Node node, const std::string& prefix = "");

  static std::string getVarName(prop::SatVariable var, const std::string& prefix = "");
  static std::string getAtomName(prop::SatVariable var, const std::string& prefix = "");
  static std::string getAtomName(TNode atom, const std::string& prefix = "");
  static std::string getLitName(prop::SatLiteral lit, const std::string& prefix = "");
  static std::string getLitName(TNode lit, const std::string& prefix = "");

  // for SMT variable names that have spaces and other things
  static std::string sanitize(TNode var);

<<<<<<< HEAD
  /** Add proof assertion - unline addCoreAssertion this is post definition expansion **/
=======
  /** Add proof assertion - unlike addCoreAssertion this is post definition expansion **/
>>>>>>> f582b382
  void addAssertion(Expr formula);

  /** Public unsat core methods **/
  void addCoreAssertion(Expr formula);

  void addDependence(TNode n, TNode dep);
  void addUnsatCore(Expr formula);

  void traceUnsatCore();
  assertions_iterator begin_unsat_core() const { return d_outputCoreFormulas.begin(); }
  assertions_iterator end_unsat_core() const { return d_outputCoreFormulas.end(); }
  size_t size_unsat_core() const { return d_outputCoreFormulas.size(); }

  int nextId() { return d_nextId++; }

  void setLogic(const LogicInfo& logic);
  const std::string getLogic() const { return d_logic.getLogicString(); }
  LogicInfo & getLogicInfo() { return d_logic; }

  void markPrinted(const Type& type);
  bool wasPrinted(const Type& type) const;

};/* class ProofManager */

class LFSCProof : public Proof {
  LFSCCoreSatProof* d_satProof;
  LFSCCnfProof* d_cnfProof;
  LFSCTheoryProofEngine* d_theoryProof;
  SmtEngine* d_smtEngine;

  // FIXME: hack until we get preprocessing
  void printPreprocessedAssertions(const NodeSet& assertions,
                                   std::ostream& os,
                                   std::ostream& paren);
public:
  LFSCProof(SmtEngine* smtEngine,
            LFSCCoreSatProof* sat,
            LFSCCnfProof* cnf,
            LFSCTheoryProofEngine* theory);
  virtual void toStream(std::ostream& out);
  virtual ~LFSCProof() {}
};/* class LFSCProof */

std::ostream& operator<<(std::ostream& out, CVC4::ProofRule k);
}/* CVC4 namespace */



#endif /* __CVC4__PROOF_MANAGER_H */<|MERGE_RESOLUTION|>--- conflicted
+++ resolved
@@ -203,11 +203,7 @@
   // for SMT variable names that have spaces and other things
   static std::string sanitize(TNode var);
 
-<<<<<<< HEAD
-  /** Add proof assertion - unline addCoreAssertion this is post definition expansion **/
-=======
   /** Add proof assertion - unlike addCoreAssertion this is post definition expansion **/
->>>>>>> f582b382
   void addAssertion(Expr formula);
 
   /** Public unsat core methods **/
