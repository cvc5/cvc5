/******************************************************************************
 * Top contributors (to current version):
 *   Haniel Barbosa
 *
 * This file is part of the cvc5 project.
 *
 * Copyright (c) 2009-2024 by the authors listed in the file AUTHORS
 * in the top-level source directory and their institutional affiliations.
 * All rights reserved.  See the file COPYING in the top-level source
 * directory for licensing information.
 * ****************************************************************************
 *
 * Alethe node conversion
 */

#include "cvc5_private.h"

#ifndef CVC5__PROOF__ALETHE__ALETHE_NODE_CONVERTER_H
#define CVC5__PROOF__ALETHE__ALETHE_NODE_CONVERTER_H

#include "expr/node.h"
#include "expr/node_converter.h"
#include "proof/alf/alf_node_converter.h"

namespace cvc5::internal {
namespace proof {

/**
 * This is a helper class for the Alethe post-processor that converts nodes into
 * their expected form in Alethe.
 */
class AletheNodeConverter : public BaseAlfNodeConverter
{
 public:
<<<<<<< HEAD

  /** Constructor
   *
   * @param nm The node manager
   * @param defineSkolems Whether Skolem definitions will be saved to be printed separately.
   */
  AletheNodeConverter(NodeManager* nm, bool defineSkolems = false)
    : BaseAlfNodeConverter(nm), d_defineSkolems(defineSkolems)
=======
  /** Constructor
   *
   * @param nm The node manager
   * @param defineSkolems Whether Skolem definitions will be saved to be printed
   * separately.
   */
  AletheNodeConverter(NodeManager* nm, bool defineSkolems = false)
      : BaseAlfNodeConverter(nm), d_defineSkolems(defineSkolems)
>>>>>>> 0297d3fb
  {
  }
  ~AletheNodeConverter() {}

  /** convert at post-order traversal */
  Node postConvert(Node n) override;

  /** A wrapper for convert that checks whether there was an error during
   * conversion.
   *
   * @param n The node to be converted
   * @param isAssumption Whether the n is an assumption
   * @return The converted node if there was no error, otherwise Node::null().
<<<<<<< HEAD
   */
  Node maybeConvert(Node n, bool isAssumption = false);

  /** Retrieve the saved error message, if any. */
  const std::string& getError();

  /** Return original assumption, if any, for a given (converted) node. */
  Node getOriginalAssumption(Node n);

  /** Retrieve a mapping between Skolems and their converted definitions.
   *
   * Note that this mapping is ordered in a way that a Skolem whose definition
   * depends on another Skolem will come after that Skolem in the map.
   */
=======
   */
  Node maybeConvert(Node n, bool isAssumption = false);

  /** Retrieve the saved error message, if any. */
  const std::string& getError();

  /** Return original assumption, if any, for a given (converted) node. */
  Node getOriginalAssumption(Node n);

  /** Retrieve a mapping between Skolems and their converted definitions.
   *
   * Note that this mapping is ordered in a way that a Skolem whose definition
   * depends on another Skolem will come after that Skolem in the map.
   */
>>>>>>> 0297d3fb
  const std::map<Node, Node>& getSkolemDefinitions();

  Node mkInternalSymbol(const std::string& name,
                        TypeNode tn,
                        bool useRawSym = true) override;

  Node getOperatorOfTerm(Node n, bool reqCast = false) override
  {
    return Node::null();
  };

  Node typeAsNode(TypeNode tni) override { return Node::null(); };

  Node mkInternalApp(const std::string& name,
                     const std::vector<Node>& args,
                     TypeNode ret,
                     bool useRawSym = true) override
  {
    return Node::null();
  };

 private:
  /** Error message saved during failed conversion. */
  std::string d_error;
  /** Whether Skolem definitions will be saved to be printed separately. */
  bool d_defineSkolems;

  /**
   * As above but uses the s-expression type.
   */
  Node mkInternalSymbol(const std::string& name);

  /** Maps from internally generated symbols to the built nodes. */
  std::map<std::pair<TypeNode, std::string>, Node> d_symbolsMap;

  /** Map from converted node to original (used only for assumptions). */
  std::map<Node, Node> d_convToOriginalAssumption;

  /** Map between Skolems and their converted definitions. */
  std::map<Node, Node> d_skolems;
  /** Auxiliary map for maintaining the expected order in the above map. */
  std::map<Node, Node> d_skolemsAux;
};

}  // namespace proof
}  // namespace cvc5::internal

#endif<|MERGE_RESOLUTION|>--- conflicted
+++ resolved
@@ -32,16 +32,6 @@
 class AletheNodeConverter : public BaseAlfNodeConverter
 {
  public:
-<<<<<<< HEAD
-
-  /** Constructor
-   *
-   * @param nm The node manager
-   * @param defineSkolems Whether Skolem definitions will be saved to be printed separately.
-   */
-  AletheNodeConverter(NodeManager* nm, bool defineSkolems = false)
-    : BaseAlfNodeConverter(nm), d_defineSkolems(defineSkolems)
-=======
   /** Constructor
    *
    * @param nm The node manager
@@ -50,7 +40,6 @@
    */
   AletheNodeConverter(NodeManager* nm, bool defineSkolems = false)
       : BaseAlfNodeConverter(nm), d_defineSkolems(defineSkolems)
->>>>>>> 0297d3fb
   {
   }
   ~AletheNodeConverter() {}
@@ -64,7 +53,6 @@
    * @param n The node to be converted
    * @param isAssumption Whether the n is an assumption
    * @return The converted node if there was no error, otherwise Node::null().
-<<<<<<< HEAD
    */
   Node maybeConvert(Node n, bool isAssumption = false);
 
@@ -79,22 +67,6 @@
    * Note that this mapping is ordered in a way that a Skolem whose definition
    * depends on another Skolem will come after that Skolem in the map.
    */
-=======
-   */
-  Node maybeConvert(Node n, bool isAssumption = false);
-
-  /** Retrieve the saved error message, if any. */
-  const std::string& getError();
-
-  /** Return original assumption, if any, for a given (converted) node. */
-  Node getOriginalAssumption(Node n);
-
-  /** Retrieve a mapping between Skolems and their converted definitions.
-   *
-   * Note that this mapping is ordered in a way that a Skolem whose definition
-   * depends on another Skolem will come after that Skolem in the map.
-   */
->>>>>>> 0297d3fb
   const std::map<Node, Node>& getSkolemDefinitions();
 
   Node mkInternalSymbol(const std::string& name,
