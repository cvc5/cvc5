/******************************************************************************
 * Top contributors (to current version):
 *   Hanna Lachnitt, Haniel Barbosa
 *
 * This file is part of the cvc5 project.
 *
 * Copyright (c) 2009-2021 by the authors listed in the file AUTHORS
 * in the top-level source directory and their institutional affiliations.
 * All rights reserved.  See the file COPYING in the top-level source
 * directory for licensing information.
 * ****************************************************************************
 *
 * The module for processing proof nodes into Alethe proof nodes
 */

#ifndef CVC4__PROOF__ALETHE_PROOF_PROCESSOR_H
#define CVC4__PROOF__ALETHE_PROOF_PROCESSOR_H

#include "proof/alethe/alethe_node_converter.h"
#include "proof/alethe/alethe_nosubtype_node_converter.h"
#include "proof/alethe/alethe_proof_rule.h"
#include "proof/proof_node_updater.h"

namespace cvc5 {

namespace proof {

/**
 * A callback class used by the Alethe converter for post-processing proof nodes
 * by replacing internal rules by the rules in the Alethe calculus.
 */
class AletheProofPostprocessCallback : public ProofNodeUpdaterCallback
{
 public:
  AletheProofPostprocessCallback(ProofNodeManager* pnm,
                                 AletheNodeConverter& anc);
  ~AletheProofPostprocessCallback() {}
  /** Should proof pn be updated? Only if its top-level proof rule is not an
   *  Alethe proof rule.
   */
  bool shouldUpdate(std::shared_ptr<ProofNode> pn,
                    const std::vector<Node>& fa,
                    bool& continueUpdate) override;
  /**
   * This method updates the proof rule application depending on the given
   * rule and translating it into a proof node in terms of the Alethe rules.
   */
  bool update(Node res,
              PfRule id,
              const std::vector<Node>& children,
              const std::vector<Node>& args,
              CDProof* cdp,
              bool& continueUpdate) override;
  /**
   * This method is used to add an additional application of the or-rule between
   * a conclusion (cl (or F1 ... Fn)) and a rule that uses this conclusion as a
   * premise and treats it as a clause, i.e. assumes that it has been printed
   * as (cl F1 ... Fn).
   */
  bool finalize(Node res,
                PfRule id,
                const std::vector<Node>& children,
                const std::vector<Node>& args,
<<<<<<< HEAD
                CDProof* cdp) override;
=======
                CDProof* cdp);
>>>>>>> 2c3322f4
  /**
   * This method is used to add some last steps to a proof when this is
   * necessary. The final step should always be printed as (cl). However:
   *
   * 1. If the last step of a proof is reached (which is false) it is printed as
   * (cl false).
   * 2. If one of the assumptions is false it is printed as false.
   *
   * Thus, an additional resolution step with (cl (not true)) has to be added to
   * transform (cl false) or false into (cl).
   *
   */
  bool finalStep(Node res,
                 PfRule id,
                 const std::vector<Node>& children,
                 const std::vector<Node>& args,
                 CDProof* cdp);

 private:
  /** The proof node manager */
  ProofNodeManager* d_pnm;
  /** The Alethe node converter */
  AletheNodeConverter& d_anc;
  /** The cl operator
   * For every step the conclusion is a clause. But since the or operator
   *requires at least two arguments it is extended by the cl operator. In case
   *of more than one argument it corresponds to or otherwise it is the identity.
   **/
  Node d_cl;
  /**
   * This method adds a new ALETHE_RULE step to the proof, with `rule` as the
   * first argument, the original conclusion `res` as the second and
   * `conclusion`, the result to be printed (which may or may not differ from
   * `res`), as the third.
   *
   * @param rule The id of the Alethe rule,
   * @param res The expected result of the application,
   * @param conclusion The conclusion to be printed for the step
   * @param children The children of the application,
   * @param args The arguments of the application
   * @param cdp The proof to add to
   * @return True if the step could be added, or false if not.
   */
  bool addAletheStep(AletheRule rule,
                     Node res,
                     Node conclusion,
                     const std::vector<Node>& children,
                     const std::vector<Node>& args,
                     CDProof& cdp);
  /**
   * As above, but for proof nodes with original conclusions of the form `(or F1
   * ... Fn)` whose conclusion-to-be-printed must be `(cl F1 ... Fn)`.
   *
   * This method internally calls addAletheStep. The kind of the given Node has
   * to be OR.
   *
   * @param rule The id of the Alethe rule,
   * @param res The expected result of the application in form (or F1 ... Fn),
   * @param children The children of the application,
   * @param args The arguments of the application
   * @param cdp The proof to add to
   * @return True if the step could be added, or false if not.
   */
  bool addAletheStepFromOr(AletheRule rule,
                           Node res,
                           const std::vector<Node>& children,
                           const std::vector<Node>& args,
                           CDProof& cdp);
  void la_generic(std::vector<Node> clauses);
};

/**
<<<<<<< HEAD
 * Final callback class used by the Alethe converter to add the last step to a
 * proof in the following two cases. The last step should always be printed as
 * (cl).
 *
 * 1. If the last step of a proof which is false is reached it is printed as (cl
 *    false).
 * 2. If one of the assumptions is false it is printed as false.
 *
 * Thus, an additional resolution step with (cl (not true)) has to be added to
 * transfer (cl false) into (cl).
 */

class AletheProofPostprocessNoSubtypeCallback : public ProofNodeUpdaterCallback
{
 public:
  AletheProofPostprocessNoSubtypeCallback(ProofNodeManager* pnm);
  ~AletheProofPostprocessNoSubtypeCallback() {}
  /** Should proof pn be updated? Yes, since every proof node potentially has a
   * term with mixed typing.
   */
  bool shouldUpdate(std::shared_ptr<ProofNode> pn,
                    const std::vector<Node>& fa,
                    bool& continueUpdate) override;
  /**
   * This method gets a proof node pn and applies the type coercion to the terms
   * in the proof node, so that no values that should have type real actually
   * have type int.
   */
  bool update(Node res,
              PfRule id,
              const std::vector<Node>& children,
              const std::vector<Node>& args,
              CDProof* cdp,
              bool& continueUpdate) override;

  /** This method checks whether a proof node, after the update above, is
   * correct, changing it (or not) accordingly.
   *
   * The check is done according to the semantic of the rules. For now only
   * instantiation and congruence reasoning is checked. The goal is to fix lost
   * connections due to the removal of subtyping. This is done by introducing
   * new steps.
   *
   *  x, y : Real
   *  z, w : Int
   *
   *  f : (Real, Real) -> Real
   *
   *
   *           z = w
   *           ----------------------- CONG
   *  x = y    to_real(z) = to_real(w)
   *  -------------------------------- CONG
   *  f(x,to_real(z)) = f(y,to_real(w))
   *  --------------------------------  ??
   *  f(x,z) = f(y,w)
   *  Andrew Reynolds:
   *  x = y  z = w
   *  --------------
   *  f(x,z)=f(y,w)
   *
   */
  bool finalize(Node res,
                PfRule id,
                const std::vector<Node>& children,
                const std::vector<Node>& args,
                CDProof* cdp) override;

 private:
  /** The proof node manager */
  ProofNodeManager* d_pnm;
  /** The Alethe node converter to remove subtyping */
  AletheNoSubtypeNodeConverter d_anc;

  /** Rules that may require finalizing. */
  std::set<AletheRule> d_finalizeRules;

  Node d_cl;
};

/**
=======
>>>>>>> 2c3322f4
 * The proof postprocessor module. This postprocesses a proof node into one
 * using the rules from the Alethe calculus.
 */
class AletheProofPostprocess
{
 public:
  AletheProofPostprocess(ProofNodeManager* pnm, AletheNodeConverter& anc);
  ~AletheProofPostprocess();
  /** post-process */
  void process(std::shared_ptr<ProofNode> pf);

 private:
  /** The proof node manager */
  ProofNodeManager* d_pnm;
  /** The post process callback */
  AletheProofPostprocessCallback d_cb;
<<<<<<< HEAD
  /** The no subtype callback */
  AletheProofPostprocessNoSubtypeCallback d_nst;
=======
>>>>>>> 2c3322f4
};

}  // namespace proof

}  // namespace cvc5

#endif<|MERGE_RESOLUTION|>--- conflicted
+++ resolved
@@ -61,11 +61,7 @@
                 PfRule id,
                 const std::vector<Node>& children,
                 const std::vector<Node>& args,
-<<<<<<< HEAD
-                CDProof* cdp) override;
-=======
                 CDProof* cdp);
->>>>>>> 2c3322f4
   /**
    * This method is used to add some last steps to a proof when this is
    * necessary. The final step should always be printed as (cl). However:
@@ -138,7 +134,6 @@
 };
 
 /**
-<<<<<<< HEAD
  * Final callback class used by the Alethe converter to add the last step to a
  * proof in the following two cases. The last step should always be printed as
  * (cl).
@@ -220,8 +215,6 @@
 };
 
 /**
-=======
->>>>>>> 2c3322f4
  * The proof postprocessor module. This postprocesses a proof node into one
  * using the rules from the Alethe calculus.
  */
@@ -238,11 +231,8 @@
   ProofNodeManager* d_pnm;
   /** The post process callback */
   AletheProofPostprocessCallback d_cb;
-<<<<<<< HEAD
   /** The no subtype callback */
   AletheProofPostprocessNoSubtypeCallback d_nst;
-=======
->>>>>>> 2c3322f4
 };
 
 }  // namespace proof
