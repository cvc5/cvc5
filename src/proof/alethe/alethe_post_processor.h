/******************************************************************************
 * Top contributors (to current version):
 *   Hanna Lachnitt, Haniel Barbosa
 *
 * This file is part of the cvc5 project.
 *
 * Copyright (c) 2009-2022 by the authors listed in the file AUTHORS
 * in the top-level source directory and their institutional affiliations.
 * All rights reserved.  See the file COPYING in the top-level source
 * directory for licensing information.
 * ****************************************************************************
 *
 * The module for processing proof nodes into Alethe proof nodes
 */

#ifndef CVC5__PROOF__ALETHE__ALETHE_PROOF_PROCESSOR_H
#define CVC5__PROOF__ALETHE__ALETHE_PROOF_PROCESSOR_H

#include "proof/alethe/alethe_node_converter.h"
#include "proof/alethe/alethe_proof_rule.h"
#include "proof/proof_node_updater.h"

namespace cvc5::internal {

namespace proof {

/**
 * A callback class used by the Alethe converter for post-processing proof nodes
 * by replacing internal rules by the rules in the Alethe calculus.
 */
class AletheProofPostprocessCallback : protected EnvObj,
                                       public ProofNodeUpdaterCallback
{
 public:
  AletheProofPostprocessCallback(Env& env,
                                 AletheNodeConverter& anc,
                                 bool resPivots);
  ~AletheProofPostprocessCallback() {}
  /** Should proof pn be updated? Only if its top-level proof rule is not an
   *  Alethe proof rule.
   */
  bool shouldUpdate(std::shared_ptr<ProofNode> pn,
                    const std::vector<Node>& fa,
                    bool& continueUpdate) override;
  /**
   * This method updates the proof rule application depending on the given
   * rule and translating it into a proof node in terms of the Alethe rules.
   */
  bool update(Node res,
              PfRule id,
              const std::vector<Node>& children,
              const std::vector<Node>& args,
              CDProof* cdp,
              bool& continueUpdate) override;
  /** Should proof pn be updated at post-visit?
   *
   * Only if its top-level Alethe proof rule is RESOLUTION_OR, REORDERING, or
   * CONTRACTION.
   */
  bool shouldUpdatePost(std::shared_ptr<ProofNode> pn,
                        const std::vector<Node>& fa) override;
  /**
   * This method is used to add an additional application of the or-rule between
   * a conclusion (cl (or F1 ... Fn)) and a rule that uses this conclusion as a
   * premise and treats it as a clause, i.e. assumes that it has been printed
   * as (cl F1 ... Fn).
   */
  bool updatePost(Node res,
                  PfRule id,
                  const std::vector<Node>& children,
                  const std::vector<Node>& args,
                  CDProof* cdp) override;
  /**
   * This method is used to add some last steps to a proof when this is
   * necessary. The final step should always be printed as (cl). However:
   *
   * 1. If the last step of a proof is reached (which is false) it is printed as
   * (cl false).
   * 2. If one of the assumptions is false it is printed as false.
   *
   * Thus, an additional resolution step with (cl (not true)) has to be added to
   * transform (cl false) or false into (cl).
   *
   */
  bool finalStep(Node res,
                 PfRule id,
                 std::vector<Node>& children,
                 const std::vector<Node>& args,
                 CDProof* cdp);

 private:
  /** The Alethe node converter */
  AletheNodeConverter& d_anc;
  /** Whether to keep the pivots in the alguments of the resolution rule */
  bool d_resPivots;
  /** The cl operator
   * For every step the conclusion is a clause. But since the or operator
   *requires at least two arguments it is extended by the cl operator. In case
   *of more than one argument it corresponds to or otherwise it is the identity.
   **/
  Node d_cl;
  /**
   * This method adds a new ALETHE_RULE step to the proof, with `rule` as the
   * first argument, the original conclusion `res` as the second and
   * `conclusion`, the result to be printed (which may or may not differ from
   * `res`), as the third.
   *
   * @param rule The id of the Alethe rule,
   * @param res The expected result of the application,
   * @param conclusion The conclusion to be printed for the step
   * @param children The children of the application,
   * @param args The arguments of the application
   * @param cdp The proof to add to
   * @return True if the step could be added, or false if not.
   */
  bool addAletheStep(AletheRule rule,
                     Node res,
                     Node conclusion,
                     const std::vector<Node>& children,
                     const std::vector<Node>& args,
                     CDProof& cdp);
  /**
   * As above, but for proof nodes with original conclusions of the form `(or F1
   * ... Fn)` whose conclusion-to-be-printed must be `(cl F1 ... Fn)`.
   *
   * This method internally calls addAletheStep. The kind of the given Node has
   * to be OR.
   *
   * @param rule The id of the Alethe rule,
   * @param res The expected result of the application in form (or F1 ... Fn),
   * @param children The children of the application,
   * @param args The arguments of the application
   * @param cdp The proof to add to
   * @return True if the step could be added, or false if not.
   */
  bool addAletheStepFromOr(AletheRule rule,
                           Node res,
                           const std::vector<Node>& children,
                           const std::vector<Node>& args,
                           CDProof& cdp);

<<<<<<< HEAD
=======
  /** Nodes corresponding to the Boolean values. */
>>>>>>> 43957071
  Node d_true;
  Node d_false;
};

/**
 * The proof postprocessor module. This postprocesses a proof node into one
 * using the rules from the Alethe calculus.
 */
class AletheProofPostprocess : protected EnvObj
{
 public:
  AletheProofPostprocess(Env& env, AletheNodeConverter& anc, bool resPivots);
  ~AletheProofPostprocess();
  /** post-process */
  void process(std::shared_ptr<ProofNode> pf);

 private:
  /** The post process callback */
  AletheProofPostprocessCallback d_cb;
};

}  // namespace proof

}  // namespace cvc5::internal

#endif<|MERGE_RESOLUTION|>--- conflicted
+++ resolved
@@ -139,10 +139,7 @@
                            const std::vector<Node>& args,
                            CDProof& cdp);
 
-<<<<<<< HEAD
-=======
   /** Nodes corresponding to the Boolean values. */
->>>>>>> 43957071
   Node d_true;
   Node d_false;
 };
