--- conflicted
+++ resolved
@@ -52,7 +52,6 @@
               CDProof* cdp,
               bool& continueUpdate) override;
   /**
-<<<<<<< HEAD
    * This method is used to add an additional application of the or-rule between
    * a conclusion (cl (or F1 ... Fn)) and a rule that uses this conclusion as
    * premise and treats it as a clause, i.e. assumes that it has to be printed
@@ -64,27 +63,16 @@
                 const std::vector<Node>& args,
                 CDProof* cdp) override;
   /**
-   * This method is used to add the last step to a
-   * proof when this is necessary. The last step should always be printed as
-   * (cl).
-   *
-   * 1. If the last step of a proof which is false is reached it is printed as
-=======
    * This method is used to add some last steps to a
    * proof when this is necessary. The final step should always be printed as
    * (cl).
    *
    * 1. If the last step of a proof is reached (which is false) it is printed as
->>>>>>> 757e440c
    * (cl false).
    * 2. If one of the assumptions is false it is printed as false.
    *
    * Thus, an additional resolution step with (cl (not true)) has to be added to
-<<<<<<< HEAD
-   * transfer (cl false) into (cl).
-=======
    * transfer (cl false) or false into (cl).
->>>>>>> 757e440c
    *
    */
   bool finalStep(Node res,
@@ -147,7 +135,6 @@
 };
 
 /**
-<<<<<<< HEAD
  * Final callback class used by the Alethe converter to add the last step to a
  * proof in the following two cases. The last step should always be printed as
  * (cl).
@@ -229,8 +216,6 @@
 };
 
 /**
-=======
->>>>>>> 757e440c
  * The proof postprocessor module. This postprocesses a proof node into one
  * using the rules from the Alethe calculus.
  */
@@ -247,11 +232,8 @@
   ProofNodeManager* d_pnm;
   /** The post process callback */
   AletheProofPostprocessCallback d_cb;
-<<<<<<< HEAD
   /** The no subtype callback */
   AletheProofPostprocessNoSubtypeCallback d_nst;
-=======
->>>>>>> 757e440c
 };
 
 }  // namespace proof
