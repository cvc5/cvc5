/******************************************************************************
 * Top contributors (to current version):
 *   Hanna Lachnitt, Haniel Barbosa
 *
 * This file is part of the cvc5 project.
 *
 * Copyright (c) 2009-2024 by the authors listed in the file AUTHORS
 * in the top-level source directory and their institutional affiliations.
 * All rights reserved.  See the file COPYING in the top-level source
 * directory for licensing information.
 * ****************************************************************************
 *
 * The module for printing Alethe proof nodes
 */

#include "cvc5_private.h"

#ifndef CVC5__PROOF__ALETHE__ALETHE_PROOF_PRINTER_H
#define CVC5__PROOF__ALETHE__ALETHE_PROOF_PRINTER_H

#include "context/cdhashset.h"
#include "proof/alethe/alethe_let_binding.h"
#include "proof/alethe/alethe_node_converter.h"
#include "proof/alethe/alethe_proof_rule.h"
#include "proof/proof_node.h"
#include "proof/proof_node_updater.h"
#include "smt/env_obj.h"

namespace cvc5::internal {

namespace proof {

/** A callback for populating a let binder.
 *
 * This callback does not actually update the proof node, but rather just
 * considers the terms in the proof nodes for sharing. This is done in
 * `shouldUpdate`, which is called on every proof node and always returns false.
 */
class LetUpdaterPfCallback : public ProofNodeUpdaterCallback
{
 public:
  LetUpdaterPfCallback(AletheLetBinding& lbind);
  ~LetUpdaterPfCallback();
  void initializeUpdate();
  /** Analyze the given proof node and populate d_lbind with its terms.
   *
   * Always returns false. */
  bool shouldUpdate(std::shared_ptr<ProofNode> pn,
                    const std::vector<Node>& fa,
                    bool& continueUpdate) override;

 protected:
  /** The let binder populated during the update. */
  AletheLetBinding& d_lbind;
};

/**
 * The Alethe printer, which prints proof nodes in an Alethe proof, according to
 * the proof rules defined in alethe_proof_rule.h.
 *
 * It expects to print proof nodes that have been processed by the Alethe proof
 * post-processor.
 */
class AletheProofPrinter : protected EnvObj
{
 public:
  AletheProofPrinter(Env& env, AletheNodeConverter& anc);
  ~AletheProofPrinter() {}
  /**
   * Prints a proof node in the Alethe proof format
   *
   * @param out The stream to write to
   * @param pfn The proof node to be printed
   * @param assertionNames Mapping between assertions and names, if they were
   * given by the user.
   */
  void print(std::ostream& out,
             std::shared_ptr<ProofNode> pfn,
             const std::map<Node, std::string>& assertionNames);

 private:
  /** The printing context */
  context::Context d_context;
  /** Assumptions in context */
  context::CDHashMap<Node, std::string> d_assumptionsMap;
  /** Printed steps in context */
  context::CDHashMap<ProofNode*, std::string> d_pfMap;

  /** Prints an Alethe proof node
   *
   * The printing is parameterized by a prefix to be used in the step ids, as
   * well as by the current id (which will be incremented after this proof node,
   * if it is fresh, is printed). The prefix is used to facilitate identifying
   * that steps are under a given anchor.
   *
   * @param out The stream to write to
   * @param prefix The prefix to be used in step ids.
   * @param id The current id being used for printing step ids
   * @param pfn The proof node to be printed
   */
  void printInternal(std::ostream& out,
                     const std::string& prefix,
                     size_t& id,
                     std::shared_ptr<ProofNode> pfn);

  /** Print term into stream
   *
   * The printing is done separately because it uses the let binder (d_lbind)
   * for converting the term before printing.
   *
   * @param out The stream to write to
   * @param n The node to be printed
   */
  void printTerm(std::ostream& out, TNode n);

  /** Print the id for the previously printed step/assumption of the given proof
   * node.
   *
   * @param out The stream to write to
   * @param pfn The proof node
   * @param assumptionsMap Map from assumptions to their ids
   * @param pfMap Map from proof nodes to their ids
   */
  void printStepId(std::ostream& out, std::shared_ptr<ProofNode> pfn);

<<<<<<< HEAD
  /** Print the step with respective id, premises and arguments.
   *
   * @param out The stream to write to
   * @param stepId The id of the step
   * @param pfArgs The arguments of this step
   * @param pfChildren The premises of this step
   * @param assumptionsMap Map from assumptions to their ids
   * @param pfMap Map from proof nodes to their ids
=======
  /** Print the step with respective id, rule, premises and arguments.
   *
   * @param out The stream to write to
   * @param stepId The id of the step
   * @param rule The Alethe rule of the step
   * @param pfArgs The arguments of this step
   * @param pfChildren The premises of this step
>>>>>>> 279b9c2c
   */
  void printStep(std::ostream& out,
                 const std::string& stepId,
                 AletheRule arule,
                 const std::vector<Node>& pfArgs,
                 const std::vector<std::shared_ptr<ProofNode>>& pfChildren);

  /** The let binder for printing with sharing. */
  AletheLetBinding d_lbind;

  /** The Alethe node converter */
  AletheNodeConverter& d_anc;

  /** The callback used for computing the let binding. */
  std::unique_ptr<LetUpdaterPfCallback> d_cb;
};

}  // namespace proof

}  // namespace cvc5::internal

#endif /* CVC5__PROOF__ALETHE__ALETHE_PROOF_PRINTER_H */<|MERGE_RESOLUTION|>--- conflicted
+++ resolved
@@ -123,16 +123,6 @@
    */
   void printStepId(std::ostream& out, std::shared_ptr<ProofNode> pfn);
 
-<<<<<<< HEAD
-  /** Print the step with respective id, premises and arguments.
-   *
-   * @param out The stream to write to
-   * @param stepId The id of the step
-   * @param pfArgs The arguments of this step
-   * @param pfChildren The premises of this step
-   * @param assumptionsMap Map from assumptions to their ids
-   * @param pfMap Map from proof nodes to their ids
-=======
   /** Print the step with respective id, rule, premises and arguments.
    *
    * @param out The stream to write to
@@ -140,7 +130,6 @@
    * @param rule The Alethe rule of the step
    * @param pfArgs The arguments of this step
    * @param pfChildren The premises of this step
->>>>>>> 279b9c2c
    */
   void printStep(std::ostream& out,
                  const std::string& stepId,
