/******************************************************************************
 * Top contributors (to current version):
 *   Hanna Lachnitt
 *
 * This file is part of the cvc5 project.
 *
 * Copyright (c) 2009-2021 by the authors listed in the file AUTHORS
 * in the top-level source directory and their institutional affiliations.
 * All rights reserved.  See the file COPYING in the top-level source
 * directory for licensing information.
 * ****************************************************************************
 *
 * The module for printing Alethe proof nodes
 */

#include "cvc5_private.h"

#ifndef CVC4__PROOF__ALETHE_PROOF_PRINTER_H
#define CVC4__PROOF__ALETHE_PROOF_PRINTER_H

#include "proof/proof_node.h"

namespace cvc5 {

namespace proof {

/**
 * The Alethe printer, which prints proof nodes in a Alethe proof, according to
 * the proof rules defined in alethe_proof_rule.h.
 *
 * It expects to print proof nodes that have processed by the Alethe proof post
 * processor.
 */
class AletheProofPrinter
{
 public:
  AletheProofPrinter();
  ~AletheProofPrinter() {}
  /**
   * This method prints a proof node that has been transformed into the Alethe
   * proof format
   *
   * @param out The stream to write to
   * @param pfn The proof node to be printed
   */
  void print(std::ostream& out, std::shared_ptr<ProofNode> pfn);

 private:
  /** Used for printing the node after the initial Alethe anchor has been
   * printed
   *
   * The initial anchor introduces the initial assumptions of the problem, which
   * correspond to the problem assertions.
   *
   * @param out The stream to write to
   * @param pfn The proof node to be printed
   * @param assumptions The list of assumptions made before the current step,
   * that are visible as premises to that step
   * @param steps The list of steps occuring before the current step, that can
   * that are visible as premises to that step
   * @param current_prefix The current prefix which is updated whenever a
<<<<<<< HEAD
   * subproof is encountered E.g., the prefix "t19.t2." is used when we are under a
   * subproof started at step "t19" and another at "t2" without leaving the first
   * subproof.
=======
   * subproof is encountered E.g., the prefix "t19.t2." is used when we are
   * under a subproof started at step "t19" and another at "t2" without leaving
   * the first subproof.
>>>>>>> 5d55e248
   * @param current_step_id The id of a step within a subproof (without the
   * prefix).
   * @return The full id (including the prefix) of the last step of pfn.
   */
  std::string printInternal(std::ostream& out,
                            std::shared_ptr<ProofNode> pfn,
                            std::unordered_map<Node, std::string> assumptions,
                            std::unordered_map<Node, std::string> steps,
                            std::string current_prefix,
                            int& current_step_id);
};

}  // namespace proof

}  // namespace cvc5

#endif /* CVC4__PROOF__ALETHE_PROOF_PRINTER_H */<|MERGE_RESOLUTION|>--- conflicted
+++ resolved
@@ -59,15 +59,9 @@
    * @param steps The list of steps occuring before the current step, that can
    * that are visible as premises to that step
    * @param current_prefix The current prefix which is updated whenever a
-<<<<<<< HEAD
-   * subproof is encountered E.g., the prefix "t19.t2." is used when we are under a
-   * subproof started at step "t19" and another at "t2" without leaving the first
-   * subproof.
-=======
    * subproof is encountered E.g., the prefix "t19.t2." is used when we are
    * under a subproof started at step "t19" and another at "t2" without leaving
    * the first subproof.
->>>>>>> 5d55e248
    * @param current_step_id The id of a step within a subproof (without the
    * prefix).
    * @return The full id (including the prefix) of the last step of pfn.
