/******************************************************************************
 * Top contributors (to current version):
 *   Haniel Barbosa
 *
 * This file is part of the cvc5 project.
 *
 * Copyright (c) 2009-2022 by the authors listed in the file AUTHORS
 * in the top-level source directory and their institutional affiliations.
 * All rights reserved.  See the file COPYING in the top-level source
 * directory for licensing information.
 * ****************************************************************************
 *
 * Implementation of Alethe node conversion
 */

#include "proof/alethe/alethe_node_converter.h"

#include "expr/node_algorithm.h"
#include "expr/skolem_manager.h"

namespace cvc5::internal {
namespace proof {

<<<<<<< HEAD
Node AletheNodeConverter::preConvert(Node n)
{
  Kind k = n.getKind();
  if (k == kind::SKOLEM || k == kind::BOOLEAN_TERM_VARIABLE)
  {
    Trace("alethe-conv") << "AletheNodeConverter: [PRE] handling skolem " << n
                         << "\n";
    // purification skolem, so we simply retrieve its original form and convert
    // that
    Node oi = SkolemManager::getOriginalForm(n);
    AlwaysAssert(!oi.isNull());
    Trace("alethe-conv")
        << "AletheNodeConverter: ..pre-convert to original form " << oi << "\n";
    return oi;
  }
  return n;
}

=======
>>>>>>> 7d0db1ab
Node AletheNodeConverter::postConvert(Node n)
{
  NodeManager* nm = NodeManager::currentNM();
  Kind k = n.getKind();
  switch (k)
  {
    case kind::SKOLEM:
    case kind::BOOLEAN_TERM_VARIABLE:
    {
      Trace("alethe-conv") << "AletheNodeConverter: handling skolem " << n
                           << "\n";
      Node wi = SkolemManager::getOriginalForm(n);
      Trace("alethe-conv") << "AletheNodeConverter: ..original: " << wi << "\n";
      if (wi == n)
      {
        // if it is not a purification skolem, maybe it has a witness skolem
        wi = SkolemManager::getWitnessForm(n);
      }
      // skolem with witness form, just convert that
      if (!wi.isNull())
      {
        Trace("alethe-conv") << "AletheNodeConverter: ..skolem " << n
                             << " has witness form " << wi << "\n";
        return convert(wi);
      }
      Unreachable() << "Fresh Skolems are not allowed\n";
    }
    case kind::FORALL:
    {
      // remove patterns, if any
      return n.getNumChildren() == 3 ? nm->mkNode(kind::FORALL, n[0], n[1]) : n;
    }
    // we must make it to be printed with "choice", so we create an operator
    // with that name and the correct type and do a function application
    case kind::WITNESS:
    {
      std::vector<TypeNode> childrenTypes;
      for (const Node& c : n)
      {
        childrenTypes.push_back(c.getType());
      }
      TypeNode fType = nm->mkFunctionType(childrenTypes, n.getType());
      Node choiceOp = mkInternalSymbol("choice", fType);
      return nm->mkNode(kind::APPLY_UF, choiceOp, n[0], n[1]);
    }
    default:
    {
      return n;
    }
  }
  return n;
}

Node AletheNodeConverter::mkInternalSymbol(const std::string& name)
{
  return mkInternalSymbol(name, NodeManager::currentNM()->sExprType());
}

Node AletheNodeConverter::mkInternalSymbol(const std::string& name, TypeNode tn)
{
  std::pair<TypeNode, std::string> key(tn, name);
  std::map<std::pair<TypeNode, std::string>, Node>::iterator it =
      d_symbolsMap.find(key);
  if (it != d_symbolsMap.end())
  {
    return it->second;
  }
  NodeManager* nm = NodeManager::currentNM();
  Node sym = nm->mkBoundVar(name, tn);
  d_symbolsMap[key] = sym;
  return sym;
}

}  // namespace proof
}  // namespace cvc5::internal<|MERGE_RESOLUTION|>--- conflicted
+++ resolved
@@ -21,27 +21,6 @@
 namespace cvc5::internal {
 namespace proof {
 
-<<<<<<< HEAD
-Node AletheNodeConverter::preConvert(Node n)
-{
-  Kind k = n.getKind();
-  if (k == kind::SKOLEM || k == kind::BOOLEAN_TERM_VARIABLE)
-  {
-    Trace("alethe-conv") << "AletheNodeConverter: [PRE] handling skolem " << n
-                         << "\n";
-    // purification skolem, so we simply retrieve its original form and convert
-    // that
-    Node oi = SkolemManager::getOriginalForm(n);
-    AlwaysAssert(!oi.isNull());
-    Trace("alethe-conv")
-        << "AletheNodeConverter: ..pre-convert to original form " << oi << "\n";
-    return oi;
-  }
-  return n;
-}
-
-=======
->>>>>>> 7d0db1ab
 Node AletheNodeConverter::postConvert(Node n)
 {
   NodeManager* nm = NodeManager::currentNM();
