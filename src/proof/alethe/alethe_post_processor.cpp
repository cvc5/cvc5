--- conflicted
+++ resolved
@@ -206,7 +206,6 @@
                            {},
                            *cdp);
     }
-<<<<<<< HEAD
     // ======== QUANT_VAR_ELIM_EQ
     //
     // The conclusion of this rule can take any of the following three forms:
@@ -387,7 +386,7 @@
                                 new_args,
                                 *cdp);
       }
-=======
+    }
     // ======== BV_BITWISE_SLICING
     // This rule is translated according to the clause pattern.
     case ProofRewriteRule::BV_BITWISE_SLICING:
@@ -409,7 +408,6 @@
                            children,
                            {},
                            *cdp);
->>>>>>> c7443673
     }
     default: break;
   }
