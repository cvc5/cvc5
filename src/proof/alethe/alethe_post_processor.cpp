--- conflicted
+++ resolved
@@ -1176,23 +1176,6 @@
     }
     case PfRule::SYMM:
     {
-<<<<<<< HEAD
-      if (res.getKind() == kind::NOT)
-      {
-        return addAletheStep(AletheRule::NOT_SYMM,
-                             res,
-                             nm->mkNode(kind::SEXPR, d_cl, res),
-                             children,
-                             {},
-                             *cdp);
-      }
-      return addAletheStep(AletheRule::SYMM,
-                           res,
-                           nm->mkNode(kind::SEXPR, d_cl, res),
-                           children,
-                           {},
-                           *cdp);
-=======
       return addAletheStep(
           res.getKind() == kind::NOT ? AletheRule::NOT_SYMM : AletheRule::SYMM,
           res,
@@ -1200,7 +1183,6 @@
           children,
           {},
           *cdp);
->>>>>>> 9f8d5939
     }
     case PfRule::TRANS:
     {
@@ -1211,40 +1193,6 @@
                            {},
                            *cdp);
     }
-<<<<<<< HEAD
-      // ======== Congruence
-      // In the case that the kind of the function symbol ?f is forall or
-      // exists, the cong rule needs to be converted into a bind rule. The first
-      // n children will be refl rules, e.g. (= (v0 Int) (w0 Int)).
-      //
-      //  Let t1 = (BOUND_VARIABLE LIST (v1 A1) ... (vn An)) and s1 =
-      //  (BOUND_VARIABLE LIST (w1 B1) ... (wn Bn)).
-      //
-      //  ----- REFL ... ----- REFL
-      //   VP1            VPn             P2
-      //  --------------------------------------- bind,
-      //                                          ((:= (v1 A1) w1) ...
-      //                                          (:= (vn An) wn))
-      //   (cl (= (forall ((v1 A1)...(vn An)) t2)
-      //   (forall ((w1 B1)...(wn Bn)) s2)))**
-      //
-      //  VPi: (cl (= vi wi))*
-      //
-      //  * the corresponding proof node is (or (= vi vi))
-      //
-      // Otherwise, the rule follows the singleton pattern, i.e.:
-      //
-      //    P1 ... Pn
-      //  -------------------------------------------------------- cong
-      //   (cl (= (<kind> f? t1 ... tn) (<kind> f? s1 ... sn)))**
-      //
-      // ** the corresponding proof node is (= (<kind> f? t1 ... tn) (<kind> f?
-      // s1 ... sn))
-    case PfRule::CONG:
-    {
-      if (args[0] == ProofRuleChecker::mkKindNode(kind::FORALL)
-          || args[0] == ProofRuleChecker::mkKindNode(kind::EXISTS))
-=======
     // ======== Congruence
     // In the case that the kind of the function symbol f? is FORALL or
     // EXISTS, the cong rule needs to be converted into a bind rule. The first
@@ -1276,25 +1224,16 @@
     case PfRule::CONG:
     {
       if (res[0].isClosure())
->>>>>>> 9f8d5939
       {
         std::vector<Node> vpis;
         bool success = true;
         for (size_t i = 0, size = children[0][0].getNumChildren(); i < size;
              i++)
         {
-<<<<<<< HEAD
-          Node vpi =
-              nm->mkNode(kind::EQUAL, children[0][0][i], children[0][1][i]);
-          new_args.push_back(vpi);
-          vpis.push_back(nm->mkNode(kind::SEXPR, d_cl, vpi));
-          success&& addAletheStep(AletheRule::REFL, vpi, vpi, {}, {}, *cdp);
-=======
           Node vpi = children[0][0][i].eqNode(children[0][1][i]);
           new_args.push_back(vpi);
           vpis.push_back(nm->mkNode(kind::SEXPR, d_cl, vpi));
           success &= addAletheStep(AletheRule::REFL, vpi, vpi, {}, {}, *cdp);
->>>>>>> 9f8d5939
         }
         vpis.push_back(children[1]);
         return success
@@ -1324,12 +1263,7 @@
     // * the corresponding proof node is (= F true)
     case PfRule::TRUE_INTRO:
     {
-<<<<<<< HEAD
-      Node vp1 = nm->mkNode(
-          kind::SEXPR, d_cl, nm->mkNode(kind::EQUAL, res, children[0]));
-=======
       Node vp1 = nm->mkNode(kind::SEXPR, d_cl, res.eqNode(children[0]));
->>>>>>> 9f8d5939
       Node vp2 = nm->mkNode(kind::SEXPR, d_cl, res, children[0].notNode());
       return addAletheStep(AletheRule::EQUIV_SIMPLIFY, vp1, vp1, {}, {}, *cdp)
              && addAletheStep(AletheRule::EQUIV2, vp2, vp2, {vp1}, {}, *cdp)
@@ -1352,12 +1286,7 @@
     // * the corresponding proof node is F
     case PfRule::TRUE_ELIM:
     {
-<<<<<<< HEAD
-      Node vp1 = nm->mkNode(
-          kind::SEXPR, d_cl, nm->mkNode(kind::EQUAL, children[0], res));
-=======
       Node vp1 = nm->mkNode(kind::SEXPR, d_cl, children[0].eqNode(res));
->>>>>>> 9f8d5939
       Node vp2 = nm->mkNode(kind::SEXPR, d_cl, children[0].notNode(), res);
       return addAletheStep(AletheRule::EQUIV_SIMPLIFY, vp1, vp1, {}, {}, *cdp)
              && addAletheStep(AletheRule::EQUIV1, vp2, vp2, {vp1}, {}, *cdp)
@@ -1387,12 +1316,7 @@
     // * the corresponding proof node is (= F false)
     case PfRule::FALSE_INTRO:
     {
-<<<<<<< HEAD
-      Node vp1 = nm->mkNode(
-          kind::SEXPR, d_cl, nm->mkNode(kind::EQUAL, res, children[0]));
-=======
       Node vp1 = nm->mkNode(kind::SEXPR, d_cl, res.eqNode(children[0]));
->>>>>>> 9f8d5939
       Node vp2 = nm->mkNode(kind::SEXPR, d_cl, res, children[0].notNode());
       Node vp3 = nm->mkNode(
           kind::SEXPR, d_cl, children[0].notNode().notNode(), children[0][0]);
@@ -1427,12 +1351,7 @@
     // * the corresponding proof node is (not F)
     case PfRule::FALSE_ELIM:
     {
-<<<<<<< HEAD
-      Node vp1 = nm->mkNode(
-          kind::SEXPR, d_cl, nm->mkNode(kind::EQUAL, children[0], res));
-=======
       Node vp1 = nm->mkNode(kind::SEXPR, d_cl, children[0].eqNode(res));
->>>>>>> 9f8d5939
       Node vp2 = nm->mkNode(kind::SEXPR, d_cl, children[0].notNode(), res);
 
       return addAletheStep(AletheRule::EQUIV_SIMPLIFY, vp1, vp1, {}, {}, *cdp)
@@ -1479,7 +1398,6 @@
                               {},
                               *cdp);
     }
-<<<<<<< HEAD
     //================================================= Arithmetic rules
     // ======== Adding Inequalities
     //
@@ -1556,8 +1474,6 @@
                               {},
                               *cdp);
     }
-=======
->>>>>>> 9f8d5939
     default:
     {
       return addAletheStep(AletheRule::UNDEFINED,
