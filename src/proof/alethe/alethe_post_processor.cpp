/******************************************************************************
 * Top contributors (to current version):
 *   Hanna Lachnitt, Haniel Barbosa
 *
 * This file is part of the cvc5 project.
 *
 * Copyright (c) 2009-2021 by the authors listed in the file AUTHORS
 * in the top-level source directory and their institutional affiliations.
 * All rights reserved.  See the file COPYING in the top-level source
 * directory for licensing information.
 * ****************************************************************************
 *
 * The module for processing proof nodes into Alethe proof nodes
 */

#include "proof/alethe/alethe_post_processor.h"

#include <sstream>

#include "expr/node_algorithm.h"
#include "proof/proof.h"
#include "proof/proof_checker.h"
#include "proof/proof_node_algorithm.h"
#include "proof/alethe/alethe_proof_rule.h"
#include "rewriter/rewrite_proof_rule.h"
#include "theory/builtin/proof_checker.h"
#include "util/rational.h"

namespace cvc5 {

namespace proof {

AletheProofPostprocessCallback::AletheProofPostprocessCallback(
    ProofNodeManager* pnm, AletheNodeConverter& anc)
    : d_pnm(pnm), d_anc(anc)
{
  NodeManager* nm = NodeManager::currentNM();
  d_cl = nm->mkBoundVar("cl", nm->sExprType());
}

bool AletheProofPostprocessCallback::shouldUpdate(std::shared_ptr<ProofNode> pn,
                                                  const std::vector<Node>& fa,
                                                  bool& continueUpdate)
{
  return pn->getRule() != PfRule::ALETHE_RULE;
}

bool AletheProofPostprocessCallback::update(Node res,
                                            PfRule id,
                                            const std::vector<Node>& children,
                                            const std::vector<Node>& args,
                                            CDProof* cdp,
                                            bool& continueUpdate)
{
  Trace("alethe-proof") << "- Alethe post process callback " << res << " " << id
                        << " " << children << " / " << args << std::endl;

  NodeManager* nm = NodeManager::currentNM();
  std::vector<Node> new_args = std::vector<Node>();

  switch (id)
  {
    // To keep the original shape of the proof node it is necessary to rederive
    // the original conclusion. However, the term that should be printed might
    // be different from that conclusion. Thus, it is stored as an additional
    // argument in the proof node. Usually, the only difference is an additional
    // cl operator or the outmost or operator being replaced by a cl operator.
    //
    // When steps are added to the proof that have not been there previously,
    // it is unwise to add them in the same manner. To illustrate this the
    // following counterexample shows the pitfalls of this approach:
    //
    //  (or a (or b c))   (not a)
    // --------------------------- RESOLUTION
    //  (or b c)
    //
    //  is converted into an Alethe proof that should be printed as
    //
    //  (cl a (or b c))   (cl (not a))
    // -------------------------------- RESOLUTION
    //  (cl (or b c))
    // --------------- OR
    //  (cl b c)
    //
    // Here, (cl (or b c)) and (cl b c) cannot correspond to the same proof node
    // (or b c). Thus, we build a new proof node using the kind SEXPR
    // that is then printed as (cl (or b c)). We denote this wrapping of a proof
    // node by using an extra pair of parenthesis, i.e. ((or b c)) is the proof
    // node printed as (cl (or b c)).
    //
    //
    // Some proof rules have a close correspondence in Alethe. There are two
    // very frequent patterns that, to avoid repetition, are described here and
    // referred to in the comments on the specific proof rules below.
    //
    // The first pattern, which will be called singleton pattern in the
    // following, adds the original proof node F with the corresponding rule R'
    // of the Alethe calculus and uses the same premises as the original proof
    // node (P1:F1) ... (Pn:Fn). However, the conclusion is printed as (cl F).
    //
    // This means a cvc5 rule R that looks as follows:
    //
    //  (P1:F1) ... (Pn:Fn)
    // --------------------- R
    //  F
    //
    // is transformed into:
    //
    //  (P1:F1) ... (Pn:Fn)
    // --------------------- R'
    //  (cl F)*
    //
    // * the corresponding proof node is F
    //
    // The second pattern, which will be called clause pattern in the following,
    // has a disjunction (or G1 ... Gn) as conclusion. It also adds the orignal
    // proof node (or G1 ... Gn) with the corresponding rule R' of the Alethe
    // calculus and uses the same premises as the original proof node (P1:F1)
    // ... (Pn:Fn). However, the conclusion is printed as (cl G1 ... Gn), i.e.
    // the or is replaced by the cl operator.
    //
    // This means a cvc5 rule R that looks as follows:
    //
    //  (P1:F1) ... (Pn:Fn)
    // --------------------- R
    //  (or G1 ... Gn)
    //
    // Is transformed into:
    //
    //  (P1:F1) ... (Pn:Fn)
    // --------------------- R'
    //  (cl G1 ... Gn)*
    //
    // * the corresponding proof node is (or G1 ... Gn)
    //
    //================================================= Core rules
    //======================== Assume and Scope
    case PfRule::ASSUME:
    {
      return addAletheStep(AletheRule::ASSUME, res, res, children, {}, *cdp);
    }
    // See proof_rule.h for documentation on the SCOPE rule. This comment uses
    // variable names as introduced there. Since the SCOPE rule originally
    // concludes
    // (=> (and F1 ... Fn) F) or (not (and F1 ... Fn)) but the ANCHOR rule
    // concludes (cl (not F1) ... (not Fn) F), to keep the original shape of the
    // proof node it is necessary to rederive the original conclusion. The
    // transformation is described below, depending on the form of SCOPE's
    // conclusion.
    //
    // Note that after the original conclusion is rederived the new proof node
    // will actually have to be printed, respectively, (cl (=> (and F1 ... Fn)
    // F)) or (cl (not (and F1 ... Fn))).
    //
    // Let (not (and F1 ... Fn))^i denote the repetition of (not (and F1 ...
    // Fn)) for i times.
    //
    // T1:
    //
    //   P
    // ----- ANCHOR    ------- ... ------- AND_POS
    //  VP1             VP2_1  ...  VP2_n
    // ------------------------------------ RESOLUTION
    //               VP2a
    // ------------------------------------ REORDERING
    //  VP2b
    // ------ DUPLICATED_LITERALS   ------- IMPLIES_NEG1
    //   VP3                          VP4
    // ------------------------------------  RESOLUTION    ------- IMPLIES_NEG2
    //    VP5                                                VP6
    // ----------------------------------------------------------- RESOLUTION
    //                               VP7
    //
    // VP1: (cl (not F1) ... (not Fn) F)
    // VP2_i: (cl (not (and F1 ... Fn)) Fi), for i = 1 to n
    // VP2a: (cl F (not (and F1 ... Fn))^n)
    // VP2b: (cl (not (and F1 ... Fn))^n F)
    // VP3: (cl (not (and F1 ... Fn)) F)
    // VP4: (cl (=> (and F1 ... Fn) F) (and F1 ... Fn)))
    // VP5: (cl (=> (and F1 ... Fn) F) F)
    // VP6: (cl (=> (and F1 ... Fn) F) (not F))
    // VP7: (cl (=> (and F1 ... Fn) F) (=> (and F1 ... Fn) F))
    //
    // Note that if n = 1, then the ANCHOR step yields (cl (not F1) F), which is
    // the same as VP3. Since VP1 = VP3, the steps for that transformation are
    // not generated.
    //
    //
    // If F = false:
    //
    //                                    --------- IMPLIES_SIMPLIFY
    //    T1                                 VP9
    // --------- DUPLICATED_LITERALS      --------- EQUIV_1
    //    VP8                                VP10
    // -------------------------------------------- RESOLUTION
    //          (cl (not (and F1 ... Fn)))*
    //
    // VP8: (cl (=> (and F1 ... Fn))) (cl (not (=> (and F1 ... Fn) false))
    //      (not (and F1 ... Fn)))
    // VP9: (cl (= (=> (and F1 ... Fn) false) (not (and F1 ... Fn))))
    //
    //
    // Otherwise,
    //                T1
    //  ------------------------------ DUPLICATED_LITERALS
    //   (cl (=> (and F1 ... Fn) F))**
    //
    //
    // *  the corresponding proof node is (not (and F1 ... Fn))
    // ** the corresponding proof node is (=> (and F1 ... Fn) F)
    case PfRule::SCOPE:
    {
      bool success = true;

      // Build vp1
      std::vector<Node> negNode{d_cl};
      std::vector<Node> sanitized_args;
      for (Node arg : args)
      {
        negNode.push_back(arg.notNode());  // (not F1) ... (not Fn)
        sanitized_args.push_back(d_anc.convert(arg));
      }
      negNode.push_back(children[0]);  // (cl (not F1) ... (not Fn) F)
      Node vp1 = nm->mkNode(kind::SEXPR, negNode);
      success &= addAletheStep(AletheRule::ANCHOR_SUBPROOF,
                               vp1,
                               vp1,
                               children,
                               sanitized_args,
                               *cdp);

      Node andNode, vp3;
      if (args.size() == 1)
      {
        vp3 = vp1;
        andNode = args[0];  // F1
      }
      else
      {
        // Build vp2i
        andNode = nm->mkNode(kind::AND, args);  // (and F1 ... Fn)
        std::vector<Node> premisesVP2 = {vp1};
        std::vector<Node> notAnd = {d_cl, children[0]};  // cl F
        Node vp2_i;
        for (size_t i = 0, size = args.size(); i < size; i++)
        {
          vp2_i = nm->mkNode(kind::SEXPR, d_cl, andNode.notNode(), args[i]);
          success &=
              addAletheStep(AletheRule::AND_POS, vp2_i, vp2_i, {}, {}, *cdp);
          premisesVP2.push_back(vp2_i);
          notAnd.push_back(andNode.notNode());  // cl F (not (and F1 ... Fn))^i
        }

        Node vp2a = nm->mkNode(kind::SEXPR, notAnd);
        success &= addAletheStep(
            AletheRule::RESOLUTION, vp2a, vp2a, premisesVP2, {}, *cdp);

        notAnd.erase(notAnd.begin() + 1);  //(cl (not (and F1 ... Fn))^n)
        notAnd.push_back(children[0]);     //(cl (not (and F1 ... Fn))^n F)
        Node vp2b = nm->mkNode(kind::SEXPR, notAnd);
        success &=
            addAletheStep(AletheRule::REORDERING, vp2b, vp2b, {vp2a}, {}, *cdp);

        vp3 = nm->mkNode(kind::SEXPR, d_cl, andNode.notNode(), children[0]);
        success &= addAletheStep(
            AletheRule::DUPLICATED_LITERALS, vp3, vp3, {vp2b}, {}, *cdp);
      }

      Node vp8 = nm->mkNode(
          kind::SEXPR, d_cl, nm->mkNode(kind::IMPLIES, andNode, children[0]));

      Node vp4 = nm->mkNode(kind::SEXPR, d_cl, vp8[1], andNode);
      success &=
          addAletheStep(AletheRule::IMPLIES_NEG1, vp4, vp4, {}, {}, *cdp);

      Node vp5 = nm->mkNode(kind::SEXPR, d_cl, vp8[1], children[0]);
      success &=
          addAletheStep(AletheRule::RESOLUTION, vp5, vp5, {vp4, vp3}, {}, *cdp);

      Node vp6 = nm->mkNode(kind::SEXPR, d_cl, vp8[1], children[0].notNode());
      success &=
          addAletheStep(AletheRule::IMPLIES_NEG2, vp6, vp6, {}, {}, *cdp);

      Node vp7 = nm->mkNode(kind::SEXPR, d_cl, vp8[1], vp8[1]);
      success &=
          addAletheStep(AletheRule::RESOLUTION, vp7, vp7, {vp5, vp6}, {}, *cdp);

      if (children[0] != nm->mkConst(false))
      {
        success &= addAletheStep(
            AletheRule::DUPLICATED_LITERALS, res, vp8, {vp7}, {}, *cdp);
      }
      else
      {
        success &= addAletheStep(
            AletheRule::DUPLICATED_LITERALS, vp8, vp8, {vp7}, {}, *cdp);

        Node vp9 =
            nm->mkNode(kind::SEXPR,
                       d_cl,
                       nm->mkNode(kind::EQUAL, vp8[1], andNode.notNode()));

        success &=
            addAletheStep(AletheRule::IMPLIES_SIMPLIFY, vp9, vp9, {}, {}, *cdp);

        Node vp10 =
            nm->mkNode(kind::SEXPR, d_cl, vp8[1].notNode(), andNode.notNode());
        success &=
            addAletheStep(AletheRule::EQUIV1, vp10, vp10, {vp9}, {}, *cdp);

        success &= addAletheStep(AletheRule::RESOLUTION,
                                 res,
                                 nm->mkNode(kind::SEXPR, d_cl, res),
                                 {vp8, vp10},
                                 {},
                                 *cdp);
      }

      return success;
    }
    case PfRule::DSL_REWRITE:
    {
      // get the name
      rewriter::DslPfRule di;
      Node rule;
      if (rewriter::getDslPfRule(args[0], di))
      {
        std::stringstream ss;
        ss << di;
        rule = nm->mkBoundVar(ss.str(), nm->sExprType());
      }
      else
      {
        Unreachable();
      }
      return addAletheStep(AletheRule::ALL_SIMPLIFY,
                           res,
                           nm->mkNode(kind::SEXPR, d_cl, res),
                           children,
                           {},
                           //{rule},
                           *cdp);
    }
    case PfRule::EVALUATE:
    {
      return addAletheStep(AletheRule::ALL_SIMPLIFY,
                           res,
                           nm->mkNode(kind::SEXPR, d_cl, res),
                           children,
                           {},
                           //{nm->mkBoundVar("evaluate", nm->sExprType())},
                           *cdp);
    }
    // The rule is translated according to the theory id tid and the outermost
    // connective of the first term in the conclusion F, since F always has the
    // form (= t1 t2) where t1 is the term being rewritten. This is not an exact
    // translation but should work in most cases.
    //
    // E.g. if F is (= (* 0 d) 0) and tid = THEORY_ARITH, then prod_simplify
    // is correctly guessed as the rule.
    case PfRule::THEORY_REWRITE:
    {
      AletheRule vrule = AletheRule::UNDEFINED;
      Node t = res[0];

      theory::TheoryId tid;
      if (!theory::builtin::BuiltinProofRuleChecker::getTheoryId(args[1], tid))
      {
        return addAletheStep(
            vrule, res, nm->mkNode(kind::SEXPR, d_cl, res), children, {}, *cdp);
      }
      switch (tid)
      {
        case theory::TheoryId::THEORY_BUILTIN:
        {
          switch (t.getKind())
          {
            case kind::ITE:
            {
              vrule = AletheRule::ITE_SIMPLIFY;
              break;
            }
            case kind::EQUAL:
            {
              vrule = AletheRule::EQ_SIMPLIFY;
              break;
            }
            case kind::AND:
            {
              vrule = AletheRule::AND_SIMPLIFY;
              break;
            }
            case kind::OR:
            {
              vrule = AletheRule::OR_SIMPLIFY;
              break;
            }
            case kind::NOT:
            {
              vrule = AletheRule::NOT_SIMPLIFY;
              break;
            }
            case kind::IMPLIES:
            {
              vrule = AletheRule::IMPLIES_SIMPLIFY;
              break;
            }
            case kind::WITNESS:
            {
              vrule = AletheRule::QNT_SIMPLIFY;
              break;
            }
            default:
            {
              // In this case the rule is undefined
            }
          }
          break;
        }
        case theory::TheoryId::THEORY_BOOL:
        {
          vrule = AletheRule::BOOL_SIMPLIFY;
          break;
        }
        case theory::TheoryId::THEORY_UF:
        {
          if (t.getKind() == kind::EQUAL)
          {
            // A lot of these seem to be symmetry rules but not all...
            vrule = AletheRule::EQUIV_SIMPLIFY;
          }
          break;
        }
        case theory::TheoryId::THEORY_ARITH:
        {
          switch (t.getKind())
          {
            case kind::DIVISION:
            {
              vrule = AletheRule::DIV_SIMPLIFY;
              break;
            }
            case kind::RELATION_PRODUCT:
            {
              vrule = AletheRule::PROD_SIMPLIFY;
              break;
            }
            case kind::MINUS:
            {
              vrule = AletheRule::MINUS_SIMPLIFY;
              break;
            }
            case kind::UMINUS:
            {
              vrule = AletheRule::UNARY_MINUS_SIMPLIFY;
              break;
            }
            case kind::PLUS:
            {
              vrule = AletheRule::SUM_SIMPLIFY;
              break;
            }
            case kind::MULT:
            {
              vrule = AletheRule::PROD_SIMPLIFY;
              break;
            }
            case kind::EQUAL:
            {
              vrule = AletheRule::EQUIV_SIMPLIFY;
              break;
            }
            case kind::LT:
            {
              [[fallthrough]];
            }
            case kind::GT:
            {
              [[fallthrough]];
            }
            case kind::GEQ:
            {
              [[fallthrough]];
            }
            case kind::LEQ:
            {
              vrule = AletheRule::COMP_SIMPLIFY;
              break;
            }
            case kind::CAST_TO_REAL:
            {
              return addAletheStep(AletheRule::LA_GENERIC,
                                   res,
                                   nm->mkNode(kind::SEXPR, d_cl, res),
                                   children,
                                   {nm->mkConst(Rational(1))},
                                   *cdp);
            }
            default:
            {
              // In this case the rule is undefined
            }
          }
          break;
        }
        case theory::TheoryId::THEORY_QUANTIFIERS:
        {
          vrule = AletheRule::QUANTIFIER_SIMPLIFY;
          break;
        }
        default:
        {
          // In this case the rule is undefined
        };
      }
      return addAletheStep(
          vrule, res, nm->mkNode(kind::SEXPR, d_cl, res), children, {}, *cdp);
    }
    // ======== Resolution and N-ary Resolution
    // See proof_rule.h for documentation on the RESOLUTION and CHAIN_RESOLUTION
    // rule. This comment uses variable names as introduced there.
    //
    // Because the RESOLUTION rule is merely a special case of CHAIN_RESOLUTION,
    // the same translation can be used for both.
    //
    // The main complication for the translation is that in the case the
    // conclusion C is (or G1 ... Gn), the result is ambigous. E.g.,
    //
    // (cl F1 (or F2 F3))    (cl (not F1))
    // -------------------------------------- RESOLUTION
    // (cl (or F2 F3))
    //
    // (cl F1 F2 F3)         (cl (not F1))
    // -------------------------------------- RESOLUTION
    // (cl F2 F3)
    //
    // both (cl (or F2 F3)) and (cl F2 F3) correspond to the same proof node (or
    // F2 F3). One way to deal with this issue is for the translation to keep
    // track of the current clause generated after each resolution (the
    // resolvent) and then compare it to the result. E.g. in the first case
    // current_resolvent = {(or F2 F3)} indicates that the result is a singleton
    // clause, while in the second current_resolvent = {F2,F3}, indicating the
    // result is a non-singleton clause.
    //
    // It is always clear what clauses to add to current_resolvent, except for
    // when a child is an assumption or the result of an equality resolution
    // step. In these cases it might be necessary to add an additional or step.
    //
    // If for any Ci, rule(Ci) = ASSUME or rule(Ci) = EQ_RESOLVE and Ci = (or F1
    // ... Fn) and Ci != L_{i-1} (for C1, C1 != L_1) then:
    //
    //        (Pi:Ci)
    // ---------------------- OR
    //  (VPi:(cl F1 ... Fn))
    //
    // Otherwise VPi = Ci.
    //
    // However to determine whether C is a singleton clause or not it is not
    // necessary to calculate the complete current resolvent. Instead it
    // suffices to find the last introduction of the conclusion as a subterm of
    // a child and then check if it is eliminated by a later resolution step. If
    // the conclusion was not introduced as a subterm it has to be a
    // non-singleton clause. If it was introduced but not eliminated, it follows
    // that it is indeed not a singleton clause and should be printed as (cl F1
    // ... Fn) instead of (cl (or F1 ... Fn)).
    //
    // This procedure is possible since the proof is already structured in a
    // certain way. It can never contain a second occurrence of a literal when
    // the first occurrence we found was eliminated from the proof. E.g.,
    //
    // (cl (not (or a b)))   (cl (or a b) (or a b))
    // ---------------------------------------------
    //                 (cl (or a b))
    //
    // is not possible because of the semantics of CHAIN_RESOLUTION, which only
    // removes one occurence of the resolvent in the resolving clauses.
    //
    //
    // If C = (or F1 ... Fn) is a non-singleton clause, then:
    //
    //   VP1 ... VPn
    // ------------------ RESOLUTION
    //  (cl F1 ... Fn)*
    //
    // Else if, C = false:
    //
    //   VP1 ... VPn
    // ------------------ RESOLUTION
    //       (cl)*
    //
    // Otherwise:
    //
    //   VP1 ... VPn
    // ------------------ RESOLUTION
    //      (cl C)*
    //
    //  * the corresponding proof node is C
    case PfRule::RESOLUTION:
    case PfRule::CHAIN_RESOLUTION:
    {
      Node trueNode = nm->mkConst(true);
      Node falseNode = nm->mkConst(false);
      std::vector<Node> new_children = children;

      // If a child F = (or F1 ... Fn) is the result of ASSUME or
      // EQ_RESOLVE it might be necessary to add an additional step with the
      // Alethe or rule since otherwise it will be used as (cl (or F1 ... Fn)).

      // The first child is used as a non-singleton clause if it is not equal
      // to its pivot L_1. Since it's the first clause in the resolution it can
      // only be equal to the pivot in the case the polarity is true.
      if (children[0].getKind() == kind::OR
          && (args[0] != trueNode || children[0] != args[1]))
      {
        std::shared_ptr<ProofNode> childPf = cdp->getProofFor(children[0]);
        if (childPf->getRule() == PfRule::ASSUME
            || childPf->getRule() == PfRule::EQ_RESOLVE)
        {
          // Add or step
          std::vector<Node> subterms{d_cl};
          subterms.insert(
              subterms.end(), children[0].begin(), children[0].end());
          Node conclusion = nm->mkNode(kind::SEXPR, subterms);
          addAletheStep(
              AletheRule::OR, conclusion, conclusion, {children[0]}, {}, *cdp);
          new_children[0] = conclusion;
        }
      }

      // For all other children C_i the procedure is similar. There is however a
      // key difference in the choice of the pivot element which is now the
      // L_{i-1}, i.e. the pivot of the child with the result of the i-1
      // resolution steps between the children before it. Therefore, if the
      // policy id_{i-1} is true, the pivot has to appear negated in the child
      // in which case it should not be a (cl (or F1 ... Fn)) node. The same is
      // true if it isn't the pivot element.
      for (std::size_t i = 1, size = children.size(); i < size; ++i)
      {
        if (children[i].getKind() == kind::OR
            && (args[2 * (i - 1)] != falseNode
                || args[2 * (i - 1) + 1] != children[i]))
        {
          std::shared_ptr<ProofNode> childPf = cdp->getProofFor(children[i]);
          if (childPf->getRule() == PfRule::ASSUME
              || childPf->getRule() == PfRule::EQ_RESOLVE)
          {
            // Add or step
            std::vector<Node> lits{d_cl};
            lits.insert(lits.end(), children[i].begin(), children[i].end());
            Node conclusion = nm->mkNode(kind::SEXPR, lits);
            addAletheStep(AletheRule::OR,
                          conclusion,
                          conclusion,
                          {children[i]},
                          {},
                          *cdp);
            new_children[i] = conclusion;
          }
        }
      }

      if (!expr::isSingletonClause(res, children, args))
      {
        return addAletheStepFromOr(
            AletheRule::RESOLUTION, res, new_children, {}, *cdp);
      }
      return addAletheStep(AletheRule::RESOLUTION,
                           res,
                           res == falseNode
                               ? nm->mkNode(kind::SEXPR, d_cl)
                               : nm->mkNode(kind::SEXPR, d_cl, res),
                           new_children,
                           {},
                           *cdp);
    }
    // ======== Factoring
    // See proof_rule.h for documentation on the FACTORING rule. This comment
    // uses variable names as introduced there.
    //
    // If C2 = (or F1 ... Fn) but C1 != (or C2 ... C2), then VC2 = (cl F1 ...
    // Fn) Otherwise, VC2 = (cl C2).
    //
    //    P
    // ------- DUPLICATED_LITERALS
    //   VC2*
    //
    // * the corresponding proof node is C2
    case PfRule::FACTORING:
    {
      if (res.getKind() == kind::OR)
      {
        for (const Node& child : children[0])
        {
          if (child != res)
          {
            return addAletheStepFromOr(
                AletheRule::DUPLICATED_LITERALS, res, children, {}, *cdp);
          }
        }
      }
      return addAletheStep(AletheRule::DUPLICATED_LITERALS,
                           res,
                           nm->mkNode(kind::SEXPR, d_cl, res),
                           children,
                           {},
                           *cdp);
    }
    // ======== Reordering
    // This rule is translated according to the clause pattern.
    case PfRule::REORDERING:
    {
      return addAletheStepFromOr(
          AletheRule::REORDERING, res, children, {}, *cdp);
    }
    // ======== Split
    // See proof_rule.h for documentation on the SPLIT rule. This comment
    // uses variable names as introduced there.
    //
    // --------- NOT_NOT      --------- NOT_NOT
    //    VP1                    VP2
    // -------------------------------- RESOLUTION
    //          (cl F (not F))*
    //
    // VP1: (cl (not (not (not F))) F)
    // VP2: (cl (not (not (not (not F)))) (not F))
    //
    // * the corresponding proof node is (or F (not F))
    case PfRule::SPLIT:
    {
      Node vp1 = nm->mkNode(
          kind::SEXPR, d_cl, args[0].notNode().notNode().notNode(), args[0]);
      Node vp2 = nm->mkNode(kind::SEXPR,
                              d_cl,
                              args[0].notNode().notNode().notNode().notNode(),
                              args[0].notNode());

      return addAletheStep(AletheRule::NOT_NOT, vp2, vp2, {}, {}, *cdp)
          && addAletheStep(AletheRule::NOT_NOT, vp1, vp1, {}, {}, *cdp)
          && addAletheStepFromOr(AletheRule::RESOLUTION, res, {vp1, vp2}, {}, *cdp);
    }
    // ======== Equality resolution
    // See proof_rule.h for documentation on the EQ_RESOLVE rule. This
    // comment uses variable names as introduced there.
    //
    // If F1 = (or G1 ... Gn), then P1 will be printed as (cl G1 ... Gn) but
    // needs to be printed as (cl (or G1 ... Gn)). The only exception to this
    // are ASSUME steps that are always printed as (cl (or G1 ... Gn)) and
    // EQ_RESOLVE steps themselves.
    //
    //           ------  ...  ------ OR_NEG
    //   P1       VP21   ...   VP2n
    //  ---------------------------- RESOLUTION
    //              VP3
    //  ---------------------------- DUPLICATED_LITERALS
    //              VP4
    //
    //  for i=1 to n, VP2i: (cl (or G1 ... Gn) (not Gi))
    //  VP3: (cl (or G1 ... Gn)^n)
    //  VP4: (cl (or (G1 ... Gn))
    //
    //  Let child1 = VP4.
    //
    //
    // Otherwise, child1 = P1.
    //
    //
    // Then, if F2 = false:
    //
    //  ------ EQUIV_POS2
    //   VP1                P2    child1
    //  --------------------------------- RESOLUTION
    //                (cl)*
    //
    // Otherwise:
    //
    //  ------ EQUIV_POS2
    //   VP1                P2    child1
    //  --------------------------------- RESOLUTION
    //              (cl F2)*
    //
    // VP1: (cl (not (= F1 F2)) (not F1) F2)
    //
    // * the corresponding proof node is F2
    case PfRule::EQ_RESOLVE:
    {
      bool success = true;
      Node vp1 =
          nm->mkNode(kind::SEXPR,
                     {d_cl, children[1].notNode(), children[0].notNode(), res});
      Node child1 = children[0];

      // Transform (cl F1 ... Fn) into (cl (or F1 ... Fn))
      if (children[0].notNode() != children[1].notNode()
          && children[0].getKind() == kind::OR)
      {
        PfRule pr = cdp->getProofFor(child1)->getRule();
        if (pr != PfRule::ASSUME && pr != PfRule::EQ_RESOLVE)
        {
          std::vector<Node> clauses{d_cl};
          clauses.insert(clauses.end(),
                         children[0].begin(),
                         children[0].end());  //(cl G1 ... Gn)

          std::vector<Node> vp2Nodes{children[0]};
          std::vector<Node> resNodes{d_cl};
          for (size_t i = 0, size = children[0].getNumChildren(); i < size; i++)
          {
            Node vp2i = nm->mkNode(
                kind::SEXPR,
                d_cl,
                children[0],
                children[0][i].notNode());  //(cl (or G1 ... Gn) (not Gi))
            success &=
                addAletheStep(AletheRule::OR_NEG, vp2i, vp2i, {}, {}, *cdp);
            vp2Nodes.push_back(vp2i);
            resNodes.push_back(children[0]);
          }
          Node vp3 = nm->mkNode(kind::SEXPR, resNodes);
          success &= addAletheStep(
              AletheRule::RESOLUTION, vp3, vp3, vp2Nodes, {}, *cdp);

          Node vp4 = nm->mkNode(kind::SEXPR, d_cl, children[0]);
          success &= addAletheStep(
              AletheRule::DUPLICATED_LITERALS, vp4, vp4, {vp3}, {}, *cdp);
          child1 = vp4;
        }
      }

      success &= addAletheStep(AletheRule::EQUIV_POS2, vp1, vp1, {}, {}, *cdp);

      return success &= addAletheStep(AletheRule::RESOLUTION,
                                      res,
                                      res == nm->mkConst(false)
                                          ? nm->mkNode(kind::SEXPR, d_cl)
                                          : nm->mkNode(kind::SEXPR, d_cl, res),
                                      {vp1, children[1], child1},
                                      {},
                                      *cdp);
    }
    // ======== Modus ponens
    // See proof_rule.h for documentation on the MODUS_PONENS rule. This comment
    // uses variable names as introduced there.
    //
    //     (P2:(=> F1 F2))
    // ------------------------ IMPLIES
    //  (VP1:(cl (not F1) F2))             (P1:F1)
    // -------------------------------------------- RESOLUTION
    //                   (cl F2)*
    //
    // * the corresponding proof node is F2
    case PfRule::MODUS_PONENS:
    {
      Node vp1 = nm->mkNode(kind::SEXPR, d_cl, children[0].notNode(), res);

      return addAletheStep(
                 AletheRule::IMPLIES, vp1, vp1, {children[1]}, {}, *cdp)
             && addAletheStep(AletheRule::RESOLUTION,
                              res,
                              nm->mkNode(kind::SEXPR, d_cl, res),
                              {vp1, children[0]},
                              {},
                              *cdp);
    }
    // ======== Double negation elimination
    // See proof_rule.h for documentation on the NOT_NOT_ELIM rule. This comment
    // uses variable names as introduced there.
    //
    // ---------------------------------- NOT_NOT
    //  (VP1:(cl (not (not (not F))) F))           (P:(not (not F)))
    // ------------------------------------------------------------- RESOLUTION
    //                            (cl F)*
    //
    // * the corresponding proof node is F
    case PfRule::NOT_NOT_ELIM:
    {
      Node vp1 = nm->mkNode(kind::SEXPR, d_cl, children[0].notNode(), res);

      return addAletheStep(AletheRule::NOT_NOT, vp1, vp1, {}, {}, *cdp)
             && addAletheStep(AletheRule::RESOLUTION,
                              res,
                              nm->mkNode(kind::SEXPR, d_cl, res),
                              {vp1, children[0]},
                              {},
                              *cdp);
    }
    // ======== Contradiction
    // See proof_rule.h for documentation on the CONTRA rule. This
    // comment uses variable names as introduced there.
    //
    //  P1   P2
    // --------- RESOLUTION
    //   (cl)*
    //
    // * the corresponding proof node is false
    case PfRule::CONTRA:
    {
      return addAletheStep(AletheRule::RESOLUTION,
                           res,
                           nm->mkNode(kind::SEXPR, d_cl),
                           children,
                           {},
                           *cdp);
    }
    // ======== And elimination
    // This rule is translated according to the singleton pattern.
    case PfRule::AND_ELIM:
    {
      return addAletheStep(AletheRule::AND,
                           res,
                           nm->mkNode(kind::SEXPR, d_cl, res),
                           children,
                           {},
                           *cdp);
    }
    // ======== And introduction
    // See proof_rule.h for documentation on the AND_INTRO rule. This
    // comment uses variable names as introduced there.
    //
    //
    // ----- AND_NEG
    //  VP1            P1 ... Pn
    // -------------------------- RESOLUTION
    //   (cl (and F1 ... Fn))*
    //
    // VP1:(cl (and F1 ... Fn) (not F1) ... (not Fn))
    //
    // * the corresponding proof node is (and F1 ... Fn)
    case PfRule::AND_INTRO:
    {
      std::vector<Node> neg_Nodes = {d_cl,res};
      for (size_t i = 0, size = children.size(); i < size; i++)
      {
        neg_Nodes.push_back(children[i].notNode());
      }
      Node vp1 = nm->mkNode(kind::SEXPR, neg_Nodes);

      std::vector<Node> new_children = {vp1};
      new_children.insert(new_children.end(), children.begin(), children.end());

      return addAletheStep(AletheRule::AND_NEG, vp1, vp1, {}, {}, *cdp)
             && addAletheStep(AletheRule::RESOLUTION,
                              res,
                              nm->mkNode(kind::SEXPR, d_cl, res),
                              new_children,
                              {},
                              *cdp);
    }
    // ======== Not Or elimination
    // This rule is translated according to the singleton pattern.
    case PfRule::NOT_OR_ELIM:
    {
      return addAletheStep(AletheRule::NOT_OR,
                           res,
                           nm->mkNode(kind::SEXPR, d_cl, res),
                           children,
                           {},
                           *cdp);
    }
    // ======== Implication elimination
    // This rule is translated according to the clause pattern.
    case PfRule::IMPLIES_ELIM:
    {
      return addAletheStepFromOr(AletheRule::IMPLIES, res, children, {}, *cdp);
    }
    // ======== Not Implication elimination version 1
    // This rule is translated according to the singleton pattern.
    case PfRule::NOT_IMPLIES_ELIM1:
    {
      return addAletheStep(AletheRule::NOT_IMPLIES1,
                           res,
                           nm->mkNode(kind::SEXPR, d_cl, res),
                           children,
                           {},
                           *cdp);
    }
    // ======== Not Implication elimination version 2
    // This rule is translated according to the singleton pattern.
    case PfRule::NOT_IMPLIES_ELIM2:
    {
      return addAletheStep(AletheRule::NOT_IMPLIES2,
                           res,
                           nm->mkNode(kind::SEXPR, d_cl, res),
                           children,
                           {},
                           *cdp);
    }
    // ======== Various elimination rules
    // The following rules are all translated according to the clause pattern.
    case PfRule::EQUIV_ELIM1:
    {
      return addAletheStepFromOr(AletheRule::EQUIV1, res, children, {}, *cdp);
    }
    case PfRule::EQUIV_ELIM2:
    {
      return addAletheStepFromOr(AletheRule::EQUIV2, res, children, {}, *cdp);
    }
    case PfRule::NOT_EQUIV_ELIM1:
    {
      return addAletheStepFromOr(
          AletheRule::NOT_EQUIV1, res, children, {}, *cdp);
    }
    case PfRule::NOT_EQUIV_ELIM2:
    {
      return addAletheStepFromOr(
          AletheRule::NOT_EQUIV2, res, children, {}, *cdp);
    }
    case PfRule::XOR_ELIM1:
    {
      return addAletheStepFromOr(AletheRule::XOR1, res, children, {}, *cdp);
    }
    case PfRule::XOR_ELIM2:
    {
      return addAletheStepFromOr(AletheRule::XOR2, res, children, {}, *cdp);
    }
    case PfRule::NOT_XOR_ELIM1:
    {
      return addAletheStepFromOr(AletheRule::NOT_XOR1, res, children, {}, *cdp);
    }
    case PfRule::NOT_XOR_ELIM2:
    {
      return addAletheStepFromOr(AletheRule::NOT_XOR2, res, children, {}, *cdp);
    }
    case PfRule::ITE_ELIM1:
    {
      return addAletheStepFromOr(AletheRule::ITE2, res, children, {}, *cdp);
    }
    case PfRule::ITE_ELIM2:
    {
      return addAletheStepFromOr(AletheRule::ITE1, res, children, {}, *cdp);
    }
    case PfRule::NOT_ITE_ELIM1:
    {
      return addAletheStepFromOr(AletheRule::NOT_ITE2, res, children, {}, *cdp);
    }
    case PfRule::NOT_ITE_ELIM2:
    {
      return addAletheStepFromOr(AletheRule::NOT_ITE1, res, children, {}, *cdp);
    }
    //================================================= De Morgan rules
    // ======== Not And
    // This rule is translated according to the clause pattern.
    case PfRule::NOT_AND:
    {
      return addAletheStepFromOr(AletheRule::NOT_AND, res, children, {}, *cdp);
    }

    //================================================= CNF rules
    // The following rules are all translated according to the clause pattern.
    case PfRule::CNF_AND_POS:
    {
      return addAletheStepFromOr(AletheRule::AND_POS, res, children, {}, *cdp);
    }
    case PfRule::CNF_AND_NEG:
    {
      return addAletheStepFromOr(AletheRule::AND_NEG, res, children, {}, *cdp);
    }
    case PfRule::CNF_OR_POS:
    {
      return addAletheStepFromOr(AletheRule::OR_POS, res, children, {}, *cdp);
    }
    case PfRule::CNF_OR_NEG:
    {
      return addAletheStepFromOr(AletheRule::OR_NEG, res, children, {}, *cdp);
    }
    case PfRule::CNF_IMPLIES_POS:
    {
      return addAletheStepFromOr(
          AletheRule::IMPLIES_POS, res, children, {}, *cdp);
    }
    case PfRule::CNF_IMPLIES_NEG1:
    {
      return addAletheStepFromOr(
          AletheRule::IMPLIES_NEG1, res, children, {}, *cdp);
    }
    case PfRule::CNF_IMPLIES_NEG2:
    {
      return addAletheStepFromOr(
          AletheRule::IMPLIES_NEG2, res, children, {}, *cdp);
    }
    case PfRule::CNF_EQUIV_POS1:
    {
      return addAletheStepFromOr(
          AletheRule::EQUIV_POS2, res, children, {}, *cdp);
    }
    case PfRule::CNF_EQUIV_POS2:
    {
      return addAletheStepFromOr(
          AletheRule::EQUIV_POS1, res, children, {}, *cdp);
    }
    case PfRule::CNF_EQUIV_NEG1:
    {
      return addAletheStepFromOr(
          AletheRule::EQUIV_NEG2, res, children, {}, *cdp);
    }
    case PfRule::CNF_EQUIV_NEG2:
    {
      return addAletheStepFromOr(
          AletheRule::EQUIV_NEG1, res, children, {}, *cdp);
    }
    case PfRule::CNF_XOR_POS1:
    {
      return addAletheStepFromOr(AletheRule::XOR_POS1, res, children, {}, *cdp);
    }
    case PfRule::CNF_XOR_POS2:
    {
      return addAletheStepFromOr(AletheRule::XOR_POS2, res, children, {}, *cdp);
    }
    case PfRule::CNF_XOR_NEG1:
    {
      return addAletheStepFromOr(AletheRule::XOR_NEG2, res, children, {}, *cdp);
    }
    case PfRule::CNF_XOR_NEG2:
    {
      return addAletheStepFromOr(AletheRule::XOR_NEG1, res, children, {}, *cdp);
    }
    case PfRule::CNF_ITE_POS1:
    {
      return addAletheStepFromOr(AletheRule::ITE_POS2, res, children, {}, *cdp);
    }
    case PfRule::CNF_ITE_POS2:
    {
      return addAletheStepFromOr(AletheRule::ITE_POS1, res, children, {}, *cdp);
    }
    case PfRule::CNF_ITE_NEG1:
    {
      return addAletheStepFromOr(AletheRule::ITE_NEG2, res, children, {}, *cdp);
    }
    case PfRule::CNF_ITE_NEG2:
    {
      return addAletheStepFromOr(AletheRule::ITE_NEG1, res, children, {}, *cdp);
    }
    // ======== CNF ITE Pos version 3
    //
    // ----- ITE_POS1            ----- ITE_POS2
    //  VP1                       VP2
    // ------------------------------- RESOLUTION
    //             VP3
    // ------------------------------- REORDERING
    //             VP4
    // ------------------------------- DUPLICATED_LITERALS
    //  (cl (not (ite C F1 F2)) F1 F2)
    //
    // VP1: (cl (not (ite C F1 F2)) C F2)
    // VP2: (cl (not (ite C F1 F2)) (not C) F1)
    // VP3: (cl (not (ite C F1 F2)) F2 (not (ite C F1 F2)) F1)
    // VP4: (cl (not (ite C F1 F2)) (not (ite C F1 F2)) F1 F2)
    //
    // * the corresponding proof node is (or (not (ite C F1 F2)) F1 F2)
    case PfRule::CNF_ITE_POS3:
    {
      Node vp1 = nm->mkNode(kind::SEXPR, {d_cl, res[0], args[0][0], res[2]});
      Node vp2 =
          nm->mkNode(kind::SEXPR, {d_cl, res[0], args[0][0].notNode(), res[1]});
      Node vp3 =
          nm->mkNode(kind::SEXPR, {d_cl, res[0], res[2], res[0], res[1]});
      Node vp4 =
          nm->mkNode(kind::SEXPR, {d_cl, res[0], res[0], res[1], res[2]});

      return addAletheStep(AletheRule::ITE_POS1, vp1, vp1, {}, {}, *cdp)
             && addAletheStep(AletheRule::ITE_POS2, vp2, vp2, {}, {}, *cdp)
             && addAletheStep(
                 AletheRule::RESOLUTION, vp3, vp3, {vp1, vp2}, {}, *cdp)
             && addAletheStep(AletheRule::REORDERING, vp4, vp4, {vp3}, {}, *cdp)
             && addAletheStepFromOr(
                 AletheRule::DUPLICATED_LITERALS, res, {vp4}, {}, *cdp);
    }
    // ======== CNF ITE Neg version 3
    //
    // ----- ITE_NEG1            ----- ITE_NEG2
    //  VP1                       VP2
    // ------------------------------- RESOLUTION
    //             VP3
    // ------------------------------- REORDERING
    //             VP4
    // ------------------------------- DUPLICATED_LITERALS
    //  (cl (ite C F1 F2) C (not F2))
    //
    // VP1: (cl (ite C F1 F2) C (not F2))
    // VP2: (cl (ite C F1 F2) (not C) (not F1))
    // VP3: (cl (ite C F1 F2) (not F2) (ite C F1 F2) (not F1))
    // VP4: (cl (ite C F1 F2) (ite C F1 F2) (not F1) (not F2))
    //
    // * the corresponding proof node is (or (ite C F1 F2) C (not F2))
    case PfRule::CNF_ITE_NEG3:
    {
      Node vp1 = nm->mkNode(kind::SEXPR, {d_cl, res[0], args[0][0], res[2]});
      Node vp2 =
          nm->mkNode(kind::SEXPR, {d_cl, res[0], args[0][0].notNode(), res[1]});
      Node vp3 =
          nm->mkNode(kind::SEXPR, {d_cl, res[0], res[2], res[0], res[1]});
      Node vp4 =
          nm->mkNode(kind::SEXPR, {d_cl, res[0], res[0], res[1], res[2]});

      return addAletheStep(AletheRule::ITE_NEG1, vp1, vp1, {}, {}, *cdp)
             && addAletheStep(AletheRule::ITE_NEG2, vp2, vp2, {}, {}, *cdp)
             && addAletheStep(
                 AletheRule::RESOLUTION, vp3, vp3, {vp1, vp2}, {}, *cdp)
             && addAletheStep(AletheRule::REORDERING, vp4, vp4, {vp3}, {}, *cdp)
             && addAletheStepFromOr(
                 AletheRule::DUPLICATED_LITERALS, res, {vp4}, {}, *cdp);
    }
    //================================================= Equality rules
    // The following rules are all translated according to the singleton
    // pattern.
    case PfRule::REFL:
    {
      return addAletheStep(AletheRule::REFL,
                           res,
                           nm->mkNode(kind::SEXPR, d_cl, res),
                           children,
                           {},
                           *cdp);
    }
<<<<<<< HEAD
=======
    case PfRule::SYMM:
    {
      return addAletheStep(
          res.getKind() == kind::NOT ? AletheRule::NOT_SYMM : AletheRule::SYMM,
          res,
          nm->mkNode(kind::SEXPR, d_cl, res),
          children,
          {},
          *cdp);
    }
>>>>>>> e57c53e8
    case PfRule::TRANS:
    {
      return addAletheStep(AletheRule::TRANS,
                           res,
                           nm->mkNode(kind::SEXPR, d_cl, res),
                           children,
                           {},
                           *cdp);
    }
<<<<<<< HEAD
      // ======== Congruence
      // In the case that the kind of the function symbol ?f is forall or
      // exists, the cong rule needs to be converted into a bind rule. The first
      // n children will be refl rules, e.g. (= (v0 Int) (v0 Int)).
      //
      //  Let t1 = (BOUND_VARIABLE LIST (v1 A1) ... (vn An)) and s1 =
      //  (BOUND_VARIABLE LIST (w1 B1) ... (wn Bn)).
      //
      //  ----- REFL ... ----- REFL
      //   VP1            VPn         P2 ... Pn
      //  --------------------------------------- bind, ((:= (v1 A1) w1) ... (:=
      //  (vn An) wn))
      //   (cl (= (forall ((v1 A1)...(vn An)) t2)
      //   (forall ((w1 B1)...(wn Bn)) s2)))*
      //
      //  VPi: (cl (= vi wi))*
      //
      //  * the corresponding proof node is (or (= vi vi))
      //
      // Otherwise, the rule follows the singleton pattern, i.e.:
      //
      //    P1 ... Pn
      //  -------------------------------------------------------- cong
      //   (cl (= (<kind> f? t1 ... tn) (<kind> f? s1 ... sn)))**
      //
      // ** the corresponding proof node is (= (<kind> f? t1 ... tn) (<kind> f?
      // s1
      // ... sn))
    case PfRule::CONG:
    {
      if (args[0] == ProofRuleChecker::mkKindNode(kind::FORALL)
          || args[0] == ProofRuleChecker::mkKindNode(kind::EXISTS))
=======
    // ======== Congruence
    // In the case that the kind of the function symbol f? is FORALL or
    // EXISTS, the cong rule needs to be converted into a bind rule. The first
    // n children will be refl rules, e.g. (= (v0 Int) (v0 Int)).
    //
    //  Let t1 = (BOUND_VARIABLE LIST (v1 A1) ... (vn An)) and s1 =
    //  (BOUND_VARIABLE LIST (v1 A1) ... (vn vn)).
    //
    //  ----- REFL ... ----- REFL
    //   VP1            VPn             P2
    //  --------------------------------------- bind,
    //                                          ((:= (v1 A1) v1) ...
    //                                          (:= (vn An) vn))
    //   (cl (= (forall ((v1 A1)...(vn An)) t2)
    //   (forall ((v1 B1)...(vn Bn)) s2)))**
    //
    //  VPi: (cl (= vi vi))*
    //
    //  * the corresponding proof node is (or (= vi vi))
    //
    // Otherwise, the rule follows the singleton pattern, i.e.:
    //
    //    P1 ... Pn
    //  -------------------------------------------------------- cong
    //   (cl (= (<kind> f? t1 ... tn) (<kind> f? s1 ... sn)))**
    //
    // ** the corresponding proof node is (= (<kind> f? t1 ... tn) (<kind> f?
    // s1 ... sn))
    case PfRule::CONG:
    {
      if (res[0].isClosure())
>>>>>>> e57c53e8
      {
        std::vector<Node> vpis;
        bool success = true;
        for (size_t i = 0, size = children[0][0].getNumChildren(); i < size;
             i++)
        {
<<<<<<< HEAD
          Node vpi =
              nm->mkNode(kind::EQUAL, children[0][0][i], children[0][1][i]);
          new_args.push_back(vpi);
          vpis.push_back(nm->mkNode(kind::SEXPR, d_cl, vpi));
          success&& addAletheStep(AletheRule::REFL, vpi, vpi, {}, {}, *cdp);
        }
        vpis.insert(vpis.end(), children.begin() + 1, children.end());
=======
          Node vpi = children[0][0][i].eqNode(children[0][1][i]);
          new_args.push_back(vpi);
          vpis.push_back(nm->mkNode(kind::SEXPR, d_cl, vpi));
          success &= addAletheStep(AletheRule::REFL, vpi, vpi, {}, {}, *cdp);
        }
        vpis.push_back(children[1]);
>>>>>>> e57c53e8
        return success
               && addAletheStep(AletheRule::ANCHOR_BIND,
                                res,
                                nm->mkNode(kind::SEXPR, d_cl, res),
                                vpis,
                                new_args,
                                *cdp);
      }
      return addAletheStep(AletheRule::CONG,
                           res,
                           nm->mkNode(kind::SEXPR, d_cl, res),
                           children,
                           {},
                           *cdp);
    }
    // ======== True intro
    //
    // ------------------------------- EQUIV_SIMPLIFY
    //  (VP1:(cl (= (= F true) F)))
    // ------------------------------- EQUIV2
    //  (VP2:(cl (= F true) (not F)))           P
    // -------------------------------------------- RESOLUTION
    //  (cl (= F true))*
    //
    // * the corresponding proof node is (= F true)
    case PfRule::TRUE_INTRO:
    {
<<<<<<< HEAD
      Node vp1 = nm->mkNode(
          kind::SEXPR, d_cl, nm->mkNode(kind::EQUAL, res, children[0]));
=======
      Node vp1 = nm->mkNode(kind::SEXPR, d_cl, res.eqNode(children[0]));
>>>>>>> e57c53e8
      Node vp2 = nm->mkNode(kind::SEXPR, d_cl, res, children[0].notNode());
      return addAletheStep(AletheRule::EQUIV_SIMPLIFY, vp1, vp1, {}, {}, *cdp)
             && addAletheStep(AletheRule::EQUIV2, vp2, vp2, {vp1}, {}, *cdp)
             && addAletheStep(AletheRule::RESOLUTION,
                              res,
                              nm->mkNode(kind::SEXPR, d_cl, res),
                              {vp2, children[0]},
                              {},
                              *cdp);
    }
    // ======== True elim
    //
    // ------------------------------- EQUIV_SIMPLIFY
    //  (VP1:(cl (= (= F true) F)))
    // ------------------------------- EQUIV1
    //  (VP2:(cl (not (= F true)) F))           P
    // -------------------------------------------- RESOLUTION
    //  (cl F)*
    //
    // * the corresponding proof node is F
    case PfRule::TRUE_ELIM:
    {
<<<<<<< HEAD
      bool success = true;
      Node vp1 = nm->mkNode(
          kind::SEXPR, d_cl, nm->mkNode(kind::EQUAL, children[0], res));
      Node vp2 = nm->mkNode(kind::SEXPR, d_cl, children[0].notNode(), res);
      success &=
          addAletheStep(AletheRule::EQUIV_SIMPLIFY, vp1, vp1, {}, {}, *cdp)
          && addAletheStep(AletheRule::EQUIV1, vp2, vp2, {vp1}, {}, *cdp);
      return success
=======
      Node vp1 = nm->mkNode(kind::SEXPR, d_cl, children[0].eqNode(res));
      Node vp2 = nm->mkNode(kind::SEXPR, d_cl, children[0].notNode(), res);
      return addAletheStep(AletheRule::EQUIV_SIMPLIFY, vp1, vp1, {}, {}, *cdp)
             && addAletheStep(AletheRule::EQUIV1, vp2, vp2, {vp1}, {}, *cdp)
>>>>>>> e57c53e8
             && addAletheStep(AletheRule::RESOLUTION,
                              res,
                              nm->mkNode(kind::SEXPR, d_cl, res),
                              {vp2, children[0]},
                              {},
                              *cdp);
    }
    // ======== False intro
    //
    // ----- EQUIV_SIMPLIFY
    //  VP1
    // ----- EQUIV2     ----- NOT_NOT
    //  VP2              VP3
    // ---------------------- RESOLUTION
    //          VP4                        P
    // -------------------------------------- RESOLUTION
    //          (cl (= F false))*
    //
    // VP1: (cl (= (= F false) (not F)))
    // VP2: (cl (= F false) (not (not F)))
    // VP3: (cl (not (not (not F))) F)
    // VP4: (cl (= F false) F)
    //
    // * the corresponding proof node is (= F false)
    case PfRule::FALSE_INTRO:
    {
<<<<<<< HEAD
      Node vp1 = nm->mkNode(
          kind::SEXPR, d_cl, nm->mkNode(kind::EQUAL, res, children[0]));
=======
      Node vp1 = nm->mkNode(kind::SEXPR, d_cl, res.eqNode(children[0]));
>>>>>>> e57c53e8
      Node vp2 = nm->mkNode(kind::SEXPR, d_cl, res, children[0].notNode());
      Node vp3 = nm->mkNode(
          kind::SEXPR, d_cl, children[0].notNode().notNode(), children[0][0]);
      Node vp4 = nm->mkNode(kind::SEXPR, d_cl, res, children[0][0]);

      return addAletheStep(AletheRule::EQUIV_SIMPLIFY, vp1, vp1, {}, {}, *cdp)
             && addAletheStep(AletheRule::EQUIV2, vp2, vp2, {vp1}, {}, *cdp)
             && addAletheStep(AletheRule::NOT_NOT, vp3, vp3, {}, {}, *cdp)
             && addAletheStep(
                 AletheRule::RESOLUTION, vp4, vp4, {vp2, vp3}, {}, *cdp)
             && addAletheStep(AletheRule::RESOLUTION,
                              res,
                              nm->mkNode(kind::SEXPR, d_cl, res),
                              {vp4, children[0]},
                              {},
                              *cdp);
    }
    // ======== False elim
    //
    // ----- EQUIV_SIMPLIFY
    //  VP1
    // ----- EQUIV1
    //  VP2                P
    // ---------------------- RESOLUTION
    //     (cl (not F))*
    //
    // VP1: (cl (= (= F false) (not F)))
    // VP2: (cl (not (= F false)) (not F))
    // VP3: (cl (not (not (not F))) F)
    // VP4: (cl (= F false) F)
    //
    // * the corresponding proof node is (not F)
    case PfRule::FALSE_ELIM:
    {
<<<<<<< HEAD
      Node vp1 = nm->mkNode(
          kind::SEXPR, d_cl, nm->mkNode(kind::EQUAL, children[0], res));
=======
      Node vp1 = nm->mkNode(kind::SEXPR, d_cl, children[0].eqNode(res));
>>>>>>> e57c53e8
      Node vp2 = nm->mkNode(kind::SEXPR, d_cl, children[0].notNode(), res);

      return addAletheStep(AletheRule::EQUIV_SIMPLIFY, vp1, vp1, {}, {}, *cdp)
             && addAletheStep(AletheRule::EQUIV1, vp2, vp2, {vp1}, {}, *cdp)
             && addAletheStep(AletheRule::RESOLUTION,
                              res,
                              nm->mkNode(kind::SEXPR, d_cl, res),
                              {vp2, children[0]},
                              {},
                              *cdp);
    }
    //================================================= Quantifiers rules
    // ======== Instantiate
    // See proof_rule.h for documentation on the INSTANTIATE rule. This
    // comment uses variable names as introduced there.
    //
    // ----- FORALL_INST, (= x1 t1) ... (= xn tn)
    //  VP1
    // ----- OR
    //  VP2              P
    // -------------------- RESOLUTION
    //     (cl F*sigma)^
    //
<<<<<<< HEAD
    // VP1: (cl (or (not (forall ((x1 T1) ... (xn Tn)) F)
=======
    // VP1: (cl (or (not (forall ((x1 T1) ... (xn Tn)) F*sigma)
>>>>>>> e57c53e8
    // VP2: (cl (not (forall ((x1 T1) ... (xn Tn)) F)) F*sigma)
    //
    // ^ the corresponding proof node is F*sigma
    case PfRule::INSTANTIATE:
    {
<<<<<<< HEAD
      for (size_t i = 0, size = children[0][0].end() - children[0][0].begin();
           i < size;
           i++)
=======
      for (size_t i = 0, size = children[0][0].getNumChildren(); i < size; i++)
>>>>>>> e57c53e8
      {
        new_args.push_back(children[0][0][i].eqNode(args[i]));
      }
      Node vp1 = nm->mkNode(
          kind::SEXPR, d_cl, nm->mkNode(kind::OR, children[0].notNode(), res));
      Node vp2 = nm->mkNode(kind::SEXPR, d_cl, children[0].notNode(), res);
      return addAletheStep(
                 AletheRule::FORALL_INST, vp1, vp1, {}, new_args, *cdp)
             && addAletheStep(AletheRule::OR, vp2, vp2, {vp1}, {}, *cdp)
             && addAletheStep(AletheRule::RESOLUTION,
                              res,
                              nm->mkNode(kind::SEXPR, d_cl, res),
                              {vp2, children[0]},
                              {},
                              *cdp);
    }
    //================================================= Arithmetic rules
    // ======== Adding Inequalities
    //
<<<<<<< HEAD
    case PfRule::MACRO_ARITH_SCALE_SUM_UB:
    {
      std::vector<Node> vp1s{d_cl};
      for (auto child : children)
=======
    // ----- LIA_GENERIC
    //  VP1                P1 ... Pn
    // ------------------------------- RESOLUTION
    //  (cl (>< t1 t2))*
    //
    // VP1: (cl (not l1) ... (not ln) (>< t1 t2))
    //
    // * the corresponding proof node is (>< t1 t2)
    case PfRule::MACRO_ARITH_SCALE_SUM_UB:
    {
      std::vector<Node> vp1s{d_cl};
      for (const Node& child : children)
>>>>>>> e57c53e8
      {
        vp1s.push_back(child.notNode());
      }
      vp1s.push_back(res);
      Node vp1 = nm->mkNode(kind::SEXPR, vp1s);
      std::vector<Node> new_children = {vp1};
      new_children.insert(new_children.end(), children.begin(), children.end());
      return addAletheStep(AletheRule::LIA_GENERIC, vp1, vp1, {}, args, *cdp)
             && addAletheStep(AletheRule::RESOLUTION,
                              res,
                              nm->mkNode(kind::SEXPR, d_cl, res),
                              new_children,
                              {},
                              *cdp);
    }
    // ======== Tightening Strict Integer Upper Bounds
<<<<<<< HEAD
    case PfRule::INT_TIGHT_UB:
    {
      std::vector<Node> vp1s{d_cl};
      for (auto child : children)
      {
        vp1s.push_back(child.notNode());
      }
      vp1s.push_back(res);
      Node vp1 = nm->mkNode(kind::SEXPR, vp1s);
      std::vector<Node> new_children = {vp1};
      new_children.insert(new_children.end(), children.begin(), children.end());
      new_args.insert(
          new_args.begin(), children.size() + 1, nm->mkConst<Rational>(1));
=======
    //
    // ----- LA_GENERIC, 1
    //  VP1                      P
    // ------------------------------------- RESOLUTION
    //  (cl (<= i greatestIntLessThan(c)))*
    //
    // VP1: (cl (not (< i c)) (<= i greatestIntLessThan(c)))
    //
    // * the corresponding proof node is (<= i greatestIntLessThan(c))
    case PfRule::INT_TIGHT_UB:
    {
      Node vp1 = nm->mkNode(kind::SEXPR, d_cl, children[0], res);
      std::vector<Node> new_children = {vp1, children[0]};
      new_args.push_back(nm->mkConst<Rational>(1));
>>>>>>> e57c53e8
      return addAletheStep(AletheRule::LA_GENERIC, vp1, vp1, {}, new_args, *cdp)
             && addAletheStep(AletheRule::RESOLUTION,
                              res,
                              nm->mkNode(kind::SEXPR, d_cl, res),
                              new_children,
                              {},
                              *cdp);
    }
<<<<<<< HEAD
    case PfRule::INT_TIGHT_LB:
    {
      std::vector<Node> vp1s{d_cl};
      for (auto child : children)
      {
        vp1s.push_back(child.notNode());
      }
      vp1s.push_back(res);
      Node vp1 = nm->mkNode(kind::SEXPR, vp1s);
      std::vector<Node> new_children = {vp1};
      new_children.insert(new_children.end(), children.begin(), children.end());
      new_args.insert(
          new_args.begin(), children.size() + 1, nm->mkConst<Rational>(1));
=======
    // ======== Tightening Strict Integer Lower Bounds
    //
    // ----- LA_GENERIC, 1
    //  VP1                      P
    // ------------------------------------- RESOLUTION
    //  (cl (>= i leastIntGreaterThan(c)))*
    //
    // VP1: (cl (not (> i c)) (>= i leastIntGreaterThan(c)))
    //
    // * the corresponding proof node is (>= i leastIntGreaterThan(c))
    case PfRule::INT_TIGHT_LB:
    {
      Node vp1 = nm->mkNode(kind::SEXPR, d_cl, children[0], res);
      std::vector<Node> new_children = {vp1, children[0]};
      new_args.push_back(nm->mkConst<Rational>(1));
>>>>>>> e57c53e8
      return addAletheStep(AletheRule::LA_GENERIC, vp1, vp1, {}, new_args, *cdp)
             && addAletheStep(AletheRule::RESOLUTION,
                              res,
                              nm->mkNode(kind::SEXPR, d_cl, res),
                              new_children,
                              {},
                              *cdp);
    }
<<<<<<< HEAD
    // ======== Trichotomy of the reals
    // See proof_rule.h for documentation on the ARITH_TRICHOTOMY rule. This
    // comment uses variable names as introduced there.
    //
    // If C = (= x c) or C = (> x c) pre-processing has to transform (>= x c)
    // into (<= c x)
    //
    // ------------------------------------------------------ LA_DISEQUALITY
    //  (VP1: (cl (or (= x c) (not (<= x c)) (not (<= c x)))))
    // -------------------------------------------------------- OR
    //  (VP2: (cl (= x c) (not (<= x c)) (not (<= c x))))
    //
    // If C = (> x c) or C = (< x c) post-processing has to be added. In these
    // cases resolution on VP2 A B yields (not (<=x c)) or (not (<= c x)) and
    // comp_simplify is used to transform it into C. Otherwise,
    //
    //  VP2   A   B
    // ---------------- RESOLUTION
    //  (cl C)*
    //
    // * the corresponding proof node is C
    case PfRule::ARITH_TRICHOTOMY:
    {
      bool success = true;
      Node equal;
      Node lesser;
      Node greater;

      if (res.getKind() == kind::EQUAL)
      {
        equal = res;
        if (children[0].getKind() == kind::LEQ)
        {
          greater = children[0];
          lesser = children[1];
        }
        else
        {
          greater = children[1];
          lesser = children[0];
        }
      }
      // Add case where res is not =
      else if (res.getKind() == kind::GT)
      {
        greater = res;
        if (children[0].getKind() == kind::NOT)
        {
          equal = children[0];
          lesser = children[1];
        }
        else
        {
          equal = children[1];
          lesser = children[0];
        }
      }
      else
      {
        lesser = res;
        if (children[0].getKind() == kind::NOT)
        {
          equal = children[0];
          greater = children[1];
        }
        else
        {
          equal = children[1];
          greater = children[0];
        }
      }

      Node x;
      Node c;
      if (equal.getKind() == kind::NOT)
      {
        x = equal[0][0];
        c = equal[0][1];
      }
      else
      {
        x = equal[0];
        c = equal[1];
      }
      Node vp_child1 = children[0];
      Node vp_child2 = children[1];

      // Preprocessing
      if (res == equal || res == greater)
      {  // C = (= x c) or C = (> x c)
        // lesser = (>= x c)
        Node vpc2 = nm->mkNode(kind::SEXPR,
                               d_cl,
                               nm->mkNode(kind::EQUAL,
                                          nm->mkNode(kind::GEQ, x, c),
                                          nm->mkNode(kind::LEQ, c, x)));
        // (cl (= (>= x c) (<= c x)))
        Node vpc1 = nm->mkNode(kind::SEXPR,
                               {d_cl,
                                vpc2[1].notNode(),
                                nm->mkNode(kind::GEQ, x, c).notNode(),
                                nm->mkNode(kind::LEQ, c, x)});
        // (cl (not(= (>= x c) (<= c x))) (not (>= x c)) (<= c x))
        vp_child1 = nm->mkNode(
            kind::SEXPR, d_cl, nm->mkNode(kind::LEQ, c, x));  // (cl (<= c x))

        success &=
            addAletheStep(AletheRule::EQUIV_POS2, vpc1, vpc1, {}, {}, *cdp)
            && addAletheStep(
                AletheRule::COMP_SIMPLIFY, vpc2, vpc2, {}, {}, *cdp)
            && addAletheStep(AletheRule::RESOLUTION,
                             vp_child1,
                             vp_child1,
                             {vpc1, vpc2, lesser},
                             {},
                             *cdp);
        // greater = (<= x c) or greater = (not (= x c)) -> no preprocessing
        // necessary
        if (res == equal)
        {
          vp_child2 = greater;
        }
        else
        {
          vp_child2 = equal;
        }
      }

      // Process
      Node vp1 = nm->mkNode(kind::SEXPR,
                            d_cl,
                            nm->mkNode(kind::OR,
                                       nm->mkNode(kind::EQUAL, x, c),
                                       nm->mkNode(kind::LEQ, x, c).notNode(),
                                       nm->mkNode(kind::LEQ, c, x).notNode()));
      // (cl (or (= x c) (not (<= x c)) (not (<= c x))))
      Node vp2 = nm->mkNode(kind::SEXPR,
                            {d_cl,
                             nm->mkNode(kind::EQUAL, x, c),
                             nm->mkNode(kind::LEQ, x, c).notNode(),
                             nm->mkNode(kind::LEQ, c, x).notNode()});
      // (cl (= x c) (not (<= x c)) (not (<= c x)))
      success &=
          addAletheStep(AletheRule::LA_DISEQUALITY, vp1, vp1, {}, {}, *cdp)
          && addAletheStep(AletheRule::OR, vp2, vp2, {vp1}, {}, *cdp);

      // Postprocessing
      if (res == equal)
      {  // no postprocessing necessary
        return success
               && addAletheStep(AletheRule::RESOLUTION,
                                res,
                                nm->mkNode(kind::SEXPR, d_cl, res),
                                {vp2, vp_child1, vp_child2},
                                {},
                                *cdp);
      }
      else if (res == greater)
      {  // have (not (<= x c)) but result should be (> x c)
        Node vp3 = nm->mkNode(
            kind::SEXPR,
            d_cl,
            nm->mkNode(kind::LEQ, x, c).notNode());  // (cl (not (<= x c)))
        Node vp4 = nm->mkNode(
            kind::SEXPR,
            {d_cl,
             nm->mkNode(kind::EQUAL,
                        nm->mkNode(kind::GT, x, c),
                        nm->mkNode(kind::LEQ, x, c).notNode())
                 .notNode(),
             nm->mkNode(kind::GT, x, c),
             nm->mkNode(kind::LEQ, x, c)
                 .notNode()
                 .notNode()});  // (cl (not(= (> x c) (not (<= x c)))) (> x c)
                                // (not (not (<= x c))))
        Node vp5 =
            nm->mkNode(kind::SEXPR,
                       d_cl,
                       nm->mkNode(kind::EQUAL,
                                  nm->mkNode(kind::GT, x, c),
                                  nm->mkNode(kind::LEQ, x, c).notNode()));
        // (cl (= (> x c) (not (<= x c))))

        return success
               && addAletheStep(AletheRule::RESOLUTION,
                                vp3,
                                vp3,
                                {vp2, vp_child1, vp_child2},
                                {},
                                *cdp)
               && addAletheStep(AletheRule::EQUIV_POS1, vp4, vp4, {}, {}, *cdp)
               && addAletheStep(
                   AletheRule::COMP_SIMPLIFY, vp5, vp5, {}, {}, *cdp)
               && addAletheStep(AletheRule::RESOLUTION,
                                res,
                                nm->mkNode(kind::SEXPR, d_cl, res),
                                {vp3, vp4, vp5},
                                {},
                                *cdp);
      }
      else
      {  // have (not (<= c x)) but result should be (< x c)
        Node vp3 = nm->mkNode(
            kind::SEXPR,
            d_cl,
            nm->mkNode(kind::LEQ, c, x).notNode());  // (cl (not (<= c x)))
        Node vp4 = nm->mkNode(
            kind::SEXPR,
            {d_cl,
             nm->mkNode(kind::EQUAL,
                        nm->mkNode(kind::LT, x, c),
                        nm->mkNode(kind::LEQ, c, x).notNode())
                 .notNode(),
             nm->mkNode(kind::LT, x, c),
             nm->mkNode(kind::LEQ, c, x)
                 .notNode()
                 .notNode()});  // (cl (not(= (< x c) (not (<= c x)))) (< x c)
                                // (not (not (<= c x))))
        Node vp5 = nm->mkNode(
            kind::SEXPR,
            d_cl,
            nm->mkNode(kind::EQUAL,
                       nm->mkNode(kind::LT, x, c),
                       nm->mkNode(kind::LEQ, c, x)
                           .notNode()));  // (cl (= (< x c) (not (<= c x))))

        return success
               && addAletheStep(AletheRule::RESOLUTION,
                                vp3,
                                vp3,
                                {vp2, vp_child1, vp_child2},
                                {},
                                *cdp)
               && addAletheStep(AletheRule::EQUIV_POS1, vp4, vp4, {}, {}, *cdp)
               && addAletheStep(
                   AletheRule::COMP_SIMPLIFY, vp5, vp5, {}, {}, *cdp)
               && addAletheStep(AletheRule::RESOLUTION,
                                res,
                                nm->mkNode(kind::SEXPR, d_cl, res),
                                {vp3, vp4, vp5},
                                {},
                                *cdp);
      }
    }
    //================================================= Extended rules
    // ======== Symmetric
    // This rule is translated according to the singleton pattern.
    case PfRule::SYMM:
    {
      if (res.getKind() == kind::NOT)
      {
        return addAletheStep(AletheRule::NOT_SYMM,
                             res,
                             nm->mkNode(kind::SEXPR, d_cl, res),
                             children,
                             {},
                             *cdp);
      }
      return addAletheStep(AletheRule::SYMM,
                           res,
                           nm->mkNode(kind::SEXPR, d_cl, res),
                           children,
                           {},
                           *cdp);
    }
    //================================================= Arithmetic rules
=======
>>>>>>> e57c53e8
    default:
    {
      Trace("alethe-proof")
          << "... rule not translated yet " << id << " / " << res << " "
          << children << " " << args << std::endl;
      std::cout << "UNTRANSLATED rule: " << id << std::endl;
      return addAletheStep(AletheRule::UNDEFINED,
                           res,
                           nm->mkNode(kind::SEXPR, d_cl, res),
                           children,
                           args,
                           *cdp);
    }
      Trace("alethe-proof")
          << "... error translating rule " << id << " / " << res << " "
          << children << " " << args << std::endl;
      return false;
  }

  Trace("alethe-proof") << "... error translating rule " << id << " / " << res
                        << " " << children << " " << args << std::endl;
  return false;
}

bool AletheProofPostprocessCallback::addAletheStep(
    AletheRule rule,
    Node res,
    Node conclusion,
    const std::vector<Node>& children,
    const std::vector<Node>& args,
    CDProof& cdp)
{
  // delete attributes
  Node sanitized_conclusion = conclusion;
  if (expr::hasClosure(conclusion))
  {
    sanitized_conclusion = d_anc.convert(conclusion);
  }

  std::vector<Node> new_args = std::vector<Node>();
  new_args.push_back(
      NodeManager::currentNM()->mkConst<Rational>(static_cast<unsigned>(rule)));
  new_args.push_back(res);
  new_args.push_back(sanitized_conclusion);
  new_args.insert(new_args.end(), args.begin(), args.end());
  Trace("alethe-proof") << "... add Alethe step " << res << " / " << conclusion
                        << " " << rule << " " << children << " / " << new_args
                        << std::endl;
  return cdp.addStep(res, PfRule::ALETHE_RULE, children, new_args);
}

bool AletheProofPostprocessCallback::addAletheStepFromOr(
    AletheRule rule,
    Node res,
    const std::vector<Node>& children,
    const std::vector<Node>& args,
    CDProof& cdp)
{
  std::vector<Node> subterms = {d_cl};
  subterms.insert(subterms.end(), res.begin(), res.end());
  Node conclusion = NodeManager::currentNM()->mkNode(kind::SEXPR, subterms);
  return addAletheStep(rule, res, conclusion, children, args, cdp);
}

AletheProofPostprocessFinalCallback::AletheProofPostprocessFinalCallback(
    ProofNodeManager* pnm, AletheNodeConverter& anc)
    : d_pnm(pnm), d_anc(anc)
{
  NodeManager* nm = NodeManager::currentNM();
  d_cl = nm->mkBoundVar("cl", nm->sExprType());
}

bool AletheProofPostprocessFinalCallback::shouldUpdate(
    std::shared_ptr<ProofNode> pn,
    const std::vector<Node>& fa,
    bool& continueUpdate)
{
  // The proof node should not be traversed further
  continueUpdate = false;

  // If the last proof rule was not translated yet
  if (pn->getRule() != PfRule::ALETHE_RULE)
  {
    return true;
  }
  // This case can only occur if the last step is an assumption
  if ((pn->getArguments()[2].end() - pn->getArguments()[2].begin()) <= 1)
  {
    return true;
  }
  // If the proof node has result (false) additional steps have to be added.
  if (pn->getArguments()[2][1].toString()
      == NodeManager::currentNM()->mkConst(false).toString())
  {
    return true;
  }
  return false;
}

// The last step of the proof was:
//
// Children:  (P1:C1) ... (Pn:Cn)
// Arguments: (AletheRule::VRULE,false,(cl false))
// ---------------------
// Conclusion: (false)
//
// In Alethe:
//
//  P1 ... Pn
// ------------------- VRULE   ---------------------- FALSE
//  (VP1:(cl false))*           (VP2:(cl (not true)))
// -------------------------------------------------- RESOLUTION
//                       (cl)**
//
// *  the corresponding proof node is ((false))
// ** the corresponding proof node is (false)
bool AletheProofPostprocessFinalCallback::update(
    Node res,
    PfRule id,
    const std::vector<Node>& children,
    const std::vector<Node>& args,
    CDProof* cdp,
    bool& continueUpdate)
{
  NodeManager* nm = NodeManager::currentNM();
  // remove attribute for outermost scope
  if (id != PfRule::ALETHE_RULE)
  {
    std::vector<Node> sanitized_args{
        res,
        res,
        nm->mkConst<Rational>(static_cast<unsigned>(AletheRule::ASSUME))};
    for (auto arg : args)
    {
      sanitized_args.push_back(d_anc.convert(arg));
    }
    return cdp->addStep(res,
                        PfRule::ALETHE_RULE,
                        children,
                        sanitized_args,
                        true,
                        CDPOverwrite::ALWAYS);
  }

  bool success = true;
  std::vector<Node> new_args = std::vector<Node>();

  Node vp1 = nm->mkNode(kind::SEXPR, res);    // ((false))
  Node vp2 = nm->mkConst(false).notNode();    // (not true)
  Node res2 = nm->mkNode(kind::SEXPR, d_cl);  // (cl)

  AletheRule vrule = static_cast<AletheRule>(std::stoul(args[0].toString()));
  new_args.push_back(nm->mkConst<Rational>(static_cast<unsigned>(vrule)));
  new_args.push_back(vp1);
  // In the special case that false is an assumption, we print false instead of
  // (cl false)
  if (vrule == AletheRule::ASSUME)
  {
    new_args.push_back(res);  // (false)
  }
  else
  {
    new_args.push_back(nm->mkNode(kind::SEXPR, d_cl, res));  // (cl false)
  }
  Trace("alethe-proof") << "... add Alethe step " << vp1 << " / "
                        << nm->mkNode(kind::SEXPR, d_cl, res) << " " << vrule
                        << " " << children << " / {}" << std::endl;
  success &= cdp->addStep(
      vp1, PfRule::ALETHE_RULE, children, new_args, true, CDPOverwrite::ALWAYS);

  new_args.clear();
  new_args.push_back(
      nm->mkConst<Rational>(static_cast<unsigned>(AletheRule::FALSE)));
  new_args.push_back(vp2);
  new_args.push_back(nm->mkNode(kind::SEXPR, d_cl, vp2));  // (cl (not false))
  Trace("alethe-proof") << "... add Alethe step " << vp2 << " / "
                        << nm->mkNode(kind::SEXPR, d_cl, vp2) << " "
                        << AletheRule::FALSE << " {} / {}" << std::endl;
  success &= cdp->addStep(
      vp2, PfRule::ALETHE_RULE, {}, new_args, true, CDPOverwrite::ALWAYS);

  new_args.clear();
  new_args.push_back(
      nm->mkConst<Rational>(static_cast<unsigned>(AletheRule::RESOLUTION)));
  new_args.push_back(res);
  new_args.push_back(res2);
  Trace("alethe-proof") << "... add Alethe step " << res << " / " << res2 << " "
                        << AletheRule::RESOLUTION << " {" << vp2 << ", " << vp1
                        << " / {}" << std::endl;
  success &= cdp->addStep(res,
                          PfRule::ALETHE_RULE,
                          {vp2, vp1},
                          new_args,
                          true,
                          CDPOverwrite::ALWAYS);
  return success;
}

AletheProofPostprocessNoSubtypeCallback::
    AletheProofPostprocessNoSubtypeCallback(ProofNodeManager* pnm)
    : d_pnm(pnm)
{
}

bool AletheProofPostprocessNoSubtypeCallback::shouldUpdate(
    std::shared_ptr<ProofNode> pn,
    const std::vector<Node>& fa,
    bool& continueUpdate)
{
  return true;
}

bool AletheProofPostprocessNoSubtypeCallback::update(
    Node res,
    PfRule id,
    const std::vector<Node>& children,
    const std::vector<Node>& args,
    CDProof* cdp,
    bool& continueUpdate)
{
  AletheRule rule = cvc5::proof::getAletheRule(args[0]);

  Trace("alethe-proof-subtyping")
      << "- Alethe post process no subtype callback " << res << " "
      << rule << " " << children << " / " << args
      << std::endl;
  AlwaysAssert(args.size() >= 3);
  // traverse conclusion and any other args and update them
  bool changed = false;
  std::vector<Node> newArgs{args[0], args[1]};
  for (size_t i = 2, size = args.size(); i < size; ++i)
  {
    newArgs.push_back(d_anc.convert(args[i]));
    changed |= newArgs.back() != args[i];
  }
  if (changed)
  {
    Trace("alethe-proof-subtyping")
        << "\tConvertion changed " << args << " into " << newArgs << "\n";
    // whether new conclusion became (= A A) or (cl (= A A))
    if ((newArgs[2].getKind() == kind::EQUAL && newArgs[2][0] == newArgs[2][1])
        || (newArgs[2].getKind() == kind::SEXPR
            && newArgs[2].getNumChildren() == 2
            && newArgs[2][1].getKind() == kind::EQUAL
            && newArgs[2][1][0] == newArgs[2][1][1]))
    {
      Trace("alethe-proof-subtyping") << "\tTrivialized into REFL\n";
      // turn this step into a REFL one, ignore children and remaining arguments
      newArgs[0] = NodeManager::currentNM()->mkConst<Rational>(
          static_cast<unsigned>(AletheRule::REFL));
      cdp->addStep(res, id, {}, {newArgs.begin(), newArgs.begin() + 3});
    }
    else
    {
      cdp->addStep(res, id, children, newArgs);
    }
    return true;
  }
  return false;
}

AletheProofPostprocess::AletheProofPostprocess(ProofNodeManager* pnm,
                                               AletheNodeConverter& anc)
    : d_pnm(pnm), d_cb(d_pnm, anc), d_fcb(d_pnm, anc), d_nst(d_pnm)
{
}

AletheProofPostprocess::~AletheProofPostprocess() {}

void AletheProofPostprocess::process(std::shared_ptr<ProofNode> pf)
{
  // Translate proof node
  ProofNodeUpdater updater(d_pnm, d_cb, false, false);
  updater.process(pf->getChildren()[0]);

  // In the Alethe proof format the final step has to be (cl). However, after
  // the translation it might be (cl false). In that case additional steps are
  // required.
  // The function has the additional purpose of sanitizing the attributes of the
  // first SCOPE
  ProofNodeUpdater finalize(d_pnm, d_fcb, false, false);
  finalize.process(pf);

  Trace("alethe-proof-subtyping") << "\n--------------------------------\n";
  ProofNodeUpdater finalFinal(d_pnm, d_nst, false, false);
  finalFinal.process(pf->getChildren()[0]);
}

}  // namespace proof

}  // namespace cvc5<|MERGE_RESOLUTION|>--- conflicted
+++ resolved
@@ -1211,8 +1211,6 @@
                            {},
                            *cdp);
     }
-<<<<<<< HEAD
-=======
     case PfRule::SYMM:
     {
       return addAletheStep(
@@ -1223,7 +1221,6 @@
           {},
           *cdp);
     }
->>>>>>> e57c53e8
     case PfRule::TRANS:
     {
       return addAletheStep(AletheRule::TRANS,
@@ -1233,40 +1230,6 @@
                            {},
                            *cdp);
     }
-<<<<<<< HEAD
-      // ======== Congruence
-      // In the case that the kind of the function symbol ?f is forall or
-      // exists, the cong rule needs to be converted into a bind rule. The first
-      // n children will be refl rules, e.g. (= (v0 Int) (v0 Int)).
-      //
-      //  Let t1 = (BOUND_VARIABLE LIST (v1 A1) ... (vn An)) and s1 =
-      //  (BOUND_VARIABLE LIST (w1 B1) ... (wn Bn)).
-      //
-      //  ----- REFL ... ----- REFL
-      //   VP1            VPn         P2 ... Pn
-      //  --------------------------------------- bind, ((:= (v1 A1) w1) ... (:=
-      //  (vn An) wn))
-      //   (cl (= (forall ((v1 A1)...(vn An)) t2)
-      //   (forall ((w1 B1)...(wn Bn)) s2)))*
-      //
-      //  VPi: (cl (= vi wi))*
-      //
-      //  * the corresponding proof node is (or (= vi vi))
-      //
-      // Otherwise, the rule follows the singleton pattern, i.e.:
-      //
-      //    P1 ... Pn
-      //  -------------------------------------------------------- cong
-      //   (cl (= (<kind> f? t1 ... tn) (<kind> f? s1 ... sn)))**
-      //
-      // ** the corresponding proof node is (= (<kind> f? t1 ... tn) (<kind> f?
-      // s1
-      // ... sn))
-    case PfRule::CONG:
-    {
-      if (args[0] == ProofRuleChecker::mkKindNode(kind::FORALL)
-          || args[0] == ProofRuleChecker::mkKindNode(kind::EXISTS))
-=======
     // ======== Congruence
     // In the case that the kind of the function symbol f? is FORALL or
     // EXISTS, the cong rule needs to be converted into a bind rule. The first
@@ -1298,29 +1261,18 @@
     case PfRule::CONG:
     {
       if (res[0].isClosure())
->>>>>>> e57c53e8
       {
         std::vector<Node> vpis;
         bool success = true;
         for (size_t i = 0, size = children[0][0].getNumChildren(); i < size;
              i++)
         {
-<<<<<<< HEAD
-          Node vpi =
-              nm->mkNode(kind::EQUAL, children[0][0][i], children[0][1][i]);
-          new_args.push_back(vpi);
-          vpis.push_back(nm->mkNode(kind::SEXPR, d_cl, vpi));
-          success&& addAletheStep(AletheRule::REFL, vpi, vpi, {}, {}, *cdp);
-        }
-        vpis.insert(vpis.end(), children.begin() + 1, children.end());
-=======
           Node vpi = children[0][0][i].eqNode(children[0][1][i]);
           new_args.push_back(vpi);
           vpis.push_back(nm->mkNode(kind::SEXPR, d_cl, vpi));
           success &= addAletheStep(AletheRule::REFL, vpi, vpi, {}, {}, *cdp);
         }
         vpis.push_back(children[1]);
->>>>>>> e57c53e8
         return success
                && addAletheStep(AletheRule::ANCHOR_BIND,
                                 res,
@@ -1348,12 +1300,7 @@
     // * the corresponding proof node is (= F true)
     case PfRule::TRUE_INTRO:
     {
-<<<<<<< HEAD
-      Node vp1 = nm->mkNode(
-          kind::SEXPR, d_cl, nm->mkNode(kind::EQUAL, res, children[0]));
-=======
       Node vp1 = nm->mkNode(kind::SEXPR, d_cl, res.eqNode(children[0]));
->>>>>>> e57c53e8
       Node vp2 = nm->mkNode(kind::SEXPR, d_cl, res, children[0].notNode());
       return addAletheStep(AletheRule::EQUIV_SIMPLIFY, vp1, vp1, {}, {}, *cdp)
              && addAletheStep(AletheRule::EQUIV2, vp2, vp2, {vp1}, {}, *cdp)
@@ -1376,21 +1323,10 @@
     // * the corresponding proof node is F
     case PfRule::TRUE_ELIM:
     {
-<<<<<<< HEAD
-      bool success = true;
-      Node vp1 = nm->mkNode(
-          kind::SEXPR, d_cl, nm->mkNode(kind::EQUAL, children[0], res));
-      Node vp2 = nm->mkNode(kind::SEXPR, d_cl, children[0].notNode(), res);
-      success &=
-          addAletheStep(AletheRule::EQUIV_SIMPLIFY, vp1, vp1, {}, {}, *cdp)
-          && addAletheStep(AletheRule::EQUIV1, vp2, vp2, {vp1}, {}, *cdp);
-      return success
-=======
       Node vp1 = nm->mkNode(kind::SEXPR, d_cl, children[0].eqNode(res));
       Node vp2 = nm->mkNode(kind::SEXPR, d_cl, children[0].notNode(), res);
       return addAletheStep(AletheRule::EQUIV_SIMPLIFY, vp1, vp1, {}, {}, *cdp)
              && addAletheStep(AletheRule::EQUIV1, vp2, vp2, {vp1}, {}, *cdp)
->>>>>>> e57c53e8
              && addAletheStep(AletheRule::RESOLUTION,
                               res,
                               nm->mkNode(kind::SEXPR, d_cl, res),
@@ -1417,12 +1353,7 @@
     // * the corresponding proof node is (= F false)
     case PfRule::FALSE_INTRO:
     {
-<<<<<<< HEAD
-      Node vp1 = nm->mkNode(
-          kind::SEXPR, d_cl, nm->mkNode(kind::EQUAL, res, children[0]));
-=======
       Node vp1 = nm->mkNode(kind::SEXPR, d_cl, res.eqNode(children[0]));
->>>>>>> e57c53e8
       Node vp2 = nm->mkNode(kind::SEXPR, d_cl, res, children[0].notNode());
       Node vp3 = nm->mkNode(
           kind::SEXPR, d_cl, children[0].notNode().notNode(), children[0][0]);
@@ -1457,12 +1388,7 @@
     // * the corresponding proof node is (not F)
     case PfRule::FALSE_ELIM:
     {
-<<<<<<< HEAD
-      Node vp1 = nm->mkNode(
-          kind::SEXPR, d_cl, nm->mkNode(kind::EQUAL, children[0], res));
-=======
       Node vp1 = nm->mkNode(kind::SEXPR, d_cl, children[0].eqNode(res));
->>>>>>> e57c53e8
       Node vp2 = nm->mkNode(kind::SEXPR, d_cl, children[0].notNode(), res);
 
       return addAletheStep(AletheRule::EQUIV_SIMPLIFY, vp1, vp1, {}, {}, *cdp)
@@ -1486,23 +1412,13 @@
     // -------------------- RESOLUTION
     //     (cl F*sigma)^
     //
-<<<<<<< HEAD
-    // VP1: (cl (or (not (forall ((x1 T1) ... (xn Tn)) F)
-=======
     // VP1: (cl (or (not (forall ((x1 T1) ... (xn Tn)) F*sigma)
->>>>>>> e57c53e8
     // VP2: (cl (not (forall ((x1 T1) ... (xn Tn)) F)) F*sigma)
     //
     // ^ the corresponding proof node is F*sigma
     case PfRule::INSTANTIATE:
     {
-<<<<<<< HEAD
-      for (size_t i = 0, size = children[0][0].end() - children[0][0].begin();
-           i < size;
-           i++)
-=======
       for (size_t i = 0, size = children[0][0].getNumChildren(); i < size; i++)
->>>>>>> e57c53e8
       {
         new_args.push_back(children[0][0][i].eqNode(args[i]));
       }
@@ -1522,12 +1438,6 @@
     //================================================= Arithmetic rules
     // ======== Adding Inequalities
     //
-<<<<<<< HEAD
-    case PfRule::MACRO_ARITH_SCALE_SUM_UB:
-    {
-      std::vector<Node> vp1s{d_cl};
-      for (auto child : children)
-=======
     // ----- LIA_GENERIC
     //  VP1                P1 ... Pn
     // ------------------------------- RESOLUTION
@@ -1540,7 +1450,6 @@
     {
       std::vector<Node> vp1s{d_cl};
       for (const Node& child : children)
->>>>>>> e57c53e8
       {
         vp1s.push_back(child.notNode());
       }
@@ -1557,21 +1466,6 @@
                               *cdp);
     }
     // ======== Tightening Strict Integer Upper Bounds
-<<<<<<< HEAD
-    case PfRule::INT_TIGHT_UB:
-    {
-      std::vector<Node> vp1s{d_cl};
-      for (auto child : children)
-      {
-        vp1s.push_back(child.notNode());
-      }
-      vp1s.push_back(res);
-      Node vp1 = nm->mkNode(kind::SEXPR, vp1s);
-      std::vector<Node> new_children = {vp1};
-      new_children.insert(new_children.end(), children.begin(), children.end());
-      new_args.insert(
-          new_args.begin(), children.size() + 1, nm->mkConst<Rational>(1));
-=======
     //
     // ----- LA_GENERIC, 1
     //  VP1                      P
@@ -1586,7 +1480,6 @@
       Node vp1 = nm->mkNode(kind::SEXPR, d_cl, children[0], res);
       std::vector<Node> new_children = {vp1, children[0]};
       new_args.push_back(nm->mkConst<Rational>(1));
->>>>>>> e57c53e8
       return addAletheStep(AletheRule::LA_GENERIC, vp1, vp1, {}, new_args, *cdp)
              && addAletheStep(AletheRule::RESOLUTION,
                               res,
@@ -1595,21 +1488,6 @@
                               {},
                               *cdp);
     }
-<<<<<<< HEAD
-    case PfRule::INT_TIGHT_LB:
-    {
-      std::vector<Node> vp1s{d_cl};
-      for (auto child : children)
-      {
-        vp1s.push_back(child.notNode());
-      }
-      vp1s.push_back(res);
-      Node vp1 = nm->mkNode(kind::SEXPR, vp1s);
-      std::vector<Node> new_children = {vp1};
-      new_children.insert(new_children.end(), children.begin(), children.end());
-      new_args.insert(
-          new_args.begin(), children.size() + 1, nm->mkConst<Rational>(1));
-=======
     // ======== Tightening Strict Integer Lower Bounds
     //
     // ----- LA_GENERIC, 1
@@ -1625,7 +1503,6 @@
       Node vp1 = nm->mkNode(kind::SEXPR, d_cl, children[0], res);
       std::vector<Node> new_children = {vp1, children[0]};
       new_args.push_back(nm->mkConst<Rational>(1));
->>>>>>> e57c53e8
       return addAletheStep(AletheRule::LA_GENERIC, vp1, vp1, {}, new_args, *cdp)
              && addAletheStep(AletheRule::RESOLUTION,
                               res,
@@ -1634,7 +1511,6 @@
                               {},
                               *cdp);
     }
-<<<<<<< HEAD
     // ======== Trichotomy of the reals
     // See proof_rule.h for documentation on the ARITH_TRICHOTOMY rule. This
     // comment uses variable names as introduced there.
@@ -1879,30 +1755,6 @@
                                 *cdp);
       }
     }
-    //================================================= Extended rules
-    // ======== Symmetric
-    // This rule is translated according to the singleton pattern.
-    case PfRule::SYMM:
-    {
-      if (res.getKind() == kind::NOT)
-      {
-        return addAletheStep(AletheRule::NOT_SYMM,
-                             res,
-                             nm->mkNode(kind::SEXPR, d_cl, res),
-                             children,
-                             {},
-                             *cdp);
-      }
-      return addAletheStep(AletheRule::SYMM,
-                           res,
-                           nm->mkNode(kind::SEXPR, d_cl, res),
-                           children,
-                           {},
-                           *cdp);
-    }
-    //================================================= Arithmetic rules
-=======
->>>>>>> e57c53e8
     default:
     {
       Trace("alethe-proof")
