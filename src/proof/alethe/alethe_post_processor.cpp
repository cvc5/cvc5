--- conflicted
+++ resolved
@@ -1252,7 +1252,6 @@
                                   : std::vector<Node>(),
                               *cdp);
     }
-<<<<<<< HEAD
     case PfRule::BV_BITBLAST_STEP:
     {
       switch (res[0].getKind())
@@ -1394,23 +1393,6 @@
                                *cdp);
         }
       }
-=======
-    // ======== Bitvector
-    //
-    // ------------------------ BV_BITBLAST_STEP_BV<KIND>
-    //  (cl (= t bitblast(t)))
-    case PfRule::BV_BITBLAST_STEP:
-    {
-      Assert(s_bvKindToAletheRule.find(res[0].getKind())
-             != s_bvKindToAletheRule.end())
-          << "Bit-blasted kind not supported in Alethe post-processing.";
-      return addAletheStep(s_bvKindToAletheRule.at(res[0].getKind()),
-                           res,
-                           nm->mkNode(kind::SEXPR, d_cl, res),
-                           children,
-                           {},
-                           *cdp);
->>>>>>> f71b2ca9
     }
     //================================================= Quantifiers rules
     // ======== Skolem intro
@@ -1477,9 +1459,23 @@
                               {},
                               *cdp);
     }
-    return addAletheStep(
-        AletheRule::ALL_SIMPLIFY, res, res, {}, children, *cdp);
-  }*/
+    // ======== Bitvector
+    //
+    // ------------------------ BV_BITBLAST_STEP_BV<KIND>
+    //  (cl (= t bitblast(t)))
+    case PfRule::BV_BITBLAST_STEP:
+    {
+      Assert(s_bvKindToAletheRule.find(res[0].getKind())
+             != s_bvKindToAletheRule.end())
+          << "Bit-blasted kind not supported in Alethe post-processing.";
+      return addAletheStep(s_bvKindToAletheRule.at(res[0].getKind()),
+                           res,
+                           nm->mkNode(kind::SEXPR, d_cl, res),
+                           children,
+                           {},
+                           *cdp);
+    }
+    //================================================= Quantifiers rules
     // ======== Instantiate
     // See proof_rule.h for documentation on the INSTANTIATE rule. This
     // comment uses variable names as introduced there.
