/******************************************************************************
 * Top contributors (to current version):
 *   Hanna Lachnitt, Haniel Barbosa, Andrew Reynolds
 *
 * This file is part of the cvc5 project.
 *
 * Copyright (c) 2009-2022 by the authors listed in the file AUTHORS
 * in the top-level source directory and their institutional affiliations.
 * All rights reserved.  See the file COPYING in the top-level source
 * directory for licensing information.
 * ****************************************************************************
 *
 * The module for processing proof nodes into Alethe proof nodes
 */

#include "proof/alethe/alethe_post_processor.h"

#include <sstream>

#include "expr/node_algorithm.h"
#include "expr/skolem_manager.h"
#include "proof/alethe/alethe_proof_rule.h"
#include "proof/proof.h"
#include "proof/proof_checker.h"
#include "proof/proof_node_algorithm.h"
#include "proof/proof_node_manager.h"
#include "rewriter/rewrite_proof_rule.h"
#include "proof/resolution_proofs_util.h"
#include "smt/env.h"
#include "theory/builtin/proof_checker.h"
#include "util/rational.h"

using namespace cvc5::internal::kind;

namespace cvc5::internal {

namespace proof {

std::unordered_map<Kind, AletheRule> s_bvKindToAletheRule = {
  {kind::BITVECTOR_ULT, AletheRule::BV_BITBLAST_STEP_BVULT},
  {kind::BITVECTOR_AND, AletheRule::BV_BITBLAST_STEP_BVAND},
  {kind::BITVECTOR_OR, AletheRule::BV_BITBLAST_STEP_BVOR},
  {kind::BITVECTOR_XOR, AletheRule::BV_BITBLAST_STEP_BVXOR},
  {kind::BITVECTOR_XNOR, AletheRule::BV_BITBLAST_STEP_BVXNOR},
  {kind::BITVECTOR_NOT, AletheRule::BV_BITBLAST_STEP_BVNOT},
  {kind::BITVECTOR_ADD, AletheRule::BV_BITBLAST_STEP_BVADD},
  {kind::BITVECTOR_NEG, AletheRule::BV_BITBLAST_STEP_BVNEG},
  {kind::BITVECTOR_MULT, AletheRule::BV_BITBLAST_STEP_BVMULT},
  {kind::BITVECTOR_CONCAT, AletheRule::BV_BITBLAST_STEP_CONCAT},
  {kind::CONST_BITVECTOR, AletheRule::BV_BITBLAST_STEP_CONST},
  {kind::BITVECTOR_EXTRACT, AletheRule::BV_BITBLAST_STEP_EXTRACT},
  {kind::EQUAL, AletheRule::BV_BITBLAST_STEP_BVEQUAL},
};

AletheProofPostprocessCallback::AletheProofPostprocessCallback(
    Env& env, AletheNodeConverter& anc, bool resPivots)
    : EnvObj(env), d_anc(anc), d_resPivots(resPivots)
{
  NodeManager* nm = NodeManager::currentNM();
  d_cl = nm->mkBoundVar("cl", nm->sExprType());
  d_true = nm->mkConst(true);
  d_false = nm->mkConst(false);
}

bool AletheProofPostprocessCallback::shouldUpdate(std::shared_ptr<ProofNode> pn,
                                                  const std::vector<Node>& fa,
                                                  bool& continueUpdate)
{
  return pn->getRule() != PfRule::ALETHE_RULE;
}

bool AletheProofPostprocessCallback::shouldUpdatePost(
    std::shared_ptr<ProofNode> pn, const std::vector<Node>& fa)
{
  Assert(!pn->getArguments().empty());
  AletheRule rule = getAletheRule(pn->getArguments()[0]);
  return rule == AletheRule::RESOLUTION_OR || rule == AletheRule::REORDERING
         || rule == AletheRule::CONTRACTION;
}

bool AletheProofPostprocessCallback::update(Node res,
                                            PfRule id,
                                            const std::vector<Node>& children,
                                            const std::vector<Node>& args,
                                            CDProof* cdp,
                                            bool& continueUpdate)
{
  Trace("alethe-proof") << "- Alethe post process callback " << res << " " << id
                        << " " << children << " / " << args << std::endl;

  NodeManager* nm = NodeManager::currentNM();
  std::vector<Node> new_args = std::vector<Node>();

  switch (id)
  {
    // To keep the original shape of the proof node it is necessary to rederive
    // the original conclusion. However, the term that should be printed might
    // be different from that conclusion. Thus, it is stored as an additional
    // argument in the proof node. Usually, the only difference is an additional
    // cl operator or the outmost or operator being replaced by a cl operator.
    //
    // When steps are added to the proof that have not been there previously,
    // it is unwise to add them in the same manner. To illustrate this the
    // following counterexample shows the pitfalls of this approach:
    //
    //  (or a (or b c))   (not a)
    // --------------------------- RESOLUTION
    //  (or b c)
    //
    //  is converted into an Alethe proof that should be printed as
    //
    //  (cl a (or b c))   (cl (not a))
    // -------------------------------- RESOLUTION
    //  (cl (or b c))
    // --------------- OR
    //  (cl b c)
    //
    // Here, (cl (or b c)) and (cl b c) cannot correspond to the same proof node
    // (or b c). Thus, we build a new proof node using the kind SEXPR
    // that is then printed as (cl (or b c)). We denote this wrapping of a proof
    // node by using an extra pair of parenthesis, i.e. ((or b c)) is the proof
    // node printed as (cl (or b c)).
    //
    // Adding an OR node to a premises will take place in the finalize function
    // where in the case that a step is printed as (cl (or F1 ... Fn)) but used
    // as (cl F1 ... Fn) an OR step is added to transform it to this very thing.
    // This is necessary for rules that work on clauses, i.e. RESOLUTION,
    // CHAIN_RESOLUTION, REORDERING and FACTORING.
    //
    //
    // Some proof rules have a close correspondence in Alethe. There are two
    // very frequent patterns that, to avoid repetition, are described here and
    // referred to in the comments on the specific proof rules below.
    //
    // The first pattern, which will be called singleton pattern in the
    // following, adds the original proof node F with the corresponding rule R'
    // of the Alethe calculus and uses the same premises as the original proof
    // node (P1:F1) ... (Pn:Fn). However, the conclusion is printed as (cl F).
    //
    // This means a cvc5 rule R that looks as follows:
    //
    //  (P1:F1) ... (Pn:Fn)
    // --------------------- R
    //  F
    //
    // is transformed into:
    //
    //  (P1:F1) ... (Pn:Fn)
    // --------------------- R'
    //  (cl F)*
    //
    // * the corresponding proof node is F
    //
    // The second pattern, which will be called clause pattern in the following,
    // has a disjunction (or G1 ... Gn) as conclusion. It also adds the orignal
    // proof node (or G1 ... Gn) with the corresponding rule R' of the Alethe
    // calculus and uses the same premises as the original proof node (P1:F1)
    // ... (Pn:Fn). However, the conclusion is printed as (cl G1 ... Gn), i.e.
    // the or is replaced by the cl operator.
    //
    // This means a cvc5 rule R that looks as follows:
    //
    //  (P1:F1) ... (Pn:Fn)
    // --------------------- R
    //  (or G1 ... Gn)
    //
    // Is transformed into:
    //
    //  (P1:F1) ... (Pn:Fn)
    // --------------------- R'
    //  (cl G1 ... Gn)*
    //
    // * the corresponding proof node is (or G1 ... Gn)
    //
    //================================================= Core rules
    //======================== Assume and Scope
    case PfRule::ASSUME:
    {
      return addAletheStep(AletheRule::ASSUME, res, res, children, {}, *cdp);
    }
    // See proof_rule.h for documentation on the SCOPE rule. This comment uses
    // variable names as introduced there. Since the SCOPE rule originally
    // concludes
    // (=> (and F1 ... Fn) F) or (not (and F1 ... Fn)) but the ANCHOR rule
    // concludes (cl (not F1) ... (not Fn) F), to keep the original shape of the
    // proof node it is necessary to rederive the original conclusion. The
    // transformation is described below, depending on the form of SCOPE's
    // conclusion.
    //
    // Note that after the original conclusion is rederived the new proof node
    // will actually have to be printed, respectively, (cl (=> (and F1 ... Fn)
    // F)) or (cl (not (and F1 ... Fn))).
    //
    // Let (not (and F1 ... Fn))^i denote the repetition of (not (and F1 ...
    // Fn)) for i times.
    //
    // T1:
    //
    //   P
    // ----- ANCHOR    ------- ... ------- AND_POS
    //  VP1             VP2_1  ...  VP2_n
    // ------------------------------------ RESOLUTION
    //               VP2a
    // ------------------------------------ REORDERING
    //  VP2b
    // ------ CONTRACTION           ------- IMPLIES_NEG1
    //   VP3                          VP4
    // ------------------------------------  RESOLUTION    ------- IMPLIES_NEG2
    //    VP5                                                VP6
    // ----------------------------------------------------------- RESOLUTION
    //                               VP7
    //
    // VP1: (cl (not F1) ... (not Fn) F)
    // VP2_i: (cl (not (and F1 ... Fn)) Fi), for i = 1 to n
    // VP2a: (cl F (not (and F1 ... Fn))^n)
    // VP2b: (cl (not (and F1 ... Fn))^n F)
    // VP3: (cl (not (and F1 ... Fn)) F)
    // VP4: (cl (=> (and F1 ... Fn) F) (and F1 ... Fn)))
    // VP5: (cl (=> (and F1 ... Fn) F) F)
    // VP6: (cl (=> (and F1 ... Fn) F) (not F))
    // VP7: (cl (=> (and F1 ... Fn) F) (=> (and F1 ... Fn) F))
    //
    // Note that if n = 1, then the ANCHOR step yields (cl (not F1) F), which is
    // the same as VP3. Since VP1 = VP3, the steps for that transformation are
    // not generated.
    //
    //
    // If F = false:
    //
    //                                    --------- IMPLIES_SIMPLIFY
    //    T1                                 VP9
    // --------- CONTRACTION              --------- EQUIV_1
    //    VP8                                VP10
    // -------------------------------------------- RESOLUTION
    //          (cl (not (and F1 ... Fn)))*
    //
    // VP8: (cl (=> (and F1 ... Fn) false))
    // VP9: (cl (= (=> (and F1 ... Fn) false) (not (and F1 ... Fn))))
    // VP10: (cl (not (=> (and F1 ... Fn) false)) (not (and F1 ... Fn)))
    //
    // Otherwise,
    //                T1
    //  ------------------------------ CONTRACTION
    //   (cl (=> (and F1 ... Fn) F))**
    //
    //
    // *  the corresponding proof node is (not (and F1 ... Fn))
    // ** the corresponding proof node is (=> (and F1 ... Fn) F)
    case PfRule::SCOPE:
    {
      bool success = true;

      // Build vp1
      std::vector<Node> negNode{d_cl};
      std::vector<Node> sanitized_args;
      for (const Node& arg : args)
      {
        negNode.push_back(arg.notNode());  // (not F1) ... (not Fn)
        sanitized_args.push_back(d_anc.convert(arg));
      }
      negNode.push_back(children[0]);  // (cl (not F1) ... (not Fn) F)
      Node vp1 = nm->mkNode(kind::SEXPR, negNode);
      success &= addAletheStep(AletheRule::ANCHOR_SUBPROOF,
                               vp1,
                               vp1,
                               children,
                               sanitized_args,
                               *cdp);

      Node andNode, vp3;
      if (args.size() == 1)
      {
        vp3 = vp1;
        andNode = args[0];  // F1
      }
      else
      {
        // Build vp2i
        andNode = nm->mkNode(kind::AND, args);  // (and F1 ... Fn)
        std::vector<Node> premisesVP2 = {vp1};
        std::vector<Node> notAnd = {d_cl, children[0]};  // cl F
        Node vp2_i;
        for (size_t i = 0, size = args.size(); i < size; i++)
        {
          vp2_i = nm->mkNode(kind::SEXPR, d_cl, andNode.notNode(), args[i]);
          success &=
              addAletheStep(AletheRule::AND_POS, vp2_i, vp2_i, {}, {}, *cdp);
          premisesVP2.push_back(vp2_i);
          notAnd.push_back(andNode.notNode());  // cl F (not (and F1 ... Fn))^i
        }

        Node vp2a = nm->mkNode(kind::SEXPR, notAnd);
        if (d_resPivots)
        {
          std::vector<Node> newArgs;
          for (const Node& arg : args)
          {
            newArgs.push_back(arg);
            newArgs.push_back(d_false);
          }
          success &= addAletheStep(
              AletheRule::RESOLUTION, vp2a, vp2a, premisesVP2, newArgs, *cdp);
        }
        else
        {
          success &= addAletheStep(AletheRule::RESOLUTION,
                                   vp2a,
                                   vp2a,
                                   premisesVP2,
                                   std::vector<Node>(),
                                   *cdp);
        }

        notAnd.erase(notAnd.begin() + 1);  //(cl (not (and F1 ... Fn))^n)
        notAnd.push_back(children[0]);     //(cl (not (and F1 ... Fn))^n F)
        Node vp2b = nm->mkNode(kind::SEXPR, notAnd);
        success &=
            addAletheStep(AletheRule::REORDERING, vp2b, vp2b, {vp2a}, {}, *cdp);

        vp3 = nm->mkNode(kind::SEXPR, d_cl, andNode.notNode(), children[0]);
        success &=
            addAletheStep(AletheRule::CONTRACTION, vp3, vp3, {vp2b}, {}, *cdp);
      }

      Node vp8 = nm->mkNode(
          kind::SEXPR, d_cl, nm->mkNode(kind::IMPLIES, andNode, children[0]));

      Node vp4 = nm->mkNode(kind::SEXPR, d_cl, vp8[1], andNode);
      success &=
          addAletheStep(AletheRule::IMPLIES_NEG1, vp4, vp4, {}, {}, *cdp);

      Node vp5 = nm->mkNode(kind::SEXPR, d_cl, vp8[1], children[0]);
      success &= addAletheStep(AletheRule::RESOLUTION,
                               vp5,
                               vp5,
                               {vp4, vp3},
                               d_resPivots ? std::vector<Node>{andNode, d_true}
                                           : std::vector<Node>(),
                               *cdp);

      Node vp6 = nm->mkNode(kind::SEXPR, d_cl, vp8[1], children[0].notNode());
      success &=
          addAletheStep(AletheRule::IMPLIES_NEG2, vp6, vp6, {}, {}, *cdp);

      Node vp7 = nm->mkNode(kind::SEXPR, d_cl, vp8[1], vp8[1]);
      success &=
          addAletheStep(AletheRule::RESOLUTION,
                        vp7,
                        vp7,
                        {vp5, vp6},
                        d_resPivots ? std::vector<Node>{children[0], d_true}
                                    : std::vector<Node>(),
                        *cdp);

      if (children[0] != d_false)
      {
        success &=
            addAletheStep(AletheRule::CONTRACTION, res, vp8, {vp7}, {}, *cdp);
      }
      else
      {
        success &=
            addAletheStep(AletheRule::CONTRACTION, vp8, vp8, {vp7}, {}, *cdp);

        Node vp9 =
            nm->mkNode(kind::SEXPR,
                       d_cl,
                       nm->mkNode(kind::EQUAL, vp8[1], andNode.notNode()));
        success &=
            addAletheStep(AletheRule::IMPLIES_SIMPLIFY, vp9, vp9, {}, {}, *cdp);

        Node vp10 =
            nm->mkNode(kind::SEXPR, d_cl, vp8[1].notNode(), andNode.notNode());
        success &=
            addAletheStep(AletheRule::EQUIV1, vp10, vp10, {vp9}, {}, *cdp);

        success &= addAletheStep(AletheRule::RESOLUTION,
                                 res,
                                 nm->mkNode(kind::SEXPR, d_cl, res),
                                 {vp8, vp10},
                                 d_resPivots ? std::vector<Node>{vp8[1], d_true}
                                             : std::vector<Node>(),
                                 *cdp);
      }

      return success;
    }
    case PfRule::DSL_REWRITE:
    {
      // get the name
      rewriter::DslPfRule di;
      Node rule;
      if (rewriter::getDslPfRule(args[0], di))
      {
        std::stringstream ss;
        ss << di;
        rule = nm->mkBoundVar(ss.str(), nm->sExprType());
      }
      else
      {
        Unreachable();
      }
      return addAletheStep(AletheRule::ALL_SIMPLIFY,
                           res,
                           nm->mkNode(kind::SEXPR, d_cl, res),
                           children,
                           {rule},
                           *cdp);
    }
    case PfRule::EVALUATE:
    {
      return addAletheStep(AletheRule::ALL_SIMPLIFY,
                           res,
                           nm->mkNode(kind::SEXPR, d_cl, res),
                           children,
                           {nm->mkBoundVar("evaluate", nm->sExprType())},
                           *cdp);
    }
    case PfRule::THEORY_REWRITE:
    {
      return addAletheStep(AletheRule::ALL_SIMPLIFY,
                           res,
                           nm->mkNode(kind::SEXPR, d_cl, res),
                           children,
                           {},
                           *cdp);
    }
    case PfRule::PREPROCESS:
    case PfRule::THEORY_PREPROCESS:
    {
      return addAletheStep(AletheRule::ALL_SIMPLIFY,
                           res,
                           nm->mkNode(kind::SEXPR, d_cl, res),
                           children,
                           {},
                           *cdp);
    }
    case PfRule::THEORY_LEMMA:
    {
      // if we are in the arithmetic case, we rather add a LIA_GENERIC step
      if (res.getKind() == kind::NOT && res[0].getKind() == kind::AND)
      {
        Trace("alethe-proof") << "... test each arg if ineq\n";
        bool allIneqs = true;
        for (const Node& arg : res[0])
        {
          Node toTest = arg.getKind() == kind::NOT ? arg[0] : arg;
          Kind k = toTest.getKind();
          if (k != kind::LT && k != kind::LEQ && k != kind::GT && k != kind::GEQ
              && k != kind::EQUAL)
          {
            Trace("alethe-proof") << "... arg " << arg << " not ineq\n";
            allIneqs = false;
            break;
          }
        }
        if (allIneqs)
        {
          return addAletheStep(AletheRule::LIA_GENERIC,
                               res,
                               nm->mkNode(kind::SEXPR, d_cl, res),
                               children,
                               {},
                               *cdp);
        }
      }
      return addAletheStep(AletheRule::HOLE,
                           res,
                           nm->mkNode(kind::SEXPR, d_cl, res),
                           children,
                           {},
                           *cdp);
    }
    // ======== Resolution and N-ary Resolution
    // See proof_rule.h for documentation on the RESOLUTION and CHAIN_RESOLUTION
    // rule. This comment uses variable names as introduced there.
    //
    // Because the RESOLUTION rule is merely a special case of CHAIN_RESOLUTION,
    // the same translation can be used for both.
    //
    // The main complication for the translation of the rule is that in the case
    // that the conclusion C is (or G1 ... Gn), the result is ambigous. E.g.,
    //
    // (cl F1 (or F2 F3))    (cl (not F1))
    // -------------------------------------- RESOLUTION
    // (cl (or F2 F3))
    //
    // (cl F1 F2 F3)         (cl (not F1))
    // -------------------------------------- RESOLUTION
    // (cl F2 F3)
    //
    // both (cl (or F2 F3)) and (cl F2 F3) correspond to the same proof node (or
    // F2 F3). Thus, it has to be checked if C is a singleton clause or not.
    //
    // If C = (or F1 ... Fn) is a non-singleton clause, then:
    //
    //   VP1 ... VPn
    // ------------------ RESOLUTION
    //  (cl F1 ... Fn)*
    //
    // Else if, C = false:
    //
    //   VP1 ... VPn
    // ------------------ RESOLUTION
    //       (cl)*
    //
    // Otherwise:
    //
    //   VP1 ... VPn
    // ------------------ RESOLUTION
    //      (cl C)*
    //
    //  * the corresponding proof node is C
    case PfRule::RESOLUTION:
    case PfRule::CHAIN_RESOLUTION:
    {
      std::vector<Node> newArgs;
      // checker expects opposite order. We always keep the pivots because we
      // need them to compute in updatePost whether we will add OR steps. If
      // d_resPivots is off we will remove the pivots after that.
      for (size_t i = 0, size = args.size(); i < size; i = i + 2)
      {
        newArgs.push_back(args[i + 1]);
        newArgs.push_back(args[i]);
      }
      if (!isSingletonClause(res, children, args))
      {
        return addAletheStepFromOr(
            AletheRule::RESOLUTION_OR, res, children, newArgs, *cdp);
      }
      return addAletheStep(AletheRule::RESOLUTION_OR,
                           res,
                           res == d_false ? nm->mkNode(kind::SEXPR, d_cl)
                                          : nm->mkNode(kind::SEXPR, d_cl, res),
                           children,
                           newArgs,
                           *cdp);
    }
    // ======== Factoring
    // See proof_rule.h for documentation on the FACTORING rule. This comment
    // uses variable names as introduced there.
    //
    // If C2 = (or F1 ... Fn) but C1 != (or C2 ... C2), then VC2 = (cl F1 ...
    // Fn) Otherwise, VC2 = (cl C2).
    //
    //    P
    // ------- CONTRACTION
    //   VC2*
    //
    // * the corresponding proof node is C2
    case PfRule::FACTORING:
    {
      if (res.getKind() == kind::OR)
      {
        for (const Node& child : children[0])
        {
          if (child != res)
          {
            return addAletheStepFromOr(
                AletheRule::CONTRACTION, res, children, {}, *cdp);
          }
        }
      }
      return addAletheStep(AletheRule::CONTRACTION,
                           res,
                           nm->mkNode(kind::SEXPR, d_cl, res),
                           children,
                           {},
                           *cdp);
    }
    // ======== Reordering
    // This rule is translated according to the clauses pattern.
    case PfRule::REORDERING:
    {
      return addAletheStepFromOr(
          AletheRule::REORDERING, res, children, {}, *cdp);
    }
    // ======== Split
    // See proof_rule.h for documentation on the SPLIT rule. This comment
    // uses variable names as introduced there.
    //
    // --------- NOT_NOT      --------- NOT_NOT
    //    VP1                    VP2
    // -------------------------------- RESOLUTION
    //          (cl F (not F))*
    //
    // VP1: (cl (not (not (not F))) F)
    // VP2: (cl (not (not (not (not F)))) (not F))
    //
    // * the corresponding proof node is (or F (not F))
    case PfRule::SPLIT:
    {
      Node vp1 = nm->mkNode(
          kind::SEXPR, d_cl, args[0].notNode().notNode().notNode(), args[0]);
      Node vp2 = nm->mkNode(kind::SEXPR,
                            d_cl,
                            args[0].notNode().notNode().notNode().notNode(),
                            args[0].notNode());
      return addAletheStep(AletheRule::NOT_NOT, vp2, vp2, {}, {}, *cdp)
             && addAletheStep(AletheRule::NOT_NOT, vp1, vp1, {}, {}, *cdp)
             && addAletheStepFromOr(
                 AletheRule::RESOLUTION,
                 res,
                 {vp1, vp2},
                 d_resPivots
                     ? std::vector<Node>{args[0].notNode().notNode().notNode(),
                                         d_true}
                     : std::vector<Node>(),
                 *cdp);
    }
    // ======== Equality resolution
    // See proof_rule.h for documentation on the EQ_RESOLVE rule. This
    // comment uses variable names as introduced there.
    //
    // If F1 = (or G1 ... Gn), then P1 will be printed as (cl G1 ... Gn) but
    // needs to be printed as (cl (or G1 ... Gn)). The only exception to this
    // are ASSUME steps that are always printed as (cl (or G1 ... Gn)) and
    // EQ_RESOLVE steps themselves.
    //
    //           ------  ...  ------ OR_NEG
    //   P1       VP21   ...   VP2n
    //  ---------------------------- RESOLUTION
    //              VP3
    //  ---------------------------- CONTRACTION
    //              VP4
    //
    //  for i=1 to n, VP2i: (cl (or G1 ... Gn) (not Gi))
    //  VP3: (cl (or G1 ... Gn)^n)
    //  VP4: (cl (or (G1 ... Gn))
    //
    //  Let child1 = VP4.
    //
    //
    // Otherwise, child1 = P1.
    //
    //
    // Then, if F2 = false:
    //
    //  ------ EQUIV_POS2
    //   VP1                P2    child1
    //  --------------------------------- RESOLUTION
    //                (cl)*
    //
    // Otherwise:
    //
    //  ------ EQUIV_POS2
    //   VP1                P2    child1
    //  --------------------------------- RESOLUTION
    //              (cl F2)*
    //
    // VP1: (cl (not (= F1 F2)) (not F1) F2)
    //
    // * the corresponding proof node is F2
    case PfRule::EQ_RESOLVE:
    {
      bool success = true;
      Node vp1 =
          nm->mkNode(kind::SEXPR,
                     {d_cl, children[1].notNode(), children[0].notNode(), res});
      Node child1 = children[0];

      // Transform (cl F1 ... Fn) into (cl (or F1 ... Fn))
      if (children[0].notNode() != children[1].notNode()
          && children[0].getKind() == kind::OR)
      {
        PfRule pr = cdp->getProofFor(child1)->getRule();
        if (pr != PfRule::ASSUME && pr != PfRule::EQ_RESOLVE)
        {
          std::vector<Node> clauses{d_cl};
          clauses.insert(clauses.end(),
                         children[0].begin(),
                         children[0].end());  //(cl G1 ... Gn)

          std::vector<Node> vp2Nodes{children[0]};
          std::vector<Node> resNodes{d_cl};
          std::vector<Node> newArgs;
          for (size_t i = 0, size = children[0].getNumChildren(); i < size; i++)
          {
            Node vp2i = nm->mkNode(
                kind::SEXPR,
                d_cl,
                children[0],
                children[0][i].notNode());  //(cl (or G1 ... Gn) (not Gi))
            success &=
                addAletheStep(AletheRule::OR_NEG, vp2i, vp2i, {}, {}, *cdp);
            vp2Nodes.push_back(vp2i);
            resNodes.push_back(children[0]);
            if (d_resPivots)
            {
              newArgs.push_back(children[0][i]);
              newArgs.push_back(d_true);
            }
          }
          Node vp3 = nm->mkNode(kind::SEXPR, resNodes);
          success &= addAletheStep(
              AletheRule::RESOLUTION, vp3, vp3, vp2Nodes, newArgs, *cdp);

          Node vp4 = nm->mkNode(kind::SEXPR, d_cl, children[0]);
          success &=
              addAletheStep(AletheRule::CONTRACTION, vp4, vp4, {vp3}, {}, *cdp);
          child1 = vp4;
        }
      }

      success &= addAletheStep(AletheRule::EQUIV_POS2, vp1, vp1, {}, {}, *cdp);

      return success &=
             addAletheStep(AletheRule::RESOLUTION,
                           res,
                           nm->mkNode(kind::SEXPR, d_cl, res),
                           {vp1, children[1], child1},
                           d_resPivots ? std::vector<Node>{children[1],
                                                           d_false,
                                                           children[0],
                                                           d_false}
                                       : std::vector<Node>(),
                           *cdp);
    }
    // ======== Modus ponens
    // See proof_rule.h for documentation on the MODUS_PONENS rule. This comment
    // uses variable names as introduced there.
    //
    //     (P2:(=> F1 F2))
    // ------------------------ IMPLIES
    //  (VP1:(cl (not F1) F2))             (P1:F1)
    // -------------------------------------------- RESOLUTION
    //                   (cl F2)*
    //
    // * the corresponding proof node is F2
    case PfRule::MODUS_PONENS:
    {
      Node vp1 = nm->mkNode(kind::SEXPR, d_cl, children[0].notNode(), res);

      return addAletheStep(
                 AletheRule::IMPLIES, vp1, vp1, {children[1]}, {}, *cdp)
             && addAletheStep(AletheRule::RESOLUTION,
                              res,
                              nm->mkNode(kind::SEXPR, d_cl, res),
                              {vp1, children[0]},
                              d_resPivots
                                  ? std::vector<Node>{children[0], d_false}
                                  : std::vector<Node>(),
                              *cdp);
    }
    // ======== Double negation elimination
    // See proof_rule.h for documentation on the NOT_NOT_ELIM rule. This comment
    // uses variable names as introduced there.
    //
    // ---------------------------------- NOT_NOT
    //  (VP1:(cl (not (not (not F))) F))           (P:(not (not F)))
    // ------------------------------------------------------------- RESOLUTION
    //                            (cl F)*
    //
    // * the corresponding proof node is F
    case PfRule::NOT_NOT_ELIM:
    {
      Node vp1 = nm->mkNode(kind::SEXPR, d_cl, children[0].notNode(), res);

      return addAletheStep(AletheRule::NOT_NOT, vp1, vp1, {}, {}, *cdp)
             && addAletheStep(AletheRule::RESOLUTION,
                              res,
                              nm->mkNode(kind::SEXPR, d_cl, res),
                              {vp1, children[0]},
                              d_resPivots
                                  ? std::vector<Node>{children[0], d_false}
                                  : std::vector<Node>(),
                              *cdp);
    }
    // ======== Contradiction
    // See proof_rule.h for documentation on the CONTRA rule. This
    // comment uses variable names as introduced there.
    //
    //  P1   P2
    // --------- RESOLUTION
    //   (cl)*
    //
    // * the corresponding proof node is false
    case PfRule::CONTRA:
    {
      return addAletheStep(AletheRule::RESOLUTION,
                           res,
                           nm->mkNode(kind::SEXPR, d_cl),
                           children,
                           d_resPivots ? std::vector<Node>{children[0], d_true}
                                       : std::vector<Node>(),
                           *cdp);
    }
    // ======== And elimination
    // This rule is translated according to the singleton pattern.
    case PfRule::AND_ELIM:
    {
      return addAletheStep(AletheRule::AND,
                           res,
                           nm->mkNode(kind::SEXPR, d_cl, res),
                           children,
                           {},
                           *cdp);
    }
    // ======== And introduction
    // See proof_rule.h for documentation on the AND_INTRO rule. This
    // comment uses variable names as introduced there.
    //
    //
    // ----- AND_NEG
    //  VP1            P1 ... Pn
    // -------------------------- RESOLUTION
    //   (cl (and F1 ... Fn))*
    //
    // VP1:(cl (and F1 ... Fn) (not F1) ... (not Fn))
    //
    // * the corresponding proof node is (and F1 ... Fn)
    case PfRule::AND_INTRO:
    {
      std::vector<Node> neg_Nodes = {d_cl, res};
      for (size_t i = 0, size = children.size(); i < size; i++)
      {
        neg_Nodes.push_back(children[i].notNode());
      }
      Node vp1 = nm->mkNode(kind::SEXPR, neg_Nodes);

      std::vector<Node> new_children = {vp1};
      new_children.insert(new_children.end(), children.begin(), children.end());
      std::vector<Node> newArgs;
      if (d_resPivots)
      {
        for (const Node& child : children)
        {
          newArgs.push_back(child);
          newArgs.push_back(d_false);
        }
      }
      return addAletheStep(AletheRule::AND_NEG, vp1, vp1, {}, {}, *cdp)
             && addAletheStep(AletheRule::RESOLUTION,
                              res,
                              nm->mkNode(kind::SEXPR, d_cl, res),
                              new_children,
                              newArgs,
                              *cdp);
    }
    // ======== Not Or elimination
    // This rule is translated according to the singleton pattern.
    case PfRule::NOT_OR_ELIM:
    {
      return addAletheStep(AletheRule::NOT_OR,
                           res,
                           nm->mkNode(kind::SEXPR, d_cl, res),
                           children,
                           {},
                           *cdp);
    }
    // ======== Implication elimination
    // This rule is translated according to the clause pattern.
    case PfRule::IMPLIES_ELIM:
    {
      return addAletheStepFromOr(AletheRule::IMPLIES, res, children, {}, *cdp);
    }
    // ======== Not Implication elimination version 1
    // This rule is translated according to the singleton pattern.
    case PfRule::NOT_IMPLIES_ELIM1:
    {
      return addAletheStep(AletheRule::NOT_IMPLIES1,
                           res,
                           nm->mkNode(kind::SEXPR, d_cl, res),
                           children,
                           {},
                           *cdp);
    }
    // ======== Not Implication elimination version 2
    // This rule is translated according to the singleton pattern.
    case PfRule::NOT_IMPLIES_ELIM2:
    {
      return addAletheStep(AletheRule::NOT_IMPLIES2,
                           res,
                           nm->mkNode(kind::SEXPR, d_cl, res),
                           children,
                           {},
                           *cdp);
    }
    // ======== Various elimination rules
    // The following rules are all translated according to the clause pattern.
    case PfRule::EQUIV_ELIM1:
    {
      return addAletheStepFromOr(AletheRule::EQUIV1, res, children, {}, *cdp);
    }
    case PfRule::EQUIV_ELIM2:
    {
      return addAletheStepFromOr(AletheRule::EQUIV2, res, children, {}, *cdp);
    }
    case PfRule::NOT_EQUIV_ELIM1:
    {
      return addAletheStepFromOr(
          AletheRule::NOT_EQUIV1, res, children, {}, *cdp);
    }
    case PfRule::NOT_EQUIV_ELIM2:
    {
      return addAletheStepFromOr(
          AletheRule::NOT_EQUIV2, res, children, {}, *cdp);
    }
    case PfRule::XOR_ELIM1:
    {
      return addAletheStepFromOr(AletheRule::XOR1, res, children, {}, *cdp);
    }
    case PfRule::XOR_ELIM2:
    {
      return addAletheStepFromOr(AletheRule::XOR2, res, children, {}, *cdp);
    }
    case PfRule::NOT_XOR_ELIM1:
    {
      return addAletheStepFromOr(AletheRule::NOT_XOR1, res, children, {}, *cdp);
    }
    case PfRule::NOT_XOR_ELIM2:
    {
      return addAletheStepFromOr(AletheRule::NOT_XOR2, res, children, {}, *cdp);
    }
    case PfRule::ITE_ELIM1:
    {
      return addAletheStepFromOr(AletheRule::ITE2, res, children, {}, *cdp);
    }
    case PfRule::ITE_ELIM2:
    {
      return addAletheStepFromOr(AletheRule::ITE1, res, children, {}, *cdp);
    }
    case PfRule::NOT_ITE_ELIM1:
    {
      return addAletheStepFromOr(AletheRule::NOT_ITE2, res, children, {}, *cdp);
    }
    case PfRule::NOT_ITE_ELIM2:
    {
      return addAletheStepFromOr(AletheRule::NOT_ITE1, res, children, {}, *cdp);
    }
    //================================================= De Morgan rules
    // ======== Not And
    // This rule is translated according to the clause pattern.
    case PfRule::NOT_AND:
    {
      return addAletheStepFromOr(AletheRule::NOT_AND, res, children, {}, *cdp);
    }

    //================================================= CNF rules
    // The following rules are all translated according to the clause pattern.
    case PfRule::CNF_AND_POS:
    {
      return addAletheStepFromOr(AletheRule::AND_POS, res, children, {}, *cdp);
    }
    case PfRule::CNF_AND_NEG:
    {
      return addAletheStepFromOr(AletheRule::AND_NEG, res, children, {}, *cdp);
    }
    case PfRule::CNF_OR_POS:
    {
      return addAletheStepFromOr(AletheRule::OR_POS, res, children, {}, *cdp);
    }
    case PfRule::CNF_OR_NEG:
    {
      return addAletheStepFromOr(AletheRule::OR_NEG, res, children, {}, *cdp);
    }
    case PfRule::CNF_IMPLIES_POS:
    {
      return addAletheStepFromOr(
          AletheRule::IMPLIES_POS, res, children, {}, *cdp);
    }
    case PfRule::CNF_IMPLIES_NEG1:
    {
      return addAletheStepFromOr(
          AletheRule::IMPLIES_NEG1, res, children, {}, *cdp);
    }
    case PfRule::CNF_IMPLIES_NEG2:
    {
      return addAletheStepFromOr(
          AletheRule::IMPLIES_NEG2, res, children, {}, *cdp);
    }
    case PfRule::CNF_EQUIV_POS1:
    {
      return addAletheStepFromOr(
          AletheRule::EQUIV_POS2, res, children, {}, *cdp);
    }
    case PfRule::CNF_EQUIV_POS2:
    {
      return addAletheStepFromOr(
          AletheRule::EQUIV_POS1, res, children, {}, *cdp);
    }
    case PfRule::CNF_EQUIV_NEG1:
    {
      return addAletheStepFromOr(
          AletheRule::EQUIV_NEG2, res, children, {}, *cdp);
    }
    case PfRule::CNF_EQUIV_NEG2:
    {
      return addAletheStepFromOr(
          AletheRule::EQUIV_NEG1, res, children, {}, *cdp);
    }
    case PfRule::CNF_XOR_POS1:
    {
      return addAletheStepFromOr(AletheRule::XOR_POS1, res, children, {}, *cdp);
    }
    case PfRule::CNF_XOR_POS2:
    {
      return addAletheStepFromOr(AletheRule::XOR_POS2, res, children, {}, *cdp);
    }
    case PfRule::CNF_XOR_NEG1:
    {
      return addAletheStepFromOr(AletheRule::XOR_NEG2, res, children, {}, *cdp);
    }
    case PfRule::CNF_XOR_NEG2:
    {
      return addAletheStepFromOr(AletheRule::XOR_NEG1, res, children, {}, *cdp);
    }
    case PfRule::CNF_ITE_POS1:
    {
      return addAletheStepFromOr(AletheRule::ITE_POS2, res, children, {}, *cdp);
    }
    case PfRule::CNF_ITE_POS2:
    {
      return addAletheStepFromOr(AletheRule::ITE_POS1, res, children, {}, *cdp);
    }
    case PfRule::CNF_ITE_NEG1:
    {
      return addAletheStepFromOr(AletheRule::ITE_NEG2, res, children, {}, *cdp);
    }
    case PfRule::CNF_ITE_NEG2:
    {
      return addAletheStepFromOr(AletheRule::ITE_NEG1, res, children, {}, *cdp);
    }
    // ======== CNF ITE Pos version 3
    //
    // ----- ITE_POS1            ----- ITE_POS2
    //  VP1                       VP2
    // ------------------------------- RESOLUTION
    //             VP3
    // ------------------------------- REORDERING
    //             VP4
    // ------------------------------- CONTRACTION
    //  (cl (not (ite C F1 F2)) F1 F2)
    //
    // VP1: (cl (not (ite C F1 F2)) C F2)
    // VP2: (cl (not (ite C F1 F2)) (not C) F1)
    // VP3: (cl (not (ite C F1 F2)) F2 (not (ite C F1 F2)) F1)
    // VP4: (cl (not (ite C F1 F2)) (not (ite C F1 F2)) F1 F2)
    //
    // * the corresponding proof node is (or (not (ite C F1 F2)) F1 F2)
    case PfRule::CNF_ITE_POS3:
    {
      Node vp1 = nm->mkNode(kind::SEXPR, {d_cl, res[0], args[0][0], res[2]});
      Node vp2 =
          nm->mkNode(kind::SEXPR, {d_cl, res[0], args[0][0].notNode(), res[1]});
      Node vp3 =
          nm->mkNode(kind::SEXPR, {d_cl, res[0], res[2], res[0], res[1]});
      Node vp4 =
          nm->mkNode(kind::SEXPR, {d_cl, res[0], res[0], res[1], res[2]});

      return addAletheStep(AletheRule::ITE_POS1, vp1, vp1, {}, {}, *cdp)
             && addAletheStep(AletheRule::ITE_POS2, vp2, vp2, {}, {}, *cdp)
             && addAletheStep(AletheRule::RESOLUTION,
                              vp3,
                              vp3,
                              {vp1, vp2},
                              d_resPivots
                                  ? std::vector<Node>{args[0][0], d_true}
                                  : std::vector<Node>(),
                              *cdp)
             && addAletheStep(AletheRule::REORDERING, vp4, vp4, {vp3}, {}, *cdp)
             && addAletheStepFromOr(
                 AletheRule::CONTRACTION, res, {vp4}, {}, *cdp);
    }
    // ======== CNF ITE Neg version 3
    //
    // ----- ITE_NEG1            ----- ITE_NEG2
    //  VP1                       VP2
    // ------------------------------- RESOLUTION
    //             VP3
    // ------------------------------- REORDERING
    //             VP4
    // ------------------------------- CONTRACTION
    //  (cl (ite C F1 F2) C (not F2))
    //
    // VP1: (cl (ite C F1 F2) C (not F2))
    // VP2: (cl (ite C F1 F2) (not C) (not F1))
    // VP3: (cl (ite C F1 F2) (not F2) (ite C F1 F2) (not F1))
    // VP4: (cl (ite C F1 F2) (ite C F1 F2) (not F1) (not F2))
    //
    // * the corresponding proof node is (or (ite C F1 F2) C (not F2))
    case PfRule::CNF_ITE_NEG3:
    {
      Node vp1 = nm->mkNode(kind::SEXPR, {d_cl, res[0], args[0][0], res[2]});
      Node vp2 =
          nm->mkNode(kind::SEXPR, {d_cl, res[0], args[0][0].notNode(), res[1]});
      Node vp3 =
          nm->mkNode(kind::SEXPR, {d_cl, res[0], res[2], res[0], res[1]});
      Node vp4 =
          nm->mkNode(kind::SEXPR, {d_cl, res[0], res[0], res[1], res[2]});

      return addAletheStep(AletheRule::ITE_NEG1, vp1, vp1, {}, {}, *cdp)
             && addAletheStep(AletheRule::ITE_NEG2, vp2, vp2, {}, {}, *cdp)
             && addAletheStep(AletheRule::RESOLUTION,
                              vp3,
                              vp3,
                              {vp1, vp2},
                              d_resPivots
                                  ? std::vector<Node>{args[0][0], d_true}
                                  : std::vector<Node>(),
                              *cdp)
             && addAletheStep(AletheRule::REORDERING, vp4, vp4, {vp3}, {}, *cdp)
             && addAletheStepFromOr(
                 AletheRule::CONTRACTION, res, {vp4}, {}, *cdp);
    }
    //================================================= Equality rules
    // The following rules are all translated according to the singleton
    // pattern.
    case PfRule::REFL:
    {
      return addAletheStep(AletheRule::REFL,
                           res,
                           nm->mkNode(kind::SEXPR, d_cl, res),
                           children,
                           {},
                           *cdp);
    }
    case PfRule::SYMM:
    {
      return addAletheStep(
          res.getKind() == kind::NOT ? AletheRule::NOT_SYMM : AletheRule::SYMM,
          res,
          nm->mkNode(kind::SEXPR, d_cl, res),
          children,
          {},
          *cdp);
    }
    case PfRule::TRANS:
    {
      return addAletheStep(AletheRule::TRANS,
                           res,
                           nm->mkNode(kind::SEXPR, d_cl, res),
                           children,
                           {},
                           *cdp);
    }
    // ======== Congruence
    // In the case that the kind of the function symbol f? is FORALL or
    // EXISTS, the cong rule needs to be converted into a bind rule. The first
    // n children will be refl rules, e.g. (= (v0 Int) (v0 Int)).
    //
    //  Let t1 = (BOUND_VARIABLE LIST (v1 A1) ... (vn An)) and s1 =
    //  (BOUND_VARIABLE LIST (v1 A1) ... (vn vn)).
    //
    //  ----- REFL ... ----- REFL
    //   VP1            VPn             P2
    //  --------------------------------------- bind,
    //                                          ((:= (v1 A1) v1) ...
    //                                          (:= (vn An) vn))
    //   (cl (= (forall ((v1 A1)...(vn An)) t2)
    //   (forall ((v1 B1)...(vn Bn)) s2)))**
    //
    //  VPi: (cl (= vi vi))*
    //
    //  * the corresponding proof node is (or (= vi vi))
    //
    // Otherwise, the rule follows the singleton pattern, i.e.:
    //
    //    P1 ... Pn
    //  -------------------------------------------------------- cong
    //   (cl (= (<kind> f? t1 ... tn) (<kind> f? s1 ... sn)))**
    //
    // ** the corresponding proof node is (= (<kind> f? t1 ... tn) (<kind> f?
    // s1 ... sn))
    case PfRule::CONG:
    {
      if (res[0].isClosure())
      {
        std::vector<Node> vpis;
        bool success = true;
        for (size_t i = 0, size = children[0][0].getNumChildren(); i < size;
             i++)
        {
          Node vpi = children[0][0][i].eqNode(children[0][1][i]);
          new_args.push_back(vpi);
          vpi = nm->mkNode(kind::SEXPR, d_cl, vpi);
          vpis.push_back(vpi);
          success &= addAletheStep(AletheRule::REFL, vpi, vpi, {}, {}, *cdp);
        }
        vpis.push_back(children[1]);
        return success
               && addAletheStep(AletheRule::ANCHOR_BIND,
                                res,
                                nm->mkNode(kind::SEXPR, d_cl, res),
                                vpis,
                                new_args,
                                *cdp);
      }
      return addAletheStep(AletheRule::CONG,
                           res,
                           nm->mkNode(kind::SEXPR, d_cl, res),
                           children,
                           {},
                           *cdp);
    }
    // ======== True intro
    //
    // ------------------------------- EQUIV_SIMPLIFY
    //  (VP1:(cl (= (= F true) F)))
    // ------------------------------- EQUIV2
    //  (VP2:(cl (= F true) (not F)))           P
    // -------------------------------------------- RESOLUTION
    //  (cl (= F true))*
    //
    // * the corresponding proof node is (= F true)
    case PfRule::TRUE_INTRO:
    {
      Node vp1 = nm->mkNode(kind::SEXPR, d_cl, res.eqNode(children[0]));
      Node vp2 = nm->mkNode(kind::SEXPR, d_cl, res, children[0].notNode());
      return addAletheStep(AletheRule::EQUIV_SIMPLIFY, vp1, vp1, {}, {}, *cdp)
             && addAletheStep(AletheRule::EQUIV2, vp2, vp2, {vp1}, {}, *cdp)
             && addAletheStep(AletheRule::RESOLUTION,
                              res,
                              nm->mkNode(kind::SEXPR, d_cl, res),
                              {vp2, children[0]},
                              d_resPivots
                                  ? std::vector<Node>{children[0], d_true}
                                  : std::vector<Node>(),
                              *cdp);
    }
    // ======== True elim
    //
    // ------------------------------- EQUIV_SIMPLIFY
    //  (VP1:(cl (= (= F true) F)))
    // ------------------------------- EQUIV1
    //  (VP2:(cl (not (= F true)) F))           P
    // -------------------------------------------- RESOLUTION
    //  (cl F)*
    //
    // * the corresponding proof node is F
    case PfRule::TRUE_ELIM:
    {
      Node vp1 = nm->mkNode(kind::SEXPR, d_cl, children[0].eqNode(res));
      Node vp2 = nm->mkNode(kind::SEXPR, d_cl, children[0].notNode(), res);
      return addAletheStep(AletheRule::EQUIV_SIMPLIFY, vp1, vp1, {}, {}, *cdp)
             && addAletheStep(AletheRule::EQUIV1, vp2, vp2, {vp1}, {}, *cdp)
             && addAletheStep(AletheRule::RESOLUTION,
                              res,
                              nm->mkNode(kind::SEXPR, d_cl, res),
                              {vp2, children[0]},
                              d_resPivots
                                  ? std::vector<Node>{children[0], d_false}
                                  : std::vector<Node>(),
                              *cdp);
    }
    // ======== False intro
    //
    // ----- EQUIV_SIMPLIFY
    //  VP1
    // ----- EQUIV2     ----- NOT_NOT
    //  VP2              VP3
    // ---------------------- RESOLUTION
    //          VP4                        P
    // -------------------------------------- RESOLUTION
    //          (cl (= F false))*
    //
    // VP1: (cl (= (= F false) (not F)))
    // VP2: (cl (= F false) (not (not F)))
    // VP3: (cl (not (not (not F))) F)
    // VP4: (cl (= F false) F)
    //
    // * the corresponding proof node is (= F false)
    case PfRule::FALSE_INTRO:
    {
      Node vp1 = nm->mkNode(kind::SEXPR, d_cl, res.eqNode(children[0]));
      Node vp2 = nm->mkNode(kind::SEXPR, d_cl, res, children[0].notNode());
      Node vp3 = nm->mkNode(
          kind::SEXPR, d_cl, children[0].notNode().notNode(), children[0][0]);
      Node vp4 = nm->mkNode(kind::SEXPR, d_cl, res, children[0][0]);

      return addAletheStep(AletheRule::EQUIV_SIMPLIFY, vp1, vp1, {}, {}, *cdp)
             && addAletheStep(AletheRule::EQUIV2, vp2, vp2, {vp1}, {}, *cdp)
             && addAletheStep(AletheRule::NOT_NOT, vp3, vp3, {}, {}, *cdp)
             && addAletheStep(
                 AletheRule::RESOLUTION,
                 vp4,
                 vp4,
                 {vp2, vp3},
                 d_resPivots ? std::vector<Node>{children[0].notNode(), d_true}
                             : std::vector<Node>(),
                 *cdp)
             && addAletheStep(AletheRule::RESOLUTION,
                              res,
                              nm->mkNode(kind::SEXPR, d_cl, res),
                              {vp4, children[0]},
                              d_resPivots
                                  ? std::vector<Node>{children[0][0], d_true}
                                  : std::vector<Node>(),
                              *cdp);
    }
    // ======== False elim
    //
    // ----- EQUIV_SIMPLIFY
    //  VP1
    // ----- EQUIV1
    //  VP2                P
    // ---------------------- RESOLUTION
    //     (cl (not F))*
    //
    // VP1: (cl (= (= F false) (not F)))
    // VP2: (cl (not (= F false)) (not F))
    // VP3: (cl (not (not (not F))) F)
    // VP4: (cl (= F false) F)
    //
    // * the corresponding proof node is (not F)
    case PfRule::FALSE_ELIM:
    {
      Node vp1 = nm->mkNode(kind::SEXPR, d_cl, children[0].eqNode(res));
      Node vp2 = nm->mkNode(kind::SEXPR, d_cl, children[0].notNode(), res);

      return addAletheStep(AletheRule::EQUIV_SIMPLIFY, vp1, vp1, {}, {}, *cdp)
             && addAletheStep(AletheRule::EQUIV1, vp2, vp2, {vp1}, {}, *cdp)
             && addAletheStep(AletheRule::RESOLUTION,
                              res,
                              nm->mkNode(kind::SEXPR, d_cl, res),
                              {vp2, children[0]},
                              d_resPivots
                                  ? std::vector<Node>{children[0], d_false}
                                  : std::vector<Node>(),
                              *cdp);
    }
    //================================================= Skolems rules
    // ======== Skolem intro
<<<<<<< HEAD
=======
    // Since this rule just equates a term to its purification skolem, whose
    // conversion is the term itself, the converted conclusion is an equality
    // between the same terms.
>>>>>>> 25d781fc
    case PfRule::SKOLEM_INTRO:
    {
      return addAletheStep(AletheRule::REFL,
                           res,
                           nm->mkNode(kind::SEXPR, d_cl, res),
                           {},
                           {},
                           *cdp);
    }
<<<<<<< HEAD
    // ======== Skolem intro
=======
    // ======== Replace term by its axiom definition
    // For now this introduces a hole. The processing in the future should
    // generate corresponding Alethe steps for each particular axiom for term
    // removal (for example for the ITE case).
>>>>>>> 25d781fc
    case PfRule::REMOVE_TERM_FORMULA_AXIOM:
    {
      return addAletheStep(AletheRule::HOLE,
                           res,
                           nm->mkNode(kind::SEXPR, d_cl, res),
                           {},
                           {},
                           *cdp);
    }
    // ======== Skolemize
    // See proof_rule.h for documentation on the SKOLEMIZE rule. This
    // comment uses variable names as introduced there.
    //
    // Either a positive existential or a negative forall is skolemized. First
<<<<<<< HEAD
    // thing is to build the Alethe skolemization step which introduces a valid
=======
    // step is to build the Alethe skolemization step which introduces a valid
>>>>>>> 25d781fc
    // equality:
    //
    //                      ---------------- REFL
    //                       (= F F*sigma')
    //  ----------------------------------------------- ANCHOR_SKO_EX, sigma_n
    //          (= (exists ((xn Tn)) F) F*sigma')
    // -----------------------------------------------
    //                       ...
    //  ----------------------------------------------- ANCHOR_SKO_EX, sigma_2
    //   (= (exists ((x2 T1) ... (xn Tn)) F) F*sigma')
    //  ----------------------------------------------- ANCHOR_SKO_EX, sigma_1
    //   (= (exists ((x1 T1) ... (xn Tn)) F) F*sigma')
    //
    // where sigma' is the cumulative substitution built from sigma1...sigma_n,
    // and each sigma_i replaces xi by the choice term (epsilon ((xi Ti))
    // (exists ((xi+1 Ti+1) ... (xn+1 Tn+1)) F)).
    //
    // Then, we apply the equivalence elimination reasoning to obtain F*sigma
    // from the premise:
    //
    //  ---------------- EQUIV_POS2
    //     VP1              (= (exists (...) F) F*sigma')       (exists (...) F)
    //  ------------------------------------------------------------- RESOLUTION
    //                           F*sigma'
    //
    // VP1 :
    //  (cl (not (= (exists (...) F) F*sigma')) (not (exists (...) F)) F*sigma')
    //
    // Note that F*sigma' is equivalent to F*sigma once its skolem terms are
    // lifted to choice terms by the node converter.
    //
    // The case for negative forall is analagous except the rules are
    // ANCHOR_SKO_FORALL and the one concluding the desired equivalence is
<<<<<<< HEAD
    // followed by a congruence step to wrap a the equality terms under a
=======
    // followed by a congruence step to wrap the equality terms under a
>>>>>>> 25d781fc
    // negation, i.e., (not ...).
    case PfRule::SKOLEMIZE:
    {
      AletheRule skoRule;
      bool isExists;
      Node quant, skolemized;
      Kind quantKind;
      if (children[0].getKind() == kind::EXISTS)
      {
        isExists = true;
        skoRule = AletheRule::ANCHOR_SKO_EX;
        quant = children[0];
        skolemized = res;
        quantKind = kind::EXISTS;
      }
      else
      {
        isExists = false;
        skoRule = AletheRule::ANCHOR_SKO_FORALL;
        quant = children[0][0];
        skolemized = res[0];
        quantKind = kind::FORALL;
      }
      // add rfl step for final replacement
      Node curPremise = nm->mkNode(
          kind::SEXPR, d_cl, d_anc.convert(quant[1].eqNode(skolemized)));
<<<<<<< HEAD
      addAletheStep(
          AletheRule::REFL, curPremise, curPremise, {}, {}, *cdp);
=======
      addAletheStep(AletheRule::REFL, curPremise, curPremise, {}, {}, *cdp);
>>>>>>> 25d781fc
      std::vector<Node> bVars{quant[0].begin(), quant[0].end()};
      for (size_t size = quant[0].getNumChildren(), i = size; i > 0; --i)
      {
        // build i-th anchor step, whose argument will be the i-th variable
        // mapped to a choice term for that variable over the quantifier over
        // i+1-th to n-th variable over the quant body.
        Node ithBVars = nm->mkNode(
            kind::BOUND_VAR_LIST,
            std::vector<Node>{bVars.begin() + (size - i), bVars.end()});
        // What we are currently skolemizing is the quantifier (i-1)-th
        // variable. So we must take the suffix of variables from that one (note
        // that when i == 1 the suffix is all the variables)
        Node curSkolemizing =
            i == 1 ? quant
                   : nm->mkNode(quantKind,
                                nm->mkNode(kind::BOUND_VAR_LIST, ithBVars),
                                quant[1]);
        // The choice term is for the (i-1)-th variable defined as the
        // quantifier with the suffix from the i-th variable. This is the same
        // as the term we skolemized in the previous iteration. Note that for
        // the last variable in the suffix this is what was used in the REFL
        // step. In either case, this is always the lhs of the equality in
        // curPremise (under the cl). Remember that when doing SKO_FORALL the
        // body of the choice is negated.
        Node ithChoice = nm->mkNode(
            kind::WITNESS,
            nm->mkNode(kind::BOUND_VAR_LIST, quant[0][i - 1]),
            isExists ? curPremise[1][0] : curPremise[1][0].notNode());
        Node conclusion =
            nm->mkNode(kind::SEXPR,
                       d_cl,
                       d_anc.convert(curSkolemizing.eqNode(skolemized)));
        addAletheStep(skoRule,
                      conclusion,
                      conclusion,
                      {curPremise},
                      {d_anc.convert(quant[0][i - 1].eqNode(ithChoice))},
                      *cdp);
        // update premise
        curPremise = conclusion;
      }
      // add congruence step with NOT for the forall case
      if (!isExists)
      {
        Node conclusion = nm->mkNode(
            kind::SEXPR,
            d_cl,
            (curPremise[1][0].notNode()).eqNode(curPremise[1][1].notNode()));
        addAletheStep(
            AletheRule::CONG, conclusion, conclusion, {curPremise}, {}, *cdp);
        curPremise = conclusion;
      }
      // now equality resolution reasoning
      Node vp1 = nm->mkNode(
          kind::SEXPR,
          {d_cl, curPremise[1].notNode(), children[0].notNode(), res});
      addAletheStep(AletheRule::EQUIV_POS2, vp1, vp1, {}, {}, *cdp);
      addAletheStep(
          AletheRule::RESOLUTION,
          res,
          nm->mkNode(kind::SEXPR, d_cl, res),
          {vp1, curPremise, children[0]},
          d_resPivots
              ? std::vector<Node>{curPremise[1], d_false, children[0], d_false}
              : std::vector<Node>(),
          *cdp);
      return true;
    }
    // ======== Bitvector
    //
    // ------------------------ BV_BITBLAST_STEP_BV<KIND>
    //  (cl (= t bitblast(t)))
    case PfRule::BV_BITBLAST_STEP:
    {
      // if the term being bitblasted is a variable or a nonbv term, then this
      // is a "bitblast var" step
      auto it = s_bvKindToAletheRule.find(res[0].getKind());
      return addAletheStep(it == s_bvKindToAletheRule.end()
                               ? AletheRule::BV_BITBLAST_STEP_VAR
                               : it->second,
                           res,
                           nm->mkNode(kind::SEXPR, d_cl, d_anc.convert(res)),
                           children,
                           {},
                           *cdp);
    }
    //================================================= Quantifiers rules
    // ======== Instantiate
    // See proof_rule.h for documentation on the INSTANTIATE rule. This
    // comment uses variable names as introduced there.
    //
    // ----- FORALL_INST, (= x1 t1) ... (= xn tn)
    //  VP1
    // ----- OR
    //  VP2              P
    // -------------------- RESOLUTION
    //     (cl F*sigma)^
    //
    // VP1: (cl (or (not (forall ((x1 T1) ... (xn Tn)) F*sigma)
    // VP2: (cl (not (forall ((x1 T1) ... (xn Tn)) F)) F*sigma)
    //
    // ^ the corresponding proof node is F*sigma
    case PfRule::INSTANTIATE:
    {
      for (size_t i = 0, size = children[0][0].getNumChildren(); i < size; i++)
      {
        new_args.push_back(children[0][0][i].eqNode(args[i]));
      }
      Node vp1 = nm->mkNode(
          kind::SEXPR, d_cl, nm->mkNode(kind::OR, children[0].notNode(), res));
      Node vp2 = nm->mkNode(kind::SEXPR, d_cl, children[0].notNode(), res);
      return addAletheStep(
                 AletheRule::FORALL_INST, vp1, vp1, {}, new_args, *cdp)
             && addAletheStep(AletheRule::OR, vp2, vp2, {vp1}, {}, *cdp)
             && addAletheStep(AletheRule::RESOLUTION,
                              res,
                              nm->mkNode(kind::SEXPR, d_cl, res),
                              {vp2, children[0]},
                              d_resPivots
                                  ? std::vector<Node>{children[0], d_false}
                                  : std::vector<Node>(),
                              *cdp);
    }
    // ======== Alpha Equivalence
    // See proof_rule.h for documentation on the ALPHA_EQUIV rule. This
    // comment uses variable names as introduced there.
    //
    // Let F = (forall ((y1 A1) ... (yn An)) G) and F*sigma = (forall ((z1 A1)
    // ... (zn An)) G*sigma)
    //
    //
    // -----    ----- REFL  ----- REFL
    //  VP1 .... VPn         VP
    // -------------------------- BIND, ((:= (y1 A1) z1) ... (:= (yn An) zn))
    //         (= F F*sigma)
    //
    // VPi: (cl (= yi zi))^
    // VP: (cl (= G G*sigma))
    //
    // ^ the corresponding proof node is F*sigma
    case PfRule::ALPHA_EQUIV:
    {
      // performance optimization
      // If y1 ... yn are mapped to y1 ... yn it suffices to use a refl step
      if (res[0].toString() == res[1].toString())
      {
        return addAletheStep(AletheRule::REFL,
                             res,
                             nm->mkNode(kind::SEXPR, d_cl, res),
                             {},
                             {},
                             *cdp);
      }

      std::vector<Node> new_children;
      bool success = true;
      for (size_t i = 1, size = args.size(); i < size; i++)
      {
        Node vpi = nm->mkNode(kind::SEXPR, d_cl, args[i]);
        new_children.push_back(vpi);
        success&& addAletheStep(AletheRule::REFL, vpi, vpi, {}, {}, *cdp);
      }
      Node vp = nm->mkNode(
          kind::SEXPR, d_cl, nm->mkNode(kind::EQUAL, res[0][1], res[1][1]));
      success&& addAletheStep(AletheRule::REFL, vp, vp, {}, {}, *cdp);
      new_children.push_back(vp);
      new_args.insert(new_args.begin(), args.begin() + 1, args.end());
      return success
             && addAletheStep(AletheRule::ANCHOR_BIND,
                              res,
                              nm->mkNode(kind::SEXPR, d_cl, res),
                              new_children,
                              new_args,
                              *cdp);
    }
    //================================================= Arithmetic rules
    // ======== Adding Scaled Inequalities
    //
    // -------------------------------------- LA_GENERIC
    // (cl (not P1) ... (not Pn) (>< t1 t2))              P1 ... Pn
    // ------------------------------------------------------------- RESOLUTION
    //  (cl (>< t1 t2))*
    //
    // * the corresponding proof node is (>< t1 t2)
    case PfRule::ARITH_SUM_UB:
    {
      // if the conclusion were an equality we'd need to phrase LA_GENERIC in
      // terms of disequalities, but ARITH_SUM_UB does not have equalities as
      // conclusions
      Assert(res.getKind() != kind::EQUAL);
      Node one = nm->mkConstInt(Rational(1));
      Node minusOne = nm->mkNode(kind::NEG, one);
      std::vector<Node> resArgs;
      std::vector<Node> resChildren;
      std::vector<Node> lits{d_cl};
      for (const Node& child : children)
      {
        lits.push_back(child.notNode());
        // equalities are multiplied by minus 1 rather than 1
        new_args.push_back(child.getKind() == kind::EQUAL ? minusOne : one);
        resArgs.push_back(child);
        resArgs.push_back(d_false);
      }
      lits.push_back(res);
      new_args.push_back(one);
      Node laGen = nm->mkNode(kind::SEXPR, lits);
      addAletheStep(AletheRule::LA_GENERIC, laGen, laGen, {}, new_args, *cdp);
      resChildren.push_back(laGen);
      resChildren.insert(resChildren.end(), children.begin(), children.end());
      return addAletheStep(
          AletheRule::RESOLUTION,
          res,
          nm->mkNode(kind::SEXPR, d_cl, res),
          resChildren,
          d_resPivots ? resArgs : std::vector<Node>(),
          *cdp);
    }
      // For now handle these guys as holes
    case PfRule::ARITH_MULT_POS:
    {
      // We require the multiplicative factor to be a value
      Assert(args[0].isConst());
      return addAletheStep(AletheRule::LA_MULT_POS,
                           res,
                           nm->mkNode(kind::SEXPR, d_cl, res),
                           children,
                           {},
                           *cdp);
    }
    case PfRule::ARITH_MULT_NEG:
    {
      // We require the multiplicative factor to be a value
      Assert(args[0].isConst());
      return addAletheStep(AletheRule::LA_MULT_NEG,
                           res,
                           nm->mkNode(kind::SEXPR, d_cl, res),
                           children,
                           {},
                           *cdp);
    }
    // ======== Tightening Strict Integer Upper Bounds
    //
    // ----- LA_GENERIC, 1
    //  VP1                      P
    // ------------------------------------- RESOLUTION
    //  (cl (<= i greatestIntLessThan(c)))*
    //
    // VP1: (cl (not (< i c)) (<= i greatestIntLessThan(c)))
    //
    // * the corresponding proof node is (<= i greatestIntLessThan(c))
    case PfRule::INT_TIGHT_UB:
    {
      Node vp1 = nm->mkNode(kind::SEXPR, d_cl, children[0].notNode(), res);
      std::vector<Node> new_children = {vp1, children[0]};
      new_args.push_back(nm->mkConstInt(Rational(1)));
      new_args.push_back(nm->mkConstInt(Rational(1)));
      return addAletheStep(AletheRule::LA_GENERIC, vp1, vp1, {}, new_args, *cdp)
             && addAletheStep(AletheRule::RESOLUTION,
                              res,
                              nm->mkNode(kind::SEXPR, d_cl, res),
                              new_children,
                              d_resPivots
                                  ? std::vector<Node>{children[0], d_false}
                                  : std::vector<Node>(),
                              *cdp);
    }
    // ======== Tightening Strict Integer Lower Bounds
    //
    // ----- LA_GENERIC, 1
    //  VP1                      P
    // ------------------------------------- RESOLUTION
    //  (cl (>= i leastIntGreaterThan(c)))*
    //
    // VP1: (cl (not (> i c)) (>= i leastIntGreaterThan(c)))
    //
    // * the corresponding proof node is (>= i leastIntGreaterThan(c))
    case PfRule::INT_TIGHT_LB:
    {
      Node vp1 = nm->mkNode(kind::SEXPR, d_cl, children[0].notNode(), res);
      std::vector<Node> new_children = {vp1, children[0]};
      new_args.push_back(nm->mkConstInt(Rational(1)));
      new_args.push_back(nm->mkConstInt(Rational(1)));
      return addAletheStep(AletheRule::LA_GENERIC, vp1, vp1, {}, new_args, *cdp)
             && addAletheStep(AletheRule::RESOLUTION,
                              res,
                              nm->mkNode(kind::SEXPR, d_cl, res),
                              new_children,
                              d_resPivots
                                  ? std::vector<Node>{children[0], d_false}
                                  : std::vector<Node>(),
                              *cdp);
    }
    // ======== Trichotomy of the reals
    // See proof_rule.h for documentation on the ARITH_TRICHOTOMY rule. This
    // comment uses variable names as introduced there.
    //
    // If C = (= x c) or C = (> x c) pre-processing has to transform (>= x c)
    // into (<= c x)
    //
    // ------------------------------------------------------ LA_DISEQUALITY
    //  (VP1: (cl (or (= x c) (not (<= x c)) (not (<= c x)))))
    // -------------------------------------------------------- OR
    //  (VP2: (cl (= x c) (not (<= x c)) (not (<= c x))))
    //
    // If C = (> x c) or C = (< x c) post-processing has to be added. In these
    // cases resolution on VP2 A B yields (not (<=x c)) or (not (<= c x)) and
    // comp_simplify is used to transform it into C. Otherwise,
    //
    //  VP2   A   B
    // ---------------- RESOLUTION
    //  (cl C)*
    //
    // * the corresponding proof node is C
    case PfRule::ARITH_TRICHOTOMY:
    {
      bool success = true;
      Node equal, lesser, greater;

      Kind k = res.getKind();
      if (k == kind::EQUAL)
      {
        equal = res;
        if (children[0].getKind() == kind::LEQ)
        {
          greater = children[0];
          lesser = children[1];
        }
        else
        {
          greater = children[1];
          lesser = children[0];
        }
      }
      // Add case where res is not =
      else if (res.getKind() == kind::GT)
      {
        greater = res;
        if (children[0].getKind() == kind::NOT)
        {
          equal = children[0];
          lesser = children[1];
        }
        else
        {
          equal = children[1];
          lesser = children[0];
        }
      }
      else
      {
        lesser = res;
        if (children[0].getKind() == kind::NOT)
        {
          equal = children[0];
          greater = children[1];
        }
        else
        {
          equal = children[1];
          greater = children[0];
        }
      }

      Node x, c;
      if (equal.getKind() == kind::NOT)
      {
        x = equal[0][0];
        c = equal[0][1];
      }
      else
      {
        x = equal[0];
        c = equal[1];
      }
      Node vp_child1 = children[0], vp_child2 = children[1];

      // Preprocessing
      if (res == equal || res == greater)
      {  // C = (= x c) or C = (> x c)
        // lesser = (>= x c)
        Node vpc2 = nm->mkNode(
            kind::SEXPR,
            d_cl,
            nm->mkNode(kind::GEQ, x, c).eqNode(nm->mkNode(kind::LEQ, c, x)));
        // (cl (= (>= x c) (<= c x)))
        Node vpc1 = nm->mkNode(kind::SEXPR,
                               {d_cl,
                                vpc2[1].notNode(),
                                nm->mkNode(kind::GEQ, x, c).notNode(),
                                nm->mkNode(kind::LEQ, c, x)});
        // (cl (not(= (>= x c) (<= c x))) (not (>= x c)) (<= c x))
        vp_child1 = nm->mkNode(
            kind::SEXPR, d_cl, nm->mkNode(kind::LEQ, c, x));  // (cl (<= c x))

        success &=
            addAletheStep(AletheRule::EQUIV_POS2, vpc1, vpc1, {}, {}, *cdp)
            && addAletheStep(
                AletheRule::COMP_SIMPLIFY, vpc2, vpc2, {}, {}, *cdp)
            && addAletheStep(
                AletheRule::RESOLUTION,
                vp_child1,
                vp_child1,
                {vpc1, vpc2, lesser},
                d_resPivots
                    ? std::vector<Node>{vpc2[1], d_false, lesser, d_false}
                    : std::vector<Node>(),
                *cdp);
        // greater = (<= x c) or greater = (not (= x c)) -> no preprocessing
        // necessary
        vp_child2 = res == equal ? greater : equal;
      }

      // Process
      Node vp1 = nm->mkNode(kind::SEXPR,
                            d_cl,
                            nm->mkNode(kind::OR,
                                       nm->mkNode(kind::EQUAL, x, c),
                                       nm->mkNode(kind::LEQ, x, c).notNode(),
                                       nm->mkNode(kind::LEQ, c, x).notNode()));
      // (cl (or (= x c) (not (<= x c)) (not (<= c x))))
      Node vp2 = nm->mkNode(kind::SEXPR,
                            {d_cl,
                             nm->mkNode(kind::EQUAL, x, c),
                             nm->mkNode(kind::LEQ, x, c).notNode(),
                             nm->mkNode(kind::LEQ, c, x).notNode()});
      // (cl (= x c) (not (<= x c)) (not (<= c x)))
      success &=
          addAletheStep(AletheRule::LA_DISEQUALITY, vp1, vp1, {}, {}, *cdp)
          && addAletheStep(AletheRule::OR, vp2, vp2, {vp1}, {}, *cdp);

      // Postprocessing
      if (res == equal)
      {  // no postprocessing necessary
        return success
               && addAletheStep(AletheRule::RESOLUTION,
                                res,
                                nm->mkNode(kind::SEXPR, d_cl, res),
                                {vp2, vp_child1, vp_child2},
                                d_resPivots
                                    ? std::vector<Node>{vp_child1[1],
                                                        d_false,
                                                        vp_child2[0],
                                                        d_true}
                                    : std::vector<Node>(),
                                *cdp);
      }
      if (res == greater)
      {  // have (not (<= x c)) but result should be (> x c)
        Node vp3 = nm->mkNode(
            kind::SEXPR,
            d_cl,
            nm->mkNode(kind::LEQ, x, c).notNode());  // (cl (not (<= x c)))
        Node vp4 = nm->mkNode(
            kind::SEXPR,
            {d_cl,
             nm->mkNode(kind::EQUAL,
                        nm->mkNode(kind::GT, x, c),
                        nm->mkNode(kind::LEQ, x, c).notNode())
                 .notNode(),
             nm->mkNode(kind::GT, x, c),
             nm->mkNode(kind::LEQ, x, c)
                 .notNode()
                 .notNode()});  // (cl (not(= (> x c) (not (<= x c)))) (> x c)
                                // (not (not (<= x c))))
        Node vp5 =
            nm->mkNode(kind::SEXPR,
                       d_cl,
                       nm->mkNode(kind::GT, x, c)
                           .eqNode(nm->mkNode(kind::LEQ, x, c).notNode()));
        // (cl (= (> x c) (not (<= x c))))

        return success
               && addAletheStep(AletheRule::RESOLUTION,
                                vp3,
                                vp3,
                                {vp2, vp_child1, vp_child2},
                                d_resPivots
                                    ? std::vector<Node>{vp_child1[1],
                                                        d_false,
                                                        vp_child2[0],
                                                        d_true}
                                    : std::vector<Node>(),
                                *cdp)
               && addAletheStep(AletheRule::EQUIV_POS1, vp4, vp4, {}, {}, *cdp)
               && addAletheStep(
                   AletheRule::COMP_SIMPLIFY, vp5, vp5, {}, {}, *cdp)
               && addAletheStep(
                   AletheRule::RESOLUTION,
                   res,
                   nm->mkNode(kind::SEXPR, d_cl, res),
                   {vp3, vp4, vp5},
                   d_resPivots
                       ? std::vector<Node>{vp3[1], d_true, vp5[1], d_false}
                       : std::vector<Node>(),
                   *cdp);
      }
      // have (not (<= c x)) but result should be (< x c)
      Node vp3 = nm->mkNode(
          kind::SEXPR,
          d_cl,
          nm->mkNode(kind::LEQ, c, x).notNode());  // (cl (not (<= c x)))
      Node vp4 =
          nm->mkNode(kind::SEXPR,
                     {d_cl,
                      nm->mkNode(kind::LT, x, c)
                          .eqNode(nm->mkNode(kind::LEQ, c, x).notNode())
                          .notNode(),
                      nm->mkNode(kind::LT, x, c),
                      nm->mkNode(kind::LEQ, c, x)
                          .notNode()
                          .notNode()});  // (cl (not(= (< x c) (not (<= c x))))
                                         // (< x c) (not (not (<= c x))))
      Node vp5 = nm->mkNode(
          kind::SEXPR,
          d_cl,
          nm->mkNode(kind::LT, x, c)
              .eqNode(nm->mkNode(kind::LEQ, c, x)
                          .notNode()));  // (cl (= (< x c) (not (<= c x))))
      return success
             && addAletheStep(AletheRule::RESOLUTION,
                              vp3,
                              vp3,
                              {vp2, vp_child1, vp_child2},
                              d_resPivots
                                  ? std::vector<Node>{vp_child1,
                                                      d_false,
                                                      vp_child2[0],
                                                      d_true}
                                  : std::vector<Node>(),
                              *cdp)
             && addAletheStep(AletheRule::EQUIV_POS1, vp4, vp4, {}, {}, *cdp)
             && addAletheStep(AletheRule::COMP_SIMPLIFY, vp5, vp5, {}, {}, *cdp)
             && addAletheStep(
                 AletheRule::RESOLUTION,
                 res,
                 nm->mkNode(kind::SEXPR, d_cl, res),
                 {vp3, vp4, vp5},
                 d_resPivots
                     ? std::vector<Node>{vp3[1], d_true, vp5[1], d_false}
                     : std::vector<Node>(),
                 *cdp);
    }
    default:
    {
      Trace("alethe-proof")
          << "... rule not translated yet " << id << " / " << res << " "
          << children << " " << args << std::endl;
      std::stringstream ss;
      ss << id;
      Node newVar = nm->mkBoundVar(ss.str(), nm->sExprType());
      std::vector<Node> newArgs{newVar};
      newArgs.insert(newArgs.end(), args.begin(), args.end());
      return addAletheStep(AletheRule::UNDEFINED,
                           res,
                           nm->mkNode(kind::SEXPR, d_cl, res),
                           children,
                           newArgs,
                           *cdp);
    }
      Trace("alethe-proof")
          << "... error translating rule " << id << " / " << res << " "
          << children << " " << args << std::endl;
      return false;
  }

  Trace("alethe-proof") << "... error translating rule " << id << " / " << res
                        << " " << children << " " << args << std::endl;
  return false;
}

// Adds an OR rule to the premises of a step if the premise is not a clause and
// should not be a singleton. Since CONTRACTION and REORDERING always take
// non-singletons, this function adds an OR step to their premise if it was
// formerly printed as (cl (or F1 ... Fn)). For resolution, it is necessary to
// check all children to find out whether they're singleton before determining
// if they are already printed correctly.
bool AletheProofPostprocessCallback::updatePost(
    Node res,
    PfRule id,
    const std::vector<Node>& children,
    const std::vector<Node>& args,
    CDProof* cdp)
{
  NodeManager* nm = NodeManager::currentNM();
  AletheRule rule = getAletheRule(args[0]);
  Trace("alethe-proof") << "... finalizer for rule " << rule << " / " << res
                        << " / args: " << args << std::endl;
  switch (rule)
  {
    // In the case of a resolution rule the rule might originally have been a
    // cvc5 RESOLUTION or CHAIN_RESOLUTION rule, it is possible
    // that one of the children was printed as (cl (or F1 ... Fn)) but used as
    // (cl F1 ... Fn). However, from the pivot of the
    // resolution step for the child we can determine an additional OR step is
    // necessary to convert (cl (or ...)) to (cl ...).
    case AletheRule::RESOLUTION_OR:
    {
      // if we do not have pivots, we can't compute easily, so we do not try.
      // This should only be the case if this proof node was previously updated
      // and we are not printing pivots.
      if (args.size() < 4)
      {
        return false;
      }
      std::vector<Node> newChildren = children;
      bool hasUpdated = false;

      // Note that we will have inverted the order of polarity/pivot.
      size_t polIdx, pivIdx;
      polIdx = 4;
      pivIdx = 3;
      // The first child is used as a non-singleton clause if it is not equal
      // to its pivot L_1. Since it's the first clause in the resolution it can
      // only be equal to the pivot in the case the polarity is true.
      if (children[0].getKind() == kind::OR
          && (args[polIdx] != d_true || children[0] != args[pivIdx]))
      {
        std::shared_ptr<ProofNode> childPf = cdp->getProofFor(children[0]);
        Node childConclusion = childPf->getArguments()[2];
        AletheRule childRule = getAletheRule(childPf->getArguments()[0]);
        // if child conclusion is of the form (sexpr cl (or ...)), then we need
        // to add an OR step, since this child must not be a singleton
        if ((childConclusion.getNumChildren() == 2 && childConclusion[0] == d_cl
             && childConclusion[1].getKind() == kind::OR)
            || (childRule == AletheRule::ASSUME
                && childConclusion.getKind() == kind::OR))
        {
          hasUpdated = true;
          // Add or step
          std::vector<Node> subterms{d_cl};
          if (childRule == AletheRule::ASSUME)
          {
            subterms.insert(
                subterms.end(), childConclusion.begin(), childConclusion.end());
          }
          else
          {
            subterms.insert(subterms.end(),
                            childConclusion[1].begin(),
                            childConclusion[1].end());
          }
          Node newConclusion = nm->mkNode(kind::SEXPR, subterms);
          addAletheStep(AletheRule::OR,
                        newConclusion,
                        newConclusion,
                        {children[0]},
                        {},
                        *cdp);
          newChildren[0] = newConclusion;
          Trace("alethe-proof")
              << "Added OR step in finalizer " << childConclusion << " / "
              << newConclusion << std::endl;
        }
      }
      // For all other children C_i the procedure is similar. There is however a
      // key difference in the choice of the pivot element which is now the
      // L_{i-1}, i.e. the pivot of the child with the result of the i-1
      // resolution steps between the children before it. Therefore, if the
      // policy id_{i-1} is true, the pivot has to appear negated in the child
      // in which case it should not be a (cl (or F1 ... Fn)) node. The same is
      // true if it isn't the pivot element.
      for (std::size_t i = 1, size = children.size(); i < size; ++i)
      {
        polIdx = 2 * (i - 1) + 3 + 1;
        pivIdx = 2 * (i - 1) + 3;
        if (children[i].getKind() == kind::OR
            && (args[polIdx] != d_false || args[pivIdx] != children[i]))
        {
          // the arguments will have been converted to witness form already, so
          // we also check whether after conversion the child is still not the
          // same (in the case where we'd need to have them different)
          if (args[polIdx] == d_false
              && args[pivIdx] == d_anc.convert(children[i]))
          {
            continue;
          }
          std::shared_ptr<ProofNode> childPf = cdp->getProofFor(children[i]);
          Node childConclusion = childPf->getArguments()[2];
          AletheRule childRule = getAletheRule(childPf->getArguments()[0]);
          // Add or step
          if ((childConclusion.getNumChildren() == 2
               && childConclusion[0] == d_cl
               && childConclusion[1].getKind() == kind::OR)
              || (childRule == AletheRule::ASSUME
                  && childConclusion.getKind() == kind::OR))
          {
            hasUpdated = true;
            std::vector<Node> lits{d_cl};
            if (childRule == AletheRule::ASSUME)
            {
              lits.insert(
                  lits.end(), childConclusion.begin(), childConclusion.end());
            }
            else
            {
              lits.insert(lits.end(),
                          childConclusion[1].begin(),
                          childConclusion[1].end());
            }
            Node conclusion = nm->mkNode(kind::SEXPR, lits);
            addAletheStep(AletheRule::OR,
                          conclusion,
                          conclusion,
                          {children[i]},
                          {},
                          *cdp);
            newChildren[i] = conclusion;
            Trace("alethe-proof")
                << "Added OR step in finalizer " << childConclusion << " / "
                << conclusion << std::endl;
          }
        }
      }
      if (hasUpdated || !d_resPivots)
      {
        Trace("alethe-proof")
            << "... update alethe step in finalizer " << res << " "
            << newChildren << " / " << args << std::endl;
        cdp->addStep(res,
                     PfRule::ALETHE_RULE,
                     newChildren,
                     d_resPivots
                         ? args
                         : std::vector<Node>{args.begin(), args.begin() + 3});
        return true;
      }
      Trace("alethe-proof") << "... no update\n";
      return false;
    }
    // A application of the FACTORING rule:
    //
    // (or a a b)
    // ---------- FACTORING
    //  (or a b)
    //
    // might be translated during pre-visit (update) to:
    //
    // (or (cl a a b))*
    // ---------------- CONTRACTION
    //  (cl a b)**
    //
    // In this post-visit an additional OR step is added in that case:
    //
    // (cl (or a a b))*
    // ---------------- OR
    // (cl a a b)
    // ---------------- CONTRACTION
    // (cl a b)**
    //
    // * the corresponding proof node is (or a a b)
    // ** the corresponding proof node is (or a b)
    //
    // The process is analogous for REORDERING.
    case AletheRule::REORDERING:
    case AletheRule::CONTRACTION:
    {
      std::shared_ptr<ProofNode> childPf = cdp->getProofFor(children[0]);
      Node childConclusion = childPf->getArguments()[2];
      AletheRule childRule = getAletheRule(childPf->getArguments()[0]);
      if ((childConclusion.getNumChildren() == 2 && childConclusion[0] == d_cl
           && childConclusion[1].getKind() == kind::OR)
          || (childRule == AletheRule::ASSUME
              && childConclusion.getKind() == kind::OR))
      {
        // Add or step for child
        std::vector<Node> subterms{d_cl};
        if (getAletheRule(childPf->getArguments()[0]) == AletheRule::ASSUME)
        {
          subterms.insert(
              subterms.end(), childConclusion.begin(), childConclusion.end());
        }
        else
        {
          subterms.insert(subterms.end(),
                          childConclusion[1].begin(),
                          childConclusion[1].end());
        }
        Node newChild = nm->mkNode(kind::SEXPR, subterms);
        addAletheStep(
            AletheRule::OR, newChild, newChild, {children[0]}, {}, *cdp);
        Trace("alethe-proof")
            << "Added OR step in finalizer to child " << childConclusion
            << " / " << newChild << std::endl;
        // update res step
        cdp->addStep(res, PfRule::ALETHE_RULE, {newChild}, args);
        return true;
      }
      Trace("alethe-proof") << "... no update\n";
      return false;
    }
    default:
    {
      Trace("alethe-proof") << "... no update\n";
      return false;
    }
  }
  Trace("alethe-proof") << "... no update\n";
  return false;
}

// If the second-last step of the proof was:
//
// Children:  (P1:C1) ... (Pn:Cn)
// Arguments: (AletheRule::VRULE,false,(cl false))
// ---------------------
// Conclusion: (false)
//
// In Alethe:
//
//  P1 ... Pn
// ------------------- VRULE   ---------------------- FALSE
//  (VP1:(cl false))*           (VP2:(cl (not true)))
// -------------------------------------------------- RESOLUTION
//                       (cl)**
//
// *  the corresponding proof node is ((false))
// ** the corresponding proof node is (false)
<<<<<<< HEAD
bool AletheProofPostprocessCallback::finalStep(
    Node res,
    PfRule id,
    std::vector<Node>& children,
    const std::vector<Node>& args,
    CDProof* cdp)
=======
//
// This method also handles the case where the internal proof is "empty", i.e.,
// it consists only of "false" as an assumption.
bool AletheProofPostprocessCallback::finalStep(Node res,
                                               PfRule id,
                                               std::vector<Node>& children,
                                               const std::vector<Node>& args,
                                               CDProof* cdp)
>>>>>>> 25d781fc
{
  NodeManager* nm = NodeManager::currentNM();
  std::shared_ptr<ProofNode> childPf = cdp->getProofFor(children[0]);

<<<<<<< HEAD
  // convert inner proof, i.e., children[0], if its conclusion is (cl false)
  if (childPf->getRule() == PfRule::ALETHE_RULE
      && childPf->getArguments()[2].getNumChildren() == 2
      && childPf->getArguments()[2][1] == d_false)
  {
    Node childConclusion = childPf->getArguments()[2];
    Node notFalse = d_false.notNode(); // (not false)
    Node newChild = nm->mkNode(kind::SEXPR, d_cl);  // (cl)

    addAletheStep(AletheRule::FALSE,
                             notFalse,
                             nm->mkNode(kind::SEXPR, d_cl, notFalse),
                             {},
                             {},
                             *cdp);
    addAletheStep(AletheRule::RESOLUTION,
                  newChild,
                  newChild,
                  {children[0], notFalse},
                  d_resPivots
                      ? std::vector<Node>{d_false, d_true}
                      : std::vector<Node>(),
                  *cdp);
=======
  // convert inner proof, i.e., children[0], if its conclusion is (cl false) or
  // if it's a false assumption
  if (childPf->getRule() == PfRule::ALETHE_RULE
      && ((childPf->getArguments()[2].getNumChildren() == 2
           && childPf->getArguments()[2][1] == d_false)
          || childPf->getArguments()[2] == d_false))
  {
    Node notFalse =
        nm->mkNode(kind::SEXPR, d_cl, d_false.notNode());  // (cl (not false))
    Node newChild = nm->mkNode(kind::SEXPR, d_cl);  // (cl)

    addAletheStep(AletheRule::FALSE, notFalse, notFalse, {}, {}, *cdp);
    addAletheStep(
        AletheRule::RESOLUTION,
        newChild,
        newChild,
        {children[0], notFalse},
        d_resPivots ? std::vector<Node>{d_false, d_true} : std::vector<Node>(),
        *cdp);
>>>>>>> 25d781fc
    children[0] = newChild;
  }

  // Sanitize original assumptions and create a placeholder proof step to hold
  // them.
  Assert(id == PfRule::SCOPE);
  std::vector<Node> sanitizedArgs{
      nm->mkConstInt(static_cast<uint32_t>(AletheRule::UNDEFINED)), res, res};
  for (const Node& arg : args)
  {
    sanitizedArgs.push_back(d_anc.convert(arg, false));
  }
<<<<<<< HEAD
  return cdp->addStep(res, id, children, args);
=======
  return cdp->addStep(res, PfRule::ALETHE_RULE, children, sanitizedArgs);
>>>>>>> 25d781fc
}

bool AletheProofPostprocessCallback::addAletheStep(
    AletheRule rule,
    Node res,
    Node conclusion,
    const std::vector<Node>& children,
    const std::vector<Node>& args,
    CDProof& cdp)
{
  std::vector<Node> newArgs{NodeManager::currentNM()->mkConstInt(
      Rational(static_cast<uint32_t>(rule)))};
  newArgs.push_back(res);
  newArgs.push_back(d_anc.convert(conclusion));
  for (const Node& arg : args)
  {
    newArgs.push_back(d_anc.convert(arg));
  }
  Trace("alethe-proof") << "... add alethe step " << res << " / " << conclusion
                        << " " << rule << " " << children << " / " << newArgs
                        << std::endl;
  return cdp.addStep(res, PfRule::ALETHE_RULE, children, newArgs);
}

bool AletheProofPostprocessCallback::addAletheStepFromOr(
    AletheRule rule,
    Node res,
    const std::vector<Node>& children,
    const std::vector<Node>& args,
    CDProof& cdp)
{
  std::vector<Node> subterms = {d_cl};
  subterms.insert(subterms.end(), res.begin(), res.end());
  Node conclusion = NodeManager::currentNM()->mkNode(kind::SEXPR, subterms);
  return addAletheStep(rule, res, conclusion, children, args, cdp);
}

AletheProofPostprocess::AletheProofPostprocess(Env& env,
                                               AletheNodeConverter& anc,
                                               bool resPivots)
    : EnvObj(env), d_cb(env, anc, resPivots)
{
}

AletheProofPostprocess::~AletheProofPostprocess() {}

void AletheProofPostprocess::process(std::shared_ptr<ProofNode> pf)
{
  // Translate proof node
  ProofNodeUpdater updater(d_env, d_cb, false, false);
  updater.process(pf->getChildren()[0]);

  // In the Alethe proof format the final step has to be (cl). However, after
  // the translation it might be (cl false). In that case additional steps are
  // required.
  // The function has the additional purpose of sanitizing the attributes of the
  // first SCOPE
  CDProof cpf(d_env, nullptr, "ProofNodeUpdater::CDProof", true);
  const std::vector<std::shared_ptr<ProofNode>>& cc = pf->getChildren();
  std::vector<Node> ccn;
  for (const std::shared_ptr<ProofNode>& cp : cc)
  {
    Node cpres = cp->getResult();
    ccn.push_back(cpres);
    // store in the proof
    cpf.addProof(cp);
  }
  if (d_cb.finalStep(
          pf->getResult(), pf->getRule(), ccn, pf->getArguments(), &cpf))
  {
    std::shared_ptr<ProofNode> npn = cpf.getProofFor(pf->getResult());

    // then, update the original proof node based on this one
    Trace("pf-process-debug") << "Update node..." << std::endl;
    d_env.getProofNodeManager()->updateNode(pf.get(), npn.get());
    Trace("pf-process-debug") << "...update node finished." << std::endl;
  }
}

}  // namespace proof

}  // namespace cvc5::internal<|MERGE_RESOLUTION|>--- conflicted
+++ resolved
@@ -1321,12 +1321,9 @@
     }
     //================================================= Skolems rules
     // ======== Skolem intro
-<<<<<<< HEAD
-=======
     // Since this rule just equates a term to its purification skolem, whose
     // conversion is the term itself, the converted conclusion is an equality
     // between the same terms.
->>>>>>> 25d781fc
     case PfRule::SKOLEM_INTRO:
     {
       return addAletheStep(AletheRule::REFL,
@@ -1336,14 +1333,10 @@
                            {},
                            *cdp);
     }
-<<<<<<< HEAD
-    // ======== Skolem intro
-=======
     // ======== Replace term by its axiom definition
     // For now this introduces a hole. The processing in the future should
     // generate corresponding Alethe steps for each particular axiom for term
     // removal (for example for the ITE case).
->>>>>>> 25d781fc
     case PfRule::REMOVE_TERM_FORMULA_AXIOM:
     {
       return addAletheStep(AletheRule::HOLE,
@@ -1358,11 +1351,7 @@
     // comment uses variable names as introduced there.
     //
     // Either a positive existential or a negative forall is skolemized. First
-<<<<<<< HEAD
-    // thing is to build the Alethe skolemization step which introduces a valid
-=======
     // step is to build the Alethe skolemization step which introduces a valid
->>>>>>> 25d781fc
     // equality:
     //
     //                      ---------------- REFL
@@ -1396,11 +1385,7 @@
     //
     // The case for negative forall is analagous except the rules are
     // ANCHOR_SKO_FORALL and the one concluding the desired equivalence is
-<<<<<<< HEAD
-    // followed by a congruence step to wrap a the equality terms under a
-=======
     // followed by a congruence step to wrap the equality terms under a
->>>>>>> 25d781fc
     // negation, i.e., (not ...).
     case PfRule::SKOLEMIZE:
     {
@@ -1427,12 +1412,7 @@
       // add rfl step for final replacement
       Node curPremise = nm->mkNode(
           kind::SEXPR, d_cl, d_anc.convert(quant[1].eqNode(skolemized)));
-<<<<<<< HEAD
-      addAletheStep(
-          AletheRule::REFL, curPremise, curPremise, {}, {}, *cdp);
-=======
       addAletheStep(AletheRule::REFL, curPremise, curPremise, {}, {}, *cdp);
->>>>>>> 25d781fc
       std::vector<Node> bVars{quant[0].begin(), quant[0].end()};
       for (size_t size = quant[0].getNumChildren(), i = size; i > 0; --i)
       {
@@ -2250,14 +2230,7 @@
 //
 // *  the corresponding proof node is ((false))
 // ** the corresponding proof node is (false)
-<<<<<<< HEAD
-bool AletheProofPostprocessCallback::finalStep(
-    Node res,
-    PfRule id,
-    std::vector<Node>& children,
-    const std::vector<Node>& args,
-    CDProof* cdp)
-=======
+
 //
 // This method also handles the case where the internal proof is "empty", i.e.,
 // it consists only of "false" as an assumption.
@@ -2266,36 +2239,10 @@
                                                std::vector<Node>& children,
                                                const std::vector<Node>& args,
                                                CDProof* cdp)
->>>>>>> 25d781fc
 {
   NodeManager* nm = NodeManager::currentNM();
   std::shared_ptr<ProofNode> childPf = cdp->getProofFor(children[0]);
 
-<<<<<<< HEAD
-  // convert inner proof, i.e., children[0], if its conclusion is (cl false)
-  if (childPf->getRule() == PfRule::ALETHE_RULE
-      && childPf->getArguments()[2].getNumChildren() == 2
-      && childPf->getArguments()[2][1] == d_false)
-  {
-    Node childConclusion = childPf->getArguments()[2];
-    Node notFalse = d_false.notNode(); // (not false)
-    Node newChild = nm->mkNode(kind::SEXPR, d_cl);  // (cl)
-
-    addAletheStep(AletheRule::FALSE,
-                             notFalse,
-                             nm->mkNode(kind::SEXPR, d_cl, notFalse),
-                             {},
-                             {},
-                             *cdp);
-    addAletheStep(AletheRule::RESOLUTION,
-                  newChild,
-                  newChild,
-                  {children[0], notFalse},
-                  d_resPivots
-                      ? std::vector<Node>{d_false, d_true}
-                      : std::vector<Node>(),
-                  *cdp);
-=======
   // convert inner proof, i.e., children[0], if its conclusion is (cl false) or
   // if it's a false assumption
   if (childPf->getRule() == PfRule::ALETHE_RULE
@@ -2315,7 +2262,6 @@
         {children[0], notFalse},
         d_resPivots ? std::vector<Node>{d_false, d_true} : std::vector<Node>(),
         *cdp);
->>>>>>> 25d781fc
     children[0] = newChild;
   }
 
@@ -2328,11 +2274,7 @@
   {
     sanitizedArgs.push_back(d_anc.convert(arg, false));
   }
-<<<<<<< HEAD
-  return cdp->addStep(res, id, children, args);
-=======
   return cdp->addStep(res, PfRule::ALETHE_RULE, children, sanitizedArgs);
->>>>>>> 25d781fc
 }
 
 bool AletheProofPostprocessCallback::addAletheStep(
