--- conflicted
+++ resolved
@@ -93,17 +93,9 @@
 
 bool AletheProofPostprocessCallback::updateTheoryRewriteProofRewriteRule(
     Node res,
-<<<<<<< HEAD
-    ProofRule id,
     const std::vector<Node>& children,
     const std::vector<Node>& args,
     CDProof* cdp,
-    bool& continueUpdate,
-=======
-    const std::vector<Node>& children,
-    const std::vector<Node>& args,
-    CDProof* cdp,
->>>>>>> 622bc256
     ProofRewriteRule di)
 {
   NodeManager* nm = nodeManager();
@@ -148,7 +140,6 @@
                            new_args,
                            *cdp);
     }
-<<<<<<< HEAD
     // ======== QUANT_MERGE_PRENEX
     // This rule is translated according to the clause pattern.
     case ProofRewriteRule::QUANT_MERGE_PRENEX:
@@ -171,8 +162,6 @@
                            {},
                            *cdp);
     }
-=======
->>>>>>> 622bc256
     default: break;
   }
   return addAletheStep(AletheRule::HOLE,
@@ -538,23 +527,9 @@
     case ProofRule::THEORY_REWRITE:
     {
       ProofRewriteRule di;
-<<<<<<< HEAD
-      if (rewriter::getRewriteRule(args[0], di))
-      {
-        return updateTheoryRewriteProofRewriteRule(
-            res, id, children, args, cdp, continueUpdate, di);
-      }
-      return addAletheStep(AletheRule::HOLE,
-                           res,
-                           nm->mkNode(Kind::SEXPR, d_cl, res),
-                           children,
-                           new_args,
-                           *cdp);
-=======
       rewriter::getRewriteRule(args[0], di);
       return updateTheoryRewriteProofRewriteRule(
           res, children, args, cdp, di);
->>>>>>> 622bc256
     }
     // Both ARITH_POLY_NORM and EVALUATE, which are used by the Rare
     // elaboration, are captured by the "rare_rewrite" rule.
