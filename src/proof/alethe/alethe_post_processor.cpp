--- conflicted
+++ resolved
@@ -1177,60 +1177,6 @@
                            {},
                            *cdp);
     }
-<<<<<<< HEAD
-    // ======== Congruence
-    // In the case that the kind of the function symbol ?f is forall, the cong
-    // rule needs to be converted into a bind rule. The first n children will be
-    // refl rules, e.g. (= (v0 Int) (v0 Int)).
-    //
-    //  Let t1 = (BOUND_VARIABLE LIST (v1 A1) ... (vn An)) and s1 =
-    //  (BOUND_VARIABLE LIST (w1 B1) ... (wn Bn)).
-    //
-    //  ---------------- REFL ...  ---------------- REFL
-    //   (cl (= v1 v2))*             (cl (= vn wn))
-    //  ------------------------------------------- bind, ((:= (v1 A1) w1) ...
-    //  (:= (vn An) wn))
-    //   (cl (= (forall ((v1 A1)...(vn An)) t2)
-    //   (forall ((w1 B1)...(wn Bn)) s2)))*
-    //
-    // Otherwise, the rule follows the singleton pattern, i.e.:
-    //
-    //    P1 ... Pn
-    //  -------------------------------------------------------- cong
-    //   (cl (= (<kind> f? t1 ... tn) (<kind> f? s1 ... sn)))**
-    //
-    // *  the corresponding proof node is (or (= v1 v2))
-    // ** the corresponding proof node is (= (<kind> f? t1 ... tn) (<kind> f? s1
-    // ... sn))
-    case PfRule::CONG:
-    {
-      bool success = true;
-      std::vector<Node> vpis;
-      if (args[0] == ProofRuleChecker::mkKindNode(kind::FORALL)
-          || args[0] == ProofRuleChecker::mkKindNode(kind::EXISTS))
-      {
-        for (size_t i = 0, size = children[0][0].getNumChildren(); i < size;
-             i++)
-        {
-          new_args.push_back(
-              nm->mkNode(kind::EQUAL, children[0][0][i], children[0][1][i]));
-          vpis.push_back(nm->mkNode(
-              kind::SEXPR,
-              d_cl,
-              nm->mkNode(kind::EQUAL, children[0][0][i], children[0][1][i])));
-          success&& addAletheStep(
-              AletheRule::REFL, vpis[i], vpis[i], {}, {}, *cdp);
-        }
-        std::vector<Node> new_children = vpis;
-        new_children.insert(
-            new_children.end(), children.begin() + 1, children.end());
-        return addAletheStep(AletheRule::ANCHOR_BIND,
-                             res,
-                             nm->mkNode(kind::SEXPR, d_cl, res),
-                             new_children,
-                             new_args,
-                             *cdp);
-=======
       // ======== Congruence
       // In the case that the kind of the function symbol ?f is forall or
       // exists, the cong rule needs to be converted into a bind rule. The first
@@ -1283,7 +1229,6 @@
                                 vpis,
                                 new_args,
                                 *cdp);
->>>>>>> 4b8835a8
       }
       return addAletheStep(AletheRule::CONG,
                            res,
