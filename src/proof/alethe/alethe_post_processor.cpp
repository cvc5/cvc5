/******************************************************************************
 * Top contributors (to current version):
 *   Hanna Lachnitt, Haniel Barbosa, Andrew Reynolds
 *
 * This file is part of the cvc5 project.
 *
 * Copyright (c) 2009-2023 by the authors listed in the file AUTHORS
 * in the top-level source directory and their institutional affiliations.
 * All rights reserved.  See the file COPYING in the top-level source
 * directory for licensing information.
 * ****************************************************************************
 *
 * The module for processing proof nodes into Alethe proof nodes
 */

#include "proof/alethe/alethe_post_processor.h"

#include <sstream>

#include "expr/node_algorithm.h"
#include "expr/skolem_manager.h"
#include "proof/alethe/alethe_proof_rule.h"
#include "proof/proof.h"
#include "proof/proof_checker.h"
#include "proof/proof_node_algorithm.h"
#include "proof/proof_node_manager.h"
#include "proof/resolution_proofs_util.h"
#include "rewriter/rewrite_proof_rule.h"
#include "smt/env.h"
#include "theory/builtin/proof_checker.h"
#include "util/rational.h"

using namespace cvc5::internal::kind;

namespace cvc5::internal {

namespace proof {

std::unordered_map<Kind, AletheRule> s_bvKindToAletheRule = {
  {kind::BITVECTOR_ULT, AletheRule::BV_BITBLAST_STEP_BVULT},
  {kind::BITVECTOR_AND, AletheRule::BV_BITBLAST_STEP_BVAND},
  {kind::BITVECTOR_OR, AletheRule::BV_BITBLAST_STEP_BVOR},
  {kind::BITVECTOR_XOR, AletheRule::BV_BITBLAST_STEP_BVXOR},
  {kind::BITVECTOR_XNOR, AletheRule::BV_BITBLAST_STEP_BVXNOR},
  {kind::BITVECTOR_NOT, AletheRule::BV_BITBLAST_STEP_BVNOT},
  {kind::BITVECTOR_ADD, AletheRule::BV_BITBLAST_STEP_BVADD},
  {kind::BITVECTOR_NEG, AletheRule::BV_BITBLAST_STEP_BVNEG},
  {kind::BITVECTOR_MULT, AletheRule::BV_BITBLAST_STEP_BVMULT},
  {kind::BITVECTOR_CONCAT, AletheRule::BV_BITBLAST_STEP_CONCAT},
  {kind::CONST_BITVECTOR, AletheRule::BV_BITBLAST_STEP_CONST},
  {kind::SKOLEM, AletheRule::BV_BITBLAST_STEP_CONST},
  {kind::BITVECTOR_EXTRACT, AletheRule::BV_BITBLAST_STEP_EXTRACT},
  {kind::EQUAL, AletheRule::BV_BITBLAST_STEP_BVEQUAL},
  // TODO add support
  {kind::BITVECTOR_UDIV, AletheRule::HOLE},
};

AletheProofPostprocessCallback::AletheProofPostprocessCallback(
    Env& env, AletheNodeConverter& anc, bool resPivots)
    : EnvObj(env), d_anc(anc), d_resPivots(resPivots)
{
  NodeManager* nm = NodeManager::currentNM();
  d_cl = nm->mkBoundVar("cl", nm->sExprType());
  d_true = nm->mkConst(true);
  d_false = nm->mkConst(false);
}

bool AletheProofPostprocessCallback::shouldUpdate(std::shared_ptr<ProofNode> pn,
                                                  const std::vector<Node>& fa,
                                                  bool& continueUpdate)
{
  return pn->getRule() != PfRule::ALETHE_RULE;
}

bool AletheProofPostprocessCallback::shouldUpdatePost(
    std::shared_ptr<ProofNode> pn, const std::vector<Node>& fa)
{
  Assert(!pn->getArguments().empty());
  AletheRule rule = getAletheRule(pn->getArguments()[0]);
  return rule == AletheRule::RESOLUTION_OR || rule == AletheRule::REORDERING
         || rule == AletheRule::CONTRACTION;
}

bool AletheProofPostprocessCallback::update(Node res,
                                            PfRule id,
                                            const std::vector<Node>& children,
                                            const std::vector<Node>& args,
                                            CDProof* cdp,
                                            bool& continueUpdate)
{
  Trace("alethe-proof") << "...Alethe pre-update " << res << " " << id << " "
                        << children << " / " << args << std::endl;

  NodeManager* nm = NodeManager::currentNM();
  std::vector<Node> new_args = std::vector<Node>();

  switch (id)
  {
    // To keep the original shape of the proof node it is necessary to rederive
    // the original conclusion. However, the term that should be printed might
    // be different from that conclusion. Thus, it is stored as an additional
    // argument in the proof node. Usually, the only difference is an additional
    // cl operator or the outmost or operator being replaced by a cl operator.
    //
    // When steps are added to the proof that have not been there previously,
    // it is unwise to add them in the same manner. To illustrate this the
    // following counterexample shows the pitfalls of this approach:
    //
    //  (or a (or b c))   (not a)
    // --------------------------- RESOLUTION
    //  (or b c)
    //
    //  is converted into an Alethe proof that should be printed as
    //
    //  (cl a (or b c))   (cl (not a))
    // -------------------------------- RESOLUTION
    //  (cl (or b c))
    // --------------- OR
    //  (cl b c)
    //
    // Here, (cl (or b c)) and (cl b c) cannot correspond to the same proof node
    // (or b c). Thus, we build a new proof node using the kind SEXPR
    // that is then printed as (cl (or b c)). We denote this wrapping of a proof
    // node by using an extra pair of parenthesis, i.e. ((or b c)) is the proof
    // node printed as (cl (or b c)).
    //
    // Adding an OR node to a premises will take place in the finalize function
    // where in the case that a step is printed as (cl (or F1 ... Fn)) but used
    // as (cl F1 ... Fn) an OR step is added to transform it to this very thing.
    // This is necessary for rules that work on clauses, i.e. RESOLUTION,
    // CHAIN_RESOLUTION, REORDERING and FACTORING.
    //
    //
    // Some proof rules have a close correspondence in Alethe. There are two
    // very frequent patterns that, to avoid repetition, are described here and
    // referred to in the comments on the specific proof rules below.
    //
    // The first pattern, which will be called singleton pattern in the
    // following, adds the original proof node F with the corresponding rule R'
    // of the Alethe calculus and uses the same premises as the original proof
    // node (P1:F1) ... (Pn:Fn). However, the conclusion is printed as (cl F).
    //
    // This means a cvc5 rule R that looks as follows:
    //
    //  (P1:F1) ... (Pn:Fn)
    // --------------------- R
    //  F
    //
    // is transformed into:
    //
    //  (P1:F1) ... (Pn:Fn)
    // --------------------- R'
    //  (cl F)*
    //
    // * the corresponding proof node is F
    //
    // The second pattern, which will be called clause pattern in the following,
    // has a disjunction (or G1 ... Gn) as conclusion. It also adds the orignal
    // proof node (or G1 ... Gn) with the corresponding rule R' of the Alethe
    // calculus and uses the same premises as the original proof node (P1:F1)
    // ... (Pn:Fn). However, the conclusion is printed as (cl G1 ... Gn), i.e.
    // the or is replaced by the cl operator.
    //
    // This means a cvc5 rule R that looks as follows:
    //
    //  (P1:F1) ... (Pn:Fn)
    // --------------------- R
    //  (or G1 ... Gn)
    //
    // Is transformed into:
    //
    //  (P1:F1) ... (Pn:Fn)
    // --------------------- R'
    //  (cl G1 ... Gn)*
    //
    // * the corresponding proof node is (or G1 ... Gn)
    //
    //================================================= Core rules
    //======================== Assume and Scope
    case PfRule::ASSUME:
    {
      return addAletheStep(AletheRule::ASSUME, res, res, children, {}, *cdp);
    }
    // See proof_rule.h for documentation on the SCOPE rule. This comment uses
    // variable names as introduced there. Since the SCOPE rule originally
    // concludes
    // (=> (and F1 ... Fn) F) or (not (and F1 ... Fn)) but the ANCHOR rule
    // concludes (cl (not F1) ... (not Fn) F), to keep the original shape of the
    // proof node it is necessary to rederive the original conclusion. The
    // transformation is described below, depending on the form of SCOPE's
    // conclusion.
    //
    // Note that after the original conclusion is rederived the new proof node
    // will actually have to be printed, respectively, (cl (=> (and F1 ... Fn)
    // F)) or (cl (not (and F1 ... Fn))).
    //
    // Let (not (and F1 ... Fn))^i denote the repetition of (not (and F1 ...
    // Fn)) for i times.
    //
    // T1:
    //
    //   P
    // ----- ANCHOR    ------- ... ------- AND_POS
    //  VP1             VP2_1  ...  VP2_n
    // ------------------------------------ RESOLUTION
    //               VP2a
    // ------------------------------------ REORDERING
    //  VP2b
    // ------ CONTRACTION           ------- IMPLIES_NEG1
    //   VP3                          VP4
    // ------------------------------------  RESOLUTION    ------- IMPLIES_NEG2
    //    VP5                                                VP6
    // ----------------------------------------------------------- RESOLUTION
    //                               VP7
    //
    // VP1: (cl (not F1) ... (not Fn) F)
    // VP2_i: (cl (not (and F1 ... Fn)) Fi), for i = 1 to n
    // VP2a: (cl F (not (and F1 ... Fn))^n)
    // VP2b: (cl (not (and F1 ... Fn))^n F)
    // VP3: (cl (not (and F1 ... Fn)) F)
    // VP4: (cl (=> (and F1 ... Fn) F) (and F1 ... Fn)))
    // VP5: (cl (=> (and F1 ... Fn) F) F)
    // VP6: (cl (=> (and F1 ... Fn) F) (not F))
    // VP7: (cl (=> (and F1 ... Fn) F) (=> (and F1 ... Fn) F))
    //
    // Note that if n = 1, then the ANCHOR step yields (cl (not F1) F), which is
    // the same as VP3. Since VP1 = VP3, the steps for that transformation are
    // not generated.
    //
    //
    // If F = false:
    //
    //                                    --------- IMPLIES_SIMPLIFY
    //    T1                                 VP9
    // --------- CONTRACTION              --------- EQUIV_1
    //    VP8                                VP10
    // -------------------------------------------- RESOLUTION
    //          (cl (not (and F1 ... Fn)))*
    //
    // VP8: (cl (=> (and F1 ... Fn) false))
    // VP9: (cl (= (=> (and F1 ... Fn) false) (not (and F1 ... Fn))))
    // VP10: (cl (not (=> (and F1 ... Fn) false)) (not (and F1 ... Fn)))
    //
    // Otherwise,
    //                T1
    //  ------------------------------ CONTRACTION
    //   (cl (=> (and F1 ... Fn) F))**
    //
    //
    // *  the corresponding proof node is (not (and F1 ... Fn))
    // ** the corresponding proof node is (=> (and F1 ... Fn) F)
    case PfRule::SCOPE:
    {
      bool success = true;

      // Build vp1
      std::vector<Node> negNode{d_cl};
      std::vector<Node> sanitized_args;
      for (const Node& arg : args)
      {
        negNode.push_back(arg.notNode());  // (not F1) ... (not Fn)
        sanitized_args.push_back(d_anc.convert(arg));
      }
      negNode.push_back(children[0]);  // (cl (not F1) ... (not Fn) F)
      Node vp1 = nm->mkNode(kind::SEXPR, negNode);
      success &= addAletheStep(AletheRule::ANCHOR_SUBPROOF,
                               vp1,
                               vp1,
                               children,
                               sanitized_args,
                               *cdp);

      Node andNode, vp3;
      if (args.size() == 1)
      {
        vp3 = vp1;
        andNode = args[0];  // F1
      }
      else
      {
        // Build vp2i
        andNode = nm->mkNode(kind::AND, args);  // (and F1 ... Fn)
        std::vector<Node> premisesVP2 = {vp1};
        std::vector<Node> notAnd = {d_cl, children[0]};  // cl F
        Node vp2_i;
        for (size_t i = 0, size = args.size(); i < size; i++)
        {
          vp2_i = nm->mkNode(kind::SEXPR, d_cl, andNode.notNode(), args[i]);
          success &=
              addAletheStep(AletheRule::AND_POS, vp2_i, vp2_i, {}, {}, *cdp);
          premisesVP2.push_back(vp2_i);
          notAnd.push_back(andNode.notNode());  // cl F (not (and F1 ... Fn))^i
        }

        Node vp2a = nm->mkNode(kind::SEXPR, notAnd);
        if (d_resPivots)
        {
          std::vector<Node> newArgs;
          for (const Node& arg : args)
          {
            newArgs.push_back(arg);
            newArgs.push_back(d_false);
          }
          success &= addAletheStep(
              AletheRule::RESOLUTION, vp2a, vp2a, premisesVP2, newArgs, *cdp);
        }
        else
        {
          success &= addAletheStep(AletheRule::RESOLUTION,
                                   vp2a,
                                   vp2a,
                                   premisesVP2,
                                   std::vector<Node>(),
                                   *cdp);
        }

        notAnd.erase(notAnd.begin() + 1);  //(cl (not (and F1 ... Fn))^n)
        notAnd.push_back(children[0]);     //(cl (not (and F1 ... Fn))^n F)
        Node vp2b = nm->mkNode(kind::SEXPR, notAnd);
        success &=
            addAletheStep(AletheRule::REORDERING, vp2b, vp2b, {vp2a}, {}, *cdp);

        vp3 = nm->mkNode(kind::SEXPR, d_cl, andNode.notNode(), children[0]);
        success &=
            addAletheStep(AletheRule::CONTRACTION, vp3, vp3, {vp2b}, {}, *cdp);
      }

      Node vp8 = nm->mkNode(
          kind::SEXPR, d_cl, nm->mkNode(kind::IMPLIES, andNode, children[0]));

      Node vp4 = nm->mkNode(kind::SEXPR, d_cl, vp8[1], andNode);
      success &=
          addAletheStep(AletheRule::IMPLIES_NEG1, vp4, vp4, {}, {}, *cdp);

      Node vp5 = nm->mkNode(kind::SEXPR, d_cl, vp8[1], children[0]);
      success &= addAletheStep(AletheRule::RESOLUTION,
                               vp5,
                               vp5,
                               {vp4, vp3},
                               d_resPivots ? std::vector<Node>{andNode, d_true}
                                           : std::vector<Node>(),
                               *cdp);

      Node vp6 = nm->mkNode(kind::SEXPR, d_cl, vp8[1], children[0].notNode());
      success &=
          addAletheStep(AletheRule::IMPLIES_NEG2, vp6, vp6, {}, {}, *cdp);

      Node vp7 = nm->mkNode(kind::SEXPR, d_cl, vp8[1], vp8[1]);
      success &=
          addAletheStep(AletheRule::RESOLUTION,
                        vp7,
                        vp7,
                        {vp5, vp6},
                        d_resPivots ? std::vector<Node>{children[0], d_true}
                                    : std::vector<Node>(),
                        *cdp);

      if (children[0] != d_false)
      {
        success &=
            addAletheStep(AletheRule::CONTRACTION, res, vp8, {vp7}, {}, *cdp);
      }
      else
      {
        success &=
            addAletheStep(AletheRule::CONTRACTION, vp8, vp8, {vp7}, {}, *cdp);

        Node vp9 =
            nm->mkNode(kind::SEXPR,
                       d_cl,
                       nm->mkNode(kind::EQUAL, vp8[1], andNode.notNode()));
        success &=
            addAletheStep(AletheRule::IMPLIES_SIMPLIFY, vp9, vp9, {}, {}, *cdp);

        Node vp10 =
            nm->mkNode(kind::SEXPR, d_cl, vp8[1].notNode(), andNode.notNode());
        success &=
            addAletheStep(AletheRule::EQUIV1, vp10, vp10, {vp9}, {}, *cdp);

        success &= addAletheStep(AletheRule::RESOLUTION,
                                 res,
                                 nm->mkNode(kind::SEXPR, d_cl, res),
                                 {vp8, vp10},
                                 d_resPivots ? std::vector<Node>{vp8[1], d_true}
                                             : std::vector<Node>(),
                                 *cdp);
      }

      return success;
    }
    case PfRule::DSL_REWRITE:
    {
      // get the name
      rewriter::DslPfRule di;
      Node rule;
      if (rewriter::getDslPfRule(args[0], di))
      {
        std::stringstream ss;
        ss << di;
        rule = nm->mkBoundVar(ss.str(), nm->sExprType());
      }
      else
      {
        Unreachable();
      }
      new_args.push_back(rule);
      for (int i = 1, size = args.size(); i < size; i++)
      {
        if (!args[i].isNull())
        {
          if (args[i].toString() == "")
          {  // TODO: better way
            new_args.push_back(nm->mkNode(
                kind::SEXPR, nm->mkBoundVar("cvc5_nary_op", nm->sExprType())));
          }
          else if (args[i].getKind() == kind::SEXPR)
          {
            std::vector<Node> list_arg;
            list_arg.push_back(nm->mkBoundVar("cvc5_nary_op", nm->sExprType()));
            list_arg.insert(list_arg.end(),args[i].begin(), args[i].end());
            new_args.push_back(nm->mkNode(kind::SEXPR,list_arg));
          }
          else
          {
            new_args.push_back(args[i]);
          }
        }
      }
      return addAletheStep(AletheRule::ALL_SIMPLIFY,
                           res,
                           nm->mkNode(kind::SEXPR, d_cl, res),
                           children,
                           new_args,
                           *cdp);
    }
    case PfRule::EVALUATE:
    {
      return addAletheStep(AletheRule::ALL_SIMPLIFY,
                           res,
                           nm->mkNode(kind::SEXPR, d_cl, res),
                           children,
                           {nm->mkBoundVar("evaluate", nm->sExprType())},
                           *cdp);
    }
    case PfRule::THEORY_REWRITE:
    {
      return addAletheStep(AletheRule::ALL_SIMPLIFY,
                           res,
                           nm->mkNode(kind::SEXPR, d_cl, res),
                           children,
                           {},
                           *cdp);
    }
    case PfRule::PREPROCESS:
    case PfRule::THEORY_PREPROCESS:
    {
      return addAletheStep(AletheRule::ALL_SIMPLIFY,
                           res,
                           nm->mkNode(kind::SEXPR, d_cl, res),
                           children,
                           {},
                           *cdp);
    }
    case PfRule::THEORY_LEMMA:
    {
      // if we are in the arithmetic case, we rather add a LIA_GENERIC step
      if (res.getKind() == kind::NOT && res[0].getKind() == kind::AND)
      {
        Trace("alethe-proof") << "... test each arg if ineq\n";
        bool allIneqs = true;
        for (const Node& arg : res[0])
        {
          Node toTest = arg.getKind() == kind::NOT ? arg[0] : arg;
          Kind k = toTest.getKind();
          if (k != kind::LT && k != kind::LEQ && k != kind::GT && k != kind::GEQ
              && k != kind::EQUAL)
          {
            Trace("alethe-proof") << "... arg " << arg << " not ineq\n";
            allIneqs = false;
            break;
          }
        }
        if (allIneqs)
        {
          return addAletheStep(AletheRule::LIA_GENERIC,
                               res,
                               nm->mkNode(kind::SEXPR, d_cl, res),
                               children,
                               {},
                               *cdp);
        }
      }
      return addAletheStep(AletheRule::HOLE,
                           res,
                           nm->mkNode(kind::SEXPR, d_cl, res),
                           children,
                           {},
                           *cdp);
    }
    // ======== Resolution and N-ary Resolution
    // See proof_rule.h for documentation on the RESOLUTION and CHAIN_RESOLUTION
    // rule. This comment uses variable names as introduced there.
    //
    // Because the RESOLUTION rule is merely a special case of CHAIN_RESOLUTION,
    // the same translation can be used for both.
    //
    // The main complication for the translation of the rule is that in the case
    // that the conclusion C is (or G1 ... Gn), the result is ambigous. E.g.,
    //
    // (cl F1 (or F2 F3))    (cl (not F1))
    // -------------------------------------- RESOLUTION
    // (cl (or F2 F3))
    //
    // (cl F1 F2 F3)         (cl (not F1))
    // -------------------------------------- RESOLUTION
    // (cl F2 F3)
    //
    // both (cl (or F2 F3)) and (cl F2 F3) correspond to the same proof node (or
    // F2 F3). Thus, it has to be checked if C is a singleton clause or not.
    //
    // If C = (or F1 ... Fn) is a non-singleton clause, then:
    //
    //   VP1 ... VPn
    // ------------------ RESOLUTION
    //  (cl F1 ... Fn)*
    //
    // Else if, C = false:
    //
    //   VP1 ... VPn
    // ------------------ RESOLUTION
    //       (cl)*
    //
    // Otherwise:
    //
    //   VP1 ... VPn
    // ------------------ RESOLUTION
    //      (cl C)*
    //
    //  * the corresponding proof node is C
    case PfRule::RESOLUTION:
    case PfRule::CHAIN_RESOLUTION:
    {
      std::vector<Node> newArgs;
      // checker expects opposite order. We always keep the pivots because we
      // need them to compute in updatePost whether we will add OR steps. If
      // d_resPivots is off we will remove the pivots after that.
      for (size_t i = 0, size = args.size(); i < size; i = i + 2)
      {
        newArgs.push_back(args[i + 1]);
        newArgs.push_back(args[i]);
      }
      if (!isSingletonClause(res, children, args))
      {
        return addAletheStepFromOr(
            AletheRule::RESOLUTION_OR, res, children, newArgs, *cdp);
      }
      return addAletheStep(AletheRule::RESOLUTION_OR,
                           res,
                           res == d_false ? nm->mkNode(kind::SEXPR, d_cl)
                                          : nm->mkNode(kind::SEXPR, d_cl, res),
                           children,
                           newArgs,
                           *cdp);
    }
    // ======== Factoring
    // See proof_rule.h for documentation on the FACTORING rule. This comment
    // uses variable names as introduced there.
    //
    // If C2 = (or F1 ... Fn) but C1 != (or C2 ... C2), then VC2 = (cl F1 ...
    // Fn) Otherwise, VC2 = (cl C2).
    //
    //    P
    // ------- CONTRACTION
    //   VC2*
    //
    // * the corresponding proof node is C2
    case PfRule::FACTORING:
    {
      if (res.getKind() == kind::OR)
      {
        for (const Node& child : children[0])
        {
          if (child != res)
          {
            return addAletheStepFromOr(
                AletheRule::CONTRACTION, res, children, {}, *cdp);
          }
        }
      }
      return addAletheStep(AletheRule::CONTRACTION,
                           res,
                           nm->mkNode(kind::SEXPR, d_cl, res),
                           children,
                           {},
                           *cdp);
    }
    // ======== Reordering
    // This rule is translated according to the clauses pattern.
    case PfRule::REORDERING:
    {
      return addAletheStepFromOr(
          AletheRule::REORDERING, res, children, {}, *cdp);
    }
    // ======== Split
    // See proof_rule.h for documentation on the SPLIT rule. This comment
    // uses variable names as introduced there.
    //
    // --------- NOT_NOT      --------- NOT_NOT
    //    VP1                    VP2
    // -------------------------------- RESOLUTION
    //          (cl F (not F))*
    //
    // VP1: (cl (not (not (not F))) F)
    // VP2: (cl (not (not (not (not F)))) (not F))
    //
    // * the corresponding proof node is (or F (not F))
    case PfRule::SPLIT:
    {
      Node vp1 = nm->mkNode(
          kind::SEXPR, d_cl, args[0].notNode().notNode().notNode(), args[0]);
      Node vp2 = nm->mkNode(kind::SEXPR,
                            d_cl,
                            args[0].notNode().notNode().notNode().notNode(),
                            args[0].notNode());
      return addAletheStep(AletheRule::NOT_NOT, vp2, vp2, {}, {}, *cdp)
             && addAletheStep(AletheRule::NOT_NOT, vp1, vp1, {}, {}, *cdp)
             && addAletheStepFromOr(
                 AletheRule::RESOLUTION,
                 res,
                 {vp1, vp2},
                 d_resPivots
                     ? std::vector<Node>{args[0].notNode().notNode().notNode(),
                                         d_true}
                     : std::vector<Node>(),
                 *cdp);
    }
    // ======== Equality resolution
    // See proof_rule.h for documentation on the EQ_RESOLVE rule. This
    // comment uses variable names as introduced there.
    //
    // If F1 = (or G1 ... Gn), then P1 will be printed as (cl G1 ... Gn) but
    // needs to be printed as (cl (or G1 ... Gn)). The only exception to this
    // are ASSUME steps that are always printed as (cl (or G1 ... Gn)) and
    // EQ_RESOLVE steps themselves.
    //
    //           ------  ...  ------ OR_NEG
    //   P1       VP21   ...   VP2n
    //  ---------------------------- RESOLUTION
    //              VP3
    //  ---------------------------- CONTRACTION
    //              VP4
    //
    //  for i=1 to n, VP2i: (cl (or G1 ... Gn) (not Gi))
    //  VP3: (cl (or G1 ... Gn)^n)
    //  VP4: (cl (or (G1 ... Gn))
    //
    //  Let child1 = VP4.
    //
    //
    // Otherwise, child1 = P1.
    //
    //
    // Then, if F2 = false:
    //
    //  ------ EQUIV_POS2
    //   VP1                P2    child1
    //  --------------------------------- RESOLUTION
    //                (cl)*
    //
    // Otherwise:
    //
    //  ------ EQUIV_POS2
    //   VP1                P2    child1
    //  --------------------------------- RESOLUTION
    //              (cl F2)*
    //
    // VP1: (cl (not (= F1 F2)) (not F1) F2)
    //
    // * the corresponding proof node is F2
    case PfRule::EQ_RESOLVE:
    {
      bool success = true;
      Node vp1 =
          nm->mkNode(kind::SEXPR,
                     {d_cl, children[1].notNode(), children[0].notNode(), res});
      Node child1 = children[0];

      // Transform (cl F1 ... Fn) into (cl (or F1 ... Fn))
      if (children[0].notNode() != children[1].notNode()
          && children[0].getKind() == kind::OR)
      {
        PfRule pr = cdp->getProofFor(child1)->getRule();
        if (pr != PfRule::ASSUME && pr != PfRule::EQ_RESOLVE)
        {
          std::vector<Node> clauses{d_cl};
          clauses.insert(clauses.end(),
                         children[0].begin(),
                         children[0].end());  //(cl G1 ... Gn)

          std::vector<Node> vp2Nodes{children[0]};
          std::vector<Node> resNodes{d_cl};
          std::vector<Node> newArgs;
          for (size_t i = 0, size = children[0].getNumChildren(); i < size; i++)
          {
            Node vp2i = nm->mkNode(
                kind::SEXPR,
                d_cl,
                children[0],
                children[0][i].notNode());  //(cl (or G1 ... Gn) (not Gi))
            success &=
                addAletheStep(AletheRule::OR_NEG, vp2i, vp2i, {}, {}, *cdp);
            vp2Nodes.push_back(vp2i);
            resNodes.push_back(children[0]);
            if (d_resPivots)
            {
              newArgs.push_back(children[0][i]);
              newArgs.push_back(d_true);
            }
          }
          Node vp3 = nm->mkNode(kind::SEXPR, resNodes);
          success &= addAletheStep(
              AletheRule::RESOLUTION, vp3, vp3, vp2Nodes, newArgs, *cdp);

          Node vp4 = nm->mkNode(kind::SEXPR, d_cl, children[0]);
          success &=
              addAletheStep(AletheRule::CONTRACTION, vp4, vp4, {vp3}, {}, *cdp);
          child1 = vp4;
        }
      }

      success &= addAletheStep(AletheRule::EQUIV_POS2, vp1, vp1, {}, {}, *cdp);

      return success &=
             addAletheStep(AletheRule::RESOLUTION,
                           res,
                           nm->mkNode(kind::SEXPR, d_cl, res),
                           {vp1, children[1], child1},
                           d_resPivots ? std::vector<Node>{children[1],
                                                           d_false,
                                                           children[0],
                                                           d_false}
                                       : std::vector<Node>(),
                           *cdp);
    }
    // ======== Modus ponens
    // See proof_rule.h for documentation on the MODUS_PONENS rule. This comment
    // uses variable names as introduced there.
    //
    //     (P2:(=> F1 F2))
    // ------------------------ IMPLIES
    //  (VP1:(cl (not F1) F2))             (P1:F1)
    // -------------------------------------------- RESOLUTION
    //                   (cl F2)*
    //
    // * the corresponding proof node is F2
    case PfRule::MODUS_PONENS:
    {
      Node vp1 = nm->mkNode(kind::SEXPR, d_cl, children[0].notNode(), res);

      return addAletheStep(
                 AletheRule::IMPLIES, vp1, vp1, {children[1]}, {}, *cdp)
             && addAletheStep(AletheRule::RESOLUTION,
                              res,
                              nm->mkNode(kind::SEXPR, d_cl, res),
                              {vp1, children[0]},
                              d_resPivots
                                  ? std::vector<Node>{children[0], d_false}
                                  : std::vector<Node>(),
                              *cdp);
    }
    // ======== Double negation elimination
    // See proof_rule.h for documentation on the NOT_NOT_ELIM rule. This comment
    // uses variable names as introduced there.
    //
    // ---------------------------------- NOT_NOT
    //  (VP1:(cl (not (not (not F))) F))           (P:(not (not F)))
    // ------------------------------------------------------------- RESOLUTION
    //                            (cl F)*
    //
    // * the corresponding proof node is F
    case PfRule::NOT_NOT_ELIM:
    {
      Node vp1 = nm->mkNode(kind::SEXPR, d_cl, children[0].notNode(), res);

      return addAletheStep(AletheRule::NOT_NOT, vp1, vp1, {}, {}, *cdp)
             && addAletheStep(AletheRule::RESOLUTION,
                              res,
                              nm->mkNode(kind::SEXPR, d_cl, res),
                              {vp1, children[0]},
                              d_resPivots
                                  ? std::vector<Node>{children[0], d_false}
                                  : std::vector<Node>(),
                              *cdp);
    }
    // ======== Contradiction
    // See proof_rule.h for documentation on the CONTRA rule. This
    // comment uses variable names as introduced there.
    //
    //  P1   P2
    // --------- RESOLUTION
    //   (cl)*
    //
    // * the corresponding proof node is false
    case PfRule::CONTRA:
    {
      return addAletheStep(AletheRule::RESOLUTION,
                           res,
                           nm->mkNode(kind::SEXPR, d_cl),
                           children,
                           d_resPivots ? std::vector<Node>{children[0], d_true}
                                       : std::vector<Node>(),
                           *cdp);
    }
    // ======== And elimination
    // This rule is translated according to the singleton pattern.
    case PfRule::AND_ELIM:
    {
      return addAletheStep(AletheRule::AND,
                           res,
                           nm->mkNode(kind::SEXPR, d_cl, res),
                           children,
                           {},
                           *cdp);
    }
    // ======== And introduction
    // See proof_rule.h for documentation on the AND_INTRO rule. This
    // comment uses variable names as introduced there.
    //
    //
    // ----- AND_NEG
    //  VP1            P1 ... Pn
    // -------------------------- RESOLUTION
    //   (cl (and F1 ... Fn))*
    //
    // VP1:(cl (and F1 ... Fn) (not F1) ... (not Fn))
    //
    // * the corresponding proof node is (and F1 ... Fn)
    case PfRule::AND_INTRO:
    {
      std::vector<Node> neg_Nodes = {d_cl, res};
      for (size_t i = 0, size = children.size(); i < size; i++)
      {
        neg_Nodes.push_back(children[i].notNode());
      }
      Node vp1 = nm->mkNode(kind::SEXPR, neg_Nodes);

      std::vector<Node> new_children = {vp1};
      new_children.insert(new_children.end(), children.begin(), children.end());
      std::vector<Node> newArgs;
      if (d_resPivots)
      {
        for (const Node& child : children)
        {
          newArgs.push_back(child);
          newArgs.push_back(d_false);
        }
      }
      return addAletheStep(AletheRule::AND_NEG, vp1, vp1, {}, {}, *cdp)
             && addAletheStep(AletheRule::RESOLUTION,
                              res,
                              nm->mkNode(kind::SEXPR, d_cl, res),
                              new_children,
                              newArgs,
                              *cdp);
    }
    // ======== Not Or elimination
    // This rule is translated according to the singleton pattern.
    case PfRule::NOT_OR_ELIM:
    {
      return addAletheStep(AletheRule::NOT_OR,
                           res,
                           nm->mkNode(kind::SEXPR, d_cl, res),
                           children,
                           {},
                           *cdp);
    }
    // ======== Implication elimination
    // This rule is translated according to the clause pattern.
    case PfRule::IMPLIES_ELIM:
    {
      return addAletheStepFromOr(AletheRule::IMPLIES, res, children, {}, *cdp);
    }
    // ======== Not Implication elimination version 1
    // This rule is translated according to the singleton pattern.
    case PfRule::NOT_IMPLIES_ELIM1:
    {
      return addAletheStep(AletheRule::NOT_IMPLIES1,
                           res,
                           nm->mkNode(kind::SEXPR, d_cl, res),
                           children,
                           {},
                           *cdp);
    }
    // ======== Not Implication elimination version 2
    // This rule is translated according to the singleton pattern.
    case PfRule::NOT_IMPLIES_ELIM2:
    {
      return addAletheStep(AletheRule::NOT_IMPLIES2,
                           res,
                           nm->mkNode(kind::SEXPR, d_cl, res),
                           children,
                           {},
                           *cdp);
    }
    // ======== Various elimination rules
    // The following rules are all translated according to the clause pattern.
    case PfRule::EQUIV_ELIM1:
    {
      return addAletheStepFromOr(AletheRule::EQUIV1, res, children, {}, *cdp);
    }
    case PfRule::EQUIV_ELIM2:
    {
      return addAletheStepFromOr(AletheRule::EQUIV2, res, children, {}, *cdp);
    }
    case PfRule::NOT_EQUIV_ELIM1:
    {
      return addAletheStepFromOr(
          AletheRule::NOT_EQUIV1, res, children, {}, *cdp);
    }
    case PfRule::NOT_EQUIV_ELIM2:
    {
      return addAletheStepFromOr(
          AletheRule::NOT_EQUIV2, res, children, {}, *cdp);
    }
    case PfRule::XOR_ELIM1:
    {
      return addAletheStepFromOr(AletheRule::XOR1, res, children, {}, *cdp);
    }
    case PfRule::XOR_ELIM2:
    {
      return addAletheStepFromOr(AletheRule::XOR2, res, children, {}, *cdp);
    }
    case PfRule::NOT_XOR_ELIM1:
    {
      return addAletheStepFromOr(AletheRule::NOT_XOR1, res, children, {}, *cdp);
    }
    case PfRule::NOT_XOR_ELIM2:
    {
      return addAletheStepFromOr(AletheRule::NOT_XOR2, res, children, {}, *cdp);
    }
    case PfRule::ITE_ELIM1:
    {
      return addAletheStepFromOr(AletheRule::ITE2, res, children, {}, *cdp);
    }
    case PfRule::ITE_ELIM2:
    {
      return addAletheStepFromOr(AletheRule::ITE1, res, children, {}, *cdp);
    }
    case PfRule::NOT_ITE_ELIM1:
    {
      return addAletheStepFromOr(AletheRule::NOT_ITE2, res, children, {}, *cdp);
    }
    case PfRule::NOT_ITE_ELIM2:
    {
      return addAletheStepFromOr(AletheRule::NOT_ITE1, res, children, {}, *cdp);
    }
    //================================================= De Morgan rules
    // ======== Not And
    // This rule is translated according to the clause pattern.
    case PfRule::NOT_AND:
    {
      return addAletheStepFromOr(AletheRule::NOT_AND, res, children, {}, *cdp);
    }

    //================================================= CNF rules
    // The following rules are all translated according to the clause pattern.
    case PfRule::CNF_AND_POS:
    {
      return addAletheStepFromOr(AletheRule::AND_POS, res, children, {}, *cdp);
    }
    case PfRule::CNF_AND_NEG:
    {
      return addAletheStepFromOr(AletheRule::AND_NEG, res, children, {}, *cdp);
    }
    case PfRule::CNF_OR_POS:
    {
      return addAletheStepFromOr(AletheRule::OR_POS, res, children, {}, *cdp);
    }
    case PfRule::CNF_OR_NEG:
    {
      return addAletheStepFromOr(AletheRule::OR_NEG, res, children, {}, *cdp);
    }
    case PfRule::CNF_IMPLIES_POS:
    {
      return addAletheStepFromOr(
          AletheRule::IMPLIES_POS, res, children, {}, *cdp);
    }
    case PfRule::CNF_IMPLIES_NEG1:
    {
      return addAletheStepFromOr(
          AletheRule::IMPLIES_NEG1, res, children, {}, *cdp);
    }
    case PfRule::CNF_IMPLIES_NEG2:
    {
      return addAletheStepFromOr(
          AletheRule::IMPLIES_NEG2, res, children, {}, *cdp);
    }
    case PfRule::CNF_EQUIV_POS1:
    {
      return addAletheStepFromOr(
          AletheRule::EQUIV_POS2, res, children, {}, *cdp);
    }
    case PfRule::CNF_EQUIV_POS2:
    {
      return addAletheStepFromOr(
          AletheRule::EQUIV_POS1, res, children, {}, *cdp);
    }
    case PfRule::CNF_EQUIV_NEG1:
    {
      return addAletheStepFromOr(
          AletheRule::EQUIV_NEG2, res, children, {}, *cdp);
    }
    case PfRule::CNF_EQUIV_NEG2:
    {
      return addAletheStepFromOr(
          AletheRule::EQUIV_NEG1, res, children, {}, *cdp);
    }
    case PfRule::CNF_XOR_POS1:
    {
      return addAletheStepFromOr(AletheRule::XOR_POS1, res, children, {}, *cdp);
    }
    case PfRule::CNF_XOR_POS2:
    {
      return addAletheStepFromOr(AletheRule::XOR_POS2, res, children, {}, *cdp);
    }
    case PfRule::CNF_XOR_NEG1:
    {
      return addAletheStepFromOr(AletheRule::XOR_NEG2, res, children, {}, *cdp);
    }
    case PfRule::CNF_XOR_NEG2:
    {
      return addAletheStepFromOr(AletheRule::XOR_NEG1, res, children, {}, *cdp);
    }
    case PfRule::CNF_ITE_POS1:
    {
      return addAletheStepFromOr(AletheRule::ITE_POS2, res, children, {}, *cdp);
    }
    case PfRule::CNF_ITE_POS2:
    {
      return addAletheStepFromOr(AletheRule::ITE_POS1, res, children, {}, *cdp);
    }
    case PfRule::CNF_ITE_NEG1:
    {
      return addAletheStepFromOr(AletheRule::ITE_NEG2, res, children, {}, *cdp);
    }
    case PfRule::CNF_ITE_NEG2:
    {
      return addAletheStepFromOr(AletheRule::ITE_NEG1, res, children, {}, *cdp);
    }
    // ======== CNF ITE Pos version 3
    //
    // ----- ITE_POS1            ----- ITE_POS2
    //  VP1                       VP2
    // ------------------------------- RESOLUTION
    //             VP3
    // ------------------------------- REORDERING
    //             VP4
    // ------------------------------- CONTRACTION
    //  (cl (not (ite C F1 F2)) F1 F2)
    //
    // VP1: (cl (not (ite C F1 F2)) C F2)
    // VP2: (cl (not (ite C F1 F2)) (not C) F1)
    // VP3: (cl (not (ite C F1 F2)) F2 (not (ite C F1 F2)) F1)
    // VP4: (cl (not (ite C F1 F2)) (not (ite C F1 F2)) F1 F2)
    //
    // * the corresponding proof node is (or (not (ite C F1 F2)) F1 F2)
    case PfRule::CNF_ITE_POS3:
    {
      Node vp1 = nm->mkNode(kind::SEXPR, {d_cl, res[0], args[0][0], res[2]});
      Node vp2 =
          nm->mkNode(kind::SEXPR, {d_cl, res[0], args[0][0].notNode(), res[1]});
      Node vp3 =
          nm->mkNode(kind::SEXPR, {d_cl, res[0], res[2], res[0], res[1]});
      Node vp4 =
          nm->mkNode(kind::SEXPR, {d_cl, res[0], res[0], res[1], res[2]});

      return addAletheStep(AletheRule::ITE_POS1, vp1, vp1, {}, {}, *cdp)
             && addAletheStep(AletheRule::ITE_POS2, vp2, vp2, {}, {}, *cdp)
             && addAletheStep(AletheRule::RESOLUTION,
                              vp3,
                              vp3,
                              {vp1, vp2},
                              d_resPivots
                                  ? std::vector<Node>{args[0][0], d_true}
                                  : std::vector<Node>(),
                              *cdp)
             && addAletheStep(AletheRule::REORDERING, vp4, vp4, {vp3}, {}, *cdp)
             && addAletheStepFromOr(
                 AletheRule::CONTRACTION, res, {vp4}, {}, *cdp);
    }
    // ======== CNF ITE Neg version 3
    //
    // ----- ITE_NEG1            ----- ITE_NEG2
    //  VP1                       VP2
    // ------------------------------- RESOLUTION
    //             VP3
    // ------------------------------- REORDERING
    //             VP4
    // ------------------------------- CONTRACTION
    //  (cl (ite C F1 F2) C (not F2))
    //
    // VP1: (cl (ite C F1 F2) C (not F2))
    // VP2: (cl (ite C F1 F2) (not C) (not F1))
    // VP3: (cl (ite C F1 F2) (not F2) (ite C F1 F2) (not F1))
    // VP4: (cl (ite C F1 F2) (ite C F1 F2) (not F1) (not F2))
    //
    // * the corresponding proof node is (or (ite C F1 F2) C (not F2))
    case PfRule::CNF_ITE_NEG3:
    {
      Node vp1 = nm->mkNode(kind::SEXPR, {d_cl, res[0], args[0][0], res[2]});
      Node vp2 =
          nm->mkNode(kind::SEXPR, {d_cl, res[0], args[0][0].notNode(), res[1]});
      Node vp3 =
          nm->mkNode(kind::SEXPR, {d_cl, res[0], res[2], res[0], res[1]});
      Node vp4 =
          nm->mkNode(kind::SEXPR, {d_cl, res[0], res[0], res[1], res[2]});

      return addAletheStep(AletheRule::ITE_NEG1, vp1, vp1, {}, {}, *cdp)
             && addAletheStep(AletheRule::ITE_NEG2, vp2, vp2, {}, {}, *cdp)
             && addAletheStep(AletheRule::RESOLUTION,
                              vp3,
                              vp3,
                              {vp1, vp2},
                              d_resPivots
                                  ? std::vector<Node>{args[0][0], d_true}
                                  : std::vector<Node>(),
                              *cdp)
             && addAletheStep(AletheRule::REORDERING, vp4, vp4, {vp3}, {}, *cdp)
             && addAletheStepFromOr(
                 AletheRule::CONTRACTION, res, {vp4}, {}, *cdp);
    }
    //================================================= Equality rules
    // The following rules are all translated according to the singleton
    // pattern.
    case PfRule::REFL:
    {
      return addAletheStep(AletheRule::REFL,
                           res,
                           nm->mkNode(kind::SEXPR, d_cl, res),
                           children,
                           {},
                           *cdp);
    }
    case PfRule::SYMM:
    {
      return addAletheStep(
          res.getKind() == kind::NOT ? AletheRule::NOT_SYMM : AletheRule::SYMM,
          res,
          nm->mkNode(kind::SEXPR, d_cl, res),
          children,
          {},
          *cdp);
    }
    case PfRule::TRANS:
    {
      return addAletheStep(AletheRule::TRANS,
                           res,
                           nm->mkNode(kind::SEXPR, d_cl, res),
                           children,
                           {},
                           *cdp);
    }
    // ======== Congruence
    // In the case that the kind of the function symbol f? is FORALL or
    // EXISTS, the cong rule needs to be converted into a bind rule. The first
    // n children will be refl rules, e.g. (= (v0 Int) (v0 Int)).
    //
    //  Let t1 = (BOUND_VARIABLE LIST (v1 A1) ... (vn An)) and s1 =
    //  (BOUND_VARIABLE LIST (v1 A1) ... (vn vn)).
    //
    //  ----- REFL ... ----- REFL
    //   VP1            VPn             P2
    //  --------------------------------------- bind,
    //                                          ((:= (v1 A1) v1) ...
    //                                          (:= (vn An) vn))
    //   (cl (= (forall ((v1 A1)...(vn An)) t2)
    //   (forall ((v1 B1)...(vn Bn)) s2)))**
    //
    //  VPi: (cl (= vi vi))*
    //
    //  * the corresponding proof node is (or (= vi vi))
    //
    // Otherwise, the rule follows the singleton pattern, i.e.:
    //
    //    P1 ... Pn
    //  -------------------------------------------------------- cong
    //   (cl (= (<kind> f? t1 ... tn) (<kind> f? s1 ... sn)))**
    //
    // ** the corresponding proof node is (= (<kind> f? t1 ... tn) (<kind> f?
    // s1 ... sn))
    case PfRule::CONG:
    {
      if (res[0].isClosure())
      {
        std::vector<Node> vpis;
        bool success = true;
        for (size_t i = 0, size = children[0][0].getNumChildren(); i < size;
             i++)
        {
          Node vpi = children[0][0][i].eqNode(children[0][1][i]);
          new_args.push_back(vpi);
          vpi = nm->mkNode(kind::SEXPR, d_cl, vpi);
          vpis.push_back(vpi);
          success &= addAletheStep(AletheRule::REFL, vpi, vpi, {}, {}, *cdp);
        }
        vpis.push_back(children[1]);
        return success
               && addAletheStep(AletheRule::ANCHOR_BIND,
                                res,
                                nm->mkNode(kind::SEXPR, d_cl, res),
                                vpis,
                                new_args,
                                *cdp);
      }
      return addAletheStep(AletheRule::CONG,
                           res,
                           nm->mkNode(kind::SEXPR, d_cl, res),
                           children,
                           {},
                           *cdp);
    }
    case PfRule::HO_CONG:
    {
      return addAletheStep(AletheRule::HO_CONG,
                           res,
                           nm->mkNode(kind::SEXPR, d_cl, res),
                           children,
                           {},
                           *cdp);
    }
    // ======== True intro
    //
    // ------------------------------- EQUIV_SIMPLIFY
    //  (VP1:(cl (= (= F true) F)))
    // ------------------------------- EQUIV2
    //  (VP2:(cl (= F true) (not F)))           P
    // -------------------------------------------- RESOLUTION
    //  (cl (= F true))*
    //
    // * the corresponding proof node is (= F true)
    case PfRule::TRUE_INTRO:
    {
      Node vp1 = nm->mkNode(kind::SEXPR, d_cl, res.eqNode(children[0]));
      Node vp2 = nm->mkNode(kind::SEXPR, d_cl, res, children[0].notNode());
      return addAletheStep(AletheRule::EQUIV_SIMPLIFY, vp1, vp1, {}, {}, *cdp)
             && addAletheStep(AletheRule::EQUIV2, vp2, vp2, {vp1}, {}, *cdp)
             && addAletheStep(AletheRule::RESOLUTION,
                              res,
                              nm->mkNode(kind::SEXPR, d_cl, res),
                              {vp2, children[0]},
                              d_resPivots
                                  ? std::vector<Node>{children[0], d_false}
                                  : std::vector<Node>(),
                              *cdp);
    }
    // ======== True elim
    //
    // ------------------------------- EQUIV_SIMPLIFY
    //  (VP1:(cl (= (= F true) F)))
    // ------------------------------- EQUIV1
    //  (VP2:(cl (not (= F true)) F))           P
    // -------------------------------------------- RESOLUTION
    //  (cl F)*
    //
    // * the corresponding proof node is F
    case PfRule::TRUE_ELIM:
    {
      Node vp1 = nm->mkNode(kind::SEXPR, d_cl, children[0].eqNode(res));
      Node vp2 = nm->mkNode(kind::SEXPR, d_cl, children[0].notNode(), res);
      return addAletheStep(AletheRule::EQUIV_SIMPLIFY, vp1, vp1, {}, {}, *cdp)
             && addAletheStep(AletheRule::EQUIV1, vp2, vp2, {vp1}, {}, *cdp)
             && addAletheStep(AletheRule::RESOLUTION,
                              res,
                              nm->mkNode(kind::SEXPR, d_cl, res),
                              {vp2, children[0]},
                              d_resPivots
                                  ? std::vector<Node>{children[0], d_false}
                                  : std::vector<Node>(),
                              *cdp);
    }
    // ======== False intro
    //
    // ----- EQUIV_SIMPLIFY
    //  VP1
    // ----- EQUIV2     ----- NOT_NOT
    //  VP2              VP3
    // ---------------------- RESOLUTION
    //          VP4                        P
    // -------------------------------------- RESOLUTION
    //          (cl (= F false))*
    //
    // VP1: (cl (= (= F false) (not F)))
    // VP2: (cl (= F false) (not (not F)))
    // VP3: (cl (not (not (not F))) F)
    // VP4: (cl (= F false) F)
    //
    // * the corresponding proof node is (= F false)
    case PfRule::FALSE_INTRO:
    {
      Node vp1 = nm->mkNode(kind::SEXPR, d_cl, res.eqNode(children[0]));
      Node vp2 = nm->mkNode(kind::SEXPR, d_cl, res, children[0].notNode());
      Node vp3 = nm->mkNode(
          kind::SEXPR, d_cl, children[0].notNode().notNode(), children[0][0]);
      Node vp4 = nm->mkNode(kind::SEXPR, d_cl, res, children[0][0]);

      return addAletheStep(AletheRule::EQUIV_SIMPLIFY, vp1, vp1, {}, {}, *cdp)
             && addAletheStep(AletheRule::EQUIV2, vp2, vp2, {vp1}, {}, *cdp)
             && addAletheStep(AletheRule::NOT_NOT, vp3, vp3, {}, {}, *cdp)
             && addAletheStep(
                 AletheRule::RESOLUTION,
                 vp4,
                 vp4,
                 {vp2, vp3},
                 d_resPivots ? std::vector<Node>{children[0].notNode(), d_true}
                             : std::vector<Node>(),
                 *cdp)
             && addAletheStep(AletheRule::RESOLUTION,
                              res,
                              nm->mkNode(kind::SEXPR, d_cl, res),
                              {vp4, children[0]},
                              d_resPivots
                                  ? std::vector<Node>{children[0][0], d_true}
                                  : std::vector<Node>(),
                              *cdp);
    }
    // ======== False elim
    //
    // ----- EQUIV_SIMPLIFY
    //  VP1
    // ----- EQUIV1
    //  VP2                P
    // ---------------------- RESOLUTION
    //     (cl (not F))*
    //
    // VP1: (cl (= (= F false) (not F)))
    // VP2: (cl (not (= F false)) (not F))
    // VP3: (cl (not (not (not F))) F)
    // VP4: (cl (= F false) F)
    //
    // * the corresponding proof node is (not F)
    case PfRule::FALSE_ELIM:
    {
      Node vp1 = nm->mkNode(kind::SEXPR, d_cl, children[0].eqNode(res));
      Node vp2 = nm->mkNode(kind::SEXPR, d_cl, children[0].notNode(), res);

      return addAletheStep(AletheRule::EQUIV_SIMPLIFY, vp1, vp1, {}, {}, *cdp)
             && addAletheStep(AletheRule::EQUIV1, vp2, vp2, {vp1}, {}, *cdp)
             && addAletheStep(AletheRule::RESOLUTION,
                              res,
                              nm->mkNode(kind::SEXPR, d_cl, res),
                              {vp2, children[0]},
                              d_resPivots
                                  ? std::vector<Node>{children[0], d_false}
                                  : std::vector<Node>(),
                              *cdp);
    }
    //================================================= Skolems rules
    // ======== Skolem intro
    // Since this rule just equates a term to its purification skolem, whose
    // conversion is the term itself, the converted conclusion is an equality
    // between the same terms.
    case PfRule::SKOLEM_INTRO:
    {
      return addAletheStep(AletheRule::REFL,
                           res,
                           nm->mkNode(kind::SEXPR, d_cl, res),
                           {},
                           {},
                           *cdp);
    }
    // ======== Replace term by its axiom definition
    // For now this introduces a hole. The processing in the future should
    // generate corresponding Alethe steps for each particular axiom for term
    // removal (for example for the ITE case).
    case PfRule::REMOVE_TERM_FORMULA_AXIOM:
    {
      return addAletheStep(AletheRule::HOLE,
                           res,
                           nm->mkNode(kind::SEXPR, d_cl, res),
                           {},
                           {},
                           *cdp);
    }
    // ======== Skolemize
    // See proof_rule.h for documentation on the SKOLEMIZE rule. This
    // comment uses variable names as introduced there.
    //
    // Either a positive existential or a negative forall is skolemized. First
    // step is to build the Alethe skolemization step which introduces a valid
    // equality:
    //
    //                      ---------------- REFL
    //                       (= F F*sigma')
    //  ----------------------------------------------- ANCHOR_SKO_EX, sigma_n
    //          (= (exists ((xn Tn)) F) F*sigma')
    // -----------------------------------------------
    //                       ...
    //  ----------------------------------------------- ANCHOR_SKO_EX, sigma_2
    //   (= (exists ((x2 T1) ... (xn Tn)) F) F*sigma')
    //  ----------------------------------------------- ANCHOR_SKO_EX, sigma_1
    //   (= (exists ((x1 T1) ... (xn Tn)) F) F*sigma')
    //
    // where sigma' is the cumulative substitution built from sigma1...sigma_n,
    // and each sigma_i replaces xi by the choice term (epsilon ((xi Ti))
    // (exists ((xi+1 Ti+1) ... (xn+1 Tn+1)) F)).
    //
    // Then, we apply the equivalence elimination reasoning to obtain F*sigma
    // from the premise:
    //
    //  ---------------- EQUIV_POS2
    //     VP1              (= (exists (...) F) F*sigma')       (exists (...) F)
    //  ------------------------------------------------------------- RESOLUTION
    //                           F*sigma'
    //
    // VP1 :
    //  (cl (not (= (exists (...) F) F*sigma')) (not (exists (...) F)) F*sigma')
    //
    // Note that F*sigma' is equivalent to F*sigma once its skolem terms are
    // lifted to choice terms by the node converter.
    //
    // The case for negative forall is analagous except the rules are
    // ANCHOR_SKO_FORALL and the one concluding the desired equivalence is
    // followed by a congruence step to wrap the equality terms under a
    // negation, i.e., (not ...).
    case PfRule::SKOLEMIZE:
    {
      AletheRule skoRule;
      bool isExists;
      Node quant, skolemized;
      Kind quantKind;
      if (children[0].getKind() == kind::EXISTS)
      {
        isExists = true;
        skoRule = AletheRule::ANCHOR_SKO_EX;
        quant = children[0];
        skolemized = res;
        quantKind = kind::EXISTS;
      }
      else
      {
        isExists = false;
        skoRule = AletheRule::ANCHOR_SKO_FORALL;
        quant = children[0][0];
        skolemized = res[0];
        quantKind = kind::FORALL;
      }
      // add rfl step for final replacement
      Node curPremise = nm->mkNode(
          kind::SEXPR, d_cl, d_anc.convert(quant[1].eqNode(skolemized)));
      addAletheStep(AletheRule::REFL, curPremise, curPremise, {}, {}, *cdp);
      std::vector<Node> bVars{quant[0].begin(), quant[0].end()};
      for (size_t size = quant[0].getNumChildren(), i = size; i > 0; --i)
      {
        // build i-th anchor step, whose argument will be the i-th variable
        // mapped to a choice term for that variable over the quantifier over
        // i+1-th to n-th variable over the quant body.
        Node ithBVars = nm->mkNode(
            kind::BOUND_VAR_LIST,
            std::vector<Node>{bVars.begin() + (size - i), bVars.end()});
        // What we are currently skolemizing is the quantifier (i-1)-th
        // variable. So we must take the suffix of variables from that one (note
        // that when i == 1 the suffix is all the variables)
        Node curSkolemizing =
            i == 1 ? quant : nm->mkNode(quantKind, ithBVars, quant[1]);
        // The choice term is for the (i-1)-th variable defined as the
        // quantifier with the suffix from the i-th variable. This is the same
        // as the term we skolemized in the previous iteration. Note that for
        // the last variable in the suffix this is what was used in the REFL
        // step. In either case, this is always the lhs of the equality in
        // curPremise (under the cl). Remember that when doing SKO_FORALL the
        // body of the choice is negated.
        Node ithChoice = nm->mkNode(
            kind::WITNESS,
            nm->mkNode(kind::BOUND_VAR_LIST, quant[0][i - 1]),
            isExists ? curPremise[1][0] : curPremise[1][0].notNode());
        Node conclusion =
            nm->mkNode(kind::SEXPR,
                       d_cl,
                       d_anc.convert(curSkolemizing.eqNode(skolemized)));
        addAletheStep(skoRule,
                      conclusion,
                      conclusion,
                      {curPremise},
                      {d_anc.convert(quant[0][i - 1].eqNode(ithChoice))},
                      *cdp);
        // update premise
        curPremise = conclusion;
      }
      // add congruence step with NOT for the forall case
      if (!isExists)
      {
        Node conclusion = nm->mkNode(
            kind::SEXPR,
            d_cl,
            (curPremise[1][0].notNode()).eqNode(curPremise[1][1].notNode()));
        addAletheStep(
            AletheRule::CONG, conclusion, conclusion, {curPremise}, {}, *cdp);
        curPremise = conclusion;
      }
      // now equality resolution reasoning
      Node vp1 = nm->mkNode(
          kind::SEXPR,
          {d_cl, curPremise[1].notNode(), children[0].notNode(), res});
      addAletheStep(AletheRule::EQUIV_POS2, vp1, vp1, {}, {}, *cdp);
      addAletheStep(
          AletheRule::RESOLUTION,
          res,
          nm->mkNode(kind::SEXPR, d_cl, res),
          {vp1, curPremise, children[0]},
          d_resPivots
              ? std::vector<Node>{curPremise[1], d_false, children[0], d_false}
              : std::vector<Node>(),
          *cdp);
      return true;
    }
    // ======== Bitvector
    //
    // ------------------------ BV_BITBLAST_STEP_BV<KIND>
    //  (cl (= t bitblast(t)))
    case PfRule::BV_BITBLAST_STEP:
    {
<<<<<<< HEAD
      Assert(s_bvKindToAletheRule.find(res[0].getKind())
             != s_bvKindToAletheRule.end())
          << "Bit-blasted kind " << res[0].getKind()
          << " not supported in Alethe post-processing. Conclusion:\n"
          << res;
      return addAletheStep(s_bvKindToAletheRule.at(res[0].getKind()),
=======
      // if the term being bitblasted is a variable or a nonbv term, then this
      // is a "bitblast var" step
      auto it = s_bvKindToAletheRule.find(res[0].getKind());
      return addAletheStep(it == s_bvKindToAletheRule.end()
                               ? AletheRule::BV_BITBLAST_STEP_VAR
                               : it->second,
>>>>>>> de213d51
                           res,
                           nm->mkNode(kind::SEXPR, d_cl, d_anc.convert(res)),
                           children,
                           {},
                           *cdp);
    }
    //================================================= Quantifiers rules
    // ======== Instantiate
    // See proof_rule.h for documentation on the INSTANTIATE rule. This
    // comment uses variable names as introduced there.
    //
    // ----- FORALL_INST, (= x1 t1) ... (= xn tn)
    //  VP1
    // ----- OR
    //  VP2              P
    // -------------------- RESOLUTION
    //     (cl F*sigma)^
    //
    // VP1: (cl (or (not (forall ((x1 T1) ... (xn Tn)) F*sigma)
    // VP2: (cl (not (forall ((x1 T1) ... (xn Tn)) F)) F*sigma)
    //
    // ^ the corresponding proof node is F*sigma
    case PfRule::INSTANTIATE:
    {
      for (size_t i = 0, size = children[0][0].getNumChildren(); i < size; i++)
      {
        new_args.push_back(children[0][0][i].eqNode(args[i]));
      }
      Node vp1 = nm->mkNode(
          kind::SEXPR, d_cl, nm->mkNode(kind::OR, children[0].notNode(), res));
      Node vp2 = nm->mkNode(kind::SEXPR, d_cl, children[0].notNode(), res);
      return addAletheStep(
                 AletheRule::FORALL_INST, vp1, vp1, {}, new_args, *cdp)
             && addAletheStep(AletheRule::OR, vp2, vp2, {vp1}, {}, *cdp)
             && addAletheStep(AletheRule::RESOLUTION,
                              res,
                              nm->mkNode(kind::SEXPR, d_cl, res),
                              {vp2, children[0]},
                              d_resPivots
                                  ? std::vector<Node>{children[0], d_false}
                                  : std::vector<Node>(),
                              *cdp);
    }
    // ======== Alpha Equivalence
    // See proof_rule.h for documentation on the ALPHA_EQUIV rule. This
    // comment uses variable names as introduced there.
    //
    // Let F = (forall ((y1 A1) ... (yn An)) G) and F*sigma = (forall ((z1 A1)
    // ... (zn An)) G*sigma)
    //
    //
    // -----    ----- REFL  ----- REFL
    //  VP1 .... VPn         VP
    // -------------------------- BIND, ((:= (y1 A1) z1) ... (:= (yn An) zn))
    //         (= F F*sigma)
    //
    // VPi: (cl (= yi zi))^
    // VP: (cl (= G G*sigma))
    //
    // ^ the corresponding proof node is F*sigma
    case PfRule::ALPHA_EQUIV:
    {
      // performance optimization
      // If y1 ... yn are mapped to y1 ... yn it suffices to use a refl step
      if (res[0].toString() == res[1].toString())
      {
        return addAletheStep(AletheRule::REFL,
                             res,
                             nm->mkNode(kind::SEXPR, d_cl, res),
                             {},
                             {},
                             *cdp);
      }

      std::vector<Node> new_children;
      bool success = true;
      for (size_t i = 1, size = args.size(); i < size; i++)
      {
        Node vpi = nm->mkNode(kind::SEXPR, d_cl, args[i]);
        new_children.push_back(vpi);
        success&& addAletheStep(AletheRule::REFL, vpi, vpi, {}, {}, *cdp);
      }
      Node vp = nm->mkNode(
          kind::SEXPR, d_cl, nm->mkNode(kind::EQUAL, res[0][1], res[1][1]));
      success&& addAletheStep(AletheRule::REFL, vp, vp, {}, {}, *cdp);
      new_children.push_back(vp);
      new_args.insert(new_args.begin(), args.begin() + 1, args.end());
      return success
             && addAletheStep(AletheRule::ANCHOR_BIND,
                              res,
                              nm->mkNode(kind::SEXPR, d_cl, res),
                              new_children,
                              new_args,
                              *cdp);
    }
    //================================================= Arithmetic rules
    // ======== Adding Scaled Inequalities
    //
    // -------------------------------------- LA_GENERIC
    // (cl (not P1) ... (not Pn) (>< t1 t2))              P1 ... Pn
    // ------------------------------------------------------------- RESOLUTION
    //  (cl (>< t1 t2))*
    //
    // * the corresponding proof node is (>< t1 t2)
    case PfRule::ARITH_SUM_UB:
    {
      // if the conclusion were an equality we'd need to phrase LA_GENERIC in
      // terms of disequalities, but ARITH_SUM_UB does not have equalities as
      // conclusions
      Assert(res.getKind() != kind::EQUAL);
      Node one = nm->mkConstInt(Rational(1));
      Node minusOne = nm->mkConstInt(Rational(-1));
      std::vector<Node> resArgs;
      std::vector<Node> resChildren;
      std::vector<Node> lits{d_cl};
      for (const Node& child : children)
      {
        lits.push_back(child.notNode());
        // equalities are multiplied by minus 1 rather than 1
        new_args.push_back(child.getKind() == kind::EQUAL ? minusOne : one);
        resArgs.push_back(child);
        resArgs.push_back(d_false);
      }
      lits.push_back(res);
      new_args.push_back(one);
      Node laGen = nm->mkNode(kind::SEXPR, lits);
      addAletheStep(AletheRule::LA_GENERIC, laGen, laGen, {}, new_args, *cdp);
      resChildren.push_back(laGen);
      resChildren.insert(resChildren.end(), children.begin(), children.end());
      return addAletheStep(AletheRule::RESOLUTION,
                           res,
                           nm->mkNode(kind::SEXPR, d_cl, res),
                           resChildren,
                           d_resPivots ? resArgs : std::vector<Node>(),
                           *cdp);
    }
    // Direct translation
    case PfRule::ARITH_MULT_POS:
    case PfRule::ARITH_MULT_NEG:
    {
      // We require the multiplicative factor to be a value
      Assert(args[0].isConst());
      return addAletheStep(id == PfRule::ARITH_MULT_POS
                               ? AletheRule::LA_MULT_POS
                               : AletheRule::LA_MULT_NEG,
                           res,
                           nm->mkNode(kind::SEXPR, d_cl, res),
                           children,
                           {},
                           *cdp);
    }
    // ======== Tightening Strict Integer Upper Bounds
    //
    // ----- LA_GENERIC, 1
    //  VP1                      P
    // ------------------------------------- RESOLUTION
    //  (cl (<= i greatestIntLessThan(c)))*
    //
    // VP1: (cl (not (< i c)) (<= i greatestIntLessThan(c)))
    //
    // * the corresponding proof node is (<= i greatestIntLessThan(c))
    case PfRule::INT_TIGHT_UB:
    {
      Node vp1 = nm->mkNode(kind::SEXPR, d_cl, children[0].notNode(), res);
      std::vector<Node> new_children = {vp1, children[0]};
      new_args.push_back(nm->mkConstInt(Rational(1)));
      new_args.push_back(nm->mkConstInt(Rational(1)));
      return addAletheStep(AletheRule::LA_GENERIC, vp1, vp1, {}, new_args, *cdp)
             && addAletheStep(AletheRule::RESOLUTION,
                              res,
                              nm->mkNode(kind::SEXPR, d_cl, res),
                              new_children,
                              d_resPivots
                                  ? std::vector<Node>{children[0], d_false}
                                  : std::vector<Node>(),
                              *cdp);
    }
    // ======== Tightening Strict Integer Lower Bounds
    //
    // ----- LA_GENERIC, 1
    //  VP1                      P
    // ------------------------------------- RESOLUTION
    //  (cl (>= i leastIntGreaterThan(c)))*
    //
    // VP1: (cl (not (> i c)) (>= i leastIntGreaterThan(c)))
    //
    // * the corresponding proof node is (>= i leastIntGreaterThan(c))
    case PfRule::INT_TIGHT_LB:
    {
      Node vp1 = nm->mkNode(kind::SEXPR, d_cl, children[0].notNode(), res);
      std::vector<Node> new_children = {vp1, children[0]};
      new_args.push_back(nm->mkConstInt(Rational(1)));
      new_args.push_back(nm->mkConstInt(Rational(1)));
      return addAletheStep(AletheRule::LA_GENERIC, vp1, vp1, {}, new_args, *cdp)
             && addAletheStep(AletheRule::RESOLUTION,
                              res,
                              nm->mkNode(kind::SEXPR, d_cl, res),
                              new_children,
                              d_resPivots
                                  ? std::vector<Node>{children[0], d_false}
                                  : std::vector<Node>(),
                              *cdp);
    }
    // ======== Trichotomy of the reals
    // See proof_rule.h for documentation on the ARITH_TRICHOTOMY rule. This
    // comment uses variable names as introduced there.
    //
    // If C = (= x c) or C = (> x c) pre-processing has to transform (>= x c)
    // into (<= c x)
    //
    // ------------------------------------------------------ LA_DISEQUALITY
    //  (VP1: (cl (or (= x c) (not (<= x c)) (not (<= c x)))))
    // -------------------------------------------------------- OR
    //  (VP2: (cl (= x c) (not (<= x c)) (not (<= c x))))
    //
    // If C = (> x c) or C = (< x c) post-processing has to be added. In these
    // cases resolution on VP2 A B yields (not (<=x c)) or (not (<= c x)) and
    // comp_simplify is used to transform it into C. Otherwise,
    //
    //  VP2   A   B
    // ---------------- RESOLUTION
    //  (cl C)*
    //
    // * the corresponding proof node is C
    case PfRule::ARITH_TRICHOTOMY:
    {
      bool success = true;
      Node equal, lesser, greater;

      Kind k = res.getKind();
      if (k == kind::EQUAL)
      {
        equal = res;
        if (children[0].getKind() == kind::LEQ)
        {
          greater = children[0];
          lesser = children[1];
        }
        else
        {
          greater = children[1];
          lesser = children[0];
        }
      }
      // Add case where res is not =
      else if (res.getKind() == kind::GT)
      {
        greater = res;
        if (children[0].getKind() == kind::NOT)
        {
          equal = children[0];
          lesser = children[1];
        }
        else
        {
          equal = children[1];
          lesser = children[0];
        }
      }
      else
      {
        lesser = res;
        if (children[0].getKind() == kind::NOT)
        {
          equal = children[0];
          greater = children[1];
        }
        else
        {
          equal = children[1];
          greater = children[0];
        }
      }

      Node x, c;
      if (equal.getKind() == kind::NOT)
      {
        x = equal[0][0];
        c = equal[0][1];
      }
      else
      {
        x = equal[0];
        c = equal[1];
      }
      Node vp_child1 = children[0], vp_child2 = children[1];

      // Preprocessing
      if (res == equal || res == greater)
      {  // C = (= x c) or C = (> x c)
        // lesser = (>= x c)
        Node vpc2 = nm->mkNode(
            kind::SEXPR,
            d_cl,
            nm->mkNode(kind::GEQ, x, c).eqNode(nm->mkNode(kind::LEQ, c, x)));
        // (cl (= (>= x c) (<= c x)))
        Node vpc1 = nm->mkNode(kind::SEXPR,
                               {d_cl,
                                vpc2[1].notNode(),
                                nm->mkNode(kind::GEQ, x, c).notNode(),
                                nm->mkNode(kind::LEQ, c, x)});
        // (cl (not(= (>= x c) (<= c x))) (not (>= x c)) (<= c x))
        vp_child1 = nm->mkNode(
            kind::SEXPR, d_cl, nm->mkNode(kind::LEQ, c, x));  // (cl (<= c x))

        success &=
            addAletheStep(AletheRule::EQUIV_POS2, vpc1, vpc1, {}, {}, *cdp)
            && addAletheStep(
                AletheRule::COMP_SIMPLIFY, vpc2, vpc2, {}, {}, *cdp)
            && addAletheStep(
                AletheRule::RESOLUTION,
                vp_child1,
                vp_child1,
                {vpc1, vpc2, lesser},
                d_resPivots
                    ? std::vector<Node>{vpc2[1], d_false, lesser, d_false}
                    : std::vector<Node>(),
                *cdp);
        // greater = (<= x c) or greater = (not (= x c)) -> no preprocessing
        // necessary
        vp_child2 = res == equal ? greater : equal;
      }

      // Process
      Node vp1 = nm->mkNode(kind::SEXPR,
                            d_cl,
                            nm->mkNode(kind::OR,
                                       nm->mkNode(kind::EQUAL, x, c),
                                       nm->mkNode(kind::LEQ, x, c).notNode(),
                                       nm->mkNode(kind::LEQ, c, x).notNode()));
      // (cl (or (= x c) (not (<= x c)) (not (<= c x))))
      Node vp2 = nm->mkNode(kind::SEXPR,
                            {d_cl,
                             nm->mkNode(kind::EQUAL, x, c),
                             nm->mkNode(kind::LEQ, x, c).notNode(),
                             nm->mkNode(kind::LEQ, c, x).notNode()});
      // (cl (= x c) (not (<= x c)) (not (<= c x)))
      success &=
          addAletheStep(AletheRule::LA_DISEQUALITY, vp1, vp1, {}, {}, *cdp)
          && addAletheStep(AletheRule::OR, vp2, vp2, {vp1}, {}, *cdp);

      // Postprocessing
      if (res == equal)
      {  // no postprocessing necessary
        return success
               && addAletheStep(
                   AletheRule::RESOLUTION,
                   res,
                   nm->mkNode(kind::SEXPR, d_cl, res),
                   {vp2, vp_child1, vp_child2},
                   d_resPivots
                       ? std::vector<Node>{vp_child1[1],
                                           d_false,
                                           // note that vp_child2 is not a
                                           // clause, so it is itself the pivot
                                           vp_child2,
                                           d_false}
                       : std::vector<Node>(),
                   *cdp);
      }
      if (res == greater)
      {  // have (not (<= x c)) but result should be (> x c)
        Node vp3 = nm->mkNode(
            kind::SEXPR,
            d_cl,
            nm->mkNode(kind::LEQ, x, c).notNode());  // (cl (not (<= x c)))
        Node vp4 = nm->mkNode(
            kind::SEXPR,
            {d_cl,
             nm->mkNode(kind::EQUAL,
                        nm->mkNode(kind::GT, x, c),
                        nm->mkNode(kind::LEQ, x, c).notNode())
                 .notNode(),
             nm->mkNode(kind::GT, x, c),
             nm->mkNode(kind::LEQ, x, c)
                 .notNode()
                 .notNode()});  // (cl (not(= (> x c) (not (<= x c)))) (> x c)
                                // (not (not (<= x c))))
        Node vp5 =
            nm->mkNode(kind::SEXPR,
                       d_cl,
                       nm->mkNode(kind::GT, x, c)
                           .eqNode(nm->mkNode(kind::LEQ, x, c).notNode()));
        // (cl (= (> x c) (not (<= x c))))

        return success
               && addAletheStep(AletheRule::RESOLUTION,
                                vp3,
                                vp3,
                                {vp2, vp_child1, vp_child2},
                                d_resPivots ? std::vector<Node>{vp_child1[1],
                                                                d_false,
                                                                vp_child2[0],
                                                                d_true}
                                            : std::vector<Node>(),
                                *cdp)
               && addAletheStep(AletheRule::EQUIV_POS1, vp4, vp4, {}, {}, *cdp)
               && addAletheStep(
                   AletheRule::COMP_SIMPLIFY, vp5, vp5, {}, {}, *cdp)
               && addAletheStep(
                   AletheRule::RESOLUTION,
                   res,
                   nm->mkNode(kind::SEXPR, d_cl, res),
                   {vp3, vp4, vp5},
                   d_resPivots
                       ? std::vector<Node>{vp3[1], d_true, vp5[1], d_false}
                       : std::vector<Node>(),
                   *cdp);
      }
      // have (not (<= c x)) but result should be (< x c)
      Node vp3 = nm->mkNode(
          kind::SEXPR,
          d_cl,
          nm->mkNode(kind::LEQ, c, x).notNode());  // (cl (not (<= c x)))
      Node vp4 =
          nm->mkNode(kind::SEXPR,
                     {d_cl,
                      nm->mkNode(kind::LT, x, c)
                          .eqNode(nm->mkNode(kind::LEQ, c, x).notNode())
                          .notNode(),
                      nm->mkNode(kind::LT, x, c),
                      nm->mkNode(kind::LEQ, c, x)
                          .notNode()
                          .notNode()});  // (cl (not(= (< x c) (not (<= c x))))
                                         // (< x c) (not (not (<= c x))))
      Node vp5 = nm->mkNode(
          kind::SEXPR,
          d_cl,
          nm->mkNode(kind::LT, x, c)
              .eqNode(nm->mkNode(kind::LEQ, c, x)
                          .notNode()));  // (cl (= (< x c) (not (<= c x))))
      return success
             && addAletheStep(AletheRule::RESOLUTION,
                              vp3,
                              vp3,
                              {vp2, vp_child1, vp_child2},
                              d_resPivots ? std::vector<Node>{vp_child1,
                                                              d_false,
                                                              vp_child2[0],
                                                              d_true}
                                          : std::vector<Node>(),
                              *cdp)
             && addAletheStep(AletheRule::EQUIV_POS1, vp4, vp4, {}, {}, *cdp)
             && addAletheStep(AletheRule::COMP_SIMPLIFY, vp5, vp5, {}, {}, *cdp)
             && addAletheStep(
                 AletheRule::RESOLUTION,
                 res,
                 nm->mkNode(kind::SEXPR, d_cl, res),
                 {vp3, vp4, vp5},
                 d_resPivots
                     ? std::vector<Node>{vp3[1], d_true, vp5[1], d_false}
                     : std::vector<Node>(),
                 *cdp);
    }
    default:
    {
      Trace("alethe-proof")
          << "... rule not translated yet " << id << " / " << res << " "
          << children << " " << args << std::endl;
      std::stringstream ss;
      ss << id;
      Node newVar = nm->mkBoundVar(ss.str(), nm->sExprType());
      std::vector<Node> newArgs{newVar};
      newArgs.insert(newArgs.end(), args.begin(), args.end());
      return addAletheStep(AletheRule::HOLE,
                           res,
                           nm->mkNode(kind::SEXPR, d_cl, res),
                           children,
                           newArgs,
                           *cdp);
    }
      Trace("alethe-proof")
          << "... error translating rule " << id << " / " << res << " "
          << children << " " << args << std::endl;
      return false;
  }

  Trace("alethe-proof") << "... error translating rule " << id << " / " << res
                        << " " << children << " " << args << std::endl;
  return false;
}

bool AletheProofPostprocessCallback::maybeReplacePremiseProof(Node premise,
                                                              CDProof* cdp)
{
  // This method is called only when the premise is used as a singleton
  // clause. If its proof however concludes a non-singleton clause it'll fail
  // the test below and we must change its proof.
  std::shared_ptr<ProofNode> premisePf = cdp->getProofFor(premise);
  Node premisePfConclusion = premisePf->getArguments()[2];
  if (premisePfConclusion.getNumChildren() <= 2
      || premisePfConclusion[0] != d_cl)
  {
    return false;
  }
  // If this resolution child is used as a singleton OR but the rule
  // justifying it concludes a clause, then we are necessarily in this
  // scenario:
  //
  // (or t1 ... tn)
  // -------------- OR
  // (cl t1 ... tn)
  // ---------------- FACTORING/REORDERING
  // (cl t1' ... tn')
  //
  // where what is used in the resolution is actually (or t1' ... tn').
  //
  // This happens when (or t1' ... tn') has been added to the SAT solver as
  // a literal as well, and its node clashed with the conclusion of the
  // FACTORING/REORDERING step.
  //
  // The solution is to *not* use FACTORING/REORDERING (which in Alethe
  // operate on clauses) but generate a proof to obtain (via rewriting) the
  // expected node (or t1' ... tn') from the original node (or t1 ... tn).
  NodeManager* nm = NodeManager::currentNM();
  Trace("alethe-proof") << "\n";
  CVC5_UNUSED AletheRule premisePfRule =
      getAletheRule(premisePf->getArguments()[0]);
  CVC5_UNUSED AletheRule premiseChildPfRule =
      getAletheRule(premisePf->getChildren()[0]->getArguments()[0]);
  Assert((premisePfRule == AletheRule::CONTRACTION
          || premisePfRule == AletheRule::REORDERING)
         && premiseChildPfRule == AletheRule::OR);
  // get great grand child
  std::shared_ptr<ProofNode> premiseChildPf =
      premisePf->getChildren()[0]->getChildren()[0];
  Node premiseChildConclusion = premiseChildPf->getResult();
  // Note that we need to add this proof node explicitly (i.e., as an ASSUME
  // step) to cdp because cdp does not have a step for
  // premiseChildConclusion. Rather it is only present in cdp as a descendant of
  // premisePf (which is in cdp), so if premisePf is to be lost, then so will
  // premiseChildPf. By adding the ASSUME step for premiseChildConclusion, a
  // step will be present in cdp connecting premiseChildConclusion to
  // premiseChildPf (since by default adding an ASSUME step will not rewrite an
  // existing proof for a node).
  addAletheStep(AletheRule::ASSUME,
                premiseChildConclusion,
                premiseChildConclusion,
                {},
                {},
                *cdp);
  // equate it to what we expect, use equiv elim and resolution to
  // obtain a proof the expected
  Node equiv = premiseChildConclusion.eqNode(premise);
  addAletheStep(AletheRule::ALL_SIMPLIFY,
                equiv,
                nm->mkNode(kind::SEXPR, d_cl, equiv),
                {},
                {},
                *cdp);
  Node equivElim = nm->mkNode(
      kind::SEXPR,
      {d_cl, equiv.notNode(), premiseChildConclusion.notNode(), premise});
  addAletheStep(AletheRule::EQUIV_POS2, equivElim, equivElim, {}, {}, *cdp);
  Node newPremise = nm->mkNode(kind::SEXPR, d_cl, premise);
  addAletheStep(
      AletheRule::RESOLUTION,
      newPremise,
      newPremise,
      {equivElim, equiv, premiseChildConclusion},
      d_resPivots
          ? std::vector<Node>{equiv, d_false, premiseChildConclusion, d_false}
          : std::vector<Node>(),
      *cdp);
  Trace("alethe-proof") << "Reverted handling as a clause for converting "
                        << premiseChildConclusion << " into " << premise
                        << std::endl;
  return true;
}

// Adds an OR rule to the premises of a step if the premise is not a clause and
// should not be a singleton. Since CONTRACTION and REORDERING always take
// non-singletons, this function adds an OR step to their premise if it was
// formerly printed as (cl (or F1 ... Fn)). For resolution, it is necessary to
// check all children to find out whether they're singleton before determining
// if they are already printed correctly.
bool AletheProofPostprocessCallback::updatePost(
    Node res,
    PfRule id,
    const std::vector<Node>& children,
    const std::vector<Node>& args,
    CDProof* cdp)
{
  NodeManager* nm = NodeManager::currentNM();
  AletheRule rule = getAletheRule(args[0]);
  Trace("alethe-proof") << "...Alethe post-update " << rule << " / " << res
                        << " / args: " << args << std::endl;
  switch (rule)
  {
    // In the case of a resolution rule the rule might originally have been a
    // cvc5 RESOLUTION or CHAIN_RESOLUTION rule, it is possible
    // that one of the children was printed as (cl (or F1 ... Fn)) but used as
    // (cl F1 ... Fn). However, from the pivot of the
    // resolution step for the child we can determine an additional OR step is
    // necessary to convert (cl (or ...)) to (cl ...).
    case AletheRule::RESOLUTION_OR:
    {
      // if we do not have pivots, we can't compute easily, so we do not try.
      // This should only be the case if this proof node was previously updated
      // and we are not printing pivots.
      if (args.size() < 4)
      {
        return false;
      }
      std::vector<Node> newChildren = children;
      bool hasUpdated = false;

      // Note that we will have inverted the order of polarity/pivot.
      size_t polIdx, pivIdx;
      polIdx = 4;
      pivIdx = 3;
      // The first child is used as a non-singleton clause if it is not equal
      // to its pivot L_1. Since it's the first clause in the resolution it can
      // only be equal to the pivot in the case the polarity is true.
      if (children[0].getKind() == kind::OR
          && (args[polIdx] != d_true || args[pivIdx] != children[0]))
      {
        std::shared_ptr<ProofNode> childPf = cdp->getProofFor(children[0]);
        Node childConclusion = childPf->getArguments()[2];
        AletheRule childRule = getAletheRule(childPf->getArguments()[0]);
        // if child conclusion is of the form (sexpr cl (or ...)), then we need
        // to add an OR step, since this child must not be a singleton
        if ((childConclusion.getNumChildren() == 2 && childConclusion[0] == d_cl
             && childConclusion[1].getKind() == kind::OR)
            || (childRule == AletheRule::ASSUME
                && childConclusion.getKind() == kind::OR))
        {
          hasUpdated = true;
          // Add or step
          std::vector<Node> subterms{d_cl};
          if (childRule == AletheRule::ASSUME)
          {
            subterms.insert(
                subterms.end(), childConclusion.begin(), childConclusion.end());
          }
          else
          {
            subterms.insert(subterms.end(),
                            childConclusion[1].begin(),
                            childConclusion[1].end());
          }
          Node newConclusion = nm->mkNode(kind::SEXPR, subterms);
          addAletheStep(AletheRule::OR,
                        newConclusion,
                        newConclusion,
                        {children[0]},
                        {},
                        *cdp);
          newChildren[0] = newConclusion;
          Trace("alethe-proof") << "Added OR step for " << childConclusion
                                << " / " << newConclusion << std::endl;
        }
      }
      // The premise is used a singleton clause. We must guarantee that its
      // proof indeed concludes a singleton clause.
      else if (children[0].getKind() == kind::OR)
      {
        Assert(args[polIdx] == d_true && args[pivIdx] == children[0]);
        if (maybeReplacePremiseProof(children[0], cdp))
        {
          hasUpdated = true;
          newChildren[0] = nm->mkNode(kind::SEXPR, d_cl, children[0]);
        }
      }
      // For all other children C_i the procedure is similar. There is however a
      // key difference in the choice of the pivot element which is now the
      // L_{i-1}, i.e. the pivot of the child with the result of the i-1
      // resolution steps between the children before it. Therefore, if the
      // policy id_{i-1} is true, the pivot has to appear negated in the child
      // in which case it should not be a (cl (or F1 ... Fn)) node. The same is
      // true if it isn't the pivot element.
      for (std::size_t i = 1, size = children.size(); i < size; ++i)
      {
        polIdx = 2 * (i - 1) + 3 + 1;
        pivIdx = 2 * (i - 1) + 3;
        if (children[i].getKind() == kind::OR
            && (args[polIdx] != d_false || args[pivIdx] != children[i]))
        {
          // the arguments will have been converted to witness form already, so
          // we also check whether after conversion the child is still not the
          // same (in the case where we'd need to have them different)
          if (args[polIdx] == d_false
              && args[pivIdx] == d_anc.convert(children[i]))
          {
            continue;
          }
          std::shared_ptr<ProofNode> childPf = cdp->getProofFor(children[i]);
          Node childConclusion = childPf->getArguments()[2];
          AletheRule childRule = getAletheRule(childPf->getArguments()[0]);
          // Add or step
          if ((childConclusion.getNumChildren() == 2
               && childConclusion[0] == d_cl
               && childConclusion[1].getKind() == kind::OR)
              || (childRule == AletheRule::ASSUME
                  && childConclusion.getKind() == kind::OR))
          {
            hasUpdated = true;
            std::vector<Node> lits{d_cl};
            if (childRule == AletheRule::ASSUME)
            {
              lits.insert(
                  lits.end(), childConclusion.begin(), childConclusion.end());
            }
            else
            {
              lits.insert(lits.end(),
                          childConclusion[1].begin(),
                          childConclusion[1].end());
            }
            Node conclusion = nm->mkNode(kind::SEXPR, lits);
            addAletheStep(AletheRule::OR,
                          conclusion,
                          conclusion,
                          {children[i]},
                          {},
                          *cdp);
            newChildren[i] = conclusion;
            Trace("alethe-proof") << "Added OR step for " << childConclusion
                                  << " / " << conclusion << std::endl;
          }
        }
        // As for the first premise, we need to handle the case in which the
        // premise is a singleton but the rule concluding it yields a clause.
        else if (children[i].getKind() == kind::OR)
        {
          Assert(args[polIdx] == d_false && args[pivIdx] == children[i]);
          if (maybeReplacePremiseProof(children[i], cdp))
          {
            hasUpdated = true;
            newChildren[i] = nm->mkNode(kind::SEXPR, d_cl, children[i]);
          }
        }
      }
      if (hasUpdated || !d_resPivots)
      {
        Trace("alethe-proof")
            << "... update alethe step in finalizer " << res << " "
            << newChildren << " / " << args << std::endl;
        cdp->addStep(res,
                     PfRule::ALETHE_RULE,
                     newChildren,
                     d_resPivots
                         ? args
                         : std::vector<Node>{args.begin(), args.begin() + 3});
        return true;
      }
      Trace("alethe-proof") << "... no update\n";
      return false;
    }
    // A application of the FACTORING rule:
    //
    // (or a a b)
    // ---------- FACTORING
    //  (or a b)
    //
    // might be translated during pre-visit (update) to:
    //
    // (or (cl a a b))*
    // ---------------- CONTRACTION
    //  (cl a b)**
    //
    // In this post-visit an additional OR step is added in that case:
    //
    // (cl (or a a b))*
    // ---------------- OR
    // (cl a a b)
    // ---------------- CONTRACTION
    // (cl a b)**
    //
    // * the corresponding proof node is (or a a b)
    // ** the corresponding proof node is (or a b)
    //
    // The process is analogous for REORDERING.
    case AletheRule::REORDERING:
    case AletheRule::CONTRACTION:
    {
      std::shared_ptr<ProofNode> childPf = cdp->getProofFor(children[0]);
      Node childConclusion = childPf->getArguments()[2];
      AletheRule childRule = getAletheRule(childPf->getArguments()[0]);
      if ((childConclusion.getNumChildren() == 2 && childConclusion[0] == d_cl
           && childConclusion[1].getKind() == kind::OR)
          || (childRule == AletheRule::ASSUME
              && childConclusion.getKind() == kind::OR))
      {
        // Add or step for child
        std::vector<Node> subterms{d_cl};
        if (getAletheRule(childPf->getArguments()[0]) == AletheRule::ASSUME)
        {
          subterms.insert(
              subterms.end(), childConclusion.begin(), childConclusion.end());
        }
        else
        {
          subterms.insert(subterms.end(),
                          childConclusion[1].begin(),
                          childConclusion[1].end());
        }
        Node newChild = nm->mkNode(kind::SEXPR, subterms);
        addAletheStep(
            AletheRule::OR, newChild, newChild, {children[0]}, {}, *cdp);
        Trace("alethe-proof")
            << "Added OR step in finalizer to child " << childConclusion
            << " / " << newChild << std::endl;
        // update res step
        cdp->addStep(res, PfRule::ALETHE_RULE, {newChild}, args);
        return true;
      }
      Trace("alethe-proof") << "... no update\n";
      return false;
    }
    default:
    {
      Trace("alethe-proof") << "... no update\n";
      return false;
    }
  }
  Trace("alethe-proof") << "... no update\n";
  return false;
}

// If the second-last step of the proof was:
//
// Children:  (P1:C1) ... (Pn:Cn)
// Arguments: (AletheRule::VRULE,false,(cl false))
// ---------------------
// Conclusion: (false)
//
// In Alethe:
//
//  P1 ... Pn
// ------------------- VRULE   ---------------------- FALSE
//  (VP1:(cl false))*           (VP2:(cl (not true)))
// -------------------------------------------------- RESOLUTION
//                       (cl)**
//
// *  the corresponding proof node is ((false))
// ** the corresponding proof node is (false)

//
// This method also handles the case where the internal proof is "empty", i.e.,
// it consists only of "false" as an assumption.
bool AletheProofPostprocessCallback::finalStep(Node res,
                                               PfRule id,
                                               std::vector<Node>& children,
                                               const std::vector<Node>& args,
                                               CDProof* cdp)
{
  NodeManager* nm = NodeManager::currentNM();
  std::shared_ptr<ProofNode> childPf = cdp->getProofFor(children[0]);

  // convert inner proof, i.e., children[0], if its conclusion is (cl false) or
  // if it's a false assumption
  if (childPf->getRule() == PfRule::ALETHE_RULE
      && ((childPf->getArguments()[2].getNumChildren() == 2
           && childPf->getArguments()[2][1] == d_false)
          || childPf->getArguments()[2] == d_false))
  {
    Node notFalse =
        nm->mkNode(kind::SEXPR, d_cl, d_false.notNode());  // (cl (not false))
    Node newChild = nm->mkNode(kind::SEXPR, d_cl);  // (cl)

    addAletheStep(AletheRule::FALSE, notFalse, notFalse, {}, {}, *cdp);
    addAletheStep(
        AletheRule::RESOLUTION,
        newChild,
        newChild,
        {children[0], notFalse},
        d_resPivots ? std::vector<Node>{d_false, d_true} : std::vector<Node>(),
        *cdp);
    children[0] = newChild;
  }

  // Sanitize original assumptions and create a placeholder proof step to hold
  // them.
  Assert(id == PfRule::SCOPE);
  std::vector<Node> sanitizedArgs{
      nm->mkConstInt(static_cast<uint32_t>(AletheRule::UNDEFINED)), res, res};
  for (const Node& arg : args)
  {
    sanitizedArgs.push_back(d_anc.convert(arg, false));
  }
  return cdp->addStep(res, PfRule::ALETHE_RULE, children, sanitizedArgs);
}

bool AletheProofPostprocessCallback::addAletheStep(
    AletheRule rule,
    Node res,
    Node conclusion,
    const std::vector<Node>& children,
    const std::vector<Node>& args,
    CDProof& cdp)
{
  std::vector<Node> newArgs{NodeManager::currentNM()->mkConstInt(
      Rational(static_cast<uint32_t>(rule)))};
  newArgs.push_back(res);
  newArgs.push_back(d_anc.convert(conclusion));
  for (const Node& arg : args)
  {
    newArgs.push_back(d_anc.convert(arg));
  }
  Trace("alethe-proof") << "... add alethe step " << res << " / " << conclusion
                        << " " << rule << " " << children << " / " << newArgs
                        << std::endl;
  return cdp.addStep(res, PfRule::ALETHE_RULE, children, newArgs);
}

bool AletheProofPostprocessCallback::addAletheStepFromOr(
    AletheRule rule,
    Node res,
    const std::vector<Node>& children,
    const std::vector<Node>& args,
    CDProof& cdp)
{
  std::vector<Node> subterms = {d_cl};
  subterms.insert(subterms.end(), res.begin(), res.end());
  Node conclusion = NodeManager::currentNM()->mkNode(kind::SEXPR, subterms);
  return addAletheStep(rule, res, conclusion, children, args, cdp);
}

AletheProofPostprocess::AletheProofPostprocess(Env& env,
                                               AletheNodeConverter& anc,
                                               bool resPivots)
    : EnvObj(env), d_cb(env, anc, resPivots)
{
}

AletheProofPostprocess::~AletheProofPostprocess() {}

void AletheProofPostprocess::process(std::shared_ptr<ProofNode> pf)
{
  // first two nodes are scopes for definitions and other assumptions. We
  // process only the internal proof node. And we merge these two scopes
  Assert(pf->getRule() == PfRule::SCOPE
         && pf->getChildren()[0]->getRule() == PfRule::SCOPE);
  std::shared_ptr<ProofNode> definitionsScope = pf;
  std::shared_ptr<ProofNode> assumptionsScope = pf->getChildren()[0];
  std::shared_ptr<ProofNode> internalProof = assumptionsScope->getChildren()[0];
  // Translate proof node
  ProofNodeUpdater updater(d_env, d_cb, false, false);
  updater.process(internalProof);

  // In the Alethe proof format the final step has to be (cl). However, after
  // the translation it might be (cl false). In that case additional steps are
  // required.
  // The function has the additional purpose of sanitizing the attributes of the
  // outer SCOPEs
  CDProof cpf(
      d_env, nullptr, "AletheProofPostProcess::finalStep::CDProof", true);
  std::vector<Node> ccn{internalProof->getResult()};
  cpf.addProof(internalProof);
  std::vector<Node> args{definitionsScope->getArguments().begin(),
                         definitionsScope->getArguments().end()};
  args.insert(args.end(),
              assumptionsScope->getArguments().begin(),
              assumptionsScope->getArguments().end());
  if (d_cb.finalStep(
          definitionsScope->getResult(), PfRule::SCOPE, ccn, args, &cpf))
  {
    std::shared_ptr<ProofNode> npn =
        cpf.getProofFor(definitionsScope->getResult());

    // then, update the original proof node based on this one
    Trace("pf-process-debug") << "Update node..." << std::endl;
    d_env.getProofNodeManager()->updateNode(pf.get(), npn.get());
    Trace("pf-process-debug") << "...update node finished." << std::endl;
  }
}

}  // namespace proof
}  // namespace cvc5::internal<|MERGE_RESOLUTION|>--- conflicted
+++ resolved
@@ -48,7 +48,6 @@
   {kind::BITVECTOR_MULT, AletheRule::BV_BITBLAST_STEP_BVMULT},
   {kind::BITVECTOR_CONCAT, AletheRule::BV_BITBLAST_STEP_CONCAT},
   {kind::CONST_BITVECTOR, AletheRule::BV_BITBLAST_STEP_CONST},
-  {kind::SKOLEM, AletheRule::BV_BITBLAST_STEP_CONST},
   {kind::BITVECTOR_EXTRACT, AletheRule::BV_BITBLAST_STEP_EXTRACT},
   {kind::EQUAL, AletheRule::BV_BITBLAST_STEP_BVEQUAL},
   // TODO add support
@@ -1519,21 +1518,12 @@
     //  (cl (= t bitblast(t)))
     case PfRule::BV_BITBLAST_STEP:
     {
-<<<<<<< HEAD
-      Assert(s_bvKindToAletheRule.find(res[0].getKind())
-             != s_bvKindToAletheRule.end())
-          << "Bit-blasted kind " << res[0].getKind()
-          << " not supported in Alethe post-processing. Conclusion:\n"
-          << res;
-      return addAletheStep(s_bvKindToAletheRule.at(res[0].getKind()),
-=======
       // if the term being bitblasted is a variable or a nonbv term, then this
       // is a "bitblast var" step
       auto it = s_bvKindToAletheRule.find(res[0].getKind());
       return addAletheStep(it == s_bvKindToAletheRule.end()
                                ? AletheRule::BV_BITBLAST_STEP_VAR
                                : it->second,
->>>>>>> de213d51
                            res,
                            nm->mkNode(kind::SEXPR, d_cl, d_anc.convert(res)),
                            children,
@@ -2503,4 +2493,6 @@
 }
 
 }  // namespace proof
+}  // namespace cvc5::internal
+
 }  // namespace cvc5::internal