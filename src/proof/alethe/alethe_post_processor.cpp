--- conflicted
+++ resolved
@@ -19,10 +19,7 @@
 
 #include "base/configuration.h"
 #include "expr/node_algorithm.h"
-<<<<<<< HEAD
 #include "expr/skolem_manager.h"
-=======
->>>>>>> 6e6bd7ff
 #include "proof/alethe/alethe_proof_rule.h"
 #include "proof/proof.h"
 #include "proof/proof_checker.h"
@@ -603,57 +600,6 @@
     case PfRule::RESOLUTION:
     case PfRule::CHAIN_RESOLUTION:
     {
-<<<<<<< HEAD
-      Node trueNode = nm->mkConst(true);
-      Node falseNode = nm->mkConst(false);
-      std::vector<Node> new_children = children;
-
-      // If a child F has the form (or F1 ... Fn) it might be necessary to add
-      // an additional step with the Alethe or rule since otherwise it will be
-      // used as (cl (or F1 ... Fn)).
-
-      // The first child is used as a non-singleton clause if it is not equal
-      // to its pivot L_1. Since it's the first clause in the resolution it can
-      // only be equal to the pivot in the case the polarity is true.
-      if (children[0].getKind() == kind::OR
-          && (args[0] != trueNode || children[0] != args[1]))
-      {
-        std::shared_ptr<ProofNode> childPf = cdp->getProofFor(children[0]);
-        // Add or step
-        std::vector<Node> subterms{d_cl};
-        subterms.insert(subterms.end(), children[0].begin(), children[0].end());
-        Node conclusion = nm->mkNode(kind::SEXPR, subterms);
-        addAletheStep(
-            AletheRule::OR, conclusion, conclusion, {children[0]}, {}, *cdp);
-        new_children[0] = conclusion;
-      }
-
-      // For all other children C_i the procedure is similar. There is however a
-      // key difference in the choice of the pivot element which is now the
-      // L_{i-1}, i.e. the pivot of the child with the result of the i-1
-      // resolution steps between the children before it. Therefore, if the
-      // policy id_{i-1} is true, the pivot has to appear negated in the child
-      // in which case it should not be a (cl (or F1 ... Fn)) node. The same is
-      // true if it isn't the pivot element.
-      for (std::size_t i = 1, size = children.size(); i < size; ++i)
-      {
-        if (children[i].getKind() == kind::OR
-            && (args[2 * (i - 1)] != falseNode
-                || args[2 * (i - 1) + 1] != children[i]))
-        {
-          std::shared_ptr<ProofNode> childPf = cdp->getProofFor(children[i]);
-          // Add or step
-          std::vector<Node> lits{d_cl};
-          lits.insert(lits.end(), children[i].begin(), children[i].end());
-          Node conclusion = nm->mkNode(kind::SEXPR, lits);
-          addAletheStep(
-              AletheRule::OR, conclusion, conclusion, {children[i]}, {}, *cdp);
-          new_children[i] = conclusion;
-        }
-      }
-
-=======
->>>>>>> 6e6bd7ff
       if (!expr::isSingletonClause(res, children, args))
       {
         return addAletheStepFromOr(
@@ -701,47 +647,12 @@
                            *cdp);
     }
     // ======== Reordering
-<<<<<<< HEAD
     // This rule is translated according to the clauses pattern.
-    // Since this rule operates on clauses an additional or step might need to be applied to a child (see RESOLUTION rule for more information).
-=======
-    // This rule is translated according to the clause pattern.
-    // case PfRule::REORDERING:
-    // {
-    //   return addAletheStepFromOr(
-    //       AletheRule::REORDERING, res, children, {}, *cdp);
-    // }
-    // ======== Reordering
-    // This rule is translated according to the clauses pattern.
->>>>>>> 6e6bd7ff
     case PfRule::REORDERING:
     {
-      Node trueNode = nm->mkConst(true);
-      std::vector<Node> new_children = children;
-      if (children[0].getKind() == kind::OR
-          && (args[0] != trueNode || children[0] != args[1]))
-      {
-        std::shared_ptr<ProofNode> childPf = cdp->getProofFor(children[0]);
-        // Add or step
-        std::vector<Node> subterms{d_cl};
-<<<<<<< HEAD
-        subterms.insert(
-            subterms.end(), children[0].begin(), children[0].end());
-=======
-        subterms.insert(subterms.end(), children[0].begin(), children[0].end());
->>>>>>> 6e6bd7ff
-        Node conclusion = nm->mkNode(kind::SEXPR, subterms);
-        addAletheStep(
-            AletheRule::OR, conclusion, conclusion, {children[0]}, {}, *cdp);
-        new_children[0] = conclusion;
-      }
       return addAletheStepFromOr(
-          AletheRule::REORDERING, res, new_children, {}, *cdp);
-    }
-<<<<<<< HEAD
-=======
-
->>>>>>> 6e6bd7ff
+          AletheRule::REORDERING, res, children, {}, *cdp);
+    }
     // ======== Split
     // See proof_rule.h for documentation on the SPLIT rule. This comment
     // uses variable names as introduced there.
@@ -1261,23 +1172,6 @@
                            *cdp);
     }
     // ======== Congruence
-<<<<<<< HEAD
-    // In the case that the kind of the function symbol ?f is forall or
-    // exists, the cong rule needs to be converted into a bind rule. The first
-    // n children will be refl rules, e.g. (= (v0 Int) (v0 Int)).
-    //
-    //  Let t1 = (BOUND_VARIABLE LIST (v1 A1) ... (vn An)) and s1 =
-    //  (BOUND_VARIABLE LIST (w1 B1) ... (wn Bn)).
-    //
-    //  ----- REFL ... ----- REFL
-    //   VP1            VPn         P2 ... Pn
-    //  --------------------------------------- bind, ((:= (v1 A1) w1) ... (:=
-    //  (vn An) wn))
-    //   (cl (= (forall ((v1 A1)...(vn An)) t2)
-    //   (forall ((w1 B1)...(wn Bn)) s2)))*
-    //
-    //  VPi: (cl (= vi wi))*
-=======
     // In the case that the kind of the function symbol f? is FORALL or
     // EXISTS, the cong rule needs to be converted into a bind rule. The first
     // n children will be refl rules, e.g. (= (v0 Int) (v0 Int)).
@@ -1294,7 +1188,6 @@
     //   (forall ((v1 B1)...(vn Bn)) s2)))**
     //
     //  VPi: (cl (= vi vi))*
->>>>>>> 6e6bd7ff
     //
     //  * the corresponding proof node is (or (= vi vi))
     //
@@ -1305,12 +1198,7 @@
     //   (cl (= (<kind> f? t1 ... tn) (<kind> f? s1 ... sn)))**
     //
     // ** the corresponding proof node is (= (<kind> f? t1 ... tn) (<kind> f?
-<<<<<<< HEAD
-    // s1
-    // ... sn))
-=======
     // s1 ... sn))
->>>>>>> 6e6bd7ff
     case PfRule::CONG:
     {
       if (res[0].isClosure())
@@ -1927,31 +1815,6 @@
                                 *cdp);
       }
     }
-<<<<<<< HEAD
-    //================================================= Extended rules
-    // ======== Symmetric
-    // This rule is translated according to the singleton pattern.
-    case PfRule::SYMM:
-    {
-      if (res.getKind() == kind::NOT)
-      {
-        return addAletheStep(AletheRule::NOT_SYMM,
-                             res,
-                             nm->mkNode(kind::SEXPR, d_cl, res),
-                             children,
-                             {},
-                             *cdp);
-      }
-      return addAletheStep(AletheRule::SYMM,
-                           res,
-                           nm->mkNode(kind::SEXPR, d_cl, res),
-                           children,
-                           {},
-                           *cdp);
-    }
-    //================================================= Arithmetic rules
-=======
->>>>>>> 6e6bd7ff
     default:
     {
       Trace("alethe-proof")
@@ -1987,7 +1850,6 @@
   // a singleton. Since FACTORING and REORDERING always take non-singletons, add
   // OR if not a cl in the third argument.  For resolution, you need to check
   // all children to see whether they're singleton.
-
 
   /*** TO CHANGE SO THAT RESOLUTION IS PROPERLY HANDLED
 
@@ -2210,8 +2072,8 @@
       vp2, PfRule::ALETHE_RULE, {}, new_args, true, CDPOverwrite::ALWAYS);
 
   new_args.clear();
-  new_args.push_back(
-      nm->mkConst(CONST_RATIONAL, static_cast<unsigned>(AletheRule::RESOLUTION)));
+  new_args.push_back(nm->mkConst(
+      CONST_RATIONAL, static_cast<unsigned>(AletheRule::RESOLUTION)));
   new_args.push_back(res);
   new_args.push_back(res2);
   Trace("alethe-proof") << "... add Alethe step " << res << " / " << res2 << " "
@@ -2277,8 +2139,8 @@
     {
       Trace("alethe-proof-subtyping") << "\tTrivialized into REFL\n";
       // turn this step into a REFL one, ignore children and remaining arguments
-      newArgs[0] = NodeManager::currentNM()->mkConst(CONST_RATIONAL,
-          static_cast<unsigned>(AletheRule::REFL));
+      newArgs[0] = NodeManager::currentNM()->mkConst(
+          CONST_RATIONAL, static_cast<unsigned>(AletheRule::REFL));
       cdp->addStep(res, id, {}, {newArgs.begin(), newArgs.begin() + 3});
     }
     else
@@ -2360,7 +2222,8 @@
         // for (size_t j = 0; j < 2; ++j)
         // {
         //   AlwaysAssert(links[intLink][1 - j].isConst()
-        //                || !expr::hasSubtermKinds({kind::APPLY_UF, kind::SKOLEM},
+        //                || !expr::hasSubtermKinds({kind::APPLY_UF,
+        //                kind::SKOLEM},
         //                                          links[intLink][1 - j]))
         //       << "Unconvertable " << links[intLink][1 - j];
         // }
@@ -2377,13 +2240,14 @@
                        d_anc.traverseAndConvertAllConsts(links[intLink]));
         Trace("alethe-proof-subtyping")
             << "\t..new l_" << childUpdatedIndex << ": " << newChild << "\n";
-        cdp->addStep(newChild,
-                     PfRule::ALETHE_RULE,
-                     {children[childUpdatedIndex]},
-                     {nm->mkConst(CONST_RATIONAL,
-                          static_cast<unsigned>(AletheRule::ALL_SIMPLIFY)),
-                      newChild,
-                      newChild});
+        cdp->addStep(
+            newChild,
+            PfRule::ALETHE_RULE,
+            {children[childUpdatedIndex]},
+            {nm->mkConst(CONST_RATIONAL,
+                         static_cast<unsigned>(AletheRule::ALL_SIMPLIFY)),
+             newChild,
+             newChild});
         // update children
         newChildren[childUpdatedIndex] = newChild;
         // get new running last link
@@ -2469,13 +2333,14 @@
                            d_anc.traverseAndConvertAllConsts(childConclusion));
             Trace("alethe-proof-subtyping")
                 << "\t\t..new child " << newChild << "\n";
-            cdp->addStep(newChild,
-                         PfRule::ALETHE_RULE,
-                         {children[i]},
-                         {nm->mkConst(CONST_RATIONAL,
-                              static_cast<unsigned>(AletheRule::ALL_SIMPLIFY)),
-                          newChild,
-                          newChild});
+            cdp->addStep(
+                newChild,
+                PfRule::ALETHE_RULE,
+                {children[i]},
+                {nm->mkConst(CONST_RATIONAL,
+                             static_cast<unsigned>(AletheRule::ALL_SIMPLIFY)),
+                 newChild,
+                 newChild});
             // update children
             newChildren[i] = newChild;
           }
@@ -2576,13 +2441,14 @@
         // Add a new step that derives the original conclusion from the lifting
         // of the modified body. This way we don't need to change the rest of
         // the proof on account of the wrong instantiation
-        cdp->addStep(res,
-                     PfRule::ALETHE_RULE,
-                     {newArgs[2]},
-                     {nm->mkConst(CONST_RATIONAL,
-                          static_cast<unsigned>(AletheRule::ALL_SIMPLIFY)),
-                      res,
-                      args[2]});
+        cdp->addStep(
+            res,
+            PfRule::ALETHE_RULE,
+            {newArgs[2]},
+            {nm->mkConst(CONST_RATIONAL,
+                         static_cast<unsigned>(AletheRule::ALL_SIMPLIFY)),
+             res,
+             args[2]});
         return true;
       }
       break;
