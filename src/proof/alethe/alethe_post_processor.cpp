--- conflicted
+++ resolved
@@ -150,10 +150,7 @@
                                children,
                                sanitized_args,
                                *cdp);
-<<<<<<< HEAD
-=======
-
->>>>>>> 2188b9a0
+
       Node andNode, vp3;
       if (args.size() == 1)
       {
