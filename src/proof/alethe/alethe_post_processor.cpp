--- conflicted
+++ resolved
@@ -793,11 +793,7 @@
     // If F1 = (or G1 ... Gn), then P1 will be printed as (cl G1 ... Gn) but
     // needs to be printed as (cl (or G1 ... Gn)). The only exception to this
     // are ASSUME steps that are always printed as (cl (or G1 ... Gn)) and
-<<<<<<< HEAD
-    // EQ_RESOLVE steps itself.
-=======
     // EQ_RESOLVE steps themselves.
->>>>>>> 446185d4
     //
     //           ------  ...  ------ OR_NEG
     //   P1       VP21   ...   VP2n
@@ -848,25 +844,14 @@
         PfRule pr = cdp->getProofFor(child1)->getRule();
         if (pr != PfRule::ASSUME && pr != PfRule::EQ_RESOLVE)
         {
-<<<<<<< HEAD
-          std::vector<Node> clauses;
-          clauses.push_back(d_cl);  // cl
-=======
           std::vector<Node> clauses{d_cl};
->>>>>>> 446185d4
           clauses.insert(clauses.end(),
                          children[0].begin(),
                          children[0].end());  //(cl G1 ... Gn)
 
-<<<<<<< HEAD
-          std::vector<Node> vp2Nodes = {children[0]};
-          std::vector<Node> resNodes = {d_cl};
-          for (int i = 0; i < children[0].end() - children[0].begin(); i++)
-=======
           std::vector<Node> vp2Nodes{children[0]};
           std::vector<Node> resNodes{d_cl};
           for (size_t i = 0, size = children[0].getNumChildren(); i < size; i++)
->>>>>>> 446185d4
           {
             Node vp2i = nm->mkNode(
                 kind::SEXPR,
@@ -924,7 +909,6 @@
                               {},
                               *cdp);
     }
-<<<<<<< HEAD
     // ======== Double negation elimination
     // See proof_rule.h for documentation on the NOT_NOT_ELIM rule. This comment
     // uses variable names as introduced there.
@@ -947,8 +931,6 @@
                               {},
                               *cdp);
     }
-=======
->>>>>>> 446185d4
     default:
     {
       return addAletheStep(AletheRule::UNDEFINED,
