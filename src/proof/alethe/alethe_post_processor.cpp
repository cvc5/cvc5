--- conflicted
+++ resolved
@@ -1112,42 +1112,6 @@
       return addAletheStepFromOr(AletheRule::ITE_POS1, res, children, {}, *cdp);
     }
     // ======== CNF ITE Pos version 3
-<<<<<<< HEAD
-    // Children: ()
-    // Arguments: ((ite C F1 F2))
-    // ---------------------
-    // Conclusion: (or (not (ite C F1 F2)) F1 F2)
-    //
-    // proof rule: ite_pos1
-    // proof node: (VP1:(cl (not (ite C F1 F2)) C F2))
-    // proof term: (cl (not (ite C F1 F2)) C F2)
-    // premises: ()
-    // args: ()
-    //
-    // proof rule: ite_pos2
-    // proof node: (VP2:(cl (not (ite C F1 F2)) (not C) F1))
-    // proof term: (cl (not (ite C F1 F2)) (not C) F2)
-    // premises: ()
-    // args: ()
-    //
-    // proof rule: resolution
-    // proof node: (VP3:(cl (not (ite C F1 F2)) F2 (not (ite C F1 F2)) F1))
-    // proof term: (cl (not (ite C F1 F2)) F2 (not (ite C F1 F2)) F1)
-    // premises: VP1 VP2
-    // args: ()
-    //
-    // proof rule: reorder
-    // proof node: (VP4:(cl (not (ite C F1 F2)) (not (ite C F1 F2)) F1 F2))
-    // proof term: (cl (not (ite C F1 F2)) (not (ite C F1 F2)) F1 F2)
-    // premises: VP3
-    // args: ()
-    //
-    // proof rule: duplicated_literals
-    // proof node: (or (not (ite C F1 F2)) F1 F2)
-    // proof term: (cl (not (ite C F1 F2)) F1 F2)
-    // premises: VP4
-    // args: ()
-=======
     //
     // ----- ITE_POS1            ----- ITE_POS2
     //  VP1                       VP2
@@ -1164,7 +1128,6 @@
     // VP4: (cl (not (ite C F1 F2)) (not (ite C F1 F2)) F1 F2)
     //
     // * the corresponding proof node is (or (not (ite C F1 F2)) F1 F2)
->>>>>>> 5f80fc8e
     case PfRule::CNF_ITE_POS3:
     {
       Node vp1 = nm->mkNode(kind::SEXPR, {d_cl, res[0], args[0][0], res[2]});
@@ -1183,80 +1146,16 @@
              && addAletheStepFromOr(
                  AletheRule::DUPLICATED_LITERALS, res, {vp4}, {}, *cdp);
     }
-<<<<<<< HEAD
-    // ======== CNF ITE Neg version 1
-    // Children: ()
-    // Arguments: ((ite C F1 F2))
-    // ---------------------
-    // Conclusion: (or (ite C F1 F2) (not C) (not F1))
-    //
-    // proof rule: ite_neg2
-    // proof node: (or (ite C F1 F2) (not C) (not F1))
-    // proof term: (cl (ite C F1 F2) (not C) (not F1))
-    // premises: ()
-    // args: ()
-=======
     // The following rules are all translated according to the clause pattern.
->>>>>>> 5f80fc8e
     case PfRule::CNF_ITE_NEG1:
     {
       return addAletheStepFromOr(AletheRule::ITE_NEG2, res, children, {}, *cdp);
     }
-<<<<<<< HEAD
-    // ======== CNF ITE Neg version 2
-    // Children: ()
-    // Arguments: ((ite C F1 F2))
-    // ---------------------
-    // Conclusion: (or (ite C F1 F2) C (not F2))
-    //
-    // proof rule: ite_neg1
-    // proof node: (or (ite C F1 F2) C (not F2))
-    // proof term: (cl (ite C F1 F2) C (not F2))
-    // premises: ()
-    // args: ()
-=======
->>>>>>> 5f80fc8e
     case PfRule::CNF_ITE_NEG2:
     {
       return addAletheStepFromOr(AletheRule::ITE_NEG1, res, children, {}, *cdp);
     }
     // ======== CNF ITE Neg version 3
-<<<<<<< HEAD
-    // Children: ()
-    // Arguments: ((ite C F1 F2))
-    // ---------------------
-    // Conclusion: (or (ite C F1 F2) (not F1) (not F2))
-    //
-    // proof rule: ite_neg1
-    // proof node: (VP1:(or (ite C F1 F2) C (not F2)))
-    // proof term: (cl (ite C F1 F2) C (not F2))
-    // premises: ()
-    // args: ()
-    //
-    // proof rule: ite_neg2
-    // proof node: (VP2:(or (ite C F1 F2) (not C) (not F1)))
-    // proof term: (cl (ite C F1 F2) (not C) (not F1))
-    // premises: ()
-    // args: ()
-    //
-    // proof rule: resolution
-    // proof node: (VP3:(or (ite C F1 F2) (not F2) (ite C F1 F2) (not F1)))
-    // proof term: (cl (ite C F1 F2) (not F2) (ite C F1 F2) (not F1))
-    // premises: VP1 VP2
-    // args: ()
-    //
-    // proof rule: reorder
-    // proof node: (VP4:(or (ite C F1 F2) (ite C F1 F2) (not F1) (not F2)))
-    // proof term: (cl (ite C F1 F2) (ite C F1 F2) (not F1) (not F2))
-    // premises: VP3
-    // args:()
-    //
-    // proof rule: duplicated_literals
-    // proof node: (or (ite C F1 F2) C (not F2))
-    // proof term: (cl (ite C F1 F2) C (not F2))
-    // premises: VP3
-    // args: ()
-=======
     //
     // ----- ITE_NEG1            ----- ITE_NEG2
     //  VP1                       VP2
@@ -1273,7 +1172,6 @@
     // VP4: (cl (ite C F1 F2) (ite C F1 F2) (not F1) (not F2))
     //
     // * the corresponding proof node is (or (ite C F1 F2) C (not F2))
->>>>>>> 5f80fc8e
     case PfRule::CNF_ITE_NEG3:
     {
       Node vp1 = nm->mkNode(kind::SEXPR, {d_cl, res[0], args[0][0], res[2]});
@@ -1292,24 +1190,9 @@
              && addAletheStepFromOr(
                  AletheRule::DUPLICATED_LITERALS, res, {vp4}, {}, *cdp);
     }
-<<<<<<< HEAD
-
-    //================================================= Equality rules
-    // ======== Reflexive
-    // Children: none
-    // Arguments: (t)
-    // ---------------------
-    // Conclusion: (= t t)
-    //
-    // proof rule: refl
-    // proof term: (cl (= t t))
-    // premises: ()
-    // args: ()
-=======
     //================================================= Equality rules
     // The following rules are all translated according to the singleton
     // pattern.
->>>>>>> 5f80fc8e
     case PfRule::REFL:
     {
       return addAletheStep(AletheRule::REFL,
@@ -1319,20 +1202,6 @@
                            {},
                            *cdp);
     }
-<<<<<<< HEAD
-    // ======== Transitivity
-    // Children: (P1:(= t1 t2), ..., Pn:(= t{n-1} tn))
-    // Arguments: none
-    // -----------------------
-    // Conclusion: (= t1 tn)
-    //
-    // proof rule: trans
-    // proof node: (= t1 tn)
-    // proof term: (cl (= t1 tn))
-    // premises: P1, ..., Pn
-    // args: ()
-=======
->>>>>>> 5f80fc8e
     case PfRule::TRANS:
     {
       return addAletheStep(AletheRule::TRANS,
@@ -1343,56 +1212,6 @@
                            *cdp);
     }
     // ======== Congruence
-<<<<<<< HEAD
-    // Children: (P1:(= t1 s1), ..., Pn:(= tn sn))
-    // Arguments: (<kind> f?)
-    // ---------------------------------------------
-    // Conclusion: (= (<kind> f? t1 ... tn) (<kind> f? s1 ... sn))
-    // Notice that f must be provided iff <kind> is a parameterized kind, e.g.
-    // APPLY_UF. The actual node for <kind> is constructible via
-    // ProofRuleChecker::mkKindNode.
-    //
-    // In the case that <kind> is forall the cong rule needs to be translated
-    // into a bind rule. The first child will be a refl rule that can be
-    // omitted.
-    //
-    //  let t1 = (BOUND_VARIABLE LIST (v1 A1) ... (vn An)) and s1 =
-    //  (BOUND_VARIABLE LIST (w1 B1) ... (wn Bn))
-    //
-    //  proof rule: bind
-    //  proof node: (= (forall ((v1 A1)...(vn An)) t2) (forall ((w1 B1)...(wn
-    //  Bn)) s2)) proof term: (cl (= (forall ((v1 A1)...(vn An)) t2) (forall
-    //  ((w1 B1)...(wn Bn)) s2))) premises: P2 args: ((:= v1 w1) ... (:= vn wn))
-    //
-    // Otherwise
-    //
-    //  proof rule: cong
-    //  proof node: (= (<kind> f? t1 ... tn) (<kind> f? s1 ... sn))
-    //  proof term: (cl (= (<kind> f? t1 ... tn) (<kind> f? s1 ... sn)))
-    //  premises: P1, ..., Pn
-    //  args: ()
-    case PfRule::CONG:
-    {
-      if (args[0] == ProofRuleChecker::mkKindNode(kind::FORALL))
-      {
-        std::vector<Node> new_children;
-        std::vector<Node> sanitized_args;
-        for (long int i = 0;
-             i < (children[0][0].end() - children[0][0].begin());
-             i++)
-        {
-          sanitized_args.push_back(d_anc.convert(
-              nm->mkNode(kind::EQUAL, children[0][0][i], children[0][1][i])));
-          // Node vpi = nm->mkNode(kind::SEXPR, d_cl, vars.back());
-          // addAletheStep(vpi,AletheRule::REFL,{},{},*cdp);
-          // new_children.push_back(vpi);
-        }
-        return addAletheStep(AletheRule::ANCHOR_BIND,
-                             res,
-                             nm->mkNode(kind::SEXPR, d_cl, res),
-                             {children[1]},
-                             sanitized_args,
-=======
     // In the case that the kind of the function symbol ?f is forall, the cong
     // rule needs to be converted into a bind rule. The first n children will be
     // refl rules, e.g. (= (v0 Int) (v0 Int)).
@@ -1443,7 +1262,6 @@
                              nm->mkNode(kind::SEXPR, d_cl, res),
                              new_children,
                              new_args,
->>>>>>> 5f80fc8e
                              *cdp);
       }
       return addAletheStep(AletheRule::CONG,
@@ -1454,30 +1272,6 @@
                            *cdp);
     }
     // ======== True intro
-<<<<<<< HEAD
-    // Children: (P:F)
-    // Arguments: none
-    // ----------------------------------------
-    // Conclusion: (= F true)
-    //
-    // proof rule: equiv_simplify
-    // proof node: (VP1:(cl (= (= F true) F)))
-    // proof term: (cl (= (= F true) F))
-    // premises: ()
-    // args: ()
-    //
-    // proof rule: equiv2
-    // proof node: (VP2:(cl (= F true) (not F)))
-    // proof term: (cl (= F true) (not F))
-    // premises: VP1
-    // args: ()
-    //
-    // proof rule: resolution
-    // proof node: (= F true)
-    // proof term: (cl (= F true))
-    // premises: VP2 P
-    // args: ()
-=======
     //
     // ------------------------------- EQUIV_SIMPLIFY
     //  (VP1:(cl (= (= F true) F)))
@@ -1487,7 +1281,6 @@
     //  (cl (= F true))*
     //
     // * the corresponding proof node is (= F true)
->>>>>>> 5f80fc8e
     case PfRule::TRUE_INTRO:
     {
       Node vp1 = nm->mkNode(
@@ -1503,31 +1296,6 @@
                               *cdp);
     }
     // ======== True elim
-<<<<<<< HEAD
-    // Children: (P:(= F true))
-    // Arguments: none
-    // ----------------------------------------
-    // Conclusion: F
-    //
-    // proof rule: equiv_simplify
-    // proof node: (VP1:(cl (= (= F true) F)))
-    // proof term: (cl (= (= F true) F))
-    // premises: ()
-    // args: ()
-    //
-    // proof rule: equiv1
-    // proof node: (VP2:(cl (not (= F true)) F))
-    // proof term: (cl (not (= F true)) F)
-    // premises: VP1
-    // args: ()
-    //
-    // proof rule: resolution
-    // proof node: (F)
-    // proof term: (cl F)
-    // premises: VP2
-    // args: ()
-    //
-=======
     //
     // ------------------------------- EQUIV_SIMPLIFY
     //  (VP1:(cl (= (= F true) F)))
@@ -1537,7 +1305,6 @@
     //  (cl F)*
     //
     // * the corresponding proof node is F
->>>>>>> 5f80fc8e
     case PfRule::TRUE_ELIM:
     {
       bool success = true;
@@ -1556,42 +1323,6 @@
                               *cdp);
     }
     // ======== False intro
-<<<<<<< HEAD
-    // Children: (P:(not F))
-    // Arguments: none
-    // ----------------------------------------
-    // Conclusion: (= F false)
-    //
-    // proof rule: equiv_simplify
-    // proof node: (VP1:(cl (= (= F false) (not F))))
-    // proof term: (cl (= (= F false) (not F)))
-    // premises: ()
-    // args: ()
-    //
-    // proof rule: equiv2
-    // proof node: (VP2:(cl (= F false) (not (not F))))
-    // proof term: (cl (= F false) (not (not F)))
-    // premises: VP1
-    // args: ()
-    //
-    // proof rule: not_not
-    // proof node: (VP3:(cl (not (not (not F))) F))
-    // proof term: (cl (not (not (not F))) F)
-    // premises: ()
-    // args: ()
-    //
-    // proof rule: resolution
-    // proof node: (VP4:(cl (= F false) F))
-    // proof term: (cl (= F false) F)
-    // premises: VP2 VP3
-    // args: ()
-    //
-    // proof rule: resolution
-    // proof node: (= F false)
-    // proof term: (cl (= F false))
-    // premises: VP4 P
-    // args: ()
-=======
     //
     // ----- EQUIV_SIMPLIFY
     //  VP1
@@ -1608,7 +1339,6 @@
     // VP4: (cl (= F false) F)
     //
     // * the corresponding proof node is (= F false)
->>>>>>> 5f80fc8e
     case PfRule::FALSE_INTRO:
     {
       Node vp1 = nm->mkNode(
@@ -1631,30 +1361,6 @@
                               *cdp);
     }
     // ======== False elim
-<<<<<<< HEAD
-    // Children: (P:(= F false))
-    // Arguments: none
-    // ----------------------------------------
-    // Conclusion: (not F)
-    //
-    // proof rule: equiv_simplify
-    // proof node: (VP1:(cl (= (= F false) (not F))))
-    // proof term: (cl (= (= F false) (not F)))
-    // premises: ()
-    // args: ()
-    //
-    // proof rule: equiv1
-    // proof node: (VP2:(cl (not (= F false)) (not F)))
-    // proof term: (cl (not (= F false)) (not F))
-    // premises: VP1
-    // args: ()
-    //
-    // proof rule: resolution
-    // proof node: (not F)
-    // proof term: (cl (not F))
-    // premises: VP2 P
-    // args: ()
-=======
     //
     // ----- EQUIV_SIMPLIFY
     //  VP1
@@ -1669,7 +1375,6 @@
     // VP4: (cl (= F false) F)
     //
     // * the corresponding proof node is (not F)
->>>>>>> 5f80fc8e
     case PfRule::FALSE_ELIM:
     {
       Node vp1 = nm->mkNode(
@@ -1685,71 +1390,6 @@
                               {},
                               *cdp);
     }
-<<<<<<< HEAD
-
-    //================================================= Quantifiers rules
-    // ======== Witness intro
-    // Children: (P:(exists ((x T)) F[x]))
-    // Arguments: none
-    // ----------------------------------------
-    // Conclusion: (= k (witness ((x T)) F[x]))
-    // where k is the Skolem form of (witness ((x T)) F[x]).
-    /*case PfRule::WITNESS_INTRO:
-    {
-            return false;
-    }*/
-    // ======== Exists intro
-    // Children: (P:F[t])
-    // Arguments: ((exists ((x T)) F[x]))
-    // ----------------------------------------
-    // Conclusion: (exists ((x T)) F[x])
-    // This rule verifies that F[x] indeed matches F[t] with a substitution
-    // over x.
-    /*case PfRule::EXISTS_INTRO:
-    {
-            return false;
-    }*/
-    // ======== Skolemize
-    // Children: (P:(exists ((x1 T1) ... (xn Tn)) F))
-    // Arguments: none
-    // ----------------------------------------
-    // Conclusion: F*sigma
-    // sigma maps x1 ... xn to their representative skolems obtained by
-    // SkolemManager::mkSkolemize, returned in the skolems argument of that
-    // method. Alternatively, can use negated forall as a premise.
-    /*case PfRule::SKOLEMIZE:
-    {
-    }*/
-    // ======== Instantiate
-    // Children: (P:(forall ((x1 T1) ... (xn Tn)) F))
-    // Arguments: (t1 ... tn)
-    // ----------------------------------------
-    // Conclusion: F*sigma
-    // sigma maps x1 ... xn to t1 ... tn.
-    //
-    // proof rule: forall_inst
-    // proof node: (VP1:(cl (or (not (forall ((x1 T1) ... (xn Tn)) F))
-    // F*sigma)))
-    // proof term: (cl (or (not (forall ((x1 T1) ... (xn Tn)) F))
-    // F*sigma))
-    // premises: ()
-    // args: (= x1 t1) ... (= xn tn)
-    //
-    // proof rule: or
-    // proof node: (VP2:(cl (not (forall ((x1 T1) ... (xn Tn)) F)) F*sigma))
-    // proof term: (cl (not (forall ((x1 T1) ... (xn Tn)) F)) F*sigma)
-    // premises: VP1
-    // args: ()
-    //
-    // proof rule: resolution
-    // proof node: F*sigma
-    // proof term: (cl F*sigma)
-    // premises: VP2 P
-    // args: ()
-    case PfRule::INSTANTIATE:
-    {
-      for (unsigned long int i = 0; i < args.size(); i++)
-=======
     //================================================= Quantifiers rules
     // ======== Instantiate
     // See proof_rule.h for documentation on the INSTANTIATE rule. This
@@ -1769,23 +1409,14 @@
     case PfRule::INSTANTIATE:
     {
       for (size_t i = 0, size = children[0][0].end() - children[0][0].begin(); i < size; i++)
->>>>>>> 5f80fc8e
       {
         new_args.push_back(nm->mkNode(kind::EQUAL, args[i], children[0][0][i]));
       }
       Node vp1 = nm->mkNode(
           kind::SEXPR, d_cl, nm->mkNode(kind::OR, children[0].notNode(), res));
-<<<<<<< HEAD
-      bool success =
-          addAletheStep(AletheRule::FORALL_INST, vp1, vp1, {}, new_args, *cdp);
-      Node vp2 = nm->mkNode(kind::SEXPR, d_cl, children[0].notNode(), res);
-      success &= addAletheStep(AletheRule::OR, vp2, vp2, {vp1}, {}, *cdp);
-      return success
-=======
       Node vp2 = nm->mkNode(kind::SEXPR, d_cl, children[0].notNode(), res);
       return addAletheStep(AletheRule::FORALL_INST, vp1, vp1, {}, new_args, *cdp)
              && addAletheStep(AletheRule::OR, vp2, vp2, {vp1}, {}, *cdp)
->>>>>>> 5f80fc8e
              && addAletheStep(AletheRule::RESOLUTION,
                               res,
                               nm->mkNode(kind::SEXPR, d_cl, res),
@@ -1793,105 +1424,27 @@
                               {},
                               *cdp);
     }
-<<<<<<< HEAD
-
-    //================================================= Arithmetic rules
-    // ======== Adding Inequalities
-    // Note: an ArithLiteral is a term of the form (>< poly const)
-    // where
-    //   >< is >=, >, ==, <, <=, or not(== ...).
-    //   poly is a polynomial
-    //   const is a rational constant
-    //
-    // Children: (P1:l1, ..., Pn:ln)
-    //           where each li is an ArithLiteral
-    //           not(= ...) is dis-allowed!
-    //
-    // Arguments: (k1, ..., kn), non-zero reals
-    // ---------------------
-    // Conclusion: (>< (* k t1) (* k t2))
-    //    where >< is the fusion of the combination of the ><i, (flipping each
-    //    it its ki is negative). >< is always one of <, <= NB: this implies
-    //    that lower bounds must have negative ki,
-    //                      and upper bounds must have positive ki.
-    //    t1 is the sum of the polynomials.
-    //    t2 is the sum of the constants.
-    // case PfRule::ARITH_SCALE_SUM_UPPER_BOUNDS:{
-    //
-    //}
-    // ======== Tightening Strict Integer Upper Bounds
-    // Children: (P:(< i c))
-    //         where i has integer type.
-    // Arguments: none
-    // ---------------------
-    // Conclusion: (<= i greatestIntLessThan(c)})
-    // INT_TIGHT_UB,
-    // ======== Tightening Strict Integer Lower Bounds
-    // Children: (P:(> i c))
-    //         where i has integer type.
-    // Arguments: none
-    // ---------------------
-    // Conclusion: (>= i leastIntGreaterThan(c)})
-    // INT_TIGHT_LB,
-    // ======== Trichotomy of the reals
-    // Children: (A B)
-    // Arguments: (C)
-    // ---------------------
-    // Conclusion: (C),
-    //                 where (not A) (not B) and C
-    //                   are (> x c) (< x c) and (= x c)
-    //                   in some order
-    //                 note that "not" here denotes arithmetic negation,
-    //                 flipping
-    //                 >= to <, etc.
-=======
     // ======== Trichotomy of the reals
     // See proof_rule.h for documentation on the ARITH_TRICHOTOMY rule. This
     // comment uses variable names as introduced there.
->>>>>>> 5f80fc8e
     //
     // If C = (= x c) or C = (> x c) pre-processing has to transform (>= x c)
     // into (<= c x)
     //
-<<<<<<< HEAD
-    // proof rule: la_disequality
-    // proof node: (VP1: (or (= x c) (not (<= x c)) (not (<= c x))))
-    // proof term: (cl (or (= x c) (not (<= x c)) (not (<= c x))))
-    // premises: ()
-    // args: ()
-    //
-    // proof rule: or
-    // proof node: (VP2: (cl (= x c) (not (<= x c)) (not (<= c x))))
-    // proof term: (cl (= x c) (not (<= x c)) (not (<= c x)))
-    // premises: ()
-    // args: ()
-=======
     // ------------------------------------------------------ LA_DISEQUALITY
     //  (VP1: (cl (or (= x c) (not (<= x c)) (not (<= c x)))))
     // -------------------------------------------------------- OR
     //  (VP2: (cl (= x c) (not (<= x c)) (not (<= c x))))
->>>>>>> 5f80fc8e
     //
     // If C = (> x c) or C = (< x c) post-processing has to be added. In these
     // cases resolution on VP2 A B yields (not (<=x c)) or (not (<= c x)) and
     // comp_simplify is used to transform it into C. Otherwise,
     //
-<<<<<<< HEAD
-    // proof rule: resolution
-    // proof node: C
-    // proof term: (cl C)
-    // premises: VP2 A B
-    // args: ()
-    //
-    // TODO(lachnitt@stanford.edu):
-    // isabelle-mirabelle/Green_cvc42/x2020_07_31_11_27_36_291_7704406.smt_in
-=======
     //  VP2   A   B 
     // ---------------- RESOLUTION
     //  (cl C)*
     //
     // * the corresponding proof node is C
->>>>>>> 5f80fc8e
     case PfRule::ARITH_TRICHOTOMY:
     {
       bool success = true;
@@ -2100,124 +1653,6 @@
                                 *cdp);
       }
     }
-<<<<<<< HEAD
-    // ======== Arithmetic operator elimination
-    // Children: none
-    // Arguments: (t)
-    // ---------------------
-    // Conclusion: arith::OperatorElim::getAxiomFor(t)
-    // ARITH_OP_ELIM_AXIOM,
-    // ======== Int Trust
-    // Children: (P1 ... Pn)
-    // Arguments: (Q)
-    // ---------------------
-    // Conclusion: (Q)
-    // INT_TRUST,
-    //======== Multiplication sign inference
-    // Children: none
-    // Arguments: (f1, ..., fk, m)
-    // ---------------------
-    // Conclusion: (=> (and f1 ... fk) (~ m 0))
-    // Where f1, ..., fk are variables compared to zero (less, greater or not
-    // equal), m is a monomial from these variables, and ~ is the comparison
-    // (less or greater) that results from the signs of the variables. All
-    // variables with even exponent in m should be given as not equal to zero
-    // while all variables with odd exponent in m should be given as less or
-    // greater than zero.
-    // ARITH_MULT_SIGN,
-    //======== Multiplication with positive factor
-    // Children: none
-    // Arguments: (m, orig, lhs, rel, rhs)
-    // ---------------------
-    // Conclusion: (=> (and (> m 0) (rel lhs rhs)) (rel (* m lhs) (* m rhs)))
-    // Where orig is the origin that implies (rel lhs rhs) and rel is a relation
-    // symbol.
-    // ARITH_MULT_POS,
-    //======== Multiplication with negative factor
-    // Children: none
-    // Arguments: (m, orig, (rel lhs rhs))
-    // ---------------------
-    // Conclusion: (=> (and (< m 0) (rel lhs rhs)) (rel_inv (* m lhs) (* m
-    // rhs))) Where orig is the origin that implies (rel lhs rhs) and rel is a
-    // relation symbol and rel_inv the inverted relation symbol.
-    // ARITH_MULT_NEG,
-    //======== Multiplication tangent plane
-    // Children: none
-    // Arguments: (t, x, y, a, b, sgn)
-    // ---------------------
-    // Conclusion:
-    //   sgn=-1: (= (<= t tplane) (or (and (<= x a) (>= y b)) (and (>= x a) (<=
-    //   y b))) sgn= 1: (= (>= t tplane) (or (and (<= x a) (<= y b)) (and (>= x
-    //   a)
-    //   (>= y b)))
-    // Where x,y are real terms (variables or extended terms), t = (* x y)
-    // (possibly under rewriting), a,b are real constants, and sgn is either -1
-    // or 1. tplane is the tangent plane of x*y at (a,b): b*x + a*y - a*b
-    // ARITH_MULT_TANGENT,
-    //
-
-    //================================================= Extended rules
-    // ======== Symmetric
-    // Children: (P:(= t1 t2)) or (P:(not (= t1 t2)))
-    // Arguments: none
-    // -----------------------
-    // Conclusion: (= t2 t1) or (not (= t2 t1))
-    //
-    // proof rule: symm
-    // proof node: (= t2 t1)
-    // proof term: (cl (= t2 t1))
-    // premises: ((P:(= t1 t2))
-    // args: ()
-    //
-    // proof rule: not_symm
-    // proof node: (not (= t2 t1))
-    // proof term: (cl (not (= t2 t1)))
-    // premises: (P:(not (= t1 t2))
-    // args: ()
-    case PfRule::SYMM:
-    {
-      if (res.getKind() == kind::NOT)
-      {
-        return addAletheStep(AletheRule::NOT_SYMM,
-                             res,
-                             nm->mkNode(kind::SEXPR, d_cl, res),
-                             children,
-                             {},
-                             *cdp);
-      }
-      return addAletheStep(AletheRule::SYMM,
-                           res,
-                           nm->mkNode(kind::SEXPR, d_cl, res),
-                           children,
-                           {},
-                           *cdp);
-    }
-    // ======== Reordering
-    // Children: (P:C1)
-    // Arguments: (C2)
-    // ---------------------
-    // Conclusion: C2
-    // where
-    //  Set representations of C1 and C2 is the same but the number of literals
-    //  in C2 is the same of that of C1
-    //
-    //
-    // Let C2 = (or F1 ... Fn)
-    //
-    // proof rule: reordering
-    // proof node: C2
-    // proof term: (cl F1 ... Fn)
-    // premises: P
-    // args: ()
-    case PfRule::REORDERING:
-    {
-      return addAletheStepFromOr(AletheRule::REORDER, res, children, {}, *cdp);
-    }
-
-    default:  // TBD
-    {
-      std::cout << "Not implemented yet " << id << std::endl;
-=======
     //================================================= Extended rules
     // ======== Symmetric
     // This rule is translated according to the singleton pattern.
@@ -2271,7 +1706,6 @@
           << "... rule not translated yet " << id << " / " << res << " "
           << children << " " << args << std::endl;
       std::cout << "UNTRANSLATED rule: " << id << std::endl;
->>>>>>> 5f80fc8e
       return addAletheStep(AletheRule::UNDEFINED,
                            res,
                            nm->mkNode(kind::SEXPR, d_cl, res),
@@ -2343,19 +1777,6 @@
     const std::vector<Node>& fa,
     bool& continueUpdate)
 {
-<<<<<<< HEAD
-  // Sanitize arguments of first scope
-  if (pn->getRule() != PfRule::ALETHE_RULE)
-  {
-    continueUpdate = false;
-    return true;
-  }
-  // The proof node should not be traversed further
-  continueUpdate = false;
-  if (pn->getArguments()[2].toString() == "(cl)")
-  {
-    return false;
-=======
   // The proof node should not be traversed further
   continueUpdate = false;
 
@@ -2363,7 +1784,6 @@
   if (pn->getRule() != PfRule::ALETHE_RULE)
   {
     return true;
->>>>>>> 5f80fc8e
   }
   // This case can only occur if the last step is an assumption
   if ((pn->getArguments()[2].end() - pn->getArguments()[2].begin()) <= 1)
@@ -2371,11 +1791,7 @@
     return true;
   }
   // If the proof node has result (false) additional steps have to be added.
-<<<<<<< HEAD
-  else if (pn->getArguments()[2][1].toString()
-=======
   if (pn->getArguments()[2][1].toString()
->>>>>>> 5f80fc8e
            == NodeManager::currentNM()->mkConst(false).toString())
   {
     return true;
@@ -2383,29 +1799,6 @@
   return false;
 }
 
-<<<<<<< HEAD
-// Children:  (P1:C1) ... (Pn:Cn)
-// Arguments: (AletheRule::vrule,false,(cl false))
-// ---------------------
-// Conclusion: (false)
-//
-// proof rule: vrule
-// proof node: (VP1:((false)))
-// proof term: (cl false)
-// premises: P
-// args: ()
-//
-// proof rule: false
-// proof node: (VP2:(not true))
-// proof term: (cl (not true))
-// premises: ()
-// args: ()
-//
-// proof rule: resolution
-// proof node: (false)
-// proof term: (cl)
-// premises: VP1 VP2
-=======
 // The last step of the proof was:
 //
 // Children:  (P1:C1) ... (Pn:Cn)
@@ -2423,7 +1816,6 @@
 //
 // *  the corresponding proof node is ((false))
 // ** the corresponding proof node is (false)
->>>>>>> 5f80fc8e
 bool AletheProofPostprocessFinalCallback::update(
     Node res,
     PfRule id,
@@ -2436,18 +1828,10 @@
   // remove attribute for outermost scope
   if (id != PfRule::ALETHE_RULE)
   {
-<<<<<<< HEAD
-    std::vector<Node> sanitized_args;
-    sanitized_args.push_back(res);
-    sanitized_args.push_back(res);
-    sanitized_args.push_back(
-        nm->mkConst<Rational>(static_cast<unsigned>(AletheRule::ASSUME)));
-=======
     std::vector<Node> sanitized_args{
         res,
         res,
         nm->mkConst<Rational>(static_cast<unsigned>(AletheRule::ASSUME))};
->>>>>>> 5f80fc8e
     for (auto arg : args)
     {
       sanitized_args.push_back(d_anc.convert(arg));
@@ -2522,12 +1906,7 @@
 
 AletheProofPostprocess::~AletheProofPostprocess() {}
 
-<<<<<<< HEAD
-void AletheProofPostprocess::process(std::shared_ptr<ProofNode> pf)
-{
-=======
 void AletheProofPostprocess::process(std::shared_ptr<ProofNode> pf) {
->>>>>>> 5f80fc8e
   // Translate proof node
   ProofNodeUpdater updater(d_pnm, d_cb, false, false);
   updater.process(pf->getChildren()[0]);
