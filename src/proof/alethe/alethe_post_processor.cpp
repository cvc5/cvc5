--- conflicted
+++ resolved
@@ -384,7 +384,6 @@
 
       return success;
     }
-<<<<<<< HEAD
     // The conversion is into a "rare_rewrite" step where the first argument is
     // a string literal with the name of the rewrite, followed by the arguments,
     // where lists are built using the Alethe operator "rare-list", which takes
@@ -452,7 +451,8 @@
                            nm->mkNode(Kind::SEXPR, d_cl, res),
                            children,
                            {nm->mkRawSymbol("\"evaluate\"", nm->sExprType())},
-=======
+                           *cdp);
+    }
     // If the trusted rule is a theory lemma from arithmetic, we try to phrase
     // it with "lia_generic".
     case ProofRule::TRUST:
@@ -507,7 +507,6 @@
                            nm->mkNode(Kind::SEXPR, d_cl, res),
                            children,
                            args,
->>>>>>> 0b004214
                            *cdp);
     }
     // ======== Resolution and N-ary Resolution
