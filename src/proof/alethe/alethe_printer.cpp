--- conflicted
+++ resolved
@@ -21,11 +21,7 @@
 
 #include "options/proof_options.h"
 #include "options/printer_options.h"
-<<<<<<< HEAD
-#include "options/proof_options.h"
-=======
 #include "proof/alethe/alethe_proof_rule.h"
->>>>>>> 3b05cdbf
 #include "util/smt2_quote_string.h"
 
 namespace cvc5::internal {
@@ -65,11 +61,7 @@
       << "res: " << pn->getResult() << "\nid: " << pn->getRule();
   for (size_t i = 2, size = args.size(); i < size; ++i)
   {
-<<<<<<< HEAD
-    Trace("alethe-printer") << "Process " << args[i] << "\n";
-=======
     Trace("alethe-printer") << "Process " << args[i] << std::endl;
->>>>>>> 3b05cdbf
     // We do not share s-expressions, but rather their children
     if (args[i].getKind() == Kind::SEXPR)
     {
@@ -96,7 +88,6 @@
 {
 }
 
-<<<<<<< HEAD
 void AletheProofPrinter::printStep(
     std::ostream& out,
     const std::string& stepId,
@@ -130,25 +121,17 @@
     }
     out << ")";
   }
-  out << ")\n";
+  out << ")" << std::endl;
 }
 
 void AletheProofPrinter::printStepId(std::ostream& out,
                                      std::shared_ptr<ProofNode> pfn)
-=======
-void AletheProofPrinter::printStepId(
-    std::ostream& out,
-    std::shared_ptr<ProofNode> pfn,
-    std::unordered_map<Node, std::string>& assumptionsMap,
-    std::unordered_map<std::shared_ptr<ProofNode>, std::string>& pfMap)
->>>>>>> 3b05cdbf
 {
   if (pfn->getRule() == ProofRule::ASSUME)
   {
     Node res = d_anc.convert(pfn->getResult());
     Assert(!res.isNull());
     Trace("alethe-printer") << "... reached assumption " << res << std::endl;
-<<<<<<< HEAD
     auto it = d_assumptionsMap.find(res);
     Assert(it != d_assumptionsMap.end())
         << "Assumption has not been printed yet! " << res << std::endl;
@@ -156,22 +139,8 @@
     return;
   }
   Assert(d_pfMap.find(pfn.get()) != d_pfMap.end())
-      << "Cannot find pf of " << pfn->getResult() << "\n";
+      << "Cannot find pf of " << pfn->getResult() << std::endl;
   out << d_pfMap.find(pfn.get())->second;
-=======
-    auto it = assumptionsMap.find(res);
-    Assert(it != assumptionsMap.end())
-        << "Assumption has not been printed yet! " << res << "/"
-        << assumptionsMap << std::endl;
-    Trace("alethe-printer") << "... found assumption in list " << it->second
-                            << ": " << res << "/" << assumptionsMap << std::endl;
-    out << it->second;
-    return;
-  }
-  Assert(pfMap.find(pfn) != pfMap.end())
-      << "Cannot find proof of " << pfn->getResult() << std::endl;
-  out << pfMap.find(pfn)->second;
->>>>>>> 3b05cdbf
 }
 
 void AletheProofPrinter::printTerm(std::ostream& out, TNode n)
@@ -183,11 +152,8 @@
   // Make sure we do not introduce "let" for sharing, since names will not have
   // been introduced under binders.
   options::ioutils::applyDagThresh(ss, 0);
-<<<<<<< HEAD
   // Guarantee we print reals as expected
   options::ioutils::applyPrintArithLitToken(ss, true);
-=======
->>>>>>> 3b05cdbf
   ss << d_lbind.convert(n, "@p_");
   out << ss.str();
 }
@@ -197,33 +163,21 @@
     std::shared_ptr<ProofNode> pfn,
     const std::map<Node, std::string>& assertionNames)
 {
-<<<<<<< HEAD
-  Trace("alethe-printer") << "- Print proof in Alethe format.\n";
-=======
   Trace("alethe-printer") << "- Print proof in Alethe format." << std::endl;
->>>>>>> 3b05cdbf
   // ignore outer scope
   pfn = pfn->getChildren()[0];
   std::shared_ptr<ProofNode> innerPf = pfn->getChildren()[0];
   Assert(innerPf);
 
   // print quantifier Skolems, if they are being defined
-<<<<<<< HEAD
-  if (options().proof.proofDefineSkolems)
-=======
   if (options().proof.proofAletheDefineSkolems)
->>>>>>> 3b05cdbf
   {
     const std::map<Node, Node>& skolemDefs = d_anc.getSkolemDefinitions();
     for (const auto& [skolem, choice] : skolemDefs)
     {
       out << "(define-fun " << skolem << " () " << skolem.getType() << " ";
       printTerm(out, choice);
-<<<<<<< HEAD
-      out << ")\n";
-=======
       out << ")" << std::endl;
->>>>>>> 3b05cdbf
     }
   }
   if (options().printer.dagThresh)
@@ -231,12 +185,7 @@
     // Traverse the proof node to letify the (converted) conclusions of proof
     // steps. Note that we traverse the original proof node because assumptions
     // may apper just in them (if they are not used in the rest of the proof).
-<<<<<<< HEAD
-    // Otherwise repeated terms *only* in assumptions would not be letified
-    // otherwise.
-=======
     // Otherwise repeated terms *only* in assumptions would not be letified.
->>>>>>> 3b05cdbf
     ProofNodeUpdater updater(d_env, *(d_cb.get()), false, false);
     Trace("alethe-printer") << "- letify." << std::endl;
     updater.process(pfn);
@@ -252,12 +201,7 @@
       }
     }
   }
-<<<<<<< HEAD
-  Trace("alethe-printer") << "- Print assumptions.\n";
-=======
   Trace("alethe-printer") << "- Print assumptions." << std::endl;
-  std::unordered_map<Node, std::string> assumptionsMap;
->>>>>>> 3b05cdbf
   const std::vector<Node>& args = pfn->getArguments();
   // Special handling for the first scope. Print assumptions and add them to the
   // list but do not print anchor.
@@ -274,26 +218,17 @@
       // the quotes need to be added back.
       std::string quotedName = quoteSymbol(it->second);
       out << "(assume " << quotedName << " ";
-<<<<<<< HEAD
       d_assumptionsMap[args[i]] = quotedName;
-=======
-      assumptionsMap[args[i]] = quotedName;
->>>>>>> 3b05cdbf
     }
     else
     {
       out << "(assume a" << i << " ";
-<<<<<<< HEAD
       d_assumptionsMap[args[i]] = "a" + std::to_string(i);
-=======
-      assumptionsMap[args[i]] = "a" + std::to_string(i);
->>>>>>> 3b05cdbf
     }
     printTerm(out, args[i]);
     out << ")" << std::endl;
   }
   // Then, print the rest of the proof node
-<<<<<<< HEAD
   size_t id = 0;
   printInternal(out, "", id, pfn->getChildren()[0]);
 }
@@ -302,20 +237,6 @@
                                        const std::string& prefix,
                                        size_t& id,
                                        std::shared_ptr<ProofNode> pfn)
-=======
-  std::unordered_map<std::shared_ptr<ProofNode>, std::string> pfMap;
-  size_t id = 0;
-  printInternal(out, "", id, pfn->getChildren()[0], assumptionsMap, pfMap);
-}
-
-void AletheProofPrinter::printInternal(
-    std::ostream& out,
-    const std::string& prefix,
-    size_t& id,
-    std::shared_ptr<ProofNode> pfn,
-    std::unordered_map<Node, std::string>& assumptionsMap,
-    std::unordered_map<std::shared_ptr<ProofNode>, std::string>& pfMap)
->>>>>>> 3b05cdbf
 {
   // assumptions are not printed when reached here because in Alethe they are
   // always printed beforehand, i.e., from the scope introducing them, or being
@@ -324,7 +245,6 @@
   {
     return;
   }
-<<<<<<< HEAD
   context::CDHashMap<ProofNode*, std::string>::const_iterator pfIt =
       d_pfMap.find(pfn.get());
   if (pfIt != d_pfMap.end())
@@ -340,24 +260,7 @@
   // Get the alethe proof rule
   AletheRule arule = getAletheRule(args[0]);
   Trace("alethe-printer") << "... print step " << arule << " : " << args[2]
-                          << "\n";
-=======
-  std::unordered_map<std::shared_ptr<ProofNode>, std::string>::const_iterator pfIt =
-      pfMap.find(pfn);
-  if (pfIt != pfMap.end())
-  {
-    Trace("alethe-printer") << "... step is already printed t" << pfIt->second
-                            << " " << pfn->getResult() << " "
-                            << getAletheRule(pfn->getArguments()[0]) << std::endl;
-    return;
-  }
-  const std::vector<Node>& args = pfn->getArguments();
-  const std::vector<std::shared_ptr<ProofNode>>& pfChildren = pfn->getChildren();
-  // Get the alethe proof rule
-  AletheRule arule = getAletheRule(args[0]);
-  Trace("alethe-printer") << "... print step " << arule << " : " << args[2]
                           << std::endl;
->>>>>>> 3b05cdbf
   // We special case printing anchors
   if (arule >= AletheRule::ANCHOR_SUBPROOF
       && arule <= AletheRule::ANCHOR_SKO_EX)
@@ -366,32 +269,13 @@
     Assert(pfChildren.size() == 1);
     out << "(anchor :step " << prefix << "t" << id;
     std::string subproofPrefix = prefix + "t" + std::to_string(id) + ".";
-<<<<<<< HEAD
     // create a new context for the subproof
     d_context.push();
     std::vector<std::string> dischargeIds;
     // if subproof, print assumptions, otherwise print arguments
     if (arule == AletheRule::ANCHOR_SUBPROOF)
     {
-      out << ")\n";
-=======
-    // create maps to be used when printing the subproof, which will be discarded once we finish
-    std::unordered_map<Node, std::string> subproofAssumptionsMap{assumptionsMap.begin(), assumptionsMap.end()};
-    std::unordered_map<std::shared_ptr<ProofNode>, std::string> subproofPfMap{pfMap.begin(), pfMap.end()};
-    std::vector<std::string> dischargeIds;
-    // since the subproof shape relies on having at least one step inside it, if
-    // the step relative to children[0] is already pfMap, we remove it from
-    // subproofPfMap
-    auto it = subproofPfMap.find(pfChildren[0]);
-    if (it != subproofPfMap.end())
-    {
-      subproofPfMap.erase(it);
-    }
-    // if subproof, print assumptions, otherwise print arguments
-    if (arule == AletheRule::ANCHOR_SUBPROOF)
-    {
       out << ")" << std::endl;
->>>>>>> 3b05cdbf
       Assert(args.size() >= 3);
       for (size_t i = 3, size = args.size(); i < size; ++i)
       {
@@ -400,24 +284,15 @@
         std::string assumptionId = subproofPrefix + "a" + std::to_string(i - 3);
         out << "(assume " << assumptionId << " ";
         printTerm(out, args[i]);
-<<<<<<< HEAD
-        out << ")\n";
+        out << ")" << std::endl;
         d_assumptionsMap[args[i]] = assumptionId;
-=======
-        out << ")" << std::endl;
-        subproofAssumptionsMap[args[i]] = assumptionId;
->>>>>>> 3b05cdbf
         dischargeIds.push_back(assumptionId);
       }
     }
     else
     {
-<<<<<<< HEAD
       Assert(arule >= AletheRule::ANCHOR_BIND
              && arule <= AletheRule::ANCHOR_SKO_EX);
-=======
-      Assert(arule >= AletheRule::ANCHOR_BIND && arule <= AletheRule::ANCHOR_SKO_EX);
->>>>>>> 3b05cdbf
       out << " :args (";
       for (size_t i = 3, size = args.size(); i < size; ++i)
       {
@@ -432,8 +307,7 @@
         Assert(args[i].getKind() == Kind::BOUND_VARIABLE) << args[i];
         out << "(" << args[i] << " " << args[i].getType() << ") ";
       }
-<<<<<<< HEAD
-      out << "))\n";
+      out << "))" << std::endl;
     }
     // since the subproof shape relies on having at least one step inside it, if
     // the step relative to children[0] is already d_pfMap, we should just print
@@ -454,12 +328,6 @@
       printInternal(out, subproofPrefix, subproofId, pfChildren[0]);
     }
     d_context.pop();
-=======
-      out << "))" << std::endl;
-    }
-    size_t subproofId = 0;
-    printInternal(out, subproofPrefix, subproofId, pfChildren[0], subproofAssumptionsMap, subproofPfMap);
->>>>>>> 3b05cdbf
     Trace("alethe-printer") << pop;
     std::string stepId = prefix + "t" + std::to_string(id++);
     out << "(step " << stepId << " ";
@@ -475,45 +343,14 @@
       }
       out << ")";
     }
-<<<<<<< HEAD
-    out << ")\n";
+    out << ")" << std::endl;
     d_pfMap[pfn.get()] = stepId;
-    return;
-=======
-    out << ")" << std::endl;
-    pfMap[pfn] = stepId;
     return;
   }
   // Print the steps for children to guarantee we will have ids for them in the
   // premises of this step
   for (const std::shared_ptr<ProofNode>& pfChild : pfChildren)
   {
-    printInternal(out, prefix, id, pfChild, assumptionsMap, pfMap);
-  }
-  // Print this step
-  std::string stepId = prefix + "t" + std::to_string(id++);
-  out << "(step " << stepId << " ";
-  // print the conclusion and the rule
-  printTerm(out, args[2]);
-  out << " :rule " << arule;
-  if (!pfChildren.empty())
-  {
-    out << " :premises (";
-    bool first = true;
-    for (const std::shared_ptr<ProofNode>& pfChild : pfChildren)
-    {
-      out << (first ? "" : " ");
-      first = false;
-      printStepId(out, pfChild, assumptionsMap, pfMap);
-    }
-    out << ")";
->>>>>>> 3b05cdbf
-  }
-  // Print the steps for children to guarantee we will have ids for them in the
-  // premises of this step
-  for (const std::shared_ptr<ProofNode>& pfChild : pfChildren)
-  {
-<<<<<<< HEAD
     Trace("alethe-printer") << push;
     printInternal(out, prefix, id, pfChild);
     Trace("alethe-printer") << pop;
@@ -522,18 +359,6 @@
   std::string stepId = prefix + "t" + std::to_string(id++);
   printStep(out, stepId, arule, args, pfChildren);
   d_pfMap[pfn.get()] = stepId;
-=======
-    out << " :args (";
-    for (size_t i = 3, size = args.size(); i < size; i++)
-    {
-      printTerm(out, args[i]);
-      out << (i < args.size() - 1 ? " " : "");
-    }
-    out << ")";
-  }
-  out << ")" << std::endl;
-  pfMap[pfn] = stepId;
->>>>>>> 3b05cdbf
 }
 
 }  // namespace proof
