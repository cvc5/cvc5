/******************************************************************************
 * Top contributors (to current version):
 *   Hanna Lachnitt
 *
 * This file is part of the cvc5 project.
 *
 * Copyright (c) 2009-2021 by the authors listed in the file AUTHORS
 * in the top-level source directory and their institutional affiliations.
 * All rights reserved.  See the file COPYING in the top-level source
 * directory for licensing information.
 * ****************************************************************************
 *
 * The module for printing Alethe proof nodes.
 */

#include "proof/alethe/alethe_printer.h"

#include <iostream>
#include <unordered_map>

#include "proof/alethe/alethe_proof_rule.h"

namespace cvc5 {

namespace proof {

AletheProofPrinter::AletheProofPrinter() {}

void AletheProofPrinter::print(std::ostream& out,
                               std::shared_ptr<ProofNode> pfn)
{
  Trace("alethe-printer") << "- Print proof in Alethe format. " << std::endl;
  std::unordered_map<Node, std::string> assumptions;
  const std::vector<Node>& args = pfn->getArguments();
  // Special handling for the first scope
  // Print assumptions and add them to the list but do not print anchor.
  for (size_t i = 3, size = args.size(); i < size; i++)
  {
    Trace("alethe-printer") << "... print assumption " << args[i] << std::endl;
    out << "(assume a" << i - 3 << " " << args[i] << ")\n";
    assumptions[args[i]] = "a" + std::to_string(i - 3);
  }

  // Then, print the rest of the proof node
  int start_t = 1;
  printInternal(out, pfn->getChildren()[0], assumptions, {}, "", start_t);
}

std::string AletheProofPrinter::printInternal(
    std::ostream& out,
    std::shared_ptr<ProofNode> pfn,
    std::unordered_map<Node, std::string> assumptions,
    std::unordered_map<Node, std::string> steps,
    std::string current_prefix,
    int& current_step_id)
{
  int step_id = current_step_id;
  std::vector<std::string> current_assumptions;
  const std::vector<Node>& args = pfn->getArguments();

  // If the proof node is untranslated a problem might have occured during
  // postprocessing
  if (args.size() < 3 || pfn->getRule() != PfRule::ALETHE_RULE)
  {
    Trace("alethe-printer")
        << "... printing failed! Encountered untranslated Node. "
        << pfn->getResult() << " " << pfn->getRule() << " "
        << " / " << args << std::endl;
    return "";
  }

  // Get the alethe proof rule
  AletheRule arule = getAletheRule(args[0]);

  // In case the rule is an anchor it is printed before its children.
  if (arule == AletheRule::ANCHOR_SUBPROOF || arule == AletheRule::ANCHOR_BIND)
  {
    // Look up if subproof has already been printed
    auto it = steps.find(args[2]);
    if (it != steps.end())
    {
      Trace("alethe-printer")
          << "... subproof is already printed " << pfn->getResult() << " "
          << arule << " / " << args << std::endl;
      return it->second;
    }

<<<<<<< HEAD
    // Otherwise, print anchor
=======
    // Otherwise, add it to the list of steps and print anchor
    steps.push_back(args[2]);
>>>>>>> 064a16a4
    Trace("alethe-printer")
        << "... print anchor " << pfn->getResult() << " " << arule << " "
        << " / " << args << std::endl;
    out << "(anchor :step " << current_prefix << "t" << current_step_id;

    // Append index of anchor to prefix so that all steps in the subproof use it
    current_prefix.append("t" + std::to_string(current_step_id));

<<<<<<< HEAD
    // Reset the current step id s.t. the numbering inside the subproof starts with 1
=======
    // Reset the current step id s.t. the numbering inside the subproof starts
    // with 1
>>>>>>> 064a16a4
    current_step_id = 1;

    // If the subproof is a bind the arguments need to be printed as
    // assignments, i.e. args=[(= v0 v1)] is printed as (:= (v0 Int) v1).
    if (arule == AletheRule::ANCHOR_BIND)
    {
      out << " :args (";
      for (size_t j = 3, size = args.size(); j < size; j++)
      {
        out << "(:= (" << args[j][0] << " " << args[j][0].getType() << ") "
            << args[j][1] << ")";
        if (j != args.size() - 1)
        {
          out << " ";
        }
      }
      out << ")";
    }
    // In all other cases there are no arguments
    out << ")\n";

    // If the subproof is a genuine subproof the arguments are printed as
    // assumptions. To be able to discharge the assumptions afterwards we need
    // to store them.
    if (arule == AletheRule::ANCHOR_SUBPROOF)
    {
      for (size_t i = 3, size = args.size(); i < size; i++)
      {
        std::string assumption_name =
            current_prefix + ".a" + std::to_string(i - 3);
        Trace("alethe-printer")
            << "... print assumption " << args[i] << std::endl;
        out << "(assume " << assumption_name << " " << args[i] << ")\n";
        assumptions[args[i]] = assumption_name;
        current_assumptions.push_back(assumption_name);
      }
    }
  }

  // Assumptions are printed at the anchor and therefore have to be in the list
  // of assumptions when an assume is reached.
  else if (arule == AletheRule::ASSUME)
  {
    Trace("alethe-printer")
        << "... reached assumption " << pfn->getResult() << " " << arule << " "
        << " / " << args << " " << std::endl;

    auto it = assumptions.find(args[2]);
    if (it != assumptions.end())
    {
      Trace("alethe-printer") << "... found assumption in list "
                              << ": " << args[2] << "/" << assumptions
                              << "     " << it->second << std::endl;
      return it->second;
    }

    Trace("alethe-printer") << "... printing failed! Encountered assumption "
                               "that has not been printed! "
                            << args[2] << "/" << assumptions << std::endl;
    return "";
  }

  // Print children
  std::vector<std::string> child_prefixes;
  std::string prefix = current_prefix;
  if (current_prefix != "" && current_prefix.back() != '.')
  {
    prefix.append(".");
  }
<<<<<<< HEAD
  for (const std::shared_ptr<ProofNode> child : pfn->getChildren())
  {
    child_prefixes.push_back(printInternal(
        out, child, assumptions, steps, prefix, current_step_id));
=======
  const std::vector<std::shared_ptr<ProofNode>>& children = pfn->getChildren();
  for (const std::shared_ptr<ProofNode>& child : children)
  {
    child_prefixes.push_back(
        printInternal(out, child, assumptions, steps, prefix, current_step_id));
>>>>>>> 064a16a4
  }

  // If the rule is a subproof a final subproof step needs to be printed
  if (arule == AletheRule::ANCHOR_SUBPROOF || arule == AletheRule::ANCHOR_BIND)
  {
    Trace("alethe-printer") << "... print anchor node " << pfn->getResult()
                            << " " << arule << " / " << args << std::endl;

    out << "(step " << current_prefix << " " << args[2] << " :rule " << arule;

    // Reset step id to the number before the subproof + 1
    current_step_id = step_id + 1;

    // Discharge assumptions in the case of subproof
    // The assumptions of this level have been stored in current_assumptions
    if (arule == AletheRule::ANCHOR_SUBPROOF)
    {
      out << " :discharge (";
<<<<<<< HEAD
      for (unsigned long int j = 0; j < current_assumptions.size(); j++)
      {
        out << current_assumptions[j];
        if (j != current_assumptions.size() - 1)
        {
          out << " ";
        }
=======
      for (size_t j = 0, size = current_assumptions.size(); j < size; j++)
      {
        out << current_assumptions[j]
            << (j != current_assumptions.size() - 1 ? " " : "");
>>>>>>> 064a16a4
      }
      out << ")";
    }
    out << ")\n";
    return current_prefix;
  }

  // If the current step is already printed return its id
  auto it = steps.find(args[2]);
<<<<<<< HEAD

=======
>>>>>>> 064a16a4
  if (it != steps.end())
  {
    Trace("alethe-printer")
        << "... step is already printed " << pfn->getResult() << " " << arule
        << " / " << args << std::endl;
    return it->second;
  }

  // Print current step
<<<<<<< HEAD
=======
  steps.push_back(args[2]);
>>>>>>> 064a16a4
  Trace("alethe-printer") << "... print node " << pfn->getResult() << " "
                          << arule << " / " << args << std::endl;
  std::string current_t =
      current_prefix + "t" + std::to_string(current_step_id);
<<<<<<< HEAD
  out << "(step " << current_t << " ";
  out << args[2] << " :rule " << arule;
  current_step_id = current_step_id + 1;
=======
  out << "(step " << current_t << " " << args[2] << " :rule " << arule;
  current_step_id++;
>>>>>>> 064a16a4
  if (args.size() > 3)
  {
    out << " :args (";
    for (unsigned long int i = 3, size = args.size(); i < size; i++)
    {
      if (arule == AletheRule::FORALL_INST)
      {
        out << "(:= " << args[i][0] << " " << args[i][1] << ")";
      }
      else
      {
        out << args[i];
      }
      if (i != args.size() - 1)
      {
        out << " ";
      }
    }
    out << ")";
  }
  if (pfn->getChildren().size() >= 1)
  {
    out << " :premises (";
<<<<<<< HEAD
    for (unsigned long int i = 0, size = child_prefixes.size(); i < size; i++)
    {
      out << child_prefixes[i];
      if (i != child_prefixes.size() - 1)
      {
        out << " ";
      }
=======
    for (size_t i = 0, size = child_prefixes.size(); i < size; i++)
    {
      out << child_prefixes[i] << (i != size - 1? " " : "");
>>>>>>> 064a16a4
    }
    out << "))\n";
  }
  else
  {
    out << ")\n";
  }
  return current_t;
}

}  // namespace proof

}  // namespace cvc5<|MERGE_RESOLUTION|>--- conflicted
+++ resolved
@@ -85,12 +85,8 @@
       return it->second;
     }
 
-<<<<<<< HEAD
-    // Otherwise, print anchor
-=======
     // Otherwise, add it to the list of steps and print anchor
     steps.push_back(args[2]);
->>>>>>> 064a16a4
     Trace("alethe-printer")
         << "... print anchor " << pfn->getResult() << " " << arule << " "
         << " / " << args << std::endl;
@@ -99,12 +95,8 @@
     // Append index of anchor to prefix so that all steps in the subproof use it
     current_prefix.append("t" + std::to_string(current_step_id));
 
-<<<<<<< HEAD
-    // Reset the current step id s.t. the numbering inside the subproof starts with 1
-=======
     // Reset the current step id s.t. the numbering inside the subproof starts
     // with 1
->>>>>>> 064a16a4
     current_step_id = 1;
 
     // If the subproof is a bind the arguments need to be printed as
@@ -174,18 +166,11 @@
   {
     prefix.append(".");
   }
-<<<<<<< HEAD
-  for (const std::shared_ptr<ProofNode> child : pfn->getChildren())
-  {
-    child_prefixes.push_back(printInternal(
-        out, child, assumptions, steps, prefix, current_step_id));
-=======
   const std::vector<std::shared_ptr<ProofNode>>& children = pfn->getChildren();
   for (const std::shared_ptr<ProofNode>& child : children)
   {
     child_prefixes.push_back(
         printInternal(out, child, assumptions, steps, prefix, current_step_id));
->>>>>>> 064a16a4
   }
 
   // If the rule is a subproof a final subproof step needs to be printed
@@ -204,20 +189,10 @@
     if (arule == AletheRule::ANCHOR_SUBPROOF)
     {
       out << " :discharge (";
-<<<<<<< HEAD
-      for (unsigned long int j = 0; j < current_assumptions.size(); j++)
-      {
-        out << current_assumptions[j];
-        if (j != current_assumptions.size() - 1)
-        {
-          out << " ";
-        }
-=======
       for (size_t j = 0, size = current_assumptions.size(); j < size; j++)
       {
         out << current_assumptions[j]
             << (j != current_assumptions.size() - 1 ? " " : "");
->>>>>>> 064a16a4
       }
       out << ")";
     }
@@ -227,10 +202,6 @@
 
   // If the current step is already printed return its id
   auto it = steps.find(args[2]);
-<<<<<<< HEAD
-
-=======
->>>>>>> 064a16a4
   if (it != steps.end())
   {
     Trace("alethe-printer")
@@ -240,22 +211,13 @@
   }
 
   // Print current step
-<<<<<<< HEAD
-=======
   steps.push_back(args[2]);
->>>>>>> 064a16a4
   Trace("alethe-printer") << "... print node " << pfn->getResult() << " "
                           << arule << " / " << args << std::endl;
   std::string current_t =
       current_prefix + "t" + std::to_string(current_step_id);
-<<<<<<< HEAD
-  out << "(step " << current_t << " ";
-  out << args[2] << " :rule " << arule;
-  current_step_id = current_step_id + 1;
-=======
   out << "(step " << current_t << " " << args[2] << " :rule " << arule;
   current_step_id++;
->>>>>>> 064a16a4
   if (args.size() > 3)
   {
     out << " :args (";
@@ -279,19 +241,9 @@
   if (pfn->getChildren().size() >= 1)
   {
     out << " :premises (";
-<<<<<<< HEAD
-    for (unsigned long int i = 0, size = child_prefixes.size(); i < size; i++)
-    {
-      out << child_prefixes[i];
-      if (i != child_prefixes.size() - 1)
-      {
-        out << " ";
-      }
-=======
     for (size_t i = 0, size = child_prefixes.size(); i < size; i++)
     {
       out << child_prefixes[i] << (i != size - 1? " " : "");
->>>>>>> 064a16a4
     }
     out << "))\n";
   }
