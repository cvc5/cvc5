/******************************************************************************
 * Top contributors (to current version):
 *   Hanna Lachnitt
 *
 * This file is part of the cvc5 project.
 *
 * Copyright (c) 2009-2022 by the authors listed in the file AUTHORS
 * in the top-level source directory and their institutional affiliations.
 * All rights reserved.  See the file COPYING in the top-level source
 * directory for licensing information.
 * ****************************************************************************
 *
 * The module for printing Alethe proof nodes.
 */

#include "proof/alethe/alethe_printer.h"

#include <iostream>
#include <sstream>
#include <unordered_map>

#include "options/printer_options.h"
#include "proof/alethe/alethe_proof_rule.h"

namespace cvc5::internal {

namespace proof {

LetUpdaterPfCallback::LetUpdaterPfCallback(AletheLetBinding& lbind)
    : d_lbind(lbind)
{
}

LetUpdaterPfCallback::~LetUpdaterPfCallback() {}

bool LetUpdaterPfCallback::shouldUpdate(std::shared_ptr<ProofNode> pn,
                                        const std::vector<Node>& fa,
                                        bool& continueUpdate)
{
<<<<<<< HEAD
  // We do this here so we do not go into update, as we are never updating the
  // proof node, not even do we pass a node manager to the proof node updater.
  const std::vector<Node>& args = pn->getArguments();
  // Letification done on the converted terms and potentially on arguments
=======
  const std::vector<Node>& args = pn->getArguments();
  // Letification done on the converted terms (thus from the converted
  // conclusion) and potentially on arguments, which means to ignore the first
  // two arguments (which are the Alethe rule and the original conclusion).
>>>>>>> 43957071
  AlwaysAssert(args.size() > 2)
      << "res: " << pn->getResult() << "\nid: " << getAletheRule(args[0]);
  for (size_t i = 2, size = args.size(); i < size; ++i)
  {
    Trace("alethe-printer") << "Process " << args[i] << "\n";
    // We do not go *below* cl, since the clause itself cannot be shared (goes
<<<<<<< HEAD
    // against the Alethe specification)
    // TODO strengthen this to guarantee this var is indeed the "cl" one
=======
    // against the Alethe specification). We assume that s-expressions with a
    // bound variable as first argument are all of the form (cl ...).
>>>>>>> 43957071
    if (args[i].getKind() == kind::SEXPR
        && args[i][0].getKind() == kind::BOUND_VARIABLE)
    {
      for (const auto& arg : args[i])
      {
        d_lbind.process(arg);
      }
      continue;
    }
    d_lbind.process(args[i]);
  }

  return false;
}

<<<<<<< HEAD
bool LetUpdaterPfCallback::update(Node res,
                                  PfRule id,
                                  const std::vector<Node>& children,
                                  const std::vector<Node>& args,
                                  CDProof* cdp,
                                  bool& continueUpdate)
{
  return false;
}

=======
>>>>>>> 43957071
AletheProofPrinter::AletheProofPrinter(Env& env)
    : EnvObj(env),
      d_lbind(options().printer.dagThresh ? options().printer.dagThresh + 1
                                          : 0),
      d_cb(new LetUpdaterPfCallback(d_lbind))
{
}

void AletheProofPrinter::printTerm(std::ostream& out, TNode n)
{
  out << d_lbind.convert(n, "@p_");
}

void AletheProofPrinter::print(std::ostream& out,
                               std::shared_ptr<ProofNode> pfn)
{
  Trace("alethe-printer") << "- Print proof in Alethe format. " << std::endl;
  std::shared_ptr<ProofNode> innerPf = pfn->getChildren()[0];
  AlwaysAssert(innerPf);

  if (options().printer.dagThresh)
  {
    // Traverse the proof node to letify the (converted) conclusions of proof
    // steps. Note that we traverse the original proof node because assumptions
    // may apper just in them (if they are not used in the rest of the proof).
    // If that's the case then repeated terms *only* in assumptions would not be
    // letified otherwise.
    ProofNodeUpdater updater(d_env, *(d_cb.get()), false, false);
    Trace("alethe-printer") << "- letify.\n";
    updater.process(pfn);

    std::vector<Node> letList;
    d_lbind.letify(letList);
<<<<<<< HEAD
    for (TNode n : letList)
    {
      Trace("alethe-printer")
          << "Term " << n << " has id " << d_lbind.getId(n) << "\n";
=======
    if (TraceIsOn("alethe-printer"))
    {
      for (TNode n : letList)
      {
        Trace("alethe-printer")
            << "Term " << n << " has id " << d_lbind.getId(n) << "\n";
      }
>>>>>>> 43957071
    }
  }

  Trace("alethe-printer") << "- Print assumptions.\n";
  std::unordered_map<Node, std::string> assumptions;
  const std::vector<Node>& args = pfn->getArguments();
  // Special handling for the first scope
  // Print assumptions and add them to the list but do not print anchor.
  for (size_t i = 3, size = args.size(); i < size; i++)
  {
    // assumptions are always being declared
    out << "(assume a" << i - 3 << " ";
    printTerm(out, args[i]);
    out << ")\n";
    assumptions[args[i]] = "a" + std::to_string(i - 3);
  }
  // Then, print the rest of the proof node
  uint32_t start_t = 1;
  std::unordered_map<std::shared_ptr<ProofNode>, std::string> steps = {};
  printInternal(out, pfn->getChildren()[0], assumptions, steps, "", start_t);
}

std::string AletheProofPrinter::printInternal(
    std::ostream& out,
    std::shared_ptr<ProofNode> pfn,
    std::unordered_map<Node, std::string>& assumptions,
    std::unordered_map<std::shared_ptr<ProofNode>, std::string>& steps,
    std::string current_prefix,
    uint32_t& current_step_id)
{
  int step_id = current_step_id;
  const std::vector<Node>& args = pfn->getArguments();

  // If the proof node is untranslated a problem might have occured during
  // postprocessing
  if (args.size() < 3 || pfn->getRule() != PfRule::ALETHE_RULE)
  {
    Trace("alethe-printer")
        << "... printing failed! Encountered untranslated Node. "
        << pfn->getResult() << " " << pfn->getRule() << " "
        << " / " << args << std::endl;
    return "";
  }

  // Get the alethe proof rule
  AletheRule arule = getAletheRule(args[0]);

  // Assumptions are printed at the anchor and therefore have to be in the list
  // of assumptions when an assume is reached.
  if (arule == AletheRule::ASSUME)
  {
    Trace("alethe-printer")
        << "... reached assumption " << pfn->getResult() << " " << arule << " "
        << " / " << args << " " << std::endl;

    auto it = assumptions.find(args[2]);
    Assert(it != assumptions.end())
        << "Assumption has not been printed yet! " << args[2] << "/"
        << assumptions << std::endl;
    Trace("alethe-printer")
        << "... found assumption in list " << it->second << ": " << args[2]
        << "/" << assumptions << std::endl;
    return it->second;
  }

  // If the current step is already printed return its id
  auto it = steps.find(pfn);
  if (it != steps.end())
  {
    Trace("alethe-printer")
        << "... step is already printed " << it->second << " "
        << pfn->getResult() << " " << arule << " / " << args << std::endl;
    return it->second;
  }
  std::vector<std::string> current_assumptions;
  std::unordered_map<Node, std::string> assumptions_before_subproof =
      assumptions;
  std::unordered_map<std::shared_ptr<ProofNode>, std::string>
      steps_before_subproof = steps;

  // In case the rule is an anchor it is printed before its children.
  if (arule >= AletheRule::ANCHOR_SUBPROOF && arule <= AletheRule::ANCHOR_SKO_EX)
  {
    // Print anchor
    std::string current_t =
        current_prefix + "t" + std::to_string(current_step_id);
    Trace("alethe-printer")
        << "... print anchor " << pfn->getResult() << " " << arule << " "
        << " / " << args << std::endl;
    out << "(anchor :step " << current_t;

    // Append index of anchor to prefix so that all steps in the subproof use it
    current_prefix.append("t" + std::to_string(current_step_id) + ".");

    // Reset the current step id s.t. the numbering inside the subproof starts
    // with 1
    current_step_id = 1;

    // If the subproof is a bind the arguments need to be printed as
    // assignments, i.e. args=[(= v0 v1)] is printed as (:= (v0 Int) v1).
    //
    // Note that since these are variables there is no need to letify.
<<<<<<< HEAD
    if (arule >= AletheRule::ANCHOR_BIND)
=======
    if (arule == AletheRule::ANCHOR_BIND)
>>>>>>> 43957071
    {
      out << " :args (";
      for (size_t j = 3, size = args.size(); j < size; j++)
      {
        Assert(args[j].getKind() == kind::EQUAL);
        // if the rhs is a variable, it must be declared first
        if (args[j][1].getKind() == kind::BOUND_VARIABLE)
        {
          out << "(" << args[j][1] << " " << args[j][1].getType() << ") ";
        }
        out << "(:= " << args[j][0] << " " << args[j][1] << ")"
            << (j != args.size() - 1 ? " " : "");
      }
      out << ")";
    }
    // In all other cases there are no arguments
    out << ")\n";

    // If the subproof is a genuine subproof the arguments are printed as
    // assumptions. To be able to discharge the assumptions afterwards we need
    // to store them.
    if (arule == AletheRule::ANCHOR_SUBPROOF)
    {
      for (size_t i = 3, size = args.size(); i < size; i++)
      {
        std::string assumption_name =
            current_prefix + "a" + std::to_string(i - 3);
        Trace("alethe-printer")
            << "... print assumption " << args[i] << std::endl;
        out << "(assume " << assumption_name << " ";
        printTerm(out, args[i]);
        out << ")\n";
        assumptions[args[i]] = assumption_name;
        current_assumptions.push_back(assumption_name);
      }
    }
  }

  // Print children
  std::vector<std::string> child_prefixes;
  const std::vector<std::shared_ptr<ProofNode>>& children = pfn->getChildren();
  for (const std::shared_ptr<ProofNode>& child : children)
  {
    std::string child_prefix = printInternal(
        out, child, assumptions, steps, current_prefix, current_step_id);
    child_prefixes.push_back(child_prefix);
  }

  // If the rule is a subproof a final subproof step needs to be printed
  if (arule >= AletheRule::ANCHOR_SUBPROOF && arule <= AletheRule::ANCHOR_SKO_EX)
  {
    Trace("alethe-printer") << "... print anchor node " << pfn->getResult()
                            << " " << arule << " / " << args << std::endl;

    current_prefix.pop_back();
    out << "(step " << current_prefix << " ";
    printTerm(out, args[2]);
    out << " :rule " << arule;

    // Reset steps array to the steps before the subproof since steps inside the
    // subproof cannot be accessed anymore
    steps = steps_before_subproof;
    assumptions = assumptions_before_subproof;

    // Add to map of printed steps
    steps[pfn] = current_prefix;
    Trace("alethe-printer") << "... add to steps " << pfn->getArguments()[2]
                            << " " << current_prefix << std::endl;

    // Reset step id to the number before the subproof + 1
    current_step_id = step_id + 1;

    // Discharge assumptions in the case of subproof
    // The assumptions of this level have been stored in current_assumptions
    if (arule == AletheRule::ANCHOR_SUBPROOF)
    {
      out << " :discharge (";
      for (size_t j = 0, size = current_assumptions.size(); j < size; j++)
      {
        out << current_assumptions[j]
            << (j != current_assumptions.size() - 1 ? " " : "");
      }
      out << ")";
    }
    out << ")\n";
    return current_prefix;
  }

  // Otherwise, the step is a normal step
  // Print current step
  std::string current_t =
      current_prefix + "t" + std::to_string(current_step_id);
  Trace("alethe-printer") << "... print node " << current_t << " "
                          << pfn->getResult() << " " << arule << " / " << args
                          << std::endl;

  // Add to map of printed steps
  steps[pfn] = current_t;
  Trace("alethe-printer") << "... add to steps " << pfn->getArguments()[2]
                          << " " << current_t << std::endl;
  current_step_id++;

  out << "(step " << current_t << " ";
  printTerm(out, args[2]);
  out << " :rule " << arule;
<<<<<<< HEAD
  if (pfn->getChildren().size() >= 1)
  {
    out << " :premises (";
    for (size_t i = 0, size = child_prefixes.size(); i < size; i++)
    {
      out << child_prefixes[i] << (i != size - 1? " " : "");
    }
    out << ")";
  }
=======
>>>>>>> 43957071
  if (args.size() > 3)
  {
    out << " :args (";
    for (size_t i = 3, size = args.size(); i < size; i++)
    {
      if (arule == AletheRule::FORALL_INST)
      {
        out << "(:= " << args[i][0] << " ";
        printTerm(out, args[i][1]);
        out << ")";
      }
      else
      {
        printTerm(out, args[i]);
      }
      if (i != args.size() - 1)
      {
        out << " ";
      }
    }
    out << ")";
  }
  out << ")\n";
  return current_t;
}

}  // namespace proof

}  // namespace cvc5::internal<|MERGE_RESOLUTION|>--- conflicted
+++ resolved
@@ -37,30 +37,18 @@
                                         const std::vector<Node>& fa,
                                         bool& continueUpdate)
 {
-<<<<<<< HEAD
-  // We do this here so we do not go into update, as we are never updating the
-  // proof node, not even do we pass a node manager to the proof node updater.
-  const std::vector<Node>& args = pn->getArguments();
-  // Letification done on the converted terms and potentially on arguments
-=======
   const std::vector<Node>& args = pn->getArguments();
   // Letification done on the converted terms (thus from the converted
   // conclusion) and potentially on arguments, which means to ignore the first
   // two arguments (which are the Alethe rule and the original conclusion).
->>>>>>> 43957071
   AlwaysAssert(args.size() > 2)
       << "res: " << pn->getResult() << "\nid: " << getAletheRule(args[0]);
   for (size_t i = 2, size = args.size(); i < size; ++i)
   {
     Trace("alethe-printer") << "Process " << args[i] << "\n";
     // We do not go *below* cl, since the clause itself cannot be shared (goes
-<<<<<<< HEAD
-    // against the Alethe specification)
-    // TODO strengthen this to guarantee this var is indeed the "cl" one
-=======
     // against the Alethe specification). We assume that s-expressions with a
     // bound variable as first argument are all of the form (cl ...).
->>>>>>> 43957071
     if (args[i].getKind() == kind::SEXPR
         && args[i][0].getKind() == kind::BOUND_VARIABLE)
     {
@@ -76,19 +64,6 @@
   return false;
 }
 
-<<<<<<< HEAD
-bool LetUpdaterPfCallback::update(Node res,
-                                  PfRule id,
-                                  const std::vector<Node>& children,
-                                  const std::vector<Node>& args,
-                                  CDProof* cdp,
-                                  bool& continueUpdate)
-{
-  return false;
-}
-
-=======
->>>>>>> 43957071
 AletheProofPrinter::AletheProofPrinter(Env& env)
     : EnvObj(env),
       d_lbind(options().printer.dagThresh ? options().printer.dagThresh + 1
@@ -122,12 +97,6 @@
 
     std::vector<Node> letList;
     d_lbind.letify(letList);
-<<<<<<< HEAD
-    for (TNode n : letList)
-    {
-      Trace("alethe-printer")
-          << "Term " << n << " has id " << d_lbind.getId(n) << "\n";
-=======
     if (TraceIsOn("alethe-printer"))
     {
       for (TNode n : letList)
@@ -135,7 +104,6 @@
         Trace("alethe-printer")
             << "Term " << n << " has id " << d_lbind.getId(n) << "\n";
       }
->>>>>>> 43957071
     }
   }
 
@@ -238,11 +206,7 @@
     // assignments, i.e. args=[(= v0 v1)] is printed as (:= (v0 Int) v1).
     //
     // Note that since these are variables there is no need to letify.
-<<<<<<< HEAD
     if (arule >= AletheRule::ANCHOR_BIND)
-=======
-    if (arule == AletheRule::ANCHOR_BIND)
->>>>>>> 43957071
     {
       out << " :args (";
       for (size_t j = 3, size = args.size(); j < size; j++)
@@ -348,7 +312,6 @@
   out << "(step " << current_t << " ";
   printTerm(out, args[2]);
   out << " :rule " << arule;
-<<<<<<< HEAD
   if (pfn->getChildren().size() >= 1)
   {
     out << " :premises (";
@@ -358,8 +321,6 @@
     }
     out << ")";
   }
-=======
->>>>>>> 43957071
   if (args.size() > 3)
   {
     out << " :args (";
