--- conflicted
+++ resolved
@@ -19,209 +19,12 @@
 #include <sstream>
 #include <unordered_map>
 
-<<<<<<< HEAD
-#include "options/printer_options.h"
-=======
 #include "options/expr_options.h"
->>>>>>> 3a70d31d
 #include "proof/alethe/alethe_proof_rule.h"
 
 namespace cvc5::internal {
 
 namespace proof {
-
-AletheLetBinding::AletheLetBinding(uint32_t thresh) : LetBinding(thresh) {}
-
-Node AletheLetBinding::convert(Node n, const std::string& prefix)
-{
-  if (d_letMap.empty())
-  {
-    return n;
-  }
-  NodeManager* nm = NodeManager::currentNM();
-  // terms with a child that is being declared
-  std::unordered_set<TNode> hasDeclaredChild;
-  // For a term being declared, its position relative to the list of children
-  // of the parent of this term, its parent, and its declaration value. These
-  // are necessary to properly declare letified terms occurring for the first
-  // time once conversions start
-  std::unordered_map<TNode, size_t> declaredPosition;
-  std::unordered_map<TNode, TNode> parentOf;
-  std::unordered_map<TNode, Node> declaredValue;
-  // visiting utils
-  std::unordered_map<TNode, Node> visited;
-  std::unordered_map<TNode, Node>::iterator it;
-  std::vector<TNode> visit;
-  TNode cur;
-  // start with input
-  visit.push_back(n);
-  do
-  {
-    cur = visit.back();
-    visit.pop_back();
-    it = visited.find(cur);
-    if (it == visited.end())
-    {
-      uint32_t id = getId(cur);
-      // do not letify id 0
-      if (id > 0)
-      {
-        Trace("alethe-printer-share")
-            << "Node " << cur << " has id " << id << "\n";
-        // if cur has previously been declared, just use the let variable.
-        if (d_declared.find(cur) != d_declared.end())
-        {
-          // create the let variable for cur
-          std::stringstream ss;
-          ss << prefix << id;
-          visited[cur] = nm->mkBoundVar(ss.str(), cur.getType());
-          Trace("alethe-printer-share")
-              << "\tdeclared, use var " << visited[cur] << "\n";
-          continue;
-        }
-        // If the input of this method is letified and it has not yet been
-        // declared, we will need to declare its post-visit result. So we do
-        // nothing at this point other than book-keep. The information is
-        // necessary to guarentee that this occurence, its first in the overall
-        // term, is ultimately used as a declaration rather than as just the
-        // letified variable. For this we find the parent of this first
-        // occurrence of cur and the position in its children in which cur
-        // occurs. The declaration will be created when cur is post-visited and
-        // used when the parent of this occurrence of cur is post-visited.
-        if (cur != n)
-        {
-          // The parent of cur will have been set when it was visited
-          Assert(parentOf.find(cur) != parentOf.end());
-          Node parent = parentOf[cur];
-          auto itPos = std::find(parent.begin(), parent.end(), cur);
-          Assert(itPos != parent.end());
-          declaredPosition[cur] = itPos - parent.begin();
-          Trace("alethe-printer-share")
-              << "\tset for its parent " << parent << " mark position "
-              << itPos - parent.begin() << "\n";
-        }
-        // Mark that future occurrences are just the variable
-        d_declared.insert(cur);
-      }
-      if (cur.isClosure())
-      {
-        // We do not convert beneath quantifiers, so we need to finish the
-        // traversal here. However if id > 0, then we need to declare cur's
-        // variable. Since cur is not post-visited the declaration is of cur
-        // itself.
-        if (id == 0)
-        {
-          visited[cur] = cur;
-          continue;
-        }
-        std::stringstream ss;
-        ss << "(! ";
-        options::ioutils::applyOutputLanguage(ss, Language::LANG_SMTLIB_V2_6);
-        options::ioutils::applyDagThresh(ss, 0);
-        cur.toStream(ss);
-        ss << " :named " << prefix << id << ")";
-        Node letVar = nm->mkRawSymbol(ss.str(), cur.getType());
-        visited[cur] = letVar;
-        declaredValue[cur] = letVar;
-        continue;
-      }
-      visited[cur] = Node::null();
-      visit.push_back(cur);
-      // We now check if any of the children of cur is being declared, in which
-      // case we associate cur as the parent of declared children, as will as
-      // that cur has declared children.
-      //
-      // We also use this loop to add the children to be visited. Note we add
-      // them in reverse order, since we must do post-order traversal (last
-      // added to the list are first visited, thus this entails left-to-right
-      // traversal of children)
-      for (size_t i = 0, size = cur.getNumChildren(); i < size; ++i)
-      {
-        visit.push_back(cur[size - i - 1]);
-        id = getId(cur[i]);
-        if (id > 0 && d_declared.find(cur[i]) == d_declared.end())
-        {
-          parentOf[cur[i]] = cur;
-          hasDeclaredChild.insert(cur);
-        }
-      }
-    }
-    else if (it->second.isNull())
-    {
-      Node ret = cur;
-      bool childChanged = false;
-      uint32_t id;
-      std::vector<Node> children;
-      if (cur.getMetaKind() == kind::metakind::PARAMETERIZED)
-      {
-        children.push_back(cur.getOperator());
-      }
-      // if cur is a parent has declared child, then for each position we must
-      // check if that position is of a child being declared and whose declared
-      // position is that one. In this case we use not the value in visited but
-      // rather the value in declaredValue
-      bool checkDeclaredChild = hasDeclaredChild.count(cur);
-      if (checkDeclaredChild)
-      {
-        Trace("alethe-printer-share")
-            << "Post-visiting node " << cur << " with declared child\n";
-      }
-      for (size_t i = 0, size = cur.getNumChildren(); i < size; ++i)
-      {
-        bool useVisited = true;
-        // cur has a declared child and if cur[i] is declared and in this
-        // position, then we use its declared value rather than visited[cur[i]].
-        if (checkDeclaredChild)
-        {
-          const auto& itDeclPos = declaredPosition.find(cur[i]);
-          useVisited =
-              itDeclPos == declaredPosition.end() || itDeclPos->second != i;
-        }
-        Assert(useVisited || getId(cur[i]) > 0)
-            << "With input " << n << " we got child " << cur[i]
-            << " to use declared value but its id is 0\n";
-        it = useVisited ? visited.find(cur[i]) : declaredValue.find(cur[i]);
-        Assert(it != visited.end())
-            << "With input " << n << " did not find for term " << cur
-            << " its child " << cur[i] << " in map with useVisited "
-            << useVisited << "\n";
-        Assert(!it->second.isNull());
-        childChanged = childChanged || cur[i] != it->second;
-        children.push_back(it->second);
-      }
-      if (childChanged)
-      {
-        ret = nm->mkNode(cur.getKind(), children);
-      }
-      id = getId(cur);
-      // if cur has id bigger than 0, then we are declaring its conversion to
-      // ret. We save the declaration in declaredValue and set the value in
-      // visited to be the let variable, since next occurrences should use that.
-      // The use of the declared value will be controlled by the parent. If cur
-      // is n, since there is no parent, then we use directly the declared
-      // value.
-      if (id > 0)
-      {
-        std::stringstream ss, ssVar;
-        ss << "(! ";
-        options::ioutils::applyOutputLanguage(ss, Language::LANG_SMTLIB_V2_6);
-        options::ioutils::applyDagThresh(ss, 0);
-        ret.toStream(ss);
-        ssVar << prefix << id;
-        ss << " :named " << ssVar.str() << ")";
-        Node declaration = nm->mkRawSymbol(ss.str(), ret.getType());
-        declaredValue[cur] = declaration;
-        visited[cur] =
-            cur == n ? declaration : nm->mkBoundVar(ssVar.str(), cur.getType());
-        continue;
-      }
-      visited[cur] = ret;
-    }
-  } while (!visit.empty());
-  Assert(visited.find(n) != visited.end());
-  Assert(!visited.find(n)->second.isNull());
-  return visited[n];
-}
 
 LetUpdaterPfCallback::LetUpdaterPfCallback(AletheLetBinding& lbind)
     : d_lbind(lbind)
