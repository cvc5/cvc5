--- conflicted
+++ resolved
@@ -60,8 +60,6 @@
   //
   // where y1,...,yn are not free in (forall (x1,...,xn) F2)
   ANCHOR_BIND,
-<<<<<<< HEAD
-=======
   // ======== skolemization rules
   // G,x->(choice (x) F1) > j.  (= F1 F2)
   // ------------------------------------
@@ -70,7 +68,6 @@
   // G,x->(choice (x) (not F1)) > j.  (= F1 F2)
   // ------------------------------------------
   // G > k. (= (forall (x) F1) F2)
->>>>>>> 25d781fc
   ANCHOR_SKO_FORALL,
   ANCHOR_SKO_EX,
   // ======== input
