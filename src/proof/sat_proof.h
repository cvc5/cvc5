--- conflicted
+++ resolved
@@ -42,7 +42,6 @@
  */
 template <class Solver> void printDebug(typename Solver::TLit l);
 template <class Solver> void printDebug(typename Solver::TClause& c);
-<<<<<<< HEAD
 
 enum ClauseKind {
   INPUT,
@@ -51,16 +50,6 @@
 };/* enum ClauseKind */
 
 
-=======
-
-enum ClauseKind {
-  INPUT,
-  THEORY_LEMMA, // we need to distinguish because we must reprove deleted theory lemmas
-  LEARNT
-};/* enum ClauseKind */
-
-
->>>>>>> 3c4c4420
 template <class Solver>
 struct ResStep {
   typename Solver::TLit lit;
@@ -107,11 +96,7 @@
   typedef std::hash_map < ClauseId, typename Solver::TCRef > IdCRefMap;
   typedef std::hash_map < typename Solver::TCRef, ClauseId > ClauseIdMap;
   typedef std::hash_map < ClauseId, typename Solver::TLit>   IdUnitMap;
-<<<<<<< HEAD
-  typedef std::hash_map < int, ClauseId>            UnitIdMap; 
-=======
   typedef std::hash_map < int, ClauseId>            UnitIdMap;
->>>>>>> 3c4c4420
   typedef std::hash_map < ClauseId, ResChain<Solver>* >      IdResMap;
   typedef std::hash_map < ClauseId, uint64_t >      IdProofRuleMap;
   typedef std::vector   < ResChain<Solver>* >       ResStack;
@@ -120,17 +105,10 @@
   typedef std::vector < typename Solver::TLit > LitVector;
   typedef __gnu_cxx::hash_map<ClauseId, typename Solver::TClause& > IdToMinisatClause;
   typedef __gnu_cxx::hash_map<ClauseId, LitVector* > IdToConflicts;
-<<<<<<< HEAD
-  
-  typename Solver::Solver*    d_solver;
-  CnfProof* d_cnfProof; 
-  
-=======
 
   typename Solver::Solver*    d_solver;
   CnfProof* d_cnfProof;
 
->>>>>>> 3c4c4420
   // clauses
   IdCRefMap           d_idClause;
   ClauseIdMap         d_clauseId;
@@ -145,7 +123,7 @@
   VarSet              d_assumptions; // assumption literals for bv solver
   IdHashSet           d_assumptionConflicts; // assumption conflicts not actually added to SAT solver
   IdToConflicts       d_assumptionConflictsDebug;
-  
+
   // resolutions
   IdResMap            d_resChains;
   ResStack            d_resStack;
@@ -166,11 +144,7 @@
 
   ClauseId d_trueLit;
   ClauseId d_falseLit;
-<<<<<<< HEAD
-  
-=======
-
->>>>>>> 3c4c4420
+
   std::string d_name;
 public:
   TSatProof(Solver* solver, const std::string& name, bool checkRes = false);
@@ -230,15 +204,9 @@
   //void endResChain(typename Solver::TCRef clause);
   void endResChain(typename Solver::TLit lit);
   void endResChain(ClauseId id);
-<<<<<<< HEAD
-  /** 
-   * Pops the current resolution of the stack *without* storing it. 
-   * 
-=======
 
   /**
    * Pops the current resolution of the stack *without* storing it.
->>>>>>> 3c4c4420
    */
   void cancelResChain();
 
@@ -272,13 +240,13 @@
   ClauseId getTrueUnit() const;
   ClauseId getFalseUnit() const;
 
-  
+
   void registerAssumption(const typename Solver::TVar var);
   ClauseId registerAssumptionConflict(const typename Solver::TLitVec& confl);
-  
+
   ClauseId storeUnitConflict(typename Solver::TLit lit,
                              ClauseKind kind);
- 
+
   /**
    * Marks the deleted clauses as deleted. Note we may still use them in the final
    * resolution.
@@ -328,53 +296,12 @@
   virtual void printResolutionEmptyClause(std::ostream& out, std::ostream& paren) = 0;
   virtual void printAssumptionsResolution(ClauseId id, std::ostream& out, std::ostream& paren) = 0;
 
-<<<<<<< HEAD
-
   void collectClausesUsed(IdToSatClause& inputs,
                           IdToSatClause& lemmas);
 
   void storeClauseGlue(ClauseId clause, int glue);
 
-private:
-  __gnu_cxx::hash_map<ClauseId, int> d_glueMap; 
-  struct Statistics {
-    IntStat d_numLearnedClauses;
-    IntStat d_numLearnedInProof;
-    IntStat d_numLemmasInProof;
-    AverageStat d_avgChainLength;
-    HistogramStat<uint64_t> d_resChainLengths;
-    HistogramStat<uint64_t> d_usedResChainLengths;
-    HistogramStat<uint64_t> d_clauseGlue;
-    HistogramStat<uint64_t> d_usedClauseGlue;
-    Statistics(const std::string& name);
-    ~Statistics();
-  };
-
-  Statistics d_statistics;
-};/* class TSatProof */
-
-
-template <class S>
-class ProofProxy {
-private:
-  TSatProof<S>* d_proof;
-public:
-  ProofProxy(TSatProof<S>* pf);
-  void updateCRef(typename S::TCRef oldref, typename S::TCRef newref);
-};/* class ProofProxy */
-
-
-template <class SatSolver> 
-class LFSCSatProof : public TSatProof<SatSolver> {
-private:
-
-public:
-=======
-
-  void collectClausesUsed(IdToSatClause& inputs,
-                          IdToSatClause& lemmas);
-
-  void storeClauseGlue(ClauseId clause, int glue);
+
 
 private:
   __gnu_cxx::hash_map<ClauseId, int> d_glueMap;
@@ -394,7 +321,6 @@
   Statistics d_statistics;
 };/* class TSatProof */
 
-
 template <class S>
 class ProofProxy {
 private:
@@ -410,7 +336,6 @@
 private:
 
 public:
->>>>>>> 3c4c4420
   LFSCSatProof(SatSolver* solver, const std::string& name, bool checkRes = false)
     : TSatProof<SatSolver>(solver, name, checkRes)
   {}
@@ -423,17 +348,6 @@
 
 
 template<class Solver>
-<<<<<<< HEAD
-prop::SatLiteral toSatLiteral(typename Solver::TLit lit); 
-
-
-/** 
-* Convert from minisat clause to SatClause
-* 
-* @param minisat_cl 
-* @param sat_cl 
-*/
-=======
 prop::SatLiteral toSatLiteral(typename Solver::TLit lit);
 
 
@@ -443,7 +357,6 @@
  * @param minisat_cl
  * @param sat_cl
  */
->>>>>>> 3c4c4420
 template<class Solver>
 void toSatClause(const typename Solver::TClause& minisat_cl,
                  prop::SatClause& sat_cl);
