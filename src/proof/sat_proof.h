--- conflicted
+++ resolved
@@ -74,33 +74,7 @@
   LitSet*   getRedundant() { return d_redundantLits; }
 };/* class ResChain */
 
-<<<<<<< HEAD
 template <class Solver> class ProofProxy;
-=======
-typedef std::hash_map < ClauseId, ::Minisat::CRef > IdCRefMap;
-typedef std::hash_map < ::Minisat::CRef, ClauseId > ClauseIdMap;
-typedef std::hash_map < ClauseId, ::Minisat::Lit>   IdUnitMap;
-typedef std::hash_map < int, ClauseId>            UnitIdMap; //FIXME
-typedef std::hash_map < ClauseId, ResChain*>      IdResMap;
-typedef std::hash_set < ClauseId >                IdHashSet;
-typedef std::hash_map < ClauseId, uint64_t >      IdProofRuleMap;
-typedef std::vector   < ResChain* >               ResStack;
-typedef std::hash_map <ClauseId, prop::SatClause* >     IdToSatClause;
-typedef std::set < ClauseId >                     IdSet;
-typedef std::vector < ::Minisat::Lit >              LitVector;
-typedef __gnu_cxx::hash_map<ClauseId, ::Minisat::Clause& > IdToMinisatClause;
-
-class SatProof;
-
-class ProofProxy : public ProofProxyAbstract {
-private:
-  SatProof* d_proof;
-public:
-  ProofProxy(SatProof* pf);
-  void updateCRef(::Minisat::CRef oldref, ::Minisat::CRef newref);
-};/* class ProofProxy */
-
->>>>>>> 2f930be0
 
 class CnfProof;
 
@@ -114,6 +88,7 @@
   typedef std::hash_map < ClauseId, typename Solver::TLit>   IdUnitMap;
   typedef std::hash_map < int, ClauseId>            UnitIdMap; 
   typedef std::hash_map < ClauseId, ResChain<Solver>* >      IdResMap;
+  typedef std::hash_map < ClauseId, uint64_t >      IdProofRuleMap;
   typedef std::hash_set < ClauseId >                IdHashSet;
   typedef std::vector   < ResChain<Solver>* >       ResStack;
   typedef std::hash_map <ClauseId, prop::SatClause* >     IdToSatClause;
@@ -124,6 +99,8 @@
   
   typename Solver::Solver*    d_solver;
   CnfProof* d_cnfProof; 
+  static ClauseId d_idCounter;
+  
   // clauses
   IdCRefMap           d_idClause;
   ClauseIdMap         d_clauseId;
@@ -131,19 +108,17 @@
   UnitIdMap           d_unitId;
   IdHashSet           d_deleted;
   IdToSatClause       d_deletedTheoryLemmas;
-<<<<<<< HEAD
-  IdHashSet           d_inputClauses;
-  IdHashSet           d_lemmaClauses;
+
+public:
+  IdProofRuleMap      d_inputClauses;
+  IdProofRuleMap      d_lemmaClauses;
+protected:
+  /* IdHashSet           d_inputClauses; */
+  /* IdHashSet           d_lemmaClauses; */
   VarSet              d_assumptions; // assumption literals for bv solver
   IdHashSet           d_assumptionConflicts; // assumption conflicts not actually added to SAT solver
   IdToConflicts       d_assumptionConflictsDebug;
   
-=======
-public:
-  IdProofRuleMap      d_inputClauses;
-  IdProofRuleMap      d_lemmaClauses;
-protected:
->>>>>>> 2f930be0
   // resolutions
   IdResMap            d_resChains;
   ResStack            d_resStack;
@@ -247,19 +222,16 @@
   void finalizeProof(typename Solver::TCRef conflict);
 
   /// clause registration methods
-<<<<<<< HEAD
-  ClauseId registerClause(const typename Solver::TCRef clause, ClauseKind kind = LEARNT);
-  ClauseId registerUnitClause(const typename Solver::TLit lit, ClauseKind kind = LEARNT);
+
+  ClauseId registerClause(const typename Solver::TCRef clause,
+			  ClauseKind kind, uint64_t proof_id);
+  ClauseId registerUnitClause(const typename Solver::TLit lit,
+			      ClauseKind kind, uint64_t proof_id);
   void registerAssumption(const typename Solver::TVar var);
   ClauseId registerAssumptionConflict(const typename Solver::TLitVec& confl);
   
-  void storeUnitConflict(typename Solver::TLit lit, ClauseKind kind = LEARNT);
-=======
-  ClauseId registerClause(const ::Minisat::CRef clause, ClauseKind kind, uint64_t proof_id);
-  ClauseId registerUnitClause(const ::Minisat::Lit lit, ClauseKind kind, uint64_t proof_id);
-
-  void storeUnitConflict(::Minisat::Lit lit, ClauseKind kind, uint64_t proof_id);
->>>>>>> 2f930be0
+  void storeUnitConflict(typename Solver::TLit lit,
+			  ClauseKind kind, uint64_t proof_id);
 
   /**
    * Marks the deleted clauses as deleted. Note we may still use them in the final
