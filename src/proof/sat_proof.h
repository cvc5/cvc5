/*********************                                                        */
/*! \file sat_proof.h
 ** \verbatim
 ** Original author: Liana Hadarean
 ** Major contributors: Morgan Deters
 ** Minor contributors (to current version): none
 ** This file is part of the CVC4 project.
 ** Copyright (c) 2009-2014  New York University and The University of Iowa
 ** See the file COPYING in the top-level source directory for licensing
 ** information.\endverbatim
 **
 ** \brief Resolution proof
 **
 ** Resolution proof
 **/

#include "cvc4_private.h"

#ifndef __CVC4__SAT__PROOF_H
#define __CVC4__SAT__PROOF_H

#include <iostream>
#include <vector>
#include <set>
#include <ext/hash_map>
#include <ext/hash_set>
#include <sstream>
#include "expr/expr.h"
#include "proof/proof_manager.h"
#include "util/proof.h"

namespace CVC4 {


class CnfProof;

/**
 * Helper debugging functions
 */
template <class Solver> void printDebug(typename Solver::TLit l);
template <class Solver> void printDebug(typename Solver::TClause& c);

template <class Solver>
struct ResStep {
  typename Solver::TLit lit;
  ClauseId id;
  bool sign;
  ResStep(typename Solver::TLit l, ClauseId i, bool s) :
    lit(l),
    id(i),
    sign(s)
  {}
};/* struct ResStep */

template <class Solver>
class ResChain {
public:
  typedef std::vector< ResStep<Solver> > ResSteps;
  typedef std::set < typename Solver::TLit> LitSet;

private:
  ClauseId       d_start;
  ResSteps       d_steps;
  LitSet*        d_redundantLits;
public:
  ResChain(ClauseId start);
  void addStep(typename Solver::TLit, ClauseId, bool);
  bool redundantRemoved() { return (d_redundantLits == NULL || d_redundantLits->empty()); }
  void addRedundantLit(typename Solver::TLit lit);
  ~ResChain();
  // accessor methods
  ClauseId  getStart()     { return d_start; }
  ResSteps& getSteps()     { return d_steps; }
  LitSet*   getRedundant() { return d_redundantLits; }
};/* class ResChain */

template <class Solver> class ProofProxy;

class CnfProof;

template<class Solver>
class TSatProof {
protected:
  typedef std::set < typename Solver::TLit> LitSet;
  typedef std::set < typename Solver::TVar> VarSet;
  typedef std::hash_map < ClauseId, typename Solver::TCRef > IdCRefMap;
  typedef std::hash_map < typename Solver::TCRef, ClauseId > ClauseIdMap;
  typedef std::hash_map < ClauseId, typename Solver::TLit>   IdUnitMap;
  typedef std::hash_map < int, ClauseId>            UnitIdMap; 
  typedef std::hash_map < ClauseId, ResChain<Solver>* >      IdResMap;
  typedef std::hash_map < ClauseId, uint64_t >      IdProofRuleMap;
  typedef std::hash_set < ClauseId >                IdHashSet;
  typedef std::vector   < ResChain<Solver>* >       ResStack;
  typedef std::hash_map <ClauseId, prop::SatClause* >     IdToSatClause;
  typedef std::set < ClauseId > IdSet;
  typedef std::vector < typename Solver::TLit > LitVector;
  typedef __gnu_cxx::hash_map<ClauseId, typename Solver::TClause& > IdToMinisatClause;
  typedef __gnu_cxx::hash_map<ClauseId, LitVector* > IdToConflicts;
  
  typename Solver::Solver*    d_solver;
  CnfProof* d_cnfProof; 
  static ClauseId d_idCounter;
  
  // clauses
  IdCRefMap           d_idClause;
  ClauseIdMap         d_clauseId;
  IdUnitMap           d_idUnit;
  UnitIdMap           d_unitId;
  IdHashSet           d_deleted;
  IdToSatClause       d_deletedTheoryLemmas;

public:
  IdProofRuleMap      d_inputClauses;
  IdProofRuleMap      d_lemmaClauses;
protected:
  /* IdHashSet           d_inputClauses; */
  /* IdHashSet           d_lemmaClauses; */
  VarSet              d_assumptions; // assumption literals for bv solver
  IdHashSet           d_assumptionConflicts; // assumption conflicts not actually added to SAT solver
  IdToConflicts       d_assumptionConflictsDebug;
  
  // resolutions
  IdResMap            d_resChains;
  ResStack            d_resStack;
  bool                d_checkRes;

  const ClauseId      d_emptyClauseId;
  const ClauseId      d_nullId;
  // proxy class to break circular dependencies
  ProofProxy<Solver>*         d_proxy;

  // temporary map for updating CRefs
  ClauseIdMap         d_temp_clauseId;
  IdCRefMap         d_temp_idClause;

  // unit conflict
  ClauseId d_unitConflictId;
  bool d_storedUnitConflict;
  
  std::string d_name;
public:
<<<<<<< HEAD
  TSatProof(Solver* solver, const std::string& name, bool checkRes = false);
  virtual ~TSatProof() {}
  void setCnfProof(CnfProof* cnf_proof);
=======
  SatProof(::Minisat::Solver* solver, bool checkRes = false);
  virtual ~SatProof();
>>>>>>> a0cb1add
protected:
  void print(ClauseId id);
  void printRes(ClauseId id);
  void printRes(ResChain<Solver>* res);

  bool isInputClause(ClauseId id);
  bool isTheoryConflict(ClauseId id);
  bool isLemmaClause(ClauseId id);
  bool isAssumptionConflict(ClauseId id);
  bool isUnit(ClauseId id);
  bool isUnit(typename Solver::TLit lit);
  bool hasResolution(ClauseId id);
  void createLitSet(ClauseId id, LitSet& set);
  void registerResolution(ClauseId id, ResChain<Solver>* res);

  ClauseId      getClauseId(typename Solver::TCRef clause);
  ClauseId      getClauseId(typename Solver::TLit lit);
  typename Solver::TCRef getClauseRef(ClauseId id);
  typename Solver::TLit  getUnit(ClauseId id);
  ClauseId      getUnitId(typename Solver::TLit lit);
  typename Solver::TClause& getClause(typename Solver::TCRef ref);
  void getLitVec(ClauseId id, LitVector& vec);
  virtual void toStream(std::ostream& out);

  bool checkResolution(ClauseId id);
  /**
   * Constructs a resolution tree that proves lit
   * and returns the ClauseId for the unit clause lit
   * @param lit the literal we are proving
   *
   * @return
   */
  ClauseId resolveUnit(typename Solver::TLit lit);
  /**
   * Does a depth first search on removed literals and adds the literals
   * to be removed in the proper order to the stack.
   *
   * @param lit the literal we are recursing on
   * @param removedSet the previously computed set of redundant literals
   * @param removeStack the stack of literals in reverse order of resolution
   */
  void removedDfs(typename Solver::TLit lit, LitSet* removedSet, LitVector& removeStack, LitSet& inClause, LitSet& seen);
  void removeRedundantFromRes(ResChain<Solver>* res, ClauseId id);
public:
  void startResChain(typename Solver::TLit start);
  void startResChain(typename Solver::TCRef start);
  void addResolutionStep(typename Solver::TLit lit, typename Solver::TCRef clause, bool sign);
  /**
   * Pops the current resolution of the stack and stores it
   * in the resolution map. Also registers the 'clause' parameter
   * @param clause the clause the resolution is proving
   */
  void endResChain(typename Solver::TCRef clause);
  void endResChain(typename Solver::TLit lit);
  void endResChain(ClauseId id);
  /** 
   * Pops the current resolution of the stack *without* storing it. 
   * 
   */
  void cancelResChain();

  /**
   * Stores in the current derivation the redundant literals that were
   * eliminated from the conflict clause during conflict clause minimization.
   * @param lit the eliminated literal
   */
  void storeLitRedundant(typename Solver::TLit lit);

  /// update the CRef Id maps when Minisat does memory reallocation x
  void updateCRef(typename Solver::TCRef old_ref, typename Solver::TCRef new_ref);
  void finishUpdateCRef();

  /**
   * Constructs the empty clause resolution from the final conflict
   *
   * @param conflict
   */
  void finalizeProof(typename Solver::TCRef conflict);

  /// clause registration methods

  ClauseId registerClause(const typename Solver::TCRef clause,
			  ClauseKind kind, uint64_t proof_id);
  ClauseId registerUnitClause(const typename Solver::TLit lit,
			      ClauseKind kind, uint64_t proof_id);
  void registerAssumption(const typename Solver::TVar var);
  ClauseId registerAssumptionConflict(const typename Solver::TLitVec& confl);
  
  void storeUnitConflict(typename Solver::TLit lit,
			  ClauseKind kind, uint64_t proof_id);

  /**
   * Marks the deleted clauses as deleted. Note we may still use them in the final
   * resolution.
   * @param clause
   */
  void markDeleted(typename Solver::TCRef clause);
  bool isDeleted(ClauseId id) { return d_deleted.find(id) != d_deleted.end(); }
  /**
   * Constructs the resolution of ~q and resolves it with the current
   * resolution thus eliminating q from the current clause
   * @param q the literal to be resolved out
   */
  void resolveOutUnit(typename Solver::TLit q);
  /**
   * Constructs the resolution of the literal lit. Called when a clause
   * containing lit becomes satisfied and is removed.
   * @param lit
   */
  void storeUnitResolution(typename Solver::TLit lit);

  ProofProxy<Solver>* getProxy() {return d_proxy; }
  /**
   * Constructs the SAT proof for the given clause,
   * by collecting the needed clauses in the d_seen
   * data-structures, also notifying the proofmanager.
   */
  void constructProof(ClauseId id);
  void constructProof() { constructProof(d_emptyClauseId); }
  void collectClauses(ClauseId id);
protected:
  IdSet              d_seenLearnt;
  IdHashSet          d_seenInput;
  IdHashSet          d_seenTheoryConflicts;
  IdHashSet          d_seenLemmas;

  std::string varName(typename Solver::TLit lit);
  std::string clauseName(ClauseId id);


  void addToProofManager(ClauseId id);
  void addToCnfProof(ClauseId id);
public:
  virtual void printResolution(ClauseId id, std::ostream& out, std::ostream& paren) = 0;
  virtual void printResolutions(std::ostream& out, std::ostream& paren) = 0;
  virtual void printResolutionEmptyClause(std::ostream& out, std::ostream& paren) = 0;
  virtual void printAssumptionsResolution(ClauseId id, std::ostream& out, std::ostream& paren) = 0;
  typedef IdHashSet::const_iterator clause_iterator;
  clause_iterator begin_input_clauses() { return d_seenInput.begin(); }
  clause_iterator end_input_clauses() { return d_seenInput.end(); }
};/* class TSatProof */

template<typename Solver>
ClauseId TSatProof<Solver>::d_idCounter = 0; 


template <class S>
class ProofProxy {
private:
  TSatProof<S>* d_proof;
public:
  ProofProxy(TSatProof<S>* pf);
  void updateCRef(typename S::TCRef oldref, typename S::TCRef newref);
};/* class ProofProxy */


template <class SatSolver> 
class LFSCSatProof : public TSatProof<SatSolver> {
private:

public:
  LFSCSatProof(SatSolver* solver, const std::string& name, bool checkRes = false)
    : TSatProof<SatSolver>(solver, name, checkRes)
  {}
  virtual void printResolution(ClauseId id, std::ostream& out, std::ostream& paren);
  virtual void printResolutions(std::ostream& out, std::ostream& paren);
  virtual void printResolutionEmptyClause(std::ostream& out, std::ostream& paren);
  virtual void printAssumptionsResolution(ClauseId id, std::ostream& out, std::ostream& paren);
};/* class LFSCSatProof */



template<class Solver>
prop::SatLiteral toSatLiteral(typename Solver::TLit lit); 


/** 
* Convert from minisat clause to SatClause
* 
* @param minisat_cl 
* @param sat_cl 
*/
template<class Solver>
void toSatClause(const typename Solver::TClause& minisat_cl,
                 prop::SatClause& sat_cl);


}/* CVC4 namespace */

#endif /* __CVC4__SAT__PROOF_H */<|MERGE_RESOLUTION|>--- conflicted
+++ resolved
@@ -139,14 +139,9 @@
   
   std::string d_name;
 public:
-<<<<<<< HEAD
   TSatProof(Solver* solver, const std::string& name, bool checkRes = false);
   virtual ~TSatProof() {}
   void setCnfProof(CnfProof* cnf_proof);
-=======
-  SatProof(::Minisat::Solver* solver, bool checkRes = false);
-  virtual ~SatProof();
->>>>>>> a0cb1add
 protected:
   void print(ClauseId id);
   void printRes(ClauseId id);
@@ -277,7 +272,7 @@
   std::string clauseName(ClauseId id);
 
 
-  void addToProofManager(ClauseId id);
+  void addToProofManager(ClauseId id, ClauseKind kind);
   void addToCnfProof(ClauseId id);
 public:
   virtual void printResolution(ClauseId id, std::ostream& out, std::ostream& paren) = 0;
