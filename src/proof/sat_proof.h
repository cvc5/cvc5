/*********************                                                        */
/*! \file sat_proof.h
 ** \verbatim
 ** Top contributors (to current version):
 **   Liana Hadarean, Tim King, Guy Katz
 ** This file is part of the CVC4 project.
 ** Copyright (c) 2009-2018 by the authors listed in the file AUTHORS
 ** in the top-level source directory) and their institutional affiliations.
 ** All rights reserved.  See the file COPYING in the top-level source
 ** directory for licensing information.\endverbatim
 **
 ** \brief Resolution proof
 **
 ** Resolution proof
 **/

#include "cvc4_private.h"

#ifndef __CVC4__SAT__PROOF_H
#define __CVC4__SAT__PROOF_H

#include <stdint.h>

#include <iosfwd>
#include <set>
#include <sstream>
#include <unordered_map>
#include <vector>

#include "context/cdhashmap.h"
#include "context/cdmaybe.h"
#include "expr/expr.h"
#include "proof/clause_id.h"
#include "proof/proof_manager.h"
#include "util/proof.h"
#include "util/statistics_registry.h"

// Forward declarations.
namespace CVC4 {
class CnfProof;
} /* namespace CVC4 */

namespace CVC4 {
/**
 * Helper debugging functions
 */
template <class Solver>
void printDebug(typename Solver::TLit l);
template <class Solver>
void printDebug(typename Solver::TClause& c);

enum ClauseKind {
  INPUT,
  THEORY_LEMMA,  // we need to distinguish because we must reprove deleted
                 // theory lemmas
  LEARNT
}; /* enum ClauseKind */

template <class Solver>
struct ResStep {
  typename Solver::TLit lit;
  ClauseId id;
  bool sign;
  ResStep(typename Solver::TLit l, ClauseId i, bool s)
      : lit(l), id(i), sign(s) {}
}; /* struct ResStep */

template <class Solver>
class ResChain {
 public:
  typedef std::vector<ResStep<Solver> > ResSteps;
  typedef std::set<typename Solver::TLit> LitSet;

  ResChain(ClauseId start);
  ~ResChain();

  void addStep(typename Solver::TLit, ClauseId, bool);
  bool redundantRemoved() {
    return (d_redundantLits == NULL || d_redundantLits->empty());
  }
  void addRedundantLit(typename Solver::TLit lit);

  // accessor methods
  ClauseId getStart() const { return d_start; }
  const ResSteps& getSteps() const { return d_steps; }
  LitSet* getRedundant() const { return d_redundantLits; }

 private:
  ClauseId d_start;
  ResSteps d_steps;
  LitSet* d_redundantLits;
}; /* class ResChain */

template <class Solver>
class TSatProof {
 protected:
  typedef ResChain<Solver> ResolutionChain;

  typedef std::set<typename Solver::TLit> LitSet;
  typedef std::set<typename Solver::TVar> VarSet;
  typedef std::unordered_map<ClauseId, typename Solver::TCRef> IdCRefMap;
  typedef std::unordered_map<typename Solver::TCRef, ClauseId> ClauseIdMap;
  typedef context::CDHashMap<ClauseId, typename Solver::TLit> IdUnitMap;
  typedef context::CDHashMap<int, ClauseId> UnitIdMap;
  typedef context::CDHashMap<ClauseId, ResolutionChain*> IdResMap;
  typedef std::unordered_map<ClauseId, uint64_t> IdProofRuleMap;
  typedef std::vector<ResolutionChain*> ResStack;
  typedef std::set<ClauseId> IdSet;
  typedef std::vector<typename Solver::TLit> LitVector;
  typedef std::unordered_map<ClauseId, typename Solver::TClause&>
      IdToMinisatClause;
  typedef std::unordered_map<ClauseId, LitVector*> IdToConflicts;

 public:
  TSatProof(Solver* solver, context::Context* context,
            const std::string& name, bool checkRes = false);
  ~TSatProof();

  void startResChain(typename Solver::TLit start);
  void startResChain(typename Solver::TCRef start);
  void addResolutionStep(typename Solver::TLit lit,
                         typename Solver::TCRef clause, bool sign);
  /**
   * Pops the current resolution of the stack and stores it
   * in the resolution map. Also registers the 'clause' parameter
   * @param clause the clause the resolution is proving
   */
  // void endResChain(typename Solver::TCRef clause);
  void endResChain(typename Solver::TLit lit);
  void endResChain(ClauseId id);

  /**
   * Pops the current resolution of the stack *without* storing it.
   */
  void cancelResChain();

  /**
   * Stores in the current derivation the redundant literals that were
   * eliminated from the conflict clause during conflict clause minimization.
   * @param lit the eliminated literal
   */
  void storeLitRedundant(typename Solver::TLit lit);

  /// update the CRef Id maps when Minisat does memory reallocation x
  void updateCRef(typename Solver::TCRef old_ref,
                  typename Solver::TCRef new_ref);
  void finishUpdateCRef();

  /**
   * Constructs the empty clause resolution from the final conflict
   *
   * @param conflict
   */
  void finalizeProof(typename Solver::TCRef conflict);

  /// clause registration methods

  ClauseId registerClause(const typename Solver::TCRef clause, ClauseKind kind);
  ClauseId registerUnitClause(const typename Solver::TLit lit, ClauseKind kind);
  void registerTrueLit(const typename Solver::TLit lit);
  void registerFalseLit(const typename Solver::TLit lit);

  ClauseId getTrueUnit() const;
  ClauseId getFalseUnit() const;

  void registerAssumption(const typename Solver::TVar var);
  ClauseId registerAssumptionConflict(const typename Solver::TLitVec& confl);

  ClauseId storeUnitConflict(typename Solver::TLit lit, ClauseKind kind);

  /**
   * Marks the deleted clauses as deleted. Note we may still use them in the
   * final
   * resolution.
   * @param clause
   */
  void markDeleted(typename Solver::TCRef clause);
  bool isDeleted(ClauseId id) { return d_deleted.find(id) != d_deleted.end(); }
  /**
   * Constructs the resolution of ~q and resolves it with the current
   * resolution thus eliminating q from the current clause
   * @param q the literal to be resolved out
   */
  void resolveOutUnit(typename Solver::TLit q);
  /**
   * Constructs the resolution of the literal lit. Called when a clause
   * containing lit becomes satisfied and is removed.
   * @param lit
   */
  void storeUnitResolution(typename Solver::TLit lit);

  /**
   * Constructs the SAT proof for the given clause,
   * by collecting the needed clauses in the d_seen
   * data-structures, also notifying the proofmanager.
   */
  void constructProof(ClauseId id);
  void constructProof() { constructProof(d_emptyClauseId); }
  void refreshProof(ClauseId id);
  void refreshProof() { refreshProof(d_emptyClauseId); }
  bool proofConstructed() const;
  void collectClauses(ClauseId id);
  bool derivedEmptyClause() const;
  prop::SatClause* buildClause(ClauseId id);

  void collectClausesUsed(IdToSatClause& inputs, IdToSatClause& lemmas);

  void storeClauseGlue(ClauseId clause, int glue);

  bool isInputClause(ClauseId id) const;
  bool isLemmaClause(ClauseId id) const;
  bool isAssumptionConflict(ClauseId id) const;

  bool hasResolutionChain(ClauseId id) const;

  /** Returns the resolution chain associated with id. Assert fails if
   * hasResolution(id) does not hold. */
  const ResolutionChain& getResolutionChain(ClauseId id) const;

  const std::string& getName() const { return d_name; }
  const ClauseId& getEmptyClauseId() const { return d_emptyClauseId; }
  const IdSet& getSeenLearnt() const { return d_seenLearnt; }
  const IdToConflicts& getAssumptionConflicts() const
  {
    return d_assumptionConflictsDebug;
  }

 private:
  bool isUnit(ClauseId id) const;
  typename Solver::TLit getUnit(ClauseId id) const;

  bool isUnit(typename Solver::TLit lit) const;
  ClauseId getUnitId(typename Solver::TLit lit) const;

  void createLitSet(ClauseId id, LitSet& set);

  /**
   * Registers a ClauseId with a resolution chain res.
   * Takes ownership of the memory associated with res.
   */
  void registerResolution(ClauseId id, ResolutionChain* res);


  bool hasClauseIdForCRef(typename Solver::TCRef clause) const;
  ClauseId getClauseIdForCRef(typename Solver::TCRef clause) const;

  bool hasClauseIdForLiteral(typename Solver::TLit lit) const;
  ClauseId getClauseIdForLiteral(typename Solver::TLit lit) const;

  bool hasClauseRef(ClauseId id) const;
  typename Solver::TCRef getClauseRef(ClauseId id) const;


  const typename Solver::TClause& getClause(typename Solver::TCRef ref) const;

  void getLitVec(ClauseId id, LitVector& vec);

  bool checkResolution(ClauseId id);

  /**
   * Constructs a resolution tree that proves lit
   * and returns the ClauseId for the unit clause lit
   * @param lit the literal we are proving
   *
   * @return
   */
  ClauseId resolveUnit(typename Solver::TLit lit);

  /**
   * Does a depth first search on removed literals and adds the literals
   * to be removed in the proper order to the stack.
   *
   * @param lit the literal we are recursing on
   * @param removedSet the previously computed set of redundant literals
   * @param removeStack the stack of literals in reverse order of resolution
   */
  void removedDfs(typename Solver::TLit lit, LitSet* removedSet,
                  LitVector& removeStack, LitSet& inClause, LitSet& seen);
  void removeRedundantFromRes(ResChain<Solver>* res, ClauseId id);

  void print(ClauseId id) const;
  void printRes(ClauseId id) const;
  void printRes(const ResolutionChain& res) const;

  std::unordered_map<ClauseId, int> d_glueMap;
  struct Statistics {
    IntStat d_numLearnedClauses;
    IntStat d_numLearnedInProof;
    IntStat d_numLemmasInProof;
    AverageStat d_avgChainLength;
    HistogramStat<uint64_t> d_resChainLengths;
    HistogramStat<uint64_t> d_usedResChainLengths;
    HistogramStat<uint64_t> d_clauseGlue;
    HistogramStat<uint64_t> d_usedClauseGlue;
    Statistics(const std::string& name);
    ~Statistics();
  };

  std::string d_name;

  const ClauseId d_emptyClauseId;
  IdSet d_seenLearnt;
  IdToConflicts d_assumptionConflictsDebug;

  // Internal data.
  Solver* d_solver;
  context::Context* d_context;

  // clauses
  IdCRefMap d_idClause;
  ClauseIdMap d_clauseId;
  IdUnitMap d_idUnit;
  UnitIdMap d_unitId;
  IdHashSet d_deleted;
  IdToSatClause d_deletedTheoryLemmas;

  IdHashSet d_inputClauses;
  IdHashSet d_lemmaClauses;
  VarSet d_assumptions;             // assumption literals for bv solver
  IdHashSet d_assumptionConflicts;  // assumption conflicts not actually added
                                    // to SAT solver

  // Resolutions.

  /**
   * Map from ClauseId to resolution chain corresponding proving the
   * clause corresponding to the ClauseId. d_resolutionChains owns the
   * memory of the ResChain* it contains.
   */
  IdResMap d_resolutionChains;

   /*
   * Stack containting current ResChain* we are working on. d_resStack
   * owns the memory for the ResChain* it contains. Invariant: no
   * ResChain* pointer can be both in d_resStack and
   * d_resolutionChains. Memory ownership is transfered from
   * d_resStack to d_resolutionChains via registerResolution.
   */
  ResStack d_resStack;
  bool d_checkRes;

  const ClauseId d_nullId;

  // temporary map for updating CRefs
  ClauseIdMap d_temp_clauseId;
  IdCRefMap d_temp_idClause;

  // unit conflict
  context::CDMaybe<ClauseId> d_unitConflictId;

  ClauseId d_trueLit;
  ClauseId d_falseLit;

  IdToSatClause d_seenInputs;
  IdToSatClause d_seenLemmas;

  bool d_satProofConstructed;
  Statistics d_statistics;
}; /* class TSatProof */

<<<<<<< HEAD
template <class S>
class ProofProxy {
 private:
  TSatProof<S>* d_proof;

 public:
  ProofProxy(TSatProof<S>* pf);
  void updateCRef(typename S::TCRef oldref, typename S::TCRef newref);
}; /* class ProofProxy */
=======
template <class SatSolver>
class LFSCSatProof : public TSatProof<SatSolver> {
 private:
 public:
  LFSCSatProof(SatSolver* solver, context::Context* context,
               const std::string& name, bool checkRes = false)
    : TSatProof<SatSolver>(solver, context, name, checkRes) {}
  void printResolution(ClauseId id,
                       std::ostream& out,
                       std::ostream& paren) override;
  void printResolutions(std::ostream& out, std::ostream& paren) override;
  void printResolutionEmptyClause(std::ostream& out,
                                  std::ostream& paren) override;
  void printAssumptionsResolution(ClauseId id,
                                  std::ostream& out,
                                  std::ostream& paren) override;
}; /* class LFSCSatProof */
>>>>>>> 408bccf7

template <class Solver>
prop::SatLiteral toSatLiteral(typename Solver::TLit lit);

/**
 * Convert from minisat clause to SatClause
 *
 * @param minisat_cl
 * @param sat_cl
 */
template <class Solver>
void toSatClause(const typename Solver::TClause& minisat_cl,
                 prop::SatClause& sat_cl);

} /* CVC4 namespace */

#endif /* __CVC4__SAT__PROOF_H */<|MERGE_RESOLUTION|>--- conflicted
+++ resolved
@@ -358,36 +358,6 @@
   Statistics d_statistics;
 }; /* class TSatProof */
 
-<<<<<<< HEAD
-template <class S>
-class ProofProxy {
- private:
-  TSatProof<S>* d_proof;
-
- public:
-  ProofProxy(TSatProof<S>* pf);
-  void updateCRef(typename S::TCRef oldref, typename S::TCRef newref);
-}; /* class ProofProxy */
-=======
-template <class SatSolver>
-class LFSCSatProof : public TSatProof<SatSolver> {
- private:
- public:
-  LFSCSatProof(SatSolver* solver, context::Context* context,
-               const std::string& name, bool checkRes = false)
-    : TSatProof<SatSolver>(solver, context, name, checkRes) {}
-  void printResolution(ClauseId id,
-                       std::ostream& out,
-                       std::ostream& paren) override;
-  void printResolutions(std::ostream& out, std::ostream& paren) override;
-  void printResolutionEmptyClause(std::ostream& out,
-                                  std::ostream& paren) override;
-  void printAssumptionsResolution(ClauseId id,
-                                  std::ostream& out,
-                                  std::ostream& paren) override;
-}; /* class LFSCSatProof */
->>>>>>> 408bccf7
-
 template <class Solver>
 prop::SatLiteral toSatLiteral(typename Solver::TLit lit);
 
