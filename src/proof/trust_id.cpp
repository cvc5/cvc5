--- conflicted
+++ resolved
@@ -90,11 +90,8 @@
     case TrustId::ARITH_NL_COMPARE_LIT_TRANSFORM:
       return "ARITH_NL_COMPARE_LIT_TRANSFORM";
     case TrustId::ARITH_DIO_LEMMA: return "ARITH_DIO_LEMMA";
-<<<<<<< HEAD
     case TrustId::ARITH_STATIC_LEARN: return "ARITH_STATIC_LEARN";
-=======
     case TrustId::DIAMONDS: return "DIAMONDS";
->>>>>>> 0d26ecc4
     case TrustId::EXT_THEORY_REWRITE: return "EXT_THEORY_REWRITE";
     case TrustId::REWRITE_NO_ELABORATE: return "REWRITE_NO_ELABORATE";
     case TrustId::FLATTENING_REWRITE: return "FLATTENING_REWRITE";
