/******************************************************************************
 * Top contributors (to current version):
 *   Andrew Reynolds, Gereon Kremer
 *
 * This file is part of the cvc5 project.
 *
 * Copyright (c) 2009-2022 by the authors listed in the file AUTHORS
 * in the top-level source directory and their institutional affiliations.
 * All rights reserved.  See the file COPYING in the top-level source
 * directory for licensing information.
 * ****************************************************************************
 *
 * Proof checker utility.
 */

#include "cvc5_private.h"

#ifndef CVC5__PROOF__PROOF_CHECKER_H
#define CVC5__PROOF__PROOF_CHECKER_H

#include <map>

#include "expr/node.h"
#include "options/proof_options.h"
#include "proof/proof_rule.h"
#include "util/statistics_stats.h"

namespace cvc5::internal {

class ProofChecker;
class ProofNode;

namespace rewriter {
class RewriteDb;
}

/** A virtual base class for checking a proof rule */
class ProofRuleChecker
{
 public:
  ProofRuleChecker() {}
  virtual ~ProofRuleChecker() {}
  /**
   * This checks a single step in a proof.
   *
   * Return the formula that is proven by a proof node with the given id,
   * premises and arguments, or null if such a proof node is not well-formed.
   *
   * Note that the input/output of this method expects to be terms in *Skolem
   * form*, which is passed to checkInternal below. Rule checkers may
   * convert premises to witness form when necessary.
   *
   * @param id The id of the proof node to check
   * @param children The premises of the proof node to check. These are nodes
   * corresponding to the conclusion (ProofNode::getResult) of the children
   * of the proof node we are checking in Skolem form.
   * @param args The arguments of the proof node to check
   * @return The conclusion of the proof node, in Skolem form, if successful or
   * null if such a proof node is malformed.
   */
  Node check(PfRule id,
             const std::vector<Node>& children,
             const std::vector<Node>& args);

  /** get an index from a node, return false if we fail */
  static bool getUInt32(TNode n, uint32_t& i);
  /** get a Boolean from a node, return false if we fail */
  static bool getBool(TNode n, bool& b);
  /** get a Kind from a node, return false if we fail */
  static bool getKind(TNode n, Kind& k);
  /** Make a Kind into a node */
  static Node mkKindNode(Kind k);

  /** Register all rules owned by this rule checker into pc. */
  virtual void registerTo(ProofChecker* pc) {}

 protected:
  /**
   * This checks a single step in a proof.
   *
   * @param id The id of the proof node to check
   * @param children The premises of the proof node to check. These are nodes
   * corresponding to the conclusion (ProofNode::getResult) of the children
   * of the proof node we are checking.
   * @param args The arguments of the proof node to check
   * @return The conclusion of the proof node if successful or null if such a
   * proof node is malformed.
   */
  virtual Node checkInternal(PfRule id,
                             const std::vector<Node>& children,
                             const std::vector<Node>& args) = 0;
};

/** Statistics class */
class ProofCheckerStatistics
{
 public:
  ProofCheckerStatistics(StatisticsRegistry& sr);
  /** Counts the number of checks for each kind of proof rule */
  HistogramStat<PfRule> d_ruleChecks;
  /** Total number of rule checks */
  IntStat d_totalRuleChecks;
};

/** A class for checking proofs */
class ProofChecker
{
 public:
<<<<<<< HEAD
  ProofChecker(options::ProofCheckMode pcMode,
=======
  ProofChecker(StatisticsRegistry& sr,
               bool eagerCheck,
>>>>>>> 992942e7
               uint32_t pclevel = 0,
               rewriter::RewriteDb* rdb = nullptr);
  ~ProofChecker() {}
  /** Reset, which clears the rule checkers */
  void reset();
  /**
   * Return the formula that is proven by proof node pn, or null if pn is not
   * well-formed. If expected is non-null, then we return null if pn does not
   * prove expected.
   *
   * @param pn The proof node to check
   * @param expected The (optional) formula that is the expected conclusion of
   * the proof node.
   * @return The conclusion of the proof node if successful or null if the
   * proof is malformed, or if no checker is available for id.
   */
  Node check(ProofNode* pn, Node expected = Node::null());
  /** Same as above, with explicit arguments
   *
   * @param id The id of the proof node to check
   * @param children The children of the proof node to check
   * @param args The arguments of the proof node to check
   * @param expected The (optional) formula that is the expected conclusion of
   * the proof node.
   * @return The conclusion of the proof node if successful or null if the
   * proof is malformed, or if no checker is available for id.
   */
  Node check(PfRule id,
             const std::vector<std::shared_ptr<ProofNode>>& children,
             const std::vector<Node>& args,
             Node expected = Node::null());
  /**
   * Same as above, without conclusions instead of proof node children. This
   * is used for debugging. In particular, this function does not throw an
   * assertion failure when a proof step is malformed and can be used without
   * constructing proof nodes.
   *
   * @param id The id of the proof node to check
   * @param children The conclusions of the children of the proof node to check
   * @param args The arguments of the proof node to check
   * @param expected The (optional) formula that is the expected conclusion of
   * the proof node.
   * @param traceTag The trace tag to print debug information to
   * @return The conclusion of the proof node if successful or null if the
   * proof is malformed, or if no checker is available for id.
   */
  Node checkDebug(PfRule id,
                  const std::vector<Node>& cchildren,
                  const std::vector<Node>& args,
                  Node expected = Node::null(),
                  const char* traceTag = "");
  /** Indicate that psc is the checker for proof rule id */
  void registerChecker(PfRule id, ProofRuleChecker* psc);
  /**
   * Indicate that id is a trusted rule with the given pedantic level, e.g.:
   *  0: (mandatory) always a failure to use the given id
   *  1: (major) failure on all (non-zero) pedantic levels
   * 10: (minor) failure only on pedantic levels >= 10.
   */
  void registerTrustedChecker(PfRule id,
                              ProofRuleChecker* psc,
                              uint32_t plevel = 10);
  /** get checker for */
  ProofRuleChecker* getCheckerFor(PfRule id);
  /** get the rewrite database */
  rewriter::RewriteDb* getRewriteDatabase();
  /**
   * Get the pedantic level for id if it has been assigned a pedantic
   * level via registerTrustedChecker above, or zero otherwise.
   */
  uint32_t getPedanticLevel(PfRule id) const;

  /**
   * Is pedantic failure? If so, we return true and write a debug message on the
   * output stream out if enableOutput is true.
   */
  bool isPedanticFailure(PfRule id,
                         std::ostream& out,
                         bool enableOutput = true) const;

 private:
  /** statistics class */
  ProofCheckerStatistics d_stats;
  /** Maps proof rules to their checker */
  std::map<PfRule, ProofRuleChecker*> d_checker;
  /** Maps proof trusted rules to their pedantic level */
  std::map<PfRule, uint32_t> d_plevel;
  /** The proof checking mode */
  options::ProofCheckMode d_pcMode;
  /** The pedantic level of this checker */
  uint32_t d_pclevel;
  /** Pointer to the rewrite database */
  rewriter::RewriteDb* d_rdb;
  /**
   * Check internal. This is used by check and checkDebug above. It writes
   * checking errors on out when enableOutput is true. We treat trusted checkers
   * (nullptr in the range of the map d_checker) as failures if
   * useTrustedChecker = false.
   */
  Node checkInternal(PfRule id,
                     const std::vector<Node>& cchildren,
                     const std::vector<Node>& args,
                     Node expected,
                     std::stringstream& out,
                     bool useTrustedChecker,
                     bool enableOutput);
};

}  // namespace cvc5::internal

#endif /* CVC5__PROOF__PROOF_CHECKER_H */<|MERGE_RESOLUTION|>--- conflicted
+++ resolved
@@ -106,12 +106,8 @@
 class ProofChecker
 {
  public:
-<<<<<<< HEAD
-  ProofChecker(options::ProofCheckMode pcMode,
-=======
   ProofChecker(StatisticsRegistry& sr,
-               bool eagerCheck,
->>>>>>> 992942e7
+               options::ProofCheckMode pcMode,
                uint32_t pclevel = 0,
                rewriter::RewriteDb* rdb = nullptr);
   ~ProofChecker() {}
