/*********************                                                        */
/*! \file verit_post_processor.cpp
 ** \verbatim
 ** Top contributors (to current version):
 **   Hanna Lachnitt
 ** This file is part of the CVC4 project.
 ** Copyright (c) 2009-2020 by the authors listed in the file AUTHORS
 ** in the top-level source directory) and their institutional affiliations.
 ** All rights reserved.  See the file COPYING in the top-level source
 ** directory for licensing information.\endverbatim
 **
 ** \brief The module for processing proof nodes into veriT proof nodes
 **/

#include "proof/verit/verit_post_processor.h"

<<<<<<< HEAD
namespace CVC4 {
=======
#include <cstdlib>
#include <functional>
#include <memory>
#include <vector>

#include "expr/proof.h"
#include "expr/proof_ensure_closed.h"
#include "expr/proof_node_algorithm.h"
#include "expr/proof_node_manager.h"

namespace cvc5 {
>>>>>>> c9f12cb1

namespace proof {

VeritProofPostprocessCallback::VeritProofPostprocessCallback(
    ProofNodeManager* pnm)
    : d_pnm(pnm), d_nm(NodeManager::currentNM())
{
  d_cl = d_nm->mkBoundVar("cl",d_nm->stringType());
}

void VeritProofPostprocessCallback::initializeUpdate(bool extended)
{
  d_extended = extended;
}

bool VeritProofPostprocessCallback::shouldUpdate(std::shared_ptr<ProofNode> pn,
                                                 const std::vector<Node>& fa,
                                                 bool& continueUpdate)
{
  if(pn->getRule() == PfRule::VERIT_RULE){
    return false;
  }
  return true;
}

bool VeritProofPostprocessCallback::update(
    Node res,
    PfRule id,
    const std::vector<Node>& children,
    const std::vector<Node>& args,
    CDProof* cdp,
    bool& continueUpdate)
{
  Trace("verit-proof") << "- veriT post process callback " << res << " " << id
                       << " " << children << " / " << args << std::endl;

  d_nm = NodeManager::currentNM();
  std::vector<Node> new_args = std::vector<Node>();

  // Basic rules (non-extended mode)
  switch (id)
  {
    //================================================= Core rules
    //======================== Assume and Scope
    // ======== Assumption (a leaf)
    // Children: none
    // Arguments: (F)
    // --------------
    // Conclusion: F
    //
    // proof rule: assume
    // proof node: (VP:F)
    // proof term: F
    // premises: ()
    // args: ()
    case PfRule::ASSUME:
    {
      return addVeritStep(res, VeritRule::ASSUME, children, {}, *cdp);
    }
    // ======== Scope (a binder for assumptions)
    // Children: (P:F)
    // Arguments: (F1, ..., Fn)
    // --------------
    // Conclusion: (=> (and F1 ... Fn) F) or (not (and F1 ... Fn)) if F is false
    //
    // proof rule: anchor
    // proof node: (VP1:(cl (not F1) ... (not Fn) F))
    // proof term: (cl (not F1) ... (not Fn) F)
    // premises: P
    // args: (F1, ..., Fn)
    //
    // Repeat the following two step for i=1 to n:
    //
    // proof rule: and_pos
    // proof node: (VP2_i:(cl (not (and F1 ... Fn)) Fi))
    // proof term: (cl (not (and F1 ... Fn)) Fi)
    // premises: ()
    // args: ()
    //
    // Let (not (and F1 ... Fn))^i denote the repetition of (not (and F1 ...
    // Fn)) for i times
    //
    // proof rule: resolution
    // proof node: (VP2a:(cl F (not (and F1 ... Fn))^n))
    // proof term: (cl F (not (and F1 ... Fn))^n)
    // premises: VP1, VP2_i for all i in {1..n},
    // args: ()
    //
    // In extended mode add reordering step:
    //
    // proof rule: reorder
    // proof node: (VP2b:(cl (not (and F1 ... Fn))^n F))
    // proof term: (cl (not (and F1 ... Fn))^n F)
    // premises: VP2a
    // args: ()
    //
    // proof rule: duplicated_literals
    // proof node: (VP3:(cl (not (and F1 ... Fn)) F))
    // proof term: (cl (not (and F1 ... Fn)) F)
    // premises: VP2a or VP2b
    // args: ()
    //
    // proof rule: implies_neg1
    // proof node: (VP4:(cl (=> (and F1 ... Fn) F) (and F1 ... Fn)))
    // proof term: (cl (=> (and F1 ... Fn) F) (and F1 ... Fn))
    // premises: ()
    // args: ()
    //
    // proof rule: resolution
    // proof node: (VP5:(cl (=> (and F1 ... Fn) F) F))
    // proof term: (cl (=> (and F1 ... Fn) F) F)
    // premises: VP4 VP3
    // args: ()
    //
    // proof rule: implies_neg2
    // proof node: (VP6:(cl (=> (and F1 ... Fn) F) (not F)))
    // proof term: (cl (=> (and F1 ... Fn) F) (not F))
    // premises: ()
    // args: ()
    //
    // proof rule: resolution
    // proof node: (VP7:(cl (=> (and F1 ... Fn) F) (=> (and F1 ... Fn) F)))
    // proof term: (cl (=> (and F1 ... Fn) F) (=> (and F1 ... Fn) F))
    // premises: VP5 VP6
    // args: ()
    //
    // If F = false:
    //
    // proof rule: duplicated_literals
    // proof node: (VP8:(cl (=> (and F1 ... Fn) F)))
    // proof term: (cl (=> (and F1 ... Fn) F))
    // premises: VP7
    // args: ()
    //
    // proof rule: implies_simplify
    // proof node:
    //   (VP9:(cl (= (=> (and F1 ... Fn) false) (not (and F1 ...Fn)))))
    // proof term:
    //   (cl (= (=> (and F1 ... Fn) false) (not (and F1 ... Fn))))
    // premises: ()
    // args: ()
    //
    // proof rule: equiv1
    // proof node:
    //   (VP10:(cl (not (=> (and F1 ... Fn) false)) (not (and F1 ... Fn))))
    // proof term:
    //   (cl (not (=> (and F1 ... Fn) false)) (not (and F1 ... Fn)))
    // premises: VP9
    // args: ()
    //
    // proof rule: resolution
    // proof node: (or (not (and F1 ... Fn)))
    // proof term: (cl (not (and F1 ... Fn)))
    // premises: VP8 VP10
    // args: ()
    //
    // Otherwise:
    //
    // proof rule: duplicated_literals
    // proof node: (or (=> (and F1 ... Fn) F))
    // proof term: (cl (=> (and F1 ... Fn) F))
    // premises: VP7
    // args: ()
    case PfRule::SCOPE:
    {
      bool success = true;

      //Build vp1
      std::vector<Node> negNode;
      for(Node arg:args){
        negNode.push_back(arg.notNode());     // (not F1) ... (not Fn)
      }
      negNode.push_back(children[0]);         // (not F1) ... (not Fn) F
      negNode.insert(negNode.begin(), d_cl);  // (cl (not F1) ... (not F) F)
      Node vp1 = d_nm->mkNode(kind::SEXPR, negNode);
      success &=
          addVeritStep(vp1, VeritRule::ANCHOR_SUBPROOF, children, args, *cdp);

      //Build vp2i
      Node andNode;
      if (args.size() != 1)
      {
        andNode = d_nm->mkNode(kind::AND, args);  // (and F1 ... Fn)
      }
      else
      {
        andNode = args[0];  // F1
      }
      std::vector<Node> premisesVP2 = {vp1};
      std::vector<Node> notAnd = {d_cl, children[0]};  // cl F
      Node vp2_i;
      for (long unsigned int i = 0; i < args.size(); i++)
      {
        vp2_i = d_nm->mkNode(kind::SEXPR,
                             d_cl,
                             andNode.notNode(),
                             args[i]);  // (cl (not (and F1 ... Fn)) Fi)
        success &= addVeritStep(vp2_i, VeritRule::AND_POS, {}, {}, *cdp);
        premisesVP2.push_back(vp2_i);
        notAnd.push_back(andNode.notNode());  // cl F (not (and F1 ... Fn))^i
      }

      Node vp2a =
          d_nm->mkNode(kind::SEXPR, notAnd);  // (cl F (not (and F1 ... Fn))^n)
      success &=
          addVeritStep(vp2a, VeritRule::RESOLUTION, premisesVP2, {}, *cdp);
      Node vp2 = vp2a;
      if (d_extended)
      {
        notAnd.erase(notAnd.begin() + 1);  //(cl (not (and F1 ... Fn))^n F)
        notAnd.push_back(children[0]);     //(cl (not (and F1 ... Fn))^n F)
        Node vp2b = d_nm->mkNode(kind::SEXPR, notAnd);
        success &= addVeritStep(vp2b, VeritRule::REORDER, {vp2a}, {}, *cdp);
        vp2 = vp2b;
      }

      Node vp3 =
          d_nm->mkNode(kind::SEXPR, d_cl, andNode.notNode(), children[0]);
      success &=
          addVeritStep(vp3, VeritRule::DUPLICATED_LITERALS, {vp2}, {}, *cdp);

      Node vp8 = d_nm->mkNode(
          kind::SEXPR, d_cl, d_nm->mkNode(kind::IMPLIES, andNode, children[0]));

      Node vp4 = d_nm->mkNode(kind::SEXPR, d_cl, vp8[1], andNode);
      success &= addVeritStep(vp4, VeritRule::IMPLIES_NEG1, {}, {}, *cdp);

      Node vp5 = d_nm->mkNode(kind::SEXPR, d_cl, vp8[1], children[0]);
      success &= addVeritStep(vp5, VeritRule::RESOLUTION, {vp4, vp3}, {}, *cdp);

      Node vp6 = d_nm->mkNode(kind::SEXPR, d_cl, vp8[1], children[0].notNode());
      success &= addVeritStep(vp6, VeritRule::IMPLIES_NEG2, {}, {}, *cdp);

      Node vp7 = d_nm->mkNode(kind::SEXPR, d_cl, vp8[1], vp8[1]);
      success &= addVeritStep(vp7, VeritRule::RESOLUTION, {vp5, vp6}, {}, *cdp);

      if (children[0] != d_nm->mkConst(false))
      {
        success &= addVeritStep(
            res, VeritRule::DUPLICATED_LITERALS, vp8, {vp7}, {}, *cdp);
      }
      else
      {
        success &=
            addVeritStep(vp8, VeritRule::DUPLICATED_LITERALS, {vp7}, {}, *cdp);

        Node vp9 =
            d_nm->mkNode(kind::SEXPR,
                         d_cl,
                         d_nm->mkNode(kind::EQUAL, vp8[1], andNode.notNode()));
        success &= addVeritStep(vp9, VeritRule::IMPLIES_SIMPLIFY, {}, {}, *cdp);

        Node vp10 = d_nm->mkNode(
            kind::SEXPR, d_cl, vp8[1].notNode(), andNode.notNode());
        success &= addVeritStep(vp10, VeritRule::EQUIV1, {vp9}, {}, *cdp);

        success &= addVeritStep(res,
                                VeritRule::RESOLUTION,
                                d_nm->mkNode(kind::SEXPR, d_cl, res),
                                {vp8, vp10},
                                {},
                                *cdp);
      }

      return success;
    }
    // ======== Theory Rewrite
    // Children: none
    // Arguments: (F, tid, rid)
    // ----------------------------------------
    // Conclusion: F
    // where F is an equality of the form (= t t') where t' is obtained by
    // applying the kind of rewriting given by the method identifier rid, which
    // is one of:
    //  { RW_REWRITE_THEORY_PRE, RW_REWRITE_THEORY_POST, RW_REWRITE_EQ_EXT }
    // Notice that the checker for this rule does not replay the rewrite to
    // ensure correctness, since theory rewriter methods are not static. For
    // example, the quantifiers rewriter involves constructing new bound
    // variables that are not guaranteed to be consistent on each call.
    //
    //
    // The rule is translated according to tid and the outermost connective of
    // t. This is not an exact translation but should work in most cases.
    //
    // E.g. if the F: (= (* 0 d) 0) and tid = THEORY_ARITH, then prod_simplify
    // is correctly guessed as the rule.
    case PfRule::THEORY_REWRITE:{
      theory::TheoryId tid = static_cast<theory::TheoryId>(std::stoul(args[1].toString()));
      VeritRule vrule = VeritRule::UNDEFINED;
      Node t = res[0];
      //std::cout << "tid " << tid << std::endl;
      //std::cout << "t kind " << t.getKind() << std::endl;
      //std::cout << "(= t t')" << res << std::endl;
      switch (tid){
        case theory::TheoryId::THEORY_BUILTIN:{
	   switch(t.getKind()){
	     case kind::ITE:{
	       vrule = VeritRule::ITE_SIMPLIFY; break;
	     }
	     case kind::EQUAL:
             {
               vrule = VeritRule::EQ_SIMPLIFY; break;
             }
             case kind::AND:{
	       vrule = VeritRule::AND_SIMPLIFY; break;
	     }
	     case kind::OR:{
	       vrule = VeritRule::OR_SIMPLIFY; break;
	     }
	     case kind::NOT:{
	       vrule = VeritRule::NOT_SIMPLIFY; break;
	     }
	     case kind::IMPLIES:{
	       vrule = VeritRule::IMPLIES_SIMPLIFY; break;
	     }
             case kind::WITNESS:
             {
               vrule = VeritRule::QNT_SIMPLIFY;
               break;
             }
             default:
             {
               // In this case the rule is undefined
               // TODO: Should this be BOOL_SIMPLIFY?
               // std::cout << "tid " << tid << std::endl;
               // std::cout << "t kind " << t.getKind() << std::endl;
               // std::cout << "(= t t')" << res << std::endl;
               break;
             }
          }
          break;
        }
        case theory::TheoryId::THEORY_BOOL:
        {
          vrule = VeritRule::BOOL_SIMPLIFY;
          break;
        }
        case theory::TheoryId::THEORY_UF:{
	  switch(t.getKind()){
            case kind::EQUAL:
            {  // A lot of these seem to be symmetry rules but not all....
              vrule = VeritRule::EQUIV_SIMPLIFY;
              break;
            }
            default:
            {
              // In this case the rule is undefined
              // std::cout << "tid " << tid << std::endl;
              // std::cout << "t kind " << t.getKind() << std::endl;
              // std::cout << "(= t t')" << res << std::endl;
              break;
            }
          }
          break;
	}
        case theory::TheoryId::THEORY_ARITH:{
	   switch(t.getKind()){
	     case kind::DIVISION:{
	       vrule = VeritRule::DIV_SIMPLIFY; break;
	     }
             case kind::PRODUCT:
             {
               vrule = VeritRule::PROD_SIMPLIFY;
               break;
             }
             case kind::MINUS:
             {
               vrule = VeritRule::MINUS_SIMPLIFY; break;
             }
             case kind::UMINUS:{
	       vrule = VeritRule::UNARY_MINUS_SIMPLIFY; break;
	     }
	     case kind::PLUS:{
               vrule = VeritRule::SUM_SIMPLIFY;
               break;
             }
	     case kind::MULT:{
	       vrule = VeritRule::PROD_SIMPLIFY;break;
	     }
             case kind::EQUAL:
             {
               [[fallthrough]];
             }
             case kind::LT:
             {
               [[fallthrough]];
             }
             case kind::GT:
             {
               [[fallthrough]];
             }
             case kind::GEQ:
             {
               [[fallthrough]];
             }
             case kind::LEQ:
             {
               vrule = VeritRule::COMP_SIMPLIFY; break;
             }
             case kind::CAST_TO_REAL:{
               return addVeritStep(res,
                                   VeritRule::LA_GENERIC,
                                   d_nm->mkNode(kind::SEXPR, d_cl, res),
                                   children,
                                   {d_nm->mkConst(Rational(1))},
                                   *cdp);
	     }
	     default:{
               // In this case the rule is undefined
               // std::cout << "tid " << tid << std::endl;
               // std::cout << "t kind " << t.getKind() << std::endl;
               // std::cout << "(= t t')" << res << std::endl;
             }
	  }
	  break;
	}
        case theory::TheoryId::THEORY_BV:{break;}
        case theory::TheoryId::THEORY_FP:{break;}
        case theory::TheoryId::THEORY_ARRAYS:{break;}
        case theory::TheoryId::THEORY_DATATYPES:{break;}
        case theory::TheoryId::THEORY_SEP:{break;}
        case theory::TheoryId::THEORY_SETS:{break;}
        case theory::TheoryId::THEORY_BAGS:{break;}
        case theory::TheoryId::THEORY_STRINGS:{break;}
	case theory::TheoryId::THEORY_QUANTIFIERS:{ vrule = VeritRule::QUANTIFIER_SIMPLIFY; break;}
        case theory::TheoryId::THEORY_LAST:{break;}
	default:{};
      }
      return addVeritStep(res,
                          vrule,
                          d_nm->mkNode(kind::SEXPR, d_cl, res),  // TODO: delete
                          children,
                          {},
                          *cdp);
    }

    //================================================= Boolean rules
    // ======== Resolution
    // Children:
    //  (P1:C1, P2:C2)
    // Arguments: (id, L)
    // ---------------------
    // Conclusion: C
    // where
    //   - C1 and C2 are nodes viewed as clauses, i.e., either an OR node with
    //     each children viewed as a literal or a node viewed as a literal. Note
    //     that an OR node could also be a literal.
    //   - id is either true or false
    //   - L is the pivot of the resolution, which occurs as is (resp. under a
    //     NOT) in C1 and negatively (as is) in C2 if id = true (id = false).
    //   C is a clause resulting from collecting all the literals in C1, minus
    //   the first occurrence of the pivot or its negation, and C2, minus the
    //   first occurrence of the pivot or its negation, according to the policy
    //   above. If the resulting clause has a single literal, that literal
    //   itself is the result; if it has no literals, then the result is false;
    //   otherwise it's an OR node of the resulting literals.
    //
    //
    // In the case that C = (or G1 ... Gn) the result is ambigous. E.g.,
    //
    // (cl F1 (or F2 F3))    (cl (not F1))
    // -------------------------------------- RESOLUTION
    // (cl (or F2 F3))
    //
    // (cl F1 F2 F3)        (cl (not F1))
    // -------------------------------------- RESOLUTION
    // (cl F2 F3)
    //
    // both (cl (or F2 F3)) and (cl F2 F3) correspond to the same proof node (or
    // F2 F3). Therefore, the translation has to keep track of the current
    // resolvent that is then compared to the result. E.g. in the first case
    // current_resolvent = {(or F2 F3)} indicates that the result is a singleton
    // clause, in the second current_resolvent = {F2,F3} that it is an or node.
    //
    // It is always clear what clauses to add to the current_resolvent, except
    // for when a child is an assumption or the result of an equality resolution
    // step. In these cases it might be necessary to add an additional or step.
    //
    // If rule(C1) = ASSUME or rule(C1) = EQ_RESOLVE:
    //
    //  If C1 = (or F1 ... Fn) and C2 != (not (or F1 ... Fn)):
    //
    //  proof rule: or
    //  proof node: (VP1:(cl F1 ... Fn))
    //  proof term: (cl F1 ... Fn)
    //  premises: P1
    //  args: ()
    //
    //  Otherwise VP1 = P1
    //
    // If rule(C2) = ASSUME or rule(C2) = EQ_RESOLVE:
    //
    //  If C2 = (or F1 ... Fn) and C1 != (not (or F1 ... Fn)):
    //
    //  proof rule: or
    //  proof node: (VP2:(cl F1 ... Fn))
    //  proof term: (cl F1 ... Fn)
    //  premises: P2
    //  args: ()
    //
    //  Otherwise VP2 = P2
    //
    // If C = (or G1 ... Gn) then except if id = true (false) and C1 = L or C2 =
    // not L (C2 = L and C1 = not L):
    //
    //  proof rule: resolution
    //  proof node: (or G1 ... Gn)
    //  proof term: (cl G1 ... Gn)
    //  premises: VP1 VP2
    //  args: ()
    //
    // Otherwise if C = false
    //
    //  proof rule: resolution
    //  proof node: C
    //  proof term: (cl)
    //  premises: VP1 VP2
    //  args: ()
    //
    // Otherwise,
    //
    //  proof rule: resolution
    //  proof node: C
    //  proof term: (cl C)
    //  premises: VP1 VP2
    //  args: ()
    case PfRule::RESOLUTION:{
      // TODO: It is enough to check if the result is (cl) and one of the
      // children is an OR nodes to determine if or-steps should be added
      // The only way that or steps can be added is if one child is the negation
      // of the other, i.e. they resolve to (cl)
      bool success = true;
      std::vector<Node> vps = children;

      // Needed to determine if (cl C) or (cl G1 ... Gn) should be added in the
      // end.
      std::vector<Node> current_resolvent;

      // If the rule of the child is ASSUME or EQ_RESOLUTION and additional or
      // step might be needed.
      for (unsigned long int i = 0; i < 2; i++)
      {
        if (cdp->getProofFor(children[i])->getRule() == PfRule::ASSUME
            || cdp->getProofFor(children[i])->getRule() == PfRule::EQ_RESOLVE)
        {
          // The child is not a singleton but an or-node if the other child is
          // its negation
          Node child2;
          if (i == 0)
          {
            child2 = children[1];
          }
          else
          {
            child2 = children[0];
          }
          if (children[i].getKind() == kind::OR
              && children[i] != child2.notNode())
          {
            std::vector<Node> clauses;
            clauses.push_back(d_cl);
            clauses.insert(
                clauses.end(), children[i].begin(), children[i].end());
            vps[i] = d_nm->mkNode(kind::SEXPR, clauses);
            success &=
                addVeritStep(vps[i], VeritRule::OR, {children[i]}, {}, *cdp);
            // If this is the case the literals in C1 are added to the
            // current_resolvent.
            current_resolvent.insert(current_resolvent.end(),
                                     children[i].begin(),
                                     children[i].end());
          }
          else
          {
            // Otherwise, the whole clause is added.
            current_resolvent.push_back(children[i]);
          }
        }
        // For all other rules it is easy to determine if the whole clause or
        // the literals in the clause should be added. If the node is an or node
        // add literals otherwise the whole clause.
        else
        {
          if (children[i].getKind() == kind::OR)
          {
            current_resolvent.insert(current_resolvent.end(),
                                     children[i].begin(),
                                     children[i].end());
          }
          else
          {
            current_resolvent.push_back(children[i]);
          }
        }
      }

      // The pivot and its negation are deleted from the current_resolvent
      current_resolvent.erase(std::find(
          current_resolvent.begin(), current_resolvent.end(), args[1]));
      current_resolvent.erase(std::find(current_resolvent.begin(),
                                        current_resolvent.end(),
                                        args[1].notNode()));
      // If there is only one element left in current_resolvent C should be
      // printed as (cl C), otherwise as (cl G1 ... Gn)
      if (res.getKind() == kind::OR && current_resolvent.size() != 1)
      {
        return success &= addVeritStepFromOr(res,
                                             VeritRule::RESOLUTION,
                                             vps,
                                             {},
                                             *cdp);  //(cl G1 ... Gn)
      }
      else if (res == d_nm->mkConst(false))
      {
        return success &= addVeritStep(res,
                                       VeritRule::RESOLUTION,
                                       d_nm->mkNode(kind::SEXPR, d_cl),
                                       vps,
                                       {},
                                       *cdp);  //(cl)
      }
      return success &= addVeritStep(res,
                                     VeritRule::RESOLUTION,
                                     d_nm->mkNode(kind::SEXPR, d_cl, res),
                                     vps,
                                     {},
                                     *cdp);  //(cl C)
    }
    // ======== N-ary Resolution
    // Children: (P1:C_1, ..., Pm:C_n)
    // Arguments: (id_1, L_1, ..., id_{n-1}, L_{n-1})
    // ---------------------
    // Conclusion: C
    // where
    //   - let C_1 ... C_n be nodes viewed as clauses, as defined above
    //   - let "C_1 <>_{L,id} C_2" represent the resolution of C_1 with C_2 with
    //     pivot L and policy id, as defined above
    //   - let C_1' = C_1 (from P1),
    //   - for each i > 1, let C_i' = C_{i-1}' <>_{L_{i-1}, id_{i-1}} C_i
    //   The result of the chain resolution is C = C_n'
    //
    // If for any Ci, rule(Ci) = ASSUME or rule(Ci) = EQ_RESOLVE and Ci = (or F1
    // ... Fn) and Ci != L_{i-1} (for C1, C1 != L_1) then:
    //
    //  proof rule: or
    //  proof node: (VPi:(cl F1 ... Fn))
    //  proof term: (cl F1 ... Fn)
    //  premises: Pi
    //  args: ()
    //
    // Otherwise VPi = Ci.
    //
    // If C is a singleton clause (see RESOLUTION) then:
    //
    //  proof rule: resolution
    //  proof node: C
    //  proof term: (cl C)
    //  premises: VP1 ... VPn
    //  args: ()
    //
    // Else if C = false:
    //
    //  proof rule: resolution
    //  proof node: C
    //  proof term: (cl)
    //  premises: VP1 ... VPn
    //  args: ()
    //
    // Otherwise:
    //
    //  proof rule: resolution
    //  proof node: C
    //  proof term: (cl C)
    //  premises: VP1 ... VPn
    //  args: ()
    case PfRule::CHAIN_RESOLUTION:
    {
      bool success = true;
      Node L = args[1];
      std::vector<Node> current_resolvent;
      std::vector<Node> new_children = children;

      for (unsigned long int i = 0; i < children.size(); i++)
      {
        // Add cl step if children[i] has kind OR and it is not resolved as a
        // singleton. This is only the case if C itself is the privot L_{i-1}
        // E.g. If L_{i-1} = c and children[i] = (or a (not c)), then add OR
        // step to obtain (cl a (not c)) E.g. If L_{i-1} = (or a (not c)) and
        // children[i] = (or a (not c)), then don't add OR step
        if(cdp->getProofFor(children[i])->getRule() == PfRule::ASSUME || cdp->getProofFor(children[i])->getRule() == PfRule::EQ_RESOLVE){
          if (children[i].getKind() == kind::OR && children[i] != L)
          {
            // add cl step and update new_children
            std::vector<Node> clauses;
            clauses.push_back(d_cl);
            clauses.insert(
                clauses.end(), children[i].begin(), children[i].end());
            new_children[i] = d_nm->mkNode(kind::SEXPR, clauses);
            success &= addVeritStep(
                new_children[i], VeritRule::OR, {children[i]}, {}, *cdp);
            // Add literals of child
            current_resolvent.insert(current_resolvent.begin(),
                                     children[i].begin(),
                                     children[i].end());
          }
          else
          {
            // Add whole child
            current_resolvent.push_back(children[i]);
          }
        }
        else
        {
          if (children[i].getKind() == kind::OR)
          {
            // Add literals of child
            current_resolvent.insert(current_resolvent.end(),
                                     children[i].begin(),
                                     children[i].end());
          }
          else
          {
            // Add whole child
            current_resolvent.push_back(children[i]);
          }
        }
        if (i > 0)
        {
          // Delete pivot and its negation
          current_resolvent.erase(
              std::find(current_resolvent.begin(), current_resolvent.end(), L));
          current_resolvent.erase(std::find(
              current_resolvent.begin(), current_resolvent.end(), L.notNode()));

          if (i < children.size() - 1)
          {
            L = args[2 * i + 1];
          }
        }
      }
      if (res.getKind() == kind::OR && current_resolvent.size() != 1)
      {
        return success &= addVeritStepFromOr(
                   res, VeritRule::RESOLUTION, new_children, {}, *cdp);
      }
      else if (res == d_nm->mkConst(false))
      {
        return success &= addVeritStep(res,
                                       VeritRule::RESOLUTION,
                                       d_nm->mkNode(kind::SEXPR, d_cl),
                                       new_children,
                                       {},
                                       *cdp);
      }
      return success &= addVeritStep(res,
                                     VeritRule::RESOLUTION,
                                     d_nm->mkNode(kind::SEXPR, d_cl, res),
                                     new_children,
                                     {},
                                     *cdp);
    }
    // ======== Factoring
    // Children: (P:C1)
    // Arguments: ()
    // ---------------------
    // Conclusion: C2
    // where
    //  Set representations of C1 and C2 is the same and the number of literals
    //  in C2 is smaller than that of C1
    //
    //
    // If C2 = (or F1 ... Fn) but not C1 = (or C2 ... C2) then VC2 = (cl F1 ... Fn)
    // Otherwise VC2 = (cl C2)
    //
    // proof rule: duplicated_literals
    // proof node: C2
    // proof term: VC2
    // premises: P
    // args: ()
    case PfRule::FACTORING:
    {

      if (res.getKind() == kind::OR)
      {
	bool singleton = true;
        for(auto child : children[0]){
          if(child != res){singleton=false; break;}
        }
	if(!singleton){
          return addVeritStepFromOr(
              res, VeritRule::DUPLICATED_LITERALS, children, {}, *cdp);
	}
      }
      return addVeritStep(res,
                          VeritRule::DUPLICATED_LITERALS,
                          d_nm->mkNode(kind::SEXPR, d_cl, res),
                          children,
                          {},
                          *cdp);
    }
    // ======== Split
    // Children: none
    // Arguments: (F)
    // ---------------------
    // Conclusion: (or F (not F))
    //
    // proof rule: not_not
    // proof node: (VP1:(cl (not (not (not F))) F))
    // proof term: (cl (not (not (not F))) F)
    // premises: ()
    // args: ()
    //
    // proof rule: not_not
    // proof node: (VP2:(cl (not (not (not (not F)))) (not F))
    // proof term: (cl (not (not (not (not F)))) (not F)
    // premises: ()
    // args: ()
    //
    // proof rule: resolution
    // proof node: (or F (not F))
    // proof term: (cl F (not F))
    // premises: VP1 VP2
    // args: ()
    case PfRule::SPLIT:
    {
      Node vp1 = d_nm->mkNode(
          kind::SEXPR, d_cl, args[0].notNode().notNode().notNode(), args[0]);
      Node vp2 = d_nm->mkNode(kind::SEXPR,
                              d_cl,
                              args[0].notNode().notNode().notNode().notNode(),
                              args[0].notNode());

      return addVeritStep(vp2, VeritRule::NOT_NOT, {}, {}, *cdp)
             && addVeritStep(vp1, VeritRule::NOT_NOT, {}, {}, *cdp)
             && addVeritStepFromOr(
                 res, VeritRule::RESOLUTION, {vp1, vp2}, {}, *cdp);
    }
    // ======== Equality resolution
    // Children: (P1:F1, P2:(= F1 F2))
    // Arguments: none
    // ---------------------
    // Conclusion: (F2)
    //
    // proof rule: equiv_pos2
    // proof node: (VP1:(cl (not (= F1 F2)) (not F1) (F2)))
    // proof term: (cl (not (= F1 F2)) (not F1) (F2))
    // premises: ()
    // args: ()
    //
    // There is a special case occurring here, if F1 = (or G1 ... Gn) because
    // then P1 will be printed as (cl G1 ... Gn) but needs to be printed as (cl
    // (or G1 ... Gn))
    //
    // Repeat the following two step for i=1 to n:
    //
    // for i=1 to n:
    //
    // proof rule: or_neg
    // proof node: (VP2i:(cl (or G1 ... Gn) (not Gi)))
    // proof term: (cl (or G1 ... Gn) (not Gi))
    // premises: ()
    // args: ()
    //
    // proof rule: resolution
    // proof node: (VP3:(cl (or G1 ... Gn)^n))
    // proof term: (cl (or G1 ... Gn)^n)
    // premises: P1 VP21 ... VPn
    // args: ()
    //
    // proof rule: duplicated_literals
    // proof node: (VP4:(cl (or (G1 ... Gn)))
    // proof term: (cl (or G1 ... Gn))
    // premises: VP3
    // args: ()
    //
    // Set child1 = VP3
    //
    // Otherwise child1 = VP1
    //
    // Then,
    //
    // proof rule: resolution
    // proof node: F2
    // proof term: (cl F2)
    // premises: VP1 P2 P1
    // args: ()
    //
    // Or if F2 = false:
    //
    // proof rule: resolution
    // proof node: F2
    // proof term: (cl)
    // premises: VP1 P2 P1
    // args: ()
    case PfRule::EQ_RESOLVE:
    {
      // TODO: Tidy up, look for all rules if assumptions have to be ruled out
      bool success = true;
      Node vp1 = d_nm->mkNode(kind::SEXPR, d_cl, children[1].notNode(), children[0].notNode(), res);
      Node child1 = children[0];
      Node child2 = children[1];
      //VeritRule child1_rule =
       // static_cast<VeritRule>(std::stoul(cdp->getProofFor(child1)->getArguments()[0].toString()));


      /*std::shared_ptr<ProofNode> child2_pfn = cdp->getProofFor(children[1]);
         Trace("verit-proof") << "... eq_solve sym  " << child2 << " / " << child2_pfn->getResult() << std::endl;
      if(child2_pfn->getRule() == PfRule::SYMM || child2_pfn->getRule() == PfRule::THEORY_REWRITE){ //TODO: Delete, temp fix
          child2 = d_nm->mkNode(kind::EQUAL,res,children[0]);
         Trace("verit-proof") << "... eq_solve sym  " << child2 << " / " << child2_pfn->getResult()<<std::endl;
	  bool temp = true;
	  update(child2,PfRule::THEORY_REWRITE,{},child2_pfn->getChildren()[0]->getArguments(),cdp,temp);
	  //cdp->addStep(child2,PfRule::THEORY_REWRITE,{},child2_pfn->getChildren()[0]->getArguments(),true,CDPOverwrite::ALWAYS);
         Trace("verit-proof") << "... eq_solve sym  " << child2 << " / " <<std::endl;
      }*/

      //if (child1_rule != VeritRule::ASSUME
      if (cdp->getProofFor(child1)->getRule()
              != PfRule::ASSUME  // TODO: What about EQ_RESOLVE
          && children[0].notNode() != vp1[1]
          && children[0].getKind() == kind::OR)
      {
        std::vector<Node> clauses;
        clauses.push_back(d_cl);  // cl
        clauses.insert(clauses.end(),
                       children[0].begin(),
                       children[0].end());  //(cl G1 ... Gn)

        std::vector<Node> vp2Nodes = {children[0]};
        std::vector<Node> resNodes = {d_cl};
        for (int i = 0; i < children[0].end() - children[0].begin(); i++)
        {
          Node vp2i = d_nm->mkNode(
              kind::SEXPR,
              d_cl,
              children[0],
              children[0][i].notNode());  //(cl (or G1 ... Gn) (not Gi))
          success &= addVeritStep(vp2i, VeritRule::OR_NEG, {}, {}, *cdp);
          vp2Nodes.push_back(vp2i);
          resNodes.push_back(children[0]);
        }
        Node vp3 = d_nm->mkNode(kind::SEXPR, resNodes);
        success &= addVeritStep(vp3, VeritRule::RESOLUTION, vp2Nodes, {}, *cdp);

        Node vp4 = d_nm->mkNode(kind::SEXPR, d_cl, children[0]);
        success &=
            addVeritStep(vp4, VeritRule::DUPLICATED_LITERALS, {vp3}, {}, *cdp);
        child1 = vp4;
      }

      /*if(res.getKind() == kind::OR){
        Node vp5 = d_nm->mkNode(kind::SEXPR,d_cl,res);
        return success
             && addVeritStep(vp1, VeritRule::EQUIV_POS2, {}, {}, *cdp)
             && addVeritStep(vp5,
                             VeritRule::RESOLUTION,
                             {vp1,children[1],child1},
                             {},
                             *cdp)
             && addVeritStepFromOr(res,VeritRule::OR,{vp5},{},*cdp);

      }*/
      success &= addVeritStep(vp1, VeritRule::EQUIV_POS2, {}, {}, *cdp);

      if (res.toString() == "false")
      {
        return success &= addVeritStep(res,
                                       VeritRule::RESOLUTION,
                                       d_nm->mkNode(kind::SEXPR, d_cl),
                                       {vp1, child2, child1},
                                       {},
                                       *cdp);
      }

      return success &= addVeritStep(res,
                                     VeritRule::RESOLUTION,
                                     d_nm->mkNode(kind::SEXPR, d_cl, res),
                                     {vp1, child2, child1},
                                     {},
                                     *cdp);
    }
    // ======== Modus ponens
    // Children: (P1:F1, P2:(=> F1 F2))
    // Arguments: none
    // ---------------------
    // Conclusion: (F2)
    //
    //
    // proof rule: implies
    // proof term: (VP1:(cl (not F1) F2))
    // proof term: (cl (not F1) F2)
    // premises: P2
    // args: ()
    //
    // proof rule: resolution
    // proof node: F2
    // proof term: (cl F2)
    // premises: VP1 P1
    // args: ()
    case PfRule::MODUS_PONENS:
    {
      Node vp1 = d_nm->mkNode(kind::SEXPR, d_cl, children[0].notNode(), res);

      return addVeritStep(vp1, VeritRule::IMPLIES, {children[1]}, {}, *cdp)
             && addVeritStep(res,
                             VeritRule::RESOLUTION,
                             d_nm->mkNode(kind::SEXPR, d_cl, res),
			     {vp1,children[0]},
                             {},
                             *cdp);
    }
    // ======== Double negation elimination
    // Children: (P:(not (not F)))
    // Arguments: none
    // ---------------------
    // Conclusion: (F)
    //
    // proof rule: not_not
    // proof node: (VP1:(cl (not (not (not F))) F))
    // proof term: (cl (not (not (not F))) F)
    // premises: ()
    // args: ()
    //
    // proof rule: resolution
    // proof node: F
    // proof term: (cl F)
    // premises: VP1 P
    // args: ()
    case PfRule::NOT_NOT_ELIM:
    {
      Node vp1 = d_nm->mkNode(kind::SEXPR, d_cl, children[0].notNode(), res);

      return addVeritStep(vp1, VeritRule::NOT_NOT, {}, {}, *cdp)
             && addVeritStep(res,
                             VeritRule::RESOLUTION,
                             d_nm->mkNode(kind::SEXPR, d_cl, res),
                             {vp1, children[0]},
                             {},
                             *cdp);
    }
    // ======== Contradiction
    // Children: (P1:F P2:(not F))
    // Arguments: ()
    // ---------------------
    // Conclusion: false
    //
    // proof rule: resolution
    // proof node: false
    // proof term: (cl)
    // premises: P1 P2
    // args: ()
    case PfRule::CONTRA:
    {
      return addVeritStep(res, VeritRule::RESOLUTION, d_nm->mkNode(kind::SEXPR,d_cl), children, {}, *cdp);
    }
    // ======== And elimination
    // Children: (P:(and F1 ... Fn))
    // Arguments: (i)
    // ---------------------
    // Conclusion: (Fi)
    //
    // proof rule: and
    // proof node: (VP:Fi)
    // proof term: (cl Fi)
    // premises: P
    // args: ()
    case PfRule::AND_ELIM:
    {
      return addVeritStep(res, VeritRule::AND, d_nm->mkNode(kind::SEXPR, d_cl, res), children, {}, *cdp);
    }
    // ======== And introduction
    // Children: (P1:F1 ... Pn:Fn))
    // Arguments: ()
    // ---------------------
    // Conclusion: (and F1 ... Fn)
    //
    // proof rule: and_neg
    // proof node: (VP1:(cl (and F1 ... Fn) (not F1) ... (not Fn)))
    // proof term: (cl (and F1 ... Fn) (not F1) ... (not Fn))
    // premises: ()
    // args: ()
    //
    // proof rule: resolution
    // proof node: (and F1 ... Fn)
    // proof term: (cl (and F1 ... Fn))
    // premises: VP1 P1 ... Pn
    // args: ()
    case PfRule::AND_INTRO:
    {
      std::vector<Node> neg_Nodes;
      neg_Nodes.push_back(d_cl);
      neg_Nodes.push_back(res);
      for (size_t i = 0; i < children.size(); i++)
      {
        neg_Nodes.push_back(children[i].notNode());
      }
      Node vp1 = d_nm->mkNode(kind::SEXPR, neg_Nodes);

      std::vector<Node> new_children;
      new_children.push_back(vp1);
      new_children.insert(new_children.end(), children.begin(), children.end());

      return addVeritStep(vp1, VeritRule::AND_NEG, {}, {}, *cdp)
             && addVeritStep(res,
                             VeritRule::RESOLUTION,
                             d_nm->mkNode(kind::SEXPR, d_cl, res),
                             new_children,
                             {},
                             *cdp);
    }
    // ======== Not Or elimination
    // Children: (P:(not (or F1 ... Fn)))
    // Arguments: (i)
    // ---------------------
    // Conclusion: (not Fi)
    //
    // proof rule: not_or
    // proof node: (not Fi)
    // proof term: (cl (not Fi))
    // premises: P
    // args: ()
    case PfRule::NOT_OR_ELIM:
    {
      return addVeritStep(res, VeritRule::NOT_OR, d_nm->mkNode(kind::SEXPR,d_cl,res), children, {}, *cdp);
    }
    // ======== Implication elimination
    // Children: (P:(=> F1 F2))
    // Arguments: ()
    // ---------------------
    // Conclusion: (or (not F1) F2)
    //
    // proof rule: implies
    // proof node: (or (not F1) F2)
    // proof term: (cl (not F1) F2)
    // premises: P
    // args: ()
    case PfRule::IMPLIES_ELIM:
    {
      return addVeritStepFromOr(res, VeritRule::IMPLIES, children, {}, *cdp);
    }
    // ======== Not Implication elimination version 1
    // Children: (P:(not (=> F1 F2)))
    // Arguments: ()
    // ---------------------
    // Conclusion: (F1)
    //
    // proof rule: not_implies1
    // proof node: (VP:F1)
    // proof term: (cl F1)
    // premises: P
    // args: ()
    case PfRule::NOT_IMPLIES_ELIM1:
    {
      return addVeritStep(res,
                          VeritRule::NOT_IMPLIES1,
                          d_nm->mkNode(kind::SEXPR, d_cl, res),
                          children,
                          {},
                          *cdp);
    }
    // ======== Not Implication elimination version 2
    // Children: (P:(not (=> F1 F2)))
    // Arguments: ()
    // ---------------------
    // Conclusion: (not F2)
    //
    // proof rule: not_implies2
    // proof node: (not F2)
    // proof term: (cl (not F2))
    // premises: P
    // args: ()
    case PfRule::NOT_IMPLIES_ELIM2:
    {
      return addVeritStep(res, VeritRule::NOT_IMPLIES2, d_nm->mkNode(kind::SEXPR,d_cl,res), children, {}, *cdp);
    }
    // ======== Equivalence elimination version 1
    // Children: (P:(= F1 F2))
    // Arguments: ()
    // ---------------------
    // Conclusion: (or (not F1) F2)
    //
    // proof rule: equiv1
    // proof node: (or (not F1) F2)
    // proof term: (cl (not F1) F2)
    // premises: P
    // args: ()
    case PfRule::EQUIV_ELIM1:
    {
      return addVeritStepFromOr(res, VeritRule::EQUIV1, children, {}, *cdp);
    }
    // ======== Equivalence elimination version 2
    // Children: (P:(= F1 F2))
    // Arguments: ()
    // ---------------------
    // Conclusion: (or F1 (not F2))
    //
    // proof rule: equiv2
    // proof node: (or F1 (not F2))
    // proof term: (cl F1 (not F2))
    // premises: P
    // args: ()
    case PfRule::EQUIV_ELIM2:
    {
      return addVeritStepFromOr(res, VeritRule::EQUIV2, children, {}, *cdp);
    }
    // ======== Not Equivalence elimination version 1
    // Children: (P:(not (= F1 F2)))
    // Arguments: ()
    // ---------------------
    // Conclusion: (or F1 F2)
    //
    // proof rule: not_equiv1
    // proof node: (or F1 F2)
    // proof term: (cl F1 F2)
    // premises: P
    // args: ()
    case PfRule::NOT_EQUIV_ELIM1:
    {
      return addVeritStepFromOr(res, VeritRule::NOT_EQUIV1, children, {}, *cdp);
    }
    // ======== Not Equivalence elimination version 2
    // Children: (P:(not (= F1 F2)))
    // Arguments: ()
    // ---------------------
    // Conclusion: (or (not F1) (not F2))
    //
    // proof rule: not_equiv2
    // proof node: (or (not F1) (not F2))
    // proof term: (cl (not F1) (not F2))
    // premises: P
    // args: ()
    case PfRule::NOT_EQUIV_ELIM2:
    {
      return addVeritStepFromOr(res, VeritRule::NOT_EQUIV2, children, {}, *cdp);
    }
    // ======== XOR elimination version 1
    // Children: (P:(xor F1 F2)))
    // Arguments: ()
    // ---------------------
    // Conclusion: (or F1 F2)
    //
    // proof rule: XOR1
    // proof node: (or F1 F2)
    // proof term: (cl F1 F2)
    // premises: P
    // args: ()
    case PfRule::XOR_ELIM1:
    {
      return addVeritStepFromOr(res, VeritRule::XOR1, children, {}, *cdp);
    }
    // ======== XOR elimination version 2
    // Children: (P:(not (xor F1 F2))))
    // Arguments: ()
    // ---------------------
    // Conclusion: (or F1 (not F2))
    //
    // proof rule: XOR2
    // proof node: (or F1 (not F2))
    // proof term: (cl F1 (not F2))
    // premises: P
    // args: ()
    case PfRule::XOR_ELIM2:
    {
      return addVeritStepFromOr(res, VeritRule::XOR2, children, {}, *cdp);
    }
    // ======== Not XOR elimination version 1
    // Children: (P:(not (xor F1 F2)))
    // Arguments: ()
    // ---------------------
    // Conclusion: (or F1 (not F2))
    //
    // proof rule: NOT_XOR1
    // proof node: (or F1 (not F2))
    // proof term: (cl F1 (not F2))
    // premises: P
    // args: ()
    case PfRule::NOT_XOR_ELIM1:
    {
      return addVeritStepFromOr(res, VeritRule::NOT_XOR1, children, {}, *cdp);
    }
    // ======== Not XOR elimination version 2
    // Children: (P:(not (xor F1 F2)))
    // Arguments: ()
    // ---------------------
    // Conclusion: (or (not F1) F2)
    //
    // proof rule: NOT_XOR1
    // proof node: (or (not F1) F2)
    // proof term: (cl (not F1) F2)
    // premises: P
    // args: ()
    case PfRule::NOT_XOR_ELIM2:
    {
      return addVeritStepFromOr(res, VeritRule::NOT_XOR2, children, {}, *cdp);
    }
    // ======== ITE elimination version 1
    // Children: (P:(ite C F1 F2))
    // Arguments: ()
    // ---------------------
    // Conclusion: (or (not C) F1)
    //
    // proof rule: ite2
    // proof node: (or (not C) F1)
    // proof term: (cl (not C) F1)
    // premises: P
    // args: ()
    case PfRule::ITE_ELIM1:
    {
      return addVeritStepFromOr(res, VeritRule::ITE2, children, {}, *cdp);
    }
    // ======== ITE elimination version 2
    // Children: (P:(ite C F1 F2))
    // Arguments: ()
    // ---------------------
    // Conclusion: (or C F2)
    //
    // proof rule: ite1
    // proof node: (or C F2)
    // proof term: (cl C F2)
    // premises: P
    // args: ()
    case PfRule::ITE_ELIM2:
    {
      return addVeritStepFromOr(res, VeritRule::ITE1, children, {}, *cdp);
    }
    // ======== Not ITE elimination version 1
    // Children: (P:(not (ite C F1 F2)))
    // Arguments: ()
    // ---------------------
    // Conclusion: (or (not C) (not F1))
    //
    // proof rule: not_ite2
    // proof node: (or (not C) (not F1))
    // proof term: (cl (not C) (not F1))
    // premises: P
    // args: ()
    case PfRule::NOT_ITE_ELIM1:
    {
      return addVeritStepFromOr(res, VeritRule::NOT_ITE2, children, {}, *cdp);
    }
    // ======== Not ITE elimination version 1
    // Children: (P:(not (ite C F1 F2)))
    // Arguments: ()
    // ---------------------
    // Conclusion: (or C (not F2))
    //
    // proof rule: not_ite1
    // proof node: (or C (not F2))
    // proof term: (cl C (not F2))
    // premises: P
    // args: ()
    case PfRule::NOT_ITE_ELIM2:
    {
      return addVeritStepFromOr(res, VeritRule::NOT_ITE1, children, {}, *cdp);
    }

    //================================================= De Morgan rules
    // ======== Not And
    // Children: (P:(not (and F1 ... Fn))
    // Arguments: ()
    // ---------------------
    // Conclusion: (or (not F1) ... (not Fn))
    //
    // proof rule: not_and
    // proof node: (or (not F1) ... (not Fn))
    // proof term: (cl (not F1) ... (not Fn))
    // premises: P
    // args: ()
    case PfRule::NOT_AND:
    {
      return addVeritStepFromOr(res, VeritRule::NOT_AND, children, {}, *cdp);
    }

    //================================================= CNF rules
    // ======== CNF And Pos
    // Children: ()
    // Arguments: ((and F1 ... Fn), i)
    // ---------------------
    // Conclusion: (or (not (and F1 ... Fn)) Fi)
    //
    // proof rule: and_pos
    // proof node: (or (not (and F1 ... Fn)) Fi)
    // proof term: (cl (not (and F1 ... Fn)) Fi)
    // premises: ()
    // args: ()
    case PfRule::CNF_AND_POS:
    {
      return addVeritStepFromOr(res, VeritRule::AND_POS, children, {}, *cdp);
    }
    // ======== CNF And Neg
    // Children: ()
    // Arguments: ((and F1 ... Fn))
    // ---------------------
    // Conclusion: (or (and F1 ... Fn) (not F1) ... (not Fn))
    //
    // proof rule: and_neg
    // proof node: (or (and F1 ... Fn) (not F1) ... (not Fn))
    // proof term: (cl (and F1 ... Fn) (not F1) ... (not Fn))
    // premises: ()
    // args: ()
    case PfRule::CNF_AND_NEG:
    {
      return addVeritStepFromOr(res, VeritRule::AND_NEG, children, {}, *cdp);
    }
    // ======== CNF Or Pos
    // Children: ()
    // Arguments: ((or F1 ... Fn))
    // ---------------------
    // Conclusion: (or (not (or F1 ... Fn)) F1 ... Fn)
    //
    // proof rule: or_pos
    // proof node: (or (not (or F1 ... Fn)) F1 ... Fn)
    // proof term: (cl (not (or F1 ... Fn)) F1 ... Fn)
    // premises: ()
    // args: ()
    case PfRule::CNF_OR_POS:
    {
      return addVeritStepFromOr(res, VeritRule::OR_POS, children, {}, *cdp);
    }
    // ======== CNF Or Neg
    // Children: ()
    // Arguments: ((or F1 ... Fn), i)
    // ---------------------
    // Conclusion: (or (or F1 ... Fn) (not Fi))
    //
    // proof rule: or_neg
    // proof node: (or (or F1 ... Fn) (not Fi))
    // proof term: (cl (or F1 ... Fn) (not Fi))
    // premises: ()
    // args: ()
    case PfRule::CNF_OR_NEG:
    {
      return addVeritStepFromOr(res, VeritRule::OR_NEG, children, {}, *cdp);
    }
    // ======== CNF Implies Pos
    // Children: ()
    // Arguments: ((implies F1 F2))
    // ---------------------
    // Conclusion: (or (not (implies F1 F2)) (not F1) F2)
    //
    // proof rule: implies_pos
    // proof node: (or (not (implies F1 F2)) (not F1) F2)
    // proof term: (cl (not (implies F1 F2)) (not F1) F2)
    // premises: ()
    // args: ()
    case PfRule::CNF_IMPLIES_POS:
    {
      return addVeritStepFromOr(
          res, VeritRule::IMPLIES_POS, children, {}, *cdp);
    }
    // ======== CNF Implies Neg version 1
    // Children: ()
    // Arguments: ((implies F1 F2))
    // ---------------------
    // Conclusion: (or (implies F1 F2) F1)
    //
    // proof rule: implies_neg1
    // proof node: (or (implies F1 F2) F1)
    // proof term: (cl (implies F1 F2) F1)
    // premises: ()
    // args: ()
    case PfRule::CNF_IMPLIES_NEG1:
    {
      return addVeritStepFromOr(
          res, VeritRule::IMPLIES_NEG1, children, {}, *cdp);
    }
    // ======== CNF Implies Neg version 2
    // Children: ()
    // Arguments: ((implies F1 F2))
    // ---------------------
    // Conclusion: (or (implies F1 F2) (not F2))
    //
    // proof rule: implies_neg2
    // proof node: (or (implies F1 F2) (not F2))
    // proof term: (cl (implies F1 F2) (not F2))
    // premises: ()
    // args: ()
    case PfRule::CNF_IMPLIES_NEG2:
    {
      return addVeritStepFromOr(
          res, VeritRule::IMPLIES_NEG2, children, {}, *cdp);
    }
    // ======== CNF Equiv Pos version 1
    // Children: ()
    // Arguments: ((= F1 F2))
    // ---------------------
    // Conclusion: (or (not (= F1 F2)) (not F1) F2)
    //
    // proof rule: equiv_pos2
    // proof node: (or (not (= F1 F2)) (not F1) F2)
    // proof term: (cl (not (= F1 F2)) (not F1) F2)
    // premises: ()
    // args: ()
    case PfRule::CNF_EQUIV_POS1:
    {
      return addVeritStepFromOr(res, VeritRule::EQUIV_POS2, children, {}, *cdp);
    }
    // ======== CNF Equiv Pos version 2
    // Children: ()
    // Arguments: ((= F1 F2))
    // ---------------------
    // Conclusion: (or (not (= F1 F2)) F1 (not F2))
    //
    // proof rule: equiv_pos1
    // proof node: (or (not (= F1 F2)) F1 (not F2))
    // proof term: (cl (not (= F1 F2)) F1 (not F2))
    // premises: ()
    // args: ()
    case PfRule::CNF_EQUIV_POS2:
    {
      return addVeritStepFromOr(res, VeritRule::EQUIV_POS1, children, {}, *cdp);
    }
    // ======== CNF Equiv Neg version 1
    // Children: ()
    // Arguments: ((= F1 F2))
    // ---------------------
    // Conclusion: (or (= F1 F2) F1 F2)
    //
    // proof rule: equiv_neg2
    // proof node: (or (= F1 F2) F1 F2)
    // proof term: (cl (= F1 F2) F1 F2)
    // premises: ()
    // args: ()
    case PfRule::CNF_EQUIV_NEG1:
    {
      return addVeritStepFromOr(res, VeritRule::EQUIV_NEG2, children, {}, *cdp);
    }
    // ======== CNF Equiv Neg version 2
    // Children: ()
    // Arguments: ((= F1 F2))
    // ---------------------
    // Conclusion: (or (= F1 F2) (not F1) (not F2))
    //
    // proof rule: equiv_neg1
    // proof node: (or (= F1 F2) (not F1) (not F2))
    // proof term: (cl (= F1 F2) (not F1) (not F2))
    // premises: ()
    // args: ()
    case PfRule::CNF_EQUIV_NEG2:
    {
      return addVeritStepFromOr(res, VeritRule::EQUIV_NEG1, children, {}, *cdp);
    }
    // ======== CNF Xor Pos version 1
    // Children: ()
    // Arguments: ((xor F1 F2))
    // ---------------------
    // Conclusion: (or (not (xor F1 F2)) F1 F2)
    //
    // proof rule: xor_pos1
    // proof node: (or (not (xor F1 F2)) F1 F2)
    // proof term: (cl (not (xor F1 F2)) F1 F2)
    // premises: ()
    // args: ()
    case PfRule::CNF_XOR_POS1:
    {
      return addVeritStepFromOr(res, VeritRule::XOR_POS1, children, {}, *cdp);
    }
    // ======== CNF Xor Pos version 2
    // Children: ()
    // Arguments: ((xor F1 F2))
    // ---------------------
    // Conclusion: (or (not (xor F1 F2)) (not F1) (not F2))
    //
    // proof rule: xor_pos2
    // proof node: (or (not (xor F1 F2)) (not F1) (not F2))
    // proof term: (cl (not (xor F1 F2)) (not F1) (not F2))
    // premises: ()
    // args: ()
    case PfRule::CNF_XOR_POS2:
    {
      return addVeritStepFromOr(res, VeritRule::XOR_POS2, children, {}, *cdp);
    }
    // ======== CNF Xor Neg version 1
    // Children: ()
    // Arguments: ((xor F1 F2))
    // ---------------------
    // Conclusion: (or (xor F1 F2) (not F1) F2)
    //
    // proof rule: xor_neg2
    // proof node: (or (xor F1 F2) (not F1) F2)
    // proof term: (cl (xor F1 F2) (not F1) F2)
    // premises: ()
    // args: ()
    case PfRule::CNF_XOR_NEG1:
    {
      return addVeritStepFromOr(res, VeritRule::XOR_NEG2, children, {}, *cdp);
    }
    // ======== CNF Xor Neg version 2
    // Children: ()
    // Arguments: ((xor F1 F2))
    // ---------------------
    // Conclusion: (or (xor F1 F2) F1 (not F2))
    //
    // proof rule: xor_neg1
    // proof node: (or (xor F1 F2) F1 (not F2))
    // proof term: (cl (xor F1 F2) F1 (not F2))
    // premises: ()
    // args: ()
    case PfRule::CNF_XOR_NEG2:
    {
      return addVeritStepFromOr(res, VeritRule::XOR_NEG1, children, {}, *cdp);
    }
    // ======== CNF ITE Pos version 1
    // Children: ()
    // Arguments: ((ite C F1 F2))
    // ---------------------
    // Conclusion: (or (not (ite C F1 F2)) (not C) F1)
    //
    // proof rule: ite_pos2
    // proof node: (or (not (ite C F1 F2)) (not C) F1)
    // proof term: (cl (not (ite C F1 F2)) (not C) F1)
    // premises: ()
    // args: ()
    case PfRule::CNF_ITE_POS1:
    {
      return addVeritStepFromOr(res, VeritRule::ITE_POS2, children, {}, *cdp);
    }
    // ======== CNF ITE Pos version 2
    // Children: ()
    // Arguments: ((ite C F1 F2))
    // ---------------------
    // Conclusion: (or (not (ite C F1 F2)) C F2)
    //
    // proof rule: ite_pos1
    // proof node: (or (not (ite C F1 F2)) C F2)
    // proof term: (cl (not (ite C F1 F2)) C F2)
    // premises: ()
    // args: ()
    case PfRule::CNF_ITE_POS2:
    {
      return addVeritStepFromOr(res, VeritRule::ITE_POS1, children, {}, *cdp);
    }
    // ======== CNF ITE Pos version 3
    // Children: ()
    // Arguments: ((ite C F1 F2))
    // ---------------------
    // Conclusion: (or (not (ite C F1 F2)) F1 F2)
    //
    // proof rule: ite_pos1
    // proof node: (VP1:(cl (not (ite C F1 F2)) C F2))
    // proof term: (cl (not (ite C F1 F2)) C F2)
    // premises: ()
    // args: ()
    //
    // proof rule: ite_pos2
    // proof node: (VP2:(cl (not (ite C F1 F2)) (not C) F1))
    // proof term: (cl (not (ite C F1 F2)) (not C) F2)
    // premises: ()
    // args: ()
    //
    // proof rule: resolution
    // proof node: (VP3:(cl (not (ite C F1 F2)) F2 (not (ite C F1 F2)) F1))
    // proof term: (cl (not (ite C F1 F2)) F2 (not (ite C F1 F2)) F1)
    // premises: VP1 VP2
    // args: ()
    //
    // This step is only added in extended mode:
    //
    // proof rule: reorder
    // proof node: (VP4:(cl (not (ite C F1 F2)) (not (ite C F1 F2)) F1 F2))
    // proof term: (cl (not (ite C F1 F2)) (not (ite C F1 F2)) F1 F2)
    // premises: VP3
    // args: ()
    //
    // proof rule: duplicated_literals
    // proof node: (or (not (ite C F1 F2)) F1 F2)
    // proof term: (cl (not (ite C F1 F2)) F1 F2)
    // premises: VP3 (non-extended) or VP4 (extended)
    // args: ()
    case PfRule::CNF_ITE_POS3:
    {
      Node vp1 = d_nm->mkNode(kind::SEXPR, d_cl, res[0], args[0][0], res[2]);
      Node vp2 =
          d_nm->mkNode(kind::SEXPR, d_cl, res[0], args[0][0].notNode(), res[1]);
      Node vp3 =
          d_nm->mkNode(kind::SEXPR, d_cl, res[0], res[2], res[0], res[1]);
      Node vp4 =
          d_nm->mkNode(kind::SEXPR, d_cl, res[0], res[0], res[1], res[2]);

      if (d_extended)
      {
        return addVeritStep(vp1, VeritRule::ITE_POS1, {}, {}, *cdp)
               && addVeritStep(vp2, VeritRule::ITE_POS2, {}, {}, *cdp)
               && addVeritStep(vp3, VeritRule::RESOLUTION, {vp1, vp2}, {}, *cdp)
               && addVeritStep(vp4, VeritRule::REORDER, {vp3}, {}, *cdp)
               && addVeritStepFromOr(
                   res, VeritRule::DUPLICATED_LITERALS, {vp4}, {}, *cdp);
      }

      return addVeritStep(vp1, VeritRule::ITE_POS1, {}, {}, *cdp)
             && addVeritStep(vp2, VeritRule::ITE_POS2, {}, {}, *cdp)
             && addVeritStep(vp3, VeritRule::RESOLUTION, {vp1, vp2}, {}, *cdp)
             && addVeritStepFromOr(
                 res, VeritRule::DUPLICATED_LITERALS, {vp3}, {}, *cdp);
    }
    // ======== CNF ITE Neg version 1
    // Children: ()
    // Arguments: ((ite C F1 F2))
    // ---------------------
    // Conclusion: (or (ite C F1 F2) (not C) (not F1))
    //
    // proof rule: ite_neg2
    // proof node: (or (ite C F1 F2) (not C) (not F1))
    // proof term: (cl (ite C F1 F2) (not C) (not F1))
    // premises: ()
    // args: ()
    case PfRule::CNF_ITE_NEG1:
    {
      return addVeritStepFromOr(res, VeritRule::ITE_NEG2, children, {}, *cdp);
    }
    // ======== CNF ITE Neg version 2
    // Children: ()
    // Arguments: ((ite C F1 F2))
    // ---------------------
    // Conclusion: (or (ite C F1 F2) C (not F2))
    //
    // proof rule: ite_neg1
    // proof node: (or (ite C F1 F2) C (not F2))
    // proof term: (cl (ite C F1 F2) C (not F2))
    // premises: ()
    // args: ()
    case PfRule::CNF_ITE_NEG2:
    {
      return addVeritStepFromOr(res, VeritRule::ITE_NEG1, children, {}, *cdp);
    }
    // ======== CNF ITE Neg version 3
    // Children: ()
    // Arguments: ((ite C F1 F2))
    // ---------------------
    // Conclusion: (or (ite C F1 F2) (not F1) (not F2))
    //
    // proof rule: ite_neg1
    // proof node: (VP1:(or (ite C F1 F2) C (not F2)))
    // proof term: (cl (ite C F1 F2) C (not F2))
    // premises: ()
    // args: ()
    //
    // proof rule: ite_neg2
    // proof node: (VP2:(or (ite C F1 F2) (not C) (not F1)))
    // proof term: (cl (ite C F1 F2) (not C) (not F1))
    // premises: ()
    // args: ()
    //
    // proof rule: resolution
    // proof node: (VP3:(or (ite C F1 F2) (not F2) (ite C F1 F2) (not F1)))
    // proof term: (cl (ite C F1 F2) (not F2) (ite C F1 F2) (not F1))
    // premises: VP1 VP2
    // args: ()
    //
    // This step is only added in extended mode:
    //
    // proof rule: reorder
    // proof node: (VP4:(or (ite C F1 F2) (ite C F1 F2) (not F1) (not F2)))
    // proof term: (cl (ite C F1 F2) (ite C F1 F2) (not F1) (not F2))
    // premises: VP3
    // args:()
    //
    // proof rule: duplicated_literals
    // proof node: (or (ite C F1 F2) C (not F2))
    // proof term: (cl (ite C F1 F2) C (not F2))
    // premises: VP3
    // args: ()
    case PfRule::CNF_ITE_NEG3:
    {
      Node vp1 = d_nm->mkNode(kind::SEXPR, d_cl, res[0], args[0][0], res[2]);
      Node vp2 =
          d_nm->mkNode(kind::SEXPR, d_cl, res[0], args[0][0].notNode(), res[1]);
      Node vp3 =
          d_nm->mkNode(kind::SEXPR, d_cl, res[0], res[2], res[0], res[1]);
      Node vp4 =
          d_nm->mkNode(kind::SEXPR, d_cl, res[0], res[0], res[1], res[2]);

      if (d_extended)
      {
        return addVeritStep(vp1, VeritRule::ITE_NEG1, {}, {}, *cdp)
               && addVeritStep(vp2, VeritRule::ITE_NEG2, {}, {}, *cdp)
               && addVeritStep(vp3, VeritRule::RESOLUTION, {vp1, vp2}, {}, *cdp)
               && addVeritStep(vp4, VeritRule::REORDER, {vp3}, {}, *cdp)
               && addVeritStepFromOr(
                   res, VeritRule::DUPLICATED_LITERALS, {vp4}, {}, *cdp);
      }

      return addVeritStep(vp1, VeritRule::ITE_NEG1, {}, {}, *cdp)
             && addVeritStep(vp2, VeritRule::ITE_NEG2, {}, {}, *cdp)
             && addVeritStep(vp3, VeritRule::RESOLUTION, {vp1, vp2}, {}, *cdp)
             && addVeritStepFromOr(
                 res, VeritRule::DUPLICATED_LITERALS, {vp3}, {}, *cdp);
    }

    //================================================= Equality rules
    // ======== Reflexive
    // Children: none
    // Arguments: (t)
    // ---------------------
    // Conclusion: (= t t)
    //
    // proof rule: refl
    // proof term: (cl (= t t))
    // premises: ()
    // args: ()
    case PfRule::REFL:
    {
      return addVeritStep(res, VeritRule::REFL, d_nm->mkNode(kind::SEXPR,d_cl,res), children, {}, *cdp);
    }
    // ======== Transitivity
    // Children: (P1:(= t1 t2), ..., Pn:(= t{n-1} tn))
    // Arguments: none
    // -----------------------
    // Conclusion: (= t1 tn)
    //
    // proof rule: trans
    // proof node: (= t1 tn)
    // proof term: (cl (= t1 tn))
    // premises: P1, ..., Pn
    // args: ()
    case PfRule::TRANS:
    {
      return addVeritStep(res, VeritRule::TRANS, d_nm->mkNode(kind::SEXPR,d_cl,res), children, {}, *cdp);
    }
    // ======== Congruence
    // Children: (P1:(= t1 s1), ..., Pn:(= tn sn))
    // Arguments: (<kind> f?)
    // ---------------------------------------------
    // Conclusion: (= (<kind> f? t1 ... tn) (<kind> f? s1 ... sn))
    // Notice that f must be provided iff <kind> is a parameterized kind, e.g.
    // APPLY_UF. The actual node for <kind> is constructible via
    // ProofRuleChecker::mkKindNode.
    //
    // proof rule: cong
    // proof node: (= (<kind> f? t1 ... tn) (<kind> f? s1 ... sn))
    // proof term: (cl (= (<kind> f? t1 ... tn) (<kind> f? s1 ... sn)))
    // premises: P1, ..., Pn
    // args: ()
    case PfRule::CONG:
    {
      return addVeritStep(res, VeritRule::CONG, d_nm->mkNode(kind::SEXPR,d_cl,res), children, {}, *cdp);
    }
    // ======== True intro
    // Children: (P:F)
    // Arguments: none
    // ----------------------------------------
    // Conclusion: (= F true)
    //
    // proof rule: equiv_simplify
    // proof node: (VP1:(cl (= (= F true) F)))
    // proof term: (cl (= (= F true) F))
    // premises: ()
    // args: ()
    //
    // proof rule: equiv2
    // proof node: (VP2:(cl (= F true) (not F)))
    // proof term: (cl (= F true) (not F))
    // premises: VP1
    // args: ()
    //
    // proof rule: resolution
    // proof node: (= F true)
    // proof term: (cl (= F true))
    // premises: VP2 P
    // args: ()
    case PfRule::TRUE_INTRO:
    {
      Node vp1 = d_nm->mkNode(
          kind::SEXPR, d_cl, d_nm->mkNode(kind::EQUAL, res, children[0]));
      Node vp2 = d_nm->mkNode(kind::SEXPR, d_cl, res, children[0].notNode());
      return addVeritStep(vp1, VeritRule::EQUIV_SIMPLIFY, {}, {}, *cdp)
             && addVeritStep(vp2, VeritRule::EQUIV2, {vp1}, {}, *cdp)
             && addVeritStep(res,
                             VeritRule::RESOLUTION,
                             d_nm->mkNode(kind::SEXPR, d_cl, res),
                             {vp2, children[0]},
                             {},
                             *cdp);
    }
    // ======== True elim
    // Children: (P:(= F true))
    // Arguments: none
    // ----------------------------------------
    // Conclusion: F
    //
    // proof rule: equiv_simplify
    // proof node: (VP1:(cl (= (= F true) F)))
    // proof term: (cl (= (= F true) F))
    // premises: ()
    // args: ()
    //
    // proof rule: equiv1
    // proof node: (VP2:(cl (not (= F true)) F))
    // proof term: (cl (not (= F true)) F)
    // premises: VP1
    // args: ()
    //
    // proof rule: resolution
    // proof node: (F)
    // proof term: (cl F)
    // premises: VP2
    // args: ()
    //
    case PfRule::TRUE_ELIM:
    {
      bool success = true;
      Node vp1 = d_nm->mkNode(
          kind::SEXPR, d_cl, d_nm->mkNode(kind::EQUAL, children[0], res));
      Node vp2 = d_nm->mkNode(kind::SEXPR, d_cl, children[0].notNode(), res);
      success &= addVeritStep(vp1, VeritRule::EQUIV_SIMPLIFY, {}, {}, *cdp)
                 && addVeritStep(vp2, VeritRule::EQUIV1, {vp1}, {}, *cdp);
      return success
             && addVeritStep(res,
                             VeritRule::RESOLUTION,
                             d_nm->mkNode(kind::SEXPR, d_cl, res),
                             {vp2, children[0]},
                             {},
                             *cdp);
    }
    // ======== False intro
    // Children: (P:(not F))
    // Arguments: none
    // ----------------------------------------
    // Conclusion: (= F false)
    //
    // proof rule: equiv_simplify
    // proof node: (VP1:(cl (= (= F false) (not F))))
    // proof term: (cl (= (= F false) (not F)))
    // premises: ()
    // args: ()
    //
    // proof rule: equiv2
    // proof node: (VP2:(cl (= F false) (not (not F))))
    // proof term: (cl (= F false) (not (not F)))
    // premises: VP1
    // args: ()
    //
    // proof rule: not_not
    // proof node: (VP3:(cl (not (not (not F))) F))
    // proof term: (cl (not (not (not F))) F)
    // premises: ()
    // args: ()
    //
    // proof rule: resolution
    // proof node: (VP4:(cl (= F false) F))
    // proof term: (cl (= F false) F)
    // premises: VP2 VP3
    // args: ()
    //
    // proof rule: resolution
    // proof node: (= F false)
    // proof term: (cl (= F false))
    // premises: VP4 P
    // args: ()
    case PfRule::FALSE_INTRO:
    {
      Node vp1 = d_nm->mkNode(
          kind::SEXPR, d_cl, d_nm->mkNode(kind::EQUAL, res, children[0]));
      Node vp2 = d_nm->mkNode(kind::SEXPR, d_cl, res, children[0].notNode());
      Node vp3 = d_nm->mkNode(
          kind::SEXPR, d_cl, children[0].notNode().notNode(), children[0][0]);
      Node vp4 = d_nm->mkNode(kind::SEXPR, d_cl, res, children[0][0]);

      return addVeritStep(vp1, VeritRule::EQUIV_SIMPLIFY, {}, {}, *cdp)
             && addVeritStep(vp2, VeritRule::EQUIV2, {vp1}, {}, *cdp)
             && addVeritStep(vp3, VeritRule::NOT_NOT, {}, {}, *cdp)
             && addVeritStep(vp4, VeritRule::RESOLUTION, {vp2, vp3}, {}, *cdp)
             && addVeritStep(res,
                             VeritRule::RESOLUTION,
                             d_nm->mkNode(kind::SEXPR, d_cl, res),
                             {vp4, children[0]},
                             {},
                             *cdp);
    }
    // ======== False elim
    // Children: (P:(= F false))
    // Arguments: none
    // ----------------------------------------
    // Conclusion: (not F)
    //
    // proof rule: equiv_simplify
    // proof node: (VP1:(cl (= (= F false) (not F))))
    // proof term: (cl (= (= F false) (not F)))
    // premises: ()
    // args: ()
    //
    // proof rule: equiv1
    // proof node: (VP2:(cl (not (= F false)) (not F)))
    // proof term: (cl (not (= F false)) (not F))
    // premises: VP1
    // args: ()
    //
    // proof rule: resolution
    // proof node: (not F)
    // proof term: (cl (not F))
    // premises: VP2 P
    // args: ()
    case PfRule::FALSE_ELIM:
    {
      Node vp1 = d_nm->mkNode(
          kind::SEXPR, d_cl, d_nm->mkNode(kind::EQUAL, children[0], res));
      Node vp2 = d_nm->mkNode(kind::SEXPR, d_cl, children[0].notNode(), res);

      return addVeritStep(vp1, VeritRule::EQUIV_SIMPLIFY, {}, {}, *cdp)
             && addVeritStep(vp2, VeritRule::EQUIV1, {vp1}, {}, *cdp)
             && addVeritStep(res,
                             VeritRule::RESOLUTION,
                             d_nm->mkNode(kind::SEXPR, d_cl, res),
                             {vp2, children[0]},
                             {},
                             *cdp);
    }

    //================================================= Quantifiers rules
    // ======== Witness intro
    // Children: (P:(exists ((x T)) F[x]))
    // Arguments: none
    // ----------------------------------------
    // Conclusion: (= k (witness ((x T)) F[x]))
    // where k is the Skolem form of (witness ((x T)) F[x]).
    /*case PfRule::WITNESS_INTRO:
    {
	    return false;
    }*/
    // ======== Exists intro
    // Children: (P:F[t])
    // Arguments: ((exists ((x T)) F[x]))
    // ----------------------------------------
    // Conclusion: (exists ((x T)) F[x])
    // This rule verifies that F[x] indeed matches F[t] with a substitution
    // over x.
    /*case PfRule::EXISTS_INTRO:
    {
	    return false;
    }*/
    // ======== Skolemize
    // Children: (P:(exists ((x1 T1) ... (xn Tn)) F))
    // Arguments: none
    // ----------------------------------------
    // Conclusion: F*sigma
    // sigma maps x1 ... xn to their representative skolems obtained by
    // SkolemManager::mkSkolemize, returned in the skolems argument of that
    // method. Alternatively, can use negated forall as a premise.
    /*case PfRule::SKOLEMIZE:
    {
    }*/
    // ======== Instantiate
    // Children: (P:(forall ((x1 T1) ... (xn Tn)) F))
    // Arguments: (t1 ... tn)
    // ----------------------------------------
    // Conclusion: F*sigma
    // sigma maps x1 ... xn to t1 ... tn.
    //
    // proof rule: forall_inst
    // proof node: (VP1:(cl (or (not (forall ((x1 T1) ... (xn Tn)) F))
    // F*sigma)))
    // proof term: (cl (or (not (forall ((x1 T1) ... (xn Tn)) F))
    // F*sigma))
    // premises: ()
    // args: (= x1 t1) ... (= xn tn)
    //
    // proof rule: or
    // proof node: (VP2:(cl (not (forall ((x1 T1) ... (xn Tn)) F)) F*sigma))
    // proof term: (cl (not (forall ((x1 T1) ... (xn Tn)) F)) F*sigma)
    // premises: VP1
    // args: ()
    //
    // proof rule: resolution
    // proof node: F*sigma
    // proof term: (cl F*sigma)
    // premises: VP2 P
    // args: ()
    case PfRule::INSTANTIATE:
    {
      for (unsigned long int i = 0; i < args.size(); i++)
      {
        new_args.push_back(
            d_nm->mkNode(kind::EQUAL, args[i], children[0][0][i]));
      }
      Node vp1 = d_nm->mkNode(
          kind::SEXPR, d_cl, d_nm->mkNode(kind::OR, children[0].notNode(), res));
      bool success =
          addVeritStep(vp1, VeritRule::FORALL_INST, {}, new_args, *cdp);
      Node vp2 = d_nm->mkNode(kind::SEXPR, d_cl, children[0].notNode(), res);
      success &= addVeritStep(vp2, VeritRule::OR, {vp1}, {}, *cdp);
      return success
             && addVeritStep(res,
                             VeritRule::RESOLUTION,
                             d_nm->mkNode(kind::SEXPR, d_cl, res),
                             {vp2, children[0]},
                             {},
                             *cdp);
    }

    //================================================= Arithmetic rules
    // ======== Adding Inequalities
    // Note: an ArithLiteral is a term of the form (>< poly const)
    // where
    //   >< is >=, >, ==, <, <=, or not(== ...).
    //   poly is a polynomial
    //   const is a rational constant
    //
    // Children: (P1:l1, ..., Pn:ln)
    //           where each li is an ArithLiteral
    //           not(= ...) is dis-allowed!
    //
    // Arguments: (k1, ..., kn), non-zero reals
    // ---------------------
    // Conclusion: (>< (* k t1) (* k t2))
    //    where >< is the fusion of the combination of the ><i, (flipping each
    //    it its ki is negative). >< is always one of <, <= NB: this implies
    //    that lower bounds must have negative ki,
    //                      and upper bounds must have positive ki.
    //    t1 is the sum of the polynomials.
    //    t2 is the sum of the constants.
    // case PfRule::ARITH_SCALE_SUM_UPPER_BOUNDS:{
    //
    //}
    // ======== Tightening Strict Integer Upper Bounds
    // Children: (P:(< i c))
    //         where i has integer type.
    // Arguments: none
    // ---------------------
    // Conclusion: (<= i greatestIntLessThan(c)})
    // INT_TIGHT_UB,
    // ======== Tightening Strict Integer Lower Bounds
    // Children: (P:(> i c))
    //         where i has integer type.
    // Arguments: none
    // ---------------------
    // Conclusion: (>= i leastIntGreaterThan(c)})
    // INT_TIGHT_LB,
    // ======== Trichotomy of the reals
    // Children: (A B)
    // Arguments: (C)
    // ---------------------
    // Conclusion: (C),
    //                 where (not A) (not B) and C
    //                   are (> x c) (< x c) and (= x c)
    //                   in some order
    //                 note that "not" here denotes arithmetic negation,
    //                 flipping
    //                 >= to <, etc.
    //
    // If C = (= x c) or C = (> x c) pre-processing has to transform (>= x c)
    // into (<= c x)
    //
    // proof rule: la_disequality
    // proof node: (VP1: (or (= x c) (not (<= x c)) (not (<= c x))))
    // proof term: (cl (or (= x c) (not (<= x c)) (not (<= c x))))
    // premises: ()
    // args: ()
    //
    // proof rule: or
    // proof node: (VP2: (cl (= x c) (not (<= x c)) (not (<= c x))))
    // proof term: (cl (= x c) (not (<= x c)) (not (<= c x)))
    // premises: ()
    // args: ()
    //
    // If C = (> x c) or C = (< x c) post-processing has to be added. In these
    // cases resolution on VP2 A B yields (not (<=x c)) or (not (<= c x)) and
    // comp_simplify is used to transform it into C. Otherwise,
    //
    // proof rule: resolution
    // proof node: C
    // proof term: (cl C)
    // premises: VP2 A B
    // args: ()
    //
    // TODO:
    // isabelle-mirabelle/Green_cvc42/x2020_07_31_11_27_36_291_7704406.smt_in
    /*case PfRule::ARITH_TRICHOTOMY:{
      bool success = true;
      Node equal;
      Node lesser;
      Node greater;

      if(res.getKind() == kind::EQUAL){equal = res;}
      else if(children[0].getKind() == kind::NOT){equal = children[0];}
      else if(children[1].getKind() == kind::NOT){equal = children[1];}

      if(res.getKind() == kind::GT){greater = res;}
      else if(children[0].getKind() == kind::LEQ){greater = children[0];}
      else if(children[1].getKind() == kind::LEQ){greater = children[1];}

      if(res.getKind() == kind::LT){lesser = res;}
      else if(children[0].getKind() == kind::GEQ){lesser = children[0];}
      else if(children[1].getKind() == kind::GEQ){lesser = children[1];}

      Node x = equal[0][0];
      Node c = equal[0][1];
      Node vp_child1 = children[0];
      Node vp_child2 = children[1];

      //Preprocessing
      if(res == equal || res == greater){ // C = (= x c) or C = (> x c)
        // lesser = (>= x c)
        Node vpc2 =
    d_nm->mkNode(kind::SEXPR,d_cl,d_nm->mkNode(kind::EQUAL,d_nm->mkNode(kind::GEQ,x,c),d_nm->mkNode(kind::LEQ,c,x)));
    // (cl (= (>= x c) (<= c x))) Node vpc1 =
    d_nm->mkNode(kind::SEXPR,d_cl,vpc2[1].notNode(),d_nm->mkNode(kind::GEQ,x,c).notNode(),d_nm->mkNode(kind::LEQ,c,x));
    // (cl (not(= (>= x c) (<= c x))) (not (>= x c)) (<= c x)) vp_child1 =
    d_nm->mkNode(kind::SEXPR,d_cl,d_nm->mkNode(kind::LEQ,c,x)); // (cl (<= c x))

        success &= addVeritStep(vpc1,VeritRule::EQUIV_POS2,{},{},*cdp)
                && addVeritStep(vpc2,VeritRule::COMP_SIMPLIFY,{},{},*cdp)
                &&
    addVeritStep(vp_child1,VeritRule::RESOLUTION,{vpc1,vpc2,lesser},{},*cdp);
        // greater = (<= x c) or greater = (not (= x c)) -> no preprocessing
    necessary if(res == equal){vp_child2 = greater;} else{vp_child2 = equal;}
      }

      //Process
      Node vp1 =
    d_nm->mkNode(kind::SEXPR,d_cl,d_nm->mkNode(kind::OR,d_nm->mkNode(kind::EQUAL,x,c),d_nm->mkNode(kind::LEQ,x,c).notNode(),d_nm->mkNode(kind::LEQ,c,x).notNode()));
    // (cl (or (= x c) (not (<= x c)) (not (<= c x)))) Node vp2 =
    d_nm->mkNode(kind::SEXPR,d_cl,d_nm->mkNode(kind::EQUAL,x,c),d_nm->mkNode(kind::LEQ,x,c).notNode(),d_nm->mkNode(kind::LEQ,c,x).notNode());
    // (cl (= x c) (not (<= x c)) (not (<= c x))) success &=
    addVeritStep(vp1,VeritRule::LA_DISEQUALITY,{},{},*cdp)
              && addVeritStep(vp2,VeritRule::OR,{vp1},{},*cdp);

      //Postprocessing
      if (res == equal){ //no postprocessing necessary
        return success &&
    addVeritStep(res,VeritRule::RESOLUTION,d_nm->mkNode(kind::SEXPR,d_cl,res),{vp2,vp_child1,vp_child2},{},*cdp);
      }
      else if(res == greater){ //have (not (<= x c)) but result should be (> x
    c) Node vp3 =
    d_nm->mkNode(kind::SEXPR,d_cl,d_nm->mkNode(kind::LEQ,x,c).notNode()); // (cl
    (not (<= x c))) Node vp4 =
    d_nm->mkNode(kind::SEXPR,d_cl,d_nm->mkNode(kind::EQUAL,d_nm->mkNode(kind::GT,x,c),d_nm->mkNode(kind::LEQ,x,c).notNode()).notNode(),d_nm->mkNode(kind::GT,x,c),d_nm->mkNode(kind::LEQ,x,c).notNode().notNode());
    // (cl (not(= (> x c) (not (<= x c)))) (> x c) (not (not (<= x c)))) Node
    vp5 =
    d_nm->mkNode(kind::SEXPR,d_cl,d_nm->mkNode(kind::EQUAL,d_nm->mkNode(kind::GT,x,c),d_nm->mkNode(kind::LEQ,x,c).notNode()));
    // (cl (= (> x c) (not (<= x c))))

        return success
                &&
    addVeritStep(vp3,VeritRule::RESOLUTION,{vp2,vp_child1,vp_child2},{},*cdp)
                && addVeritStep(vp4,VeritRule::EQUIV_POS1,{},{},*cdp)
                && addVeritStep(vp5,VeritRule::COMP_SIMPLIFY,{},{},*cdp)
                &&
    addVeritStep(res,VeritRule::RESOLUTION,d_nm->mkNode(kind::SEXPR,d_cl,res),{vp3,vp4,vp5},{},*cdp);
      }
      else{ //have (not (<= c x)) but result should be (< x c)
        Node vp3 =
    d_nm->mkNode(kind::SEXPR,d_cl,d_nm->mkNode(kind::LEQ,c,x).notNode()); // (cl
    (not (<= c x))) Node vp4 =
    d_nm->mkNode(kind::SEXPR,d_cl,d_nm->mkNode(kind::EQUAL,d_nm->mkNode(kind::LT,x,c),d_nm->mkNode(kind::LEQ,c,x).notNode()).notNode(),d_nm->mkNode(kind::LT,x,c),d_nm->mkNode(kind::LEQ,c,x).notNode().notNode());
    // (cl (not(= (< x c) (not (<= c x)))) (< x c) (not (not (<= c x)))) Node
    vp5 =
    d_nm->mkNode(kind::SEXPR,d_cl,d_nm->mkNode(kind::EQUAL,d_nm->mkNode(kind::LT,x,c),d_nm->mkNode(kind::LEQ,c,x).notNode()));
    // (cl (= (< x c) (not (<= c x))))

        return success
                &&
    addVeritStep(vp3,VeritRule::RESOLUTION,{vp2,vp_child1,vp_child2},{},*cdp)
                && addVeritStep(vp4,VeritRule::EQUIV_POS1,{},{},*cdp)
                && addVeritStep(vp5,VeritRule::COMP_SIMPLIFY,{},{},*cdp)
                &&
    addVeritStep(res,VeritRule::RESOLUTION,d_nm->mkNode(kind::SEXPR,d_cl,res),{vp3,vp4,vp5},{},*cdp);
      }

    }*/
    // ======== Arithmetic operator elimination
    // Children: none
    // Arguments: (t)
    // ---------------------
    // Conclusion: arith::OperatorElim::getAxiomFor(t)
    // ARITH_OP_ELIM_AXIOM,
    // ======== Int Trust
    // Children: (P1 ... Pn)
    // Arguments: (Q)
    // ---------------------
    // Conclusion: (Q)
    // INT_TRUST,
    //======== Multiplication sign inference
    // Children: none
    // Arguments: (f1, ..., fk, m)
    // ---------------------
    // Conclusion: (=> (and f1 ... fk) (~ m 0))
    // Where f1, ..., fk are variables compared to zero (less, greater or not
    // equal), m is a monomial from these variables, and ~ is the comparison
    // (less or greater) that results from the signs of the variables. All
    // variables with even exponent in m should be given as not equal to zero
    // while all variables with odd exponent in m should be given as less or
    // greater than zero.
    // ARITH_MULT_SIGN,
    //======== Multiplication with positive factor
    // Children: none
    // Arguments: (m, orig, lhs, rel, rhs)
    // ---------------------
    // Conclusion: (=> (and (> m 0) (rel lhs rhs)) (rel (* m lhs) (* m rhs)))
    // Where orig is the origin that implies (rel lhs rhs) and rel is a relation
    // symbol.
    // ARITH_MULT_POS,
    //======== Multiplication with negative factor
    // Children: none
    // Arguments: (m, orig, (rel lhs rhs))
    // ---------------------
    // Conclusion: (=> (and (< m 0) (rel lhs rhs)) (rel_inv (* m lhs) (* m
    // rhs))) Where orig is the origin that implies (rel lhs rhs) and rel is a
    // relation symbol and rel_inv the inverted relation symbol.
    // ARITH_MULT_NEG,
    //======== Multiplication tangent plane
    // Children: none
    // Arguments: (t, x, y, a, b, sgn)
    // ---------------------
    // Conclusion:
    //   sgn=-1: (= (<= t tplane) (or (and (<= x a) (>= y b)) (and (>= x a) (<=
    //   y b))) sgn= 1: (= (>= t tplane) (or (and (<= x a) (<= y b)) (and (>= x
    //   a)
    //   (>= y b)))
    // Where x,y are real terms (variables or extended terms), t = (* x y)
    // (possibly under rewriting), a,b are real constants, and sgn is either -1
    // or 1. tplane is the tangent plane of x*y at (a,b): b*x + a*y - a*b
    // ARITH_MULT_TANGENT,
    default:  // TBD
    {
      if (!d_extended && id != PfRule::SYMM && id != PfRule::REORDERING)
      {
        std::cout << "Not implemented yet " << id << std::endl;
        return addVeritStep(res,
                            VeritRule::UNDEFINED,
                            d_nm->mkNode(kind::SEXPR, d_cl, res),
                            children,
                            args,
                            *cdp);
      }
    }
  }

  if (!d_extended && id != PfRule::SYMM && id != PfRule::REORDERING)
  {
    return false;
  }

  // Extended rules
  switch (id)
  {
    // ======== Symmetric
    // Children: (P:(= t1 t2)) or (P:(not (= t1 t2)))
    // Arguments: none
    // -----------------------
    // Conclusion: (= t2 t1) or (not (= t2 t1))
    //
    //
    // proof rule: symm
    // proof node: (= t2 t1) or (not (= t2 t1))
    // proof term: (cl (= t2 t1)) or (cl (not (= t2 t1)))
    // premises: ((P:(= t1 t2)) or (P:(not (= t1 t2))
    // args: ()
    case PfRule::SYMM:
    {
      if (res.getKind() == kind::NOT)
      {
        return addVeritStep(res,
                            VeritRule::NOT_SYMM,
                            d_nm->mkNode(kind::SEXPR, d_cl, res),
                            children,
                            {},
                            *cdp);
      }
      return addVeritStep(res,
                          VeritRule::SYMM,
                          d_nm->mkNode(kind::SEXPR, d_cl, res),
                          children,
                          {},
                          *cdp);
    }
    // ======== Reordering
    // Children: (P:C1)
    // Arguments: (C2)
    // ---------------------
    // Conclusion: C2
    // where
    //  Set representations of C1 and C2 is the same but the number of literals
    //  in C2 is the same of that of C1
    //
    //
    // Let C2 = (or F1 ... Fn)
    //
    // proof rule: reordering
    // proof node: C2
    // proof term: (cl F1 ... Fn)
    // premises: P
    // args: ()
    case PfRule::REORDERING:
    {
      return addVeritStepFromOr(res, VeritRule::REORDER, children, {}, *cdp);
    }
    default:  // TBD
    {
      std::cout << "Not implemented yet " << id << std::endl;
      return addVeritStep(res, VeritRule::UNDEFINED, d_nm->mkNode(kind::SEXPR,d_cl,res),children, args, *cdp);
    }
  }

  Trace("verit-proof") << "... error translating rule " << id << " / " << res
                       << " " << children << " " << args << std::endl;
  return false;
}

bool VeritProofPostprocessCallback::addVeritStep(
    Node res,
    VeritRule rule,
    const std::vector<Node>& children,
    const std::vector<Node>& args,
    CDProof& cdp)
{
<<<<<<< HEAD
  return addVeritStep(res, rule, res, children, args, cdp);
}

bool VeritProofPostprocessCallback::addVeritStep(
    Node res,
    VeritRule rule,
    Node conclusion,
    const std::vector<Node>& children,
    const std::vector<Node>& args,
    CDProof& cdp)
{
  std::vector<Node> new_args = std::vector<Node>();
  new_args.push_back(d_nm->mkConst<Rational>(static_cast<unsigned>(rule)));
  new_args.push_back(res);
  new_args.push_back(conclusion);
  new_args.insert(new_args.end(), args.begin(), args.end());
  Trace("verit-proof") << "... add veriT step " << res << " / " << conclusion
                       << " " << children << " / " << new_args << std::endl;
  return cdp.addStep(res, PfRule::VERIT_RULE, children, new_args);
}

// Replace a node (or F1 ... Fn) by (cl F1 ... Fn)
bool VeritProofPostprocessCallback::addVeritStepFromOr(
    Node res,
    VeritRule rule,
    const std::vector<Node>& children,
    const std::vector<Node>& args,
    CDProof& cdp)
{
  std::vector<Node> clauses;
  clauses.push_back(d_cl);
  clauses.insert(clauses.end(), res.begin(), res.end());
  Node conclusion = d_nm->mkNode(kind::SEXPR, clauses);
  return addVeritStep(res, rule, conclusion, children, args, cdp);
}

VeritProofPostprocessFinalCallback::VeritProofPostprocessFinalCallback(
    ProofNodeManager* pnm)
    : d_pnm(pnm), d_nm(NodeManager::currentNM())
{
  d_cl = d_nm->mkBoundVar("cl", d_nm->stringType());
}

bool VeritProofPostprocessFinalCallback::shouldUpdate(
    std::shared_ptr<ProofNode> pn, bool& continueUpdate)
{

  // The proof node should not be traversed further
  continueUpdate = false;
  if(pn->getArguments()[2].toString() == "(cl)"){
=======
  // should it be updated?
  if (!d_cb->shouldUpdate(cur, fa, continueUpdate))
  {
>>>>>>> c9f12cb1
    return false;
  }
  // This case can only occur if the last step is an assumption
  if ((pn->getArguments()[2].end() - pn->getArguments()[2].begin()) <= 1)
  {
    return true;
  }
  // If the proof node has result (false) additional steps have to be added.
  else if (pn->getArguments()[2][1].toString()
           == d_nm->mkConst(false).toString())
  {
      return true;
  }
  return false;
}

// Children:  (P1:C1) ... (Pn:Cn)
// Arguments: (VeritRule::vrule,false,(cl false))
// ---------------------
// Conclusion: (false)
//
// proof rule: vrule
// proof node: (VP1:((false)))
// proof term: (cl false)
// premises: P
// args: ()
//
// proof rule: false
// proof node: (VP2:(not true))
// proof term: (cl (not true))
// premises: ()
// args: ()
//
// proof rule: resolution
// proof node: (false)
// proof term: (cl)
// premises: VP1 VP2
bool VeritProofPostprocessFinalCallback::update(
    Node res,
    PfRule id,
    const std::vector<Node>& children,
    const std::vector<Node>& args,
    CDProof* cdp,
    bool& continueUpdate)
{
  bool success = true;
  d_nm = NodeManager::currentNM();
  std::vector<Node> new_args = std::vector<Node>();

  Node vp1 = d_nm->mkNode(kind::SEXPR, res);    // ((false))
  Node vp2 = d_nm->mkConst(false).notNode();    // (not true)
  Node res2 = d_nm->mkNode(kind::SEXPR, d_cl);  // (cl)

  VeritRule vrule = static_cast<VeritRule>(std::stoul(args[0].toString()));
  new_args.push_back(d_nm->mkConst<Rational>(static_cast<unsigned>(vrule)));
  new_args.push_back(vp1);
  // In the special case that false is an assumption, we print false instead of
  // (cl false)
  if (vrule == VeritRule::ASSUME)
  {
    new_args.push_back(res);  // (false)
  }
  else
  {
    new_args.push_back(d_nm->mkNode(kind::SEXPR, d_cl, res));  // (cl false)
  }
  Trace("verit-proof") << "... add veriT step " << vp1 << " / "
                       << d_nm->mkNode(kind::SEXPR, d_cl, res) << " "
                       << children << " / {}" << std::endl;
  success &= cdp->addStep(
      vp1, PfRule::VERIT_RULE, children, new_args, true, CDPOverwrite::ALWAYS);

  new_args.clear();
  new_args.push_back(
      d_nm->mkConst<Rational>(static_cast<unsigned>(VeritRule::FALSE)));
  new_args.push_back(vp2);
  new_args.push_back(d_nm->mkNode(kind::SEXPR, d_cl, vp2));  // (cl (not false))
  Trace("verit-proof") << "... add veriT step " << vp2 << " / "
                       << d_nm->mkNode(kind::SEXPR, d_cl, vp2) << " {} / {}"
                       << std::endl;
  success &= cdp->addStep(
      vp2, PfRule::VERIT_RULE, {}, new_args, true, CDPOverwrite::ALWAYS);

  new_args.clear();
  new_args.push_back(
      d_nm->mkConst<Rational>(static_cast<unsigned>(VeritRule::RESOLUTION)));
  new_args.push_back(res);
  new_args.push_back(res2);
  Trace("verit-proof") << "... add veriT step " << res << " / " << res2 << " {"
                       << vp2 << ", " << vp1 << " / {}" << std::endl;
  success &= cdp->addStep(res,
                          PfRule::VERIT_RULE,
                          {vp2, vp1},
                          new_args,
                          true,
                          CDPOverwrite::ALWAYS);
  return success;
}

VeritProofPostprocess::VeritProofPostprocess(ProofNodeManager* pnm,
                                             bool extended)
    : d_pnm(pnm),
      d_cb(d_pnm),
      d_updater(d_pnm, d_cb, false, false),
      d_fcb(d_pnm),
      d_finalize(d_pnm, d_fcb, false, false),
      d_extended(extended)
{
  d_cb.initializeUpdate(extended);
}

VeritProofPostprocess::~VeritProofPostprocess() {}


void VeritProofPostprocess::process(std::shared_ptr<ProofNode> pf)
{
  // Translate proof node
  d_updater.process(pf->getChildren()[0]);

  // In the veriT proof format the final step has to be (cl). However, after the
  // translation it might be (cl false). In that case additional steps are
  // required.
  // TODO: This might not be necessary anymore
  d_finalize.process(pf->getChildren()[0]);

  // TODO: Update pf from PfRule::SCOPE to Pf::ANCHOR in finalize?
}


}  // namespace proof

}  // namespace cvc5<|MERGE_RESOLUTION|>--- conflicted
+++ resolved
@@ -14,21 +14,7 @@
 
 #include "proof/verit/verit_post_processor.h"
 
-<<<<<<< HEAD
-namespace CVC4 {
-=======
-#include <cstdlib>
-#include <functional>
-#include <memory>
-#include <vector>
-
-#include "expr/proof.h"
-#include "expr/proof_ensure_closed.h"
-#include "expr/proof_node_algorithm.h"
-#include "expr/proof_node_manager.h"
-
 namespace cvc5 {
->>>>>>> c9f12cb1
 
 namespace proof {
 
@@ -2434,7 +2420,6 @@
     const std::vector<Node>& args,
     CDProof& cdp)
 {
-<<<<<<< HEAD
   return addVeritStep(res, rule, res, children, args, cdp);
 }
 
@@ -2485,11 +2470,6 @@
   // The proof node should not be traversed further
   continueUpdate = false;
   if(pn->getArguments()[2].toString() == "(cl)"){
-=======
-  // should it be updated?
-  if (!d_cb->shouldUpdate(cur, fa, continueUpdate))
-  {
->>>>>>> c9f12cb1
     return false;
   }
   // This case can only occur if the last step is an assumption
