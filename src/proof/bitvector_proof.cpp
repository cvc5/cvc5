--- conflicted
+++ resolved
@@ -15,13 +15,7 @@
 ** \todo document this file
 **/
 
-<<<<<<< HEAD
-
 #include "proof/bitvector_proof.h"
-=======
-#include "proof/bitvector_proof.h" 
-
->>>>>>> b4c7be88
 #include "options/bv_options.h"
 #include "proof/clause_id.h"
 #include "proof/proof_utils.h"
