--- conflicted
+++ resolved
@@ -51,12 +51,7 @@
   uint64_t currentRuleID = ruleID;
   PfRule r = pn->getRule();
 
-<<<<<<< HEAD
-  out << "\t\"" << currentRuleID << "\" [ shape = \"box\", label = \""
-      << pn->getRule();
-=======
   out << "\t\"" << currentRuleID << "\" [ shape = \"box\", label = \"" << r;
->>>>>>> b6db4446
 
   std::ostringstream currentArguments, resultStr;
   const std::vector<std::shared_ptr<ProofNode>>& children = pn->getChildren();
@@ -64,10 +59,6 @@
   // guarantee that arguments do not have unescaped quotes
   std::string astring = currentArguments.str();
   cleanQuotes(astring);
-<<<<<<< HEAD
-
-=======
->>>>>>> b6db4446
   out << astring << "\"];\n\t\"" << currentRuleID
       << "c\" [ shape = \"ellipse\", label = \"";
   // guarantee that conclusion does not have unescaped quotes
@@ -90,14 +81,6 @@
                                const ProofNode* pn)
 {
   const std::vector<Node>& args = pn->getArguments();
-<<<<<<< HEAD
-  if (!args.size())
-  {
-    return;
-  }
-  currentArguments << " :args (" << args[0];
-  for (size_t i = 1, size = args.size(); i < size; i++)
-=======
   PfRule r = pn->getRule();
   // don't process arguments of rules whose conclusion is in the arguments
   if (!args.size() || r == PfRule::ASSUME || r == PfRule::REORDERING
@@ -137,7 +120,6 @@
     currentArguments << s;
   }
   else
->>>>>>> b6db4446
   {
     currentArguments << args[0];
     for (size_t i = 1, size = args.size(); i < size; i++)
@@ -145,11 +127,7 @@
       currentArguments << ", " << args[i];
     }
   }
-<<<<<<< HEAD
-  currentArguments << ")";
-=======
   currentArguments << " ]";
->>>>>>> b6db4446
 }
 
 }  // namespace proof
