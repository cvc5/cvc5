--- conflicted
+++ resolved
@@ -49,16 +49,6 @@
 void DotPrinter::countSubproofs(
     const ProofNode* pn, std::map<const ProofNode*, size_t>& subpfCounter)
 {
-<<<<<<< HEAD
-  size_t counter = 1;
-  const std::vector<std::shared_ptr<ProofNode>>& children = pn->getChildren();
-  for (const std::shared_ptr<ProofNode>& c : children)
-  {
-    countSubproofs(c.get(), subpfCounter);
-    counter += subpfCounter[c.get()];
-  }
-  subpfCounter[pn] = counter;
-=======
   std::vector<const ProofNode*> visit;
   std::unordered_map<const ProofNode*, bool> visited;
   std::unordered_map<const ProofNode*, bool>::iterator it;
@@ -93,7 +83,6 @@
       subpfCounter[cur] = counter;
     }
   } while (!visit.empty());
->>>>>>> ac61c2bc
 }
 
 void DotPrinter::print(std::ostream& out, const ProofNode* pn)
@@ -176,11 +165,7 @@
   out << classes.str() << colors.str();
   // add number of subchildren
   std::map<const ProofNode*, size_t>::const_iterator it = subpfCounter.find(pn);
-<<<<<<< HEAD
-  out << ", comment = \"\{\"subProofQty\":" << it->second  << "}\"";
-=======
   out << ", comment = \"\{\"subProofQty\":" << it->second << "}\"";
->>>>>>> ac61c2bc
   out << " ];\n";
 
   for (const std::shared_ptr<ProofNode>& c : children)
