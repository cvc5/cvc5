/******************************************************************************
 * Top contributors (to current version):
 *   Andrew Reynolds
 *
 * This file is part of the cvc5 project.
 *
 * Copyright (c) 2009-2025 by the authors listed in the file AUTHORS
 * in the top-level source directory and their institutional affiliations.
 * All rights reserved.  See the file COPYING in the top-level source
 * directory for licensing information.
 * ****************************************************************************
 *
 * Valid witness proof generator utility.
 */

#include "cvc5_private.h"

#ifndef CVC5__PROOF__VALID_WITNESS_PROOF_GENERATOR_H
#define CVC5__PROOF__VALID_WITNESS_PROOF_GENERATOR_H

#include "cvc5/cvc5_proof_rule.h"
#include "proof/method_id.h"
#include "proof/proof_generator.h"
#include "smt/env_obj.h"

namespace cvc5::internal {

class ProofNode;
class ProofNodeManager;

/**
 * Proof generator expected to prove axioms for all witness terms
 * (witness x. P) introduced.
 */
class ValidWitnessProofGenerator : protected EnvObj, public ProofGenerator
{
 public:
  /**
   * @param env Reference to the environment
   */
  ValidWitnessProofGenerator(Env& env);
  virtual ~ValidWitnessProofGenerator();
  /**
   * Get proof for fact. This is expected to be a formula returned by mkAxiom.
   */
  std::shared_ptr<ProofNode> getProofFor(Node fact) override;
  /** identify */
  std::string identify() const override;
<<<<<<< HEAD
  /** Make witness */
=======
  /** 
   * Make the appropriate witness term for proof rule r with arguments args.
   * This is a term (WITNESS (BOUND_VAR_LIST v) F (INST_PATTERN_LIST attr))
   * where v is a canonical variable for (r, args), F is mkAxiom(nm, v, r args),
   * and attr is a "proof spec" attribute node storing (r, args).
   * @param nm Pointer to the node manager.
   * @param r The proof rule.
   * @param args The arguments to the proof rule.
   * @return The witness term.
   */
>>>>>>> de09de59
  static Node mkWitness(NodeManager* nm,
                        ProofRule r,
                        const std::vector<Node>& args);
  /**
   * Make the conclusion of proof rule r with the given arguments.
   * @param nm Pointer to the node manager.
   * @param v The variable to instantiate the axiom with.
   * @param r The proof rule.
   * @param args The arguments to the proof rule.
   * @return The conclusion of rule r with the given arguments, witnessed by v.
   */
  static Node mkAxiom(NodeManager* nm,
                      const Node& v,
                      ProofRule r,
                      const std::vector<Node>& args);
  /**
   * Make the skolem that witnesses the conclusion of proof rule r with
   * the given arguments.
   * @param nm Pointer to the node manager.
   * @param r The proof rule.
   * @param args The arguments to the proof rule.
   * @return The skolem that witnesses the conclusion of rule r with the given
   * arguments.
   */
  static Node mkSkolem(NodeManager* nm,
                       ProofRule r,
                       const std::vector<Node>& args);

<<<<<<< HEAD
  /** Get proof spec from attribute */
=======
  /**
   * Get proof spec from attribute. This sets r and args based on the
   * information stored in the attribute node attr.
   * @param nm Pointer to the node manager.
   * @param attr The instantiation attribute node.
   * @param r The proof rule stored for attr.
   * @param args The arguments to the proof rule stored for attr.
   * @return true if the information r and args was successfully extracted.
   */
>>>>>>> de09de59
  static bool getProofSpec(NodeManager* nm,
                           const Node& attr,
                           ProofRule& r,
                           std::vector<Node>& args);
};

}  // namespace cvc5::internal

#endif /* CVC5__PROOF__VALID_WITNESS_PROOF_GENERATOR_H */<|MERGE_RESOLUTION|>--- conflicted
+++ resolved
@@ -46,9 +46,6 @@
   std::shared_ptr<ProofNode> getProofFor(Node fact) override;
   /** identify */
   std::string identify() const override;
-<<<<<<< HEAD
-  /** Make witness */
-=======
   /** 
    * Make the appropriate witness term for proof rule r with arguments args.
    * This is a term (WITNESS (BOUND_VAR_LIST v) F (INST_PATTERN_LIST attr))
@@ -59,7 +56,6 @@
    * @param args The arguments to the proof rule.
    * @return The witness term.
    */
->>>>>>> de09de59
   static Node mkWitness(NodeManager* nm,
                         ProofRule r,
                         const std::vector<Node>& args);
@@ -88,9 +84,6 @@
                        ProofRule r,
                        const std::vector<Node>& args);
 
-<<<<<<< HEAD
-  /** Get proof spec from attribute */
-=======
   /**
    * Get proof spec from attribute. This sets r and args based on the
    * information stored in the attribute node attr.
@@ -100,7 +93,6 @@
    * @param args The arguments to the proof rule stored for attr.
    * @return true if the information r and args was successfully extracted.
    */
->>>>>>> de09de59
   static bool getProofSpec(NodeManager* nm,
                            const Node& attr,
                            ProofRule& r,
