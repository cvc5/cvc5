/*********************                                                        */
/*! \file justification_heuristic.h
 ** \verbatim
 ** Top contributors (to current version):
 **   Kshitij Bansal, Gereon Kremer, Andres Noetzli
 ** This file is part of the CVC4 project.
 ** Copyright (c) 2009-2021 by the authors listed in the file AUTHORS
 ** in the top-level source directory and their institutional affiliations.
 ** All rights reserved.  See the file COPYING in the top-level source
 ** directory for licensing information.\endverbatim
 **
 ** \brief Justification heuristic for decision making
 **
 ** A ATGP-inspired justification-based decision heuristic. See
 ** [insert reference] for more details. This code is, or not, based
 ** on the CVC3 implementation of the same heuristic.
 **
 ** It needs access to the simplified but non-clausal formula.
 **/

#include "cvc4_private.h"

#ifndef CVC4__DECISION__JUSTIFICATION_HEURISTIC
#define CVC4__DECISION__JUSTIFICATION_HEURISTIC

#include <unordered_set>
#include <utility>

#include "context/cdhashmap.h"
#include "context/cdhashset.h"
#include "context/cdlist.h"
#include "context/cdo.h"
#include "decision/decision_strategy.h"
#include "expr/node.h"
#include "options/decision_weight.h"
#include "prop/sat_solver_types.h"
#include "util/statistics_stats.h"

namespace CVC5 {
namespace decision {

class JustificationHeuristic : public ITEDecisionStrategy {
  //                   TRUE           FALSE         MEH
  enum SearchResult {FOUND_SPLITTER, NO_SPLITTER, DONT_KNOW};

  typedef std::vector<std::pair<Node, Node> > SkolemList;
  typedef context::CDHashMap<Node, SkolemList, NodeHashFunction> SkolemCache;
  typedef std::vector<Node> ChildList;
  typedef context::
      CDHashMap<Node, std::pair<ChildList, ChildList>, NodeHashFunction>
          ChildCache;
  typedef context::CDHashMap<Node,Node,NodeHashFunction> SkolemMap;
  typedef context::CDHashMap<Node,
                             std::pair<DecisionWeight, DecisionWeight>,
                             NodeHashFunction>
      WeightCache;

  // being 'justified' is monotonic with respect to decisions
  typedef context::CDHashSet<Node,NodeHashFunction> JustifiedSet;
  JustifiedSet d_justified;
  typedef context::CDHashMap<Node,DecisionWeight,NodeHashFunction> ExploredThreshold;
  ExploredThreshold d_exploredThreshold;
  context::CDO<unsigned>  d_prvsIndex;
  context::CDO<unsigned>  d_threshPrvsIndex;

  IntStat d_helpfulness;
  IntStat d_giveup;
  TimerStat d_timestat;

  /**
   * A copy of the assertions that need to be justified
   * directly. Doesn't have ones introduced during during term removal.
   */
  context::CDList<Node> d_assertions;

  /** map from skolems introduced in term removal to the corresponding assertion
   */
  SkolemMap d_skolemAssertions;
  
  /** Cache for skolems present in a atomic formula */
  SkolemCache d_skolemCache;

  /**
   * This is used to prevent infinite loop when trying to find a
   * splitter. Can happen when exploring assertion corresponding to a
   * term-ITE.
   */
  std::unordered_set<Node,NodeHashFunction> d_visited;

  /**
   * Set to track visited nodes in a dfs search done in computeSkolems
   * function
   */
  std::unordered_set<Node, NodeHashFunction> d_visitedComputeSkolems;

  /** current decision for the recursive call */
  prop::SatLiteral d_curDecision;
  /** current threshold for the recursive call */
  DecisionWeight d_curThreshold;

  /** child cache */
  ChildCache d_childCache;

  /** computed polarized weight cache */
  WeightCache d_weightCache;


  class myCompareClass {
    JustificationHeuristic* d_jh;
    bool d_b;
  public:
    myCompareClass(JustificationHeuristic* jh, bool b):d_jh(jh),d_b(b) {};
    bool operator() (TNode n1, TNode n2) {
      return d_jh->getWeightPolarized(n1, d_b) < d_jh->getWeightPolarized(n2, d_b);
    }
  };

public:
<<<<<<< HEAD
  JustificationHeuristic(CVC4::DecisionEngine* de,
                         context::UserContext *uc,
                         context::Context *c);

  prop::SatLiteral getNext(bool &stopSearch) override;

  /**
   * Notify this class that assertion is an (input) assertion, not corresponding
   * to a skolem definition.
   */
  void addAssertion(TNode assertion) override;
  /**
   * Notify this class  that lem is the skolem definition for skolem, which is
   * a part of the current assertions.
   */
  void addSkolemDefinition(TNode lem, TNode skolem) override;

 private:
  /* getNext with an option to specify threshold */
  prop::SatLiteral getNextThresh(bool &stopSearch, DecisionWeight threshold);

  prop::SatLiteral findSplitter(TNode node, prop::SatValue desiredVal);

  /**
   * Do all the hard work.
   */
  SearchResult findSplitterRec(TNode node, prop::SatValue value);

  /* Helper functions */
  void setJustified(TNode);
  bool checkJustified(TNode);
  DecisionWeight getExploredThreshold(TNode);
  void setExploredThreshold(TNode);
  void setPrvsIndex(int);
  int  getPrvsIndex();
  DecisionWeight getWeightPolarized(TNode n, bool polarity);
  DecisionWeight getWeightPolarized(TNode n, prop::SatValue);
  static DecisionWeight getWeight(TNode);
  bool compareByWeightFalse(TNode, TNode);
  bool compareByWeightTrue(TNode, TNode);
  TNode getChildByWeight(TNode n, int i, bool polarity);

  /* If literal exists corresponding to the node return
     that. Otherwise an UNKNOWN */
  prop::SatValue tryGetSatValue(Node n);

  /* Get list of all term-ITEs for the atomic formula v */
  JustificationHeuristic::SkolemList getSkolems(TNode n);

  /**
   * For big and/or nodes, a cache to save starting index into children
   * for efficiently.
   */
  typedef context::CDHashMap<Node, int, NodeHashFunction> StartIndexCache;
  StartIndexCache d_startIndexCache;
  int getStartIndex(TNode node);
  void saveStartIndex(TNode node, int val);

  /* Compute all term-removal skolems in a node recursively */
  void computeSkolems(TNode n, SkolemList& l);

  SearchResult handleAndOrEasy(TNode node, prop::SatValue desiredVal);
  SearchResult handleAndOrHard(TNode node, prop::SatValue desiredVal);
  SearchResult handleBinaryEasy(TNode node1,
                                prop::SatValue desiredVal1,
                                TNode node2,
                                prop::SatValue desiredVal2);
  SearchResult handleBinaryHard(TNode node1,
                                prop::SatValue desiredVal1,
                                TNode node2,
                                prop::SatValue desiredVal2);
  SearchResult handleITE(TNode node, prop::SatValue desiredVal);
  SearchResult handleEmbeddedSkolems(TNode node);
=======
 JustificationHeuristic(CVC5::DecisionEngine* de,
                        context::UserContext* uc,
                        context::Context* c);

 ~JustificationHeuristic();

 prop::SatLiteral getNext(bool& stopSearch) override;

 /**
  * Notify this class that assertion is an (input) assertion, not corresponding
  * to a skolem definition.
  */
 void addAssertion(TNode assertion) override;
 /**
  * Notify this class  that lem is the skolem definition for skolem, which is
  * a part of the current assertions.
  */
 void addSkolemDefinition(TNode lem, TNode skolem) override;

private:
 /* getNext with an option to specify threshold */
 prop::SatLiteral getNextThresh(bool& stopSearch, DecisionWeight threshold);

 prop::SatLiteral findSplitter(TNode node, prop::SatValue desiredVal);

 /**
  * Do all the hard work.
  */
 SearchResult findSplitterRec(TNode node, prop::SatValue value);

 /* Helper functions */
 void setJustified(TNode);
 bool checkJustified(TNode);
 DecisionWeight getExploredThreshold(TNode);
 void setExploredThreshold(TNode);
 void setPrvsIndex(int);
 int getPrvsIndex();
 DecisionWeight getWeightPolarized(TNode n, bool polarity);
 DecisionWeight getWeightPolarized(TNode n, prop::SatValue);
 static DecisionWeight getWeight(TNode);
 bool compareByWeightFalse(TNode, TNode);
 bool compareByWeightTrue(TNode, TNode);
 TNode getChildByWeight(TNode n, int i, bool polarity);

 /* If literal exists corresponding to the node return
    that. Otherwise an UNKNOWN */
 prop::SatValue tryGetSatValue(Node n);

 /* Get list of all term-ITEs for the atomic formula v */
 JustificationHeuristic::SkolemList getSkolems(TNode n);

 /**
  * For big and/or nodes, a cache to save starting index into children
  * for efficiently.
  */
 typedef context::CDHashMap<Node, int, NodeHashFunction> StartIndexCache;
 StartIndexCache d_startIndexCache;
 int getStartIndex(TNode node);
 void saveStartIndex(TNode node, int val);

 /* Compute all term-removal skolems in a node recursively */
 void computeSkolems(TNode n, SkolemList& l);

 SearchResult handleAndOrEasy(TNode node, prop::SatValue desiredVal);
 SearchResult handleAndOrHard(TNode node, prop::SatValue desiredVal);
 SearchResult handleBinaryEasy(TNode node1,
                               prop::SatValue desiredVal1,
                               TNode node2,
                               prop::SatValue desiredVal2);
 SearchResult handleBinaryHard(TNode node1,
                               prop::SatValue desiredVal1,
                               TNode node2,
                               prop::SatValue desiredVal2);
 SearchResult handleITE(TNode node, prop::SatValue desiredVal);
 SearchResult handleEmbeddedSkolems(TNode node);
>>>>>>> a1466978
};/* class JustificationHeuristic */

}/* namespace decision */
} // namespace CVC5

#endif /* CVC4__DECISION__JUSTIFICATION_HEURISTIC */<|MERGE_RESOLUTION|>--- conflicted
+++ resolved
@@ -116,81 +116,6 @@
   };
 
 public:
-<<<<<<< HEAD
-  JustificationHeuristic(CVC4::DecisionEngine* de,
-                         context::UserContext *uc,
-                         context::Context *c);
-
-  prop::SatLiteral getNext(bool &stopSearch) override;
-
-  /**
-   * Notify this class that assertion is an (input) assertion, not corresponding
-   * to a skolem definition.
-   */
-  void addAssertion(TNode assertion) override;
-  /**
-   * Notify this class  that lem is the skolem definition for skolem, which is
-   * a part of the current assertions.
-   */
-  void addSkolemDefinition(TNode lem, TNode skolem) override;
-
- private:
-  /* getNext with an option to specify threshold */
-  prop::SatLiteral getNextThresh(bool &stopSearch, DecisionWeight threshold);
-
-  prop::SatLiteral findSplitter(TNode node, prop::SatValue desiredVal);
-
-  /**
-   * Do all the hard work.
-   */
-  SearchResult findSplitterRec(TNode node, prop::SatValue value);
-
-  /* Helper functions */
-  void setJustified(TNode);
-  bool checkJustified(TNode);
-  DecisionWeight getExploredThreshold(TNode);
-  void setExploredThreshold(TNode);
-  void setPrvsIndex(int);
-  int  getPrvsIndex();
-  DecisionWeight getWeightPolarized(TNode n, bool polarity);
-  DecisionWeight getWeightPolarized(TNode n, prop::SatValue);
-  static DecisionWeight getWeight(TNode);
-  bool compareByWeightFalse(TNode, TNode);
-  bool compareByWeightTrue(TNode, TNode);
-  TNode getChildByWeight(TNode n, int i, bool polarity);
-
-  /* If literal exists corresponding to the node return
-     that. Otherwise an UNKNOWN */
-  prop::SatValue tryGetSatValue(Node n);
-
-  /* Get list of all term-ITEs for the atomic formula v */
-  JustificationHeuristic::SkolemList getSkolems(TNode n);
-
-  /**
-   * For big and/or nodes, a cache to save starting index into children
-   * for efficiently.
-   */
-  typedef context::CDHashMap<Node, int, NodeHashFunction> StartIndexCache;
-  StartIndexCache d_startIndexCache;
-  int getStartIndex(TNode node);
-  void saveStartIndex(TNode node, int val);
-
-  /* Compute all term-removal skolems in a node recursively */
-  void computeSkolems(TNode n, SkolemList& l);
-
-  SearchResult handleAndOrEasy(TNode node, prop::SatValue desiredVal);
-  SearchResult handleAndOrHard(TNode node, prop::SatValue desiredVal);
-  SearchResult handleBinaryEasy(TNode node1,
-                                prop::SatValue desiredVal1,
-                                TNode node2,
-                                prop::SatValue desiredVal2);
-  SearchResult handleBinaryHard(TNode node1,
-                                prop::SatValue desiredVal1,
-                                TNode node2,
-                                prop::SatValue desiredVal2);
-  SearchResult handleITE(TNode node, prop::SatValue desiredVal);
-  SearchResult handleEmbeddedSkolems(TNode node);
-=======
  JustificationHeuristic(CVC5::DecisionEngine* de,
                         context::UserContext* uc,
                         context::Context* c);
@@ -266,7 +191,6 @@
                                prop::SatValue desiredVal2);
  SearchResult handleITE(TNode node, prop::SatValue desiredVal);
  SearchResult handleEmbeddedSkolems(TNode node);
->>>>>>> a1466978
 };/* class JustificationHeuristic */
 
 }/* namespace decision */
