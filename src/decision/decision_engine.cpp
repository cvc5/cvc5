--- conflicted
+++ resolved
@@ -20,13 +20,7 @@
 #include "prop/sat_solver.h"
 #include "util/resource_manager.h"
 
-<<<<<<< HEAD
-namespace CVC4 {
-=======
-using namespace std;
-
 namespace CVC5 {
->>>>>>> a1466978
 
 DecisionEngine::DecisionEngine(context::Context* c,
                                context::UserContext* u,
