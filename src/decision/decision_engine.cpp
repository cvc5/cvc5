/******************************************************************************
 * Top contributors (to current version):
 *   Kshitij Bansal, Aina Niemetz, Andrew Reynolds
 *
 * This file is part of the cvc5 project.
 *
 * Copyright (c) 2009-2021 by the authors listed in the file AUTHORS
 * in the top-level source directory and their institutional affiliations.
 * All rights reserved.  See the file COPYING in the top-level source
 * directory for licensing information.
 * ****************************************************************************
 *
 * Decision engine.
 */
#include "decision/decision_engine.h"

#include "decision/decision_engine_old.h"
#include "options/decision_options.h"
#include "prop/sat_solver.h"
#include "util/resource_manager.h"

namespace cvc5 {

DecisionEngine::DecisionEngine(context::Context* c,
                               context::UserContext* u,
                               prop::SkolemDefManager* skdm,
                               ResourceManager* rm)
    : d_decEngineOld(new DecisionEngineOld(c, u)),
      d_jstrat(new JustificationStrategy(c, u, skdm)),
      d_resourceManager(rm),
      d_useOld(!options::jhNew())
{
}

void DecisionEngine::finishInit(prop::CDCLTSatSolverInterface* ss,
                                prop::CnfStream* cs)
{
  if (d_useOld)
  {
    d_decEngineOld->setSatSolver(ss);
    d_decEngineOld->setCnfStream(cs);
    return;
  }
  d_jstrat->finishInit(ss, cs);
}

void DecisionEngine::presolve()
{
  if (!d_useOld)
  {
    d_jstrat->presolve();
  }
}

prop::SatLiteral DecisionEngine::getNext(bool& stopSearch)
{
<<<<<<< HEAD
  d_resourceManager->spendResource(ResourceManager::Resource::DecisionStep);
  if (d_useOld)
  {
    return d_decEngineOld->getNext(stopSearch);
  }
  return d_jstrat->getNext(stopSearch);
}
=======
  d_resourceManager->spendResource(Resource::DecisionStep);
  Assert(d_cnfStream != nullptr)
      << "Forgot to set cnfStream for decision engine?";
  Assert(d_satSolver != nullptr)
      << "Forgot to set satSolver for decision engine?";
>>>>>>> 35300698

bool DecisionEngine::isDone()
{
  if (d_useOld)
  {
    return d_decEngineOld->isDone();
  }
  return d_jstrat->isDone();
}

void DecisionEngine::addAssertion(TNode assertion)
{
  if (d_useOld)
  {
    d_decEngineOld->addAssertion(assertion);
    return;
  }
  d_jstrat->addAssertion(assertion);
}

void DecisionEngine::addSkolemDefinition(TNode lem, TNode skolem)
{
  if (d_useOld)
  {
    d_decEngineOld->addSkolemDefinition(lem, skolem);
  }
  else
  {
    d_jstrat->addSkolemDefinition(lem, skolem);
  }
}

void DecisionEngine::notifyAsserted(TNode n)
{
  if (d_useOld)
  {
    return;
  }
  // old implementation does not use this
  d_jstrat->notifyAsserted(n);
}

}  // namespace cvc5<|MERGE_RESOLUTION|>--- conflicted
+++ resolved
@@ -54,21 +54,13 @@
 
 prop::SatLiteral DecisionEngine::getNext(bool& stopSearch)
 {
-<<<<<<< HEAD
-  d_resourceManager->spendResource(ResourceManager::Resource::DecisionStep);
+  d_resourceManager->spendResource(Resource::DecisionStep);
   if (d_useOld)
   {
     return d_decEngineOld->getNext(stopSearch);
   }
   return d_jstrat->getNext(stopSearch);
 }
-=======
-  d_resourceManager->spendResource(Resource::DecisionStep);
-  Assert(d_cnfStream != nullptr)
-      << "Forgot to set cnfStream for decision engine?";
-  Assert(d_satSolver != nullptr)
-      << "Forgot to set satSolver for decision engine?";
->>>>>>> 35300698
 
 bool DecisionEngine::isDone()
 {
