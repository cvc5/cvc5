--- conflicted
+++ resolved
@@ -20,13 +20,7 @@
 #include "prop/sat_solver.h"
 #include "util/resource_manager.h"
 
-<<<<<<< HEAD
-namespace CVC5 {
-=======
-using namespace std;
-
 namespace cvc5 {
->>>>>>> 3f4b3352
 
 DecisionEngine::DecisionEngine(context::Context* c,
                                context::UserContext* u,
