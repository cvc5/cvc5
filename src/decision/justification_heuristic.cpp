--- conflicted
+++ resolved
@@ -58,11 +58,7 @@
 
 JustificationHeuristic::~JustificationHeuristic() {}
 
-<<<<<<< HEAD
-CVC5::prop::SatLiteral JustificationHeuristic::getNext(bool &stopSearch)
-=======
 cvc5::prop::SatLiteral JustificationHeuristic::getNext(bool& stopSearch)
->>>>>>> 2d46c5c3
 {
   if(options::decisionThreshold() > 0) {
     bool stopSearchTmp = false;
@@ -729,8 +725,4 @@
 }
 
 } /* namespace decision */
-<<<<<<< HEAD
-}  // namespace CVC5
-=======
-}  // namespace cvc5
->>>>>>> 2d46c5c3
+}  // namespace cvc5