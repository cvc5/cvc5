--- conflicted
+++ resolved
@@ -28,19 +28,12 @@
 #include "theory/rewriter.h"
 #include "util/random.h"
 
-<<<<<<< HEAD
-using namespace CVC4::prop;
-
-namespace CVC4 {
-namespace decision {
-
-JustificationHeuristic::JustificationHeuristic(DecisionEngineOld* de,
-=======
+using namespace CVC5::prop;
+
 namespace CVC5 {
 namespace decision {
 
-JustificationHeuristic::JustificationHeuristic(CVC5::DecisionEngine* de,
->>>>>>> a1466978
+JustificationHeuristic::JustificationHeuristic(CVC5::DecisionEngineOld* de,
                                                context::UserContext* uc,
                                                context::Context* c)
     : ITEDecisionStrategy(de, c),
