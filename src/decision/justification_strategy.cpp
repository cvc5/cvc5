/******************************************************************************
 * Top contributors (to current version):
 *   Andrew Reynolds, Gereon Kremer, Mathias Preiner
 *
 * This file is part of the cvc5 project.
 *
 * Copyright (c) 2009-2022 by the authors listed in the file AUTHORS
 * in the top-level source directory and their institutional affiliations.
 * All rights reserved.  See the file COPYING in the top-level source
 * directory for licensing information.
 * ****************************************************************************
 *
 * Implementation of the justification SAT decision strategy
 */

#include "decision/justification_strategy.h"

#include "expr/node_algorithm.h"
#include "prop/skolem_def_manager.h"

using namespace cvc5::internal::kind;
using namespace cvc5::internal::prop;

namespace cvc5::internal {
namespace decision {

JustificationStrategy::JustificationStrategy(Env& env,
                                             prop::CDCLTSatSolverInterface* ss,
                                             prop::CnfStream* cs)
    : DecisionEngine(env, ss, cs),
      d_assertions(
          userContext(),
          context(),
          options()
              .decision.jhRlvOrder),  // assertions are user-context dependent
      d_skolemAssertions(
          context(), context()),  // skolem assertions are SAT-context dependent
      d_jcache(context(), ss, cs),
      d_stack(context()),
      d_lastDecisionLit(context()),
      d_currStatusDec(false),
      d_useRlvOrder(options().decision.jhRlvOrder),
      d_decisionStopOnly(options().decision.decisionMode
                         == options::DecisionMode::STOPONLY),
      d_jhSkMode(options().decision.jhSkolemMode),
      d_jhSkRlvMode(options().decision.jhSkolemRlvMode),
      d_stats(statisticsRegistry())
{
}

void JustificationStrategy::presolve()
{
  d_lastDecisionLit = Node::null();
  d_currUnderStatus = Node::null();
  d_currStatusDec = false;
  // reset the dynamic assertion list data
  d_assertions.presolve();
  d_skolemAssertions.presolve();
  // clear the stack
  d_stack.clear();
}

SatLiteral JustificationStrategy::getNextInternal(bool& stopSearch)
{
  // ensure we have an assertion
  if (!refreshCurrentAssertion())
  {
    Trace("jh-process") << "getNext, already finished" << std::endl;
    stopSearch = true;
    return undefSatLiteral;
  }
  Assert(d_stack.hasCurrentAssertion());
  // temporary information in the loop below
  JustifyInfo* ji;
  JustifyNode next;
  // we start with the value implied by the last decision, if it exists
  SatValue lastChildVal = SAT_VALUE_UNKNOWN;
  Trace("jh-process") << "getNext" << std::endl;
  // If we had just sent a decision, then we lookup its value here. This may
  // correspond to a context where the decision was carried out, or
  // alternatively it may correspond to a case where we have backtracked and
  // propagated that literal with opposite polarity. Thus, we do not assume we
  // know the value of d_lastDecisionLit and look it up again here. The value
  // of lastChildVal will be used to update the justify info in the current
  // stack below.
  if (!d_lastDecisionLit.get().isNull())
  {
    Trace("jh-process") << "last decision = " << d_lastDecisionLit.get()
                        << std::endl;
    lastChildVal = d_jcache.lookupValue(d_lastDecisionLit.get());
    if (lastChildVal == SAT_VALUE_UNKNOWN)
    {
      // if the value is now unknown, we must reprocess the assertion, since
      // we have backtracked
      TNode curr = d_stack.getCurrentAssertion();
      d_stack.clear();
      d_stack.reset(curr);
    }
  }
  d_lastDecisionLit = TNode::null();
  // while we are trying to satisfy assertions
  do
  {
    Assert(d_stack.getCurrent() != nullptr);
    // We get the next justify node, if it can be found.
    do
    {
      // get the current justify info, which should be ready
      ji = d_stack.getCurrent();
      if (ji == nullptr)
      {
        break;
      }
      // get the next child to process from the current justification info
      // based on the fact that its last child processed had value lastChildVal.
      next = getNextJustifyNode(ji, lastChildVal);
      // if the current node is finished, we pop the stack
      if (next.first.isNull())
      {
        d_stack.popStack();
      }
    } while (next.first.isNull());

    if (ji == nullptr)
    {
      // the assertion we just processed should have value true
      Assert(lastChildVal == SAT_VALUE_TRUE);
      if (!d_currUnderStatus.isNull())
      {
        // notify status if we are watching it
        DecisionStatus ds;
        if (d_currStatusDec)
        {
          ds = DecisionStatus::DECISION;
          ++(d_stats.d_numStatusDecision);
        }
        else
        {
          ds = DecisionStatus::NO_DECISION;
          ++(d_stats.d_numStatusNoDecision);
        }
        d_assertions.notifyStatus(d_currUnderStatus, ds);
      }
      // we did not find a next node for current, refresh current assertion
      d_stack.clear();
      refreshCurrentAssertion();
      lastChildVal = SAT_VALUE_UNKNOWN;
      Trace("jh-process") << "...exhausted assertion, now "
                          << d_stack.getCurrentAssertion() << std::endl;
    }
    else
    {
      // must have requested a next child to justify
      Assert(!next.first.isNull());
      Assert(next.second != SAT_VALUE_UNKNOWN);
      // Look up whether the next child already has a value
      lastChildVal = d_jcache.lookupValue(next.first);
      if (lastChildVal == SAT_VALUE_UNKNOWN)
      {
        bool nextPol = next.first.getKind() != kind::NOT;
        TNode nextAtom = nextPol ? next.first : next.first[0];
        if (expr::isTheoryAtom(nextAtom))
        {
          // should be assigned a literal
          Assert(d_cnfStream->hasLiteral(nextAtom));
          // get the SAT literal
          SatLiteral nsl = d_cnfStream->getLiteral(nextAtom);
          // flip if the atom was negated
          // store the last decision value here, which will be used at the
          // starting value on the next call to this method
          lastChildVal = nextPol ? next.second : invertValue(next.second);
          // (1) atom with unassigned value, return it as the decision, possibly
          // inverted
          Trace("jh-process")
              << "...return " << nextAtom << " " << lastChildVal << std::endl;
          // Note that the last child of the current node we looked at does
          // *not* yet have a value. Although we are returning it as a decision,
          // we cannot set its value in d_jcache, because we have yet to
          // push a decision level. Thus, we remember the literal we decided
          // on. The value of d_lastDecisionLit will be processed at the
          // beginning of the next call to getNext above.
          d_lastDecisionLit = next.first;
          // record that we made a decision
          d_currStatusDec = true;
          if (d_decisionStopOnly)
          {
            // only doing stop-only, return undefSatLiteral.
            return undefSatLiteral;
          }
          return lastChildVal == SAT_VALUE_FALSE ? ~nsl : nsl;
        }
        else
        {
          // NOTE: it may be the case that we have yet to justify this node,
          // as indicated by the return of d_jcache.lookupValue. We may have a
          // value assigned to next.first by the SAT solver, but we ignore it
          // here.
          // (2) unprocessed non-atom, push to the stack
          d_stack.pushToStack(next.first, next.second);
          d_stats.d_maxStackSize.maxAssign(d_stack.size());
          // we have yet to process children for the next node, so lastChildVal
          // remains set to SAT_VALUE_UNKNOWN.
        }
      }
      else
      {
        Trace("jh-debug") << "in main loop, " << next.first << " has value "
                          << lastChildVal << std::endl;
      }
      // (3) otherwise, next already has a value lastChildVal which will be
      // processed in the next iteration of the loop.
    }
  } while (d_stack.hasCurrentAssertion());
  // we exhausted all assertions
  Trace("jh-process") << "...exhausted all assertions" << std::endl;
  stopSearch = true;
  return undefSatLiteral;
}

JustifyNode JustificationStrategy::getNextJustifyNode(
    JustifyInfo* ji, prop::SatValue& lastChildVal)
{
  // get the node we are trying to justify and its desired value
  JustifyNode jc = ji->getNode();
  Assert(!jc.first.isNull());
  Assert(jc.second != SAT_VALUE_UNKNOWN);
  // extract the non-negated formula we are trying to justify
  bool currPol = jc.first.getKind() != NOT;
  TNode curr = currPol ? jc.first : jc.first[0];
  Kind ck = curr.getKind();
  // the current node should be a non-theory literal and not have double
  // negation, due to our invariants of what is pushed onto the stack
  Assert(!expr::isTheoryAtom(curr));
  Assert(ck != NOT);
  // get the next child index to process
  size_t i = ji->getNextChildIndex();
  Trace("jh-debug") << "getNextJustifyNode " << curr << " / " << currPol
                    << ", index = " << i
                    << ", last child value = " << lastChildVal << std::endl;
  // NOTE: if i>0, we just computed the value of the (i-1)^th child
  // i.e. i == 0 || lastChildVal != SAT_VALUE_UNKNOWN,
  // however this does not hold when backtracking has occurred.
  // if i=0, we shouldn't have a last child value
  Assert(i > 0 || lastChildVal == SAT_VALUE_UNKNOWN)
      << "in getNextJustifyNode, value given for non-existent last child";
  // we are trying to make the value of curr equal to currDesiredVal
  SatValue currDesiredVal = currPol ? jc.second : invertValue(jc.second);
  // value is set to TRUE/FALSE if the value of curr can be determined.
  SatValue value = SAT_VALUE_UNKNOWN;
  // if we require processing the next child of curr, we set desiredVal to
  // value which we want that child to be to make curr's value equal to
  // currDesiredVal.
  SatValue desiredVal = SAT_VALUE_UNKNOWN;
  if (ck == AND || ck == OR)
  {
    if (i == 0)
    {
      // See if a single child with currDesiredVal forces value, which is the
      // case if ck / currDesiredVal in { and / false, or / true }.
      if ((ck == AND) == (currDesiredVal == SAT_VALUE_FALSE))
      {
        // lookahead to determine if already satisfied
        // we scan only once, when processing the first child
        for (const Node& c : curr)
        {
          SatValue v = d_jcache.lookupValue(c);
          if (v == currDesiredVal)
          {
            Trace("jh-debug") << "already forcing child " << c << std::endl;
            value = currDesiredVal;
            break;
          }
          // NOTE: if v == SAT_VALUE_UNKNOWN, then we can add this to a watch
          // list and short circuit processing in the children of this node.
        }
      }
      desiredVal = currDesiredVal;
    }
    else if ((ck == AND && lastChildVal == SAT_VALUE_FALSE)
             || (ck == OR && lastChildVal == SAT_VALUE_TRUE)
             || i == curr.getNumChildren())
    {
      Trace("jh-debug") << "current is forcing child" << std::endl;
      // forcing or exhausted case
      value = lastChildVal;
    }
    else
    {
      // otherwise, no forced value, value of child should match the parent
      desiredVal = currDesiredVal;
    }
  }
  else if (ck == IMPLIES)
  {
    if (i == 0)
    {
      // lookahead to second child to determine if value already forced
      if (d_jcache.lookupValue(curr[1]) == SAT_VALUE_TRUE)
      {
        value = SAT_VALUE_TRUE;
      }
      else
      {
        // otherwise, we request the opposite of what parent wants
        desiredVal = invertValue(currDesiredVal);
      }
    }
    else if (i == 1)
    {
      // forcing case
      if (lastChildVal == SAT_VALUE_FALSE)
      {
        value = SAT_VALUE_TRUE;
      }
      else
      {
        desiredVal = currDesiredVal;
      }
    }
    else
    {
      // exhausted case
      value = lastChildVal;
    }
  }
  else if (ck == ITE)
  {
    if (i == 0)
    {
      // lookahead on branches
      SatValue val1 = d_jcache.lookupValue(curr[1]);
      SatValue val2 = d_jcache.lookupValue(curr[2]);
      if (val1 == val2)
      {
        // branches have no difference, value is that of branches, which may
        // be unknown
        value = val1;
      }
      // if first branch is already wrong or second branch is already correct,
      // try to make condition false. Note that we arbitrarily choose true here
      // if both children are unknown. If both children have the same value
      // and that value is not unknown, desiredVal will be ignored, since
      // value is set above.
      desiredVal =
          (val1 == invertValue(currDesiredVal) || val2 == currDesiredVal)
              ? SAT_VALUE_FALSE
              : SAT_VALUE_TRUE;
    }
    else if (i == 1)
    {
      Assert(lastChildVal != SAT_VALUE_UNKNOWN);
      // we just computed the value of the condition, check if the condition
      // was false
      if (lastChildVal == SAT_VALUE_FALSE)
      {
        // this increments to the else branch
        i = ji->getNextChildIndex();
      }
      // make the branch equal to the desired value
      desiredVal = currDesiredVal;
    }
    else
    {
      // return the branch value
      value = lastChildVal;
    }
  }
  else if (ck == XOR || ck == EQUAL)
  {
    Assert(curr[0].getType().isBoolean());
    if (i == 0)
    {
      // check if the rhs forces a value
      SatValue val1 = d_jcache.lookupValue(curr[1]);
      if (val1 == SAT_VALUE_UNKNOWN)
      {
        // not forced, arbitrarily choose true
        desiredVal = SAT_VALUE_TRUE;
      }
      else
      {
        // if the RHS of the XOR/EQUAL already had a value val1, then:
        // ck    / currDesiredVal
        // equal / true             ... LHS should have same value as RHS
        // equal / false            ... LHS should have opposite value as RHS
        // xor   / true             ... LHS should have opposite value as RHS
        // xor   / false            ... LHS should have same value as RHS
        desiredVal = ((ck == EQUAL) == (currDesiredVal == SAT_VALUE_TRUE))
                         ? val1
                         : invertValue(val1);
      }
    }
    else if (i == 1)
    {
      Assert(lastChildVal != SAT_VALUE_UNKNOWN);
      // same as above, choosing a value for RHS based on the value of LHS,
      // which is stored in lastChildVal.
      desiredVal = ((ck == EQUAL) == (currDesiredVal == SAT_VALUE_TRUE))
                       ? lastChildVal
                       : invertValue(lastChildVal);
    }
    else
    {
      // recompute the value of the first child
      SatValue val0 = d_jcache.lookupValue(curr[0]);
      Assert(val0 != SAT_VALUE_UNKNOWN);
      Assert(lastChildVal != SAT_VALUE_UNKNOWN);
      // compute the value of the equal/xor. The values for LHS/RHS are
      // stored in val0 and lastChildVal.
      // (val0 == lastChildVal) / ck
      // true                  / equal ... value of curr is true
      // true                  / xor   ... value of curr is false
      // false                 / equal ... value of curr is false
      // false                 / xor   ... value of curr is true
      value = ((val0 == lastChildVal) == (ck == EQUAL)) ? SAT_VALUE_TRUE
                                                        : SAT_VALUE_FALSE;
    }
  }
  else
  {
    // curr should not be an atom
    Assert(false);
  }
  // we return null if we have determined the value of the current node
  if (value != SAT_VALUE_UNKNOWN)
  {
    Assert(!expr::isTheoryAtom(curr));
    // add to justify if so
    d_jcache.setValue(curr, value);
    // update the last child value, which will be used by the parent of the
    // current node, if it exists.
    lastChildVal = currPol ? value : invertValue(value);
    Trace("jh-debug") << "getJustifyNode: return null with value "
                      << lastChildVal << std::endl;
    // return null, indicating there is nothing left to do for current
    return JustifyNode(TNode::null(), SAT_VALUE_UNKNOWN);
  }
  Trace("jh-debug") << "getJustifyNode: return " << curr[i]
                    << " with desired value " << desiredVal << std::endl;
  // The next child should be a valid argument in curr. Otherwise, we did not
  // recognize when its value could be inferred above.
  Assert(i < curr.getNumChildren()) << curr.getKind() << " had no value";
  // should set a desired value
  Assert(desiredVal != SAT_VALUE_UNKNOWN)
      << "Child " << i << " of " << curr.getKind() << " had no desired value";
  // return the justify node
  return JustifyNode(curr[i], desiredVal);
}

bool JustificationStrategy::isDone() { return !refreshCurrentAssertion(); }

void JustificationStrategy::addAssertion(TNode lem, TNode skolem, bool isLemma)
{
  Trace("jh-assert") << "addAssertion " << lem << " / " << skolem << std::endl;
  if (skolem.isNull())
  {
<<<<<<< HEAD
    std::vector<TNode> toProcess;
    toProcess.push_back(lem);
=======
    std::vector<TNode> toProcess{lem};
>>>>>>> c42fc9dd
    insertToAssertionList(toProcess, false);
  }
  else if (d_jhSkRlvMode == options::JutificationSkolemRlvMode::ALWAYS)
  {
    // just add to main assertions list
    std::vector<TNode> toProcess;
    toProcess.push_back(lem);
    insertToAssertionList(toProcess, false);
  }
}
bool JustificationStrategy::needsActiveSkolemDefs() const
{
  return d_jhSkRlvMode == options::JutificationSkolemRlvMode::ASSERT;
}

void JustificationStrategy::notifyActiveSkolemDefs(std::vector<TNode>& defs)
{
  Trace("jh-assert") << "notifyActiveSkolemDefs: " << defs << std::endl;
  if (d_jhSkRlvMode == options::JutificationSkolemRlvMode::ASSERT)
  {
    // assertion processed makes all skolems in assertion active,
    // which triggers their definitions to becoming relevant
    insertToAssertionList(defs, true);
    // NOTE: if we had a notifyAsserted callback, we could update tracking
    // triggers, pop stack to where a child implied that a node on the current
    // stack is justified.
  }
}

void JustificationStrategy::insertToAssertionList(std::vector<TNode>& toProcess,
                                                  bool useSkolemList)
{
  AssertionList& al = useSkolemList ? d_skolemAssertions : d_assertions;
  IntStat& sizeStat =
      useSkolemList ? d_stats.d_maxSkolemDefsSize : d_stats.d_maxAssertionsSize;
  // always miniscope AND and negated OR immediately
  size_t index = 0;
  // must keep some intermediate nodes below around for ref counting
  std::vector<Node> keep;
  while (index < toProcess.size())
  {
    TNode curr = toProcess[index];
    bool pol = curr.getKind() != NOT;
    TNode currAtom = pol ? curr : curr[0];
    index++;
    Kind k = currAtom.getKind();
    if (k == AND && pol)
    {
      toProcess.insert(toProcess.begin() + index, curr.begin(), curr.end());
    }
    else if (k == OR && !pol)
    {
      std::vector<Node> negc;
      for (TNode c : currAtom)
      {
        Node cneg = c.negate();
        negc.push_back(cneg);
        // ensure ref counted
        keep.push_back(cneg);
      }
      toProcess.insert(toProcess.begin() + index, negc.begin(), negc.end());
    }
    else if (!expr::isTheoryAtom(currAtom))
    {
      al.addAssertion(curr);
      // take stats
      sizeStat.maxAssign(al.size());
    }
    else
    {
      // we skip (top-level) theory literals, since these are always propagated
      // NOTE: skolem definitions that are always relevant should be added to
      // assertions, for uniformity via a method notifyJustified(currAtom)
    }
  }
  // clear since toProcess may contain nodes with 0 ref count after returning
  // otherwise
  toProcess.clear();
}

bool JustificationStrategy::refreshCurrentAssertion()
{
  Trace("jh-process") << "refreshCurrentAssertion" << std::endl;
  // if we already have a current assertion, nothing to be done
  TNode curr = d_stack.getCurrentAssertion();
  if (!curr.isNull())
  {
    if (curr != d_currUnderStatus && !d_currUnderStatus.isNull())
    {
      ++(d_stats.d_numStatusBacktrack);
      d_assertions.notifyStatus(d_currUnderStatus, DecisionStatus::BACKTRACK);
      // we've backtracked to another assertion which may be partially
      // processed. don't track its status?
      d_currUnderStatus = Node::null();
      // NOTE: could reset the stack here to preserve other invariants,
      // currently we do not.
    }
    return true;
  }
  bool skFirst = (d_jhSkMode != options::JutificationSkolemMode::LAST);
  // use main assertions first
  if (refreshCurrentAssertionFromList(skFirst))
  {
    return true;
  }
  // if satisfied all main assertions, use the skolem assertions, which may
  // fail
  return refreshCurrentAssertionFromList(!skFirst);
}

bool JustificationStrategy::refreshCurrentAssertionFromList(bool useSkolemList)
{
  AssertionList& al = useSkolemList ? d_skolemAssertions : d_assertions;
  bool doWatchStatus = !useSkolemList;
  d_currUnderStatus = Node::null();
  TNode curr = al.getNextAssertion();
  SatValue currValue;
  while (!curr.isNull())
  {
    Trace("jh-process") << "Check assertion " << curr << std::endl;
    // we never add theory literals to our assertions lists
    Assert(!isTheoryLiteral(curr));
    currValue = d_jcache.lookupValue(curr);
    if (currValue == SAT_VALUE_UNKNOWN)
    {
      // if not already justified, we reset the stack and push to it
      d_stack.reset(curr);
      d_lastDecisionLit = TNode::null();
      // for activity
      if (doWatchStatus)
      {
        // initially, mark that we have not found a decision in this
        d_currUnderStatus = d_stack.getCurrentAssertion();
        d_currStatusDec = false;
      }
      return true;
    }
    // assertions should all be satisfied, otherwise we are in conflict
    Assert(currValue == SAT_VALUE_TRUE);
    if (doWatchStatus)
    {
      // mark that we did not find a decision in it
      ++(d_stats.d_numStatusNoDecision);
      d_assertions.notifyStatus(curr, DecisionStatus::NO_DECISION);
    }
    // already justified, immediately skip
    curr = al.getNextAssertion();
  }
  return false;
}

bool JustificationStrategy::isTheoryLiteral(TNode n)
{
  return expr::isTheoryAtom(n.getKind() == NOT ? n[0] : n);
}

}  // namespace decision
}  // namespace cvc5::internal<|MERGE_RESOLUTION|>--- conflicted
+++ resolved
@@ -454,12 +454,7 @@
   Trace("jh-assert") << "addAssertion " << lem << " / " << skolem << std::endl;
   if (skolem.isNull())
   {
-<<<<<<< HEAD
-    std::vector<TNode> toProcess;
-    toProcess.push_back(lem);
-=======
     std::vector<TNode> toProcess{lem};
->>>>>>> c42fc9dd
     insertToAssertionList(toProcess, false);
   }
   else if (d_jhSkRlvMode == options::JutificationSkolemRlvMode::ALWAYS)
