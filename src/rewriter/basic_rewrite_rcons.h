/******************************************************************************
 * Top contributors (to current version):
 *   Andrew Reynolds, Hans-Joerg Schurr
 *
 * This file is part of the cvc5 project.
 *
 * Copyright (c) 2009-2025 by the authors listed in the file AUTHORS
 * in the top-level source directory and their institutional affiliations.
 * All rights reserved.  See the file COPYING in the top-level source
 * directory for licensing information.
 * ****************************************************************************
 *
 * The module for basic (non-DSL-dependent) automatic reconstructing proofs of
 * THEORY_REWRITE steps.
 */

#include "cvc5_private.h"

#ifndef CVC5__REWRITER__BASIC_REWRITE_RCONS_H
#define CVC5__REWRITER__BASIC_REWRITE_RCONS_H

#include <unordered_set>

#include "expr/node.h"
#include "proof/proof.h"
#include "proof/proof_node_manager.h"
#include "smt/env_obj.h"
#include "theory/builtin/proof_checker.h"
#include "theory/rewriter.h"

namespace cvc5::internal {
namespace rewriter {

/**
 * Mode for if/when to try THEORY_REWRITE.
 */
enum class TheoryRewriteMode
{
  // Attempt to use the theory rewrites based on their TheoryRewriteCtx setting.
  STANDARD,
  // Only resort to theory rewrites after trying RARE rewrites.
  RESORT,
  // Do not try theory rewrites.
  NEVER,
};

/** Print a TheoryRewriteMode to an output stream */
std::ostream& operator<<(std::ostream& os, TheoryRewriteMode tm);

/**
 * The module for basic (non-DSL-dependent) automatic reconstructing proofs of
 * THEORY_REWRITE steps. It handles special cases that are independent
 * of the user-provided DSL rules, including EVALUATE, REFL, BETA_REDUCE.
 */
class BasicRewriteRCons : protected EnvObj
{
 public:
  BasicRewriteRCons(Env& env);
  ~BasicRewriteRCons() {}
  /**
   * Try to prove (= a b), where a ---> b was a theory rewrite from theory
   * tid with the given method. If this method returns true, then a proof
   * of (= a b) was added to cdp.
   * @param cdp The proof to add to.
   * @param a The left hand side of the equality.
   * @param b The left hand side of the equality.
   * @param tmode Determines if/when to try THEORY_REWRITE.
   * @return true if we successfully added a proof of (= a b) to cdp.
   */
  bool prove(CDProof* cdp,
             Node a,
             Node b,
             TheoryRewriteMode tmode);
  /**
   * There are theory rewrites which cannot be expressed in RARE rules. In this
   * case we need to use proof rules which are not written in RARE. It is only
   * used as a last resort method so this is executed only when other rules
   * fail.
   * @param cdp The proof to add to.
   * @param a The left hand side of the equality.
   * @param b The left hand side of the equality.
   * @param tmode Determines if/when to try THEORY_REWRITE.
   * @return true if we successfully added a proof of (= a b) to cdp.
   */
  bool postProve(CDProof* cdp,
                 Node a,
                 Node b,
                 TheoryRewriteMode tmode);
  /**
   * Add to cdp a proof of eq from free asumption eqi, where eqi is the result
   * of term conversion via RewriteDbNodeConverter.
   *
   * @param cdp The proof to add to.
   * @param eq The original equality.
   * @param eqi The equality after conversion.
   */
  void ensureProofForEncodeTransform(CDProof* cdp,
                                     const Node& eq,
                                     const Node& eqi);
  /**
   * Ensure we have a proof for theory rewrite id of eq in cdp. This typically
   * adds a single THEORY_REWRITE step to cdp. However, for rules with prefix
   * MACRO_, we perform elaboration.
   * @param cdp The proof to add to.
   * @param id The theory rewrite that proves eq.
   * @param eq The conclusion of the theory rewrite.
   */
  void ensureProofForTheoryRewrite(CDProof* cdp,
                                   ProofRewriteRule id,
                                   const Node& eq);

 private:
  /**
   * Try rule r, return true if eq could be proven by r with arguments args.
   * If this method returns true, a proof of eq was added to cdp.
   * If addStep is true, we add the proof to cdp. Otherwise, the caller is
   * responsible for adding the proof.
   */
  bool tryRule(CDProof* cdp,
               Node eq,
               ProofRule r,
               const std::vector<Node>& args,
               bool addStep = true);
  /**
   * Elaborate a rewrite eq that was proven by
   * ProofRewriteRule::MACRO_BOOL_NNF_NORM.
   *
   * @param cdp The proof to add to.
   * @param eq The rewrite proven by ProofRewriteRule::MACRO_BOOL_NNF_NORM.
   * @return true if added a closed proof of eq to cdp.
   */
  bool ensureProofMacroBoolNnfNorm(CDProof* cdp, const Node& eq);
  /**
   * Elaborate a rewrite eq that was proven by
   * ProofRewriteRule::MACRO_ARITH_INT_EQ_CONFLICT or
   * ProofRewriteRule::MACRO_ARITH_INT_GEQ_TIGHTEN.
   *
   * @param cdp The proof to add to.
   * @param eq The rewrite proven by
   * ProofRewriteRule::MACRO_ARITH_INT_EQ_CONFLICT or
   * ProofRewriteRule::MACRO_ARITH_INT_GEQ_TIGHTEN.
   * @return true if added a closed proof of eq to cdp.
   */
  bool ensureProofMacroArithIntRelation(CDProof* cdp, const Node& eq);
  /**
   * Elaborate a rewrite eq that was proven by
   * ProofRewriteRule::MACRO_DT_CONS_EQ.
   *
   * @param cdp The proof to add to.
   * @param eq The rewrite proven by ProofRewriteRule::MACRO_DT_CONS_EQ.
   * @return true if added a closed proof of eq to cdp.
   */
  bool ensureProofMacroDtConsEq(CDProof* cdp, const Node& eq);
  /**
   * Elaborate a rewrite eq that was proven by
   * ProofRewriteRule::MACRO_ARITH_STRING_PRED_ENTAIL.
   *
   * This takes an equality of the form (r t1 t2) = c, where r is an arithmetic
   * relation and c is a Boolean constant. This elaboration consists of several
   * steps, roughly in five steps:
   * - Normalize the relation r to >= or =.
   * - Unfold str.len applications in t1 and t2.
   * - Normalize the relation to one comparing with zero, e.g. (- t1 t2) >= 0.
   * - Find an approximation for e.g. (- t1 t2) based on Noetzli et al CAV 2019,
   *   using ProofRewriteRule::ARITH_STRING_PRED_SAFE_APPROX.
   * - Prove the approximation using ProofRewriteRule::ARITH_STRING_PRED_ENTAIL.
   *
   * @param cdp The proof to add to.
   * @param eq The rewrite proven by
   * ProofRewriteRule::MACRO_ARITH_STRING_PRED_ENTAIL.
   * @return true if added a closed proof of eq to cdp.
   */
  bool ensureProofMacroArithStringPredEntail(CDProof* cdp, const Node& eq);
  /**
   * Elaborate a rewrite eq that was proven by
   * ProofRewriteRule::MACRO_RE_INTER_UNION_INCLUSION.
   *
   * @param cdp The proof to add to.
   * @param eq The rewrite proven by
   * ProofRewriteRule::MACRO_RE_INTER_UNION_INCLUSION.
   * @return true if added a closed proof of eq to cdp.
   */
  bool ensureProofMacroReInterUnionInclusion(CDProof* cdp, const Node& eq);
  /**
   * Elaborate a rewrite eq that was proven by
   * ProofRewriteRule::MACRO_SUBSTR_STRIP_SYM_LENGTH.
   *
   * @param cdp The proof to add to.
   * @param eq The rewrite proven by
   * ProofRewriteRule::MACRO_SUBSTR_STRIP_SYM_LENGTH.
   * @return true if added a closed proof of eq to cdp.
   */
  bool ensureProofMacroSubstrStripSymLength(CDProof* cdp, const Node& eq);
  /**
   * Elaborate a rewrite eq that was proven by
   * ProofRewriteRule::MACRO_STR_SPLIT_CTN or
   * ProofRewriteRule::MACRO_STR_STRIP_ENDPOINTS.
   *
   * @param id The macro rule we are expanding.
   * @param cdp The proof to add to.
   * @param eq The rewrite proven by
   * ProofRewriteRule::MACRO_STR_SPLIT_CTN or
   * ProofRewriteRule::MACRO_STR_STRIP_ENDPOINTS.
   * @return true if added a closed proof of eq to cdp.
   */
  bool ensureProofMacroOverlap(ProofRewriteRule id,
                               CDProof* cdp,
                               const Node& eq);
  /**
   * Elaborate a rewrite eq that was proven by
   * ProofRewriteRule::MACRO_QUANT_MERGE_PRENEX.
   *
   * @param cdp The proof to add to.
   * @param eq The rewrite proven by
   * ProofRewriteRule::MACRO_QUANT_MERGE_PRENEX.
   * @return true if added a closed proof of eq to cdp.
   */
  bool ensureProofMacroQuantMergePrenex(CDProof* cdp, const Node& eq);
  /**
   * Elaborate a rewrite eq that was proven by
   * ProofRewriteRule::MACRO_QUANT_PRENEX.
   *
   * @param cdp The proof to add to.
   * @param eq The rewrite proven by
   * ProofRewriteRule::MACRO_QUANT_PRENEX.
   * @return true if added a closed proof of eq to cdp.
   */
  bool ensureProofMacroQuantPrenex(CDProof* cdp, const Node& eq);
  /**
   * Elaborate a rewrite eq that was proven by
   * ProofRewriteRule::MACRO_QUANT_PARTITION_CONNECTED_FV.
   *
   * @param cdp The proof to add to.
   * @param eq The rewrite proven by
   * ProofRewriteRule::MACRO_QUANT_PARTITION_CONNECTED_FV.
   * @return true if added a closed proof of eq to cdp.
   */
  bool ensureProofMacroQuantPartitionConnectedFv(CDProof* cdp, const Node& eq);
  /**
   * Elaborate a rewrite eq that was proven by
   * ProofRewriteRule::MACRO_QUANT_VAR_ELIM_EQ.
   *
   * @param cdp The proof to add to.
   * @param eq The rewrite proven by
   * ProofRewriteRule::MACRO_QUANT_VAR_ELIM_EQ.
   * @return true if added a closed proof of eq to cdp.
   */
  bool ensureProofMacroQuantVarElimEq(CDProof* cdp, const Node& eq);
  /**
   * Elaborate a rewrite eq that was proven by
   * ProofRewriteRule::MACRO_QUANT_MINISCOPE.
   *
   * @param cdp The proof to add to.
   * @param eq The rewrite proven by
   * ProofRewriteRule::MACRO_QUANT_MINISCOPE.
   * @return true if added a closed proof of eq to cdp.
   */
  bool ensureProofMacroQuantMiniscope(CDProof* cdp, const Node& eq);
  /**
   * Elaborate a rewrite eq that was proven by
   * ProofRewriteRule::MACRO_QUANT_REWRITE_BODY.
   *
   * @param cdp The proof to add to.
   * @param eq The rewrite proven by
   * ProofRewriteRule::MACRO_QUANT_REWRITE_BODY.
   * @return true if added a closed proof of eq to cdp.
   */
  bool ensureProofMacroQuantRewriteBody(CDProof* cdp, const Node& eq);
  /**
   * Elaborate a rewrite eq that was proven by
   * ProofRewriteRule::MACRO_BV_EQ_SOLVE.
   *
   * @param cdp The proof to add to.
   * @param eq The rewrite proven by
   * ProofRewriteRule::MACRO_BV_EQ_SOLVE.
   * @return true if added a closed proof of eq to cdp.
   */
  bool ensureProofMacroBvEqSolve(CDProof* cdp, const Node& eq);
  /**
   * Elaborate a rewrite eq that was proven by
   * ProofRewriteRule::MACRO_LAMBDA_CAPTURE_AVOID.
   *
   * @param cdp The proof to add to.
   * @param eq The rewrite proven by
   * ProofRewriteRule::MACRO_LAMBDA_CAPTURE_AVOID.
   * @return true if added a closed proof of eq to cdp.
   */
  bool ensureProofMacroLambdaCaptureAvoid(CDProof* cdp, const Node& eq);
  /**
   * Elaborate a rewrite eq that was proven by
   * ProofRewriteRule::MACRO_ARRAYS_NORMALIZE_OP.
   *
   * @param cdp The proof to add to.
   * @param eq The rewrite proven by
   * ProofRewriteRule::MACRO_ARRAYS_NORMALIZE_OP.
   * @return true if added a closed proof of eq to cdp.
   */
  bool ensureProofMacroArraysNormalizeOp(CDProof* cdp, const Node& eq);
  /**
   * @param cdp The proof to add to.
   * @param eq The rewrite that can be proven by ProofRule::ARITH_POLY_NORM_REL.
   * @return true if added a closed proof of eq to cdp.
   */
  bool ensureProofArithPolyNormRel(CDProof* cdp, const Node& eq);
  /**
<<<<<<< HEAD
=======
   * Prove symmetry of equality eq, in particular this proves eq[1] == eq[0]
   * where eq is an equality and adds it to cdp.
   */
  Node proveSymm(CDProof* cdp, const Node& eq);
  /**
>>>>>>> 69ba0344
   * Prove congruence for left hand side term n.
   * If n is a term of the form (f t1 ... tn), this proves
   *  (= (f t1 ... sn) (f s1 .... sn))
   * where si is different from ti iff premises[i] is the equality (= ti si).
   * Note that we permit providing null premises[i] in which case si is ti
   * and we prove (= ti ti) by REFL. For example, given
   *   n = (f b a c) and premises = { null, a=b, null }
   * we prove:
   *   ----- REFL        ---- REFL
   *   b = b      a = b  c = c
   *   ------------------------ CONG
   *   (f b a c) = (f b b c)
   */
  Node proveCong(CDProof* cdp,
                 const Node& n,
                 const std::vector<Node>& premises);
  /**
<<<<<<< HEAD
=======
   * Assuming cdp has proofs of (=> A B) and (=> B A), this ensures we
   * have a proof of (= A B).
   */
  Node proveDualImplication(CDProof* cdp,
                            const Node& impl,
                            const Node& implRev);
  /**
>>>>>>> 69ba0344
   * Try THEORY_REWRITE with theory::TheoryRewriteCtx ctx.
   */
  bool tryTheoryRewrite(CDProof* cdp,
                        const Node& eq,
                        theory::TheoryRewriteCtx ctx);
};

}  // namespace rewriter
}  // namespace cvc5::internal

#endif<|MERGE_RESOLUTION|>--- conflicted
+++ resolved
@@ -303,14 +303,11 @@
    */
   bool ensureProofArithPolyNormRel(CDProof* cdp, const Node& eq);
   /**
-<<<<<<< HEAD
-=======
    * Prove symmetry of equality eq, in particular this proves eq[1] == eq[0]
    * where eq is an equality and adds it to cdp.
    */
   Node proveSymm(CDProof* cdp, const Node& eq);
   /**
->>>>>>> 69ba0344
    * Prove congruence for left hand side term n.
    * If n is a term of the form (f t1 ... tn), this proves
    *  (= (f t1 ... sn) (f s1 .... sn))
@@ -328,8 +325,6 @@
                  const Node& n,
                  const std::vector<Node>& premises);
   /**
-<<<<<<< HEAD
-=======
    * Assuming cdp has proofs of (=> A B) and (=> B A), this ensures we
    * have a proof of (= A B).
    */
@@ -337,7 +332,6 @@
                             const Node& impl,
                             const Node& implRev);
   /**
->>>>>>> 69ba0344
    * Try THEORY_REWRITE with theory::TheoryRewriteCtx ctx.
    */
   bool tryTheoryRewrite(CDProof* cdp,
