--- conflicted
+++ resolved
@@ -142,7 +142,6 @@
   bool ensureProofMacroBoolNnfNorm(CDProof* cdp, const Node& eq);
   /**
    * Elaborate a rewrite eq that was proven by
-<<<<<<< HEAD
    * ProofRewriteRule::MACRO_ARITH_INT_EQ_CONFLICT or
    * ProofRewriteRule::MACRO_ARITH_INT_GEQ_TIGHTEN.
    *
@@ -153,7 +152,8 @@
    * @return true if added a closed proof of eq to cdp.
    */
   bool ensureProofMacroArithIntRelation(CDProof* cdp, const Node& eq);
-=======
+  /**
+   * Elaborate a rewrite eq that was proven by
    * ProofRewriteRule::MACRO_DT_CONS_EQ.
    *
    * @param cdp The proof to add to.
@@ -161,7 +161,6 @@
    * @return true if added a closed proof of eq to cdp.
    */
   bool ensureProofMacroDtConsEq(CDProof* cdp, const Node& eq);
->>>>>>> d7a5f908
   /**
    * Elaborate a rewrite eq that was proven by
    * ProofRewriteRule::MACRO_ARITH_STRING_PRED_ENTAIL.
