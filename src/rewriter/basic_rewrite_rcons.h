--- conflicted
+++ resolved
@@ -228,7 +228,26 @@
                                const Node& eq);
   /**
    * Elaborate a rewrite eq that was proven by
-<<<<<<< HEAD
+   * ProofRewriteRule::MACRO_STR_COMPONENT_CTN.
+   *
+   * @param cdp The proof to add to.
+   * @param eq The rewrite proven by
+   * ProofRewriteRule::MACRO_STR_COMPONENT_CTN.
+   * @return true if added a closed proof of eq to cdp.
+   */
+  bool ensureProofMacroStrComponentCtn(CDProof* cdp, const Node& eq);
+  /**
+   * Elaborate a rewrite eq that was proven by
+   * ProofRewriteRule::MACRO_STR_CONST_NCTN_CONCAT.
+   *
+   * @param cdp The proof to add to.
+   * @param eq The rewrite proven by
+   * ProofRewriteRule::MACRO_STR_CONST_NCTN_CONCAT.
+   * @return true if added a closed proof of eq to cdp.
+   */
+  bool ensureProofMacroStrConstNCtnConcat(CDProof* cdp, const Node& eq);
+  /**
+   * Elaborate a rewrite eq that was proven by
    * ProofRewriteRule::MACRO_STR_IN_RE_INCLUSION.
    *
    * @param cdp The proof to add to.
@@ -237,26 +256,6 @@
    * @return true if added a closed proof of eq to cdp.
    */
   bool ensureProofMacroStrInReInclusion(CDProof* cdp, const Node& eq);
-=======
-   * ProofRewriteRule::MACRO_STR_COMPONENT_CTN.
-   *
-   * @param cdp The proof to add to.
-   * @param eq The rewrite proven by
-   * ProofRewriteRule::MACRO_STR_COMPONENT_CTN.
-   * @return true if added a closed proof of eq to cdp.
-   */
-  bool ensureProofMacroStrComponentCtn(CDProof* cdp, const Node& eq);
-  /**
-   * Elaborate a rewrite eq that was proven by
-   * ProofRewriteRule::MACRO_STR_CONST_NCTN_CONCAT.
-   *
-   * @param cdp The proof to add to.
-   * @param eq The rewrite proven by
-   * ProofRewriteRule::MACRO_STR_CONST_NCTN_CONCAT.
-   * @return true if added a closed proof of eq to cdp.
-   */
-  bool ensureProofMacroStrConstNCtnConcat(CDProof* cdp, const Node& eq);
->>>>>>> e9704d47
   /**
    * Elaborate a rewrite eq that was proven by
    * ProofRewriteRule::MACRO_QUANT_MERGE_PRENEX.
