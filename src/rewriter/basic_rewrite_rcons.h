/******************************************************************************
 * Top contributors (to current version):
 *   Andrew Reynolds, Hans-Jörg Schurr
 *
 * This file is part of the cvc5 project.
 *
 * Copyright (c) 2009-2024 by the authors listed in the file AUTHORS
 * in the top-level source directory and their institutional affiliations.
 * All rights reserved.  See the file COPYING in the top-level source
 * directory for licensing information.
 * ****************************************************************************
 *
 * The module for basic (non-DSL-dependent) automatic reconstructing proofs of
 * THEORY_REWRITE steps.
 */

#include "cvc5_private.h"

#ifndef CVC5__REWRITER__BASIC_REWRITE_RCONS_H
#define CVC5__REWRITER__BASIC_REWRITE_RCONS_H

#include <unordered_set>

#include "expr/node.h"
#include "proof/proof.h"
#include "proof/proof_node_manager.h"
#include "smt/env_obj.h"
#include "theory/builtin/proof_checker.h"
#include "theory/rewriter.h"

namespace cvc5::internal {
namespace rewriter {

/**
 * The module for basic (non-DSL-dependent) automatic reconstructing proofs of
 * THEORY_REWRITE steps. It handles special cases that are independent
 * of the user-provided DSL rules, including EVALUATE, REFL, BETA_REDUCE.
 */
class BasicRewriteRCons : protected EnvObj
{
 public:
  BasicRewriteRCons(Env& env);
  ~BasicRewriteRCons() {}
  /**
   * Try to prove (= a b), where a ---> b was a theory rewrite from theory
   * tid with the given method. If this method returns true, then a proof
   * of (= a b) was added to cdp.
   * @param cdp The proof to add to.
   * @param a The left hand side of the equality.
   * @param b The left hand side of the equality.
   * @param tid The theory that was the source of the rewrite (if any).
   * @param tid The method that was the source of the rewrite (if any).
   * @param subgoals The list of proofs introduced when proving eq that
   * are trusted steps.
   * @return true if we successfully added a proof of (= a b) to cdp.
   */
  bool prove(CDProof* cdp,
             Node a,
             Node b,
             theory::TheoryId tid,
             MethodId mid,
             std::vector<std::shared_ptr<ProofNode>>& subgoals);
  /**
   * There are theory rewrites which cannot be expressed in RARE rules. In this
   * case we need to use proof rules which are not written in RARE. It is only
   * used as a last resort method so this is executed only when other rules
   * fail.
   * @param cdp The proof to add to.
   * @param a The left hand side of the equality.
   * @param b The left hand side of the equality.
   * @param tid The theory that was the source of the rewrite (if any).
   * @param tid The method that was the source of the rewrite (if any).
   * @param subgoals The list of proofs introduced when proving eq that
   * are trusted steps.
   * @return true if we successfully added a proof of (= a b) to cdp.
   */
<<<<<<< HEAD
  bool postProve(
      CDProof* cdp, Node a, Node b, theory::TheoryId tid, MethodId mid);
  /**
   * Add to cdp a proof of eq from free asumption eqi, where eqi is the result
   * of term conversion via RewriteDbNodeConverter.
   *
   * @param cdp The proof to add to.
   * @param eq The original equality.
   * @param eqi The equality after conversion.
   */
  void ensureProofForEncodeTransform(CDProof* cdp,
                                     const Node& eq,
                                     const Node& eqi);
=======
  bool postProve(CDProof* cdp,
                 Node a,
                 Node b,
                 theory::TheoryId tid,
                 MethodId mid,
                 std::vector<std::shared_ptr<ProofNode>>& subgoals);
  /**
   * Ensure we have a proof for theory rewrite id of eq in cdp. This typically
   * adds a single THEORY_REWRITE step to cdp. However, for rules with prefix
   * MACRO_, we perform elaboration.
   * @param cdp The proof to add to.
   * @param id The theory rewrite that proves eq.
   * @param eq The conclusion of the theory rewrite.
   * @param subgoals The list of proofs introduced when proving eq that
   * are trusted steps.
   */
  void ensureProofForTheoryRewrite(
      CDProof* cdp,
      ProofRewriteRule id,
      const Node& eq,
      std::vector<std::shared_ptr<ProofNode>>& subgoals);
>>>>>>> 6a7ec89e

 private:
  /**
   * Is proof-granularity set to dsl-rewrite-strict? This impacts when
   * THEORY_REWRITE are tried.
   */
  bool d_isDslStrict;
  /**
   * Try rule r, return true if eq could be proven by r with arguments args.
   * If this method returns true, a proof of eq was added to cdp.
   * If addStep is true, we add the proof to cdp. Otherwise, the caller is
   * responsible for adding the proof.
   */
  bool tryRule(CDProof* cdp,
               Node eq,
               ProofRule r,
               const std::vector<Node>& args,
               bool addStep = true);
  /**
   * Elaborate a rewrite eq that was proven by
   * ProofRewriteRule::MACRO_BOOL_NNF_NORM.
   *
   * @param cdp The proof to add to.
   * @param eq The rewrite proven by ProofRewriteRule::MACRO_BOOL_NNF_NORM.
   * @param subgoals The list of proofs introduced when proving eq that
   * are trusted steps. These are small step rewrites corresponding to NNF
   * flattening of operators, and other simple inferences.
   * @return true if added a closed proof of eq to cdp.
   */
  bool ensureProofMacroBoolNnfNorm(
      CDProof* cdp,
      const Node& eq,
      std::vector<std::shared_ptr<ProofNode>>& subgoals);
  /**
   * Try THEORY_REWRITE with theory::TheoryRewriteCtx ctx.
   */
  bool tryTheoryRewrite(CDProof* cdp,
                        const Node& eq,
                        theory::TheoryRewriteCtx ctx,
                        std::vector<std::shared_ptr<ProofNode>>& subgoals);
};

}  // namespace rewriter
}  // namespace cvc5::internal

#endif<|MERGE_RESOLUTION|>--- conflicted
+++ resolved
@@ -74,9 +74,12 @@
    * are trusted steps.
    * @return true if we successfully added a proof of (= a b) to cdp.
    */
-<<<<<<< HEAD
-  bool postProve(
-      CDProof* cdp, Node a, Node b, theory::TheoryId tid, MethodId mid);
+  bool postProve(CDProof* cdp,
+                 Node a,
+                 Node b,
+                 theory::TheoryId tid,
+                 MethodId mid,
+                 std::vector<std::shared_ptr<ProofNode>>& subgoals);
   /**
    * Add to cdp a proof of eq from free asumption eqi, where eqi is the result
    * of term conversion via RewriteDbNodeConverter.
@@ -88,13 +91,6 @@
   void ensureProofForEncodeTransform(CDProof* cdp,
                                      const Node& eq,
                                      const Node& eqi);
-=======
-  bool postProve(CDProof* cdp,
-                 Node a,
-                 Node b,
-                 theory::TheoryId tid,
-                 MethodId mid,
-                 std::vector<std::shared_ptr<ProofNode>>& subgoals);
   /**
    * Ensure we have a proof for theory rewrite id of eq in cdp. This typically
    * adds a single THEORY_REWRITE step to cdp. However, for rules with prefix
@@ -110,7 +106,6 @@
       ProofRewriteRule id,
       const Node& eq,
       std::vector<std::shared_ptr<ProofNode>>& subgoals);
->>>>>>> 6a7ec89e
 
  private:
   /**
