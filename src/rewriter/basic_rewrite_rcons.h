/******************************************************************************
 * Top contributors (to current version):
 *   Andrew Reynolds, Hans-Joerg Schurr
 *
 * This file is part of the cvc5 project.
 *
 * Copyright (c) 2009-2025 by the authors listed in the file AUTHORS
 * in the top-level source directory and their institutional affiliations.
 * All rights reserved.  See the file COPYING in the top-level source
 * directory for licensing information.
 * ****************************************************************************
 *
 * The module for basic (non-DSL-dependent) automatic reconstructing proofs of
 * THEORY_REWRITE steps.
 */

#include "cvc5_private.h"

#ifndef CVC5__REWRITER__BASIC_REWRITE_RCONS_H
#define CVC5__REWRITER__BASIC_REWRITE_RCONS_H

#include <unordered_set>

#include "expr/node.h"
#include "proof/proof.h"
#include "proof/proof_node_manager.h"
#include "smt/env_obj.h"
#include "theory/builtin/proof_checker.h"
#include "theory/rewriter.h"

namespace cvc5::internal {
namespace rewriter {

/**
 * Mode for if/when to try THEORY_REWRITE.
 */
enum class TheoryRewriteMode
{
  // Attempt to use the theory rewrites based on their TheoryRewriteCtx setting.
  STANDARD,
  // Only resort to theory rewrites after trying RARE rewrites.
  RESORT,
  // Do not try theory rewrites.
  NEVER,
};

/** Print a TheoryRewriteMode to an output stream */
std::ostream& operator<<(std::ostream& os, TheoryRewriteMode tm);

/**
 * The module for basic (non-DSL-dependent) automatic reconstructing proofs of
 * THEORY_REWRITE steps. It handles special cases that are independent
 * of the user-provided DSL rules, including EVALUATE, REFL, BETA_REDUCE.
 */
class BasicRewriteRCons : protected EnvObj
{
 public:
  BasicRewriteRCons(Env& env);
  ~BasicRewriteRCons() {}
  /**
   * Try to prove (= a b), where a ---> b was a theory rewrite from theory
   * tid with the given method. If this method returns true, then a proof
   * of (= a b) was added to cdp.
   * @param cdp The proof to add to.
   * @param a The left hand side of the equality.
   * @param b The left hand side of the equality.
   * @param tmode Determines if/when to try THEORY_REWRITE.
   * @return true if we successfully added a proof of (= a b) to cdp.
   */
  bool prove(CDProof* cdp,
             Node a,
             Node b,
             TheoryRewriteMode tmode);
  /**
   * There are theory rewrites which cannot be expressed in RARE rules. In this
   * case we need to use proof rules which are not written in RARE. It is only
   * used as a last resort method so this is executed only when other rules
   * fail.
   * @param cdp The proof to add to.
   * @param a The left hand side of the equality.
   * @param b The left hand side of the equality.
   * @param tmode Determines if/when to try THEORY_REWRITE.
   * @return true if we successfully added a proof of (= a b) to cdp.
   */
  bool postProve(CDProof* cdp,
                 Node a,
                 Node b,
                 TheoryRewriteMode tmode);
  /**
   * Add to cdp a proof of eq from free asumption eqi, where eqi is the result
   * of term conversion via RewriteDbNodeConverter.
   *
   * @param cdp The proof to add to.
   * @param eq The original equality.
   * @param eqi The equality after conversion.
   */
  void ensureProofForEncodeTransform(CDProof* cdp,
                                     const Node& eq,
                                     const Node& eqi);
  /**
   * Ensure we have a proof for theory rewrite id of eq in cdp. This typically
   * adds a single THEORY_REWRITE step to cdp. However, for rules with prefix
   * MACRO_, we perform elaboration.
   * @param cdp The proof to add to.
   * @param id The theory rewrite that proves eq.
   * @param eq The conclusion of the theory rewrite.
   */
  void ensureProofForTheoryRewrite(CDProof* cdp,
                                   ProofRewriteRule id,
                                   const Node& eq);

 private:
  /**
   * Try rule r, return true if eq could be proven by r with arguments args.
   * If this method returns true, a proof of eq was added to cdp.
   * If addStep is true, we add the proof to cdp. Otherwise, the caller is
   * responsible for adding the proof.
   */
  bool tryRule(CDProof* cdp,
               Node eq,
               ProofRule r,
               const std::vector<Node>& args,
               bool addStep = true);
  /**
   * Elaborate a rewrite eq that was proven by
   * ProofRewriteRule::MACRO_BOOL_NNF_NORM.
   *
   * @param cdp The proof to add to.
   * @param eq The rewrite proven by ProofRewriteRule::MACRO_BOOL_NNF_NORM.
   * @return true if added a closed proof of eq to cdp.
   */
  bool ensureProofMacroBoolNnfNorm(CDProof* cdp, const Node& eq);
  /**
   * Elaborate a rewrite eq that was proven by
   * ProofRewriteRule::MACRO_ARITH_INT_EQ_CONFLICT or
   * ProofRewriteRule::MACRO_ARITH_INT_GEQ_TIGHTEN.
   *
   * @param cdp The proof to add to.
   * @param eq The rewrite proven by
   * ProofRewriteRule::MACRO_ARITH_INT_EQ_CONFLICT or
   * ProofRewriteRule::MACRO_ARITH_INT_GEQ_TIGHTEN.
   * @return true if added a closed proof of eq to cdp.
   */
  bool ensureProofMacroArithIntRelation(CDProof* cdp, const Node& eq);
  /**
   * Elaborate a rewrite eq that was proven by
   * ProofRewriteRule::MACRO_DT_CONS_EQ.
   *
   * @param cdp The proof to add to.
   * @param eq The rewrite proven by ProofRewriteRule::MACRO_DT_CONS_EQ.
   * @return true if added a closed proof of eq to cdp.
   */
  bool ensureProofMacroDtConsEq(CDProof* cdp, const Node& eq);
  /**
   * Elaborate a rewrite eq that was proven by
   * ProofRewriteRule::MACRO_ARITH_STRING_PRED_ENTAIL.
   *
   * This takes an equality of the form (r t1 t2) = c, where r is an arithmetic
   * relation and c is a Boolean constant. This elaboration consists of several
   * steps, roughly in five steps:
   * - Normalize the relation r to >= or =.
   * - Unfold str.len applications in t1 and t2.
   * - Normalize the relation to one comparing with zero, e.g. (- t1 t2) >= 0.
   * - Find an approximation for e.g. (- t1 t2) based on Noetzli et al CAV 2019,
   *   using ProofRewriteRule::ARITH_STRING_PRED_SAFE_APPROX.
   * - Prove the approximation using ProofRewriteRule::ARITH_STRING_PRED_ENTAIL.
   *
   * @param cdp The proof to add to.
   * @param eq The rewrite proven by
   * ProofRewriteRule::MACRO_ARITH_STRING_PRED_ENTAIL.
   * @return true if added a closed proof of eq to cdp.
   */
  bool ensureProofMacroArithStringPredEntail(CDProof* cdp, const Node& eq);
  /**
   * Elaborate a rewrite eq that was proven by
   * ProofRewriteRule::MACRO_RE_INTER_UNION_INCLUSION.
   *
   * @param cdp The proof to add to.
   * @param eq The rewrite proven by
   * ProofRewriteRule::MACRO_RE_INTER_UNION_INCLUSION.
   * @return true if added a closed proof of eq to cdp.
   */
  bool ensureProofMacroReInterUnionInclusion(CDProof* cdp, const Node& eq);
  /**
   * Elaborate a rewrite eq that was proven by
   * ProofRewriteRule::MACRO_SUBSTR_STRIP_SYM_LENGTH.
   *
   * @param cdp The proof to add to.
   * @param eq The rewrite proven by
   * ProofRewriteRule::MACRO_SUBSTR_STRIP_SYM_LENGTH.
   * @return true if added a closed proof of eq to cdp.
   */
  bool ensureProofMacroSubstrStripSymLength(CDProof* cdp, const Node& eq);
  /**
   * Elaborate a rewrite eq that was proven by
<<<<<<< HEAD
   * ProofRewriteRule::MACRO_STR_EQ_LEN_UNIFY_PREFIX.
   *
   * @param cdp The proof to add to.
   * @param eq The rewrite proven by
   * ProofRewriteRule::MACRO_STR_EQ_LEN_UNIFY_PREFIX.
   * @return true if added a closed proof of eq to cdp.
   */
  bool ensureProofMacroStrEqLenUnifyPrefix(CDProof* cdp, const Node& eq);
=======
   * ProofRewriteRule::MACRO_STR_EQ_LEN_UNIFY.
   *
   * @param cdp The proof to add to.
   * @param eq The rewrite proven by
   * ProofRewriteRule::MACRO_STR_EQ_LEN_UNIFY.
   * @return true if added a closed proof of eq to cdp.
   */
  bool ensureProofMacroStrEqLenUnify(CDProof* cdp, const Node& eq);
>>>>>>> a09cf821
  /**
   * Elaborate a rewrite eq that was proven by
   * ProofRewriteRule::MACRO_STR_SPLIT_CTN or
   * ProofRewriteRule::MACRO_STR_STRIP_ENDPOINTS.
   *
   * @param id The macro rule we are expanding.
   * @param cdp The proof to add to.
   * @param eq The rewrite proven by
   * ProofRewriteRule::MACRO_STR_SPLIT_CTN or
   * ProofRewriteRule::MACRO_STR_STRIP_ENDPOINTS.
   * @return true if added a closed proof of eq to cdp.
   */
  bool ensureProofMacroOverlap(ProofRewriteRule id,
                               CDProof* cdp,
                               const Node& eq);
  /**
   * Elaborate a rewrite eq that was proven by
   * ProofRewriteRule::MACRO_QUANT_MERGE_PRENEX.
   *
   * @param cdp The proof to add to.
   * @param eq The rewrite proven by
   * ProofRewriteRule::MACRO_QUANT_MERGE_PRENEX.
   * @return true if added a closed proof of eq to cdp.
   */
  bool ensureProofMacroQuantMergePrenex(CDProof* cdp, const Node& eq);
  /**
   * Elaborate a rewrite eq that was proven by
   * ProofRewriteRule::MACRO_QUANT_PRENEX.
   *
   * @param cdp The proof to add to.
   * @param eq The rewrite proven by
   * ProofRewriteRule::MACRO_QUANT_PRENEX.
   * @return true if added a closed proof of eq to cdp.
   */
  bool ensureProofMacroQuantPrenex(CDProof* cdp, const Node& eq);
  /**
   * Elaborate a rewrite eq that was proven by
   * ProofRewriteRule::MACRO_QUANT_PARTITION_CONNECTED_FV.
   *
   * @param cdp The proof to add to.
   * @param eq The rewrite proven by
   * ProofRewriteRule::MACRO_QUANT_PARTITION_CONNECTED_FV.
   * @return true if added a closed proof of eq to cdp.
   */
  bool ensureProofMacroQuantPartitionConnectedFv(CDProof* cdp, const Node& eq);
  /**
   * Elaborate a rewrite eq that was proven by
   * ProofRewriteRule::MACRO_QUANT_VAR_ELIM_EQ.
   *
   * @param cdp The proof to add to.
   * @param eq The rewrite proven by
   * ProofRewriteRule::MACRO_QUANT_VAR_ELIM_EQ.
   * @return true if added a closed proof of eq to cdp.
   */
  bool ensureProofMacroQuantVarElimEq(CDProof* cdp, const Node& eq);
  /**
   * Elaborate a rewrite eq that was proven by
   * ProofRewriteRule::MACRO_QUANT_MINISCOPE.
   *
   * @param cdp The proof to add to.
   * @param eq The rewrite proven by
   * ProofRewriteRule::MACRO_QUANT_MINISCOPE.
   * @return true if added a closed proof of eq to cdp.
   */
  bool ensureProofMacroQuantMiniscope(CDProof* cdp, const Node& eq);
  /**
   * Elaborate a rewrite eq that was proven by
   * ProofRewriteRule::MACRO_QUANT_REWRITE_BODY.
   *
   * @param cdp The proof to add to.
   * @param eq The rewrite proven by
   * ProofRewriteRule::MACRO_QUANT_REWRITE_BODY.
   * @return true if added a closed proof of eq to cdp.
   */
  bool ensureProofMacroQuantRewriteBody(CDProof* cdp, const Node& eq);
  /**
   * Elaborate a rewrite eq that was proven by
   * ProofRewriteRule::MACRO_BV_EQ_SOLVE.
   *
   * @param cdp The proof to add to.
   * @param eq The rewrite proven by
   * ProofRewriteRule::MACRO_BV_EQ_SOLVE.
   * @return true if added a closed proof of eq to cdp.
   */
  bool ensureProofMacroBvEqSolve(CDProof* cdp, const Node& eq);
  /**
   * Elaborate a rewrite eq that was proven by
   * ProofRewriteRule::MACRO_LAMBDA_CAPTURE_AVOID.
   *
   * @param cdp The proof to add to.
   * @param eq The rewrite proven by
   * ProofRewriteRule::MACRO_LAMBDA_CAPTURE_AVOID.
   * @return true if added a closed proof of eq to cdp.
   */
  bool ensureProofMacroLambdaCaptureAvoid(CDProof* cdp, const Node& eq);
  /**
   * Elaborate a rewrite eq that was proven by
   * ProofRewriteRule::MACRO_ARRAYS_NORMALIZE_OP.
   *
   * @param cdp The proof to add to.
   * @param eq The rewrite proven by
   * ProofRewriteRule::MACRO_ARRAYS_NORMALIZE_OP.
   * @return true if added a closed proof of eq to cdp.
   */
  bool ensureProofMacroArraysNormalizeOp(CDProof* cdp, const Node& eq);
  /**
   * @param cdp The proof to add to.
   * @param eq The rewrite that can be proven by ProofRule::ARITH_POLY_NORM_REL.
   * @return true if added a closed proof of eq to cdp.
   */
  bool ensureProofArithPolyNormRel(CDProof* cdp, const Node& eq);
  /**
   * Prove symmetry of equality eq, in particular this proves eq[1] == eq[0]
   * where eq is an equality and adds it to cdp.
   */
  Node proveSymm(CDProof* cdp, const Node& eq);
  /**
   * Prove congruence for left hand side term n.
   * If n is a term of the form (f t1 ... tn), this proves
   *  (= (f t1 ... sn) (f s1 .... sn))
   * where si is different from ti iff premises[i] is the equality (= ti si).
   * Note that we permit providing null premises[i] in which case si is ti
   * and we prove (= ti ti) by REFL. For example, given
   *   n = (f b a c) and premises = { null, a=b, null }
   * we prove:
   *   ----- REFL        ---- REFL
   *   b = b      a = b  c = c
   *   ------------------------ CONG
   *   (f b a c) = (f b b c)
   */
  Node proveCong(CDProof* cdp,
                 const Node& n,
                 const std::vector<Node>& premises);
  /**
   * Assuming cdp has proofs of (=> A B) and (=> B A), this ensures we
   * have a proof of (= A B).
   */
  Node proveDualImplication(CDProof* cdp,
                            const Node& impl,
                            const Node& implRev);
  /**
   * Try THEORY_REWRITE with theory::TheoryRewriteCtx ctx.
   */
  bool tryTheoryRewrite(CDProof* cdp,
                        const Node& eq,
                        theory::TheoryRewriteCtx ctx);
};

}  // namespace rewriter
}  // namespace cvc5::internal

#endif<|MERGE_RESOLUTION|>--- conflicted
+++ resolved
@@ -193,7 +193,6 @@
   bool ensureProofMacroSubstrStripSymLength(CDProof* cdp, const Node& eq);
   /**
    * Elaborate a rewrite eq that was proven by
-<<<<<<< HEAD
    * ProofRewriteRule::MACRO_STR_EQ_LEN_UNIFY_PREFIX.
    *
    * @param cdp The proof to add to.
@@ -202,7 +201,8 @@
    * @return true if added a closed proof of eq to cdp.
    */
   bool ensureProofMacroStrEqLenUnifyPrefix(CDProof* cdp, const Node& eq);
-=======
+  /**
+   * Elaborate a rewrite eq that was proven by
    * ProofRewriteRule::MACRO_STR_EQ_LEN_UNIFY.
    *
    * @param cdp The proof to add to.
@@ -211,7 +211,6 @@
    * @return true if added a closed proof of eq to cdp.
    */
   bool ensureProofMacroStrEqLenUnify(CDProof* cdp, const Node& eq);
->>>>>>> a09cf821
   /**
    * Elaborate a rewrite eq that was proven by
    * ProofRewriteRule::MACRO_STR_SPLIT_CTN or
