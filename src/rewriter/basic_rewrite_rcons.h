--- conflicted
+++ resolved
@@ -193,7 +193,6 @@
   bool ensureProofMacroSubstrStripSymLength(CDProof* cdp, const Node& eq);
   /**
    * Elaborate a rewrite eq that was proven by
-<<<<<<< HEAD
    * ProofRewriteRule::MACRO_STR_EQ_LEN_UNIFY.
    *
    * @param cdp The proof to add to.
@@ -202,7 +201,8 @@
    * @return true if added a closed proof of eq to cdp.
    */
   bool ensureProofMacroStrEqLenUnify(CDProof* cdp, const Node& eq);
-=======
+  /**
+   * Elaborate a rewrite eq that was proven by
    * ProofRewriteRule::MACRO_STR_SPLIT_CTN or
    * ProofRewriteRule::MACRO_STR_STRIP_ENDPOINTS.
    *
@@ -216,7 +216,6 @@
   bool ensureProofMacroOverlap(ProofRewriteRule id,
                                CDProof* cdp,
                                const Node& eq);
->>>>>>> 228f7491
   /**
    * Elaborate a rewrite eq that was proven by
    * ProofRewriteRule::MACRO_QUANT_MERGE_PRENEX.
