--- conflicted
+++ resolved
@@ -241,7 +241,16 @@
   bool ensureProofMacroQuantRewriteBody(CDProof* cdp, const Node& eq);
   /**
    * Elaborate a rewrite eq that was proven by
-<<<<<<< HEAD
+   * ProofRewriteRule::MACRO_LAMBDA_CAPTURE_AVOID.
+   *
+   * @param cdp The proof to add to.
+   * @param eq The rewrite proven by
+   * ProofRewriteRule::MACRO_LAMBDA_CAPTURE_AVOID.
+   * @return true if added a closed proof of eq to cdp.
+   */
+  bool ensureProofMacroLambdaCaptureAvoid(CDProof* cdp, const Node& eq);
+  /**
+   * Elaborate a rewrite eq that was proven by
    * ProofRewriteRule::MACRO_ARRAYS_NORMALIZE_OP.
    *
    * @param cdp The proof to add to.
@@ -250,16 +259,6 @@
    * @return true if added a closed proof of eq to cdp.
    */
   bool ensureProofMacroArraysNormalizeOp(CDProof* cdp, const Node& eq);
-=======
-   * ProofRewriteRule::MACRO_LAMBDA_CAPTURE_AVOID.
-   *
-   * @param cdp The proof to add to.
-   * @param eq The rewrite proven by
-   * ProofRewriteRule::MACRO_LAMBDA_CAPTURE_AVOID.
-   * @return true if added a closed proof of eq to cdp.
-   */
-  bool ensureProofMacroLambdaCaptureAvoid(CDProof* cdp, const Node& eq);
->>>>>>> 70229a12
   /**
    * @param cdp The proof to add to.
    * @param eq The rewrite that can be proven by ProofRule::ARITH_POLY_NORM_REL.
