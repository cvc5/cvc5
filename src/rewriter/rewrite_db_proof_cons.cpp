--- conflicted
+++ resolved
@@ -41,11 +41,7 @@
       d_eval(nullptr),
       d_currRecLimit(0),
       d_currStepLimit(0),
-<<<<<<< HEAD
-      d_currFixedPointId(DslProofRule::NONE),
-=======
       d_currFixedPointId(ProofRewriteRule::NONE),
->>>>>>> 231c5329
       d_statTotalInputs(
           statisticsRegistry().registerInt("RewriteDbProofCons::totalInputs")),
       d_statTotalAttempts(statisticsRegistry().registerInt(
@@ -101,24 +97,10 @@
     Trace("rpc") << "...success (basic)" << std::endl;
     return true;
   }
-<<<<<<< HEAD
-  // if there are quantifiers, fail immediately
-  if (a.isClosure())
-  {
-    Trace("rpc") << "...fail (out of scope)" << std::endl;
-    return false;
-  }
-  ++d_statTotalInputs;
-  Trace("rpc-debug") << "- convert to internal" << std::endl;
-  // prove the equality
-  Node eq = a.eqNode(b);
-  bool success = false;
-=======
   bool success = false;
   ++d_statTotalInputs;
   Trace("rpc-debug") << "- convert to internal" << std::endl;
   // prove the equality
->>>>>>> 231c5329
   for (int64_t i = 0; i <= recLimit; i++)
   {
     Trace("rpc-debug") << "* Try recursion depth " << i << std::endl;
@@ -143,8 +125,6 @@
           break;
         }
       }
-<<<<<<< HEAD
-=======
     }
   }
   if (!success)
@@ -154,7 +134,6 @@
     {
       Trace("rpc") << "...success (post-prove basic)" << std::endl;
       return true;
->>>>>>> 231c5329
     }
   }
   Trace("rpc") << "..." << (success ? "success" : "fail") << std::endl;
@@ -297,11 +276,7 @@
   Assert(d_target.getKind() == Kind::EQUAL);
   Assert(s.getType().isComparableTo(n.getType()));
   Assert(vars.size() == subs.size());
-<<<<<<< HEAD
-  if (d_currFixedPointId != DslProofRule::NONE)
-=======
   if (d_currFixedPointId != ProofRewriteRule::NONE)
->>>>>>> 231c5329
   {
     Trace("rpc-debug2") << "Part of fixed point for rule " << d_currFixedPointId
                         << std::endl;
@@ -369,11 +344,7 @@
                                        bool doInflectMatch,
                                        bool doFixedPoint,
                                        bool doRecurse,
-<<<<<<< HEAD
-                                       DslProofRule r)
-=======
                                        ProofRewriteRule r)
->>>>>>> 231c5329
 {
   Assert(!target.isNull() && target.getKind() == Kind::EQUAL);
   Trace("rpc-debug2") << "Check rule "
@@ -862,11 +833,7 @@
           }
           else
           {
-<<<<<<< HEAD
-            Assert(pcur.d_dslId != DslProofRule::NONE);
-=======
             Assert(pcur.d_dslId != ProofRewriteRule::NONE);
->>>>>>> 231c5329
             const RewriteProofRule& rpr = d_db->getRule(pcur.d_dslId);
             // add the DSL proof rule we used
             pfac.push_back(
@@ -977,11 +944,7 @@
       else
       {
         Assert(pfArgs.find(cur) != pfArgs.end());
-<<<<<<< HEAD
-        Assert(pcur.d_dslId != DslProofRule::NONE);
-=======
         Assert(pcur.d_dslId != ProofRewriteRule::NONE);
->>>>>>> 231c5329
         const RewriteProofRule& rpr = d_db->getRule(pcur.d_dslId);
         const std::vector<Node>& args = pfArgs[cur];
         std::vector<Node> subs(args.begin() + 1, args.end());
@@ -1014,13 +977,6 @@
 {
   pi.d_id = RewriteProofStatus::DSL;
   pi.d_dslId = rpr.getId();
-<<<<<<< HEAD
-  Node conc = rpr.getConclusion();
-  // if fixed point, we continue applying
-  if (doFixedPoint && rpr.isFixedPoint())
-  {
-    Assert(d_currFixedPointId == DslProofRule::NONE);
-=======
   Node conc = rpr.getConclusion(true);
   Node concRhs = conc[1];
   Trace("rpc-ctx") << "***GET CONCLUSION " << pi.d_dslId << " for " << vars
@@ -1029,7 +985,6 @@
   if (doFixedPoint && rpr.isFixedPoint())
   {
     Assert(d_currFixedPointId == ProofRewriteRule::NONE);
->>>>>>> 231c5329
     Assert(d_currFixedPointConc.isNull());
     d_currFixedPointId = rpr.getId();
     Node context = rpr.getContext();
@@ -1115,11 +1070,7 @@
       prev = stepConc;
     }
 
-<<<<<<< HEAD
-    d_currFixedPointId = DslProofRule::NONE;
-=======
     d_currFixedPointId = ProofRewriteRule::NONE;
->>>>>>> 231c5329
     // add the transistivity rule here if needed
     if (transEq.size() >= 2)
     {
@@ -1179,10 +1130,7 @@
   {
     ProvenInfo& cpi = d_pcache[cong];
     cpi.d_id = RewriteProofStatus::CONG;
-<<<<<<< HEAD
-=======
     cpi.d_vars.clear();
->>>>>>> 231c5329
     for (size_t i = 0, size = cong[0].getNumChildren(); i < size; i++)
     {
       TNode lhs = cong[0][i];
