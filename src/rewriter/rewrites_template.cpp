--- conflicted
+++ resolved
@@ -44,20 +44,12 @@
 
 bool isInternalDslProofRule(DslProofRule drule)
 {
-<<<<<<< HEAD
-return drule == DslProofRule::FAIL || drule == DslProofRule::REFL
-       || drule == DslProofRule::EVAL || drule == DslProofRule::TRANS
-       || drule == DslProofRule::CONG || drule == DslProofRule::CONG_EVAL
-       || drule == DslProofRule::TRUE_ELIM || drule == DslProofRule::TRUE_INTRO
-       || drule == DslProofRule::ARITH_POLY_NORM;
-=======
   return drule == DslProofRule::FAIL || drule == DslProofRule::REFL
          || drule == DslProofRule::EVAL || drule == DslProofRule::TRANS
          || drule == DslProofRule::CONG || drule == DslProofRule::CONG_EVAL
          || drule == DslProofRule::TRUE_ELIM
          || drule == DslProofRule::TRUE_INTRO
          || drule == DslProofRule::ARITH_POLY_NORM;
->>>>>>> f70c0005
 }
 
 const char* toString(DslProofRule drule)
