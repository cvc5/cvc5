/******************************************************************************
 * Top contributors (to current version):
 *   Andrew Reynolds, Hans-Jörg Schurr, Aina Niemetz
 *
 * This file is part of the cvc5 project.
 *
 * Copyright (c) 2009-2024 by the authors listed in the file AUTHORS
 * in the top-level source directory and their institutional affiliations.
 * All rights reserved.  See the file COPYING in the top-level source
 * directory for licensing information.
 * ****************************************************************************
 *
 * The module for basic (non-DSL-dependent) automatic reconstructing proofs of
 * THEORY_REWRITE steps.
 */

#include "rewriter/basic_rewrite_rcons.h"

#include "proof/proof_checker.h"
<<<<<<< HEAD
#include "proof/theory_rewrite_id.h"
#include "smt/env.h"
#include "theory/bv/theory_bv_rewrite_rules.h"
=======
#include "rewriter/rewrites.h"
#include "smt/env.h"
#include "theory/bv/theory_bv_rewrite_rules.h"
#include "theory/rewriter.h"
>>>>>>> 231c5329

using namespace cvc5::internal::kind;

namespace cvc5::internal {
namespace rewriter {

BasicRewriteRCons::BasicRewriteRCons(Env& env) : EnvObj(env) {}

bool BasicRewriteRCons::prove(
    CDProof* cdp, Node a, Node b, theory::TheoryId tid, MethodId mid)
{
  Node eq = a.eqNode(b);
  Trace("trewrite-rcons") << "Reconstruct " << eq << " (from " << tid << ", "
                          << mid << ")" << std::endl;
  Node lhs = eq[0];
  Node rhs = eq[1];
  // this probably should never happen
  if (eq[0] == eq[1])
  {
    Trace("trewrite-rcons") << "...REFL" << std::endl;
    cdp->addStep(eq, ProofRule::REFL, {}, {eq[0]});
    return true;
  }
  // first, check that maybe its just an evaluation step
  if (tryRule(cdp, eq, ProofRule::EVALUATE, {eq[0]}))
  {
    Trace("trewrite-rcons") << "...EVALUATE" << std::endl;
    return true;
  }

  // try theory rewrite (pre-rare)
  ProofRewriteRule prid =
      d_env.getRewriter()->findRule(a, b, theory::TheoryRewriteCtx::PRE_DSL);
  if (prid != ProofRewriteRule::NONE)
  {
    if (tryRule(
            cdp, eq, ProofRule::THEORY_REWRITE, {mkRewriteRuleNode(prid), a}))
    {
      Trace("trewrite-rcons") << "Reconstruct " << eq << " (from " << prid
                              << ", " << mid << ")" << std::endl;
      return true;
    }
  }
  if (tryRule(cdp, eq, ProofRule::EXISTS_ELIM, {eq[0]}))
  {
    Trace("trewrite-rcons") << "...EXISTS_ELIM" << std::endl;
    return true;
  }
  Trace("trewrite-rcons") << "...(fail)" << std::endl;
  return false;
}
bool BasicRewriteRCons::postProve(
    CDProof* cdp, Node a, Node b, theory::TheoryId tid, MethodId mid)
{
  Node eq = a.eqNode(b);

  if (theory::TheoryId::THEORY_BV == tid)
  {
#define TRY_THEORY_REWRITE(id) \
    if (tryRule( \
            cdp, \
            eq, \
            ProofRule::THEORY_REWRITE, \
            {mkTheoryRewriteId(TheoryRewriteId::id), eq[0]})) \
    { \
      Trace("trewrite-rcons") << "Reconstruct " << eq << " (from " << tid \
                              << ", " << mid << ")" << std::endl; \
      return true; \
    } \
    /* end of macro */

    TRY_THEORY_REWRITE(BV_UMULO_ELIMINATE)
    TRY_THEORY_REWRITE(BV_SMULO_ELIMINATE)
    TRY_THEORY_REWRITE(BV_FLATTEN_ASSOC_COMMUTE)
    TRY_THEORY_REWRITE(BV_FLATTEN_ASSOC_COMMUTE_NO_DUPLICATES)
    TRY_THEORY_REWRITE(BV_ADD_COMBINE_LIKE_TERMS)
    TRY_THEORY_REWRITE(BV_MULT_SIMPLIFY)
    TRY_THEORY_REWRITE(BV_SOLVE_EQ)
    TRY_THEORY_REWRITE(BV_BITWISE_EQ)
    TRY_THEORY_REWRITE(BV_BITWISE_SLICING)
  }

  Trace("trewrite-rcons") << "...(fail)" << std::endl;
  return false;
}

bool BasicRewriteRCons::postProve(
    CDProof* cdp, Node a, Node b, theory::TheoryId tid, MethodId mid)
{
  Node eq = a.eqNode(b);

  // try theory rewrite (post-rare)
  ProofRewriteRule prid =
      d_env.getRewriter()->findRule(a, b, theory::TheoryRewriteCtx::POST_DSL);
  if (prid != ProofRewriteRule::NONE)
  {
    if (tryRule(
            cdp, eq, ProofRule::THEORY_REWRITE, {mkRewriteRuleNode(prid), a}))
    {
      Trace("trewrite-rcons") << "Reconstruct (post) " << eq << " (from "
                              << prid << ", " << mid << ")" << std::endl;
      return true;
    }
  }

  Trace("trewrite-rcons") << "...(fail)" << std::endl;
  return false;
}

bool BasicRewriteRCons::tryRule(CDProof* cdp,
                                Node eq,
                                ProofRule r,
                                const std::vector<Node>& args)
{
  Trace("trewrite-rcons-debug") << "Try " << r << std::endl;
  ProofChecker* pc = d_env.getProofNodeManager()->getChecker();
  // do not provide expected, as this will always succeed if proof checking
  // is disabled
  Node res = pc->checkDebug(r, {}, args, Node::null(), "trewrite-rcons");
  if (!res.isNull() && res == eq)
  {
    cdp->addStep(eq, r, {}, args);
    return true;
  }
  return false;
}

}  // namespace rewriter
}  // namespace cvc5::internal<|MERGE_RESOLUTION|>--- conflicted
+++ resolved
@@ -17,16 +17,10 @@
 #include "rewriter/basic_rewrite_rcons.h"
 
 #include "proof/proof_checker.h"
-<<<<<<< HEAD
-#include "proof/theory_rewrite_id.h"
-#include "smt/env.h"
-#include "theory/bv/theory_bv_rewrite_rules.h"
-=======
 #include "rewriter/rewrites.h"
 #include "smt/env.h"
 #include "theory/bv/theory_bv_rewrite_rules.h"
 #include "theory/rewriter.h"
->>>>>>> 231c5329
 
 using namespace cvc5::internal::kind;
 
@@ -70,45 +64,6 @@
       return true;
     }
   }
-  if (tryRule(cdp, eq, ProofRule::EXISTS_ELIM, {eq[0]}))
-  {
-    Trace("trewrite-rcons") << "...EXISTS_ELIM" << std::endl;
-    return true;
-  }
-  Trace("trewrite-rcons") << "...(fail)" << std::endl;
-  return false;
-}
-bool BasicRewriteRCons::postProve(
-    CDProof* cdp, Node a, Node b, theory::TheoryId tid, MethodId mid)
-{
-  Node eq = a.eqNode(b);
-
-  if (theory::TheoryId::THEORY_BV == tid)
-  {
-#define TRY_THEORY_REWRITE(id) \
-    if (tryRule( \
-            cdp, \
-            eq, \
-            ProofRule::THEORY_REWRITE, \
-            {mkTheoryRewriteId(TheoryRewriteId::id), eq[0]})) \
-    { \
-      Trace("trewrite-rcons") << "Reconstruct " << eq << " (from " << tid \
-                              << ", " << mid << ")" << std::endl; \
-      return true; \
-    } \
-    /* end of macro */
-
-    TRY_THEORY_REWRITE(BV_UMULO_ELIMINATE)
-    TRY_THEORY_REWRITE(BV_SMULO_ELIMINATE)
-    TRY_THEORY_REWRITE(BV_FLATTEN_ASSOC_COMMUTE)
-    TRY_THEORY_REWRITE(BV_FLATTEN_ASSOC_COMMUTE_NO_DUPLICATES)
-    TRY_THEORY_REWRITE(BV_ADD_COMBINE_LIKE_TERMS)
-    TRY_THEORY_REWRITE(BV_MULT_SIMPLIFY)
-    TRY_THEORY_REWRITE(BV_SOLVE_EQ)
-    TRY_THEORY_REWRITE(BV_BITWISE_EQ)
-    TRY_THEORY_REWRITE(BV_BITWISE_SLICING)
-  }
-
   Trace("trewrite-rcons") << "...(fail)" << std::endl;
   return false;
 }
