/******************************************************************************
 * Top contributors (to current version):
 *   Andrew Reynolds, Hans-Joerg Schurr, Daniel Larraz
 *
 * This file is part of the cvc5 project.
 *
 * Copyright (c) 2009-2025 by the authors listed in the file AUTHORS
 * in the top-level source directory and their institutional affiliations.
 * All rights reserved.  See the file COPYING in the top-level source
 * directory for licensing information.
 * ****************************************************************************
 *
 * The module for basic (non-DSL-dependent) automatic reconstructing proofs of
 * THEORY_REWRITE steps.
 */

#include "rewriter/basic_rewrite_rcons.h"

#include "expr/aci_norm.h"
#include "expr/nary_term_util.h"
#include "expr/node_algorithm.h"
#include "expr/term_context.h"
#include "proof/conv_proof_generator.h"
#include "proof/proof_checker.h"
#include "proof/proof_node_algorithm.h"
#include "rewriter/rewrite_db_term_process.h"
#include "rewriter/rewrites.h"
#include "smt/env.h"
#include "theory/arith/arith_poly_norm.h"
#include "theory/arith/arith_proof_utilities.h"
#include "theory/arith/rewriter/rewrite_atom.h"
#include "theory/arrays/theory_arrays_rewriter.h"
#include "theory/booleans/theory_bool_rewriter.h"
#include "theory/bv/theory_bv_rewrite_rules.h"
#include "theory/datatypes/theory_datatypes_utils.h"
#include "theory/quantifiers/quantifiers_rewriter.h"
#include "theory/rewriter.h"
#include "theory/strings/arith_entail.h"
#include "theory/strings/sequences_rewriter.h"
#include "theory/strings/strings_entail.h"
#include "theory/strings/theory_strings_utils.h"
#include "theory/strings/word.h"
#include "util/rational.h"

using namespace cvc5::internal::kind;

namespace cvc5::internal {
namespace rewriter {

std::ostream& operator<<(std::ostream& os, TheoryRewriteMode tm)
{
  switch (tm)
  {
    case TheoryRewriteMode::STANDARD: return os << "STANDARD";
    case TheoryRewriteMode::RESORT: return os << "RESORT";
    case TheoryRewriteMode::NEVER: return os << "NEVER";
  }
  Unreachable();
  return os;
}

BasicRewriteRCons::BasicRewriteRCons(Env& env) : EnvObj(env)
{

}

bool BasicRewriteRCons::prove(CDProof* cdp,
                              Node a,
                              Node b,
                              TheoryRewriteMode tmode)
{
  Node eq = a.eqNode(b);
  Trace("trewrite-rcons") << "Reconstruct " << eq << std::endl;
  // this probably should never happen
  if (eq[0] == eq[1])
  {
    Trace("trewrite-rcons") << "...REFL" << std::endl;
    cdp->addStep(eq, ProofRule::REFL, {}, {eq[0]});
    return true;
  }
  // first, check that maybe its just an evaluation step
  if (tryRule(cdp, eq, ProofRule::EVALUATE, {eq[0]}))
  {
    Trace("trewrite-rcons") << "...EVALUATE" << std::endl;
    return true;
  }

  // if (= (= c1 c2) false) where c1, c2 are distinct values
  if (a.getKind() == Kind::EQUAL && a[0].isConst() && a[1].isConst()
      && b.isConst() && !b.getConst<bool>())
  {
    Node neq = a[0].eqNode(a[1]).notNode();
    cdp->addStep(neq, ProofRule::DISTINCT_VALUES, {}, {a[0], a[1]});
    cdp->addStep(eq, ProofRule::FALSE_INTRO, {neq}, {});
    Trace("trewrite-rcons") << "...DISTINCT_VALUES" << std::endl;
    return true;
  }

  // try theory rewrite (pre-rare)
  if (tmode == TheoryRewriteMode::STANDARD)
  {
    if (tryTheoryRewrite(cdp, eq, theory::TheoryRewriteCtx::PRE_DSL))
    {
      Trace("trewrite-rcons")
          << "Reconstruct (pre) " << eq << " via theory rewrite" << std::endl;
      return true;
    }
  }
  Trace("trewrite-rcons") << "...(fail)" << std::endl;
  return false;
}

bool BasicRewriteRCons::postProve(
    CDProof* cdp,
    Node a,
    Node b,
    TheoryRewriteMode tmode)
{
  Node eq = a.eqNode(b);
  // try theory rewrite (post-rare), which may try both pre and post if
  // the proof-granularity mode is dsl-rewrite-strict.
  bool success = false;
  if (tmode == TheoryRewriteMode::RESORT)
  {
    if (tryTheoryRewrite(cdp, eq, theory::TheoryRewriteCtx::PRE_DSL))
    {
      success = true;
    }
  }
  if (!success && tmode != TheoryRewriteMode::NEVER
      && tryTheoryRewrite(cdp, eq, theory::TheoryRewriteCtx::POST_DSL))
  {
    success = true;
  }
  if (success)
  {
    Trace("trewrite-rcons")
        << "Reconstruct (post) " << eq << " via theory rewrite" << std::endl;
  }
  else
  {
    Trace("trewrite-rcons") << "...(fail)" << std::endl;
  }
  return success;
}

bool BasicRewriteRCons::tryRule(CDProof* cdp,
                                Node eq,
                                ProofRule r,
                                const std::vector<Node>& args,
                                bool addStep)
{
  Trace("trewrite-rcons-debug") << "Try " << r << std::endl;
  ProofChecker* pc = d_env.getProofNodeManager()->getChecker();
  // do not provide expected, as this will always succeed if proof checking
  // is disabled
  Node res = pc->checkDebug(r, {}, args, Node::null(), "trewrite-rcons");
  if (!res.isNull() && res == eq)
  {
    if (addStep)
    {
      cdp->addStep(eq, r, {}, args);
    }
    return true;
  }
  return false;
}

void BasicRewriteRCons::ensureProofForEncodeTransform(CDProof* cdp,
                                                      const Node& eq,
                                                      const Node& eqi)
{
  ProofRewriteDbNodeConverter rdnc(d_env);
  std::shared_ptr<ProofNode> pfn = rdnc.convert(eq);
  Node equiv = eq.eqNode(eqi);
  Assert(pfn->getResult() == equiv);
  cdp->addProof(pfn);
  Node equivs = eqi.eqNode(eq);
  cdp->addStep(equivs, ProofRule::SYMM, {equiv}, {});
  cdp->addStep(eq, ProofRule::EQ_RESOLVE, {eqi, equivs}, {});
}

void BasicRewriteRCons::ensureProofForTheoryRewrite(CDProof* cdp,
                                                    ProofRewriteRule id,
                                                    const Node& eq)
{
  bool handledMacro = false;
  switch (id)
  {
    case ProofRewriteRule::MACRO_BOOL_NNF_NORM:
      if (ensureProofMacroBoolNnfNorm(cdp, eq))
      {
        handledMacro = true;
      }
      break;
    case ProofRewriteRule::MACRO_ARITH_INT_EQ_CONFLICT:
    case ProofRewriteRule::MACRO_ARITH_INT_GEQ_TIGHTEN:
      if (ensureProofMacroArithIntRelation(cdp, eq))
      {
        handledMacro = true;
      }
      break;
    case ProofRewriteRule::MACRO_DT_CONS_EQ:
      if (ensureProofMacroDtConsEq(cdp, eq))
      {
        handledMacro = true;
      }
      break;
    case ProofRewriteRule::MACRO_ARITH_STRING_PRED_ENTAIL:
      if (ensureProofMacroArithStringPredEntail(cdp, eq))
      {
        handledMacro = true;
      }
      break;
    case ProofRewriteRule::MACRO_RE_INTER_UNION_INCLUSION:
      if (ensureProofMacroReInterUnionInclusion(cdp, eq))
      {
        handledMacro = true;
      }
      break;
    case ProofRewriteRule::MACRO_SUBSTR_STRIP_SYM_LENGTH:
      if (ensureProofMacroSubstrStripSymLength(cdp, eq))
      {
        handledMacro = true;
      }
      break;
<<<<<<< HEAD
    case ProofRewriteRule::MACRO_STR_EQ_LEN_UNIFY_PREFIX:
      if (ensureProofMacroStrEqLenUnifyPrefix(cdp, eq))
=======
    case ProofRewriteRule::MACRO_STR_EQ_LEN_UNIFY:
      if (ensureProofMacroStrEqLenUnify(cdp, eq))
>>>>>>> a09cf821
      {
        handledMacro = true;
      }
      break;
    case ProofRewriteRule::MACRO_STR_STRIP_ENDPOINTS:
    case ProofRewriteRule::MACRO_STR_SPLIT_CTN:
      if (ensureProofMacroOverlap(id, cdp, eq))
      {
        handledMacro = true;
      }
      break;
    case ProofRewriteRule::MACRO_QUANT_MERGE_PRENEX:
      if (ensureProofMacroQuantMergePrenex(cdp, eq))
      {
        handledMacro = true;
      }
      break;
    case ProofRewriteRule::MACRO_QUANT_PRENEX:
      if (ensureProofMacroQuantPrenex(cdp, eq))
      {
        handledMacro = true;
      }
      break;
    case ProofRewriteRule::MACRO_QUANT_PARTITION_CONNECTED_FV:
      if (ensureProofMacroQuantPartitionConnectedFv(cdp, eq))
      {
        handledMacro = true;
      }
      break;
    case ProofRewriteRule::MACRO_QUANT_VAR_ELIM_EQ:
      if (ensureProofMacroQuantVarElimEq(cdp, eq))
      {
        handledMacro = true;
      }
      break;
    case ProofRewriteRule::MACRO_QUANT_MINISCOPE:
      if (ensureProofMacroQuantMiniscope(cdp, eq))
      {
        handledMacro = true;
      }
      break;
    case ProofRewriteRule::MACRO_QUANT_REWRITE_BODY:
      if (ensureProofMacroQuantRewriteBody(cdp, eq))
      {
        handledMacro = true;
      }
      break;
    case ProofRewriteRule::MACRO_BV_EQ_SOLVE:
      if (ensureProofMacroBvEqSolve(cdp, eq))
      {
        handledMacro = true;
      }
      break;
    case ProofRewriteRule::MACRO_LAMBDA_CAPTURE_AVOID:
      if (ensureProofMacroLambdaCaptureAvoid(cdp, eq))
      {
        handledMacro = true;
      }
      break;
    case ProofRewriteRule::MACRO_ARRAYS_NORMALIZE_OP:
      if (ensureProofMacroArraysNormalizeOp(cdp, eq))
      {
        handledMacro = true;
      }
      break;
    default: break;
  }
  if (handledMacro)
  {
    return;
  }
  // default, just add the rewrite
  std::vector<Node> args;
  args.push_back(
      nodeManager()->mkConstInt(Rational(static_cast<uint32_t>(id))));
  args.push_back(eq);
  // always overwrite, in case we partially completed a proof in a macro method
  // above
  cdp->addStep(
      eq, ProofRule::THEORY_REWRITE, {}, args, false, CDPOverwrite::ALWAYS);
}

bool BasicRewriteRCons::ensureProofMacroBoolNnfNorm(CDProof* cdp,
                                                    const Node& eq)
{
  Trace("brc-macro") << "Expand Bool NNF norm " << eq[0] << " == " << eq[1]
                     << std::endl;
  // Call the utility again with proof tracking and construct the term
  // conversion proof. This proof itself may have trust steps in it.
  // Rewrites should only be applied for terms in the Boolean skeleton, hence
  // we use BoolSkeletonTermContext here.
  BoolSkeletonTermContext bstc;
  TConvProofGenerator tcpg(d_env,
                           nullptr,
                           TConvPolicy::FIXPOINT,
                           TConvCachePolicy::NEVER,
                           "MacroNnfNormTConv",
                           &bstc);
  Node nr = theory::booleans::TheoryBoolRewriter::computeNnfNorm(
      nodeManager(), eq[0], &tcpg);
  std::shared_ptr<ProofNode> pfn = tcpg.getProofFor(eq);
  Trace("brc-macro") << "...proof is " << *pfn.get() << std::endl;
  cdp->addProof(pfn);
  return true;
}

bool BasicRewriteRCons::ensureProofMacroArithIntRelation(CDProof* cdp,
                                                         const Node& eq)
{
  Assert(eq.getKind() == Kind::EQUAL);
  Trace("brc-macro") << "Expand int relation for " << eq << std::endl;
  NodeManager* nm = nodeManager();
  Kind rk = eq[0].getKind();
  Assert(rk == Kind::EQUAL || rk == Kind::GEQ);
  Node rewRel = eq[0];
  std::vector<Node> transEq;
  if (rewRel[0].getType().isInteger() && rk == Kind::EQUAL)
  {
    // if we are starting from an integer equality, we should convert to
    // a real equality first to ensure the ARITH_POLY_NORM_REL step will
    // work below.
    Node rer = nm->mkNode(rk,
                          nm->mkNode(Kind::TO_REAL, rewRel[0]),
                          nm->mkNode(Kind::TO_REAL, rewRel[1]));
    Node eqq = rewRel.eqNode(rer);
    cdp->addTrustedStep(
        eqq, TrustId::MACRO_THEORY_REWRITE_RCONS_SIMPLE, {}, {});
    transEq.push_back(eqq);
    rewRel = rer;
  }
  // construct the setup equality
  std::pair<Node, Node> p =
      theory::arith::rewriter::decomposeRelation(nm, rewRel[0], rewRel[1]);
  Assert(p.second.isConst());
  Assert(!p.second.getConst<Rational>().isIntegral());
  Node rew = nm->mkNode(rk, nm->mkNode(Kind::TO_REAL, p.first), p.second);
  Trace("brc-macro") << "...setup relation is " << rew << std::endl;
  Node eqq = rewRel.eqNode(rew);
  transEq.push_back(eqq);
  // should be able to show the equivalence by ARITH_POLY_NORM_REL
  if (!ensureProofArithPolyNormRel(cdp, eqq))
  {
    Trace("brc-macro") << "...failed arith poly rel" << std::endl;
    return false;
  }
  Node tgt = eq[1];
  // if GEQ, we rewrite the right hand side to match the RARE rule
  // arith-int-geq-tighten verbatim
  if (rk == Kind::GEQ)
  {
    Node cceil = nm->mkConstInt(p.second.getConst<Rational>().ceiling());
    tgt = nm->mkNode(rk, p.first, cceil);
  }
  // the last step can be shown by the RARE rules
  // arith-int-eq-conflict or arith-int-geq-tighten
  eqq = rew.eqNode(tgt);
  cdp->addTrustedStep(eqq, TrustId::MACRO_THEORY_REWRITE_RCONS_SIMPLE, {}, {});
  transEq.push_back(eqq);
  if (tgt != eq[1])
  {
    eqq = tgt.eqNode(eq[1]);
    cdp->addTrustedStep(
        eqq, TrustId::MACRO_THEORY_REWRITE_RCONS_SIMPLE, {}, {});
    transEq.push_back(eqq);
  }
  // connect with transitive
  cdp->addStep(eq, ProofRule::TRANS, transEq, {});
  return true;
}

bool BasicRewriteRCons::ensureProofMacroDtConsEq(CDProof* cdp, const Node& eq)
{
  Assert(eq.getKind() == Kind::EQUAL);
  Trace("brc-macro") << "Expand dt cons eq for " << eq << std::endl;
  TConvProofGenerator tcpg(d_env);
  theory::Rewriter* rr = d_env.getRewriter();
  if (eq[1].isConst())
  {
    // DT_CONS_EQ_CLASH may suffice if it is purely datatypes
    Node curRew = rr->rewriteViaRule(ProofRewriteRule::DT_CONS_EQ_CLASH, eq[0]);
    if (curRew == eq[1])
    {
      cdp->addTheoryRewriteStep(eq, ProofRewriteRule::DT_CONS_EQ_CLASH);
      return true;
    }
    Assert(eq[0].getKind() == Kind::EQUAL);
    // otherwise, we require proving the non-datatype constants are distinct
    std::vector<size_t> path;
    std::vector<Node> rew;
    theory::datatypes::utils::checkClash(eq[0][0], eq[0][1], rew, true, path);
    Trace("brc-macro") << "clash " << eq[0] << " with path " << path.size()
                       << std::endl;
    Node currEq = eq[0];
    NodeManager* nm = nodeManager();
    Node falsen = nm->mkConst(false);
    for (size_t i = 0, npath = path.size(); i < npath; i++)
    {
      Trace("brc-macro") << "- unify eq " << currEq << std::endl;
      // e.g C(t1...tn)=C(s1...sn) = (and (t1=s1) ... (tn=sn))
      Node currConj = rr->rewriteViaRule(ProofRewriteRule::DT_CONS_EQ, currEq);
      Assert(!currConj.isNull());
      tcpg.addTheoryRewriteStep(currEq, currConj, ProofRewriteRule::DT_CONS_EQ);
      size_t p = path[npath - i - 1];
      Assert(p < currEq[0].getNumChildren());
      Assert(p < currEq[1].getNumChildren());
      if (currConj.getKind() == Kind::AND)
      {
        // (and (t1=s1) ... false .... (tn=sn)) = false
        // should be proven by a RARE rule.
        std::vector<Node> cc(currConj.begin(), currConj.end());
        cc[p] = falsen;
        Node currConjf = nm->mkAnd(cc);
        tcpg.addRewriteStep(currConjf,
                            falsen,
                            nullptr,
                            false,
                            TrustId::MACRO_THEORY_REWRITE_RCONS_SIMPLE);
      }
      // recurse
      currEq = currEq[0][p].eqNode(currEq[1][p]);
    }
    // base case, we have a conflicting value.
    // should be proven by evaluation or by an ad-hoc rewrite.
    Trace("brc-macro") << "- conflicting values " << currEq << std::endl;
    Assert(currEq[0].isConst() && currEq[1].isConst()
           && currEq[0] != currEq[1]);
    tcpg.addRewriteStep(currEq,
                        falsen,
                        nullptr,
                        false,
                        TrustId::MACRO_THEORY_REWRITE_RCONS_SIMPLE);
  }
  else
  {
    std::unordered_set<TNode> visited;
    std::vector<TNode> visit;
    TNode cur;
    visit.push_back(eq[0]);
    do
    {
      cur = visit.back();
      visit.pop_back();
      if (visited.find(cur) == visited.end())
      {
        visited.insert(cur);
        if (cur.getKind() == Kind::EQUAL)
        {
          // if a reflexive component, it rewrites to true
          if (cur[0] == cur[1])
          {
            Node truen = nodeManager()->mkConst(true);
            tcpg.addRewriteStep(cur,
                                truen,
                                nullptr,
                                true,
                                TrustId::MACRO_THEORY_REWRITE_RCONS_SIMPLE);
            continue;
          }
          Node curRew = rr->rewriteViaRule(ProofRewriteRule::DT_CONS_EQ, cur);
          if (!curRew.isNull())
          {
            tcpg.addTheoryRewriteStep(
                cur, curRew, ProofRewriteRule::DT_CONS_EQ, true);
            visit.push_back(curRew);
          }
        }
        else
        {
          // traverse AND
          Assert(cur.getKind() == Kind::AND);
          visit.insert(visit.end(), cur.begin(), cur.end());
        }
      }
    } while (!visit.empty());
  }
  // get proof for rewriting, which should expand equalities
  std::shared_ptr<ProofNode> pfn = tcpg.getProofForRewriting(eq[0]);
  Node res = pfn->getResult();
  Assert(res.getKind() == Kind::EQUAL);
  // the right hand side should rewrite to the other side
  Node rhs = res[1];
  if (rhs == eq[1])
  {
    // no rewrite needed, e.g. one step
    cdp->addProof(pfn);
    return true;
  }
  // should rewrite via ACI_NORM
  if (!expr::isACINorm(rhs, eq[1]))
  {
    Trace("brc-macro") << "Failed to show " << rhs << " == " << eq[1]
                       << std::endl;
    Assert(false) << "Failed to show " << rhs << " == " << eq[1] << std::endl;
    return false;
  }
  // use ACI_NORM
  cdp->addProof(pfn);
  Node eqa = rhs.eqNode(eq[1]);
  cdp->addStep(eqa, ProofRule::ACI_NORM, {}, {eqa});
  cdp->addStep(eq, ProofRule::TRANS, {res, eqa}, {});
  return true;
}

bool BasicRewriteRCons::ensureProofMacroArithStringPredEntail(CDProof* cdp,
                                                              const Node& eq)
{
  Assert(eq.getKind() == Kind::EQUAL);
  Trace("brc-macro") << "Expand entailment for " << eq << std::endl;
  theory::strings::ArithEntail ae(nullptr);
  Node lhs = eq[0];
  Node eqi = eq;
  // First normalize LT/GT/LEQ to GEQ.
  if (lhs.getKind() != Kind::EQUAL && lhs.getKind() != Kind::GEQ)
  {
    Node lhsn = ae.normalizeGeq(lhs);
    Node eqLhs = lhs.eqNode(lhsn);
    cdp->addTrustedStep(
        eqLhs, TrustId::MACRO_THEORY_REWRITE_RCONS_SIMPLE, {}, {});
    eqi = lhsn.eqNode(eq[1]);
    cdp->addStep(eq, ProofRule::TRANS, {eqLhs, eqi}, {});
    Trace("brc-macro") << "- GEQ normalize is " << eqi << std::endl;
  }
  // Then do basic length intro, which rewrites (str.len (str.++ x y))
  // to (+ (str.len x) (str.len y)).
  TConvProofGenerator tcpg(d_env, nullptr);
  Node eqii = ae.rewriteLengthIntro(eqi, &tcpg);
  if (eqii != eqi)
  {
    Node equiv = eqi.eqNode(eqii);
    std::shared_ptr<ProofNode> pfn = tcpg.getProofFor(equiv);
    cdp->addProof(pfn);
    Node equivs = eqii.eqNode(eqi);
    cdp->addStep(equivs, ProofRule::SYMM, {equiv}, {});
    cdp->addStep(eqi, ProofRule::EQ_RESOLVE, {eqii, equivs}, {});
    Trace("brc-macro") << "- length intro is " << eqii << std::endl;
    // now, must prove eqii
  }
  lhs = eqii[0];
  Node exp;
  Node ret = ae.rewritePredViaEntailment(lhs, exp, true);
  Assert(ret == eqii[1]);
  Trace("brc-macro") << "- explanation is " << exp << std::endl;
  // if trivially true equality
  if (exp.isNull())
  {
    // explanation true if we are an equality that is trivially true
    Assert(eqii[0].getKind() == Kind::EQUAL);
    if (eqii[0][0] == eqii[0][1])
    {
      cdp->addStep(eqii[0], ProofRule::REFL, {}, {eqii[0][0]});
    }
    else
    {
      Assert(theory::arith::PolyNorm::isArithPolyNorm(eqii[0][0], eqii[0][1]));
      // prove via ARITH_POLY_NORM.
      cdp->addStep(eqii[0], ProofRule::ARITH_POLY_NORM, {}, {eqii[0]});
    }
    cdp->addStep(eqii, ProofRule::TRUE_INTRO, {eqii[0]}, {});
    return true;
  }
  Node expRew = ae.rewriteArith(exp);
  Node zero = nodeManager()->mkConstInt(Rational(0));
  Node geq = nodeManager()->mkNode(Kind::GEQ, expRew, zero);
  Trace("brc-macro") << "- rewritten predicate is " << geq << std::endl;
  Node approx = ae.findApprox(expRew, true);
  if (approx.isNull())
  {
    Trace("brc-macro") << "...failed to find approximation" << std::endl;
    Assert(false);
    return false;
  }
  Node truen = nodeManager()->mkConst(true);
  Node approxRew = ae.rewriteArith(approx);
  Node approxGeq = nodeManager()->mkNode(Kind::GEQ, approx, zero);
  Node approxRewGeq = nodeManager()->mkNode(Kind::GEQ, approxRew, zero);
  Trace("brc-macro") << "- approximation predicate is " << approxGeq
                     << std::endl;
  std::vector<Node> transEq;
  if (expRew != approx)
  {
    Node aeq = geq.eqNode(approxGeq);
    // (>= expRew 0) = (>= approx 0)
    Trace("brc-macro") << "- prove " << aeq << " via pred-safe-approx"
                       << std::endl;
    cdp->addTheoryRewriteStep(aeq,
                              ProofRewriteRule::ARITH_STRING_PRED_SAFE_APPROX);
    transEq.push_back(aeq);
  }
  if (approx != approxRew)
  {
    Node areq = approxGeq.eqNode(approxRewGeq);
    Trace("brc-macro") << "- prove " << areq << " via arith-poly-norm"
                       << std::endl;
    if (!ensureProofArithPolyNormRel(cdp, areq))
    {
      Trace("brc-macro") << "...failed to show normalization" << std::endl;
      Assert(false);
      return false;
    }
    transEq.push_back(areq);
  }
  // (>= approx 0) = true
  Node teq = approxRewGeq.eqNode(truen);
  Node ev = evaluate(approxRewGeq, {}, {});
  if (ev == truen)
  {
    Trace("brc-macro") << "- prove " << teq << " via evaluate" << std::endl;
    cdp->addStep(teq, ProofRule::EVALUATE, {}, {approxRewGeq});
  }
  else
  {
    Trace("brc-macro") << "- prove " << teq << " via pred-entail" << std::endl;
    cdp->addTheoryRewriteStep(teq, ProofRewriteRule::ARITH_STRING_PRED_ENTAIL);
  }
  transEq.push_back(teq);
  // put the above three steps together with TRANS
  if (transEq.size() > 1)
  {
    teq = geq.eqNode(truen);
    cdp->addStep(teq, ProofRule::TRANS, transEq, {});
  }

  // now have (>= expRew 0) = true, stored in teq

  if (lhs == expRew)
  {
    Trace("brc-macro") << "...success (no normalization)" << std::endl;
    return true;
  }
  if (!ret.getConst<bool>())
  {
    Trace("brc-macro") << "- false case, setting up conflict" << std::endl;
    cdp->addStep(geq, ProofRule::TRUE_ELIM, {teq}, {});
    Assert(exp.getKind() == Kind::SUB);
    Node posTerm = exp[0].getKind() == Kind::SUB ? exp[0][0] : exp[0];
    Assert(posTerm == lhs[0] || posTerm == lhs[1]);
    bool isLhs = posTerm == lhs[0];
    Trace("brc-macro") << "- isLhs is " << isLhs << std::endl;
    std::vector<Node> children;
    children.push_back(geq);
    children.push_back(lhs);
    std::vector<Node> args;
    // Must flip signs to ensure it is <=, as required by
    // MACRO_ARITH_SCALE_SUM_UB. This rule sums inequalities based on the
    // coefficients in args.
    args.push_back(nodeManager()->mkConstInt(Rational(-1)));
    args.push_back(nodeManager()->mkConstInt(Rational(isLhs ? 1 : -1)));
    Trace("brc-macro") << "- compute sum bound for " << children << " " << args
                       << std::endl;
    Node sumBound =
        theory::arith::expandMacroSumUb(nodeManager(), children, args, cdp);
    Trace("brc-macro") << "- sum bound is " << sumBound << std::endl;
    if (sumBound.isNull())
    {
      Trace("brc-macro") << "...failed to show normalization" << std::endl;
      Assert(false);
      return false;
    }
    Assert(sumBound.getNumChildren() == 2);
    Node py = nodeManager()->mkNode(Kind::SUB, sumBound[0], sumBound[1]);
    theory::arith::PolyNorm pn = theory::arith::PolyNorm::mkPolyNorm(py);
    Rational pyr;
    if (!pn.isConstant(pyr))
    {
      Trace("brc-macro") << "...failed to prove constant after normalization"
                         << std::endl;
      Assert(false);
      return false;
    }
    Node cpred = nodeManager()->mkNode(
        sumBound.getKind(), nodeManager()->mkConstInt(pyr), zero);
    Node peq = sumBound.eqNode(cpred);
    if (!ensureProofArithPolyNormRel(cdp, peq))
    {
      Trace("brc-macro") << "...failed to show normalization" << std::endl;
      Assert(false);
      return false;
    }
    Node cceq = cpred.eqNode(ret);
    cdp->addStep(cceq, ProofRule::EVALUATE, {}, {cpred});
    Node sumEqFalse = sumBound.eqNode(ret);
    cdp->addStep(sumEqFalse, ProofRule::TRANS, {peq, cceq}, {});
    Node notSum = sumBound.notNode();
    cdp->addStep(notSum, ProofRule::FALSE_ELIM, {sumEqFalse}, {});
    cdp->addStep(ret, ProofRule::CONTRA, {sumBound, notSum}, {});
    Node notLhs = lhs.notNode();
    cdp->addStep(notLhs, ProofRule::SCOPE, {ret}, {lhs});
    cdp->addStep(eqii, ProofRule::FALSE_INTRO, {notLhs}, {});
  }
  else
  {
    Trace("brc-macro") << "- true case, prove equal" << std::endl;
    Assert(lhs.getKind() == Kind::GEQ);
    // should be able to show equivalence by polynomial normalization
    Node peq = lhs.eqNode(geq);
    if (!ensureProofArithPolyNormRel(cdp, peq))
    {
      Trace("brc-macro") << "...failed to show normalization (true case) "
                         << lhs << " and " << geq << std::endl;
      Assert(false);
      return false;
    }
    cdp->addStep(eqii, ProofRule::TRANS, {peq, teq}, {});
  }
  Trace("brc-macro") << "...success" << std::endl;
  return true;
}

bool BasicRewriteRCons::ensureProofMacroReInterUnionInclusion(CDProof* cdp,
                                                              const Node& eq)
{
  NodeManager* nm = nodeManager();
  Trace("brc-macro") << "Expand re inter union inclusion " << eq << std::endl;
  // partition eq[0] in the portion responsible for the rewrite which was
  // removed from eq[1] (diff) and the remainder (rem).
  std::vector<Node> diff;
  std::vector<Node> rem;
  Kind k = eq[0].getKind();
  if (k == eq[1].getKind())
  {
    size_t i1 = 1;
    for (size_t i = 0, nchild = eq[0].getNumChildren(); i < nchild; i++)
    {
      if (i1 >= eq[1].getNumChildren() || eq[0][i] != eq[1][i1])
      {
        diff.push_back(eq[0][i]);
      }
      else
      {
        i1++;
      }
    }
    // ignore the first child
    rem.insert(rem.end(), eq[1].begin() + 1, eq[1].end());
  }
  else
  {
    diff.insert(diff.end(), eq[0].begin(), eq[0].end());
  }
  // should have found 2 regular expressions in the difference
  if (diff.size() != 2)
  {
    Trace("brc-macro") << "...fail diff " << diff << std::endl;
    Assert(false);
    return false;
  }
  // reorient so complement is second
  if (diff[0].getKind() == Kind::REGEXP_COMPLEMENT)
  {
    Node tmp = diff[0];
    diff[0] = diff[1];
    diff[1] = tmp;
  }
  Node d = nm->mkNode(k, diff);
  Trace("brc-macro") << "...input difference " << d << std::endl;
  // use simpler form of rule on diff.
  ProofRewriteRule rule = k == Kind::REGEXP_INTER
                              ? ProofRewriteRule::RE_INTER_INCLUSION
                              : ProofRewriteRule::RE_UNION_INCLUSION;
  theory::Rewriter* rr = d_env.getRewriter();
  Node ret = rr->rewriteViaRule(rule, d);
  if (ret.isNull() || (ret != eq[1] && ret != eq[1][0]))
  {
    Trace("brc-macro") << "...fail target " << ret << std::endl;
    Assert(false);
    return false;
  }
  Node equiv = d.eqNode(ret);
  Trace("brc-macro") << "... successfully proven " << equiv << std::endl;
  cdp->addTheoryRewriteStep(equiv, rule);
  // prove we can group eq[0] into (<op> diff rem).
  Node r = d;
  if (!rem.empty())
  {
    Node remr = rem.size() == 1 ? rem[0] : nm->mkNode(k, rem);
    r = nm->mkNode(k, d, remr);
  }
  std::vector<Node> transEq;
  if (eq[0] != r)
  {
    Node eqa = eq[0].eqNode(r);
    if (!cdp->addStep(eqa, ProofRule::ACI_NORM, {}, {eqa}))
    {
      Trace("brc-macro") << "...fail aci norm " << eqa << std::endl;
      Assert(false);
      return false;
    }
    Trace("brc-macro") << "...aci norm " << eqa << std::endl;
    transEq.push_back(eqa);
  }
  // finally, prove that the result of (<op> diff' rem) is eq[1], where
  // diff' is the result of applying rule.
  if (rem.empty())
  {
    transEq.push_back(equiv);
  }
  else
  {
    std::vector<Node> cargs;
    ProofRule cr = expr::getCongRule(r, cargs);
    Node refl = r[1].eqNode(r[1]);
    cdp->addStep(refl, ProofRule::REFL, {}, {r[1]});
    Node rret = r.eqNode(nm->mkNode(k, ret, r[1]));
    cdp->addStep(rret, cr, {equiv, refl}, cargs);
    transEq.push_back(rret);
    // should be proven by RARE rewrite
    Node eqt = rret.eqNode(eq[1]);
    Trace("brc-macro") << "... subgoal " << eqt << std::endl;
    cdp->addTrustedStep(eqt, TrustId::MACRO_THEORY_REWRITE_RCONS, {}, {});
  }
  cdp->addStep(eq, ProofRule::TRANS, transEq, {});
  return true;
}

bool BasicRewriteRCons::ensureProofMacroSubstrStripSymLength(CDProof* cdp,
                                                             const Node& eq)
{
  NodeManager* nm = nodeManager();
  Trace("brc-macro") << "Expand substring strip for " << eq << std::endl;
  Assert(eq.getKind() == Kind::EQUAL);
  Node lhs = eq[0];
  Assert(lhs.getKind() == Kind::STRING_SUBSTR);
  theory::strings::Rewrite rule;
  // call the same utility that proved it
  theory::strings::ArithEntail ae(nullptr);
  theory::strings::StringsEntail sent(nullptr, ae);
  std::vector<Node> ch1;
  std::vector<Node> ch2;
  Node rhs = sent.rewriteViaMacroSubstrStripSymLength(lhs, rule, ch1, ch2);
  Trace("brc-macro") << "...was via string rewrite rule " << rule << std::endl;
  Assert(rhs == eq[1]);
  TypeNode stype = lhs.getType();
  Node cm1 = theory::strings::utils::mkConcat(ch1, stype);
  Node cm2 = theory::strings::utils::mkConcat(ch2, stype);
  Node cm;
  // depending on the rule, are either stripping from front or back
  if (rule == theory::strings::Rewrite::SS_STRIP_END_PT)
  {
    cm = nm->mkNode(Kind::STRING_CONCAT, cm1, cm2);
  }
  else
  {
    cm = nm->mkNode(Kind::STRING_CONCAT, cm2, cm1);
  }
  if (cm == lhs[0])
  {
    return false;
  }
  Node eq1 = nm->mkNode(Kind::EQUAL, lhs[0], cm);
  // It is likely provable by ACI_NORM. However, if it involves splitting
  // word constants, we require going through the rewrite term converter.
  if (expr::isACINorm(lhs[0], cm))
  {
    cdp->addStep(eq1, ProofRule::ACI_NORM, {}, {eq1});
    Trace("brc-macro") << "- via ACI_NORM " << eq1 << std::endl;
  }
  else
  {
    //             ----------------- via encode transform
    //             (t = s) = (r = r)
    // ----- REFL  ------------------ SYMM
    // r = r       (r = r) = (t = s)
    // ---------------------------------- EQ_RESOLVE
    // t = s
    RewriteDbNodeConverter rdnc(nodeManager());
    Node eq1t = rdnc.convert(eq1);
    Assert(eq1t.getKind() == Kind::EQUAL);
    if (eq1t[0] != eq1t[1])
    {
      return false;
    }
    Node equiv = eq1.eqNode(eq1t);
    ensureProofForEncodeTransform(cdp, eq1, eq1t);
    Node equivs = eq1t.eqNode(eq1);
    cdp->addStep(equivs, ProofRule::SYMM, {equiv}, {});
    cdp->addStep(eq1t, ProofRule::REFL, {}, {eq1t[0]});
    cdp->addStep(eq1, ProofRule::EQ_RESOLVE, {eq1t, equivs}, {});
  }
  std::vector<Node> cargs;
  ProofRule cr = expr::getCongRule(lhs, cargs);
  Node eq2 = lhs[1].eqNode(lhs[1]);
  Node eq3 = lhs[2].eqNode(lhs[2]);
  cdp->addStep(eq2, ProofRule::REFL, {}, {lhs[1]});
  cdp->addStep(eq3, ProofRule::REFL, {}, {lhs[2]});
  Node lhsm = nm->mkNode(Kind::STRING_SUBSTR, cm, lhs[1], lhs[2]);
  Node eqLhs = lhs.eqNode(lhsm);
  cdp->addStep(eqLhs, cr, {eq1, eq2, eq3}, cargs);
  Node eqm = lhsm.eqNode(rhs);
  // Note that this is not marked simple, since it may require length
  // entailment to prove.
  // Note that there are three cases of string rewrites handled by this macro,
  // where we expect this trusted step to be filled by one of 3 RARE rewrites,
  // namely:
  // str-substr-len-include, str-substr-len-include-pre, str-substr-len-skip.
  cdp->addTrustedStep(eqm, TrustId::MACRO_THEORY_REWRITE_RCONS, {}, {});
  Trace("brc-macro") << "- rely on rewrite " << eqm << std::endl;
  cdp->addStep(eq, ProofRule::TRANS, {eqLhs, eqm}, {});
  return true;
}

<<<<<<< HEAD
bool BasicRewriteRCons::ensureProofMacroStrEqLenUnifyPrefix(CDProof* cdp,
                                                            const Node& eq)
{
  Trace("brc-macro") << "Expand macro str eq len unify prefix " << eq
                     << std::endl;
  NodeManager* nm = nodeManager();
  theory::strings::ArithEntail ae(nullptr);
  theory::strings::StringsEntail sent(nullptr, ae);

  Assert(eq[1].getKind() == Kind::AND);
  Node eq1p = eq[1];
  // get the equations equal empty
  // we group (and (= s t) (= t1 "") ... (= tn "")) to
  // (and (= s t) (and (= t1 "") ... (= tn ""))) and store in eq1p.
  std::vector<Node> empeqs;
  if (eq[1].getNumChildren() > 2)
  {
    empeqs.insert(empeqs.end(), eq[1].begin() + 1, eq[1].end());
    Node eq1g = nm->mkAnd(empeqs);
    eq1p = nm->mkNode(Kind::AND, eq[1][0], eq1g);
    Node eqg = eq1p.eqNode(eq[1]);
    cdp->addStep(eqg, ProofRule::ACI_NORM, {}, {eqg});
  }
  else
  {
    empeqs.push_back(eq[1][1]);
  }

  // prove eq[0] => eq1p in cdfwd
  CDProof cdfwd(d_env);
  Node eqsrc = eq[0];
  Node ret = sent.inferEqsFromContains(eqsrc[0], eqsrc[1]);
  Trace("brc-macro") << "[1] setup forward implication" << std::endl;
  bool eqFlipped = false;
  if (ret.isNull())
  {
    Trace("brc-macro") << "...failed " << ret << ", try flip" << std::endl;
    eqsrc = eq[0][1].eqNode(eq[0][0]);
    ret = sent.inferEqsFromContains(eqsrc[0], eqsrc[1]);
    if (ret.isNull())
    {
      Trace("brc-macro") << "... failed to replicate " << ret << std::endl;
      return false;
    }
    eqFlipped = true;
    cdfwd.addStep(eqsrc, ProofRule::SYMM, {eq[0]}, {});
  }
  Node len1 = nm->mkNode(Kind::STRING_LENGTH, eqsrc[0]);
  Node len2 = nm->mkNode(Kind::STRING_LENGTH, eqsrc[1]);
  Node leneq = proveCong(&cdfwd, len1, {eqsrc});
  Node li[2];
  std::vector<Node> eqi;
  eqi.resize(2);
  for (size_t i = 0; i < 2; i++)
  {
    Node l = i == 0 ? len1 : len2;
    TConvProofGenerator tcpg(d_env, nullptr);
    li[i] = ae.rewriteLengthIntro(l, &tcpg);
    if (li[i] != l)
    {
      Node equiv = l.eqNode(li[i]);
      std::shared_ptr<ProofNode> pfn = tcpg.getProofFor(equiv);
      cdfwd.addProof(pfn);
      eqi[i] = pfn->getResult();
    }
  }
  Node leneqi = li[0].eqNode(li[1]);
  if (leneqi != leneq)
  {
    Node equiv = proveCong(&cdfwd, leneq, eqi);
    cdfwd.addStep(leneqi, ProofRule::EQ_RESOLVE, {leneq, equiv}, {});
  }
  Trace("brc-macro") << "...length: " << li[0] << " == " << li[1] << std::endl;
  // based on swapping above, we should have len1i >= len2i
  Node diff = nm->mkNode(Kind::SUB, li[1], li[0]);
  Node diffn = theory::arith::PolyNorm::getPolyNorm(diff);
  Trace("brc-macro") << "...norm diff " << diffn << std::endl;
  Node diffneqz = diffn.eqNode(nm->mkConstInt(Rational(0)));
  Node equiv = leneqi.eqNode(diffneqz);
  if (!ensureProofArithPolyNormRel(&cdfwd, equiv))
  {
    Trace("brc-macro") << "... failed poly norm rel" << std::endl;
    return false;
  }
  cdfwd.addStep(diffneqz, ProofRule::EQ_RESOLVE, {leneqi, equiv}, {});
  Trace("brc-macro") << "...have " << diffneqz << std::endl;

  // get the concatenation term corresponding to the components equated to empty
  std::vector<Node> concat;
  std::map<Node, Node> empMap;
  Assert(eq1p.getKind() == Kind::AND && eq1p.getNumChildren() == 2);
  for (const Node& ee : empeqs)
  {
    Assert(ee.getKind() == Kind::EQUAL && ee[0].getType().isStringLike());
    concat.push_back(ee[0]);
    empMap[ee[0]] = ee;
  }
  TypeNode stype = concat[0].getType();
  Node cc = theory::strings::utils::mkConcat(concat, stype);
  Node lcc = nm->mkNode(Kind::STRING_LENGTH, cc);
  TConvProofGenerator tcpg(d_env, nullptr);
  Node lcci = ae.rewriteLengthIntro(lcc, &tcpg);
  Trace("brc-macro") << "...normalized concat length " << lcci << std::endl;
  Node lcceq = lcc.eqNode(lcci);
  std::shared_ptr<ProofNode> pfn = tcpg.getProofFor(lcceq);
  cdfwd.addProof(pfn);

  // the length of the empty components should be equal to the difference
  // the length of the equality before and after removing empty components
  Node pnEq = lcci.eqNode(diffneqz[0]);
  if (!cdfwd.addStep(pnEq, ProofRule::ARITH_POLY_NORM, {}, {pnEq}))
  {
    Trace("brc-macro") << "...fail poly norm " << pnEq << std::endl;
    return false;
  }
  Node pnEq2 = lcc.eqNode(diffneqz[1]);
  cdfwd.addStep(pnEq2, ProofRule::TRANS, {lcceq, pnEq, diffneqz}, {});
  // now have proven (str.len (str.++ t1 ... tn)) = 0,
  // need t1 = "" ^ ... ^ tn = ""
  Trace("brc-macro") << "...have " << pnEq2 << std::endl;
  Node eqconv = pnEq2.eqNode(eq1p[1]);
  Trace("brc-macro") << "- subgoal " << eqconv << std::endl;
  // subgoal, which can be filled with RARE rules
  // str-len-eq-zero-concat-rec and str-len-eq-zero-base
  cdfwd.addTrustedStep(eqconv, TrustId::MACRO_THEORY_REWRITE_RCONS, {}, {});
  cdfwd.addStep(eq1p[1], ProofRule::EQ_RESOLVE, {pnEq2, eqconv}, {});

  // proves (=> (and t="") (= (= (str.++ s t) r) (= s r)))
  CDProof cdmid(d_env);
  Node srcRew = eqsrc[1];
  Trace("brc-macro") << "[2] source term to rewrite " << srcRew << std::endl;
  Assert(srcRew.getKind() == Kind::STRING_CONCAT);
  std::vector<Node> eqe;
  std::map<Node, Node>::iterator it;
  for (const Node& tc : srcRew)
  {
    it = empMap.find(tc);
    if (it != empMap.end())
    {
      eqe.push_back(it->second);
    }
    else
    {
      eqe.push_back(Node::null());
    }
  }
  Node cres = proveCong(&cdmid, srcRew, eqe);
  if (cres.isNull())
  {
    Trace("brc-macro") << "...fail cong" << std::endl;
    return false;
  }
  Trace("brc-macro") << "...cong to " << cres[1] << std::endl;
  Node tgtRew = eq1p[0][eqFlipped ? 0 : 1];
  Trace("brc-macro") << "...target is " << tgtRew << std::endl;

  Node eqacin = cres[1].eqNode(tgtRew);
  if (!cdmid.addStep(eqacin, ProofRule::ACI_NORM, {}, {eqacin}))
  {
    Trace("brc-macro") << "...fail aci norm" << std::endl;
    return false;
  }
  Trace("brc-macro") << "...proved subs empty " << eqacin << std::endl;
  Node teq = srcRew.eqNode(tgtRew);
  cdmid.addStep(teq, ProofRule::TRANS, {cres, eqacin}, {});

  Node eqqeq = eq[0].eqNode(eq1p[0]);
  std::vector<Node> eqee;
  for (size_t i = 0; i < 2; i++)
  {
    Node eee = eq[0][i].eqNode(eq1p[0][i]);
    eqee.push_back(eee);
    if (eee[0] == eee[1])
    {
      Node refl = eee[0].eqNode(eee[0]);
      cdmid.addStep(refl, ProofRule::REFL, {}, {eee[0]});
    }
  }
  std::vector<Node> cargs;
  ProofRule cr = expr::getCongRule(eq[0], cargs);
  cdmid.addStep(eqqeq, cr, eqee, cargs);
  Node implMid = nm->mkNode(Kind::IMPLIES, eq1p[1], eqqeq);
  cdmid.addStep(implMid, ProofRule::SCOPE, {eqqeq}, empeqs);
  Trace("brc-macro") << "...intermediate result: " << implMid << std::endl;
  std::shared_ptr<ProofNode> pfmid = cdmid.getProofFor(implMid);
  Assert(implMid[1][0] == eq[0]);
  Assert(implMid[1][1] == eq1p[0]);

  // finish the forward proof
  cdfwd.addProof(pfmid);
  cdfwd.addStep(implMid[1], ProofRule::MODUS_PONENS, {eq1p[1], implMid}, {});
  cdfwd.addStep(eq1p[0], ProofRule::EQ_RESOLVE, {eq[0], implMid[1]}, {});
  cdfwd.addStep(eq1p, ProofRule::AND_INTRO, {eq1p[0], eq1p[1]}, {});
  Node impl = nm->mkNode(Kind::IMPLIES, eq[0], eq1p);
  cdfwd.addStep(impl, ProofRule::SCOPE, {eq1p}, {eq[0]});
=======
bool BasicRewriteRCons::ensureProofMacroStrEqLenUnify(CDProof* cdp,
                                                      const Node& eq)
{
  NodeManager* nm = nodeManager();
  Trace("brc-macro") << "Expand macro str eq len unify for " << eq << std::endl;
  Assert(eq[1].getKind() == Kind::AND && eq[1].getNumChildren() == 2);
  // This proves e.g. (= (= (str.++ x y) (str.++ z w)) (and (= x z) (= y w))).
  // We prove this in two phases
  Node falsen = nodeManager()->mkConst(false);
  std::vector<Node> elhs;
  std::vector<Node> erhs;
  std::vector<Node> cpremises(eq[1].begin(), eq[1].end());
  for (const Node& eq1e : cpremises)
  {
    Assert(eq1e.getKind() == Kind::EQUAL && eq1e[0].getType().isStringLike());
    elhs.push_back(eq1e[0]);
    erhs.push_back(eq1e[1]);
  }
  // the proper grouped equality
  CDProof cdfwd(d_env);
  Node clhs = nm->mkNode(Kind::STRING_CONCAT, elhs);
  Node crhs = nm->mkNode(Kind::STRING_CONCAT, erhs);
  Node ceq = clhs.eqNode(crhs);
  // NOTE: ceq could be proven equivalent to eq[0]

  Node llhs0 = nm->mkNode(Kind::STRING_LENGTH, elhs[0]);
  Node lrhs0 = nm->mkNode(Kind::STRING_LENGTH, erhs[0]);
  Node leq = llhs0.eqNode(lrhs0);
  // should be provable as a subgoal
  Trace("brc-macro") << "- subgoal " << leq << std::endl;
  cdfwd.addTrustedStep(leq, TrustId::MACRO_THEORY_REWRITE_RCONS, {}, {});
  // prove first component by CONCAT_UNIFY
  cdfwd.addStep(cpremises[0], ProofRule::CONCAT_UNIFY, {ceq, leq}, {falsen});

  elhs[0] = erhs[0];
  Node clhs2 = nm->mkNode(Kind::STRING_CONCAT, elhs);
  std::vector<Node> cargs;
  ProofRule ccr = expr::getCongRule(clhs2, cargs);
  Node equiv = clhs2.eqNode(clhs);
  Node cp0s = cpremises[0][1].eqNode(cpremises[0][0]);
  Node reflEq = elhs[1].eqNode(elhs[1]);
  cdfwd.addStep(cp0s, ProofRule::SYMM, {cpremises[0]}, {});
  cdfwd.addStep(reflEq, ProofRule::REFL, {}, {elhs[1]});
  cdfwd.addStep(equiv, ccr, {cp0s, reflEq}, cargs);
  Node equiv2 = clhs2.eqNode(crhs);
  cdfwd.addStep(equiv2, ProofRule::TRANS, {equiv, ceq}, {});
  // prove second component by CONCAT_EQ after congruence above
  cdfwd.addStep(cpremises[1], ProofRule::CONCAT_EQ, {equiv2}, {falsen});
  // combine two equalities
  cdfwd.addStep(eq[1], ProofRule::AND_INTRO, cpremises, {});
  // prove the implication and add to main proof
  Node impl = nm->mkNode(Kind::IMPLIES, ceq, eq[1]);
  cdfwd.addStep(impl, ProofRule::SCOPE, {eq[1]}, {ceq});
>>>>>>> a09cf821
  cdp->addProof(cdfwd.getProofFor(impl));

  // reverse proof is easy
  CDProof cdrev(d_env);
<<<<<<< HEAD
  cdrev.addProof(pfmid);
  cdrev.addStep(implMid[1], ProofRule::MODUS_PONENS, {eq1p[1], implMid}, {});
  Node equivs = implMid[1][1].eqNode(implMid[1][0]);
  cdrev.addStep(equivs, ProofRule::SYMM, {implMid[1]}, {});
  cdrev.addStep(
      implMid[1][0], ProofRule::EQ_RESOLVE, {implMid[1][1], equivs}, {});
  Node implrev = nm->mkNode(Kind::IMPLIES, eq1p, eq[0]);
  cdrev.addStep(implrev, ProofRule::SCOPE, {eq[0]}, {eq1p[0], eq1p[1]});
  cdp->addProof(cdrev.getProofFor(implrev));

  // dual implication
  Node eqfinal = proveDualImplication(cdp, impl, implrev);

  // if we grouped the empty equations, we close with a transitive step
  // which we added via ACI_NORM above
  if (eq1p != eq[1])
  {
    cdp->addStep(eq, ProofRule::TRANS, {eqfinal, eq1p.eqNode(eq[1])}, {});
=======
  cdrev.addStep(
      cpremises[0], ProofRule::AND_ELIM, {eq[1]}, {nm->mkConstInt(0)});
  cdrev.addStep(
      cpremises[1], ProofRule::AND_ELIM, {eq[1]}, {nm->mkConstInt(1)});
  cargs.clear();
  ccr = expr::getCongRule(ceq[0], cargs);
  cdrev.addStep(ceq, ccr, cpremises, cargs);
  // prove the implication and add to main proof
  Node implrev = nm->mkNode(Kind::IMPLIES, eq[1], ceq);
  cdrev.addStep(implrev, ProofRule::SCOPE, {ceq}, {eq[1]});
  cdp->addProof(cdrev.getProofFor(implrev));

  // now prove dual implication is the same as equality
  Node eqfinal = proveDualImplication(cdp, impl, implrev);

  // prove eq[0] is equal to the grouped concatenation terms, if necessary
  if (eq[0] != ceq)
  {
    Node eqs1 = eq[0][0].eqNode(clhs);
    Trace("brc-macro") << "- subgoal " << eqs1 << std::endl;
    cdp->addTrustedStep(eqs1, TrustId::MACRO_THEORY_REWRITE_RCONS, {}, {});
    Node eqs2 = eq[0][1].eqNode(crhs);
    Trace("brc-macro") << "- subgoal " << eqs2 << std::endl;
    cdp->addTrustedStep(eqs2, TrustId::MACRO_THEORY_REWRITE_RCONS, {}, {});
    Node equivSetup = eq[0].eqNode(ceq);
    cargs.clear();
    ccr = expr::getCongRule(eq[0], cargs);
    cdp->addStep(equivSetup, ccr, {eqs1, eqs2}, cargs);
    cdp->addStep(eq, ProofRule::TRANS, {equivSetup, eqfinal}, {});
  }
  else
  {
    Assert(eqfinal == eq);
>>>>>>> a09cf821
  }
  return true;
}

bool BasicRewriteRCons::ensureProofMacroOverlap(ProofRewriteRule id,
                                                CDProof* cdp,
                                                const Node& eq)
{
  Trace("brc-macro") << "Expand macro overlap (" << id << ") for " << eq
                     << std::endl;
  NodeManager* nm = nodeManager();
  Assert(eq[0].getNumChildren() >= 2);
  Node concat = eq[0][0];
  TypeNode stype = concat.getType();
  Node emp = theory::strings::Word::mkEmptyWord(stype);
  size_t nchildpre = 0;
  ProofRewriteRule rule;
  std::vector<Node> premises;
  if (id == ProofRewriteRule::MACRO_STR_SPLIT_CTN)
  {
    Assert(concat.getKind() == Kind::STRING_CONCAT);
    rule = ProofRewriteRule::STR_OVERLAP_SPLIT_CTN;
    Assert(eq[1].getKind() == Kind::OR
           && eq[1][0].getKind() == Kind::STRING_CONTAINS);
    if (eq[1][0][0].getKind() == Kind::STRING_CONCAT)
    {
      nchildpre = eq[1][0][0].getNumChildren();
    }
    else if (eq[1][0][0] != emp)
    {
      nchildpre = 1;
    }
    // partition into three children
    std::vector<Node> childpre(concat.begin(), concat.begin() + nchildpre);
    Node cpre = theory::strings::utils::mkConcat(childpre, stype);
    Node cmid = concat[nchildpre];
    std::vector<Node> childpost(concat.begin() + nchildpre + 1, concat.end());
    Node cpost = theory::strings::utils::mkConcat(childpost, stype);
    Node cgroup = nm->mkNode(Kind::STRING_CONCAT, cpre, cmid, cpost);
    if (concat != cgroup)
    {
      Node eqc = concat.eqNode(cgroup);
      if (!cdp->addStep(eqc, ProofRule::ACI_NORM, {}, {eqc}))
      {
        Assert(false);
        return false;
      }
      premises.push_back(eqc);
    }
  }
  else
  {
    Assert(id == ProofRewriteRule::MACRO_STR_STRIP_ENDPOINTS);
    theory::strings::ArithEntail ae(nullptr);
    theory::strings::StringsEntail se(nullptr, ae);
    theory::strings::SequencesRewriter srew(nm, ae, se, nullptr);
    std::vector<Node> nb, nc1, ne;
    // replay the strip endpoint operation
    Kind k = eq[0].getKind();
    Node res = srew.rewriteViaMacroStrStripEndpoints(eq[0], nb, nc1, ne);
    if (res != eq[1])
    {
      Assert(false);
      return false;
    }
    std::vector<Node> nc2;
    theory::strings::utils::getConcat(eq[0][1], nc2);
    std::vector<Node> newChildren[2];
    for (size_t i = 0; i < 2; i++)
    {
      std::vector<Node>& vec = i == 0 ? nb : ne;
      if (i == 0 && k == Kind::STRING_INDEXOF)
      {
        Assert(vec.empty());
        continue;
      }
      else if (i == 1)
      {
        // placeholder for the middle term
        newChildren[0].push_back(emp);
        newChildren[1].push_back(emp);
      }
      if (vec.empty())
      {
        newChildren[0].push_back(emp);
        newChildren[1].push_back(emp);
        continue;
      }
      if (vec.size() != 1)
      {
        Trace("brc-macro") << "...fail due to multiple stripped components"
                           << std::endl;
        Assert(false);
        return false;
      }
      newChildren[0].push_back(vec[0]);
      // should be the case since we don't rewrite from both sides if
      // the second term is a constant.
      Assert(!nc2.empty());
      size_t index2 = (i == 0 ? 0 : nc2.size() - 1);
      if (i == 0)
      {
        newChildren[1].push_back(nc2[index2]);
        nc2.erase(nc2.begin(), nc2.begin() + 1);
      }
      else
      {
        newChildren[1].push_back(nc2[index2]);
        nc2.pop_back();
      }
    }
    size_t remIndex = k == Kind::STRING_INDEXOF ? 0 : 1;
    newChildren[0][remIndex] = theory::strings::utils::mkConcat(nc1, stype);
    newChildren[1][remIndex] = theory::strings::utils::mkConcat(nc2, stype);
    Trace("brc-macro") << "First child processed to : " << eq[0][0]
                       << " == " << newChildren[0] << std::endl;
    Trace("brc-macro") << "Second child processed to : " << eq[0][1]
                       << " == " << newChildren[1] << std::endl;
    // now, check if the children changed, if so add to premises
    Node g1 = theory::strings::utils::mkConcat(newChildren[0], stype);
    Node g2 = theory::strings::utils::mkConcat(newChildren[1], stype);
    // the first may involve more than ACI_NORM, we use a subgoal
    if (g1 != eq[0][0])
    {
      Node eqc = eq[0][0].eqNode(g1);
      cdp->addTrustedStep(
          eqc, TrustId::MACRO_THEORY_REWRITE_RCONS_SIMPLE, {}, {});
      premises.push_back(eqc);
    }
    // the second should just be ACI_NORM
    if (g2 != eq[0][1])
    {
      // add the REFL step if we didnt change above
      if (g1 == eq[0][0])
      {
        Node refl = eq[0][0].eqNode(eq[0][0]);
        cdp->addStep(refl, ProofRule::REFL, {}, {eq[0][0]});
        premises.push_back(refl);
      }
      Node eqc = eq[0][1].eqNode(g2);
      if (!cdp->addStep(eqc, ProofRule::ACI_NORM, {}, {eqc}))
      {
        Assert(false);
        Trace("brc-macro") << "...failed ACI_NORM" << std::endl;
        return false;
      }
      premises.push_back(eqc);
    }
    switch (k)
    {
      case Kind::STRING_CONTAINS:
        rule = ProofRewriteRule::STR_OVERLAP_ENDPOINTS_CTN;
        break;
      case Kind::STRING_INDEXOF:
        rule = ProofRewriteRule::STR_OVERLAP_ENDPOINTS_INDEXOF;
        break;
      case Kind::STRING_REPLACE:
        rule = ProofRewriteRule::STR_OVERLAP_ENDPOINTS_REPLACE;
        break;
      default: return false;
    }
  }
  // cgroup is now the proper version of concat and we have proved (if
  // necessary) that concat = cgroup.
  Node input = eq[0];
  // if we rewrote children above
  std::vector<Node> transEq;
  if (!premises.empty())
  {
    // prove input = inputRew by congruence given the premises
    Node ceq = proveCong(cdp, input, premises);
    transEq.push_back(ceq);
    input = ceq[1];
  }
  Trace("brc-macro") << "Run " << rule << " on " << input << std::endl;
  theory::Rewriter* rr = d_env.getRewriter();
  Node ret = rr->rewriteViaRule(rule, input);
  if (ret.isNull())
  {
    Trace("brc-macro") << "...failed rewrite" << std::endl;
    return false;
  }
  // add the rewrite
  Node equiv = input.eqNode(ret);
  cdp->addTheoryRewriteStep(equiv, rule);
  transEq.push_back(equiv);
  if (ret != eq[1])
  {
    // should rewrite e.g. via ACI_NORM
    Node eqpost = ret.eqNode(eq[1]);
    Trace("brc-macro") << "- post-process subgoal " << eqpost << std::endl;
    cdp->addTrustedStep(
        eqpost, TrustId::MACRO_THEORY_REWRITE_RCONS_SIMPLE, {}, {});
    transEq.push_back(eqpost);
  }
  // apply transitivity if necessary
  if (transEq.size() > 1)
  {
    cdp->addStep(eq, ProofRule::TRANS, transEq, {});
  }
  return true;
}

bool BasicRewriteRCons::ensureProofMacroQuantMergePrenex(CDProof* cdp,
                                                         const Node& eq)
{
  Trace("brc-macro") << "Expand macro quant merge prenex for " << eq
                     << std::endl;
  theory::Rewriter* rr = d_env.getRewriter();
  Node qm = rr->rewriteViaRule(ProofRewriteRule::QUANT_MERGE_PRENEX, eq[0]);
  Trace("brc-macro") << "...non-macro to " << qm << std::endl;
  if (qm.isNull())
  {
    Assert(false);
    return false;
  }
  Node equiv = eq[0].eqNode(qm);
  cdp->addTheoryRewriteStep(equiv, ProofRewriteRule::QUANT_MERGE_PRENEX);
  if (qm == eq[1])
  {
    return true;
  }
  // if variables were duplicated, remove them with QUANT_UNUSED_VARS
  Node qmu = rr->rewriteViaRule(ProofRewriteRule::QUANT_UNUSED_VARS, qm);
  if (qmu.isNull())
  {
    Assert(false);
    return false;
  }
  Node equiv2 = qm.eqNode(qmu);
  cdp->addTheoryRewriteStep(equiv2, ProofRewriteRule::QUANT_UNUSED_VARS);
  std::vector<Node> transEq;
  transEq.push_back(equiv);
  transEq.push_back(equiv2);
  if (qmu != eq[1])
  {
    // May be we removed too many variables, in this case we do the same
    // removal for the opposite side, which should give the same result.
    Node qmu2 = rr->rewriteViaRule(ProofRewriteRule::QUANT_UNUSED_VARS, eq[1]);
    if (qmu2 != qmu)
    {
      Assert(false);
      return false;
    }
    Node equiv3 = eq[1].eqNode(qmu2);
    cdp->addTheoryRewriteStep(equiv3, ProofRewriteRule::QUANT_UNUSED_VARS);
    Node equiv3s = qmu2.eqNode(eq[1]);
    cdp->addStep(equiv3s, ProofRule::SYMM, {equiv3}, {});
    transEq.push_back(equiv3s);
  }
  cdp->addStep(eq, ProofRule::TRANS, transEq, {});
  return true;
}

bool BasicRewriteRCons::ensureProofMacroQuantPrenex(CDProof* cdp,
                                                    const Node& eq)
{
  NodeManager* nm = nodeManager();
  Trace("brc-macro") << "Expand macro quant prenex for " << eq << std::endl;
  Assert(eq[0].getKind() == Kind::FORALL);
  Assert(eq[1].getKind() == Kind::FORALL);
  Node body1 = eq[0][1];
  Node body2 = eq[1][1];
  // take the prenexed variables
  size_t nvars1 = eq[0][0].getNumChildren();
  std::vector<Node> newVars(eq[1][0].begin() + nvars1, eq[1][0].end());
  Assert(!newVars.empty());
  Node bvl = nm->mkNode(Kind::BOUND_VAR_LIST, newVars);
  body2 = nm->mkNode(Kind::FORALL, bvl, body2);
  Node umergeq = nm->mkNode(Kind::FORALL, eq[0][0], body2);
  Node beq = body1.eqNode(body2);
  // We set up the elaboration as follows:
  //
  // F = forall Y. G
  // ------------------------------- CONG ------------------------ MERGE_PRENEX
  // forall X. F = forall X. forall Y. G   forall X. forall Y. G = forall XY. G
  // --------------------------------------------------------------- TRANS
  // forall X. F = forall XY. G
  //
  // where the free assumption can be proven by miniscoping.
  std::vector<Node> cargs;
  ProofRule cr = expr::getCongRule(eq[0], cargs);
  Node eqq = eq[0].eqNode(umergeq);
  cdp->addStep(eqq, cr, {beq}, cargs);
  theory::Rewriter* rr = d_env.getRewriter();
  Node mergeq =
      rr->rewriteViaRule(ProofRewriteRule::QUANT_MERGE_PRENEX, umergeq);
  if (mergeq != eq[1])
  {
    Trace("brc-macro") << "Failed merge step" << std::endl;
    return false;
  }
  Node eqq2 = umergeq.eqNode(mergeq);
  cdp->addTheoryRewriteStep(eqq2, ProofRewriteRule::QUANT_MERGE_PRENEX);
  cdp->addStep(eq, ProofRule::TRANS, {eqq, eqq2}, {});
  Trace("brc-macro") << "Remains to prove: " << body1 << " == " << body2
                     << std::endl;
  // add the symmetry of the equality to the process vector, we will recursively
  // prove it via miniscoping steps below.
  Node eqqrs = body2.eqNode(body1);
  std::vector<Node> toProcess;
  std::unordered_set<Node> processed;
  toProcess.push_back(eqqrs);
  while (!toProcess.empty())
  {
    Node currEq = toProcess.back();
    toProcess.pop_back();
    if (processed.find(currEq) != processed.end())
    {
      continue;
    }
    processed.insert(currEq);
    if (currEq[0].getKind() != Kind::FORALL)
    {
      Trace("brc-macro") << "Unexpected subgoal" << std::endl;
      return false;
    }
    Kind bk = currEq[0][1].getKind();
    ProofRewriteRule prr =
        bk == Kind::ITE
            ? ProofRewriteRule::QUANT_MINISCOPE_ITE
            : (bk == Kind::OR ? ProofRewriteRule::QUANT_MINISCOPE_OR
                              : ProofRewriteRule::QUANT_MINISCOPE_AND);
    Node body2ms = rr->rewriteViaRule(prr, currEq[0]);
    Trace("brc-macro") << "Rewrite " << currEq[0] << " by " << prr
                       << " returns " << body2ms << std::endl;
    Node eqqm;
    if (body2ms.isNull())
    {
      // May have to remove unused variables. This is in rare cases where
      // we simultaneously prenex variables from different branches of an ITE.
      Node ceuv =
          rr->rewriteViaRule(ProofRewriteRule::QUANT_UNUSED_VARS, currEq[0]);
      if (!ceuv.isNull())
      {
        body2ms = rr->rewriteViaRule(prr, ceuv);
        Trace("brc-macro") << "Rewrite " << currEq[0] << " by " << prr
                           << " returns " << body2ms << std::endl;
      }
      if (body2ms.isNull())
      {
        Trace("brc-macro") << "Failed miniscope" << std::endl;
        return false;
      }
      Node eqce = currEq[0].eqNode(ceuv);
      cdp->addTheoryRewriteStep(eqce, ProofRewriteRule::QUANT_UNUSED_VARS);
      Node eqqm1 = ceuv.eqNode(body2ms);
      cdp->addTheoryRewriteStep(eqqm1, prr);
      eqqm = currEq[0].eqNode(body2ms);
      cdp->addStep(
          eqqm, ProofRule::TRANS, {eqce, eqqm1}, {});
    }
    else
    {
      eqqm = currEq[0].eqNode(body2ms);
      cdp->addTheoryRewriteStep(eqqm, prr);
    }
    if (body2ms != currEq[1])
    {
      if (body2ms.getKind() != currEq[1].getKind()
          || body2ms.getNumChildren() != currEq[1].getNumChildren())
      {
        Trace("brc-macro") << "Failed after miniscope" << std::endl;
        return false;
      }
      // We may have used alpha equivalence to rename variables, thus we
      // introduce a CONG step where children that are disequal are given as
      // subgoals.
      std::vector<Node> cpremises;
      for (size_t i = 0, nchildren = body2ms.getNumChildren(); i < nchildren;
           i++)
      {
        Node eqc = body2ms[i].eqNode(currEq[1][i]);
        cpremises.push_back(eqc);
        if (eqc[0] == eqc[1])
        {
          cdp->addStep(eqc, ProofRule::REFL, {}, {eqc[0]});
          continue;
        }
        if (eqc[1].getKind() == Kind::FORALL)
        {
          // just add subgoal, likely alpha equivalence
          cdp->addTrustedStep(
              eqc, TrustId::MACRO_THEORY_REWRITE_RCONS_SIMPLE, {}, {});
          continue;
        }
        // maybe the result of QUANT_UNUSED_VARS?
        Node buv =
            rr->rewriteViaRule(ProofRewriteRule::QUANT_UNUSED_VARS, eqc[0]);
        if (buv == eqc[1])
        {
          cdp->addTheoryRewriteStep(eqc, ProofRewriteRule::QUANT_UNUSED_VARS);
          continue;
        }
        // otherwise recursely prove
        toProcess.push_back(eqc);
      }
      cargs.clear();
      cr = expr::getCongRule(body2ms, cargs);
      Node eqqb = body2ms.eqNode(currEq[1]);
      cdp->addStep(eqqb, cr, cpremises, cargs);
      cdp->addStep(currEq, ProofRule::TRANS, {eqqm, eqqb}, {});
    }
  }
  cdp->addStep(beq, ProofRule::SYMM, {eqqrs}, {});
  return true;
}

bool BasicRewriteRCons::ensureProofMacroQuantPartitionConnectedFv(
    CDProof* cdp, const Node& eq)
{
  NodeManager* nm = nodeManager();
  Trace("brc-macro") << "Expand macro quant partition connected for " << eq
                     << std::endl;
  Node q = eq[0];
  Assert(q.getKind() == Kind::FORALL);
  Node origBody = q[1];
  std::unordered_set<Node> obvs(q[0].begin(), q[0].end());
  std::vector<Node> newBodyDisj;
  Assert(eq[1].getKind() == Kind::OR);
  std::vector<Node> newVars;
  for (const Node& d : eq[1])
  {
    if (d.getKind() == Kind::FORALL)
    {
      // Corner case: if a nested quantified formula, it may have no relation
      // to the original, in which case we treat it as a standalone literal.
      // We use hasSubterm to check for this.
      if (!expr::hasSubterm(origBody, d))
      {
        newBodyDisj.emplace_back(d[1]);
        for (const Node& v : d[0])
        {
          if (std::find(newVars.begin(), newVars.end(), v) == newVars.end())
          {
            newVars.emplace_back(v);
          }
          else
          {
            // variable was repeated
            Assert(false);
            return false;
          }
        }
        continue;
      }
    }
    // handle the case where there are no variables from the original
    newBodyDisj.emplace_back(d);
  }
  std::vector<Node> transEq;
  // To prove (forall X F) = (forall X1 F1) or ... or (forall Xn Fn),
  // we first remove variables and reorder to ensure that X = X1 ... Xn.
  if (newVars.size() < q[0].getNumChildren())
  {
    theory::Rewriter* rr = d_env.getRewriter();
    Node uq = rr->rewriteViaRule(ProofRewriteRule::QUANT_UNUSED_VARS, q);
    if (uq.isNull())
    {
      return false;
    }
    Node eqqu = q.eqNode(uq);
    if (!cdp->addTheoryRewriteStep(eqqu, ProofRewriteRule::QUANT_UNUSED_VARS))
    {
      Assert(false);
      return false;
    }
    transEq.emplace_back(eqqu);
    q = uq;
  }
  Node newVarList = nm->mkNode(Kind::BOUND_VAR_LIST, newVars);
  if (newVarList != q[0])
  {
    Node rq = nm->mkNode(Kind::FORALL, newVarList, q[1]);
    Node eqqr = q.eqNode(rq);
    if (!cdp->addStep(eqqr, ProofRule::QUANT_VAR_REORDERING, {}, {eqqr}))
    {
      Assert(false);
      return false;
    }
    transEq.emplace_back(eqqr);
    q = rq;
  }
  Node newBody = nm->mkOr(newBodyDisj);
  Node eqb = origBody.eqNode(newBody);
  // We now prove
  //   (forall X F) = (forall X F1 or ... or Fn)
  if (!cdp->addStep(eqb, ProofRule::ACI_NORM, {}, {eqb}))
  {
    Assert(false);
    return false;
  }
  Node newQuant = nm->mkNode(Kind::FORALL, q[0], newBody);
  std::vector<Node> cargs;
  ProofRule cr = expr::getCongRule(q, cargs);
  Node eqq = q.eqNode(newQuant);
  cdp->addStep(eqq, cr, {eqb}, cargs);
  transEq.emplace_back(eqq);
  Node eqq2 = newQuant.eqNode(eq[1]);
  // Then prove
  //   (forall X F1 or ... or Fn) = (forall X1 F1) or ... or (forall Xn Fn)
  // via ProofRewriteRule::QUANT_MINISCOPE_OR.
  if (!cdp->addTheoryRewriteStep(eqq2, ProofRewriteRule::QUANT_MINISCOPE_OR))
  {
    Assert(false);
    return false;
  }
  transEq.emplace_back(eqq2);
  cdp->addStep(eq, ProofRule::TRANS, transEq, {});
  return true;
}

bool BasicRewriteRCons::ensureProofMacroQuantVarElimEq(CDProof* cdp,
                                                       const Node& eq)
{
  Node q = eq[0];
  Assert(q.getKind() == Kind::FORALL);
  std::vector<Node> args(q[0].begin(), q[0].end());
  std::vector<Node> vars;
  std::vector<Node> subs;
  std::vector<Node> lits;
  theory::quantifiers::QuantifiersRewriter qrew(
      nodeManager(), d_env.getRewriter(), options());
  if (!qrew.getVarElim(q[1], args, vars, subs, lits))
  {
    return false;
  }
  if (args.size() != q[0].getNumChildren() - 1)
  {
    // a rare case of MACRO_QUANT_VAR_ELIM_EQ does "datatype tester expansion"
    // e.g. forall x. is-cons(x) => P(x) ----> forall yz. P(cons(y,z))
    // This is not handled currently.
    return false;
  }
  Assert(vars.size() == 1);
  Trace("brc-macro") << "Ensure quant var elim eq: " << eq << std::endl;
  Trace("brc-macro") << "Eliminate " << vars << " -> " << subs << " from "
                     << lits << std::endl;
  // merge prenex in reverse to handle the other irrelevant variables first
  NodeManager* nm = nodeManager();
  Node body1;
  Node body2;
  if (eq[1].getKind() == Kind::FORALL)
  {
    body1 = nm->mkNode(
        Kind::FORALL, nm->mkNode(Kind::BOUND_VAR_LIST, vars[0]), q[1]);
    std::vector<Node> transEq;
    Node unmergeQ = nm->mkNode(Kind::FORALL, eq[1][0], body1);
    Node mergeQ;
    Node q0v = q[0];
    if (vars[0] != q0v[q0v.getNumChildren() - 1])
    {
      // use reordering if the eliminated variable is not the last one
      std::vector<Node> mvars(eq[1][0].begin(), eq[1][0].end());
      mvars.push_back(vars[0]);
      mergeQ = nm->mkNode(
          Kind::FORALL, nm->mkNode(Kind::BOUND_VAR_LIST, mvars), q[1]);
      Node eqq = q.eqNode(mergeQ);
      cdp->addStep(eqq, ProofRule::QUANT_VAR_REORDERING, {}, {eqq});
      transEq.push_back(eqq);
    }
    else
    {
      mergeQ = q;
    }
    Node eqq2s = unmergeQ.eqNode(mergeQ);
    cdp->addTheoryRewriteStep(eqq2s, ProofRewriteRule::QUANT_MERGE_PRENEX);
    Node eqq2 = mergeQ.eqNode(unmergeQ);
    cdp->addStep(eqq2, ProofRule::SYMM, {eqq2s}, {});
    transEq.push_back(eqq2);
    body2 = eq[1][1];
    std::vector<Node> cargs;
    ProofRule cr = expr::getCongRule(unmergeQ, cargs);
    Node beq = body1.eqNode(body2);
    Node eqq3 = unmergeQ.eqNode(eq[1]);
    cdp->addStep(eqq3, cr, {beq}, cargs);
    transEq.push_back(eqq3);
    cdp->addStep(eq, ProofRule::TRANS, transEq, {});
  }
  else
  {
    body1 = eq[0];
    body2 = eq[1];
  }
  // we now have proven forall Y1 x Y2. F = forall Y1 Y2. F *sigma is a
  // consequence of forall x. F = F * sigma, now prove the latter equality.
  Trace("brc-macro") << "Remains to prove: " << body1 << " == " << body2
                     << std::endl;
  Assert(body1.getKind() == Kind::FORALL);
  Node eqLit = vars[0].eqNode(subs[0]).notNode();
  Node lit = lits[0].negate();
  // add a copy of the equality literal and prove it is redundant with ACI_NORM
  std::vector<Node> disj;
  disj.push_back(lit);
  if (body1[1].getKind() == Kind::OR)
  {
    disj.insert(disj.end(), body1[1].begin(), body1[1].end());
  }
  else
  {
    disj.push_back(body1[1]);
  }
  Node body1r = nm->mkOr(disj);
  disj[0] = eqLit;
  Node body1re = nm->mkOr(disj);
  std::vector<Node> transEqBody;
  Node eqBody = body1[1].eqNode(body1r);
  cdp->addStep(eqBody, ProofRule::ACI_NORM, {}, {eqBody});
  transEqBody.push_back(eqBody);
  if (eqLit != lit)
  {
    std::vector<Node> cprems;
    for (size_t i = 0, nchild = body1r.getNumChildren(); i < nchild; i++)
    {
      Node eql = body1r[i].eqNode(body1re[i]);
      // must ensure that this is indeed an equivalence, otherwise this trust
      // step will be unsound. this is the case e.g. when
      // a != (str.++ b x) is turned into x != (str.substr a (str.len b) ...)
      // where the latter implies the former, but they are not equivalent
      if (rewrite(body1r[i]) != rewrite(body1re[i]))
      {
        Trace("brc-macro") << "...failed to rewrite" << std::endl;
        return false;
      }
      if (body1r[i] == body1re[i])
      {
        cdp->addStep(eql, ProofRule::REFL, {}, {eql[0]});
      }
      else
      {
        cdp->addTrustedStep(
            eql, TrustId::MACRO_THEORY_REWRITE_RCONS_SIMPLE, {}, {});
      }
      cprems.emplace_back(eql);
    }
    std::vector<Node> cargs;
    ProofRule cr = expr::getCongRule(body1r, cargs);
    Node eqbr = body1r.eqNode(body1re);
    cdp->addStep(eqbr, cr, cprems, cargs);
    transEqBody.emplace_back(eqbr);
    eqBody = body1[1].eqNode(body1re);
  }
  if (transEqBody.size() > 1)
  {
    cdp->addStep(eqBody, ProofRule::TRANS, transEqBody, {});
  }
  // We've now proven that (or (not (= x t)) F) is equivalent to F, we can
  // forall x. F =
  // forall x. (or (not (= x t)) F) =
  // F * { x -> t }
  // where the latter equality is proven by QUANT_VAR_ELIM_EQ.
  std::vector<Node> finalTransEq;
  std::vector<Node> cargs;
  ProofRule cr = expr::getCongRule(body1, cargs);
  Node body1p = nm->mkNode(Kind::FORALL, body1[0], body1re);
  Node eqq = body1.eqNode(body1p);
  cdp->addStep(eqq, cr, {eqBody}, cargs);
  finalTransEq.push_back(eqq);
  eqq = body1p.eqNode(body2);
  cdp->addTheoryRewriteStep(eqq, ProofRewriteRule::QUANT_VAR_ELIM_EQ);
  finalTransEq.push_back(eqq);
  Node beq = body1.eqNode(body2);
  cdp->addStep(beq, ProofRule::TRANS, finalTransEq, {});
  return true;
}

bool BasicRewriteRCons::ensureProofMacroQuantMiniscope(CDProof* cdp,
                                                       const Node& eq)
{
  Trace("brc-macro") << "Expand quant miniscope " << eq[0] << " == " << eq[1]
                     << std::endl;
  Node q = eq[0];
  Assert(q.getKind() == Kind::FORALL);
  NodeManager* nm = nodeManager();
  Kind bk = q[1].getKind();
  Assert(bk == Kind::AND || bk == Kind::ITE);
  ProofRewriteRule prr = bk == Kind::AND
                             ? ProofRewriteRule::QUANT_MINISCOPE_AND
                             : ProofRewriteRule::QUANT_MINISCOPE_ITE;
  theory::Rewriter* rr = d_env.getRewriter();
  Node mq = rr->rewriteViaRule(prr, q);
  Node equiv = q.eqNode(mq);
  cdp->addTheoryRewriteStep(equiv, prr);
  if (mq == eq[1])
  {
    return true;
  }
  if (mq.getNumChildren() != eq[1].getNumChildren())
  {
    Assert(false) << "Unexpected input ensureProofMacroQuantMiniscope " << eq;
    return false;
  }
  ProofChecker* pc = d_env.getProofNodeManager()->getChecker();
  Node equiv2 = mq.eqNode(eq[1]);
  std::vector<Node> premises;
  // each conjunct is either equal to the corresponding conjunct, the
  // result of dropping all variables from the corresponding conjunct, or
  // is alpha equivalent to the corresponding conjunct.
  for (size_t i = 0, nconj = mq.getNumChildren(); i < nconj; i++)
  {
    Node eqc = mq[i].eqNode(eq[1][i]);
    premises.emplace_back(eqc);
    if (mq[i] == eq[1][i])
    {
      cdp->addStep(eqc, ProofRule::REFL, {}, {mq[i]});
      continue;
    }
    Assert(mq[i].getKind() == Kind::FORALL);
    if (mq[i][1] == eq[1][i])
    {
      Node mqc = rr->rewriteViaRule(ProofRewriteRule::QUANT_UNUSED_VARS, mq[i]);
      if (mqc == eq[1][i])
      {
        cdp->addTheoryRewriteStep(eqc, ProofRewriteRule::QUANT_UNUSED_VARS);
        continue;
      }
    }
    else if (eq[1][i].getKind() == Kind::FORALL)
    {
      std::vector<Node> v1(mq[i][0].begin(), mq[i][0].end());
      std::vector<Node> v2(eq[1][i][0].begin(), eq[1][i][0].end());
      std::vector<Node> aeArgs;
      aeArgs.push_back(mq[i]);
      aeArgs.push_back(nm->mkNode(Kind::SEXPR, v1));
      aeArgs.push_back(nm->mkNode(Kind::SEXPR, v2));
      Node res = pc->checkDebug(ProofRule::ALPHA_EQUIV, {}, aeArgs);
      if (!res.isNull() && res[1] == eq[1][i])
      {
        cdp->addStep(res, ProofRule::ALPHA_EQUIV, {}, aeArgs);
        continue;
      }
    }
    Assert(false) << "Failed ensureProofMacroQuantMiniscope " << eq;
    return false;
  }
  // add the CONG step to conclude AND or ITE terms are equal
  std::vector<Node> cargs;
  ProofRule cr = expr::getCongRule(mq, cargs);
  cdp->addStep(equiv2, cr, premises, cargs);
  // transitive
  cdp->addStep(eq, ProofRule::TRANS, {equiv, equiv2}, {});
  return true;
}

bool BasicRewriteRCons::ensureProofMacroQuantRewriteBody(CDProof* cdp,
                                                         const Node& eq)
{
  Trace("brc-macro") << "Expand quant rewrite body " << eq[0] << " == " << eq[1]
                     << std::endl;
  // Call the utility again with proof tracking and construct the term
  // conversion proof. This proof itself may have trust steps in it.
  // We ensure the proof generator does not rewrite in the pattern list using a
  // term context.
  WithinKindTermContext wktc(Kind::INST_PATTERN_LIST);
  TConvProofGenerator tcpg(d_env,
                           nullptr,
                           TConvPolicy::FIXPOINT,
                           TConvCachePolicy::NEVER,
                           "EnsureProofMacroQuantRewrite",
                           &wktc);
  theory::quantifiers::QuantifiersRewriter qrew(
      nodeManager(), d_env.getRewriter(), options());
  Node qr = qrew.computeRewriteBody(eq[0], &tcpg);
  if (qr != eq[1])
  {
    Assert(false) << "Failed to rewrite " << eq[0] << " to " << qr
                  << " != " << eq[1];
    return false;
  }
  std::shared_ptr<ProofNode> pfn = tcpg.getProofFor(eq);
  cdp->addProof(pfn);
  return true;
}

bool BasicRewriteRCons::ensureProofMacroBvEqSolve(CDProof* cdp, const Node& eq)
{
  Trace("brc-macro") << "Expand bv eq solve " << eq[0] << " == " << eq[1]
                     << std::endl;
  Node ns = nodeManager()->mkNode(Kind::BITVECTOR_SUB, eq[0][0], eq[0][1]);
  Node nsn = theory::arith::PolyNorm::getPolyNorm(ns);
  Node zero = theory::bv::utils::mkZero(nsn.getType().getBitVectorSize());
  Node eqn = nsn.eqNode(zero);
  Node equiv = eq[0].eqNode(eqn);
  if (!ensureProofArithPolyNormRel(cdp, equiv))
  {
    Trace("brc-macro") << "...fail arith poly norm rel" << std::endl;
    return false;
  }
  Node equiv2 = eqn.eqNode(eq[1]);
  if (!cdp->addStep(equiv2, ProofRule::EVALUATE, {}, {eqn}))
  {
    Trace("brc-macro") << "...fail evaluate" << std::endl;
    return false;
  }
  cdp->addStep(eq, ProofRule::TRANS, {equiv, equiv2}, {});
  return true;
}

bool BasicRewriteRCons::ensureProofMacroLambdaCaptureAvoid(CDProof* cdp,
                                                           const Node& eq)

{
  Trace("brc-macro") << "Expand macro lambda app elim shadow for " << eq
                     << std::endl;
  // Get equalities between subterms that are disequal in LHS/RHS. These will
  // be added as rewrite steps below.
  std::vector<Node> matchConds;
  expr::getConversionConditions(eq[0], eq[1], matchConds, true);
  // use conversion proof, must rewrite ops
  TConvProofGenerator tcpg(d_env,
                           nullptr,
                           TConvPolicy::ONCE,
                           TConvCachePolicy::NEVER,
                           "MacroLambdaAppElimShadow",
                           nullptr,
                           true);
  for (const Node& mc : matchConds)
  {
    Trace("brc-macro") << "- subgoal " << mc << std::endl;
    // the step should be shown by alpha-equivalance
    tcpg.addRewriteStep(mc[0],
                        mc[1],
                        nullptr,
                        true,
                        TrustId::MACRO_THEORY_REWRITE_RCONS_SIMPLE);
  }
  std::shared_ptr<ProofNode> pfn = tcpg.getProofForRewriting(eq[0]);
  Node res = pfn->getResult();
  if (res[1] == eq[1])
  {
    cdp->addProof(pfn);
    return true;
  } 
  Assert(false);
  return false;
}

bool BasicRewriteRCons::ensureProofMacroArraysNormalizeOp(CDProof* cdp,
                                                          const Node& eq)
{
  Trace("brc-macro") << "Expand arrays normalize op " << eq << std::endl;
  TConvProofGenerator tcpg(d_env, nullptr, TConvPolicy::FIXPOINT);
  theory::arrays::TheoryArraysRewriter arew(nodeManager(), d_env.getRewriter());
  Node nr = arew.computeNormalizeOp(eq[0], &tcpg);
  std::shared_ptr<ProofNode> pfn = tcpg.getProofForRewriting(eq[0]);
  if (pfn->getResult() == eq)
  {
    Trace("brc-macro") << "...proof is " << *pfn.get() << std::endl;
    cdp->addProof(pfn);
    return true;
  }
  Trace("brc-macro") << "...failed, got " << pfn->getResult()[1] << std::endl;
  Assert(false);
  return false;
}

bool BasicRewriteRCons::ensureProofArithPolyNormRel(CDProof* cdp,
                                                    const Node& eq)
{
  Trace("brc-macro") << "Ensure arith poly norm rel: " << eq << std::endl;
  Rational rx, ry;
  if (!theory::arith::PolyNorm::isArithPolyNormRel(eq[0], eq[1], rx, ry))
  {
    Trace("brc-macro") << "...fail rule" << std::endl;
    return false;
  }
  Node premise =
      theory::arith::PolyNorm::getArithPolyNormRelPremise(eq[0], eq[1], rx, ry);
  Trace("brc-macro") << "Show " << premise << " by arith poly norm"
                     << std::endl;
  bool isBv = eq[0][0].getType().isBitVector();
  ProofRule rule = isBv ? ProofRule::BV_POLY_NORM : ProofRule::ARITH_POLY_NORM;
  if (!cdp->addStep(premise, rule, {}, {premise}))
  {
    Trace("brc-macro") << "...fail premise" << std::endl;
    return false;
  }
  ProofRule rrule = isBv ? ProofRule::BV_POLY_NORM_EQ : ProofRule::ARITH_POLY_NORM_REL;
  if (!cdp->addStep(eq, rrule, {premise}, {eq}))
  {
    Trace("brc-macro") << "...fail application" << std::endl;
    return false;
  }
  return true;
}

Node BasicRewriteRCons::proveSymm(CDProof* cdp, const Node& eq)
{
  Assert(eq.getKind() == Kind::EQUAL);
  Node eqs = eq[1].eqNode(eq[0]);
  cdp->addStep(eqs, ProofRule::SYMM, {eq}, {});
  return eqs;
}

Node BasicRewriteRCons::proveCong(CDProof* cdp,
                                  const Node& n,
                                  const std::vector<Node>& premises)
{
  std::vector<Node> cpremises = premises;
  std::vector<Node> cargs;
  ProofRule cr = expr::getCongRule(n, cargs);
  cpremises.resize(n.getNumChildren());
  // add REFL if a premise is not provided
  for (size_t i = 0, npremises = cpremises.size(); i < npremises; i++)
  {
    if (cpremises[i].isNull())
    {
      Node refl = n[i].eqNode(n[i]);
      cdp->addStep(refl, ProofRule::REFL, {}, {n[i]});
      cpremises[i] = refl;
    }
  }
  Trace("brc-macro") << "- cong " << cr << " " << cpremises << " " << cargs
                     << std::endl;
  ProofChecker* pc = d_env.getProofNodeManager()->getChecker();
  Node eq = pc->checkDebug(cr, cpremises, cargs);
  Trace("brc-macro") << "...returns " << eq << std::endl;
  if (!eq.isNull())
  {
    cdp->addStep(eq, cr, cpremises, cargs);
  }
  return eq;
}

Node BasicRewriteRCons::proveDualImplication(CDProof* cdp,
                                             const Node& impl,
                                             const Node& implrev)
{
  Assert(impl.getKind() == Kind::IMPLIES && implrev.getKind() == Kind::IMPLIES
         && impl[0] == implrev[1] && impl[1] == implrev[0]);
  NodeManager* nm = nodeManager();
  Node dualImpl = nm->mkNode(Kind::AND, impl, implrev);
  cdp->addStep(dualImpl, ProofRule::AND_INTRO, {impl, implrev}, {});
  Node eqfinal = impl[0].eqNode(impl[1]);
  Node dualImplEq = nm->mkNode(Kind::EQUAL, dualImpl, eqfinal);
  Trace("brc-macro") << "- dual implication subgoal " << dualImplEq
                     << std::endl;
  cdp->addTrustedStep(dualImplEq, TrustId::MACRO_THEORY_REWRITE_RCONS, {}, {});
  cdp->addStep(eqfinal, ProofRule::EQ_RESOLVE, {dualImpl, dualImplEq}, {});
  return eqfinal;
}

bool BasicRewriteRCons::tryTheoryRewrite(CDProof* cdp,
                                         const Node& eq,
                                         theory::TheoryRewriteCtx ctx)
{
  Assert(eq.getKind() == Kind::EQUAL);
  ProofRewriteRule prid = d_env.getRewriter()->findRule(eq[0], eq[1], ctx);
  if (prid != ProofRewriteRule::NONE)
  {
    // Do not add the step in the call to tryStep, instead we add it via
    // ensureProofForTheoryRewrite.
    if (tryRule(cdp,
                eq,
                ProofRule::THEORY_REWRITE,
                {mkRewriteRuleNode(prid), eq},
                false))
    {
      // Theory rewrites may require macro expansion
      ensureProofForTheoryRewrite(cdp, prid, eq);
      return true;
    }
  }
  return false;
}

}  // namespace rewriter
}  // namespace cvc5::internal<|MERGE_RESOLUTION|>--- conflicted
+++ resolved
@@ -224,13 +224,14 @@
         handledMacro = true;
       }
       break;
-<<<<<<< HEAD
     case ProofRewriteRule::MACRO_STR_EQ_LEN_UNIFY_PREFIX:
       if (ensureProofMacroStrEqLenUnifyPrefix(cdp, eq))
-=======
+      {
+        handledMacro = true;
+      }
+      break;
     case ProofRewriteRule::MACRO_STR_EQ_LEN_UNIFY:
       if (ensureProofMacroStrEqLenUnify(cdp, eq))
->>>>>>> a09cf821
       {
         handledMacro = true;
       }
@@ -931,7 +932,7 @@
   return true;
 }
 
-<<<<<<< HEAD
+
 bool BasicRewriteRCons::ensureProofMacroStrEqLenUnifyPrefix(CDProof* cdp,
                                                             const Node& eq)
 {
@@ -1127,7 +1128,33 @@
   cdfwd.addStep(eq1p, ProofRule::AND_INTRO, {eq1p[0], eq1p[1]}, {});
   Node impl = nm->mkNode(Kind::IMPLIES, eq[0], eq1p);
   cdfwd.addStep(impl, ProofRule::SCOPE, {eq1p}, {eq[0]});
-=======
+  cdp->addProof(cdfwd.getProofFor(impl));
+
+  // reverse proof is easy
+  CDProof cdrev(d_env);
+  cdrev.addProof(pfmid);
+  cdrev.addStep(implMid[1], ProofRule::MODUS_PONENS, {eq1p[1], implMid}, {});
+  Node equivs = implMid[1][1].eqNode(implMid[1][0]);
+  cdrev.addStep(equivs, ProofRule::SYMM, {implMid[1]}, {});
+  cdrev.addStep(
+      implMid[1][0], ProofRule::EQ_RESOLVE, {implMid[1][1], equivs}, {});
+  Node implrev = nm->mkNode(Kind::IMPLIES, eq1p, eq[0]);
+  cdrev.addStep(implrev, ProofRule::SCOPE, {eq[0]}, {eq1p[0], eq1p[1]});
+  cdp->addProof(cdrev.getProofFor(implrev));
+
+  // dual implication
+  Node eqfinal = proveDualImplication(cdp, impl, implrev);
+
+  // if we grouped the empty equations, we close with a transitive step
+  // which we added via ACI_NORM above
+  if (eq1p != eq[1])
+  {
+    cdp->addStep(eq, ProofRule::TRANS, {eqfinal, eq1p.eqNode(eq[1])}, {});
+  }
+
+  return true;
+}
+
 bool BasicRewriteRCons::ensureProofMacroStrEqLenUnify(CDProof* cdp,
                                                       const Node& eq)
 {
@@ -1181,31 +1208,10 @@
   // prove the implication and add to main proof
   Node impl = nm->mkNode(Kind::IMPLIES, ceq, eq[1]);
   cdfwd.addStep(impl, ProofRule::SCOPE, {eq[1]}, {ceq});
->>>>>>> a09cf821
   cdp->addProof(cdfwd.getProofFor(impl));
 
   // reverse proof is easy
   CDProof cdrev(d_env);
-<<<<<<< HEAD
-  cdrev.addProof(pfmid);
-  cdrev.addStep(implMid[1], ProofRule::MODUS_PONENS, {eq1p[1], implMid}, {});
-  Node equivs = implMid[1][1].eqNode(implMid[1][0]);
-  cdrev.addStep(equivs, ProofRule::SYMM, {implMid[1]}, {});
-  cdrev.addStep(
-      implMid[1][0], ProofRule::EQ_RESOLVE, {implMid[1][1], equivs}, {});
-  Node implrev = nm->mkNode(Kind::IMPLIES, eq1p, eq[0]);
-  cdrev.addStep(implrev, ProofRule::SCOPE, {eq[0]}, {eq1p[0], eq1p[1]});
-  cdp->addProof(cdrev.getProofFor(implrev));
-
-  // dual implication
-  Node eqfinal = proveDualImplication(cdp, impl, implrev);
-
-  // if we grouped the empty equations, we close with a transitive step
-  // which we added via ACI_NORM above
-  if (eq1p != eq[1])
-  {
-    cdp->addStep(eq, ProofRule::TRANS, {eqfinal, eq1p.eqNode(eq[1])}, {});
-=======
   cdrev.addStep(
       cpremises[0], ProofRule::AND_ELIM, {eq[1]}, {nm->mkConstInt(0)});
   cdrev.addStep(
@@ -1239,7 +1245,6 @@
   else
   {
     Assert(eqfinal == eq);
->>>>>>> a09cf821
   }
   return true;
 }
