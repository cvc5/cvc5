/******************************************************************************
 * Top contributors (to current version):
 *   Andrew Reynolds, Hans-Joerg Schurr, Daniel Larraz
 *
 * This file is part of the cvc5 project.
 *
 * Copyright (c) 2009-2025 by the authors listed in the file AUTHORS
 * in the top-level source directory and their institutional affiliations.
 * All rights reserved.  See the file COPYING in the top-level source
 * directory for licensing information.
 * ****************************************************************************
 *
 * The module for basic (non-DSL-dependent) automatic reconstructing proofs of
 * THEORY_REWRITE steps.
 */

#include "rewriter/basic_rewrite_rcons.h"

#include "expr/aci_norm.h"
#include "expr/nary_term_util.h"
#include "expr/node_algorithm.h"
#include "expr/term_context.h"
#include "proof/conv_proof_generator.h"
#include "proof/proof_checker.h"
#include "proof/proof_node_algorithm.h"
#include "rewriter/rewrite_db_term_process.h"
#include "rewriter/rewrites.h"
#include "smt/env.h"
#include "theory/arith/arith_poly_norm.h"
#include "theory/arith/arith_proof_utilities.h"
#include "theory/arith/rewriter/rewrite_atom.h"
#include "theory/arrays/theory_arrays_rewriter.h"
#include "theory/booleans/theory_bool_rewriter.h"
#include "theory/bv/theory_bv_rewrite_rules.h"
#include "theory/datatypes/theory_datatypes_utils.h"
#include "theory/quantifiers/quantifiers_rewriter.h"
#include "theory/rewriter.h"
#include "theory/strings/arith_entail.h"
#include "theory/strings/strings_entail.h"
#include "theory/strings/theory_strings_utils.h"
#include "util/rational.h"

using namespace cvc5::internal::kind;

namespace cvc5::internal {
namespace rewriter {

std::ostream& operator<<(std::ostream& os, TheoryRewriteMode tm)
{
  switch (tm)
  {
    case TheoryRewriteMode::STANDARD: return os << "STANDARD";
    case TheoryRewriteMode::RESORT: return os << "RESORT";
    case TheoryRewriteMode::NEVER: return os << "NEVER";
  }
  Unreachable();
  return os;
}

BasicRewriteRCons::BasicRewriteRCons(Env& env) : EnvObj(env)
{

}

bool BasicRewriteRCons::prove(CDProof* cdp,
                              Node a,
                              Node b,
                              TheoryRewriteMode tmode)
{
  Node eq = a.eqNode(b);
  Trace("trewrite-rcons") << "Reconstruct " << eq << std::endl;
  // this probably should never happen
  if (eq[0] == eq[1])
  {
    Trace("trewrite-rcons") << "...REFL" << std::endl;
    cdp->addStep(eq, ProofRule::REFL, {}, {eq[0]});
    return true;
  }
  // first, check that maybe its just an evaluation step
  if (tryRule(cdp, eq, ProofRule::EVALUATE, {eq[0]}))
  {
    Trace("trewrite-rcons") << "...EVALUATE" << std::endl;
    return true;
  }

  // try theory rewrite (pre-rare)
  if (tmode == TheoryRewriteMode::STANDARD)
  {
    if (tryTheoryRewrite(cdp, eq, theory::TheoryRewriteCtx::PRE_DSL))
    {
      Trace("trewrite-rcons")
          << "Reconstruct (pre) " << eq << " via theory rewrite" << std::endl;
      return true;
    }
  }
  Trace("trewrite-rcons") << "...(fail)" << std::endl;
  return false;
}

bool BasicRewriteRCons::postProve(
    CDProof* cdp,
    Node a,
    Node b,
    TheoryRewriteMode tmode)
{
  Node eq = a.eqNode(b);
  // try theory rewrite (post-rare), which may try both pre and post if
  // the proof-granularity mode is dsl-rewrite-strict.
  bool success = false;
  if (tmode == TheoryRewriteMode::RESORT)
  {
    if (tryTheoryRewrite(cdp, eq, theory::TheoryRewriteCtx::PRE_DSL))
    {
      success = true;
    }
  }
  if (!success && tmode != TheoryRewriteMode::NEVER
      && tryTheoryRewrite(cdp, eq, theory::TheoryRewriteCtx::POST_DSL))
  {
    success = true;
  }
  if (success)
  {
    Trace("trewrite-rcons")
        << "Reconstruct (post) " << eq << " via theory rewrite" << std::endl;
  }
  else
  {
    Trace("trewrite-rcons") << "...(fail)" << std::endl;
  }
  return success;
}

bool BasicRewriteRCons::tryRule(CDProof* cdp,
                                Node eq,
                                ProofRule r,
                                const std::vector<Node>& args,
                                bool addStep)
{
  Trace("trewrite-rcons-debug") << "Try " << r << std::endl;
  ProofChecker* pc = d_env.getProofNodeManager()->getChecker();
  // do not provide expected, as this will always succeed if proof checking
  // is disabled
  Node res = pc->checkDebug(r, {}, args, Node::null(), "trewrite-rcons");
  if (!res.isNull() && res == eq)
  {
    if (addStep)
    {
      cdp->addStep(eq, r, {}, args);
    }
    return true;
  }
  return false;
}

void BasicRewriteRCons::ensureProofForEncodeTransform(CDProof* cdp,
                                                      const Node& eq,
                                                      const Node& eqi)
{
  ProofRewriteDbNodeConverter rdnc(d_env);
  std::shared_ptr<ProofNode> pfn = rdnc.convert(eq);
  Node equiv = eq.eqNode(eqi);
  Assert(pfn->getResult() == equiv);
  cdp->addProof(pfn);
  Node equivs = eqi.eqNode(eq);
  cdp->addStep(equivs, ProofRule::SYMM, {equiv}, {});
  cdp->addStep(eq, ProofRule::EQ_RESOLVE, {eqi, equivs}, {});
}

void BasicRewriteRCons::ensureProofForTheoryRewrite(CDProof* cdp,
                                                    ProofRewriteRule id,
                                                    const Node& eq)
{
  bool handledMacro = false;
  switch (id)
  {
    case ProofRewriteRule::MACRO_BOOL_NNF_NORM:
      if (ensureProofMacroBoolNnfNorm(cdp, eq))
      {
        handledMacro = true;
      }
      break;
    case ProofRewriteRule::MACRO_ARITH_INT_EQ_CONFLICT:
    case ProofRewriteRule::MACRO_ARITH_INT_GEQ_TIGHTEN:
      if (ensureProofMacroArithIntRelation(cdp, eq))
      {
        handledMacro = true;
      }
      break;
    case ProofRewriteRule::MACRO_DT_CONS_EQ:
      if (ensureProofMacroDtConsEq(cdp, eq))
      {
        handledMacro = true;
      }
      break;
    case ProofRewriteRule::MACRO_ARITH_STRING_PRED_ENTAIL:
      if (ensureProofMacroArithStringPredEntail(cdp, eq))
      {
        handledMacro = true;
      }
      break;
    case ProofRewriteRule::MACRO_RE_INTER_UNION_INCLUSION:
      if (ensureProofMacroReInterUnionInclusion(cdp, eq))
      {
        handledMacro = true;
      }
      break;
    case ProofRewriteRule::MACRO_SUBSTR_STRIP_SYM_LENGTH:
      if (ensureProofMacroSubstrStripSymLength(cdp, eq))
      {
        handledMacro = true;
      }
      break;
    case ProofRewriteRule::MACRO_QUANT_MERGE_PRENEX:
      if (ensureProofMacroQuantMergePrenex(cdp, eq))
      {
        handledMacro = true;
      }
      break;
    case ProofRewriteRule::MACRO_QUANT_PRENEX:
      if (ensureProofMacroQuantPrenex(cdp, eq))
      {
        handledMacro = true;
      }
      break;
    case ProofRewriteRule::MACRO_QUANT_PARTITION_CONNECTED_FV:
      if (ensureProofMacroQuantPartitionConnectedFv(cdp, eq))
      {
        handledMacro = true;
      }
      break;
    case ProofRewriteRule::MACRO_QUANT_VAR_ELIM_EQ:
      if (ensureProofMacroQuantVarElimEq(cdp, eq))
      {
        handledMacro = true;
      }
      break;
    case ProofRewriteRule::MACRO_QUANT_MINISCOPE:
      if (ensureProofMacroQuantMiniscope(cdp, eq))
      {
        handledMacro = true;
      }
      break;
    case ProofRewriteRule::MACRO_QUANT_REWRITE_BODY:
      if (ensureProofMacroQuantRewriteBody(cdp, eq))
      {
        handledMacro = true;
      }
      break;
<<<<<<< HEAD
    case ProofRewriteRule::MACRO_BV_EQ_SOLVE:
      if (ensureProofMacroBvEqSolve(cdp, eq))
=======
    case ProofRewriteRule::MACRO_LAMBDA_CAPTURE_AVOID:
      if (ensureProofMacroLambdaCaptureAvoid(cdp, eq))
      {
        handledMacro = true;
      }
      break;
    case ProofRewriteRule::MACRO_ARRAYS_NORMALIZE_OP:
      if (ensureProofMacroArraysNormalizeOp(cdp, eq))
>>>>>>> 584111c9
      {
        handledMacro = true;
      }
      break;
    default: break;
  }
  if (handledMacro)
  {
    return;
  }
  // default, just add the rewrite
  std::vector<Node> args;
  args.push_back(
      nodeManager()->mkConstInt(Rational(static_cast<uint32_t>(id))));
  args.push_back(eq);
  // always overwrite, in case we partially completed a proof in a macro method
  // above
  cdp->addStep(
      eq, ProofRule::THEORY_REWRITE, {}, args, false, CDPOverwrite::ALWAYS);
}

bool BasicRewriteRCons::ensureProofMacroBoolNnfNorm(CDProof* cdp,
                                                    const Node& eq)
{
  Trace("brc-macro") << "Expand Bool NNF norm " << eq[0] << " == " << eq[1]
                     << std::endl;
  // Call the utility again with proof tracking and construct the term
  // conversion proof. This proof itself may have trust steps in it.
  // Rewrites should only be applied for terms in the Boolean skeleton, hence
  // we use BoolSkeletonTermContext here.
  BoolSkeletonTermContext bstc;
  TConvProofGenerator tcpg(d_env,
                           nullptr,
                           TConvPolicy::FIXPOINT,
                           TConvCachePolicy::NEVER,
                           "MacroNnfNormTConv",
                           &bstc);
  Node nr = theory::booleans::TheoryBoolRewriter::computeNnfNorm(
      nodeManager(), eq[0], &tcpg);
  std::shared_ptr<ProofNode> pfn = tcpg.getProofFor(eq);
  Trace("brc-macro") << "...proof is " << *pfn.get() << std::endl;
  cdp->addProof(pfn);
  return true;
}

bool BasicRewriteRCons::ensureProofMacroArithIntRelation(CDProof* cdp,
                                                         const Node& eq)
{
  Assert(eq.getKind() == Kind::EQUAL);
  Trace("brc-macro") << "Expand int relation for " << eq << std::endl;
  NodeManager* nm = nodeManager();
  Kind rk = eq[0].getKind();
  Assert(rk == Kind::EQUAL || rk == Kind::GEQ);
  Node rewRel = eq[0];
  std::vector<Node> transEq;
  if (rewRel[0].getType().isInteger() && rk == Kind::EQUAL)
  {
    // if we are starting from an integer equality, we should convert to
    // a real equality first to ensure the ARITH_POLY_NORM_REL step will
    // work below.
    Node rer = nm->mkNode(rk,
                          nm->mkNode(Kind::TO_REAL, rewRel[0]),
                          nm->mkNode(Kind::TO_REAL, rewRel[1]));
    Node eqq = rewRel.eqNode(rer);
    cdp->addTrustedStep(
        eqq, TrustId::MACRO_THEORY_REWRITE_RCONS_SIMPLE, {}, {});
    transEq.push_back(eqq);
    rewRel = rer;
  }
  // construct the setup equality
  std::pair<Node, Node> p =
      theory::arith::rewriter::decomposeRelation(nm, rewRel[0], rewRel[1]);
  Assert(p.second.isConst());
  Assert(!p.second.getConst<Rational>().isIntegral());
  Node rew = nm->mkNode(rk, nm->mkNode(Kind::TO_REAL, p.first), p.second);
  Trace("brc-macro") << "...setup relation is " << rew << std::endl;
  Node eqq = rewRel.eqNode(rew);
  transEq.push_back(eqq);
  // should be able to show the equivalence by ARITH_POLY_NORM_REL
  if (!ensureProofArithPolyNormRel(cdp, eqq))
  {
    Trace("brc-macro") << "...failed arith poly rel" << std::endl;
    return false;
  }
  Node tgt = eq[1];
  // if GEQ, we rewrite the right hand side to match the RARE rule
  // arith-int-geq-tighten verbatim
  if (rk == Kind::GEQ)
  {
    Node cceil = nm->mkConstInt(p.second.getConst<Rational>().ceiling());
    tgt = nm->mkNode(rk, p.first, cceil);
  }
  // the last step can be shown by the RARE rules
  // arith-int-eq-conflict or arith-int-geq-tighten
  eqq = rew.eqNode(tgt);
  cdp->addTrustedStep(eqq, TrustId::MACRO_THEORY_REWRITE_RCONS_SIMPLE, {}, {});
  transEq.push_back(eqq);
  if (tgt != eq[1])
  {
    eqq = tgt.eqNode(eq[1]);
    cdp->addTrustedStep(
        eqq, TrustId::MACRO_THEORY_REWRITE_RCONS_SIMPLE, {}, {});
    transEq.push_back(eqq);
  }
  // connect with transitive
  cdp->addStep(eq, ProofRule::TRANS, transEq, {});
  return true;
}

bool BasicRewriteRCons::ensureProofMacroDtConsEq(CDProof* cdp, const Node& eq)
{
  Assert(eq.getKind() == Kind::EQUAL);
  Trace("brc-macro") << "Expand dt cons eq for " << eq << std::endl;
  TConvProofGenerator tcpg(d_env);
  theory::Rewriter* rr = d_env.getRewriter();
  if (eq[1].isConst())
  {
    // DT_CONS_EQ_CLASH may suffice if it is purely datatypes
    Node curRew = rr->rewriteViaRule(ProofRewriteRule::DT_CONS_EQ_CLASH, eq[0]);
    if (curRew == eq[1])
    {
      cdp->addTheoryRewriteStep(eq, ProofRewriteRule::DT_CONS_EQ_CLASH);
      return true;
    }
    Assert(eq[0].getKind() == Kind::EQUAL);
    // otherwise, we require proving the non-datatype constants are distinct
    std::vector<size_t> path;
    std::vector<Node> rew;
    theory::datatypes::utils::checkClash(eq[0][0], eq[0][1], rew, true, path);
    Trace("brc-macro") << "clash " << eq[0] << " with path " << path.size()
                       << std::endl;
    Node currEq = eq[0];
    NodeManager* nm = nodeManager();
    Node falsen = nm->mkConst(false);
    for (size_t i = 0, npath = path.size(); i < npath; i++)
    {
      Trace("brc-macro") << "- unify eq " << currEq << std::endl;
      // e.g C(t1...tn)=C(s1...sn) = (and (t1=s1) ... (tn=sn))
      Node currConj = rr->rewriteViaRule(ProofRewriteRule::DT_CONS_EQ, currEq);
      Assert(!currConj.isNull());
      tcpg.addTheoryRewriteStep(currEq, currConj, ProofRewriteRule::DT_CONS_EQ);
      size_t p = path[npath - i - 1];
      Assert(p < currEq[0].getNumChildren());
      Assert(p < currEq[1].getNumChildren());
      if (currConj.getKind() == Kind::AND)
      {
        // (and (t1=s1) ... false .... (tn=sn)) = false
        // should be proven by a RARE rule.
        std::vector<Node> cc(currConj.begin(), currConj.end());
        cc[p] = falsen;
        Node currConjf = nm->mkAnd(cc);
        tcpg.addRewriteStep(currConjf,
                            falsen,
                            nullptr,
                            false,
                            TrustId::MACRO_THEORY_REWRITE_RCONS_SIMPLE);
      }
      // recurse
      currEq = currEq[0][p].eqNode(currEq[1][p]);
    }
    // base case, we have a conflicting value.
    // should be proven by evaluation or by an ad-hoc rewrite.
    Trace("brc-macro") << "- conflicting values " << currEq << std::endl;
    Assert(currEq[0].isConst() && currEq[1].isConst()
           && currEq[0] != currEq[1]);
    tcpg.addRewriteStep(currEq,
                        falsen,
                        nullptr,
                        false,
                        TrustId::MACRO_THEORY_REWRITE_RCONS_SIMPLE);
  }
  else
  {
    std::unordered_set<TNode> visited;
    std::vector<TNode> visit;
    TNode cur;
    visit.push_back(eq[0]);
    do
    {
      cur = visit.back();
      visit.pop_back();
      if (visited.find(cur) == visited.end())
      {
        visited.insert(cur);
        if (cur.getKind() == Kind::EQUAL)
        {
          // if a reflexive component, it rewrites to true
          if (cur[0] == cur[1])
          {
            Node truen = nodeManager()->mkConst(true);
            tcpg.addRewriteStep(cur,
                                truen,
                                nullptr,
                                true,
                                TrustId::MACRO_THEORY_REWRITE_RCONS_SIMPLE);
            continue;
          }
          Node curRew = rr->rewriteViaRule(ProofRewriteRule::DT_CONS_EQ, cur);
          if (!curRew.isNull())
          {
            tcpg.addTheoryRewriteStep(
                cur, curRew, ProofRewriteRule::DT_CONS_EQ, true);
            visit.push_back(curRew);
          }
        }
        else
        {
          // traverse AND
          Assert(cur.getKind() == Kind::AND);
          visit.insert(visit.end(), cur.begin(), cur.end());
        }
      }
    } while (!visit.empty());
  }
  // get proof for rewriting, which should expand equalities
  std::shared_ptr<ProofNode> pfn = tcpg.getProofForRewriting(eq[0]);
  Node res = pfn->getResult();
  Assert(res.getKind() == Kind::EQUAL);
  // the right hand side should rewrite to the other side
  Node rhs = res[1];
  if (rhs == eq[1])
  {
    // no rewrite needed, e.g. one step
    cdp->addProof(pfn);
    return true;
  }
  // should rewrite via ACI_NORM
  if (!expr::isACINorm(rhs, eq[1]))
  {
    Trace("brc-macro") << "Failed to show " << rhs << " == " << eq[1]
                       << std::endl;
    Assert(false) << "Failed to show " << rhs << " == " << eq[1] << std::endl;
    return false;
  }
  // use ACI_NORM
  cdp->addProof(pfn);
  Node eqa = rhs.eqNode(eq[1]);
  cdp->addStep(eqa, ProofRule::ACI_NORM, {}, {eqa});
  cdp->addStep(eq, ProofRule::TRANS, {res, eqa}, {});
  return true;
}

bool BasicRewriteRCons::ensureProofMacroArithStringPredEntail(CDProof* cdp,
                                                              const Node& eq)
{
  Assert(eq.getKind() == Kind::EQUAL);
  Trace("brc-macro") << "Expand entailment for " << eq << std::endl;
  theory::strings::ArithEntail ae(nullptr);
  Node lhs = eq[0];
  Node eqi = eq;
  // First normalize LT/GT/LEQ to GEQ.
  if (lhs.getKind() != Kind::EQUAL && lhs.getKind() != Kind::GEQ)
  {
    Node lhsn = ae.normalizeGeq(lhs);
    Node eqLhs = lhs.eqNode(lhsn);
    cdp->addTrustedStep(
        eqLhs, TrustId::MACRO_THEORY_REWRITE_RCONS_SIMPLE, {}, {});
    eqi = lhsn.eqNode(eq[1]);
    cdp->addStep(eq, ProofRule::TRANS, {eqLhs, eqi}, {});
    Trace("brc-macro") << "- GEQ normalize is " << eqi << std::endl;
  }
  // Then do basic length intro, which rewrites (str.len (str.++ x y))
  // to (+ (str.len x) (str.len y)).
  TConvProofGenerator tcpg(d_env, nullptr);
  Node eqii = ae.rewriteLengthIntro(eqi, &tcpg);
  if (eqii != eqi)
  {
    Node equiv = eqi.eqNode(eqii);
    std::shared_ptr<ProofNode> pfn = tcpg.getProofFor(equiv);
    cdp->addProof(pfn);
    Node equivs = eqii.eqNode(eqi);
    cdp->addStep(equivs, ProofRule::SYMM, {equiv}, {});
    cdp->addStep(eqi, ProofRule::EQ_RESOLVE, {eqii, equivs}, {});
    Trace("brc-macro") << "- length intro is " << eqii << std::endl;
    // now, must prove eqii
  }
  lhs = eqii[0];
  Node exp;
  Node ret = ae.rewritePredViaEntailment(lhs, exp, true);
  Assert(ret == eqii[1]);
  Trace("brc-macro") << "- explanation is " << exp << std::endl;
  // if trivially true equality
  if (exp.isNull())
  {
    // explanation true if we are an equality that is trivially true
    Assert(eqii[0].getKind() == Kind::EQUAL);
    if (eqii[0][0] == eqii[0][1])
    {
      cdp->addStep(eqii[0], ProofRule::REFL, {}, {eqii[0][0]});
    }
    else
    {
      Assert(theory::arith::PolyNorm::isArithPolyNorm(eqii[0][0], eqii[0][1]));
      // prove via ARITH_POLY_NORM.
      cdp->addStep(eqii[0], ProofRule::ARITH_POLY_NORM, {}, {eqii[0]});
    }
    cdp->addStep(eqii, ProofRule::TRUE_INTRO, {eqii[0]}, {});
    return true;
  }
  Node expRew = ae.rewriteArith(exp);
  Node zero = nodeManager()->mkConstInt(Rational(0));
  Node geq = nodeManager()->mkNode(Kind::GEQ, expRew, zero);
  Trace("brc-macro") << "- rewritten predicate is " << geq << std::endl;
  Node approx = ae.findApprox(expRew, true);
  if (approx.isNull())
  {
    Trace("brc-macro") << "...failed to find approximation" << std::endl;
    Assert(false);
    return false;
  }
  Node truen = nodeManager()->mkConst(true);
  Node approxRew = ae.rewriteArith(approx);
  Node approxGeq = nodeManager()->mkNode(Kind::GEQ, approx, zero);
  Node approxRewGeq = nodeManager()->mkNode(Kind::GEQ, approxRew, zero);
  Trace("brc-macro") << "- approximation predicate is " << approxGeq
                     << std::endl;
  std::vector<Node> transEq;
  if (expRew != approx)
  {
    Node aeq = geq.eqNode(approxGeq);
    // (>= expRew 0) = (>= approx 0)
    Trace("brc-macro") << "- prove " << aeq << " via pred-safe-approx"
                       << std::endl;
    cdp->addTheoryRewriteStep(aeq,
                              ProofRewriteRule::ARITH_STRING_PRED_SAFE_APPROX);
    transEq.push_back(aeq);
  }
  if (approx != approxRew)
  {
    Node areq = approxGeq.eqNode(approxRewGeq);
    Trace("brc-macro") << "- prove " << areq << " via arith-poly-norm"
                       << std::endl;
    if (!ensureProofArithPolyNormRel(cdp, areq))
    {
      Trace("brc-macro") << "...failed to show normalization" << std::endl;
      Assert(false);
      return false;
    }
    transEq.push_back(areq);
  }
  // (>= approx 0) = true
  Node teq = approxRewGeq.eqNode(truen);
  Node ev = evaluate(approxRewGeq, {}, {});
  if (ev == truen)
  {
    Trace("brc-macro") << "- prove " << teq << " via evaluate" << std::endl;
    cdp->addStep(teq, ProofRule::EVALUATE, {}, {approxRewGeq});
  }
  else
  {
    Trace("brc-macro") << "- prove " << teq << " via pred-entail" << std::endl;
    cdp->addTheoryRewriteStep(teq, ProofRewriteRule::ARITH_STRING_PRED_ENTAIL);
  }
  transEq.push_back(teq);
  // put the above three steps together with TRANS
  if (transEq.size() > 1)
  {
    teq = geq.eqNode(truen);
    cdp->addStep(teq, ProofRule::TRANS, transEq, {});
  }

  // now have (>= expRew 0) = true, stored in teq

  if (lhs == expRew)
  {
    Trace("brc-macro") << "...success (no normalization)" << std::endl;
    return true;
  }
  if (!ret.getConst<bool>())
  {
    Trace("brc-macro") << "- false case, setting up conflict" << std::endl;
    cdp->addStep(geq, ProofRule::TRUE_ELIM, {teq}, {});
    Assert(exp.getKind() == Kind::SUB);
    Node posTerm = exp[0].getKind() == Kind::SUB ? exp[0][0] : exp[0];
    Assert(posTerm == lhs[0] || posTerm == lhs[1]);
    bool isLhs = posTerm == lhs[0];
    Trace("brc-macro") << "- isLhs is " << isLhs << std::endl;
    std::vector<Node> children;
    children.push_back(geq);
    children.push_back(lhs);
    std::vector<Node> args;
    // Must flip signs to ensure it is <=, as required by
    // MACRO_ARITH_SCALE_SUM_UB. This rule sums inequalities based on the
    // coefficients in args.
    args.push_back(nodeManager()->mkConstInt(Rational(-1)));
    args.push_back(nodeManager()->mkConstInt(Rational(isLhs ? 1 : -1)));
    Trace("brc-macro") << "- compute sum bound for " << children << " " << args
                       << std::endl;
    Node sumBound = theory::arith::expandMacroSumUb(children, args, cdp);
    Trace("brc-macro") << "- sum bound is " << sumBound << std::endl;
    if (sumBound.isNull())
    {
      Trace("brc-macro") << "...failed to show normalization" << std::endl;
      Assert(false);
      return false;
    }
    Assert(sumBound.getNumChildren() == 2);
    Node py = nodeManager()->mkNode(Kind::SUB, sumBound[0], sumBound[1]);
    theory::arith::PolyNorm pn = theory::arith::PolyNorm::mkPolyNorm(py);
    Rational pyr;
    if (!pn.isConstant(pyr))
    {
      Trace("brc-macro") << "...failed to prove constant after normalization"
                         << std::endl;
      Assert(false);
      return false;
    }
    Node cpred = nodeManager()->mkNode(
        sumBound.getKind(), nodeManager()->mkConstInt(pyr), zero);
    Node peq = sumBound.eqNode(cpred);
    if (!ensureProofArithPolyNormRel(cdp, peq))
    {
      Trace("brc-macro") << "...failed to show normalization" << std::endl;
      Assert(false);
      return false;
    }
    Node cceq = cpred.eqNode(ret);
    cdp->addStep(cceq, ProofRule::EVALUATE, {}, {cpred});
    Node sumEqFalse = sumBound.eqNode(ret);
    cdp->addStep(sumEqFalse, ProofRule::TRANS, {peq, cceq}, {});
    Node notSum = sumBound.notNode();
    cdp->addStep(notSum, ProofRule::FALSE_ELIM, {sumEqFalse}, {});
    cdp->addStep(ret, ProofRule::CONTRA, {sumBound, notSum}, {});
    Node notLhs = lhs.notNode();
    cdp->addStep(notLhs, ProofRule::SCOPE, {ret}, {lhs});
    cdp->addStep(eqii, ProofRule::FALSE_INTRO, {notLhs}, {});
  }
  else
  {
    Trace("brc-macro") << "- true case, prove equal" << std::endl;
    Assert(lhs.getKind() == Kind::GEQ);
    // should be able to show equivalence by polynomial normalization
    Node peq = lhs.eqNode(geq);
    if (!ensureProofArithPolyNormRel(cdp, peq))
    {
      Trace("brc-macro") << "...failed to show normalization (true case) "
                         << lhs << " and " << geq << std::endl;
      Assert(false);
      return false;
    }
    cdp->addStep(eqii, ProofRule::TRANS, {peq, teq}, {});
  }
  Trace("brc-macro") << "...success" << std::endl;
  return true;
}

bool BasicRewriteRCons::ensureProofMacroReInterUnionInclusion(CDProof* cdp,
                                                              const Node& eq)
{
  NodeManager* nm = nodeManager();
  Trace("brc-macro") << "Expand re inter union inclusion " << eq << std::endl;
  // partition eq[0] in the portion responsible for the rewrite which was
  // removed from eq[1] (diff) and the remainder (rem).
  std::vector<Node> diff;
  std::vector<Node> rem;
  Kind k = eq[0].getKind();
  if (k == eq[1].getKind())
  {
    size_t i1 = 1;
    for (size_t i = 0, nchild = eq[0].getNumChildren(); i < nchild; i++)
    {
      if (i1 >= eq[1].getNumChildren() || eq[0][i] != eq[1][i1])
      {
        diff.push_back(eq[0][i]);
      }
      else
      {
        i1++;
      }
    }
    // ignore the first child
    rem.insert(rem.end(), eq[1].begin() + 1, eq[1].end());
  }
  else
  {
    diff.insert(diff.end(), eq[0].begin(), eq[0].end());
  }
  // should have found 2 regular expressions in the difference
  if (diff.size() != 2)
  {
    Trace("brc-macro") << "...fail diff " << diff << std::endl;
    Assert(false);
    return false;
  }
  // reorient so complement is second
  if (diff[0].getKind() == Kind::REGEXP_COMPLEMENT)
  {
    Node tmp = diff[0];
    diff[0] = diff[1];
    diff[1] = tmp;
  }
  Node d = nm->mkNode(k, diff);
  Trace("brc-macro") << "...input difference " << d << std::endl;
  // use simpler form of rule on diff.
  ProofRewriteRule rule = k == Kind::REGEXP_INTER
                              ? ProofRewriteRule::RE_INTER_INCLUSION
                              : ProofRewriteRule::RE_UNION_INCLUSION;
  theory::Rewriter* rr = d_env.getRewriter();
  Node ret = rr->rewriteViaRule(rule, d);
  if (ret.isNull() || (ret != eq[1] && ret != eq[1][0]))
  {
    Trace("brc-macro") << "...fail target " << ret << std::endl;
    Assert(false);
    return false;
  }
  Node equiv = d.eqNode(ret);
  Trace("brc-macro") << "... successfully proven " << equiv << std::endl;
  cdp->addTheoryRewriteStep(equiv, rule);
  // prove we can group eq[0] into (<op> diff rem).
  Node r = d;
  if (!rem.empty())
  {
    Node remr = rem.size() == 1 ? rem[0] : nm->mkNode(k, rem);
    r = nm->mkNode(k, d, remr);
  }
  std::vector<Node> transEq;
  if (eq[0] != r)
  {
    Node eqa = eq[0].eqNode(r);
    if (!cdp->addStep(eqa, ProofRule::ACI_NORM, {}, {eqa}))
    {
      Trace("brc-macro") << "...fail aci norm " << eqa << std::endl;
      Assert(false);
      return false;
    }
    Trace("brc-macro") << "...aci norm " << eqa << std::endl;
    transEq.push_back(eqa);
  }
  // finally, prove that the result of (<op> diff' rem) is eq[1], where
  // diff' is the result of applying rule.
  if (rem.empty())
  {
    transEq.push_back(equiv);
  }
  else
  {
    std::vector<Node> cargs;
    ProofRule cr = expr::getCongRule(r, cargs);
    Node refl = r[1].eqNode(r[1]);
    cdp->addStep(refl, ProofRule::REFL, {}, {r[1]});
    Node rret = r.eqNode(nm->mkNode(k, ret, r[1]));
    cdp->addStep(rret, cr, {equiv, refl}, cargs);
    transEq.push_back(rret);
    // should be proven by RARE rewrite
    Node eqt = rret.eqNode(eq[1]);
    Trace("brc-macro") << "... subgoal " << eqt << std::endl;
    cdp->addTrustedStep(eqt, TrustId::MACRO_THEORY_REWRITE_RCONS, {}, {});
  }
  cdp->addStep(eq, ProofRule::TRANS, transEq, {});
  return true;
}

bool BasicRewriteRCons::ensureProofMacroSubstrStripSymLength(CDProof* cdp,
                                                             const Node& eq)
{
  NodeManager* nm = nodeManager();
  Trace("brc-macro") << "Expand substring strip for " << eq << std::endl;
  Assert(eq.getKind() == Kind::EQUAL);
  Node lhs = eq[0];
  Assert(lhs.getKind() == Kind::STRING_SUBSTR);
  theory::strings::Rewrite rule;
  // call the same utility that proved it
  theory::strings::ArithEntail ae(nullptr);
  theory::strings::StringsEntail sent(nullptr, ae);
  std::vector<Node> ch1;
  std::vector<Node> ch2;
  Node rhs = sent.rewriteViaMacroSubstrStripSymLength(lhs, rule, ch1, ch2);
  Trace("brc-macro") << "...was via string rewrite rule " << rule << std::endl;
  Assert(rhs == eq[1]);
  TypeNode stype = lhs.getType();
  Node cm1 = theory::strings::utils::mkConcat(ch1, stype);
  Node cm2 = theory::strings::utils::mkConcat(ch2, stype);
  Node cm;
  // depending on the rule, are either stripping from front or back
  if (rule == theory::strings::Rewrite::SS_STRIP_END_PT)
  {
    cm = nm->mkNode(Kind::STRING_CONCAT, cm1, cm2);
  }
  else
  {
    cm = nm->mkNode(Kind::STRING_CONCAT, cm2, cm1);
  }
  if (cm == lhs[0])
  {
    return false;
  }
  Node eq1 = nm->mkNode(Kind::EQUAL, lhs[0], cm);
  // It is likely provable by ACI_NORM. However, if it involves splitting
  // word constants, we require going through the rewrite term converter.
  if (expr::isACINorm(lhs[0], cm))
  {
    cdp->addStep(eq1, ProofRule::ACI_NORM, {}, {eq1});
    Trace("brc-macro") << "- via ACI_NORM " << eq1 << std::endl;
  }
  else
  {
    //             ----------------- via encode transform
    //             (t = s) = (r = r)
    // ----- REFL  ------------------ SYMM
    // r = r       (r = r) = (t = s)
    // ---------------------------------- EQ_RESOLVE
    // t = s
    RewriteDbNodeConverter rdnc(nodeManager());
    Node eq1t = rdnc.convert(eq1);
    Assert(eq1t.getKind() == Kind::EQUAL);
    if (eq1t[0] != eq1t[1])
    {
      return false;
    }
    Node equiv = eq1.eqNode(eq1t);
    ensureProofForEncodeTransform(cdp, eq1, eq1t);
    Node equivs = eq1t.eqNode(eq1);
    cdp->addStep(equivs, ProofRule::SYMM, {equiv}, {});
    cdp->addStep(eq1t, ProofRule::REFL, {}, {eq1t[0]});
    cdp->addStep(eq1, ProofRule::EQ_RESOLVE, {eq1t, equivs}, {});
  }
  std::vector<Node> cargs;
  ProofRule cr = expr::getCongRule(lhs, cargs);
  Node eq2 = lhs[1].eqNode(lhs[1]);
  Node eq3 = lhs[2].eqNode(lhs[2]);
  cdp->addStep(eq2, ProofRule::REFL, {}, {lhs[1]});
  cdp->addStep(eq3, ProofRule::REFL, {}, {lhs[2]});
  Node lhsm = nm->mkNode(Kind::STRING_SUBSTR, cm, lhs[1], lhs[2]);
  Node eqLhs = lhs.eqNode(lhsm);
  cdp->addStep(eqLhs, cr, {eq1, eq2, eq3}, cargs);
  Node eqm = lhsm.eqNode(rhs);
  // Note that this is not marked simple, since it may require length
  // entailment to prove.
  // Note that there are three cases of string rewrites handled by this macro,
  // where we expect this trusted step to be filled by one of 3 RARE rewrites,
  // namely:
  // str-substr-len-include, str-substr-len-include-pre, str-substr-len-skip.
  cdp->addTrustedStep(eqm, TrustId::MACRO_THEORY_REWRITE_RCONS, {}, {});
  Trace("brc-macro") << "- rely on rewrite " << eqm << std::endl;
  cdp->addStep(eq, ProofRule::TRANS, {eqLhs, eqm}, {});
  return true;
}

bool BasicRewriteRCons::ensureProofMacroQuantMergePrenex(CDProof* cdp,
                                                         const Node& eq)
{
  Trace("brc-macro") << "Expand macro quant merge prenex for " << eq
                     << std::endl;
  theory::Rewriter* rr = d_env.getRewriter();
  Node qm = rr->rewriteViaRule(ProofRewriteRule::QUANT_MERGE_PRENEX, eq[0]);
  Trace("brc-macro") << "...non-macro to " << qm << std::endl;
  if (qm.isNull())
  {
    Assert(false);
    return false;
  }
  Node equiv = eq[0].eqNode(qm);
  cdp->addTheoryRewriteStep(equiv, ProofRewriteRule::QUANT_MERGE_PRENEX);
  if (qm == eq[1])
  {
    return true;
  }
  // if variables were duplicated, remove them with QUANT_UNUSED_VARS
  Node qmu = rr->rewriteViaRule(ProofRewriteRule::QUANT_UNUSED_VARS, qm);
  if (qmu.isNull())
  {
    Assert(false);
    return false;
  }
  Node equiv2 = qm.eqNode(qmu);
  cdp->addTheoryRewriteStep(equiv2, ProofRewriteRule::QUANT_UNUSED_VARS);
  std::vector<Node> transEq;
  transEq.push_back(equiv);
  transEq.push_back(equiv2);
  if (qmu != eq[1])
  {
    // May be we removed too many variables, in this case we do the same
    // removal for the opposite side, which should give the same result.
    Node qmu2 = rr->rewriteViaRule(ProofRewriteRule::QUANT_UNUSED_VARS, eq[1]);
    if (qmu2 != qmu)
    {
      Assert(false);
      return false;
    }
    Node equiv3 = eq[1].eqNode(qmu2);
    cdp->addTheoryRewriteStep(equiv3, ProofRewriteRule::QUANT_UNUSED_VARS);
    Node equiv3s = qmu2.eqNode(eq[1]);
    cdp->addStep(equiv3s, ProofRule::SYMM, {equiv3}, {});
    transEq.push_back(equiv3s);
  }
  cdp->addStep(eq, ProofRule::TRANS, transEq, {});
  return true;
}

bool BasicRewriteRCons::ensureProofMacroQuantPrenex(CDProof* cdp,
                                                    const Node& eq)
{
  NodeManager* nm = nodeManager();
  Trace("brc-macro") << "Expand macro quant prenex for " << eq << std::endl;
  Assert(eq[0].getKind() == Kind::FORALL);
  Assert(eq[1].getKind() == Kind::FORALL);
  Node body1 = eq[0][1];
  Node body2 = eq[1][1];
  // take the prenexed variables
  size_t nvars1 = eq[0][0].getNumChildren();
  std::vector<Node> newVars(eq[1][0].begin() + nvars1, eq[1][0].end());
  Assert(!newVars.empty());
  Node bvl = nm->mkNode(Kind::BOUND_VAR_LIST, newVars);
  body2 = nm->mkNode(Kind::FORALL, bvl, body2);
  Node umergeq = nm->mkNode(Kind::FORALL, eq[0][0], body2);
  Node beq = body1.eqNode(body2);
  // We set up the elaboration as follows:
  //
  // F = forall Y. G
  // ------------------------------- CONG ------------------------ MERGE_PRENEX
  // forall X. F = forall X. forall Y. G   forall X. forall Y. G = forall XY. G
  // --------------------------------------------------------------- TRANS
  // forall X. F = forall XY. G
  //
  // where the free assumption can be proven by miniscoping.
  std::vector<Node> cargs;
  ProofRule cr = expr::getCongRule(eq[0], cargs);
  Node eqq = eq[0].eqNode(umergeq);
  cdp->addStep(eqq, cr, {beq}, cargs);
  theory::Rewriter* rr = d_env.getRewriter();
  Node mergeq =
      rr->rewriteViaRule(ProofRewriteRule::QUANT_MERGE_PRENEX, umergeq);
  if (mergeq != eq[1])
  {
    Trace("brc-macro") << "Failed merge step" << std::endl;
    return false;
  }
  Node eqq2 = umergeq.eqNode(mergeq);
  cdp->addTheoryRewriteStep(eqq2, ProofRewriteRule::QUANT_MERGE_PRENEX);
  cdp->addStep(eq, ProofRule::TRANS, {eqq, eqq2}, {});
  Trace("brc-macro") << "Remains to prove: " << body1 << " == " << body2
                     << std::endl;
  // add the symmetry of the equality to the process vector, we will recursively
  // prove it via miniscoping steps below.
  Node eqqrs = body2.eqNode(body1);
  std::vector<Node> toProcess;
  std::unordered_set<Node> processed;
  toProcess.push_back(eqqrs);
  while (!toProcess.empty())
  {
    Node currEq = toProcess.back();
    toProcess.pop_back();
    if (processed.find(currEq) != processed.end())
    {
      continue;
    }
    processed.insert(currEq);
    if (currEq[0].getKind() != Kind::FORALL)
    {
      Trace("brc-macro") << "Unexpected subgoal" << std::endl;
      return false;
    }
    Kind bk = currEq[0][1].getKind();
    ProofRewriteRule prr =
        bk == Kind::ITE
            ? ProofRewriteRule::QUANT_MINISCOPE_ITE
            : (bk == Kind::OR ? ProofRewriteRule::QUANT_MINISCOPE_OR
                              : ProofRewriteRule::QUANT_MINISCOPE_AND);
    Node body2ms = rr->rewriteViaRule(prr, currEq[0]);
    Trace("brc-macro") << "Rewrite " << currEq[0] << " by " << prr
                       << " returns " << body2ms << std::endl;
    Node eqqm;
    if (body2ms.isNull())
    {
      // May have to remove unused variables. This is in rare cases where
      // we simultaneously prenex variables from different branches of an ITE.
      Node ceuv =
          rr->rewriteViaRule(ProofRewriteRule::QUANT_UNUSED_VARS, currEq[0]);
      if (!ceuv.isNull())
      {
        body2ms = rr->rewriteViaRule(prr, ceuv);
        Trace("brc-macro") << "Rewrite " << currEq[0] << " by " << prr
                           << " returns " << body2ms << std::endl;
      }
      if (body2ms.isNull())
      {
        Trace("brc-macro") << "Failed miniscope" << std::endl;
        return false;
      }
      Node eqce = currEq[0].eqNode(ceuv);
      cdp->addTheoryRewriteStep(eqce, ProofRewriteRule::QUANT_UNUSED_VARS);
      Node eqqm1 = ceuv.eqNode(body2ms);
      cdp->addTheoryRewriteStep(eqqm1, prr);
      eqqm = currEq[0].eqNode(body2ms);
      cdp->addStep(
          eqqm, ProofRule::TRANS, {eqce, eqqm1}, {});
    }
    else
    {
      eqqm = currEq[0].eqNode(body2ms);
      cdp->addTheoryRewriteStep(eqqm, prr);
    }
    if (body2ms != currEq[1])
    {
      if (body2ms.getKind() != currEq[1].getKind()
          || body2ms.getNumChildren() != currEq[1].getNumChildren())
      {
        Trace("brc-macro") << "Failed after miniscope" << std::endl;
        return false;
      }
      // We may have used alpha equivalence to rename variables, thus we
      // introduce a CONG step where children that are disequal are given as
      // subgoals.
      std::vector<Node> cpremises;
      for (size_t i = 0, nchildren = body2ms.getNumChildren(); i < nchildren;
           i++)
      {
        Node eqc = body2ms[i].eqNode(currEq[1][i]);
        cpremises.push_back(eqc);
        if (eqc[0] == eqc[1])
        {
          cdp->addStep(eqc, ProofRule::REFL, {}, {eqc[0]});
          continue;
        }
        if (eqc[1].getKind() == Kind::FORALL)
        {
          // just add subgoal, likely alpha equivalence
          cdp->addTrustedStep(
              eqc, TrustId::MACRO_THEORY_REWRITE_RCONS_SIMPLE, {}, {});
          continue;
        }
        // maybe the result of QUANT_UNUSED_VARS?
        Node buv =
            rr->rewriteViaRule(ProofRewriteRule::QUANT_UNUSED_VARS, eqc[0]);
        if (buv == eqc[1])
        {
          cdp->addTheoryRewriteStep(eqc, ProofRewriteRule::QUANT_UNUSED_VARS);
          continue;
        }
        // otherwise recursely prove
        toProcess.push_back(eqc);
      }
      cargs.clear();
      cr = expr::getCongRule(body2ms, cargs);
      Node eqqb = body2ms.eqNode(currEq[1]);
      cdp->addStep(eqqb, cr, cpremises, cargs);
      cdp->addStep(currEq, ProofRule::TRANS, {eqqm, eqqb}, {});
    }
  }
  cdp->addStep(beq, ProofRule::SYMM, {eqqrs}, {});
  return true;
}

bool BasicRewriteRCons::ensureProofMacroQuantPartitionConnectedFv(
    CDProof* cdp, const Node& eq)
{
  NodeManager* nm = nodeManager();
  Trace("brc-macro") << "Expand macro quant partition connected for " << eq
                     << std::endl;
  Node q = eq[0];
  Assert(q.getKind() == Kind::FORALL);
  Node origBody = q[1];
  std::unordered_set<Node> obvs(q[0].begin(), q[0].end());
  std::vector<Node> newBodyDisj;
  Assert(eq[1].getKind() == Kind::OR);
  std::vector<Node> newVars;
  for (const Node& d : eq[1])
  {
    if (d.getKind() == Kind::FORALL)
    {
      // Corner case: if a nested quantified formula, it may have no relation
      // to the original, in which case we treat it as a standalone literal.
      // We use hasSubterm to check for this.
      if (!expr::hasSubterm(origBody, d))
      {
        newBodyDisj.emplace_back(d[1]);
        for (const Node& v : d[0])
        {
          if (std::find(newVars.begin(), newVars.end(), v) == newVars.end())
          {
            newVars.emplace_back(v);
          }
          else
          {
            // variable was repeated
            Assert(false);
            return false;
          }
        }
        continue;
      }
    }
    // handle the case where there are no variables from the original
    newBodyDisj.emplace_back(d);
  }
  std::vector<Node> transEq;
  // To prove (forall X F) = (forall X1 F1) or ... or (forall Xn Fn),
  // we first remove variables and reorder to ensure that X = X1 ... Xn.
  if (newVars.size() < q[0].getNumChildren())
  {
    theory::Rewriter* rr = d_env.getRewriter();
    Node uq = rr->rewriteViaRule(ProofRewriteRule::QUANT_UNUSED_VARS, q);
    if (uq.isNull())
    {
      return false;
    }
    Node eqqu = q.eqNode(uq);
    if (!cdp->addTheoryRewriteStep(eqqu, ProofRewriteRule::QUANT_UNUSED_VARS))
    {
      Assert(false);
      return false;
    }
    transEq.emplace_back(eqqu);
    q = uq;
  }
  Node newVarList = nm->mkNode(Kind::BOUND_VAR_LIST, newVars);
  if (newVarList != q[0])
  {
    Node rq = nm->mkNode(Kind::FORALL, newVarList, q[1]);
    Node eqqr = q.eqNode(rq);
    if (!cdp->addStep(eqqr, ProofRule::QUANT_VAR_REORDERING, {}, {eqqr}))
    {
      Assert(false);
      return false;
    }
    transEq.emplace_back(eqqr);
    q = rq;
  }
  Node newBody = nm->mkOr(newBodyDisj);
  Node eqb = origBody.eqNode(newBody);
  // We now prove
  //   (forall X F) = (forall X F1 or ... or Fn)
  if (!cdp->addStep(eqb, ProofRule::ACI_NORM, {}, {eqb}))
  {
    Assert(false);
    return false;
  }
  Node newQuant = nm->mkNode(Kind::FORALL, q[0], newBody);
  std::vector<Node> cargs;
  ProofRule cr = expr::getCongRule(q, cargs);
  Node eqq = q.eqNode(newQuant);
  cdp->addStep(eqq, cr, {eqb}, cargs);
  transEq.emplace_back(eqq);
  Node eqq2 = newQuant.eqNode(eq[1]);
  // Then prove
  //   (forall X F1 or ... or Fn) = (forall X1 F1) or ... or (forall Xn Fn)
  // via ProofRewriteRule::QUANT_MINISCOPE_OR.
  if (!cdp->addTheoryRewriteStep(eqq2, ProofRewriteRule::QUANT_MINISCOPE_OR))
  {
    Assert(false);
    return false;
  }
  transEq.emplace_back(eqq2);
  cdp->addStep(eq, ProofRule::TRANS, transEq, {});
  return true;
}

bool BasicRewriteRCons::ensureProofMacroQuantVarElimEq(CDProof* cdp,
                                                       const Node& eq)
{
  Node q = eq[0];
  Assert(q.getKind() == Kind::FORALL);
  std::vector<Node> args(q[0].begin(), q[0].end());
  std::vector<Node> vars;
  std::vector<Node> subs;
  std::vector<Node> lits;
  theory::quantifiers::QuantifiersRewriter qrew(
      nodeManager(), d_env.getRewriter(), options());
  if (!qrew.getVarElim(q[1], args, vars, subs, lits))
  {
    return false;
  }
  if (args.size() != q[0].getNumChildren() - 1)
  {
    // a rare case of MACRO_QUANT_VAR_ELIM_EQ does "datatype tester expansion"
    // e.g. forall x. is-cons(x) => P(x) ----> forall yz. P(cons(y,z))
    // This is not handled currently.
    return false;
  }
  Assert(vars.size() == 1);
  Trace("brc-macro") << "Ensure quant var elim eq: " << eq << std::endl;
  Trace("brc-macro") << "Eliminate " << vars << " -> " << subs << " from "
                     << lits << std::endl;
  // merge prenex in reverse to handle the other irrelevant variables first
  NodeManager* nm = nodeManager();
  Node body1;
  Node body2;
  if (eq[1].getKind() == Kind::FORALL)
  {
    body1 = nm->mkNode(
        Kind::FORALL, nm->mkNode(Kind::BOUND_VAR_LIST, vars[0]), q[1]);
    std::vector<Node> transEq;
    Node unmergeQ = nm->mkNode(Kind::FORALL, eq[1][0], body1);
    Node mergeQ;
    Node q0v = q[0];
    if (vars[0] != q0v[q0v.getNumChildren() - 1])
    {
      // use reordering if the eliminated variable is not the last one
      std::vector<Node> mvars(eq[1][0].begin(), eq[1][0].end());
      mvars.push_back(vars[0]);
      mergeQ = nm->mkNode(
          Kind::FORALL, nm->mkNode(Kind::BOUND_VAR_LIST, mvars), q[1]);
      Node eqq = q.eqNode(mergeQ);
      cdp->addStep(eqq, ProofRule::QUANT_VAR_REORDERING, {}, {eqq});
      transEq.push_back(eqq);
    }
    else
    {
      mergeQ = q;
    }
    Node eqq2s = unmergeQ.eqNode(mergeQ);
    cdp->addTheoryRewriteStep(eqq2s, ProofRewriteRule::QUANT_MERGE_PRENEX);
    Node eqq2 = mergeQ.eqNode(unmergeQ);
    cdp->addStep(eqq2, ProofRule::SYMM, {eqq2s}, {});
    transEq.push_back(eqq2);
    body2 = eq[1][1];
    std::vector<Node> cargs;
    ProofRule cr = expr::getCongRule(unmergeQ, cargs);
    Node beq = body1.eqNode(body2);
    Node eqq3 = unmergeQ.eqNode(eq[1]);
    cdp->addStep(eqq3, cr, {beq}, cargs);
    transEq.push_back(eqq3);
    cdp->addStep(eq, ProofRule::TRANS, transEq, {});
  }
  else
  {
    body1 = eq[0];
    body2 = eq[1];
  }
  // we now have proven forall Y1 x Y2. F = forall Y1 Y2. F *sigma is a
  // consequence of forall x. F = F * sigma, now prove the latter equality.
  Trace("brc-macro") << "Remains to prove: " << body1 << " == " << body2
                     << std::endl;
  Assert(body1.getKind() == Kind::FORALL);
  Node eqLit = vars[0].eqNode(subs[0]).notNode();
  Node lit = lits[0].negate();
  // add a copy of the equality literal and prove it is redundant with ACI_NORM
  std::vector<Node> disj;
  disj.push_back(lit);
  if (body1[1].getKind() == Kind::OR)
  {
    disj.insert(disj.end(), body1[1].begin(), body1[1].end());
  }
  else
  {
    disj.push_back(body1[1]);
  }
  Node body1r = nm->mkOr(disj);
  disj[0] = eqLit;
  Node body1re = nm->mkOr(disj);
  std::vector<Node> transEqBody;
  Node eqBody = body1[1].eqNode(body1r);
  cdp->addStep(eqBody, ProofRule::ACI_NORM, {}, {eqBody});
  transEqBody.push_back(eqBody);
  if (eqLit != lit)
  {
    std::vector<Node> cprems;
    for (size_t i = 0, nchild = body1r.getNumChildren(); i < nchild; i++)
    {
      Node eql = body1r[i].eqNode(body1re[i]);
      // must ensure that this is indeed an equivalence, otherwise this trust
      // step will be unsound. this is the case e.g. when
      // a != (str.++ b x) is turned into x != (str.substr a (str.len b) ...)
      // where the latter implies the former, but they are not equivalent
      if (rewrite(body1r[i]) != rewrite(body1re[i]))
      {
        Trace("brc-macro") << "...failed to rewrite" << std::endl;
        return false;
      }
      if (body1r[i] == body1re[i])
      {
        cdp->addStep(eql, ProofRule::REFL, {}, {eql[0]});
      }
      else
      {
        cdp->addTrustedStep(
            eql, TrustId::MACRO_THEORY_REWRITE_RCONS_SIMPLE, {}, {});
      }
      cprems.emplace_back(eql);
    }
    std::vector<Node> cargs;
    ProofRule cr = expr::getCongRule(body1r, cargs);
    Node eqbr = body1r.eqNode(body1re);
    cdp->addStep(eqbr, cr, cprems, cargs);
    transEqBody.emplace_back(eqbr);
    eqBody = body1[1].eqNode(body1re);
  }
  if (transEqBody.size() > 1)
  {
    cdp->addStep(eqBody, ProofRule::TRANS, transEqBody, {});
  }
  // We've now proven that (or (not (= x t)) F) is equivalent to F, we can
  // forall x. F =
  // forall x. (or (not (= x t)) F) =
  // F * { x -> t }
  // where the latter equality is proven by QUANT_VAR_ELIM_EQ.
  std::vector<Node> finalTransEq;
  std::vector<Node> cargs;
  ProofRule cr = expr::getCongRule(body1, cargs);
  Node body1p = nm->mkNode(Kind::FORALL, body1[0], body1re);
  Node eqq = body1.eqNode(body1p);
  cdp->addStep(eqq, cr, {eqBody}, cargs);
  finalTransEq.push_back(eqq);
  eqq = body1p.eqNode(body2);
  cdp->addTheoryRewriteStep(eqq, ProofRewriteRule::QUANT_VAR_ELIM_EQ);
  finalTransEq.push_back(eqq);
  Node beq = body1.eqNode(body2);
  cdp->addStep(beq, ProofRule::TRANS, finalTransEq, {});
  return true;
}

bool BasicRewriteRCons::ensureProofMacroQuantMiniscope(CDProof* cdp,
                                                       const Node& eq)
{
  Trace("brc-macro") << "Expand quant miniscope " << eq[0] << " == " << eq[1]
                     << std::endl;
  Node q = eq[0];
  Assert(q.getKind() == Kind::FORALL);
  NodeManager* nm = nodeManager();
  Kind bk = q[1].getKind();
  Assert(bk == Kind::AND || bk == Kind::ITE);
  ProofRewriteRule prr = bk == Kind::AND
                             ? ProofRewriteRule::QUANT_MINISCOPE_AND
                             : ProofRewriteRule::QUANT_MINISCOPE_ITE;
  theory::Rewriter* rr = d_env.getRewriter();
  Node mq = rr->rewriteViaRule(prr, q);
  Node equiv = q.eqNode(mq);
  cdp->addTheoryRewriteStep(equiv, prr);
  if (mq == eq[1])
  {
    return true;
  }
  if (mq.getNumChildren() != eq[1].getNumChildren())
  {
    Assert(false) << "Unexpected input ensureProofMacroQuantMiniscope " << eq;
    return false;
  }
  ProofChecker* pc = d_env.getProofNodeManager()->getChecker();
  Node equiv2 = mq.eqNode(eq[1]);
  std::vector<Node> premises;
  // each conjunct is either equal to the corresponding conjunct, the
  // result of dropping all variables from the corresponding conjunct, or
  // is alpha equivalent to the corresponding conjunct.
  for (size_t i = 0, nconj = mq.getNumChildren(); i < nconj; i++)
  {
    Node eqc = mq[i].eqNode(eq[1][i]);
    premises.emplace_back(eqc);
    if (mq[i] == eq[1][i])
    {
      cdp->addStep(eqc, ProofRule::REFL, {}, {mq[i]});
      continue;
    }
    Assert(mq[i].getKind() == Kind::FORALL);
    if (mq[i][1] == eq[1][i])
    {
      Node mqc = rr->rewriteViaRule(ProofRewriteRule::QUANT_UNUSED_VARS, mq[i]);
      if (mqc == eq[1][i])
      {
        cdp->addTheoryRewriteStep(eqc, ProofRewriteRule::QUANT_UNUSED_VARS);
        continue;
      }
    }
    else if (eq[1][i].getKind() == Kind::FORALL)
    {
      std::vector<Node> v1(mq[i][0].begin(), mq[i][0].end());
      std::vector<Node> v2(eq[1][i][0].begin(), eq[1][i][0].end());
      std::vector<Node> aeArgs;
      aeArgs.push_back(mq[i]);
      aeArgs.push_back(nm->mkNode(Kind::SEXPR, v1));
      aeArgs.push_back(nm->mkNode(Kind::SEXPR, v2));
      Node res = pc->checkDebug(ProofRule::ALPHA_EQUIV, {}, aeArgs);
      if (!res.isNull() && res[1] == eq[1][i])
      {
        cdp->addStep(res, ProofRule::ALPHA_EQUIV, {}, aeArgs);
        continue;
      }
    }
    Assert(false) << "Failed ensureProofMacroQuantMiniscope " << eq;
    return false;
  }
  // add the CONG step to conclude AND or ITE terms are equal
  std::vector<Node> cargs;
  ProofRule cr = expr::getCongRule(mq, cargs);
  cdp->addStep(equiv2, cr, premises, cargs);
  // transitive
  cdp->addStep(eq, ProofRule::TRANS, {equiv, equiv2}, {});
  return true;
}

bool BasicRewriteRCons::ensureProofMacroQuantRewriteBody(CDProof* cdp,
                                                         const Node& eq)
{
  Trace("brc-macro") << "Expand quant rewrite body " << eq[0] << " == " << eq[1]
                     << std::endl;
  // Call the utility again with proof tracking and construct the term
  // conversion proof. This proof itself may have trust steps in it.
  // We ensure the proof generator does not rewrite in the pattern list using a
  // term context.
  WithinKindTermContext wktc(Kind::INST_PATTERN_LIST);
  TConvProofGenerator tcpg(d_env,
                           nullptr,
                           TConvPolicy::FIXPOINT,
                           TConvCachePolicy::NEVER,
                           "EnsureProofMacroQuantRewrite",
                           &wktc);
  theory::quantifiers::QuantifiersRewriter qrew(
      nodeManager(), d_env.getRewriter(), options());
  Node qr = qrew.computeRewriteBody(eq[0], &tcpg);
  if (qr != eq[1])
  {
    Assert(false) << "Failed to rewrite " << eq[0] << " to " << qr
                  << " != " << eq[1];
    return false;
  }
  std::shared_ptr<ProofNode> pfn = tcpg.getProofFor(eq);
  cdp->addProof(pfn);
  return true;
}

<<<<<<< HEAD
bool BasicRewriteRCons::ensureProofMacroBvEqSolve(CDProof* cdp, const Node& eq)
{
  Trace("brc-macro") << "Expand bv eq solve " << eq[0] << " == " << eq[1]
                     << std::endl;
  Node ns = nodeManager()->mkNode(Kind::BITVECTOR_SUB, eq[0][0], eq[0][1]);
  Node nsn = theory::arith::PolyNorm::getPolyNorm(ns);
  Node zero = theory::bv::utils::mkZero(nsn.getType().getBitVectorSize());
  Node eqn = nsn.eqNode(zero);
  Node equiv = eq[0].eqNode(eqn);
  if (!ensureProofArithPolyNormRel(cdp, equiv))
  {
    Trace("brc-macro") << "...fail arith poly norm rel" << std::endl;
    return false;
  }
  Node equiv2 = eqn.eqNode(eq[1]);
  if (!cdp->addStep(equiv2, ProofRule::EVALUATE, {}, {eqn}))
  {
    Trace("brc-macro") << "...fail evaluate" << std::endl;
    return false;
  }
  cdp->addStep(eq, ProofRule::TRANS, {equiv, equiv2}, {});
  return true;
=======
bool BasicRewriteRCons::ensureProofMacroLambdaCaptureAvoid(CDProof* cdp,
                                                           const Node& eq)

{
  Trace("brc-macro") << "Expand macro lambda app elim shadow for " << eq
                     << std::endl;
  // Get equalities between subterms that are disequal in LHS/RHS. These will
  // be added as rewrite steps below.
  std::vector<Node> matchConds;
  expr::getConversionConditions(eq[0], eq[1], matchConds, true);
  // use conversion proof, must rewrite ops
  TConvProofGenerator tcpg(d_env,
                           nullptr,
                           TConvPolicy::ONCE,
                           TConvCachePolicy::NEVER,
                           "MacroLambdaAppElimShadow",
                           nullptr,
                           true);
  for (const Node& mc : matchConds)
  {
    Trace("brc-macro") << "- subgoal " << mc << std::endl;
    // the step should be shown by alpha-equivalance
    tcpg.addRewriteStep(mc[0],
                        mc[1],
                        nullptr,
                        true,
                        TrustId::MACRO_THEORY_REWRITE_RCONS_SIMPLE);
  }
  std::shared_ptr<ProofNode> pfn = tcpg.getProofForRewriting(eq[0]);
  Node res = pfn->getResult();
  if (res[1] == eq[1])
  {
    cdp->addProof(pfn);
    return true;
  } 
  Assert(false);
  return false;
}

bool BasicRewriteRCons::ensureProofMacroArraysNormalizeOp(CDProof* cdp,
                                                          const Node& eq)
{
  Trace("brc-macro") << "Expand arrays normalize op " << eq << std::endl;
  TConvProofGenerator tcpg(d_env, nullptr, TConvPolicy::FIXPOINT);
  theory::arrays::TheoryArraysRewriter arew(nodeManager(), d_env.getRewriter());
  Node nr = arew.computeNormalizeOp(eq[0], &tcpg);
  std::shared_ptr<ProofNode> pfn = tcpg.getProofForRewriting(eq[0]);
  if (pfn->getResult() == eq)
  {
    Trace("brc-macro") << "...proof is " << *pfn.get() << std::endl;
    cdp->addProof(pfn);
    return true;
  }
  Trace("brc-macro") << "...failed, got " << pfn->getResult()[1] << std::endl;
  Assert(false);
  return false;
>>>>>>> 584111c9
}

bool BasicRewriteRCons::ensureProofArithPolyNormRel(CDProof* cdp,
                                                    const Node& eq)
{
  Trace("brc-macro") << "Ensure arith poly norm rel: " << eq << std::endl;
  Rational rx, ry;
  if (!theory::arith::PolyNorm::isArithPolyNormRel(eq[0], eq[1], rx, ry))
  {
    Trace("brc-macro") << "...fail rule" << std::endl;
    return false;
  }
  Node premise =
      theory::arith::PolyNorm::getArithPolyNormRelPremise(eq[0], eq[1], rx, ry);
  Trace("brc-macro") << "Show " << premise << " by arith poly norm"
                     << std::endl;
  if (!cdp->addStep(premise, ProofRule::ARITH_POLY_NORM, {}, {premise}))
  {
    Trace("brc-macro") << "...fail premise" << std::endl;
    return false;
  }
  if (!cdp->addStep(eq, ProofRule::ARITH_POLY_NORM_REL, {premise}, {eq}))
  {
    Trace("brc-macro") << "...fail application" << std::endl;
    return false;
  }
  return true;
}

bool BasicRewriteRCons::tryTheoryRewrite(CDProof* cdp,
                                         const Node& eq,
                                         theory::TheoryRewriteCtx ctx)
{
  Assert(eq.getKind() == Kind::EQUAL);
  ProofRewriteRule prid = d_env.getRewriter()->findRule(eq[0], eq[1], ctx);
  if (prid != ProofRewriteRule::NONE)
  {
    // Do not add the step in the call to tryStep, instead we add it via
    // ensureProofForTheoryRewrite.
    if (tryRule(cdp,
                eq,
                ProofRule::THEORY_REWRITE,
                {mkRewriteRuleNode(prid), eq},
                false))
    {
      // Theory rewrites may require macro expansion
      ensureProofForTheoryRewrite(cdp, prid, eq);
      return true;
    }
  }
  return false;
}

}  // namespace rewriter
}  // namespace cvc5::internal<|MERGE_RESOLUTION|>--- conflicted
+++ resolved
@@ -247,10 +247,12 @@
         handledMacro = true;
       }
       break;
-<<<<<<< HEAD
     case ProofRewriteRule::MACRO_BV_EQ_SOLVE:
       if (ensureProofMacroBvEqSolve(cdp, eq))
-=======
+      {
+        handledMacro = true;
+      }
+      break;
     case ProofRewriteRule::MACRO_LAMBDA_CAPTURE_AVOID:
       if (ensureProofMacroLambdaCaptureAvoid(cdp, eq))
       {
@@ -259,7 +261,6 @@
       break;
     case ProofRewriteRule::MACRO_ARRAYS_NORMALIZE_OP:
       if (ensureProofMacroArraysNormalizeOp(cdp, eq))
->>>>>>> 584111c9
       {
         handledMacro = true;
       }
@@ -1469,7 +1470,6 @@
   return true;
 }
 
-<<<<<<< HEAD
 bool BasicRewriteRCons::ensureProofMacroBvEqSolve(CDProof* cdp, const Node& eq)
 {
   Trace("brc-macro") << "Expand bv eq solve " << eq[0] << " == " << eq[1]
@@ -1492,7 +1492,8 @@
   }
   cdp->addStep(eq, ProofRule::TRANS, {equiv, equiv2}, {});
   return true;
-=======
+}
+
 bool BasicRewriteRCons::ensureProofMacroLambdaCaptureAvoid(CDProof* cdp,
                                                            const Node& eq)
 
@@ -1549,7 +1550,6 @@
   Trace("brc-macro") << "...failed, got " << pfn->getResult()[1] << std::endl;
   Assert(false);
   return false;
->>>>>>> 584111c9
 }
 
 bool BasicRewriteRCons::ensureProofArithPolyNormRel(CDProof* cdp,
