/******************************************************************************
 * Top contributors (to current version):
 *   Andrew Reynolds, Aina Niemetz
 *
 * This file is part of the cvc5 project.
 *
 * Copyright (c) 2009-2024 by the authors listed in the file AUTHORS
 * in the top-level source directory and their institutional affiliations.
 * All rights reserved.  See the file COPYING in the top-level source
 * directory for licensing information.
 * ****************************************************************************
 *
 * Rewrite database term processor
 */

#include "rewriter/rewrite_db_term_process.h"

#include "expr/attribute.h"
#include "expr/nary_term_util.h"
#include "theory/builtin/generic_op.h"
#include "theory/bv/theory_bv_utils.h"
#include "theory/strings/theory_strings_utils.h"
#include "util/bitvector.h"
#include "util/rational.h"
#include "util/string.h"

using namespace cvc5::internal::kind;

namespace cvc5::internal {
namespace rewriter {

Node RewriteDbNodeConverter::postConvert(Node n)
{
  Kind k = n.getKind();
  TypeNode tn = n.getType();
  if (k == Kind::CONST_STRING)
  {
    NodeManager* nm = NodeManager::currentNM();
    // "ABC" is (str.++ "A" "B" "C")
    const std::vector<unsigned>& vec = n.getConst<String>().getVec();
    if (vec.size() <= 1)
    {
      return n;
    }
    std::vector<Node> children;
    for (unsigned c : vec)
    {
      std::vector<unsigned> tmp;
      tmp.push_back(c);
      children.push_back(nm->mkConst(String(tmp)));
    }
    return nm->mkNode(Kind::STRING_CONCAT, children);
  }
<<<<<<< HEAD
  else if (k == Kind::CONST_SEQUENCE)
  {
    return theory::strings::utils::mkConcatForConstSequence(n);
  }
  else if (k == Kind::CONST_BITVECTOR)
  {
    // (_ bv N M) is (bv N M)
    NodeManager* nm = NodeManager::currentNM();
    std::vector<Node> children;
    children.push_back(
        nm->mkConstInt(Rational(n.getConst<BitVector>().toInteger())));
    children.push_back(nm->mkConstInt(Rational(theory::bv::utils::getSize(n))));
    return nm->mkNode(Kind::CONST_BITVECTOR_SYMBOLIC, children);
  }
  else if (k == Kind::FORALL)
  {
    // ignore annotation
    if (n.getNumChildren()==3)
=======
  else if (k == Kind::FORALL)
  {
    // ignore annotation
    if (n.getNumChildren() == 3)
>>>>>>> a40d28f9
    {
      NodeManager* nm = NodeManager::currentNM();
      return nm->mkNode(Kind::FORALL, n[0], n[1]);
    }
  }
<<<<<<< HEAD
  // convert indexed operators to symbolic
  if (GenericOp::isIndexedOperatorKind(k))
  {
    NodeManager* nm = NodeManager::currentNM();
    std::vector<Node> indices =
        GenericOp::getIndicesForOperator(k, n.getOperator());
    indices.insert(indices.begin(), nm->mkConst(GenericOp(k)));
    indices.insert(indices.end(), n.begin(), n.end());
    return nm->mkNode(Kind::APPLY_INDEXED_SYMBOLIC, indices);
  }
=======
>>>>>>> a40d28f9

  return n;
}

bool RewriteDbNodeConverter::shouldTraverse(Node n)
{
<<<<<<< HEAD
  return n.getKind()!=Kind::INST_PATTERN_LIST;
=======
  return n.getKind() != Kind::INST_PATTERN_LIST;
>>>>>>> a40d28f9
}

}  // namespace rewriter
}  // namespace cvc5::internal<|MERGE_RESOLUTION|>--- conflicted
+++ resolved
@@ -51,7 +51,6 @@
     }
     return nm->mkNode(Kind::STRING_CONCAT, children);
   }
-<<<<<<< HEAD
   else if (k == Kind::CONST_SEQUENCE)
   {
     return theory::strings::utils::mkConcatForConstSequence(n);
@@ -69,19 +68,12 @@
   else if (k == Kind::FORALL)
   {
     // ignore annotation
-    if (n.getNumChildren()==3)
-=======
-  else if (k == Kind::FORALL)
-  {
-    // ignore annotation
     if (n.getNumChildren() == 3)
->>>>>>> a40d28f9
     {
       NodeManager* nm = NodeManager::currentNM();
       return nm->mkNode(Kind::FORALL, n[0], n[1]);
     }
   }
-<<<<<<< HEAD
   // convert indexed operators to symbolic
   if (GenericOp::isIndexedOperatorKind(k))
   {
@@ -92,19 +84,13 @@
     indices.insert(indices.end(), n.begin(), n.end());
     return nm->mkNode(Kind::APPLY_INDEXED_SYMBOLIC, indices);
   }
-=======
->>>>>>> a40d28f9
 
   return n;
 }
 
 bool RewriteDbNodeConverter::shouldTraverse(Node n)
 {
-<<<<<<< HEAD
-  return n.getKind()!=Kind::INST_PATTERN_LIST;
-=======
   return n.getKind() != Kind::INST_PATTERN_LIST;
->>>>>>> a40d28f9
 }
 
 }  // namespace rewriter
