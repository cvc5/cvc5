--- conflicted
+++ resolved
@@ -26,11 +26,7 @@
 namespace cvc5::internal {
 namespace rewriter {
 
-<<<<<<< HEAD
-RewriteProofRule::RewriteProofRule() : d_id(DslProofRule::NONE) {}
-=======
 RewriteProofRule::RewriteProofRule() : d_id(ProofRewriteRule::NONE) {}
->>>>>>> 231c5329
 
 void RewriteProofRule::init(ProofRewriteRule id,
                             const std::vector<Node>& userFvs,
@@ -160,14 +156,11 @@
   Node conc = getConclusion(true);
   std::unordered_map<TNode, Node> visited;
   Node ret = expr::narySubstitute(conc, d_fvs, ss, visited);
-<<<<<<< HEAD
-=======
   // also compute for the condition
   for (const Node& c : d_cond)
   {
     expr::narySubstitute(c, d_fvs, ss, visited);
   }
->>>>>>> 231c5329
   std::map<Node, Node>::const_iterator itl;
   for (size_t i = 0, nfvs = ss.size(); i < nfvs; i++)
   {
@@ -189,11 +182,7 @@
         // to determine the type, we get the type of the substitution of the
         // list context of the variable.
         Node subsCtx = visited[ctx];
-<<<<<<< HEAD
-        Assert(!subsCtx.isNull());
-=======
         Assert(!subsCtx.isNull()) << "Failed to get context for " << ctx << " in " << d_id;
->>>>>>> 231c5329
         Node nt = expr::getNullTerminator(ctx.getKind(), subsCtx.getType());
         wargs.push_back(nt);
       }
