--- conflicted
+++ resolved
@@ -19,11 +19,6 @@
 class Op(Enum):
 
     def __new__(cls, symbol, kind):
-<<<<<<< HEAD
-        entry = object.__new__(cls)
-        entry._value_ = kind  # Kind is unique, symbol is not (nulls)
-        entry.symbol = symbol  # set the value, and the extra attribute
-=======
         """
         symbol: The name of the operator in RARE
         kind: The name of the operator in CVC5
@@ -31,7 +26,6 @@
         entry = object.__new__(cls)
         entry._value_ = kind
         entry.symbol = symbol
->>>>>>> f00291cc
         entry.kind = kind
         return entry
 
@@ -129,12 +123,9 @@
     LEQ = ('<=', 'LEQ')
     GEQ = ('>=', 'GEQ')
     POW2 = ('int.pow2', 'POW2')
-<<<<<<< HEAD
 
     INT_ISPOW2 = ('int.ispow2', 'INTS_ISPOW2')  # Backdoor for some bv rewrites
     INT_LENGTH = ('int.log2', 'INTS_LOG2')  # Backdoor for some bv rewrites
-=======
->>>>>>> f00291cc
 
     ###########################################################################
     # Theory-independent
@@ -142,13 +133,9 @@
 
     EQ = ('=', 'EQUAL')
     ITE = ('ite', 'ITE')
-<<<<<<< HEAD
-    LAMBDA = (None, 'LAMBDA')  # Special parser backdoor
-=======
     # Lambda is not an operator. It exists here as a backdoor to simplify
     # parsing logic.
     LAMBDA = (None, 'LAMBDA')
->>>>>>> f00291cc
     BOUND_VARS = (None, 'BOUND_VAR_LIST')
     DISTINCT = ('distinct', 'DISTINCT')
 
@@ -159,10 +146,6 @@
     # Strings
     ###########################################################################
 
-<<<<<<< HEAD
-    #CONST_STRING = (None, None)  # FIXME: This is completely unused. Delete?
-=======
->>>>>>> f00291cc
     STRING_CONCAT = ('str.++', 'STRING_CONCAT')
     STRING_IN_REGEXP = ('str.in_re', 'STRING_IN_REGEXP')
     STRING_LENGTH = ('str.len', 'STRING_LENGTH')
