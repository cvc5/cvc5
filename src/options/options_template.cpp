--- conflicted
+++ resolved
@@ -224,22 +224,12 @@
   // that can throw exceptions.
 }
 
-<<<<<<< HEAD
-Options::Options(OptionsListener* ol)
-    : d_holder(new options::OptionsHolder()),
-      d_handler(new options::OptionsHandler(this)),
-      d_olisten(ol)
-{
-}
-=======
-
 Options::Options(OptionsListener* ol)
     : d_holder(new options::OptionsHolder())
     , d_handler(new options::OptionsHandler(this))
     , d_beforeSearchListeners(),
     d_olisten(ol)
 {}
->>>>>>> cb8d041d
 
 Options::~Options() {
   delete d_handler;
@@ -262,97 +252,6 @@
 }
 
 void Options::setListener(OptionsListener* ol) { d_olisten = ol; }
-<<<<<<< HEAD
-=======
-
-ListenerCollection::Registration* Options::registerAndNotify(
-    ListenerCollection& collection, Listener* listener, bool notify)
-{
-  ListenerCollection::Registration* registration =
-      collection.registerListener(listener);
-  if(notify) {
-    try
-    {
-      listener->notify();
-    }
-    catch (OptionException& e)
-    {
-      // It can happen that listener->notify() throws an OptionException. In
-      // that case, we have to make sure that we delete the registration of our
-      // listener before rethrowing the exception. Otherwise the
-      // ListenerCollection deconstructor will complain that not all
-      // registrations have been removed before invoking the deconstructor.
-      delete registration;
-      throw OptionException(e.getRawMessage());
-    }
-  }
-  return registration;
-}
-
-ListenerCollection::Registration* Options::registerBeforeSearchListener(
-   Listener* listener)
-{
-  return d_beforeSearchListeners.registerListener(listener);
-}
-
-ListenerCollection::Registration* Options::registerSetDefaultExprDepthListener(
-    Listener* listener, bool notifyIfSet)
-{
-  bool notify = notifyIfSet && wasSetByUser(options::defaultExprDepth);
-  return registerAndNotify(d_setDefaultExprDepthListeners, listener, notify);
-}
-
-ListenerCollection::Registration* Options::registerSetDefaultExprDagListener(
-    Listener* listener, bool notifyIfSet)
-{
-  bool notify = notifyIfSet && wasSetByUser(options::defaultDagThresh);
-  return registerAndNotify(d_setDefaultDagThreshListeners, listener, notify);
-}
-
-ListenerCollection::Registration* Options::registerSetPrintExprTypesListener(
-    Listener* listener, bool notifyIfSet)
-{
-  bool notify = notifyIfSet && wasSetByUser(options::printExprTypes);
-  return registerAndNotify(d_setPrintExprTypesListeners, listener, notify);
-}
-
-ListenerCollection::Registration* Options::registerSetDumpModeListener(
-    Listener* listener, bool notifyIfSet)
-{
-  bool notify = notifyIfSet && wasSetByUser(options::dumpModeString);
-  return registerAndNotify(d_setDumpModeListeners, listener, notify);
-}
-
-ListenerCollection::Registration* Options::registerSetPrintSuccessListener(
-    Listener* listener, bool notifyIfSet)
-{
-  bool notify = notifyIfSet && wasSetByUser(options::printSuccess);
-  return registerAndNotify(d_setPrintSuccessListeners, listener, notify);
-}
-
-ListenerCollection::Registration* Options::registerDumpToFileNameListener(
-    Listener* listener, bool notifyIfSet)
-{
-  bool notify = notifyIfSet && wasSetByUser(options::dumpToFileName);
-  return registerAndNotify(d_dumpToFileListeners, listener, notify);
-}
-
-ListenerCollection::Registration*
-Options::registerSetRegularOutputChannelListener(
-    Listener* listener, bool notifyIfSet)
-{
-  bool notify = notifyIfSet && wasSetByUser(options::regularChannelName);
-  return registerAndNotify(d_setRegularChannelListeners, listener, notify);
-}
-
-ListenerCollection::Registration*
-Options::registerSetDiagnosticOutputChannelListener(
-    Listener* listener, bool notifyIfSet)
-{
-  bool notify = notifyIfSet && wasSetByUser(options::diagnosticChannelName);
-  return registerAndNotify(d_setDiagnosticChannelListeners, listener, notify);
-}
->>>>>>> cb8d041d
 
 ${custom_handlers}$
 
@@ -678,7 +577,6 @@
 void Options::setOption(const std::string& key, const std::string& optionarg)
 {
   Trace("options") << "setOption(" << key << ", " << optionarg << ")"
-<<<<<<< HEAD
                    << std::endl;
   // first update this object
   setOptionInternal(key, optionarg);
@@ -694,25 +592,6 @@
 {
   options::OptionsHandler* handler = d_handler;
   Options* options = this;
-  Trace("options") << "SMT setOption(" << key << ", " << optionarg << ")"
-                   << std::endl;
-=======
-                   << std::endl;
-  // first update this object
-  setOptionInternal(key, optionarg);
-  // then, notify the provided listener
-  if (d_olisten != nullptr)
-  {
-    d_olisten->notifySetOption(key);
-  }
-}
-
-void Options::setOptionInternal(const std::string& key,
-                                const std::string& optionarg)
-{
-  options::OptionsHandler* handler = d_handler;
-  Options* options = this;
->>>>>>> cb8d041d
   ${setoption_handlers}$
   throw UnrecognizedOptionException(key);
 }
