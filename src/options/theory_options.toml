--- conflicted
+++ resolved
@@ -68,7 +68,6 @@
   help = "Use care graphs for theory combination."
 
 [[option]]
-<<<<<<< HEAD
   name       = "conflictProcessMode"
   category   = "expert"
   long       = "conflict-process=MODE"
@@ -88,7 +87,8 @@
 [[option.mode.MINIMIZE_EXT]]
   name = "min-ext"
   help = "Do minimization for conflicts from theory solvers, relying on the extended rewriter."
-=======
+
+[[option]]
   name       = "lemmaInprocess"
   category   = "expert"
   long       = "lemma-inprocess=MODE"
@@ -127,5 +127,4 @@
   long       = "lemma-inprocess-infer-eq-lit"
   type       = "bool"
   default    = "false"
-  help       = "Infer equivalent literals when using lemma inprocess"
->>>>>>> 5a10c177
+  help       = "Infer equivalent literals when using lemma inprocess"