--- conflicted
+++ resolved
@@ -11,50 +11,35 @@
  choose bitblasting mode, see --bitblast=help
 
 # Options for eager bit-blasting
- 
+
 option bitvectorAig --bitblast-aig bool :default false :predicate abcEnabledBuild setBitblastAig :read-write
  bitblast by first converting to AIG (implies --bitblast=eager)
 expert-option bitvectorAigSimplifications --bv-aig-simp=COMMAND std::string :default "" :predicate abcEnabledBuild :read-write :link --bitblast-aig :link-smt bitblast-aig
  abc command to run AIG simplifications (implies --bitblast-aig, default is "balance;drw")
 
 # Options for lazy bit-blasting
-<<<<<<< HEAD
-
-option bitvectorPropagate --bv-propagate bool :default true :read-write 
- use bit-vector propagation in the bit-blaster
-
-option bitvectorEqualitySolver --bv-eq-solver bool :default true :read-write 
-=======
-option bitvectorPropagate --bv-propagate bool :default true :read-write 
+option bitvectorPropagate --bv-propagate bool :default true :read-write
  use bit-vector propagation in the bit-blaster
 
 option bitvectorEqualitySolver --bv-eq-solver bool :default true :read-write
->>>>>>> 3c4c4420
  use the equality engine for the bit-vector theory (only if --bitblast=lazy)
 
 option bitvectorEqualitySlicer --bv-eq-slicer=MODE CVC4::theory::bv::BvSlicerMode :handler stringToBvSlicerMode :default CVC4::theory::bv::BITVECTOR_SLICER_OFF :read-write :include "options/bv_bitblast_mode.h" :read-write :link --bv-eq-solver :link-smt bv-eq-solver
  turn on the slicing equality solver for the bit-vector theory (only if --bitblast=lazy)
 
-<<<<<<< HEAD
-option bitvectorInequalitySolver --bv-inequality-solver bool :default true :read-write 
- turn on the inequality solver for the bit-vector theory (only if --bitblast=lazy)
 
-option bitvectorAlgebraicSolver --bv-algebraic-solver bool :default true :read-write 
-=======
-
-option bitvectorInequalitySolver --bv-inequality-solver bool :default true :read-write 
+option bitvectorInequalitySolver --bv-inequality-solver bool :default true :read-write
  turn on the inequality solver for the bit-vector theory (only if --bitblast=lazy)
 
 option bitvectorAlgebraicSolver --bv-algebraic-solver bool :default true :read-write
->>>>>>> 3c4c4420
  turn on the algebraic solver for the bit-vector theory (only if --bitblast=lazy)
- 
+
 expert-option bitvectorAlgebraicBudget --bv-algebraic-budget unsigned :default 1500 :read-write :link --bv-algebraic-solver :link-smt bv-algebraic-solver
  the budget allowed for the algebraic solver in number of SAT conflicts
 
 # General options
 
-option bitvectorToBool --bv-to-bool bool :default false :read-write 
+option bitvectorToBool --bv-to-bool bool :default false :read-write
  lift bit-vectors of size 1 to booleans when possible
 
 option bitvectorDivByZeroConst --bv-div-zero-const bool :default false :read-write
@@ -62,11 +47,11 @@
 
 expert-option bvExtractArithRewrite --bv-extract-arith bool :default false :read-write
  enable rewrite pushing extract [i:0] over arithmetic operations (can blow up)
- 
+
 expert-option bvAbstraction --bv-abstraction bool :default false :read-write
- mcm benchmark abstraction 
+ mcm benchmark abstraction
 
-expert-option skolemizeArguments --bv-skolemize bool :default false :read-write 
+expert-option skolemizeArguments --bv-skolemize bool :default false :read-write
  skolemize arguments for bv abstraction (only does something if --bv-abstraction is on)
 
 expert-option bvNumFunc --bv-num-func=NUM unsigned :default 1
@@ -77,8 +62,8 @@
 
 expert-option bitvectorQuickXplain --bv-quick-xplain bool :default false
  minimize bv conflicts using the QuickXplain algorithm
- 
+
 expert-option bvIntroducePow2 --bv-intro-pow2 bool :default false
  introduce bitvector powers of two as a preprocessing pass
- 
+
 endmodule