id     = "QUANTIFIERS"
name   = "Quantifiers"
header = "options/quantifiers_options.h"

# Whether to mini-scope quantifiers.
# For example, forall x. ( P( x ) ^ Q( x ) ) will be rewritten to
# ( forall x. P( x ) ) ^ ( forall x. Q( x ) )
[[option]]
  name       = "miniscopeQuant"
  category   = "regular"
  long       = "miniscope-quant"
  type       = "bool"
  default    = "true"
  help       = "miniscope quantifiers"

# Whether to mini-scope quantifiers based on formulas with no free variables.
# For example, forall x. ( P( x ) V Q ) will be rewritten to
# ( forall x. P( x ) ) V Q
[[option]]
  name       = "miniscopeQuantFreeVar"
  category   = "regular"
  long       = "miniscope-quant-fv"
  type       = "bool"
  default    = "true"
  help       = "miniscope quantifiers for ground subformulas"

[[option]]
  name       = "quantSplit"
  category   = "regular"
  long       = "quant-split"
  type       = "bool"
  default    = "true"
  help       = "apply splitting to quantified formulas based on variable disjoint disjuncts"

[[option]]
  name       = "prenexQuant"
  category   = "regular"
  long       = "prenex-quant=MODE"
  type       = "CVC4::theory::quantifiers::PrenexQuantMode"
  default    = "CVC4::theory::quantifiers::PRENEX_QUANT_SIMPLE"
  handler    = "stringToPrenexQuantMode"
  includes   = ["options/quantifiers_modes.h"]
  help       = "prenex mode for quantified formulas"

[[option]]
  name       = "prenexQuantUser"
  category   = "regular"
  long       = "prenex-quant-user"
  type       = "bool"
  default    = "false"
  help       = "prenex quantified formulas with user patterns"

# Whether to variable-eliminate quantifiers.
# For example, forall x y. ( P( x, y ) V x != c ) will be rewritten to
#   forall y. P( c, y )
[[option]]
  name       = "varElimQuant"
  category   = "regular"
  long       = "var-elim-quant"
  type       = "bool"
  default    = "true"
  read_only  = true
  help       = "enable simple variable elimination for quantified formulas"

[[option]]
  name       = "varIneqElimQuant"
  category   = "regular"
  long       = "var-ineq-elim-quant"
  type       = "bool"
  default    = "true"
  read_only  = true
  help       = "enable variable elimination based on infinite projection of unbound arithmetic variables"

[[option]]
  name       = "dtVarExpandQuant"
  category   = "regular"
  long       = "dt-var-exp-quant"
  type       = "bool"
  default    = "true"
  read_only  = true
  help       = "expand datatype variables bound to one constructor in quantifiers"

[[option]]
  name       = "iteLiftQuant"
  category   = "regular"
  long       = "ite-lift-quant=MODE"
  type       = "CVC4::theory::quantifiers::IteLiftQuantMode"
  default    = "CVC4::theory::quantifiers::ITE_LIFT_QUANT_MODE_SIMPLE"
  handler    = "stringToIteLiftQuantMode"
  includes   = ["options/quantifiers_modes.h"]
  help       = "ite lifting mode for quantified formulas"

[[option]]
  name       = "condVarSplitQuant"
  category   = "regular"
  long       = "cond-var-split-quant"
  type       = "bool"
  default    = "true"
  read_only  = true
  help       = "split quantified formulas that lead to variable eliminations"

[[option]]
  name       = "condVarSplitQuantAgg"
  category   = "regular"
  long       = "cond-var-split-agg-quant"
  type       = "bool"
  default    = "false"
  read_only  = true
  help       = "aggressive split quantified formulas that lead to variable eliminations"

[[option]]
  name       = "iteDtTesterSplitQuant"
  category   = "regular"
  long       = "ite-dtt-split-quant"
  type       = "bool"
  default    = "false"
  help       = "split ites with dt testers as conditions"

# Whether to pre-skolemize quantifier bodies.
# For example, forall x. ( P( x ) => (exists y. f( y ) = x) ) will be rewritten to
#   forall x. P( x ) => f( S( x ) ) = x
[[option]]
  name       = "preSkolemQuant"
  category   = "regular"
  long       = "pre-skolem-quant"
  type       = "bool"
  default    = "false"
  help       = "apply skolemization eagerly to bodies of quantified formulas"

[[option]]
  name       = "preSkolemQuantNested"
  category   = "regular"
  long       = "pre-skolem-quant-nested"
  type       = "bool"
  default    = "true"
  help       = "apply skolemization to nested quantified formulas"

[[option]]
  name       = "preSkolemQuantAgg"
  category   = "regular"
  long       = "pre-skolem-quant-agg"
  type       = "bool"
  default    = "true"
  help       = "apply skolemization to quantified formulas aggressively"

[[option]]
  name       = "aggressiveMiniscopeQuant"
  category   = "regular"
  long       = "ag-miniscope-quant"
  type       = "bool"
  default    = "false"
  read_only  = true
  help       = "perform aggressive miniscoping for quantifiers"

[[option]]
  name       = "elimTautQuant"
  category   = "regular"
  long       = "elim-taut-quant"
  type       = "bool"
  default    = "true"
  read_only  = true
  help       = "eliminate tautological disjuncts of quantified formulas"

[[option]]
  name       = "elimExtArithQuant"
  category   = "regular"
  long       = "elim-ext-arith-quant"
  type       = "bool"
  default    = "true"
  help       = "eliminate extended arithmetic symbols in quantified formulas"

[[option]]
  name       = "condRewriteQuant"
  category   = "regular"
  long       = "cond-rewrite-quant"
  type       = "bool"
  default    = "true"
  read_only  = true
  help       = "conditional rewriting of quantified formulas"

[[option]]
  name       = "globalNegate"
  category   = "regular"
  long       = "global-negate"
  type       = "bool"
  default    = "false"
  help       = "do global negation of input formula"

#### E-matching options

[[option]]
  name       = "eMatching"
  category   = "regular"
  long       = "e-matching"
  type       = "bool"
  default    = "true"
  help       = "whether to do heuristic E-matching"

[[option]]
  name       = "termDbMode"
  category   = "regular"
  long       = "term-db-mode=MODE"
  type       = "CVC4::theory::quantifiers::TermDbMode"
  default    = "CVC4::theory::quantifiers::TERM_DB_ALL"
  handler    = "stringToTermDbMode"
  includes   = ["options/quantifiers_modes.h"]
  help       = "which ground terms to consider for instantiation"

[[option]]
  name       = "registerQuantBodyTerms"
  category   = "regular"
  long       = "register-quant-body-terms"
  type       = "bool"
  default    = "false"
  read_only  = true
  help       = "consider ground terms within bodies of quantified formulas for matching"

[[option]]
  name       = "inferArithTriggerEq"
  category   = "regular"
  long       = "infer-arith-trigger-eq"
  type       = "bool"
  default    = "false"
  read_only  = true
  help       = "infer equalities for trigger terms based on solving arithmetic equalities"

[[option]]
  name       = "strictTriggers"
  category   = "regular"
  long       = "strict-triggers"
  type       = "bool"
  default    = "false"
  read_only  = true
  help       = "only instantiate quantifiers with user patterns based on triggers"

[[option]]
  name       = "relevantTriggers"
  category   = "regular"
  long       = "relevant-triggers"
  type       = "bool"
  default    = "false"
  read_only  = true
  help       = "prefer triggers that are more relevant based on SInE style analysis"

[[option]]
  name       = "relationalTriggers"
  category   = "regular"
  long       = "relational-triggers"
  type       = "bool"
  default    = "false"
  read_only  = true
  help       = "choose relational triggers such as x = f(y), x >= f(y)"

[[option]]
  name       = "purifyTriggers"
  category   = "regular"
  long       = "purify-triggers"
  type       = "bool"
  default    = "false"
  help       = "purify triggers, e.g. f( x+1 ) becomes f( y ), x mapsto y-1"

[[option]]
  name       = "purifyDtTriggers"
  category   = "regular"
  long       = "purify-dt-triggers"
  type       = "bool"
  default    = "false"
  help       = "purify dt triggers, match all constructors of correct form instead of selectors"

[[option]]
  name       = "pureThTriggers"
  category   = "regular"
  long       = "pure-th-triggers"
  type       = "bool"
  default    = "false"
  help       = "use pure theory terms as single triggers"

[[option]]
  name       = "partialTriggers"
  category   = "regular"
  long       = "partial-triggers"
  type       = "bool"
  default    = "false"
  help       = "use triggers that do not contain all free variables"

[[option]]
  name       = "multiTriggerWhenSingle"
  category   = "regular"
  long       = "multi-trigger-when-single"
  type       = "bool"
  default    = "false"
  read_only  = true
  help       = "select multi triggers when single triggers exist"

[[option]]
  name       = "multiTriggerPriority"
  category   = "regular"
  long       = "multi-trigger-priority"
  type       = "bool"
  default    = "false"
  read_only  = true
  help       = "only try multi triggers if single triggers give no instantiations"

[[option]]
  name       = "multiTriggerCache"
  category   = "regular"
  long       = "multi-trigger-cache"
  type       = "bool"
  default    = "false"
  read_only  = true
  help       = "caching version of multi triggers"

[[option]]
  name       = "multiTriggerLinear"
  category   = "regular"
  long       = "multi-trigger-linear"
  type       = "bool"
  default    = "true"
  read_only  = true
  help       = "implementation of multi triggers where maximum number of instantiations is linear wrt number of ground terms"

[[option]]
  name       = "triggerSelMode"
  category   = "regular"
  long       = "trigger-sel=MODE"
  type       = "CVC4::theory::quantifiers::TriggerSelMode"
  default    = "CVC4::theory::quantifiers::TRIGGER_SEL_MIN"
  handler    = "stringToTriggerSelMode"
  includes   = ["options/quantifiers_modes.h"]
  help       = "selection mode for triggers"

[[option]]
  name       = "triggerActiveSelMode"
  category   = "regular"
  long       = "trigger-active-sel=MODE"
  type       = "CVC4::theory::quantifiers::TriggerActiveSelMode"
  default    = "CVC4::theory::quantifiers::TRIGGER_ACTIVE_SEL_ALL"
  handler    = "stringToTriggerActiveSelMode"
  includes   = ["options/quantifiers_modes.h"]
  help       = "selection mode to activate triggers"

[[option]]
  name       = "userPatternsQuant"
  category   = "regular"
  long       = "user-pat=MODE"
  type       = "CVC4::theory::quantifiers::UserPatMode"
  default    = "CVC4::theory::quantifiers::USER_PAT_MODE_TRUST"
  handler    = "stringToUserPatMode"
  includes   = ["options/quantifiers_modes.h"]
  help       = "policy for handling user-provided patterns for quantifier instantiation"

[[option]]
  name       = "incrementTriggers"
  category   = "regular"
  long       = "increment-triggers"
  type       = "bool"
  default    = "true"
  read_only  = true
  help       = "generate additional triggers as needed during search"

[[option]]
  name       = "instWhenMode"
  category   = "regular"
  long       = "inst-when=MODE"
  type       = "CVC4::theory::quantifiers::InstWhenMode"
  default    = "CVC4::theory::quantifiers::INST_WHEN_FULL_LAST_CALL"
  handler    = "stringToInstWhenMode"
  predicates = ["checkInstWhenMode"]
  includes   = ["options/quantifiers_modes.h"]
  help       = "when to apply instantiation"

[[option]]
  name       = "instWhenStrictInterleave"
  category   = "regular"
  long       = "inst-when-strict-interleave"
  type       = "bool"
  default    = "true"
  help       = "ensure theory combination and standard quantifier effort strategies take turns"

[[option]]
  name       = "instWhenPhase"
  category   = "regular"
  long       = "inst-when-phase=N"
  type       = "int"
  default    = "2"
  help       = "instantiation rounds quantifiers takes (>=1) before allowing theory combination to happen"

[[option]]
  name       = "instWhenTcFirst"
  category   = "regular"
  long       = "inst-when-tc-first"
  type       = "bool"
  default    = "true"
  help       = "allow theory combination to happen once initially, before quantifier strategies are run"

[[option]]
  name       = "quantModelEe"
  category   = "regular"
  long       = "quant-model-ee"
  type       = "bool"
  default    = "false"
  read_only  = true
  help       = "use equality engine of model for last call effort"

[[option]]
  name       = "instMaxLevel"
  category   = "regular"
  long       = "inst-max-level=N"
  type       = "int"
  default    = "-1"
  help       = "maximum inst level of terms used to instantiate quantified formulas with (-1 == no limit, default)"

[[option]]
  name       = "instLevelInputOnly"
  category   = "regular"
  long       = "inst-level-input-only"
  type       = "bool"
  default    = "true"
  read_only  = true
  help       = "only input terms are assigned instantiation level zero"

[[option]]
  name       = "quantRepMode"
  category   = "regular"
  long       = "quant-rep-mode=MODE"
  type       = "CVC4::theory::quantifiers::QuantRepMode"
  default    = "CVC4::theory::quantifiers::QUANT_REP_MODE_FIRST"
  handler    = "stringToQuantRepMode"
  includes   = ["options/quantifiers_modes.h"]
  help       = "selection mode for representatives in quantifiers engine"

[[option]]
  name       = "fullSaturateQuant"
  category   = "regular"
  long       = "full-saturate-quant"
  type       = "bool"
  default    = "false"
  help       = "when all other quantifier instantiation strategies fail, instantiate with ground terms from relevant domain, then arbitrary ground terms before answering unknown"

[[option]]
  name       = "fullSaturateQuantRd"
  category   = "regular"
  long       = "full-saturate-quant-rd"
  type       = "bool"
  default    = "true"
  read_only  = true
  help       = "whether to use relevant domain first for full saturation instantiation strategy"

[[option]]
  name       = "fullSaturateInterleave"
  category   = "regular"
  long       = "fs-interleave"
  type       = "bool"
  default    = "false"
  read_only  = true
  help       = "interleave full saturate instantiation with other techniques"

[[option]]
  name       = "literalMatchMode"
  category   = "regular"
  long       = "literal-matching=MODE"
  type       = "CVC4::theory::quantifiers::LiteralMatchMode"
  default    = "CVC4::theory::quantifiers::LITERAL_MATCH_USE"
  handler    = "stringToLiteralMatchMode"
  predicates = ["checkLiteralMatchMode"]
  includes   = ["options/quantifiers_modes.h"]
  read_only  = true
  help       = "choose literal matching mode"

### Finite model finding options

[[option]]
  name       = "finiteModelFind"
  category   = "regular"
  long       = "finite-model-find"
  type       = "bool"
  default    = "false"
  help       = "use finite model finding heuristic for quantifier instantiation"

[[option]]
  name       = "quantFunWellDefined"
  category   = "regular"
  long       = "quant-fun-wd"
  type       = "bool"
  default    = "false"
  read_only  = true
  help       = "assume that function defined by quantifiers are well defined"

[[option]]
  name       = "fmfFunWellDefined"
  category   = "regular"
  long       = "fmf-fun"
  type       = "bool"
  default    = "false"
  help       = "find models for recursively defined functions, assumes functions are admissible"

[[option]]
  name       = "fmfFunWellDefinedRelevant"
  category   = "regular"
  long       = "fmf-fun-rlv"
  type       = "bool"
  default    = "false"
  read_only  = true
  help       = "find models for recursively defined functions, assumes functions are admissible, allows empty type when function is irrelevant"

[[option]]
  name       = "fmfEmptySorts"
  category   = "regular"
  long       = "fmf-empty-sorts"
  type       = "bool"
  default    = "false"
  read_only  = true
  help       = "allow finite model finding to assume sorts that do not occur in ground assertions are empty"

[[option]]
  name       = "mbqiMode"
  category   = "regular"
  long       = "mbqi=MODE"
  type       = "CVC4::theory::quantifiers::MbqiMode"
  default    = "CVC4::theory::quantifiers::MBQI_FMC"
  handler    = "stringToMbqiMode"
  predicates = ["checkMbqiMode"]
  includes   = ["options/quantifiers_modes.h"]
  help       = "choose mode for model-based quantifier instantiation"

[[option]]
  name       = "fmfOneInstPerRound"
  category   = "regular"
  long       = "mbqi-one-inst-per-round"
  type       = "bool"
  default    = "false"
  help       = "only add one instantiation per quantifier per round for mbqi"

[[option]]
  name       = "fmfOneQuantPerRound"
  category   = "regular"
  long       = "mbqi-one-quant-per-round"
  type       = "bool"
  default    = "false"
  read_only  = true
  help       = "only add instantiations for one quantifier per round for mbqi"

[[option]]
  name       = "mbqiInterleave"
  category   = "regular"
  long       = "mbqi-interleave"
  type       = "bool"
  default    = "false"
  read_only  = true
  help       = "interleave model-based quantifier instantiation with other techniques"

[[option]]
  name       = "fmfInstEngine"
  category   = "regular"
  long       = "fmf-inst-engine"
  type       = "bool"
  default    = "false"
  help       = "use instantiation engine in conjunction with finite model finding"

[[option]]
  name       = "fmfInstGen"
  category   = "regular"
  long       = "fmf-inst-gen"
  type       = "bool"
  default    = "true"
  read_only  = true
  help       = "enable Inst-Gen instantiation techniques for finite model finding"

[[option]]
  name       = "fmfInstGenOneQuantPerRound"
  category   = "regular"
  long       = "fmf-inst-gen-one-quant-per-round"
  type       = "bool"
  default    = "false"
  read_only  = true
  help       = "only perform Inst-Gen instantiation techniques on one quantifier per round"

[[option]]
  name       = "fmfFreshDistConst"
  category   = "regular"
  long       = "fmf-fresh-dc"
  type       = "bool"
  default    = "false"
  read_only  = true
  help       = "use fresh distinguished representative when applying Inst-Gen techniques"

[[option]]
  name       = "fmfFmcSimple"
  category   = "regular"
  long       = "fmf-fmc-simple"
  type       = "bool"
  default    = "true"
  read_only  = true
  help       = "simple models in full model check for finite model finding"

[[option]]
  name       = "fmfBoundInt"
  category   = "regular"
  long       = "fmf-bound-int"
  type       = "bool"
  default    = "false"
  help       = "finite model finding on bounded integer quantification"

[[option]]
  name       = "fmfBound"
  category   = "regular"
  long       = "fmf-bound"
  type       = "bool"
  default    = "false"
  help       = "finite model finding on bounded quantification"

[[option]]
  name       = "fmfBoundLazy"
  category   = "regular"
  long       = "fmf-bound-lazy"
  type       = "bool"
  default    = "false"
  help       = "enforce bounds for bounded quantification lazily via use of proxy variables"

[[option]]
  name       = "fmfTypeCompletionThresh"
  category   = "regular"
  long       = "fmf-type-completion-thresh=N"
  type       = "int"
  default    = "1000"
  read_only  = true
  help       = "the maximum cardinality of an interpreted type for which exhaustive enumeration in finite model finding is attempted"

[[option]]
  name       = "quantConflictFind"
  category   = "regular"
  long       = "quant-cf"
  type       = "bool"
  default    = "true"
  help       = "enable conflict find mechanism for quantifiers"

[[option]]
  name       = "qcfMode"
  category   = "regular"
  long       = "quant-cf-mode=MODE"
  type       = "CVC4::theory::quantifiers::QcfMode"
  default    = "CVC4::theory::quantifiers::QCF_PROP_EQ"
  handler    = "stringToQcfMode"
  includes   = ["options/quantifiers_modes.h"]
  read_only  = true
  help       = "what effort to apply conflict find mechanism"

[[option]]
  name       = "qcfWhenMode"
  category   = "regular"
  long       = "quant-cf-when=MODE"
  type       = "CVC4::theory::quantifiers::QcfWhenMode"
  default    = "CVC4::theory::quantifiers::QCF_WHEN_MODE_DEFAULT"
  handler    = "stringToQcfWhenMode"
  includes   = ["options/quantifiers_modes.h"]
  read_only  = true
  help       = "when to invoke conflict find mechanism for quantifiers"

[[option]]
  name       = "qcfTConstraint"
  category   = "regular"
  long       = "qcf-tconstraint"
  type       = "bool"
  default    = "false"
  help       = "enable entailment checks for t-constraints in qcf algorithm"

[[option]]
  name       = "qcfAllConflict"
  category   = "regular"
  long       = "qcf-all-conflict"
  type       = "bool"
  default    = "false"
  help       = "add all available conflicting instances during conflict-based instantiation"

[[option]]
  name       = "qcfNestedConflict"
  category   = "regular"
  long       = "qcf-nested-conflict"
  type       = "bool"
  default    = "false"
  read_only  = true
  help       = "consider conflicts for nested quantifiers"

[[option]]
  name       = "qcfVoExp"
  category   = "regular"
  long       = "qcf-vo-exp"
  type       = "bool"
  default    = "false"
  read_only  = true
  help       = "qcf experimental variable ordering"

[[option]]
  name       = "instNoEntail"
  category   = "regular"
  long       = "inst-no-entail"
  type       = "bool"
  default    = "true"
  help       = "do not consider instances of quantified formulas that are currently entailed"

[[option]]
  name       = "instNoModelTrue"
  category   = "regular"
  long       = "inst-no-model-true"
  type       = "bool"
  default    = "false"
  help       = "do not consider instances of quantified formulas that are currently true in model, if it is available"

[[option]]
  name       = "instPropagate"
  category   = "regular"
  long       = "inst-prop"
  type       = "bool"
  default    = "false"
  help       = "internal propagation for instantiations for selecting relevant instances"

[[option]]
  name       = "qcfEagerTest"
  category   = "regular"
  long       = "qcf-eager-test"
  type       = "bool"
  default    = "true"
  read_only  = true
  help       = "optimization, test qcf instances eagerly"

[[option]]
  name       = "qcfEagerCheckRd"
  category   = "regular"
  long       = "qcf-eager-check-rd"
  type       = "bool"
  default    = "true"
  read_only  = true
  help       = "optimization, eagerly check relevant domain of matched position"

[[option]]
  name       = "qcfSkipRd"
  category   = "regular"
  long       = "qcf-skip-rd"
  type       = "bool"
  default    = "false"
  read_only  = true
  help       = "optimization, skip instances based on possibly irrelevant portions of quantified formulas"

### Rewrite rules options

[[option]]
  name       = "quantRewriteRules"
  category   = "regular"
  long       = "rewrite-rules"
  type       = "bool"
  default    = "false"
  read_only  = true
  help       = "use rewrite rules module"

[[option]]
  name       = "rrOneInstPerRound"
  category   = "regular"
  long       = "rr-one-inst-per-round"
  type       = "bool"
  default    = "false"
  read_only  = true
  help       = "add one instance of rewrite rule per round"

### Induction options

[[option]]
  name       = "quantInduction"
  category   = "regular"
  long       = "quant-ind"
  type       = "bool"
  default    = "false"
  read_only  = true
  help       = "use all available techniques for inductive reasoning"

[[option]]
  name       = "dtStcInduction"
  category   = "regular"
  long       = "dt-stc-ind"
  type       = "bool"
  default    = "false"
  help       = "apply strengthening for existential quantification over datatypes based on structural induction"

[[option]]
  name       = "intWfInduction"
  category   = "regular"
  long       = "int-wf-ind"
  type       = "bool"
  default    = "false"
  help       = "apply strengthening for integers based on well-founded induction"

[[option]]
  name       = "conjectureGen"
  category   = "regular"
  long       = "conjecture-gen"
  type       = "bool"
  default    = "false"
  help       = "generate candidate conjectures for inductive proofs"

[[option]]
  name       = "conjectureGenPerRound"
  category   = "regular"
  long       = "conjecture-gen-per-round=N"
  type       = "int"
  default    = "1"
  read_only  = true
  help       = "number of conjectures to generate per instantiation round"

[[option]]
  name       = "conjectureNoFilter"
  category   = "regular"
  long       = "conjecture-no-filter"
  type       = "bool"
  default    = "false"
  read_only  = true
  help       = "do not filter conjectures"

[[option]]
  name       = "conjectureFilterActiveTerms"
  category   = "regular"
  long       = "conjecture-filter-active-terms"
  type       = "bool"
  default    = "true"
  help       = "filter based on active terms"

[[option]]
  name       = "conjectureFilterCanonical"
  category   = "regular"
  long       = "conjecture-filter-canonical"
  type       = "bool"
  default    = "true"
  help       = "filter based on canonicity"

[[option]]
  name       = "conjectureFilterModel"
  category   = "regular"
  long       = "conjecture-filter-model"
  type       = "bool"
  default    = "true"
  help       = "filter based on model"

[[option]]
  name       = "conjectureGenGtEnum"
  category   = "regular"
  long       = "conjecture-gen-gt-enum=N"
  type       = "int"
  default    = "50"
  read_only  = true
  help       = "number of ground terms to generate for model filtering"

[[option]]
  name       = "conjectureUeeIntro"
  category   = "regular"
  long       = "conjecture-gen-uee-intro"
  type       = "bool"
  default    = "false"
  read_only  = true
  help       = "more aggressive merging for universal equality engine, introduces terms"

[[option]]
  name       = "conjectureGenMaxDepth"
  category   = "regular"
  long       = "conjecture-gen-max-depth=N"
  type       = "int"
  default    = "3"
  read_only  = true
  help       = "maximum depth of terms to consider for conjectures"

### Synthesis options

[[option]]
  name       = "sygusInference"
  category   = "regular"
  long       = "sygus-inference"
  type       = "bool"
  default    = "false"
  read_only  = false
  help       = "attempt to preprocess arbitrary inputs to sygus conjectures"

[[option]]
  name       = "ceGuidedInst"
  category   = "regular"
  long       = "cegqi"
  type       = "bool"
  default    = "false"
  help       = "counterexample-guided quantifier instantiation for sygus"

[[option]]
  name       = "cegqiSingleInvMode"
  category   = "regular"
  long       = "cegqi-si=MODE"
  type       = "CVC4::theory::quantifiers::CegqiSingleInvMode"
  default    = "CVC4::theory::quantifiers::CEGQI_SI_MODE_NONE"
  handler    = "stringToCegqiSingleInvMode"
  includes   = ["options/quantifiers_modes.h"]
  help       = "mode for processing single invocation synthesis conjectures"

[[option]]
  name       = "cegqiSingleInvPartial"
  category   = "regular"
  long       = "cegqi-si-partial"
  type       = "bool"
  default    = "false"
  read_only  = true
  help       = "combined techniques for synthesis conjectures that are partially single invocation"

[[option]]
  name       = "cegqiSingleInvReconstruct"
  category   = "regular"
  long       = "cegqi-si-rcons=MODE"
  type       = "CVC4::theory::quantifiers::CegqiSingleInvRconsMode"
  default    = "CVC4::theory::quantifiers::CEGQI_SI_RCONS_MODE_ALL_LIMIT"
  handler    = "stringToCegqiSingleInvRconsMode"
  includes   = ["options/quantifiers_modes.h"]
  help       = "policy for reconstructing solutions for single invocation conjectures"

[[option]]
  name       = "cegqiSingleInvReconstructLimit"
  category   = "regular"
  long       = "cegqi-si-rcons-limit=N"
  type       = "int"
  default    = "10000"
  read_only  = true
  help       = "number of rounds of enumeration to use during solution reconstruction (negative means unlimited)"

[[option]]
  name       = "cegqiSingleInvReconstructConst"
  category   = "regular"
  long       = "cegqi-si-reconstruct-const"
  type       = "bool"
  default    = "true"
  read_only  = true
  help       = "include constants when reconstruct solutions for single invocation conjectures in original grammar"

[[option]]
  name       = "cegqiSolMinCore"
  category   = "regular"
  long       = "cegqi-si-sol-min-core"
  type       = "bool"
  default    = "false"
  read_only  = true
  help       = "minimize solutions for single invocation conjectures based on unsat core"

[[option]]
  name       = "cegqiSolMinInst"
  category   = "regular"
  long       = "cegqi-si-sol-min-inst"
  type       = "bool"
  default    = "true"
  read_only  = true
  help       = "minimize individual instantiations for single invocation conjectures based on unsat core"

[[option]]
  name       = "cegqiSingleInvAbort"
  category   = "regular"
  long       = "cegqi-si-abort"
  type       = "bool"
  default    = "false"
  read_only  = true
  help       = "abort if synthesis conjecture is not single invocation"

[[option]]
  name       = "sygusConstRepairAbort"
  category   = "regular"
  long       = "sygus-crepair-abort"
  type       = "bool"
  default    = "false"
  read_only  = true
  help       = "abort if constant repair techniques are not applicable"

[[option]]
  name       = "sygusUnif"
  category   = "regular"
  long       = "sygus-unif"
  type       = "bool"
  default    = "false"
  help       = "Unification-based function synthesis"

[[option]]
  name       = "sygusUnifCondIndependent"
  category   = "regular"
  long       = "sygus-unif-cond-independent"
  type       = "bool"
  default    = "false"
  help       = "Synthesize conditions indepedently from return values (may generate bigger solutions)"

[[option]]
  name       = "sygusUnifBooleanHeuristicDt"
  category   = "regular"
  long       = "sygus-unif-boolean-heuristic-dt"
  type       = "bool"
  default    = "false"
  help       = "Build boolean solutions using heuristic decision tree learning (generates smaller solutions)"

[[option]]
  name       = "sygusUnifCondIndNoRepeatSol"
  category   = "regular"
  long       = "sygus-unif-cond-indpendent-no-repeat-sol"
  type       = "bool"
  default    = "true"
  help       = "Do not try repeated solutions when using independent synthesis of conditions in unification-based function synthesis"

[[option]]
  name       = "sygusBoolIteReturnConst"
  category   = "regular"
  long       = "sygus-bool-ite-return-const"
  type       = "bool"
  default    = "true"
  help       = "Only use Boolean constants for return values in unification-based function synthesis"

[[option]]
  name       = "sygusQePreproc"
  category   = "regular"
  long       = "sygus-qe-preproc"
  type       = "bool"
  default    = "false"
  read_only  = true
  help       = "use quantifier elimination as a preprocessing step for sygus"

[[option]]
  name       = "sygusRepairConst"
  category   = "regular"
  long       = "sygus-repair-const"
  type       = "bool"
  default    = "true"
  help       = "use approach to repair constants in sygus candidate solutions"

[[option]]
  name       = "sygusRepairConstTimeout"
  category   = "regular"
  long       = "sygus-repair-const-timeout=N"
  type       = "unsigned long"
  help       = "timeout (in milliseconds) for the satisfiability check to repair constants in sygus candidate solutions"

[[option]]
  name       = "sygusMinGrammar"
  category   = "regular"
  long       = "sygus-min-grammar"
  type       = "bool"
  default    = "true"
  read_only  = true
  help       = "statically minimize sygus grammars"

[[option]]
  name       = "sygusAddConstGrammar"
  category   = "regular"
  long       = "sygus-add-const-grammar"
  type       = "bool"
  default    = "false"
  read_only  = true
  help       = "statically add constants appearing in conjecture to grammars"

[[option]]
  name       = "sygusGrammarNorm"
  category   = "regular"
  long       = "sygus-grammar-norm"
  type       = "bool"
  default    = "false"
  read_only  = true
  help       = "statically normalize sygus grammars based on flattening (linearization)"

[[option]]
  name       = "sygusTemplEmbedGrammar"
  category   = "regular"
  long       = "sygus-templ-embed-grammar"
  type       = "bool"
  default    = "false"
  read_only  = true
  help       = "embed sygus templates into grammars"

[[option]]
  name       = "sygusInvTemplMode"
  category   = "regular"
  long       = "sygus-inv-templ=MODE"
  type       = "CVC4::theory::quantifiers::SygusInvTemplMode"
  default    = "CVC4::theory::quantifiers::SYGUS_INV_TEMPL_MODE_POST"
  handler    = "stringToSygusInvTemplMode"
  includes   = ["options/quantifiers_modes.h"]
  read_only  = true
  help       = "template mode for sygus invariant synthesis (weaken pre-condition, strengthen post-condition, or none)"

[[option]]
  name       = "sygusInvTemplWhenSyntax"
  category   = "regular"
  long       = "sygus-inv-templ-when-sg"
  type       = "bool"
  default    = "false"
  read_only  = false
  help       = "use invariant templates (with solution reconstruction) for syntax guided problems"

[[option]]
  name       = "sygusInvAutoUnfold"
  category   = "regular"
  long       = "sygus-auto-unfold"
  type       = "bool"
  default    = "true"
  read_only  = true
  help       = "enable approach which automatically unfolds transition systems for directly solving invariant synthesis problems"

[[option]]
  name       = "sygusUnifPbe"
  category   = "regular"
  long       = "sygus-pbe"
  type       = "bool"
  default    = "true"
  help       = "enable approach which unifies conditional solutions, specialized for programming-by-examples (pbe) conjectures"

[[option]]
  name       = "sygusPbeMultiFair"
  category   = "regular"
  long       = "sygus-pbe-multi-fair"
  type       = "bool"
  default    = "true"
  help       = "when using multiple enumerators, ensure that we only register value of minimial term size"

[[option]]
  name       = "sygusPbeMultiFairDiff"
  category   = "regular"
  long       = "sygus-pbe-multi-fair-diff=N"
  type       = "int"
  default    = "0"
  help       = "when using multiple enumerators, ensure that we only register values of minimial term size plus this value (default 0)"

[[option]]
  name       = "sygusEvalUnfold"
  category   = "regular"
  long       = "sygus-eval-unfold"
  type       = "bool"
  default    = "true"
  read_only  = true
  help       = "do unfolding of sygus evaluation functions"

[[option]]
  name       = "sygusEvalUnfoldBool"
  category   = "regular"
  long       = "sygus-eval-unfold-bool"
  type       = "bool"
  default    = "true"
  read_only  = true
  help       = "do unfolding of Boolean evaluation functions that appear in refinement lemmas"

[[option]]
  name       = "sygusRefEval"
  category   = "regular"
  long       = "sygus-ref-eval"
  type       = "bool"
  default    = "true"
  read_only  = true
  help       = "direct evaluation of refinement lemmas for conflict analysis"

[[option]]
  name       = "sygusStream"
  category   = "regular"
  long       = "sygus-stream"
  type       = "bool"
  default    = "false"
  help       = "enumerate a stream of solutions instead of terminating after the first one"

[[option]]
  name       = "sygusVerifySubcall"
  category   = "regular"
  long       = "sygus-verify-subcall"
  type       = "bool"
  default    = "true"
  help       = "use separate copy of the SMT solver for verification lemmas in sygus"

[[option]]
  name       = "sygusExtRew"
  category   = "regular"
  long       = "sygus-ext-rew"
  type       = "bool"
  default    = "true"
  help       = "use extended rewriter for sygus"

[[option]]
  name       = "cegisSample"
  category   = "regular"
  long       = "cegis-sample=MODE"
  type       = "CVC4::theory::quantifiers::CegisSampleMode"
  default    = "CVC4::theory::quantifiers::CEGIS_SAMPLE_NONE"
  handler    = "stringToCegisSampleMode"
  includes   = ["options/quantifiers_modes.h"]
  help       = "mode for using samples in the counterexample-guided inductive synthesis loop"

[[option]]
  name       = "minSynthSol"
  category   = "regular"
  long       = "min-synth-sol"
  type       = "bool"
  default    = "true"
  help       = "Minimize synthesis solutions"

[[option]]
  name       = "sygusEvalOpt"
  category   = "regular"
  long       = "sygus-eval-opt"
  type       = "bool"
  default    = "true"
  help       = "use optimized approach for evaluation in sygus"

[[option]]
  name       = "sygusArgRelevant"
  category   = "regular"
  long       = "sygus-arg-relevant"
  type       = "bool"
  default    = "false"
  help       = "static inference techniques for computing whether arguments of functions-to-synthesize are relevant"

# Internal uses of sygus

[[option]]
  name       = "sygusRew"
  category   = "regular"
  long       = "sygus-rr"
  type       = "bool"
  default    = "false"
  read_only  = true
  help       = "use sygus to enumerate and verify correctness of rewrite rules"

[[option]]
  name       = "sygusRewSynth"
  category   = "regular"
  long       = "sygus-rr-synth"
  type       = "bool"
  default    = "false"
  help       = "use sygus to enumerate candidate rewrite rules"

[[option]]
  name       = "sygusRewSynthFilterOrder"
  category   = "regular"
  long       = "sygus-rr-synth-filter-order"
  type       = "bool"
  default    = "true"
  help       = "filter candidate rewrites based on variable ordering"

[[option]]
  name       = "sygusRewSynthFilterMatch"
  category   = "regular"
  long       = "sygus-rr-synth-filter-match"
  type       = "bool"
  default    = "true"
  help       = "filter candidate rewrites based on matching"

[[option]]
  name       = "sygusRewSynthFilterCong"
  category   = "regular"
  long       = "sygus-rr-synth-filter-cong"
  type       = "bool"
  default    = "true"
  help       = "filter candidate rewrites based on congruence"

[[option]]
  name       = "sygusRewVerify"
  category   = "regular"
  long       = "sygus-rr-verify"
  type       = "bool"
  default    = "false"
  help       = "use sygus to verify the correctness of rewrite rules via sampling"

[[option]]
  name       = "sygusRewVerifyAbort"
  category   = "regular"
  long       = "sygus-rr-verify-abort"
  type       = "bool"
  default    = "true"
  help       = "abort when sygus-rr-verify finds an instance of unsoundness"

[[option]]
  name       = "sygusSamples"
  category   = "regular"
  long       = "sygus-samples=N"
  type       = "int"
  default    = "1000"
  help       = "number of points to consider when doing sygus rewriter sample testing"

[[option]]
  name       = "sygusSampleGrammar"
  category   = "regular"
  long       = "sygus-sample-grammar"
  type       = "bool"
  default    = "true"
  read_only  = true
  help       = "when applicable, use grammar for choosing sample points"

[[option]]
  name       = "sygusSampleFpUniform"
  category   = "regular"
  long       = "sygus-sample-fp-uniform"
  type       = "bool"
  default    = "false"
  help       = "sample floating-point values uniformly instead of in a biased fashion"

[[option]]
  name       = "sygusRewSynthAccel"
  category   = "regular"
  long       = "sygus-rr-synth-accel"
  type       = "bool"
  default    = "false"
  help       = "add dynamic symmetry breaking clauses based on candidate rewrites"

[[option]]
  name       = "sygusRewSynthCheck"
  category   = "regular"
  long       = "sygus-rr-synth-check"
  type       = "bool"
  default    = "false"
  help       = "use satisfiability check to verify correctness of candidate rewrites"

[[option]]
  name       = "sygusExprMinerCheckTimeout"
  category   = "regular"
  long       = "sygus-expr-miner-check-timeout=N"
  type       = "unsigned long"
<<<<<<< HEAD
  help       = "timeout (in milliseconds) for the satisfiability check to verify correctness of candidate rewrites"
  
[[option]]
  name       = "sygusRewSynthRec"
  category   = "regular"
  long       = "sygus-rr-synth-rec"
  type       = "bool"
  default    = "false"
  help       = "synthesize rewrite rules over all sygus grammar types recursively"
=======
  help       = "timeout (in milliseconds) for satisfiability checks in expression miners"
>>>>>>> 464470c3

# CEGQI applied to general quantified formulas

[[option]]
  name       = "cbqi"
  category   = "regular"
  long       = "cbqi"
  type       = "bool"
  default    = "false"
  help       = "turns on counterexample-based quantifier instantiation"

[[option]]
  name       = "cbqiFullEffort"
  category   = "regular"
  long       = "cbqi-full"
  type       = "bool"
  default    = "false"
  help       = "turns on full effort counterexample-based quantifier instantiation, which may resort to model-value instantiation"

[[option]]
  name       = "recurseCbqi"
  category   = "regular"
  long       = "cbqi-recurse"
  type       = "bool"
  default    = "true"
  read_only  = true
  help       = "turns on recursive counterexample-based quantifier instantiation"

[[option]]
  name       = "cbqiSat"
  category   = "regular"
  long       = "cbqi-sat"
  type       = "bool"
  default    = "true"
  help       = "answer sat when quantifiers are asserted with counterexample-based quantifier instantiation"

[[option]]
  name       = "cbqiModel"
  category   = "regular"
  long       = "cbqi-model"
  type       = "bool"
  default    = "true"
  help       = "guide instantiations by model values for counterexample-based quantifier instantiation"

[[option]]
  name       = "cbqiAll"
  category   = "regular"
  long       = "cbqi-all"
  type       = "bool"
  default    = "false"
  help       = "apply counterexample-based instantiation to all quantified formulas"

[[option]]
  name       = "cbqiMultiInst"
  category   = "regular"
  long       = "cbqi-multi-inst"
  type       = "bool"
  default    = "false"
  help       = "when applicable, do multi instantiations per quantifier per round in counterexample-based quantifier instantiation"

[[option]]
  name       = "cbqiRepeatLit"
  category   = "regular"
  long       = "cbqi-repeat-lit"
  type       = "bool"
  default    = "false"
  help       = "solve literals more than once in counterexample-based quantifier instantiation"

[[option]]
  name       = "cbqiInnermost"
  category   = "regular"
  long       = "cbqi-innermost"
  type       = "bool"
  default    = "true"
  help       = "only process innermost quantified formulas in counterexample-based quantifier instantiation"

[[option]]
  name       = "cbqiNestedQE"
  category   = "regular"
  long       = "cbqi-nested-qe"
  type       = "bool"
  default    = "false"
  help       = "process nested quantified formulas with quantifier elimination in counterexample-based quantifier instantiation"

# CEGQI for arithmetic

[[option]]
  name       = "cbqiUseInfInt"
  category   = "regular"
  long       = "cbqi-use-inf-int"
  type       = "bool"
  default    = "false"
  help       = "use integer infinity for vts in counterexample-based quantifier instantiation"

[[option]]
  name       = "cbqiUseInfReal"
  category   = "regular"
  long       = "cbqi-use-inf-real"
  type       = "bool"
  default    = "false"
  help       = "use real infinity for vts in counterexample-based quantifier instantiation"

[[option]]
  name       = "cbqiPreRegInst"
  category   = "regular"
  long       = "cbqi-prereg-inst"
  type       = "bool"
  default    = "false"
  help       = "preregister ground instantiations in counterexample-based quantifier instantiation"

[[option]]
  name       = "cbqiMinBounds"
  category   = "regular"
  long       = "cbqi-min-bounds"
  type       = "bool"
  default    = "false"
  read_only  = true
  help       = "use minimally constrained lower/upper bound for counterexample-based quantifier instantiation"

[[option]]
  name       = "cbqiRoundUpLowerLia"
  category   = "regular"
  long       = "cbqi-round-up-lia"
  type       = "bool"
  default    = "false"
  read_only  = true
  help       = "round up integer lower bounds in substitutions for counterexample-based quantifier instantiation"

[[option]]
  name       = "cbqiMidpoint"
  category   = "regular"
  long       = "cbqi-midpoint"
  type       = "bool"
  default    = "false"
  help       = "choose substitutions based on midpoints of lower and upper bounds for counterexample-based quantifier instantiation"

[[option]]
  name       = "cbqiNopt"
  category   = "regular"
  long       = "cbqi-nopt"
  type       = "bool"
  default    = "true"
  read_only  = true
  help       = "non-optimal bounds for counterexample-based quantifier instantiation"

[[option]]
  name       = "cbqiLitDepend"
  category   = "regular"
  long       = "cbqi-lit-dep"
  type       = "bool"
  default    = "true"
  read_only  = true
  help       = "dependency lemmas for quantifier alternation in counterexample-based quantifier instantiation"

# CEGQI for EPR

[[option]]
  name       = "quantEpr"
  category   = "regular"
  long       = "quant-epr"
  type       = "bool"
  default    = "false"
  help       = "infer whether in effectively propositional fragment, use for cbqi"

[[option]]
  name       = "quantEprMatching"
  category   = "regular"
  long       = "quant-epr-match"
  type       = "bool"
  default    = "true"
  read_only  = true
  help       = "use matching heuristics for EPR instantiation"

# CEGQI for BV

[[option]]
  name       = "cbqiBv"
  category   = "regular"
  long       = "cbqi-bv"
  type       = "bool"
  default    = "true"
  help       = "use word-level inversion approach for counterexample-guided quantifier instantiation for bit-vectors"

[[option]]
  name       = "cbqiBvInterleaveValue"
  category   = "regular"
  long       = "cbqi-bv-interleave-value"
  type       = "bool"
  default    = "false"
  help       = "interleave model value instantiation with word-level inversion approach"

[[option]]
  name       = "cbqiBvIneqMode"
  category   = "regular"
  long       = "cbqi-bv-ineq=MODE"
  type       = "CVC4::theory::quantifiers::CbqiBvIneqMode"
  default    = "CVC4::theory::quantifiers::CBQI_BV_INEQ_EQ_BOUNDARY"
  handler    = "stringToCbqiBvIneqMode"
  includes   = ["options/quantifiers_modes.h"]
  help       = "choose mode for handling bit-vector inequalities with counterexample-guided instantiation"

[[option]]
  name       = "cbqiBvRmExtract"
  category   = "regular"
  long       = "cbqi-bv-rm-extract"
  type       = "bool"
  default    = "true"
  help       = "replaces extract terms with variables for counterexample-guided instantiation for bit-vectors"

[[option]]
  name       = "cbqiBvLinearize"
  category   = "regular"
  long       = "cbqi-bv-linear"
  type       = "bool"
  default    = "true"
  help       = "linearize adder chains for variables"

[[option]]
  name       = "cbqiBvSolveNl"
  category   = "regular"
  long       = "cbqi-bv-solve-nl"
  type       = "bool"
  default    = "false"
  help       = "try to solve non-linear bv literals using model value projections"

[[option]]
  name       = "cbqiBvConcInv"
  category   = "regular"
  long       = "cbqi-bv-concat-inv"
  type       = "bool"
  default    = "true"
  help       = "compute inverse for concat over equalities rather than producing an invertibility condition"

### Local theory extensions options

[[option]]
  name       = "localTheoryExt"
  category   = "regular"
  long       = "local-t-ext"
  type       = "bool"
  default    = "false"
  read_only  = true
  help       = "do instantiation based on local theory extensions"

[[option]]
  name       = "ltePartialInst"
  category   = "regular"
  long       = "lte-partial-inst"
  type       = "bool"
  default    = "false"
  read_only  = true
  help       = "partially instantiate local theory quantifiers"

[[option]]
  name       = "lteRestrictInstClosure"
  category   = "regular"
  long       = "lte-restrict-inst-closure"
  type       = "bool"
  default    = "false"
  read_only  = true
  help       = "treat arguments of inst closure as restricted terms for instantiation"

### Reduction options

[[option]]
  name       = "quantAlphaEquiv"
  category   = "regular"
  long       = "quant-alpha-equiv"
  type       = "bool"
  default    = "true"
  read_only  = true
  help       = "infer alpha equivalence between quantified formulas"

[[option]]
  name       = "macrosQuant"
  category   = "regular"
  long       = "macros-quant"
  type       = "bool"
  default    = "false"
  help       = "perform quantifiers macro expansion"

[[option]]
  name       = "macrosQuantMode"
  category   = "regular"
  long       = "macros-quant-mode=MODE"
  type       = "CVC4::theory::quantifiers::MacrosQuantMode"
  default    = "CVC4::theory::quantifiers::MACROS_QUANT_MODE_GROUND_UF"
  handler    = "stringToMacrosQuantMode"
  includes   = ["options/quantifiers_modes.h"]
  read_only  = true
  help       = "mode for quantifiers macro expansion"

[[option]]
  name       = "quantDynamicSplit"
  category   = "regular"
  long       = "quant-dsplit-mode=MODE"
  type       = "CVC4::theory::quantifiers::QuantDSplitMode"
  default    = "CVC4::theory::quantifiers::QUANT_DSPLIT_MODE_NONE"
  handler    = "stringToQuantDSplitMode"
  includes   = ["options/quantifiers_modes.h"]
  help       = "mode for dynamic quantifiers splitting"

[[option]]
  name       = "quantAntiSkolem"
  category   = "regular"
  long       = "quant-anti-skolem"
  type       = "bool"
  default    = "false"
  help       = "perform anti-skolemization for quantified formulas"

### Higher-order options

[[option]]
  name       = "hoMatching"
  category   = "regular"
  long       = "ho-matching"
  type       = "bool"
  default    = "true"
  read_only  = true
  help       = "do higher-order matching algorithm for triggers with variable operators"

[[option]]
  name       = "hoMatchingVarArgPriority"
  category   = "regular"
  long       = "ho-matching-var-priority"
  type       = "bool"
  default    = "true"
  read_only  = true
  help       = "give priority to variable arguments over constant arguments"

[[option]]
  name       = "hoMergeTermDb"
  category   = "regular"
  long       = "ho-merge-term-db"
  type       = "bool"
  default    = "true"
  read_only  = true
  help       = "merge term indices modulo equality"

### Proof options

[[option]]
  name       = "trackInstLemmas"
  category   = "regular"
  long       = "track-inst-lemmas"
  type       = "bool"
  default    = "false"
  help       = "track instantiation lemmas (for proofs, unsat cores, qe and synthesis minimization)"<|MERGE_RESOLUTION|>--- conflicted
+++ resolved
@@ -1310,8 +1310,7 @@
   category   = "regular"
   long       = "sygus-expr-miner-check-timeout=N"
   type       = "unsigned long"
-<<<<<<< HEAD
-  help       = "timeout (in milliseconds) for the satisfiability check to verify correctness of candidate rewrites"
+  help       = "timeout (in milliseconds) for satisfiability checks in expression miners"
   
 [[option]]
   name       = "sygusRewSynthRec"
@@ -1320,9 +1319,6 @@
   type       = "bool"
   default    = "false"
   help       = "synthesize rewrite rules over all sygus grammar types recursively"
-=======
-  help       = "timeout (in milliseconds) for satisfiability checks in expression miners"
->>>>>>> 464470c3
 
 # CEGQI applied to general quantified formulas
 
