id     = "QUANTIFIERS"
name   = "Quantifiers"
header = "options/quantifiers_options.h"

# Whether to mini-scope quantifiers.
# For example, forall x. ( P( x ) ^ Q( x ) ) will be rewritten to
# ( forall x. P( x ) ) ^ ( forall x. Q( x ) )
[[option]]
  name       = "miniscopeQuant"
  category   = "regular"
  long       = "miniscope-quant"
  type       = "bool"
  default    = "true"
  help       = "miniscope quantifiers"

# Whether to mini-scope quantifiers based on formulas with no free variables.
# For example, forall x. ( P( x ) V Q ) will be rewritten to
# ( forall x. P( x ) ) V Q
[[option]]
  name       = "miniscopeQuantFreeVar"
  category   = "regular"
  long       = "miniscope-quant-fv"
  type       = "bool"
  default    = "true"
  help       = "miniscope quantifiers for ground subformulas"

[[option]]
  name       = "quantSplit"
  category   = "regular"
  long       = "quant-split"
  type       = "bool"
  default    = "true"
  help       = "apply splitting to quantified formulas based on variable disjoint disjuncts"

[[option]]
  name       = "prenexQuant"
  category   = "regular"
  long       = "prenex-quant=MODE"
  type       = "CVC4::theory::quantifiers::PrenexQuantMode"
  default    = "CVC4::theory::quantifiers::PRENEX_QUANT_SIMPLE"
  handler    = "stringToPrenexQuantMode"
  includes   = ["options/quantifiers_modes.h"]
  help       = "prenex mode for quantified formulas"

[[option]]
  name       = "prenexQuantUser"
  category   = "regular"
  long       = "prenex-quant-user"
  type       = "bool"
  default    = "false"
  help       = "prenex quantified formulas with user patterns"

# Whether to variable-eliminate quantifiers.
# For example, forall x y. ( P( x, y ) V x != c ) will be rewritten to
#   forall y. P( c, y )
[[option]]
  name       = "varElimQuant"
  category   = "regular"
  long       = "var-elim-quant"
  type       = "bool"
  default    = "true"
  read_only  = true
  help       = "enable simple variable elimination for quantified formulas"

[[option]]
  name       = "varIneqElimQuant"
  category   = "regular"
  long       = "var-ineq-elim-quant"
  type       = "bool"
  default    = "true"
  read_only  = true
  help       = "enable variable elimination based on infinite projection of unbound arithmetic variables"

[[option]]
  name       = "dtVarExpandQuant"
  category   = "regular"
  long       = "dt-var-exp-quant"
  type       = "bool"
  default    = "true"
  read_only  = true
  help       = "expand datatype variables bound to one constructor in quantifiers"

[[option]]
  name       = "iteLiftQuant"
  category   = "regular"
  long       = "ite-lift-quant=MODE"
  type       = "CVC4::theory::quantifiers::IteLiftQuantMode"
  default    = "CVC4::theory::quantifiers::ITE_LIFT_QUANT_MODE_SIMPLE"
  handler    = "stringToIteLiftQuantMode"
  includes   = ["options/quantifiers_modes.h"]
  help       = "ite lifting mode for quantified formulas"

[[option]]
  name       = "condVarSplitQuant"
  category   = "regular"
  long       = "cond-var-split-quant"
  type       = "bool"
  default    = "true"
  read_only  = true
  help       = "split quantified formulas that lead to variable eliminations"

[[option]]
  name       = "condVarSplitQuantAgg"
  category   = "regular"
  long       = "cond-var-split-agg-quant"
  type       = "bool"
  default    = "false"
  read_only  = true
  help       = "aggressive split quantified formulas that lead to variable eliminations"

[[option]]
  name       = "iteDtTesterSplitQuant"
  category   = "regular"
  long       = "ite-dtt-split-quant"
  type       = "bool"
  default    = "false"
  help       = "split ites with dt testers as conditions"

# Whether to pre-skolemize quantifier bodies.
# For example, forall x. ( P( x ) => (exists y. f( y ) = x) ) will be rewritten to
#   forall x. P( x ) => f( S( x ) ) = x
[[option]]
  name       = "preSkolemQuant"
  category   = "regular"
  long       = "pre-skolem-quant"
  type       = "bool"
  default    = "false"
  help       = "apply skolemization eagerly to bodies of quantified formulas"

[[option]]
  name       = "preSkolemQuantNested"
  category   = "regular"
  long       = "pre-skolem-quant-nested"
  type       = "bool"
  default    = "true"
  help       = "apply skolemization to nested quantified formulas"

[[option]]
  name       = "preSkolemQuantAgg"
  category   = "regular"
  long       = "pre-skolem-quant-agg"
  type       = "bool"
  default    = "true"
  help       = "apply skolemization to quantified formulas aggressively"

[[option]]
  name       = "aggressiveMiniscopeQuant"
  category   = "regular"
  long       = "ag-miniscope-quant"
  type       = "bool"
  default    = "false"
  read_only  = true
  help       = "perform aggressive miniscoping for quantifiers"

[[option]]
  name       = "elimTautQuant"
  category   = "regular"
  long       = "elim-taut-quant"
  type       = "bool"
  default    = "true"
  read_only  = true
  help       = "eliminate tautological disjuncts of quantified formulas"

[[option]]
  name       = "elimExtArithQuant"
  category   = "regular"
  long       = "elim-ext-arith-quant"
  type       = "bool"
  default    = "true"
  help       = "eliminate extended arithmetic symbols in quantified formulas"

[[option]]
  name       = "condRewriteQuant"
  category   = "regular"
  long       = "cond-rewrite-quant"
  type       = "bool"
  default    = "true"
  read_only  = true
  help       = "conditional rewriting of quantified formulas"

[[option]]
  name       = "globalNegate"
  category   = "regular"
  long       = "global-negate"
  type       = "bool"
  default    = "false"
  help       = "do global negation of input formula"

#### E-matching options

[[option]]
  name       = "eMatching"
  category   = "regular"
  long       = "e-matching"
  type       = "bool"
  default    = "true"
  help       = "whether to do heuristic E-matching"

[[option]]
  name       = "termDbMode"
  category   = "regular"
  long       = "term-db-mode=MODE"
  type       = "CVC4::theory::quantifiers::TermDbMode"
  default    = "CVC4::theory::quantifiers::TERM_DB_ALL"
  handler    = "stringToTermDbMode"
  includes   = ["options/quantifiers_modes.h"]
  help       = "which ground terms to consider for instantiation"

[[option]]
  name       = "registerQuantBodyTerms"
  category   = "regular"
  long       = "register-quant-body-terms"
  type       = "bool"
  default    = "false"
  read_only  = true
  help       = "consider ground terms within bodies of quantified formulas for matching"

[[option]]
  name       = "inferArithTriggerEq"
  category   = "regular"
  long       = "infer-arith-trigger-eq"
  type       = "bool"
  default    = "false"
  read_only  = true
  help       = "infer equalities for trigger terms based on solving arithmetic equalities"

[[option]]
  name       = "strictTriggers"
  category   = "regular"
  long       = "strict-triggers"
  type       = "bool"
  default    = "false"
  read_only  = true
  help       = "only instantiate quantifiers with user patterns based on triggers"

[[option]]
  name       = "relevantTriggers"
  category   = "regular"
  long       = "relevant-triggers"
  type       = "bool"
  default    = "false"
  read_only  = true
  help       = "prefer triggers that are more relevant based on SInE style analysis"

[[option]]
  name       = "relationalTriggers"
  category   = "regular"
  long       = "relational-triggers"
  type       = "bool"
  default    = "false"
  read_only  = true
  help       = "choose relational triggers such as x = f(y), x >= f(y)"

[[option]]
  name       = "purifyTriggers"
  category   = "regular"
  long       = "purify-triggers"
  type       = "bool"
  default    = "false"
  help       = "purify triggers, e.g. f( x+1 ) becomes f( y ), x mapsto y-1"

[[option]]
  name       = "purifyDtTriggers"
  category   = "regular"
  long       = "purify-dt-triggers"
  type       = "bool"
  default    = "false"
  help       = "purify dt triggers, match all constructors of correct form instead of selectors"

[[option]]
  name       = "pureThTriggers"
  category   = "regular"
  long       = "pure-th-triggers"
  type       = "bool"
  default    = "false"
  help       = "use pure theory terms as single triggers"

[[option]]
  name       = "partialTriggers"
  category   = "regular"
  long       = "partial-triggers"
  type       = "bool"
  default    = "false"
  help       = "use triggers that do not contain all free variables"

[[option]]
  name       = "multiTriggerWhenSingle"
  category   = "regular"
  long       = "multi-trigger-when-single"
  type       = "bool"
  default    = "false"
  read_only  = true
  help       = "select multi triggers when single triggers exist"

[[option]]
  name       = "multiTriggerPriority"
  category   = "regular"
  long       = "multi-trigger-priority"
  type       = "bool"
  default    = "false"
  read_only  = true
  help       = "only try multi triggers if single triggers give no instantiations"

[[option]]
  name       = "multiTriggerCache"
  category   = "regular"
  long       = "multi-trigger-cache"
  type       = "bool"
  default    = "false"
  read_only  = true
  help       = "caching version of multi triggers"

[[option]]
  name       = "multiTriggerLinear"
  category   = "regular"
  long       = "multi-trigger-linear"
  type       = "bool"
  default    = "true"
  read_only  = true
  help       = "implementation of multi triggers where maximum number of instantiations is linear wrt number of ground terms"

[[option]]
  name       = "triggerSelMode"
  category   = "regular"
  long       = "trigger-sel=MODE"
  type       = "CVC4::theory::quantifiers::TriggerSelMode"
  default    = "CVC4::theory::quantifiers::TRIGGER_SEL_MIN"
  handler    = "stringToTriggerSelMode"
  includes   = ["options/quantifiers_modes.h"]
  help       = "selection mode for triggers"

[[option]]
  name       = "triggerActiveSelMode"
  category   = "regular"
  long       = "trigger-active-sel=MODE"
  type       = "CVC4::theory::quantifiers::TriggerActiveSelMode"
  default    = "CVC4::theory::quantifiers::TRIGGER_ACTIVE_SEL_ALL"
  handler    = "stringToTriggerActiveSelMode"
  includes   = ["options/quantifiers_modes.h"]
  help       = "selection mode to activate triggers"

[[option]]
  name       = "userPatternsQuant"
  category   = "regular"
  long       = "user-pat=MODE"
  type       = "CVC4::theory::quantifiers::UserPatMode"
  default    = "CVC4::theory::quantifiers::USER_PAT_MODE_TRUST"
  handler    = "stringToUserPatMode"
  includes   = ["options/quantifiers_modes.h"]
  help       = "policy for handling user-provided patterns for quantifier instantiation"

[[option]]
  name       = "incrementTriggers"
  category   = "regular"
  long       = "increment-triggers"
  type       = "bool"
  default    = "true"
  read_only  = true
  help       = "generate additional triggers as needed during search"

[[option]]
  name       = "instWhenMode"
  category   = "regular"
  long       = "inst-when=MODE"
  type       = "CVC4::theory::quantifiers::InstWhenMode"
  default    = "CVC4::theory::quantifiers::INST_WHEN_FULL_LAST_CALL"
  handler    = "stringToInstWhenMode"
  predicates = ["checkInstWhenMode"]
  includes   = ["options/quantifiers_modes.h"]
  help       = "when to apply instantiation"

[[option]]
  name       = "instWhenStrictInterleave"
  category   = "regular"
  long       = "inst-when-strict-interleave"
  type       = "bool"
  default    = "true"
  help       = "ensure theory combination and standard quantifier effort strategies take turns"

[[option]]
  name       = "instWhenPhase"
  category   = "regular"
  long       = "inst-when-phase=N"
  type       = "int"
  default    = "2"
  help       = "instantiation rounds quantifiers takes (>=1) before allowing theory combination to happen"

[[option]]
  name       = "instWhenTcFirst"
  category   = "regular"
  long       = "inst-when-tc-first"
  type       = "bool"
  default    = "true"
  help       = "allow theory combination to happen once initially, before quantifier strategies are run"

[[option]]
  name       = "quantModelEe"
  category   = "regular"
  long       = "quant-model-ee"
  type       = "bool"
  default    = "false"
  read_only  = true
  help       = "use equality engine of model for last call effort"

[[option]]
  name       = "instMaxLevel"
  category   = "regular"
  long       = "inst-max-level=N"
  type       = "int"
  default    = "-1"
  help       = "maximum inst level of terms used to instantiate quantified formulas with (-1 == no limit, default)"

[[option]]
  name       = "instLevelInputOnly"
  category   = "regular"
  long       = "inst-level-input-only"
  type       = "bool"
  default    = "true"
  read_only  = true
  help       = "only input terms are assigned instantiation level zero"

[[option]]
  name       = "quantRepMode"
  category   = "regular"
  long       = "quant-rep-mode=MODE"
  type       = "CVC4::theory::quantifiers::QuantRepMode"
  default    = "CVC4::theory::quantifiers::QUANT_REP_MODE_FIRST"
  handler    = "stringToQuantRepMode"
  includes   = ["options/quantifiers_modes.h"]
  help       = "selection mode for representatives in quantifiers engine"

[[option]]
  name       = "fullSaturateQuant"
  category   = "regular"
  long       = "full-saturate-quant"
  type       = "bool"
  default    = "false"
  help       = "when all other quantifier instantiation strategies fail, instantiate with ground terms from relevant domain, then arbitrary ground terms before answering unknown"

[[option]]
  name       = "fullSaturateQuantRd"
  category   = "regular"
  long       = "full-saturate-quant-rd"
  type       = "bool"
  default    = "true"
  read_only  = true
  help       = "whether to use relevant domain first for full saturation instantiation strategy"

[[option]]
  name       = "fullSaturateInterleave"
  category   = "regular"
  long       = "fs-interleave"
  type       = "bool"
  default    = "false"
  read_only  = true
  help       = "interleave full saturate instantiation with other techniques"

[[option]]
  name       = "literalMatchMode"
  category   = "regular"
  long       = "literal-matching=MODE"
  type       = "CVC4::theory::quantifiers::LiteralMatchMode"
  default    = "CVC4::theory::quantifiers::LITERAL_MATCH_USE"
  handler    = "stringToLiteralMatchMode"
  predicates = ["checkLiteralMatchMode"]
  includes   = ["options/quantifiers_modes.h"]
  read_only  = true
  help       = "choose literal matching mode"

### Finite model finding options

[[option]]
  name       = "finiteModelFind"
  category   = "regular"
  long       = "finite-model-find"
  type       = "bool"
  default    = "false"
  help       = "use finite model finding heuristic for quantifier instantiation"

[[option]]
  name       = "quantFunWellDefined"
  category   = "regular"
  long       = "quant-fun-wd"
  type       = "bool"
  default    = "false"
  read_only  = true
  help       = "assume that function defined by quantifiers are well defined"

[[option]]
  name       = "fmfFunWellDefined"
  category   = "regular"
  long       = "fmf-fun"
  type       = "bool"
  default    = "false"
  help       = "find models for recursively defined functions, assumes functions are admissible"

[[option]]
  name       = "fmfFunWellDefinedRelevant"
  category   = "regular"
  long       = "fmf-fun-rlv"
  type       = "bool"
  default    = "false"
  read_only  = true
  help       = "find models for recursively defined functions, assumes functions are admissible, allows empty type when function is irrelevant"

[[option]]
  name       = "fmfEmptySorts"
  category   = "regular"
  long       = "fmf-empty-sorts"
  type       = "bool"
  default    = "false"
  read_only  = true
  help       = "allow finite model finding to assume sorts that do not occur in ground assertions are empty"

[[option]]
  name       = "mbqiMode"
  category   = "regular"
  long       = "mbqi=MODE"
  type       = "CVC4::theory::quantifiers::MbqiMode"
  default    = "CVC4::theory::quantifiers::MBQI_FMC"
  handler    = "stringToMbqiMode"
  predicates = ["checkMbqiMode"]
  includes   = ["options/quantifiers_modes.h"]
  help       = "choose mode for model-based quantifier instantiation"

[[option]]
  name       = "fmfOneInstPerRound"
  category   = "regular"
  long       = "mbqi-one-inst-per-round"
  type       = "bool"
  default    = "false"
  help       = "only add one instantiation per quantifier per round for mbqi"

[[option]]
  name       = "fmfOneQuantPerRound"
  category   = "regular"
  long       = "mbqi-one-quant-per-round"
  type       = "bool"
  default    = "false"
  read_only  = true
  help       = "only add instantiations for one quantifier per round for mbqi"

[[option]]
  name       = "mbqiInterleave"
  category   = "regular"
  long       = "mbqi-interleave"
  type       = "bool"
  default    = "false"
  read_only  = true
  help       = "interleave model-based quantifier instantiation with other techniques"

[[option]]
  name       = "fmfInstEngine"
  category   = "regular"
  long       = "fmf-inst-engine"
  type       = "bool"
  default    = "false"
  help       = "use instantiation engine in conjunction with finite model finding"

[[option]]
  name       = "fmfInstGen"
  category   = "regular"
  long       = "fmf-inst-gen"
  type       = "bool"
  default    = "true"
  read_only  = true
  help       = "enable Inst-Gen instantiation techniques for finite model finding"

[[option]]
  name       = "fmfInstGenOneQuantPerRound"
  category   = "regular"
  long       = "fmf-inst-gen-one-quant-per-round"
  type       = "bool"
  default    = "false"
  read_only  = true
  help       = "only perform Inst-Gen instantiation techniques on one quantifier per round"

[[option]]
  name       = "fmfFreshDistConst"
  category   = "regular"
  long       = "fmf-fresh-dc"
  type       = "bool"
  default    = "false"
  read_only  = true
  help       = "use fresh distinguished representative when applying Inst-Gen techniques"

[[option]]
  name       = "fmfFmcSimple"
  category   = "regular"
  long       = "fmf-fmc-simple"
  type       = "bool"
  default    = "true"
  read_only  = true
  help       = "simple models in full model check for finite model finding"

[[option]]
  name       = "fmfBoundInt"
  category   = "regular"
  long       = "fmf-bound-int"
  type       = "bool"
  default    = "false"
  help       = "finite model finding on bounded integer quantification"

[[option]]
  name       = "fmfBound"
  category   = "regular"
  long       = "fmf-bound"
  type       = "bool"
  default    = "false"
  help       = "finite model finding on bounded quantification"

[[option]]
  name       = "fmfBoundLazy"
  category   = "regular"
  long       = "fmf-bound-lazy"
  type       = "bool"
  default    = "false"
  help       = "enforce bounds for bounded quantification lazily via use of proxy variables"

[[option]]
  name       = "fmfTypeCompletionThresh"
  category   = "regular"
  long       = "fmf-type-completion-thresh=N"
  type       = "int"
  default    = "1000"
  read_only  = true
  help       = "the maximum cardinality of an interpreted type for which exhaustive enumeration in finite model finding is attempted"

[[option]]
  name       = "quantConflictFind"
  category   = "regular"
  long       = "quant-cf"
  type       = "bool"
  default    = "true"
  help       = "enable conflict find mechanism for quantifiers"

[[option]]
  name       = "qcfMode"
  category   = "regular"
  long       = "quant-cf-mode=MODE"
  type       = "CVC4::theory::quantifiers::QcfMode"
  default    = "CVC4::theory::quantifiers::QCF_PROP_EQ"
  handler    = "stringToQcfMode"
  includes   = ["options/quantifiers_modes.h"]
  read_only  = true
  help       = "what effort to apply conflict find mechanism"

[[option]]
  name       = "qcfWhenMode"
  category   = "regular"
  long       = "quant-cf-when=MODE"
  type       = "CVC4::theory::quantifiers::QcfWhenMode"
  default    = "CVC4::theory::quantifiers::QCF_WHEN_MODE_DEFAULT"
  handler    = "stringToQcfWhenMode"
  includes   = ["options/quantifiers_modes.h"]
  read_only  = true
  help       = "when to invoke conflict find mechanism for quantifiers"

[[option]]
  name       = "qcfTConstraint"
  category   = "regular"
  long       = "qcf-tconstraint"
  type       = "bool"
  default    = "false"
  help       = "enable entailment checks for t-constraints in qcf algorithm"

[[option]]
  name       = "qcfAllConflict"
  category   = "regular"
  long       = "qcf-all-conflict"
  type       = "bool"
  default    = "false"
  help       = "add all available conflicting instances during conflict-based instantiation"

[[option]]
  name       = "qcfNestedConflict"
  category   = "regular"
  long       = "qcf-nested-conflict"
  type       = "bool"
  default    = "false"
  read_only  = true
  help       = "consider conflicts for nested quantifiers"

[[option]]
  name       = "qcfVoExp"
  category   = "regular"
  long       = "qcf-vo-exp"
  type       = "bool"
  default    = "false"
  read_only  = true
  help       = "qcf experimental variable ordering"

[[option]]
  name       = "instNoEntail"
  category   = "regular"
  long       = "inst-no-entail"
  type       = "bool"
  default    = "true"
  help       = "do not consider instances of quantified formulas that are currently entailed"

[[option]]
  name       = "instNoModelTrue"
  category   = "regular"
  long       = "inst-no-model-true"
  type       = "bool"
  default    = "false"
  help       = "do not consider instances of quantified formulas that are currently true in model, if it is available"

[[option]]
  name       = "instPropagate"
  category   = "regular"
  long       = "inst-prop"
  type       = "bool"
  default    = "false"
  help       = "internal propagation for instantiations for selecting relevant instances"

[[option]]
  name       = "qcfEagerTest"
  category   = "regular"
  long       = "qcf-eager-test"
  type       = "bool"
  default    = "true"
  read_only  = true
  help       = "optimization, test qcf instances eagerly"

[[option]]
  name       = "qcfEagerCheckRd"
  category   = "regular"
  long       = "qcf-eager-check-rd"
  type       = "bool"
  default    = "true"
  read_only  = true
  help       = "optimization, eagerly check relevant domain of matched position"

[[option]]
  name       = "qcfSkipRd"
  category   = "regular"
  long       = "qcf-skip-rd"
  type       = "bool"
  default    = "false"
  read_only  = true
  help       = "optimization, skip instances based on possibly irrelevant portions of quantified formulas"

### Rewrite rules options

[[option]]
  name       = "quantRewriteRules"
  category   = "regular"
  long       = "rewrite-rules"
  type       = "bool"
  default    = "false"
  read_only  = true
  help       = "use rewrite rules module"

[[option]]
  name       = "rrOneInstPerRound"
  category   = "regular"
  long       = "rr-one-inst-per-round"
  type       = "bool"
  default    = "false"
  read_only  = true
  help       = "add one instance of rewrite rule per round"

### Induction options

[[option]]
  name       = "quantInduction"
  category   = "regular"
  long       = "quant-ind"
  type       = "bool"
  default    = "false"
  read_only  = true
  help       = "use all available techniques for inductive reasoning"

[[option]]
  name       = "dtStcInduction"
  category   = "regular"
  long       = "dt-stc-ind"
  type       = "bool"
  default    = "false"
  help       = "apply strengthening for existential quantification over datatypes based on structural induction"

[[option]]
  name       = "intWfInduction"
  category   = "regular"
  long       = "int-wf-ind"
  type       = "bool"
  default    = "false"
  help       = "apply strengthening for integers based on well-founded induction"

[[option]]
  name       = "conjectureGen"
  category   = "regular"
  long       = "conjecture-gen"
  type       = "bool"
  default    = "false"
  help       = "generate candidate conjectures for inductive proofs"

[[option]]
  name       = "conjectureGenPerRound"
  category   = "regular"
  long       = "conjecture-gen-per-round=N"
  type       = "int"
  default    = "1"
  read_only  = true
  help       = "number of conjectures to generate per instantiation round"

[[option]]
  name       = "conjectureNoFilter"
  category   = "regular"
  long       = "conjecture-no-filter"
  type       = "bool"
  default    = "false"
  read_only  = true
  help       = "do not filter conjectures"

[[option]]
  name       = "conjectureFilterActiveTerms"
  category   = "regular"
  long       = "conjecture-filter-active-terms"
  type       = "bool"
  default    = "true"
  help       = "filter based on active terms"

[[option]]
  name       = "conjectureFilterCanonical"
  category   = "regular"
  long       = "conjecture-filter-canonical"
  type       = "bool"
  default    = "true"
  help       = "filter based on canonicity"

[[option]]
  name       = "conjectureFilterModel"
  category   = "regular"
  long       = "conjecture-filter-model"
  type       = "bool"
  default    = "true"
  help       = "filter based on model"

[[option]]
  name       = "conjectureGenGtEnum"
  category   = "regular"
  long       = "conjecture-gen-gt-enum=N"
  type       = "int"
  default    = "50"
  read_only  = true
  help       = "number of ground terms to generate for model filtering"

[[option]]
  name       = "conjectureUeeIntro"
  category   = "regular"
  long       = "conjecture-gen-uee-intro"
  type       = "bool"
  default    = "false"
  read_only  = true
  help       = "more aggressive merging for universal equality engine, introduces terms"

[[option]]
  name       = "conjectureGenMaxDepth"
  category   = "regular"
  long       = "conjecture-gen-max-depth=N"
  type       = "int"
  default    = "3"
  read_only  = true
  help       = "maximum depth of terms to consider for conjectures"

### Synthesis options

[[option]]
  name       = "sygusInference"
  category   = "regular"
  long       = "sygus-inference"
  type       = "bool"
  default    = "false"
  read_only  = false
  help       = "attempt to preprocess arbitrary inputs to sygus conjectures"

[[option]]
  name       = "ceGuidedInst"
  category   = "regular"
  long       = "cegqi"
  type       = "bool"
  default    = "false"
  help       = "counterexample-guided quantifier instantiation for sygus"

[[option]]
  name       = "cegqiSingleInvMode"
  category   = "regular"
  long       = "cegqi-si=MODE"
  type       = "CVC4::theory::quantifiers::CegqiSingleInvMode"
  default    = "CVC4::theory::quantifiers::CEGQI_SI_MODE_NONE"
  handler    = "stringToCegqiSingleInvMode"
  includes   = ["options/quantifiers_modes.h"]
  help       = "mode for processing single invocation synthesis conjectures"

[[option]]
  name       = "cegqiSingleInvPartial"
  category   = "regular"
  long       = "cegqi-si-partial"
  type       = "bool"
  default    = "false"
  read_only  = true
  help       = "combined techniques for synthesis conjectures that are partially single invocation"

[[option]]
  name       = "cegqiSingleInvReconstruct"
  category   = "regular"
  long       = "cegqi-si-rcons=MODE"
  type       = "CVC4::theory::quantifiers::CegqiSingleInvRconsMode"
  default    = "CVC4::theory::quantifiers::CEGQI_SI_RCONS_MODE_ALL_LIMIT"
  handler    = "stringToCegqiSingleInvRconsMode"
  includes   = ["options/quantifiers_modes.h"]
  help       = "policy for reconstructing solutions for single invocation conjectures"

[[option]]
  name       = "cegqiSingleInvReconstructLimit"
  category   = "regular"
  long       = "cegqi-si-rcons-limit=N"
  type       = "int"
  default    = "10000"
  read_only  = true
  help       = "number of rounds of enumeration to use during solution reconstruction (negative means unlimited)"

[[option]]
  name       = "cegqiSingleInvReconstructConst"
  category   = "regular"
  long       = "cegqi-si-reconstruct-const"
  type       = "bool"
  default    = "true"
  read_only  = true
  help       = "include constants when reconstruct solutions for single invocation conjectures in original grammar"

[[option]]
  name       = "cegqiSolMinCore"
  category   = "regular"
  long       = "cegqi-si-sol-min-core"
  type       = "bool"
  default    = "false"
  read_only  = true
  help       = "minimize solutions for single invocation conjectures based on unsat core"

[[option]]
  name       = "cegqiSolMinInst"
  category   = "regular"
  long       = "cegqi-si-sol-min-inst"
  type       = "bool"
  default    = "true"
  read_only  = true
  help       = "minimize individual instantiations for single invocation conjectures based on unsat core"

[[option]]
  name       = "cegqiSingleInvAbort"
  category   = "regular"
  long       = "cegqi-si-abort"
  type       = "bool"
  default    = "false"
  read_only  = true
  help       = "abort if synthesis conjecture is not single invocation"

[[option]]
  name       = "sygusConstRepairAbort"
  category   = "regular"
  long       = "sygus-crepair-abort"
  type       = "bool"
  default    = "false"
  read_only  = true
  help       = "abort if constant repair techniques are not applicable"

[[option]]
  name       = "sygusUnif"
  category   = "regular"
  long       = "sygus-unif"
  type       = "bool"
  default    = "false"
  help       = "Unification-based function synthesis"

[[option]]
  name       = "sygusUnifCondIndependent"
  category   = "regular"
  long       = "sygus-unif-cond-independent"
  type       = "bool"
  default    = "false"
  help       = "Synthesize conditions indepedently from return values (may generate bigger solutions)"

[[option]]
  name       = "sygusUnifShuffleCond"
  category   = "regular"
  long       = "sygus-unif-shuffle-cond"
  type       = "bool"
  default    = "false"
  help       = "Shuffle condition pool when building solutions (may change solutions sizes)"

[[option]]
  name       = "sygusUnifBooleanHeuristicDt"
  category   = "regular"
  long       = "sygus-unif-boolean-heuristic-dt"
  type       = "bool"
  default    = "false"
  help       = "Build boolean solutions using heuristic decision tree learning (generates smaller solutions)"

[[option]]
  name       = "sygusUnifCondIndNoRepeatSol"
  category   = "regular"
  long       = "sygus-unif-cond-independent-no-repeat-sol"
  type       = "bool"
  default    = "true"
  help       = "Do not try repeated solutions when using independent synthesis of conditions in unification-based function synthesis"

[[option]]
  name       = "sygusBoolIteReturnConst"
  category   = "regular"
  long       = "sygus-bool-ite-return-const"
  type       = "bool"
  default    = "true"
  help       = "Only use Boolean constants for return values in unification-based function synthesis"

[[option]]
  name       = "sygusQePreproc"
  category   = "regular"
  long       = "sygus-qe-preproc"
  type       = "bool"
  default    = "false"
  read_only  = true
  help       = "use quantifier elimination as a preprocessing step for sygus"

[[option]]
  name       = "sygusRepairConst"
  category   = "regular"
  long       = "sygus-repair-const"
  type       = "bool"
  default    = "false"
  help       = "use approach to repair constants in sygus candidate solutions"

[[option]]
  name       = "sygusRepairConstTimeout"
  category   = "regular"
  long       = "sygus-repair-const-timeout=N"
  type       = "unsigned long"
  help       = "timeout (in milliseconds) for the satisfiability check to repair constants in sygus candidate solutions"

[[option]]
  name       = "sygusActiveGenMode"
  category   = "regular"
  long       = "sygus-active-gen=MODE"
  type       = "CVC4::theory::quantifiers::SygusActiveGenMode"
  default    = "CVC4::theory::quantifiers::SYGUS_ACTIVE_GEN_NONE"
  handler    = "stringToSygusActiveGenMode"
  includes   = ["options/quantifiers_modes.h"]
  read_only  = true
  help       = "mode for actively-generated sygus enumerators"

[[option]]
  name       = "sygusMinGrammar"
  category   = "regular"
  long       = "sygus-min-grammar"
  type       = "bool"
  default    = "true"
  read_only  = true
  help       = "statically minimize sygus grammars"

[[option]]
  name       = "sygusAddConstGrammar"
  category   = "regular"
  long       = "sygus-add-const-grammar"
  type       = "bool"
  default    = "false"
  read_only  = true
  help       = "statically add constants appearing in conjecture to grammars"

[[option]]
  name       = "sygusGrammarNorm"
  category   = "regular"
  long       = "sygus-grammar-norm"
  type       = "bool"
  default    = "false"
  read_only  = true
  help       = "statically normalize sygus grammars based on flattening (linearization)"

[[option]]
  name       = "sygusTemplEmbedGrammar"
  category   = "regular"
  long       = "sygus-templ-embed-grammar"
  type       = "bool"
  default    = "false"
  read_only  = true
  help       = "embed sygus templates into grammars"

[[option]]
  name       = "sygusInvTemplMode"
  category   = "regular"
  long       = "sygus-inv-templ=MODE"
  type       = "CVC4::theory::quantifiers::SygusInvTemplMode"
  default    = "CVC4::theory::quantifiers::SYGUS_INV_TEMPL_MODE_POST"
  handler    = "stringToSygusInvTemplMode"
  includes   = ["options/quantifiers_modes.h"]
  read_only  = true
  help       = "template mode for sygus invariant synthesis (weaken pre-condition, strengthen post-condition, or none)"

[[option]]
  name       = "sygusInvTemplWhenSyntax"
  category   = "regular"
  long       = "sygus-inv-templ-when-sg"
  type       = "bool"
  default    = "false"
  read_only  = false
  help       = "use invariant templates (with solution reconstruction) for syntax guided problems"

[[option]]
  name       = "sygusInvAutoUnfold"
  category   = "regular"
  long       = "sygus-auto-unfold"
  type       = "bool"
  default    = "true"
  read_only  = true
  help       = "enable approach which automatically unfolds transition systems for directly solving invariant synthesis problems"

[[option]]
  name       = "sygusUnifPbe"
  category   = "regular"
  long       = "sygus-pbe"
  type       = "bool"
  default    = "true"
  help       = "enable approach which unifies conditional solutions, specialized for programming-by-examples (pbe) conjectures"

[[option]]
  name       = "sygusPbeMultiFair"
  category   = "regular"
  long       = "sygus-pbe-multi-fair"
  type       = "bool"
  default    = "true"
  help       = "when using multiple enumerators, ensure that we only register value of minimial term size"

[[option]]
  name       = "sygusPbeMultiFairDiff"
  category   = "regular"
  long       = "sygus-pbe-multi-fair-diff=N"
  type       = "int"
  default    = "0"
  help       = "when using multiple enumerators, ensure that we only register values of minimial term size plus this value (default 0)"

[[option]]
  name       = "sygusEvalUnfold"
  category   = "regular"
  long       = "sygus-eval-unfold"
  type       = "bool"
  default    = "true"
  read_only  = true
  help       = "do unfolding of sygus evaluation functions"

[[option]]
  name       = "sygusEvalUnfoldBool"
  category   = "regular"
  long       = "sygus-eval-unfold-bool"
  type       = "bool"
  default    = "true"
  read_only  = true
  help       = "do unfolding of Boolean evaluation functions that appear in refinement lemmas"

[[option]]
  name       = "sygusRefEval"
  category   = "regular"
  long       = "sygus-ref-eval"
  type       = "bool"
  default    = "true"
  read_only  = true
  help       = "direct evaluation of refinement lemmas for conflict analysis"

[[option]]
  name       = "sygusStream"
  category   = "regular"
  long       = "sygus-stream"
  type       = "bool"
  default    = "false"
  help       = "enumerate a stream of solutions instead of terminating after the first one"

[[option]]
  name       = "sygusVerifySubcall"
  category   = "regular"
  long       = "sygus-verify-subcall"
  type       = "bool"
  default    = "true"
  help       = "use separate copy of the SMT solver for verification lemmas in sygus"

[[option]]
  name       = "sygusExtRew"
  category   = "regular"
  long       = "sygus-ext-rew"
  type       = "bool"
  default    = "true"
  help       = "use extended rewriter for sygus"

[[option]]
  name       = "cegisSample"
  category   = "regular"
  long       = "cegis-sample=MODE"
  type       = "CVC4::theory::quantifiers::CegisSampleMode"
  default    = "CVC4::theory::quantifiers::CEGIS_SAMPLE_NONE"
  handler    = "stringToCegisSampleMode"
  includes   = ["options/quantifiers_modes.h"]
  help       = "mode for using samples in the counterexample-guided inductive synthesis loop"

[[option]]
  name       = "minSynthSol"
  category   = "regular"
  long       = "min-synth-sol"
  type       = "bool"
  default    = "true"
  help       = "Minimize synthesis solutions"

[[option]]
  name       = "sygusEvalOpt"
  category   = "regular"
  long       = "sygus-eval-opt"
  type       = "bool"
  default    = "true"
  help       = "use optimized approach for evaluation in sygus"

[[option]]
  name       = "sygusArgRelevant"
  category   = "regular"
  long       = "sygus-arg-relevant"
  type       = "bool"
  default    = "false"
  help       = "static inference techniques for computing whether arguments of functions-to-synthesize are relevant"

# Internal uses of sygus

[[option]]
  name       = "sygusRew"
  category   = "regular"
  long       = "sygus-rr"
  type       = "bool"
  default    = "false"
  read_only  = true
  help       = "use sygus to enumerate and verify correctness of rewrite rules via sampling"

[[option]]
  name       = "sygusRewSynth"
  category   = "regular"
  long       = "sygus-rr-synth"
  type       = "bool"
  default    = "false"
  help       = "use sygus to enumerate candidate rewrite rules via sampling"

[[option]]
  name       = "sygusRewSynthFilterOrder"
  category   = "regular"
  long       = "sygus-rr-synth-filter-order"
  type       = "bool"
  default    = "true"
  help       = "filter candidate rewrites based on variable ordering"

[[option]]
  name       = "sygusRewSynthFilterMatch"
  category   = "regular"
  long       = "sygus-rr-synth-filter-match"
  type       = "bool"
  default    = "true"
  help       = "filter candidate rewrites based on matching"

[[option]]
  name       = "sygusRewSynthFilterCong"
  category   = "regular"
  long       = "sygus-rr-synth-filter-cong"
  type       = "bool"
  default    = "true"
  help       = "filter candidate rewrites based on congruence"

[[option]]
  name       = "sygusRewSynthFilterNonLinear"
  category   = "regular"
  long       = "sygus-rr-synth-filter-nl"
  type       = "bool"
  default    = "false"
  help       = "filter non-linear candidate rewrites"

[[option]]
  name       = "sygusRewVerify"
  category   = "regular"
  long       = "sygus-rr-verify"
  type       = "bool"
  default    = "false"
  help       = "use sygus to verify the correctness of rewrite rules via sampling"

[[option]]
  name       = "sygusRewVerifyAbort"
  category   = "regular"
  long       = "sygus-rr-verify-abort"
  type       = "bool"
  default    = "true"
  help       = "abort when sygus-rr-verify finds an instance of unsoundness"

[[option]]
  name       = "sygusSamples"
  category   = "regular"
  long       = "sygus-samples=N"
  type       = "int"
  default    = "1000"
  help       = "number of points to consider when doing sygus rewriter sample testing"

[[option]]
  name       = "sygusSampleGrammar"
  category   = "regular"
  long       = "sygus-sample-grammar"
  type       = "bool"
  default    = "true"
  read_only  = true
  help       = "when applicable, use grammar for choosing sample points"

[[option]]
  name       = "sygusSampleFpUniform"
  category   = "regular"
  long       = "sygus-sample-fp-uniform"
  type       = "bool"
  default    = "false"
  help       = "sample floating-point values uniformly instead of in a biased fashion"

[[option]]
  name       = "sygusRewSynthAccel"
  category   = "regular"
  long       = "sygus-rr-synth-accel"
  type       = "bool"
  default    = "false"
  help       = "add dynamic symmetry breaking clauses based on candidate rewrites"

[[option]]
  name       = "sygusRewSynthCheck"
  category   = "regular"
  long       = "sygus-rr-synth-check"
  type       = "bool"
  default    = "false"
  help       = "use satisfiability check to verify correctness of candidate rewrites"

[[option]]
  name       = "sygusRewSynthInput"
  category   = "regular"
  long       = "sygus-rr-synth-input"
  type       = "bool"
  default    = "false"
  help       = "synthesize rewrite rules based on the input formula"

[[option]]
  name       = "sygusRewSynthInputNVars"
  category   = "regular"
  long       = "sygus-rr-synth-input-nvars=N"
  type       = "int"
  default    = "3"
  help       = "the maximum number of variables per type that appear in rewrites from sygus-rr-synth-input"

[[option]]
  name       = "sygusRewSynthInputUseBool"
  category   = "regular"
  long       = "sygus-rr-synth-input-use-bool"
  type       = "bool"
  default    = "false"
  help       = "synthesize Boolean rewrite rules based on the input formula"

[[option]]
  name       = "sygusExprMinerCheckTimeout"
  category   = "regular"
  long       = "sygus-expr-miner-check-timeout=N"
  type       = "unsigned long"
  help       = "timeout (in milliseconds) for satisfiability checks in expression miners"

[[option]]
<<<<<<< HEAD
  name       = "sygusQueryGen"
  category   = "regular"
  long       = "sygus-query-gen"
  type       = "bool"
  default    = "false"
  help       = "use sygus to enumerate interesting satisfiability queries"

[[option]]
  name       = "sygusQueryGenThresh"
  category   = "regular"
  long       = "sygus-query-gen-thresh=N"
  type       = "unsigned"
  default    = "5"
  help       = "number of points that we allow to be equal for enumerating satisfiable queries with sygus-query-gen"

[[option]]
  name       = "sygusQueryGenCheck"
  category   = "regular"
  long       = "sygus-query-gen-check"
  type       = "bool"
  default    = "true"
  help       = "use interesting satisfiability queries to check soundness of CVC4"

[[option]]
  name       = "sygusQueryGenDumpFiles"
  category   = "regular"
  long       = "sygus-query-gen-dump-files"
  type       = "bool"
  default    = "false"
  help       = "dump external files corresponding to interesting satisfiability queries with sygus-query-gen"

=======
  name       = "sygusExprMinerCheckUseExport"
  category   = "expert"
  long       = "sygus-expr-miner-check-use-export"
  type       = "bool"
  default    = "true"
  help       = "export expressions to a different ExprManager with different options for satisfiability checks in expression miners"
>>>>>>> f27d4235

# CEGQI applied to general quantified formulas

[[option]]
  name       = "cbqi"
  category   = "regular"
  long       = "cbqi"
  type       = "bool"
  default    = "false"
  help       = "turns on counterexample-based quantifier instantiation"

[[option]]
  name       = "cbqiFullEffort"
  category   = "regular"
  long       = "cbqi-full"
  type       = "bool"
  default    = "false"
  help       = "turns on full effort counterexample-based quantifier instantiation, which may resort to model-value instantiation"

[[option]]
  name       = "recurseCbqi"
  category   = "regular"
  long       = "cbqi-recurse"
  type       = "bool"
  default    = "true"
  read_only  = true
  help       = "turns on recursive counterexample-based quantifier instantiation"

[[option]]
  name       = "cbqiSat"
  category   = "regular"
  long       = "cbqi-sat"
  type       = "bool"
  default    = "true"
  help       = "answer sat when quantifiers are asserted with counterexample-based quantifier instantiation"

[[option]]
  name       = "cbqiModel"
  category   = "regular"
  long       = "cbqi-model"
  type       = "bool"
  default    = "true"
  help       = "guide instantiations by model values for counterexample-based quantifier instantiation"

[[option]]
  name       = "cbqiAll"
  category   = "regular"
  long       = "cbqi-all"
  type       = "bool"
  default    = "false"
  help       = "apply counterexample-based instantiation to all quantified formulas"

[[option]]
  name       = "cbqiMultiInst"
  category   = "regular"
  long       = "cbqi-multi-inst"
  type       = "bool"
  default    = "false"
  help       = "when applicable, do multi instantiations per quantifier per round in counterexample-based quantifier instantiation"

[[option]]
  name       = "cbqiRepeatLit"
  category   = "regular"
  long       = "cbqi-repeat-lit"
  type       = "bool"
  default    = "false"
  help       = "solve literals more than once in counterexample-based quantifier instantiation"

[[option]]
  name       = "cbqiInnermost"
  category   = "regular"
  long       = "cbqi-innermost"
  type       = "bool"
  default    = "true"
  help       = "only process innermost quantified formulas in counterexample-based quantifier instantiation"

[[option]]
  name       = "cbqiNestedQE"
  category   = "regular"
  long       = "cbqi-nested-qe"
  type       = "bool"
  default    = "false"
  help       = "process nested quantified formulas with quantifier elimination in counterexample-based quantifier instantiation"

# CEGQI for arithmetic

[[option]]
  name       = "cbqiUseInfInt"
  category   = "regular"
  long       = "cbqi-use-inf-int"
  type       = "bool"
  default    = "false"
  help       = "use integer infinity for vts in counterexample-based quantifier instantiation"

[[option]]
  name       = "cbqiUseInfReal"
  category   = "regular"
  long       = "cbqi-use-inf-real"
  type       = "bool"
  default    = "false"
  help       = "use real infinity for vts in counterexample-based quantifier instantiation"

[[option]]
  name       = "cbqiPreRegInst"
  category   = "regular"
  long       = "cbqi-prereg-inst"
  type       = "bool"
  default    = "false"
  help       = "preregister ground instantiations in counterexample-based quantifier instantiation"

[[option]]
  name       = "cbqiMinBounds"
  category   = "regular"
  long       = "cbqi-min-bounds"
  type       = "bool"
  default    = "false"
  read_only  = true
  help       = "use minimally constrained lower/upper bound for counterexample-based quantifier instantiation"

[[option]]
  name       = "cbqiRoundUpLowerLia"
  category   = "regular"
  long       = "cbqi-round-up-lia"
  type       = "bool"
  default    = "false"
  read_only  = true
  help       = "round up integer lower bounds in substitutions for counterexample-based quantifier instantiation"

[[option]]
  name       = "cbqiMidpoint"
  category   = "regular"
  long       = "cbqi-midpoint"
  type       = "bool"
  default    = "false"
  help       = "choose substitutions based on midpoints of lower and upper bounds for counterexample-based quantifier instantiation"

[[option]]
  name       = "cbqiNopt"
  category   = "regular"
  long       = "cbqi-nopt"
  type       = "bool"
  default    = "true"
  read_only  = true
  help       = "non-optimal bounds for counterexample-based quantifier instantiation"

[[option]]
  name       = "cbqiLitDepend"
  category   = "regular"
  long       = "cbqi-lit-dep"
  type       = "bool"
  default    = "true"
  read_only  = true
  help       = "dependency lemmas for quantifier alternation in counterexample-based quantifier instantiation"

# CEGQI for EPR

[[option]]
  name       = "quantEpr"
  category   = "regular"
  long       = "quant-epr"
  type       = "bool"
  default    = "false"
  help       = "infer whether in effectively propositional fragment, use for cbqi"

[[option]]
  name       = "quantEprMatching"
  category   = "regular"
  long       = "quant-epr-match"
  type       = "bool"
  default    = "true"
  read_only  = true
  help       = "use matching heuristics for EPR instantiation"

# CEGQI for BV

[[option]]
  name       = "cbqiBv"
  category   = "regular"
  long       = "cbqi-bv"
  type       = "bool"
  default    = "true"
  help       = "use word-level inversion approach for counterexample-guided quantifier instantiation for bit-vectors"

[[option]]
  name       = "cbqiBvInterleaveValue"
  category   = "regular"
  long       = "cbqi-bv-interleave-value"
  type       = "bool"
  default    = "false"
  help       = "interleave model value instantiation with word-level inversion approach"

[[option]]
  name       = "cbqiBvIneqMode"
  category   = "regular"
  long       = "cbqi-bv-ineq=MODE"
  type       = "CVC4::theory::quantifiers::CbqiBvIneqMode"
  default    = "CVC4::theory::quantifiers::CBQI_BV_INEQ_EQ_BOUNDARY"
  handler    = "stringToCbqiBvIneqMode"
  includes   = ["options/quantifiers_modes.h"]
  help       = "choose mode for handling bit-vector inequalities with counterexample-guided instantiation"

[[option]]
  name       = "cbqiBvRmExtract"
  category   = "regular"
  long       = "cbqi-bv-rm-extract"
  type       = "bool"
  default    = "true"
  help       = "replaces extract terms with variables for counterexample-guided instantiation for bit-vectors"

[[option]]
  name       = "cbqiBvLinearize"
  category   = "regular"
  long       = "cbqi-bv-linear"
  type       = "bool"
  default    = "true"
  help       = "linearize adder chains for variables"

[[option]]
  name       = "cbqiBvSolveNl"
  category   = "regular"
  long       = "cbqi-bv-solve-nl"
  type       = "bool"
  default    = "false"
  help       = "try to solve non-linear bv literals using model value projections"

[[option]]
  name       = "cbqiBvConcInv"
  category   = "regular"
  long       = "cbqi-bv-concat-inv"
  type       = "bool"
  default    = "true"
  help       = "compute inverse for concat over equalities rather than producing an invertibility condition"

### Local theory extensions options

[[option]]
  name       = "localTheoryExt"
  category   = "regular"
  long       = "local-t-ext"
  type       = "bool"
  default    = "false"
  read_only  = true
  help       = "do instantiation based on local theory extensions"

[[option]]
  name       = "ltePartialInst"
  category   = "regular"
  long       = "lte-partial-inst"
  type       = "bool"
  default    = "false"
  read_only  = true
  help       = "partially instantiate local theory quantifiers"

[[option]]
  name       = "lteRestrictInstClosure"
  category   = "regular"
  long       = "lte-restrict-inst-closure"
  type       = "bool"
  default    = "false"
  read_only  = true
  help       = "treat arguments of inst closure as restricted terms for instantiation"

### Reduction options

[[option]]
  name       = "quantAlphaEquiv"
  category   = "regular"
  long       = "quant-alpha-equiv"
  type       = "bool"
  default    = "true"
  read_only  = true
  help       = "infer alpha equivalence between quantified formulas"

[[option]]
  name       = "macrosQuant"
  category   = "regular"
  long       = "macros-quant"
  type       = "bool"
  default    = "false"
  help       = "perform quantifiers macro expansion"

[[option]]
  name       = "macrosQuantMode"
  category   = "regular"
  long       = "macros-quant-mode=MODE"
  type       = "CVC4::theory::quantifiers::MacrosQuantMode"
  default    = "CVC4::theory::quantifiers::MACROS_QUANT_MODE_GROUND_UF"
  handler    = "stringToMacrosQuantMode"
  includes   = ["options/quantifiers_modes.h"]
  read_only  = true
  help       = "mode for quantifiers macro expansion"

[[option]]
  name       = "quantDynamicSplit"
  category   = "regular"
  long       = "quant-dsplit-mode=MODE"
  type       = "CVC4::theory::quantifiers::QuantDSplitMode"
  default    = "CVC4::theory::quantifiers::QUANT_DSPLIT_MODE_NONE"
  handler    = "stringToQuantDSplitMode"
  includes   = ["options/quantifiers_modes.h"]
  help       = "mode for dynamic quantifiers splitting"

[[option]]
  name       = "quantAntiSkolem"
  category   = "regular"
  long       = "quant-anti-skolem"
  type       = "bool"
  default    = "false"
  help       = "perform anti-skolemization for quantified formulas"

### Higher-order options

[[option]]
  name       = "hoMatching"
  category   = "regular"
  long       = "ho-matching"
  type       = "bool"
  default    = "true"
  read_only  = true
  help       = "do higher-order matching algorithm for triggers with variable operators"

[[option]]
  name       = "hoMatchingVarArgPriority"
  category   = "regular"
  long       = "ho-matching-var-priority"
  type       = "bool"
  default    = "true"
  read_only  = true
  help       = "give priority to variable arguments over constant arguments"

[[option]]
  name       = "hoMergeTermDb"
  category   = "regular"
  long       = "ho-merge-term-db"
  type       = "bool"
  default    = "true"
  read_only  = true
  help       = "merge term indices modulo equality"

### Proof options

[[option]]
  name       = "trackInstLemmas"
  category   = "regular"
  long       = "track-inst-lemmas"
  type       = "bool"
  default    = "false"
  help       = "track instantiation lemmas (for proofs, unsat cores, qe and synthesis minimization)"<|MERGE_RESOLUTION|>--- conflicted
+++ resolved
@@ -1364,7 +1364,6 @@
   help       = "timeout (in milliseconds) for satisfiability checks in expression miners"
 
 [[option]]
-<<<<<<< HEAD
   name       = "sygusQueryGen"
   category   = "regular"
   long       = "sygus-query-gen"
@@ -1396,14 +1395,13 @@
   default    = "false"
   help       = "dump external files corresponding to interesting satisfiability queries with sygus-query-gen"
 
-=======
+[[option]]
   name       = "sygusExprMinerCheckUseExport"
   category   = "expert"
   long       = "sygus-expr-miner-check-use-export"
   type       = "bool"
   default    = "true"
   help       = "export expressions to a different ExprManager with different options for satisfiability checks in expression miners"
->>>>>>> f27d4235
 
 # CEGQI applied to general quantified formulas
 
