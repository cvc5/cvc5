id     = "QUANTIFIERS"
name   = "Quantifiers"

# Whether to mini-scope quantifiers.
# Miniscoping is done based on two techniques.
# First, miniscoping can be done based on conjunctions within quantified
# formulas. For example, forall x. (P(x) ^ Q(x)) can be rewritten to
# (forall x. P(x)) ^ (forall x. Q(x))
# Second, miniscoping can be done based which free variables occur in
# subformulas of quantified formulas. For example, forall xy. (P(x) V Q(y))
# can be rewritten to:
# (forall x. P(x)) V (forall y. Q(y)).
[[option]]
  name       = "miniscopeQuant"
  category   = "regular"
  long       = "miniscope-quant=MODE"
  type       = "MiniscopeQuantMode"
  default    = "CONJ_AND_FV"
  help       = "miniscope mode for quantified formulas"
  help_mode  = "Miniscope quantifiers modes."
[[option.mode.OFF]]
  name = "off"
  help = "Do not miniscope quantifiers."
[[option.mode.CONJ]]
  name = "conj"
  help = "Use miniscoping of conjunctions only."
[[option.mode.FV]]
  name = "fv"
  help = "Use free variable miniscoping only."
[[option.mode.CONJ_AND_FV]]
  name = "conj-and-fv"
  help = "Enable both conjunction and free variable miniscoping."
[[option.mode.AGG]]
  name = "agg"
  help = "Enable aggressive miniscope, which further may rewrite quantified formulas into a form where miniscoping is possible."

[[option]]
  name       = "miniscopeQuantUser"
  category   = "regular"
  long       = "miniscope-quant-user"
  type       = "bool"
  default    = "false"
  help       = "miniscope quantified formulas with user patterns"

[[option]]
  name       = "prenexQuant"
  category   = "regular"
  long       = "prenex-quant=MODE"
  type       = "PrenexQuantMode"
  default    = "SIMPLE"
  help       = "prenex mode for quantified formulas"
  help_mode  = "Prenex quantifiers modes."
[[option.mode.NONE]]
  name = "none"
  help = "Do not prenex nested quantifiers."
[[option.mode.SIMPLE]]
  name = "simple"
  help = "Do simple prenexing of same sign quantifiers."
[[option.mode.NORMAL]]
  name = "norm"
  help = "Prenex to prenex normal form."

[[option]]
  name       = "prenexQuantUser"
  category   = "regular"
  long       = "prenex-quant-user"
  type       = "bool"
  default    = "false"
  help       = "prenex quantified formulas with user patterns"

# Whether to variable-eliminate quantifiers.
# For example, forall x y. ( P( x, y ) V x != c ) will be rewritten to
#   forall y. P( c, y )
[[option]]
  name       = "varElimQuant"
  category   = "regular"
  long       = "var-elim-quant"
  type       = "bool"
  default    = "true"
  help       = "enable simple variable elimination for quantified formulas"

[[option]]
  name       = "varIneqElimQuant"
  category   = "regular"
  long       = "var-ineq-elim-quant"
  type       = "bool"
  default    = "true"
  help       = "enable variable elimination based on infinite projection of unbound arithmetic variables"

[[option]]
  name       = "dtVarExpandQuant"
  category   = "expert"
  long       = "dt-var-exp-quant"
  type       = "bool"
  default    = "true"
  help       = "expand datatype variables bound to one constructor in quantifiers"

[[option]]
  name       = "iteLiftQuant"
  category   = "regular"
  long       = "ite-lift-quant=MODE"
  type       = "IteLiftQuantMode"
  default    = "SIMPLE"
  help       = "ite lifting mode for quantified formulas"
  help_mode  = "ITE lifting modes for quantified formulas."
[[option.mode.NONE]]
  name = "none"
  help = "Do not lift if-then-else in quantified formulas."
[[option.mode.SIMPLE]]
  name = "simple"
  help = "Lift if-then-else in quantified formulas if results in smaller term size."
[[option.mode.ALL]]
  name = "all"
  help = "Lift if-then-else in quantified formulas."

[[option]]
  name       = "condVarSplitQuant"
  category   = "expert"
  long       = "cond-var-split-quant=MODE"
  type       = "CondVarSplitQuantMode"
  default    = "ON"
  help       = "split quantified formulas that lead to variable eliminations"
  help_mode  = "Modes for splitting quantified formulas that lead to variable eliminations."
[[option.mode.OFF]]
  name = "off"
  help = "Do not split quantified formulas."
[[option.mode.ON]]
  name = "on"
  help = "Split quantified formulas that lead to variable eliminations."
[[option.mode.AGG]]
  name = "agg"
  help = "Aggressively split quantified formulas that lead to variable eliminations."
  
[[option]]
  name       = "iteDtTesterSplitQuant"
  category   = "expert"
  long       = "ite-dtt-split-quant"
  type       = "bool"
  default    = "false"
  help       = "split ites with dt testers as conditions"

[[option]]
  name       = "preSkolemQuant"
  category   = "regular"
  long       = "pre-skolem-quant=MODE"
  type       = "PreSkolemQuantMode"
  default    = "OFF"
  help       = "modes to apply skolemization eagerly to bodies of quantified formulas"
  help_mode  = "Modes to apply skolemization eagerly to bodies of quantified formulas."
[[option.mode.OFF]]
  name = "off"
  help = "Do not apply Skolemization eagerly."
[[option.mode.ON]]
  name = "on"
  help = "Apply Skolemization eagerly to top-level (negatively asserted) quantified formulas."
[[option.mode.AGG]]
  name = "agg"
  help = "Apply Skolemization eagerly and aggressively during preprocessing."

# Whether to pre-skolemize quantifier bodies.
# For example, forall x. ( P( x ) => (exists y. f( y ) = x) ) will be rewritten to
#   forall x. P( x ) => f( S( x ) ) = x
[[option]]
  name       = "preSkolemQuantNested"
  category   = "expert"
  long       = "pre-skolem-quant-nested"
  type       = "bool"
  default    = "true"
  help       = "apply skolemization to nested quantified formulas"

[[option]]
  name       = "elimTautQuant"
  category   = "regular"
  long       = "elim-taut-quant"
  type       = "bool"
  default    = "true"
  help       = "eliminate tautological disjuncts of quantified formulas"

[[option]]
  name       = "extRewriteQuant"
  category   = "regular"
  long       = "ext-rewrite-quant"
  type       = "bool"
  default    = "false"
  help       = "apply extended rewriting to bodies of quantified formulas"

[[option]]
  name       = "globalNegate"
  category   = "expert"
  long       = "global-negate"
  type       = "bool"
  default    = "false"
  help       = "do global negation of input formula"

[[option]]
  name       = "mbqi"
  category   = "expert"
  long       = "mbqi"
  type       = "bool"
  default    = "false"
  help       = "use model-based quantifier instantiation"

[[option]]
  name       = "mbqiFastSygus"
  category   = "expert"
  long       = "mbqi-fast-sygus"
  type       = "bool"
  default    = "false"
  help       = "use fast enumeration to augment instantiations from MBQI"

<<<<<<< HEAD

[[option]]
  name       = "mbqiFastSygusExtVarsGrammar"
  category   = "expert"
  long       = "mbqi-fast-sygus-ext-vars-grammar"
  type       = "bool"
  default    = "true"
  help       = "include variables defined in terms of others in grammars for fast enumerative mbqi"

[[option]]
  name       = "mbqiFastSygusFreeSymsGrammar"
  category   = "expert"
  long       = "mbqi-fast-sygus-free-syms-grammar"
  type       = "bool"
  default    = "true"
  help       = "include free symbols from the body of the quantified formula in grammars for fast enumerative mbqi"

[[option]]
  name       = "mbqiFastSygusGlobalSymGrammar"
  category   = "expert"
  long       = "mbqi-fast-sygus-global-syms-grammar"
  type       = "bool"
  default    = "false"
  help       = "include global symbols from all available assertions in grammars for fast enumerative mbqi"

=======
>>>>>>> e3c400c9
#### E-matching options

[[option]]
  name       = "eMatching"
  category   = "regular"
  long       = "e-matching"
  type       = "bool"
  default    = "true"
  help       = "whether to do heuristic E-matching"

[[option]]
  name       = "termDbMode"
  category   = "regular"
  long       = "term-db-mode=MODE"
  type       = "TermDbMode"
  default    = "ALL"
  help       = "which ground terms to consider for instantiation"
  help_mode  = "Modes for terms included in the quantifiers term database."
[[option.mode.ALL]]
  name = "all"
  help = "Quantifiers module considers all ground terms."
[[option.mode.RELEVANT]]
  name = "relevant"
  help = "Quantifiers module considers only ground terms connected to current assertions."

[[option]]
  name       = "registerQuantBodyTerms"
  category   = "expert"
  long       = "register-quant-body-terms"
  type       = "bool"
  default    = "false"
  help       = "consider ground terms within bodies of quantified formulas for matching"

[[option]]
  name       = "relevantTriggers"
  category   = "regular"
  long       = "relevant-triggers"
  type       = "bool"
  default    = "false"
  help       = "prefer triggers that are more relevant based on SInE style analysis"

[[option]]
  name       = "relationalTriggers"
  category   = "expert"
  long       = "relational-triggers"
  type       = "bool"
  default    = "false"
  help       = "choose relational triggers such as x = f(y), x >= f(y)"

[[option]]
  name       = "purifyTriggers"
  category   = "expert"
  long       = "purify-triggers"
  type       = "bool"
  default    = "false"
  help       = "purify triggers, e.g. f( x+1 ) becomes f( y ), x mapsto y-1"

[[option]]
  name       = "partialTriggers"
  category   = "expert"
  long       = "partial-triggers"
  type       = "bool"
  default    = "false"
  help       = "use triggers that do not contain all free variables"

[[option]]
  name       = "consExpandTriggers"
  category   = "expert"
  long       = "cons-exp-triggers"
  type       = "bool"
  default    = "false"
  help       = "use constructor expansion for single constructor datatypes triggers"

[[option]]
  name       = "multiTriggerWhenSingle"
  category   = "regular"
  long       = "multi-trigger-when-single"
  type       = "bool"
  default    = "false"
  help       = "select multi triggers when single triggers exist"

[[option]]
  name       = "multiTriggerPriority"
  category   = "regular"
  long       = "multi-trigger-priority"
  type       = "bool"
  default    = "false"
  help       = "only try multi triggers if single triggers give no instantiations"

[[option]]
  name       = "multiTriggerCache"
  category   = "regular"
  long       = "multi-trigger-cache"
  type       = "bool"
  default    = "false"
  help       = "caching version of multi triggers"

[[option]]
  name       = "multiTriggerLinear"
  category   = "regular"
  long       = "multi-trigger-linear"
  type       = "bool"
  default    = "true"
  help       = "implementation of multi triggers where maximum number of instantiations is linear wrt number of ground terms"

# Trigger selection mode.
#
# These modes are used for determining which terms to select
# as triggers for quantified formulas, when necessary, during E-matching.
# In the following, note the following terminology. A trigger is a set of terms,
# where a single trigger is a singleton set and a multi-trigger is a set of more
# than one term.
#
# MIN selects single triggers of minimal term size.
# MAX selects single triggers of maximal term size.
#
# For example, consider the quantified formula :
#   forall xy. P( f( g( x, y ) ) ) V Q( f( x ), y )
#
# MIN will select g( x, y ) and Q( f( x ), y ).
# MAX will select P( f( g( x ) ) ) and Q( f( x ), y ).
#
# The remaining three trigger selections make a difference for multi-triggers
# only. For quantified formulas that require multi-triggers, we build a set of
# partial triggers that don't contain all variables, call this set S. Then,
# multi-triggers are built by taking a random subset of S that collectively
# contains all variables.
#
# Consider the quantified formula :
#   forall xyz. P( h( x ), y ) V Q( y, z )
#
# For ALL and MIN_SINGLE_ALL,
#   S = { h( x ), P( h( x ), y ), Q( y, z ) }.
# For MIN_SINGLE_MAX,
#   S = { P( h( x ), y ), Q( y, z ) }.
#
# Furthermore, MIN_SINGLE_ALL and MIN_SINGLE_MAX, when
# selecting single triggers, only select terms of minimal size.
#
[[option]]
  name       = "triggerSelMode"
  category   = "regular"
  long       = "trigger-sel=MODE"
  type       = "TriggerSelMode"
  default    = "MIN"
  help       = "selection mode for triggers"
  help_mode  = "Trigger selection modes."
[[option.mode.MIN]]
  name = "min"
  help = "Consider only minimal subterms that meet criteria for triggers."
[[option.mode.MAX]]
  name = "max"
  help = "Consider only maximal subterms that meet criteria for triggers."
[[option.mode.MIN_SINGLE_MAX]]
  name = "min-s-max"
  help = "Consider only minimal subterms that meet criteria for single triggers, maximal otherwise."
[[option.mode.MIN_SINGLE_ALL]]
  name = "min-s-all"
  help = "Consider only minimal subterms that meet criteria for single triggers, all otherwise."
[[option.mode.ALL]]
  name = "all"
  help = "Consider all subterms that meet criteria for triggers."

[[option]]
  name       = "triggerActiveSelMode"
  category   = "expert"
  long       = "trigger-active-sel=MODE"
  type       = "TriggerActiveSelMode"
  default    = "ALL"
  help       = "selection mode to activate triggers"
  help_mode  = "Trigger active selection modes."
[[option.mode.ALL]]
  name = "all"
  help = "Make all triggers active."
[[option.mode.MIN]]
  name = "min"
  help = "Activate triggers with minimal ground terms."
[[option.mode.MAX]]
  name = "max"
  help = "Activate triggers with maximal ground terms."

[[option]]
  name       = "userPatternsQuant"
  category   = "regular"
  long       = "user-pat=MODE"
  type       = "UserPatMode"
  default    = "TRUST"
  help       = "policy for handling user-provided patterns for quantifier instantiation"
  help_mode  = "These modes determine how user provided patterns (triggers) are used during E-matching. The modes vary on when instantiation based on user-provided triggers is combined with instantiation based on automatically selected triggers."
[[option.mode.USE]]
  name = "use"
  help = "Use both user-provided and auto-generated patterns when patterns are provided for a quantified formula."
[[option.mode.TRUST]]
  name = "trust"
  help = "When provided, use only user-provided patterns for a quantified formula."
[[option.mode.STRICT]]
  name = "strict"
  help = "When provided, use only user-provided patterns for a quantified formula, and do not use any other instantiation techniques."
[[option.mode.RESORT]]
  name = "resort"
  help = "Use user-provided patterns only after auto-generated patterns saturate."
[[option.mode.IGNORE]]
  name = "ignore"
  help = "Ignore user-provided patterns."
[[option.mode.INTERLEAVE]]
  name = "interleave"
  help = "Alternate between use/resort."

[[option]]
  name       = "incrementTriggers"
  category   = "expert"
  long       = "increment-triggers"
  type       = "bool"
  default    = "true"
  help       = "generate additional triggers as needed during search"

[[option]]
  name       = "instWhenMode"
  category   = "regular"
  long       = "inst-when=MODE"
  type       = "InstWhenMode"
  default    = "FULL_LAST_CALL"
  help       = "when to apply instantiation"
  help_mode  = "Instantiation modes."
[[option.mode.FULL]]
  name = "full"
  help = "Run instantiation round at full effort, before theory combination."
[[option.mode.FULL_DELAY]]
  name = "full-delay"
  help = "Run instantiation round at full effort, before theory combination, after all other theories have finished."
[[option.mode.FULL_LAST_CALL]]
  name = "full-last-call"
  help = "Alternate running instantiation rounds at full effort and last call.  In other words, interleave instantiation and theory combination."
[[option.mode.FULL_DELAY_LAST_CALL]]
  name = "full-delay-last-call"
  help = "Alternate running instantiation rounds at full effort after all other theories have finished, and last call."
[[option.mode.LAST_CALL]]
  name = "last-call"
  help = "Run instantiation at last call effort, after theory combination and and theories report sat."

[[option]]
  name       = "instWhenPhase"
  category   = "expert"
  long       = "inst-when-phase=N"
  type       = "int64_t"
  default    = "2"
  help       = "instantiation rounds quantifiers takes (>=1) before allowing theory combination to happen"

[[option]]
  name       = "printInstMode"
  category   = "common"
  long       = "print-inst=MODE"
  type       = "PrintInstMode"
  default    = "LIST"
  help       = "print format for printing instantiations"
  help_mode  = "Print format for printing instantiations."
[[option.mode.LIST]]
  name = "list"
  help = "Print the list of instantiations per quantified formula, when non-empty."
[[option.mode.NUM]]
  name = "num"
  help = "Print the total number of instantiations per quantified formula, when non-zero."

[[option]]
  name       = "printInstFull"
  category   = "regular"
  long       = "print-inst-full"
  type       = "bool"
  default    = "true"
  help       = "print instantiations for formulas that do not have given identifiers"

[[option]]
  name       = "instMaxLevel"
  category   = "expert"
  long       = "inst-max-level=N"
  type       = "int64_t"
  default    = "-1"
  help       = "maximum inst level of terms used to instantiate quantified formulas with (-1 == no limit, default)"

[[option]]
  name       = "instMaxRounds"
  category   = "regular"
  long       = "inst-max-rounds=N"
  type       = "int64_t"
  default    = "-1"
  help       = "maximum number of instantiation rounds (-1 == no limit, default)"

[[option]]
  name       = "quantRepMode"
  category   = "expert"
  long       = "quant-rep-mode=MODE"
  type       = "QuantRepMode"
  default    = "FIRST"
  help       = "selection mode for representatives in quantifiers engine"
  help_mode  = "Modes for quantifiers representative selection."
[[option.mode.EE]]
  name = "ee"
  help = "Let equality engine choose representatives."
[[option.mode.FIRST]]
  name = "first"
  help = "Choose terms that appear first."
[[option.mode.DEPTH]]
  name = "depth"
  help = "Choose terms that are of minimal depth."

[[option]]
  name       = "fullSaturateQuant"
  category   = "regular"
  long       = "full-saturate-quant"
  type       = "bool"
  default    = "false"
  help       = "resort to full effort techniques instead of answering unknown due to limited quantifier reasoning. Currently enables enumerative instantiation"

[[option]]
  name       = "enumInst"
  category   = "regular"
  long       = "enum-inst"
  type       = "bool"
  default    = "false"
  help       = "enumerative instantiation: instantiate with ground terms from relevant domain, then arbitrary ground terms before answering unknown"

[[option]]
  name       = "enumInstRd"
  category   = "expert"
  long       = "enum-inst-rd"
  type       = "bool"
  default    = "true"
  help       = "whether to use relevant domain first for enumerative instantiation strategy"

[[option]]
  name       = "enumInstLimit"
  category   = "expert"
  long       = "enum-inst-limit=N"
  type       = "int64_t"
  default    = "-1"
  help       = "maximum number of rounds of enumerative instantiation to apply (-1 means no limit)"
  
[[option]]
  name       = "enumInstInterleave"
  category   = "regular"
  long       = "enum-inst-interleave"
  type       = "bool"
  default    = "false"
  help       = "interleave enumerative instantiation with other techniques"

[[option]]
  name       = "enumInstStratify"
  category   = "expert"
  long       = "enum-inst-stratify"
  type       = "bool"
  default    = "false"
  help       = "stratify effort levels in enumerative instantiation, which favors speed over fairness"

[[option]]
  name       = "enumInstSum"
  category   = "regular"
  long       = "enum-inst-sum"
  type       = "bool"
  default    = "false"
  help       = "enumerating tuples of quantifiers by increasing the sum of indices, rather than the maximum"

[[option]]
  name       = "literalMatchMode"
  category   = "expert"
  long       = "literal-matching=MODE"
  type       = "LiteralMatchMode"
  default    = "USE"
  help       = "choose literal matching mode"
  help_mode  = "Literal match modes."
[[option.mode.NONE]]
  name = "none"
  help = "Do not use literal matching."
[[option.mode.USE]]
  name = "use"
  help = "Consider phase requirements of triggers conservatively. For example, the trigger P( x ) in forall( x ). ( P( x ) V ~Q( x ) ) will not be matched with terms in the equivalence class of true, and likewise Q( x ) will not be matched terms in the equivalence class of false. Extends to equality."
[[option.mode.AGG_PREDICATE]]
  name = "agg-predicate"
  help = "Consider phase requirements aggressively for predicates. In the above example, only match P( x ) with terms that are in the equivalence class of false."
[[option.mode.AGG]]
  name = "agg"
  help = "Consider the phase requirements aggressively for all triggers."

[[option]]
  name       = "poolInst"
  category   = "expert"
  long       = "pool-inst"
  type       = "bool"
  default    = "true"
  help       = "pool-based instantiation: instantiate with ground terms occurring in user-specified pools"

[[option]]
  name       = "userPoolQuant"
  category   = "expert"
  long       = "user-pool=MODE"
  type       = "UserPoolMode"
  default    = "TRUST"
  help       = "policy for handling user-provided pools for quantifier instantiation"
  help_mode  = "These modes determine how user provided pools are used in combination with other instantiation techniques."
[[option.mode.USE]]
  name = "use"
  help = "Use both user-provided pool and other instantiation strategies when pools are provided for a quantified formula."
[[option.mode.TRUST]]
  name = "trust"
  help = "When provided, use only user-provided pool for a quantified formula."
[[option.mode.IGNORE]]
  name = "ignore"
  help = "Ignore user-provided pool."

[[option]]
  name       = "oracles"
  category   = "expert"
  long       = "oracles"
  type       = "bool"
  default    = "false"
  help       = "Enable interface to external oracles"

### Finite model finding options

[[option]]
  name       = "finiteModelFind"
  category   = "regular"
  long       = "finite-model-find"
  type       = "bool"
  default    = "false"
  help       = "use finite model finding heuristic for quantifier instantiation"

[[option]]
  name       = "quantFunWellDefined"
  category   = "expert"
  long       = "quant-fun-wd"
  type       = "bool"
  default    = "false"
  help       = "assume that function defined by quantifiers are well defined"

[[option]]
  name       = "fmfFunWellDefined"
  category   = "regular"
  long       = "fmf-fun"
  type       = "bool"
  default    = "false"
  help       = "find models for recursively defined functions, assumes functions are admissible"

[[option]]
  name       = "fmfFunWellDefinedRelevant"
  category   = "regular"
  long       = "fmf-fun-rlv"
  type       = "bool"
  default    = "false"
  help       = "find models for recursively defined functions, assumes functions are admissible, allows empty type when function is irrelevant"

[[option]]
  name       = "fmfMbqiMode"
  category   = "expert"
  long       = "fmf-mbqi=MODE"
  type       = "FmfMbqiMode"
  default    = "FMC"
  help       = "choose mode for model-based quantifier instantiation"
  help_mode  = "Model-based quantifier instantiation modes."
[[option.mode.NONE]]
  name = "none"
  help = "Disable model-based quantifier instantiation."
[[option.mode.FMC]]
  name = "fmc"
  help = "Use algorithm from Section 5.4.2 of thesis Finite Model Finding in Satisfiability Modulo Theories."
[[option.mode.TRUST]]
  name = "trust"
  help = "Do not instantiate quantified formulas (incomplete technique)."

[[option]]
  name       = "fmfOneInstPerRound"
  category   = "regular"
  long       = "mbqi-one-inst-per-round"
  type       = "bool"
  default    = "false"
  help       = "only add one instantiation per quantifier per round for mbqi"

[[option]]
  name       = "mbqiInterleave"
  category   = "expert"
  long       = "mbqi-interleave"
  type       = "bool"
  default    = "false"
  help       = "interleave model-based quantifier instantiation with other techniques"

[[option]]
  name       = "fmfBound"
  category   = "regular"
  long       = "fmf-bound"
  type       = "bool"
  default    = "false"
  help       = "finite model finding on bounded quantification"

[[option]]
  name       = "fmfBoundLazy"
  category   = "expert"
  long       = "fmf-bound-lazy"
  type       = "bool"
  default    = "false"
  help       = "enforce bounds for bounded quantification lazily via use of proxy variables"

[[option]]
  name       = "fmfTypeCompletionThresh"
  category   = "regular"
  long       = "fmf-type-completion-thresh=N"
  type       = "int64_t"
  default    = "1000"
  help       = "the maximum cardinality of an interpreted type for which exhaustive enumeration in finite model finding is attempted"

[[option]]
  name       = "fmfBoundBlast"
  category   = "expert"
  long       = "fmf-bound-blast"
  type       = "bool"
  default    = "false"
  help       = "send all instantiations for bounded ranges in a single round"

### Conflict-based instantiation options

[[option]]
  name       = "conflictBasedInst"
  category   = "regular"
  long       = "cbqi"
  type       = "bool"
  default    = "true"
  help       = "enable conflict-based quantifier instantiation"

[[option]]
  name       = "cbqiMode"
  category   = "regular"
  long       = "cbqi-mode=MODE"
  type       = "QcfMode"
  default    = "PROP_EQ"
  help       = "what effort to apply conflict find mechanism"
  help_mode  = "Quantifier conflict find modes."
[[option.mode.CONFLICT_ONLY]]
  name = "conflict"
  help = "Apply QCF algorithm to find conflicts only."
[[option.mode.PROP_EQ]]
  name = "prop-eq"
  help = "Apply QCF algorithm to propagate equalities as well as conflicts."

[[option]]
  name       = "cbqiTConstraint"
  category   = "expert"
  long       = "cbqi-tconstraint"
  type       = "bool"
  default    = "false"
  help       = "enable entailment checks for t-constraints in cbqi algorithm"

[[option]]
  name       = "cbqiAllConflict"
  category   = "regular"
  long       = "cbqi-all-conflict"
  type       = "bool"
  default    = "false"
  help       = "add all available conflicting instances during conflict-based instantiation"

[[option]]
  name       = "cbqiVoExp"
  category   = "expert"
  long       = "cbqi-vo-exp"
  type       = "bool"
  default    = "false"
  help       = "cbqi experimental variable ordering"

[[option]]
  name       = "cbqiSkipRd"
  category   = "expert"
  long       = "cbqi-skip-rd"
  type       = "bool"
  default    = "false"
  help       = "optimization, skip instances based on possibly irrelevant portions of quantified formulas"

[[option]]
  name       = "instNoEntail"
  category   = "regular"
  long       = "inst-no-entail"
  type       = "bool"
  default    = "true"
  help       = "do not consider instances of quantified formulas that are currently entailed"

[[option]]
  name       = "ievalMode"
  category   = "regular"
  long       = "ieval=MODE"
  type       = "IevalMode"
  default    = "USE"
  help       = "mode for using instantiation evaluation"
  help_mode  = "Mode for using instantiation evaluation."
[[option.mode.OFF]]
  name = "off"
  help = "Do not use instantiation evaluation."
[[option.mode.USE]]
  name = "use"
  help = "Use instantiation evaluation."
[[option.mode.USE_LEARN]]
  name = "use-learn"
  help = "Use instantiation evaluation, and generalize learning."

[[option]]
  name       = "quantSubCbqi"
  category   = "regular"
  long       = "sub-cbqi"
  type       = "bool"
  default    = "false"
  help       = "Enable conflict-based instantiation subsolver strategy"

[[option]]
  name       = "quantSubCbqiTimeout"
  category   = "regular"
  long       = "sub-cbqi-timeout=N"
  type       = "uint64_t"
  default    = "0"
  help       = "Timeout (in milliseconds) for subsolver calls for sub-cbqi"

### Induction options

[[option]]
  name       = "quantInduction"
  category   = "expert"
  long       = "quant-ind"
  type       = "bool"
  default    = "false"
  help       = "use all available techniques for inductive reasoning"

[[option]]
  name       = "dtStcInduction"
  category   = "expert"
  long       = "dt-stc-ind"
  type       = "bool"
  default    = "false"
  help       = "apply strengthening for existential quantification over datatypes based on structural induction"

[[option]]
  name       = "intWfInduction"
  category   = "expert"
  long       = "int-wf-ind"
  type       = "bool"
  default    = "false"
  help       = "apply strengthening for integers based on well-founded induction"

[[option]]
  name       = "conjectureGen"
  category   = "expert"
  long       = "conjecture-gen"
  type       = "bool"
  default    = "false"
  help       = "generate candidate conjectures for inductive proofs"

[[option]]
  name       = "conjectureGenPerRound"
  category   = "expert"
  long       = "conjecture-gen-per-round=N"
  type       = "int64_t"
  default    = "1"
  help       = "number of conjectures to generate per instantiation round"

[[option]]
  name       = "conjectureGenGtEnum"
  category   = "expert"
  long       = "conjecture-gen-gt-enum=N"
  type       = "int64_t"
  default    = "50"
  help       = "number of ground terms to generate for model filtering"

[[option]]
  name       = "conjectureGenMaxDepth"
  category   = "expert"
  long       = "conjecture-gen-max-depth=N"
  type       = "int64_t"
  default    = "3"
  help       = "maximum depth of terms to consider for conjectures"

### Synthesis options

[[option]]
  name       = "sygusInference"
  category   = "expert"
  long       = "sygus-inference=MODE"
  type       = "SygusInferenceMode"
  default    = "OFF"
  help       = "mode for preprocessing arbitrary inputs to sygus conjectures"
  help_mode  = "Modes  for preprocessing arbitrary inputs to sygus conjectures."
[[option.mode.OFF]]
  name = "off"
  help = "Do not use sygus inference techniques."
[[option.mode.TRY]]
  name = "try"
  help = "Try to use sygus inference techniques but resort to ordinary SMT solving if it does not apply."
[[option.mode.ON]]
  name = "on"
  help = "Try to sygus inference and abort if it does not apply."

# this is set to true for sygus inputs
[[option]]
  name       = "sygus"
  category   = "regular"
  long       = "sygus"
  type       = "bool"
  default    = "false"
  help       = "support SyGuS commands"

[[option]]
  name       = "sygusOut"
  category   = "regular"
  long       = "sygus-out=MODE"
  type       = "SygusSolutionOutMode"
  default    = "STANDARD"
  help       = "output mode for sygus"
  help_mode  = "Modes for sygus solution output."
[[option.mode.STATUS]]
  name = "status"
  help = "Print only status for check-synth calls."
[[option.mode.STATUS_AND_DEF]]
  name = "status-and-def"
  help = "Print status followed by definition corresponding to solution."
[[option.mode.STANDARD]]
  name = "sygus-standard"
  help = "Print based on SyGuS standard."

[[option]]
  name       = "cegqiSingleInvMode"
  category   = "regular"
  long       = "sygus-si=MODE"
  type       = "CegqiSingleInvMode"
  default    = "NONE"
  help       = "mode for processing single invocation synthesis conjectures"
  help_mode  = "Modes for single invocation techniques."
[[option.mode.NONE]]
  name = "none"
  help = "Do not use single invocation techniques."
[[option.mode.USE]]
  name = "use"
  help = "Use single invocation techniques only if grammar is not restrictive."
[[option.mode.ALL]]
  name = "all"
  help = "Always use single invocation techniques."

# Solution reconstruction modes for single invocation conjectures
#
# These modes indicate the policy when cvc5 solves a synthesis conjecture using
# single invocation techniques for a sygus problem with a user-specified
# grammar.
#
[[option]]
  name       = "cegqiSingleInvReconstruct"
  category   = "regular"
  long       = "sygus-si-rcons=MODE"
  type       = "CegqiSingleInvRconsMode"
  default    = "ALL"
  help       = "policy for reconstructing solutions for single invocation conjectures"
  help_mode  = "Modes for reconstruction solutions while using single invocation techniques."
[[option.mode.NONE]]
  name = "none"
  help = "Do not try to reconstruct solutions in the original (user-provided) grammar when using single invocation techniques. In this mode, solutions produced by cvc5 may violate grammar restrictions."
[[option.mode.TRY]]
  name = "try"
  help = "Try to reconstruct solutions in the original grammar when using single invocation techniques in an incomplete (fail-fast) manner."
[[option.mode.ALL_LIMIT]]
  name = "all-limit"
  help = "Try to reconstruct solutions in the original grammar, but terminate if a maximum number of rounds for reconstruction is exceeded."
[[option.mode.ALL]]
  name = "all"
  help = "Try to reconstruct solutions in the original grammar. In this mode, we do not terminate until a solution is successfully reconstructed."

[[option]]
  name       = "cegqiSingleInvReconstructLimit"
  category   = "expert"
  long       = "sygus-si-rcons-limit=N"
  type       = "int64_t"
  default    = "10000"
  help       = "number of rounds of enumeration to use during solution reconstruction (negative means unlimited)"

[[option]]
  name       = "cegqiSingleInvReconstructP"
  category   = "expert"
  long       = "sygus-si-rcons-p=P"
  type       = "double"
  default    = "0.5"
  minimum    = "0.0"
  maximum    = "1.0"
  help       = "the parameter of the geometric distribution used to determine the number of unification patterns generated by single invocation techniques."

[[option]]
  name       = "cegqiSingleInvAbort"
  category   = "regular"
  long       = "sygus-si-abort"
  type       = "bool"
  default    = "false"
  help       = "abort if synthesis conjecture is not single invocation"

[[option]]
  name       = "sygusConstRepairAbort"
  category   = "expert"
  long       = "sygus-crepair-abort"
  type       = "bool"
  default    = "false"
  help       = "abort if constant repair techniques are not applicable"

# Modes for piecewise-independent unification for synthesis (see Barbosa et al
# FMCAD 2019).
#
[[option]]
  name       = "sygusUnifPi"
  category   = "regular"
  long       = "sygus-unif-pi=MODE"
  type       = "SygusUnifPiMode"
  default    = "NONE"
  help       = "mode for synthesis via piecewise-indepedent unification"
  help_mode  = "Modes for piecewise-independent unification."
[[option.mode.NONE]]
  name = "none"
  help = "Do not use piecewise-independent unification."
[[option.mode.COMPLETE]]
  name = "complete"
  help = "Use complete approach for piecewise-independent unification (see Section 3 of Barbosa et al FMCAD 2019)"
[[option.mode.CENUM]]
  name = "cond-enum"
  help = "Use unconstrained condition enumeration for piecewise-independent unification (see Section 4 of Barbosa et al FMCAD 2019)."
[[option.mode.CENUM_IGAIN]]
  name = "cond-enum-igain"
  help = "Same as cond-enum, but additionally uses an information gain heuristic when doing decision tree learning."

[[option]]
  name       = "sygusUnifShuffleCond"
  category   = "expert"
  long       = "sygus-unif-shuffle-cond"
  type       = "bool"
  default    = "false"
  help       = "Shuffle condition pool when building solutions (may change solutions sizes)"

[[option]]
  name       = "sygusUnifCondIndNoRepeatSol"
  category   = "expert"
  long       = "sygus-unif-cond-independent-no-repeat-sol"
  type       = "bool"
  default    = "true"
  help       = "Do not try repeated solutions when using independent synthesis of conditions in unification-based function synthesis"

[[option]]
  name       = "sygusBoolIteReturnConst"
  category   = "expert"
  long       = "sygus-bool-ite-return-const"
  type       = "bool"
  default    = "true"
  help       = "Only use Boolean constants for return values in unification-based function synthesis"

[[option]]
  name       = "sygusQePreproc"
  category   = "expert"
  long       = "sygus-qe-preproc"
  type       = "bool"
  default    = "false"
  help       = "use quantifier elimination as a preprocessing step for sygus"

[[option]]
  name       = "sygusRepairConst"
  category   = "regular"
  long       = "sygus-repair-const"
  type       = "bool"
  default    = "true"
  help       = "use approach to repair constants in sygus candidate solutions"

[[option]]
  name       = "sygusCoreConnective"
  category   = "regular"
  long       = "sygus-core-connective"
  type       = "bool"
  default    = "true"
  help       = "use unsat core analysis to construct Boolean connective to sygus conjectures"

[[option]]
  name       = "sygusRepairConstTimeout"
  category   = "expert"
  long       = "sygus-repair-const-timeout=N"
  type       = "uint64_t"
  default    = "0"
  help       = "timeout (in milliseconds) for the satisfiability check to repair constants in sygus candidate solutions"

[[option]]
  name       = "sygusEnumMode"
  category   = "regular"
  long       = "sygus-enum=MODE"
  type       = "SygusEnumMode"
  default    = "AUTO"
  help       = "mode for sygus enumeration"
  help_mode  = "Modes for sygus enumeration."
[[option.mode.SMART]]
  name = "smart"
  help = "Use smart enumeration based on datatype constraints."
[[option.mode.FAST]]
  name = "fast"
  help = "Use optimized enumerator for sygus enumeration."
[[option.mode.RANDOM]]
  name = "random"
  help = "Use basic random enumerator for sygus enumeration."
[[option.mode.VAR_AGNOSTIC]]
  name = "var-agnostic"
  help = "Use sygus solver to enumerate terms that are agnostic to variables."
[[option.mode.AUTO]]
  name = "auto"
  help = "Internally decide the best policy for each enumerator."

[[option]]
  name       = "sygusEnumRandomP"
  category   = "expert"
  long       = "sygus-enum-random-p=P"
  type       = "double"
  default    = "0.5"
  minimum    = "0.0"
  maximum    = "1.0"
  help       = "the parameter of the geometric distribution used to determine the size of terms generated by --sygus-enum=random"

[[option]]
  name       = "sygusEnumFastNumConsts"
  category   = "expert"
  long       = "sygus-enum-fast-num-consts=N"
  type       = "uint64_t"
  default    = "5"
  help       = "the branching factor for the number of interpreted constants to consider for each size when using --sygus-enum=fast"

[[option]]
  name       = "sygusMinGrammar"
  category   = "regular"
  long       = "sygus-min-grammar"
  type       = "bool"
  default    = "true"
  help       = "statically minimize sygus grammars"

[[option]]
  name       = "sygusAddConstGrammar"
  category   = "regular"
  long       = "sygus-add-const-grammar"
  type       = "bool"
  default    = "true"
  help       = "statically add constants appearing in conjecture to grammars"

[[option]]
  name       = "sygusGrammarNorm"
  category   = "expert"
  long       = "sygus-grammar-norm"
  type       = "bool"
  default    = "false"
  help       = "statically normalize sygus grammars based on flattening (linearization)"

[[option]]
  name       = "sygusGrammarConsMode"
  category   = "regular"
  long       = "sygus-grammar-cons=MODE"
  type       = "SygusGrammarConsMode"
  default    = "SIMPLE"
  help       = "mode for SyGuS grammar construction"
  help_mode  = "Modes for default SyGuS grammars."
[[option.mode.SIMPLE]]
  name = "simple"
  help = "Use simple grammar construction (no symbolic terms or constants)."
[[option.mode.ANY_CONST]]
  name = "any-const"
  help = "Use symoblic constant constructors."
[[option.mode.ANY_TERM]]
  name = "any-term"
  help = "When applicable, use constructors corresponding to any symbolic term. This option enables a sum-of-monomials grammar for arithmetic. For all other types, it enables symbolic constant constructors."
[[option.mode.ANY_TERM_CONCISE]]
  name = "any-term-concise"
  help = "When applicable, use constructors corresponding to any symbolic term, favoring conciseness over generality. This option is equivalent to any-term but enables a polynomial grammar for arithmetic when not in a combined theory."

[[option]]
  name       = "sygusGrammarUseDisj"
  category   = "expert"
  long       = "sygus-grammar-use-disj"
  type       = "bool"
  default    = "true"
  help       = "use disjunctions in internally generated grammars. this is set to false when solving abduction queries."

[[option]]
  name       = "sygusInvTemplMode"
  category   = "regular"
  long       = "sygus-inv-templ=MODE"
  type       = "SygusInvTemplMode"
  default    = "POST"
  help       = "template mode for sygus invariant synthesis (weaken pre-condition, strengthen post-condition, or none)"
  help_mode  = "Template modes for sygus invariant synthesis."
[[option.mode.NONE]]
  name = "none"
  help = "Synthesize invariant directly."
[[option.mode.PRE]]
  name = "pre"
  help = "Synthesize invariant based on weakening of precondition."
[[option.mode.POST]]
  name = "post"
  help = "Synthesize invariant based on strengthening of postcondition."

[[option]]
  name       = "sygusInvTemplWhenSyntax"
  category   = "expert"
  long       = "sygus-inv-templ-when-sg"
  type       = "bool"
  default    = "false"
  help       = "use invariant templates (with solution reconstruction) for syntax guided problems"

[[option]]
  name       = "sygusInvAutoUnfold"
  category   = "expert"
  long       = "sygus-auto-unfold"
  type       = "bool"
  default    = "true"
  help       = "enable approach which automatically unfolds transition systems for directly solving invariant synthesis problems"

[[option]]
  name       = "sygusUnifPbe"
  category   = "regular"
  long       = "sygus-pbe"
  type       = "bool"
  default    = "true"
  help       = "enable approach which unifies conditional solutions, specialized for programming-by-examples (pbe) conjectures"

[[option]]
  name       = "sygusPbeMultiFair"
  category   = "expert"
  long       = "sygus-pbe-multi-fair"
  type       = "bool"
  default    = "false"
  help       = "when using multiple enumerators, ensure that we only register value of minimial term size"

[[option]]
  name       = "sygusPbeMultiFairDiff"
  category   = "expert"
  long       = "sygus-pbe-multi-fair-diff=N"
  type       = "int64_t"
  default    = "0"
  help       = "when using multiple enumerators, ensure that we only register values of minimial term size plus this value (default 0)"

[[option]]
  name       = "sygusEvalUnfoldMode"
  category   = "regular"
  long       = "sygus-eval-unfold=MODE"
  type       = "SygusEvalUnfoldMode"
  default    = "SINGLE_BOOL"
  help       = "modes for sygus evaluation unfolding"
  help_mode  = "Modes for sygus evaluation unfolding."
[[option.mode.NONE]]
  name = "none"
  help = "Do not use sygus evaluation unfolding."
[[option.mode.SINGLE]]
  name = "single"
  help = "Do single-step unfolding for all evaluation functions."
[[option.mode.SINGLE_BOOL]]
  name = "single-bool"
  help = "Do single-step unfolding for Boolean functions and ITEs, and multi-step unfolding for all others."
[[option.mode.MULTI]]
  name = "multi"
  help = "Do multi-step unfolding for all evaluation functions."

[[option]]
  name       = "sygusStream"
  category   = "regular"
  long       = "sygus-stream"
  type       = "bool"
  default    = "false"
  help       = "enumerate a stream of solutions instead of terminating after the first one"

[[option]]
  name       = "cegisSample"
  category   = "regular"
  long       = "cegis-sample=MODE"
  type       = "CegisSampleMode"
  default    = "NONE"
  help       = "mode for using samples in the counterexample-guided inductive synthesis loop"
  help_mode  = "Modes for sampling with counterexample-guided inductive synthesis (CEGIS)."
[[option.mode.NONE]]
  name = "none"
  help = "Do not use sampling with CEGIS."
[[option.mode.USE]]
  name = "use"
  help = "Use sampling to accelerate CEGIS. This will rule out solutions for a conjecture when they are not satisfied by a sample point."
[[option.mode.TRUST]]
  name = "trust"
  help = "Trust that when a solution for a conjecture is always true under sampling, then it is indeed a solution. Note this option may print out spurious solutions for synthesis conjectures."

[[option]]
  name       = "sygusArgRelevant"
  category   = "expert"
  long       = "sygus-arg-relevant"
  type       = "bool"
  default    = "false"
  help       = "static inference techniques for computing whether arguments of functions-to-synthesize are relevant"

[[option]]
  name       = "sygusRecFun"
  category   = "expert"
  long       = "sygus-rec-fun"
  type       = "bool"
  default    = "true"
  help       = "enable efficient support for recursive functions in sygus grammars"

[[option]]
  name       = "sygusRecFunEvalLimit"
  category   = "expert"
  long       = "sygus-rec-fun-eval-limit=N"
  type       = "uint64_t"
  default    = "1000"
  help       = "use a hard limit for how many times in a given evaluator call a recursive function can be evaluated (so infinite loops can be avoided)"

[[option]]
  name       = "sygusVerifyInstMaxRounds"
  category   = "expert"
  long       = "sygus-verify-inst-max-rounds=N"
  type       = "int64_t"
  default    = "10"
  help       = "maximum number of instantiation rounds for sygus verification calls (-1 == no limit, default is 10)"

[[option]]
  name       = "sygusVerifyTimeout"
  category   = "regular"
  long       = "sygus-verify-timeout=N"
  type       = "uint64_t"
  default    = "0"
  help       = "timeout (in milliseconds) for verifying satisfiability of synthesized terms"

# Internal uses of sygus

[[option]]
  name       = "sygusRewSynthFilterOrder"
  category   = "expert"
  long       = "sygus-rr-synth-filter-order"
  type       = "bool"
  default    = "true"
  help       = "filter candidate rewrites based on variable ordering"

[[option]]
  name       = "sygusRewSynthFilterMatch"
  category   = "expert"
  long       = "sygus-rr-synth-filter-match"
  type       = "bool"
  default    = "true"
  help       = "filter candidate rewrites based on matching"

[[option]]
  name       = "sygusRewSynthFilterCong"
  category   = "expert"
  long       = "sygus-rr-synth-filter-cong"
  type       = "bool"
  default    = "true"
  help       = "filter candidate rewrites based on congruence"

[[option]]
  name       = "sygusRewSynthFilterNonLinear"
  category   = "expert"
  long       = "sygus-rr-synth-filter-nl"
  type       = "bool"
  default    = "false"
  help       = "filter non-linear candidate rewrites"

[[option]]
  name       = "sygusSamples"
  category   = "expert"
  long       = "sygus-samples=N"
  type       = "int64_t"
  default    = "1000"
  help       = "number of points to consider when doing sygus rewriter sample testing"

[[option]]
  name       = "sygusSampleGrammar"
  category   = "expert"
  long       = "sygus-sample-grammar"
  type       = "bool"
  default    = "true"
  help       = "when applicable, use grammar for choosing sample points"

[[option]]
  name       = "sygusSampleFpUniform"
  category   = "expert"
  long       = "sygus-sample-fp-uniform"
  type       = "bool"
  default    = "false"
  help       = "sample floating-point values uniformly instead of in a biased fashion"

[[option]]
  name       = "sygusRewSynthAccel"
  category   = "expert"
  long       = "sygus-rr-synth-accel"
  type       = "bool"
  default    = "false"
  help       = "add dynamic symmetry breaking clauses based on candidate rewrites"

[[option]]
  name       = "sygusRewSynthCheck"
  category   = "expert"
  long       = "sygus-rr-synth-check"
  type       = "bool"
  default    = "true"
  help       = "use satisfiability check to verify correctness of candidate rewrites"

[[option]]
  name       = "sygusRewSynthInputNVars"
  category   = "expert"
  long       = "sygus-rr-synth-input-nvars=N"
  type       = "int64_t"
  default    = "3"
  help       = "the maximum number of variables per type that appear in rewrites from sygus-rr-synth-input"

[[option]]
  name       = "sygusExprMinerCheckTimeout"
  category   = "expert"
  long       = "sygus-expr-miner-check-timeout=N"
  type       = "uint64_t"
  default    = "0"
  help       = "timeout (in milliseconds) for satisfiability checks in expression miners"

[[option]]
  name       = "sygusRewSynthRec"
  category   = "expert"
  long       = "sygus-rr-synth-rec"
  type       = "bool"
  default    = "false"
  help       = "synthesize rewrite rules over all sygus grammar types recursively"

[[option]]
  name       = "sygusQueryGen"
  category   = "expert"
  long       = "sygus-query-gen=MODE"
  type       = "SygusQueryGenMode"
  default    = "BASIC"
  help       = "mode for generating interesting satisfiability queries using SyGuS, for internal fuzzing"
  help_mode  = "Modes for generating interesting satisfiability queries using SyGuS."
[[option.mode.BASIC]]
  name = "basic"
  help = "Generate all queries using SyGuS enumeration of the given grammar"
[[option.mode.SAMPLE_SAT]]
  name = "sample-sat"
  help = "Generate interesting SAT queries based on sampling, for e.g. soundness testing."
[[option.mode.UNSAT]]
  name = "unsat"
  help = "Generate interesting UNSAT queries, for e.g. proof testing."

[[option]]
  name       = "sygusQueryFilterSolved"
  category   = "expert"
  long       = "sygus-query-gen-filter-solved"
  type       = "bool"
  default    = "false"
  help       = "do not print queries that are solved"

[[option]]
  name       = "sygusQueryGenThresh"
  category   = "expert"
  long       = "sygus-query-gen-thresh=N"
  type       = "uint64_t"
  default    = "5"
  help       = "number of points that we allow to be equal for enumerating satisfiable queries with sygus-query-gen"

[[option]]
  name       = "sygusQueryGenDumpFiles"
  category   = "expert"
  long       = "sygus-query-gen-dump-files=MODE"
  type       = "SygusQueryDumpFilesMode"
  default    = "NONE"
  help       = "mode for dumping external files corresponding to interesting satisfiability queries with sygus-query-gen"
  help_mode  = "Query file options."
[[option.mode.NONE]]
  name = "none"
  help = "Do not dump query files when using --sygus-query-gen."
[[option.mode.ALL]]
  name = "all"
  help = "Dump all query files."
[[option.mode.UNSOLVED]]
  name = "unsolved"
  help = "Dump query files that the subsolver did not solve."

[[option]]
  name       = "sygusFilterSolMode"
  category   = "expert"
  long       = "sygus-filter-sol=MODE"
  type       = "SygusFilterSolMode"
  default    = "NONE"
  help       = "mode for filtering sygus solutions"
  help_mode  = "Modes for filtering sygus solutions."
[[option.mode.NONE]]
  name = "none"
  help = "Do not filter sygus solutions."
[[option.mode.STRONG]]
  name = "strong"
  help = "Filter solutions that are logically stronger than others."
[[option.mode.WEAK]]
  name = "weak"
  help = "Filter solutions that are logically weaker than others."

[[option]]
  name       = "sygusFilterSolRevSubsume"
  category   = "expert"
  long       = "sygus-filter-sol-rev"
  type       = "bool"
  default    = "false"
  help       = "compute backwards filtering to compute whether previous solutions are filtered based on later ones"

# CEGQI applied to general quantified formulas

[[option]]
  name       = "cegqi"
  category   = "regular"
  long       = "cegqi"
  type       = "bool"
  default    = "false"
  help       = "turns on counterexample-based quantifier instantiation"

[[option]]
  name       = "cegqiFullEffort"
  category   = "expert"
  long       = "cegqi-full"
  type       = "bool"
  default    = "false"
  help       = "turns on full effort counterexample-based quantifier instantiation, which may resort to model-value instantiation"

[[option]]
  name       = "cegqiAll"
  category   = "expert"
  long       = "cegqi-all"
  type       = "bool"
  default    = "false"
  help       = "apply counterexample-based instantiation to all quantified formulas"

[[option]]
  name       = "cegqiMultiInst"
  category   = "expert"
  long       = "cegqi-multi-inst"
  type       = "bool"
  default    = "false"
  help       = "when applicable, do multi instantiations per quantifier per round in counterexample-based quantifier instantiation"

[[option]]
  name       = "cegqiInnermost"
  category   = "regular"
  long       = "cegqi-innermost"
  type       = "bool"
  default    = "true"
  help       = "only process innermost quantified formulas in counterexample-based quantifier instantiation"

[[option]]
  name       = "cegqiNestedQE"
  category   = "regular"
  long       = "cegqi-nested-qe"
  type       = "bool"
  default    = "false"
  help       = "process nested quantified formulas with quantifier elimination in counterexample-based quantifier instantiation"

# CEGQI for arithmetic

[[option]]
  name       = "cegqiUseInfInt"
  category   = "regular"
  long       = "cegqi-inf-int"
  type       = "bool"
  default    = "false"
  help       = "use integer infinity for vts in counterexample-based quantifier instantiation"

[[option]]
  name       = "cegqiUseInfReal"
  category   = "regular"
  long       = "cegqi-inf-real"
  type       = "bool"
  default    = "false"
  help       = "use real infinity for vts in counterexample-based quantifier instantiation"

[[option]]
  name       = "cegqiMinBounds"
  category   = "expert"
  long       = "cegqi-min-bounds"
  type       = "bool"
  default    = "false"
  help       = "use minimally constrained lower/upper bound for counterexample-based quantifier instantiation"

[[option]]
  name       = "cegqiRoundUpLowerLia"
  category   = "expert"
  long       = "cegqi-round-up-lia"
  type       = "bool"
  default    = "false"
  help       = "round up integer lower bounds in substitutions for counterexample-based quantifier instantiation"

[[option]]
  name       = "cegqiMidpoint"
  category   = "regular"
  long       = "cegqi-midpoint"
  type       = "bool"
  default    = "false"
  help       = "choose substitutions based on midpoints of lower and upper bounds for counterexample-based quantifier instantiation"

[[option]]
  name       = "cegqiNopt"
  category   = "expert"
  long       = "cegqi-nopt"
  type       = "bool"
  default    = "true"
  help       = "non-optimal bounds for counterexample-based quantifier instantiation"

# CEGQI for BV

[[option]]
  name       = "cegqiBv"
  category   = "regular"
  long       = "cegqi-bv"
  type       = "bool"
  default    = "true"
  help       = "use word-level inversion approach for counterexample-guided quantifier instantiation for bit-vectors"

[[option]]
  name       = "cegqiBvInterleaveValue"
  category   = "expert"
  long       = "cegqi-bv-interleave-value"
  type       = "bool"
  default    = "false"
  help       = "interleave model value instantiation with word-level inversion approach"

[[option]]
  name       = "cegqiBvIneqMode"
  category   = "regular"
  long       = "cegqi-bv-ineq=MODE"
  type       = "CegqiBvIneqMode"
  default    = "EQ_BOUNDARY"
  help       = "choose mode for handling bit-vector inequalities with counterexample-guided instantiation"
  help_mode  = "Modes for handling bit-vector inequalities in counterexample-guided instantiation."
[[option.mode.EQ_SLACK]]
  name = "eq-slack"
  help = "Solve for the inequality using the slack value in the model, e.g., t > s becomes t = s + ( t-s )^M."
[[option.mode.EQ_BOUNDARY]]
  name = "eq-boundary"
  help = "Solve for the boundary point of the inequality, e.g., t > s becomes t = s+1."
[[option.mode.KEEP]]
  name = "keep"
  help = "Solve for the inequality directly using side conditions for invertibility."

[[option]]
  name       = "cegqiBvRmExtract"
  category   = "expert"
  long       = "cegqi-bv-rm-extract"
  type       = "bool"
  default    = "true"
  help       = "replaces extract terms with variables for counterexample-guided instantiation for bit-vectors"

[[option]]
  name       = "cegqiBvLinearize"
  category   = "expert"
  long       = "cegqi-bv-linear"
  type       = "bool"
  default    = "true"
  help       = "linearize adder chains for variables"

[[option]]
  name       = "cegqiBvSolveNl"
  category   = "expert"
  long       = "cegqi-bv-solve-nl"
  type       = "bool"
  default    = "false"
  help       = "try to solve non-linear bv literals using model value projections"

[[option]]
  name       = "cegqiBvConcInv"
  category   = "expert"
  long       = "cegqi-bv-concat-inv"
  type       = "bool"
  default    = "true"
  help       = "compute inverse for concat over equalities rather than producing an invertibility condition"

### Reduction options

[[option]]
  name       = "quantAlphaEquiv"
  category   = "regular"
  long       = "quant-alpha-equiv"
  type       = "bool"
  default    = "true"
  help       = "infer alpha equivalence between quantified formulas"

[[option]]
  name       = "macrosQuant"
  category   = "regular"
  long       = "macros-quant"
  type       = "bool"
  default    = "false"
  help       = "perform quantifiers macro expansion"

[[option]]
  name       = "macrosQuantMode"
  category   = "regular"
  long       = "macros-quant-mode=MODE"
  type       = "MacrosQuantMode"
  default    = "GROUND_UF"
  help       = "mode for quantifiers macro expansion"
  help_mode  = "Modes for quantifiers macro expansion."
[[option.mode.ALL]]
  name = "all"
  help = "Infer definitions for functions, including those containing quantified formulas."
[[option.mode.GROUND]]
  name = "ground"
  help = "Only infer ground definitions for functions."
[[option.mode.GROUND_UF]]
  name = "ground-uf"
  help = "Only infer ground definitions for functions that result in triggers for all free variables."

[[option]]
  name       = "quantDynamicSplit"
  category   = "regular"
  long       = "quant-dsplit=MODE"
  type       = "QuantDSplitMode"
  default    = "DEFAULT"
  help       = "mode for dynamic quantifiers splitting"
  help_mode  = "Modes for quantifiers splitting."
[[option.mode.NONE]]
  name = "none"
  help = "Never split quantified formulas."
[[option.mode.DEFAULT]]
  name = "default"
  help = "Split quantified formulas over some finite datatypes when finite model finding is enabled."
[[option.mode.AGG]]
  name = "agg"
  help = "Aggressively split quantified formulas."

### Higher-order options

[[option]]
  name       = "hoMatching"
  category   = "expert"
  long       = "ho-matching"
  type       = "bool"
  default    = "true"
  help       = "do higher-order matching algorithm for triggers with variable operators"

[[option]]
  name       = "hoMergeTermDb"
  category   = "expert"
  long       = "ho-merge-term-db"
  type       = "bool"
  default    = "true"
  help       = "merge term indices modulo equality"

[[option]]
  name       = "hoElim"
  category   = "regular"
  long       = "ho-elim"
  type       = "bool"
  default    = "false"
  help       = "eagerly eliminate higher-order constraints"

[[option]]
  name       = "hoElimStoreAx"
  category   = "regular"
  long       = "ho-elim-store-ax"
  type       = "bool"
  default    = "true"
  help       = "use store axiom during ho-elim"

### SyGuS instantiation options

[[option]]
  name       = "sygusInst"
  category   = "regular"
  long       = "sygus-inst"
  type       = "bool"
  default    = "false"
  help       = "Enable SyGuS instantiation quantifiers module"

[[option]]
  name       = "sygusInstScope"
  category   = "expert"
  long       = "sygus-inst-scope=MODE"
  type       = "SygusInstScope"
  default    = "IN"
  help       = "select scope of ground terms"
  help_mode  = "scope for collecting ground terms for the grammar."
[[option.mode.IN]]
  name = "in"
  help = "use ground terms inside given quantified formula only."
[[option.mode.OUT]]
  name = "out"
  help = "use ground terms outside of quantified formulas only."
[[option.mode.BOTH]]
  name = "both"
  help = "combines inside and outside."

[[option]]
  name       = "sygusInstTermSel"
  category   = "expert"
  long       = "sygus-inst-term-sel=MODE"
  type       = "SygusInstTermSelMode"
  default    = "MIN"
  help       = "granularity for ground terms"
  help_mode  = "Ground term selection modes."
[[option.mode.MIN]]
  name = "min"
  help = "collect minimal ground terms only."
[[option.mode.MAX]]
  name = "max"
  help = "collect maximal ground terms only."
[[option.mode.BOTH]]
  name = "both"
  help = "combines minimal and maximal ."

[[option]]
  name       = "sygusInstMode"
  category   = "expert"
  long       = "sygus-inst-mode=MODE"
  type       = "SygusInstMode"
  default    = "PRIORITY_INST"
  help       = "select instantiation lemma mode"
  help_mode  = "SyGuS instantiation lemma modes."
[[option.mode.PRIORITY_INST]]
  name = "priority-inst"
  help = "add instantiation lemmas first, add evaluation unfolding if instantiation fails."
[[option.mode.PRIORITY_EVAL]]
  name = "priority-eval"
  help = "add evaluation unfolding lemma first, add instantiation lemma if unfolding lemmas already added."
[[option.mode.INTERLEAVE]]
  name = "interleave"
  help = "add instantiation and evaluation unfolding lemmas in the same step."<|MERGE_RESOLUTION|>--- conflicted
+++ resolved
@@ -208,8 +208,6 @@
   default    = "false"
   help       = "use fast enumeration to augment instantiations from MBQI"
 
-<<<<<<< HEAD
-
 [[option]]
   name       = "mbqiFastSygusExtVarsGrammar"
   category   = "expert"
@@ -234,8 +232,6 @@
   default    = "false"
   help       = "include global symbols from all available assertions in grammars for fast enumerative mbqi"
 
-=======
->>>>>>> e3c400c9
 #### E-matching options
 
 [[option]]
