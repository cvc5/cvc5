--- conflicted
+++ resolved
@@ -1311,7 +1311,6 @@
   long       = "sygus-expr-miner-check-timeout=N"
   type       = "unsigned long"
   help       = "timeout (in milliseconds) for satisfiability checks in expression miners"
-<<<<<<< HEAD
 
 [[option]]
   name       = "sygusQueryGen"
@@ -1344,8 +1343,7 @@
   type       = "bool"
   default    = "false"
   help       = "dump external files with --sygus-query-gen"
-=======
->>>>>>> 4a9a0dcb
+
 
 # CEGQI applied to general quantified formulas
 
