--- conflicted
+++ resolved
@@ -1129,21 +1129,20 @@
   help       = "mode for using samples in the counterexample-guided inductive synthesis loop"
 
 [[option]]
-<<<<<<< HEAD
   name       = "minSynthSol"
   category   = "regular"
   long       = "min-synth-sol"
   type       = "bool"
   default    = "true"
   help       = "Minimize synthesis solutions"
-=======
+  
+[[option]]
   name       = "sygusEvalOpt"
   category   = "regular"
   long       = "sygus-eval-opt"
   type       = "bool"
   default    = "true"
   help       = "use optimized approach for evaluation in sygus"
->>>>>>> bbca2bbb
 
 # Internal uses of sygus
 
