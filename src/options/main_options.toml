id     = "DRIVER"
name   = "Driver"
public = true

[[option]]
  name       = "version"
  category   = "common"
  short      = "V"
  long       = "version"
  type       = "bool"
  alternate  = false
  help       = "identify this cvc5 binary"

[[option]]
  name       = "help"
  category   = "common"
  short      = "h"
  long       = "help"
  type       = "bool"
  alternate  = false
  help       = "full command line reference"

[[option]]
  category   = "common"
  long       = "show-config"
  type       = "void"
  handler    = "showConfiguration"
  help       = "show cvc5 static configuration"

[[option]]
  category   = "common"
  long       = "copyright"
  type       = "void"
  handler    = "copyright"
  help       = "show cvc5 copyright information"

[[option]]
  name       = "seed"
  category   = "common"
  short      = "s"
  long       = "seed=N"
  type       = "uint64_t"
  default    = "0"
  help       = "seed for random number generator"

[[option]]
  category   = "regular"
  long       = "show-debug-tags"
  type       = "void"
  handler    = "showDebugTags"
  help       = "show all available tags for debugging"

[[option]]
  category   = "regular"
  long       = "show-trace-tags"
  type       = "void"
  handler    = "showTraceTags"
  help       = "show all available tags for tracing"

[[option]]
  name       = "earlyExit"
  category   = "expert"
  long       = "early-exit"
  type       = "bool"
  default    = "true"
  help       = "do not run destructors at exit; default on except in debug builds"

[[option]]
  name       = "interactive"
  category   = "regular"
  long       = "interactive"
  type       = "bool"
  help       = "force interactive/non-interactive mode"

[[option]]
  name       = "interactivePrompt"
  category   = "undocumented"
  long       = "interactive-prompt"
  type       = "bool"
  default    = "true"
  help       = "interactive prompting while in interactive mode"

[[option]]
  name       = "segvSpin"
  category   = "regular"
  long       = "segv-spin"
  type       = "bool"
  default    = "false"
<<<<<<< HEAD
  help       = "spin on segfault/other crash waiting for gdb"
=======
  help       = "spin on segfault/other crash waiting for gdb"

[[option]]
  name       = "tearDownIncremental"
  category   = "expert"
  long       = "tear-down-incremental=N"
  type       = "int"
  default    = "0"
  help       = "implement PUSH/POP/multi-query by destroying and recreating SmtEngine every N queries"

[[option]]
  name       = "dumpModels"
  category   = "regular"
  long       = "dump-models"
  type       = "bool"
  default    = "false"
  help       = "output models after every SAT/INVALID/UNKNOWN response"

[[option]]
  name       = "dumpProofs"
  category   = "regular"
  long       = "dump-proofs"
  type       = "bool"
  default    = "false"
  help       = "output proofs after every UNSAT/VALID response"

[[option]]
  name       = "dumpInstantiations"
  category   = "regular"
  long       = "dump-instantiations"
  type       = "bool"
  default    = "false"
  help       = "output instantiations of quantified formulas after every UNSAT/VALID response"

[[option]]
  name       = "dumpUnsatCores"
  category   = "regular"
  long       = "dump-unsat-cores"
  type       = "bool"
  default    = "false"
  help       = "output unsat cores after every UNSAT/VALID response"

[[option]]
  name       = "dumpUnsatCoresFull"
  category   = "regular"
  long       = "dump-unsat-cores-full"
  type       = "bool"
  default    = "false"
  help       = "dump the full unsat core, including unlabeled assertions"

[[option]]
  name       = "forceNoLimitCpuWhileDump"
  category   = "regular"
  long       = "force-no-limit-cpu-while-dump"
  type       = "bool"
  default    = "false"
  help       = "Force no CPU limit when dumping models and proofs"
>>>>>>> 21ee0f18
<|MERGE_RESOLUTION|>--- conflicted
+++ resolved
@@ -86,18 +86,7 @@
   long       = "segv-spin"
   type       = "bool"
   default    = "false"
-<<<<<<< HEAD
   help       = "spin on segfault/other crash waiting for gdb"
-=======
-  help       = "spin on segfault/other crash waiting for gdb"
-
-[[option]]
-  name       = "tearDownIncremental"
-  category   = "expert"
-  long       = "tear-down-incremental=N"
-  type       = "int"
-  default    = "0"
-  help       = "implement PUSH/POP/multi-query by destroying and recreating SmtEngine every N queries"
 
 [[option]]
   name       = "dumpModels"
@@ -145,5 +134,4 @@
   long       = "force-no-limit-cpu-while-dump"
   type       = "bool"
   default    = "false"
-  help       = "Force no CPU limit when dumping models and proofs"
->>>>>>> 21ee0f18
+  help       = "Force no CPU limit when dumping models and proofs"