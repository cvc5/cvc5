id     = "STRINGS"
name   = "Strings Theory"

[[option]]
  name       = "stringExp"
  category   = "regular"
  long       = "strings-exp"
  type       = "bool"
  default    = "false"
  help       = "experimental features in the theory of strings"

[[option]]
  name       = "stringFMF"
  category   = "regular"
  long       = "strings-fmf"
  type       = "bool"
  default    = "false"
  help       = "the finite model finding used by the theory of strings"

[[option]]
  name       = "stringEager"
  category   = "regular"
  long       = "strings-eager"
  type       = "bool"
  default    = "false"
  help       = "strings eager check"

[[option]]
  name       = "stringLazyPreproc"
  category   = "regular"
  long       = "strings-lazy-pp"
  type       = "bool"
  default    = "true"
  help       = "perform string preprocessing lazily"

[[option]]
  name       = "stringLenNorm"
  category   = "regular"
  long       = "strings-len-norm"
  type       = "bool"
  default    = "true"
  help       = "strings length normalization lemma"

[[option]]
  name       = "stringInferSym"
  category   = "regular"
  long       = "strings-infer-sym"
  type       = "bool"
  default    = "true"
  help       = "strings split on empty string"

[[option]]
  name       = "stringEagerLen"
  category   = "regular"
  long       = "strings-eager-len"
  type       = "bool"
  default    = "true"
  help       = "strings eager length lemmas"

[[option]]
  name       = "stringCheckEntailLen"
  category   = "regular"
  long       = "strings-check-entail-len"
  type       = "bool"
  default    = "true"
  help       = "check entailment between length terms to reduce splitting"

[[option]]
  name       = "stringProcessLoopMode"
  category   = "expert"
  long       = "strings-process-loop-mode=MODE"
  type       = "ProcessLoopMode"
  default    = "FULL"
  help       = "determines how to process looping string equations"
  help_mode = "Loop processing modes."
[[option.mode.FULL]]
  name = "full"
  help = "Perform full processing of looping word equations."
[[option.mode.SIMPLE]]
  name = "simple"
  help = "Omit normal loop breaking (default with --strings-fmf)."
[[option.mode.SIMPLE_ABORT]]
  name = "simple-abort"
  help = "Abort when normal loop breaking is required."
[[option.mode.NONE]]
  name = "none"
  help = "Omit loop processing."
[[option.mode.ABORT]]
  name = "abort"
  help = "Abort if looping word equations are encountered."


[[option]]
  name       = "stringInferAsLemmas"
  category   = "regular"
  long       = "strings-infer-as-lemmas"
  type       = "bool"
  default    = "false"
  help       = "always send lemmas out instead of making internal inferences"

[[option]]
  name       = "stringRExplainLemmas"
  category   = "regular"
  long       = "strings-rexplain-lemmas"
  type       = "bool"
  default    = "true"
  help       = "regression explanations for string lemmas"

[[option]]
  name       = "stringMinPrefixExplain"
  category   = "regular"
  long       = "strings-min-prefix-explain"
  type       = "bool"
  default    = "true"
  help       = "minimize explanations for prefix of normal forms in strings"

[[option]]
  name       = "stringGuessModel"
  category   = "regular"
  long       = "strings-guess-model"
  type       = "bool"
  default    = "false"
  help       = "use model guessing to avoid string extended function reductions"

[[option]]
  name       = "regExpElim"
  category   = "regular"
  long       = "re-elim"
  type       = "bool"
  default    = "false"
  help       = "elimination techniques for regular expressions"

[[option]]
  name       = "regExpElimAgg"
  category   = "regular"
  long       = "re-elim-agg"
  type       = "bool"
  default    = "false"
  help       = "aggressive elimination techniques for regular expressions"

[[option]]
  name       = "stringFlatForms"
  category   = "regular"
  long       = "strings-ff"
  type       = "bool"
  default    = "true"
  help       = "do flat form inferences"

[[option]]
  name       = "stringRegExpInterMode"
  category   = "expert"
  long       = "re-inter-mode=MODE"
  type       = "RegExpInterMode"
  default    = "CONSTANT"
  help       = "determines which regular expressions intersections to compute"
  help_mode  = "Regular expression intersection modes."
[[option.mode.ALL]]
  name = "all"
  help = "Compute intersections for all regular expressions."
[[option.mode.CONSTANT]]
  name = "constant"
  help = "Compute intersections only between regular expressions that do not contain re.allchar or re.range."
[[option.mode.ONE_CONSTANT]]
  name = "one-constant"
  help = "Compute intersections only between regular expressions such that at least one side does not contain re.allchar or re.range."
[[option.mode.NONE]]
  name = "none"
  help = "Do not compute intersections for regular expressions."

[[option]]
  name       = "stringUnifiedVSpt"
  category   = "regular"
  long       = "strings-unified-vspt"
  type       = "bool"
  default    = "true"
  help       = "use a single skolem for the variable splitting rule"

[[option]]
  name       = "stringEagerEval"
  category   = "regular"
  long       = "strings-eager-eval"
  type       = "bool"
  default    = "true"
  help       = "perform eager context-dependent evaluation for applications of string kinds"

[[option]]
  name       = "stringsDeqExt"
  category   = "regular"
  long       = "strings-deq-ext"
  type       = "bool"
  default    = "false"
<<<<<<< HEAD
  help       = "use extensionality for string disequalities"

[[option]]
  name       = "stringSeqUpdate"
  category   = "expert"
  long       = "strings-seq-update=MODE"
  type       = "StringSeqUpdateMode"
  default    = "NONE"
  help       = "use array-inspired solver for sequence updates in eager or lazy mode"
  help_mode  = "use array-inspired solver for sequence updates in eager or lazy mode"
[[option.mode.LAZY]]
  name = "lazy"
  help = "use array-inspired solver for sequence updates in lazy mode"
[[option.mode.EAGER]]
  name = "eager"
  help = "use array-inspired solver for sequence updates in eager mode"
[[option.mode.NONE]]
  name = "none"
  help = "do not use array-inspired solver for sequence updates"

=======
  help       = "use extensionality for string disequalities"
>>>>>>> 4cd199a5
<|MERGE_RESOLUTION|>--- conflicted
+++ resolved
@@ -189,7 +189,6 @@
   long       = "strings-deq-ext"
   type       = "bool"
   default    = "false"
-<<<<<<< HEAD
   help       = "use extensionality for string disequalities"
 
 [[option]]
@@ -208,8 +207,4 @@
   help = "use array-inspired solver for sequence updates in eager mode"
 [[option.mode.NONE]]
   name = "none"
-  help = "do not use array-inspired solver for sequence updates"
-
-=======
-  help       = "use extensionality for string disequalities"
->>>>>>> 4cd199a5
+  help = "do not use array-inspired solver for sequence updates"