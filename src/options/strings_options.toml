id     = "STRINGS"
name   = "Strings theory"
header = "options/strings_options.h"

[[option]]
  name       = "stringExp"
  category   = "regular"
  long       = "strings-exp"
  type       = "bool"
  default    = "false"
  help       = "experimental features in the theory of strings"

[[option]]
  name       = "stringLB"
  smt_name   = "strings-lb"
  category   = "regular"
  long       = "strings-lb=N"
  type       = "unsigned"
  default    = "0"
  predicates = ["unsignedLessEqual2"]
  read_only  = true
  help       = "the strategy of LB rule application: 0-lazy, 1-eager, 2-no"

[[option]]
  name       = "stdPrintASCII"
  category   = "regular"
  long       = "strings-print-ascii"
  type       = "bool"
  default    = "false"
  read_only  = true
  help       = "the alphabet contains only printable characters from the standard extended ASCII"

[[option]]
  name       = "stringFMF"
  category   = "regular"
  long       = "strings-fmf"
  type       = "bool"
  default    = "false"
  help       = "the finite model finding used by the theory of strings"

[[option]]
  name       = "stringEager"
  category   = "regular"
  long       = "strings-eager"
  type       = "bool"
  default    = "false"
  read_only  = true
  help       = "strings eager check"

[[option]]
  name       = "stringEIT"
  category   = "regular"
  long       = "strings-eit"
  type       = "bool"
  default    = "false"
  read_only  = true
  help       = "the eager intersection used by the theory of strings"

[[option]]
  name       = "stringIgnNegMembership"
  category   = "regular"
  long       = "strings-inm"
  type       = "bool"
  default    = "false"
  read_only  = true
  help       = "internal for strings: ignore negative membership constraints (fragment checking is needed, left to users for now)"

[[option]]
  name       = "stringLazyPreproc"
  category   = "regular"
  long       = "strings-lazy-pp"
  type       = "bool"
  default    = "true"
  read_only  = true
  help       = "perform string preprocessing lazily"

[[option]]
  name       = "stringLenGeqZ"
  category   = "regular"
  long       = "strings-len-geqz"
  type       = "bool"
  default    = "false"
  read_only  = true
  help       = "strings length greater than zero lemmas"

[[option]]
  name       = "stringLenNorm"
  category   = "regular"
  long       = "strings-len-norm"
  type       = "bool"
  default    = "true"
  read_only  = true
  help       = "strings length normalization lemma"

[[option]]
  name       = "stringSplitEmp"
  category   = "regular"
  long       = "strings-sp-emp"
  type       = "bool"
  default    = "true"
  read_only  = true
  help       = "strings split on empty string"

[[option]]
  name       = "stringInferSym"
  category   = "regular"
  long       = "strings-infer-sym"
  type       = "bool"
  default    = "true"
  read_only  = true
  help       = "strings split on empty string"

[[option]]
  name       = "stringEagerLen"
  category   = "regular"
  long       = "strings-eager-len"
  type       = "bool"
  default    = "true"
  read_only  = true
  help       = "strings eager length lemmas"

[[option]]
  name       = "stringCheckEntailLen"
  category   = "regular"
  long       = "strings-check-entail-len"
  type       = "bool"
  default    = "true"
  read_only  = true
  help       = "check entailment between length terms to reduce splitting"

[[option]]
  name       = "stringProcessLoopMode"
  category   = "expert"
  long       = "strings-process-loop-mode=MODE"
  type       = "CVC4::theory::strings::ProcessLoopMode"
  default    = "CVC4::theory::strings::ProcessLoopMode::FULL"
  handler    = "stringToStringsProcessLoopMode"
  includes   = ["options/strings_modes.h"]
  help       = "determines how to process looping string equations"

[[option]]
  name       = "stringInferAsLemmas"
  category   = "regular"
  long       = "strings-infer-as-lemmas"
  type       = "bool"
  default    = "false"
  read_only  = true
  help       = "always send lemmas out instead of making internal inferences"

[[option]]
  name       = "stringRExplainLemmas"
  category   = "regular"
  long       = "strings-rexplain-lemmas"
  type       = "bool"
  default    = "true"
  read_only  = true
  help       = "regression explanations for string lemmas"

[[option]]
  name       = "stringMinPrefixExplain"
  category   = "regular"
  long       = "strings-min-prefix-explain"
  type       = "bool"
  default    = "true"
  read_only  = true
  help       = "minimize explanations for prefix of normal forms in strings"

[[option]]
  name       = "stringGuessModel"
  category   = "regular"
  long       = "strings-guess-model"
  type       = "bool"
  default    = "false"
  read_only  = true
  help       = "use model guessing to avoid string extended function reductions"

[[option]]
  name       = "stringBinaryCsp"
  category   = "regular"
  long       = "strings-binary-csp"
  type       = "bool"
  default    = "false"
  read_only  = true
  help       = "use binary search when splitting strings"

[[option]]
  name       = "stringLenPropCsp"
  category   = "regular"
  long       = "strings-lprop-csp"
  type       = "bool"
  default    = "false"
  read_only  = true
  help       = "do length propagation based on constant splits"

[[option]]
  name       = "regExpElim"
  category   = "regular"
  long       = "re-elim"
  type       = "bool"
  default    = "true"
  help       = "elimination techniques for regular expressions"

[[option]]
  name       = "regExpElimAgg"
  category   = "regular"
  long       = "re-elim-agg"
  type       = "bool"
  default    = "false"
  help       = "aggressive elimination techniques for regular expressions"

[[option]]
  name       = "stringFlatForms"
  category   = "regular"
  long       = "strings-ff"
  type       = "bool"
  default    = "true"
  read_only  = true
  help       = "do flat form inferences"

[[option]]
<<<<<<< HEAD
  name       = "stringSymDef"
  category   = "regular"
  long       = "strings-sym-def"
  type       = "bool"
  default    = "true"
  read_only  = true
  help       = "use symbolic definitions to minimize explanations for string lemmas"
=======
  name       = "stringRegExpInterMode"
  category   = "expert"
  long       = "re-inter-mode=MODE"
  type       = "CVC4::theory::strings::RegExpInterMode"
  default    = "CVC4::theory::strings::RE_INTER_CONSTANT"
  handler    = "stringToRegExpInterMode"
  includes   = ["options/strings_modes.h"]
  help       = "determines which regular expressions intersections to compute"
>>>>>>> fcd3d912
<|MERGE_RESOLUTION|>--- conflicted
+++ resolved
@@ -218,7 +218,6 @@
   help       = "do flat form inferences"
 
 [[option]]
-<<<<<<< HEAD
   name       = "stringSymDef"
   category   = "regular"
   long       = "strings-sym-def"
@@ -226,7 +225,8 @@
   default    = "true"
   read_only  = true
   help       = "use symbolic definitions to minimize explanations for string lemmas"
-=======
+
+[[option]]
   name       = "stringRegExpInterMode"
   category   = "expert"
   long       = "re-inter-mode=MODE"
@@ -235,4 +235,3 @@
   handler    = "stringToRegExpInterMode"
   includes   = ["options/strings_modes.h"]
   help       = "determines which regular expressions intersections to compute"
->>>>>>> fcd3d912
