id     = "STRINGS"
name   = "Strings Theory"

[[option]]
  name       = "stringExp"
  category   = "regular"
  long       = "strings-exp"
  type       = "bool"
  default    = "false"
  help       = "experimental features in the theory of strings"

[[option]]
  name       = "stringFMF"
  category   = "regular"
  long       = "strings-fmf"
  type       = "bool"
  default    = "false"
  help       = "the finite model finding used by the theory of strings"

[[option]]
  name       = "stringEager"
  category   = "regular"
  long       = "strings-eager"
  type       = "bool"
  default    = "false"
  help       = "strings eager check"

[[option]]
  name       = "stringLazyPreproc"
  category   = "regular"
  long       = "strings-lazy-pp"
  type       = "bool"
  default    = "true"
  help       = "perform string preprocessing lazily"

[[option]]
  name       = "stringLenNorm"
  category   = "regular"
  long       = "strings-len-norm"
  type       = "bool"
  default    = "true"
  help       = "strings length normalization lemma"

[[option]]
  name       = "stringInferSym"
  category   = "regular"
  long       = "strings-infer-sym"
  type       = "bool"
  default    = "true"
  help       = "strings split on empty string"

[[option]]
  name       = "stringEagerLen"
  category   = "regular"
  long       = "strings-eager-len"
  type       = "bool"
  default    = "true"
  help       = "strings eager length lemmas"

[[option]]
  name       = "stringCheckEntailLen"
  category   = "regular"
  long       = "strings-check-entail-len"
  type       = "bool"
  default    = "true"
  help       = "check entailment between length terms to reduce splitting"

[[option]]
  name       = "stringProcessLoopMode"
  category   = "expert"
  long       = "strings-process-loop-mode=MODE"
  type       = "ProcessLoopMode"
  default    = "FULL"
  help       = "determines how to process looping string equations"
  help_mode = "Loop processing modes."
[[option.mode.FULL]]
  name = "full"
  help = "Perform full processing of looping word equations."
[[option.mode.SIMPLE]]
  name = "simple"
  help = "Omit normal loop breaking (default with --strings-fmf)."
[[option.mode.SIMPLE_ABORT]]
  name = "simple-abort"
  help = "Abort when normal loop breaking is required."
[[option.mode.NONE]]
  name = "none"
  help = "Omit loop processing."
[[option.mode.ABORT]]
  name = "abort"
  help = "Abort if looping word equations are encountered."


[[option]]
  name       = "stringInferAsLemmas"
  category   = "regular"
  long       = "strings-infer-as-lemmas"
  type       = "bool"
  default    = "false"
  help       = "always send lemmas out instead of making internal inferences"

[[option]]
  name       = "stringRExplainLemmas"
  category   = "regular"
  long       = "strings-rexplain-lemmas"
  type       = "bool"
  default    = "true"
  help       = "regression explanations for string lemmas"

[[option]]
  name       = "stringMinPrefixExplain"
  category   = "regular"
  long       = "strings-min-prefix-explain"
  type       = "bool"
  default    = "true"
  help       = "minimize explanations for prefix of normal forms in strings"

[[option]]
  name       = "stringModelBasedReduction"
  category   = "regular"
  long       = "strings-mbr"
  type       = "bool"
  default    = "true"
  help       = "use models to avoid reductions for extended functions that introduce quantified formulas"

[[option]]
  name       = "regExpElim"
  category   = "regular"
  long       = "re-elim"
  type       = "bool"
  default    = "false"
  help       = "elimination techniques for regular expressions"

[[option]]
  name       = "regExpElimAgg"
  category   = "regular"
  long       = "re-elim-agg"
  type       = "bool"
  default    = "false"
  help       = "aggressive elimination techniques for regular expressions"

[[option]]
  name       = "stringFlatForms"
  category   = "regular"
  long       = "strings-ff"
  type       = "bool"
  default    = "true"
  help       = "do flat form inferences"

[[option]]
  name       = "stringRegExpInterMode"
  category   = "expert"
  long       = "re-inter-mode=MODE"
  type       = "RegExpInterMode"
  default    = "CONSTANT"
  help       = "determines which regular expressions intersections to compute"
  help_mode  = "Regular expression intersection modes."
[[option.mode.ALL]]
  name = "all"
  help = "Compute intersections for all regular expressions."
[[option.mode.CONSTANT]]
  name = "constant"
  help = "Compute intersections only between regular expressions that do not contain re.allchar or re.range."
[[option.mode.ONE_CONSTANT]]
  name = "one-constant"
  help = "Compute intersections only between regular expressions such that at least one side does not contain re.allchar or re.range."
[[option.mode.NONE]]
  name = "none"
  help = "Do not compute intersections for regular expressions."

[[option]]
  name       = "stringUnifiedVSpt"
  category   = "regular"
  long       = "strings-unified-vspt"
  type       = "bool"
  default    = "true"
  help       = "use a single skolem for the variable splitting rule"

[[option]]
  name       = "stringEagerEval"
  category   = "regular"
  long       = "strings-eager-eval"
  type       = "bool"
  default    = "true"
  help       = "perform eager context-dependent evaluation for applications of string kinds"

[[option]]
  name       = "stringsAlphaCard"
  category   = "regular"
  long       = "strings-alpha-card=N"
  type       = "uint64_t"
  default    = "196608"
  maximum    = "196608"
  help       = "the assumed cardinality of the alphabet of characters for strings, which is a prefix of the interval of unicode code points in the SMT-LIB standard"
  
[[option]]
  name       = "stringsDeqExt"
  category   = "regular"
  long       = "strings-deq-ext"
  type       = "bool"
  default    = "false"
  help       = "use extensionality for string disequalities"

[[option]]
  name       = "stringsEagerLenEntRegexp"
  category   = "regular"
  long       = "strings-eager-len-re"
  type       = "bool"
  default    = "false"
  help       = "use regular expressions for eager length conflicts"

[[option]]
<<<<<<< HEAD
  name       = "stringEagerSolver"
  category   = "regular"
  long       = "strings-eager-solver"
  type       = "bool"
  default    = "true"
  help       = "use the eager solver"

[[option]]
  name       = "stringRegexpInclusion"
  category   = "regular"
  long       = "strings-regexp-inclusion"
  type       = "bool"
  default    = "true"
  help       = "use regular expression inclusion"
=======
  name       = "seqArray"
  category   = "expert"
  long       = "seq-array=MODE"
  type       = "SeqArrayMode"
  default    = "NONE"
  help       = "use array-inspired solver for sequence updates in eager or lazy mode"
  help_mode  = "use array-inspired solver for sequence updates in eager or lazy mode"
[[option.mode.LAZY]]
  name = "lazy"
  help = "use array-inspired solver for sequence updates in lazy mode"
[[option.mode.EAGER]]
  name = "eager"
  help = "use array-inspired solver for sequence updates in eager mode"
[[option.mode.NONE]]
  name = "none"
  help = "do not use array-inspired solver for sequence updates"
>>>>>>> effb0d47
<|MERGE_RESOLUTION|>--- conflicted
+++ resolved
@@ -209,7 +209,6 @@
   help       = "use regular expressions for eager length conflicts"
 
 [[option]]
-<<<<<<< HEAD
   name       = "stringEagerSolver"
   category   = "regular"
   long       = "strings-eager-solver"
@@ -224,7 +223,8 @@
   type       = "bool"
   default    = "true"
   help       = "use regular expression inclusion"
-=======
+
+[[option]]
   name       = "seqArray"
   category   = "expert"
   long       = "seq-array=MODE"
@@ -240,5 +240,4 @@
   help = "use array-inspired solver for sequence updates in eager mode"
 [[option.mode.NONE]]
   name = "none"
-  help = "do not use array-inspired solver for sequence updates"
->>>>>>> effb0d47
+  help = "do not use array-inspired solver for sequence updates"