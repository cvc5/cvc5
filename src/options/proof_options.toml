--- conflicted
+++ resolved
@@ -24,18 +24,12 @@
 [[option.mode.ALETHE]]
   name       = "alethe"
   help       = "Output Alethe proof"
-<<<<<<< HEAD
 [[option.mode.ALETHE_ALF]]
   name       = "alethe-alf"
-  help       = "Output Alethe proof in the AletheLF formalism (proof-new only)"
-[[option.mode.ALF]]
-  name       = "alf"
-  help       = "Output AletheLF proof"
-=======
+  help       = "Output Alethe proof"
 [[option.mode.CPC]]
   name       = "cpc"
   help       = "Output Cooperating Proof Calculus proof"
->>>>>>> 7ee7051d
 
 [[option]]
   name       = "proofAletheExperimental"
