id     = "PROOF"
name   = "Proof"

[[option]]
  name       = "proofFormatMode"
  category   = "regular"
  long       = "proof-format-mode=MODE"
  type       = "ProofFormatMode"
  default    = "ALF"
  help       = "select language of proof output"
  help_mode  = "Proof format modes."
[[option.mode.NONE]]
  name       = "none"
  help       = "Do not translate proof output"
[[option.mode.DOT]]
  name       = "dot"
  help       = "Output DOT proof"
[[option.mode.LFSC]]
  name       = "lfsc"
  help       = "Output LFSC proof"
[[option.mode.ALETHE]]
  name       = "alethe"
  help       = "Output Alethe proof"
[[option.mode.ALF]]
  name       = "alf"
  help       = "Output AletheLF proof"

[[option]]
  name       = "proofPrintConclusion"
  category   = "expert"
  long       = "proof-print-conclusion"
  type       = "bool"
  default    = "false"
  help       = "Print conclusion of proof steps when printing AST"

[[option]]
  name       = "proofDagGlobal"
  category   = "expert"
  long       = "proof-dag-global"
  type       = "bool"
  default    = "true"
  help       = "Dagify terms in proofs using global definitions"

[[option]]
  name       = "proofElimSubtypes"
  category   = "expert"
  long       = "proof-elim-subtypes"
  type       = "bool"
  default    = "false"
  help       = "Eliminate subtypes (mixed arithmetic) in proofs"

[[option]]
  name       = "proofPedantic"
  category   = "expert"
  long       = "proof-pedantic=N"
  type       = "uint64_t"
  default    = "0"
  maximum    = "100"
  help       = "assertion failure for any incorrect rule application or untrusted lemma having pedantic level <=N with proof"

[[option]]
  name       = "proofCheck"
  category   = "expert"
  long       = "proof-check=MODE"
  type       = "ProofCheckMode"
  default    = "NONE"
  help       = "select internal proof checking mode"
  help_mode  = "Internal proof checking modes."
[[option.mode.EAGER]]
  name       = "eager"
  help       = "check rule applications and proofs from generators eagerly for local debugging"
[[option.mode.EAGER_SIMPLE]]
  name       = "eager-simple"
  help       = "check rule applications during construction"
[[option.mode.LAZY]]
  name       = "lazy"
  help       = "check rule applications only during final proof construction"
[[option.mode.NONE]]
  name       = "none"
  help       = "do not check rule applications"

[[option]]
  name       = "proofPpMerge"
  category   = "expert"
  long       = "proof-pp-merge"
  type       = "bool"
  default    = "true"
  help       = "merge subproofs in final proof post-processor"

[[option]]
  name       = "proofGranularityMode"
  category   = "regular"
  long       = "proof-granularity=MODE"
  type       = "ProofGranularityMode"
  default    = "MACRO"
  help       = "modes for proof granularity"
  help_mode  = "Modes for proof granularity."
[[option.mode.MACRO]]
  name = "macro"
  help = "Allow macros. Do not improve the granularity of proofs."
[[option.mode.REWRITE]]
  name = "rewrite"
  help = "Allow rewrite or substitution steps, expand macros."
[[option.mode.THEORY_REWRITE]]
  name = "theory-rewrite"
  help = "Allow theory rewrite steps, expand macros, rewrite and substitution steps."
[[option.mode.DSL_REWRITE]]
  name = "dsl-rewrite"
  help = "Allow DSL rewrites and evaluation steps, expand macros, rewrite, substitution, and theory rewrite steps."

[[option]]
  name       = "proofRewriteRconsRecLimit"
  category   = "regular"
  long       = "proof-rewrite-rcons-rec-limit=N"
  type       = "uint64_t"
  default    = "15"
  help       = "the matching recursion limit for reconstructing proofs of theory rewrites"

[[option]]
  name       = "proofRewriteRconsStepLimit"
  category   = "regular"
  long       = "proof-rewrite-rcons-step-limit=N"
  type       = "uint64_t"
  default    = "200"
  help       = "the limit of steps considered for reconstructing proofs of theory rewrites"

[[option]]
  name       = "proofAnnotate"
  category   = "expert"
  long       = "proof-annotate"
  type       = "bool"
  default    = "false"
  help       = "add optional annotations to proofs, which enables statistics for inference ids for lemmas and conflicts appearing in final proof"

[[option]]
  name       = "optResReconSize"
  category   = "regular"
  long       = "opt-res-reconstruction-size"
  type       = "bool"
  default    = "true"
  help       = "Optimize resolution reconstruction to reduce proof size"

[[option]]
  name       = "proofPruneInput"
  category   = "expert"
  long       = "proof-prune-input"
  type       = "bool"
  default    = "false"
  help       = "Prune unused input assumptions from final scope"

[[option]]
  name       = "proofAletheResPivots"
  category   = "expert"
  long       = "proof-alethe-res-pivots"
  type       = "bool"
  default    = "false"
  help       = "Add pivots to Alethe resolution steps"

[[option]]
  name       = "printDotAsDAG"
  category   = "expert"
  long       = "proof-dot-dag"
  type       = "bool"
  default    = "false"
  help       = "Indicates if the dot proof will be printed as a DAG or as a tree"

[[option]]
  name       = "printDotClusters"
  category   = "regular"
  long       = "print-dot-clusters"
  type       = "bool"
  default    = "false"
  help       = "Whether the proof node clusters (e.g. SAT, CNF, INPUT) will be printed when using the dot format or not."

[[option]]
  name       = "checkProofSteps"
  category   = "expert"
  long       = "check-proof-steps"
  type       = "bool"
  default    = "false"
  help       = "Check proof steps for satisfiability, for refutation soundness testing. Note this checks only steps for non-core proof rules"

[[option]]
  name       = "lfscExpandTrust"
  category   = "expert"
  long       = "lfsc-expand-trust"
  type       = "bool"
  default    = "false"
  help       = "Print the children of trusted proof steps"

[[option]]
  name       = "lfscFlatten"
  category   = "expert"
  long       = "lfsc-flatten"
  type       = "bool"
  default    = "false"
  help       = "Flatten steps in the LFSC proof"

[[option]]
  name       = "alfPrintReference"
  category   = "expert"
  long       = "alf-print-reference"
  type       = "bool"
  default    = "false"
  help       = "Print reference to original file instead of redeclaring"

[[option]]
  name       = "dratBinaryFormat"
  category   = "expert"
  long       = "drat-binary-format"
  type       = "bool"
  default    = "false"
<<<<<<< HEAD
  help       = "Print the DRAT proof in binary format"

[[option]]
  name       = "satProofMinDimacs"
  category   = "expert"
  long       = "sat-proof-min-dimacs"
  type       = "bool"
  default    = "true"
  help       = "Minimize the DIMACs emitted as the preamble"

[[option]]
  name       = "propProofMode"
  category   = "regular"
  long       = "prop-proof-mode=MODE"
  type       = "PropProofMode"
  default    = "PROOF"
  help       = "modes for proof granularity"
  help_mode  = "Modes for proof granularity."
[[option.mode.PROOF]]
  name = "proof"
  help = "A proof computed by the SAT solver."
[[option.mode.SAT_EXTERNAL_PROVE]]
  name = "sat-external-prove"
  help = "A proof containing a step that will be proven externally."
[[option.mode.SKETCH]]
  name = "sketch"
  help = "A sketch given by the SAT solver."
=======
  help       = "Print the DRAT proof in binary format"
>>>>>>> 2e605038
<|MERGE_RESOLUTION|>--- conflicted
+++ resolved
@@ -210,7 +210,6 @@
   long       = "drat-binary-format"
   type       = "bool"
   default    = "false"
-<<<<<<< HEAD
   help       = "Print the DRAT proof in binary format"
 
 [[option]]
@@ -237,7 +236,4 @@
   help = "A proof containing a step that will be proven externally."
 [[option.mode.SKETCH]]
   name = "sketch"
-  help = "A sketch given by the SAT solver."
-=======
-  help       = "Print the DRAT proof in binary format"
->>>>>>> 2e605038
+  help = "A sketch given by the SAT solver."