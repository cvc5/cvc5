--- conflicted
+++ resolved
@@ -466,27 +466,6 @@
             'inline {type} {name}() {{ return Options::current().{module}.{name}; }}'
             .format(module=module.id, name=option.name, type=option.type))
     return '\n'.join(res)
-
-
-<<<<<<< HEAD
-def generate_module_setdefaults_decl(module):
-    res = []
-    for option in module.options:
-        if option.name is None:
-            continue
-        funcname = option.name[0].capitalize() + option.name[1:]
-        res.append('void setDefault{}(Options& opts, {} value);'.format(
-            funcname, option.type))
-    return '\n'.join(res)
-=======
-def generate_module_option_names(module):
-    relevant = [
-        o for o in module.options
-        if not (o.name is None or o.long_name is None)
-    ]
-    return concat_format(
-        'static constexpr const char* {name}__name = "{long_name}";', relevant)
->>>>>>> 71842aa7
 
 
 ################################################################################
@@ -851,11 +830,6 @@
         'modes_decl': generate_module_mode_decl(module),
         'holder_decl': generate_module_holder_decl(module),
         'wrapper_functions': generate_module_wrapper_functions(module),
-<<<<<<< HEAD
-        'setdefaults_decl': generate_module_setdefaults_decl(module),
-=======
-        'option_names': generate_module_option_names(module),
->>>>>>> 71842aa7
         # module source
         'header': module.header,
         'modes_impl': generate_module_mode_impl(module),
