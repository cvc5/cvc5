#!/usr/bin/env python
###############################################################################
# Top contributors (to current version):
#   Mathias Preiner, Everett Maus
#
# This file is part of the cvc5 project.
#
# Copyright (c) 2009-2021 by the authors listed in the file AUTHORS
# in the top-level source directory and their institutional affiliations.
# All rights reserved.  See the file COPYING in the top-level source
# directory for licensing information.
# #############################################################################
##

"""
    Generate option handling code and documentation in one pass. The generated
    files are only written to the destination file if the contents of the file
    has changed (in order to avoid global re-compilation if only single option
    files changed).

    mkoptions.py <tpl-src> <dst> <toml>+

      <tpl-src> location of all *_template.{cpp,h} files
      <dst>     destination directory for the generated source code files
      <toml>+   one or more *_options.toml files


    Directory <tpl-src> must contain:
        - options_template.cpp
        - options_public_template.cpp
        - module_template.cpp
        - module_template.h

    <toml>+ must be the list of all *.toml option configuration files from
    the src/options directory.


    The script generates the following files:
        - <dst>/MODULE_options.h
        - <dst>/MODULE_options.cpp
        - <dst>/options.cpp
"""

import os
import re
import sys
import textwrap
import toml

### Allowed attributes for module/option

MODULE_ATTR_REQ = ['id', 'name']
MODULE_ATTR_ALL = MODULE_ATTR_REQ + ['option']

OPTION_ATTR_REQ = ['category', 'type']
OPTION_ATTR_ALL = OPTION_ATTR_REQ + [
    'name', 'short', 'long', 'alias',
    'default', 'alternate', 'mode',
    'handler', 'predicates', 'includes', 'minimum', 'maximum',
    'help', 'help_mode'
]

CATEGORY_VALUES = ['common', 'expert', 'regular', 'undocumented']

################################################################################
################################################################################
# utility functions


def wrap_line(s, indent, **kwargs):
    """Wrap and indent text and forward all other kwargs to textwrap.wrap()."""
    return ('\n' + ' ' * indent).join(
        textwrap.wrap(s, width=80 - indent, **kwargs))


def concat_format(s, objs):
    """Helper method to render a string for a list of object"""
    return '\n'.join([s.format(**o.__dict__) for o in objs])


def all_options(modules, sorted=False):
    """Helper to iterate all options from all modules."""
    if sorted:
        options = []
        for m in modules:
            options = options + [(m, o) for o in m.options]
        options.sort(key=lambda t: t[1])
        yield from options
    else:
        for module in modules:
            if not module.options:
                continue
            for option in module.options:
                yield module, option


### Other globals

g_long_cache = dict()      # maps long options to filename/fileno

g_getopt_long_start = 256

### Source code templates

TPL_ASSIGN = '''    opts.{module}.{name} = {handler};
    opts.{module}.{name}WasSetByUser = true;'''
TPL_ASSIGN_PRED = '''    auto value = {handler};
    {predicates}
    opts.{module}.{name} = value;
    opts.{module}.{name}WasSetByUser = true;'''

TPL_CALL_SET_OPTION = 'setOption(std::string("{smtname}"), ("{value}"));'

TPL_GETOPT_LONG = '{{ "{}", {}_argument, nullptr, {} }},'

TPL_HOLDER_MACRO_ATTR = '''  {type} {name};
  bool {name}WasSetByUser = false;'''

TPL_HOLDER_MACRO_ATTR_DEF = '''  {type} {name} = {default};
  bool {name}WasSetByUser = false;'''

TPL_DECL_SET_DEFAULT = 'void setDefault{funcname}(Options& opts, {type} value);'
TPL_IMPL_SET_DEFAULT = TPL_DECL_SET_DEFAULT[:-1] + '''
{{
    if (!opts.{module}.{name}WasSetByUser) {{
        opts.{module}.{name} = value;
    }}
}}'''

TPL_NAME_DECL = 'static constexpr const char* {name}__name = "{long_name}";'

# Option specific methods

TPL_IMPL_OP_PAR = 'inline {type} {name}() {{ return Options::current().{module}.{name}; }}'

# Mode templates
TPL_DECL_MODE_ENUM = '''
enum class {type}
{{
  {values}
}};

static constexpr size_t {type}__numValues = {nvalues};
'''

TPL_DECL_MODE_FUNC = 'std::ostream& operator<<(std::ostream& os, {type} mode);'
TPL_IMPL_MODE_FUNC = TPL_DECL_MODE_FUNC[:-1] + '''
{{
  switch(mode) {{{cases}
    default:
      Unreachable();
  }}
  return os;
}}'''

TPL_IMPL_MODE_CASE = \
"""
    case {type}::{enum}:
      return os << "{type}::{enum}";"""

TPL_DECL_MODE_HANDLER = '{type} stringTo{type}(const std::string& optarg);'
TPL_IMPL_MODE_HANDLER = TPL_DECL_MODE_HANDLER[:-1] + '''
{{
  {cases}
  else if (optarg == "help")
  {{
    std::cerr << {help};
    std::exit(1);
  }}
  throw OptionException(std::string("unknown option for --{long}: `") +
                        optarg + "'.  Try --{long}=help.");
}}'''

TPL_MODE_HANDLER_CASE = \
"""if (optarg == "{name}")
  {{
    return {type}::{enum};
  }}"""


def get_handler(option):
    """Render handler call for assignment functions"""
    optname = option.long_name if option.long else ""
    if option.handler:
        if option.type == 'void':
            return 'opts.handler().{}("{}", name)'.format(option.handler, optname)
        else:
            return 'opts.handler().{}("{}", name, optionarg)'.format(option.handler, optname)
    elif option.mode:
        return 'stringTo{}(optionarg)'.format(option.type)
    return 'handlers::handleOption<{}>("{}", name, optionarg)'.format(option.type, optname)


def get_predicates(option):
    """Render predicate calls for assignment functions"""
    if option.type == 'void':
        return []
    optname = option.long_name if option.long else ""
    assert option.type != 'void'
    res = []
    if option.minimum:
        res.append('opts.handler().checkMinimum("{}", name, value, static_cast<{}>({}));'.format(optname, option.type, option.minimum))
    if option.maximum:
        res.append('opts.handler().checkMaximum("{}", name, value, static_cast<{}>({}));'.format(optname, option.type, option.maximum))
    res += ['opts.handler().{}("{}", name, value);'.format(x, optname)
            for x in option.predicates]
    return res


class Module(object):
    """Options module.

    An options module represents a MODULE_options.toml option configuration
    file and contains lists of options.
    """
    def __init__(self, d, filename):
        self.__dict__ = {k: d.get(k, None) for k in MODULE_ATTR_ALL}
        self.options = []
        self.id = self.id.lower()
        self.id_cap = self.id.upper()
        self.filename = os.path.splitext(os.path.split(filename)[-1])[0]
        self.header = os.path.join('options', '{}.h'.format(self.filename))


class Option(object):
    """Module option.

    An instance of this class corresponds to an option defined in a
    MODULE_options.toml configuration file specified via [[option]].
    """
    def __init__(self, d):
        self.__dict__ = dict((k, None) for k in OPTION_ATTR_ALL)
        self.includes = []
        self.predicates = []
        self.alternate = True    # add --no- alternative long option for bool
        self.filename = None
        for (attr, val) in d.items():
            assert attr in self.__dict__
            if attr == 'alternate' or val:
                self.__dict__[attr] = val
        self.long_name = None
        self.long_opt = None
        if self.long:
            r = self.long.split('=', 1)
            self.long_name = r[0]
            if len(r) > 1:
                self.long_opt = r[1]
        self.names = set()
        if self.long_name:
            self.names.add(self.long_name)
        if self.alias:
            self.names.update(self.alias)

    def __lt__(self, other):
        if self.long_name and other.long_name:
            return self.long_name < other.long_name
        if self.long_name: return True
        return False

################################################################################
# stuff for options/options_public.cpp


def generate_public_includes(modules):
    """Generates the list of includes for options_public.cpp."""
    headers = set()
    for _, option in all_options(modules):
        headers.update([format_include(x) for x in option.includes])
    return '\n'.join(headers)


def generate_getnames_impl(modules):
    """Generates the implementation for options::getNames()."""
    names = set()
    for _, option in all_options(modules):
        names.update(option.names)
    res = ', '.join(map(lambda s: '"' + s + '"', sorted(names)))
    return wrap_line(res, 4, break_on_hyphens=False)


def generate_get_impl(modules):
    """Generates the implementation for options::get()."""
    res = []
    for module, option in all_options(modules, True):
        if not option.name or not option.long:
            continue
        cond = ' || '.join(['name == "{}"'.format(x) for x in option.names])
        ret = None
        if option.type == 'bool':
            ret = 'return options.{}.{} ? "true" : "false";'.format(
                module.id, option.name)
        elif option.type == 'std::string':
            ret = 'return options.{}.{};'.format(module.id, option.name)
        elif is_numeric_cpp_type(option.type):
            ret = 'return std::to_string(options.{}.{});'.format(
                module.id, option.name)
        else:
            ret = '{{ std::stringstream s; s << options.{}.{}; return s.str(); }}'.format(
                module.id, option.name)
        res.append('if ({}) {}'.format(cond, ret))
    return '\n  '.join(res)


################################################################################
################################################################################
# code generation functions

################################################################################
# for options/options.h


def generate_holder_fwd_decls(modules):
    """Render forward declaration of holder structs"""
    return concat_format('  struct Holder{id_cap};', modules)


def generate_holder_mem_decls(modules):
    """Render declarations of holder members of the Option class"""
    return concat_format(
        '    std::unique_ptr<options::Holder{id_cap}> d_{id};', modules)


def generate_holder_ref_decls(modules):
    """Render reference declarations for holder members of the Option class"""
    return concat_format('  options::Holder{id_cap}& {id};', modules)


################################################################################
# for options/options.cpp


def generate_module_headers(modules):
    """Render includes for module headers"""
    return concat_format('#include "{header}"', modules)


def generate_holder_mem_inits(modules):
    """Render initializations of holder members of the Option class"""
    return concat_format(
        '        d_{id}(std::make_unique<options::Holder{id_cap}>()),',
        modules)


def generate_holder_ref_inits(modules):
    """Render initializations of holder references of the Option class"""
    return concat_format('        {id}(*d_{id}),', modules)


def generate_holder_mem_copy(modules):
    """Render copy operation of holder members of the Option class"""
    return concat_format('      *d_{id} = *options.d_{id};', modules)


class SphinxGenerator:
    def __init__(self):
        self.common = []
        self.others = {}

    def add(self, module, option):
        if option.category == 'undocumented':
            return
        if not option.long and not option.short:
            return
        names = []
        if option.long:
            if option.long_opt:
                names.append('--{}={}'.format(option.long_name, option.long_opt))
            else:
                names.append('--{}'.format(option.long_name))
        
        if option.alias:
            if option.long_opt:
                names.extend(['--{}={}'.format(a, option.long_opt) for a in option.alias])
            else:
                names.extend(['--{}'.format(a) for a in option.alias])

        if option.short:
            if option.long_opt:
                names.append('-{} {}'.format(option.short, option.long_opt))
            else:
                names.append('-{}'.format(option.short))
        
        modes = None
        if option.mode:
            modes = {}
            for _, data in option.mode.items():
                assert len(data) == 1
                data = data[0]
                modes[data['name']] = data.get('help', '')

        data = {
            'name': names,
            'help': option.help,
            'expert': option.category == 'expert',
            'alternate': option.type == 'bool' and option.alternate,
            'help_mode': option.help_mode,
            'modes': modes,
        }

        if option.category == 'common':
            self.common.append(data)
        else:
            if module.name not in self.others:
                self.others[module.name] = []
            self.others[module.name].append(data)
    
    def __render_option(self, res, opt):
        desc = '``{}``'
        val = '    {}'
        if opt['expert']:
            res.append('.. admonition:: This option is intended for Experts only!')
            res.append('    ')
            desc = '    ' + desc
            val = '    ' + val

        if opt['alternate']:
            desc += ' (also ``--no-*``)'
        res.append(desc.format(' | '.join(opt['name'])))
        res.append(val.format(opt['help']))

        if opt['modes']:
            res.append(val.format(''))
            res.append(val.format(opt['help_mode']))
            res.append(val.format(''))
            for k, v in opt['modes'].items():
                if v == '':
                    continue
                res.append(val.format(':{}: {}'.format(k, v)))
        res.append('    ')


    def render(self, dstdir, filename):
        res = []

        res.append('Most Commonly-Used cvc5 Options')
        res.append('===============================')
        for opt in self.common:
            self.__render_option(res, opt)

        res.append('')
        res.append('Additional cvc5 Options')
        res.append('=======================')
        for module in self.others:
            res.append('')
            res.append('{} Module'.format(module))
            res.append('-' * (len(module) + 8))
            for opt in self.others[module]:
                self.__render_option(res, opt)

        write_file(dstdir, filename, '\n'.join(res))


def die(msg):
    sys.exit('[error] {}'.format(msg))


def perr(filename, msg, option=None):
    msg_suffix = ''
    if option:
        if option.name:
            msg_suffix = "option '{}' ".format(option.name)
        else:
            msg_suffix = "option '{}' ".format(option.long)
    die('parse error in {}: {}{}'.format(filename, msg, msg_suffix))


def write_file(directory, name, content):
    """
    Write string 'content' to file directory/name. If the file already exists,
    we first check if the contents of the file is different from 'content'
    before overwriting the file.
    """
    fname = os.path.join(directory, name)
    try:
        if os.path.isfile(fname):
            with open(fname, 'r') as file:
                if content == file.read():
                    return
        with open(fname, 'w') as file:
            file.write(content)
    except IOError:
        die("Could not write '{}'".format(fname))


def read_tpl(directory, name):
    """
    Read a template file directory/name. The contents of the template file will
    be read into a string, which will later be used to fill in the generated
    code/documentation via format. Hence, we have to escape curly braces. All
    placeholder variables in the template files are enclosed in ${placeholer}$
    and will be {placeholder} in the returned string.
    """
    fname = os.path.join(directory, name)
    try:
        # Escape { and } since we later use .format to add the generated code.
        # Further, strip ${ and }$ from placeholder variables in the template
        # file.
        with open(fname, 'r') as file:
            contents = \
                file.read().replace('{', '{{').replace('}', '}}').\
                            replace('${', '').replace('}$', '')
            return contents
    except IOError:
        die("Could not find '{}'. Aborting.".format(fname))


def long_get_option(name):
    """
    Extract the name of a given long option long=ARG
    """
    return name.split('=')[0]


def is_numeric_cpp_type(ctype):
    """
    Check if given type is a numeric C++ type (this should cover the most
    common cases).
    """
    return ctype in ['int64_t', 'uint64_t', 'double']


def format_include(include):
    """
    Generate the #include directive for a given header name.
    """
    if '<' in include:
        return '#include {}'.format(include)
    return '#include "{}"'.format(include)


def help_format_options(option):
    """
    Format short and long options for the cmdline documentation
    (--long | --alias | -short).
    """
    opts = []
    if option.long:
        if option.long_opt:
            opts.append('--{}={}'.format(option.long_name, option.long_opt))
        else:
            opts.append('--{}'.format(option.long_name))
    
    if option.alias:
        if option.long_opt:
            opts.extend(['--{}={}'.format(a, option.long_opt) for a in option.alias])
        else:
            opts.extend(['--{}'.format(a) for a in option.alias])

    if option.short:
        if option.long_opt:
            opts.append('-{} {}'.format(option.short, option.long_opt))
        else:
            opts.append('-{}'.format(option.short))

    return ' | '.join(opts)


def help_format(help_msg, opts):
    """
    Format cmdline documentation (--help) to be 80 chars wide.
    """
    width = 80
    width_opt = 25
    wrapper = \
        textwrap.TextWrapper(width=width - width_opt, break_on_hyphens=False)
    text = wrapper.wrap(help_msg.replace('"', '\\"'))
    if len(opts) > width_opt - 3:
        lines = ['  {}'.format(opts)]
        lines.append(' ' * width_opt + text[0])
    else:
        lines = ['  {}{}'.format(opts.ljust(width_opt - 2), text[0])]
    lines.extend([' ' * width_opt + l for l in text[1:]])
    return ['"{}\\n"'.format(x) for x in lines]

def help_mode_format(option):
    """
    Format help message for mode options.
    """
    assert option.help_mode
    assert option.mode

    wrapper = textwrap.TextWrapper(width=78, break_on_hyphens=False)
    text = ['{}'.format(x) for x in wrapper.wrap(option.help_mode)]

    optname, optvalue = option.long.split('=')
    text.append('Available {}s for --{} are:'.format(
                optvalue.lower(), optname))

    for value, attrib in option.mode.items():
        assert len(attrib) == 1
        attrib = attrib[0]
        if 'help' not in attrib:
            continue
        if value == option.default and attrib['name'] != "default":
            text.append('+ {} (default)'.format(attrib['name']))
        else:
            text.append('+ {}'.format(attrib['name']))
        text.extend('  {}'.format(x) for x in wrapper.wrap(attrib['help']))

    return '\n         '.join('"{}\\n"'.format(x) for x in text)


def codegen_module(module, dst_dir, tpls):
    """
    Generate code for each option module (*_options.{h,cpp})
    """
    # *_options.h / *.options.cpp
    includes = set()
    holder_specs = []
    option_names = []
    wrap_funs = []
    default_decl = []
    default_impl = []
    mode_decl = []
    mode_impl = []

    for option in \
        sorted(module.options, key=lambda x: x.long if x.long else x.name):
        if option.name is None:
            continue

        ### Generate code for {module.name}_options.h
        includes.update([format_include(x) for x in option.includes])

        # Generate option holder macro
        if option.default:
            default = option.default
            if option.mode and option.type not in default:
                default = '{}::{}'.format(option.type, default)
            holder_specs.append(TPL_HOLDER_MACRO_ATTR_DEF.format(type=option.type, name=option.name, default=default))
        else:
            holder_specs.append(TPL_HOLDER_MACRO_ATTR.format(type=option.type, name=option.name))

        # Generate module declaration
        if option.long:
            long_name = option.long.split('=')[0]
        else:
            long_name = ""
        option_names.append(TPL_NAME_DECL.format(name=option.name, type=option.type, long_name = long_name))

        capoptionname = option.name[0].capitalize() + option.name[1:]

        # Generate module specialization
        default_decl.append(TPL_DECL_SET_DEFAULT.format(module=module.id, name=option.name, funcname=capoptionname, type=option.type))

        if option.long and option.type not in ['bool', 'void'] and \
           '=' not in option.long:
            die("module '{}': option '{}' with type '{}' needs an argument " \
                "description ('{}=...')".format(
                    module.id, option.long, option.type, option.long))
        elif option.long and option.type in ['bool', 'void'] and \
             '=' in option.long:
            die("module '{}': option '{}' with type '{}' must not have an " \
                "argument description".format(
                    module.id, option.long, option.type))

        # Generate module inlines
        wrap_funs.append(TPL_IMPL_OP_PAR.format(module=module.id, name=option.name, type=option.type))


        ### Generate code for {module.name}_options.cpp

        # Accessors
        default_impl.append(TPL_IMPL_SET_DEFAULT.format(module=module.id, name=option.name, funcname=capoptionname, type=option.type))

        if option.mode:
            values = option.mode.keys()
            mode_decl.append(
                TPL_DECL_MODE_ENUM.format(
                    type=option.type,
                    values=',\n  '.join(values),
                    nvalues=len(values)))
            mode_decl.append(TPL_DECL_MODE_FUNC.format(type=option.type))
            cases = [TPL_IMPL_MODE_CASE.format(
                        type=option.type, enum=x) for x in values]
            mode_impl.append(
                TPL_IMPL_MODE_FUNC.format(
                    type=option.type,
                    cases=''.join(cases)))

            # Generate str-to-enum handler
            names = set()
            cases = []
            for value, attrib in option.mode.items():
                assert len(attrib) == 1
                name = attrib[0]['name']
                if name in names:
                    die("multiple modes with the name '{}' for option '{}'".
                        format(name, option.long))
                else:
                    names.add(name)

                cases.append(
                    TPL_MODE_HANDLER_CASE.format(
                        name=name,
                        type=option.type,
                        enum=value))
            assert option.long
            assert cases
            mode_decl.append(TPL_DECL_MODE_HANDLER.format(type=option.type))
            mode_impl.append(
                TPL_IMPL_MODE_HANDLER.format(
                    type=option.type,
                    cases='\n  else '.join(cases),
                    help=help_mode_format(option),
                    long=option.long.split('=')[0]))

    data = {
        'id_cap': module.id_cap,
        'id': module.id,
        'includes': '\n'.join(sorted(list(includes))),
        'holder_spec': '\n'.join(holder_specs),
        'option_names': '\n'.join(option_names),
        'wrap_funs': '\n'.join(wrap_funs),
        'defaults_decl': ''.join(default_decl),
        'modes_decl': '\n'.join(mode_decl),
        'header': module.header,
        'defaults_impl': '\n'.join(default_impl),
        'modes_impl': '\n'.join(mode_impl),
    }

    for tpl in tpls:
        filename = tpl['output'].replace('module', module.filename)
        write_file(dst_dir, filename, tpl['content'].format(**data))


def docgen_option(option, help_common, help_others):
    """
    Generate documentation for options.
    """

    if option.category == 'undocumented':
        return

    help_msg = option.help
    if option.category == 'expert':
        help_msg += ' (EXPERTS only)'

    opts = help_format_options(option)

    # Generate documentation for cmdline options
    if opts and option.category != 'undocumented':
        help_cmd = help_msg
        if option.type == 'bool' and option.alternate:
            help_cmd += ' [*]'
        
        res = help_format(help_cmd, opts)

        if option.category == 'common':
            help_common.extend(res)
        else:
            help_others.extend(res)


def add_getopt_long(long_name, argument_req, getopt_long):
    """
    For each long option we need to add an instance of the option struct in
    order to parse long options (command-line) with getopt_long. Each long
    option is associated with a number that gets incremented by one each time
    we add a new long option.
    """
    value = g_getopt_long_start + len(getopt_long)
    getopt_long.append(
        TPL_GETOPT_LONG.format(
            long_get_option(long_name),
            'required' if argument_req else 'no', value))


def codegen_all_modules(modules, build_dir, dst_dir, tpls):
    """Generate code for all option modules."""

    headers_module = []      # generated *_options.h header includes
    headers_handler = set()  # option includes (for handlers, predicates, ...)
    getopt_short = []        # short options for getopt_long
    getopt_long = []         # long options for getopt_long
    options_get_info = []    # code for getOptionInfo()
    options_handler = []     # option handler calls
    help_common = []         # help text for all common options
    help_others = []         # help text for all non-common options
    setoption_handlers = []  # handlers for set-option command

    assign_impls = []

    sphinxgen = SphinxGenerator()

    for module in modules:
        headers_module.append(format_include(module.header))

        if module.options:
            help_others.append(
                '"\\nFrom the {} module:\\n"'.format(module.name))

        for option in \
            sorted(module.options, key=lambda x: x.long if x.long else x.name):
            assert option.type != 'void' or option.name is None
            assert option.name or option.short or option.long
            mode_handler = option.handler and option.mode
            argument_req = option.type not in ['bool', 'void']

            docgen_option(option, help_common, help_others)

            sphinxgen.add(module, option)

            # Generate handler call
            handler = get_handler(option)

            # Generate predicate calls
            predicates = get_predicates(option)

            # Generate options_handler and getopt_long
            cases = []
            if option.short:
                cases.append("case '{0}': // -{0}".format(option.short))

                getopt_short.append(option.short)
                if argument_req:
                    getopt_short.append(':')

            if option.long:
                cases.append(
                    'case {}: // --{}'.format(
                        g_getopt_long_start + len(getopt_long),
                        option.long))
                add_getopt_long(option.long, argument_req, getopt_long)
                if option.alias:
                    for alias in option.alias:
                        cases.append(
                            'case {}: // --{}'.format(
                                g_getopt_long_start + len(getopt_long),
                                alias))
                        add_getopt_long(alias, argument_req, getopt_long)

            if cases:
                if option.type == 'bool':
                    cases.append(
                        '  solver.setOption("{}", "true");'.format(option.long_name)
                        )
                elif option.type == 'void':
                    cases.append(
                        '  solver.setOption("{}", "");'.format(option.long_name))
                else:
                    cases.append(
                        '  solver.setOption("{}", optionarg);'.format(option.long_name))

                cases.append('  break;')

                options_handler.extend(cases)


            # Generate handlers for setOption/getOption
            if option.long:
                # Make long and alias names available via set/get-option
                names = set()
                if option.long:
                    names.add(long_get_option(option.long))
                if option.alias:
                    names.update(option.alias)
                assert names

                cond = ' || '.join(
                    ['name == "{}"'.format(x) for x in sorted(names)])

                # Generate code for getOptionInfo
                if option.alias:
                    alias = ', '.join(map(lambda s: '"{}"'.format(s), option.alias))
                else:
                    alias = ''
                if option.name:
                    constr = None
                    fmt = {
                        'type': option.type,
                        'value': 'opts.{}.{}'.format(module.id, option.name),
                        'default': option.default if option.default else '{}()'.format(option.type),
                        'minimum': option.minimum if option.minimum else '{}',
                        'maximum': option.maximum if option.maximum else '{}',
                    }
                    if option.type in ['bool', 'std::string']:
                        constr = 'OptionInfo::ValueInfo<{type}>{{{default}, {value}}}'.format(**fmt)
                    elif option.type == 'double' or is_numeric_cpp_type(option.type):
                        constr = 'OptionInfo::NumberInfo<{type}>{{{default}, {value}, {minimum}, {maximum}}}'.format(**fmt)
                    elif option.mode:
                        values = ', '.join(map(lambda s: '"{}"'.format(s), sorted(option.mode.keys())))
                        assert(option.default)
                        constr = 'OptionInfo::ModeInfo{{"{default}", {value}, {{ {modes} }}}}'.format(**fmt, modes=values)
                    else:
                        constr = 'OptionInfo::VoidInfo{}'
                    options_get_info.append('if ({}) return OptionInfo{{"{}", {{{alias}}}, opts.{}.{}WasSetByUser, {}}};'.format(cond, long_get_option(option.long), module.id, option.name, constr, alias=alias))
                else:
                    options_get_info.append('if ({}) return OptionInfo{{"{}", {{{alias}}}, false, OptionInfo::VoidInfo{{}}}};'.format(cond, long_get_option(option.long), alias=alias))

                if setoption_handlers:
                    setoption_handlers.append('  }} else if ({}) {{'.format(cond))
                else:
                    setoption_handlers.append('  if ({}) {{'.format(cond))
                if option.name and not mode_handler:
                    if predicates:
                        setoption_handlers.append(
                            TPL_ASSIGN_PRED.format(
                                module=module.id,
                                name=option.name,
                                handler=handler,
                                predicates='\n    '.join(predicates)))
                    else:
                        setoption_handlers.append(
                            TPL_ASSIGN.format(
                                module=module.id,
                                name=option.name,
                                handler=handler))
                elif option.handler:
                    h = '    opts.handler().{handler}("{smtname}", name'
                    if argument_req:
                        h += ', optionarg'
                    h += ');'
                    setoption_handlers.append(
                        h.format(handler=option.handler, smtname=option.long_name))

            # Add --no- alternative options for boolean options
            if option.long and option.type == 'bool' and option.alternate:
                cases = []
                cases.append(
                    'case {}: // --no-{}'.format(
                        g_getopt_long_start + len(getopt_long),
                        option.long))

                add_getopt_long('no-{}'.format(option.long), argument_req,
                                getopt_long)
                if option.alias:
                    for alias in option.alias:
                        cases.append(
                            'case {}: // --no-{}'.format(
                                g_getopt_long_start + len(getopt_long),
                                alias))
                        add_getopt_long('no-{}'.format(alias), argument_req,
                                getopt_long)

                cases.append(
                        '  solver.setOption("{}", "false");'.format(option.long_name)
                        )
                cases.append('  break;')
                options_handler.extend(cases)

    data = {
        # options/options.h
        'holder_fwd_decls': generate_holder_fwd_decls(modules),
        'holder_mem_decls': generate_holder_mem_decls(modules),
        'holder_ref_decls': generate_holder_ref_decls(modules),
        # options/options.cpp
        'headers_module': generate_module_headers(modules),
        'holder_mem_inits': generate_holder_mem_inits(modules),
        'holder_ref_inits': generate_holder_ref_inits(modules),
        'holder_mem_copy': generate_holder_mem_copy(modules),
        'headers_handler': '\n'.join(sorted(list(headers_handler))),
<<<<<<< HEAD
=======
        'holder_mem_inits': get_holder_mem_inits(modules),
        'holder_ref_inits': get_holder_ref_inits(modules),
        'holder_mem_copy': get_holder_mem_copy(modules),
        # options/options_public.cpp
        'options_includes': generate_public_includes(modules),
        'getnames_impl': generate_getnames_impl(modules),
        'get_impl': generate_get_impl(modules),
>>>>>>> 6312fb33
        'cmdline_options': '\n  '.join(getopt_long),
        'help_common': '\n'.join(help_common),
        'help_others': '\n'.join(help_others),
        'options_handler': '\n    '.join(options_handler),
        'options_short': ''.join(getopt_short),
        'options_get_info': '\n  '.join(sorted(options_get_info)),
        'setoption_handlers': '\n'.join(setoption_handlers),
    }
    for tpl in tpls:
        write_file(dst_dir, tpl['output'], tpl['content'].format(**data))


    if os.path.isdir('{}/docs/'.format(build_dir)):
        sphinxgen.render('{}/docs/'.format(build_dir), 'options_generated.rst')


def check_attribs(filename, req_attribs, valid_attribs, attribs, ctype):
    """
    Check if for a given module/option the defined attributes are valid and
    if all required attributes are defined.
    """
    msg_for = ""
    if 'name' in attribs:
        msg_for = " for '{}'".format(attribs['name'])
    elif 'long' in attribs:
        msg_for = " for '{}'".format(attribs['long'])
    for k in req_attribs:
        if k not in attribs:
            perr(filename,
                 "required {} attribute '{}' not specified{}".format(
                     ctype, k, msg_for))
    for k in attribs:
        if k not in valid_attribs:
            perr(filename,
                 "invalid {} attribute '{}' specified{}".format(
                     ctype, k, msg_for))


def check_unique(filename, value, cache):
    """
    Check if given name is unique in cache.
    """
    if value in cache:
        perr(filename,
             "'{}' already defined in '{}'".format(value, cache[value]))
    else:
        cache[value] = filename


def check_long(filename, option, long_name, ctype=None):
    """
    Check if given long option name is valid.
    """
    global g_long_cache
    if long_name is None:
        return
    if long_name.startswith('--'):
        perr(filename, 'remove -- prefix from long', option)
    r = r'^[0-9a-zA-Z\-=]+$'
    if not re.match(r, long_name):
        perr(filename,
             "long '{}' does not match regex criteria '{}'".format(
                 long_name, r), option)
    name = long_get_option(long_name)
    check_unique(filename, name, g_long_cache)

    if ctype == 'bool':
        check_unique(filename, 'no-{}'.format(name), g_long_cache)


def parse_module(filename, module):
    """
    Parse options module file.

    Note: We could use an existing toml parser to parse the configuration
    files.  However, since we only use a very restricted feature set of the
    toml format, we chose to implement our own parser to get better error
    messages.
    """
    # Check if parsed module attributes are valid and if all required
    # attributes are defined.
    check_attribs(filename,
                  MODULE_ATTR_REQ, MODULE_ATTR_ALL, module, 'module')
    res = Module(module, filename)

    if 'option' in module:
        for attribs in module['option']:
            check_attribs(filename,
                          OPTION_ATTR_REQ, OPTION_ATTR_ALL, attribs, 'option')
            option = Option(attribs)
            if option.mode and not option.help_mode:
                perr(filename, 'defines modes but no help_mode', option)
            if option.mode and not option.default:
                perr(filename, "mode option has no default", option)
            if option.mode and option.default and \
                    option.default not in option.mode.keys():
                perr(filename,
                     "invalid default value '{}'".format(option.default),
                     option)
            if option.short and not option.long:
                perr(filename,
                     "short option '{}' specified but no long option".format(
                         option.short),
                     option)
            if option.type == 'bool' and option.handler:
                perr(filename,
                     'defining handlers for bool options is not allowed',
                     option)
            if option.category not in CATEGORY_VALUES:
                perr(filename,
                     "has invalid category '{}'".format(option.category),
                     option)
            if option.category != 'undocumented' and not option.help:
                perr(filename,
                     'help text required for {} options'.format(option.category),
                     option)
            option.filename = filename
            res.options.append(option)

    return res


def usage():
    print('mkoptions.py <tpl-src> <dst> <toml>+')
    print('')
    print('  <tpl-src> location of all *_template.{cpp,h} files')
    print('  <build>   build directory')
    print('  <dst>     destination directory for the generated files')
    print('  <toml>+   one or more *_optios.toml files')
    print('')


def mkoptions_main():
    if len(sys.argv) < 5:
        usage()
        die('missing arguments')

    src_dir = sys.argv[1]
    build_dir = sys.argv[2]
    dst_dir = sys.argv[3]
    filenames = sys.argv[4:]

    # Check if given directories exist.
    for d in [src_dir, dst_dir]:
        if not os.path.isdir(d):
            usage()
            die("'{}' is not a directory".format(d))

    # Check if given configuration files exist.
    for file in filenames:
        if not os.path.exists(file):
            die("configuration file '{}' does not exist".format(file))
    
    module_tpls = [
        {'input': 'options/module_template.h'},
        {'input': 'options/module_template.cpp'},
    ]
    global_tpls = [
        {'input': 'options/options_template.h'},
        {'input': 'options/options_template.cpp'},
        {'input': 'options/options_public_template.cpp'},
        {'input': 'main/options_template.cpp'},
    ]

    for tpl in module_tpls + global_tpls:
        tpl['output'] = tpl['input'].replace('_template', '')
        tpl['content'] = read_tpl(src_dir, tpl['input'])


    # Parse files, check attributes and create module/option objects
    modules = []
    for filename in filenames:
        module = parse_module(filename, toml.load(filename))

        # Check if long options are valid and unique.  First populate
        # g_long_cache with option.long and --no- alternatives if
        # applicable.
        for option in module.options:
            check_long(filename, option, option.long, option.type)
        modules.append(module)

    # Create *_options.{h,cpp} in destination directory
    for module in modules:
        codegen_module(module, dst_dir, module_tpls)

    # Create options.cpp in destination directory
    codegen_all_modules(modules, build_dir, dst_dir, global_tpls)


if __name__ == "__main__":
    mkoptions_main()
    sys.exit(0)<|MERGE_RESOLUTION|>--- conflicted
+++ resolved
@@ -949,17 +949,11 @@
         'holder_mem_inits': generate_holder_mem_inits(modules),
         'holder_ref_inits': generate_holder_ref_inits(modules),
         'holder_mem_copy': generate_holder_mem_copy(modules),
-        'headers_handler': '\n'.join(sorted(list(headers_handler))),
-<<<<<<< HEAD
-=======
-        'holder_mem_inits': get_holder_mem_inits(modules),
-        'holder_ref_inits': get_holder_ref_inits(modules),
-        'holder_mem_copy': get_holder_mem_copy(modules),
         # options/options_public.cpp
         'options_includes': generate_public_includes(modules),
         'getnames_impl': generate_getnames_impl(modules),
         'get_impl': generate_get_impl(modules),
->>>>>>> 6312fb33
+        'headers_handler': '\n'.join(sorted(list(headers_handler))),
         'cmdline_options': '\n  '.join(getopt_long),
         'help_common': '\n'.join(help_common),
         'help_others': '\n'.join(help_others),
