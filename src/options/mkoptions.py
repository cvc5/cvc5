--- conflicted
+++ resolved
@@ -920,56 +920,6 @@
 
     for module in modules:
         headers_module.append(format_include(module.header))
-
-        for option in \
-            sorted(module.options, key=lambda x: x.long if x.long else x.name):
-            assert option.type != 'void' or option.name is None
-            assert option.name or option.short or option.long
-
-<<<<<<< HEAD
-            # Generate handlers for setOption/getOption
-            if option.long:
-                # Make long and alias names available via set/get-option
-                names = set()
-                if option.long:
-                    names.add(long_get_option(option.long))
-                if option.alias:
-                    names.update(option.alias)
-                assert names
-
-                cond = ' || '.join(
-                    ['name == "{}"'.format(x) for x in sorted(names)])
-
-                # Generate code for getOptionInfo
-                if option.alias:
-                    alias = ', '.join(map(lambda s: '"{}"'.format(s), option.alias))
-                else:
-                    alias = ''
-                if option.name:
-                    constr = None
-                    fmt = {
-                        'type': option.type,
-                        'value': 'opts.{}.{}'.format(module.id, option.name),
-                        'default': option.default if option.default else '{}()'.format(option.type),
-                        'minimum': option.minimum if option.minimum else '{}',
-                        'maximum': option.maximum if option.maximum else '{}',
-                    }
-                    if option.type in ['bool', 'std::string']:
-                        constr = 'OptionInfo::ValueInfo<{type}>{{{default}, {value}}}'.format(**fmt)
-                    elif option.type == 'double' or is_numeric_cpp_type(option.type):
-                        constr = 'OptionInfo::NumberInfo<{type}>{{{default}, {value}, {minimum}, {maximum}}}'.format(**fmt)
-                    elif option.mode:
-                        values = ', '.join(map(lambda s: '"{}"'.format(s), sorted(option.mode.keys())))
-                        assert(option.default)
-                        constr = 'OptionInfo::ModeInfo{{"{default}", {value}, {{ {modes} }}}}'.format(**fmt, modes=values)
-                    else:
-                        constr = 'OptionInfo::VoidInfo{}'
-                    options_get_info.append('if ({}) return OptionInfo{{"{}", {{{alias}}}, opts.{}.{}WasSetByUser, {}}};'.format(cond, long_get_option(option.long), module.id, option.name, constr, alias=alias))
-                else:
-                    options_get_info.append('if ({}) return OptionInfo{{"{}", {{{alias}}}, false, OptionInfo::VoidInfo{{}}}};'.format(cond, long_get_option(option.long), alias=alias))
-=======
-            sphinxgen.add(module, option)
->>>>>>> a6363569
 
     short, cmdline_opts, parseinternal = generate_parsing(modules)
     help_common, help_others = generate_cli_help(modules)
