--- conflicted
+++ resolved
@@ -920,9 +920,6 @@
     """Generate code for all option modules."""
 
     headers_module = []      # generated *_options.h header includes
-    options_get_info = []    # code for getOptionInfo()
-    help_common = []         # help text for all common options
-    help_others = []         # help text for all non-common options
 
     sphinxgen = SphinxGenerator()
 
@@ -948,66 +945,7 @@
                     names.update(option.alias)
                 assert names
 
-<<<<<<< HEAD
-            # Add --no- alternative options for boolean options
-            if option.long and option.alternate:
-                cases = []
-                cases.append(
-                    'case {}: // --no-{}'.format(
-                        g_getopt_long_start + len(getopt_long),
-                        option.long))
-
-                add_getopt_long('no-{}'.format(option.long), argument_req,
-                                getopt_long)
-                if option.alias:
-                    for alias in option.alias:
-                        cases.append(
-                            'case {}: // --no-{}'.format(
-                                g_getopt_long_start + len(getopt_long),
-                                alias))
-                        add_getopt_long('no-{}'.format(alias), argument_req,
-                                getopt_long)
-
-                cases.append(
-                        '  solver.setOption("{}", "false");'.format(option.long_name)
-                        )
-                cases.append('  break;')
-                options_handler.extend(cases)
-=======
-                cond = ' || '.join(
-                    ['name == "{}"'.format(x) for x in sorted(names)])
-
-                # Generate code for getOptionInfo
-                if option.alias:
-                    alias = ', '.join(map(lambda s: '"{}"'.format(s), option.alias))
-                else:
-                    alias = ''
-                if option.name:
-                    constr = None
-                    fmt = {
-                        'type': option.type,
-                        'value': 'opts.{}.{}'.format(module.id, option.name),
-                        'default': option.default if option.default else '{}()'.format(option.type),
-                        'minimum': option.minimum if option.minimum else '{}',
-                        'maximum': option.maximum if option.maximum else '{}',
-                    }
-                    if option.type in ['bool', 'std::string']:
-                        constr = 'OptionInfo::ValueInfo<{type}>{{{default}, {value}}}'.format(**fmt)
-                    elif option.type == 'double' or is_numeric_cpp_type(option.type):
-                        constr = 'OptionInfo::NumberInfo<{type}>{{{default}, {value}, {minimum}, {maximum}}}'.format(**fmt)
-                    elif option.mode:
-                        values = ', '.join(map(lambda s: '"{}"'.format(s), sorted(option.mode.keys())))
-                        assert(option.default)
-                        constr = 'OptionInfo::ModeInfo{{"{default}", {value}, {{ {modes} }}}}'.format(**fmt, modes=values)
-                    else:
-                        constr = 'OptionInfo::VoidInfo{}'
-                    options_get_info.append('if ({}) return OptionInfo{{"{}", {{{alias}}}, opts.{}.{}WasSetByUser, {}}};'.format(cond, long_get_option(option.long), module.id, option.name, constr, alias=alias))
-                else:
-                    options_get_info.append('if ({}) return OptionInfo{{"{}", {{{alias}}}, false, OptionInfo::VoidInfo{{}}}};'.format(cond, long_get_option(option.long), alias=alias))
-
     short, cmdline_opts, parseinternal = generate_parsing(modules)
->>>>>>> 02088737
-
     help_common, help_others = generate_cli_help(modules)
 
     data = {
@@ -1025,22 +963,13 @@
         'getnames_impl': generate_getnames_impl(modules),
         'get_impl': generate_get_impl(modules),
         'set_impl': generate_set_impl(modules),
-<<<<<<< HEAD
         'getinfo_impl': generate_getinfo_impl(modules),
-        'cmdline_options': '\n  '.join(getopt_long),
         'help_common': help_common,
         'help_others': help_others,
-        'options_handler': '\n    '.join(options_handler),
-        'options_short': ''.join(getopt_short),
-=======
-        'help_common': help_common,
-        'help_others': help_others,
-        'options_get_info': '\n  '.join(sorted(options_get_info)),
         # main/options.cpp
         'cmdoptions_long': cmdline_opts,
         'cmdoptions_short': short,
         'parseinternal_impl': parseinternal,
->>>>>>> 02088737
     }
     for tpl in tpls:
         write_file(dst_dir, tpl['output'], tpl['content'].format(**data))
