--- conflicted
+++ resolved
@@ -906,38 +906,21 @@
 
 
                 # Define handler assign/assignBool
-<<<<<<< HEAD
-                if option.type == 'bool':
-                    assign_impls.append(TPL_ASSIGN_BOOL.format(
-                        module=module.id,
-                        name=option.name,
-                        handler=handler,
-                        predicates='\n'.join(predicates)
-                    ))
-                elif option.short or option.long:
-                    assign_impls.append(TPL_ASSIGN.format(
-                        module=module.id,
-                        name=option.name,
-                        handler=handler,
-                        predicates='\n'.join(predicates)
-                    ))
-=======
                 if not mode_handler:
                     if option.type == 'bool':
-                        custom_handlers.append(TPL_ASSIGN_BOOL.format(
+                        assign_impls.append(TPL_ASSIGN_BOOL.format(
                             module=module.id,
                             name=option.name,
                             handler=handler,
                             predicates='\n'.join(predicates)
                         ))
                     elif option.short or option.long:
-                        custom_handlers.append(TPL_ASSIGN.format(
+                        assign_impls.append(TPL_ASSIGN.format(
                             module=module.id,
                             name=option.name,
                             handler=handler,
                             predicates='\n'.join(predicates)
                         ))
->>>>>>> adf5216e
 
     data = {
         'holder_fwd_decls': get_holder_fwd_decls(modules),
