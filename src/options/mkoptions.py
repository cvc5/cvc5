#!/usr/bin/env python
###############################################################################
# Top contributors (to current version):
#   Mathias Preiner, Everett Maus
#
# This file is part of the cvc5 project.
#
# Copyright (c) 2009-2021 by the authors listed in the file AUTHORS
# in the top-level source directory and their institutional affiliations.
# All rights reserved.  See the file COPYING in the top-level source
# directory for licensing information.
# #############################################################################
##
"""
    Generate option handling code and documentation in one pass. The generated
    files are only written to the destination file if the contents of the file
    has changed (in order to avoid global re-compilation if only single option
    files changed).

    mkoptions.py <src> <build> <dst> <toml>+

      <src>     base source directory of all toml files
      <build>   build directory to write the generated sphinx docs
      <dst>     base destination directory for all generated files
      <toml>+   one or more *_options.toml files


    This script expects the following files (within <src>):

      - <src>/main/options_template.cpp
      - <src>/options/module_template.cpp
      - <src>/options/module_template.h
      - <src>/options/options_public_template.cpp
      - <src>/options/options_template.cpp
      - <src>/options/options_template.h

    <toml>+ must be the list of all *.toml option configuration files.


    This script generates the following files:
      - <dst>/main/options.cpp
      - <dst>/options/<module>_options.cpp (for every toml file)
      - <dst>/options/<module>_options.h (for every toml file)
      - <dst>/options/options_public.cpp
      - <dst>/options/options.cpp
      - <dst>/options/options.h
"""

import os
import re
import sys
import textwrap
import toml

### Allowed attributes for module/option

MODULE_ATTR_REQ = ['id', 'name']
MODULE_ATTR_ALL = MODULE_ATTR_REQ + ['option']

OPTION_ATTR_REQ = ['category', 'type']
OPTION_ATTR_ALL = OPTION_ATTR_REQ + [
    'name', 'short', 'long', 'alias', 'default', 'alternate', 'mode',
    'handler', 'predicates', 'includes', 'minimum', 'maximum', 'help',
    'help_mode'
]

CATEGORY_VALUES = ['common', 'expert', 'regular', 'undocumented']

################################################################################
################################################################################
# utility functions


def wrap_line(s, indent, **kwargs):
    """Wrap and indent text and forward all other kwargs to textwrap.wrap()."""
    return ('\n' + ' ' * indent).join(
        textwrap.wrap(s, width=80 - indent, **kwargs))


def concat_format(s, objs):
    """Helper method to render a string for a list of object"""
    return '\n'.join([s.format(**o.__dict__) for o in objs])


def all_options(modules, sorted=False):
    """Helper to iterate all options from all modules."""
    if sorted:
        options = []
        for m in modules:
            options = options + [(m, o) for o in m.options]
        options.sort(key=lambda t: t[1])
        yield from options
    else:
        for module in modules:
            if not module.options:
                continue
            for option in module.options:
                yield module, option


### Other globals

g_getopt_long_start = 256

### Source code templates

TPL_CALL_SET_OPTION = 'setOption(std::string("{smtname}"), ("{value}"));'

TPL_GETOPT_LONG = '{{ "{}", {}_argument, nullptr, {} }},'

TPL_HOLDER_MACRO_ATTR = '''  {type} {name};
  bool {name}WasSetByUser = false;'''

TPL_HOLDER_MACRO_ATTR_DEF = '''  {type} {name} = {default};
  bool {name}WasSetByUser = false;'''

TPL_DECL_SET_DEFAULT = 'void setDefault{funcname}(Options& opts, {type} value);'
TPL_IMPL_SET_DEFAULT = TPL_DECL_SET_DEFAULT[:-1] + '''
{{
    if (!opts.{module}.{name}WasSetByUser) {{
        opts.{module}.{name} = value;
    }}
}}'''

TPL_NAME_DECL = 'static constexpr const char* {name}__name = "{long_name}";'

# Option specific methods

TPL_IMPL_OP_PAR = 'inline {type} {name}() {{ return Options::current().{module}.{name}; }}'

# Mode templates
TPL_DECL_MODE_ENUM = '''
enum class {type}
{{
  {values}
}};

static constexpr size_t {type}__numValues = {nvalues};
'''

TPL_DECL_MODE_FUNC = 'std::ostream& operator<<(std::ostream& os, {type} mode);'
TPL_IMPL_MODE_FUNC = TPL_DECL_MODE_FUNC[:-1] + '''
{{
  switch(mode) {{{cases}
    default:
      Unreachable();
  }}
  return os;
}}'''

TPL_IMPL_MODE_CASE = \
"""
    case {type}::{enum}:
      return os << "{type}::{enum}";"""

TPL_DECL_MODE_HANDLER = '{type} stringTo{type}(const std::string& optarg);'
TPL_IMPL_MODE_HANDLER = TPL_DECL_MODE_HANDLER[:-1] + '''
{{
  {cases}
  else if (optarg == "help")
  {{
    std::cerr << {help};
    std::exit(1);
  }}
  throw OptionException(std::string("unknown option for --{long}: `") +
                        optarg + "'.  Try --{long}=help.");
}}'''

TPL_MODE_HANDLER_CASE = \
"""if (optarg == "{name}")
  {{
    return {type}::{enum};
  }}"""


def get_handler(option):
    """Render handler call for assignment functions"""
    optname = option.long_name if option.long else ""
    if option.handler:
        if option.type == 'void':
            return 'opts.handler().{}("{}", name)'.format(option.handler, optname)
        else:
            return 'opts.handler().{}("{}", name, optionarg)'.format(option.handler, optname)
    elif option.mode:
        return 'stringTo{}(optionarg)'.format(option.type)
    return 'handlers::handleOption<{}>("{}", name, optionarg)'.format(option.type, optname)


def get_predicates(option):
    """Render predicate calls for assignment functions"""
    if option.type == 'void':
        return []
    optname = option.long_name if option.long else ""
    assert option.type != 'void'
    res = []
    if option.minimum:
        res.append('opts.handler().checkMinimum("{}", name, value, static_cast<{}>({}));'.format(optname, option.type, option.minimum))
    if option.maximum:
        res.append('opts.handler().checkMaximum("{}", name, value, static_cast<{}>({}));'.format(optname, option.type, option.maximum))
    res += ['opts.handler().{}("{}", name, value);'.format(x, optname)
            for x in option.predicates]
    return res


class Module(object):
    """Represents one options module from one <module>_options.toml file."""
    def __init__(self, d, filename):
        self.__dict__ = {k: d.get(k, None) for k in MODULE_ATTR_ALL}
        self.options = []
        self.id = self.id.lower()
        self.id_cap = self.id.upper()
        self.filename = os.path.splitext(os.path.split(filename)[-1])[0]
        self.header = os.path.join('options', '{}.h'.format(self.filename))


class Option(object):
    """Represents on option."""
    def __init__(self, d):
        self.__dict__ = dict((k, None) for k in OPTION_ATTR_ALL)
        self.includes = []
        self.predicates = []
        for (attr, val) in d.items():
            assert attr in self.__dict__
            if attr == 'alternate' or val:
                self.__dict__[attr] = val
        if self.type == 'bool' and self.alternate is None:
            self.alternate = True
        self.long_name = None
        self.long_opt = None
        if self.long:
            r = self.long.split('=', 1)
            self.long_name = r[0]
            if len(r) > 1:
                self.long_opt = r[1]
        self.names = set()
        if self.long_name:
            self.names.add(self.long_name)
        if self.alias:
            self.names.update(self.alias)

    def __lt__(self, other):
        if self.long_name and other.long_name:
            return self.long_name < other.long_name
        if self.long_name: return True
        return False

################################################################################
# stuff for options/options_public.cpp


def generate_public_includes(modules):
    """Generates the list of includes for options_public.cpp."""
    headers = set()
    for _, option in all_options(modules):
        headers.update([format_include(x) for x in option.includes])
    return '\n'.join(headers)


def generate_getnames_impl(modules):
    """Generates the implementation for options::getNames()."""
    names = set()
    for _, option in all_options(modules):
        names.update(option.names)
    res = ', '.join(map(lambda s: '"' + s + '"', sorted(names)))
    return wrap_line(res, 4, break_on_hyphens=False)


def generate_get_impl(modules):
    """Generates the implementation for options::get()."""
    res = []
    for module, option in all_options(modules, True):
        if not option.name or not option.long:
            continue
        cond = ' || '.join(['name == "{}"'.format(x) for x in option.names])
        ret = None
        if option.type == 'bool':
            ret = 'return options.{}.{} ? "true" : "false";'.format(
                module.id, option.name)
        elif option.type == 'std::string':
            ret = 'return options.{}.{};'.format(module.id, option.name)
        elif is_numeric_cpp_type(option.type):
            ret = 'return std::to_string(options.{}.{});'.format(
                module.id, option.name)
        else:
            ret = '{{ std::stringstream s; s << options.{}.{}; return s.str(); }}'.format(
                module.id, option.name)
        res.append('if ({}) {}'.format(cond, ret))
    return '\n  '.join(res)


def _set_handlers(option):
    """Render handler call for options::set()."""
    optname = option.long_name if option.long else ""
    if option.handler:
        if option.type == 'void':
            return 'opts.handler().{}("{}", name)'.format(
                option.handler, optname)
        else:
            return 'opts.handler().{}("{}", name, optionarg)'.format(
                option.handler, optname)
    elif option.mode:
        return 'stringTo{}(optionarg)'.format(option.type)
    return 'handlers::handleOption<{}>("{}", name, optionarg)'.format(
        option.type, optname)


def _set_predicates(option):
    """Render predicate calls for options::set()."""
    if option.type == 'void':
        return []
    optname = option.long_name if option.long else ""
    assert option.type != 'void'
    res = []
    if option.minimum:
        res.append(
            'opts.handler().checkMinimum("{}", name, value, static_cast<{}>({}));'
            .format(optname, option.type, option.minimum))
    if option.maximum:
        res.append(
            'opts.handler().checkMaximum("{}", name, value, static_cast<{}>({}));'
            .format(optname, option.type, option.maximum))
    res += [
        'opts.handler().{}("{}", name, value);'.format(x, optname)
        for x in option.predicates
    ]
    return res


TPL_SET = '''    opts.{module}.{name} = {handler};
    opts.{module}.{name}WasSetByUser = true;'''
TPL_SET_PRED = '''    auto value = {handler};
    {predicates}
    opts.{module}.{name} = value;
    opts.{module}.{name}WasSetByUser = true;'''


def generate_set_impl(modules):
    """Generates the implementation for options::set()."""
    res = []
    for module, option in all_options(modules, True):
        if not option.long:
            continue
        cond = ' || '.join(['name == "{}"'.format(x) for x in option.names])
        predicates = _set_predicates(option)
        if res:
            res.append('  }} else if ({}) {{'.format(cond))
        else:
            res.append('if ({}) {{'.format(cond))
        if option.name and not (option.handler and option.mode):
            if predicates:
                res.append(
                    TPL_SET_PRED.format(module=module.id,
                                        name=option.name,
                                        handler=_set_handlers(option),
                                        predicates='\n    '.join(predicates)))
            else:
                res.append(
                    TPL_SET.format(module=module.id,
                                   name=option.name,
                                   handler=_set_handlers(option)))
        elif option.handler:
            h = '  opts.handler().{handler}("{smtname}", name'
            if option.type not in ['bool', 'void']:
                h += ', optionarg'
            h += ');'
            res.append(
                h.format(handler=option.handler, smtname=option.long_name))
    return '\n'.join(res)


################################################################################
################################################################################
# code generation functions

################################################################################
# for options/options.h


def generate_holder_fwd_decls(modules):
    """Render forward declaration of holder structs"""
    return concat_format('  struct Holder{id_cap};', modules)


def generate_holder_mem_decls(modules):
    """Render declarations of holder members of the Option class"""
    return concat_format(
        '    std::unique_ptr<options::Holder{id_cap}> d_{id};', modules)


def generate_holder_ref_decls(modules):
    """Render reference declarations for holder members of the Option class"""
    return concat_format('  options::Holder{id_cap}& {id};', modules)


################################################################################
# for options/options.cpp


def generate_module_headers(modules):
    """Render includes for module headers"""
    return concat_format('#include "{header}"', modules)


def generate_holder_mem_inits(modules):
    """Render initializations of holder members of the Option class"""
    return concat_format(
        '        d_{id}(std::make_unique<options::Holder{id_cap}>()),',
        modules)


def generate_holder_ref_inits(modules):
    """Render initializations of holder references of the Option class"""
    return concat_format('        {id}(*d_{id}),', modules)


def generate_holder_mem_copy(modules):
    """Render copy operation of holder members of the Option class"""
    return concat_format('      *d_{id} = *options.d_{id};', modules)


################################################################################
# stuff for main/options.cpp


<<<<<<< HEAD
def _add_cmdoption(option, name, opts, next_id):
    fmt = {
        'name': name,
        'arg': 'no' if option.type in ['bool', 'void'] else 'required',
        'next_id': next_id
    }
    opts.append(
        '{{ "{name}", {arg}_argument, nullptr, {next_id} }},'.format(**fmt))


def generate_parsing(modules):
    """Generates the implementation for main::parseInternal() and matching
    options definitions suitable for getopt_long().
    Returns a tuple with:
    - short options description (passed as third argument to getopt_long)
    - long options description (passed as fourth argument to getopt_long)
    - handler code that turns getopt_long return value to a setOption call
    """
    short = ""
    opts = []
    code = []
    next_id = 256
    for _, option in all_options(modules, False):
        needs_impl = False
        if option.short:  # short option
            needs_impl = True
            code.append("case '{0}': // -{0}".format(option.short))
            short += option.short
            if option.type not in ['bool', 'void']:
                short += ':'
        if option.long:  # long option
            needs_impl = True
            _add_cmdoption(option, option.long_name, opts, next_id)
            code.append('case {}: // --{}'.format(next_id, option.long_name))
            next_id += 1
        if option.alias:  # long option aliases
            needs_impl = True
            for alias in option.alias:
                _add_cmdoption(option, alias, opts, next_id)
                code.append('case {}: // --{}'.format(next_id, alias))
                next_id += 1

        if needs_impl:
            # there is some way to call it, add call to solver.setOption()
            if option.type == 'bool':
                code.append('  solver.setOption("{}", "true"); break;'.format(
                    option.long_name))
            elif option.type == 'void':
                code.append('  solver.setOption("{}", ""); break;'.format(
                    option.long_name))
            else:
                code.append(
                    '  solver.setOption("{}", optionarg); break;'.format(
                        option.long_name))

        if option.alternate:
            assert option.type == 'bool'
            # bool option that wants a --no-*
            needs_impl = False
            if option.long:  # long option
                needs_impl = True
                _add_cmdoption(option, 'no-' + option.long_name, opts, next_id)
                code.append('case {}: // --no-{}'.format(
                    next_id, option.long_name))
                next_id += 1
            if option.alias:  # long option aliases
                needs_impl = True
                for alias in option.alias:
                    _add_cmdoption(option, 'no-' + alias, opts, next_id)
                    code.append('case {}: // --no-{}'.format(next_id, alias))
                    next_id += 1
            code.append('  solver.setOption("{}", "false"); break;'.format(
                option.long_name))

    return short, '\n  '.join(opts), '\n    '.join(code)
=======
def _cli_help_format_options(option):
    """
    Format short and long options for the cmdline documentation
    (--long | --alias | -short).
    """
    opts = []
    if option.long:
        if option.long_opt:
            opts.append('--{}={}'.format(option.long_name, option.long_opt))
        else:
            opts.append('--{}'.format(option.long_name))

    if option.alias:
        if option.long_opt:
            opts.extend(
                ['--{}={}'.format(a, option.long_opt) for a in option.alias])
        else:
            opts.extend(['--{}'.format(a) for a in option.alias])

    if option.short:
        if option.long_opt:
            opts.append('-{} {}'.format(option.short, option.long_opt))
        else:
            opts.append('-{}'.format(option.short))

    return ' | '.join(opts)


def _cli_help_wrap(help_msg, opts):
    """Format cmdline documentation (--help) to be 80 chars wide."""
    width_opt = 25
    text = textwrap.wrap(help_msg, 80 - width_opt, break_on_hyphens=False)
    if len(opts) > width_opt - 3:
        lines = ['  {}'.format(opts), ' ' * width_opt + text[0]]
    else:
        lines = ['  {}{}'.format(opts.ljust(width_opt - 2), text[0])]
    lines.extend([' ' * width_opt + l for l in text[1:]])
    return lines


def generate_cli_help(modules):
    """Generate the output for --help."""
    common = []
    others = []
    for module in modules:
        if not module.options:
            continue
        others.append('')
        others.append('From the {} module:'.format(module.name))
        for option in module.options:
            if option.category == 'undocumented':
                continue
            msg = option.help
            if option.category == 'expert':
                msg += ' (EXPERTS only)'
            opts = _cli_help_format_options(option)
            if opts:
                if option.alternate:
                    msg += ' [*]'
                res = _cli_help_wrap(msg, opts)

                if option.category == 'common':
                    common.extend(res)
                else:
                    others.extend(res)
    return '\n'.join(common), '\n'.join(others)
>>>>>>> 80d58853


class SphinxGenerator:
    def __init__(self):
        self.common = []
        self.others = {}

    def add(self, module, option):
        if option.category == 'undocumented':
            return
        if not option.long and not option.short:
            return
        names = []
        if option.long:
            if option.long_opt:
                names.append('--{}={}'.format(option.long_name, option.long_opt))
            else:
                names.append('--{}'.format(option.long_name))

        if option.alias:
            if option.long_opt:
                names.extend(['--{}={}'.format(a, option.long_opt) for a in option.alias])
            else:
                names.extend(['--{}'.format(a) for a in option.alias])

        if option.short:
            if option.long_opt:
                names.append('-{} {}'.format(option.short, option.long_opt))
            else:
                names.append('-{}'.format(option.short))

        modes = None
        if option.mode:
            modes = {}
            for _, data in option.mode.items():
                assert len(data) == 1
                data = data[0]
                modes[data['name']] = data.get('help', '')

        data = {
            'name': names,
            'help': option.help,
            'expert': option.category == 'expert',
            'alternate': option.alternate,
            'help_mode': option.help_mode,
            'modes': modes,
        }

        if option.category == 'common':
            self.common.append(data)
        else:
            if module.name not in self.others:
                self.others[module.name] = []
            self.others[module.name].append(data)

    def __render_option(self, res, opt):
        desc = '``{}``'
        val = '    {}'
        if opt['expert']:
            res.append('.. admonition:: This option is intended for Experts only!')
            res.append('    ')
            desc = '    ' + desc
            val = '    ' + val

        if opt['alternate']:
            desc += ' (also ``--no-*``)'
        res.append(desc.format(' | '.join(opt['name'])))
        res.append(val.format(opt['help']))

        if opt['modes']:
            res.append(val.format(''))
            res.append(val.format(opt['help_mode']))
            res.append(val.format(''))
            for k, v in opt['modes'].items():
                if v == '':
                    continue
                res.append(val.format(':{}: {}'.format(k, v)))
        res.append('    ')


    def render(self, dstdir, filename):
        res = []

        res.append('Most Commonly-Used cvc5 Options')
        res.append('===============================')
        for opt in self.common:
            self.__render_option(res, opt)

        res.append('')
        res.append('Additional cvc5 Options')
        res.append('=======================')
        for module in self.others:
            res.append('')
            res.append('{} Module'.format(module))
            res.append('-' * (len(module) + 8))
            for opt in self.others[module]:
                self.__render_option(res, opt)

        write_file(dstdir, filename, '\n'.join(res))


def die(msg):
    sys.exit('[error] {}'.format(msg))


def write_file(directory, name, content):
    """
    Write string 'content' to file directory/name. If the file already exists,
    we first check if the contents of the file is different from 'content'
    before overwriting the file.
    """
    fname = os.path.join(directory, name)
    try:
        if os.path.isfile(fname):
            with open(fname, 'r') as file:
                if content == file.read():
                    return
        with open(fname, 'w') as file:
            file.write(content)
    except IOError:
        die("Could not write '{}'".format(fname))


def read_tpl(directory, name):
    """
    Read a template file directory/name. The contents of the template file will
    be read into a string, which will later be used to fill in the generated
    code/documentation via format. Hence, we have to escape curly braces. All
    placeholder variables in the template files are enclosed in ${placeholer}$
    and will be {placeholder} in the returned string.
    """
    fname = os.path.join(directory, name)
    try:
        # Escape { and } since we later use .format to add the generated code.
        # Further, strip ${ and }$ from placeholder variables in the template
        # file.
        with open(fname, 'r') as file:
            contents = \
                file.read().replace('{', '{{').replace('}', '}}').\
                            replace('${', '').replace('}$', '')
            return contents
    except IOError:
        die("Could not find '{}'. Aborting.".format(fname))


def long_get_option(name):
    """
    Extract the name of a given long option long=ARG
    """
    return name.split('=')[0]


def is_numeric_cpp_type(ctype):
    """
    Check if given type is a numeric C++ type (this should cover the most
    common cases).
    """
    return ctype in ['int64_t', 'uint64_t', 'double']


def format_include(include):
    """
    Generate the #include directive for a given header name.
    """
    if '<' in include:
        return '#include {}'.format(include)
    return '#include "{}"'.format(include)


def help_mode_format(option):
    """
    Format help message for mode options.
    """
    assert option.help_mode
    assert option.mode

    wrapper = textwrap.TextWrapper(width=78, break_on_hyphens=False)
    text = ['{}'.format(x) for x in wrapper.wrap(option.help_mode)]

    optname, optvalue = option.long.split('=')
    text.append('Available {}s for --{} are:'.format(
                optvalue.lower(), optname))

    for value, attrib in option.mode.items():
        assert len(attrib) == 1
        attrib = attrib[0]
        if 'help' not in attrib:
            continue
        if value == option.default and attrib['name'] != "default":
            text.append('+ {} (default)'.format(attrib['name']))
        else:
            text.append('+ {}'.format(attrib['name']))
        text.extend('  {}'.format(x) for x in wrapper.wrap(attrib['help']))

    return '\n         '.join('"{}\\n"'.format(x) for x in text)


def codegen_module(module, dst_dir, tpls):
    """
    Generate code for each option module (*_options.{h,cpp})
    """
    # *_options.h / *.options.cpp
    includes = set()
    holder_specs = []
    option_names = []
    wrap_funs = []
    default_decl = []
    default_impl = []
    mode_decl = []
    mode_impl = []

    for option in \
        sorted(module.options, key=lambda x: x.long if x.long else x.name):
        if option.name is None:
            continue

        ### Generate code for {module.name}_options.h
        includes.update([format_include(x) for x in option.includes])

        # Generate option holder macro
        if option.default:
            default = option.default
            if option.mode and option.type not in default:
                default = '{}::{}'.format(option.type, default)
            holder_specs.append(TPL_HOLDER_MACRO_ATTR_DEF.format(type=option.type, name=option.name, default=default))
        else:
            holder_specs.append(TPL_HOLDER_MACRO_ATTR.format(type=option.type, name=option.name))

        # Generate module declaration
        if option.long:
            long_name = option.long.split('=')[0]
        else:
            long_name = ""
        option_names.append(TPL_NAME_DECL.format(name=option.name, type=option.type, long_name = long_name))

        capoptionname = option.name[0].capitalize() + option.name[1:]

        # Generate module specialization
        default_decl.append(TPL_DECL_SET_DEFAULT.format(module=module.id, name=option.name, funcname=capoptionname, type=option.type))

        if option.long and option.type not in ['bool', 'void'] and \
           '=' not in option.long:
            die("module '{}': option '{}' with type '{}' needs an argument " \
                "description ('{}=...')".format(
                    module.id, option.long, option.type, option.long))
        elif option.long and option.type in ['bool', 'void'] and \
             '=' in option.long:
            die("module '{}': option '{}' with type '{}' must not have an " \
                "argument description".format(
                    module.id, option.long, option.type))

        # Generate module inlines
        wrap_funs.append(TPL_IMPL_OP_PAR.format(module=module.id, name=option.name, type=option.type))


        ### Generate code for {module.name}_options.cpp

        # Accessors
        default_impl.append(TPL_IMPL_SET_DEFAULT.format(module=module.id, name=option.name, funcname=capoptionname, type=option.type))

        if option.mode:
            values = option.mode.keys()
            mode_decl.append(
                TPL_DECL_MODE_ENUM.format(
                    type=option.type,
                    values=',\n  '.join(values),
                    nvalues=len(values)))
            mode_decl.append(TPL_DECL_MODE_FUNC.format(type=option.type))
            cases = [TPL_IMPL_MODE_CASE.format(
                        type=option.type, enum=x) for x in values]
            mode_impl.append(
                TPL_IMPL_MODE_FUNC.format(
                    type=option.type,
                    cases=''.join(cases)))

            # Generate str-to-enum handler
            names = set()
            cases = []
            for value, attrib in option.mode.items():
                assert len(attrib) == 1
                name = attrib[0]['name']
                if name in names:
                    die("multiple modes with the name '{}' for option '{}'".
                        format(name, option.long))
                else:
                    names.add(name)

                cases.append(
                    TPL_MODE_HANDLER_CASE.format(
                        name=name,
                        type=option.type,
                        enum=value))
            assert option.long
            assert cases
            mode_decl.append(TPL_DECL_MODE_HANDLER.format(type=option.type))
            mode_impl.append(
                TPL_IMPL_MODE_HANDLER.format(
                    type=option.type,
                    cases='\n  else '.join(cases),
                    help=help_mode_format(option),
                    long=option.long.split('=')[0]))

    data = {
        'id_cap': module.id_cap,
        'id': module.id,
        'includes': '\n'.join(sorted(list(includes))),
        'holder_spec': '\n'.join(holder_specs),
        'option_names': '\n'.join(option_names),
        'wrap_funs': '\n'.join(wrap_funs),
        'defaults_decl': ''.join(default_decl),
        'modes_decl': '\n'.join(mode_decl),
        'header': module.header,
        'defaults_impl': '\n'.join(default_impl),
        'modes_impl': '\n'.join(mode_impl),
    }

    for tpl in tpls:
        filename = tpl['output'].replace('module', module.filename)
        write_file(dst_dir, filename, tpl['content'].format(**data))


<<<<<<< HEAD
def docgen_option(option, help_common, help_others):
    """
    Generate documentation for options.
    """

    if option.category == 'undocumented':
        return

    help_msg = option.help
    if option.category == 'expert':
        help_msg += ' (EXPERTS only)'

    opts = help_format_options(option)

    # Generate documentation for cmdline options
    if opts and option.category != 'undocumented':
        help_cmd = help_msg
        if option.alternate:
            help_cmd += ' [*]'
        
        res = help_format(help_cmd, opts)

        if option.category == 'common':
            help_common.extend(res)
        else:
            help_others.extend(res)
=======
def add_getopt_long(long_name, argument_req, getopt_long):
    """
    For each long option we need to add an instance of the option struct in
    order to parse long options (command-line) with getopt_long. Each long
    option is associated with a number that gets incremented by one each time
    we add a new long option.
    """
    value = g_getopt_long_start + len(getopt_long)
    getopt_long.append(
        TPL_GETOPT_LONG.format(
            long_get_option(long_name),
            'required' if argument_req else 'no', value))
>>>>>>> 80d58853


def codegen_all_modules(modules, build_dir, dst_dir, tpls):
    """Generate code for all option modules."""

    headers_module = []      # generated *_options.h header includes
    options_get_info = []    # code for getOptionInfo()
<<<<<<< HEAD
    help_common = []         # help text for all common options
    help_others = []         # help text for all non-common options
=======
    options_handler = []     # option handler calls
>>>>>>> 80d58853

    sphinxgen = SphinxGenerator()

    for module in modules:
        headers_module.append(format_include(module.header))

        for option in \
            sorted(module.options, key=lambda x: x.long if x.long else x.name):
            assert option.type != 'void' or option.name is None
            assert option.name or option.short or option.long
            mode_handler = option.handler and option.mode
            argument_req = option.type not in ['bool', 'void']

            sphinxgen.add(module, option)

            # Generate handlers for setOption/getOption
            if option.long:
                # Make long and alias names available via set/get-option
                names = set()
                if option.long:
                    names.add(long_get_option(option.long))
                if option.alias:
                    names.update(option.alias)
                assert names

                cond = ' || '.join(
                    ['name == "{}"'.format(x) for x in sorted(names)])

                # Generate code for getOptionInfo
                if option.alias:
                    alias = ', '.join(map(lambda s: '"{}"'.format(s), option.alias))
                else:
                    alias = ''
                if option.name:
                    constr = None
                    fmt = {
                        'type': option.type,
                        'value': 'opts.{}.{}'.format(module.id, option.name),
                        'default': option.default if option.default else '{}()'.format(option.type),
                        'minimum': option.minimum if option.minimum else '{}',
                        'maximum': option.maximum if option.maximum else '{}',
                    }
                    if option.type in ['bool', 'std::string']:
                        constr = 'OptionInfo::ValueInfo<{type}>{{{default}, {value}}}'.format(**fmt)
                    elif option.type == 'double' or is_numeric_cpp_type(option.type):
                        constr = 'OptionInfo::NumberInfo<{type}>{{{default}, {value}, {minimum}, {maximum}}}'.format(**fmt)
                    elif option.mode:
                        values = ', '.join(map(lambda s: '"{}"'.format(s), sorted(option.mode.keys())))
                        assert(option.default)
                        constr = 'OptionInfo::ModeInfo{{"{default}", {value}, {{ {modes} }}}}'.format(**fmt, modes=values)
                    else:
                        constr = 'OptionInfo::VoidInfo{}'
                    options_get_info.append('if ({}) return OptionInfo{{"{}", {{{alias}}}, opts.{}.{}WasSetByUser, {}}};'.format(cond, long_get_option(option.long), module.id, option.name, constr, alias=alias))
                else:
                    options_get_info.append('if ({}) return OptionInfo{{"{}", {{{alias}}}, false, OptionInfo::VoidInfo{{}}}};'.format(cond, long_get_option(option.long), alias=alias))

    short, cmdline_opts, parseinternal = generate_parsing(modules)

    help_common, help_others = generate_cli_help(modules)

    data = {
        # options/options.h
        'holder_fwd_decls': generate_holder_fwd_decls(modules),
        'holder_mem_decls': generate_holder_mem_decls(modules),
        'holder_ref_decls': generate_holder_ref_decls(modules),
        # options/options.cpp
        'headers_module': generate_module_headers(modules),
        'holder_mem_inits': generate_holder_mem_inits(modules),
        'holder_ref_inits': generate_holder_ref_inits(modules),
        'holder_mem_copy': generate_holder_mem_copy(modules),
        # options/options_public.cpp
        'options_includes': generate_public_includes(modules),
        'getnames_impl': generate_getnames_impl(modules),
        'get_impl': generate_get_impl(modules),
        'set_impl': generate_set_impl(modules),
<<<<<<< HEAD
        'help_common': '\n'.join(help_common),
        'help_others': '\n'.join(help_others),
=======
        'cmdline_options': '\n  '.join(getopt_long),
        'help_common': help_common,
        'help_others': help_others,
        'options_handler': '\n    '.join(options_handler),
        'options_short': ''.join(getopt_short),
>>>>>>> 80d58853
        'options_get_info': '\n  '.join(sorted(options_get_info)),
        # main/options.cpp
        'cmdoptions_long': cmdline_opts,
        'cmdoptions_short': short,
        'parseinternal_impl': parseinternal,
    }
    for tpl in tpls:
        write_file(dst_dir, tpl['output'], tpl['content'].format(**data))


    if os.path.isdir('{}/docs/'.format(build_dir)):
        sphinxgen.render('{}/docs/'.format(build_dir), 'options_generated.rst')


class Checker:
    """Performs a variety of sanity checks on options and option modules, and
    constructs `Module` and `Option` from dictionaries."""
    def __init__(self):
        self.__filename = None
        self.__long_cache = {}

    def perr(self, msg, *args, **kwargs):
        """Print an error and die."""
        if 'option' in kwargs:
            msg = "option '{}' {}".format(kwargs['option'], msg)
        msg = 'parse error in {}: {}'.format(self.__filename, msg)
        die(msg.format(*args, **kwargs))

    def __check_module_attribs(self, req, valid, module):
        """Check the attributes of an option module."""
        for k in req:
            if k not in module:
                self.perr("required module attribute '{}' not specified", k)
        for k in module:
            if k not in valid:
                self.perr("invalid module attribute '{}' specified", k)

    def __check_option_attribs(self, req, valid, option):
        """Check the attributes of an option."""
        if 'name' in option:
            name = option['name']
        else:
            name = option.get('long', '--')
        for k in req:
            if k not in option:
                self.perr(
                    "required option attribute '{}' not specified for '{}'", k,
                    name)
        for k in option:
            if k not in valid:
                self.perr("invalid option attribute '{}' specified for '{}'",
                          k, name)

    def __check_option_long(self, option, long):
        """Check a long argument of an option (name and uniqueness)."""
        if long.startswith('--'):
            self.perr("remove '--' prefix from '{}'", long, option=option)
        r = r'^[0-9a-zA-Z\-]+$'
        if not re.match(r, long):
            self.perr("long '{}' does not match '{}'", long, r, option=option)
        if long in self.__long_cache:
            file = self.__long_cache[long]
            self.perr("long '{}' was already defined in '{}'",
                      long,
                      file,
                      option=option)
        self.__long_cache[long] = self.__filename

    def check_module(self, module, filename):
        """Check the given module and return a `Module` object."""
        self.__filename = os.path.basename(filename)
        self.__check_module_attribs(MODULE_ATTR_REQ, MODULE_ATTR_ALL, module)
        return Module(module, filename)

    def check_option(self, option):
        """Check the option module and return an `Option` object."""
        self.__check_option_attribs(OPTION_ATTR_REQ, OPTION_ATTR_ALL, option)
        o = Option(option)
        if o.category not in CATEGORY_VALUES:
            self.perr("has invalid category '{}'", o.category, option=o)
        if o.mode and not o.help_mode:
            self.perr('defines modes but no help_mode', option=o)
        if o.mode and not o.default:
            self.perr('mode option has no default', option=o)
        if o.mode and o.default and o.default not in o.mode.keys():
            self.perr("invalid default value '{}'", o.default, option=o)
        if o.short and not o.long:
            self.perr("has short '{}' but no long", o.short, option=o)
        if o.category != 'undocumented' and not o.help:
            self.perr("of type '{}' has no help text", o.category, option=o)
        if o.alias and not o.long:
            self.perr('has aliases but no long', option=o)
        if o.alternate and o.type != 'bool':
            self.perr('is alternate but not bool', option=o)
        if o.long:
            self.__check_option_long(o, o.long_name)
            if o.alternate:
                self.__check_option_long(o, 'no-' + o.long_name)
            if o.type in ['bool', 'void'] and '=' in o.long:
                self.perr('must not have an argument description', option=o)
            if o.type not in ['bool', 'void'] and not '=' in o.long:
                self.perr("needs argument description ('{}=...')",
                          o.long,
                          option=o)
            if o.alias:
                for alias in o.alias:
                    self.__check_option_long(o, alias)
                    if o.alternate:
                        self.__check_option_long(o, 'no-' + alias)
        return o


def usage():
    """Print the command-line usage"""
    print('mkoptions.py <src> <build> <dst> <toml>+')
    print('')
    print('  <src>     base source directory of all toml files')
    print('  <build>   build directory to write the generated sphinx docs')
    print('  <dst>     base destination directory for all generated files')
    print('  <toml>+   one or more *_options.toml files')
    print('')


def mkoptions_main():
    if len(sys.argv) < 5:
        usage()
        die('missing arguments')

    # Load command line arguments
    _, src_dir, build_dir, dst_dir, *filenames = sys.argv

    # Check if given directories exist.
    for d in [src_dir, dst_dir]:
        if not os.path.isdir(d):
            usage()
            die("'{}' is not a directory".format(d))

    # Check if given configuration files exist.
    for file in filenames:
        if not os.path.exists(file):
            die("configuration file '{}' does not exist".format(file))

    module_tpls = [
        {'input': 'options/module_template.h'},
        {'input': 'options/module_template.cpp'},
    ]
    global_tpls = [
        {'input': 'options/options_template.h'},
        {'input': 'options/options_template.cpp'},
        {'input': 'options/options_public_template.cpp'},
        {'input': 'main/options_template.cpp'},
    ]

    # Load all template files
    for tpl in module_tpls + global_tpls:
        tpl['output'] = tpl['input'].replace('_template', '')
        tpl['content'] = read_tpl(src_dir, tpl['input'])

    # Parse and check toml files
    checker = Checker()
    modules = []
    for filename in filenames:
        data = toml.load(filename)
        module = checker.check_module(data, filename)
        if 'option' in data:
            module.options = sorted(
                [checker.check_option(a) for a in data['option']])
        modules.append(module)

    # Generate code
    for module in modules:
        codegen_module(module, dst_dir, module_tpls)
    codegen_all_modules(modules, build_dir, dst_dir, global_tpls)


if __name__ == "__main__":
    mkoptions_main()
    sys.exit(0)<|MERGE_RESOLUTION|>--- conflicted
+++ resolved
@@ -422,83 +422,6 @@
 # stuff for main/options.cpp
 
 
-<<<<<<< HEAD
-def _add_cmdoption(option, name, opts, next_id):
-    fmt = {
-        'name': name,
-        'arg': 'no' if option.type in ['bool', 'void'] else 'required',
-        'next_id': next_id
-    }
-    opts.append(
-        '{{ "{name}", {arg}_argument, nullptr, {next_id} }},'.format(**fmt))
-
-
-def generate_parsing(modules):
-    """Generates the implementation for main::parseInternal() and matching
-    options definitions suitable for getopt_long().
-    Returns a tuple with:
-    - short options description (passed as third argument to getopt_long)
-    - long options description (passed as fourth argument to getopt_long)
-    - handler code that turns getopt_long return value to a setOption call
-    """
-    short = ""
-    opts = []
-    code = []
-    next_id = 256
-    for _, option in all_options(modules, False):
-        needs_impl = False
-        if option.short:  # short option
-            needs_impl = True
-            code.append("case '{0}': // -{0}".format(option.short))
-            short += option.short
-            if option.type not in ['bool', 'void']:
-                short += ':'
-        if option.long:  # long option
-            needs_impl = True
-            _add_cmdoption(option, option.long_name, opts, next_id)
-            code.append('case {}: // --{}'.format(next_id, option.long_name))
-            next_id += 1
-        if option.alias:  # long option aliases
-            needs_impl = True
-            for alias in option.alias:
-                _add_cmdoption(option, alias, opts, next_id)
-                code.append('case {}: // --{}'.format(next_id, alias))
-                next_id += 1
-
-        if needs_impl:
-            # there is some way to call it, add call to solver.setOption()
-            if option.type == 'bool':
-                code.append('  solver.setOption("{}", "true"); break;'.format(
-                    option.long_name))
-            elif option.type == 'void':
-                code.append('  solver.setOption("{}", ""); break;'.format(
-                    option.long_name))
-            else:
-                code.append(
-                    '  solver.setOption("{}", optionarg); break;'.format(
-                        option.long_name))
-
-        if option.alternate:
-            assert option.type == 'bool'
-            # bool option that wants a --no-*
-            needs_impl = False
-            if option.long:  # long option
-                needs_impl = True
-                _add_cmdoption(option, 'no-' + option.long_name, opts, next_id)
-                code.append('case {}: // --no-{}'.format(
-                    next_id, option.long_name))
-                next_id += 1
-            if option.alias:  # long option aliases
-                needs_impl = True
-                for alias in option.alias:
-                    _add_cmdoption(option, 'no-' + alias, opts, next_id)
-                    code.append('case {}: // --no-{}'.format(next_id, alias))
-                    next_id += 1
-            code.append('  solver.setOption("{}", "false"); break;'.format(
-                option.long_name))
-
-    return short, '\n  '.join(opts), '\n    '.join(code)
-=======
 def _cli_help_format_options(option):
     """
     Format short and long options for the cmdline documentation
@@ -565,7 +488,6 @@
                 else:
                     others.extend(res)
     return '\n'.join(common), '\n'.join(others)
->>>>>>> 80d58853
 
 
 class SphinxGenerator:
@@ -887,7 +809,6 @@
         write_file(dst_dir, filename, tpl['content'].format(**data))
 
 
-<<<<<<< HEAD
 def docgen_option(option, help_common, help_others):
     """
     Generate documentation for options.
@@ -914,20 +835,6 @@
             help_common.extend(res)
         else:
             help_others.extend(res)
-=======
-def add_getopt_long(long_name, argument_req, getopt_long):
-    """
-    For each long option we need to add an instance of the option struct in
-    order to parse long options (command-line) with getopt_long. Each long
-    option is associated with a number that gets incremented by one each time
-    we add a new long option.
-    """
-    value = g_getopt_long_start + len(getopt_long)
-    getopt_long.append(
-        TPL_GETOPT_LONG.format(
-            long_get_option(long_name),
-            'required' if argument_req else 'no', value))
->>>>>>> 80d58853
 
 
 def codegen_all_modules(modules, build_dir, dst_dir, tpls):
@@ -935,12 +842,8 @@
 
     headers_module = []      # generated *_options.h header includes
     options_get_info = []    # code for getOptionInfo()
-<<<<<<< HEAD
     help_common = []         # help text for all common options
     help_others = []         # help text for all non-common options
-=======
-    options_handler = []     # option handler calls
->>>>>>> 80d58853
 
     sphinxgen = SphinxGenerator()
 
@@ -1016,16 +919,11 @@
         'getnames_impl': generate_getnames_impl(modules),
         'get_impl': generate_get_impl(modules),
         'set_impl': generate_set_impl(modules),
-<<<<<<< HEAD
-        'help_common': '\n'.join(help_common),
-        'help_others': '\n'.join(help_others),
-=======
         'cmdline_options': '\n  '.join(getopt_long),
         'help_common': help_common,
         'help_others': help_others,
         'options_handler': '\n    '.join(options_handler),
         'options_short': ''.join(getopt_short),
->>>>>>> 80d58853
         'options_get_info': '\n  '.join(sorted(options_get_info)),
         # main/options.cpp
         'cmdoptions_long': cmdline_opts,
