#!/usr/bin/env python
###############################################################################
# Top contributors (to current version):
#   Mathias Preiner, Everett Maus
#
# This file is part of the cvc5 project.
#
# Copyright (c) 2009-2021 by the authors listed in the file AUTHORS
# in the top-level source directory and their institutional affiliations.
# All rights reserved.  See the file COPYING in the top-level source
# directory for licensing information.
# #############################################################################
##

"""
    Generate option handling code and documentation in one pass. The generated
    files are only written to the destination file if the contents of the file
    has changed (in order to avoid global re-compilation if only single option
    files changed).

    mkoptions.py <tpl-src> <dst> <toml>+

      <tpl-src> location of all *_template.{cpp,h} files
      <dst>     destination directory for the generated source code files
      <toml>+   one or more *_options.toml files


    Directory <tpl-src> must contain:
        - options_template.cpp
        - module_template.cpp
        - options_holder_template.h
        - module_template.h

    <toml>+ must be the list of all *.toml option configuration files from
    the src/options directory.


    The script generates the following files:
        - <dst>/MODULE_options.h
        - <dst>/MODULE_options.cpp
        - <dst>/options_holder.h
        - <dst>/options.cpp
"""

import os
import re
import sys
import textwrap
import toml

### Allowed attributes for module/option

MODULE_ATTR_REQ = ['id', 'name']
MODULE_ATTR_ALL = MODULE_ATTR_REQ + ['option']

OPTION_ATTR_REQ = ['category', 'type']
OPTION_ATTR_ALL = OPTION_ATTR_REQ + [
    'name', 'short', 'long', 'alias',
    'help', 'help_mode', 'default',
    'includes', 'handler', 'predicates',
    'alternate', 'mode'
]

CATEGORY_VALUES = ['common', 'expert', 'regular', 'undocumented']

SUPPORTED_CTYPES = ['int', 'unsigned', 'unsigned long', 'long', 'float',
                    'double']

### Other globals

g_long_to_opt = dict()     # maps long options to option objects
g_module_id_cache = dict() # maps ids to filename/lineno
g_long_cache = dict()      # maps long options to filename/fileno
g_short_cache = dict()     # maps short options to filename/fileno
g_smt_cache = dict()       # maps smt options to filename/fileno
g_name_cache = dict()      # maps option names to filename/fileno
g_long_arguments = set()   # set of long options that require an argument

g_getopt_long_start = 256

### Source code templates

TPL_IMPL_ASSIGN = \
"""template <> void Options::assign(
    options::{name}__option_t,
    std::string option,
    std::string optionarg)
{{
  auto parsedval = {handler};
  {predicates}
<<<<<<< HEAD
  {module}().{name} = parsedval;
  {module}().{name}__setByUser = true;
=======
  {module}.{name} = parsedval;
  {module}.{name}__setByUser__ = true;
>>>>>>> 437405dc
  Trace("options") << "user assigned option {name}" << std::endl;
}}"""

TPL_IMPL_ASSIGN_BOOL = \
"""template <> void Options::assignBool(
    options::{name}__option_t,
    std::string option,
    bool value)
{{
  {predicates}
<<<<<<< HEAD
  {module}().{name} = value;
  {module}().{name}__setByUser = true;
=======
  {module}.{name} = value;
  {module}.{name}__setByUser__ = true;
>>>>>>> 437405dc
  Trace("options") << "user assigned option {name}" << std::endl;
}}"""

TPL_CALL_ASSIGN_BOOL = \
    '  assignBool(options::{name}, {option}, {value});'

TPL_CALL_ASSIGN = '  assign(options::{name}, {option}, optionarg);'

TPL_CALL_SET_OPTION = 'setOption(std::string("{smtname}"), ("{value}"));'

TPL_GETOPT_LONG = '{{ "{}", {}_argument, nullptr, {} }},'

TPL_PUSHBACK_PREEMPT = 'extender->pushBackPreemption({});'

TPL_HOLDER_MACRO_ATTR = '''  {type} {name};
  bool {name}__setByUser = false;'''

TPL_HOLDER_MACRO_ATTR_DEF = '''  {type} {name} = {default};
  bool {name}__setByUser = false;'''

TPL_DECL_SET_DEFAULT = 'void setDefault{funcname}(Options& opts, {type} value);'
TPL_IMPL_SET_DEFAULT = TPL_DECL_SET_DEFAULT[:-1] + '''
{{
    if (!opts.{module}().{name}__setByUser) {{
        opts.{module}().{name} = value;
    }}
}}'''

TPL_NAME_DECL = 'static constexpr const char* {name}__name = "{long_name}";'

TPL_OPTION_STRUCT_RW = \
"""extern struct {name}__option_t
{{
  typedef {type} type;
  type operator()() const;
}} thread_local {name};"""

TPL_DECL_SET = \
"""template <> options::{name}__option_t::type& Options::ref(
    options::{name}__option_t);"""

TPL_IMPL_SET = TPL_DECL_SET[:-1] + \
"""
{{
    return {module}.{name};
}}"""


TPL_DECL_OP_BRACKET = \
"""template <> const options::{name}__option_t::type& Options::operator[](
    options::{name}__option_t) const;"""

TPL_IMPL_OP_BRACKET = TPL_DECL_OP_BRACKET[:-1] + \
"""
{{
  return {module}.{name};
}}"""

TPL_DECL_WAS_SET_BY_USER = \
"""template <> bool Options::wasSetByUser(options::{name}__option_t) const;"""

TPL_IMPL_WAS_SET_BY_USER = TPL_DECL_WAS_SET_BY_USER[:-1] + \
"""
{{
<<<<<<< HEAD
  return {module}().{name}__setByUser;
=======
  return {module}.{name}__setByUser__;
>>>>>>> 437405dc
}}"""

# Option specific methods

TPL_IMPL_OP_PAR = \
"""inline {name}__option_t::type {name}__option_t::operator()() const
{{
  return Options::current()[*this];
}}"""

# Mode templates
TPL_DECL_MODE_ENUM = \
"""
enum class {type}
{{
  {values}
}};"""

TPL_DECL_MODE_FUNC = \
"""
std::ostream& operator<<(std::ostream& os, {type} mode);"""

TPL_IMPL_MODE_FUNC = TPL_DECL_MODE_FUNC[:-len(";")] + \
"""
{{
  switch(mode) {{{cases}
    default:
      Unreachable();
  }}
  return os;
}}
"""

TPL_IMPL_MODE_CASE = \
"""
    case {type}::{enum}:
      return os << "{type}::{enum}";"""

TPL_DECL_MODE_HANDLER = \
"""
{type} stringTo{type}(const std::string& optarg);"""

TPL_IMPL_MODE_HANDLER = TPL_DECL_MODE_HANDLER[:-1] + \
"""
{{
  {cases}
  else if (optarg == "help")
  {{
    std::cerr << {help};
    std::exit(1);
  }}
  throw OptionException(std::string("unknown option for --{long}: `") +
                        optarg + "'.  Try --{long}=help.");
}}
"""

TPL_MODE_HANDLER_CASE = \
"""if (optarg == "{name}")
  {{
    return {type}::{enum};
  }}"""

def concat_format(s, objs):
    """Helper method to render a string for a list of object"""
    return '\n'.join([s.format(**o.__dict__) for o in objs])


def get_holder_fwd_decls(modules):
    """Render forward declaration of holder structs"""
    return concat_format('  struct Holder{id_cap};', modules)


def get_holder_mem_decls(modules):
    """Render declarations of holder members of the Option class"""
    return concat_format('    std::unique_ptr<options::Holder{id_cap}> d_{id};', modules)


def get_holder_mem_inits(modules):
    """Render initializations of holder members of the Option class"""
    return concat_format('        d_{id}(std::make_unique<options::Holder{id_cap}>()),', modules)


def get_holder_ref_inits(modules):
    """Render initializations of holder references of the Option class"""
    return concat_format('        {id}(*d_{id}),', modules)


def get_holder_mem_copy(modules):
    """Render copy operation of holder members of the Option class"""
    return concat_format('      *d_{id} = *options.d_{id};', modules)


def get_holder_ref_decls(modules):
    """Render reference declarations for holder members of the Option class"""
    return concat_format('  options::Holder{id_cap}& {id};', modules)


class Module(object):
    """Options module.

    An options module represents a MODULE_options.toml option configuration
    file and contains lists of options.
    """
    def __init__(self, d, filename):
        self.__dict__ = {k: d.get(k, None) for k in MODULE_ATTR_ALL}
        self.options = []
        self.id = self.id.lower()
        self.id_cap = self.id.upper()
        self.filename = os.path.splitext(os.path.split(filename)[-1])[0]
        self.header = os.path.join('options', '{}.h'.format(self.filename))


class Option(object):
    """Module option.

    An instance of this class corresponds to an option defined in a
    MODULE_options.toml configuration file specified via [[option]].
    """
    def __init__(self, d):
        self.__dict__ = dict((k, None) for k in OPTION_ATTR_ALL)
        self.includes = []
        self.predicates = []
        self.alternate = True    # add --no- alternative long option for bool
        self.filename = None
        for (attr, val) in d.items():
            assert attr in self.__dict__
            if attr == 'alternate' or val:
                self.__dict__[attr] = val
        self.long_name = None
        self.long_opt = None
        if self.long:
            r = self.long.split('=', 1)
            self.long_name = r[0]
            if len(r) > 1:
                self.long_opt = r[1]


class SphinxGenerator:
    def __init__(self):
        self.common = []
        self.others = {}

    def add(self, module, option):
        if option.category == 'undocumented':
            return
        if not option.long and not option.short:
            return
        names = []
        if option.long:
            if option.long_opt:
                names.append('--{}={}'.format(option.long_name, option.long_opt))
            else:
                names.append('--{}'.format(option.long_name))
        
        if option.alias:
            if option.long_opt:
                names.extend(['--{}={}'.format(a, option.long_opt) for a in option.alias])
            else:
                names.extend(['--{}'.format(a) for a in option.alias])

        if option.short:
            if option.long_opt:
                names.append('-{} {}'.format(option.short, option.long_opt))
            else:
                names.append('-{}'.format(option.short))
        
        modes = None
        if option.mode:
            modes = {}
            for _, data in option.mode.items():
                assert len(data) == 1
                data = data[0]
                modes[data['name']] = data.get('help', '')

        data = {
            'name': names,
            'help': option.help,
            'expert': option.category == 'expert',
            'alternate': option.type == 'bool' and option.alternate,
            'help_mode': option.help_mode,
            'modes': modes,
        }

        if option.category == 'common':
            self.common.append(data)
        else:
            if module.name not in self.others:
                self.others[module.name] = []
            self.others[module.name].append(data)
    
    def __render_option(self, res, opt):
        desc = '``{}``'
        val = '    {}'
        if opt['expert']:
            res.append('.. admonition:: This option is intended for Experts only!')
            res.append('    ')
            desc = '    ' + desc
            val = '    ' + val

        if opt['alternate']:
            desc += ' (also ``--no-*``)'
        res.append(desc.format(' | '.join(opt['name'])))
        res.append(val.format(opt['help']))

        if opt['modes']:
            res.append(val.format(''))
            res.append(val.format(opt['help_mode']))
            res.append(val.format(''))
            for k, v in opt['modes'].items():
                res.append(val.format(':{}: {}'.format(k, v)))
        res.append('    ')


    def render(self, dstdir, filename):
        res = []

        res.append('Most Commonly-Used cvc5 Options')
        res.append('===============================')
        for opt in self.common:
            self.__render_option(res, opt)

        res.append('')
        res.append('Additional cvc5 Options')
        res.append('=======================')
        for module in self.others:
            res.append('')
            res.append('{} Module'.format(module))
            res.append('-' * (len(module) + 8))
            for opt in self.others[module]:
                self.__render_option(res, opt)

        write_file(dstdir, filename, '\n'.join(res))


def die(msg):
    sys.exit('[error] {}'.format(msg))


def perr(filename, msg, option = None):
    msg_suffix = ''
    if option:
        if option.name:
            msg_suffix = "option '{}' ".format(option.name)
        else:
            msg_suffix = "option '{}' ".format(option.long)
    die('parse error in {}: {}{}'.format(filename, msg, msg_suffix))


def write_file(directory, name, content):
    """
    Write string 'content' to file directory/name. If the file already exists,
    we first check if the contents of the file is different from 'content'
    before overwriting the file.
    """
    fname = os.path.join(directory, name)
    try:
        if os.path.isfile(fname):
            with open(fname, 'r') as file:
                if content == file.read():
                    return
        with open(fname, 'w') as file:
            file.write(content)
    except IOError:
        die("Could not write '{}'".format(fname))


def read_tpl(directory, name):
    """
    Read a template file directory/name. The contents of the template file will
    be read into a string, which will later be used to fill in the generated
    code/documentation via format. Hence, we have to escape curly braces. All
    placeholder variables in the template files are enclosed in ${placeholer}$
    and will be {placeholder} in the returned string.
    """
    fname = os.path.join(directory, name)
    try:
        # Escape { and } since we later use .format to add the generated code.
        # Further, strip ${ and }$ from placeholder variables in the template
        # file.
        with open(fname, 'r') as file:
            contents = \
                file.read().replace('{', '{{').replace('}', '}}').\
                            replace('${', '').replace('}$', '')
            return contents
    except IOError:
        die("Could not find '{}'. Aborting.".format(fname))


def long_get_option(name):
    """
    Extract the name of a given long option long=ARG
    """
    return name.split('=')[0]


def get_long_name(option):
    """
    Determine the name of the option used as option name.
    """
    if option.long:
        return long_get_option(option.long)
    return None


def is_numeric_cpp_type(ctype):
    """
    Check if given type is a numeric C++ type (this should cover the most
    common cases).
    """
    if ctype in SUPPORTED_CTYPES:
        return True
    elif re.match('u?int[0-9]+_t', ctype):
        return True
    return False


def format_include(include):
    """
    Generate the #include directive for a given header name.
    """
    if '<' in include:
        return '#include {}'.format(include)
    return '#include "{}"'.format(include)


def help_format_options(option):
    """
    Format short and long options for the cmdline documentation
    (--long | --alias | -short).
    """
    opts = []
    if option.long:
        if option.long_opt:
            opts.append('--{}={}'.format(option.long_name, option.long_opt))
        else:
            opts.append('--{}'.format(option.long_name))
    
    if option.alias:
        if option.long_opt:
            opts.extend(['--{}={}'.format(a, option.long_opt) for a in option.alias])
        else:
            opts.extend(['--{}'.format(a) for a in option.alias])

    if option.short:
        if option.long_opt:
            opts.append('-{} {}'.format(option.short, option.long_opt))
        else:
            opts.append('-{}'.format(option.short))

    return ' | '.join(opts)


def help_format(help_msg, opts):
    """
    Format cmdline documentation (--help) to be 80 chars wide.
    """
    width = 80
    width_opt = 25
    wrapper = \
        textwrap.TextWrapper(width=width - width_opt, break_on_hyphens=False)
    text = wrapper.wrap(help_msg.replace('"', '\\"'))
    if len(opts) > width_opt - 3:
        lines = ['  {}'.format(opts)]
        lines.append(' ' * width_opt + text[0])
    else:
        lines = ['  {}{}'.format(opts.ljust(width_opt - 2), text[0])]
    lines.extend([' ' * width_opt + l for l in text[1:]])
    return ['"{}\\n"'.format(x) for x in lines]

def help_mode_format(option):
    """
    Format help message for mode options.
    """
    assert option.help_mode
    assert option.mode

    wrapper = textwrap.TextWrapper(width=78, break_on_hyphens=False)
    text = ['{}'.format(x) for x in wrapper.wrap(option.help_mode)]
    text.append('Available modes for --{} are:'.format(option.long.split('=')[0]))

    for value, attrib in option.mode.items():
        assert len(attrib) == 1
        attrib = attrib[0]
        if value == option.default and attrib['name'] != "default":
            text.append('+ {} (default)'.format(attrib['name']))
        else:
            text.append('+ {}'.format(attrib['name']))
        if 'help' in attrib:
            text.extend('  {}'.format(x) for x in wrapper.wrap(attrib['help']))

    return '\n         '.join('"{}\\n"'.format(x) for x in text)


def codegen_module(module, dst_dir, tpl_module_h, tpl_module_cpp):
    """
    Generate code for each option module (*_options.{h,cpp})
    """
    global g_long_to_opt

    # *_options.h
    includes = set()
    holder_specs = []
    option_names = []
    decls = []
    specs = []
    inls = []
    default_decl = []
    default_impl = []
    mode_decl = []
    mode_impl = []

    # *_options_.cpp
    accs = []
    defs = []

    for option in \
        sorted(module.options, key=lambda x: x.long if x.long else x.name):
        if option.name is None:
            continue

        ### Generate code for {module.name}_options.h
        includes.update([format_include(x) for x in option.includes])

        # Generate option holder macro
        if option.default:
            default = option.default
            if option.mode and option.type not in default:
                default = '{}::{}'.format(option.type, default)
            holder_specs.append(TPL_HOLDER_MACRO_ATTR_DEF.format(type=option.type, name=option.name, default=default))
        else:
            holder_specs.append(TPL_HOLDER_MACRO_ATTR.format(type=option.type, name=option.name))

        # Generate module declaration
        tpl_decl = TPL_OPTION_STRUCT_RW
        if option.long:
            long_name = option.long.split('=')[0]
        else:
            long_name = ""
        decls.append(tpl_decl.format(name=option.name, type=option.type, long_name = long_name))
        option_names.append(TPL_NAME_DECL.format(name=option.name, type=option.type, long_name = long_name))

        capoptionname = option.name[0].capitalize() + option.name[1:]

        # Generate module specialization
        default_decl.append(TPL_DECL_SET_DEFAULT.format(module=module.id, name=option.name, funcname=capoptionname, type=option.type))
        specs.append(TPL_DECL_SET.format(name=option.name))
        specs.append(TPL_DECL_OP_BRACKET.format(name=option.name))
        specs.append(TPL_DECL_WAS_SET_BY_USER.format(name=option.name))

        if option.long and option.type not in ['bool', 'void'] and \
           '=' not in option.long:
            die("module '{}': option '{}' with type '{}' needs an argument " \
                "description ('{}=...')".format(
                    module.id, option.long, option.type, option.long))
        elif option.long and option.type in ['bool', 'void'] and \
             '=' in option.long:
            die("module '{}': option '{}' with type '{}' must not have an " \
                "argument description".format(
                    module.id, option.long, option.type))

        # Generate module inlines
        inls.append(TPL_IMPL_OP_PAR.format(name=option.name))


        ### Generate code for {module.name}_options.cpp

        # Accessors
        default_impl.append(TPL_IMPL_SET_DEFAULT.format(module=module.id, name=option.name, funcname=capoptionname, type=option.type))
        accs.append(TPL_IMPL_SET.format(module=module.id, name=option.name))
        accs.append(TPL_IMPL_OP_BRACKET.format(module=module.id, name=option.name))
        accs.append(TPL_IMPL_WAS_SET_BY_USER.format(module=module.id, name=option.name))

        # Global definitions
        defs.append('thread_local struct {name}__option_t {name};'.format(name=option.name))

        if option.mode:
            values = option.mode.keys()
            mode_decl.append(
                TPL_DECL_MODE_ENUM.format(
                    type=option.type,
                    values=',\n  '.join(values)))
            mode_decl.append(TPL_DECL_MODE_FUNC.format(type=option.type))
            cases = [TPL_IMPL_MODE_CASE.format(
                        type=option.type, enum=x) for x in values]
            mode_impl.append(
                TPL_IMPL_MODE_FUNC.format(
                    type=option.type,
                    cases=''.join(cases)))

            # Generate str-to-enum handler
            cases = []
            for value, attrib in option.mode.items():
                assert len(attrib) == 1
                cases.append(
                    TPL_MODE_HANDLER_CASE.format(
                        name=attrib[0]['name'],
                        type=option.type,
                        enum=value))
            assert option.long
            assert cases
            mode_decl.append(TPL_DECL_MODE_HANDLER.format(type=option.type))
            mode_impl.append(
                TPL_IMPL_MODE_HANDLER.format(
                    type=option.type,
                    cases='\n  else '.join(cases),
                    help=help_mode_format(option),
                    long=option.long.split('=')[0]))

    filename = os.path.splitext(os.path.split(module.header)[1])[0]
    write_file(dst_dir, '{}.h'.format(filename), tpl_module_h.format(
        filename=filename,
        header=module.header,
        id_cap=module.id_cap,
        id=module.id,
        includes='\n'.join(sorted(list(includes))),
        holder_spec='\n'.join(holder_specs),
        decls='\n'.join(decls),
        specs='\n'.join(specs),
        option_names='\n'.join(option_names),
        inls='\n'.join(inls),
        defaults='\n'.join(default_decl),
        modes=''.join(mode_decl)))

    write_file(dst_dir, '{}.cpp'.format(filename), tpl_module_cpp.format(
        header=module.header,
        id=module.id,
        accs='\n'.join(accs),
        defaults='\n'.join(default_impl),
        defs='\n'.join(defs),
        modes=''.join(mode_impl)))


def docgen_option(option, help_common, help_others):
    """
    Generate documentation for options.
    """

    if option.category == 'undocumented':
        return

    help_msg = option.help
    if option.category == 'expert':
        help_msg += ' (EXPERTS only)'

    opts = help_format_options(option)

    # Generate documentation for cmdline options
    if opts and option.category != 'undocumented':
        help_cmd = help_msg
        if option.type == 'bool' and option.alternate:
            help_cmd += ' [*]'
        
        res = help_format(help_cmd, opts)

        if option.category == 'common':
            help_common.extend(res)
        else:
            help_others.extend(res)


def add_getopt_long(long_name, argument_req, getopt_long):
    """
    For each long option we need to add an instance of the option struct in
    order to parse long options (command-line) with getopt_long. Each long
    option is associated with a number that gets incremented by one each time
    we add a new long option.
    """
    value = g_getopt_long_start + len(getopt_long)
    getopt_long.append(
        TPL_GETOPT_LONG.format(
            long_get_option(long_name),
            'required' if argument_req else 'no', value))


def codegen_all_modules(modules, build_dir, dst_dir, tpl_options_h, tpl_options_cpp):
    """
    Generate code for all option modules (options.cpp, options_holder.h).
    """

    headers_module = []      # generated *_options.h header includes
    headers_handler = set()  # option includes (for handlers, predicates, ...)
    getopt_short = []        # short options for getopt_long
    getopt_long = []         # long options for getopt_long
    options_smt = []         # all options names accessible via {set,get}-option
    options_getoptions = []  # options for Options::getOptions()
    options_handler = []     # option handler calls
    defaults = []            # default values
    custom_handlers = []     # custom handler implementations assign/assignBool
    help_common = []         # help text for all common options
    help_others = []         # help text for all non-common options
    setoption_handlers = []  # handlers for set-option command
    getoption_handlers = []  # handlers for get-option command

    sphinxgen = SphinxGenerator()

    for module in modules:
        headers_module.append(format_include(module.header))

        if module.options:
            help_others.append(
                '"\\nFrom the {} module:\\n"'.format(module.name))

        for option in \
            sorted(module.options, key=lambda x: x.long if x.long else x.name):
            assert option.type != 'void' or option.name is None
            assert option.name or option.short or option.long
            argument_req = option.type not in ['bool', 'void']

            docgen_option(option, help_common, help_others)

            sphinxgen.add(module, option)

            # Generate handler call
            handler = None
            if option.handler:
                if option.type == 'void':
                    handler = 'd_handler->{}(option)'.format(option.handler)
                else:
                    handler = \
                        'd_handler->{}(option, optionarg)'.format(option.handler)
            elif option.mode:
                handler = 'stringTo{}(optionarg)'.format(option.type)
            elif option.type != 'bool':
                handler = \
                    'handleOption<{}>(option, optionarg)'.format(option.type)

            # Generate predicate calls
            predicates = []
            if option.predicates:
                if option.type == 'bool':
                    predicates = \
                        ['d_handler->{}(option, value);'.format(x) \
                            for x in option.predicates]
                else:
                    assert option.type != 'void'
                    predicates = \
                        ['d_handler->{}(option, parsedval);'.format(x) \
                            for x in option.predicates]

            # Generate options_handler and getopt_long
            cases = []
            if option.short:
                cases.append("case '{}':".format(option.short))

                getopt_short.append(option.short)
                if argument_req:
                    getopt_short.append(':')

            if option.long:
                cases.append(
                    'case {}: // --{}'.format(
                        g_getopt_long_start + len(getopt_long),
                        option.long))
                add_getopt_long(option.long, argument_req, getopt_long)
                if option.alias:
                    for alias in option.alias:
                        cases.append(
                            'case {}: // --{}'.format(
                                g_getopt_long_start + len(getopt_long),
                                alias))
                        add_getopt_long(alias, argument_req, getopt_long)

            if cases:
                if option.type == 'bool' and option.name:
                    cases.append(
                        TPL_CALL_ASSIGN_BOOL.format(
                            name=option.name,
                            option='option',
                            value='true'))
                elif option.type != 'void' and option.name:
                    cases.append(
                        TPL_CALL_ASSIGN.format(
                            name=option.name,
                            option='option',
                            value='optionarg'))
                elif handler:
                    cases.append('{};'.format(handler))

                cases.append('  break;')

                options_handler.extend(cases)


            # Generate handlers for setOption/getOption
            if option.long:
                # Make long and alias names available via set/get-option
                keys = set()
                if option.long:
                    keys.add(long_get_option(option.long))
                if option.alias:
                    keys.update(option.alias)
                assert keys

                cond = ' || '.join(
                    ['key == "{}"'.format(x) for x in sorted(keys)])

                setoption_handlers.append('if({}) {{'.format(cond))
                if option.type == 'bool':
                    setoption_handlers.append(
                        TPL_CALL_ASSIGN_BOOL.format(
                            name=option.name,
                            option='key',
                            value='optionarg == "true"'))
                elif argument_req and option.name:
                    setoption_handlers.append(
                        TPL_CALL_ASSIGN.format(
                            name=option.name,
                            option='key'))
                elif option.handler:
                    h = 'handler->{handler}("{smtname}"'
                    if argument_req:
                        h += ', optionarg'
                    h += ');'
                    setoption_handlers.append(
                        h.format(handler=option.handler, smtname=option.long_name))

                setoption_handlers.append('return;')
                setoption_handlers.append('}')

                if option.name:
                    getoption_handlers.append(
                        'if ({}) {{'.format(cond))
                    if option.type == 'bool':
                        getoption_handlers.append(
                            'return (*this)[options::{}] ? "true" : "false";'.format(option.name))
                    elif option.type == 'std::string':
                        getoption_handlers.append(
                            'return (*this)[options::{}];'.format(option.name))
                    elif is_numeric_cpp_type(option.type):
                        getoption_handlers.append(
                            'return std::to_string((*this)[options::{}]);'.format(option.name))
                    else:
                        getoption_handlers.append('std::stringstream ss;')
                        getoption_handlers.append(
                            'ss << (*this)[options::{}];'.format(option.name))
                        getoption_handlers.append('return ss.str();')
                    getoption_handlers.append('}')


            # Add --no- alternative options for boolean options
            if option.long and option.type == 'bool' and option.alternate:
                cases = []
                cases.append(
                    'case {}:// --no-{}'.format(
                        g_getopt_long_start + len(getopt_long),
                        option.long))

                add_getopt_long('no-{}'.format(option.long), argument_req,
                                getopt_long)
                if option.alias:
                    for alias in option.alias:
                        cases.append(
                            'case {}:// --no-{}'.format(
                                g_getopt_long_start + len(getopt_long),
                                alias))
                        add_getopt_long('no-{}'.format(alias), argument_req,
                                getopt_long)

                cases.append(
                    TPL_CALL_ASSIGN_BOOL.format(
                        name=option.name, option='option', value='false'))
                cases.append('  break;')

                options_handler.extend(cases)

            optname = option.long
            # collect options available to the SMT-frontend
            if optname:
                options_smt.append('"{}",'.format(optname))

            if option.name:
                # Build options for options::getOptions()
                if optname:
                    # collect SMT option names
                    options_smt.append('"{}",'.format(optname))

                    if option.type == 'bool':
                        s = 'opts.push_back({{"{}", {}.{} ? "true" : "false"}});'.format(
                            optname, module.id, option.name)
                    elif is_numeric_cpp_type(option.type):
                        s = 'opts.push_back({{"{}", std::to_string({}.{})}});'.format(
                            optname, module.id, option.name)
                    else:
                        s = '{{ std::stringstream ss; ss << {}.{}; opts.push_back({{"{}", ss.str()}}); }}'.format(
                            module.id, option.name, optname)
                    options_getoptions.append(s)


                # Define handler assign/assignBool
                tpl = None
                if option.type == 'bool':
                    tpl = TPL_IMPL_ASSIGN_BOOL
                elif option.short or option.long:
                    tpl = TPL_IMPL_ASSIGN
                if tpl:
                    custom_handlers.append(tpl.format(
                        module=module.id,
                        name=option.name,
                        handler=handler,
                        predicates='\n'.join(predicates)
                    ))

                # Default option values
                default = option.default if option.default else ''
                # Prepend enum name
                if option.mode and option.type not in default:
                    default = '{}::{}'.format(option.type, default)
                defaults.append('{}({})'.format(option.name, default))
                defaults.append('{}__setByUser(false)'.format(option.name))

    write_file(dst_dir, 'options.h', tpl_options_h.format(
        holder_fwd_decls=get_holder_fwd_decls(modules),
        holder_mem_decls=get_holder_mem_decls(modules),
        holder_ref_decls=get_holder_ref_decls(modules),
    ))

    write_file(dst_dir, 'options.cpp', tpl_options_cpp.format(
        headers_module='\n'.join(headers_module),
        headers_handler='\n'.join(sorted(list(headers_handler))),
        holder_mem_copy=get_holder_mem_copy(modules),
        holder_mem_inits=get_holder_mem_inits(modules),
        holder_ref_inits=get_holder_ref_inits(modules),
        custom_handlers='\n'.join(custom_handlers),
        module_defaults=',\n  '.join(defaults),
        help_common='\n'.join(help_common),
        help_others='\n'.join(help_others),
        cmdline_options='\n  '.join(getopt_long),
        options_short=''.join(getopt_short),
        options_handler='\n    '.join(options_handler),
        option_value_begin=g_getopt_long_start,
        option_value_end=g_getopt_long_start + len(getopt_long),
        options_smt='\n  '.join(options_smt),
        options_getoptions='\n  '.join(options_getoptions),
        setoption_handlers='\n'.join(setoption_handlers),
        getoption_handlers='\n'.join(getoption_handlers)
    ))

    if os.path.isdir('{}/docs/'.format(build_dir)):
        sphinxgen.render('{}/docs/'.format(build_dir), 'options_generated.rst')

def lstrip(prefix, s):
    """
    Remove prefix from the beginning of string s.
    """
    return s[len(prefix):] if s.startswith(prefix) else s


def check_attribs(filename, req_attribs, valid_attribs, attribs, ctype):
    """
    Check if for a given module/option the defined attributes are valid and
    if all required attributes are defined.
    """
    msg_for = ""
    if 'name' in attribs:
        msg_for = " for '{}'".format(attribs['name'])
    elif 'long' in attribs:
        msg_for = " for '{}'".format(attribs['long'])
    for k in req_attribs:
        if k not in attribs:
            perr(filename,
                 "required {} attribute '{}' not specified{}".format(
                     ctype, k, msg_for))
    for k in attribs:
        if k not in valid_attribs:
            perr(filename,
                 "invalid {} attribute '{}' specified{}".format(
                     ctype, k, msg_for))


def check_unique(filename, value, cache):
    """
    Check if given name is unique in cache.
    """
    if value in cache:
        perr(filename,
             "'{}' already defined in '{}'".format(value, cache[value]))
    else:
        cache[value] = filename


def check_long(filename, option, long_name, ctype=None):
    """
    Check if given long option name is valid.
    """
    global g_long_cache
    if long_name is None:
        return
    if long_name.startswith('--'):
        perr(filename, 'remove -- prefix from long', option)
    r = r'^[0-9a-zA-Z\-=]+$'
    if not re.match(r, long_name):
        perr(filename,
             "long '{}' does not match regex criteria '{}'".format(
                 long_name, r), option)
    name = long_get_option(long_name)
    check_unique(filename, name, g_long_cache)

    if ctype == 'bool':
        check_unique(filename, 'no-{}'.format(name), g_long_cache)


def parse_module(filename, module):
    """
    Parse options module file.

    Note: We could use an existing toml parser to parse the configuration
    files.  However, since we only use a very restricted feature set of the
    toml format, we chose to implement our own parser to get better error
    messages.
    """
    # Check if parsed module attributes are valid and if all required
    # attributes are defined.
    check_attribs(filename,
                  MODULE_ATTR_REQ, MODULE_ATTR_ALL, module, 'module')
    res = Module(module, filename)

    if 'option' in module:
        for attribs in module['option']:
            check_attribs(filename,
                          OPTION_ATTR_REQ, OPTION_ATTR_ALL, attribs, 'option')
            option = Option(attribs)
            if option.mode and not option.help_mode:
                perr(filename, 'defines modes but no help_mode', option)
            if option.mode and option.handler:
                perr(filename, 'defines modes and a handler', option)
            if option.mode and option.default and \
                    option.default not in option.mode.keys():
                perr(filename,
                     "invalid default value '{}'".format(option.default),
                     option)
            if option.short and not option.long:
                perr(filename,
                     "short option '{}' specified but no long option".format(
                         option.short),
                     option)
            if option.type == 'bool' and option.handler:
                perr(filename,
                     'defining handlers for bool options is not allowed',
                     option)
            if option.category != 'undocumented' and not option.help:
                perr(filename,
                     'help text required for {} options'.format(option.category),
                     option)
            option.filename = filename
            res.options.append(option)

    return res


def usage():
    print('mkoptions.py <tpl-src> <dst> <toml>+')
    print('')
    print('  <tpl-src> location of all *_template.{cpp,h} files')
    print('  <dst>     destination directory for the generated files')
    print('  <toml>+   one or more *_optios.toml files')
    print('')


def mkoptions_main():
    if len(sys.argv) < 5:
        usage()
        die('missing arguments')

    src_dir = sys.argv[1]
    build_dir = sys.argv[2]
    dst_dir = sys.argv[3]
    filenames = sys.argv[4:]

    # Check if given directories exist.
    for d in [src_dir, dst_dir]:
        if not os.path.isdir(d):
            usage()
            die("'{}' is not a directory".format(d))

    # Check if given configuration files exist.
    for file in filenames:
        if not os.path.exists(file):
            die("configuration file '{}' does not exist".format(file))

    # Read source code template files from source directory.
    tpl_module_h = read_tpl(src_dir, 'module_template.h')
    tpl_module_cpp = read_tpl(src_dir, 'module_template.cpp')
    tpl_options_h = read_tpl(src_dir, 'options_template.h')
    tpl_options_cpp = read_tpl(src_dir, 'options_template.cpp')

    # Parse files, check attributes and create module/option objects
    modules = []
    for filename in filenames:
        module = parse_module(filename, toml.load(filename))

        # Check if long options are valid and unique.  First populate
        # g_long_cache with option.long and --no- alternatives if
        # applicable.
        for option in module.options:
            check_long(filename, option, option.long, option.type)
            if option.long:
                g_long_to_opt[long_get_option(option.long)] = option
                # Add long option that requires an argument
                if option.type not in ['bool', 'void']:
                    g_long_arguments.add(long_get_option(option.long))
        modules.append(module)

    # Create *_options.{h,cpp} in destination directory
    for module in modules:
        codegen_module(module, dst_dir, tpl_module_h, tpl_module_cpp)

    # Create options.cpp and options_holder.h in destination directory
    codegen_all_modules(modules, build_dir, dst_dir, tpl_options_h, tpl_options_cpp)



if __name__ == "__main__":
    mkoptions_main()
    sys.exit(0)<|MERGE_RESOLUTION|>--- conflicted
+++ resolved
@@ -88,13 +88,8 @@
 {{
   auto parsedval = {handler};
   {predicates}
-<<<<<<< HEAD
-  {module}().{name} = parsedval;
-  {module}().{name}__setByUser = true;
-=======
   {module}.{name} = parsedval;
-  {module}.{name}__setByUser__ = true;
->>>>>>> 437405dc
+  {module}.{name}__setByUser = true;
   Trace("options") << "user assigned option {name}" << std::endl;
 }}"""
 
@@ -105,13 +100,8 @@
     bool value)
 {{
   {predicates}
-<<<<<<< HEAD
-  {module}().{name} = value;
-  {module}().{name}__setByUser = true;
-=======
   {module}.{name} = value;
-  {module}.{name}__setByUser__ = true;
->>>>>>> 437405dc
+  {module}.{name}__setByUser = true;
   Trace("options") << "user assigned option {name}" << std::endl;
 }}"""
 
@@ -176,11 +166,7 @@
 TPL_IMPL_WAS_SET_BY_USER = TPL_DECL_WAS_SET_BY_USER[:-1] + \
 """
 {{
-<<<<<<< HEAD
-  return {module}().{name}__setByUser;
-=======
-  return {module}.{name}__setByUser__;
->>>>>>> 437405dc
+  return {module}.{name}__setByUser;
 }}"""
 
 # Option specific methods
