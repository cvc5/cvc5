#!/usr/bin/env python
###############################################################################
# Top contributors (to current version):
#   Mathias Preiner, Everett Maus
#
# This file is part of the cvc5 project.
#
# Copyright (c) 2009-2021 by the authors listed in the file AUTHORS
# in the top-level source directory and their institutional affiliations.
# All rights reserved.  See the file COPYING in the top-level source
# directory for licensing information.
# #############################################################################
##

"""
    Generate option handling code and documentation in one pass. The generated
    files are only written to the destination file if the contents of the file
    has changed (in order to avoid global re-compilation if only single option
    files changed).

    mkoptions.py <tpl-src> <dst> <toml>+

      <tpl-src> location of all *_template.{cpp,h} files
      <dst>     destination directory for the generated source code files
      <toml>+   one or more *_options.toml files


    Directory <tpl-src> must contain:
        - options_template.cpp
        - options_public_template.cpp
        - module_template.cpp
        - module_template.h

    <toml>+ must be the list of all *.toml option configuration files from
    the src/options directory.


    The script generates the following files:
        - <dst>/MODULE_options.h
        - <dst>/MODULE_options.cpp
        - <dst>/options.cpp
"""

import os
import re
import sys
import textwrap
import toml

### Allowed attributes for module/option

MODULE_ATTR_REQ = ['id', 'name']
MODULE_ATTR_ALL = MODULE_ATTR_REQ + ['option']

OPTION_ATTR_REQ = ['category', 'type']
OPTION_ATTR_ALL = OPTION_ATTR_REQ + [
    'name', 'short', 'long', 'alias',
    'default', 'alternate', 'mode',
    'handler', 'predicates', 'includes', 'minimum', 'maximum',
    'help', 'help_mode'
]

CATEGORY_VALUES = ['common', 'expert', 'regular', 'undocumented']

################################################################################
################################################################################
# utility functions


def wrap_line(s, indent, **kwargs):
    """Wrap and indent text and forward all other kwargs to textwrap.wrap()."""
    return ('\n' + ' ' * indent).join(
        textwrap.wrap(s, width=80 - indent, **kwargs))


def concat_format(s, objs):
    """Helper method to render a string for a list of object"""
    return '\n'.join([s.format(**o.__dict__) for o in objs])


def all_options(modules, sorted=False):
    """Helper to iterate all options from all modules."""
    if sorted:
        options = []
        for m in modules:
            options = options + [(m, o) for o in m.options]
        options.sort(key=lambda t: t[1])
        yield from options
    else:
        for module in modules:
            if not module.options:
                continue
            for option in module.options:
                yield module, option


### Other globals

g_getopt_long_start = 256

### Source code templates

TPL_ASSIGN = '''    opts.{module}.{name} = {handler};
    opts.{module}.{name}WasSetByUser = true;'''
TPL_ASSIGN_PRED = '''    auto value = {handler};
    {predicates}
    opts.{module}.{name} = value;
    opts.{module}.{name}WasSetByUser = true;'''

TPL_CALL_SET_OPTION = 'setOption(std::string("{smtname}"), ("{value}"));'

TPL_GETOPT_LONG = '{{ "{}", {}_argument, nullptr, {} }},'

TPL_HOLDER_MACRO_ATTR = '''  {type} {name};
  bool {name}WasSetByUser = false;'''

TPL_HOLDER_MACRO_ATTR_DEF = '''  {type} {name} = {default};
  bool {name}WasSetByUser = false;'''

TPL_DECL_SET_DEFAULT = 'void setDefault{funcname}(Options& opts, {type} value);'
TPL_IMPL_SET_DEFAULT = TPL_DECL_SET_DEFAULT[:-1] + '''
{{
    if (!opts.{module}.{name}WasSetByUser) {{
        opts.{module}.{name} = value;
    }}
}}'''

TPL_NAME_DECL = 'static constexpr const char* {name}__name = "{long_name}";'

# Option specific methods

TPL_IMPL_OP_PAR = 'inline {type} {name}() {{ return Options::current().{module}.{name}; }}'

# Mode templates
TPL_DECL_MODE_ENUM = '''
enum class {type}
{{
  {values}
}};

static constexpr size_t {type}__numValues = {nvalues};
'''

TPL_DECL_MODE_FUNC = 'std::ostream& operator<<(std::ostream& os, {type} mode);'
TPL_IMPL_MODE_FUNC = TPL_DECL_MODE_FUNC[:-1] + '''
{{
  switch(mode) {{{cases}
    default:
      Unreachable();
  }}
  return os;
}}'''

TPL_IMPL_MODE_CASE = \
"""
    case {type}::{enum}:
      return os << "{type}::{enum}";"""

TPL_DECL_MODE_HANDLER = '{type} stringTo{type}(const std::string& optarg);'
TPL_IMPL_MODE_HANDLER = TPL_DECL_MODE_HANDLER[:-1] + '''
{{
  {cases}
  else if (optarg == "help")
  {{
    std::cerr << {help};
    std::exit(1);
  }}
  throw OptionException(std::string("unknown option for --{long}: `") +
                        optarg + "'.  Try --{long}=help.");
}}'''

TPL_MODE_HANDLER_CASE = \
"""if (optarg == "{name}")
  {{
    return {type}::{enum};
  }}"""


def get_module_headers(modules):
    """Render includes for module headers"""
    return concat_format('#include "{header}"', modules)


def get_holder_fwd_decls(modules):
    """Render forward declaration of holder structs"""
    return concat_format('  struct Holder{id_cap};', modules)


def get_holder_mem_decls(modules):
    """Render declarations of holder members of the Option class"""
    return concat_format('    std::unique_ptr<options::Holder{id_cap}> d_{id};', modules)


def get_holder_mem_inits(modules):
    """Render initializations of holder members of the Option class"""
    return concat_format('        d_{id}(std::make_unique<options::Holder{id_cap}>()),', modules)


def get_holder_ref_inits(modules):
    """Render initializations of holder references of the Option class"""
    return concat_format('        {id}(*d_{id}),', modules)


def get_holder_mem_copy(modules):
    """Render copy operation of holder members of the Option class"""
    return concat_format('      *d_{id} = *options.d_{id};', modules)


def get_holder_ref_decls(modules):
    """Render reference declarations for holder members of the Option class"""
    return concat_format('  options::Holder{id_cap}& {id};', modules)


def get_handler(option):
    """Render handler call for assignment functions"""
    optname = option.long_name if option.long else ""
    if option.handler:
        if option.type == 'void':
            return 'opts.handler().{}("{}", name)'.format(option.handler, optname)
        else:
            return 'opts.handler().{}("{}", name, optionarg)'.format(option.handler, optname)
    elif option.mode:
        return 'stringTo{}(optionarg)'.format(option.type)
    return 'handlers::handleOption<{}>("{}", name, optionarg)'.format(option.type, optname)


def get_predicates(option):
    """Render predicate calls for assignment functions"""
    if option.type == 'void':
        return []
    optname = option.long_name if option.long else ""
    assert option.type != 'void'
    res = []
    if option.minimum:
        res.append('opts.handler().checkMinimum("{}", name, value, static_cast<{}>({}));'.format(optname, option.type, option.minimum))
    if option.maximum:
        res.append('opts.handler().checkMaximum("{}", name, value, static_cast<{}>({}));'.format(optname, option.type, option.maximum))
    res += ['opts.handler().{}("{}", name, value);'.format(x, optname)
            for x in option.predicates]
    return res


class Module(object):
    """Options module.

    An options module represents a MODULE_options.toml option configuration
    file and contains lists of options.
    """
    def __init__(self, d, filename):
        self.__dict__ = {k: d.get(k, None) for k in MODULE_ATTR_ALL}
        self.options = []
        self.id = self.id.lower()
        self.id_cap = self.id.upper()
        self.filename = os.path.splitext(os.path.split(filename)[-1])[0]
        self.header = os.path.join('options', '{}.h'.format(self.filename))


class Option(object):
    """Represents on option."""
    def __init__(self, d):
        self.__dict__ = dict((k, None) for k in OPTION_ATTR_ALL)
        self.includes = []
        self.predicates = []
        for (attr, val) in d.items():
            assert attr in self.__dict__
            if attr == 'alternate' or val:
                self.__dict__[attr] = val
        if self.type == 'bool' and self.alternate is None:
            self.alternate = True
        self.long_name = None
        self.long_opt = None
        if self.long:
            r = self.long.split('=', 1)
            self.long_name = r[0]
            if len(r) > 1:
                self.long_opt = r[1]
        self.names = set()
        if self.long_name:
            self.names.add(self.long_name)
        if self.alias:
            self.names.update(self.alias)

    def __lt__(self, other):
        if self.long_name and other.long_name:
            return self.long_name < other.long_name
        if self.long_name: return True
        return False

################################################################################
# stuff for options/options_public.cpp


def generate_public_includes(modules):
    """Generates the list of includes for options_public.cpp."""
    headers = set()
    for _, option in all_options(modules):
        headers.update([format_include(x) for x in option.includes])
    return '\n'.join(headers)


def generate_getnames_impl(modules):
    """Generates the implementation for options::getNames()."""
    names = set()
    for _, option in all_options(modules):
        names.update(option.names)
    res = ', '.join(map(lambda s: '"' + s + '"', sorted(names)))
    return wrap_line(res, 4, break_on_hyphens=False)


def generate_get_impl(modules):
    """Generates the implementation for options::get()."""
    res = []
    for module, option in all_options(modules, True):
        if not option.name or not option.long:
            continue
        cond = ' || '.join(['name == "{}"'.format(x) for x in option.names])
        ret = None
        if option.type == 'bool':
            ret = 'return options.{}.{} ? "true" : "false";'.format(
                module.id, option.name)
        elif option.type == 'std::string':
            ret = 'return options.{}.{};'.format(module.id, option.name)
        elif is_numeric_cpp_type(option.type):
            ret = 'return std::to_string(options.{}.{});'.format(
                module.id, option.name)
        else:
            ret = '{{ std::stringstream s; s << options.{}.{}; return s.str(); }}'.format(
                module.id, option.name)
        res.append('if ({}) {}'.format(cond, ret))
    return '\n  '.join(res)

    def __lt__(self, other):
        if self.long_name and other.long_name:
            return self.long_name < other.long_name
        if self.long_name: return True
        return False

    def __str__(self):
        return self.long_name if self.long_name else self.name


class SphinxGenerator:
    def __init__(self):
        self.common = []
        self.others = {}

    def add(self, module, option):
        if option.category == 'undocumented':
            return
        if not option.long and not option.short:
            return
        names = []
        if option.long:
            if option.long_opt:
                names.append('--{}={}'.format(option.long_name, option.long_opt))
            else:
                names.append('--{}'.format(option.long_name))
        
        if option.alias:
            if option.long_opt:
                names.extend(['--{}={}'.format(a, option.long_opt) for a in option.alias])
            else:
                names.extend(['--{}'.format(a) for a in option.alias])

        if option.short:
            if option.long_opt:
                names.append('-{} {}'.format(option.short, option.long_opt))
            else:
                names.append('-{}'.format(option.short))
        
        modes = None
        if option.mode:
            modes = {}
            for _, data in option.mode.items():
                assert len(data) == 1
                data = data[0]
                modes[data['name']] = data.get('help', '')

        data = {
            'name': names,
            'help': option.help,
            'expert': option.category == 'expert',
            'alternate': option.alternate,
            'help_mode': option.help_mode,
            'modes': modes,
        }

        if option.category == 'common':
            self.common.append(data)
        else:
            if module.name not in self.others:
                self.others[module.name] = []
            self.others[module.name].append(data)
    
    def __render_option(self, res, opt):
        desc = '``{}``'
        val = '    {}'
        if opt['expert']:
            res.append('.. admonition:: This option is intended for Experts only!')
            res.append('    ')
            desc = '    ' + desc
            val = '    ' + val

        if opt['alternate']:
            desc += ' (also ``--no-*``)'
        res.append(desc.format(' | '.join(opt['name'])))
        res.append(val.format(opt['help']))

        if opt['modes']:
            res.append(val.format(''))
            res.append(val.format(opt['help_mode']))
            res.append(val.format(''))
            for k, v in opt['modes'].items():
                if v == '':
                    continue
                res.append(val.format(':{}: {}'.format(k, v)))
        res.append('    ')


    def render(self, dstdir, filename):
        res = []

        res.append('Most Commonly-Used cvc5 Options')
        res.append('===============================')
        for opt in self.common:
            self.__render_option(res, opt)

        res.append('')
        res.append('Additional cvc5 Options')
        res.append('=======================')
        for module in self.others:
            res.append('')
            res.append('{} Module'.format(module))
            res.append('-' * (len(module) + 8))
            for opt in self.others[module]:
                self.__render_option(res, opt)

        write_file(dstdir, filename, '\n'.join(res))


def die(msg):
    sys.exit('[error] {}'.format(msg))


def write_file(directory, name, content):
    """
    Write string 'content' to file directory/name. If the file already exists,
    we first check if the contents of the file is different from 'content'
    before overwriting the file.
    """
    fname = os.path.join(directory, name)
    try:
        if os.path.isfile(fname):
            with open(fname, 'r') as file:
                if content == file.read():
                    return
        with open(fname, 'w') as file:
            file.write(content)
    except IOError:
        die("Could not write '{}'".format(fname))


def read_tpl(directory, name):
    """
    Read a template file directory/name. The contents of the template file will
    be read into a string, which will later be used to fill in the generated
    code/documentation via format. Hence, we have to escape curly braces. All
    placeholder variables in the template files are enclosed in ${placeholer}$
    and will be {placeholder} in the returned string.
    """
    fname = os.path.join(directory, name)
    try:
        # Escape { and } since we later use .format to add the generated code.
        # Further, strip ${ and }$ from placeholder variables in the template
        # file.
        with open(fname, 'r') as file:
            contents = \
                file.read().replace('{', '{{').replace('}', '}}').\
                            replace('${', '').replace('}$', '')
            return contents
    except IOError:
        die("Could not find '{}'. Aborting.".format(fname))


def long_get_option(name):
    """
    Extract the name of a given long option long=ARG
    """
    return name.split('=')[0]


def is_numeric_cpp_type(ctype):
    """
    Check if given type is a numeric C++ type (this should cover the most
    common cases).
    """
    return ctype in ['int64_t', 'uint64_t', 'double']


def format_include(include):
    """
    Generate the #include directive for a given header name.
    """
    if '<' in include:
        return '#include {}'.format(include)
    return '#include "{}"'.format(include)


def help_format_options(option):
    """
    Format short and long options for the cmdline documentation
    (--long | --alias | -short).
    """
    opts = []
    if option.long:
        if option.long_opt:
            opts.append('--{}={}'.format(option.long_name, option.long_opt))
        else:
            opts.append('--{}'.format(option.long_name))
    
    if option.alias:
        if option.long_opt:
            opts.extend(['--{}={}'.format(a, option.long_opt) for a in option.alias])
        else:
            opts.extend(['--{}'.format(a) for a in option.alias])

    if option.short:
        if option.long_opt:
            opts.append('-{} {}'.format(option.short, option.long_opt))
        else:
            opts.append('-{}'.format(option.short))

    return ' | '.join(opts)


def help_format(help_msg, opts):
    """
    Format cmdline documentation (--help) to be 80 chars wide.
    """
    width = 80
    width_opt = 25
    wrapper = \
        textwrap.TextWrapper(width=width - width_opt, break_on_hyphens=False)
    text = wrapper.wrap(help_msg.replace('"', '\\"'))
    if len(opts) > width_opt - 3:
        lines = ['  {}'.format(opts)]
        lines.append(' ' * width_opt + text[0])
    else:
        lines = ['  {}{}'.format(opts.ljust(width_opt - 2), text[0])]
    lines.extend([' ' * width_opt + l for l in text[1:]])
    return ['"{}\\n"'.format(x) for x in lines]

def help_mode_format(option):
    """
    Format help message for mode options.
    """
    assert option.help_mode
    assert option.mode

    wrapper = textwrap.TextWrapper(width=78, break_on_hyphens=False)
    text = ['{}'.format(x) for x in wrapper.wrap(option.help_mode)]

    optname, optvalue = option.long.split('=')
    text.append('Available {}s for --{} are:'.format(
                optvalue.lower(), optname))

    for value, attrib in option.mode.items():
        assert len(attrib) == 1
        attrib = attrib[0]
        if 'help' not in attrib:
            continue
        if value == option.default and attrib['name'] != "default":
            text.append('+ {} (default)'.format(attrib['name']))
        else:
            text.append('+ {}'.format(attrib['name']))
        text.extend('  {}'.format(x) for x in wrapper.wrap(attrib['help']))

    return '\n         '.join('"{}\\n"'.format(x) for x in text)


def codegen_module(module, dst_dir, tpls):
    """
    Generate code for each option module (*_options.{h,cpp})
    """
    # *_options.h / *.options.cpp
    includes = set()
    holder_specs = []
    option_names = []
    wrap_funs = []
    default_decl = []
    default_impl = []
    mode_decl = []
    mode_impl = []

    for option in \
        sorted(module.options, key=lambda x: x.long if x.long else x.name):
        if option.name is None:
            continue

        ### Generate code for {module.name}_options.h
        includes.update([format_include(x) for x in option.includes])

        # Generate option holder macro
        if option.default:
            default = option.default
            if option.mode and option.type not in default:
                default = '{}::{}'.format(option.type, default)
            holder_specs.append(TPL_HOLDER_MACRO_ATTR_DEF.format(type=option.type, name=option.name, default=default))
        else:
            holder_specs.append(TPL_HOLDER_MACRO_ATTR.format(type=option.type, name=option.name))

        # Generate module declaration
        if option.long:
            long_name = option.long.split('=')[0]
        else:
            long_name = ""
        option_names.append(TPL_NAME_DECL.format(name=option.name, type=option.type, long_name = long_name))

        capoptionname = option.name[0].capitalize() + option.name[1:]

        # Generate module specialization
        default_decl.append(TPL_DECL_SET_DEFAULT.format(module=module.id, name=option.name, funcname=capoptionname, type=option.type))

        if option.long and option.type not in ['bool', 'void'] and \
           '=' not in option.long:
            die("module '{}': option '{}' with type '{}' needs an argument " \
                "description ('{}=...')".format(
                    module.id, option.long, option.type, option.long))
        elif option.long and option.type in ['bool', 'void'] and \
             '=' in option.long:
            die("module '{}': option '{}' with type '{}' must not have an " \
                "argument description".format(
                    module.id, option.long, option.type))

        # Generate module inlines
        wrap_funs.append(TPL_IMPL_OP_PAR.format(module=module.id, name=option.name, type=option.type))


        ### Generate code for {module.name}_options.cpp

        # Accessors
        default_impl.append(TPL_IMPL_SET_DEFAULT.format(module=module.id, name=option.name, funcname=capoptionname, type=option.type))

        if option.mode:
            values = option.mode.keys()
            mode_decl.append(
                TPL_DECL_MODE_ENUM.format(
                    type=option.type,
                    values=',\n  '.join(values),
                    nvalues=len(values)))
            mode_decl.append(TPL_DECL_MODE_FUNC.format(type=option.type))
            cases = [TPL_IMPL_MODE_CASE.format(
                        type=option.type, enum=x) for x in values]
            mode_impl.append(
                TPL_IMPL_MODE_FUNC.format(
                    type=option.type,
                    cases=''.join(cases)))

            # Generate str-to-enum handler
            names = set()
            cases = []
            for value, attrib in option.mode.items():
                assert len(attrib) == 1
                name = attrib[0]['name']
                if name in names:
                    die("multiple modes with the name '{}' for option '{}'".
                        format(name, option.long))
                else:
                    names.add(name)

                cases.append(
                    TPL_MODE_HANDLER_CASE.format(
                        name=name,
                        type=option.type,
                        enum=value))
            assert option.long
            assert cases
            mode_decl.append(TPL_DECL_MODE_HANDLER.format(type=option.type))
            mode_impl.append(
                TPL_IMPL_MODE_HANDLER.format(
                    type=option.type,
                    cases='\n  else '.join(cases),
                    help=help_mode_format(option),
                    long=option.long.split('=')[0]))

    data = {
        'id_cap': module.id_cap,
        'id': module.id,
        'includes': '\n'.join(sorted(list(includes))),
        'holder_spec': '\n'.join(holder_specs),
        'option_names': '\n'.join(option_names),
        'wrap_funs': '\n'.join(wrap_funs),
        'defaults_decl': ''.join(default_decl),
        'modes_decl': '\n'.join(mode_decl),
        'header': module.header,
        'defaults_impl': '\n'.join(default_impl),
        'modes_impl': '\n'.join(mode_impl),
    }

    for tpl in tpls:
        filename = tpl['output'].replace('module', module.filename)
        write_file(dst_dir, filename, tpl['content'].format(**data))


def docgen_option(option, help_common, help_others):
    """
    Generate documentation for options.
    """

    if option.category == 'undocumented':
        return

    help_msg = option.help
    if option.category == 'expert':
        help_msg += ' (EXPERTS only)'

    opts = help_format_options(option)

    # Generate documentation for cmdline options
    if opts and option.category != 'undocumented':
        help_cmd = help_msg
        if option.alternate:
            help_cmd += ' [*]'
        
        res = help_format(help_cmd, opts)

        if option.category == 'common':
            help_common.extend(res)
        else:
            help_others.extend(res)


def add_getopt_long(long_name, argument_req, getopt_long):
    """
    For each long option we need to add an instance of the option struct in
    order to parse long options (command-line) with getopt_long. Each long
    option is associated with a number that gets incremented by one each time
    we add a new long option.
    """
    value = g_getopt_long_start + len(getopt_long)
    getopt_long.append(
        TPL_GETOPT_LONG.format(
            long_get_option(long_name),
            'required' if argument_req else 'no', value))


def codegen_all_modules(modules, build_dir, dst_dir, tpls):
    """
    Generate code for all option modules (options.cpp).
    """

    headers_module = []      # generated *_options.h header includes
    headers_handler = set()  # option includes (for handlers, predicates, ...)
    getopt_short = []        # short options for getopt_long
    getopt_long = []         # long options for getopt_long
    options_get_info = []    # code for getOptionInfo()
    options_handler = []     # option handler calls
    help_common = []         # help text for all common options
    help_others = []         # help text for all non-common options
    setoption_handlers = []  # handlers for set-option command

    assign_impls = []

    sphinxgen = SphinxGenerator()

    for module in modules:
        headers_module.append(format_include(module.header))

        if module.options:
            help_others.append(
                '"\\nFrom the {} module:\\n"'.format(module.name))

        for option in \
            sorted(module.options, key=lambda x: x.long if x.long else x.name):
            assert option.type != 'void' or option.name is None
            assert option.name or option.short or option.long
            mode_handler = option.handler and option.mode
            argument_req = option.type not in ['bool', 'void']

            docgen_option(option, help_common, help_others)

            sphinxgen.add(module, option)

            # Generate handler call
            handler = get_handler(option)

            # Generate predicate calls
            predicates = get_predicates(option)

            # Generate options_handler and getopt_long
            cases = []
            if option.short:
                cases.append("case '{0}': // -{0}".format(option.short))

                getopt_short.append(option.short)
                if argument_req:
                    getopt_short.append(':')

            if option.long:
                cases.append(
                    'case {}: // --{}'.format(
                        g_getopt_long_start + len(getopt_long),
                        option.long))
                add_getopt_long(option.long, argument_req, getopt_long)
                if option.alias:
                    for alias in option.alias:
                        cases.append(
                            'case {}: // --{}'.format(
                                g_getopt_long_start + len(getopt_long),
                                alias))
                        add_getopt_long(alias, argument_req, getopt_long)

            if cases:
                if option.type == 'bool':
                    cases.append(
                        '  solver.setOption("{}", "true");'.format(option.long_name)
                        )
                elif option.type == 'void':
                    cases.append(
                        '  solver.setOption("{}", "");'.format(option.long_name))
                else:
                    cases.append(
                        '  solver.setOption("{}", optionarg);'.format(option.long_name))

                cases.append('  break;')

                options_handler.extend(cases)


            # Generate handlers for setOption/getOption
            if option.long:
                # Make long and alias names available via set/get-option
                names = set()
                if option.long:
                    names.add(long_get_option(option.long))
                if option.alias:
                    names.update(option.alias)
                assert names

                cond = ' || '.join(
                    ['name == "{}"'.format(x) for x in sorted(names)])

                # Generate code for getOptionInfo
                if option.alias:
                    alias = ', '.join(map(lambda s: '"{}"'.format(s), option.alias))
                else:
                    alias = ''
                if option.name:
                    constr = None
                    fmt = {
                        'type': option.type,
                        'value': 'opts.{}.{}'.format(module.id, option.name),
                        'default': option.default if option.default else '{}()'.format(option.type),
                        'minimum': option.minimum if option.minimum else '{}',
                        'maximum': option.maximum if option.maximum else '{}',
                    }
                    if option.type in ['bool', 'std::string']:
                        constr = 'OptionInfo::ValueInfo<{type}>{{{default}, {value}}}'.format(**fmt)
                    elif option.type == 'double' or is_numeric_cpp_type(option.type):
                        constr = 'OptionInfo::NumberInfo<{type}>{{{default}, {value}, {minimum}, {maximum}}}'.format(**fmt)
                    elif option.mode:
                        values = ', '.join(map(lambda s: '"{}"'.format(s), sorted(option.mode.keys())))
                        assert(option.default)
                        constr = 'OptionInfo::ModeInfo{{"{default}", {value}, {{ {modes} }}}}'.format(**fmt, modes=values)
                    else:
                        constr = 'OptionInfo::VoidInfo{}'
                    options_get_info.append('if ({}) return OptionInfo{{"{}", {{{alias}}}, opts.{}.{}WasSetByUser, {}}};'.format(cond, long_get_option(option.long), module.id, option.name, constr, alias=alias))
                else:
                    options_get_info.append('if ({}) return OptionInfo{{"{}", {{{alias}}}, false, OptionInfo::VoidInfo{{}}}};'.format(cond, long_get_option(option.long), alias=alias))

                if setoption_handlers:
                    setoption_handlers.append('  }} else if ({}) {{'.format(cond))
                else:
                    setoption_handlers.append('  if ({}) {{'.format(cond))
                if option.name and not mode_handler:
                    if predicates:
                        setoption_handlers.append(
                            TPL_ASSIGN_PRED.format(
                                module=module.id,
                                name=option.name,
                                handler=handler,
                                predicates='\n    '.join(predicates)))
                    else:
                        setoption_handlers.append(
                            TPL_ASSIGN.format(
                                module=module.id,
                                name=option.name,
                                handler=handler))
                elif option.handler:
                    h = '    opts.handler().{handler}("{smtname}", name'
                    if argument_req:
                        h += ', optionarg'
                    h += ');'
                    setoption_handlers.append(
                        h.format(handler=option.handler, smtname=option.long_name))

            # Add --no- alternative options for boolean options
            if option.long and option.alternate:
                cases = []
                cases.append(
                    'case {}: // --no-{}'.format(
                        g_getopt_long_start + len(getopt_long),
                        option.long))

                add_getopt_long('no-{}'.format(option.long), argument_req,
                                getopt_long)
                if option.alias:
                    for alias in option.alias:
                        cases.append(
                            'case {}: // --no-{}'.format(
                                g_getopt_long_start + len(getopt_long),
                                alias))
                        add_getopt_long('no-{}'.format(alias), argument_req,
                                getopt_long)

                cases.append(
                        '  solver.setOption("{}", "false");'.format(option.long_name)
                        )
                cases.append('  break;')
                options_handler.extend(cases)

    data = {
        'holder_fwd_decls': get_holder_fwd_decls(modules),
        'holder_mem_decls': get_holder_mem_decls(modules),
        'holder_ref_decls': get_holder_ref_decls(modules),
        'headers_module': get_module_headers(modules),
        'headers_handler': '\n'.join(sorted(list(headers_handler))),
        'holder_mem_inits': get_holder_mem_inits(modules),
        'holder_ref_inits': get_holder_ref_inits(modules),
        'holder_mem_copy': get_holder_mem_copy(modules),
        # options/options_public.cpp
        'options_includes': generate_public_includes(modules),
        'getnames_impl': generate_getnames_impl(modules),
        'get_impl': generate_get_impl(modules),
        'cmdline_options': '\n  '.join(getopt_long),
        'help_common': '\n'.join(help_common),
        'help_others': '\n'.join(help_others),
        'options_handler': '\n    '.join(options_handler),
        'options_short': ''.join(getopt_short),
        'options_get_info': '\n  '.join(sorted(options_get_info)),
        'setoption_handlers': '\n'.join(setoption_handlers),
    }
    for tpl in tpls:
        write_file(dst_dir, tpl['output'], tpl['content'].format(**data))


    if os.path.isdir('{}/docs/'.format(build_dir)):
        sphinxgen.render('{}/docs/'.format(build_dir), 'options_generated.rst')


<<<<<<< HEAD
class Checker:
    """Performs a variety of sanity checks on options and option modules, and
    constructs `Module` and `Option` from dictionaries."""
    def __init__(self):
        self.__filename = None
        self.__long_cache = {}

    def perr(self, msg, *args, **kwargs):
        """Print an error and die."""
        if 'option' in kwargs:
            msg = "option '{}' {}".format(kwargs['option'], msg)
        msg = 'parse error in {}: {}'.format(self.__filename, msg)
        die(msg.format(*args, **kwargs))

    def __check_module_attribs(self, req, valid, module):
        """Check the attributes of an option module."""
        for k in req:
            if k not in module:
                self.perr("required module attribute '{}' not specified", k)
        for k in module:
            if k not in valid:
                self.perr("invalid module attribute '{}' specified", k)

    def __check_option_attribs(self, req, valid, option):
        """Check the attributes of an option."""
        if 'name' in option:
            name = option['name']
        else:
            name = option.get('long', '--')
        for k in req:
            if k not in option:
                self.perr(
                    "required option attribute '{}' not specified for '{}'", k,
                    name)
        for k in option:
            if k not in valid:
                self.perr("invalid option attribute '{}' specified for '{}'",
                          k, name)

    def __check_option_long(self, option, long):
        """Check a long argument of an option (name and uniqueness)."""
        if long.startswith('--'):
            self.perr("remove '--' prefix from '{}'", long, option=option)
        r = r'^[0-9a-zA-Z\-]+$'
        if not re.match(r, long):
            self.perr("long '{}' does not match '{}'", long, r, option=option)
        if long in self.__long_cache:
            file = self.__long_cache[long]
            self.perr("long '{}' was already defined in '{}'",
                      long,
                      file,
                      option=option)
        self.__long_cache[long] = self.__filename

    def check_module(self, module, filename):
        """Check the given module and return a `Module` object."""
        self.__filename = os.path.basename(filename)
        self.__check_module_attribs(MODULE_ATTR_REQ, MODULE_ATTR_ALL, module)
        return Module(module, filename)

    def check_option(self, option):
        """Check the option module and return an `Option` object."""
        self.__check_option_attribs(OPTION_ATTR_REQ, OPTION_ATTR_ALL, option)
        o = Option(option)
        if o.category not in CATEGORY_VALUES:
            self.perr("has invalid category '{}'", o.category, option=o)
        if o.mode and not o.help_mode:
            self.perr('defines modes but no help_mode', option=o)
        if o.mode and not o.default:
            self.perr('mode option has no default', option=o)
        if o.mode and o.default and o.default not in o.mode.keys():
            self.perr("invalid default value '{}'", o.default, option=o)
        if o.short and not o.long:
            self.perr("has short '{}' but no long", o.short, option=o)
        if o.category != 'undocumented' and not o.help:
            self.perr("of type '{}' has no help text", o.category, option=o)
        if o.alias and not o.long:
            self.perr('has aliases but no long', option=o)
        if o.long:
            self.__check_option_long(o, o.long_name)
            if o.alternate:
                self.__check_option_long(o, 'no-' + o.long_name)
            if o.type in ['bool', 'void'] and '=' in o.long:
                self.perr('must not have an argument description', option=o)
            if o.type not in ['bool', 'void'] and not '=' in o.long:
                self.perr("needs argument description ('{}=...')",
                          o.long,
                          option=o)
            if o.alias:
                for alias in o.alias:
                    self.__check_option_long(o, alias)
                    if o.alternate:
                        self.__check_option_long(o, 'no-' + alias)
        return o
=======
def check_attribs(filename, req_attribs, valid_attribs, attribs, ctype):
    """
    Check if for a given module/option the defined attributes are valid and
    if all required attributes are defined.
    """
    msg_for = ""
    if 'name' in attribs:
        msg_for = " for '{}'".format(attribs['name'])
    elif 'long' in attribs:
        msg_for = " for '{}'".format(attribs['long'])
    for k in req_attribs:
        if k not in attribs:
            perr(filename,
                 "required {} attribute '{}' not specified{}".format(
                     ctype, k, msg_for))
    for k in attribs:
        if k not in valid_attribs:
            perr(filename,
                 "invalid {} attribute '{}' specified{}".format(
                     ctype, k, msg_for))


def check_unique(filename, value, cache):
    """
    Check if given name is unique in cache.
    """
    if value in cache:
        perr(filename,
             "'{}' already defined in '{}'".format(value, cache[value]))
    else:
        cache[value] = filename


def check_long(filename, option, long_name, ctype=None):
    """
    Check if given long option name is valid.
    """
    global g_long_cache
    if long_name is None:
        return
    if long_name.startswith('--'):
        perr(filename, 'remove -- prefix from long', option)
    r = r'^[0-9a-zA-Z\-=]+$'
    if not re.match(r, long_name):
        perr(filename,
             "long '{}' does not match regex criteria '{}'".format(
                 long_name, r), option)
    name = long_get_option(long_name)
    check_unique(filename, name, g_long_cache)

    if ctype == 'bool':
        check_unique(filename, 'no-{}'.format(name), g_long_cache)


def parse_module(filename, module):
    """
    Parse options module file.

    Note: We could use an existing toml parser to parse the configuration
    files.  However, since we only use a very restricted feature set of the
    toml format, we chose to implement our own parser to get better error
    messages.
    """
    # Check if parsed module attributes are valid and if all required
    # attributes are defined.
    check_attribs(filename,
                  MODULE_ATTR_REQ, MODULE_ATTR_ALL, module, 'module')
    res = Module(module, filename)

    if 'option' in module:
        for attribs in module['option']:
            check_attribs(filename,
                          OPTION_ATTR_REQ, OPTION_ATTR_ALL, attribs, 'option')
            option = Option(attribs)
            if option.mode and not option.help_mode:
                perr(filename, 'defines modes but no help_mode', option)
            if option.mode and not option.default:
                perr(filename, "mode option has no default", option)
            if option.mode and option.default and \
                    option.default not in option.mode.keys():
                perr(filename,
                     "invalid default value '{}'".format(option.default),
                     option)
            if option.alternate and option.type != 'bool':
                perr(filename, 'is alternate but not bool', option)
            if option.short and not option.long:
                perr(filename,
                     "short option '{}' specified but no long option".format(
                         option.short),
                     option)
            if option.type == 'bool' and option.handler:
                perr(filename,
                     'defining handlers for bool options is not allowed',
                     option)
            if option.category not in CATEGORY_VALUES:
                perr(filename,
                     "has invalid category '{}'".format(option.category),
                     option)
            if option.category != 'undocumented' and not option.help:
                perr(filename,
                     'help text required for {} options'.format(option.category),
                     option)
            res.options.append(option)

    return res
>>>>>>> b500a7fd


def usage():
    """Print the command-line usage"""
    print('mkoptions.py <src> <build> <dst> <toml>+')
    print('')
    print('  <src>     base source directory of all toml files')
    print('  <build>   build directory to write the generated sphinx docs')
    print('  <dst>     base destination directory for all generated files')
    print('  <toml>+   one or more *_options.toml files')
    print('')


def mkoptions_main():
    if len(sys.argv) < 5:
        usage()
        die('missing arguments')

    # Load command line arguments
    _, src_dir, build_dir, dst_dir, *filenames = sys.argv

    # Check if given directories exist.
    for d in [src_dir, dst_dir]:
        if not os.path.isdir(d):
            usage()
            die("'{}' is not a directory".format(d))

    # Check if given configuration files exist.
    for file in filenames:
        if not os.path.exists(file):
            die("configuration file '{}' does not exist".format(file))
    
    module_tpls = [
        {'input': 'options/module_template.h'},
        {'input': 'options/module_template.cpp'},
    ]
    global_tpls = [
        {'input': 'options/options_template.h'},
        {'input': 'options/options_template.cpp'},
        {'input': 'options/options_public_template.cpp'},
        {'input': 'main/options_template.cpp'},
    ]

    # Load all template files
    for tpl in module_tpls + global_tpls:
        tpl['output'] = tpl['input'].replace('_template', '')
        tpl['content'] = read_tpl(src_dir, tpl['input'])

    # Parse and check toml files
    checker = Checker()
    modules = []
    for filename in filenames:
        data = toml.load(filename)
        module = checker.check_module(data, filename)
        if 'option' in data:
            module.options = sorted(
                [checker.check_option(a) for a in data['option']])
        modules.append(module)

    # Generate code
    for module in modules:
        codegen_module(module, dst_dir, module_tpls)
    codegen_all_modules(modules, build_dir, dst_dir, global_tpls)


if __name__ == "__main__":
    mkoptions_main()
    sys.exit(0)<|MERGE_RESOLUTION|>--- conflicted
+++ resolved
@@ -948,7 +948,6 @@
         sphinxgen.render('{}/docs/'.format(build_dir), 'options_generated.rst')
 
 
-<<<<<<< HEAD
 class Checker:
     """Performs a variety of sanity checks on options and option modules, and
     constructs `Module` and `Option` from dictionaries."""
@@ -1043,113 +1042,6 @@
                     if o.alternate:
                         self.__check_option_long(o, 'no-' + alias)
         return o
-=======
-def check_attribs(filename, req_attribs, valid_attribs, attribs, ctype):
-    """
-    Check if for a given module/option the defined attributes are valid and
-    if all required attributes are defined.
-    """
-    msg_for = ""
-    if 'name' in attribs:
-        msg_for = " for '{}'".format(attribs['name'])
-    elif 'long' in attribs:
-        msg_for = " for '{}'".format(attribs['long'])
-    for k in req_attribs:
-        if k not in attribs:
-            perr(filename,
-                 "required {} attribute '{}' not specified{}".format(
-                     ctype, k, msg_for))
-    for k in attribs:
-        if k not in valid_attribs:
-            perr(filename,
-                 "invalid {} attribute '{}' specified{}".format(
-                     ctype, k, msg_for))
-
-
-def check_unique(filename, value, cache):
-    """
-    Check if given name is unique in cache.
-    """
-    if value in cache:
-        perr(filename,
-             "'{}' already defined in '{}'".format(value, cache[value]))
-    else:
-        cache[value] = filename
-
-
-def check_long(filename, option, long_name, ctype=None):
-    """
-    Check if given long option name is valid.
-    """
-    global g_long_cache
-    if long_name is None:
-        return
-    if long_name.startswith('--'):
-        perr(filename, 'remove -- prefix from long', option)
-    r = r'^[0-9a-zA-Z\-=]+$'
-    if not re.match(r, long_name):
-        perr(filename,
-             "long '{}' does not match regex criteria '{}'".format(
-                 long_name, r), option)
-    name = long_get_option(long_name)
-    check_unique(filename, name, g_long_cache)
-
-    if ctype == 'bool':
-        check_unique(filename, 'no-{}'.format(name), g_long_cache)
-
-
-def parse_module(filename, module):
-    """
-    Parse options module file.
-
-    Note: We could use an existing toml parser to parse the configuration
-    files.  However, since we only use a very restricted feature set of the
-    toml format, we chose to implement our own parser to get better error
-    messages.
-    """
-    # Check if parsed module attributes are valid and if all required
-    # attributes are defined.
-    check_attribs(filename,
-                  MODULE_ATTR_REQ, MODULE_ATTR_ALL, module, 'module')
-    res = Module(module, filename)
-
-    if 'option' in module:
-        for attribs in module['option']:
-            check_attribs(filename,
-                          OPTION_ATTR_REQ, OPTION_ATTR_ALL, attribs, 'option')
-            option = Option(attribs)
-            if option.mode and not option.help_mode:
-                perr(filename, 'defines modes but no help_mode', option)
-            if option.mode and not option.default:
-                perr(filename, "mode option has no default", option)
-            if option.mode and option.default and \
-                    option.default not in option.mode.keys():
-                perr(filename,
-                     "invalid default value '{}'".format(option.default),
-                     option)
-            if option.alternate and option.type != 'bool':
-                perr(filename, 'is alternate but not bool', option)
-            if option.short and not option.long:
-                perr(filename,
-                     "short option '{}' specified but no long option".format(
-                         option.short),
-                     option)
-            if option.type == 'bool' and option.handler:
-                perr(filename,
-                     'defining handlers for bool options is not allowed',
-                     option)
-            if option.category not in CATEGORY_VALUES:
-                perr(filename,
-                     "has invalid category '{}'".format(option.category),
-                     option)
-            if option.category != 'undocumented' and not option.help:
-                perr(filename,
-                     'help text required for {} options'.format(option.category),
-                     option)
-            res.options.append(option)
-
-    return res
->>>>>>> b500a7fd
 
 
 def usage():
