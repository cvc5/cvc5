#!/usr/bin/env python
###############################################################################
# Top contributors (to current version):
#   Mathias Preiner, Everett Maus
#
# This file is part of the cvc5 project.
#
# Copyright (c) 2009-2021 by the authors listed in the file AUTHORS
# in the top-level source directory and their institutional affiliations.
# All rights reserved.  See the file COPYING in the top-level source
# directory for licensing information.
# #############################################################################
##

"""
    Generate option handling code and documentation in one pass. The generated
    files are only written to the destination file if the contents of the file
    has changed (in order to avoid global re-compilation if only single option
    files changed).

    mkoptions.py <tpl-src> <dst> <toml>+

      <tpl-src> location of all *_template.{cpp,h} files
      <dst>     destination directory for the generated source code files
      <toml>+   one or more *_options.toml files


    Directory <tpl-src> must contain:
        - options_template.cpp
        - options_public_template.cpp
        - module_template.cpp
        - module_template.h

    <toml>+ must be the list of all *.toml option configuration files from
    the src/options directory.


    The script generates the following files:
        - <dst>/MODULE_options.h
        - <dst>/MODULE_options.cpp
        - <dst>/options.cpp
"""

import os
import re
import sys
import textwrap
import toml

### Allowed attributes for module/option

MODULE_ATTR_REQ = ['id', 'name']
MODULE_ATTR_ALL = MODULE_ATTR_REQ + ['option', 'public']

OPTION_ATTR_REQ = ['category', 'type']
OPTION_ATTR_ALL = OPTION_ATTR_REQ + [
    'name', 'short', 'long', 'alias',
    'default', 'alternate', 'mode',
    'handler', 'predicates', 'includes',
    'help', 'help_mode'
]

CATEGORY_VALUES = ['common', 'expert', 'regular', 'undocumented']
SUPPORTED_CTYPES = ['int', 'unsigned', 'unsigned long', 'double']

### Other globals

g_long_cache = dict()      # maps long options to filename/fileno

g_getopt_long_start = 256

### Source code templates

TPL_ASSIGN = '''
void assign_{module}_{name}(Options& opts, const std::string& option, const std::string& optionarg) {{
  auto value = {handler};
  {predicates}
  opts.{module}.{name} = value;
  opts.{module}.{name}WasSetByUser = true;
  Trace("options") << "user assigned option {name} = " << value << std::endl;
}}'''

TPL_ASSIGN_BOOL = '''
void assign_{module}_{name}(Options& opts, const std::string& option, bool value) {{
  {predicates}
  opts.{module}.{name} = value;
  opts.{module}.{name}WasSetByUser = true;
  Trace("options") << "user assigned option {name} = " << value << std::endl;
}}'''

TPL_CALL_ASSIGN_BOOL = '    assign_{module}_{name}(opts, {option}, {value});'
TPL_CALL_ASSIGN = '    assign_{module}_{name}(opts, {option}, optionarg);'

TPL_CALL_SET_OPTION = 'setOption(std::string("{smtname}"), ("{value}"));'

TPL_GETOPT_LONG = '{{ "{}", {}_argument, nullptr, {} }},'

TPL_HOLDER_MACRO_ATTR = '''  {type} {name};
  bool {name}WasSetByUser = false;'''

TPL_HOLDER_MACRO_ATTR_DEF = '''  {type} {name} = {default};
  bool {name}WasSetByUser = false;'''

TPL_DECL_SET_DEFAULT = 'void setDefault{funcname}(Options& opts, {type} value);'
TPL_IMPL_SET_DEFAULT = TPL_DECL_SET_DEFAULT[:-1] + '''
{{
    if (!opts.{module}.{name}WasSetByUser) {{
        opts.{module}.{name} = value;
    }}
}}'''

TPL_NAME_DECL = 'static constexpr const char* {name}__name = "{long_name}";'

TPL_OPTION_STRUCT_RW = \
"""extern struct {name}__option_t
{{
  typedef {type} type;
  type operator()() const;
}} thread_local {name};"""

# Option specific methods

TPL_IMPL_OP_PAR = \
"""inline {type} {name}__option_t::operator()() const
{{ return Options::current().{module}.{name}; }}"""

# Mode templates
TPL_DECL_MODE_ENUM = \
"""
enum class {type}
{{
  {values}
}};

static constexpr size_t {type}__numValues = {nvalues};
"""

TPL_DECL_MODE_FUNC = \
"""
std::ostream& operator<<(std::ostream& os, {type} mode);"""

TPL_IMPL_MODE_FUNC = TPL_DECL_MODE_FUNC[:-len(";")] + \
"""
{{
  switch(mode) {{{cases}
    default:
      Unreachable();
  }}
  return os;
}}
"""

TPL_IMPL_MODE_CASE = \
"""
    case {type}::{enum}:
      return os << "{type}::{enum}";"""

TPL_DECL_MODE_HANDLER = \
"""
{type} stringTo{type}(const std::string& optarg);"""

TPL_IMPL_MODE_HANDLER = TPL_DECL_MODE_HANDLER[:-1] + \
"""
{{
  {cases}
  else if (optarg == "help")
  {{
    std::cerr << {help};
    std::exit(1);
  }}
  throw OptionException(std::string("unknown option for --{long}: `") +
                        optarg + "'.  Try --{long}=help.");
}}
"""

TPL_MODE_HANDLER_CASE = \
"""if (optarg == "{name}")
  {{
    return {type}::{enum};
  }}"""

def concat_format(s, objs):
    """Helper method to render a string for a list of object"""
    return '\n'.join([s.format(**o.__dict__) for o in objs])


def get_module_headers(modules):
    """Render includes for module headers"""
    return concat_format('#include "{header}"', modules)


def get_holder_fwd_decls(modules):
    """Render forward declaration of holder structs"""
    return concat_format('  struct Holder{id_cap};', modules)


def get_holder_mem_decls(modules):
    """Render declarations of holder members of the Option class"""
    return concat_format('    std::unique_ptr<options::Holder{id_cap}> d_{id};', modules)


def get_holder_mem_inits(modules):
    """Render initializations of holder members of the Option class"""
    return concat_format('        d_{id}(std::make_unique<options::Holder{id_cap}>()),', modules)


def get_holder_ref_inits(modules):
    """Render initializations of holder references of the Option class"""
    return concat_format('        {id}(*d_{id}),', modules)


def get_holder_mem_copy(modules):
    """Render copy operation of holder members of the Option class"""
    return concat_format('      *d_{id} = *options.d_{id};', modules)


def get_holder_ref_decls(modules):
    """Render reference declarations for holder members of the Option class"""
    return concat_format('  options::Holder{id_cap}& {id};', modules)


def get_handler(option):
    """Render handler call for assignment functions"""
    optname = option.long_name if option.long else ""
    if option.handler:
        if option.type == 'void':
            return 'opts.handler().{}("{}", option)'.format(option.handler, optname)
        else:
            return 'opts.handler().{}("{}", option, optionarg)'.format(option.handler, optname)
    elif option.mode:
        return 'stringTo{}(optionarg)'.format(option.type)
    elif option.type != 'bool':
        return 'handleOption<{}>("{}", option, optionarg)'.format(option.type, optname)
    return None


def get_predicates(option):
    """Render predicate calls for assignment functions"""
    if not option.predicates:
        return []
    optname = option.long_name if option.long else ""
    assert option.type != 'void'
    return ['opts.handler().{}("{}", option, value);'.format(x, optname)
            for x in option.predicates]


def get_getall(module, option):
    """Render snippet to add option to result of getAll()"""
    if option.type == 'bool':
        return 'res.push_back({{"{}", opts.{}.{} ? "true" : "false"}});'.format(
            option.long_name, module.id, option.name)
    elif is_numeric_cpp_type(option.type):
        return 'res.push_back({{"{}", std::to_string(opts.{}.{})}});'.format(
            option.long_name, module.id, option.name)
    else:
        return '{{ std::stringstream ss; ss << opts.{}.{}; res.push_back({{"{}", ss.str()}}); }}'.format(
            module.id, option.name, option.long_name)

class Module(object):
    """Options module.

    An options module represents a MODULE_options.toml option configuration
    file and contains lists of options.
    """
    def __init__(self, d, filename):
        self.__dict__ = {k: d.get(k, None) for k in MODULE_ATTR_ALL}
        self.options = []
        self.id = self.id.lower()
        self.id_cap = self.id.upper()
        self.filename = os.path.splitext(os.path.split(filename)[-1])[0]
        self.header = os.path.join('options', '{}.h'.format(self.filename))


class Option(object):
    """Module option.

    An instance of this class corresponds to an option defined in a
    MODULE_options.toml configuration file specified via [[option]].
    """
    def __init__(self, d):
        self.__dict__ = dict((k, None) for k in OPTION_ATTR_ALL)
        self.includes = []
        self.predicates = []
        self.alternate = True    # add --no- alternative long option for bool
        self.filename = None
        for (attr, val) in d.items():
            assert attr in self.__dict__
            if attr == 'alternate' or val:
                self.__dict__[attr] = val
        self.long_name = None
        self.long_opt = None
        if self.long:
            r = self.long.split('=', 1)
            self.long_name = r[0]
            if len(r) > 1:
                self.long_opt = r[1]


class SphinxGenerator:
    def __init__(self):
        self.common = []
        self.others = {}

    def add(self, module, option):
        if option.category == 'undocumented':
            return
        if not option.long and not option.short:
            return
        names = []
        if option.long:
            if option.long_opt:
                names.append('--{}={}'.format(option.long_name, option.long_opt))
            else:
                names.append('--{}'.format(option.long_name))
        
        if option.alias:
            if option.long_opt:
                names.extend(['--{}={}'.format(a, option.long_opt) for a in option.alias])
            else:
                names.extend(['--{}'.format(a) for a in option.alias])

        if option.short:
            if option.long_opt:
                names.append('-{} {}'.format(option.short, option.long_opt))
            else:
                names.append('-{}'.format(option.short))
        
        modes = None
        if option.mode:
            modes = {}
            for _, data in option.mode.items():
                assert len(data) == 1
                data = data[0]
                modes[data['name']] = data.get('help', '')

        data = {
            'name': names,
            'help': option.help,
            'expert': option.category == 'expert',
            'alternate': option.type == 'bool' and option.alternate,
            'help_mode': option.help_mode,
            'modes': modes,
        }

        if option.category == 'common':
            self.common.append(data)
        else:
            if module.name not in self.others:
                self.others[module.name] = []
            self.others[module.name].append(data)
    
    def __render_option(self, res, opt):
        desc = '``{}``'
        val = '    {}'
        if opt['expert']:
            res.append('.. admonition:: This option is intended for Experts only!')
            res.append('    ')
            desc = '    ' + desc
            val = '    ' + val

        if opt['alternate']:
            desc += ' (also ``--no-*``)'
        res.append(desc.format(' | '.join(opt['name'])))
        res.append(val.format(opt['help']))

        if opt['modes']:
            res.append(val.format(''))
            res.append(val.format(opt['help_mode']))
            res.append(val.format(''))
            for k, v in opt['modes'].items():
                res.append(val.format(':{}: {}'.format(k, v)))
        res.append('    ')


    def render(self, dstdir, filename):
        res = []

        res.append('Most Commonly-Used cvc5 Options')
        res.append('===============================')
        for opt in self.common:
            self.__render_option(res, opt)

        res.append('')
        res.append('Additional cvc5 Options')
        res.append('=======================')
        for module in self.others:
            res.append('')
            res.append('{} Module'.format(module))
            res.append('-' * (len(module) + 8))
            for opt in self.others[module]:
                self.__render_option(res, opt)

        write_file(dstdir, filename, '\n'.join(res))


def die(msg):
    sys.exit('[error] {}'.format(msg))


def perr(filename, msg, option=None):
    msg_suffix = ''
    if option:
        if option.name:
            msg_suffix = "option '{}' ".format(option.name)
        else:
            msg_suffix = "option '{}' ".format(option.long)
    die('parse error in {}: {}{}'.format(filename, msg, msg_suffix))


def write_file(directory, name, content):
    """
    Write string 'content' to file directory/name. If the file already exists,
    we first check if the contents of the file is different from 'content'
    before overwriting the file.
    """
    fname = os.path.join(directory, name)
    try:
        if os.path.isfile(fname):
            with open(fname, 'r') as file:
                if content == file.read():
                    return
        with open(fname, 'w') as file:
            file.write(content)
    except IOError:
        die("Could not write '{}'".format(fname))


def read_tpl(directory, name):
    """
    Read a template file directory/name. The contents of the template file will
    be read into a string, which will later be used to fill in the generated
    code/documentation via format. Hence, we have to escape curly braces. All
    placeholder variables in the template files are enclosed in ${placeholer}$
    and will be {placeholder} in the returned string.
    """
    fname = os.path.join(directory, name)
    try:
        # Escape { and } since we later use .format to add the generated code.
        # Further, strip ${ and }$ from placeholder variables in the template
        # file.
        with open(fname, 'r') as file:
            contents = \
                file.read().replace('{', '{{').replace('}', '}}').\
                            replace('${', '').replace('}$', '')
            return contents
    except IOError:
        die("Could not find '{}'. Aborting.".format(fname))


def long_get_option(name):
    """
    Extract the name of a given long option long=ARG
    """
    return name.split('=')[0]


def is_numeric_cpp_type(ctype):
    """
    Check if given type is a numeric C++ type (this should cover the most
    common cases).
    """
    if ctype in SUPPORTED_CTYPES:
        return True
    elif re.match('u?int[0-9]+_t', ctype):
        return True
    return False


def format_include(include):
    """
    Generate the #include directive for a given header name.
    """
    if '<' in include:
        return '#include {}'.format(include)
    return '#include "{}"'.format(include)


def help_format_options(option):
    """
    Format short and long options for the cmdline documentation
    (--long | --alias | -short).
    """
    opts = []
    if option.long:
        if option.long_opt:
            opts.append('--{}={}'.format(option.long_name, option.long_opt))
        else:
            opts.append('--{}'.format(option.long_name))
    
    if option.alias:
        if option.long_opt:
            opts.extend(['--{}={}'.format(a, option.long_opt) for a in option.alias])
        else:
            opts.extend(['--{}'.format(a) for a in option.alias])

    if option.short:
        if option.long_opt:
            opts.append('-{} {}'.format(option.short, option.long_opt))
        else:
            opts.append('-{}'.format(option.short))

    return ' | '.join(opts)


def help_format(help_msg, opts):
    """
    Format cmdline documentation (--help) to be 80 chars wide.
    """
    width = 80
    width_opt = 25
    wrapper = \
        textwrap.TextWrapper(width=width - width_opt, break_on_hyphens=False)
    text = wrapper.wrap(help_msg.replace('"', '\\"'))
    if len(opts) > width_opt - 3:
        lines = ['  {}'.format(opts)]
        lines.append(' ' * width_opt + text[0])
    else:
        lines = ['  {}{}'.format(opts.ljust(width_opt - 2), text[0])]
    lines.extend([' ' * width_opt + l for l in text[1:]])
    return ['"{}\\n"'.format(x) for x in lines]

def help_mode_format(option):
    """
    Format help message for mode options.
    """
    assert option.help_mode
    assert option.mode

    wrapper = textwrap.TextWrapper(width=78, break_on_hyphens=False)
    text = ['{}'.format(x) for x in wrapper.wrap(option.help_mode)]

    optname, optvalue = option.long.split('=')
    text.append('Available {}s for --{} are:'.format(
                optvalue.lower(), optname))

    for value, attrib in option.mode.items():
        assert len(attrib) == 1
        attrib = attrib[0]
        if value == option.default and attrib['name'] != "default":
            text.append('+ {} (default)'.format(attrib['name']))
        else:
            text.append('+ {}'.format(attrib['name']))
        if 'help' in attrib:
            text.extend('  {}'.format(x) for x in wrapper.wrap(attrib['help']))

    return '\n         '.join('"{}\\n"'.format(x) for x in text)


def codegen_module(module, dst_dir, tpl_module_h, tpl_module_cpp):
    """
    Generate code for each option module (*_options.{h,cpp})
    """
    # *_options.h / *.options.cpp
    includes = set()
    holder_specs = []
    option_names = []
    decls = []
    specs = []
    inls = []
    default_decl = []
    default_impl = []
    mode_decl = []
    mode_impl = []

    # *_options_.cpp
    accs = []
    defs = []

    for option in \
        sorted(module.options, key=lambda x: x.long if x.long else x.name):
        if option.name is None:
            continue

        ### Generate code for {module.name}_options.h
        includes.update([format_include(x) for x in option.includes])

        # Generate option holder macro
        if option.default:
            default = option.default
            if option.mode and option.type not in default:
                default = '{}::{}'.format(option.type, default)
            holder_specs.append(TPL_HOLDER_MACRO_ATTR_DEF.format(type=option.type, name=option.name, default=default))
        else:
            holder_specs.append(TPL_HOLDER_MACRO_ATTR.format(type=option.type, name=option.name))

        # Generate module declaration
        tpl_decl = TPL_OPTION_STRUCT_RW
        if option.long:
            long_name = option.long.split('=')[0]
        else:
            long_name = ""
        decls.append(tpl_decl.format(name=option.name, type=option.type, long_name = long_name))
        option_names.append(TPL_NAME_DECL.format(name=option.name, type=option.type, long_name = long_name))

        capoptionname = option.name[0].capitalize() + option.name[1:]

        # Generate module specialization
        default_decl.append(TPL_DECL_SET_DEFAULT.format(module=module.id, name=option.name, funcname=capoptionname, type=option.type))

        if option.long and option.type not in ['bool', 'void'] and \
           '=' not in option.long:
            die("module '{}': option '{}' with type '{}' needs an argument " \
                "description ('{}=...')".format(
                    module.id, option.long, option.type, option.long))
        elif option.long and option.type in ['bool', 'void'] and \
             '=' in option.long:
            die("module '{}': option '{}' with type '{}' must not have an " \
                "argument description".format(
                    module.id, option.long, option.type))

        # Generate module inlines
        inls.append(TPL_IMPL_OP_PAR.format(module=module.id, name=option.name, type=option.type))


        ### Generate code for {module.name}_options.cpp

        # Accessors
        default_impl.append(TPL_IMPL_SET_DEFAULT.format(module=module.id, name=option.name, funcname=capoptionname, type=option.type))

        # Global definitions
        defs.append('thread_local struct {name}__option_t {name};'.format(name=option.name))

        if option.mode:
            values = option.mode.keys()
            mode_decl.append(
                TPL_DECL_MODE_ENUM.format(
                    type=option.type,
                    values=',\n  '.join(values),
                    nvalues=len(values)))
            mode_decl.append(TPL_DECL_MODE_FUNC.format(type=option.type))
            cases = [TPL_IMPL_MODE_CASE.format(
                        type=option.type, enum=x) for x in values]
            mode_impl.append(
                TPL_IMPL_MODE_FUNC.format(
                    type=option.type,
                    cases=''.join(cases)))

            # Generate str-to-enum handler
            cases = []
            for value, attrib in option.mode.items():
                assert len(attrib) == 1
                cases.append(
                    TPL_MODE_HANDLER_CASE.format(
                        name=attrib[0]['name'],
                        type=option.type,
                        enum=value))
            assert option.long
            assert cases
            mode_decl.append(TPL_DECL_MODE_HANDLER.format(type=option.type))
            mode_impl.append(
                TPL_IMPL_MODE_HANDLER.format(
                    type=option.type,
                    cases='\n  else '.join(cases),
                    help=help_mode_format(option),
                    long=option.long.split('=')[0]))

    if module.public:
        visibility_include = '#include "cvc5_public.h"'
    else:
        visibility_include = '#include "cvc5_private.h"'

    filename = os.path.splitext(os.path.split(module.header)[1])[0]
    write_file(dst_dir, '{}.h'.format(filename), tpl_module_h.format(
        visibility_include=visibility_include,
        id_cap=module.id_cap,
        id=module.id,
        includes='\n'.join(sorted(list(includes))),
        holder_spec='\n'.join(holder_specs),
        decls='\n'.join(decls),
        specs='\n'.join(specs),
        option_names='\n'.join(option_names),
        inls='\n'.join(inls),
        defaults='\n'.join(default_decl),
        modes=''.join(mode_decl)))

    write_file(dst_dir, '{}.cpp'.format(filename), tpl_module_cpp.format(
        header=module.header,
        id=module.id,
        accs='\n'.join(accs),
        defaults='\n'.join(default_impl),
        defs='\n'.join(defs),
        modes=''.join(mode_impl)))


def docgen_option(option, help_common, help_others):
    """
    Generate documentation for options.
    """

    if option.category == 'undocumented':
        return

    help_msg = option.help
    if option.category == 'expert':
        help_msg += ' (EXPERTS only)'

    opts = help_format_options(option)

    # Generate documentation for cmdline options
    if opts and option.category != 'undocumented':
        help_cmd = help_msg
        if option.type == 'bool' and option.alternate:
            help_cmd += ' [*]'
        
        res = help_format(help_cmd, opts)

        if option.category == 'common':
            help_common.extend(res)
        else:
            help_others.extend(res)


def add_getopt_long(long_name, argument_req, getopt_long):
    """
    For each long option we need to add an instance of the option struct in
    order to parse long options (command-line) with getopt_long. Each long
    option is associated with a number that gets incremented by one each time
    we add a new long option.
    """
    value = g_getopt_long_start + len(getopt_long)
    getopt_long.append(
        TPL_GETOPT_LONG.format(
            long_get_option(long_name),
            'required' if argument_req else 'no', value))


def codegen_all_modules(modules, build_dir, dst_dir, tpl_options_h,
<<<<<<< HEAD
                        tpl_options_cpp):
=======
                        tpl_options_cpp, tpl_options_public):
>>>>>>> 1c93d0ca
    """
    Generate code for all option modules (options.cpp).
    """

    headers_module = []      # generated *_options.h header includes
    headers_handler = set()  # option includes (for handlers, predicates, ...)
    getopt_short = []        # short options for getopt_long
    getopt_long = []         # long options for getopt_long
    options_getall = []      # options for options::getAll()
    options_getoptions = []  # options for Options::getOptions()
    options_handler = []     # option handler calls
    help_common = []         # help text for all common options
    help_others = []         # help text for all non-common options
    setoption_handlers = []  # handlers for set-option command
    getoption_handlers = []  # handlers for get-option command

    assign_impls = []

    sphinxgen = SphinxGenerator()

    for module in modules:
        headers_module.append(format_include(module.header))

        if module.options:
            help_others.append(
                '"\\nFrom the {} module:\\n"'.format(module.name))

        for option in \
            sorted(module.options, key=lambda x: x.long if x.long else x.name):
            assert option.type != 'void' or option.name is None
            assert option.name or option.short or option.long
            mode_handler = option.handler and option.mode
            argument_req = option.type not in ['bool', 'void']

            docgen_option(option, help_common, help_others)

            sphinxgen.add(module, option)

            # Generate handler call
            handler = get_handler(option)

            # Generate predicate calls
            predicates = get_predicates(option)

            # Generate options_handler and getopt_long
            cases = []
            if option.short:
                cases.append("case '{}':".format(option.short))

                getopt_short.append(option.short)
                if argument_req:
                    getopt_short.append(':')

            if option.long:
                cases.append(
                    'case {}: // --{}'.format(
                        g_getopt_long_start + len(getopt_long),
                        option.long))
                add_getopt_long(option.long, argument_req, getopt_long)
                if option.alias:
                    for alias in option.alias:
                        cases.append(
                            'case {}: // --{}'.format(
                                g_getopt_long_start + len(getopt_long),
                                alias))
                        add_getopt_long(alias, argument_req, getopt_long)

            if cases:
                if option.type == 'bool' and option.name:
                    cases.append(
                        TPL_CALL_ASSIGN_BOOL.format(
                            module=module.id,
                            name=option.name,
                            option='option',
                            value='true'))
                elif option.type != 'void' and option.name and not mode_handler:
                    cases.append(
                        TPL_CALL_ASSIGN.format(
                            module=module.id,
                            name=option.name,
                            option='option',
                            value='optionarg'))
                elif handler:
                    cases.append('{};'.format(handler))

                cases.append('  break;')

                options_handler.extend(cases)


            # Generate handlers for setOption/getOption
            if option.long:
                # Make long and alias names available via set/get-option
                keys = set()
                if option.long:
                    keys.add(long_get_option(option.long))
                if option.alias:
                    keys.update(option.alias)
                assert keys

                cond = ' || '.join(
                    ['key == "{}"'.format(x) for x in sorted(keys)])

                setoption_handlers.append('  if ({}) {{'.format(cond))
                if option.type == 'bool':
                    setoption_handlers.append(
                        TPL_CALL_ASSIGN_BOOL.format(
                            module=module.id,
                            name=option.name,
                            option='key',
                            value='optionarg == "true"'))
                elif argument_req and option.name and not mode_handler:
                    setoption_handlers.append(
                        TPL_CALL_ASSIGN.format(
                            module=module.id,
                            name=option.name,
                            option='key'))
                elif option.handler:
                    h = '    opts.handler().{handler}("{smtname}", key'
                    if argument_req:
                        h += ', optionarg'
                    h += ');'
                    setoption_handlers.append(
                        h.format(handler=option.handler, smtname=option.long_name))

                setoption_handlers.append('    return;')
                setoption_handlers.append('  }')

                if option.name:
                    getoption_handlers.append(
                        'if ({}) {{'.format(cond))
                    if option.type == 'bool':
                        getoption_handlers.append(
                            'return options.{}.{} ? "true" : "false";'.format(module.id, option.name))
                    elif option.type == 'std::string':
                        getoption_handlers.append(
                            'return options.{}.{};'.format(module.id, option.name))
                    elif is_numeric_cpp_type(option.type):
                        getoption_handlers.append(
                            'return std::to_string(options.{}.{});'.format(module.id, option.name))
                    else:
                        getoption_handlers.append('std::stringstream ss;')
                        getoption_handlers.append(
                            'ss << options.{}.{};'.format(module.id, option.name))
                        getoption_handlers.append('return ss.str();')
                    getoption_handlers.append('}')


            # Add --no- alternative options for boolean options
            if option.long and option.type == 'bool' and option.alternate:
                cases = []
                cases.append(
                    'case {}:// --no-{}'.format(
                        g_getopt_long_start + len(getopt_long),
                        option.long))

                add_getopt_long('no-{}'.format(option.long), argument_req,
                                getopt_long)
                if option.alias:
                    for alias in option.alias:
                        cases.append(
                            'case {}:// --no-{}'.format(
                                g_getopt_long_start + len(getopt_long),
                                alias))
                        add_getopt_long('no-{}'.format(alias), argument_req,
                                getopt_long)

                cases.append(
                    TPL_CALL_ASSIGN_BOOL.format(
                        module=module.id,
                        name=option.name, option='option', value='false'))
                cases.append('  break;')
                options_handler.extend(cases)

            if option.name:
                # Build options for options::getOptions()
                if option.long_name:
                    options_getall.append(get_getall(module, option))


                # Define handler assign/assignBool
                if not mode_handler:
                    if option.type == 'bool':
                        assign_impls.append(TPL_ASSIGN_BOOL.format(
                            module=module.id,
                            name=option.name,
                            handler=handler,
                            predicates='\n'.join(predicates)
                        ))
                    elif option.short or option.long:
                        assign_impls.append(TPL_ASSIGN.format(
                            module=module.id,
                            name=option.name,
                            handler=handler,
                            predicates='\n'.join(predicates)
                        ))

    data = {
        'holder_fwd_decls': get_holder_fwd_decls(modules),
        'holder_mem_decls': get_holder_mem_decls(modules),
        'holder_ref_decls': get_holder_ref_decls(modules),
        'headers_module': get_module_headers(modules),
        'headers_handler': '\n'.join(sorted(list(headers_handler))),
        'holder_mem_inits': get_holder_mem_inits(modules),
        'holder_ref_inits': get_holder_ref_inits(modules),
        'holder_mem_copy': get_holder_mem_copy(modules),
        'cmdline_options': '\n  '.join(getopt_long),
        'help_common': '\n'.join(help_common),
        'help_others': '\n'.join(help_others),
        'options_handler': '\n    '.join(options_handler),
        'options_short': ''.join(getopt_short),
        'assigns': '\n'.join(assign_impls),
        'options_getall': '\n  '.join(options_getall),
        'getoption_handlers': '\n'.join(getoption_handlers),
        'setoption_handlers': '\n'.join(setoption_handlers),
    }
    write_file(dst_dir, 'options.h', tpl_options_h.format(**data))
    write_file(dst_dir, 'options.cpp', tpl_options_cpp.format(**data))
    write_file(dst_dir, 'options_public.cpp', tpl_options_public.format(**data))

    if os.path.isdir('{}/docs/'.format(build_dir)):
        sphinxgen.render('{}/docs/'.format(build_dir), 'options_generated.rst')


def check_attribs(filename, req_attribs, valid_attribs, attribs, ctype):
    """
    Check if for a given module/option the defined attributes are valid and
    if all required attributes are defined.
    """
    msg_for = ""
    if 'name' in attribs:
        msg_for = " for '{}'".format(attribs['name'])
    elif 'long' in attribs:
        msg_for = " for '{}'".format(attribs['long'])
    for k in req_attribs:
        if k not in attribs:
            perr(filename,
                 "required {} attribute '{}' not specified{}".format(
                     ctype, k, msg_for))
    for k in attribs:
        if k not in valid_attribs:
            perr(filename,
                 "invalid {} attribute '{}' specified{}".format(
                     ctype, k, msg_for))


def check_unique(filename, value, cache):
    """
    Check if given name is unique in cache.
    """
    if value in cache:
        perr(filename,
             "'{}' already defined in '{}'".format(value, cache[value]))
    else:
        cache[value] = filename


def check_long(filename, option, long_name, ctype=None):
    """
    Check if given long option name is valid.
    """
    global g_long_cache
    if long_name is None:
        return
    if long_name.startswith('--'):
        perr(filename, 'remove -- prefix from long', option)
    r = r'^[0-9a-zA-Z\-=]+$'
    if not re.match(r, long_name):
        perr(filename,
             "long '{}' does not match regex criteria '{}'".format(
                 long_name, r), option)
    name = long_get_option(long_name)
    check_unique(filename, name, g_long_cache)

    if ctype == 'bool':
        check_unique(filename, 'no-{}'.format(name), g_long_cache)


def parse_module(filename, module):
    """
    Parse options module file.

    Note: We could use an existing toml parser to parse the configuration
    files.  However, since we only use a very restricted feature set of the
    toml format, we chose to implement our own parser to get better error
    messages.
    """
    # Check if parsed module attributes are valid and if all required
    # attributes are defined.
    check_attribs(filename,
                  MODULE_ATTR_REQ, MODULE_ATTR_ALL, module, 'module')
    res = Module(module, filename)

    if 'option' in module:
        for attribs in module['option']:
            check_attribs(filename,
                          OPTION_ATTR_REQ, OPTION_ATTR_ALL, attribs, 'option')
            option = Option(attribs)
            if option.mode and not option.help_mode:
                perr(filename, 'defines modes but no help_mode', option)
            if option.mode and option.default and \
                    option.default not in option.mode.keys():
                perr(filename,
                     "invalid default value '{}'".format(option.default),
                     option)
            if option.short and not option.long:
                perr(filename,
                     "short option '{}' specified but no long option".format(
                         option.short),
                     option)
            if option.type == 'bool' and option.handler:
                perr(filename,
                     'defining handlers for bool options is not allowed',
                     option)
            if option.category != 'undocumented' and not option.help:
                perr(filename,
                     'help text required for {} options'.format(option.category),
                     option)
            option.filename = filename
            res.options.append(option)

    return res


def usage():
    print('mkoptions.py <tpl-src> <dst> <toml>+')
    print('')
    print('  <tpl-src> location of all *_template.{cpp,h} files')
    print('  <build>   build directory')
    print('  <dst>     destination directory for the generated files')
    print('  <toml>+   one or more *_optios.toml files')
    print('')


def mkoptions_main():
    if len(sys.argv) < 5:
        usage()
        die('missing arguments')

    src_dir = sys.argv[1]
    build_dir = sys.argv[2]
    dst_dir = sys.argv[3]
    filenames = sys.argv[4:]

    # Check if given directories exist.
    for d in [src_dir, dst_dir]:
        if not os.path.isdir(d):
            usage()
            die("'{}' is not a directory".format(d))

    # Check if given configuration files exist.
    for file in filenames:
        if not os.path.exists(file):
            die("configuration file '{}' does not exist".format(file))

    # Read source code template files from source directory.
    tpl_module_h = read_tpl(src_dir, 'module_template.h')
    tpl_module_cpp = read_tpl(src_dir, 'module_template.cpp')
    tpl_options_public = read_tpl(src_dir, 'options_public_template.cpp')
    tpl_options_h = read_tpl(src_dir, 'options_template.h')
    tpl_options_cpp = read_tpl(src_dir, 'options_template.cpp')

    # Parse files, check attributes and create module/option objects
    modules = []
    for filename in filenames:
        module = parse_module(filename, toml.load(filename))

        # Check if long options are valid and unique.  First populate
        # g_long_cache with option.long and --no- alternatives if
        # applicable.
        for option in module.options:
            check_long(filename, option, option.long, option.type)
        modules.append(module)

    # Create *_options.{h,cpp} in destination directory
    for module in modules:
        codegen_module(module, dst_dir, tpl_module_h, tpl_module_cpp)

    # Create options.cpp in destination directory
    codegen_all_modules(modules, build_dir, dst_dir, tpl_options_h, tpl_options_cpp, tpl_options_public)


if __name__ == "__main__":
    mkoptions_main()
    sys.exit(0)<|MERGE_RESOLUTION|>--- conflicted
+++ resolved
@@ -725,11 +725,7 @@
 
 
 def codegen_all_modules(modules, build_dir, dst_dir, tpl_options_h,
-<<<<<<< HEAD
-                        tpl_options_cpp):
-=======
                         tpl_options_cpp, tpl_options_public):
->>>>>>> 1c93d0ca
     """
     Generate code for all option modules (options.cpp).
     """
