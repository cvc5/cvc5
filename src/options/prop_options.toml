--- conflicted
+++ resolved
@@ -94,11 +94,7 @@
   help = "Preregister literals when they are registered as literals in the SAT solver."
 [[option.mode.LAZY]]
   name = "lazy"
-<<<<<<< HEAD
-  help = "Preregister literals when they are asserted."
+  help = "Preregister literals when they are asserted by the SAT solver."
 [[option.mode.RELEVANT]]
   name = "rlv"
-  help = "Preregister literals when they become relevant."
-=======
-  help = "Preregister literals when they are asserted by the SAT solver."
->>>>>>> a8d76b79
+  help = "Preregister literals when they become relevant."