--- conflicted
+++ resolved
@@ -56,16 +56,8 @@
   help       = "sets the restart interval increase factor for the sat solver (F=3.0 by default)"
 
 [[option]]
-<<<<<<< HEAD
-  name       = "minisatUseElim"
+  name       = "minisatSimpMode"
   category   = "expert"
-  long       = "minisat-elimination"
-  type       = "bool"
-  default    = "true"
-  help       = "use Minisat elimination"
-=======
-  name       = "minisatSimpMode"
-  category   = "regular"
   long       = "minisat-simplification=MODE"
   type       = "MinisatSimpMode"
   default    = "ALL"
@@ -80,7 +72,6 @@
 [[option.mode.NONE]]
   name = "none"
   help = "No simplifications."
->>>>>>> d7770477
 
 [[option]]
   name       = "minisatDumpDimacs"
