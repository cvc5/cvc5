--- conflicted
+++ resolved
@@ -161,13 +161,9 @@
   else if (language == "sygus2" || language == "LANG_SYGUS_V2")
   {
     return output::LANG_SYGUS_V2;
-<<<<<<< HEAD
-  } else if(language == "ast" || language == "LANG_AST") {
-=======
   }
   else if (language == "ast" || language == "LANG_AST")
   {
->>>>>>> ed8f4388
     return output::LANG_AST;
   }
   else if (language == "auto" || language == "LANG_AUTO")
@@ -213,13 +209,9 @@
   else if (language == "sygus2" || language == "LANG_SYGUS_V2")
   {
     return input::LANG_SYGUS_V2;
-<<<<<<< HEAD
-  } else if(language == "auto" || language == "LANG_AUTO") {
-=======
   }
   else if (language == "auto" || language == "LANG_AUTO")
   {
->>>>>>> ed8f4388
     return input::LANG_AUTO;
   }
 
