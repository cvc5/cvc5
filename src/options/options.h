/*********************                                                        */
/*! \file options.h
 ** \verbatim
 ** Top contributors (to current version):
 **   Tim King, Morgan Deters, Paul Meng
 ** This file is part of the CVC4 project.
 ** Copyright (c) 2009-2020 by the authors listed in the file AUTHORS
 ** in the top-level source directory) and their institutional affiliations.
 ** All rights reserved.  See the file COPYING in the top-level source
 ** directory for licensing information.\endverbatim
 **
 ** \brief Global (command-line, set-option, ...) parameters for SMT.
 **
 ** Global (command-line, set-option, ...) parameters for SMT.
 **/

#include "cvc4_public.h"

#ifndef CVC4__OPTIONS__OPTIONS_H
#define CVC4__OPTIONS__OPTIONS_H

#include <fstream>
#include <ostream>
#include <string>
#include <vector>

#include "base/listener.h"
#include "base/modal_exception.h"
#include "options/language.h"
#include "options/option_exception.h"
#include "options/printer_modes.h"

namespace CVC4 {

namespace api {
class Solver;
}
namespace options {
  struct OptionsHolder;
  class OptionsHandler;
}/* CVC4::options namespace */

class OptionsListener;

class CVC4_PUBLIC Options {
  friend api::Solver;
  /** The struct that holds all option values. */
  options::OptionsHolder* d_holder;

  /** The handler for the options of the theory. */
  options::OptionsHandler* d_handler;

  /** The current Options in effect */
  static thread_local Options* s_current;

  /** Low-level assignment function for options */
  template <class T>
  void assign(T, std::string option, std::string value);
  /** Low-level assignment function for bool-valued options */
  template <class T>
  void assignBool(T, std::string option, bool value);

  friend class options::OptionsHandler;

  /**
   * Options cannot be copied as they are given an explicit list of
   * Listeners to respond to.
   */
  Options(const Options& options) = delete;

  /**
   * Options cannot be assigned as they are given an explicit list of
   * Listeners to respond to.
   */
  Options& operator=(const Options& options) = delete;

  static std::string formatThreadOptionException(const std::string& option);

  static const size_t s_maxoptlen = 128;
  static const unsigned s_preemptAdditional = 6;

public:
  class CVC4_PUBLIC OptionsScope {
  private:
    Options* d_oldOptions;
  public:
    OptionsScope(Options* newOptions) :
        d_oldOptions(Options::s_current)
    {
      Options::s_current = newOptions;
    }
    ~OptionsScope(){
      Options::s_current = d_oldOptions;
    }
  };

  /** Return true if current Options are null */
  static inline bool isCurrentNull() {
    return s_current == NULL;
  }

  /** Get the current Options in effect */
  static inline Options* current() {
    return s_current;
  }

  Options(OptionsListener* ol = nullptr);
  ~Options();

  /**
   * Copies the value of the options stored in OptionsHolder into the current
   * Options object.
   * This does not copy the listeners in the Options object.
   */
  void copyValues(const Options& options);

  /**
   * Set the value of the given option.  Use of this default
   * implementation causes a compile-time error; write-able
   * options specialize this template with a real implementation.
   */
  template <class T>
  void set(T, const typename T::type&) {
    // Flag a compile-time error.  Write-able options specialize
    // this template to provide an implementation.
    T::you_are_trying_to_assign_to_a_read_only_option;
  }

  /**
   * Set the value of the given option by key.
   *
   * Throws OptionException or ModalException on failures.
   */
  void setOption(const std::string& key, const std::string& optionarg);

  /** Get the value of the given option.  Const access only. */
  template <class T>
  const typename T::type& operator[](T) const;

  /**
   * Gets the value of the given option by key and returns value as a string.
   *
   * Throws OptionException on failures, such as key not being the name of an
   * option.
   */
  std::string getOption(const std::string& key) const;

  // Get accessor functions.
  InputLanguage getInputLanguage() const;
  options::InstFormatMode getInstFormatMode() const;
  OutputLanguage getOutputLanguage() const;
  bool getUfHo() const;
  bool getCheckProofs() const;
  bool getDumpInstantiations() const;
  bool getDumpModels() const;
  bool getDumpProofs() const;
  bool getDumpSynth() const;
  bool getDumpUnsatCores() const;
  bool getEarlyExit() const;
  bool getFilesystemAccess() const;
  bool getForceNoLimitCpuWhileDump() const;
  bool getHelp() const;
  bool getIncrementalSolving() const;
  bool getInteractive() const;
  bool getInteractivePrompt() const;
  bool getLanguageHelp() const;
  bool getMemoryMap() const;
  bool getParseOnly() const;
  bool getProduceModels() const;
  bool getProof() const;
  bool getSegvSpin() const;
  bool getSemanticChecks() const;
  bool getStatistics() const;
  bool getStatsEveryQuery() const;
  bool getStatsHideZeros() const;
  bool getStrictParsing() const;
  int getTearDownIncremental() const;
  unsigned long getCumulativeTimeLimit() const;
  bool getVersion() const;
  const std::string& getForceLogicString() const;
  int getVerbosity() const;
  std::istream* getIn() const;
  std::ostream* getErr();
  std::ostream* getOut();
  std::ostream* getOutConst() const; // TODO: Remove this.
  std::string getBinaryName() const;
  unsigned getParseStep() const;

  // TODO: Document these.
  void setInputLanguage(InputLanguage);
  void setInteractive(bool);
  void setOut(std::ostream*);
  void setOutputLanguage(OutputLanguage);

  bool wasSetByUserDumpSynth() const;
  bool wasSetByUserEarlyExit() const;
  bool wasSetByUserForceLogicString() const;
  bool wasSetByUserIncrementalSolving() const;
  bool wasSetByUserInteractive() const;

  // Static accessor functions.
  // TODO: Document these.
  static std::ostream* currentGetOut();

  /**
   * Returns true iff the value of the given option was set
   * by the user via a command-line option or SmtEngine::setOption().
   * (Options::set() is low-level and doesn't count.)  Returns false
   * otherwise.
   */
  template <class T>
  bool wasSetByUser(T) const;

  /**
   * Get a description of the command-line flags accepted by
   * parseOptions.  The returned string will be escaped so that it is
   * suitable as an argument to printf. */
  std::string getDescription() const;

  /**
   * Print overall command-line option usage message, prefixed by
   * "msg"---which could be an error message causing the usage
   * output in the first place, e.g. "no such option --foo"
   */
  static void printUsage(const std::string msg, std::ostream& out);

  /**
   * Print command-line option usage message for only the most-commonly
   * used options.  The message is prefixed by "msg"---which could be
   * an error message causing the usage output in the first place, e.g.
   * "no such option --foo"
   */
  static void printShortUsage(const std::string msg, std::ostream& out);

  /** Print help for the --lang command line option */
  static void printLanguageHelp(std::ostream& out);

  /**
   * Look up long command-line option names that bear some similarity
   * to the given name.  Returns an empty string if there are no
   * suggestions.
   */
  static std::string suggestCommandLineOptions(const std::string& optionName);

  /**
   * Look up SMT option names that bear some similarity to
   * the given name.  Don't include the initial ":".  This might be
   * useful in case of typos.  Can return an empty vector if there are
   * no suggestions.
   */
  static std::vector<std::string> suggestSmtOptions(
      const std::string& optionName);

  /**
   * Initialize the Options object options based on the given
   * command-line arguments given in argc and argv.  The return value
   * is what's left of the command line (that is, the non-option
   * arguments).
   *
   * This function uses getopt_long() and is not thread safe.
   *
   * Throws OptionException on failures.
   *
   * Preconditions: options and argv must be non-null.
   */
  static std::vector<std::string> parseOptions(Options* options,
                                               int argc,
                                               char* argv[]);

  /**
   * Get the setting for all options.
   */
  std::vector<std::vector<std::string> > getOptions() const;

<<<<<<< HEAD
  /** set listener */
  void setListener(OptionsListener* ol);
=======
  /** Set the generic listener associated with this class to ol */
  void setListener(OptionsListener* ol);
  /**
   * Registers a listener for the notification, notifyBeforeSearch.
   *
   * The memory for the Registration is controlled by the user and must
   * be destroyed before the Options object is.
   *
   * This has multiple usages so having a notifyIfSet flag does not add
   * clarity. Users should check the relevant flags before registering this.
   */
  ListenerCollection::Registration* registerBeforeSearchListener(
      Listener* listener);

  /**
   * Registers a listener for options::defaultExprDepth being set.
   *
   * If notifyIfSet is true, this calls notify on the listener
   * if the option was set by the user.
   *
   * The memory for the Registration is controlled by the user and must
   * be destroyed before the Options object is.
   */
  ListenerCollection::Registration* registerSetDefaultExprDepthListener(
      Listener* listener, bool notifyIfSet);

  /**
   * Registers a listener for options::defaultDagThresh being set.
   *
   * If notifyIfSet is true, this calls notify on the listener
   * if the option was set by the user.
   *
   * The memory for the Registration is controlled by the user and must
   * be destroyed before the Options object is.
   */
  ListenerCollection::Registration* registerSetDefaultExprDagListener(
      Listener* listener, bool notifyIfSet);

  /**
   * Registers a listener for options::printExprTypes being set.
   *
   * If notifyIfSet is true, this calls notify on the listener
   * if the option was set by the user.
   *
   * The memory for the Registration is controlled by the user and must
   * be destroyed before the Options object is.
   */
  ListenerCollection::Registration* registerSetPrintExprTypesListener(
      Listener* listener, bool notifyIfSet);

  /**
   * Registers a listener for options::dumpModeString being set.
   *
   * If notifyIfSet is true, this calls notify on the listener
   * if the option was set by the user.
   *
   * The memory for the Registration is controlled by the user and must
   * be destroyed before the Options object is.
   */
  ListenerCollection::Registration* registerSetDumpModeListener(
      Listener* listener, bool notifyIfSet);

  /**
   * Registers a listener for options::printSuccess being set.
   *
   * If notifyIfSet is true, this calls notify on the listener
   * if the option was set by the user.
   *
   * The memory for the Registration is controlled by the user and must
   * be destroyed before the Options object is.
   */
  ListenerCollection::Registration* registerSetPrintSuccessListener(
      Listener* listener, bool notifyIfSet);

  /**
   * Registers a listener for options::dumpToFileName being set.
   *
   * If notifyIfSet is true, this calls notify on the listener
   * if the option was set by the user.
   *
   * The memory for the Registration is controlled by the user and must
   * be destroyed before the Options object is.
   */
  ListenerCollection::Registration* registerDumpToFileNameListener(
      Listener* listener, bool notifyIfSet);

  /**
   * Registers a listener for options::regularChannelName being set.
   *
   * If notifyIfSet is true, this calls notify on the listener
   * if the option was set by the user.
   *
   * The memory for the Registration is controlled by the user and must
   * be destroyed before the Options object is.
   */
  ListenerCollection::Registration* registerSetRegularOutputChannelListener(
      Listener* listener, bool notifyIfSet);

  /**
   * Registers a listener for options::diagnosticChannelName being set.
   *
   * If notifyIfSet is true, this calls notify on the listener
   * if the option was set by the user.
   *
   * The memory for the Registration is controlled by the user and must
   * be destroyed before the Options object is.
   */
  ListenerCollection::Registration* registerSetDiagnosticOutputChannelListener(
      Listener* listener, bool notifyIfSet);
>>>>>>> cb8d041d

  /** Sends a std::flush to getErr(). */
  void flushErr();

  /** Sends a std::flush to getOut(). */
  void flushOut();

 private:
  /** Pointer to the options listener, if one exists */
  OptionsListener* d_olisten;
  /**
   * Helper method for setOption, updates this object for setting the given
   * option.
   */
  void setOptionInternal(const std::string& key, const std::string& optionarg);
<<<<<<< HEAD

=======
>>>>>>> cb8d041d
  /**
   * Internal procedure for implementing the parseOptions function.
   * Initializes the options object based on the given command-line
   * arguments. The command line arguments are stored in argc/argv.
   * Nonoptions are stored into nonoptions.
   *
   * This is not thread safe.
   *
   * Throws OptionException on failures.
   *
   * Preconditions: options, extender and nonoptions are non-null.
   */
  static void parseOptionsRecursive(Options* options,
                                    int argc,
                                    char* argv[],
                                    std::vector<std::string>* nonoptions);
};/* class Options */

}/* CVC4 namespace */

#endif /* CVC4__OPTIONS__OPTIONS_H */<|MERGE_RESOLUTION|>--- conflicted
+++ resolved
@@ -272,120 +272,8 @@
    */
   std::vector<std::vector<std::string> > getOptions() const;
 
-<<<<<<< HEAD
-  /** set listener */
-  void setListener(OptionsListener* ol);
-=======
   /** Set the generic listener associated with this class to ol */
   void setListener(OptionsListener* ol);
-  /**
-   * Registers a listener for the notification, notifyBeforeSearch.
-   *
-   * The memory for the Registration is controlled by the user and must
-   * be destroyed before the Options object is.
-   *
-   * This has multiple usages so having a notifyIfSet flag does not add
-   * clarity. Users should check the relevant flags before registering this.
-   */
-  ListenerCollection::Registration* registerBeforeSearchListener(
-      Listener* listener);
-
-  /**
-   * Registers a listener for options::defaultExprDepth being set.
-   *
-   * If notifyIfSet is true, this calls notify on the listener
-   * if the option was set by the user.
-   *
-   * The memory for the Registration is controlled by the user and must
-   * be destroyed before the Options object is.
-   */
-  ListenerCollection::Registration* registerSetDefaultExprDepthListener(
-      Listener* listener, bool notifyIfSet);
-
-  /**
-   * Registers a listener for options::defaultDagThresh being set.
-   *
-   * If notifyIfSet is true, this calls notify on the listener
-   * if the option was set by the user.
-   *
-   * The memory for the Registration is controlled by the user and must
-   * be destroyed before the Options object is.
-   */
-  ListenerCollection::Registration* registerSetDefaultExprDagListener(
-      Listener* listener, bool notifyIfSet);
-
-  /**
-   * Registers a listener for options::printExprTypes being set.
-   *
-   * If notifyIfSet is true, this calls notify on the listener
-   * if the option was set by the user.
-   *
-   * The memory for the Registration is controlled by the user and must
-   * be destroyed before the Options object is.
-   */
-  ListenerCollection::Registration* registerSetPrintExprTypesListener(
-      Listener* listener, bool notifyIfSet);
-
-  /**
-   * Registers a listener for options::dumpModeString being set.
-   *
-   * If notifyIfSet is true, this calls notify on the listener
-   * if the option was set by the user.
-   *
-   * The memory for the Registration is controlled by the user and must
-   * be destroyed before the Options object is.
-   */
-  ListenerCollection::Registration* registerSetDumpModeListener(
-      Listener* listener, bool notifyIfSet);
-
-  /**
-   * Registers a listener for options::printSuccess being set.
-   *
-   * If notifyIfSet is true, this calls notify on the listener
-   * if the option was set by the user.
-   *
-   * The memory for the Registration is controlled by the user and must
-   * be destroyed before the Options object is.
-   */
-  ListenerCollection::Registration* registerSetPrintSuccessListener(
-      Listener* listener, bool notifyIfSet);
-
-  /**
-   * Registers a listener for options::dumpToFileName being set.
-   *
-   * If notifyIfSet is true, this calls notify on the listener
-   * if the option was set by the user.
-   *
-   * The memory for the Registration is controlled by the user and must
-   * be destroyed before the Options object is.
-   */
-  ListenerCollection::Registration* registerDumpToFileNameListener(
-      Listener* listener, bool notifyIfSet);
-
-  /**
-   * Registers a listener for options::regularChannelName being set.
-   *
-   * If notifyIfSet is true, this calls notify on the listener
-   * if the option was set by the user.
-   *
-   * The memory for the Registration is controlled by the user and must
-   * be destroyed before the Options object is.
-   */
-  ListenerCollection::Registration* registerSetRegularOutputChannelListener(
-      Listener* listener, bool notifyIfSet);
-
-  /**
-   * Registers a listener for options::diagnosticChannelName being set.
-   *
-   * If notifyIfSet is true, this calls notify on the listener
-   * if the option was set by the user.
-   *
-   * The memory for the Registration is controlled by the user and must
-   * be destroyed before the Options object is.
-   */
-  ListenerCollection::Registration* registerSetDiagnosticOutputChannelListener(
-      Listener* listener, bool notifyIfSet);
->>>>>>> cb8d041d
 
   /** Sends a std::flush to getErr(). */
   void flushErr();
@@ -401,10 +289,6 @@
    * option.
    */
   void setOptionInternal(const std::string& key, const std::string& optionarg);
-<<<<<<< HEAD
-
-=======
->>>>>>> cb8d041d
   /**
    * Internal procedure for implementing the parseOptions function.
    * Initializes the options object based on the given command-line
