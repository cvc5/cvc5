/******************************************************************************
 * Top contributors (to current version):
 *   Aina Niemetz, Tim King, Mathias Preiner
 *
 * This file is part of the cvc5 project.
 *
 * Copyright (c) 2009-2021 by the authors listed in the file AUTHORS
 * in the top-level source directory and their institutional affiliations.
 * All rights reserved.  See the file COPYING in the top-level source
 * directory for licensing information.
 * ****************************************************************************
 *
 * Interface for custom handlers and predicates options.
 */

#include "options/options_handler.h"

#include <cerrno>
#include <iostream>
#include <ostream>
#include <regex>
#include <string>

#include "base/check.h"
#include "base/configuration.h"
#include "base/configuration_private.h"
#include "base/cvc5config.h"
#include "base/exception.h"
#include "base/modal_exception.h"
#include "base/output.h"
#include "lib/strtok_r.h"
#include "options/base_options.h"
#include "options/bv_options.h"
#include "options/decision_options.h"
#include "options/io_utils.h"
#include "options/language.h"
#include "options/main_options.h"
#include "options/option_exception.h"
#include "options/smt_options.h"
#include "options/theory_options.h"
#include "smt/command.h"
#include "util/didyoumean.h"

namespace cvc5 {
namespace options {

// helper functions
namespace {

void printTags(const std::vector<std::string>& tags)
{
  std::cout << "available tags:" << std::endl;
  for (const auto& t : tags)
  {
    std::cout << "  " << t << std::endl;
  }
  std::cout << std::endl;
}

std::string suggestTags(const std::vector<std::string>& validTags,
                        std::string inputTag,
                        const std::vector<std::string>& additionalTags)
{
  DidYouMean didYouMean;
  didYouMean.addWords(validTags);
  didYouMean.addWords(additionalTags);
  return didYouMean.getMatchAsString(inputTag);
}

std::vector<std::string> selectTags(const std::vector<std::string>& validTags, std::string pattern)
{
  size_t pos = 0;
  while ((pos = pattern.find('*', pos)) != std::string::npos)
  {
    pattern.replace(pos, 1, ".*");
    pos += 2;
  }
  std::regex re(pattern);
  std::vector<std::string> results;
  std::copy_if(validTags.begin(), validTags.end(), std::back_inserter(results),
    [&re](const auto& tag){ return std::regex_match(tag, re); }
  );
  return results;
}

}  // namespace

OptionsHandler::OptionsHandler(Options* options) : d_options(options) { }

void OptionsHandler::setErrStream(const std::string& flag, const ManagedErr& me)
{
  Debug.setStream(me);
  Warning.setStream(me);
  Trace.setStream(me);
}

Language OptionsHandler::stringToLanguage(const std::string& flag,
                                          const std::string& optarg)
{
  if (optarg == "help")
  {
    *d_options->base.out << R"FOOBAR(
Languages currently supported as arguments to the -L / --lang option:
  auto                           attempt to automatically determine language
  smt | smtlib | smt2 |
  smt2.6 | smtlib2.6             SMT-LIB format 2.6 with support for the strings standard
  tptp                           TPTP format (cnf, fof and tff)
  sygus | sygus2                 SyGuS version 2.0

Languages currently supported as arguments to the --output-lang option:
  auto                           match output language to input language
  smt | smtlib | smt2 |
  smt2.6 | smtlib2.6             SMT-LIB format 2.6 with support for the strings standard
  tptp                           TPTP format
  ast                            internal format (simple syntax trees)
)FOOBAR" << std::endl;
    throw OptionException("help is not a valid language");
  }

  try
  {
    return language::toLanguage(optarg);
  }
  catch (OptionException& oe)
  {
    throw OptionException("Error in " + flag + ": " + oe.getMessage()
                          + "\nTry --lang help");
  }

  Unreachable();
}

void OptionsHandler::languageIsNotAST(const std::string& flag, Language lang)
{
  if (lang == Language::LANG_AST)
  {
    throw OptionException("Language LANG_AST is not allowed for " + flag);
  }
}

void OptionsHandler::applyOutputLanguage(const std::string& flag, Language lang)
{
  ioutils::setDefaultOutputLang(lang);
  ioutils::applyOutputLang(d_options->base.out, lang);
}

void OptionsHandler::setVerbosity(const std::string& flag, int value)
{
  if(Configuration::isMuzzledBuild()) {
    DebugChannel.setStream(&cvc5::null_os);
    TraceChannel.setStream(&cvc5::null_os);
    WarningChannel.setStream(&cvc5::null_os);
  } else {
    if(value < 0) {
      WarningChannel.setStream(&cvc5::null_os);
    } else {
      WarningChannel.setStream(&std::cerr);
    }
  }
}

void OptionsHandler::decreaseVerbosity(const std::string& flag, bool value)
{
  d_options->base.verbosity -= 1;
  setVerbosity(flag, d_options->base.verbosity);
}

void OptionsHandler::increaseVerbosity(const std::string& flag, bool value)
{
  d_options->base.verbosity += 1;
  setVerbosity(flag, d_options->base.verbosity);
}

void OptionsHandler::setStats(const std::string& flag, bool value)
{
#ifndef CVC5_STATISTICS_ON
  if (value)
  {
    std::stringstream ss;
    ss << "option `" << flag
       << "' requires a statistics-enabled build of cvc5; this binary was not "
          "built with statistics support";
    throw OptionException(ss.str());
  }
#endif /* CVC5_STATISTICS_ON */
  if (!value)
  {
    d_options->base.statisticsAll = false;
    d_options->base.statisticsEveryQuery = false;
    d_options->base.statisticsExpert = false;
  }
}

void OptionsHandler::setStatsDetail(const std::string& flag, bool value)
{
#ifndef CVC5_STATISTICS_ON
  if (value)
  {
    std::stringstream ss;
    ss << "option `" << flag
       << "' requires a statistics-enabled build of cvc5; this binary was not "
          "built with statistics support";
    throw OptionException(ss.str());
  }
#endif /* CVC5_STATISTICS_ON */
  if (value)
  {
    d_options->base.statistics = true;
  }
}

void OptionsHandler::enableTraceTag(const std::string& flag,
                                    const std::string& optarg)
{
  if(!Configuration::isTracingBuild())
  {
    throw OptionException("trace tags not available in non-tracing builds");
  }
<<<<<<< HEAD
  auto tags = selectTags(Configuration::getTraceTags(), optarg);
  if (tags.empty())
=======
  else if (!Configuration::isTraceTag(optarg))
>>>>>>> cf5e9c06
  {
    if (optarg == "help")
    {
      d_options->driver.showTraceTags = true;
      showTraceTags("", true);
      return;
    }

    throw OptionException(
        std::string("no trace tag matching ") + optarg + std::string(" was found.")
        + suggestTags(Configuration::getTraceTags(), optarg, {}));
  }
  for (const auto& tag: selectTags(Configuration::getTraceTags(), optarg))
  {
    Trace.on(tag);
  }
}

void OptionsHandler::enableDebugTag(const std::string& flag,
                                    const std::string& optarg)
{
  if (!Configuration::isDebugBuild())
  {
    throw OptionException("debug tags not available in non-debug builds");
  }
  else if (!Configuration::isTracingBuild())
  {
    throw OptionException("debug tags not available in non-tracing builds");
  }

  if (!Configuration::isDebugTag(optarg) && !Configuration::isTraceTag(optarg))
  {
    if (optarg == "help")
    {
      d_options->driver.showDebugTags = true;
      showDebugTags("", true);
      return;
    }

    throw OptionException(std::string("debug tag ") + optarg
                          + std::string(" not available.")
                          + suggestTags(Configuration::getDebugTags(),
                                        optarg,
                                        Configuration::getTraceTags()));
  }
  Debug.on(optarg);
  Trace.on(optarg);
}

void OptionsHandler::enableOutputTag(const std::string& flag,
                                     OutputTag optarg)
{
  size_t tagid = static_cast<size_t>(optarg);
  Assert(d_options->base.outputTagHolder.size() > tagid)
      << "Output tag is larger than the bitset that holds it.";
  d_options->base.outputTagHolder.set(tagid);
}

void OptionsHandler::setPrintSuccess(const std::string& flag, bool value)
{
  Debug.getStream() << Command::printsuccess(value);
  Trace.getStream() << Command::printsuccess(value);
  Warning.getStream() << Command::printsuccess(value);
  *d_options->base.out << Command::printsuccess(value);
}

void OptionsHandler::setResourceWeight(const std::string& flag,
                                       const std::string& optarg)
{
  d_options->base.resourceWeightHolder.emplace_back(optarg);
}

void OptionsHandler::checkBvSatSolver(const std::string& flag, SatSolverMode m)
{
  if (m == SatSolverMode::CRYPTOMINISAT
      && !Configuration::isBuiltWithCryptominisat())
  {
    std::stringstream ss;
    ss << "option `" << flag
       << "' requires a CryptoMiniSat build of cvc5; this binary was not built "
          "with CryptoMiniSat support";
    throw OptionException(ss.str());
  }

  if (m == SatSolverMode::KISSAT && !Configuration::isBuiltWithKissat())
  {
    std::stringstream ss;
    ss << "option `" << flag
       << "' requires a Kissat build of cvc5; this binary was not built with "
          "Kissat support";
    throw OptionException(ss.str());
  }

  if (d_options->bv.bvSolver != options::BVSolver::BITBLAST
      && (m == SatSolverMode::CRYPTOMINISAT || m == SatSolverMode::CADICAL
          || m == SatSolverMode::KISSAT))
  {
    if (d_options->bv.bitblastMode == options::BitblastMode::LAZY
        && d_options->bv.bitblastModeWasSetByUser)
    {
      std::string sat_solver;
      if (m == options::SatSolverMode::CADICAL)
      {
        sat_solver = "CaDiCaL";
      }
      else if (m == options::SatSolverMode::KISSAT)
      {
        sat_solver = "Kissat";
      }
      else
      {
        Assert(m == options::SatSolverMode::CRYPTOMINISAT);
        sat_solver = "CryptoMiniSat";
      }
      throw OptionException(sat_solver
                            + " does not support lazy bit-blasting.\n"
                            + "Try --bv-sat-solver=minisat");
    }
    if (!d_options->bv.bitvectorToBoolWasSetByUser)
    {
      d_options->bv.bitvectorToBool = true;
    }
  }
}

void OptionsHandler::setBitblastAig(const std::string& flag, bool arg)
{
  if(arg) {
    if (d_options->bv.bitblastModeWasSetByUser) {
      if (d_options->bv.bitblastMode != options::BitblastMode::EAGER)
      {
        throw OptionException("bitblast-aig must be used with eager bitblaster");
      }
    } else {
      d_options->bv.bitblastMode = options::BitblastMode::EAGER;
    }
  }
}

void OptionsHandler::setDefaultExprDepth(const std::string& flag, int64_t depth)
{
  ioutils::setDefaultNodeDepth(depth);
  ioutils::applyNodeDepth(Debug.getStream(), depth);
  ioutils::applyNodeDepth(Trace.getStream(), depth);
  ioutils::applyNodeDepth(Warning.getStream(), depth);
}

void OptionsHandler::setDefaultDagThresh(const std::string& flag, int64_t dag)
{
  ioutils::setDefaultDagThresh(dag);
  ioutils::applyDagThresh(Debug.getStream(), dag);
  ioutils::applyDagThresh(Trace.getStream(), dag);
  ioutils::applyDagThresh(Warning.getStream(), dag);
}

static void print_config(const char* str, std::string config)
{
  std::string s(str);
  unsigned sz = 14;
  if (s.size() < sz) s.resize(sz, ' ');
  std::cout << s << ": " << config << std::endl;
}

static void print_config_cond(const char* str, bool cond = false)
{
  print_config(str, cond ? "yes" : "no");
}

void OptionsHandler::showConfiguration(const std::string& flag, bool value)
{
  if (!value) return;
  std::cout << Configuration::about() << std::endl;

  print_config("version", Configuration::getVersionString());
  if (Configuration::isGitBuild())
  {
    print_config("scm", Configuration::getGitInfo());
  }
  else
  {
    print_config_cond("scm", false);
  }

  std::cout << std::endl;

  std::stringstream ss;
  ss << Configuration::getVersionString();
  print_config("library", ss.str());

  std::cout << std::endl;

  print_config_cond("debug code", Configuration::isDebugBuild());
  print_config_cond("statistics", Configuration::isStatisticsBuild());
  print_config_cond("tracing", Configuration::isTracingBuild());
  print_config_cond("muzzled", Configuration::isMuzzledBuild());
  print_config_cond("assertions", Configuration::isAssertionBuild());
  print_config_cond("coverage", Configuration::isCoverageBuild());
  print_config_cond("profiling", Configuration::isProfilingBuild());
  print_config_cond("asan", Configuration::isAsanBuild());
  print_config_cond("ubsan", Configuration::isUbsanBuild());
  print_config_cond("tsan", Configuration::isTsanBuild());
  print_config_cond("competition", Configuration::isCompetitionBuild());

  std::cout << std::endl;

  print_config_cond("cln", Configuration::isBuiltWithCln());
  print_config_cond("glpk", Configuration::isBuiltWithGlpk());
  print_config_cond("cryptominisat", Configuration::isBuiltWithCryptominisat());
  print_config_cond("gmp", Configuration::isBuiltWithGmp());
  print_config_cond("kissat", Configuration::isBuiltWithKissat());
  print_config_cond("poly", Configuration::isBuiltWithPoly());
  print_config_cond("editline", Configuration::isBuiltWithEditline());
}

void OptionsHandler::showCopyright(const std::string& flag, bool value)
{
  if (!value) return;
  std::cout << Configuration::copyright() << std::endl;
}

void OptionsHandler::showVersion(const std::string& flag, bool value)
{
  if (!value) return;
  d_options->base.out << Configuration::about() << std::endl;
}

void OptionsHandler::showDebugTags(const std::string& flag, bool value)
{
  if (!value) return;
  if (!Configuration::isDebugBuild())
  {
    throw OptionException("debug tags not available in non-debug builds");
  }
  else if (!Configuration::isTracingBuild())
  {
    throw OptionException("debug tags not available in non-tracing builds");
  }
  printTags(Configuration::getDebugTags());
}

void OptionsHandler::showTraceTags(const std::string& flag, bool value)
{
  if (!value) return;
  if (!Configuration::isTracingBuild())
  {
    throw OptionException("trace tags not available in non-tracing build");
  }
  printTags(Configuration::getTraceTags());
}

}  // namespace options
}  // namespace cvc5<|MERGE_RESOLUTION|>--- conflicted
+++ resolved
@@ -216,12 +216,8 @@
   {
     throw OptionException("trace tags not available in non-tracing builds");
   }
-<<<<<<< HEAD
   auto tags = selectTags(Configuration::getTraceTags(), optarg);
   if (tags.empty())
-=======
-  else if (!Configuration::isTraceTag(optarg))
->>>>>>> cf5e9c06
   {
     if (optarg == "help")
     {
