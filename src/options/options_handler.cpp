/*********************                                                        */
/*! \file options_handler.cpp
 ** \verbatim
 ** Top contributors (to current version):
 **   Andrew Reynolds, Tim King, Morgan Deters
 ** This file is part of the CVC4 project.
 ** Copyright (c) 2009-2019 by the authors listed in the file AUTHORS
 ** in the top-level source directory) and their institutional affiliations.
 ** All rights reserved.  See the file COPYING in the top-level source
 ** directory for licensing information.\endverbatim
 **
 ** \brief Interface for custom handlers and predicates options.
 **
 ** Interface for custom handlers and predicates options.
 **/

#include "options/options_handler.h"

#include <ostream>
#include <string>
#include <cerrno>

#include "cvc4autoconfig.h"

#include "base/check.h"
#include "base/configuration.h"
#include "base/configuration_private.h"
#include "base/exception.h"
#include "base/modal_exception.h"
#include "base/output.h"
#include "lib/strtok_r.h"
#include "options/arith_heuristic_pivot_rule.h"
#include "options/arith_propagation_mode.h"
#include "options/arith_unate_lemma_mode.h"
#include "options/base_options.h"
#include "options/bv_bitblast_mode.h"
#include "options/bv_options.h"
#include "options/datatypes_modes.h"
#include "options/decision_mode.h"
#include "options/decision_options.h"
#include "options/didyoumean.h"
#include "options/language.h"
#include "options/option_exception.h"
#include "options/printer_modes.h"
#include "options/smt_options.h"
#include "options/theory_options.h"
#include "options/theoryof_mode.h"
#include "options/ufss_mode.h"

namespace CVC4 {
namespace options {

// helper functions
namespace {

void throwLazyBBUnsupported(theory::bv::SatSolverMode m)
{
  std::string sat_solver;
  if (m == theory::bv::SAT_SOLVER_CADICAL)
  {
    sat_solver = "CaDiCaL";
  }
  else
  {
    Assert(m == theory::bv::SAT_SOLVER_CRYPTOMINISAT);
    sat_solver = "CryptoMiniSat";
  }
  std::string indent(25, ' ');
  throw OptionException(sat_solver + " does not support lazy bit-blasting.\n"
                        + indent + "Try --bv-sat-solver=minisat");
}

}  // namespace

OptionsHandler::OptionsHandler(Options* options) : d_options(options) { }

void OptionsHandler::notifyBeforeSearch(const std::string& option)
{
  try{
    d_options->d_beforeSearchListeners.notify();
  } catch (ModalException&){
    std::stringstream ss;
    ss << "cannot change option `" << option << "' after final initialization";
    throw ModalException(ss.str());
  }
}


void OptionsHandler::notifyTlimit(const std::string& option) {
  d_options->d_tlimitListeners.notify();
}

void OptionsHandler::notifyTlimitPer(const std::string& option) {
  d_options->d_tlimitPerListeners.notify();
}

void OptionsHandler::notifyRlimit(const std::string& option) {
  d_options->d_rlimitListeners.notify();
}

void OptionsHandler::notifyRlimitPer(const std::string& option) {
  d_options->d_rlimitPerListeners.notify();
}

unsigned long OptionsHandler::limitHandler(std::string option,
                                           std::string optarg)
{
  unsigned long ms;
  std::istringstream convert(optarg);
  if (!(convert >> ms))
  {
    throw OptionException("option `" + option
                          + "` requires a number as an argument");
  }
  return ms;
}

/* options/base_options_handlers.h */
void OptionsHandler::notifyPrintSuccess(std::string option) {
  d_options->d_setPrintSuccessListeners.notify();
}

// theory/arith/options_handlers.h
const std::string OptionsHandler::s_arithUnateLemmasHelp = "\
Unate lemmas are generated before SAT search begins using the relationship\n\
of constant terms and polynomials.\n\
Modes currently supported by the --unate-lemmas option:\n\
+ none \n\
+ ineqs \n\
  Outputs lemmas of the general form (<= p c) implies (<= p d) for c < d.\n\
+ eqs \n\
  Outputs lemmas of the general forms\n\
  (= p c) implies (<= p d) for c < d, or\n\
  (= p c) implies (not (= p d)) for c != d.\n\
+ all \n\
  A combination of inequalities and equalities.\n\
";

const std::string OptionsHandler::s_arithPropagationModeHelp = "\
This decides on kind of propagation arithmetic attempts to do during the search.\n\
+ none\n\
+ unate\n\
 use constraints to do unate propagation\n\
+ bi (Bounds Inference)\n\
  infers bounds on basic variables using the upper and lower bounds of the\n\
  non-basic variables in the tableau.\n\
+both\n\
";

const std::string OptionsHandler::s_errorSelectionRulesHelp = "\
This decides on the rule used by simplex during heuristic rounds\n\
for deciding the next basic variable to select.\n\
Heuristic pivot rules available:\n\
+min\n\
  The minimum abs() value of the variable's violation of its bound. (default)\n\
+max\n\
  The maximum violation the bound\n\
+varord\n\
  The variable order\n\
";

ArithUnateLemmaMode OptionsHandler::stringToArithUnateLemmaMode(
    std::string option, std::string optarg)
{
  if(optarg == "all") {
    return ALL_PRESOLVE_LEMMAS;
  } else if(optarg == "none") {
    return NO_PRESOLVE_LEMMAS;
  } else if(optarg == "ineqs") {
    return INEQUALITY_PRESOLVE_LEMMAS;
  } else if(optarg == "eqs") {
    return EQUALITY_PRESOLVE_LEMMAS;
  } else if(optarg == "help") {
    puts(s_arithUnateLemmasHelp.c_str());
    exit(1);
  } else {
    throw OptionException(std::string("unknown option for --unate-lemmas: `") +
                          optarg + "'.  Try --unate-lemmas help.");
  }
}

ArithPropagationMode OptionsHandler::stringToArithPropagationMode(
    std::string option, std::string optarg)
{
  if(optarg == "none") {
    return NO_PROP;
  } else if(optarg == "unate") {
    return UNATE_PROP;
  } else if(optarg == "bi") {
    return BOUND_INFERENCE_PROP;
  } else if(optarg == "both") {
    return BOTH_PROP;
  } else if(optarg == "help") {
    puts(s_arithPropagationModeHelp.c_str());
    exit(1);
  } else {
    throw OptionException(std::string("unknown option for --arith-prop: `") +
                          optarg + "'.  Try --arith-prop help.");
  }
}

ErrorSelectionRule OptionsHandler::stringToErrorSelectionRule(
    std::string option, std::string optarg)
{
  if(optarg == "min") {
    return MINIMUM_AMOUNT;
  } else if(optarg == "varord") {
    return VAR_ORDER;
  } else if(optarg == "max") {
    return MAXIMUM_AMOUNT;
  } else if(optarg == "help") {
    puts(s_errorSelectionRulesHelp.c_str());
    exit(1);
  } else {
    throw OptionException(std::string("unknown option for --heuristic-pivot-rule: `") +
                          optarg + "'.  Try --heuristic-pivot-rule help.");
  }
}
// theory/quantifiers/options_handlers.h

const std::string OptionsHandler::s_instWhenHelp = "\
Instantiation modes currently supported by the --inst-when option:\n\
\n\
full-last-call (default)\n\
+ Alternate running instantiation rounds at full effort and last\n\
  call.  In other words, interleave instantiation and theory combination.\n\
\n\
full\n\
+ Run instantiation round at full effort, before theory combination.\n\
\n\
full-delay \n\
+ Run instantiation round at full effort, before theory combination, after\n\
  all other theories have finished.\n\
\n\
full-delay-last-call \n\
+ Alternate running instantiation rounds at full effort after all other\n\
  theories have finished, and last call.  \n\
\n\
last-call\n\
+ Run instantiation at last call effort, after theory combination and\n\
  and theories report sat.\n\
\n\
";

const std::string OptionsHandler::s_literalMatchHelp = "\
Literal match modes currently supported by the --literal-match option:\n\
\n\
none \n\
+ Do not use literal matching.\n\
\n\
use (default)\n\
+ Consider phase requirements of triggers conservatively. For example, the\n\
  trigger P( x ) in forall( x ). ( P( x ) V ~Q( x ) ) will not be matched with\n\
  terms in the equivalence class of true, and likewise Q( x ) will not be matched\n\
  terms in the equivalence class of false. Extends to equality.\n\
\n\
agg-predicate \n\
+ Consider phase requirements aggressively for predicates. In the above example,\n\
  only match P( x ) with terms that are in the equivalence class of false.\n\
\n\
agg \n\
+ Consider the phase requirements aggressively for all triggers.\n\
\n\
";

const std::string OptionsHandler::s_mbqiModeHelp =
    "\
Model-based quantifier instantiation modes currently supported by the --mbqi option:\n\
\n\
default \n\
+ Use algorithm from Section 5.4.2 of thesis Finite Model Finding in Satisfiability \n\
  Modulo Theories.\n\
\n\
none \n\
+ Disable model-based quantifier instantiation.\n\
\n\
trust \n\
+ Do not instantiate quantified formulas (incomplete technique).\n\
\n\
";

const std::string OptionsHandler::s_qcfWhenModeHelp = "\
Quantifier conflict find modes currently supported by the --quant-cf-when option:\n\
\n\
default \n\
+ Default, apply conflict finding at full effort.\n\
\n\
last-call \n\
+ Apply conflict finding at last call, after theory combination and \n\
  and all theories report sat. \n\
\n\
std \n\
+ Apply conflict finding at standard effort.\n\
\n\
std-h \n\
+ Apply conflict finding at standard effort when heuristic says to. \n\
\n\
";

const std::string OptionsHandler::s_qcfModeHelp = "\
Quantifier conflict find modes currently supported by the --quant-cf option:\n\
\n\
prop-eq \n\
+ Default, apply QCF algorithm to propagate equalities as well as conflicts. \n\
\n\
conflict \n\
+ Apply QCF algorithm to find conflicts only.\n\
\n\
";

const std::string OptionsHandler::s_userPatModeHelp = "\
User pattern modes currently supported by the --user-pat option:\n\
\n\
trust \n\
+ When provided, use only user-provided patterns for a quantified formula.\n\
\n\
use \n\
+ Use both user-provided and auto-generated patterns when patterns\n\
  are provided for a quantified formula.\n\
\n\
resort \n\
+ Use user-provided patterns only after auto-generated patterns saturate.\n\
\n\
ignore \n\
+ Ignore user-provided patterns. \n\
\n\
interleave \n\
+ Alternate between use/resort. \n\
\n\
";

const std::string OptionsHandler::s_triggerSelModeHelp = "\
Trigger selection modes currently supported by the --trigger-sel option:\n\
\n\
min | default \n\
+ Consider only minimal subterms that meet criteria for triggers.\n\
\n\
max \n\
+ Consider only maximal subterms that meet criteria for triggers. \n\
\n\
all \n\
+ Consider all subterms that meet criteria for triggers. \n\
\n\
min-s-max \n\
+ Consider only minimal subterms that meet criteria for single triggers, maximal otherwise. \n\
\n\
min-s-all \n\
+ Consider only minimal subterms that meet criteria for single triggers, all otherwise. \n\
\n\
";
const std::string OptionsHandler::s_triggerActiveSelModeHelp = "\
Trigger active selection modes currently supported by the \
--trigger-active-sel option:\n\
\n\
all \n\
+ Make all triggers active. \n\
\n\
min \n\
+ Activate triggers with minimal ground terms.\n\
\n\
max \n\
+ Activate triggers with maximal ground terms. \n\
\n\
";
const std::string OptionsHandler::s_prenexQuantModeHelp = "\
Prenex quantifiers modes currently supported by the --prenex-quant option:\n\
\n\
none \n\
+ Do no prenex nested quantifiers. \n\
\n\
default | simple \n\
+ Default, do simple prenexing of same sign quantifiers.\n\
\n\
dnorm \n\
+ Prenex to disjunctive prenex normal form.\n\
\n\
norm \n\
+ Prenex to prenex normal form.\n\
\n\
";

const std::string OptionsHandler::s_cegqiFairModeHelp = "\
Modes for enforcing fairness for counterexample guided quantifier instantion, supported by --sygus-fair:\n\
\n\
uf-dt-size \n\
+ Enforce fairness using an uninterpreted function for datatypes size.\n\
\n\
direct \n\
+ Enforce fairness using direct conflict lemmas.\n\
\n\
default | dt-size \n\
+ Default, enforce fairness using size operator.\n\
\n\
dt-height-bound \n\
+ Enforce fairness by height bound predicate.\n\
\n\
none \n\
+ Do not enforce fairness. \n\
\n\
";

const std::string OptionsHandler::s_termDbModeHelp = "\
Modes for terms included in the quantifiers term database, supported by\
--term-db-mode:\n\
\n\
all  \n\
+ Quantifiers module considers all ground terms.\n\
\n\
relevant \n\
+ Quantifiers module considers only ground terms connected to current assertions. \n\
\n\
";

const std::string OptionsHandler::s_iteLiftQuantHelp = "\
Modes for term database, supported by --ite-lift-quant:\n\
\n\
none  \n\
+ Do not lift if-then-else in quantified formulas.\n\
\n\
simple  \n\
+ Lift if-then-else in quantified formulas if results in smaller term size.\n\
\n\
all \n\
+ Lift if-then-else in quantified formulas. \n\
\n\
";

const std::string OptionsHandler::s_cbqiBvIneqModeHelp =
    "\
Modes for handling bit-vector inequalities in counterexample-guided\
instantiation, supported by --cbqi-bv-ineq:\n\
\n\
eq-slack (default)  \n\
+ Solve for the inequality using the slack value in the model, e.g.,\
  t > s becomes t = s + ( t-s )^M.\n\
\n\
eq-boundary \n\
+ Solve for the boundary point of the inequality, e.g.,\
  t > s becomes t = s+1.\n\
\n\
keep  \n\
+ Solve for the inequality directly using side conditions for invertibility.\n\
\n\
";

const std::string OptionsHandler::s_cegqiSingleInvHelp = "\
Modes for single invocation techniques, supported by --cegqi-si:\n\
\n\
none  \n\
+ Do not use single invocation techniques.\n\
\n\
use (default) \n\
+ Use single invocation techniques only if grammar is not restrictive.\n\
\n\
all-abort  \n\
+ Always use single invocation techniques, abort if solution reconstruction will likely fail,\
  for instance, when the grammar does not have ITE and solution requires it.\n\
\n\
all \n\
+ Always use single invocation techniques. \n\
\n\
";

const std::string OptionsHandler::s_cegqiSingleInvRconsHelp =
    "\
Modes for reconstruction solutions while using single invocation techniques,\
supported by --cegqi-si-rcons:\n\
\n\
none \n\
+ Do not try to reconstruct solutions in the original (user-provided) grammar\
  when using single invocation techniques. In this mode, solutions produced by\
  CVC4 may violate grammar restrictions.\n\
\n\
try \n\
+ Try to reconstruct solutions in the original grammar when using single\
  invocation techniques in an incomplete (fail-fast) manner.\n\
\n\
all-limit \n\
+ Try to reconstruct solutions in the original grammar, but termintate if a\
  maximum number of rounds for reconstruction is exceeded.\n\
\n\
all \n\
+ Try to reconstruct solutions in the original grammar. In this mode,\
  we do not terminate until a solution is successfully reconstructed. \n\
\n\
";

const std::string OptionsHandler::s_cegisSampleHelp =
    "\
Modes for sampling with counterexample-guided inductive synthesis (CEGIS),\
supported by --cegis-sample:\n\
\n\
none (default) \n\
+ Do not use sampling with CEGIS.\n\
\n\
use \n\
+ Use sampling to accelerate CEGIS. This will rule out solutions for a\
  conjecture when they are not satisfied by a sample point.\n\
\n\
trust  \n\
+ Trust that when a solution for a conjecture is always true under sampling,\
  then it is indeed a solution. Note this option may print out spurious\
  solutions for synthesis conjectures.\n\
\n\
";

const std::string OptionsHandler::s_sygusQueryDumpFileHelp =
    "\
Query file options supported by --sygus-query-gen-dump-files:\n\
\n\
none (default) \n\
+ Do not dump query files when using --sygus-query-gen.\n\
\n\
all \n\
+ Dump all query files.\n\
\n\
unsolved \n\
+ Dump query files that the subsolver did not solve.\n\
\n\
";

const std::string OptionsHandler::s_sygusFilterSolHelp =
    "\
Modes for filtering sygus solutions supported by --sygus-filter-sol:\n\
\n\
none (default) \n\
+ Do not filter sygus solutions.\n\
\n\
strong \n\
+ Filter solutions that are logically stronger than others.\n\
\n\
weak \n\
+ Filter solutions that are logically weaker than others.\n\
\n\
";

const std::string OptionsHandler::s_sygusInvTemplHelp = "\
Template modes for sygus invariant synthesis, supported by --sygus-inv-templ:\n\
\n\
none  \n\
+ Synthesize invariant directly.\n\
\n\
pre  \n\
+ Synthesize invariant based on weakening of precondition .\n\
\n\
post \n\
+ Synthesize invariant based on strengthening of postcondition. \n\
\n\
";

const std::string OptionsHandler::s_sygusActiveGenHelp =
    "\
Modes for actively-generated sygus enumerators, supported by --sygus-active-gen:\n\
\n\
none  \n\
+ Do not use actively-generated sygus enumerators.\n\
\n\
basic  \n\
+ Use basic type enumerator for actively-generated sygus enumerators.\n\
\n\
enum  \n\
+ Use optimized enumerator for actively-generated sygus enumerators.\n\
\n\
var-agnostic \n\
+ Use sygus solver to enumerate terms that are agnostic to variables. \n\
\n\
auto (default) \n\
+ Internally decide the best policy for each enumerator. \n\
\n\
";

<<<<<<< HEAD
const std::string OptionsHandler::s_sygusUnifPiHelp =
    "\
Modes for piecewise-independent unification supported by --sygus-unif-pi:\n\
\n\
none  \n\
+ Do not use piecewise-independent unification.\n\
\n\
complete \n\
+ Use complete approach for piecewise-independent unification (see Section 3\n\
of Barbosa et al FMCAD 2019).\n\
\n\
cond-enum  \n\
+ Use unconstrained condition enumeration for piecewise-independent\n\
unification (see Section 4 of Barbosa et al FMCAD 2019).\n\
\n\
cond-enum-igain \n\
+ Same as cond-enum, but additionally uses an information gain heuristic\n\
when doing decision tree learning.\n\
=======
const std::string OptionsHandler::s_sygusGrammarConsHelp =
    "\
Modes for default SyGuS grammars, supported by --sygus-grammar-cons:\n\
\n\
simple (default) \n\
+ Use simple grammar construction (no symbolic terms or constants).\n\
\n\
any-const  \n\
+ Use symoblic constant constructors.\n\
\n\
any-term  \n\
+ When applicable, use constructors corresponding to any symbolic term.\n\
This option enables a sum-of-monomials grammar for arithmetic. For all\n\
other types, it enables symbolic constant constructors.\n\
\n\
any-term-concise  \n\
+ When applicable, use constructors corresponding to any symbolic term,\n\
favoring conciseness over generality. This option is equivalent to any-term\n\
but enables a polynomial grammar for arithmetic when not in a combined\n\
theory.\n\
>>>>>>> dd66d825
\n\
";

const std::string OptionsHandler::s_macrosQuantHelp = "\
Modes for quantifiers macro expansion, supported by --macros-quant-mode:\n\
\n\
all \n\
+ Infer definitions for functions, including those containing quantified formulas.\n\
\n\
ground (default) \n\
+ Only infer ground definitions for functions.\n\
\n\
ground-uf \n\
+ Only infer ground definitions for functions that result in triggers for all free variables.\n\
\n\
";

const std::string OptionsHandler::s_quantDSplitHelp = "\
Modes for quantifiers splitting, supported by --quant-dsplit-mode:\n\
\n\
none \n\
+ Never split quantified formulas.\n\
\n\
default \n\
+ Split quantified formulas over some finite datatypes when finite model finding is enabled.\n\
\n\
agg \n\
+ Aggressively split quantified formulas.\n\
\n\
";

const std::string OptionsHandler::s_quantRepHelp = "\
Modes for quantifiers representative selection, supported by --quant-rep-mode:\n\
\n\
ee \n\
+ Let equality engine choose representatives.\n\
\n\
first (default) \n\
+ Choose terms that appear first.\n\
\n\
depth \n\
+ Choose terms that are of minimal depth.\n\
\n\
";

theory::quantifiers::InstWhenMode OptionsHandler::stringToInstWhenMode(
    std::string option, std::string optarg)
{
  if(optarg == "pre-full") {
    return theory::quantifiers::INST_WHEN_PRE_FULL;
  } else if(optarg == "full") {
    return theory::quantifiers::INST_WHEN_FULL;
  } else if(optarg == "full-delay") {
    return theory::quantifiers::INST_WHEN_FULL_DELAY;
  } else if(optarg == "full-last-call") {
    return theory::quantifiers::INST_WHEN_FULL_LAST_CALL;
  } else if(optarg == "full-delay-last-call") {
    return theory::quantifiers::INST_WHEN_FULL_DELAY_LAST_CALL;
  } else if(optarg == "last-call") {
    return theory::quantifiers::INST_WHEN_LAST_CALL;
  } else if(optarg == "help") {
    puts(s_instWhenHelp.c_str());
    exit(1);
  } else {
    throw OptionException(std::string("unknown option for --inst-when: `") +
                          optarg + "'.  Try --inst-when help.");
  }
}

void OptionsHandler::checkInstWhenMode(std::string option,
                                       theory::quantifiers::InstWhenMode mode)
{
  if(mode == theory::quantifiers::INST_WHEN_PRE_FULL) {
    throw OptionException(std::string("Mode pre-full for ") + option + " is not supported in this release.");
  }
}

theory::quantifiers::LiteralMatchMode OptionsHandler::stringToLiteralMatchMode(
    std::string option, std::string optarg)
{
  if(optarg ==  "none") {
    return theory::quantifiers::LITERAL_MATCH_NONE;
  } else if(optarg ==  "use") {
    return theory::quantifiers::LITERAL_MATCH_USE;
  } else if(optarg ==  "agg-predicate") {
    return theory::quantifiers::LITERAL_MATCH_AGG_PREDICATE;
  } else if(optarg ==  "agg") {
    return theory::quantifiers::LITERAL_MATCH_AGG;
  } else if(optarg ==  "help") {
    puts(s_literalMatchHelp.c_str());
    exit(1);
  } else {
    throw OptionException(std::string("unknown option for --literal-matching: `") +
                          optarg + "'.  Try --literal-matching help.");
  }
}

void OptionsHandler::checkLiteralMatchMode(
    std::string option, theory::quantifiers::LiteralMatchMode mode)
{
}

theory::quantifiers::MbqiMode OptionsHandler::stringToMbqiMode(
    std::string option, std::string optarg)
{
  if (optarg == "none")
  {
    return theory::quantifiers::MBQI_NONE;
  } else if(optarg == "default" || optarg ==  "fmc") {
    return theory::quantifiers::MBQI_FMC;
  } else if(optarg == "trust") {
    return theory::quantifiers::MBQI_TRUST;
  } else if(optarg == "help") {
    puts(s_mbqiModeHelp.c_str());
    exit(1);
  } else {
    throw OptionException(std::string("unknown option for --mbqi: `") +
                          optarg + "'.  Try --mbqi help.");
  }
}

void OptionsHandler::checkMbqiMode(std::string option,
                                   theory::quantifiers::MbqiMode mode)
{
}

theory::quantifiers::QcfWhenMode OptionsHandler::stringToQcfWhenMode(
    std::string option, std::string optarg)
{
  if(optarg ==  "default") {
    return theory::quantifiers::QCF_WHEN_MODE_DEFAULT;
  } else if(optarg ==  "last-call") {
    return theory::quantifiers::QCF_WHEN_MODE_LAST_CALL;
  } else if(optarg ==  "std") {
    return theory::quantifiers::QCF_WHEN_MODE_STD;
  } else if(optarg ==  "std-h") {
    return theory::quantifiers::QCF_WHEN_MODE_STD_H;
  } else if(optarg ==  "help") {
    puts(s_qcfWhenModeHelp.c_str());
    exit(1);
  } else {
    throw OptionException(std::string("unknown option for --quant-cf-when: `") +
                          optarg + "'.  Try --quant-cf-when help.");
  }
}

theory::quantifiers::QcfMode OptionsHandler::stringToQcfMode(std::string option,
                                                             std::string optarg)
{
  if(optarg ==  "conflict") {
    return theory::quantifiers::QCF_CONFLICT_ONLY;
  } else if(optarg ==  "default" || optarg == "prop-eq") {
    return theory::quantifiers::QCF_PROP_EQ;
  } else if(optarg ==  "help") {
    puts(s_qcfModeHelp.c_str());
    exit(1);
  } else {
    throw OptionException(std::string("unknown option for --quant-cf-mode: `") +
                          optarg + "'.  Try --quant-cf-mode help.");
  }
}

theory::quantifiers::UserPatMode OptionsHandler::stringToUserPatMode(
    std::string option, std::string optarg)
{
  if(optarg == "use") {
    return theory::quantifiers::USER_PAT_MODE_USE;
  } else if(optarg ==  "default" || optarg == "trust") {
    return theory::quantifiers::USER_PAT_MODE_TRUST;
  } else if(optarg == "resort") {
    return theory::quantifiers::USER_PAT_MODE_RESORT;
  } else if(optarg == "ignore") {
    return theory::quantifiers::USER_PAT_MODE_IGNORE;
  } else if(optarg == "interleave") {
    return theory::quantifiers::USER_PAT_MODE_INTERLEAVE;
  } else if(optarg ==  "help") {
    puts(s_userPatModeHelp.c_str());
    exit(1);
  } else {
    throw OptionException(std::string("unknown option for --user-pat: `") +
                          optarg + "'.  Try --user-pat help.");
  }
}

theory::quantifiers::TriggerSelMode OptionsHandler::stringToTriggerSelMode(
    std::string option, std::string optarg)
{
  if(optarg ==  "default" || optarg == "min") {
    return theory::quantifiers::TRIGGER_SEL_MIN;
  } else if(optarg == "max") {
    return theory::quantifiers::TRIGGER_SEL_MAX;
  } else if(optarg == "min-s-max") {
    return theory::quantifiers::TRIGGER_SEL_MIN_SINGLE_MAX;
  } else if(optarg == "min-s-all") {
    return theory::quantifiers::TRIGGER_SEL_MIN_SINGLE_ALL;
  } else if(optarg == "all") {
    return theory::quantifiers::TRIGGER_SEL_ALL;
  } else if(optarg ==  "help") {
    puts(s_triggerSelModeHelp.c_str());
    exit(1);
  } else {
    throw OptionException(std::string("unknown option for --trigger-sel: `") +
                          optarg + "'.  Try --trigger-sel help.");
  }
}

theory::quantifiers::TriggerActiveSelMode
OptionsHandler::stringToTriggerActiveSelMode(std::string option,
                                             std::string optarg)
{
  if(optarg ==  "default" || optarg == "all") {
    return theory::quantifiers::TRIGGER_ACTIVE_SEL_ALL;
  } else if(optarg == "min") {
    return theory::quantifiers::TRIGGER_ACTIVE_SEL_MIN;
  } else if(optarg == "max") {
    return theory::quantifiers::TRIGGER_ACTIVE_SEL_MAX;
  } else if(optarg ==  "help") {
    puts(s_triggerActiveSelModeHelp.c_str());
    exit(1);
  } else {
    throw OptionException(std::string("unknown option for --trigger-active-sel: `") +
                          optarg + "'.  Try --trigger-active-sel help.");
  }
}

theory::quantifiers::PrenexQuantMode OptionsHandler::stringToPrenexQuantMode(
    std::string option, std::string optarg)
{
  if(optarg== "default" || optarg== "simple" ) {
    return theory::quantifiers::PRENEX_QUANT_SIMPLE;
  } else if(optarg == "none") {
    return theory::quantifiers::PRENEX_QUANT_NONE;
  } else if(optarg == "dnorm") {
    return theory::quantifiers::PRENEX_QUANT_DISJ_NORMAL;
  } else if(optarg == "norm") {
    return theory::quantifiers::PRENEX_QUANT_NORMAL;
  } else if(optarg ==  "help") {
    puts(s_prenexQuantModeHelp.c_str());
    exit(1);
  } else {
    throw OptionException(std::string("unknown option for --prenex-quant: `") +
                          optarg + "'.  Try --prenex-quant help.");
  }
}

theory::SygusFairMode OptionsHandler::stringToSygusFairMode(std::string option,
                                                            std::string optarg)
{
  if(optarg == "direct") {
    return theory::SYGUS_FAIR_DIRECT;
  } else if(optarg == "default" || optarg == "dt-size") {
    return theory::SYGUS_FAIR_DT_SIZE;
  } else if(optarg == "dt-height-bound" ){
    return theory::SYGUS_FAIR_DT_HEIGHT_PRED;
  } else if(optarg == "dt-size-bound" ){
    return theory::SYGUS_FAIR_DT_SIZE_PRED;
  } else if(optarg == "none") {
    return theory::SYGUS_FAIR_NONE;
  } else if(optarg ==  "help") {
    puts(s_cegqiFairModeHelp.c_str());
    exit(1);
  } else {
    throw OptionException(std::string("unknown option for --cegqi-fair: `") +
                          optarg + "'.  Try --cegqi-fair help.");
  }
}

theory::quantifiers::TermDbMode OptionsHandler::stringToTermDbMode(
    std::string option, std::string optarg)
{
  if(optarg == "all" ) {
    return theory::quantifiers::TERM_DB_ALL;
  } else if(optarg == "relevant") {
    return theory::quantifiers::TERM_DB_RELEVANT;
  } else if(optarg ==  "help") {
    puts(s_termDbModeHelp.c_str());
    exit(1);
  } else {
    throw OptionException(std::string("unknown option for --term-db-mode: `") +
                          optarg + "'.  Try --term-db-mode help.");
  }
}

theory::quantifiers::IteLiftQuantMode OptionsHandler::stringToIteLiftQuantMode(
    std::string option, std::string optarg)
{
  if(optarg == "all" ) {
    return theory::quantifiers::ITE_LIFT_QUANT_MODE_ALL;
  } else if(optarg == "simple") {
    return theory::quantifiers::ITE_LIFT_QUANT_MODE_SIMPLE;
  } else if(optarg == "none") {
    return theory::quantifiers::ITE_LIFT_QUANT_MODE_NONE;
  } else if(optarg ==  "help") {
    puts(s_iteLiftQuantHelp.c_str());
    exit(1);
  } else {
    throw OptionException(std::string("unknown option for --ite-lift-quant: `") +
                          optarg + "'.  Try --ite-lift-quant help.");
  }
}

theory::quantifiers::CbqiBvIneqMode OptionsHandler::stringToCbqiBvIneqMode(
    std::string option, std::string optarg)
{
  if (optarg == "eq-slack")
  {
    return theory::quantifiers::CBQI_BV_INEQ_EQ_SLACK;
  }
  else if (optarg == "eq-boundary")
  {
    return theory::quantifiers::CBQI_BV_INEQ_EQ_BOUNDARY;
  }
  else if (optarg == "keep")
  {
    return theory::quantifiers::CBQI_BV_INEQ_KEEP;
  }
  else if (optarg == "help")
  {
    puts(s_cbqiBvIneqModeHelp.c_str());
    exit(1);
  }
  else
  {
    throw OptionException(std::string("unknown option for --cbqi-bv-ineq: `")
                          + optarg
                          + "'.  Try --cbqi-bv-ineq help.");
  }
}

theory::quantifiers::CegqiSingleInvMode
OptionsHandler::stringToCegqiSingleInvMode(std::string option,
                                           std::string optarg)
{
  if(optarg == "none" ) {
    return theory::quantifiers::CEGQI_SI_MODE_NONE;
  } else if(optarg == "use" || optarg == "default") {
    return theory::quantifiers::CEGQI_SI_MODE_USE;
  } else if(optarg == "all") {
    return theory::quantifiers::CEGQI_SI_MODE_ALL;
  } else if(optarg ==  "help") {
    puts(s_cegqiSingleInvHelp.c_str());
    exit(1);
  } else {
    throw OptionException(std::string("unknown option for --cegqi-si: `") +
                          optarg + "'.  Try --cegqi-si help.");
  }
}

theory::quantifiers::CegqiSingleInvRconsMode
OptionsHandler::stringToCegqiSingleInvRconsMode(std::string option,
                                                std::string optarg)
{
  if (optarg == "none")
  {
    return theory::quantifiers::CEGQI_SI_RCONS_MODE_NONE;
  }
  else if (optarg == "try")
  {
    return theory::quantifiers::CEGQI_SI_RCONS_MODE_TRY;
  }
  else if (optarg == "all")
  {
    return theory::quantifiers::CEGQI_SI_RCONS_MODE_ALL;
  }
  else if (optarg == "all-limit")
  {
    return theory::quantifiers::CEGQI_SI_RCONS_MODE_ALL_LIMIT;
  }
  else if (optarg == "help")
  {
    puts(s_cegqiSingleInvRconsHelp.c_str());
    exit(1);
  }
  else
  {
    throw OptionException(std::string("unknown option for --cegqi-si-rcons: `")
                          + optarg + "'.  Try --cegqi-si-rcons help.");
  }
}

theory::quantifiers::CegisSampleMode OptionsHandler::stringToCegisSampleMode(
    std::string option, std::string optarg)
{
  if (optarg == "none")
  {
    return theory::quantifiers::CEGIS_SAMPLE_NONE;
  }
  else if (optarg == "use")
  {
    return theory::quantifiers::CEGIS_SAMPLE_USE;
  }
  else if (optarg == "trust")
  {
    return theory::quantifiers::CEGIS_SAMPLE_TRUST;
  }
  else if (optarg == "help")
  {
    puts(s_cegisSampleHelp.c_str());
    exit(1);
  }
  else
  {
    throw OptionException(std::string("unknown option for --cegis-sample: `")
                          + optarg
                          + "'.  Try --cegis-sample help.");
  }
}

theory::quantifiers::SygusQueryDumpFilesMode
OptionsHandler::stringToSygusQueryDumpFilesMode(std::string option,
                                                std::string optarg)
{
  if (optarg == "none")
  {
    return theory::quantifiers::SYGUS_QUERY_DUMP_NONE;
  }
  else if (optarg == "all")
  {
    return theory::quantifiers::SYGUS_QUERY_DUMP_ALL;
  }
  else if (optarg == "unsolved")
  {
    return theory::quantifiers::SYGUS_QUERY_DUMP_UNSOLVED;
  }
  else if (optarg == "help")
  {
    puts(s_sygusQueryDumpFileHelp.c_str());
    exit(1);
  }
  else
  {
    throw OptionException(
        std::string("unknown option for --sygus-query-gen-dump-files: `")
        + optarg + "'.  Try --sygus-query-gen-dump-files help.");
  }
}
theory::quantifiers::SygusFilterSolMode
OptionsHandler::stringToSygusFilterSolMode(std::string option,
                                           std::string optarg)
{
  if (optarg == "none")
  {
    return theory::quantifiers::SYGUS_FILTER_SOL_NONE;
  }
  else if (optarg == "strong")
  {
    return theory::quantifiers::SYGUS_FILTER_SOL_STRONG;
  }
  else if (optarg == "weak")
  {
    return theory::quantifiers::SYGUS_FILTER_SOL_WEAK;
  }
  else if (optarg == "help")
  {
    puts(s_sygusFilterSolHelp.c_str());
    exit(1);
  }
  else
  {
    throw OptionException(
        std::string("unknown option for --sygus-filter-sol: `") + optarg
        + "'.  Try --sygus-filter-sol help.");
  }
}

theory::quantifiers::SygusInvTemplMode
OptionsHandler::stringToSygusInvTemplMode(std::string option,
                                          std::string optarg)
{
  if(optarg == "none" ) {
    return theory::quantifiers::SYGUS_INV_TEMPL_MODE_NONE;
  } else if(optarg == "pre") {
    return theory::quantifiers::SYGUS_INV_TEMPL_MODE_PRE;
  } else if(optarg == "post") {
    return theory::quantifiers::SYGUS_INV_TEMPL_MODE_POST;
  } else if(optarg ==  "help") {
    puts(s_sygusInvTemplHelp.c_str());
    exit(1);
  } else {
    throw OptionException(std::string("unknown option for --sygus-inv-templ: `") +
                          optarg + "'.  Try --sygus-inv-templ help.");
  }
}

theory::quantifiers::SygusActiveGenMode
OptionsHandler::stringToSygusActiveGenMode(std::string option,
                                           std::string optarg)
{
  if (optarg == "none")
  {
    return theory::quantifiers::SYGUS_ACTIVE_GEN_NONE;
  }
  else if (optarg == "basic")
  {
    return theory::quantifiers::SYGUS_ACTIVE_GEN_ENUM_BASIC;
  }
  else if (optarg == "enum")
  {
    return theory::quantifiers::SYGUS_ACTIVE_GEN_ENUM;
  }
  else if (optarg == "var-agnostic")
  {
    return theory::quantifiers::SYGUS_ACTIVE_GEN_VAR_AGNOSTIC;
  }
  else if (optarg == "auto")
  {
    return theory::quantifiers::SYGUS_ACTIVE_GEN_AUTO;
  }
  else if (optarg == "help")
  {
    puts(s_sygusActiveGenHelp.c_str());
    exit(1);
  }
  else
  {
    throw OptionException(std::string("unknown option for --sygus-inv-templ: `")
                          + optarg + "'.  Try --sygus-inv-templ help.");
  }
}
theory::quantifiers::SygusGrammarConsMode
OptionsHandler::stringToSygusGrammarConsMode(std::string option,
                                             std::string optarg)
{
  if (optarg == "simple")
  {
    return theory::quantifiers::SYGUS_GCONS_SIMPLE;
  }
  else if (optarg == "any-const")
  {
    return theory::quantifiers::SYGUS_GCONS_ANY_CONST;
  }
  else if (optarg == "any-term")
  {
    return theory::quantifiers::SYGUS_GCONS_ANY_TERM;
  }
  else if (optarg == "any-term-concise")
  {
    return theory::quantifiers::SYGUS_GCONS_ANY_TERM_CONCISE;
  }
  else if (optarg == "help")
  {
    puts(s_sygusGrammarConsHelp.c_str());
    exit(1);
  }
  else
  {
    throw OptionException(
        std::string("unknown option for --sygus-grammar-cons: `") + optarg
        + "'.  Try --sygus-grammar-cons help.");
  }
}

theory::quantifiers::SygusUnifPiMode OptionsHandler::stringToSygusUnifPiMode(
    std::string option, std::string optarg)
{
  if (optarg == "none")
  {
    return theory::quantifiers::SYGUS_UNIF_PI_NONE;
  }
  else if (optarg == "complete")
  {
    return theory::quantifiers::SYGUS_UNIF_PI_COMPLETE;
  }
  else if (optarg == "cond-enum")
  {
    return theory::quantifiers::SYGUS_UNIF_PI_CONDITION_ENUM;
  }
  else if (optarg == "cond-enum-igain")
  {
    return theory::quantifiers::SYGUS_UNIF_PI_CONDITION_ENUM_IGAIN;
  }
  else if (optarg == "help")
  {
    puts(s_sygusUnifPiHelp.c_str());
    exit(1);
  }
  else
  {
    throw OptionException(std::string("unknown option for --sygus-unif-pi: `")
                          + optarg + "'.  Try --sygus-unif-pi help.");
  }
}

theory::quantifiers::MacrosQuantMode OptionsHandler::stringToMacrosQuantMode(
    std::string option, std::string optarg)
{
  if(optarg == "all" ) {
    return theory::quantifiers::MACROS_QUANT_MODE_ALL;
  } else if(optarg == "ground") {
    return theory::quantifiers::MACROS_QUANT_MODE_GROUND;
  } else if(optarg == "ground-uf") {
    return theory::quantifiers::MACROS_QUANT_MODE_GROUND_UF;
  } else if(optarg ==  "help") {
    puts(s_macrosQuantHelp.c_str());
    exit(1);
  } else {
    throw OptionException(std::string("unknown option for --macros-quant-mode: `") +
                          optarg + "'.  Try --macros-quant-mode help.");
  }
}

theory::quantifiers::QuantDSplitMode OptionsHandler::stringToQuantDSplitMode(
    std::string option, std::string optarg)
{
  if(optarg == "none" ) {
    return theory::quantifiers::QUANT_DSPLIT_MODE_NONE;
  } else if(optarg == "default") {
    return theory::quantifiers::QUANT_DSPLIT_MODE_DEFAULT;
  } else if(optarg == "agg") {
    return theory::quantifiers::QUANT_DSPLIT_MODE_AGG;
  } else if(optarg ==  "help") {
    puts(s_quantDSplitHelp.c_str());
    exit(1);
  } else {
    throw OptionException(std::string("unknown option for --quant-dsplit-mode: `") +
                          optarg + "'.  Try --quant-dsplit-mode help.");
  }
}

theory::quantifiers::QuantRepMode OptionsHandler::stringToQuantRepMode(
    std::string option, std::string optarg)
{
  if(optarg == "none" ) {
    return theory::quantifiers::QUANT_REP_MODE_EE;
  } else if(optarg == "first" || optarg == "default") {
    return theory::quantifiers::QUANT_REP_MODE_FIRST;
  } else if(optarg == "depth") {
    return theory::quantifiers::QUANT_REP_MODE_DEPTH;
  } else if(optarg ==  "help") {
    puts(s_quantRepHelp.c_str());
    exit(1);
  } else {
    throw OptionException(std::string("unknown option for --quant-rep-mode: `") +
                          optarg + "'.  Try --quant-rep-mode help.");
  }
}

// theory/bv/options_handlers.h
void OptionsHandler::abcEnabledBuild(std::string option, bool value)
{
#ifndef CVC4_USE_ABC
  if(value) {
    std::stringstream ss;
    ss << "option `" << option << "' requires an abc-enabled build of CVC4; this binary was not built with abc support";
    throw OptionException(ss.str());
  }
#endif /* CVC4_USE_ABC */
}

void OptionsHandler::abcEnabledBuild(std::string option, std::string value)
{
#ifndef CVC4_USE_ABC
  if(!value.empty()) {
    std::stringstream ss;
    ss << "option `" << option << "' requires an abc-enabled build of CVC4; this binary was not built with abc support";
    throw OptionException(ss.str());
  }
#endif /* CVC4_USE_ABC */
}

void OptionsHandler::satSolverEnabledBuild(std::string option, bool value)
{
#if !defined(CVC4_USE_CRYPTOMINISAT) && !defined(CVC4_USE_CADICAL)
  if (value)
  {
    std::stringstream ss;
    ss << "option `" << option
       << "' requires a CVC4 to be built with CryptoMiniSat or CaDiCaL";
    throw OptionException(ss.str());
  }
#endif
}

void OptionsHandler::satSolverEnabledBuild(std::string option,
                                           std::string value)
{
#if !defined(CVC4_USE_CRYPTOMINISAT) && !defined(CVC4_USE_CADICAL)
  if (!value.empty())
  {
    std::stringstream ss;
    ss << "option `" << option
       << "' requires a CVC4 to be built with CryptoMiniSat or CaDiCaL";
    throw OptionException(ss.str());
  }
#endif
}

const std::string OptionsHandler::s_bvSatSolverHelp = "\
Sat solvers currently supported by the --bv-sat-solver option:\n\
\n\
minisat (default)\n\
\n\
cadical\n\
\n\
cryptominisat\n\
";

theory::bv::SatSolverMode OptionsHandler::stringToSatSolver(std::string option,
                                                            std::string optarg)
{
  if(optarg == "minisat") {
    return theory::bv::SAT_SOLVER_MINISAT;
  } else if(optarg == "cryptominisat") {
    if (options::bitblastMode() == theory::bv::BITBLAST_MODE_LAZY &&
        options::bitblastMode.wasSetByUser()) {
      throwLazyBBUnsupported(theory::bv::SAT_SOLVER_CRYPTOMINISAT);
    }
    if (!options::bitvectorToBool.wasSetByUser()) {
      options::bitvectorToBool.set(true);
    }
    return theory::bv::SAT_SOLVER_CRYPTOMINISAT;
  }
  else if (optarg == "cadical")
  {
    if (options::bitblastMode() == theory::bv::BITBLAST_MODE_LAZY
        && options::bitblastMode.wasSetByUser())
    {
      throwLazyBBUnsupported(theory::bv::SAT_SOLVER_CADICAL);
    }
    if (!options::bitvectorToBool.wasSetByUser())
    {
      options::bitvectorToBool.set(true);
    }
    return theory::bv::SAT_SOLVER_CADICAL;
  } else if(optarg == "help") {
    puts(s_bvSatSolverHelp.c_str());
    exit(1);
  } else {
    throw OptionException(std::string("unknown option for --bv-sat-solver: `") +
                          optarg + "'.  Try --bv-sat-solver=help.");
  }
}

const std::string OptionsHandler::s_bvProofFormatHelp =
    "\
Proof formats currently supported by the --bv-proof-format option:\n\
\n\
  lrat : DRAT with unit propagation hints to accelerate checking (default)\n\
\n\
  drat : Deletion and Resolution Asymmetric Tautology Additions \n\
\n\
  er : Extended Resolution, i.e. resolution with new variable definitions\n\
\n\
This option controls which underlying UNSAT proof format is used in BV proofs.\n\
\n\
Note: Currently this option does nothing. BV proofs are a work in progress!\
";

theory::bv::BvProofFormat OptionsHandler::stringToBvProofFormat(
    std::string option, std::string optarg)
{
  if (optarg == "er")
  {
    return theory::bv::BITVECTOR_PROOF_ER;
  }
  else if (optarg == "lrat")
  {
    return theory::bv::BITVECTOR_PROOF_LRAT;
  }
  else if (optarg == "drat")
  {
    return theory::bv::BITVECTOR_PROOF_DRAT;
  }
  else if (optarg == "help")
  {
    puts(s_bvProofFormatHelp.c_str());
    exit(1);
  }
  else
  {
    throw OptionException(std::string("unknown option for --bv-proof-format: `")
                          + optarg + "'.  Try --bv-proof-format=help.");
  }
}

const std::string OptionsHandler::s_bvOptimizeSatProofHelp =
    "\
Optimization levels currently supported by the --bv-optimize-sat-proof option:\n\
\n\
  none    : Do not optimize the SAT proof\n\
\n\
  proof   : Use drat-trim to shrink the SAT proof\n\
\n\
  formula : Use drat-trim to shrink the SAT proof and formula (default)\
";

theory::bv::BvOptimizeSatProof OptionsHandler::stringToBvOptimizeSatProof(
    std::string option, std::string optarg)
{
  if (optarg == "none")
  {
    return theory::bv::BITVECTOR_OPTIMIZE_SAT_PROOF_NONE;
  }
  else if (optarg == "proof")
  {
    return theory::bv::BITVECTOR_OPTIMIZE_SAT_PROOF_PROOF;
  }
  else if (optarg == "formula")
  {
    return theory::bv::BITVECTOR_OPTIMIZE_SAT_PROOF_FORMULA;
  }
  else if (optarg == "help")
  {
    puts(s_bvOptimizeSatProofHelp.c_str());
    exit(1);
  }
  else
  {
    throw OptionException(std::string("unknown option for --bv-optimize-sat-proof: `")
                          + optarg + "'.  Try --bv-optimize-sat-proof=help.");
  }
}


const std::string OptionsHandler::s_bitblastingModeHelp = "\
Bit-blasting modes currently supported by the --bitblast option:\n\
\n\
lazy (default)\n\
+ Separate boolean structure and term reasoning between the core\n\
  SAT solver and the bv SAT solver\n\
\n\
eager\n\
+ Bitblast eagerly to bv SAT solver\n\
";

theory::bv::BitblastMode OptionsHandler::stringToBitblastMode(
    std::string option, std::string optarg)
{
  if (optarg == "lazy")
  {
    if (!options::bitvectorPropagate.wasSetByUser())
    {
      options::bitvectorPropagate.set(true);
    }
    if (!options::bitvectorEqualitySolver.wasSetByUser())
    {
      options::bitvectorEqualitySolver.set(true);
    }
    if (!options::bitvectorEqualitySlicer.wasSetByUser())
    {
      if (options::incrementalSolving() || options::produceModels())
      {
        options::bitvectorEqualitySlicer.set(theory::bv::BITVECTOR_SLICER_OFF);
      }
      else
      {
        options::bitvectorEqualitySlicer.set(theory::bv::BITVECTOR_SLICER_AUTO);
      }
    }

    if (!options::bitvectorInequalitySolver.wasSetByUser())
    {
      options::bitvectorInequalitySolver.set(true);
    }
    if (!options::bitvectorAlgebraicSolver.wasSetByUser())
    {
      options::bitvectorAlgebraicSolver.set(true);
    }
    if (options::bvSatSolver() != theory::bv::SAT_SOLVER_MINISAT)
    {
      throwLazyBBUnsupported(options::bvSatSolver());
    }
    return theory::bv::BITBLAST_MODE_LAZY;
  }
  else if (optarg == "eager")
  {
    if (!options::bitvectorToBool.wasSetByUser())
    {
      options::bitvectorToBool.set(true);
    }
    return theory::bv::BITBLAST_MODE_EAGER;
  }
  else if (optarg == "help")
  {
    puts(s_bitblastingModeHelp.c_str());
    exit(1);
  }
  else
  {
    throw OptionException(std::string("unknown option for --bitblast: `")
                          + optarg + "'.  Try --bitblast=help.");
  }
}

const std::string OptionsHandler::s_bvSlicerModeHelp = "\
Bit-vector equality slicer modes supported by the --bv-eq-slicer option:\n\
\n\
auto (default)\n\
+ Turn slicer on if input has only equalities over core symbols\n\
\n\
on\n\
+ Turn slicer on\n\
\n\
off\n\
+ Turn slicer off\n\
";

theory::bv::BvSlicerMode OptionsHandler::stringToBvSlicerMode(
    std::string option, std::string optarg)
{
  if(optarg == "auto") {
    return theory::bv::BITVECTOR_SLICER_AUTO;
  } else if(optarg == "on") {
    return theory::bv::BITVECTOR_SLICER_ON;
  } else if(optarg == "off") {
    return theory::bv::BITVECTOR_SLICER_OFF;
  } else if(optarg == "help") {
    puts(s_bvSlicerModeHelp.c_str());
    exit(1);
  } else {
    throw OptionException(std::string("unknown option for --bv-eq-slicer: `") +
                          optarg + "'.  Try --bv-eq-slicer=help.");
  }
}

const std::string OptionsHandler::s_stringsProcessLoopModeHelp =
    "Loop processing modes supported by the --strings-process-loop-mode "
    "option:\n"
    "\n"
    "full (default)\n"
    "+ Perform full processing of looping word equations\n"
    "\n"
    "simple (default with --strings-fmf)\n"
    "+ Omit normal loop breaking\n"
    "\n"
    "simple-abort\n"
    "+ Abort when normal loop breaking is required\n"
    "\n"
    "none\n"
    "+ Omit loop processing\n"
    "\n"
    "abort\n"
    "+ Abort if looping word equations are encountered\n";

theory::strings::ProcessLoopMode OptionsHandler::stringToStringsProcessLoopMode(
    std::string option, std::string optarg)
{
  if (optarg == "full")
  {
    return theory::strings::ProcessLoopMode::FULL;
  }
  else if (optarg == "simple")
  {
    return theory::strings::ProcessLoopMode::SIMPLE;
  }
  else if (optarg == "simple-abort")
  {
    return theory::strings::ProcessLoopMode::SIMPLE_ABORT;
  }
  else if (optarg == "none")
  {
    return theory::strings::ProcessLoopMode::NONE;
  }
  else if (optarg == "abort")
  {
    return theory::strings::ProcessLoopMode::ABORT;
  }
  else if (optarg == "help")
  {
    puts(s_stringsProcessLoopModeHelp.c_str());
    exit(1);
  }
  else
  {
    throw OptionException(
        std::string("unknown option for --strings-process-loop-mode: `")
        + optarg + "'.  Try --strings-process-loop-mode=help.");
  }
}

const std::string OptionsHandler::s_regExpInterModeHelp =
    "\
Regular expression intersection modes supported by the --re-inter-mode option\
\n\
\n\
all \n\
+ Compute intersections for all regular expressions.\n\
\n\
constant (default)\n\
+ Compute intersections only between regular expressions that do not contain\
re.allchar or re.range\n\
\n\
one-constant\n\
+ Compute intersections only between regular expressions such that at least one\
side does not contain re.allchar or re.range\n\
\n\
none\n\
+ Do not compute intersections for regular expressions\n\
";

theory::strings::RegExpInterMode OptionsHandler::stringToRegExpInterMode(
    std::string option, std::string optarg)
{
  if (optarg == "all")
  {
    return theory::strings::RegExpInterMode::RE_INTER_ALL;
  }
  else if (optarg == "constant")
  {
    return theory::strings::RegExpInterMode::RE_INTER_CONSTANT;
  }
  else if (optarg == "one-constant")
  {
    return theory::strings::RegExpInterMode::RE_INTER_ONE_CONSTANT;
  }
  else if (optarg == "none")
  {
    return theory::strings::RegExpInterMode::RE_INTER_NONE;
  }
  else if (optarg == "help")
  {
    puts(s_regExpInterModeHelp.c_str());
    exit(1);
  }
  else
  {
    throw OptionException(std::string("unknown option for --re-inter-mode: `")
                          + optarg + "'.  Try --re-inter-mode=help.");
  }
}

const std::string OptionsHandler::s_boolToBVModeHelp =
    "\
BoolToBV pass modes supported by the --bool-to-bv option:\n\
\n\
off (default)\n\
+ Don't push any booleans to width one bit-vectors\n\
\n\
ite\n\
+ Try to turn ITEs into BITVECTOR_ITE when possible. It can fail per-formula \n\
  if not all sub-formulas can be turned to bit-vectors\n\
\n\
all\n\
+ Force all booleans to be bit-vectors of width one except at the top level.\n\
  Most aggressive mode\n\
";

preprocessing::passes::BoolToBVMode OptionsHandler::stringToBoolToBVMode(
    std::string option, std::string optarg)
{
  if (optarg == "off")
  {
    return preprocessing::passes::BOOL_TO_BV_OFF;
  }
  else if (optarg == "ite")
  {
    return preprocessing::passes::BOOL_TO_BV_ITE;
  }
  else if (optarg == "all")
  {
    return preprocessing::passes::BOOL_TO_BV_ALL;
  }
  else if (optarg == "help")
  {
    puts(s_boolToBVModeHelp.c_str());
    exit(1);
  }
  else
  {
    throw OptionException(std::string("unknown option for --bool-to-bv: `")
                          + optarg
                          + "'. Try --bool-to-bv=help");
  }
}

void OptionsHandler::setBitblastAig(std::string option, bool arg)
{
  if(arg) {
    if(options::bitblastMode.wasSetByUser()) {
      if(options::bitblastMode() != theory::bv::BITBLAST_MODE_EAGER) {
        throw OptionException("bitblast-aig must be used with eager bitblaster");
      }
    } else {
      theory::bv::BitblastMode mode = stringToBitblastMode("", "eager");
      options::bitblastMode.set(mode);
    }
    if(!options::bitvectorAigSimplifications.wasSetByUser()) {
      options::bitvectorAigSimplifications.set("balance;drw");
    }
  }
}

// theory/uf/options_handlers.h
const std::string OptionsHandler::s_ufssModeHelp = "\
UF with cardinality options currently supported by the --uf-ss option when\n\
combined with finite model finding:\n\
\n\
full \n\
+ Default, use UF with cardinality to find minimal models for uninterpreted\n\
sorts.\n\
\n\
no-minimal \n\
+ Use UF with cardinality to shrink models, but do no enforce minimality.\n\
\n\
none \n\
+ Do not use UF with cardinality to shrink model sizes. \n\
\n\
";

theory::uf::UfssMode OptionsHandler::stringToUfssMode(std::string option,
                                                      std::string optarg)
{
  if(optarg ==  "default" || optarg == "full" ) {
    return theory::uf::UF_SS_FULL;
  } else if(optarg == "no-minimal") {
    return theory::uf::UF_SS_NO_MINIMAL;
  } else if(optarg == "none") {
    return theory::uf::UF_SS_NONE;
  } else if(optarg ==  "help") {
    puts(s_ufssModeHelp.c_str());
    exit(1);
  } else {
    throw OptionException(std::string("unknown option for --uf-ss: `") +
                          optarg + "'.  Try --uf-ss help.");
  }
}



// theory/options_handlers.h
const std::string OptionsHandler::s_theoryOfModeHelp = "\
TheoryOf modes currently supported by the --theoryof-mode option:\n\
\n\
type (default) \n\
+ type variables, constants and equalities by type\n\
\n\
term \n\
+ type variables as uninterpreted, equalities by the parametric theory\n\
";

theory::TheoryOfMode OptionsHandler::stringToTheoryOfMode(std::string option, std::string optarg) {
  if(optarg == "type") {
    return theory::THEORY_OF_TYPE_BASED;
  } else if(optarg == "term") {
    return theory::THEORY_OF_TERM_BASED;
  } else if(optarg == "help") {
    puts(s_theoryOfModeHelp.c_str());
    exit(1);
  } else {
    throw OptionException(std::string("unknown option for --theoryof-mode: `") +
                          optarg + "'.  Try --theoryof-mode help.");
  }
}

// theory/options_handlers.h
std::string OptionsHandler::handleUseTheoryList(std::string option, std::string optarg) {
  std::string currentList = options::useTheoryList();
  if(currentList.empty()){
    return optarg;
  } else {
    return currentList +','+ optarg;
  }
}

void OptionsHandler::notifyUseTheoryList(std::string option) {
  d_options->d_useTheoryListListeners.notify();
}



// printer/options_handlers.h
const std::string OptionsHandler::s_modelFormatHelp = "\
Model format modes currently supported by the --model-format option:\n\
\n\
default \n\
+ Print model as expressions in the output language format.\n\
\n\
table\n\
+ Print functional expressions over finite domains in a table format.\n\
";

const std::string OptionsHandler::s_instFormatHelp = "\
Inst format modes currently supported by the --inst-format option:\n\
\n\
default \n\
+ Print instantiations as a list in the output language format.\n\
\n\
szs\n\
+ Print instantiations as SZS compliant proof.\n\
";

ModelFormatMode OptionsHandler::stringToModelFormatMode(std::string option,
                                                        std::string optarg)
{
  if(optarg == "default") {
    return MODEL_FORMAT_MODE_DEFAULT;
  } else if(optarg == "table") {
    return MODEL_FORMAT_MODE_TABLE;
  } else if(optarg == "help") {
    puts(s_modelFormatHelp.c_str());
    exit(1);
  } else {
    throw OptionException(std::string("unknown option for --model-format: `") +
                          optarg + "'.  Try --model-format help.");
  }
}

InstFormatMode OptionsHandler::stringToInstFormatMode(std::string option,
                                                      std::string optarg)
{
  if(optarg == "default") {
    return INST_FORMAT_MODE_DEFAULT;
  } else if(optarg == "szs") {
    return INST_FORMAT_MODE_SZS;
  } else if(optarg == "help") {
    puts(s_instFormatHelp.c_str());
    exit(1);
  } else {
    throw OptionException(std::string("unknown option for --inst-format: `") +
                          optarg + "'.  Try --inst-format help.");
  }
}


// decision/options_handlers.h
const std::string OptionsHandler::s_decisionModeHelp = "\
Decision modes currently supported by the --decision option:\n\
\n\
internal (default)\n\
+ Use the internal decision heuristics of the SAT solver\n\
\n\
justification\n\
+ An ATGP-inspired justification heuristic\n\
\n\
justification-stoponly\n\
+ Use the justification heuristic only to stop early, not for decisions\n\
";

decision::DecisionMode OptionsHandler::stringToDecisionMode(std::string option,
                                                            std::string optarg)
{
  options::decisionStopOnly.set(false);

  if(optarg == "internal") {
    return decision::DECISION_STRATEGY_INTERNAL;
  } else if(optarg == "justification") {
    return decision::DECISION_STRATEGY_JUSTIFICATION;
  } else if(optarg == "justification-stoponly") {
    options::decisionStopOnly.set(true);
    return decision::DECISION_STRATEGY_JUSTIFICATION;
  } else if(optarg == "help") {
    puts(s_decisionModeHelp.c_str());
    exit(1);
  } else {
    throw OptionException(std::string("unknown option for --decision: `") +
                          optarg + "'.  Try --decision help.");
  }
}

decision::DecisionWeightInternal OptionsHandler::stringToDecisionWeightInternal(
    std::string option, std::string optarg)
{
  if(optarg == "off")
    return decision::DECISION_WEIGHT_INTERNAL_OFF;
  else if(optarg == "max")
    return decision::DECISION_WEIGHT_INTERNAL_MAX;
  else if(optarg == "sum")
    return decision::DECISION_WEIGHT_INTERNAL_SUM;
  else if(optarg == "usr1")
    return decision::DECISION_WEIGHT_INTERNAL_USR1;
  else
    throw OptionException(std::string("--decision-weight-internal must be off, max or sum."));
}


// smt/options_handlers.h
const std::string OptionsHandler::s_simplificationHelp = "\
Simplification modes currently supported by the --simplification option:\n\
\n\
batch (default) \n\
+ save up all ASSERTions; run nonclausal simplification and clausal\n\
  (MiniSat) propagation for all of them only after reaching a querying command\n\
  (CHECKSAT or QUERY or predicate SUBTYPE declaration)\n\
\n\
none\n\
+ do not perform nonclausal simplification\n\
";

SimplificationMode OptionsHandler::stringToSimplificationMode(
    std::string option, std::string optarg)
{
  if(optarg == "batch") {
    return SIMPLIFICATION_MODE_BATCH;
  } else if(optarg == "none") {
    return SIMPLIFICATION_MODE_NONE;
  } else if(optarg == "help") {
    puts(s_simplificationHelp.c_str());
    exit(1);
  } else {
    throw OptionException(std::string("unknown option for --simplification: `") +
                          optarg + "'.  Try --simplification help.");
  }
}

const std::string OptionsHandler::s_modelCoresHelp =
    "\
Model cores modes currently supported by the --model-cores option:\n\
\n\
none (default) \n\
+ do not compute model cores\n\
\n\
simple\n\
+ only include a subset of variables whose values are sufficient to show the\n\
input formula is satisfied by the given model\n\
\n\
non-implied\n\
+ only include a subset of variables whose values, in addition to the values\n\
of variables whose values are implied, are sufficient to show the input\n\
formula is satisfied by the given model\n\
\n\
";

ModelCoresMode OptionsHandler::stringToModelCoresMode(std::string option,
                                                      std::string optarg)
{
  if (optarg == "none")
  {
    return MODEL_CORES_NONE;
  }
  else if (optarg == "simple")
  {
    return MODEL_CORES_SIMPLE;
  }
  else if (optarg == "non-implied")
  {
    return MODEL_CORES_NON_IMPLIED;
  }
  else if (optarg == "help")
  {
    puts(s_modelCoresHelp.c_str());
    exit(1);
  }
  else
  {
    throw OptionException(std::string("unknown option for --model-cores: `")
                          + optarg + "'.  Try --model-cores help.");
  }
}

const std::string OptionsHandler::s_blockModelsHelp =
    "\
Blocking models modes are currently supported by the --block-models option:\n\
\n\
none (default) \n\
+ do not block models\n\
\n\
literals\n\
+ block models based on the SAT skeleton\n\
\n\
values\n\
+ block models based on the concrete model values for the free variables.\n\
\n\
";

BlockModelsMode OptionsHandler::stringToBlockModelsMode(std::string option,
                                                        std::string optarg)
{
  if (optarg == "none")
  {
    return BLOCK_MODELS_NONE;
  }
  else if (optarg == "literals")
  {
    return BLOCK_MODELS_LITERALS;
  }
  else if (optarg == "values")
  {
    return BLOCK_MODELS_VALUES;
    ;
  }
  else if (optarg == "help")
  {
    puts(s_blockModelsHelp.c_str());
    exit(1);
  }
  else
  {
    throw OptionException(std::string("unknown option for --block-models: `")
                          + optarg + "'.  Try --block-models help.");
  }
}

const std::string OptionsHandler::s_sygusSolutionOutModeHelp =
    "\
Modes for sygus solution output, supported by --sygus-out:\n\
\n\
status \n\
+ Print only status for check-synth calls.\n\
\n\
status-and-def (default) \n\
+ Print status followed by definition corresponding to solution.\n\
\n\
status-or-def \n\
+ Print status if infeasible, or definition corresponding to\n\
  solution if feasible.\n\
\n\
sygus-standard \n\
+ Print based on SyGuS standard.\n\
\n\
";

SygusSolutionOutMode OptionsHandler::stringToSygusSolutionOutMode(
    std::string option, std::string optarg)
{
  if (optarg == "status")
  {
    return SYGUS_SOL_OUT_STATUS;
  }
  else if (optarg == "status-and-def")
  {
    return SYGUS_SOL_OUT_STATUS_AND_DEF;
  }
  else if (optarg == "status-or-def")
  {
    return SYGUS_SOL_OUT_STATUS_OR_DEF;
  }
  else if (optarg == "sygus-standard")
  {
    return SYGUS_SOL_OUT_STANDARD;
  }
  else if (optarg == "help")
  {
    puts(s_sygusSolutionOutModeHelp.c_str());
    exit(1);
  }
  else
  {
    throw OptionException(std::string("unknown option for --sygus-out: `")
                          + optarg
                          + "'.  Try --sygus-out help.");
  }
}

void OptionsHandler::setProduceAssertions(std::string option, bool value)
{
  options::produceAssertions.set(value);
  options::interactiveMode.set(value);
}

void OptionsHandler::proofEnabledBuild(std::string option, bool value)
{
#ifdef CVC4_PROOF
  if (value && options::bitblastMode() == theory::bv::BITBLAST_MODE_EAGER
      && options::bvSatSolver() != theory::bv::SAT_SOLVER_MINISAT
      && options::bvSatSolver() != theory::bv::SAT_SOLVER_CRYPTOMINISAT)
  {
    throw OptionException(
        "Eager BV proofs only supported when MiniSat or CryptoMiniSat is used");
  }
#else
  if(value) {
    std::stringstream ss;
    ss << "option `" << option << "' requires a proofs-enabled build of CVC4; this binary was not built with proof support";
    throw OptionException(ss.str());
  }
#endif /* CVC4_PROOF */
}

void OptionsHandler::LFSCEnabledBuild(std::string option, bool value) {
#ifndef CVC4_USE_LFSC
  if (value) {
    std::stringstream ss;
    ss << "option `" << option << "' requires a build of CVC4 with integrated "
                                  "LFSC; this binary was not built with LFSC";
    throw OptionException(ss.str());
  }
#endif /* CVC4_USE_LFSC */
}

void OptionsHandler::notifyDumpToFile(std::string option) {
  d_options->d_dumpToFileListeners.notify();
}


void OptionsHandler::notifySetRegularOutputChannel(std::string option) {
  d_options->d_setRegularChannelListeners.notify();
}

void OptionsHandler::notifySetDiagnosticOutputChannel(std::string option) {
  d_options->d_setDiagnosticChannelListeners.notify();
}


std::string OptionsHandler::checkReplayFilename(std::string option, std::string optarg) {
#ifdef CVC4_REPLAY
  if(optarg == "") {
    throw OptionException (std::string("Bad file name for --replay"));
  } else {
    return optarg;
  }
#else /* CVC4_REPLAY */
  throw OptionException("The replay feature was disabled in this build of CVC4.");
#endif /* CVC4_REPLAY */
}

void OptionsHandler::notifySetReplayLogFilename(std::string option) {
  d_options->d_setReplayFilenameListeners.notify();
}

void OptionsHandler::statsEnabledBuild(std::string option, bool value)
{
#ifndef CVC4_STATISTICS_ON
  if(value) {
    std::stringstream ss;
    ss << "option `" << option << "' requires a statistics-enabled build of CVC4; this binary was not built with statistics support";
    throw OptionException(ss.str());
  }
#endif /* CVC4_STATISTICS_ON */
}

void OptionsHandler::threadN(std::string option) {
  throw OptionException(option + " is not a real option by itself.  Use e.g. --thread0=\"--random-seed=10 --random-freq=0.02\" --thread1=\"--random-seed=20 --random-freq=0.05\"");
}

void OptionsHandler::notifyDumpMode(std::string option)
{
  d_options->d_setDumpModeListeners.notify();
}


// expr/options_handlers.h
void OptionsHandler::setDefaultExprDepthPredicate(std::string option, int depth) {
  if(depth < -1) {
    throw OptionException("--default-expr-depth requires a positive argument, or -1.");
  }
}

void OptionsHandler::setDefaultDagThreshPredicate(std::string option, int dag) {
  if(dag < 0) {
    throw OptionException("--default-dag-thresh requires a nonnegative argument.");
  }
}

void OptionsHandler::notifySetDefaultExprDepth(std::string option) {
  d_options->d_setDefaultExprDepthListeners.notify();
}

void OptionsHandler::notifySetDefaultDagThresh(std::string option) {
  d_options->d_setDefaultDagThreshListeners.notify();
}

void OptionsHandler::notifySetPrintExprTypes(std::string option) {
  d_options->d_setPrintExprTypesListeners.notify();
}


// main/options_handlers.h

static void print_config (const char * str, std::string config) {
  std::string s(str);
  unsigned sz = 14;
  if (s.size() < sz) s.resize(sz, ' ');
  std::cout << s << ": " << config << std::endl;
}

static void print_config_cond (const char * str, bool cond = false) {
  print_config(str, cond ? "yes" : "no");
}

void OptionsHandler::copyright(std::string option) {
  std::cout << Configuration::copyright() << std::endl;
  exit(0);
}

void OptionsHandler::showConfiguration(std::string option) {
  std::cout << Configuration::about() << std::endl;

  print_config ("version", Configuration::getVersionString());

  if(Configuration::isGitBuild()) {
    const char* branchName = Configuration::getGitBranchName();
    if(*branchName == '\0')  { branchName = "-"; }
    std::stringstream ss;
    ss << "git ["
       << branchName << " "
       << std::string(Configuration::getGitCommit()).substr(0, 8)
       << (Configuration::hasGitModifications() ? " (with modifications)" : "")
       << "]";
    print_config("scm", ss.str());
  } else {
    print_config_cond("scm", false);
  }
  
  std::cout << std::endl;

  std::stringstream ss;
  ss << Configuration::getVersionMajor() << "."
     << Configuration::getVersionMinor() << "."
     << Configuration::getVersionRelease();
  print_config("library", ss.str());
  
  std::cout << std::endl;

  print_config_cond("debug code", Configuration::isDebugBuild());
  print_config_cond("statistics", Configuration::isStatisticsBuild());
  print_config_cond("replay", Configuration::isReplayBuild());
  print_config_cond("tracing", Configuration::isTracingBuild());
  print_config_cond("dumping", Configuration::isDumpingBuild());
  print_config_cond("muzzled", Configuration::isMuzzledBuild());
  print_config_cond("assertions", Configuration::isAssertionBuild());
  print_config_cond("proof", Configuration::isProofBuild());
  print_config_cond("coverage", Configuration::isCoverageBuild());
  print_config_cond("profiling", Configuration::isProfilingBuild());
  print_config_cond("asan", Configuration::isAsanBuild());
  print_config_cond("ubsan", Configuration::isUbsanBuild());
  print_config_cond("tsan", Configuration::isTsanBuild());
  print_config_cond("competition", Configuration::isCompetitionBuild());
  
  std::cout << std::endl;
  
  print_config_cond("abc", Configuration::isBuiltWithAbc());
  print_config_cond("cln", Configuration::isBuiltWithCln());
  print_config_cond("glpk", Configuration::isBuiltWithGlpk());
  print_config_cond("cadical", Configuration::isBuiltWithCadical());
  print_config_cond("cryptominisat", Configuration::isBuiltWithCryptominisat());
  print_config_cond("drat2er", Configuration::isBuiltWithDrat2Er());
  print_config_cond("gmp", Configuration::isBuiltWithGmp());
  print_config_cond("lfsc", Configuration::isBuiltWithLfsc());
  print_config_cond("readline", Configuration::isBuiltWithReadline());
  print_config_cond("symfpu", Configuration::isBuiltWithSymFPU());
  
  exit(0);
}

static void printTags(unsigned ntags, char const* const* tags)
{
  std::cout << "available tags:";
  for (unsigned i = 0; i < ntags; ++ i)
  {
    std::cout << "  " << tags[i] << std::endl;
  }
  std::cout << std::endl;
}

void OptionsHandler::showDebugTags(std::string option)
{
  if (!Configuration::isDebugBuild())
  {
    throw OptionException("debug tags not available in non-debug builds");
  }
  else if (!Configuration::isTracingBuild())
  {
    throw OptionException("debug tags not available in non-tracing builds");
  }
  printTags(Configuration::getNumDebugTags(),Configuration::getDebugTags());
  exit(0);
}

void OptionsHandler::showTraceTags(std::string option)
{
  if (!Configuration::isTracingBuild())
  {
    throw OptionException("trace tags not available in non-tracing build");
  }
  printTags(Configuration::getNumTraceTags(), Configuration::getTraceTags());
  exit(0);
}

static std::string suggestTags(char const* const* validTags,
                               std::string inputTag,
                               char const* const* additionalTags)
{
  DidYouMean didYouMean;

  const char* opt;
  for (size_t i = 0; (opt = validTags[i]) != nullptr; ++i)
  {
    didYouMean.addWord(validTags[i]);
  }
  if (additionalTags != nullptr)
  {
    for (size_t i = 0; (opt = additionalTags[i]) != nullptr; ++i)
    {
      didYouMean.addWord(additionalTags[i]);
    }
  }

  return didYouMean.getMatchAsString(inputTag);
}

void OptionsHandler::enableTraceTag(std::string option, std::string optarg)
{
  if(!Configuration::isTracingBuild())
  {
    throw OptionException("trace tags not available in non-tracing builds");
  }
  else if(!Configuration::isTraceTag(optarg.c_str()))
  {
    if (optarg == "help")
    {
      printTags(
          Configuration::getNumTraceTags(), Configuration::getTraceTags());
      exit(0);
    }

    throw OptionException(
        std::string("trace tag ") + optarg + std::string(" not available.")
        + suggestTags(Configuration::getTraceTags(), optarg, nullptr));
  }
  Trace.on(optarg);
}

void OptionsHandler::enableDebugTag(std::string option, std::string optarg)
{
  if (!Configuration::isDebugBuild())
  {
    throw OptionException("debug tags not available in non-debug builds");
  }
  else if (!Configuration::isTracingBuild())
  {
    throw OptionException("debug tags not available in non-tracing builds");
  }

  if (!Configuration::isDebugTag(optarg.c_str())
      && !Configuration::isTraceTag(optarg.c_str()))
  {
    if (optarg == "help")
    {
      printTags(
          Configuration::getNumDebugTags(), Configuration::getDebugTags());
      exit(0);
    }

    throw OptionException(std::string("debug tag ") + optarg
                          + std::string(" not available.")
                          + suggestTags(Configuration::getDebugTags(),
                                        optarg,
                                        Configuration::getTraceTags()));
  }
  Debug.on(optarg);
  Trace.on(optarg);
}

OutputLanguage OptionsHandler::stringToOutputLanguage(std::string option,
                                                      std::string optarg)
{
  if(optarg == "help") {
    options::languageHelp.set(true);
    return language::output::LANG_AUTO;
  }

  try {
    return language::toOutputLanguage(optarg);
  } catch(OptionException& oe) {
    throw OptionException("Error in " + option + ": " + oe.getMessage() +
                          "\nTry --output-language help");
  }

  Unreachable();
}

InputLanguage OptionsHandler::stringToInputLanguage(std::string option,
                                                    std::string optarg)
{
  if(optarg == "help") {
    options::languageHelp.set(true);
    return language::input::LANG_AUTO;
  }

  try {
    return language::toInputLanguage(optarg);
  } catch(OptionException& oe) {
    throw OptionException("Error in " + option + ": " + oe.getMessage() + "\nTry --language help");
  }

  Unreachable();
}

/* options/base_options_handlers.h */
void OptionsHandler::setVerbosity(std::string option, int value)
{
  if(Configuration::isMuzzledBuild()) {
    DebugChannel.setStream(&CVC4::null_os);
    TraceChannel.setStream(&CVC4::null_os);
    NoticeChannel.setStream(&CVC4::null_os);
    ChatChannel.setStream(&CVC4::null_os);
    MessageChannel.setStream(&CVC4::null_os);
    WarningChannel.setStream(&CVC4::null_os);
  } else {
    if(value < 2) {
      ChatChannel.setStream(&CVC4::null_os);
    } else {
      ChatChannel.setStream(&std::cout);
    }
    if(value < 1) {
      NoticeChannel.setStream(&CVC4::null_os);
    } else {
      NoticeChannel.setStream(&std::cout);
    }
    if(value < 0) {
      MessageChannel.setStream(&CVC4::null_os);
      WarningChannel.setStream(&CVC4::null_os);
    } else {
      MessageChannel.setStream(&std::cout);
      WarningChannel.setStream(&std::cerr);
    }
  }
}

void OptionsHandler::increaseVerbosity(std::string option) {
  options::verbosity.set(options::verbosity() + 1);
  setVerbosity(option, options::verbosity());
}

void OptionsHandler::decreaseVerbosity(std::string option) {
  options::verbosity.set(options::verbosity() - 1);
  setVerbosity(option, options::verbosity());
}


}/* CVC4::options namespace */
}/* CVC4 namespace */<|MERGE_RESOLUTION|>--- conflicted
+++ resolved
@@ -569,7 +569,6 @@
 \n\
 ";
 
-<<<<<<< HEAD
 const std::string OptionsHandler::s_sygusUnifPiHelp =
     "\
 Modes for piecewise-independent unification supported by --sygus-unif-pi:\n\
@@ -588,7 +587,9 @@
 cond-enum-igain \n\
 + Same as cond-enum, but additionally uses an information gain heuristic\n\
 when doing decision tree learning.\n\
-=======
+\n\
+";
+
 const std::string OptionsHandler::s_sygusGrammarConsHelp =
     "\
 Modes for default SyGuS grammars, supported by --sygus-grammar-cons:\n\
@@ -609,7 +610,6 @@
 favoring conciseness over generality. This option is equivalent to any-term\n\
 but enables a polynomial grammar for arithmetic when not in a combined\n\
 theory.\n\
->>>>>>> dd66d825
 \n\
 ";
 
