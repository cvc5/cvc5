--- conflicted
+++ resolved
@@ -68,35 +68,23 @@
                         + indent + "Try --bv-sat-solver=minisat");
 }
 
-void printTags(unsigned ntags, char const* const* tags)
+static void printTags(const std::vector<std::string>& tags)
 {
   std::cout << "available tags:";
-  for (uint64_t i = 0; i < ntags; ++ i)
-  {
-    std::cout << "  " << tags[i] << std::endl;
+  for (const auto& t : tags)
+  {
+    std::cout << "  " << t << std::endl;
   }
   std::cout << std::endl;
 }
 
-std::string suggestTags(char const* const* validTags,
-                               std::string inputTag,
-                               char const* const* additionalTags)
+std::string suggestTags(const std::vector<std::string>& validTags,
+                        std::string inputTag,
+                        const std::vector<std::string>& additionalTags)
 {
   DidYouMean didYouMean;
-
-  const char* opt;
-  for (size_t i = 0; (opt = validTags[i]) != nullptr; ++i)
-  {
-    didYouMean.addWord(validTags[i]);
-  }
-  if (additionalTags != nullptr)
-  {
-    for (size_t i = 0; (opt = additionalTags[i]) != nullptr; ++i)
-    {
-      didYouMean.addWord(additionalTags[i]);
-    }
-  }
-
+  didYouMean.addWords(validTags);
+  didYouMean.addWords(additionalTags);
   return didYouMean.getMatchAsString(inputTag);
 }
 
@@ -233,14 +221,13 @@
   {
     if (optarg == "help")
     {
-      printTags(
-          Configuration::getNumTraceTags(), Configuration::getTraceTags());
+      printTags(Configuration::getTraceTags());
       std::exit(0);
     }
 
     throw OptionException(
         std::string("trace tag ") + optarg + std::string(" not available.")
-        + suggestTags(Configuration::getTraceTags(), optarg, nullptr));
+        + suggestTags(Configuration::getTraceTags(), optarg, {}));
   }
   Trace.on(optarg);
 }
@@ -263,8 +250,7 @@
   {
     if (optarg == "help")
     {
-      printTags(
-          Configuration::getNumDebugTags(), Configuration::getDebugTags());
+      printTags(Configuration::getDebugTags());
       std::exit(0);
     }
 
@@ -375,7 +361,6 @@
   std::exit(0);
 }
 
-<<<<<<< HEAD
 void OptionsHandler::showCopyright(const std::string& option,
                                const std::string& flag)
 {
@@ -388,16 +373,6 @@
 {
   d_options->base.out << Configuration::about() << std::endl;
   std::exit(0);
-=======
-static void printTags(const std::vector<std::string>& tags)
-{
-  std::cout << "available tags:";
-  for (const auto& t : tags)
-  {
-    std::cout << "  " << t << std::endl;
-  }
-  std::cout << std::endl;
->>>>>>> 84a95435
 }
 
 void OptionsHandler::showDebugTags(const std::string& option,
@@ -411,8 +386,7 @@
   {
     throw OptionException("debug tags not available in non-tracing builds");
   }
-<<<<<<< HEAD
-  printTags(Configuration::getNumDebugTags(),Configuration::getDebugTags());
+  printTags(Configuration::getDebugTags());
   std::exit(0);
 }
 
@@ -423,7 +397,7 @@
   {
     throw OptionException("trace tags not available in non-tracing build");
   }
-  printTags(Configuration::getNumTraceTags(), Configuration::getTraceTags());
+  printTags(Configuration::getTraceTags());
   std::exit(0);
 }
 
@@ -441,10 +415,6 @@
     throw OptionException(ss.str());
   }
 #endif /* CVC5_USE_ABC */
-=======
-  printTags(Configuration::getDebugTags());
-  std::exit(0);
->>>>>>> 84a95435
 }
 
 void OptionsHandler::abcEnabledBuild(const std::string& option,
@@ -459,7 +429,6 @@
           "with abc support";
     throw OptionException(ss.str());
   }
-<<<<<<< HEAD
 #endif /* CVC5_USE_ABC */
 }
 
@@ -497,35 +466,13 @@
     }
     options::bv::setDefaultBitvectorToBool(*d_options, true);
   }
-=======
-  printTags(Configuration::getTraceTags());
-  std::exit(0);
-}
-
-static std::string suggestTags(const std::vector<std::string>& validTags,
-                               std::string inputTag,
-                               const std::vector<std::string>& additionalTags)
-{
-  DidYouMean didYouMean;
-  didYouMean.addWords(validTags);
-  didYouMean.addWords(additionalTags);
-  return didYouMean.getMatchAsString(inputTag);
->>>>>>> 84a95435
 }
 
 void OptionsHandler::checkBitblastMode(const std::string& option,
                                        const std::string& flag,
                                        BitblastMode m)
 {
-<<<<<<< HEAD
   if (m == options::BitblastMode::LAZY)
-=======
-  if(!Configuration::isTracingBuild())
-  {
-    throw OptionException("trace tags not available in non-tracing builds");
-  }
-  else if (!Configuration::isTraceTag(optarg))
->>>>>>> 84a95435
   {
     options::bv::setDefaultBitvectorPropagate(*d_options, true);
     options::bv::setDefaultBitvectorEqualitySolver(*d_options, true);
@@ -533,18 +480,8 @@
     options::bv::setDefaultBitvectorAlgebraicSolver(*d_options, true);
     if (d_options->bv.bvSatSolver != options::SatSolverMode::MINISAT)
     {
-<<<<<<< HEAD
       throwLazyBBUnsupported(d_options->bv.bvSatSolver);
     }
-=======
-      printTags(Configuration::getTraceTags());
-      std::exit(0);
-    }
-
-    throw OptionException(
-        std::string("trace tag ") + optarg + std::string(" not available.")
-        + suggestTags(Configuration::getTraceTags(), optarg, {}));
->>>>>>> 84a95435
   }
   else if (m == BitblastMode::EAGER)
   {
@@ -569,7 +506,6 @@
   }
 }
 
-<<<<<<< HEAD
 void OptionsHandler::setProduceAssertions(const std::string& option,
                                           const std::string& flag,
                                           bool value)
@@ -577,15 +513,6 @@
   d_options->smt.produceAssertions = value;
   d_options->smt.interactiveMode = value;
 }
-=======
-  if (!Configuration::isDebugTag(optarg) && !Configuration::isTraceTag(optarg))
-  {
-    if (optarg == "help")
-    {
-      printTags(Configuration::getDebugTags());
-      std::exit(0);
-    }
->>>>>>> 84a95435
 
 
 // expr/options_handlers.h
