/******************************************************************************
 * Top contributors (to current version):
 *   Aina Niemetz, Tim King, Mathias Preiner
 *
 * This file is part of the cvc5 project.
 *
 * Copyright (c) 2009-2021 by the authors listed in the file AUTHORS
 * in the top-level source directory and their institutional affiliations.
 * All rights reserved.  See the file COPYING in the top-level source
 * directory for licensing information.
 * ****************************************************************************
 *
 * Interface for custom handlers and predicates options.
 */

#include "options/options_handler.h"

#include <cerrno>
#include <iostream>
#include <ostream>
#include <string>

#include "base/check.h"
#include "base/configuration.h"
#include "base/configuration_private.h"
#include "base/cvc5config.h"
#include "base/exception.h"
#include "base/modal_exception.h"
#include "base/output.h"
#include "expr/expr_iomanip.h"
#include "lib/strtok_r.h"
#include "options/base_options.h"
#include "options/bv_options.h"
#include "options/decision_options.h"
#include "options/didyoumean.h"
#include "options/language.h"
#include "options/option_exception.h"
#include "options/set_language.h"
#include "options/smt_options.h"
#include "options/theory_options.h"
#include "smt/command.h"
#include "smt/dump.h"

namespace cvc5 {
namespace options {

// helper functions
namespace {

static void printTags(const std::vector<std::string>& tags)
{
  std::cout << "available tags:";
  for (const auto& t : tags)
  {
    std::cout << "  " << t << std::endl;
  }
  std::cout << std::endl;
}

std::string suggestTags(const std::vector<std::string>& validTags,
                        std::string inputTag,
                        const std::vector<std::string>& additionalTags)
{
  DidYouMean didYouMean;
  didYouMean.addWords(validTags);
  didYouMean.addWords(additionalTags);
  return didYouMean.getMatchAsString(inputTag);
}

}  // namespace

OptionsHandler::OptionsHandler(Options* options) : d_options(options) { }

void OptionsHandler::setErrStream(const std::string& option,
                                  const std::string& flag,
                                  const ManagedErr& me)
{
  Debug.setStream(me);
  Warning.setStream(me);
  CVC5Message.setStream(me);
  Notice.setStream(me);
  Chat.setStream(me);
  Trace.setStream(me);
}

Language OptionsHandler::stringToLanguage(const std::string& option,
                                          const std::string& flag,
                                          const std::string& optarg)
{
  if (optarg == "help")
  {
    *d_options->base.out << R"FOOBAR(
Languages currently supported as arguments to the -L / --lang option:
  auto                           attempt to automatically determine language
  smt | smtlib | smt2 |
  smt2.6 | smtlib2.6             SMT-LIB format 2.6 with support for the strings standard
  tptp                           TPTP format (cnf, fof and tff)
  sygus | sygus2                 SyGuS version 2.0

Languages currently supported as arguments to the --output-lang option:
  auto                           match output language to input language
  smt | smtlib | smt2 |
  smt2.6 | smtlib2.6             SMT-LIB format 2.6 with support for the strings standard
  tptp                           TPTP format
  ast                            internal format (simple syntax trees)
)FOOBAR" << std::endl;
    std::exit(1);
    return Language::LANG_AUTO;
  }

  try
  {
    return language::toLanguage(optarg);
  }
  catch (OptionException& oe)
  {
    throw OptionException("Error in " + option + ": " + oe.getMessage()
                          + "\nTry --lang help");
  }

  Unreachable();
}

void OptionsHandler::languageIsNotAST(const std::string& option,
                                      const std::string& flag,
                                      Language lang)
{
  if (lang == Language::LANG_AST)
  {
    throw OptionException("Language LANG_AST is not allowed for " + flag);
  }
}

void OptionsHandler::applyOutputLanguage(const std::string& option,
                                         const std::string& flag,
                                         Language lang)
{
  d_options->base.out << language::SetLanguage(lang);
}

void OptionsHandler::setVerbosity(const std::string& option,
                                  const std::string& flag,
                                  int value)
{
  if(Configuration::isMuzzledBuild()) {
    DebugChannel.setStream(&cvc5::null_os);
    TraceChannel.setStream(&cvc5::null_os);
    NoticeChannel.setStream(&cvc5::null_os);
    ChatChannel.setStream(&cvc5::null_os);
    MessageChannel.setStream(&cvc5::null_os);
    WarningChannel.setStream(&cvc5::null_os);
  } else {
    if(value < 2) {
      ChatChannel.setStream(&cvc5::null_os);
    } else {
      ChatChannel.setStream(&std::cout);
    }
    if(value < 1) {
      NoticeChannel.setStream(&cvc5::null_os);
    } else {
      NoticeChannel.setStream(&std::cout);
    }
    if(value < 0) {
      MessageChannel.setStream(&cvc5::null_os);
      WarningChannel.setStream(&cvc5::null_os);
    } else {
      MessageChannel.setStream(&std::cout);
      WarningChannel.setStream(&std::cerr);
    }
  }
}

void OptionsHandler::decreaseVerbosity(const std::string& option,
                                       const std::string& flag)
{
  d_options->base.verbosity -= 1;
  setVerbosity(option, flag, d_options->base.verbosity);
}

void OptionsHandler::increaseVerbosity(const std::string& option,
                                       const std::string& flag)
{
  d_options->base.verbosity += 1;
  setVerbosity(option, flag, d_options->base.verbosity);
}

void OptionsHandler::setStats(const std::string& option,
                              const std::string& flag,
                              bool value)
{
#ifndef CVC5_STATISTICS_ON
  if (value)
  {
    std::stringstream ss;
    ss << "option `" << flag
       << "' requires a statistics-enabled build of cvc5; this binary was not "
          "built with statistics support";
    throw OptionException(ss.str());
  }
#endif /* CVC5_STATISTICS_ON */
  if (!value)
  {
    d_options->base.statisticsAll = false;
    d_options->base.statisticsEveryQuery = false;
    d_options->base.statisticsExpert = false;
  }
}

void OptionsHandler::setStatsDetail(const std::string& option,
                              const std::string& flag,
                              bool value)
{
#ifndef CVC5_STATISTICS_ON
  if (value)
  {
    std::stringstream ss;
    ss << "option `" << flag
       << "' requires a statistics-enabled build of cvc5; this binary was not "
          "built with statistics support";
    throw OptionException(ss.str());
  }
#endif /* CVC5_STATISTICS_ON */
  if (value)
  {
    d_options->base.statistics = true;
  }
}

void OptionsHandler::enableTraceTag(const std::string& option,
                                    const std::string& flag,
                                    const std::string& optarg)
{
  if(!Configuration::isTracingBuild())
  {
    throw OptionException("trace tags not available in non-tracing builds");
  }
  else if(!Configuration::isTraceTag(optarg.c_str()))
  {
    if (optarg == "help")
    {
      printTags(Configuration::getTraceTags());
      std::exit(0);
    }

    throw OptionException(
        std::string("trace tag ") + optarg + std::string(" not available.")
        + suggestTags(Configuration::getTraceTags(), optarg, {}));
  }
  Trace.on(optarg);
}

void OptionsHandler::enableDebugTag(const std::string& option,
                                    const std::string& flag,
                                    const std::string& optarg)
{
  if (!Configuration::isDebugBuild())
  {
    throw OptionException("debug tags not available in non-debug builds");
  }
  else if (!Configuration::isTracingBuild())
  {
    throw OptionException("debug tags not available in non-tracing builds");
  }

  if (!Configuration::isDebugTag(optarg.c_str())
      && !Configuration::isTraceTag(optarg.c_str()))
  {
    if (optarg == "help")
    {
      printTags(Configuration::getDebugTags());
      std::exit(0);
    }

    throw OptionException(std::string("debug tag ") + optarg
                          + std::string(" not available.")
                          + suggestTags(Configuration::getDebugTags(),
                                        optarg,
                                        Configuration::getTraceTags()));
  }
  Debug.on(optarg);
  Trace.on(optarg);
}

void OptionsHandler::enableOutputTag(const std::string& option,
                                     const std::string& flag,
                                     const std::string& optarg)
{
  d_options->base.outputTagHolder.set(
      static_cast<size_t>(stringToOutputTag(optarg)));
}

void OptionsHandler::setPrintSuccess(const std::string& option,
                                     const std::string& flag,
                                     bool value)
{
  Debug.getStream() << Command::printsuccess(value);
  Trace.getStream() << Command::printsuccess(value);
  Notice.getStream() << Command::printsuccess(value);
  Chat.getStream() << Command::printsuccess(value);
  CVC5Message.getStream() << Command::printsuccess(value);
  Warning.getStream() << Command::printsuccess(value);
  *d_options->base.out << Command::printsuccess(value);
}

void OptionsHandler::setResourceWeight(const std::string& option,
                                       const std::string& flag,
                                       const std::string& optarg)
{
  d_options->base.resourceWeightHolder.emplace_back(optarg);
}

<<<<<<< HEAD
static void print_config (const char * str, std::string config) {
  std::string s(str);
  unsigned sz = 14;
  if (s.size() < sz) s.resize(sz, ' ');
  std::cout << s << ": " << config << std::endl;
}

static void print_config_cond (const char * str, bool cond = false) {
  print_config(str, cond ? "yes" : "no");
}

void OptionsHandler::showConfiguration(const std::string& option,
                                       const std::string& flag)
{
  std::cout << Configuration::about() << std::endl;

  print_config ("version", Configuration::getVersionString());
  if (Configuration::isGitBuild())
  {
    print_config("scm", Configuration::getGitInfo());
  }
  else
  {
    print_config_cond("scm", false);
  }

  std::cout << std::endl;

  std::stringstream ss;
  ss << Configuration::getVersionString();
  print_config("library", ss.str());

  std::cout << std::endl;

  print_config_cond("debug code", Configuration::isDebugBuild());
  print_config_cond("statistics", Configuration::isStatisticsBuild());
  print_config_cond("tracing", Configuration::isTracingBuild());
  print_config_cond("dumping", Configuration::isDumpingBuild());
  print_config_cond("muzzled", Configuration::isMuzzledBuild());
  print_config_cond("assertions", Configuration::isAssertionBuild());
  print_config_cond("coverage", Configuration::isCoverageBuild());
  print_config_cond("profiling", Configuration::isProfilingBuild());
  print_config_cond("asan", Configuration::isAsanBuild());
  print_config_cond("ubsan", Configuration::isUbsanBuild());
  print_config_cond("tsan", Configuration::isTsanBuild());
  print_config_cond("competition", Configuration::isCompetitionBuild());

  std::cout << std::endl;

  print_config_cond("abc", Configuration::isBuiltWithAbc());
  print_config_cond("cln", Configuration::isBuiltWithCln());
  print_config_cond("glpk", Configuration::isBuiltWithGlpk());
  print_config_cond("cryptominisat", Configuration::isBuiltWithCryptominisat());
  print_config_cond("gmp", Configuration::isBuiltWithGmp());
  print_config_cond("kissat", Configuration::isBuiltWithKissat());
  print_config_cond("poly", Configuration::isBuiltWithPoly());
  print_config_cond("editline", Configuration::isBuiltWithEditline());

  std::exit(0);
}

void OptionsHandler::showCopyright(const std::string& option,
                               const std::string& flag)
{
  std::cout << Configuration::copyright() << std::endl;
  std::exit(0);
}

void OptionsHandler::showVersion(const std::string& option,
                                       const std::string& flag)
{
  d_options->base.out << Configuration::about() << std::endl;
  std::exit(0);
}

void OptionsHandler::showDebugTags(const std::string& option,
                                   const std::string& flag)
{
  if (!Configuration::isDebugBuild())
  {
    throw OptionException("debug tags not available in non-debug builds");
  }
  else if (!Configuration::isTracingBuild())
  {
    throw OptionException("debug tags not available in non-tracing builds");
  }
  printTags(Configuration::getDebugTags());
  std::exit(0);
}

void OptionsHandler::showTraceTags(const std::string& option,
                                   const std::string& flag)
{
  if (!Configuration::isTracingBuild())
  {
    throw OptionException("trace tags not available in non-tracing build");
  }
  printTags(Configuration::getTraceTags());
  std::exit(0);
}

// theory/bv/options_handlers.h
=======
>>>>>>> 13f5ecf0
void OptionsHandler::abcEnabledBuild(const std::string& option,
                                     const std::string& flag,
                                     bool value)
{
#ifndef CVC5_USE_ABC
  if(value) {
    std::stringstream ss;
    ss << "option `" << option
       << "' requires an abc-enabled build of cvc5; this binary was not built "
          "with abc support";
    throw OptionException(ss.str());
  }
#endif /* CVC5_USE_ABC */
}

void OptionsHandler::abcEnabledBuild(const std::string& option,
                                     const std::string& flag,
                                     const std::string& value)
{
#ifndef CVC5_USE_ABC
  if(!value.empty()) {
    std::stringstream ss;
    ss << "option `" << option
       << "' requires an abc-enabled build of cvc5; this binary was not built "
          "with abc support";
    throw OptionException(ss.str());
  }
#endif /* CVC5_USE_ABC */
}

void OptionsHandler::checkBvSatSolver(const std::string& option,
                                      const std::string& flag,
                                      SatSolverMode m)
{
  if (m == SatSolverMode::CRYPTOMINISAT
      && !Configuration::isBuiltWithCryptominisat())
  {
    std::stringstream ss;
    ss << "option `" << option
       << "' requires a CryptoMiniSat build of cvc5; this binary was not built "
          "with CryptoMiniSat support";
    throw OptionException(ss.str());
  }

  if (m == SatSolverMode::KISSAT && !Configuration::isBuiltWithKissat())
  {
    std::stringstream ss;
    ss << "option `" << option
       << "' requires a Kissat build of cvc5; this binary was not built with "
          "Kissat support";
    throw OptionException(ss.str());
  }

  if (d_options->bv.bvSolver != options::BVSolver::BITBLAST
      && (m == SatSolverMode::CRYPTOMINISAT || m == SatSolverMode::CADICAL
          || m == SatSolverMode::KISSAT))
  {
    if (d_options->bv.bitblastMode == options::BitblastMode::LAZY
        && d_options->bv.bitblastModeWasSetByUser)
    {
      std::string sat_solver;
      if (m == options::SatSolverMode::CADICAL)
      {
        sat_solver = "CaDiCaL";
      }
      else if (m == options::SatSolverMode::KISSAT)
      {
        sat_solver = "Kissat";
      }
      else
      {
        Assert(m == options::SatSolverMode::CRYPTOMINISAT);
        sat_solver = "CryptoMiniSat";
      }
      throw OptionException(sat_solver
                            + " does not support lazy bit-blasting.\n"
                            + "Try --bv-sat-solver=minisat");
    }
    options::bv::setDefaultBitvectorToBool(*d_options, true);
  }
}

void OptionsHandler::setBitblastAig(const std::string& option,
                                    const std::string& flag,
                                    bool arg)
{
  if(arg) {
    if (d_options->bv.bitblastModeWasSetByUser) {
      if (d_options->bv.bitblastMode != options::BitblastMode::EAGER)
      {
        throw OptionException("bitblast-aig must be used with eager bitblaster");
      }
    } else {
      d_options->bv.bitblastMode = options::BitblastMode::EAGER;
    }
  }
}

void OptionsHandler::setDefaultExprDepth(const std::string& option,
                                         const std::string& flag,
                                         int depth)
{
  Debug.getStream() << expr::ExprSetDepth(depth);
  Trace.getStream() << expr::ExprSetDepth(depth);
  Notice.getStream() << expr::ExprSetDepth(depth);
  Chat.getStream() << expr::ExprSetDepth(depth);
  CVC5Message.getStream() << expr::ExprSetDepth(depth);
  Warning.getStream() << expr::ExprSetDepth(depth);
}

void OptionsHandler::setDefaultDagThresh(const std::string& option,
                                         const std::string& flag,
                                         int dag)
{
  Debug.getStream() << expr::ExprDag(dag);
  Trace.getStream() << expr::ExprDag(dag);
  Notice.getStream() << expr::ExprDag(dag);
  Chat.getStream() << expr::ExprDag(dag);
  CVC5Message.getStream() << expr::ExprDag(dag);
  Warning.getStream() << expr::ExprDag(dag);
  Dump.getStream() << expr::ExprDag(dag);
}

static void print_config(const char* str, std::string config)
{
  std::string s(str);
  unsigned sz = 14;
  if (s.size() < sz) s.resize(sz, ' ');
  std::cout << s << ": " << config << std::endl;
}

static void print_config_cond(const char* str, bool cond = false)
{
  print_config(str, cond ? "yes" : "no");
}

void OptionsHandler::showConfiguration(const std::string& option,
                                       const std::string& flag)
{
  std::cout << Configuration::about() << std::endl;

  print_config("version", Configuration::getVersionString());

  if (Configuration::isGitBuild())
  {
    const char* branchName = Configuration::getGitBranchName();
    if (*branchName == '\0')
    {
      branchName = "-";
    }
    std::stringstream ss;
    ss << "git [" << branchName << " "
       << std::string(Configuration::getGitCommit()).substr(0, 8)
       << (Configuration::hasGitModifications() ? " (with modifications)" : "")
       << "]";
    print_config("scm", ss.str());
  }
  else
  {
    print_config_cond("scm", false);
  }

  std::cout << std::endl;

  std::stringstream ss;
  ss << Configuration::getVersionMajor() << "."
     << Configuration::getVersionMinor() << "."
     << Configuration::getVersionRelease();
  print_config("library", ss.str());

  std::cout << std::endl;

  print_config_cond("debug code", Configuration::isDebugBuild());
  print_config_cond("statistics", Configuration::isStatisticsBuild());
  print_config_cond("tracing", Configuration::isTracingBuild());
  print_config_cond("dumping", Configuration::isDumpingBuild());
  print_config_cond("muzzled", Configuration::isMuzzledBuild());
  print_config_cond("assertions", Configuration::isAssertionBuild());
  print_config_cond("coverage", Configuration::isCoverageBuild());
  print_config_cond("profiling", Configuration::isProfilingBuild());
  print_config_cond("asan", Configuration::isAsanBuild());
  print_config_cond("ubsan", Configuration::isUbsanBuild());
  print_config_cond("tsan", Configuration::isTsanBuild());
  print_config_cond("competition", Configuration::isCompetitionBuild());

  std::cout << std::endl;

  print_config_cond("abc", Configuration::isBuiltWithAbc());
  print_config_cond("cln", Configuration::isBuiltWithCln());
  print_config_cond("glpk", Configuration::isBuiltWithGlpk());
  print_config_cond("cryptominisat", Configuration::isBuiltWithCryptominisat());
  print_config_cond("gmp", Configuration::isBuiltWithGmp());
  print_config_cond("kissat", Configuration::isBuiltWithKissat());
  print_config_cond("poly", Configuration::isBuiltWithPoly());
  print_config_cond("editline", Configuration::isBuiltWithEditline());

  std::exit(0);
}

void OptionsHandler::showCopyright(const std::string& option,
                                   const std::string& flag)
{
  std::cout << Configuration::copyright() << std::endl;
  std::exit(0);
}

void OptionsHandler::showVersion(const std::string& option,
                                 const std::string& flag)
{
  d_options->base.out << Configuration::about() << std::endl;
  std::exit(0);
}

void OptionsHandler::showDebugTags(const std::string& option,
                                   const std::string& flag)
{
  if (!Configuration::isDebugBuild())
  {
    throw OptionException("debug tags not available in non-debug builds");
  }
  else if (!Configuration::isTracingBuild())
  {
    throw OptionException("debug tags not available in non-tracing builds");
  }
  printTags(Configuration::getDebugTags());
  std::exit(0);
}

void OptionsHandler::showTraceTags(const std::string& option,
                                   const std::string& flag)
{
  if (!Configuration::isTracingBuild())
  {
    throw OptionException("trace tags not available in non-tracing build");
  }
  printTags(Configuration::getTraceTags());
  std::exit(0);
}

void OptionsHandler::setDumpMode(const std::string& option,
                                 const std::string& flag,
                                 const std::string& optarg)
{
#ifdef CVC5_DUMPING
  Dump.setDumpFromString(optarg);
#else  /* CVC5_DUMPING */
  throw OptionException(
      "The dumping feature was disabled in this build of cvc5.");
#endif /* CVC5_DUMPING */
}

void OptionsHandler::setDumpStream(const std::string& option,
                                   const std::string& flag,
                                   const ManagedOut& mo)
{
#ifdef CVC5_DUMPING
  Dump.setStream(mo);
#else  /* CVC5_DUMPING */
  throw OptionException(
      "The dumping feature was disabled in this build of cvc5.");
#endif /* CVC5_DUMPING */
}

}  // namespace options
}  // namespace cvc5<|MERGE_RESOLUTION|>--- conflicted
+++ resolved
@@ -309,111 +309,6 @@
   d_options->base.resourceWeightHolder.emplace_back(optarg);
 }
 
-<<<<<<< HEAD
-static void print_config (const char * str, std::string config) {
-  std::string s(str);
-  unsigned sz = 14;
-  if (s.size() < sz) s.resize(sz, ' ');
-  std::cout << s << ": " << config << std::endl;
-}
-
-static void print_config_cond (const char * str, bool cond = false) {
-  print_config(str, cond ? "yes" : "no");
-}
-
-void OptionsHandler::showConfiguration(const std::string& option,
-                                       const std::string& flag)
-{
-  std::cout << Configuration::about() << std::endl;
-
-  print_config ("version", Configuration::getVersionString());
-  if (Configuration::isGitBuild())
-  {
-    print_config("scm", Configuration::getGitInfo());
-  }
-  else
-  {
-    print_config_cond("scm", false);
-  }
-
-  std::cout << std::endl;
-
-  std::stringstream ss;
-  ss << Configuration::getVersionString();
-  print_config("library", ss.str());
-
-  std::cout << std::endl;
-
-  print_config_cond("debug code", Configuration::isDebugBuild());
-  print_config_cond("statistics", Configuration::isStatisticsBuild());
-  print_config_cond("tracing", Configuration::isTracingBuild());
-  print_config_cond("dumping", Configuration::isDumpingBuild());
-  print_config_cond("muzzled", Configuration::isMuzzledBuild());
-  print_config_cond("assertions", Configuration::isAssertionBuild());
-  print_config_cond("coverage", Configuration::isCoverageBuild());
-  print_config_cond("profiling", Configuration::isProfilingBuild());
-  print_config_cond("asan", Configuration::isAsanBuild());
-  print_config_cond("ubsan", Configuration::isUbsanBuild());
-  print_config_cond("tsan", Configuration::isTsanBuild());
-  print_config_cond("competition", Configuration::isCompetitionBuild());
-
-  std::cout << std::endl;
-
-  print_config_cond("abc", Configuration::isBuiltWithAbc());
-  print_config_cond("cln", Configuration::isBuiltWithCln());
-  print_config_cond("glpk", Configuration::isBuiltWithGlpk());
-  print_config_cond("cryptominisat", Configuration::isBuiltWithCryptominisat());
-  print_config_cond("gmp", Configuration::isBuiltWithGmp());
-  print_config_cond("kissat", Configuration::isBuiltWithKissat());
-  print_config_cond("poly", Configuration::isBuiltWithPoly());
-  print_config_cond("editline", Configuration::isBuiltWithEditline());
-
-  std::exit(0);
-}
-
-void OptionsHandler::showCopyright(const std::string& option,
-                               const std::string& flag)
-{
-  std::cout << Configuration::copyright() << std::endl;
-  std::exit(0);
-}
-
-void OptionsHandler::showVersion(const std::string& option,
-                                       const std::string& flag)
-{
-  d_options->base.out << Configuration::about() << std::endl;
-  std::exit(0);
-}
-
-void OptionsHandler::showDebugTags(const std::string& option,
-                                   const std::string& flag)
-{
-  if (!Configuration::isDebugBuild())
-  {
-    throw OptionException("debug tags not available in non-debug builds");
-  }
-  else if (!Configuration::isTracingBuild())
-  {
-    throw OptionException("debug tags not available in non-tracing builds");
-  }
-  printTags(Configuration::getDebugTags());
-  std::exit(0);
-}
-
-void OptionsHandler::showTraceTags(const std::string& option,
-                                   const std::string& flag)
-{
-  if (!Configuration::isTracingBuild())
-  {
-    throw OptionException("trace tags not available in non-tracing build");
-  }
-  printTags(Configuration::getTraceTags());
-  std::exit(0);
-}
-
-// theory/bv/options_handlers.h
-=======
->>>>>>> 13f5ecf0
 void OptionsHandler::abcEnabledBuild(const std::string& option,
                                      const std::string& flag,
                                      bool value)
@@ -556,20 +451,9 @@
   std::cout << Configuration::about() << std::endl;
 
   print_config("version", Configuration::getVersionString());
-
   if (Configuration::isGitBuild())
   {
-    const char* branchName = Configuration::getGitBranchName();
-    if (*branchName == '\0')
-    {
-      branchName = "-";
-    }
-    std::stringstream ss;
-    ss << "git [" << branchName << " "
-       << std::string(Configuration::getGitCommit()).substr(0, 8)
-       << (Configuration::hasGitModifications() ? " (with modifications)" : "")
-       << "]";
-    print_config("scm", ss.str());
+    print_config("scm", Configuration::getGitInfo());
   }
   else
   {
@@ -579,9 +463,7 @@
   std::cout << std::endl;
 
   std::stringstream ss;
-  ss << Configuration::getVersionMajor() << "."
-     << Configuration::getVersionMinor() << "."
-     << Configuration::getVersionRelease();
+  ss << Configuration::getVersionString();
   print_config("library", ss.str());
 
   std::cout << std::endl;
