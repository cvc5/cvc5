id     = "BV"
name   = "Bitvector Theory"

[[option]]
  name       = "bvSatSolver"
  category   = "regular"
  long       = "bv-sat-solver=MODE"
  type       = "SatSolverMode"
  default    = "CADICAL"
  predicates = ["checkBvSatSolver"]
  help       = "choose which sat solver to use, see --bv-sat-solver=help"
  help_mode  = "SAT solver for bit-blasting backend."
[[option.mode.MINISAT]]
  name = "minisat"
[[option.mode.CRYPTOMINISAT]]
  name = "cryptominisat"
[[option.mode.CADICAL]]
  name = "cadical"
[[option.mode.KISSAT]]
  name = "kissat"

[[option]]
  name       = "bitblastMode"
  category   = "regular"
  long       = "bitblast=MODE"
  type       = "BitblastMode"
  default    = "LAZY"
  help       = "choose bitblasting mode, see --bitblast=help"
  help_mode  = "Bit-blasting modes."
[[option.mode.LAZY]]
  name = "lazy"
  help = "Separate Boolean structure and term reasoning between the core SAT solver and the bit-vector SAT solver."
[[option.mode.EAGER]]
  name = "eager"
  help = "Bitblast eagerly to bit-vector SAT solver."

[[option]]
  name       = "bitvectorPropagate"
  category   = "expert"
  long       = "bv-propagate"
  type       = "bool"
  default    = "true"
  help       = "use bit-vector propagation in the bit-blaster"

[[option]]
  name       = "bitvectorToBool"
  category   = "regular"
  long       = "bv-to-bool"
  type       = "bool"
  default    = "false"
  help       = "lift bit-vectors of size 1 to booleans when possible"

[[option]]
  name       = "boolToBitvector"
  category   = "regular"
  long       = "bool-to-bv=MODE"
  type       = "BoolToBVMode"
  default    = "OFF"
  help       = "convert booleans to bit-vectors of size 1 at various levels of aggressiveness, see --bool-to-bv=help"
  help_mode  = "BoolToBV preprocessing pass modes."
[[option.mode.OFF]]
  name = "off"
  help = "Don't push any booleans to width one bit-vectors."
[[option.mode.ITE]]
  name = "ite"
  help = "Try to turn ITEs into BITVECTOR_ITE when possible. It can fail per-formula if not all sub-formulas can be turned to bit-vectors."
[[option.mode.ALL]]
  name = "all"
  help = "Force all booleans to be bit-vectors of width one except at the top level. Most aggressive mode."

[[option]]
  name       = "bitwiseEq"
  category   = "regular"
  long       = "bitwise-eq"
  type       = "bool"
  default    = "true"
  help       = "lift equivalence with one-bit bit-vectors to be boolean operations"

[[option]]
  name       = "bvIntroducePow2"
  category   = "expert"
  long       = "bv-intro-pow2"
  type       = "bool"
  default    = "false"
  help       = "introduce bitvector powers of two as a preprocessing pass"

[[option]]
  name       = "bvGaussElim"
  category   = "expert"
  long       = "bv-gauss-elim"
  type       = "bool"
  default    = "false"
  help       = "simplify formula via Gaussian Elimination if applicable"

[[option]]
  name       = "bvSolver"
  category   = "regular"
  long       = "bv-solver=MODE"
  type       = "BVSolver"
  default    = "BITBLAST"
  help       = "choose bit-vector solver, see --bv-solver=help"
  help_mode  = "Bit-vector solvers."
[[option.mode.BITBLAST]]
  name = "bitblast"
  help = "Enables bitblasting solver."
[[option.mode.BITBLAST_INTERNAL]]
  name = "bitblast-internal"
  help = "Enables bitblasting to internal SAT solver with proof support."

[[option]]
  name       = "bvAssertInput"
  category   = "expert"
  long       = "bv-assert-input"
  type       = "bool"
  default    = "false"
  help       = "assert input assertions on user-level 0 instead of assuming them in the bit-vector SAT solver"

[[option]]
  name       = "rwExtendEq"
  category   = "expert"
  long       = "bv-rw-extend-eq"
  type       = "bool"
  default    = "false"
  help       = "enable additional rewrites over zero/sign extend over equalities with constants (useful on BV/2017-Preiner-scholl-smt08)"

[[option]]
<<<<<<< HEAD
  name       = "bvEqEngine"
  category   = "expert"
  long       = "bv-eq-engine"
  type       = "bool"
  default    = "true"
  help       = "enable equality engine when possible in bitvector theory"
=======
  name       = "bvEagerEval"
  category   = "regular"
  long       = "bv-eager-eval"
  type       = "bool"
  default    = "true"
  help       = "perform eager context-dependent evaluation for applications of bv kinds in the equality engine"
>>>>>>> 6de75ded
<|MERGE_RESOLUTION|>--- conflicted
+++ resolved
@@ -124,18 +124,17 @@
   help       = "enable additional rewrites over zero/sign extend over equalities with constants (useful on BV/2017-Preiner-scholl-smt08)"
 
 [[option]]
-<<<<<<< HEAD
   name       = "bvEqEngine"
   category   = "expert"
   long       = "bv-eq-engine"
   type       = "bool"
   default    = "true"
   help       = "enable equality engine when possible in bitvector theory"
-=======
+
+[[option]]
   name       = "bvEagerEval"
   category   = "regular"
   long       = "bv-eager-eval"
   type       = "bool"
   default    = "true"
-  help       = "perform eager context-dependent evaluation for applications of bv kinds in the equality engine"
->>>>>>> 6de75ded
+  help       = "perform eager context-dependent evaluation for applications of bv kinds in the equality engine"