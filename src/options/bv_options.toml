--- conflicted
+++ resolved
@@ -217,21 +217,12 @@
 [[option.mode.BITBLAST]]
   name = "bitblast"
   help = "Enables bitblasting solver."
-<<<<<<< HEAD
+[[option.mode.BITBLAST_INTERNAL]]
+  name = "bitblast-internal"
+  help = "Enables bitblasting to internal SAT solver with proof support."
 [[option.mode.LAYERED]]
   name = "layered"
   help = "Enables the layered BV solver."
-[[option.mode.SIMPLE]]
-  name = "simple"
-  help = "Enables simple bitblasting solver with proof support."
-=======
-[[option.mode.LAZY]]
-  name = "lazy"
-  help = "Enables the lazy BV solver infrastructure."
-[[option.mode.BITBLAST_INTERNAL]]
-  name = "bitblast-internal"
-  help = "Enables bitblasting to internal SAT solver with proof support."
->>>>>>> ffdf7434
 
 [[option]]
   name       = "bvAssertInput"
