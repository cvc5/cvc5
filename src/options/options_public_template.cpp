/******************************************************************************
 * Top contributors (to current version):
 *   Tim King, Gereon Kremer, Andrew Reynolds
 *
 * This file is part of the cvc5 project.
 *
 * Copyright (c) 2009-2021 by the authors listed in the file AUTHORS
 * in the top-level source directory and their institutional affiliations.
 * All rights reserved.  See the file COPYING in the top-level source
 * directory for licensing information.
 * ****************************************************************************
 *
 * Global (command-line, set-option, ...) parameters for SMT.
 */

#include "options/options_public.h"

#if !defined(_BSD_SOURCE) && defined(__MINGW32__) && !defined(__MINGW64__)
// force use of optreset; mingw32 croaks on argv-switching otherwise
#include "base/cvc5config.h"
#define _BSD_SOURCE
#undef HAVE_DECL_OPTRESET
#define HAVE_DECL_OPTRESET 1
#define CVC5_IS_NOT_REALLY_BSD
#endif /* !_BSD_SOURCE && __MINGW32__ && !__MINGW64__ */

#ifdef __MINGW64__
extern int optreset;
#endif /* __MINGW64__ */

#include <getopt.h>

// clean up
#ifdef CVC5_IS_NOT_REALLY_BSD
#  undef _BSD_SOURCE
#endif /* CVC5_IS_NOT_REALLY_BSD */

#include "base/check.h"
#include "base/output.h"
#include "options/didyoumean.h"
#include "options/options_handler.h"
#include "options/options_listener.h"
#include "options/options.h"
#include "options/uf_options.h"
${headers_module}$
${headers_handler}$

#include <cstring>
#include <iostream>
#include <limits>

namespace cvc5::options {

bool getUfHo(const Options& opts) { return opts.uf.ufHo; }

// clang-format off
static const std::string mostCommonOptionsDescription =
    "\
Most commonly-used cvc5 options:\n"
${help_common}$
    ;

static const std::string optionsDescription =
    mostCommonOptionsDescription + "\n\nAdditional cvc5 options:\n"
${help_others}$;

static const std::string optionsFootnote = "\n\
[*] Each of these options has a --no-OPTIONNAME variant, which reverses the\n\
    sense of the option.\n\
";

static const std::string languageDescription =
    "\
Languages currently supported as arguments to the -L / --lang option:\n\
  auto                           attempt to automatically determine language\n\
  cvc | presentation | pl        CVC presentation language\n\
  smt | smtlib | smt2 |\n\
  smt2.6 | smtlib2.6             SMT-LIB format 2.6 with support for the strings standard\n\
  tptp                           TPTP format (cnf, fof and tff)\n\
  sygus | sygus2                 SyGuS version 2.0\n\
\n\
Languages currently supported as arguments to the --output-lang option:\n\
  auto                           match output language to input language\n\
  cvc | presentation | pl        CVC presentation language\n\
  smt | smtlib | smt2 |\n\
  smt2.6 | smtlib2.6             SMT-LIB format 2.6 with support for the strings standard\n\
  tptp                           TPTP format\n\
  ast                            internal format (simple syntax trees)\n\
";
// clang-format on

const std::string& getDescription()
{
  return optionsDescription;
}

void printUsage(const std::string& msg, std::ostream& os) {
  os << msg << optionsDescription << std::endl
      << optionsFootnote << std::endl << std::flush;
}

void printShortUsage(const std::string& msg, std::ostream& os) {
  os << msg << mostCommonOptionsDescription << std::endl
      << optionsFootnote << std::endl
      << "For full usage, please use --help."
      << std::endl << std::endl << std::flush;
}

void printLanguageHelp(std::ostream& os) {
  os << languageDescription << std::flush;
}

/** Set a given Options* as "current" just for a particular scope. */
class OptionsGuard {
  Options** d_field;
  Options* d_old;
public:
  OptionsGuard(Options** field, Options* opts) :
    d_field(field),
    d_old(*field) {
    *field = opts;
  }
  ~OptionsGuard() {
    *d_field = d_old;
  }
};/* class OptionsGuard */

/**
 * This is a table of long options.  By policy, each short option
 * should have an equivalent long option (but the reverse isn't the
 * case), so this table should thus contain all command-line options.
 *
 * Each option in this array has four elements:
 *
 * 1. the long option string
 * 2. argument behavior for the option:
 *    no_argument - no argument permitted
 *    required_argument - an argument is expected
 *    optional_argument - an argument is permitted but not required
 * 3. this is a pointer to an int which is set to the 4th entry of the
 *    array if the option is present; or NULL, in which case
 *    getopt_long() returns the 4th entry
 * 4. the return value for getopt_long() when this long option (or the
 *    value to set the 3rd entry to; see #3)
 *
 * If you add something here, you should add it in src/main/usage.h
 * also, to document it.
 *
 * If you add something that has a short option equivalent, you should
 * add it to the getopt_long() call in parse().
 */
// clang-format off
static struct option cmdlineOptions[] = {
  ${cmdline_options}$
  {nullptr, no_argument, nullptr, '\0'}};
// clang-format on

std::string suggestCommandLineOptions(const std::string& optionName)
{
  DidYouMean didYouMean;

  const char* opt;
  for(size_t i = 0; (opt = cmdlineOptions[i].name) != nullptr; ++i) {
    didYouMean.addWord(std::string("--") + cmdlineOptions[i].name);
  }

  return didYouMean.getMatchAsString(optionName.substr(0, optionName.find('=')));
}

/**
 * This is a default handler for options of built-in C++ type.  This
 * template is really just a helper for the handleOption() template,
 * below.  Variants of this template handle numeric and non-numeric,
 * integral and non-integral, signed and unsigned C++ types.
 * handleOption() makes sure to instantiate the right one.
 *
 * This implements default behavior when e.g. an option is
 * unsigned but the user specifies a negative argument; etc.
 */
template <class T, bool is_numeric, bool is_integer>
struct OptionHandler {
  static T handle(const std::string& option, const std::string& flag, const std::string& optionarg);
};/* struct OptionHandler<> */

/** Variant for integral C++ types */
template <class T>
struct OptionHandler<T, true, true> {
  static bool stringToInt(T& t, const std::string& str) {
    std::istringstream ss(str);
    ss >> t;
    char tmp;
    return !(ss.fail() || ss.get(tmp));
  }

  static bool containsMinus(const std::string& str) {
    return str.find('-') != std::string::npos;
  }

  static T handle(const std::string& option, const std::string& flag, const std::string& optionarg) {
    try {
      T i;
      bool success = stringToInt(i, optionarg);

      if(!success){
        throw OptionException(flag + ": failed to parse "+ optionarg +
                              " as an integer of the appropriate type.");
      }

      // Depending in the platform unsigned numbers with '-' signs may parse.
      // Reject these by looking for any minus if it is not signed.
      if( (! std::numeric_limits<T>::is_signed) && containsMinus(optionarg) ) {
        // unsigned type but user gave negative argument
        throw OptionException(flag + " requires a nonnegative argument");
      } else if(i < std::numeric_limits<T>::min()) {
        // negative overflow for type
        std::stringstream ss;
        ss << flag << " requires an argument >= "
           << std::numeric_limits<T>::min();
        throw OptionException(ss.str());
      } else if(i > std::numeric_limits<T>::max()) {
        // positive overflow for type
        std::stringstream ss;
        ss << flag << " requires an argument <= "
           << std::numeric_limits<T>::max();
        throw OptionException(ss.str());
      }

      return i;

      // if(std::numeric_limits<T>::is_signed) {
      //   return T(i.getLong());
      // } else {
      //   return T(i.getUnsignedLong());
      // }
    } catch(std::invalid_argument&) {
      // user gave something other than an integer
      throw OptionException(flag + " requires an integer argument");
    }
  }
};/* struct OptionHandler<T, true, true> */

/** Variant for numeric but non-integral C++ types */
template <class T>
struct OptionHandler<T, true, false> {
  static T handle(const std::string& option, const std::string& flag, const std::string& optionarg) {
    std::stringstream inss(optionarg);
    long double r;
    inss >> r;
    if(! inss.eof()) {
      // we didn't consume the whole string (junk at end)
      throw OptionException(flag + " requires a numeric argument");
    }

    if(! std::numeric_limits<T>::is_signed && r < 0.0) {
      // unsigned type but user gave negative value
      throw OptionException(flag + " requires a nonnegative argument");
    } else if(r < -std::numeric_limits<T>::max()) {
      // negative overflow for type
      std::stringstream ss;
      ss << flag << " requires an argument >= "
         << -std::numeric_limits<T>::max();
      throw OptionException(ss.str());
    } else if(r > std::numeric_limits<T>::max()) {
      // positive overflow for type
      std::stringstream ss;
      ss << flag << " requires an argument <= "
         << std::numeric_limits<T>::max();
      throw OptionException(ss.str());
    }

    return T(r);
  }
};/* struct OptionHandler<T, true, false> */

/** Variant for non-numeric C++ types */
template <class T>
struct OptionHandler<T, false, false> {
  static T handle(const std::string& option, const std::string& flag, const std::string& optionarg) {
    T::unsupported_handleOption_call___please_write_me;
    // The above line causes a compiler error if this version of the template
    // is ever instantiated (meaning that a specialization is missing).  So
    // don't worry about the segfault in the next line, the "return" is only
    // there to keep the compiler from giving additional, distracting errors
    // and warnings.
    return *(T*)0;
  }
};/* struct OptionHandler<T, false, false> */

/** Specialization for ManagedErr */
template <>
struct OptionHandler<ManagedErr, false, false>
{
  static ManagedErr handle(const std::string& option,
                           const std::string& flag,
                           const std::string& optionarg)
  {
    ManagedErr res;
    res.open(optionarg);
    return res;
  }
};
/** Specialization for ManagedIn */
template <>
struct OptionHandler<ManagedIn, false, false>
{
  static ManagedIn handle(const std::string& option,
                          const std::string& flag,
                          const std::string& optionarg)
  {
    ManagedIn res;
    res.open(optionarg);
    return res;
  }
};
/** Specialization for ManagedOut */
template <>
struct OptionHandler<ManagedOut, false, false>
{
  static ManagedOut handle(const std::string& option,
                           const std::string& flag,
                           const std::string& optionarg)
  {
    ManagedOut res;
    res.open(optionarg);
    return res;
  }
};

/** Handle an option of type T in the default way. */
template <class T>
T handleOption(const std::string& option, const std::string& flag, const std::string& optionarg) {
  return OptionHandler<T, std::numeric_limits<T>::is_specialized, std::numeric_limits<T>::is_integer>::handle(option, flag, optionarg);
}

/** Handle an option of type std::string in the default way. */
template <>
std::string handleOption<std::string>(const std::string& option, const std::string& flag, const std::string& optionarg) {
  return optionarg;
}

// clang-format off
${assigns}$
// clang-format off

void parseInternal(Options& opts, int argc,
                                    char* argv[],
                                    std::vector<std::string>& nonoptions)
{
  Assert(argv != nullptr);
  if(Debug.isOn("options")) {
    Debug("options") << "starting a new parseInternal with "
                     << argc << " arguments" << std::endl;
    for( int i = 0; i < argc ; i++ ){
      Assert(argv[i] != NULL);
      Debug("options") << "  argv[" << i << "] = " << argv[i] << std::endl;
    }
  }

  // Reset getopt(), in the case of multiple calls to parse().
  // This can be = 1 in newer GNU getopt, but older (< 2007) require = 0.
  optind = 0;
#if HAVE_DECL_OPTRESET
  optreset = 1; // on BSD getopt() (e.g. Mac OS), might need this
#endif /* HAVE_DECL_OPTRESET */

  // We must parse the binary name, which is manually ignored below. Setting
  // this to 1 leads to incorrect behavior on some platforms.
  int main_optind = 0;
  int old_optind;


  while(true) { // Repeat Forever

    optopt = 0;
    std::string option, optionarg;

    optind = main_optind;
    old_optind = main_optind;

    // If we encounter an element that is not at zero and does not start
    // with a "-", this is a non-option. We consume this element as a
    // non-option.
    if (main_optind > 0 && main_optind < argc &&
        argv[main_optind][0] != '-') {
      Debug("options") << "enqueueing " << argv[main_optind]
                       << " as a non-option." << std::endl;
      nonoptions.push_back(argv[main_optind]);
      ++main_optind;
      continue;
    }


    Debug("options") << "[ before, main_optind == " << main_optind << " ]"
                     << std::endl;
    Debug("options") << "[ before, optind == " << optind << " ]" << std::endl;
    Debug("options") << "[ argc == " << argc << ", argv == " << argv << " ]"
                     << std::endl;
    // clang-format off
    int c = getopt_long(argc, argv,
                        "+:${options_short}$",
                        cmdlineOptions, NULL);
    // clang-format on

    main_optind = optind;

    Debug("options") << "[ got " << int(c) << " (" << char(c) << ") ]"
                     << "[ next option will be at pos: " << optind << " ]"
                     << std::endl;

    // The initial getopt_long call should always determine that argv[0]
    // is not an option and returns -1. We always manually advance beyond
    // this element.
    if ( old_optind == 0  && c == -1 ) {
      Assert(main_optind > 0);
      continue;
    }

    if ( c == -1 ) {
      if(Debug.isOn("options")) {
        Debug("options") << "done with option parsing" << std::endl;
        for(int index = optind; index < argc; ++index) {
          Debug("options") << "remaining " << argv[index] << std::endl;
        }
      }
      break;
    }

    option = argv[old_optind == 0 ? 1 : old_optind];
    optionarg = (optarg == NULL) ? "" : optarg;

    Debug("preemptGetopt") << "processing option " << c
                           << " (`" << char(c) << "'), " << option << std::endl;

    // clang-format off
    switch(c)
    {
${options_handler}$

      case ':' :
      // This can be a long or short option, and the way to get at the
      // name of it is different.
      throw OptionException(std::string("option `") + option
                            + "' missing its required argument");

      case '?':
      default:
        throw OptionException(std::string("can't understand option `") + option
                              + "'" + suggestCommandLineOptions(option));
    }
  }
  // clang-format on

  Debug("options") << "got " << nonoptions.size()
                   << " non-option arguments." << std::endl;
}

/**
 * Parse argc/argv and put the result into a cvc5::Options.
 * The return value is what's left of the command line (that is, the
 * non-option arguments).
 *
 * Throws OptionException on failures.
 */
std::vector<std::string> parse(
    Options & opts, int argc, char* argv[], std::string& binaryName)
{
  Assert(argv != nullptr);

  Options* cur = &Options::current();
  OptionsGuard guard(&cur, &opts);

  const char *progName = argv[0];

  // To debug options parsing, you may prefer to simply uncomment this
  // and recompile. Debug flags have not been parsed yet so these have
  // not been set.
  //DebugChannel.on("options");

  Debug("options") << "options::parse == " << &opts << std::endl;
  Debug("options") << "argv == " << argv << std::endl;

  // Find the base name of the program.
  const char *x = strrchr(progName, '/');
  if(x != nullptr) {
    progName = x + 1;
  }
  binaryName = std::string(progName);

  std::vector<std::string> nonoptions;
  parseInternal(opts, argc, argv, nonoptions);
  if (Debug.isOn("options")){
    for(std::vector<std::string>::const_iterator i = nonoptions.begin(),
          iend = nonoptions.end(); i != iend; ++i){
      Debug("options") << "nonoptions " << *i << std::endl;
    }
  }

  return nonoptions;
}

std::string get(const Options& options, const std::string& name)
{
  Trace("options") << "Options::getOption(" << name << ")" << std::endl;
  ${getoption_handlers}$

  throw UnrecognizedOptionException(name);
}

void setInternal(Options& opts, const std::string& name,
                                const std::string& optionarg)
                                {
${setoption_handlers}$
  throw UnrecognizedOptionException(name);
}

void set(Options& opts, const std::string& name, const std::string& optionarg)
{

  Trace("options") << "setOption(" << name << ", " << optionarg << ")"
                   << std::endl;
  // first update this object
  setInternal(opts, name, optionarg);
  // then, notify the provided listener
  opts.notifyListener(name);
}

std::vector<std::vector<std::string> > getAll(const Options& opts)
{
  std::vector<std::vector<std::string>> res;

${options_getall}$

  return res;
}

std::vector<std::string> getNames()
{
  return {
${options_all_names}$
  };
}

<<<<<<< HEAD
#if defined(CVC5_MUZZLED) || defined(CVC5_COMPETITION_MODE)
#  define DO_SEMANTIC_CHECKS_BY_DEFAULT false
#else /* CVC5_MUZZLED || CVC5_COMPETITION_MODE */
#  define DO_SEMANTIC_CHECKS_BY_DEFAULT true
#endif /* CVC5_MUZZLED || CVC5_COMPETITION_MODE */

OptionInfo getInfo(const Options& opts, const std::string& name)
{
  ${options_get_info}$
  return OptionInfo{name, {}, OptionInfo::VoidInfo{}};
}

#undef DO_SEMANTIC_CHECKS_BY_DEFAULT

=======
>>>>>>> 7f14a113
}  // namespace cvc5::options<|MERGE_RESOLUTION|>--- conflicted
+++ resolved
@@ -540,7 +540,6 @@
   };
 }
 
-<<<<<<< HEAD
 #if defined(CVC5_MUZZLED) || defined(CVC5_COMPETITION_MODE)
 #  define DO_SEMANTIC_CHECKS_BY_DEFAULT false
 #else /* CVC5_MUZZLED || CVC5_COMPETITION_MODE */
@@ -555,6 +554,4 @@
 
 #undef DO_SEMANTIC_CHECKS_BY_DEFAULT
 
-=======
->>>>>>> 7f14a113
 }  // namespace cvc5::options