--- conflicted
+++ resolved
@@ -108,16 +108,12 @@
 [[option.mode.LEAN]]
   name       = "lean"
   help       = "Output Lean proof"
-<<<<<<< HEAD
 [[option.mode.VERIT]]
   name       = "verit"
   help       = "Output veriT proof"
-
-=======
 [[option.mode.LFSC]]
   name       = "lfsc"
   help       = "Output LFSC proof"
->>>>>>> 108b2105
 
 [[option]]
   name       = "modelCoresMode"
