/******************************************************************************
 * Top contributors (to current version):
 *   Tim King, Morgan Deters, Paul Meng
 *
 * This file is part of the cvc5 project.
 *
 * Copyright (c) 2009-2021 by the authors listed in the file AUTHORS
 * in the top-level source directory and their institutional affiliations.
 * All rights reserved.  See the file COPYING in the top-level source
 * directory for licensing information.
 * ****************************************************************************
 *
 * Global (command-line, set-option, ...) parameters for SMT.
 */

#include "cvc5_public.h"

#ifndef CVC5__OPTIONS__OPTIONS_H
#define CVC5__OPTIONS__OPTIONS_H

#include <iosfwd>
#include <memory>
#include <string>
#include <vector>

#include "base/listener.h"
#include "cvc5_export.h"
#include "options/language.h"
#include "options/printer_modes.h"

namespace cvc5 {

namespace api {
class Solver;
}
namespace options {
  struct OptionsHolder;
  class OptionsHandler;
// clang-format off
${holder_fwd_decls}$
// clang-format on
  }  // namespace options

class OptionsListener;

class CVC5_EXPORT Options
{
  friend api::Solver;

  /** The handler for the options of the theory. */
  options::OptionsHandler* d_handler;

// clang-format off
${holder_mem_decls}$
// clang-format on
 public:
// clang-format off
${holder_ref_decls}$
// clang-format on
  
 private:

  /** The current Options in effect */
  static thread_local Options* s_current;

  /** Low-level assignment function for options */
  template <class T>
  void assign(T, std::string option, std::string value);
  /** Low-level assignment function for bool-valued options */
  template <class T>
  void assignBool(T, std::string option, bool value);

  friend class options::OptionsHandler;

  /**
   * Options cannot be copied as they are given an explicit list of
   * Listeners to respond to.
   */
  Options(const Options& options) = delete;

  /**
   * Options cannot be assigned as they are given an explicit list of
   * Listeners to respond to.
   */
  Options& operator=(const Options& options) = delete;

  static std::string formatThreadOptionException(const std::string& option);

public:
 class OptionsScope
 {
  private:
    Options* d_oldOptions;
  public:
    OptionsScope(Options* newOptions) :
        d_oldOptions(Options::s_current)
    {
      Options::s_current = newOptions;
    }
    ~OptionsScope(){
      Options::s_current = d_oldOptions;
    }
 };

  /** Return true if current Options are null */
  static inline bool isCurrentNull() {
    return s_current == NULL;
  }

  /** Get the current Options in effect */
  static inline Options& current() {
    return *s_current;
  }

  Options(OptionsListener* ol = nullptr);
  ~Options();


  /**
   * Copies the value of the options stored in OptionsHolder into the current
   * Options object.
   * This does not copy the listeners in the Options object.
   */
  void copyValues(const Options& options);

  /**
<<<<<<< HEAD
   * Set the default value of the given option. Is equivalent to calling `set()`
   * if `wasSetByUser()` returns false. Uses `ref()`, which causes a compile-time
   * error if the given option is read-only.
   */
  template <class T>
  void setDefault(T t, const typename T::type& val)
  {
    if (!wasSetByUser(t))
    {
      ref(t) = val;
    }
=======
   * Set the value of the given option.  Uses `ref()`, which causes a
   * compile-time error if the given option is read-only.
   */
  template <class T>
  void set(T t, const typename T::type& val) {
    ref(t) = val;
>>>>>>> f62b4641
  }

  /**
   * Get a non-const reference to the value of the given option. Causes a
   * compile-time error if the given option is read-only. Writeable options
   * specialize this template with a real implementation.
   */
  template <class T>
  typename T::type& ref(T) {
    // Flag a compile-time error.
    T::you_are_trying_to_get_nonconst_access_to_a_read_only_option;
    // Ensure the compiler does not complain about the return value.
    return *static_cast<typename T::type*>(nullptr);
  }

  /**
   * Set the value of the given option by key.
   *
   * Throws OptionException or ModalException on failures.
   */
  void setOption(const std::string& key, const std::string& optionarg);

  /** Get the value of the given option.  Const access only. */
  template <class T>
  const typename T::type& operator[](T) const;

  /**
   * Gets the value of the given option by key and returns value as a string.
   *
   * Throws OptionException on failures, such as key not being the name of an
   * option.
   */
  std::string getOption(const std::string& key) const;

  // Get accessor functions.
  InputLanguage getInputLanguage() const;
  options::InstFormatMode getInstFormatMode() const;
  OutputLanguage getOutputLanguage() const;
  bool getUfHo() const;
  bool getDumpInstantiations() const;
  bool getDumpModels() const;
  bool getDumpProofs() const;
  bool getDumpUnsatCores() const;
  bool getEarlyExit() const;
  bool getFilesystemAccess() const;
  bool getForceNoLimitCpuWhileDump() const;
  bool getHelp() const;
  bool getIncrementalSolving() const;
  bool getInteractive() const;
  bool getInteractivePrompt() const;
  bool getLanguageHelp() const;
  bool getMemoryMap() const;
  bool getParseOnly() const;
  bool getProduceModels() const;
  bool getSegvSpin() const;
  bool getSemanticChecks() const;
  bool getStatistics() const;
  bool getStatsEveryQuery() const;
  bool getStrictParsing() const;
  int getTearDownIncremental() const;
  uint64_t getCumulativeTimeLimit() const;
  bool getVersion() const;
  const std::string& getForceLogicString() const;
  int getVerbosity() const;
  std::istream* getIn() const;
  std::ostream* getErr();
  std::ostream* getOut();
  std::ostream* getOutConst() const; // TODO: Remove this.
  std::string getBinaryName() const;

  // TODO: Document these.
  void setInputLanguage(InputLanguage);
  void setInteractive(bool);
  void setOut(std::ostream*);
  void setOutputLanguage(OutputLanguage);

  bool wasSetByUserEarlyExit() const;
  bool wasSetByUserForceLogicString() const;
  bool wasSetByUserIncrementalSolving() const;
  bool wasSetByUserInteractive() const;

  // Static accessor functions.
  // TODO: Document these.
  static std::ostream* currentGetOut();

  /**
   * Returns true iff the value of the given option was set
   * by the user via a command-line option or SmtEngine::setOption().
   * (Options::set() is low-level and doesn't count.)  Returns false
   * otherwise.
   */
  template <class T>
  bool wasSetByUser(T) const;

  /**
   * Get a description of the command-line flags accepted by
   * parseOptions.  The returned string will be escaped so that it is
   * suitable as an argument to printf. */
  std::string getDescription() const;

  /**
   * Print overall command-line option usage message, prefixed by
   * "msg"---which could be an error message causing the usage
   * output in the first place, e.g. "no such option --foo"
   */
  static void printUsage(const std::string msg, std::ostream& out);

  /**
   * Print command-line option usage message for only the most-commonly
   * used options.  The message is prefixed by "msg"---which could be
   * an error message causing the usage output in the first place, e.g.
   * "no such option --foo"
   */
  static void printShortUsage(const std::string msg, std::ostream& out);

  /** Print help for the --lang command line option */
  static void printLanguageHelp(std::ostream& out);

  /**
   * Initialize the Options object options based on the given
   * command-line arguments given in argc and argv.  The return value
   * is what's left of the command line (that is, the non-option
   * arguments).
   *
   * This function uses getopt_long() and is not thread safe.
   *
   * Throws OptionException on failures.
   *
   * Preconditions: options and argv must be non-null.
   */
  static std::vector<std::string> parseOptions(Options* options,
                                               int argc,
                                               char* argv[]);

  /**
   * Get the setting for all options.
   */
  std::vector<std::vector<std::string> > getOptions() const;

  /** Set the generic listener associated with this class to ol */
  void setListener(OptionsListener* ol);

  /** Sends a std::flush to getErr(). */
  void flushErr();

  /** Sends a std::flush to getOut(). */
  void flushOut();

 private:
  /** Pointer to the options listener, if one exists */
  OptionsListener* d_olisten;
  /**
   * Helper method for setOption, updates this object for setting the given
   * option.
   */
  void setOptionInternal(const std::string& key, const std::string& optionarg);
  /**
   * Internal procedure for implementing the parseOptions function.
   * Initializes the options object based on the given command-line
   * arguments. The command line arguments are stored in argc/argv.
   * Nonoptions are stored into nonoptions.
   *
   * This is not thread safe.
   *
   * Throws OptionException on failures.
   *
   * Preconditions: options, extender and nonoptions are non-null.
   */
  void parseOptionsRecursive(int argc,
                                    char* argv[],
                                    std::vector<std::string>* nonoptions);
}; /* class Options */

}  // namespace cvc5

#endif /* CVC5__OPTIONS__OPTIONS_H */<|MERGE_RESOLUTION|>--- conflicted
+++ resolved
@@ -122,29 +122,6 @@
    * This does not copy the listeners in the Options object.
    */
   void copyValues(const Options& options);
-
-  /**
-<<<<<<< HEAD
-   * Set the default value of the given option. Is equivalent to calling `set()`
-   * if `wasSetByUser()` returns false. Uses `ref()`, which causes a compile-time
-   * error if the given option is read-only.
-   */
-  template <class T>
-  void setDefault(T t, const typename T::type& val)
-  {
-    if (!wasSetByUser(t))
-    {
-      ref(t) = val;
-    }
-=======
-   * Set the value of the given option.  Uses `ref()`, which causes a
-   * compile-time error if the given option is read-only.
-   */
-  template <class T>
-  void set(T t, const typename T::type& val) {
-    ref(t) = val;
->>>>>>> f62b4641
-  }
 
   /**
    * Get a non-const reference to the value of the given option. Causes a
