/******************************************************************************
 * Top contributors (to current version):
 *   Tim King, Gereon Kremer, Andrew Reynolds
 *
 * This file is part of the cvc5 project.
 *
 * Copyright (c) 2009-2021 by the authors listed in the file AUTHORS
 * in the top-level source directory and their institutional affiliations.
 * All rights reserved.  See the file COPYING in the top-level source
 * directory for licensing information.
 * ****************************************************************************
 *
 * Definitions of public facing interface functions for Options.
 *
 * These are all one line wrappers for accessing the internal option data.
 */

#include "options_public.h"

#include <fstream>
#include <ostream>
#include <string>
#include <vector>

#include "base/listener.h"
#include "base/modal_exception.h"
#include "options/base_options.h"
#include "options/language.h"
#include "options/main_options.h"
#include "options/option_exception.h"
#include "options/options.h"
#include "options/printer_modes.h"
#include "options/printer_options.h"
#include "options/smt_options.h"
#include "options/uf_options.h"

namespace cvc5::options {

InstFormatMode getInstFormatMode(const Options& opts)
{
  return opts.printer.instFormatMode;
}
bool getUfHo(const Options& opts) { return opts.uf.ufHo; }
<<<<<<< HEAD
const std::string& getBinaryName(const Options& opts)
{
  return opts.base.binary_name;
}
=======
bool getDumpInstantiations(const Options& opts)
{
  return opts.smt.dumpInstantiations;
}
bool getDumpModels(const Options& opts) { return opts.smt.dumpModels; }
bool getDumpProofs(const Options& opts) { return opts.smt.dumpProofs; }
bool getDumpUnsatCores(const Options& opts)
{
  return opts.smt.dumpUnsatCores || opts.smt.dumpUnsatCoresFull;
}
bool getFilesystemAccess(const Options& opts)
{
  return opts.parser.filesystemAccess;
}
bool getForceNoLimitCpuWhileDump(const Options& opts)
{
  return opts.smt.forceNoLimitCpuWhileDump;
}
bool getIncrementalSolving(const Options& opts)
{
  return opts.smt.incrementalSolving;
}
bool getLanguageHelp(const Options& opts) { return opts.base.languageHelp; }
bool getMemoryMap(const Options& opts) { return opts.parser.memoryMap; }
bool getParseOnly(const Options& opts) { return opts.base.parseOnly; }
bool getProduceModels(const Options& opts) { return opts.smt.produceModels; }
bool getSemanticChecks(const Options& opts)
{
  return opts.parser.semanticChecks;
}
bool getStatistics(const Options& opts) { return opts.base.statistics; }
bool getStatsEveryQuery(const Options& opts)
{
  return opts.base.statisticsEveryQuery;
}
bool getStrictParsing(const Options& opts)
{
  return opts.parser.strictParsing;
}
uint64_t getCumulativeTimeLimit(const Options& opts)
{
  return opts.resman.cumulativeMillisecondLimit;
}
const std::string& getForceLogicString(const Options& opts)
{
  return opts.parser.forceLogicString;
}
int32_t getVerbosity(const Options& opts) { return opts.base.verbosity; }

std::istream* getIn(const Options& opts) { return opts.base.in; }
std::ostream* getErr(const Options& opts) { return opts.base.err; }
std::ostream* getOut(const Options& opts) { return opts.base.out; }
>>>>>>> 57b632c7

}  // namespace cvc5::options<|MERGE_RESOLUTION|>--- conflicted
+++ resolved
@@ -41,64 +41,5 @@
   return opts.printer.instFormatMode;
 }
 bool getUfHo(const Options& opts) { return opts.uf.ufHo; }
-<<<<<<< HEAD
-const std::string& getBinaryName(const Options& opts)
-{
-  return opts.base.binary_name;
-}
-=======
-bool getDumpInstantiations(const Options& opts)
-{
-  return opts.smt.dumpInstantiations;
-}
-bool getDumpModels(const Options& opts) { return opts.smt.dumpModels; }
-bool getDumpProofs(const Options& opts) { return opts.smt.dumpProofs; }
-bool getDumpUnsatCores(const Options& opts)
-{
-  return opts.smt.dumpUnsatCores || opts.smt.dumpUnsatCoresFull;
-}
-bool getFilesystemAccess(const Options& opts)
-{
-  return opts.parser.filesystemAccess;
-}
-bool getForceNoLimitCpuWhileDump(const Options& opts)
-{
-  return opts.smt.forceNoLimitCpuWhileDump;
-}
-bool getIncrementalSolving(const Options& opts)
-{
-  return opts.smt.incrementalSolving;
-}
-bool getLanguageHelp(const Options& opts) { return opts.base.languageHelp; }
-bool getMemoryMap(const Options& opts) { return opts.parser.memoryMap; }
-bool getParseOnly(const Options& opts) { return opts.base.parseOnly; }
-bool getProduceModels(const Options& opts) { return opts.smt.produceModels; }
-bool getSemanticChecks(const Options& opts)
-{
-  return opts.parser.semanticChecks;
-}
-bool getStatistics(const Options& opts) { return opts.base.statistics; }
-bool getStatsEveryQuery(const Options& opts)
-{
-  return opts.base.statisticsEveryQuery;
-}
-bool getStrictParsing(const Options& opts)
-{
-  return opts.parser.strictParsing;
-}
-uint64_t getCumulativeTimeLimit(const Options& opts)
-{
-  return opts.resman.cumulativeMillisecondLimit;
-}
-const std::string& getForceLogicString(const Options& opts)
-{
-  return opts.parser.forceLogicString;
-}
-int32_t getVerbosity(const Options& opts) { return opts.base.verbosity; }
-
-std::istream* getIn(const Options& opts) { return opts.base.in; }
-std::ostream* getErr(const Options& opts) { return opts.base.err; }
-std::ostream* getOut(const Options& opts) { return opts.base.out; }
->>>>>>> 57b632c7
 
 }  // namespace cvc5::options