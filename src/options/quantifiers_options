#
# Option specification file for CVC4
# See src/options/base_options for a description of this file format
#

module QUANTIFIERS "options/quantifiers_options.h" Quantifiers

#### rewriter options

# Whether to mini-scope quantifiers.
# For example, forall x. ( P( x ) ^ Q( x ) ) will be rewritten to
# ( forall x. P( x ) ) ^ ( forall x. Q( x ) )
option miniscopeQuant --miniscope-quant bool :default true :read-write
 miniscope quantifiers
# Whether to mini-scope quantifiers based on formulas with no free variables.
# For example, forall x. ( P( x ) V Q ) will be rewritten to
# ( forall x. P( x ) ) V Q
option miniscopeQuantFreeVar --miniscope-quant-fv bool :default true :read-write
 miniscope quantifiers for ground subformulas
option quantSplit --quant-split bool :default true :read-write
 apply splitting to quantified formulas based on variable disjoint disjuncts
option prenexQuant --prenex-quant=MODE CVC4::theory::quantifiers::PrenexQuantMode :default CVC4::theory::quantifiers::PRENEX_QUANT_SIMPLE :include "options/quantifiers_modes.h" :read-write :handler stringToPrenexQuantMode
 prenex mode for quantified formulas
option prenexQuantUser --prenex-quant-user bool :default false :read-write
 prenex quantified formulas with user patterns
# Whether to variable-eliminate quantifiers.
# For example, forall x y. ( P( x, y ) V x != c ) will be rewritten to
#   forall y. P( c, y )
option varElimQuant --var-elim-quant bool :default true
 enable simple variable elimination for quantified formulas
option varIneqElimQuant --var-ineq-elim-quant bool :default true
 enable variable elimination based on infinite projection of unbound arithmetic variables
option dtVarExpandQuant --dt-var-exp-quant bool :default true
 expand datatype variables bound to one constructor in quantifiers
#ite lift mode for quantified formulas
option iteLiftQuant --ite-lift-quant=MODE CVC4::theory::quantifiers::IteLiftQuantMode :default CVC4::theory::quantifiers::ITE_LIFT_QUANT_MODE_SIMPLE :include "options/quantifiers_modes.h" :read-write :handler stringToIteLiftQuantMode
 ite lifting mode for quantified formulas
option condVarSplitQuant --cond-var-split-quant bool :default true
 split quantified formulas that lead to variable eliminations
option condVarSplitQuantAgg --cond-var-split-agg-quant bool :default false
 aggressive split quantified formulas that lead to variable eliminations
option iteDtTesterSplitQuant --ite-dtt-split-quant bool :read-write :default false
 split ites with dt testers as conditions
# Whether to pre-skolemize quantifier bodies.
# For example, forall x. ( P( x ) => (exists y. f( y ) = x) ) will be rewritten to
#   forall x. P( x ) => f( S( x ) ) = x
option preSkolemQuant --pre-skolem-quant bool :read-write :default false
 apply skolemization eagerly to bodies of quantified formulas
option preSkolemQuantNested --pre-skolem-quant-nested bool :read-write :default true
 apply skolemization to nested quantified formulas
option preSkolemQuantAgg --pre-skolem-quant-agg bool :read-write :default true
 apply skolemization to quantified formulas aggressively
option aggressiveMiniscopeQuant --ag-miniscope-quant bool :default false
 perform aggressive miniscoping for quantifiers
option elimTautQuant --elim-taut-quant bool :default true
 eliminate tautological disjuncts of quantified formulas
option elimExtArithQuant --elim-ext-arith-quant bool :read-write :default true
 eliminate extended arithmetic symbols in quantified formulas
option condRewriteQuant --cond-rewrite-quant bool :default true
 conditional rewriting of quantified formulas
 
#### E-matching options
 
option eMatching --e-matching bool :read-write :default true
 whether to do heuristic E-matching

option termDbMode --term-db-mode CVC4::theory::quantifiers::TermDbMode :default CVC4::theory::quantifiers::TERM_DB_ALL :read-write :include "options/quantifiers_modes.h" :handler  stringToTermDbMode
 which ground terms to consider for instantiation
option registerQuantBodyTerms --register-quant-body-terms bool :default false
 consider ground terms within bodies of quantified formulas for matching
option inferArithTriggerEq --infer-arith-trigger-eq bool :default false
 infer equalities for trigger terms based on solving arithmetic equalities
option inferArithTriggerEqExp --infer-arith-trigger-eq-exp bool :default false
 record explanations for inferArithTriggerEq
 
option strictTriggers --strict-triggers bool :default false
 only instantiate quantifiers with user patterns based on triggers
option relevantTriggers --relevant-triggers bool :default false
 prefer triggers that are more relevant based on SInE style analysis
option relationalTriggers --relational-triggers bool :default false
 choose relational triggers such as x = f(y), x >= f(y)
option purifyTriggers --purify-triggers bool :default false :read-write
 purify triggers, e.g. f( x+1 ) becomes f( y ), x mapsto y-1
option purifyDtTriggers --purify-dt-triggers bool :default false :read-write
 purify dt triggers, match all constructors of correct form instead of selectors
option pureThTriggers --pure-th-triggers bool :default false :read-write
 use pure theory terms as single triggers
option partialTriggers --partial-triggers bool :default false :read-write
 use triggers that do not contain all free variables
option multiTriggerWhenSingle --multi-trigger-when-single bool :default false
 select multi triggers when single triggers exist
option multiTriggerPriority --multi-trigger-priority bool :default false
 only try multi triggers if single triggers give no instantiations
option multiTriggerCache --multi-trigger-cache bool :default false
 caching version of multi triggers
option multiTriggerLinear --multi-trigger-linear bool :default true
 implementation of multi triggers where maximum number of instantiations is linear wrt number of ground terms
option triggerSelMode --trigger-sel CVC4::theory::quantifiers::TriggerSelMode :default CVC4::theory::quantifiers::TRIGGER_SEL_MIN :read-write :include "options/quantifiers_modes.h" :handler  stringToTriggerSelMode
 selection mode for triggers
option triggerActiveSelMode --trigger-active-sel CVC4::theory::quantifiers::TriggerActiveSelMode :default CVC4::theory::quantifiers::TRIGGER_ACTIVE_SEL_ALL :read-write :include "options/quantifiers_modes.h" :handler stringToTriggerActiveSelMode
 selection mode to activate triggers
option userPatternsQuant --user-pat=MODE CVC4::theory::quantifiers::UserPatMode :default CVC4::theory::quantifiers::USER_PAT_MODE_TRUST :read-write :include "options/quantifiers_modes.h" :handler stringToUserPatMode
 policy for handling user-provided patterns for quantifier instantiation
option incrementTriggers --increment-triggers bool :default true
 generate additional triggers as needed during search
 
option instWhenMode --inst-when=MODE CVC4::theory::quantifiers::InstWhenMode :default CVC4::theory::quantifiers::INST_WHEN_FULL_LAST_CALL :read-write :include "options/quantifiers_modes.h" :handler stringToInstWhenMode :predicate checkInstWhenMode
 when to apply instantiation
option instWhenStrictInterleave --inst-when-strict-interleave bool :default true :read-write
 ensure theory combination and standard quantifier effort strategies take turns 
option instWhenPhase --inst-when-phase=N int :read-write :default 2 :read-write
 instantiation rounds quantifiers takes (>=1) before allowing theory combination to happen
option instWhenTcFirst --inst-when-tc-first bool :default true :read-write
 allow theory combination to happen once initially, before quantifier strategies are run
option quantModelEe --quant-model-ee bool :default false
 use equality engine of model for last call effort
 
option instMaxLevel --inst-max-level=N int :read-write :default -1
 maximum inst level of terms used to instantiate quantified formulas with (-1 == no limit, default)
option instLevelInputOnly --inst-level-input-only bool :default true
 only input terms are assigned instantiation level zero
option quantRepMode --quant-rep-mode=MODE  CVC4::theory::quantifiers::QuantRepMode :default CVC4::theory::quantifiers::QUANT_REP_MODE_FIRST :read-write :include "options/quantifiers_modes.h" :handler stringToQuantRepMode
 selection mode for representatives in quantifiers engine
option instRelevantCond --inst-rlv-cond bool :default false
 add relevancy conditions for instantiations

option fullSaturateQuant --full-saturate-quant bool :default false :read-write
 when all other quantifier instantiation strategies fail, instantiate with ground terms from relevant domain, then arbitrary ground terms before answering unknown
option fullSaturateQuantRd --full-saturate-quant-rd bool :default true
 whether to use relevant domain first for full saturation instantiation strategy
option fullSaturateInterleave --fs-interleave bool :default false
 interleave full saturate instantiation with other techniques

option literalMatchMode --literal-matching=MODE CVC4::theory::quantifiers::LiteralMatchMode :default CVC4::theory::quantifiers::LITERAL_MATCH_USE :include "options/quantifiers_modes.h" :handler stringToLiteralMatchMode :predicate checkLiteralMatchMode
 choose literal matching mode

### finite model finding options
 
option finiteModelFind finite-model-find --finite-model-find bool :default false :read-write
 use finite model finding heuristic for quantifier instantiation

option quantFunWellDefined --quant-fun-wd bool :default false
 assume that function defined by quantifiers are well defined
option fmfFunWellDefined --fmf-fun bool :default false :read-write
 find models for recursively defined functions, assumes functions are admissible
option fmfFunWellDefinedRelevant --fmf-fun-rlv bool :default false
 find models for recursively defined functions, assumes functions are admissible, allows empty type when function is irrelevant
option fmfEmptySorts --fmf-empty-sorts bool :default false
 allow finite model finding to assume sorts that do not occur in ground assertions are empty
 
option mbqiMode --mbqi=MODE CVC4::theory::quantifiers::MbqiMode :read-write :default CVC4::theory::quantifiers::MBQI_FMC :include "options/quantifiers_modes.h" :handler stringToMbqiMode :predicate checkMbqiMode
 choose mode for model-based quantifier instantiation
option fmfOneInstPerRound --mbqi-one-inst-per-round bool :read-write :default false
 only add one instantiation per quantifier per round for mbqi
option fmfOneQuantPerRound --mbqi-one-quant-per-round bool :default false
 only add instantiations for one quantifier per round for mbqi
option mbqiInterleave --mbqi-interleave bool :default false
 interleave model-based quantifier instantiation with other techniques

option fmfInstEngine --fmf-inst-engine bool :default false :read-write
 use instantiation engine in conjunction with finite model finding
option fmfInstGen --fmf-inst-gen bool :default true
 enable Inst-Gen instantiation techniques for finite model finding 
option fmfInstGenOneQuantPerRound --fmf-inst-gen-one-quant-per-round bool :default false
 only perform Inst-Gen instantiation techniques on one quantifier per round
option fmfFreshDistConst --fmf-fresh-dc bool :default false
 use fresh distinguished representative when applying Inst-Gen techniques
option fmfFmcSimple --fmf-fmc-simple bool :default true
 simple models in full model check for finite model finding
option fmfBoundInt fmf-bound-int --fmf-bound-int bool :default false :read-write
 finite model finding on bounded integer quantification
option fmfBound fmf-bound --fmf-bound bool :default false :read-write
 finite model finding on bounded quantification
option fmfBoundLazy --fmf-bound-lazy bool :default false :read-write
 enforce bounds for bounded quantification lazily via use of proxy variables
option fmfBoundMinMode --fmf-bound-min-mode=MODE CVC4::theory::quantifiers::FmfBoundMinMode :default CVC4::theory::quantifiers::FMF_BOUND_MIN_INT_RANGE :include "options/quantifiers_modes.h" :handler stringToFmfBoundMinMode
 mode for which types of bounds to minimize via first decision heuristics
 
### conflict-based instantiation options 
 
option quantConflictFind --quant-cf bool :read-write :default true
 enable conflict find mechanism for quantifiers
option qcfMode --quant-cf-mode=MODE CVC4::theory::quantifiers::QcfMode :default CVC4::theory::quantifiers::QCF_PROP_EQ :include "options/quantifiers_modes.h" :handler stringToQcfMode
 what effort to apply conflict find mechanism
option qcfWhenMode --quant-cf-when=MODE CVC4::theory::quantifiers::QcfWhenMode :default CVC4::theory::quantifiers::QCF_WHEN_MODE_DEFAULT :include "options/quantifiers_modes.h" :handler stringToQcfWhenMode
 when to invoke conflict find mechanism for quantifiers
option qcfTConstraint --qcf-tconstraint bool :read-write :default false
 enable entailment checks for t-constraints in qcf algorithm
option qcfAllConflict --qcf-all-conflict bool :read-write :default false
 add all available conflicting instances during conflict-based instantiation
option qcfNestedConflict --qcf-nested-conflict bool :default false
 consider conflicts for nested quantifiers
option qcfVoExp --qcf-vo-exp bool :default false
 qcf experimental variable ordering

option instNoEntail --inst-no-entail bool :read-write :default true
 do not consider instances of quantified formulas that are currently entailed
option instNoModelTrue --inst-no-model-true bool :read-write :default false
 do not consider instances of quantified formulas that are currently true in model, if it is available

option instPropagate --inst-prop bool :read-write :default false
 internal propagation for instantiations for selecting relevant instances
 
option qcfEagerTest --qcf-eager-test bool :default true
 optimization, test qcf instances eagerly
option qcfEagerCheckRd --qcf-eager-check-rd bool :default true
 optimization, eagerly check relevant domain of matched position
option qcfSkipRd --qcf-skip-rd bool :default false
 optimization, skip instances based on possibly irrelevant portions of quantified formulas
 
### rewrite rules options 
 
option quantRewriteRules --rewrite-rules bool :default false
 use rewrite rules module
option rrOneInstPerRound --rr-one-inst-per-round bool :default false
 add one instance of rewrite rule per round
 
### induction options 
 
option quantInduction --quant-ind bool :default false
 use all available techniques for inductive reasoning
option dtStcInduction --dt-stc-ind bool :read-write :default false
 apply strengthening for existential quantification over datatypes based on structural induction
option intWfInduction --int-wf-ind bool :read-write :default false
 apply strengthening for integers based on well-founded induction
option conjectureGen --conjecture-gen bool :read-write :default false
 generate candidate conjectures for inductive proofs
 
option conjectureGenPerRound --conjecture-gen-per-round=N int :default 1
 number of conjectures to generate per instantiation round 
option conjectureNoFilter --conjecture-no-filter bool :default false
 do not filter conjectures
option conjectureFilterActiveTerms --conjecture-filter-active-terms bool :read-write :default true
 filter based on active terms
option conjectureFilterCanonical --conjecture-filter-canonical bool :read-write :default true
 filter based on canonicity
option conjectureFilterModel --conjecture-filter-model bool :read-write :default true
 filter based on model
option conjectureGenGtEnum --conjecture-gen-gt-enum=N int :default 50
 number of ground terms to generate for model filtering
option conjectureUeeIntro --conjecture-gen-uee-intro bool :default false
 more aggressive merging for universal equality engine, introduces terms
option conjectureGenMaxDepth --conjecture-gen-max-depth=N int :default 3
 maximum depth of terms to consider for conjectures
  
### synthesis options 

option ceGuidedInst --cegqi bool :default false :read-write
  counterexample-guided quantifier instantiation
option cegqiSingleInvMode --cegqi-si=MODE CVC4::theory::quantifiers::CegqiSingleInvMode :default CVC4::theory::quantifiers::CEGQI_SI_MODE_NONE :include "options/quantifiers_modes.h" :handler stringToCegqiSingleInvMode :read-write
  mode for processing single invocation synthesis conjectures
option cegqiSingleInvPartial --cegqi-si-partial bool :default false
  combined techniques for synthesis conjectures that are partially single invocation 
option cegqiSingleInvReconstruct --cegqi-si-reconstruct bool :default true
  reconstruct solutions for single invocation conjectures in original grammar
option cegqiSolMinCore --cegqi-si-sol-min-core bool :default false
  minimize solutions for single invocation conjectures based on unsat core
option cegqiSolMinInst --cegqi-si-sol-min-inst bool :default true
  minimize individual instantiations for single invocation conjectures based on unsat core
option cegqiSingleInvReconstructConst --cegqi-si-reconstruct-const bool :default true
  include constants when reconstruct solutions for single invocation conjectures in original grammar
option cegqiSingleInvAbort --cegqi-si-abort bool :default false
  abort if synthesis conjecture is not single invocation
option sygusPbe --sygus-pbe bool :default true
  sygus advanced pruning based on examples
  
option sygusMinGrammar --sygus-min-grammar bool :default true
  statically minimize sygus grammars
option sygusMinGrammarAgg --sygus-min-grammar-agg bool :default false
  aggressively minimize sygus grammars
option sygusAddConstGrammar --sygus-add-const-grammar bool :default true
  statically add constants appearing in conjecture to grammars
option sygusTemplEmbedGrammar --sygus-templ-embed-grammar bool :default false
  embed sygus templates into grammars
  
option sygusInvTemplMode --sygus-inv-templ=MODE CVC4::theory::quantifiers::SygusInvTemplMode :default CVC4::theory::quantifiers::SYGUS_INV_TEMPL_MODE_NONE :include "options/quantifiers_modes.h" :handler stringToSygusInvTemplMode
  template mode for sygus invariant synthesis
option sygusInvAutoUnfold --sygus-auto-unfold bool :default true
  enable approach which automatically unfolds transition systems for directly solving invariant synthesis problems
option sygusUnifCondSol --sygus-unif-csol bool :default true
  enable new approach which unifies conditional solutions

option sygusDirectEval --sygus-direct-eval bool :default true
  direct unfolding of evaluation functions
option sygusUnfoldBool --sygus-unfold-bool bool :default true
  do unfolding of Boolean evaluation functions that appear in refinement lemmas
option sygusCRefEval --sygus-cref-eval bool :default true
  direct evaluation of refinement lemmas for conflict analysis
option sygusCRefEvalMinExp --sygus-cref-eval-min-exp bool :default true
  use min explain for direct evaluation of refinement lemmas for conflict analysis
  
option sygusStream --sygus-stream bool :default false
  enumerate a stream of solutions instead of terminating after the first one
  
# CEGQI applied to general quantified formulas
option cbqi --cbqi bool :read-write :default false
 turns on counterexample-based quantifier instantiation
option recurseCbqi --cbqi-recurse bool :default true
 turns on recursive counterexample-based quantifier instantiation
option cbqiSat --cbqi-sat bool :read-write :default true
 answer sat when quantifiers are asserted with counterexample-based quantifier instantiation
option cbqiModel --cbqi-model bool :read-write :default true
 guide instantiations by model values for counterexample-based quantifier instantiation
option cbqiAll --cbqi-all bool :read-write :default false
 apply counterexample-based instantiation to all quantified formulas
 
# CEGQI for arithmetic
option cbqiUseInfInt --cbqi-use-inf-int bool :read-write :default false
 use integer infinity for vts in counterexample-based quantifier instantiation
option cbqiUseInfReal --cbqi-use-inf-real bool :read-write :default false
 use real infinity for vts in counterexample-based quantifier instantiation
option cbqiPreRegInst --cbqi-prereg-inst bool :read-write :default false
  preregister ground instantiations in counterexample-based quantifier instantiation
option cbqiMinBounds --cbqi-min-bounds bool :default false
  use minimally constrained lower/upper bound for counterexample-based quantifier instantiation
option cbqiRoundUpLowerLia --cbqi-round-up-lia bool :default false
  round up integer lower bounds in substitutions for counterexample-based quantifier instantiation
option cbqiMidpoint --cbqi-midpoint bool :default false
  choose substitutions based on midpoints of lower and upper bounds for counterexample-based quantifier instantiation
option cbqiNopt --cbqi-nopt bool :default true
  non-optimal bounds for counterexample-based quantifier instantiation
option cbqiLitDepend --cbqi-lit-dep bool :default true
  dependency lemmas for quantifier alternation in counterexample-based quantifier instantiation
option cbqiInnermost --cbqi-innermost bool :read-write :default true
 only process innermost quantified formulas in counterexample-based quantifier instantiation
option cbqiNestedQE --cbqi-nested-qe bool :read-write :default false
 process nested quantified formulas with quantifier elimination in counterexample-based quantifier instantiation
 
# CEGQI for EPR
option quantEpr --quant-epr bool :default false :read-write
 infer whether in effectively propositional fragment, use for cbqi
option quantEprMatching --quant-epr-match bool :default true
 use matching heuristics for EPR instantiation
 
# CEGQI for BV
option cbqiBv --cbqi-bv bool :read-write :default false
  use word-level inversion approach for counterexample-guided quantifier instantiation for bit-vectors
option cbqiBvInterleaveValue --cbqi-bv-interleave-value bool :read-write :default false
  interleave model value instantiation with word-level inversion approach
option cbqiBvSlackIneq --cbqi-bv-slack-ineq bool :read-write :default true
  use model slack values when solving inequalities with word-level inversion approach
<<<<<<< HEAD
option cbqiBvInvLt --cbqi-bv-inv-lt bool :read-write :default false
=======
option cbqiBvInvInDisEq --cbqi-bv-inv-in-dis-eq bool :read-write :default false
>>>>>>> 00e75cb0
  let bv inverter handle (un)signed less than nodes
 
### local theory extensions options 

option localTheoryExt --local-t-ext bool :default false
  do instantiation based on local theory extensions
option ltePartialInst --lte-partial-inst bool :default false
  partially instantiate local theory quantifiers
option lteRestrictInstClosure --lte-restrict-inst-closure bool :default false
  treat arguments of inst closure as restricted terms for instantiation
 
### reduction options

option quantAlphaEquiv --quant-alpha-equiv bool :default true
  infer alpha equivalence between quantified formulas
option macrosQuant --macros-quant bool :read-write :default false
 perform quantifiers macro expansion
option macrosQuantMode --macros-quant-mode=MODE CVC4::theory::quantifiers::MacrosQuantMode :default CVC4::theory::quantifiers::MACROS_QUANT_MODE_GROUND_UF :include "options/quantifiers_modes.h" :handler stringToMacrosQuantMode
 mode for quantifiers macro expansion
option quantDynamicSplit --quant-dsplit-mode=MODE CVC4::theory::quantifiers::QuantDSplitMode :read-write :default CVC4::theory::quantifiers::QUANT_DSPLIT_MODE_NONE :include "options/quantifiers_modes.h" :handler stringToQuantDSplitMode
 mode for dynamic quantifiers splitting
option quantAntiSkolem --quant-anti-skolem bool :read-write :default false
 perform anti-skolemization for quantified formulas

### recursive function options

#option funDefs --fun-defs bool :default false
#  enable specialized techniques for recursive function definitions
 
### e-unification options

option quantEqualityEngine --quant-ee bool :default false
  maintain congrunce closure over universal equalities
 
### higher-order options

option hoMatching --ho-matching bool :default true
  do higher-order matching algorithm for triggers with variable operators
option hoMatchingVarArgPriority --ho-matching-var-priority bool :default true
  give priority to variable arguments over constant arguments

option hoMergeTermDb --ho-merge-term-db bool :default true
  merge term indices modulo equality

### proof options

option trackInstLemmas --track-inst-lemmas bool :read-write :default false
  track instantiation lemmas (for proofs, unsat cores, qe and synthesis minimization)
 
endmodule<|MERGE_RESOLUTION|>--- conflicted
+++ resolved
@@ -339,12 +339,8 @@
   interleave model value instantiation with word-level inversion approach
 option cbqiBvSlackIneq --cbqi-bv-slack-ineq bool :read-write :default true
   use model slack values when solving inequalities with word-level inversion approach
-<<<<<<< HEAD
-option cbqiBvInvLt --cbqi-bv-inv-lt bool :read-write :default false
-=======
 option cbqiBvInvInDisEq --cbqi-bv-inv-in-dis-eq bool :read-write :default false
->>>>>>> 00e75cb0
-  let bv inverter handle (un)signed less than nodes
+  let bv inverter handle inequalities and disequalities
  
 ### local theory extensions options 
 
