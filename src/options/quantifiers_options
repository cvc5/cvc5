#
# Option specification file for CVC4
# See src/options/base_options for a description of this file format
#

module QUANTIFIERS "options/quantifiers_options.h" Quantifiers

#### rewriter options

# Whether to mini-scope quantifiers.
# For example, forall x. ( P( x ) ^ Q( x ) ) will be rewritten to
# ( forall x. P( x ) ) ^ ( forall x. Q( x ) )
option miniscopeQuant --miniscope-quant bool :default true :read-write
 miniscope quantifiers
# Whether to mini-scope quantifiers based on formulas with no free variables.
# For example, forall x. ( P( x ) V Q ) will be rewritten to
# ( forall x. P( x ) ) V Q
option miniscopeQuantFreeVar --miniscope-quant-fv bool :default true :read-write
 miniscope quantifiers for ground subformulas
option quantSplit --quant-split bool :default true :read-write
 apply splitting to quantified formulas based on variable disjoint disjuncts
option prenexQuant --prenex-quant=MODE CVC4::theory::quantifiers::PrenexQuantMode :default CVC4::theory::quantifiers::PRENEX_QUANT_SIMPLE :include "options/quantifiers_modes.h" :read-write :handler stringToPrenexQuantMode
 prenex mode for quantified formulas
option prenexQuantUser --prenex-quant-user bool :default false :read-write
 prenex quantified formulas with user patterns
# Whether to variable-eliminate quantifiers.
# For example, forall x y. ( P( x, y ) V x != c ) will be rewritten to
#   forall y. P( c, y )
option varElimQuant --var-elim-quant bool :default true
 enable simple variable elimination for quantified formulas
option varIneqElimQuant --var-ineq-elim-quant bool :default true
 enable variable elimination based on infinite projection of unbound arithmetic variables
option dtVarExpandQuant --dt-var-exp-quant bool :default true
 expand datatype variables bound to one constructor in quantifiers
#ite lift mode for quantified formulas
option iteLiftQuant --ite-lift-quant=MODE CVC4::theory::quantifiers::IteLiftQuantMode :default CVC4::theory::quantifiers::ITE_LIFT_QUANT_MODE_SIMPLE :include "options/quantifiers_modes.h" :read-write :handler stringToIteLiftQuantMode
 ite lifting mode for quantified formulas
option condVarSplitQuant --cond-var-split-quant bool :default true
 split quantified formulas that lead to variable eliminations
option condVarSplitQuantAgg --cond-var-split-agg-quant bool :default false
 aggressive split quantified formulas that lead to variable eliminations
option iteDtTesterSplitQuant --ite-dtt-split-quant bool :read-write :default false
 split ites with dt testers as conditions
# Whether to pre-skolemize quantifier bodies.
# For example, forall x. ( P( x ) => (exists y. f( y ) = x) ) will be rewritten to
#   forall x. P( x ) => f( S( x ) ) = x
option preSkolemQuant --pre-skolem-quant bool :read-write :default false
 apply skolemization eagerly to bodies of quantified formulas
option preSkolemQuantNested --pre-skolem-quant-nested bool :read-write :default true
 apply skolemization to nested quantified formulas
option preSkolemQuantAgg --pre-skolem-quant-agg bool :read-write :default true
 apply skolemization to quantified formulas aggressively
option aggressiveMiniscopeQuant --ag-miniscope-quant bool :default false
 perform aggressive miniscoping for quantifiers
option elimTautQuant --elim-taut-quant bool :default true
 eliminate tautological disjuncts of quantified formulas
option elimExtArithQuant --elim-ext-arith-quant bool :read-write :default true
 eliminate extended arithmetic symbols in quantified formulas
option condRewriteQuant --cond-rewrite-quant bool :default true
 conditional rewriting of quantified formulas
 
#### E-matching options
 
option eMatching --e-matching bool :read-write :default true
 whether to do heuristic E-matching

option termDbMode --term-db-mode CVC4::theory::quantifiers::TermDbMode :default CVC4::theory::quantifiers::TERM_DB_ALL :read-write :include "options/quantifiers_modes.h" :handler  stringToTermDbMode
 which ground terms to consider for instantiation
option registerQuantBodyTerms --register-quant-body-terms bool :default false
 consider ground terms within bodies of quantified formulas for matching
option inferArithTriggerEq --infer-arith-trigger-eq bool :default false
 infer equalities for trigger terms based on solving arithmetic equalities
option inferArithTriggerEqExp --infer-arith-trigger-eq-exp bool :default false
 record explanations for inferArithTriggerEq
 
option strictTriggers --strict-triggers bool :default false
 only instantiate quantifiers with user patterns based on triggers
option relevantTriggers --relevant-triggers bool :default false
 prefer triggers that are more relevant based on SInE style analysis
option relationalTriggers --relational-triggers bool :default false
 choose relational triggers such as x = f(y), x >= f(y)
option purifyTriggers --purify-triggers bool :default false :read-write
 purify triggers, e.g. f( x+1 ) becomes f( y ), x mapsto y-1
option purifyDtTriggers --purify-dt-triggers bool :default false :read-write
 purify dt triggers, match all constructors of correct form instead of selectors
option pureThTriggers --pure-th-triggers bool :default false :read-write
 use pure theory terms as single triggers
option partialTriggers --partial-triggers bool :default false :read-write
 use triggers that do not contain all free variables
option multiTriggerWhenSingle --multi-trigger-when-single bool :default false
 select multi triggers when single triggers exist
option multiTriggerPriority --multi-trigger-priority bool :default false
 only try multi triggers if single triggers give no instantiations
option multiTriggerCache --multi-trigger-cache bool :default false
 caching version of multi triggers
option multiTriggerLinear --multi-trigger-linear bool :default true
 implementation of multi triggers where maximum number of instantiations is linear wrt number of ground terms
option triggerSelMode --trigger-sel CVC4::theory::quantifiers::TriggerSelMode :default CVC4::theory::quantifiers::TRIGGER_SEL_MIN :read-write :include "options/quantifiers_modes.h" :handler  stringToTriggerSelMode
 selection mode for triggers
option triggerActiveSelMode --trigger-active-sel CVC4::theory::quantifiers::TriggerActiveSelMode :default CVC4::theory::quantifiers::TRIGGER_ACTIVE_SEL_ALL :read-write :include "options/quantifiers_modes.h" :handler stringToTriggerActiveSelMode
 selection mode to activate triggers
option userPatternsQuant --user-pat=MODE CVC4::theory::quantifiers::UserPatMode :default CVC4::theory::quantifiers::USER_PAT_MODE_TRUST :read-write :include "options/quantifiers_modes.h" :handler stringToUserPatMode
 policy for handling user-provided patterns for quantifier instantiation
option incrementTriggers --increment-triggers bool :default true
 generate additional triggers as needed during search
 
option instWhenMode --inst-when=MODE CVC4::theory::quantifiers::InstWhenMode :default CVC4::theory::quantifiers::INST_WHEN_FULL_LAST_CALL :read-write :include "options/quantifiers_modes.h" :handler stringToInstWhenMode :predicate checkInstWhenMode
 when to apply instantiation
option instWhenStrictInterleave --inst-when-strict-interleave bool :default true :read-write
 ensure theory combination and standard quantifier effort strategies take turns 
option instWhenPhase --inst-when-phase=N int :read-write :default 2 :read-write
 instantiation rounds quantifiers takes (>=1) before allowing theory combination to happen
option instWhenTcFirst --inst-when-tc-first bool :default true :read-write
 allow theory combination to happen once initially, before quantifier strategies are run
option quantModelEe --quant-model-ee bool :default false
 use equality engine of model for last call effort
 
option instMaxLevel --inst-max-level=N int :read-write :default -1
 maximum inst level of terms used to instantiate quantified formulas with (-1 == no limit, default)
option instLevelInputOnly --inst-level-input-only bool :default true
 only input terms are assigned instantiation level zero
option quantRepMode --quant-rep-mode=MODE  CVC4::theory::quantifiers::QuantRepMode :default CVC4::theory::quantifiers::QUANT_REP_MODE_FIRST :read-write :include "options/quantifiers_modes.h" :handler stringToQuantRepMode
 selection mode for representatives in quantifiers engine
option instRelevantCond --inst-rlv-cond bool :default false
 add relevancy conditions for instantiations

option fullSaturateQuant --full-saturate-quant bool :default false :read-write
 when all other quantifier instantiation strategies fail, instantiate with ground terms from relevant domain, then arbitrary ground terms before answering unknown
option fullSaturateQuantRd --full-saturate-quant-rd bool :default true
 whether to use relevant domain first for full saturation instantiation strategy
option fullSaturateInterleave --fs-interleave bool :default false
 interleave full saturate instantiation with other techniques

option literalMatchMode --literal-matching=MODE CVC4::theory::quantifiers::LiteralMatchMode :default CVC4::theory::quantifiers::LITERAL_MATCH_USE :include "options/quantifiers_modes.h" :handler stringToLiteralMatchMode :predicate checkLiteralMatchMode
 choose literal matching mode

### finite model finding options
 
option finiteModelFind finite-model-find --finite-model-find bool :default false :read-write
 use finite model finding heuristic for quantifier instantiation

option quantFunWellDefined --quant-fun-wd bool :default false
 assume that function defined by quantifiers are well defined
option fmfFunWellDefined --fmf-fun bool :default false :read-write
 find models for recursively defined functions, assumes functions are admissible
option fmfFunWellDefinedRelevant --fmf-fun-rlv bool :default false
 find models for recursively defined functions, assumes functions are admissible, allows empty type when function is irrelevant
option fmfEmptySorts --fmf-empty-sorts bool :default false
 allow finite model finding to assume sorts that do not occur in ground assertions are empty
 
option mbqiMode --mbqi=MODE CVC4::theory::quantifiers::MbqiMode :read-write :default CVC4::theory::quantifiers::MBQI_FMC :include "options/quantifiers_modes.h" :handler stringToMbqiMode :predicate checkMbqiMode
 choose mode for model-based quantifier instantiation
option fmfOneInstPerRound --mbqi-one-inst-per-round bool :read-write :default false
 only add one instantiation per quantifier per round for mbqi
option fmfOneQuantPerRound --mbqi-one-quant-per-round bool :default false
 only add instantiations for one quantifier per round for mbqi
option mbqiInterleave --mbqi-interleave bool :default false
 interleave model-based quantifier instantiation with other techniques

option fmfInstEngine --fmf-inst-engine bool :default false :read-write
 use instantiation engine in conjunction with finite model finding
option fmfInstGen --fmf-inst-gen bool :default true
 enable Inst-Gen instantiation techniques for finite model finding 
option fmfInstGenOneQuantPerRound --fmf-inst-gen-one-quant-per-round bool :default false
 only perform Inst-Gen instantiation techniques on one quantifier per round
option fmfFreshDistConst --fmf-fresh-dc bool :default false
 use fresh distinguished representative when applying Inst-Gen techniques
option fmfFmcSimple --fmf-fmc-simple bool :default true
 simple models in full model check for finite model finding
option fmfBoundInt fmf-bound-int --fmf-bound-int bool :default false :read-write
 finite model finding on bounded integer quantification
option fmfBound fmf-bound --fmf-bound bool :default false :read-write
 finite model finding on bounded quantification
option fmfBoundLazy --fmf-bound-lazy bool :default false :read-write
 enforce bounds for bounded quantification lazily via use of proxy variables
option fmfBoundMinMode --fmf-bound-min-mode=MODE CVC4::theory::quantifiers::FmfBoundMinMode :default CVC4::theory::quantifiers::FMF_BOUND_MIN_INT_RANGE :include "options/quantifiers_modes.h" :handler stringToFmfBoundMinMode
 mode for which types of bounds to minimize via first decision heuristics
 
### conflict-based instantiation options 
 
option quantConflictFind --quant-cf bool :read-write :default true
 enable conflict find mechanism for quantifiers
option qcfMode --quant-cf-mode=MODE CVC4::theory::quantifiers::QcfMode :default CVC4::theory::quantifiers::QCF_PROP_EQ :include "options/quantifiers_modes.h" :handler stringToQcfMode
 what effort to apply conflict find mechanism
option qcfWhenMode --quant-cf-when=MODE CVC4::theory::quantifiers::QcfWhenMode :default CVC4::theory::quantifiers::QCF_WHEN_MODE_DEFAULT :include "options/quantifiers_modes.h" :handler stringToQcfWhenMode
 when to invoke conflict find mechanism for quantifiers
option qcfTConstraint --qcf-tconstraint bool :read-write :default false
 enable entailment checks for t-constraints in qcf algorithm
option qcfAllConflict --qcf-all-conflict bool :read-write :default false
 add all available conflicting instances during conflict-based instantiation
option qcfNestedConflict --qcf-nested-conflict bool :default false
 consider conflicts for nested quantifiers
option qcfVoExp --qcf-vo-exp bool :default false
 qcf experimental variable ordering

option instNoEntail --inst-no-entail bool :read-write :default true
 do not consider instances of quantified formulas that are currently entailed
option instNoModelTrue --inst-no-model-true bool :read-write :default false
 do not consider instances of quantified formulas that are currently true in model, if it is available

option instPropagate --inst-prop bool :read-write :default false
 internal propagation for instantiations for selecting relevant instances
 
option qcfEagerTest --qcf-eager-test bool :default true
 optimization, test qcf instances eagerly
option qcfEagerCheckRd --qcf-eager-check-rd bool :default true
 optimization, eagerly check relevant domain of matched position
option qcfSkipRd --qcf-skip-rd bool :default false
 optimization, skip instances based on possibly irrelevant portions of quantified formulas
 
### rewrite rules options 
 
option quantRewriteRules --rewrite-rules bool :default false
 use rewrite rules module
option rrOneInstPerRound --rr-one-inst-per-round bool :default false
 add one instance of rewrite rule per round
 
### induction options 
 
option quantInduction --quant-ind bool :default false
 use all available techniques for inductive reasoning
option dtStcInduction --dt-stc-ind bool :read-write :default false
 apply strengthening for existential quantification over datatypes based on structural induction
option intWfInduction --int-wf-ind bool :read-write :default false
 apply strengthening for integers based on well-founded induction
option conjectureGen --conjecture-gen bool :read-write :default false
 generate candidate conjectures for inductive proofs
 
option conjectureGenPerRound --conjecture-gen-per-round=N int :default 1
 number of conjectures to generate per instantiation round 
option conjectureNoFilter --conjecture-no-filter bool :default false
 do not filter conjectures
option conjectureFilterActiveTerms --conjecture-filter-active-terms bool :read-write :default true
 filter based on active terms
option conjectureFilterCanonical --conjecture-filter-canonical bool :read-write :default true
 filter based on canonicity
option conjectureFilterModel --conjecture-filter-model bool :read-write :default true
 filter based on model
option conjectureGenGtEnum --conjecture-gen-gt-enum=N int :default 50
 number of ground terms to generate for model filtering
option conjectureUeeIntro --conjecture-gen-uee-intro bool :default false
 more aggressive merging for universal equality engine, introduces terms
option conjectureGenMaxDepth --conjecture-gen-max-depth=N int :default 3
 maximum depth of terms to consider for conjectures
  
### synthesis options 

option ceGuidedInst --cegqi bool :default false :read-write
  counterexample-guided quantifier instantiation
option cegqiSingleInvMode --cegqi-si=MODE CVC4::theory::quantifiers::CegqiSingleInvMode :default CVC4::theory::quantifiers::CEGQI_SI_MODE_NONE :include "options/quantifiers_modes.h" :handler stringToCegqiSingleInvMode :read-write
  mode for processing single invocation synthesis conjectures
option cegqiSingleInvPartial --cegqi-si-partial bool :default false
  combined techniques for synthesis conjectures that are partially single invocation 
option cegqiSingleInvReconstruct --cegqi-si-reconstruct bool :default true
  reconstruct solutions for single invocation conjectures in original grammar
option cegqiSolMinCore --cegqi-si-sol-min-core bool :default false
  minimize solutions for single invocation conjectures based on unsat core
option cegqiSolMinInst --cegqi-si-sol-min-inst bool :default true
  minimize individual instantiations for single invocation conjectures based on unsat core
option cegqiSingleInvReconstructConst --cegqi-si-reconstruct-const bool :default true
  include constants when reconstruct solutions for single invocation conjectures in original grammar
option cegqiSingleInvAbort --cegqi-si-abort bool :default false
  abort if synthesis conjecture is not single invocation
option sygusPbe --sygus-pbe bool :default true
  sygus advanced pruning based on examples
  
option sygusMinGrammar --sygus-min-grammar bool :default true
  statically minimize sygus grammars
option sygusMinGrammarAgg --sygus-min-grammar-agg bool :default false
  aggressively minimize sygus grammars
option sygusAddConstGrammar --sygus-add-const-grammar bool :default true
  statically add constants appearing in conjecture to grammars
option sygusTemplEmbedGrammar --sygus-templ-embed-grammar bool :default false
  embed sygus templates into grammars
  
option sygusInvTemplMode --sygus-inv-templ=MODE CVC4::theory::quantifiers::SygusInvTemplMode :default CVC4::theory::quantifiers::SYGUS_INV_TEMPL_MODE_NONE :include "options/quantifiers_modes.h" :handler stringToSygusInvTemplMode
  template mode for sygus invariant synthesis
option sygusInvAutoUnfold --sygus-auto-unfold bool :default true
  enable approach which automatically unfolds transition systems for directly solving invariant synthesis problems
option sygusUnifCondSol --sygus-unif-csol bool :default true
  enable new approach which unifies conditional solutions

option sygusDirectEval --sygus-direct-eval bool :default true
  direct unfolding of evaluation functions
option sygusUnfoldBool --sygus-unfold-bool bool :default true
  do unfolding of Boolean evaluation functions that appear in refinement lemmas
option sygusCRefEval --sygus-cref-eval bool :default true
  direct evaluation of refinement lemmas for conflict analysis
option sygusCRefEvalMinExp --sygus-cref-eval-min-exp bool :default true
  use min explain for direct evaluation of refinement lemmas for conflict analysis
  
<<<<<<< HEAD
option sygusStream --sygus-stream bool :default false
  enumerate a stream of solutions instead of terminating after the first one
  
# approach applied to general quantified formulas
=======
# CEGQI applied to general quantified formulas
>>>>>>> 935affd8
option cbqi --cbqi bool :read-write :default false
 turns on counterexample-based quantifier instantiation
option recurseCbqi --cbqi-recurse bool :default true
 turns on recursive counterexample-based quantifier instantiation
option cbqiSat --cbqi-sat bool :read-write :default true
 answer sat when quantifiers are asserted with counterexample-based quantifier instantiation
option cbqiModel --cbqi-model bool :read-write :default true
 guide instantiations by model values for counterexample-based quantifier instantiation
option cbqiAll --cbqi-all bool :read-write :default false
 apply counterexample-based instantiation to all quantified formulas
 
# CEGQI for arithmetic
option cbqiUseInfInt --cbqi-use-inf-int bool :read-write :default false
 use integer infinity for vts in counterexample-based quantifier instantiation
option cbqiUseInfReal --cbqi-use-inf-real bool :read-write :default false
 use real infinity for vts in counterexample-based quantifier instantiation
option cbqiPreRegInst --cbqi-prereg-inst bool :read-write :default false
  preregister ground instantiations in counterexample-based quantifier instantiation
option cbqiMinBounds --cbqi-min-bounds bool :default false
  use minimally constrained lower/upper bound for counterexample-based quantifier instantiation
option cbqiRoundUpLowerLia --cbqi-round-up-lia bool :default false
  round up integer lower bounds in substitutions for counterexample-based quantifier instantiation
option cbqiMidpoint --cbqi-midpoint bool :default false
  choose substitutions based on midpoints of lower and upper bounds for counterexample-based quantifier instantiation
option cbqiNopt --cbqi-nopt bool :default true
  non-optimal bounds for counterexample-based quantifier instantiation
option cbqiLitDepend --cbqi-lit-dep bool :default true
  dependency lemmas for quantifier alternation in counterexample-based quantifier instantiation
option cbqiInnermost --cbqi-innermost bool :read-write :default true
 only process innermost quantified formulas in counterexample-based quantifier instantiation
option cbqiNestedQE --cbqi-nested-qe bool :read-write :default false
 process nested quantified formulas with quantifier elimination in counterexample-based quantifier instantiation
 
# CEGQI for EPR
option quantEpr --quant-epr bool :default false :read-write
 infer whether in effectively propositional fragment, use for cbqi
option quantEprMatching --quant-epr-match bool :default true
 use matching heuristics for EPR instantiation
 
# CEGQI for BV
option cbqiBv --cbqi-bv bool :read-write :default false
 use word-level inversion approach for counterexample-guided quantifier instantiation for bit-vectors
 
### local theory extensions options 

option localTheoryExt --local-t-ext bool :default false
  do instantiation based on local theory extensions
option ltePartialInst --lte-partial-inst bool :default false
  partially instantiate local theory quantifiers
option lteRestrictInstClosure --lte-restrict-inst-closure bool :default false
  treat arguments of inst closure as restricted terms for instantiation
 
### reduction options

option quantAlphaEquiv --quant-alpha-equiv bool :default true
  infer alpha equivalence between quantified formulas
option macrosQuant --macros-quant bool :read-write :default false
 perform quantifiers macro expansion
option macrosQuantMode --macros-quant-mode=MODE CVC4::theory::quantifiers::MacrosQuantMode :default CVC4::theory::quantifiers::MACROS_QUANT_MODE_GROUND_UF :include "options/quantifiers_modes.h" :handler stringToMacrosQuantMode
 mode for quantifiers macro expansion
option quantDynamicSplit --quant-dsplit-mode=MODE CVC4::theory::quantifiers::QuantDSplitMode :read-write :default CVC4::theory::quantifiers::QUANT_DSPLIT_MODE_NONE :include "options/quantifiers_modes.h" :handler stringToQuantDSplitMode
 mode for dynamic quantifiers splitting
option quantAntiSkolem --quant-anti-skolem bool :read-write :default false
 perform anti-skolemization for quantified formulas

### recursive function options

#option funDefs --fun-defs bool :default false
#  enable specialized techniques for recursive function definitions
 
### e-unification options

option quantEqualityEngine --quant-ee bool :default false
  maintain congrunce closure over universal equalities
 
### proof options

option trackInstLemmas --track-inst-lemmas bool :read-write :default false
  track instantiation lemmas (for proofs, unsat cores, qe and synthesis minimization)
 
endmodule<|MERGE_RESOLUTION|>--- conflicted
+++ resolved
@@ -289,14 +289,10 @@
 option sygusCRefEvalMinExp --sygus-cref-eval-min-exp bool :default true
   use min explain for direct evaluation of refinement lemmas for conflict analysis
   
-<<<<<<< HEAD
 option sygusStream --sygus-stream bool :default false
   enumerate a stream of solutions instead of terminating after the first one
   
-# approach applied to general quantified formulas
-=======
 # CEGQI applied to general quantified formulas
->>>>>>> 935affd8
 option cbqi --cbqi bool :read-write :default false
  turns on counterexample-based quantifier instantiation
 option recurseCbqi --cbqi-recurse bool :default true
