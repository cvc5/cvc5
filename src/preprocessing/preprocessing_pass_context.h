--- conflicted
+++ resolved
@@ -66,19 +66,18 @@
   /* Widen the logic to include the given theory. */
   void widenLogic(theory::TheoryId id);
 
-<<<<<<< HEAD
   unsigned getSubstitutionsIndex() const { return d_substitutionsIndex.get(); }
 
   void setSubstitutionsIndex(unsigned i) { d_substitutionsIndex = i; }
 
+  /** Gets a reference to the top-level substitution map */
   theory::SubstitutionMap& getTopLevelSubstitutions()
   {
     return d_topLevelSubstitutions;
   }
-=======
+
   /* Enable Integers. */
   void enableIntegers();
->>>>>>> 3eac9d04
 
  private:
   /* Pointer to the SmtEngine that this context was created in. */
@@ -88,16 +87,14 @@
   /** Instance of the ITE remover */
   RemoveTermFormulas* d_iteRemover;
 
-<<<<<<< HEAD
   /* Index for where to store substitutions */
   context::CDO<unsigned> d_substitutionsIndex;
 
   /* The top level substitutions */
   theory::SubstitutionMap d_topLevelSubstitutions;
-=======
+
   /** Instance of the circuit propagator */
   theory::booleans::CircuitPropagator* d_circuitPropagator;
->>>>>>> 3eac9d04
 };  // class PreprocessingPassContext
 
 }  // namespace preprocessing
