/*********************                                                        */
/*! \file preprocessing_pass_context.h
 ** \verbatim
 ** Top contributors (to current version):
 **   Justin Xu, Aina Niemetz, Mathias Preiner
 ** This file is part of the CVC4 project.
 ** Copyright (c) 2009-2018 by the authors listed in the file AUTHORS
 ** in the top-level source directory) and their institutional affiliations.
 ** All rights reserved.  See the file COPYING in the top-level source
 ** directory for licensing information.\endverbatim
 **
 ** \brief The preprocessing pass context for passes
 **
 ** Implementation of the preprocessing pass context for passes. This context
 ** allows preprocessing passes to retrieve information besides the assertions
 ** from the solver and interact with it without getting full access.
 **/

#include "cvc4_private.h"

#ifndef __CVC4__PREPROCESSING__PREPROCESSING_PASS_CONTEXT_H
#define __CVC4__PREPROCESSING__PREPROCESSING_PASS_CONTEXT_H

#include "context/context.h"
#include "decision/decision_engine.h"
#include "smt/smt_engine.h"
#include "smt/term_formula_removal.h"
#include "theory/theory_engine.h"
#include "util/resource_manager.h"

namespace CVC4 {
namespace preprocessing {

class PreprocessingPassContext
{
 public:
  PreprocessingPassContext(SmtEngine* smt, ResourceManager* resourceManager);
  SmtEngine* getSmt() { return d_smt; }
  TheoryEngine* getTheoryEngine() { return d_smt->d_theoryEngine; }
  DecisionEngine* getDecisionEngine() { return d_smt->d_decisionEngine; }
  prop::PropEngine* getPropEngine() { return d_smt->d_propEngine; }
  context::Context* getUserContext() { return d_smt->d_userContext; }
<<<<<<< HEAD
  RemoveTermFormulas* getIteRemover() { return d_smt->d_iteRemover.get(); }
=======
>>>>>>> bd747e43
  void spendResource(unsigned amount)
  {
    d_resourceManager->spendResource(amount);
  }
<<<<<<< HEAD
=======

  /* Widen the logic to include the given theory. */
  void widenLogic(theory::TheoryId id);
>>>>>>> bd747e43

 private:
  /* Pointer to the SmtEngine that this context was created in. */
  SmtEngine* d_smt;
  ResourceManager* d_resourceManager;
};  // class PreprocessingPassContext

}  // namespace preprocessing
}  // namespace CVC4

#endif /* __CVC4__PREPROCESSING__PREPROCESSING_PASS_CONTEXT_H */<|MERGE_RESOLUTION|>--- conflicted
+++ resolved
@@ -40,20 +40,15 @@
   DecisionEngine* getDecisionEngine() { return d_smt->d_decisionEngine; }
   prop::PropEngine* getPropEngine() { return d_smt->d_propEngine; }
   context::Context* getUserContext() { return d_smt->d_userContext; }
-<<<<<<< HEAD
   RemoveTermFormulas* getIteRemover() { return d_smt->d_iteRemover.get(); }
-=======
->>>>>>> bd747e43
+
   void spendResource(unsigned amount)
   {
     d_resourceManager->spendResource(amount);
   }
-<<<<<<< HEAD
-=======
 
   /* Widen the logic to include the given theory. */
   void widenLogic(theory::TheoryId id);
->>>>>>> bd747e43
 
  private:
   /* Pointer to the SmtEngine that this context was created in. */
