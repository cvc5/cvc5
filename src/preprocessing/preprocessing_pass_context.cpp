--- conflicted
+++ resolved
@@ -24,15 +24,12 @@
     : d_smt(smt), d_resourceManager(resourceManager)
 {
 }
-<<<<<<< HEAD
-=======
 
 void PreprocessingPassContext::widenLogic(theory::TheoryId id)
 {
   LogicRequest req(*d_smt);
   req.widenLogic(id);
 }
->>>>>>> bd747e43
 
 }  // namespace preprocessing
 }  // namespace CVC4