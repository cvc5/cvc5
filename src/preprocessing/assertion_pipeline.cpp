--- conflicted
+++ resolved
@@ -108,17 +108,10 @@
 }
 
 void AssertionPipeline::replaceTrusted(size_t i, theory::TrustNode trn)
-<<<<<<< HEAD
-{
-  if (trn.isNull())
-  {
-    // null trust node may denote no change, nothing to do
-=======
 {  
   if (trn.isNull())
   {
     // null trust node denotes no change, nothing to do
->>>>>>> a8e839e2
     return;
   }
   Assert(trn.getKind() == theory::TrustNodeKind::REWRITE);
