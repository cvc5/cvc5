/*********************                                                        */
/*! \file bv_to_int.cpp
 ** \verbatim
 ** Top contributors (to current version):
 **   Yoni Zohar, Mathias Preiner, Andrew Reynolds
 ** This file is part of the CVC4 project.
 ** Copyright (c) 2009-2021 by the authors listed in the file AUTHORS
 ** in the top-level source directory and their institutional affiliations.
 ** All rights reserved.  See the file COPYING in the top-level source
 ** directory for licensing information.\endverbatim
 **
 ** \brief The BVToInt preprocessing pass
 **
 ** Converts bit-vector operations into integer operations.
 **
 **/

#include "preprocessing/passes/bv_to_int.h"

#include <cmath>
#include <sstream>
#include <string>
#include <unordered_map>
#include <vector>

#include "expr/node.h"
#include "expr/node_traversal.h"
#include "options/smt_options.h"
#include "options/uf_options.h"
#include "preprocessing/assertion_pipeline.h"
#include "preprocessing/preprocessing_pass_context.h"
#include "theory/bv/theory_bv_rewrite_rules_operator_elimination.h"
#include "theory/bv/theory_bv_rewrite_rules_simplification.h"
#include "theory/rewriter.h"

namespace CVC4 {
namespace preprocessing {
namespace passes {

using namespace std;
using namespace CVC4::theory;
using namespace CVC4::theory::bv;

<<<<<<< HEAD
namespace {

Rational intpow2(uint64_t b)
{
  return Rational(Integer(2).pow(b), Integer(1));
}

} //end empty namespace

Node BVToInt::mkRangeConstraint(Node newVar, uint64_t k)
{
  Node lower = d_nm->mkNode(kind::LEQ, d_zero, newVar);
  Node upper = d_nm->mkNode(kind::LT, newVar, pow2(k));
  Node result = d_nm->mkNode(kind::AND, lower, upper);
  return Rewriter::rewrite(result);
}

Node BVToInt::maxInt(uint64_t k)
{
  Assert(k > 0);
  Rational max_value = intpow2(k) - 1;
  return d_nm->mkConst<Rational>(max_value);
}

Node BVToInt::pow2(uint64_t k)
{
  Assert(k >= 0);
  return d_nm->mkConst<Rational>(intpow2(k));
}

Node BVToInt::modpow2(Node n, uint64_t exponent)
{
  Node p2 = d_nm->mkConst<Rational>(intpow2(exponent));
  return d_nm->mkNode(kind::INTS_MODULUS_TOTAL, n, p2);
}

/**
 * Binarizing n via post-order traversal.
 */
Node BVToInt::makeBinary(Node n)
{
  for (TNode current : NodeDfsIterable(n,
                                       VisitOrder::POSTORDER,
                                       // skip visited nodes
                                       [this](TNode tn) {
                                         return d_binarizeCache.find(tn)
                                                != d_binarizeCache.end();
                                       }))
  {
    uint64_t numChildren = current.getNumChildren();
    /*
     * We already visited the sub-dag rooted at the current node,
     * and binarized all its children.
     * Now we binarize the current node itself.
     */
    kind::Kind_t k = current.getKind();
    if ((numChildren > 2)
        && (k == kind::BITVECTOR_PLUS || k == kind::BITVECTOR_MULT
            || k == kind::BITVECTOR_AND || k == kind::BITVECTOR_OR
            || k == kind::BITVECTOR_XOR || k == kind::BITVECTOR_CONCAT))
    {
      // We only binarize bvadd, bvmul, bvand, bvor, bvxor, bvconcat
      Assert(d_binarizeCache.find(current[0]) != d_binarizeCache.end());
      Node result = d_binarizeCache[current[0]];
      for (uint64_t i = 1; i < numChildren; i++)
      {
        Assert(d_binarizeCache.find(current[i]) != d_binarizeCache.end());
        Node child = d_binarizeCache[current[i]];
        result = d_nm->mkNode(current.getKind(), result, child);
      }
      d_binarizeCache[current] = result;
    }
    else if (numChildren > 0)
    {
      // current has children, but we do not binarize it
      NodeBuilder<> builder(k);
      if (current.getMetaKind() == kind::metakind::PARAMETERIZED)
      {
        builder << current.getOperator();
      }
      for (Node child : current)
      {
        builder << d_binarizeCache[child].get();
      }
      d_binarizeCache[current] = builder.constructNode();
    }
    else
    {
      // current has no children
      d_binarizeCache[current] = current;
    }
  }
  return d_binarizeCache[n];
}

/**
 * We traverse n and perform rewrites both on the way down and on the way up.
 * On the way down we rewrite the node but not it's children.
 * On the way up, we update the node's children to the rewritten ones.
 * For each sub-node, we perform rewrites to eliminate operators.
 * Then, the original children are added to toVisit stack so that we rewrite
 * them as well.
 */
Node BVToInt::eliminationPass(Node n)
{
  std::vector<Node> toVisit;
  toVisit.push_back(n);
  Node current;
  while (!toVisit.empty())
  {
    current = toVisit.back();
    // assert that the node is binarized
    // The following variable is only used in assertions
    CVC4_UNUSED kind::Kind_t k = current.getKind();
    uint64_t numChildren = current.getNumChildren();
    Assert((numChildren == 2)
           || !(k == kind::BITVECTOR_PLUS || k == kind::BITVECTOR_MULT
                || k == kind::BITVECTOR_AND || k == kind::BITVECTOR_OR
                || k == kind::BITVECTOR_XOR || k == kind::BITVECTOR_CONCAT));
    toVisit.pop_back();
    bool inEliminationCache =
        (d_eliminationCache.find(current) != d_eliminationCache.end());
    bool inRebuildCache =
        (d_rebuildCache.find(current) != d_rebuildCache.end());
    if (!inEliminationCache)
    {
      // current is not the elimination of any previously-visited node
      // current hasn't been eliminated yet.
      // eliminate operators from it using rewrite rules
      Node currentEliminated =
          FixpointRewriteStrategy<RewriteRule<UdivZero>,
                                  RewriteRule<SdivEliminateFewerBitwiseOps>,
                                  RewriteRule<SremEliminateFewerBitwiseOps>,
                                  RewriteRule<SmodEliminateFewerBitwiseOps>,
                                  RewriteRule<XnorEliminate>,
                                  RewriteRule<NandEliminate>,
                                  RewriteRule<NorEliminate>,
                                  RewriteRule<NegEliminate>,
                                  RewriteRule<XorEliminate>,
                                  RewriteRule<OrEliminate>,
                                  RewriteRule<SubEliminate>,
                                  RewriteRule<RepeatEliminate>,
                                  RewriteRule<RotateRightEliminate>,
                                  RewriteRule<RotateLeftEliminate>,
                                  RewriteRule<CompEliminate>,
                                  RewriteRule<SleEliminate>,
                                  RewriteRule<SltEliminate>,
                                  RewriteRule<SgtEliminate>,
                                  RewriteRule<SgeEliminate>>::apply(current);

      // save in the cache
      d_eliminationCache[current] = currentEliminated;
      // also assign the eliminated now to itself to avoid revisiting.
      d_eliminationCache[currentEliminated] = currentEliminated;
      // put the eliminated node in the rebuild cache, but mark that it hasn't
      // yet been rebuilt by assigning null.
      d_rebuildCache[currentEliminated] = Node();
      // Push the eliminated node to the stack
      toVisit.push_back(currentEliminated);
      // Add the children to the stack for future processing.
      toVisit.insert(
          toVisit.end(), currentEliminated.begin(), currentEliminated.end());
    }
    if (inRebuildCache)
    {
      // current was already added to the rebuild cache.
      if (d_rebuildCache[current].get().isNull())
      {
        // current wasn't rebuilt yet.
        numChildren = current.getNumChildren();
        if (numChildren == 0)
        {
          // We only eliminate operators that are not nullary.
          d_rebuildCache[current] = current;
        }
        else
        {
          // The main operator is replaced, and the children
          // are replaced with their eliminated counterparts.
          NodeBuilder<> builder(current.getKind());
          if (current.getMetaKind() == kind::metakind::PARAMETERIZED)
          {
            builder << current.getOperator();
          }
          for (Node child : current)
          {
            Assert(d_eliminationCache.find(child) != d_eliminationCache.end());
            Node eliminatedChild = d_eliminationCache[child];
            Assert(d_rebuildCache.find(eliminatedChild) != d_eliminationCache.end());
            Assert(!d_rebuildCache[eliminatedChild].get().isNull());
            builder << d_rebuildCache[eliminatedChild].get();
          }
          d_rebuildCache[current] = builder.constructNode();
        }
      }
    }
  }
  Assert(d_eliminationCache.find(n) != d_eliminationCache.end());
  Node eliminated = d_eliminationCache[n];
  Assert(d_rebuildCache.find(eliminated) != d_rebuildCache.end());
  Assert(!d_rebuildCache[eliminated].get().isNull());
  return d_rebuildCache[eliminated];
}

/**
 * Translate n to Integers via post-order traversal.
 */
Node BVToInt::bvToInt(Node n)
{
  // make sure the node is re-written before processing it.
  n = Rewriter::rewrite(n);
  n = makeBinary(n);
  n = eliminationPass(n);
  // binarize again, in case the elimination pass introduced
  // non-binary terms (as can happen by RepeatEliminate, for example).
  n = makeBinary(n);
  vector<Node> toVisit;
  toVisit.push_back(n);

  while (!toVisit.empty())
  {
    Node current = toVisit.back();
    uint64_t currentNumChildren = current.getNumChildren();
    if (d_bvToIntCache.find(current) == d_bvToIntCache.end())
    {
      // This is the first time we visit this node and it is not in the cache.
      // We mark this node as visited but not translated by assiging
      // a null node to it.
      d_bvToIntCache[current] = Node();
      // all the node's children are added to the stack to be visited
      // before visiting this node again.
      toVisit.insert(toVisit.end(), current.begin(), current.end());
      // If this is a UF applicatinon, we also add the function to
      // toVisit.
      if (current.getKind() == kind::APPLY_UF)
      {
        toVisit.push_back(current.getOperator());
      }
    }
    else
    {
      // We already visited and translated this node
      if (!d_bvToIntCache[current].get().isNull())
      {
        // We are done computing the translation for current
        toVisit.pop_back();
      }
      else
      {
        // We are now visiting current on the way back up.
        // This is when we do the actual translation.
        Node translation;
        if (currentNumChildren == 0)
        {
          translation = translateNoChildren(current);
        }
        else
        {
          /**
           * The current node has children.
           * Since we are on the way back up,
           * these children were already translated.
           * We save their translation for easy access.
           * If the node's kind is APPLY_UF,
           * we also need to include the translated uninterpreted function in
           * this list.
           */
          vector<Node> translated_children;
          if (current.getKind() == kind::APPLY_UF)
          {
            translated_children.push_back(
                d_bvToIntCache[current.getOperator()]);
          }
          for (uint64_t i = 0; i < currentNumChildren; i++)
          {
            translated_children.push_back(d_bvToIntCache[current[i]]);
          }
          translation = translateWithChildren(current, translated_children);
        }
        // Map the current node to its translation in the cache.
        d_bvToIntCache[current] = translation;
        // Also map the translation to itself.
        d_bvToIntCache[translation] = translation;
        toVisit.pop_back();
      }
    }
  }
  return d_bvToIntCache[n].get();
}

Node BVToInt::translateWithChildren(Node original,
                                    const vector<Node>& translated_children)
{
  // The translation of the original node is determined by the kind of
  // the node.
  kind::Kind_t oldKind = original.getKind();
  // ultbv and sltbv were supposed to be eliminated before this point.
  Assert(oldKind != kind::BITVECTOR_ULTBV);
  Assert(oldKind != kind::BITVECTOR_SLTBV);
  // The following variable will only be used in assertions.
  CVC4_UNUSED uint64_t originalNumChildren = original.getNumChildren();
  Node returnNode;
  switch (oldKind)
  {
    case kind::BITVECTOR_PLUS:
    {
      Assert(originalNumChildren == 2);
      uint64_t bvsize = original[0].getType().getBitVectorSize();
      Node plus = d_nm->mkNode(kind::PLUS, translated_children);
      Node p2 = pow2(bvsize);
      returnNode = d_nm->mkNode(kind::INTS_MODULUS_TOTAL, plus, p2);
      break;
    }
    case kind::BITVECTOR_MULT:
    {
      Assert(originalNumChildren == 2);
      uint64_t bvsize = original[0].getType().getBitVectorSize();
      Node mult = d_nm->mkNode(kind::MULT, translated_children);
      Node p2 = pow2(bvsize);
      returnNode = d_nm->mkNode(kind::INTS_MODULUS_TOTAL, mult, p2);
      break;
    }
    case kind::BITVECTOR_UDIV:
    {
      uint64_t bvsize = original[0].getType().getBitVectorSize();
      // we use an ITE for the case where the second operand is 0.
      Node pow2BvSize = pow2(bvsize);
      Node divNode =
          d_nm->mkNode(kind::INTS_DIVISION_TOTAL, translated_children);
      returnNode = d_nm->mkNode(
          kind::ITE,
          d_nm->mkNode(kind::EQUAL, translated_children[1], d_zero),
          d_nm->mkNode(kind::MINUS, pow2BvSize, d_one),
          divNode);
      break;
    }
    case kind::BITVECTOR_UREM:
    {
      // we use an ITE for the case where the second operand is 0.
      Node modNode =
          d_nm->mkNode(kind::INTS_MODULUS_TOTAL, translated_children);
      returnNode = d_nm->mkNode(
          kind::ITE,
          d_nm->mkNode(kind::EQUAL, translated_children[1], d_zero),
          translated_children[0],
          modNode);
      break;
    }
    case kind::BITVECTOR_NOT:
    {
      uint64_t bvsize = original[0].getType().getBitVectorSize();
      // we use a specified function to generate the node.
      returnNode = createBVNotNode(translated_children[0], bvsize);
      break;
    }
    case kind::BITVECTOR_TO_NAT:
    {
      // In this case, we already translated the child to integer.
      // So the result is the translated child.
      returnNode = translated_children[0];
      break;
    }
    case kind::BITVECTOR_AND:
    {
      // We support three configurations:
      // 1. translating to IAND
      // 2. translating back to BV (using BITVECTOR_TO_NAT and INT_TO_BV
      // operators)
      // 3. translating into a sum
      uint64_t bvsize = original[0].getType().getBitVectorSize();
      if (options::solveBVAsInt() == options::SolveBVAsIntMode::IAND)
      {
        Node iAndOp = d_nm->mkConst(IntAnd(bvsize));
        returnNode = d_nm->mkNode(
            kind::IAND, iAndOp, translated_children[0], translated_children[1]);
      }
      else if (options::solveBVAsInt() == options::SolveBVAsIntMode::BV)
      {
        // translate the children back to BV
        Node intToBVOp = d_nm->mkConst<IntToBitVector>(IntToBitVector(bvsize));
        Node x = translated_children[0];
        Node y = translated_children[1];
        Node bvx = d_nm->mkNode(intToBVOp, x);
        Node bvy = d_nm->mkNode(intToBVOp, y);
        // perform bvand on the bit-vectors
        Node bvand = d_nm->mkNode(kind::BITVECTOR_AND, bvx, bvy);
        // translate the result to integers
        returnNode = d_nm->mkNode(kind::BITVECTOR_TO_NAT, bvand);
      }
      else
      {
        Assert(options::solveBVAsInt() == options::SolveBVAsIntMode::SUM);
        // Construct a sum of ites, based on granularity.
        Assert(translated_children.size() == 2);
        returnNode =
            d_iandUtils.createSumNode(translated_children[0],
                                      translated_children[1],
                                      bvsize,
                                      options::BVAndIntegerGranularity());
      }
      break;
    }
    case kind::BITVECTOR_SHL:
    {
      /**
       * a << b is a*2^b.
       * The exponentiation is simulated by an ite.
       * Only cases where b <= bit width are considered.
       * Otherwise, the result is 0.
       */
      uint64_t bvsize = original[0].getType().getBitVectorSize();
      returnNode = createShiftNode(translated_children, bvsize, true);
      break;
    }
    case kind::BITVECTOR_LSHR:
    {
      /**
       * a >> b is a div 2^b.
       * The exponentiation is simulated by an ite.
       * Only cases where b <= bit width are considered.
       * Otherwise, the result is 0.
       */
      uint64_t bvsize = original[0].getType().getBitVectorSize();
      returnNode = createShiftNode(translated_children, bvsize, false);
      break;
    }
    case kind::BITVECTOR_ASHR:
    {
      /*  From SMT-LIB2:
       *  (bvashr s t) abbreviates
       *     (ite (= ((_ extract |m-1| |m-1|) s) #b0)
       *          (bvlshr s t)
       *          (bvnot (bvlshr (bvnot s) t)))
       *
       *  Equivalently:
       *  (bvashr s t) abbreviates
       *      (ite (bvult s 100000...)
       *           (bvlshr s t)
       *           (bvnot (bvlshr (bvnot s) t)))
       *
       */
      uint64_t bvsize = original[0].getType().getBitVectorSize();
      // signed_min is 100000...
      Node signed_min = pow2(bvsize - 1);
      Node condition =
          d_nm->mkNode(kind::LT, translated_children[0], signed_min);
      Node thenNode = createShiftNode(translated_children, bvsize, false);
      vector<Node> children = {createBVNotNode(translated_children[0], bvsize),
                               translated_children[1]};
      Node elseNode =
          createBVNotNode(createShiftNode(children, bvsize, false), bvsize);
      returnNode = d_nm->mkNode(kind::ITE, condition, thenNode, elseNode);
      break;
    }
    case kind::BITVECTOR_ITE:
    {
      // Lifted to a boolean ite.
      Node cond = d_nm->mkNode(kind::EQUAL, translated_children[0], d_one);
      returnNode = d_nm->mkNode(
          kind::ITE, cond, translated_children[1], translated_children[2]);
      break;
    }
    case kind::BITVECTOR_ZERO_EXTEND:
    {
      returnNode = translated_children[0];
      break;
    }
    case kind::BITVECTOR_SIGN_EXTEND:
    {
      uint64_t bvsize = original[0].getType().getBitVectorSize();
      Node arg = translated_children[0];
      if (arg.isConst())
      {
        Rational c(arg.getConst<Rational>());
        Rational twoToKMinusOne(intpow2(bvsize - 1));
        uint64_t amount = bv::utils::getSignExtendAmount(original);
        /* if the msb is 0, this is like zero_extend.
         *  msb is 0 <-> the value is less than 2^{bvsize-1}
         */
        if (c < twoToKMinusOne || amount == 0)
        {
          returnNode = arg;
        }
        else
        {
          /* otherwise, we add the integer equivalent of
           * 11....1 `amount` times
           */
          Rational max_of_amount = intpow2(amount) - 1;
          Rational mul = max_of_amount * intpow2(bvsize);
          Rational sum = mul + c;
          returnNode = d_nm->mkConst(sum);
        }
      }
      else
      {
        uint64_t amount = bv::utils::getSignExtendAmount(original);
        if (amount == 0)
        {
          returnNode = translated_children[0];
        }
        else
        {
          Rational twoToKMinusOne(intpow2(bvsize - 1));
          Node minSigned = d_nm->mkConst(twoToKMinusOne);
          /* condition checks whether the msb is 1.
           * This holds when the integer value is smaller than
           * 100...0, which is 2^{bvsize-1}.
           */
          Node condition = d_nm->mkNode(kind::LT, arg, minSigned);
          Node thenResult = arg;
          Node left = maxInt(amount);
          Node mul = d_nm->mkNode(kind::MULT, left, pow2(bvsize));
          Node sum = d_nm->mkNode(kind::PLUS, mul, arg);
          Node elseResult = sum;
          Node ite = d_nm->mkNode(kind::ITE, condition, thenResult, elseResult);
          returnNode = ite;
        }
      }
      break;
    }
    case kind::BITVECTOR_CONCAT:
    {
      // (concat a b) translates to a*2^k+b, k being the bitwidth of b.
      uint64_t bvsizeRight = original[1].getType().getBitVectorSize();
      Node pow2BvSizeRight = pow2(bvsizeRight);
      Node a =
          d_nm->mkNode(kind::MULT, translated_children[0], pow2BvSizeRight);
      Node b = translated_children[1];
      returnNode = d_nm->mkNode(kind::PLUS, a, b);
      break;
    }
    case kind::BITVECTOR_EXTRACT:
    {
      // ((_ extract i j) a) is a / 2^j mod 2^{i-j+1}
      // original = a[i:j]
      uint64_t i = bv::utils::getExtractHigh(original);
      uint64_t j = bv::utils::getExtractLow(original);
      Assert(i >= j);
      Node div = d_nm->mkNode(
          kind::INTS_DIVISION_TOTAL, translated_children[0], pow2(j));
      returnNode = modpow2(div, i - j + 1);
      break;
    }
    case kind::EQUAL:
    {
      returnNode = d_nm->mkNode(kind::EQUAL, translated_children);
      break;
    }
    case kind::BITVECTOR_ULT:
    {
      returnNode = d_nm->mkNode(kind::LT, translated_children);
      break;
    }
    case kind::BITVECTOR_ULE:
    {
      returnNode = d_nm->mkNode(kind::LEQ, translated_children);
      break;
    }
    case kind::BITVECTOR_UGT:
    {
      returnNode = d_nm->mkNode(kind::GT, translated_children);
      break;
    }
    case kind::BITVECTOR_UGE:
    {
      returnNode = d_nm->mkNode(kind::GEQ, translated_children);
      break;
    }
    case kind::LT:
    {
      returnNode = d_nm->mkNode(kind::LT, translated_children);
      break;
    }
    case kind::LEQ:
    {
      returnNode = d_nm->mkNode(kind::LEQ, translated_children);
      break;
    }
    case kind::GT:
    {
      returnNode = d_nm->mkNode(kind::GT, translated_children);
      break;
    }
    case kind::GEQ:
    {
      returnNode = d_nm->mkNode(kind::GEQ, translated_children);
      break;
    }
    case kind::ITE:
    {
      returnNode = d_nm->mkNode(oldKind, translated_children);
      break;
    }
    case kind::APPLY_UF:
    {
      /**
       * higher order logic allows comparing between functions
       * The translation does not support this,
       * as the translated functions may be different outside
       * of the bounds that were relevant for the original
       * bit-vectors.
       */
      if (childrenTypesChanged(original) && options::ufHo())
      {
        throw TypeCheckingExceptionPrivate(
            original,
            string("Cannot translate to Int: ") + original.toString());
      }
      // Insert the translated application term to the cache
      returnNode = d_nm->mkNode(kind::APPLY_UF, translated_children);
      // Add range constraints if necessary.
      // If the original range was a BV sort, the original application of
      // the function Must be within the range determined by the
      // bitwidth.
      if (original.getType().isBitVector())
      {
        d_rangeAssertions.insert(mkRangeConstraint(
            returnNode, original.getType().getBitVectorSize()));
      }
      break;
    }
    case kind::BOUND_VAR_LIST:
    {
      returnNode = d_nm->mkNode(oldKind, translated_children);
      break;
    }
    case kind::FORALL:
    {
      returnNode = translateQuantifiedFormula(original);
      break;
    }
    default:
    {
      Assert(oldKind != kind::EXISTS);  // Exists is eliminated by the rewriter.
      // In the default case, we have reached an operator that we do not
      // translate directly to integers. The children whose types have
      // changed from bv to int should be adjusted back to bv and then
      // this term is reconstructed.
      TypeNode resultingType;
      if (original.getType().isBitVector())
      {
        resultingType = d_nm->integerType();
      }
      else
      {
        resultingType = original.getType();
      }
      Node reconstruction =
          reconstructNode(original, resultingType, translated_children);
      returnNode = reconstruction;
      break;
    }
  }
  Trace("bv-to-int-debug") << "original: " << original << endl;
  Trace("bv-to-int-debug") << "returnNode: " << returnNode << endl;
  return returnNode;
}

Node BVToInt::translateNoChildren(Node original)
{
  Node translation;
  Assert(original.isVar() || original.isConst());
  if (original.isVar())
  {
    if (original.getType().isBitVector())
    {
      // For bit-vector variables, we create fresh integer variables.
      if (original.getKind() == kind::BOUND_VARIABLE)
      {
        // Range constraints for the bound integer variables are not added now.
        // they will be added once the quantifier itself is handled.
        std::stringstream ss;
        ss << original;
        translation = d_nm->mkBoundVar(ss.str() + "_int", d_nm->integerType());
      }
      else
      {
        // New integer variables  that are not bound (symbolic constants)
        // are added together with range constraints induced by the 
        // bit-width of the original bit-vector variables.
        Node newVar = d_nm->mkSkolem("__bvToInt_var",
                                     d_nm->integerType(),
                                     "Variable introduced in bvToInt "
                                     "pass instead of original variable "
                                         + original.toString());
        uint64_t bvsize = original.getType().getBitVectorSize();
        translation = newVar;
        d_rangeAssertions.insert(mkRangeConstraint(newVar, bvsize));
        defineBVUFAsIntUF(original, newVar);
      }
    }
    else if (original.getType().isFunction())
    {
      translation = translateFunctionSymbol(original);
    }
    else
    {
      // variables other than bit-vector variables and function symbols
      // are left intact
      translation = original;
    }
  }
  else
  {
    // original is a const
    if (original.getKind() == kind::CONST_BITVECTOR)
    {
      // Bit-vector constants are transformed into their integer value.
      BitVector constant(original.getConst<BitVector>());
      Integer c = constant.toInteger();
      translation = d_nm->mkConst<Rational>(c);
    }
    else
    {
      // Other constants stay the same.
      translation = original;
    }
  }
  return translation;
}

Node BVToInt::translateFunctionSymbol(Node bvUF)
{
  // construct the new function symbol.
  Node intUF;
  TypeNode tn = bvUF.getType();
  TypeNode bvRange = tn.getRangeType();
  // The function symbol has not been converted yet
  vector<TypeNode> bvDomain = tn.getArgTypes();
  vector<TypeNode> intDomain;
  /**
   * if the original range is a bit-vector sort,
   * the new range should be an integer sort.
   * Otherwise, we keep the original range.
   * Similarly for the domains.
   */
  TypeNode intRange = bvRange.isBitVector() ? d_nm->integerType() : bvRange;
  for (TypeNode d : bvDomain)
  {
    intDomain.push_back(d.isBitVector() ? d_nm->integerType() : d);
  }
  ostringstream os;
  os << "__bvToInt_fun_" << bvUF << "_int";
  intUF = d_nm->mkSkolem(
      os.str(), d_nm->mkFunctionType(intDomain, intRange), "bv2int function");
  // introduce a `define-fun` in the smt-engine to keep
  // the correspondence between the original
  // function symbol and the new one.
  defineBVUFAsIntUF(bvUF, intUF);
  return intUF;
}

void BVToInt::defineBVUFAsIntUF(Node bvUF, Node intUF)
{
  // The resulting term
  Node result;
  // The type of the resulting term
  TypeNode resultType;
  // symbolic arguments of original function
  vector<Node> args;
  if (!bvUF.getType().isFunction()) {
    // bvUF is a variable.
    // in this case, the result is just the original term
    // (it will be casted later if needed)
    result = intUF;
    resultType = bvUF.getType();
  } else {
    // bvUF is a function with arguments
    // The arguments need to be casted as well.
    TypeNode tn = bvUF.getType();
    resultType = tn.getRangeType();
    vector<TypeNode> bvDomain = tn.getArgTypes();
    // children of the new symbolic application
    vector<Node> achildren;
    achildren.push_back(intUF);
    int i = 0;
    for (const TypeNode& d : bvDomain)
    {
      // Each bit-vector argument is casted to a natural number
      // Other arguments are left intact.
      Node fresh_bound_var = d_nm->mkBoundVar(d);
      args.push_back(fresh_bound_var);
      Node castedArg = args[i];
      if (d.isBitVector())
      {
        castedArg = castToType(castedArg, d_nm->integerType());
      }
      achildren.push_back(castedArg);
      i++;
    }
    result = d_nm->mkNode(kind::APPLY_UF, achildren);
  }
  // If the result is BV, it needs to be casted back.
  result = castToType(result, resultType);
  // add the function definition to the smt engine.
  d_preprocContext->getSmt()->defineFunction(bvUF, args, result, true);
}

bool BVToInt::childrenTypesChanged(Node n)
{
  bool result = false;
  for (const Node& child : n)
  {
    TypeNode originalType = child.getType();
    TypeNode newType = d_bvToIntCache[child].get().getType();
    if (!newType.isSubtypeOf(originalType))
    {
      result = true;
      break;
    }
  }
  return result;
}

Node BVToInt::castToType(Node n, TypeNode tn)
{
  // If there is no reason to cast, return the
  // original node.
  if (n.getType().isSubtypeOf(tn))
  {
    return n;
  }
  // We only case int to bv or vice verse.
  Assert((n.getType().isBitVector() && tn.isInteger())
         || (n.getType().isInteger() && tn.isBitVector()));
  if (n.getType().isInteger())
  {
    Assert(tn.isBitVector());
    unsigned bvsize = tn.getBitVectorSize();
    Node intToBVOp = d_nm->mkConst<IntToBitVector>(IntToBitVector(bvsize));
    return d_nm->mkNode(intToBVOp, n);
  }
  Assert(n.getType().isBitVector());
  Assert(tn.isInteger());
  return d_nm->mkNode(kind::BITVECTOR_TO_NAT, n);
}

Node BVToInt::reconstructNode(Node originalNode,
                              TypeNode resultType,
                              const vector<Node>& translated_children)
{
  // first, we adjust the children of the node as needed.
  // re-construct the term with the adjusted children.
  kind::Kind_t oldKind = originalNode.getKind();
  NodeBuilder<> builder(oldKind);
  if (originalNode.getMetaKind() == kind::metakind::PARAMETERIZED)
  {
    builder << originalNode.getOperator();
  }
  for (size_t i = 0; i < originalNode.getNumChildren(); i++)
  {
    Node originalChild = originalNode[i];
    Node translatedChild = translated_children[i];
    Node adjustedChild = castToType(translatedChild, originalChild.getType());
    builder << adjustedChild;
  }
  Node reconstruction = builder.constructNode();
  // cast to tn in case the reconstruction is a bit-vector.
  reconstruction = castToType(reconstruction, resultType);
  return reconstruction;
}

=======
>>>>>>> 6bc2bebd
BVToInt::BVToInt(PreprocessingPassContext* preprocContext)
    : PreprocessingPass(preprocContext, "bv-to-int"),
      d_intBlaster(preprocContext->getSmt()->getUserContext(),
                   options::solveBVAsInt(),
                   options::BVAndIntegerGranularity(),
                   options::bvToIntFreshVars()){};

PreprocessingPassResult BVToInt::applyInternal(
    AssertionPipeline* assertionsToPreprocess)
{
  // vector of boolean nodes for additional constraints
  // this will always contain range constraints
  // and for options::SolveBVAsIntMode::BITWISE, it will
  // also include bitwise assertion constraints
  std::vector<Node> additionalConstraints;
  std::map<Node, Node> skolems;
  for (uint64_t i = 0; i < assertionsToPreprocess->size(); ++i)
  {
    Node bvNode = (*assertionsToPreprocess)[i];
    Node intNode =
        d_intBlaster.intBlast(bvNode, additionalConstraints, skolems);
    Node rwNode = Rewriter::rewrite(intNode);
    Trace("bv-to-int-debug") << "bv node: " << bvNode << std::endl;
    Trace("bv-to-int-debug") << "int node: " << intNode << std::endl;
    Trace("bv-to-int-debug") << "rw node: " << rwNode << std::endl;
    assertionsToPreprocess->replace(i, rwNode);
  }
  addFinalizeAssertions(assertionsToPreprocess, additionalConstraints);
  addSkolemDefinitions(skolems);
  return PreprocessingPassResult::NO_CONFLICT;
}

void BVToInt::addSkolemDefinitions(const std::map<Node, Node>& skolems)
{
  map<Node, Node>::const_iterator it;
  for (it = skolems.begin(); it != skolems.end(); it++)
  {
    Node originalSkolem = it->first;
    Node definition = it->second;
    std::vector<Node> args;
    Node body;
    if (definition.getType().isFunction())
    {
      args.insert(args.end(), definition[0].begin(), definition[0].end());
      body = definition[1];
    }
    else
    {
      body = definition;
    }
    d_preprocContext->getSmt()->defineFunction(
        originalSkolem, args, body, true);
  }
}

void BVToInt::addFinalizeAssertions(
    AssertionPipeline* assertionsToPreprocess,
    const std::vector<Node>& additionalConstraints)
{
  NodeManager* nm = NodeManager::currentNM();
  Node lemmas = nm->mkAnd(additionalConstraints);
  assertionsToPreprocess->push_back(lemmas);
  Trace("bv-to-int-debug") << "range constraints: " << lemmas.toString()
                           << std::endl;
}

}  // namespace passes
}  // namespace preprocessing
}  // namespace CVC4<|MERGE_RESOLUTION|>--- conflicted
+++ resolved
@@ -2,9 +2,9 @@
 /*! \file bv_to_int.cpp
  ** \verbatim
  ** Top contributors (to current version):
- **   Yoni Zohar, Mathias Preiner, Andrew Reynolds
+ **   Yoni Zohar, Andrew Reynolds, Andres Noetzli
  ** This file is part of the CVC4 project.
- ** Copyright (c) 2009-2021 by the authors listed in the file AUTHORS
+ ** Copyright (c) 2009-2020 by the authors listed in the file AUTHORS
  ** in the top-level source directory and their institutional affiliations.
  ** All rights reserved.  See the file COPYING in the top-level source
  ** directory for licensing information.\endverbatim
@@ -18,7 +18,6 @@
 #include "preprocessing/passes/bv_to_int.h"
 
 #include <cmath>
-#include <sstream>
 #include <string>
 #include <unordered_map>
 #include <vector>
@@ -27,9 +26,8 @@
 #include "expr/node_traversal.h"
 #include "options/smt_options.h"
 #include "options/uf_options.h"
+#include "theory/bv/theory_bv_rewrite_rules_operator_elimination.h"
 #include "preprocessing/assertion_pipeline.h"
-#include "preprocessing/preprocessing_pass_context.h"
-#include "theory/bv/theory_bv_rewrite_rules_operator_elimination.h"
 #include "theory/bv/theory_bv_rewrite_rules_simplification.h"
 #include "theory/rewriter.h"
 
@@ -41,872 +39,6 @@
 using namespace CVC4::theory;
 using namespace CVC4::theory::bv;
 
-<<<<<<< HEAD
-namespace {
-
-Rational intpow2(uint64_t b)
-{
-  return Rational(Integer(2).pow(b), Integer(1));
-}
-
-} //end empty namespace
-
-Node BVToInt::mkRangeConstraint(Node newVar, uint64_t k)
-{
-  Node lower = d_nm->mkNode(kind::LEQ, d_zero, newVar);
-  Node upper = d_nm->mkNode(kind::LT, newVar, pow2(k));
-  Node result = d_nm->mkNode(kind::AND, lower, upper);
-  return Rewriter::rewrite(result);
-}
-
-Node BVToInt::maxInt(uint64_t k)
-{
-  Assert(k > 0);
-  Rational max_value = intpow2(k) - 1;
-  return d_nm->mkConst<Rational>(max_value);
-}
-
-Node BVToInt::pow2(uint64_t k)
-{
-  Assert(k >= 0);
-  return d_nm->mkConst<Rational>(intpow2(k));
-}
-
-Node BVToInt::modpow2(Node n, uint64_t exponent)
-{
-  Node p2 = d_nm->mkConst<Rational>(intpow2(exponent));
-  return d_nm->mkNode(kind::INTS_MODULUS_TOTAL, n, p2);
-}
-
-/**
- * Binarizing n via post-order traversal.
- */
-Node BVToInt::makeBinary(Node n)
-{
-  for (TNode current : NodeDfsIterable(n,
-                                       VisitOrder::POSTORDER,
-                                       // skip visited nodes
-                                       [this](TNode tn) {
-                                         return d_binarizeCache.find(tn)
-                                                != d_binarizeCache.end();
-                                       }))
-  {
-    uint64_t numChildren = current.getNumChildren();
-    /*
-     * We already visited the sub-dag rooted at the current node,
-     * and binarized all its children.
-     * Now we binarize the current node itself.
-     */
-    kind::Kind_t k = current.getKind();
-    if ((numChildren > 2)
-        && (k == kind::BITVECTOR_PLUS || k == kind::BITVECTOR_MULT
-            || k == kind::BITVECTOR_AND || k == kind::BITVECTOR_OR
-            || k == kind::BITVECTOR_XOR || k == kind::BITVECTOR_CONCAT))
-    {
-      // We only binarize bvadd, bvmul, bvand, bvor, bvxor, bvconcat
-      Assert(d_binarizeCache.find(current[0]) != d_binarizeCache.end());
-      Node result = d_binarizeCache[current[0]];
-      for (uint64_t i = 1; i < numChildren; i++)
-      {
-        Assert(d_binarizeCache.find(current[i]) != d_binarizeCache.end());
-        Node child = d_binarizeCache[current[i]];
-        result = d_nm->mkNode(current.getKind(), result, child);
-      }
-      d_binarizeCache[current] = result;
-    }
-    else if (numChildren > 0)
-    {
-      // current has children, but we do not binarize it
-      NodeBuilder<> builder(k);
-      if (current.getMetaKind() == kind::metakind::PARAMETERIZED)
-      {
-        builder << current.getOperator();
-      }
-      for (Node child : current)
-      {
-        builder << d_binarizeCache[child].get();
-      }
-      d_binarizeCache[current] = builder.constructNode();
-    }
-    else
-    {
-      // current has no children
-      d_binarizeCache[current] = current;
-    }
-  }
-  return d_binarizeCache[n];
-}
-
-/**
- * We traverse n and perform rewrites both on the way down and on the way up.
- * On the way down we rewrite the node but not it's children.
- * On the way up, we update the node's children to the rewritten ones.
- * For each sub-node, we perform rewrites to eliminate operators.
- * Then, the original children are added to toVisit stack so that we rewrite
- * them as well.
- */
-Node BVToInt::eliminationPass(Node n)
-{
-  std::vector<Node> toVisit;
-  toVisit.push_back(n);
-  Node current;
-  while (!toVisit.empty())
-  {
-    current = toVisit.back();
-    // assert that the node is binarized
-    // The following variable is only used in assertions
-    CVC4_UNUSED kind::Kind_t k = current.getKind();
-    uint64_t numChildren = current.getNumChildren();
-    Assert((numChildren == 2)
-           || !(k == kind::BITVECTOR_PLUS || k == kind::BITVECTOR_MULT
-                || k == kind::BITVECTOR_AND || k == kind::BITVECTOR_OR
-                || k == kind::BITVECTOR_XOR || k == kind::BITVECTOR_CONCAT));
-    toVisit.pop_back();
-    bool inEliminationCache =
-        (d_eliminationCache.find(current) != d_eliminationCache.end());
-    bool inRebuildCache =
-        (d_rebuildCache.find(current) != d_rebuildCache.end());
-    if (!inEliminationCache)
-    {
-      // current is not the elimination of any previously-visited node
-      // current hasn't been eliminated yet.
-      // eliminate operators from it using rewrite rules
-      Node currentEliminated =
-          FixpointRewriteStrategy<RewriteRule<UdivZero>,
-                                  RewriteRule<SdivEliminateFewerBitwiseOps>,
-                                  RewriteRule<SremEliminateFewerBitwiseOps>,
-                                  RewriteRule<SmodEliminateFewerBitwiseOps>,
-                                  RewriteRule<XnorEliminate>,
-                                  RewriteRule<NandEliminate>,
-                                  RewriteRule<NorEliminate>,
-                                  RewriteRule<NegEliminate>,
-                                  RewriteRule<XorEliminate>,
-                                  RewriteRule<OrEliminate>,
-                                  RewriteRule<SubEliminate>,
-                                  RewriteRule<RepeatEliminate>,
-                                  RewriteRule<RotateRightEliminate>,
-                                  RewriteRule<RotateLeftEliminate>,
-                                  RewriteRule<CompEliminate>,
-                                  RewriteRule<SleEliminate>,
-                                  RewriteRule<SltEliminate>,
-                                  RewriteRule<SgtEliminate>,
-                                  RewriteRule<SgeEliminate>>::apply(current);
-
-      // save in the cache
-      d_eliminationCache[current] = currentEliminated;
-      // also assign the eliminated now to itself to avoid revisiting.
-      d_eliminationCache[currentEliminated] = currentEliminated;
-      // put the eliminated node in the rebuild cache, but mark that it hasn't
-      // yet been rebuilt by assigning null.
-      d_rebuildCache[currentEliminated] = Node();
-      // Push the eliminated node to the stack
-      toVisit.push_back(currentEliminated);
-      // Add the children to the stack for future processing.
-      toVisit.insert(
-          toVisit.end(), currentEliminated.begin(), currentEliminated.end());
-    }
-    if (inRebuildCache)
-    {
-      // current was already added to the rebuild cache.
-      if (d_rebuildCache[current].get().isNull())
-      {
-        // current wasn't rebuilt yet.
-        numChildren = current.getNumChildren();
-        if (numChildren == 0)
-        {
-          // We only eliminate operators that are not nullary.
-          d_rebuildCache[current] = current;
-        }
-        else
-        {
-          // The main operator is replaced, and the children
-          // are replaced with their eliminated counterparts.
-          NodeBuilder<> builder(current.getKind());
-          if (current.getMetaKind() == kind::metakind::PARAMETERIZED)
-          {
-            builder << current.getOperator();
-          }
-          for (Node child : current)
-          {
-            Assert(d_eliminationCache.find(child) != d_eliminationCache.end());
-            Node eliminatedChild = d_eliminationCache[child];
-            Assert(d_rebuildCache.find(eliminatedChild) != d_eliminationCache.end());
-            Assert(!d_rebuildCache[eliminatedChild].get().isNull());
-            builder << d_rebuildCache[eliminatedChild].get();
-          }
-          d_rebuildCache[current] = builder.constructNode();
-        }
-      }
-    }
-  }
-  Assert(d_eliminationCache.find(n) != d_eliminationCache.end());
-  Node eliminated = d_eliminationCache[n];
-  Assert(d_rebuildCache.find(eliminated) != d_rebuildCache.end());
-  Assert(!d_rebuildCache[eliminated].get().isNull());
-  return d_rebuildCache[eliminated];
-}
-
-/**
- * Translate n to Integers via post-order traversal.
- */
-Node BVToInt::bvToInt(Node n)
-{
-  // make sure the node is re-written before processing it.
-  n = Rewriter::rewrite(n);
-  n = makeBinary(n);
-  n = eliminationPass(n);
-  // binarize again, in case the elimination pass introduced
-  // non-binary terms (as can happen by RepeatEliminate, for example).
-  n = makeBinary(n);
-  vector<Node> toVisit;
-  toVisit.push_back(n);
-
-  while (!toVisit.empty())
-  {
-    Node current = toVisit.back();
-    uint64_t currentNumChildren = current.getNumChildren();
-    if (d_bvToIntCache.find(current) == d_bvToIntCache.end())
-    {
-      // This is the first time we visit this node and it is not in the cache.
-      // We mark this node as visited but not translated by assiging
-      // a null node to it.
-      d_bvToIntCache[current] = Node();
-      // all the node's children are added to the stack to be visited
-      // before visiting this node again.
-      toVisit.insert(toVisit.end(), current.begin(), current.end());
-      // If this is a UF applicatinon, we also add the function to
-      // toVisit.
-      if (current.getKind() == kind::APPLY_UF)
-      {
-        toVisit.push_back(current.getOperator());
-      }
-    }
-    else
-    {
-      // We already visited and translated this node
-      if (!d_bvToIntCache[current].get().isNull())
-      {
-        // We are done computing the translation for current
-        toVisit.pop_back();
-      }
-      else
-      {
-        // We are now visiting current on the way back up.
-        // This is when we do the actual translation.
-        Node translation;
-        if (currentNumChildren == 0)
-        {
-          translation = translateNoChildren(current);
-        }
-        else
-        {
-          /**
-           * The current node has children.
-           * Since we are on the way back up,
-           * these children were already translated.
-           * We save their translation for easy access.
-           * If the node's kind is APPLY_UF,
-           * we also need to include the translated uninterpreted function in
-           * this list.
-           */
-          vector<Node> translated_children;
-          if (current.getKind() == kind::APPLY_UF)
-          {
-            translated_children.push_back(
-                d_bvToIntCache[current.getOperator()]);
-          }
-          for (uint64_t i = 0; i < currentNumChildren; i++)
-          {
-            translated_children.push_back(d_bvToIntCache[current[i]]);
-          }
-          translation = translateWithChildren(current, translated_children);
-        }
-        // Map the current node to its translation in the cache.
-        d_bvToIntCache[current] = translation;
-        // Also map the translation to itself.
-        d_bvToIntCache[translation] = translation;
-        toVisit.pop_back();
-      }
-    }
-  }
-  return d_bvToIntCache[n].get();
-}
-
-Node BVToInt::translateWithChildren(Node original,
-                                    const vector<Node>& translated_children)
-{
-  // The translation of the original node is determined by the kind of
-  // the node.
-  kind::Kind_t oldKind = original.getKind();
-  // ultbv and sltbv were supposed to be eliminated before this point.
-  Assert(oldKind != kind::BITVECTOR_ULTBV);
-  Assert(oldKind != kind::BITVECTOR_SLTBV);
-  // The following variable will only be used in assertions.
-  CVC4_UNUSED uint64_t originalNumChildren = original.getNumChildren();
-  Node returnNode;
-  switch (oldKind)
-  {
-    case kind::BITVECTOR_PLUS:
-    {
-      Assert(originalNumChildren == 2);
-      uint64_t bvsize = original[0].getType().getBitVectorSize();
-      Node plus = d_nm->mkNode(kind::PLUS, translated_children);
-      Node p2 = pow2(bvsize);
-      returnNode = d_nm->mkNode(kind::INTS_MODULUS_TOTAL, plus, p2);
-      break;
-    }
-    case kind::BITVECTOR_MULT:
-    {
-      Assert(originalNumChildren == 2);
-      uint64_t bvsize = original[0].getType().getBitVectorSize();
-      Node mult = d_nm->mkNode(kind::MULT, translated_children);
-      Node p2 = pow2(bvsize);
-      returnNode = d_nm->mkNode(kind::INTS_MODULUS_TOTAL, mult, p2);
-      break;
-    }
-    case kind::BITVECTOR_UDIV:
-    {
-      uint64_t bvsize = original[0].getType().getBitVectorSize();
-      // we use an ITE for the case where the second operand is 0.
-      Node pow2BvSize = pow2(bvsize);
-      Node divNode =
-          d_nm->mkNode(kind::INTS_DIVISION_TOTAL, translated_children);
-      returnNode = d_nm->mkNode(
-          kind::ITE,
-          d_nm->mkNode(kind::EQUAL, translated_children[1], d_zero),
-          d_nm->mkNode(kind::MINUS, pow2BvSize, d_one),
-          divNode);
-      break;
-    }
-    case kind::BITVECTOR_UREM:
-    {
-      // we use an ITE for the case where the second operand is 0.
-      Node modNode =
-          d_nm->mkNode(kind::INTS_MODULUS_TOTAL, translated_children);
-      returnNode = d_nm->mkNode(
-          kind::ITE,
-          d_nm->mkNode(kind::EQUAL, translated_children[1], d_zero),
-          translated_children[0],
-          modNode);
-      break;
-    }
-    case kind::BITVECTOR_NOT:
-    {
-      uint64_t bvsize = original[0].getType().getBitVectorSize();
-      // we use a specified function to generate the node.
-      returnNode = createBVNotNode(translated_children[0], bvsize);
-      break;
-    }
-    case kind::BITVECTOR_TO_NAT:
-    {
-      // In this case, we already translated the child to integer.
-      // So the result is the translated child.
-      returnNode = translated_children[0];
-      break;
-    }
-    case kind::BITVECTOR_AND:
-    {
-      // We support three configurations:
-      // 1. translating to IAND
-      // 2. translating back to BV (using BITVECTOR_TO_NAT and INT_TO_BV
-      // operators)
-      // 3. translating into a sum
-      uint64_t bvsize = original[0].getType().getBitVectorSize();
-      if (options::solveBVAsInt() == options::SolveBVAsIntMode::IAND)
-      {
-        Node iAndOp = d_nm->mkConst(IntAnd(bvsize));
-        returnNode = d_nm->mkNode(
-            kind::IAND, iAndOp, translated_children[0], translated_children[1]);
-      }
-      else if (options::solveBVAsInt() == options::SolveBVAsIntMode::BV)
-      {
-        // translate the children back to BV
-        Node intToBVOp = d_nm->mkConst<IntToBitVector>(IntToBitVector(bvsize));
-        Node x = translated_children[0];
-        Node y = translated_children[1];
-        Node bvx = d_nm->mkNode(intToBVOp, x);
-        Node bvy = d_nm->mkNode(intToBVOp, y);
-        // perform bvand on the bit-vectors
-        Node bvand = d_nm->mkNode(kind::BITVECTOR_AND, bvx, bvy);
-        // translate the result to integers
-        returnNode = d_nm->mkNode(kind::BITVECTOR_TO_NAT, bvand);
-      }
-      else
-      {
-        Assert(options::solveBVAsInt() == options::SolveBVAsIntMode::SUM);
-        // Construct a sum of ites, based on granularity.
-        Assert(translated_children.size() == 2);
-        returnNode =
-            d_iandUtils.createSumNode(translated_children[0],
-                                      translated_children[1],
-                                      bvsize,
-                                      options::BVAndIntegerGranularity());
-      }
-      break;
-    }
-    case kind::BITVECTOR_SHL:
-    {
-      /**
-       * a << b is a*2^b.
-       * The exponentiation is simulated by an ite.
-       * Only cases where b <= bit width are considered.
-       * Otherwise, the result is 0.
-       */
-      uint64_t bvsize = original[0].getType().getBitVectorSize();
-      returnNode = createShiftNode(translated_children, bvsize, true);
-      break;
-    }
-    case kind::BITVECTOR_LSHR:
-    {
-      /**
-       * a >> b is a div 2^b.
-       * The exponentiation is simulated by an ite.
-       * Only cases where b <= bit width are considered.
-       * Otherwise, the result is 0.
-       */
-      uint64_t bvsize = original[0].getType().getBitVectorSize();
-      returnNode = createShiftNode(translated_children, bvsize, false);
-      break;
-    }
-    case kind::BITVECTOR_ASHR:
-    {
-      /*  From SMT-LIB2:
-       *  (bvashr s t) abbreviates
-       *     (ite (= ((_ extract |m-1| |m-1|) s) #b0)
-       *          (bvlshr s t)
-       *          (bvnot (bvlshr (bvnot s) t)))
-       *
-       *  Equivalently:
-       *  (bvashr s t) abbreviates
-       *      (ite (bvult s 100000...)
-       *           (bvlshr s t)
-       *           (bvnot (bvlshr (bvnot s) t)))
-       *
-       */
-      uint64_t bvsize = original[0].getType().getBitVectorSize();
-      // signed_min is 100000...
-      Node signed_min = pow2(bvsize - 1);
-      Node condition =
-          d_nm->mkNode(kind::LT, translated_children[0], signed_min);
-      Node thenNode = createShiftNode(translated_children, bvsize, false);
-      vector<Node> children = {createBVNotNode(translated_children[0], bvsize),
-                               translated_children[1]};
-      Node elseNode =
-          createBVNotNode(createShiftNode(children, bvsize, false), bvsize);
-      returnNode = d_nm->mkNode(kind::ITE, condition, thenNode, elseNode);
-      break;
-    }
-    case kind::BITVECTOR_ITE:
-    {
-      // Lifted to a boolean ite.
-      Node cond = d_nm->mkNode(kind::EQUAL, translated_children[0], d_one);
-      returnNode = d_nm->mkNode(
-          kind::ITE, cond, translated_children[1], translated_children[2]);
-      break;
-    }
-    case kind::BITVECTOR_ZERO_EXTEND:
-    {
-      returnNode = translated_children[0];
-      break;
-    }
-    case kind::BITVECTOR_SIGN_EXTEND:
-    {
-      uint64_t bvsize = original[0].getType().getBitVectorSize();
-      Node arg = translated_children[0];
-      if (arg.isConst())
-      {
-        Rational c(arg.getConst<Rational>());
-        Rational twoToKMinusOne(intpow2(bvsize - 1));
-        uint64_t amount = bv::utils::getSignExtendAmount(original);
-        /* if the msb is 0, this is like zero_extend.
-         *  msb is 0 <-> the value is less than 2^{bvsize-1}
-         */
-        if (c < twoToKMinusOne || amount == 0)
-        {
-          returnNode = arg;
-        }
-        else
-        {
-          /* otherwise, we add the integer equivalent of
-           * 11....1 `amount` times
-           */
-          Rational max_of_amount = intpow2(amount) - 1;
-          Rational mul = max_of_amount * intpow2(bvsize);
-          Rational sum = mul + c;
-          returnNode = d_nm->mkConst(sum);
-        }
-      }
-      else
-      {
-        uint64_t amount = bv::utils::getSignExtendAmount(original);
-        if (amount == 0)
-        {
-          returnNode = translated_children[0];
-        }
-        else
-        {
-          Rational twoToKMinusOne(intpow2(bvsize - 1));
-          Node minSigned = d_nm->mkConst(twoToKMinusOne);
-          /* condition checks whether the msb is 1.
-           * This holds when the integer value is smaller than
-           * 100...0, which is 2^{bvsize-1}.
-           */
-          Node condition = d_nm->mkNode(kind::LT, arg, minSigned);
-          Node thenResult = arg;
-          Node left = maxInt(amount);
-          Node mul = d_nm->mkNode(kind::MULT, left, pow2(bvsize));
-          Node sum = d_nm->mkNode(kind::PLUS, mul, arg);
-          Node elseResult = sum;
-          Node ite = d_nm->mkNode(kind::ITE, condition, thenResult, elseResult);
-          returnNode = ite;
-        }
-      }
-      break;
-    }
-    case kind::BITVECTOR_CONCAT:
-    {
-      // (concat a b) translates to a*2^k+b, k being the bitwidth of b.
-      uint64_t bvsizeRight = original[1].getType().getBitVectorSize();
-      Node pow2BvSizeRight = pow2(bvsizeRight);
-      Node a =
-          d_nm->mkNode(kind::MULT, translated_children[0], pow2BvSizeRight);
-      Node b = translated_children[1];
-      returnNode = d_nm->mkNode(kind::PLUS, a, b);
-      break;
-    }
-    case kind::BITVECTOR_EXTRACT:
-    {
-      // ((_ extract i j) a) is a / 2^j mod 2^{i-j+1}
-      // original = a[i:j]
-      uint64_t i = bv::utils::getExtractHigh(original);
-      uint64_t j = bv::utils::getExtractLow(original);
-      Assert(i >= j);
-      Node div = d_nm->mkNode(
-          kind::INTS_DIVISION_TOTAL, translated_children[0], pow2(j));
-      returnNode = modpow2(div, i - j + 1);
-      break;
-    }
-    case kind::EQUAL:
-    {
-      returnNode = d_nm->mkNode(kind::EQUAL, translated_children);
-      break;
-    }
-    case kind::BITVECTOR_ULT:
-    {
-      returnNode = d_nm->mkNode(kind::LT, translated_children);
-      break;
-    }
-    case kind::BITVECTOR_ULE:
-    {
-      returnNode = d_nm->mkNode(kind::LEQ, translated_children);
-      break;
-    }
-    case kind::BITVECTOR_UGT:
-    {
-      returnNode = d_nm->mkNode(kind::GT, translated_children);
-      break;
-    }
-    case kind::BITVECTOR_UGE:
-    {
-      returnNode = d_nm->mkNode(kind::GEQ, translated_children);
-      break;
-    }
-    case kind::LT:
-    {
-      returnNode = d_nm->mkNode(kind::LT, translated_children);
-      break;
-    }
-    case kind::LEQ:
-    {
-      returnNode = d_nm->mkNode(kind::LEQ, translated_children);
-      break;
-    }
-    case kind::GT:
-    {
-      returnNode = d_nm->mkNode(kind::GT, translated_children);
-      break;
-    }
-    case kind::GEQ:
-    {
-      returnNode = d_nm->mkNode(kind::GEQ, translated_children);
-      break;
-    }
-    case kind::ITE:
-    {
-      returnNode = d_nm->mkNode(oldKind, translated_children);
-      break;
-    }
-    case kind::APPLY_UF:
-    {
-      /**
-       * higher order logic allows comparing between functions
-       * The translation does not support this,
-       * as the translated functions may be different outside
-       * of the bounds that were relevant for the original
-       * bit-vectors.
-       */
-      if (childrenTypesChanged(original) && options::ufHo())
-      {
-        throw TypeCheckingExceptionPrivate(
-            original,
-            string("Cannot translate to Int: ") + original.toString());
-      }
-      // Insert the translated application term to the cache
-      returnNode = d_nm->mkNode(kind::APPLY_UF, translated_children);
-      // Add range constraints if necessary.
-      // If the original range was a BV sort, the original application of
-      // the function Must be within the range determined by the
-      // bitwidth.
-      if (original.getType().isBitVector())
-      {
-        d_rangeAssertions.insert(mkRangeConstraint(
-            returnNode, original.getType().getBitVectorSize()));
-      }
-      break;
-    }
-    case kind::BOUND_VAR_LIST:
-    {
-      returnNode = d_nm->mkNode(oldKind, translated_children);
-      break;
-    }
-    case kind::FORALL:
-    {
-      returnNode = translateQuantifiedFormula(original);
-      break;
-    }
-    default:
-    {
-      Assert(oldKind != kind::EXISTS);  // Exists is eliminated by the rewriter.
-      // In the default case, we have reached an operator that we do not
-      // translate directly to integers. The children whose types have
-      // changed from bv to int should be adjusted back to bv and then
-      // this term is reconstructed.
-      TypeNode resultingType;
-      if (original.getType().isBitVector())
-      {
-        resultingType = d_nm->integerType();
-      }
-      else
-      {
-        resultingType = original.getType();
-      }
-      Node reconstruction =
-          reconstructNode(original, resultingType, translated_children);
-      returnNode = reconstruction;
-      break;
-    }
-  }
-  Trace("bv-to-int-debug") << "original: " << original << endl;
-  Trace("bv-to-int-debug") << "returnNode: " << returnNode << endl;
-  return returnNode;
-}
-
-Node BVToInt::translateNoChildren(Node original)
-{
-  Node translation;
-  Assert(original.isVar() || original.isConst());
-  if (original.isVar())
-  {
-    if (original.getType().isBitVector())
-    {
-      // For bit-vector variables, we create fresh integer variables.
-      if (original.getKind() == kind::BOUND_VARIABLE)
-      {
-        // Range constraints for the bound integer variables are not added now.
-        // they will be added once the quantifier itself is handled.
-        std::stringstream ss;
-        ss << original;
-        translation = d_nm->mkBoundVar(ss.str() + "_int", d_nm->integerType());
-      }
-      else
-      {
-        // New integer variables  that are not bound (symbolic constants)
-        // are added together with range constraints induced by the 
-        // bit-width of the original bit-vector variables.
-        Node newVar = d_nm->mkSkolem("__bvToInt_var",
-                                     d_nm->integerType(),
-                                     "Variable introduced in bvToInt "
-                                     "pass instead of original variable "
-                                         + original.toString());
-        uint64_t bvsize = original.getType().getBitVectorSize();
-        translation = newVar;
-        d_rangeAssertions.insert(mkRangeConstraint(newVar, bvsize));
-        defineBVUFAsIntUF(original, newVar);
-      }
-    }
-    else if (original.getType().isFunction())
-    {
-      translation = translateFunctionSymbol(original);
-    }
-    else
-    {
-      // variables other than bit-vector variables and function symbols
-      // are left intact
-      translation = original;
-    }
-  }
-  else
-  {
-    // original is a const
-    if (original.getKind() == kind::CONST_BITVECTOR)
-    {
-      // Bit-vector constants are transformed into their integer value.
-      BitVector constant(original.getConst<BitVector>());
-      Integer c = constant.toInteger();
-      translation = d_nm->mkConst<Rational>(c);
-    }
-    else
-    {
-      // Other constants stay the same.
-      translation = original;
-    }
-  }
-  return translation;
-}
-
-Node BVToInt::translateFunctionSymbol(Node bvUF)
-{
-  // construct the new function symbol.
-  Node intUF;
-  TypeNode tn = bvUF.getType();
-  TypeNode bvRange = tn.getRangeType();
-  // The function symbol has not been converted yet
-  vector<TypeNode> bvDomain = tn.getArgTypes();
-  vector<TypeNode> intDomain;
-  /**
-   * if the original range is a bit-vector sort,
-   * the new range should be an integer sort.
-   * Otherwise, we keep the original range.
-   * Similarly for the domains.
-   */
-  TypeNode intRange = bvRange.isBitVector() ? d_nm->integerType() : bvRange;
-  for (TypeNode d : bvDomain)
-  {
-    intDomain.push_back(d.isBitVector() ? d_nm->integerType() : d);
-  }
-  ostringstream os;
-  os << "__bvToInt_fun_" << bvUF << "_int";
-  intUF = d_nm->mkSkolem(
-      os.str(), d_nm->mkFunctionType(intDomain, intRange), "bv2int function");
-  // introduce a `define-fun` in the smt-engine to keep
-  // the correspondence between the original
-  // function symbol and the new one.
-  defineBVUFAsIntUF(bvUF, intUF);
-  return intUF;
-}
-
-void BVToInt::defineBVUFAsIntUF(Node bvUF, Node intUF)
-{
-  // The resulting term
-  Node result;
-  // The type of the resulting term
-  TypeNode resultType;
-  // symbolic arguments of original function
-  vector<Node> args;
-  if (!bvUF.getType().isFunction()) {
-    // bvUF is a variable.
-    // in this case, the result is just the original term
-    // (it will be casted later if needed)
-    result = intUF;
-    resultType = bvUF.getType();
-  } else {
-    // bvUF is a function with arguments
-    // The arguments need to be casted as well.
-    TypeNode tn = bvUF.getType();
-    resultType = tn.getRangeType();
-    vector<TypeNode> bvDomain = tn.getArgTypes();
-    // children of the new symbolic application
-    vector<Node> achildren;
-    achildren.push_back(intUF);
-    int i = 0;
-    for (const TypeNode& d : bvDomain)
-    {
-      // Each bit-vector argument is casted to a natural number
-      // Other arguments are left intact.
-      Node fresh_bound_var = d_nm->mkBoundVar(d);
-      args.push_back(fresh_bound_var);
-      Node castedArg = args[i];
-      if (d.isBitVector())
-      {
-        castedArg = castToType(castedArg, d_nm->integerType());
-      }
-      achildren.push_back(castedArg);
-      i++;
-    }
-    result = d_nm->mkNode(kind::APPLY_UF, achildren);
-  }
-  // If the result is BV, it needs to be casted back.
-  result = castToType(result, resultType);
-  // add the function definition to the smt engine.
-  d_preprocContext->getSmt()->defineFunction(bvUF, args, result, true);
-}
-
-bool BVToInt::childrenTypesChanged(Node n)
-{
-  bool result = false;
-  for (const Node& child : n)
-  {
-    TypeNode originalType = child.getType();
-    TypeNode newType = d_bvToIntCache[child].get().getType();
-    if (!newType.isSubtypeOf(originalType))
-    {
-      result = true;
-      break;
-    }
-  }
-  return result;
-}
-
-Node BVToInt::castToType(Node n, TypeNode tn)
-{
-  // If there is no reason to cast, return the
-  // original node.
-  if (n.getType().isSubtypeOf(tn))
-  {
-    return n;
-  }
-  // We only case int to bv or vice verse.
-  Assert((n.getType().isBitVector() && tn.isInteger())
-         || (n.getType().isInteger() && tn.isBitVector()));
-  if (n.getType().isInteger())
-  {
-    Assert(tn.isBitVector());
-    unsigned bvsize = tn.getBitVectorSize();
-    Node intToBVOp = d_nm->mkConst<IntToBitVector>(IntToBitVector(bvsize));
-    return d_nm->mkNode(intToBVOp, n);
-  }
-  Assert(n.getType().isBitVector());
-  Assert(tn.isInteger());
-  return d_nm->mkNode(kind::BITVECTOR_TO_NAT, n);
-}
-
-Node BVToInt::reconstructNode(Node originalNode,
-                              TypeNode resultType,
-                              const vector<Node>& translated_children)
-{
-  // first, we adjust the children of the node as needed.
-  // re-construct the term with the adjusted children.
-  kind::Kind_t oldKind = originalNode.getKind();
-  NodeBuilder<> builder(oldKind);
-  if (originalNode.getMetaKind() == kind::metakind::PARAMETERIZED)
-  {
-    builder << originalNode.getOperator();
-  }
-  for (size_t i = 0; i < originalNode.getNumChildren(); i++)
-  {
-    Node originalChild = originalNode[i];
-    Node translatedChild = translated_children[i];
-    Node adjustedChild = castToType(translatedChild, originalChild.getType());
-    builder << adjustedChild;
-  }
-  Node reconstruction = builder.constructNode();
-  // cast to tn in case the reconstruction is a bit-vector.
-  reconstruction = castToType(reconstruction, resultType);
-  return reconstruction;
-}
-
-=======
->>>>>>> 6bc2bebd
 BVToInt::BVToInt(PreprocessingPassContext* preprocContext)
     : PreprocessingPass(preprocContext, "bv-to-int"),
       d_intBlaster(preprocContext->getSmt()->getUserContext(),
