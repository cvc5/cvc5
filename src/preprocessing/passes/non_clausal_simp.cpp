--- conflicted
+++ resolved
@@ -15,7 +15,6 @@
  **/
 
 #include "preprocessing/passes/non_clausal_simp.h"
-#include <cryptominisat5/cryptominisat.h>
 
 #include "context/cdo.h"
 #include "options/proof_options.h"
@@ -31,8 +30,6 @@
 namespace preprocessing {
 namespace passes {
 
-<<<<<<< HEAD
-=======
 /* -------------------------------------------------------------------------- */
 
 NonClausalSimp::Statistics::Statistics()
@@ -46,14 +43,12 @@
 {
   smtStatisticsRegistry()->unregisterStat(&d_numConstantProps);
 }
->>>>>>> 85aaf8be
 
 /* -------------------------------------------------------------------------- */
 
 NonClausalSimp::NonClausalSimp(PreprocessingPassContext* preprocContext)
     : PreprocessingPass(preprocContext, "non-clausal-simp")
 {
-  //d_satSolver = SatSolverFactory::createCryptoMinisat(smtStatisticsRegistry(), "non_clausal_simp_solver");
 }
 
 PreprocessingPassResult NonClausalSimp::applyInternal(
@@ -63,11 +58,6 @@
 
   d_preprocContext->spendResource(options::preprocessStep());
 
-<<<<<<< HEAD
-
-
-    d_preprocContext->spendResource(options::preprocessStep());
-=======
   theory::booleans::CircuitPropagator* propagator =
       d_preprocContext->getCircuitPropagator();
 
@@ -83,11 +73,11 @@
     propagator->setNeedsFinish(false);
   }
   propagator->initialize();
->>>>>>> 85aaf8be
 
   // Assert all the assertions to the propagator
   Trace("non-clausal-simplify") << "asserting to propagator" << std::endl;
-  unsigned substs_index = d_preprocContext->getSubstitutionsIndex();
+  context::CDO<unsigned>& substs_index =
+      assertionsToPreprocess->getSubstitutionsIndex();
   for (size_t i = 0, size = assertionsToPreprocess->size(); i < size; ++i)
   {
     Assert(Rewriter::rewrite((*assertionsToPreprocess)[i])
@@ -104,14 +94,6 @@
     propagator->assertTrue((*assertionsToPreprocess)[i]);
   }
 
-<<<<<<< HEAD
-  SatSolver* d_satSolver = SatSolverFactory::createCryptoMinisat(smtStatisticsRegistry(), "non_clausal_simp_solver");
-
-
-  CVC4::prop::NullRegistrar d_registrar;
-  context::Context d_context;
-  CVC4::prop::TseitinCnfStream d_cnfStream (d_satSolver, &d_registrar, &d_context, true, "toCNF-non-clausal");
-=======
   Trace("non-clausal-simplify") << "propagating" << std::endl;
   if (propagator->propagate())
   {
@@ -126,14 +108,13 @@
     propagator->setNeedsFinish(true);
     return PreprocessingPassResult::CONFLICT;
   }
->>>>>>> 85aaf8be
 
   Trace("non-clausal-simplify")
       << "Iterate through " << propagator->getLearnedLiterals().size()
       << " learned literals." << std::endl;
   // No conflict, go through the literals and solve them
   SubstitutionMap& top_level_substs =
-      d_preprocContext->getTopLevelSubstitutions();
+      assertionsToPreprocess->getTopLevelSubstitutions();
   SubstitutionMap constantPropagations(d_preprocContext->getUserContext());
   SubstitutionMap newSubstitutions(d_preprocContext->getUserContext());
   SubstitutionMap::iterator pos;
@@ -191,114 +172,6 @@
       }
     }
 
-<<<<<<< HEAD
-  Trace("non-clausal-simplify") << "asserting to sat solver" << std::endl;
-
-  context::CDO<unsigned>& substs_index =
-      assertionsToPreprocess->getSubstitutionsIndex();
-  for (size_t i = 0, size = assertionsToPreprocess->size(); i < size; ++i)
-  {
-    Assert(Rewriter::rewrite((*assertionsToPreprocess)[i])
-           == (*assertionsToPreprocess)[i]);
-    // Don't reprocess substitutions
-    if (substs_index > 0 && i == substs_index)
-    {
-      continue;
-    }
-    Trace("non-clausal-simplify")
-        << "asserting " << (*assertionsToPreprocess)[i] << std::endl;
-    d_cnfStream.convertAndAssert((*assertionsToPreprocess)[i], false, false, RULE_GIVEN);
-  }
-
-  SatValue result = d_satSolver->solve();
-
-  if (result==SAT_VALUE_FALSE){
-    // If in conflict, just return false
-    Trace("non-clausal-simplify")
-        << "conflict in non-clausal propagation" << std::endl;
-    Assert(!options::unsatCores() && !options::fewerPreprocessingHoles());
-    assertionsToPreprocess->clear();
-    Node n = NodeManager::currentNM()->mkConst<bool>(false);
-    assertionsToPreprocess->push_back(n);
-    PROOF(ProofManager::currentPM()->addDependence(n, Node::null()));
-    delete d_satSolver;
-    return PreprocessingPassResult::CONFLICT;
-  }
-
-  std::vector<SatLiteral> topLevelUnits = d_satSolver->getTopLevelUnits();
-
-  std::vector<TNode> learned_literals;
-
-  for (size_t i = 0; i < topLevelUnits.size(); i++){
-    SatLiteral lit = topLevelUnits[i];
-    if (d_cnfStream.getNodeCache().find(lit) != d_cnfStream.getNodeCache().end()) {
-      // if the literal is in the getNodeCache
-      Node learnedLiteral = d_cnfStream.getNode(lit);
-      learned_literals.push_back(learnedLiteral);
-    }
-  }
-
-  SubstitutionMap& top_level_substs =
-      assertionsToPreprocess->getTopLevelSubstitutions();
-
-  SubstitutionMap constantPropagations(d_preprocContext->getUserContext());
-  SubstitutionMap newSubstitutions(d_preprocContext->getUserContext());
-
-  SubstitutionMap::iterator pos;
-  size_t j = 0;
-  for (size_t i = 0, size = learned_literals.size(); i < size; ++i)
-  {
-    // Simplify the literal we learned wrt previous substitutions
-    Node learnedLiteral = learned_literals[i];
-
-    //Assert(Rewriter::rewrite(learnedLiteral) == learnedLiteral);
-    Assert(top_level_substs.apply(learnedLiteral) == learnedLiteral);
-    Trace("non-clausal-simplify")
-        << "Process learnedLiteral : " << learnedLiteral << std::endl;
-    Node learnedLiteralNew = newSubstitutions.apply(learnedLiteral);
-    if (learnedLiteral != learnedLiteralNew)
-    {
-      learnedLiteral = Rewriter::rewrite(learnedLiteralNew);
-    }
-    Trace("non-clausal-simplify")
-        << "Process learnedLiteral, after newSubs : " << learnedLiteral
-        << std::endl;
-    for (;;)
-    {
-      learnedLiteralNew = constantPropagations.apply(learnedLiteral);
-      if (learnedLiteralNew == learnedLiteral)
-      {
-        break;
-      }
-      learnedLiteral = Rewriter::rewrite(learnedLiteralNew);
-    }
-
-    Trace("non-clausal-simplify")
-        << "Process learnedLiteral, after constProp : " << learnedLiteral
-        << std::endl;
-    // It might just simplify to a constant
-    if (learnedLiteral.isConst())
-    {
-      if (learnedLiteral.getConst<bool>())
-      {
-        // If the learned literal simplifies to true, it's redundant
-        continue;
-      }
-      else
-      {
-        // If the learned literal simplifies to false, we're in conflict
-        Trace("non-clausal-simplify")
-            << "conflict with " << learnedLiteral << std::endl;
-        Assert(!options::unsatCores());
-        assertionsToPreprocess->clear();
-        Node n = NodeManager::currentNM()->mkConst<bool>(false);
-        assertionsToPreprocess->push_back(n);
-        PROOF(ProofManager::currentPM()->addDependence(n, Node::null()));
-        delete d_satSolver;
-        return PreprocessingPassResult::CONFLICT;
-      }
-    }
-
     // Solve it with the corresponding theory, possibly adding new
     // substitutions to newSubstitutions
     Trace("non-clausal-simplify") << "solving " << learnedLiteral << std::endl;
@@ -307,16 +180,6 @@
         d_preprocContext->getTheoryEngine()->solve(learnedLiteral,
                                                    newSubstitutions);
 
-=======
-    // Solve it with the corresponding theory, possibly adding new
-    // substitutions to newSubstitutions
-    Trace("non-clausal-simplify") << "solving " << learnedLiteral << std::endl;
-
-    Theory::PPAssertStatus solveStatus =
-        d_preprocContext->getTheoryEngine()->solve(learnedLiteral,
-                                                   newSubstitutions);
-
->>>>>>> 85aaf8be
     switch (solveStatus)
     {
       case Theory::PP_ASSERT_STATUS_SOLVED:
@@ -347,11 +210,7 @@
         Node n = NodeManager::currentNM()->mkConst<bool>(false);
         assertionsToPreprocess->push_back(n);
         PROOF(ProofManager::currentPM()->addDependence(n, Node::null()));
-<<<<<<< HEAD
-        delete d_satSolver;
-=======
         propagator->setNeedsFinish(true);
->>>>>>> 85aaf8be
         return PreprocessingPassResult::CONFLICT;
       }
       default:
@@ -397,202 +256,6 @@
         break;
     }
   }
-<<<<<<< HEAD
-
-  #ifdef CVC4_ASSERTIONS
-    // NOTE: When debugging this code, consider moving this check inside of the
-    // loop over propagator->getLearnedLiterals(). This check has been moved
-    // outside because it is costly for certain inputs (see bug 508).
-    //
-    // Check data structure invariants:
-    // 1. for each lhs of top_level_substs, does not appear anywhere in rhs of
-    // top_level_substs or anywhere in constantPropagations
-    // 2. each lhs of constantPropagations rewrites to itself
-    // 3. if l -> r is a constant propagation and l is a subterm of l' with l' ->
-    // r' another constant propagation, then l'[l/r] -> r' should be a
-    //    constant propagation too
-    // 4. each lhs of constantPropagations is different from each rhs
-    for (pos = newSubstitutions.begin(); pos != newSubstitutions.end(); ++pos)
-    {
-      Assert((*pos).first.isVar());
-      Assert(top_level_substs.apply((*pos).first) == (*pos).first);
-      Assert(top_level_substs.apply((*pos).second) == (*pos).second);
-      Assert(newSubstitutions.apply(newSubstitutions.apply((*pos).second))
-             == newSubstitutions.apply((*pos).second));
-    }
-    for (pos = constantPropagations.begin(); pos != constantPropagations.end();
-         ++pos)
-    {
-      Assert((*pos).second.isConst());
-      Assert(Rewriter::rewrite((*pos).first) == (*pos).first);
-      // Node newLeft = top_level_substs.apply((*pos).first);
-      // if (newLeft != (*pos).first) {
-      //   newLeft = Rewriter::rewrite(newLeft);
-      //   Assert(newLeft == (*pos).second ||
-      //          (constantPropagations.hasSubstitution(newLeft) &&
-      //          constantPropagations.apply(newLeft) == (*pos).second));
-      // }
-      // newLeft = constantPropagations.apply((*pos).first);
-      // if (newLeft != (*pos).first) {
-      //   newLeft = Rewriter::rewrite(newLeft);
-      //   Assert(newLeft == (*pos).second ||
-      //          (constantPropagations.hasSubstitution(newLeft) &&
-      //          constantPropagations.apply(newLeft) == (*pos).second));
-      // }
-      Assert(constantPropagations.apply((*pos).second) == (*pos).second);
-    }
-  #endif /* CVC4_ASSERTIONS */
-
-  // Resize the learnt
-  Trace("non-clausal-simplify")
-      << "Resize non-clausal learned literals to " << j << std::endl;
-  learned_literals.resize(j);
-
-  unordered_set<TNode, TNodeHashFunction> s;
-  for (size_t i = 0, size = assertionsToPreprocess->size(); i < size; ++i)
-  {
-    Node assertion = (*assertionsToPreprocess)[i];
-    Node assertionNew = newSubstitutions.apply(assertion);
-    Trace("non-clausal-simplify") << "assertion = " << assertion << std::endl;
-    Trace("non-clausal-simplify")
-        << "assertionNew = " << assertionNew << std::endl;
-    if (assertion != assertionNew)
-    {
-      assertion = Rewriter::rewrite(assertionNew);
-      Trace("non-clausal-simplify")
-          << "rewrite(assertion) = " << assertion << std::endl;
-    }
-    Assert(Rewriter::rewrite(assertion) == assertion);
-    for (;;)
-    {
-      assertionNew = constantPropagations.apply(assertion);
-      if (assertionNew == assertion)
-      {
-        break;
-      }
-      Trace("non-clausal-simplify")
-          << "assertionNew = " << assertionNew << std::endl;
-      assertion = Rewriter::rewrite(assertionNew);
-      Trace("non-clausal-simplify")
-          << "assertionNew = " << assertionNew << std::endl;
-    }
-    s.insert(assertion);
-    assertionsToPreprocess->replace(i, assertion);
-    Trace("non-clausal-simplify")
-        << "non-clausal preprocessed: " << assertion << std::endl;
-  }
-
-  // add substitutions to model, or as assertions if needed (when incremental)
-  TheoryModel* m = d_preprocContext->getTheoryEngine()->getModel();
-  Assert(m != nullptr);
-  NodeManager* nm = NodeManager::currentNM();
-  NodeBuilder<> substitutionsBuilder(kind::AND);
-  for (pos = newSubstitutions.begin(); pos != newSubstitutions.end(); ++pos)
-  {
-    Node lhs = (*pos).first;
-    Node rhs = newSubstitutions.apply((*pos).second);
-    // If using incremental, we must check whether this variable has occurred
-    // before now. If it hasn't we can add this as a substitution.
-    if (substs_index == 0
-        || d_preprocContext->getSymsInAssertions().find(lhs)
-               == d_preprocContext->getSymsInAssertions().end())
-    {
-      Trace("non-clausal-simplify")
-          << "substitute: " << lhs << " " << rhs << std::endl;
-      m->addSubstitution(lhs, rhs);
-    }
-    else
-    {
-      // if it has, the substitution becomes an assertion
-      Node eq = nm->mkNode(kind::EQUAL, lhs, rhs);
-      Trace("non-clausal-simplify")
-          << "substitute: will notify SAT layer of substitution: " << eq
-          << std::endl;
-      substitutionsBuilder << eq;
-    }
-  }
-  // add to the last assertion if necessary
-  if (substitutionsBuilder.getNumChildren() > 0)
-  {
-    substitutionsBuilder << (*assertionsToPreprocess)[substs_index];
-    assertionsToPreprocess->replace(
-        substs_index, Rewriter::rewrite(Node(substitutionsBuilder)));
-  }
-
-  NodeBuilder<> learnedBuilder(kind::AND);
-  Assert(assertionsToPreprocess->getRealAssertionsEnd()
-         <= assertionsToPreprocess->size());
-  learnedBuilder << (*assertionsToPreprocess)
-          [assertionsToPreprocess->getRealAssertionsEnd() - 1];
-
-  for (size_t i = 0; i < learned_literals.size(); ++i)
-  {
-    Node learned = learned_literals[i];
-    Assert(top_level_substs.apply(learned) == learned);
-    Node learnedNew = newSubstitutions.apply(learned);
-    if (learned != learnedNew)
-    {
-      learned = Rewriter::rewrite(learnedNew);
-    }
-    //Assert(Rewriter::rewrite(learned) == learned);
-    for (;;)
-    {
-      learnedNew = constantPropagations.apply(learned);
-      if (learnedNew == learned)
-      {
-        break;
-      }
-      learned = Rewriter::rewrite(learnedNew);
-    }
-    if (s.find(learned) != s.end())
-    {
-      continue;
-    }
-    s.insert(learned);
-    learnedBuilder << learned;
-    Trace("non-clausal-simplify")
-        << "non-clausal learned : " << learned << std::endl;
-  }
-  learned_literals.clear();
-
-  for (pos = constantPropagations.begin(); pos != constantPropagations.end();
-       ++pos)
-  {
-    Node cProp = (*pos).first.eqNode((*pos).second);
-    Assert(top_level_substs.apply(cProp) == cProp);
-    Node cPropNew = newSubstitutions.apply(cProp);
-    if (cProp != cPropNew)
-    {
-      cProp = Rewriter::rewrite(cPropNew);
-      Assert(Rewriter::rewrite(cProp) == cProp);
-    }
-    if (s.find(cProp) != s.end())
-    {
-      continue;
-    }
-    s.insert(cProp);
-    learnedBuilder << cProp;
-    Trace("non-clausal-simplify")
-        << "non-clausal constant propagation : " << cProp << std::endl;
-  }
-
-  // Add new substitutions to topLevelSubstitutions
-  // Note that we don't have to keep rhs's in full solved form
-  // because SubstitutionMap::apply does a fixed-point iteration when
-  // substituting
-
-  top_level_substs.addSubstitutions(newSubstitutions);
-
-  if (learnedBuilder.getNumChildren() > 1)
-  {
-    assertionsToPreprocess->replace(
-        assertionsToPreprocess->getRealAssertionsEnd() - 1,
-        Rewriter::rewrite(Node(learnedBuilder)));
-  }
-
-  delete d_satSolver;
-  return PreprocessingPassResult::NO_CONFLICT;
-=======
 
 #ifdef CVC4_ASSERTIONS
   // NOTE: When debugging this code, consider moving this check inside of the
@@ -637,7 +300,6 @@
     Assert(constantPropagations.apply((*pos).second) == (*pos).second);
   }
 #endif /* CVC4_ASSERTIONS */
->>>>>>> 85aaf8be
 
   // Resize the learnt
   Trace("non-clausal-simplify")
