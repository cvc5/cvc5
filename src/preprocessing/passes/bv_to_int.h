/*********************                                                        */
/*! \file bv_to_int.h
 ** \verbatim
 ** Top contributors (to current version):
 **   Yoni Zohar and Ahmed Irfan
 ** This file is part of the CVC4 project.
 ** Copyright (c) 2009-2019 by the authors listed in the file AUTHORS
 ** in the top-level source directory) and their institutional affiliations.
 ** All rights reserved.  See the file COPYING in the top-level source
 ** directory for licensing information.\endverbatim
 **
 ** \brief The BVToInt preprocessing pass
 **
 ** Converts bit-vector formulas to integer formulas.
 ** The conversion is implemented using a translation function Tr, 
 ** roughly described as follows:
 **
 ** Tr(x) = fresh_x for every bit-vector variable x, where fresh_x is a fresh
 ** integer variable.
 ** Tr(c) = the integer value of c, for any bit-vector constant c.
 ** Tr((bvadd s t)) = Tr(s) + Tr(t) mod 2^k, where k is the bit width of s and t.
 ** Similar transformations are done for bvmul, bvsub, bvudiv, bvurem, bvneg,
 ** bvnot, bvconcat, bvextract
 **
 ** Tr((bvand s t)) depends on the granularity, which is provided by the user
 ** when enabling this preprocessing pass.
 ** We divide s and t to blocks. 
 ** The size of each block is the granularity, and so the number of
 ** blocks is:
 ** bit width/granularity (rounded down).
 ** We create an ITE that resresents an arbitrary block, 
 ** and then create a sum by mutiplying each block by the 
 ** appropriate power of two.
 ** More formally:
 ** Let g denote the granularity.
 ** Let k denote the bit width of s and t.
 ** Let b denote floor(k/g) if k >= g, or just k otherwise.
 ** Tr((bvand s t)) = 
 ** Sigma_{i=0}^{b-1}(bvand s[(i+1)*g, i*g] t[(i+1)*g, i*g])*2^(i*g)
 **
 ** More details and examples for this case are described next to
 ** the function createBitwiseNode.
 ** Similar transformations are done for bvor, bvxor, bvxnor, bvnand, bvnor.
 **
 ** Tr((bvshl a b)) = ite(Tr(b) >= k, 0, Tr(a)*ITE), where k is the bit width of
 ** a and b, and ITE represents exponentiation up to k, that is:
 ** ITE = ite(Tr(b)=0, 1, ite(Tr(b)=1), 2, ite(Tr(b)=2, 4, ...))
 ** Similar transformations are done for bvlshr.
 **
 ** Tr(a=b) = Tr(a)=Tr(b)
 ** Tr((bvult a b)) = Tr(a) < Tr(b)
 ** Similar transformations are done for bvule, bvugt, and bvuge.
 **
 ** Bit-vector operators that are not listed above are either eliminated using
 ** the function eliminationPass, or are not supported.
 **
 **/

#include "cvc4_private.h"

#ifndef __CVC4__PREPROCESSING__PASSES__BV_TO_INT_H
#define __CVC4__PREPROCESSING__PASSES__BV_TO_INT_H

#include "preprocessing/preprocessing_pass.h"
#include "preprocessing/preprocessing_pass_context.h"

namespace CVC4 {
namespace preprocessing {
namespace passes {

using NodeMap = std::unordered_map<Node, Node, NodeHashFunction>;

class BVToInt : public PreprocessingPass
{
 public:
  BVToInt(PreprocessingPassContext* preprocContext);

 protected:
  PreprocessingPassResult applyInternal(
      AssertionPipeline* assertionsToPreprocess) override;

  /**
   * A generic function that creates a node that represents a bitwise
   * operation. 
   * - x and y are integer operands that correspond to the original
   *   bit-vector operands. 
   * - bvsize is the bit width of the original bit-vector variables. 
   * - granularity is specified in the options for this preprocessing pass.
   * - f is a pointer to a boolean function that corresponds 
   *   to the original bitwise operation.
   *
   * For example: Suppose bvsize is 4, granularity is 1, and f(x,y) = x && y.
   * Denote by ITE(a,b) the term: ite(a==0, 0, ite(b==1, 1, 0)).
   * The result of this function would be:
   * ITE(x[0], y[0])*2^0 + ... + ITE(x[3], y[3])*2^3
   *
   * For another example: Suppose bvsize is 4, granularity is 2, 
   * and f(x,y) = x && y. 
   * Denote by ITE(a,b) the term that corresponds to the following table:
   * a | b |  ITE(a,b)
   * ----------------
   * 0 | 0 | 0
   * 0 | 1 | 0
   * 0 | 2 | 0
   * 0 | 3 | 0
   * 1 | 0 | 0
   * 1 | 1 | 1
   * 1 | 2 | 0
   * 1 | 3 | 1
   * 2 | 0 | 0
   * 2 | 1 | 0
   * 2 | 2 | 2
   * 2 | 3 | 2
   * 3 | 0 | 0
   * 3 | 1 | 1
   * 3 | 2 | 2
   * 3 | 3 | 3
   *
   * (for example, 2 in binary is 10 and 1 in binary is 01, and so doing
   * "bitwise f" on them gives 00).
   * The result of this function would be:
   * ITE(x[1:0], y[1:0])*2^0 + ITE(x[3:2], y[3:2])*2^2
   */
  Node createBitwiseNode(Node x,
                         Node y,
                         uint64_t bvsize,
                         uint64_t granularity,
                         bool (*f)(bool, bool));

  /** 
   * A helper function for createBitwiseNode
   * - x and y are integer nodes that correspond to the original bit-vector nodes.
<<<<<<< HEAD
   * - granularity represents the bitwidth of the original bit-vector nodes.
=======
   * - bitwidth represents the bit width of the original bit-vector nodes.
>>>>>>> 3828122a
   * - table represents a function from pairs of integers to integers.
   *   The domain of this function consists of pairs of 
   *   integers between 0 (inclusive) and 2^{bitwidth} (exclusive).
   * The returned node is an ite term that represents this table.
   */
  Node createITEFromTable(
      Node x,
      Node y,
      uint64_t granularity,
      std::map<std::pair<uint64_t, uint64_t>, uint64_t> table);

  /**
   * A generic function that creates a logical shift node (either left or right). 
   * a << b gets translated to a * 2^b mod 2^k, where k is the bit width. 
   * a >> b gets translated to a div 2^b mod 2^k, where k is the bit width. 
   * The exponentiation operation is translated to an ite for possible
   * values of the exponent, from 0 to k-1. 
   * If the right operand of the shift is greater than k-1,
   * the result is 0.
   * - children: the two operands for the shift
   * - bvsize: the original bit widths of the operands 
   *   (before translation to integers)
   * - isLeftShift: true iff the desired operation is a left shift.
   *
   */
  Node createShiftNode(vector<Node> children,
                       uint64_t bvsize,
                       bool isLeftShift);

  /**
   * Returns a node that represents the bitwise negation of n.
   */
  Node createBVNotNode(Node n, uint64_t bvsize);

  /**
   * n is a bit-vector term or formula.
   * The result is an integer term and is computed 
   * according to the translation specified above.
   */
  Node bvToInt(Node n);

  /**
   * Whenever we introduce an integer variable that represents a bit-vector
   * variable, we need to guard the range of the newly introduced variable. 
   * For bit width k, the constraint is 0 <= newVar < 2^k.
   * - newVar is the newly introduced integer variable
   * - k is the bit width of the original bit-vector variable.
   * The result is a node representing the range constraint.
   */
  Node mkRangeConstraint(Node newVar, uint64_t k);

  /**
   * In the translation to integers, it is convenient to assume that certain
   * bit-vector operators do not occur in the original formula (e.g., repeat).
   * This function eliminates all these operators.
   */
  Node eliminationPass(Node n);

  /**
   * Some bit-vector operators (e.g., bvadd, bvand) are binary, but allow more
   * than two arguments as a syntactic sugar. 
   * For example, we can have a node
   * for (bvand x y z), that represents (bvand (x (bvand y z))). 
   * This function makes all such operators strictly binary.
   */
  Node makeBinary(Node n);

  /**
   * @param k A non-negative integer
   * @return A node that represents the constant 2^k
   */
  Node pow2(uint64_t k);

  /**
   * @param k A positive integer k
   * @return A node that represent the constant 2^k-1
   * For example, if k is 4, the result is a node representing the
   * constant 15.
   */
  Node maxInt(uint64_t k);

  /**
   * @param n A node representing an integer term
   * @param exponent A non-negative integer
   * @return A node representing (n mod (2^exponent))
   */
  Node modpow2(Node n, uint64_t exponent);

  /**
   * Add the range assertions collected in d_rangeAssertions 
   * (using mkRangeConstraint) to the assertion pipeline. 
   * If there are no range constraints, do nothing. 
   * If there is a single range constraint, add it to the pipeline. 
   * Otherwise, add all of them as a single conjunction
   */
  void addFinalizeRangeAssertions(AssertionPipeline* assertionsToPreprocess);

  /**
   * Caches for the different functions
   */
  NodeMap d_binarizeCache;
  NodeMap d_eliminationCache;
  NodeMap d_bvToIntCache;

  /**
   * Node manager that is used throughout the pass
   */
  NodeManager* d_nm;

  /**
   * A set of constraints of the form 0 <= x < 2^k
   * These are added for every new integer variable that we introduce.
   */
  unordered_set<Node, NodeHashFunction> d_rangeAssertions;

  /**
   * Useful constants
   */
  Node d_zero;
  Node d_one;
};

}  // namespace passes
}  // namespace preprocessing
}  // namespace CVC4

#endif /* __CVC4__PREPROCESSING__PASSES__BV_TO_INT_H */<|MERGE_RESOLUTION|>--- conflicted
+++ resolved
@@ -130,11 +130,7 @@
   /** 
    * A helper function for createBitwiseNode
    * - x and y are integer nodes that correspond to the original bit-vector nodes.
-<<<<<<< HEAD
    * - granularity represents the bitwidth of the original bit-vector nodes.
-=======
-   * - bitwidth represents the bit width of the original bit-vector nodes.
->>>>>>> 3828122a
    * - table represents a function from pairs of integers to integers.
    *   The domain of this function consists of pairs of 
    *   integers between 0 (inclusive) and 2^{bitwidth} (exclusive).
