--- conflicted
+++ resolved
@@ -154,15 +154,9 @@
     {
       continue;
     }
-<<<<<<< HEAD
-    ar = rewrite(ar);
-    assertionsToPreprocess->replace(
-        i, ar, nullptr, TrustId::PREPROCESS_FOREIGN_THEORY_REWRITE);
-=======
     assertionsToPreprocess->replace(
         i, ar, nullptr, TrustId::PREPROCESS_FOREIGN_THEORY_REWRITE);
     assertionsToPreprocess->ensureRewritten(i);
->>>>>>> 9db602a5
     if (assertionsToPreprocess->isInConflict())
     {
       return PreprocessingPassResult::CONFLICT;
