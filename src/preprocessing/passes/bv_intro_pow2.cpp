/******************************************************************************
 * Top contributors (to current version):
 *   Mathias Preiner, Liana Hadarean, Aina Niemetz
 *
 * This file is part of the cvc5 project.
 *
 * Copyright (c) 2009-2024 by the authors listed in the file AUTHORS
 * in the top-level source directory and their institutional affiliations.
 * All rights reserved.  See the file COPYING in the top-level source
 * directory for licensing information.
 * ****************************************************************************
 *
 * The BvIntroPow2 preprocessing pass.
 *
 * Traverses the formula and applies the IsPowerOfTwo rewrite rule. This
 * preprocessing pass is particularly useful on QF_BV/pspace benchmarks and
 * can be enabled via option `--bv-intro-pow2`.
 */

#include "preprocessing/passes/bv_intro_pow2.h"

#include <unordered_map>

#include "preprocessing/assertion_pipeline.h"
#include "preprocessing/preprocessing_pass_context.h"
#include "theory/bv/theory_bv_utils.h"

namespace cvc5::internal {
namespace preprocessing {
namespace passes {

using NodeMap = std::unordered_map<Node, Node>;
using namespace cvc5::internal::theory;

BvIntroPow2::BvIntroPow2(PreprocessingPassContext* preprocContext)
    : PreprocessingPass(preprocContext, "bv-intro-pow2"){};

PreprocessingPassResult BvIntroPow2::applyInternal(
    AssertionPipeline* assertionsToPreprocess)
{
  std::unordered_map<Node, Node> cache;
  for (size_t i = 0, size = assertionsToPreprocess->size(); i < size; ++i)
  {
    Node cur = (*assertionsToPreprocess)[i];
    Node res = pow2Rewrite(cur, cache);
    if (res != cur)
    {
<<<<<<< HEAD
      res = rewrite(res);
      assertionsToPreprocess->replace(
          i, res, nullptr, TrustId::PREPROCESS_BV_INTRO_POW2);
=======
      assertionsToPreprocess->replace(
          i, res, nullptr, TrustId::PREPROCESS_BV_INTRO_POW2);
      assertionsToPreprocess->ensureRewritten(i);
>>>>>>> 9db602a5
    }
  }
  return PreprocessingPassResult::NO_CONFLICT;
}

bool BvIntroPow2::isPowerOfTwo(TNode node)
{
  if (node.getKind() != Kind::EQUAL)
  {
    return false;
  }
  if (node[0].getKind() != Kind::BITVECTOR_AND
      && node[1].getKind() != Kind::BITVECTOR_AND)
  {
    return false;
  }
  if (!bv::utils::isZero(node[0]) && !bv::utils::isZero(node[1]))
  {
    return false;
  }

  TNode t = !bv::utils::isZero(node[0]) ? node[0] : node[1];
  if (t.getNumChildren() != 2) return false;
  TNode a = t[0];
  TNode b = t[1];
  if (bv::utils::getSize(t) < 2) return false;
  Node diff = rewrite(nodeManager()->mkNode(Kind::BITVECTOR_SUB, a, b));
  return (diff.isConst()
          && (bv::utils::isOne(diff) || bv::utils::isOnes(diff)));
}

Node BvIntroPow2::rewritePowerOfTwo(TNode node)
{
  NodeManager* nm = nodeManager();
  TNode term = bv::utils::isZero(node[0]) ? node[1] : node[0];
  TNode a = term[0];
  TNode b = term[1];
  uint32_t size = bv::utils::getSize(term);
  Node diff = rewrite(nm->mkNode(Kind::BITVECTOR_SUB, a, b));
  Assert(diff.isConst());
  Node one = bv::utils::mkOne(size);
  TNode x = diff == one ? a : b;
  Node sk = bv::utils::mkVar(size);
  Node sh = nm->mkNode(Kind::BITVECTOR_SHL, one, sk);
  Node x_eq_sh = nm->mkNode(Kind::EQUAL, x, sh);
  return x_eq_sh;
}

Node BvIntroPow2::pow2Rewrite(Node node, std::unordered_map<Node, Node>& cache)
{
  const auto& ci = cache.find(node);
  if (ci != cache.end())
  {
    Node incache = (*ci).second;
    return incache.isNull() ? node : incache;
  }

  Node res = Node::null();
  switch (node.getKind())
  {
    case Kind::AND:
    {
      bool changed = false;
      std::vector<Node> children;
      for (unsigned i = 0, size = node.getNumChildren(); i < size; ++i)
      {
        Node child = node[i];
        Node found = pow2Rewrite(child, cache);
        changed = changed || (child != found);
        children.push_back(found);
      }
      if (changed)
      {
        res = nodeManager()->mkNode(Kind::AND, children);
      }
    }
    break;

    case Kind::EQUAL:
      if (node[0].getType().isBitVector() && isPowerOfTwo(node))
      {
        res = rewritePowerOfTwo(node);
      }
      break;
    default: break;
  }

  cache.insert(std::make_pair(node, res));
  return res.isNull() ? node : res;
}

}  // namespace passes
}  // namespace preprocessing

}  // namespace cvc5::internal<|MERGE_RESOLUTION|>--- conflicted
+++ resolved
@@ -45,15 +45,9 @@
     Node res = pow2Rewrite(cur, cache);
     if (res != cur)
     {
-<<<<<<< HEAD
-      res = rewrite(res);
-      assertionsToPreprocess->replace(
-          i, res, nullptr, TrustId::PREPROCESS_BV_INTRO_POW2);
-=======
       assertionsToPreprocess->replace(
           i, res, nullptr, TrustId::PREPROCESS_BV_INTRO_POW2);
       assertionsToPreprocess->ensureRewritten(i);
->>>>>>> 9db602a5
     }
   }
   return PreprocessingPassResult::NO_CONFLICT;
