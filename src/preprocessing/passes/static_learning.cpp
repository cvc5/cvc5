--- conflicted
+++ resolved
@@ -60,15 +60,8 @@
     // add the lemmas to the end
     for (const TrustNode& trn : tlems)
     {
-<<<<<<< HEAD
-      assertionsToPreprocess->replace(i,
-                                      rewrite(learned.constructNode()),
-                                      nullptr,
-                                      TrustId::PREPROCESS_STATIC_LEARNING);
-=======
       assertionsToPreprocess->pushBackTrusted(
           trn, TrustId::PREPROCESS_STATIC_LEARNING_LEMMA);
->>>>>>> 9db602a5
     }
   }
   return PreprocessingPassResult::NO_CONFLICT;
