/******************************************************************************
 * Top contributors (to current version):
 *   Mathias Preiner, Yoni Zohar, Aina Niemetz
 *
 * This file is part of the cvc5 project.
 *
 * Copyright (c) 2009-2024 by the authors listed in the file AUTHORS
 * in the top-level source directory and their institutional affiliations.
 * All rights reserved.  See the file COPYING in the top-level source
 * directory for licensing information.
 * ****************************************************************************
 *
 * The static learning preprocessing pass.
 */

#include "preprocessing/passes/static_learning.h"

#include <string>

#include "expr/node.h"
#include "preprocessing/assertion_pipeline.h"
#include "preprocessing/preprocessing_pass_context.h"
#include "theory/rewriter.h"
#include "theory/theory_engine.h"

namespace cvc5::internal {
namespace preprocessing {
namespace passes {

StaticLearning::StaticLearning(PreprocessingPassContext* preprocContext)
    : PreprocessingPass(preprocContext, "static-learning"),
      d_cache(userContext()){};

PreprocessingPassResult StaticLearning::applyInternal(
    AssertionPipeline* assertionsToPreprocess)
{
  d_preprocContext->spendResource(Resource::PreprocessStep);

  std::vector<TNode> toProcess;

  for (size_t i = 0, size = assertionsToPreprocess->size(); i < size; ++i)
  {
    const Node& n = (*assertionsToPreprocess)[i];

    /* Already processed in this context. */
    if (d_cache.find(n) != d_cache.end())
    {
      continue;
    }

    /* Process all assertions in nested AND terms. */
    std::vector<TNode> assertions;
    flattenAnd(n, assertions);
    std::vector<TrustNode> tlems;
    for (TNode a : assertions)
    {
      d_preprocContext->getTheoryEngine()->ppStaticLearn(a, tlems);
    }

    // add the lemmas to the end
    for (const TrustNode& trn : tlems)
    {
<<<<<<< HEAD
      Trace("ajr-temp") << "static learn: " << trn.getProven() << std::endl;
      assertionsToPreprocess->pushBackTrusted(trn);
=======
      assertionsToPreprocess->pushBackTrusted(
          trn, TrustId::PREPROCESS_STATIC_LEARNING_LEMMA);
>>>>>>> 7fc37ae5
    }
  }
  return PreprocessingPassResult::NO_CONFLICT;
}

void StaticLearning::flattenAnd(TNode node, std::vector<TNode>& children)
{
  std::vector<TNode> visit = {node};
  do
  {
    TNode cur = visit.back();
    visit.pop_back();

    if (d_cache.find(cur) != d_cache.end())
    {
      continue;
    }
    d_cache.insert(cur);

    if (cur.getKind() == Kind::AND)
    {
      visit.insert(visit.end(), cur.begin(), cur.end());
    }
    else
    {
      children.push_back(cur);
    }
  } while (!visit.empty());
}

}  // namespace passes
}  // namespace preprocessing
}  // namespace cvc5::internal<|MERGE_RESOLUTION|>--- conflicted
+++ resolved
@@ -60,13 +60,8 @@
     // add the lemmas to the end
     for (const TrustNode& trn : tlems)
     {
-<<<<<<< HEAD
-      Trace("ajr-temp") << "static learn: " << trn.getProven() << std::endl;
-      assertionsToPreprocess->pushBackTrusted(trn);
-=======
       assertionsToPreprocess->pushBackTrusted(
           trn, TrustId::PREPROCESS_STATIC_LEARNING_LEMMA);
->>>>>>> 7fc37ae5
     }
   }
   return PreprocessingPassResult::NO_CONFLICT;
