--- conflicted
+++ resolved
@@ -40,7 +40,7 @@
 
   unsigned size = assertionsToPreprocess->size();
 
-  if (options::boolToBitvector() == BOOL_TO_BV_ALL)
+  if (options::boolToBitvector() == options::BoolToBVMode::ALL)
   {
     for (unsigned i = 0; i < size; ++i)
     {
@@ -48,7 +48,7 @@
       assertionsToPreprocess->replace(i, Rewriter::rewrite(newAssertion));
     }
   }
-  else if (options::boolToBitvector() == BOOL_TO_BV_ITE)
+  else if (options::boolToBitvector() == options::BoolToBVMode::ITE)
   {
     for (unsigned i = 0; i < size; ++i)
     {
@@ -141,11 +141,6 @@
 
 Node BoolToBV::lowerNode(const TNode& node, bool force)
 {
-<<<<<<< HEAD
-=======
-  bool optionITE = options::boolToBitvector() == options::BoolToBVMode::ITE;
-  NodeManager* nm = NodeManager::currentNM();
->>>>>>> 5489ef01
   std::vector<TNode> visit;
   visit.push_back(node);
   std::unordered_set<TNode, TNodeHashFunction> visited;
@@ -190,52 +185,10 @@
   // easy case -- just replace boolean constant
   if (k == kind::CONST_BOOLEAN)
   {
-<<<<<<< HEAD
     updateCache(n,
                 (n == bv::utils::mkTrue()) ? bv::utils::mkOne(1)
                                            : bv::utils::mkZero(1));
     return;
-=======
-    all_bv = all_bv && fromCache(nn).getType().isBitVector();
-    if (!all_bv)
-    {
-      break;
-    }
-  }
-
-  if (!all_bv || (n.getNumChildren() == 0))
-  {
-    if ((options::boolToBitvector() == options::BoolToBVMode::ALL)
-        && n.getType().isBoolean())
-    {
-      if (k == kind::CONST_BOOLEAN)
-      {
-        d_lowerCache[n] = (n == bv::utils::mkTrue()) ? bv::utils::mkOne(1)
-                                                     : bv::utils::mkZero(1);
-      }
-      else
-      {
-        d_lowerCache[n] =
-            nm->mkNode(kind::ITE, n, bv::utils::mkOne(1), bv::utils::mkZero(1));
-      }
-
-      Debug("bool-to-bv") << "BoolToBV::lowerNode " << n << " =>\n"
-                          << fromCache(n) << std::endl;
-      ++(d_statistics.d_numTermsForcedLowered);
-      return;
-    }
-    else
-    {
-      // invariant
-      // either one of the children is not a bit-vector or bool
-      //   i.e. something that can't be 'forced' to a bitvector
-      // or it's in 'ite' mode which will give up on bools that
-      //   can't be converted easily
-
-      Debug("bool-to-bv") << "BoolToBV::lowerNode skipping: " << n << std::endl;
-      return;
-    }
->>>>>>> 5489ef01
   }
 
   NodeManager* nm = NodeManager::currentNM();
@@ -408,17 +361,13 @@
   Kind k = n.getKind();
   NodeManager* nm = NodeManager::currentNM();
   NodeBuilder<> builder(new_kind);
-<<<<<<< HEAD
 
   Debug("bool-to-bv") << "BoolToBV::rebuildNode with " << n
                       << " and new_kind = " << kindToString(new_kind)
                       << std::endl;
 
-  if ((options::boolToBitvector() == BOOL_TO_BV_ALL) && (new_kind != k))
-=======
   if ((options::boolToBitvector() == options::BoolToBVMode::ALL)
       && (new_kind != k))
->>>>>>> 5489ef01
   {
     ++(d_statistics.d_numTermsLowered);
   }
