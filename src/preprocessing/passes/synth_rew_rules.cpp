/******************************************************************************
 * Top contributors (to current version):
 *   Andrew Reynolds, Andres Noetzli, Mathias Preiner
 *
 * This file is part of the cvc5 project.
 *
 * Copyright (c) 2009-2022 by the authors listed in the file AUTHORS
 * in the top-level source directory and their institutional affiliations.
 * All rights reserved.  See the file COPYING in the top-level source
 * directory for licensing information.
 * ****************************************************************************
 *
 * A technique for synthesizing candidate rewrites of the form t1 = t2,
 * where t1 and t2 are subterms of the input.
 */

#include "preprocessing/passes/synth_rew_rules.h"

#include <sstream>

#include "expr/sygus_datatype.h"
#include "expr/term_canonize.h"
#include "options/base_options.h"
#include "options/datatypes_options.h"
#include "options/quantifiers_options.h"
#include "preprocessing/assertion_pipeline.h"
#include "printer/printer.h"
#include "printer/smt2/smt2_printer.h"
<<<<<<< HEAD
#include "smt/logic_exception.h"
=======
>>>>>>> d2690ea1
#include "smt/set_defaults.h"
#include "theory/quantifiers/candidate_rewrite_database.h"
#include "theory/quantifiers/quantifiers_attributes.h"
#include "theory/quantifiers/sygus/sygus_grammar_cons.h"
#include "theory/quantifiers/sygus/sygus_utils.h"
#include "theory/quantifiers/term_util.h"
#include "theory/smt_engine_subsolver.h"

using namespace std;
using namespace cvc5::internal::kind;

namespace cvc5::internal {
namespace preprocessing {
namespace passes {

SynthRewRulesPass::SynthRewRulesPass(PreprocessingPassContext* preprocContext)
    : PreprocessingPass(preprocContext, "synth-rr"){};

PreprocessingPassResult SynthRewRulesPass::applyInternal(
    AssertionPipeline* assertionsToPreprocess)
{
  Trace("srs-input") << "Synthesize rewrite rules from assertions..."
                     << std::endl;
  const std::vector<Node>& assertions = assertionsToPreprocess->ref();
  if (assertions.empty())
  {
    return PreprocessingPassResult::NO_CONFLICT;
  }

  NodeManager* nm = NodeManager::currentNM();

  // initialize the candidate rewrite
  std::unordered_map<TNode, bool> visited;
  std::unordered_map<TNode, bool>::iterator it;
  std::vector<TNode> visit;
  // Get all usable terms from the input. A term is usable if it does not
  // contain a quantified subterm
  std::vector<Node> terms;
  // all variables (free constants) appearing in the input
  std::vector<Node> vars;
  // does the input contain a Boolean variable?
  bool hasBoolVar = false;
  // the types of subterms of our input
  std::map<TypeNode, bool> typesFound;
  // standard constants for each type (e.g. true, false for Bool)
  std::map<TypeNode, std::vector<Node> > consts;

  TNode cur;
  Trace("srs-input") << "Collect terms in assertions..." << std::endl;
  for (const Node& a : assertions)
  {
    Trace("srs-input-debug") << "Assertion : " << a << std::endl;
    visit.push_back(a);
    do
    {
      cur = visit.back();
      visit.pop_back();
      it = visited.find(cur);
      if (it == visited.end())
      {
        Trace("srs-input-debug") << "...preprocess " << cur << std::endl;
        visited[cur] = false;
        bool isQuant = cur.isClosure();
        // we recurse on this node if it is not a quantified formula
        if (!isQuant)
        {
          visit.push_back(cur);
          for (const Node& cc : cur)
          {
            visit.push_back(cc);
          }
        }
      }
      else if (!it->second)
      {
        Trace("srs-input-debug") << "...postprocess " << cur << std::endl;
        // check if all of the children are valid
        // this ensures we do not register terms that have e.g. quantified
        // formulas as subterms
        bool childrenValid = true;
        for (const Node& cc : cur)
        {
          Assert(visited.find(cc) != visited.end());
          if (!visited[cc])
          {
            childrenValid = false;
          }
        }
        if (childrenValid)
        {
          Trace("srs-input-debug") << "...children are valid" << std::endl;
          Trace("srs-input-debug") << "Add term " << cur << std::endl;
          TypeNode tn = cur.getType();
          if (cur.isVar())
          {
            vars.push_back(cur);
            if (tn.isBoolean())
            {
              hasBoolVar = true;
            }
          }
          // register type information
          if (typesFound.find(tn) == typesFound.end())
          {
            typesFound[tn] = true;
            // add the standard constants for this type
            theory::quantifiers::CegGrammarConstructor::mkSygusConstantsForType(
                tn, consts[tn]);
            // We prepend them so that they come first in the grammar
            // construction. The motivation is we'd prefer seeing e.g. "true"
            // instead of (= x x) as a canonical term.
            terms.insert(terms.begin(), consts[tn].begin(), consts[tn].end());
          }
          terms.push_back(cur);
        }
        visited[cur] = childrenValid;
      }
    } while (!visit.empty());
  }
  Trace("srs-input") << "...finished." << std::endl;

  Trace("srs-input") << "Make synth variables for types..." << std::endl;
  // We will generate a fixed number of variables per type. These are the
  // variables that appear as free variables in the rewrites we generate.
  uint64_t nvars = options().quantifiers.sygusRewSynthInputNVars;
  // must have at least one variable per type
  nvars = nvars < 1 ? 1 : nvars;
  std::map<TypeNode, std::vector<Node> > tvars;
  std::vector<TypeNode> allVarTypes;
  std::vector<Node> allVars;
  uint64_t varCounter = 0;
  for (std::pair<const TypeNode, bool> tfp : typesFound)
  {
    TypeNode tn = tfp.first;
    // we do not allocate variables for non-first class types, e.g. regular
    // expressions
    if (!tn.isFirstClass())
    {
      continue;
    }
    // If we are not interested in purely propositional rewrites, we only
    // need to make one Boolean variable if the input has a Boolean variable.
    // This ensures that no type in our grammar has zero constructors. If
    // our input does not contain a Boolean variable, we need not allocate any
    // Boolean variables here.
    uint64_t useNVars =
        (options().quantifiers.sygusRewSynthInputUseBool || !tn.isBoolean())
            ? nvars
            : (hasBoolVar ? 1 : 0);
    for (uint64_t i = 0; i < useNVars; i++)
    {
      // We must have a good name for these variables, these are
      // the ones output in rewrite rules. We choose
      // a,b,c,...,y,z,x1,x2,...
      std::stringstream ssv;
      if (varCounter < 26)
      {
        ssv << static_cast<char>(varCounter + static_cast<uint64_t>('A'));
      }
      else
      {
        ssv << "x" << (varCounter - 26);
      }
      varCounter++;
      Node v = nm->mkBoundVar(ssv.str(), tn);
      Trace("srs-input") << "Make variable " << v << " of type " << tn
                         << std::endl;
      tvars[tn].push_back(v);
      allVars.push_back(v);
      allVarTypes.push_back(tn);
    }
  }
  Trace("srs-input") << "...finished." << std::endl;

  // if the problem is trivial, e.g. contains no non-constant terms, then we
  // exit with an exception.
  if (allVars.empty())
  {
    throw Exception("No terms to consider for synthesizing rewrites");
    return PreprocessingPassResult::NO_CONFLICT;
  }

  Trace("srs-input") << "Convert subterms to free variable form..."
                     << std::endl;
  // Replace all free variables with bound variables. This ensures that
  // we can perform term canonization on subterms.
  std::vector<Node> vsubs;
  for (const Node& v : vars)
  {
    TypeNode tnv = v.getType();
    Node vs = nm->mkBoundVar(tnv);
    vsubs.push_back(vs);
  }
  if (!vars.empty())
  {
    for (unsigned i = 0, nterms = terms.size(); i < nterms; i++)
    {
      terms[i] = terms[i].substitute(
          vars.begin(), vars.end(), vsubs.begin(), vsubs.end());
    }
  }
  Trace("srs-input") << "...finished." << std::endl;

  Trace("srs-input") << "Process " << terms.size() << " subterms..."
                     << std::endl;
  // We've collected all terms in the input. We construct a sygus grammar in
  // following which generates terms that correspond to abstractions of the
  // terms in the input.

  // We map terms to a canonical (ordered variable) form. This ensures that
  // we don't generate distinct grammar types for distinct alpha-equivalent
  // terms, which would produce grammars of identical shape.
  std::map<Node, Node> term_to_cterm;
  std::map<Node, Node> cterm_to_term;
  std::vector<Node> cterms;
  // canonical terms for each type
  std::map<TypeNode, std::vector<Node> > t_cterms;
  expr::TermCanonize tcanon;
  for (unsigned i = 0, nterms = terms.size(); i < nterms; i++)
  {
    Node n = terms[i];
    Node cn = tcanon.getCanonicalTerm(n);
    term_to_cterm[n] = cn;
    Trace("srs-input-debug") << "Canon : " << n << " -> " << cn << std::endl;
    std::map<Node, Node>::iterator itc = cterm_to_term.find(cn);
    if (itc == cterm_to_term.end())
    {
      cterm_to_term[cn] = n;
      cterms.push_back(cn);
      t_cterms[cn.getType()].push_back(cn);
    }
  }
  Trace("srs-input") << "...finished." << std::endl;
  // the sygus variable list
  Node sygusVarList = nm->mkNode(BOUND_VAR_LIST, allVars);
  Trace("srs-input") << "Have " << cterms.size() << " canonical subterms."
                     << std::endl;

  Trace("srs-input") << "Construct unresolved types..." << std::endl;
  // each canonical subterm corresponds to a grammar type
  std::vector<SygusDatatype> sdts;
  // make unresolved types for each canonical term
  std::map<Node, TypeNode> cterm_to_utype;
  for (unsigned i = 0, ncterms = cterms.size(); i < ncterms; i++)
  {
    Node ct = cterms[i];
    std::stringstream ss;
    ss << "T" << i;
    std::string tname = ss.str();
    TypeNode tnu = nm->mkUnresolvedDatatypeSort(tname);
    cterm_to_utype[ct] = tnu;
    sdts.push_back(SygusDatatype(tname));
  }
  Trace("srs-input") << "...finished." << std::endl;

  Trace("srs-input") << "Construct sygus datatypes..." << std::endl;
  for (unsigned i = 0, ncterms = cterms.size(); i < ncterms; i++)
  {
    Node ct = cterms[i];
    Node t = cterm_to_term[ct];

    // add the variables for the type
    TypeNode ctt = ct.getType();
    std::vector<TypeNode> argList;
    // we add variable constructors if we are not Boolean, we are interested
    // in purely propositional rewrites (via the option), or this term is
    // a Boolean variable.
    if (!ctt.isBoolean() || options().quantifiers.sygusRewSynthInputUseBool
        || ct.getKind() == BOUND_VARIABLE)
    {
      // may or may not have variables for this type
      if (tvars.find(ctt) != tvars.end())
      {
        for (const Node& v : tvars[ctt])
        {
          std::stringstream ssc;
          ssc << "C_" << i << "_" << v;
          sdts[i].addConstructor(v, ssc.str(), argList);
        }
      }
    }
    // add the constructor for the operator if it is not a variable
    if (ct.getKind() != BOUND_VARIABLE)
    {
      Assert(!ct.isVar());
      // note that some terms like re.allchar have operators despite having
      // no children, we should take ct itself in these cases
      Node op =
          (ct.getNumChildren() > 0 && ct.hasOperator()) ? ct.getOperator() : ct;
      // iterate over the original term
      for (const Node& tc : t)
      {
        // map its arguments back to canonical
        Assert(term_to_cterm.find(tc) != term_to_cterm.end());
        Node ctc = term_to_cterm[tc];
        Assert(cterm_to_utype.find(ctc) != cterm_to_utype.end());
        // get the type
        argList.push_back(cterm_to_utype[ctc]);
      }
      // check if we should chain
      Kind k = NodeManager::operatorToKind(op);
      bool do_chain = argList.size() > 2
                      && theory::quantifiers::TermUtil::isAssoc(k)
                      && theory::quantifiers::TermUtil::isComm(k);
      if (do_chain)
      {
        // eliminate duplicate child types
        std::set<TypeNode> argSet(argList.begin(), argList.end());

        // we make one type per child
        // the operator of each constructor is a no-op
        Node tbv = nm->mkBoundVar(ctt);
        Node lambdaOp =
            nm->mkNode(LAMBDA, nm->mkNode(BOUND_VAR_LIST, tbv), tbv);
        std::vector<TypeNode> argListc;
        // the following construction admits any number of repeated factors,
        // so for instance, t1+t2+t3, we generate the grammar:
        // T_{t1+t2+t3} ->
        //   +( T_{t1+t2+t3}, T_{t1+t2+t3} ) | T_{t1} | T_{t2} | T_{t3}
        // where we write T_t to denote "the type that abstracts term t".
        // Notice this construction allows to abstract subsets of the factors
        // of t1+t2+t3. This is particularly helpful for terms t1+...+tn for
        // large n, where we would like to consider binary applications of +.
        size_t j = 0;
        for (const TypeNode& arg : argSet)
        {
          argListc.clear();
          argListc.push_back(arg);
          std::stringstream sscs;
          sscs << "C_factor_" << i << "_" << j;
          Trace("srs-input-cons") << "Add (nested chain) " << lambdaOp << " "
                                  << lambdaOp.getType() << std::endl;
          // ID function is not printed and does not count towards weight
          sdts[i].addConstructor(lambdaOp,
                                 sscs.str(),
                                 argListc,
                                 0);
          j++;
        }
        // recursive apply
        TypeNode recType = cterm_to_utype[ct];
        argListc.clear();
        argListc.push_back(recType);
        argListc.push_back(recType);
        std::stringstream ssc;
        ssc << "C_" << i << "_rec_" << op;
        Trace("srs-input-cons")
            << "Add (chain) " << op << " " << op.getType() << std::endl;
        sdts[i].addConstructor(op, ssc.str(), argListc);
      }
      else
      {
        std::stringstream ssc;
        ssc << "C_" << i << "_" << op;
        Trace("srs-input-cons")
            << "Add " << op << " " << op.getType() << std::endl;
        sdts[i].addConstructor(op, ssc.str(), argList);
      }
    }
    Assert(sdts[i].getNumConstructors() > 0);
    sdts[i].initializeDatatype(ctt, sygusVarList, false, false);
  }
  Trace("srs-input") << "...finished." << std::endl;

  Trace("srs-input") << "Make mutual datatype types for subterms..."
                     << std::endl;
  // extract the datatypes
  std::vector<DType> datatypes;
  for (unsigned i = 0, ndts = sdts.size(); i < ndts; i++)
  {
    datatypes.push_back(sdts[i].getDatatype());
  }
  std::vector<TypeNode> types = nm->mkMutualDatatypeTypes(datatypes);
  Trace("srs-input") << "...finished." << std::endl;
  Assert(types.size() == datatypes.size());
  std::map<Node, TypeNode> subtermTypes;
  for (unsigned i = 0, ncterms = cterms.size(); i < ncterms; i++)
  {
    subtermTypes[cterms[i]] = types[i];
  }

  Trace("srs-input") << "Construct the top-level types..." << std::endl;
  // we now are ready to create the "top-level" types
  std::map<TypeNode, TypeNode> tlGrammarTypes;
  for (std::pair<const TypeNode, std::vector<Node> >& tcp : t_cterms)
  {
    TypeNode t = tcp.first;
    std::stringstream ss;
    ss << "T_" << t;
    SygusDatatype sdttl(ss.str());
    Node tbv = nm->mkBoundVar(t);
    // the operator of each constructor is a no-op
    Node lambdaOp = nm->mkNode(LAMBDA, nm->mkNode(BOUND_VAR_LIST, tbv), tbv);
    Trace("srs-input") << "  We have " << tcp.second.size()
                       << " subterms of type " << t << std::endl;
    for (unsigned i = 0, size = tcp.second.size(); i < size; i++)
    {
      Node n = tcp.second[i];
      // add constructor that encodes abstractions of this subterm
      std::vector<TypeNode> argList;
      Assert(subtermTypes.find(n) != subtermTypes.end());
      argList.push_back(subtermTypes[n]);
      std::stringstream ssc;
      ssc << "Ctl_" << i;
      // the no-op should not be printed, hence we pass an empty callback
      sdttl.addConstructor(lambdaOp,
                           ssc.str(),
                           argList,
                           0);
      Trace("srs-input-debug")
          << "Grammar for subterm " << n << " is: " << std::endl;
      Trace("srs-input-debug") << subtermTypes[n].getDType() << std::endl;
    }
    // set that this is a sygus datatype
    sdttl.initializeDatatype(t, sygusVarList, false, false);
    DType dttl = sdttl.getDatatype();
    TypeNode tlt = nm->mkDatatypeType(dttl);
    tlGrammarTypes[t] = tlt;
    Trace("srs-input") << "Grammar is: " << std::endl;
    Trace("srs-input") << printer::smt2::Smt2Printer::sygusGrammarString(tlt)
                       << std::endl;
  }
  Trace("srs-input") << "...finished." << std::endl;

  // sygus attribute to mark the conjecture as a sygus conjecture
  Trace("srs-input") << "Make sygus conjecture..." << std::endl;
  // we are "synthesizing" functions for each type of subterm
  std::vector<Node> synthConj;
  unsigned fCounter = 1;
  theory::SygusSynthGrammarAttribute ssg;
  for (std::pair<const TypeNode, TypeNode> ttp : tlGrammarTypes)
  {
    Node gvar = nm->mkBoundVar("sfproxy", ttp.second);
    TypeNode ft = nm->mkFunctionType(allVarTypes, ttp.first);
    // likewise, it is helpful if these have good names, we choose f1, f2, ...
    std::stringstream ssf;
    ssf << "f" << fCounter;
    fCounter++;
    Node sfun = nm->mkBoundVar(ssf.str(), ft);
    // this marks that the grammar used for solutions for sfun is the type of
    // gvar, which is the sygus datatype type constructed above.
    sfun.setAttribute(ssg, gvar);

    Node body = nm->mkConst(false);
    body = theory::quantifiers::SygusUtils::mkSygusConjecture({sfun}, body);
    synthConj.push_back(body);
  }
  Node trueNode = nm->mkConst(true);
  Node res = nm->mkAnd(synthConj);

  Trace("srs-input") << "got : " << res << std::endl;
  Trace("srs-input") << "...finished." << std::endl;

  // use a separate subsolver
  Options subOptions;
  subOptions.copyValues(d_env.getOptions());
  subOptions.writeQuantifiers().sygus = true;
  subOptions.writeQuantifiers().sygusRewSynthInput = false;
  subOptions.writeQuantifiers().sygusRewSynth = true;
  // we should not use the extended rewriter, since we are interested
  // in rewrites that are not in the main rewriter
  if (!subOptions.datatypes.sygusRewriterWasSetByUser)
  {
    subOptions.writeDatatypes().sygusRewriter =
        options::SygusRewriterMode::BASIC;
  }
  smt::SetDefaults::disableChecking(subOptions);
  theory::SubsolverSetupInfo ssi(d_env, subOptions);
  theory::checkWithSubsolver(res, ssi);

  // If we terminate the above check, then we throw a logic exception now.
  // Note that typically the above call will be non-terminating, as it will
  // enumerate rewrite rules ad infinitum, but it is possible to reach this
  // line if a finite grammar is inferred above.
<<<<<<< HEAD
  throw LogicException("Finished synthesizing rewrite rules.");
=======
  throw Exception("Finished synthesizing rewrite rules.");
>>>>>>> d2690ea1

  return PreprocessingPassResult::NO_CONFLICT;
}

}  // namespace passes
}  // namespace preprocessing
}  // namespace cvc5::internal<|MERGE_RESOLUTION|>--- conflicted
+++ resolved
@@ -26,10 +26,6 @@
 #include "preprocessing/assertion_pipeline.h"
 #include "printer/printer.h"
 #include "printer/smt2/smt2_printer.h"
-<<<<<<< HEAD
-#include "smt/logic_exception.h"
-=======
->>>>>>> d2690ea1
 #include "smt/set_defaults.h"
 #include "theory/quantifiers/candidate_rewrite_database.h"
 #include "theory/quantifiers/quantifiers_attributes.h"
@@ -504,11 +500,7 @@
   // Note that typically the above call will be non-terminating, as it will
   // enumerate rewrite rules ad infinitum, but it is possible to reach this
   // line if a finite grammar is inferred above.
-<<<<<<< HEAD
-  throw LogicException("Finished synthesizing rewrite rules.");
-=======
   throw Exception("Finished synthesizing rewrite rules.");
->>>>>>> d2690ea1
 
   return PreprocessingPassResult::NO_CONFLICT;
 }
