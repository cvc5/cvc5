--- conflicted
+++ resolved
@@ -33,29 +33,8 @@
 {
   for (unsigned i = 0; i < assertionsToPreprocess->size(); ++i)
   {
-<<<<<<< HEAD
-    TNode a = (*assertionsToPreprocess)[i];
     assertionsToPreprocess->replace(
         i, Rewriter::rewrite((*assertionsToPreprocess)[i]));
-    if (CVC4::options::proofNew())
-    {
-      // assertion changed and it was not just reordering a symmetry. The latter
-      // test is necessary to prevent a cyclic proof
-      if (a != (*assertionsToPreprocess)[i]
-          && (a.getKind() != kind::EQUAL
-              || (*assertionsToPreprocess)[i].getKind() != kind::EQUAL
-              || a[0] != (*assertionsToPreprocess)[i][1]
-              || a[1] != (*assertionsToPreprocess)[i][0]))
-      {
-        // giving the conclusion as an argument as a workaround for checking
-        NewProofManager::currentPM()->addStep(
-            (*assertionsToPreprocess)[i], PfRule::REWRITE_PREPROCESS, {a}, {});
-      }
-    }
-=======
-    assertionsToPreprocess->replace(
-        i, Rewriter::rewrite((*assertionsToPreprocess)[i]));
->>>>>>> a1a67837
   }
   return PreprocessingPassResult::NO_CONFLICT;
 }
