--- conflicted
+++ resolved
@@ -297,20 +297,6 @@
 {
 }
 
-<<<<<<< HEAD
 }  // namespace passes
 }  // namespace preprocessing
-}  // namespace CVC4
-=======
-BVToBool::Statistics::~Statistics()
-{
-  smtStatisticsRegistry()->unregisterStat(&d_numTermsLifted);
-  smtStatisticsRegistry()->unregisterStat(&d_numAtomsLifted);
-  smtStatisticsRegistry()->unregisterStat(&d_numTermsForcedLifted);
-}
-
-
-}  // passes
-}  // Preprocessing
-}  // namespace CVC5
->>>>>>> a1466978
+}  // namespace CVC5