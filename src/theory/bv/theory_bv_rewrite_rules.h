--- conflicted
+++ resolved
@@ -106,11 +106,8 @@
   /// all of these rules decrease formula size
   BvIteConstCond,
   BvIteChildren,
-<<<<<<< HEAD
+  BvIteConstChildren,
   BvIteEqualCond,
-=======
-  BvIteConstChildren,
->>>>>>> dafa7552
   BvComp,
   ShlByConst,
   LshrByConst,
@@ -250,11 +247,8 @@
   case EvalNeg :            out << "EvalNeg";             return out;
   case BvIteConstCond :     out << "BvIteConstCond";      return out;
   case BvIteChildren :      out << "BvIteChildren";       return out;
-<<<<<<< HEAD
+  case BvIteConstChildren : out << "BvIteConstChildren";  return out;
   case BvIteEqualCond :     out << "BvIteEqualCond";      return out;
-=======
-  case BvIteConstChildren : out << "BvIteConstChildren";  return out;
->>>>>>> dafa7552
   case BvComp :             out << "BvComp";              return out;
   case ShlByConst :         out << "ShlByConst";          return out;
   case LshrByConst :        out << "LshrByConst";         return out;
@@ -571,11 +565,8 @@
   RewriteRule<BvComp>                         rule130;
   RewriteRule<BvIteConstCond>                 rule131;
   RewriteRule<BvIteChildren>                  rule132;
-<<<<<<< HEAD
-  RewriteRule<BvIteEqualCond>                 rule133;
-=======
   RewriteRule<BvIteConstChildren>             rule133;
->>>>>>> dafa7552
+  RewriteRule<BvIteEqualCond>                 rule134;
 };
 
 template<> inline
