--- conflicted
+++ resolved
@@ -107,14 +107,11 @@
   BvIteConstCond,
   BvIteEqualChildren,
   BvIteConstChildren,
-<<<<<<< HEAD
+  BvIteEqualCond,
   BvIteMergeThenIf,
   BvIteMergeElseIf,
   BvIteMergeThenElse,
   BvIteMergeElseElse,
-=======
-  BvIteEqualCond,
->>>>>>> aacd3dda
   BvComp,
   ShlByConst,
   LshrByConst,
@@ -255,14 +252,11 @@
   case BvIteConstCond :     out << "BvIteConstCond";      return out;
   case BvIteEqualChildren : out << "BvIteEqualChildren";  return out;
   case BvIteConstChildren : out << "BvIteConstChildren";  return out;
-<<<<<<< HEAD
+  case BvIteEqualCond :     out << "BvIteEqualCond";      return out;
   case BvIteMergeThenIf :   out << "BvIteMergeThenIf";    return out;
   case BvIteMergeElseIf :   out << "BvIteMergeElseIf";    return out;
   case BvIteMergeThenElse : out << "BvIteMergeThenElse";  return out;
   case BvIteMergeElseElse : out << "BvIteMergeElseElse";  return out;
-=======
-  case BvIteEqualCond :     out << "BvIteEqualCond";      return out;
->>>>>>> aacd3dda
   case BvComp :             out << "BvComp";              return out;
   case ShlByConst :         out << "ShlByConst";          return out;
   case LshrByConst :        out << "LshrByConst";         return out;
@@ -580,14 +574,11 @@
   RewriteRule<BvIteConstCond>                 rule131;
   RewriteRule<BvIteEqualChildren>             rule132;
   RewriteRule<BvIteConstChildren>             rule133;
-<<<<<<< HEAD
+  RewriteRule<BvIteEqualCond>                 rule134;
   RewriteRule<BvIteMergeThenIf>               rule135;
   RewriteRule<BvIteMergeElseIf>               rule136;
   RewriteRule<BvIteMergeThenElse>             rule137;
   RewriteRule<BvIteMergeElseElse>             rule138;
-=======
-  RewriteRule<BvIteEqualCond>                 rule134;
->>>>>>> aacd3dda
 };
 
 template<> inline
