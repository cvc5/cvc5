--- conflicted
+++ resolved
@@ -43,18 +43,6 @@
   d_bitblastingRegistrar = new BitblastingRegistrar(this);
   d_nullContext = new context::Context();
 
-<<<<<<< HEAD
-  d_satSolver = prop::SatSolverFactory::createMinisat(d_nullContext,
-                                                      smtStatisticsRegistry(),
-                                                      "EagerBitblaster");
-  d_cnfStream = new prop::TseitinCnfStream(d_satSolver,
-                                           d_bitblastingRegistrar,
-                                           d_nullContext,
-                                           d_bv->globals(),
-                                           options::proof(),
-                                           "EagerBitblaster");
-  
-=======
   d_satSolver = prop::SatSolverFactory::createMinisat(
       d_nullContext, smtStatisticsRegistry(), "EagerBitblaster");
 
@@ -62,7 +50,6 @@
       d_satSolver, d_bitblastingRegistrar, d_nullContext, options::proof(),
       "EagerBitblaster");
 
->>>>>>> 3c4c4420
   MinisatEmptyNotify* notify = new MinisatEmptyNotify();
   d_satSolver->setNotify(notify);
   d_bvp = NULL;
@@ -108,7 +95,7 @@
   // asserting that the atom is true iff the definition holds
   Node atom_definition = utils::mkNode(kind::IFF, node, atom_bb);
 
-  AlwaysAssert (options::bitblastMode() == theory::bv::BITBLAST_MODE_EAGER); 
+  AlwaysAssert (options::bitblastMode() == theory::bv::BITBLAST_MODE_EAGER);
   storeBBAtom(node, atom_bb);
   d_cnfStream->convertAndAssert(atom_definition, false, false, RULE_INVALID, TNode::null());
 }
@@ -117,7 +104,7 @@
   if( d_bvp ){
     d_bvp->registerAtomBB(atom.toExpr(), atom_bb.toExpr());
   }
-  d_bbAtoms.insert(atom); 
+  d_bbAtoms.insert(atom);
 }
 
 void EagerBitblaster::storeBBTerm(TNode node, const Bits& bits) {
@@ -149,13 +136,13 @@
 void EagerBitblaster::makeVariable(TNode var, Bits& bits) {
   Assert(bits.size() == 0);
   for (unsigned i = 0; i < utils::getSize(var); ++i) {
-    bits.push_back(utils::mkBitOf(var, i)); 
-  }
-  d_variables.insert(var); 
+    bits.push_back(utils::mkBitOf(var, i));
+  }
+  d_variables.insert(var);
 }
 
 Node EagerBitblaster::getBBAtom(TNode node) const {
-  return node; 
+  return node;
 }
 
 
