/******************************************************************************
 * Top contributors (to current version):
 *   Aina Niemetz, Andrew Reynolds, Dejan Jovanovic
 *
 * This file is part of the cvc5 project.
 *
 * Copyright (c) 2009-2023 by the authors listed in the file AUTHORS
 * in the top-level source directory and their institutional affiliations.
 * All rights reserved.  See the file COPYING in the top-level source
 * directory for licensing information.
 * ****************************************************************************
 *
 * Bitvector theory typing rules.
 */

#include "theory/bv/theory_bv_type_rules.h"

#include <algorithm>

#include "expr/type_node.h"
#include "util/bitvector.h"
#include "util/cardinality.h"
#include "util/integer.h"
#include "util/rational.h"

namespace cvc5::internal {
namespace theory {
namespace bv {

bool isMaybeBoolean(const TypeNode& tn)
{
  return tn.isBoolean() || tn.isFullyAbstract();
}

/**
 * Return true if tn is maybe a bit-vector type. Write to errOut if it exists
 * and tn is not a maybe bit-vector type.
 */
bool checkMaybeBitVector(const TypeNode& tn, std::ostream* errOut)
{
  if (tn.isMaybeKind(kind::BITVECTOR_TYPE))
  {
    return true;
  }
  if (errOut)
  {
    (*errOut) << "expecting a bit-vector term";
  }
  return false;
}

/**
 * Ensure that tn is a bit-vector type.
 * Note this is equivalent to tn.leastUpperBound(?BitVec).
 */
TypeNode ensureBv(NodeManager* nm, const TypeNode& tn)
{
  if (tn.getKind() == kind::ABSTRACT_TYPE
      && tn.getAbstractedKind() == kind::ABSTRACT_TYPE)
  {
    return nm->mkAbstractType(kind::BITVECTOR_TYPE);
  }
  return tn;
}

Cardinality CardinalityComputer::computeCardinality(TypeNode type)
{
  Assert(type.getKind() == Kind::BITVECTOR_TYPE);

  uint32_t size = type.getConst<BitVectorSize>();
  if (size == 0)
  {
    return 0;
  }
  return Integer(2).pow(size);
}

TypeNode BitVectorConstantTypeRule::preComputeType(NodeManager* nm, TNode n)
{
  return TypeNode::null();
}
TypeNode BitVectorConstantTypeRule::computeType(NodeManager* nodeManager,
                                                TNode n,
                                                bool check,
                                                std::ostream* errOut)
{
  if (check)
  {
    if (n.getConst<BitVector>().getSize() == 0)
    {
      if (errOut)
      {
        (*errOut) << "constant of size 0";
      }
      return TypeNode::null();
    }
  }
  return nodeManager->mkBitVectorType(n.getConst<BitVector>().getSize());
}

TypeNode BitVectorFixedWidthTypeRule::preComputeType(NodeManager* nm, TNode n)
{
  return TypeNode::null();
}
TypeNode BitVectorFixedWidthTypeRule::computeType(NodeManager* nodeManager,
                                                  TNode n,
                                                  bool check,
                                                  std::ostream* errOut)
{
  TypeNode t;
  for (const Node& nc : n)
  {
    TypeNode tc = nc.getTypeOrNull();
    if (check)
    {
      if (!checkMaybeBitVector(tc, errOut))
      {
        return TypeNode::null();
      }
    }
    // if first child
    if (t.isNull())
    {
      t = tc;
      continue;
    }
    t = t.leastUpperBound(tc);
    if (t.isNull())
    {
      if (errOut)
      {
        (*errOut) << "expecting comparable bit-vector terms";
      }
      return TypeNode::null();
    }
  }
  // ensure return is bitvector, e.g. if 2 fully abstract children, return
  // ?BitVec.
  return ensureBv(nodeManager, t);
}

TypeNode BitVectorPredicateTypeRule::preComputeType(NodeManager* nm, TNode n)
{
  return nm->booleanType();
}
TypeNode BitVectorPredicateTypeRule::computeType(NodeManager* nodeManager,
                                                 TNode n,
                                                 bool check,
                                                 std::ostream* errOut)
{
  if (check)
  {
    TypeNode lhsType = n[0].getTypeOrNull();
    if (!checkMaybeBitVector(lhsType, errOut))
    {
      return TypeNode::null();
    }
    TypeNode rhsType = n[1].getTypeOrNull();
    if (!lhsType.isComparableTo(rhsType))
    {
      if (errOut)
      {
        (*errOut) << "expecting comparable bit-vector terms";
      }
      return TypeNode::null();
    }
  }
  return nodeManager->booleanType();
}

TypeNode BitVectorRedTypeRule::preComputeType(NodeManager* nm, TNode n)
{
  return nm->mkBitVectorType(1);
}
TypeNode BitVectorRedTypeRule::computeType(NodeManager* nodeManager,
                                           TNode n,
                                           bool check,
                                           std::ostream* errOut)
{
  if (check)
  {
    TypeNode type = n[0].getTypeOrNull();
    if (!checkMaybeBitVector(type, errOut))
    {
      return TypeNode::null();
    }
  }
  return nodeManager->mkBitVectorType(1);
}

TypeNode BitVectorBVPredTypeRule::preComputeType(NodeManager* nm, TNode n)
{
  return nm->mkBitVectorType(1);
}
TypeNode BitVectorBVPredTypeRule::computeType(NodeManager* nodeManager,
                                              TNode n,
                                              bool check,
                                              std::ostream* errOut)
{
  if (check)
  {
    TypeNode lhs = n[0].getTypeOrNull();
    TypeNode rhs = n[1].getTypeOrNull();
    if (!checkMaybeBitVector(lhs, errOut) || !checkMaybeBitVector(rhs, errOut)
        || !lhs.isComparableTo(rhs))
    {
      if (errOut)
      {
        (*errOut) << "expecting comparable bit-vector terms";
      }
      return TypeNode::null();
    }
  }
  return nodeManager->mkBitVectorType(1);
}

TypeNode BitVectorSizeTypeRule::preComputeType(NodeManager* nm, TNode n)
{
  return nm->integerType();
}
TypeNode BitVectorSizeTypeRule::computeType(NodeManager* nodeManager,
                                            TNode n,
                                            bool check,
                                            std::ostream* errOut)
{
  TypeNode t = n[0].getTypeOrNull(check);
  if (!checkMaybeBitVector(t, errOut))
  {
    return TypeNode::null();
  }
  return nodeManager->integerType();
}

TypeNode BitVectorConcatTypeRule::preComputeType(NodeManager* nm, TNode n)
{
  return TypeNode::null();
}
TypeNode BitVectorConcatTypeRule::computeType(NodeManager* nodeManager,
                                              TNode n,
                                              bool check,
                                              std::ostream* errOut)
{
  uint32_t size = 0;
  bool isAbstract = false;
  for (const auto& child : n)
  {
    TypeNode t = child.getTypeOrNull();
    // NOTE: We're throwing a type-checking exception here even
    // when check is false, bc if we don't check that the arguments
    // are bit-vectors the result type will be inaccurate
    if (!checkMaybeBitVector(t, errOut))
    {
      return TypeNode::null();
    }
    if (isAbstract)
    {
      continue;
    }
    else if (t.isAbstract())
    {
      isAbstract = true;
      continue;
    }
    size += t.getBitVectorSize();
  }
  // if any child is abstract, we are abstract
  if (isAbstract)
  {
    return nodeManager->mkAbstractType(kind::BITVECTOR_TYPE);
  }
  return nodeManager->mkBitVectorType(size);
}

TypeNode BitVectorToBVTypeRule::preComputeType(NodeManager* nm, TNode n)
{
  return nm->mkBitVectorType(n.getNumChildren());
}

TypeNode BitVectorToBVTypeRule::computeType(NodeManager* nodeManager,
                                            TNode n,
                                            bool check,
                                            std::ostream* errOut)
{
  for (const auto& child : n)
  {
    TypeNode t = child.getTypeOrNull();
    if (!isMaybeBoolean(t))
    {
      if (errOut)
      {
        (*errOut) << "expecting Boolean terms";
      }
      return TypeNode::null();
    }
  }
  return nodeManager->mkBitVectorType(n.getNumChildren());
}

TypeNode BitVectorITETypeRule::preComputeType(NodeManager* nm, TNode n)
{
  return TypeNode::null();
}
TypeNode BitVectorITETypeRule::computeType(NodeManager* nodeManager,
                                           TNode n,
                                           bool check,
                                           std::ostream* errOut)
{
  Assert(n.getNumChildren() == 3);
  TypeNode thenpart = n[1].getTypeOrNull();
  TypeNode elsepart = n[2].getTypeOrNull();
  // like ite, return is the join of the branches
  TypeNode retType = thenpart.leastUpperBound(elsepart);
  if (check)
  {
    TypeNode cond = n[0].getTypeOrNull();
    if (!nodeManager->mkBitVectorType(1).isComparableTo(cond))
    {
      if (errOut)
      {
        (*errOut) << "expecting condition to be comparable with bit-vector "
                     "term size 1";
      }
      return TypeNode::null();
    }
  }
  if (retType.isNull() && errOut)
  {
    (*errOut) << "expecting then and else parts to have comparable types";
  }
  return retType;
}

TypeNode BitVectorBitOfTypeRule::preComputeType(NodeManager* nm, TNode n)
{
  return nm->booleanType();
}
TypeNode BitVectorBitOfTypeRule::computeType(NodeManager* nodeManager,
                                             TNode n,
                                             bool check,
                                             std::ostream* errOut)
{
  if (check)
  {
    BitVectorBitOf info = n.getOperator().getConst<BitVectorBitOf>();
    TypeNode t = n[0].getTypeOrNull();
    if (!checkMaybeBitVector(t, errOut))
    {
      return TypeNode::null();
    }
    // note this is not checked if the argument has abstract type
    if (t.isBitVector() && info.d_bitIndex >= t.getBitVectorSize())
    {
      if (errOut)
      {
        (*errOut) << "extract index is larger than the bitvector size";
      }
      return TypeNode::null();
    }
  }
  return nodeManager->booleanType();
}

TypeNode BitVectorExtractTypeRule::preComputeType(NodeManager* nm, TNode n)
{
  BitVectorExtract extractInfo = n.getOperator().getConst<BitVectorExtract>();
  return nm->mkBitVectorType(extractInfo.d_high - extractInfo.d_low + 1);
}
TypeNode BitVectorExtractTypeRule::computeType(NodeManager* nodeManager,
                                               TNode n,
                                               bool check,
                                               std::ostream* errOut)
{
  BitVectorExtract extractInfo = n.getOperator().getConst<BitVectorExtract>();

  // NOTE: We're throwing a type-checking exception here even
  // if check is false, bc if we allow high < low the resulting
  // type will be illegal
  if (extractInfo.d_high < extractInfo.d_low)
  {
    if (errOut)
    {
      (*errOut) << "high extract index is smaller than the low extract index";
    }
    return TypeNode::null();
  }

  if (check)
  {
    TypeNode t = n[0].getTypeOrNull();
    if (!checkMaybeBitVector(t, errOut))
    {
      return TypeNode::null();
    }
    // note this is not checked if the argument has abstract type
    if (t.isBitVector() && extractInfo.d_high >= t.getBitVectorSize())
    {
      if (errOut)
      {
        (*errOut)
            << "high extract index is bigger than the size of the bit-vector";
      }
      return TypeNode::null();
    }
  }
  // note that its type is always concrete, even if the argument has abstract
  // type
  return nodeManager->mkBitVectorType(extractInfo.d_high - extractInfo.d_low
                                      + 1);
}

TypeNode BitVectorRepeatTypeRule::preComputeType(NodeManager* nm, TNode n)
{
  return TypeNode::null();
}
TypeNode BitVectorRepeatTypeRule::computeType(NodeManager* nodeManager,
                                              TNode n,
                                              bool check,
                                              std::ostream* errOut)
{
  TypeNode t = n[0].getTypeOrNull();
  // NOTE: We're throwing a type-checking exception here even
  // when check is false, bc if the argument isn't a bit-vector
  // the result type will be inaccurate
  if (!checkMaybeBitVector(t, errOut))
  {
    return TypeNode::null();
  }
  uint32_t repeatAmount = n.getOperator().getConst<BitVectorRepeat>();
  if (repeatAmount == 0)
  {
    if (errOut)
    {
      (*errOut) << "expecting number of repeats > 0";
    }
    return TypeNode::null();
  }
  // if abstract, we don't take into account the repeat amount, instead we
  // return ?BitVec.
  if (t.isAbstract())
  {
    return ensureBv(nodeManager, t);
  }
  Assert(t.isBitVector());
  return nodeManager->mkBitVectorType(repeatAmount * t.getBitVectorSize());
}

TypeNode BitVectorExtendTypeRule::preComputeType(NodeManager* nm, TNode n)
{
  return TypeNode::null();
}
TypeNode BitVectorExtendTypeRule::computeType(NodeManager* nodeManager,
                                              TNode n,
                                              bool check,
                                              std::ostream* errOut)
{
  TypeNode t = n[0].getTypeOrNull();
  // NOTE: We're throwing a type-checking exception here even
  // when check is false, bc if the argument isn't a bit-vector
  // the result type will be inaccurate
  if (!checkMaybeBitVector(t, errOut))
  {
    return TypeNode::null();
  }
<<<<<<< HEAD
  if (t.isAbstract())
  {
    return ensureBv(nodeManager, t);
  }
  Assert(t.isBitVector());
  uint32_t extendAmount = n.getKind() == kind::BITVECTOR_SIGN_EXTEND
=======
  uint32_t extendAmount = n.getKind() == Kind::BITVECTOR_SIGN_EXTEND
>>>>>>> 3d8ce5a1
                              ? n.getOperator().getConst<BitVectorSignExtend>()
                              : n.getOperator().getConst<BitVectorZeroExtend>();
  return nodeManager->mkBitVectorType(extendAmount + t.getBitVectorSize());
}

TypeNode BitVectorEagerAtomTypeRule::preComputeType(NodeManager* nm, TNode n)
{
  return nm->booleanType();
}
TypeNode BitVectorEagerAtomTypeRule::computeType(NodeManager* nodeManager,
                                                 TNode n,
                                                 bool check,
                                                 std::ostream* errOut)
{
  if (check)
  {
    TypeNode lhsType = n[0].getTypeOrNull();
    // simple check to Boolean
    if (!lhsType.isBoolean())
    {
      if (errOut)
      {
        (*errOut) << "expecting boolean term";
      }
      return TypeNode::null();
    }
  }
  return nodeManager->booleanType();
}

TypeNode BitVectorAckermanizationUdivTypeRule::preComputeType(NodeManager* nm,
                                                              TNode n)
{
  return TypeNode::null();
}
TypeNode BitVectorAckermanizationUdivTypeRule::computeType(
    NodeManager* nodeManager, TNode n, bool check, std::ostream* errOut)
{
  TypeNode lhsType = n[0].getTypeOrNull();
  if (check)
  {
    if (!checkMaybeBitVector(lhsType, errOut))
    {
      return TypeNode::null();
    }
  }
  return ensureBv(nodeManager, lhsType);
}

TypeNode BitVectorAckermanizationUremTypeRule::preComputeType(NodeManager* nm,
                                                              TNode n)
{
  return TypeNode::null();
}
TypeNode BitVectorAckermanizationUremTypeRule::computeType(
    NodeManager* nodeManager, TNode n, bool check, std::ostream* errOut)
{
  TypeNode lhsType = n[0].getTypeOrNull();
  if (check)
  {
    if (!checkMaybeBitVector(lhsType, errOut))
    {
      return TypeNode::null();
    }
  }
  return ensureBv(nodeManager, lhsType);
}

}  // namespace bv
}  // namespace theory
}  // namespace cvc5::internal<|MERGE_RESOLUTION|>--- conflicted
+++ resolved
@@ -38,7 +38,7 @@
  */
 bool checkMaybeBitVector(const TypeNode& tn, std::ostream* errOut)
 {
-  if (tn.isMaybeKind(kind::BITVECTOR_TYPE))
+  if (tn.isMaybeKind(Kind::BITVECTOR_TYPE))
   {
     return true;
   }
@@ -55,10 +55,10 @@
  */
 TypeNode ensureBv(NodeManager* nm, const TypeNode& tn)
 {
-  if (tn.getKind() == kind::ABSTRACT_TYPE
-      && tn.getAbstractedKind() == kind::ABSTRACT_TYPE)
-  {
-    return nm->mkAbstractType(kind::BITVECTOR_TYPE);
+  if (tn.getKind() == Kind::ABSTRACT_TYPE
+      && tn.getAbstractedKind() == Kind::ABSTRACT_TYPE)
+  {
+    return nm->mkAbstractType(Kind::BITVECTOR_TYPE);
   }
   return tn;
 }
@@ -96,6 +96,38 @@
     }
   }
   return nodeManager->mkBitVectorType(n.getConst<BitVector>().getSize());
+}
+
+TypeNode BitVectorConstantSymbolicTypeRule::preComputeType(NodeManager* nm,
+                                                           TNode n)
+{
+  return TypeNode::null();
+}
+TypeNode BitVectorConstantSymbolicTypeRule::computeType(
+    NodeManager* nodeManager, TNode n, bool check, std::ostream* errOut)
+{
+  if (check)
+  {
+    for (const Node& nc : n)
+    {
+      const TypeNode& tn = nc.getTypeOrNull();
+      if (!tn.isInteger() && !tn.isFullyAbstract())
+      {
+        (*errOut)
+            << "expecting integer argument to symbolic bitvector constant";
+        return TypeNode::null();
+      }
+    }
+  }
+  if (n[1].isConst())
+  {
+    const Rational& r = n[1].getConst<Rational>();
+    if (r.sgn() == 1 && r.getNumerator().fitsUnsignedInt())
+    {
+      return nodeManager->mkBitVectorType(r.getNumerator().toUnsignedInt());
+    }
+  }
+  return nodeManager->mkAbstractType(Kind::BITVECTOR_TYPE);
 }
 
 TypeNode BitVectorFixedWidthTypeRule::preComputeType(NodeManager* nm, TNode n)
@@ -266,7 +298,7 @@
   // if any child is abstract, we are abstract
   if (isAbstract)
   {
-    return nodeManager->mkAbstractType(kind::BITVECTOR_TYPE);
+    return nodeManager->mkAbstractType(Kind::BITVECTOR_TYPE);
   }
   return nodeManager->mkBitVectorType(size);
 }
@@ -461,16 +493,12 @@
   {
     return TypeNode::null();
   }
-<<<<<<< HEAD
   if (t.isAbstract())
   {
     return ensureBv(nodeManager, t);
   }
   Assert(t.isBitVector());
-  uint32_t extendAmount = n.getKind() == kind::BITVECTOR_SIGN_EXTEND
-=======
   uint32_t extendAmount = n.getKind() == Kind::BITVECTOR_SIGN_EXTEND
->>>>>>> 3d8ce5a1
                               ? n.getOperator().getConst<BitVectorSignExtend>()
                               : n.getOperator().getConst<BitVectorZeroExtend>();
   return nodeManager->mkBitVectorType(extendAmount + t.getBitVectorSize());
