--- conflicted
+++ resolved
@@ -112,16 +112,12 @@
       AlwaysAssert(!d_checkCalled);
       }
   } else {
-<<<<<<< HEAD
-    d_equalityEngine->addTerm(node);
-=======
     d_equalityEngine.addTerm(node);
     // Register with the extended theory, for context-dependent simplification.
     // Notice we do this for registered terms but not internally generated
     // equivalence classes. The two should roughly cooincide. Since ExtTheory is
     // being used as a heuristic, it is good enough to be registered here.
     d_extTheory->registerTerm(node);
->>>>>>> 5c78f336
   }
 }
 
@@ -418,14 +414,6 @@
   d_solver.conflict(t1, t2);
 }
 
-<<<<<<< HEAD
-void CoreSolver::NotifyClass::eqNotifyNewClass(TNode t)
-{
-  d_solver.eqNotifyNewClass(t);
-}
-
-=======
->>>>>>> 5c78f336
 bool CoreSolver::storePropagation(TNode literal) {
   return d_bv->storePropagation(literal, SUB_CORE);
 }
