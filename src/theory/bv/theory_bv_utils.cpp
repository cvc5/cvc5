/*********************                                                        */
/*! \file theory_bv_utils.cpp
 ** \verbatim
 ** Top contributors (to current version):
 **   Liana Hadarean, Tim King, Paul Meng
 ** This file is part of the CVC4 project.
 ** Copyright (c) 2009-2017 by the authors listed in the file AUTHORS
 ** in the top-level source directory) and their institutional affiliations.
 ** All rights reserved.  See the file COPYING in the top-level source
 ** directory for licensing information.\endverbatim
 **
 ** \brief [[ Add one-line brief description here ]]
 **
 ** [[ Add lengthier description here ]]
 ** \todo document this file
 **/

#include "theory/bv/theory_bv_utils.h"

#include <vector>

#include "theory/theory.h"

namespace CVC4 {
namespace theory {
namespace bv {
namespace utils {

<<<<<<< HEAD
Node mkSum(std::vector<Node>& children, unsigned width)
{
  std::size_t nchildren = children.size();

  if (nchildren == 0)
  {
    return mkZero(width);
  }
  else if (nchildren == 1)
  {
    return children[0];
  }
  return NodeManager::currentNM()->mkNode(kind::BITVECTOR_PLUS, children);
}

Node mkUmulo(TNode t1, TNode t2) {
=======
Node mkInc(TNode t)
{
  return NodeManager::currentNM()->mkNode(
      kind::BITVECTOR_PLUS, t, bv::utils::mkOne(bv::utils::getSize(t)));
}

Node mkDec(TNode t)
{
  return NodeManager::currentNM()->mkNode(
      kind::BITVECTOR_SUB, t, bv::utils::mkOne(bv::utils::getSize(t)));
}

Node mkUmulo(TNode t1, TNode t2)
{
>>>>>>> 707571c8
  unsigned w = getSize(t1);
  if (w == 1) return mkFalse();

  NodeManager* nm = NodeManager::currentNM();
  Node uppc;
  std::vector<Node> tmp;

  uppc = mkExtract(t1, w - 1, w - 1);
  for (size_t i = 1; i < w; ++i)
  {
    tmp.push_back(nm->mkNode(kind::BITVECTOR_AND, mkExtract(t2, i, i), uppc));
    uppc = nm->mkNode(
        kind::BITVECTOR_OR, mkExtract(t1, w - 1 - i, w - 1 - i), uppc);
  }
  Node zext_t1 = mkConcat(mkZero(1), t1);
  Node zext_t2 = mkConcat(mkZero(1), t2);
  Node mul = nm->mkNode(kind::BITVECTOR_MULT, zext_t1, zext_t2);
  tmp.push_back(mkExtract(mul, w, w));
  return nm->mkNode(kind::EQUAL, nm->mkNode(kind::BITVECTOR_OR, tmp), mkOne(1));
}

bool isCoreTerm(TNode term, TNodeBoolMap& cache) {
  term = term.getKind() == kind::NOT ? term[0] : term;
  TNodeBoolMap::const_iterator it = cache.find(term);
  if (it != cache.end()) {
    return it->second;
  }

  if (term.getNumChildren() == 0)
    return true;

  if (theory::Theory::theoryOf(theory::THEORY_OF_TERM_BASED, term) == THEORY_BV) {
    Kind k = term.getKind();
    if (k != kind::CONST_BITVECTOR &&
        k != kind::BITVECTOR_CONCAT &&
        k != kind::BITVECTOR_EXTRACT &&
        k != kind::EQUAL &&
        term.getMetaKind() != kind::metakind::VARIABLE) {
      cache[term] = false;
      return false;
    }
  }

  for (unsigned i = 0; i < term.getNumChildren(); ++i) {
    if (!isCoreTerm(term[i], cache)) {
      cache[term] = false;
      return false;
    }
  }

  cache[term]= true;
  return true;
}

bool isEqualityTerm(TNode term, TNodeBoolMap& cache) {
  term = term.getKind() == kind::NOT ? term[0] : term;
  TNodeBoolMap::const_iterator it = cache.find(term);
  if (it != cache.end()) {
    return it->second;
  }

  if (term.getNumChildren() == 0)
    return true;

  if (theory::Theory::theoryOf(theory::THEORY_OF_TERM_BASED, term) == THEORY_BV) {
    Kind k = term.getKind();
    if (k != kind::CONST_BITVECTOR &&
        k != kind::EQUAL &&
        term.getMetaKind() != kind::metakind::VARIABLE) {
      cache[term] = false;
      return false;
    }
  }

  for (unsigned i = 0; i < term.getNumChildren(); ++i) {
    if (!isEqualityTerm(term[i], cache)) {
      cache[term] = false;
      return false;
    }
  }

  cache[term]= true;
  return true;
}


uint64_t numNodes(TNode node, NodeSet& seen) {
  if (seen.find(node) != seen.end())
    return 0;

  uint64_t size = 1;
  for (unsigned i = 0; i < node.getNumChildren(); ++i) {
    size += numNodes(node[i], seen);
  }
  seen.insert(node);
  return size;
}

void collectVariables(TNode node, NodeSet& vars) {
  if (vars.find(node) != vars.end())
    return;

  if (Theory::isLeafOf(node, THEORY_BV) && node.getKind() != kind::CONST_BITVECTOR) {
    vars.insert(node);
    return;
  }
  for (unsigned i = 0; i < node.getNumChildren(); ++i) {
    collectVariables(node[i], vars);
  }
}

}/* CVC4::theory::bv::utils namespace */
}/* CVC4::theory::bv namespace */
}/* CVC4::theory namespace */
}/* CVC4 namespace */<|MERGE_RESOLUTION|>--- conflicted
+++ resolved
@@ -26,7 +26,6 @@
 namespace bv {
 namespace utils {
 
-<<<<<<< HEAD
 Node mkSum(std::vector<Node>& children, unsigned width)
 {
   std::size_t nchildren = children.size();
@@ -42,8 +41,6 @@
   return NodeManager::currentNM()->mkNode(kind::BITVECTOR_PLUS, children);
 }
 
-Node mkUmulo(TNode t1, TNode t2) {
-=======
 Node mkInc(TNode t)
 {
   return NodeManager::currentNM()->mkNode(
@@ -58,7 +55,6 @@
 
 Node mkUmulo(TNode t1, TNode t2)
 {
->>>>>>> 707571c8
   unsigned w = getSize(t1);
   if (w == 1) return mkFalse();
 
