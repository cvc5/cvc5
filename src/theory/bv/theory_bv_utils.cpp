/*********************                                                        */
/*! \file theory_bv_utils.cpp
 ** \verbatim
 ** Top contributors (to current version):
 **   Liana Hadarean, Tim King, Paul Meng
 ** This file is part of the CVC4 project.
 ** Copyright (c) 2009-2017 by the authors listed in the file AUTHORS
 ** in the top-level source directory) and their institutional affiliations.
 ** All rights reserved.  See the file COPYING in the top-level source
 ** directory for licensing information.\endverbatim
 **
 ** \brief [[ Add one-line brief description here ]]
 **
 ** [[ Add lengthier description here ]]
 ** \todo document this file
 **/

#include "theory/bv/theory_bv_utils.h"

#include <vector>

#include "theory/theory.h"

namespace CVC4 {
namespace theory {
namespace bv {
namespace utils {

Node mkUmulo(TNode t1, TNode t2) {
  unsigned w = getSize(t1);
  if (w == 1) return mkFalse();

  NodeManager* nm = NodeManager::currentNM();
<<<<<<< HEAD
  std::vector<Node> t1_uppc;
  std::vector<Node> tmp;

  t1_uppc.push_back(mkExtract(t1, w - 1, w - 1));
  for (size_t i = 1; i < w; ++i) {
    t1_uppc.push_back(nm->mkNode(kind::BITVECTOR_OR,
                                 mkExtract(t1, w - 1 - i, w - 1 - i),
                                 t1_uppc.back()));
  }
  for (size_t j = 1; j < w; ++j) {
    tmp.push_back(
        nm->mkNode(kind::BITVECTOR_AND, mkExtract(t2, j, j), t1_uppc[j - 1]));
=======
  Node uppc;
  std::vector<Node> tmp;

  uppc = mkExtract(t1, w - 1, w - 1);
  for (size_t i = 1; i < w; ++i) {
    tmp.push_back(nm->mkNode(kind::BITVECTOR_AND, mkExtract(t2, i, i), uppc));
    uppc = nm->mkNode(kind::BITVECTOR_OR, mkExtract(t1, w-1-i, w-1-i), uppc);
>>>>>>> 3b0ce95e
  }
  Node zext_t1 = mkConcat(mkZero(1), t1);
  Node zext_t2 = mkConcat(mkZero(1), t2);
  Node mul = nm->mkNode(kind::BITVECTOR_MULT, zext_t1, zext_t2);
  tmp.push_back(mkExtract(mul, w, w));
  return nm->mkNode(kind::EQUAL, nm->mkNode(kind::BITVECTOR_OR, tmp), mkOne(1));
}

bool isCoreTerm(TNode term, TNodeBoolMap& cache) {
  term = term.getKind() == kind::NOT ? term[0] : term;
  TNodeBoolMap::const_iterator it = cache.find(term);
  if (it != cache.end()) {
    return it->second;
  }

  if (term.getNumChildren() == 0)
    return true;

  if (theory::Theory::theoryOf(theory::THEORY_OF_TERM_BASED, term) == THEORY_BV) {
    Kind k = term.getKind();
    if (k != kind::CONST_BITVECTOR &&
        k != kind::BITVECTOR_CONCAT &&
        k != kind::BITVECTOR_EXTRACT &&
        k != kind::EQUAL &&
        term.getMetaKind() != kind::metakind::VARIABLE) {
      cache[term] = false;
      return false;
    }
  }

  for (unsigned i = 0; i < term.getNumChildren(); ++i) {
    if (!isCoreTerm(term[i], cache)) {
      cache[term] = false;
      return false;
    }
  }

  cache[term]= true;
  return true;
}

bool isEqualityTerm(TNode term, TNodeBoolMap& cache) {
  term = term.getKind() == kind::NOT ? term[0] : term;
  TNodeBoolMap::const_iterator it = cache.find(term);
  if (it != cache.end()) {
    return it->second;
  }

  if (term.getNumChildren() == 0)
    return true;

  if (theory::Theory::theoryOf(theory::THEORY_OF_TERM_BASED, term) == THEORY_BV) {
    Kind k = term.getKind();
    if (k != kind::CONST_BITVECTOR &&
        k != kind::EQUAL &&
        term.getMetaKind() != kind::metakind::VARIABLE) {
      cache[term] = false;
      return false;
    }
  }

  for (unsigned i = 0; i < term.getNumChildren(); ++i) {
    if (!isEqualityTerm(term[i], cache)) {
      cache[term] = false;
      return false;
    }
  }

  cache[term]= true;
  return true;
}


uint64_t numNodes(TNode node, NodeSet& seen) {
  if (seen.find(node) != seen.end())
    return 0;

  uint64_t size = 1;
  for (unsigned i = 0; i < node.getNumChildren(); ++i) {
    size += numNodes(node[i], seen);
  }
  seen.insert(node);
  return size;
}

void collectVariables(TNode node, NodeSet& vars) {
  if (vars.find(node) != vars.end())
    return;

  if (Theory::isLeafOf(node, THEORY_BV) && node.getKind() != kind::CONST_BITVECTOR) {
    vars.insert(node);
    return;
  }
  for (unsigned i = 0; i < node.getNumChildren(); ++i) {
    collectVariables(node[i], vars);
  }
}

}/* CVC4::theory::bv::utils namespace */
}/* CVC4::theory::bv namespace */
}/* CVC4::theory namespace */
}/* CVC4 namespace */<|MERGE_RESOLUTION|>--- conflicted
+++ resolved
@@ -31,20 +31,6 @@
   if (w == 1) return mkFalse();
 
   NodeManager* nm = NodeManager::currentNM();
-<<<<<<< HEAD
-  std::vector<Node> t1_uppc;
-  std::vector<Node> tmp;
-
-  t1_uppc.push_back(mkExtract(t1, w - 1, w - 1));
-  for (size_t i = 1; i < w; ++i) {
-    t1_uppc.push_back(nm->mkNode(kind::BITVECTOR_OR,
-                                 mkExtract(t1, w - 1 - i, w - 1 - i),
-                                 t1_uppc.back()));
-  }
-  for (size_t j = 1; j < w; ++j) {
-    tmp.push_back(
-        nm->mkNode(kind::BITVECTOR_AND, mkExtract(t2, j, j), t1_uppc[j - 1]));
-=======
   Node uppc;
   std::vector<Node> tmp;
 
@@ -52,7 +38,6 @@
   for (size_t i = 1; i < w; ++i) {
     tmp.push_back(nm->mkNode(kind::BITVECTOR_AND, mkExtract(t2, i, i), uppc));
     uppc = nm->mkNode(kind::BITVECTOR_OR, mkExtract(t1, w-1-i, w-1-i), uppc);
->>>>>>> 3b0ce95e
   }
   Node zext_t1 = mkConcat(mkZero(1), t1);
   Node zext_t2 = mkConcat(mkZero(1), t2);
