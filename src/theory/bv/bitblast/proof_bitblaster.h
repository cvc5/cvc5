/******************************************************************************
 * Top contributors (to current version):
 *   Aina Niemetz, Mathias Preiner
 *
 * This file is part of the cvc5 project.
 *
 * Copyright (c) 2009-2021 by the authors listed in the file AUTHORS
 * in the top-level source directory and their institutional affiliations.
 * All rights reserved.  See the file COPYING in the top-level source
 * directory for licensing information.
 * ****************************************************************************
 *
 * A bit-blaster wrapper around NodeBitblaster for proof logging.
 */
#include "cvc5_private.h"

#ifndef CVC5__THEORY__BV__BITBLAST__PROOF_BITBLASTER_H
#define CVC5__THEORY__BV__BITBLAST__PROOF_BITBLASTER_H

#include "expr/term_context.h"
#include "theory/bv/bitblast/node_bitblaster.h"

namespace cvc5 {

class TConvProofGenerator;

namespace theory {
namespace bv {

<<<<<<< HEAD
class BitblastProofGenerator;

class BBProof
=======
class BBProof : protected EnvObj
>>>>>>> 4f5b2c6f
{
  using Bits = std::vector<Node>;

 public:
  BBProof(Env& env,
          TheoryState* state,
          ProofNodeManager* pnm,
          bool fineGrained);
  ~BBProof();

  /** Bit-blast atom 'node'. */
  void bbAtom(TNode node);
  /** Check if atom was already bit-blasted. */
  bool hasBBAtom(TNode atom) const;
  /** Check if term was already bit-blasted. */
  bool hasBBTerm(TNode node) const;
  /** Get bit-blasted node stored for atom. */
  Node getStoredBBAtom(TNode node);
  /** Get bit-blasted bits stored for node. */
  void getBBTerm(TNode node, Bits& bits) const;
  /** Collect model values for all relevant terms given in 'relevantTerms'. */
  bool collectModelValues(TheoryModel* m, const std::set<Node>& relevantTerms);

  BitblastProofGenerator* getProofGenerator();

 private:
  /** Return true if proofs are enabled. */
  bool isProofsEnabled() const;

  /** Helper to reconstruct term `t` based on `d_bbMap`. */
  Node reconstruct(TNode t);

  /** The associated simple bit-blaster. */
  std::unique_ptr<NodeBitblaster> d_bb;
  /** The associated proof node manager. */
  ProofNodeManager* d_pnm;
  /** Term context for d_tcpg to not rewrite below BV leafs. */
  std::unique_ptr<TermContext> d_tcontext;
  /** Term conversion proof generator for bit-blast steps. */
  std::unique_ptr<TConvProofGenerator> d_tcpg;
  /** Bitblast proof generator. */
  std::unique_ptr<BitblastProofGenerator> d_bbpg;
  /** Map bit-vector nodes to bit-blasted nodes. */
  std::unordered_map<Node, Node> d_bbMap;
  /** Flag to indicate whether fine-grained proofs should be recorded. */
  bool d_recordFineGrainedProofs;
};


}  // namespace bv
}  // namespace theory
}  // namespace cvc5
#endif<|MERGE_RESOLUTION|>--- conflicted
+++ resolved
@@ -27,13 +27,9 @@
 namespace theory {
 namespace bv {
 
-<<<<<<< HEAD
 class BitblastProofGenerator;
 
-class BBProof
-=======
 class BBProof : protected EnvObj
->>>>>>> 4f5b2c6f
 {
   using Bits = std::vector<Node>;
 
