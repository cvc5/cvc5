--- conflicted
+++ resolved
@@ -172,11 +172,8 @@
       LinearRewriteStrategy<RewriteRule<EvalITEBv>,
                             RewriteRule<BvIteConstCond>,
                             RewriteRule<BvIteChildren>,
-<<<<<<< HEAD
+                            RewriteRule<BvIteConstChildren>,
                             RewriteRule<BvIteEqualCond>>::apply(node);
-=======
-                            RewriteRule<BvIteConstChildren> >::apply(node);
->>>>>>> dafa7552
   return RewriteResponse(REWRITE_DONE, resultNode);
 }
 
