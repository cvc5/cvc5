--- conflicted
+++ resolved
@@ -172,14 +172,11 @@
       LinearRewriteStrategy<RewriteRule<EvalITEBv>,
                             RewriteRule<BvIteConstCond>,
                             RewriteRule<BvIteChildren>,
-<<<<<<< HEAD
+                            RewriteRule<BvIteConstChildren>,
                             RewriteRule<BvIteMergeThenIf>,
                             RewriteRule<BvIteMergeElseIf>,
                             RewriteRule<BvIteMergeThenElse>,
                             RewriteRule<BvIteMergeElseElse>>::apply(node);
-=======
-                            RewriteRule<BvIteConstChildren> >::apply(node);
->>>>>>> dafa7552
   return RewriteResponse(REWRITE_DONE, resultNode);
 }
 
