--- conflicted
+++ resolved
@@ -440,13 +440,8 @@
   }
 
   resultNode =
-<<<<<<< HEAD
-      LinearRewriteStrategy<RewriteRule<EvalUdiv>, RewriteRule<UdivOne>,
-                            RewriteRule<UdivSelf> >::apply(node);
-=======
       LinearRewriteStrategy<RewriteRule<EvalUdiv>, RewriteRule<UdivZero>,
                             RewriteRule<UdivOne> >::apply(node);
->>>>>>> dc0dd5e3
 
   if (RewriteRule<UdivConst>::applies(resultNode)) {
     resultNode = RewriteRule<UdivConst>::run<false>(resultNode);
