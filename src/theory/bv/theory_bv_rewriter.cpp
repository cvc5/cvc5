--- conflicted
+++ resolved
@@ -28,37 +28,30 @@
 using namespace cvc5::internal::theory::bv;
 
 TheoryBVRewriter::TheoryBVRewriter(NodeManager* nm) : TheoryRewriter(nm)
-<<<<<<< HEAD
-=======
 {
   initializeRewrites();
 }
 
 RewriteResponse TheoryBVRewriter::preRewrite(TNode node)
->>>>>>> 231c5329
-{
-  initializeRewrites();
-}
-
-RewriteResponse TheoryBVRewriter::preRewrite(TNode node) {
-  // no prerewrite to avoid issues with abstract subterms
-  return RewriteResponse(REWRITE_DONE, node);
-}
-
-RewriteResponse TheoryBVRewriter::postRewrite(TNode node) {
-  Trace("bitvector-rewrite")
-      << "TheoryBV::postRewrite    " << node << std::endl;
-  // do not rewrite if has a (strict) abstract subterm
-  for (TNode nn : node)
-  {
-    if (expr::hasAbstractSubterm(nn))
-    {
-      return RewriteResponse(REWRITE_DONE, node);
-    }
-  }
-  RewriteResponse res = d_rewriteTable[static_cast<uint32_t>(node.getKind())](node, false);
+{
+  RewriteResponse res =
+      d_rewriteTable[static_cast<uint32_t>(node.getKind())](node, true);
   if (res.d_node != node)
   {
+    Trace("bitvector-rewrite") << "TheoryBV::preRewrite    " << node << std::endl;
+    Trace("bitvector-rewrite")
+        << "TheoryBV::preRewrite to " << res.d_node << std::endl;
+  }
+  return res;
+}
+
+RewriteResponse TheoryBVRewriter::postRewrite(TNode node)
+{
+  RewriteResponse res =
+      d_rewriteTable[static_cast<uint32_t>(node.getKind())](node, false);
+  if (res.d_node != node)
+  {
+    Trace("bitvector-rewrite") << "TheoryBV::postRewrite    " << node << std::endl;
     Trace("bitvector-rewrite")
         << "TheoryBV::postRewrite to " << res.d_node << std::endl;
   }
@@ -130,7 +123,7 @@
                             RewriteRule<UleZero>,
                             RewriteRule<UleSelf>,
                             RewriteRule<UleEliminate>>::apply(node);
-  return RewriteResponse(resultNode == node ? REWRITE_DONE : REWRITE_AGAIN_FULL,
+  return RewriteResponse(resultNode == node ? REWRITE_DONE : REWRITE_AGAIN,
                          resultNode);
 }
 
@@ -138,7 +131,7 @@
   Node resultNode =
       LinearRewriteStrategy<RewriteRule<EvalSle>,
                             RewriteRule<SleEliminate>>::apply(node);
-  return RewriteResponse(resultNode == node ? REWRITE_DONE : REWRITE_AGAIN_FULL,
+  return RewriteResponse(resultNode == node ? REWRITE_DONE : REWRITE_AGAIN,
                          resultNode);
 }
 
@@ -147,7 +140,7 @@
       LinearRewriteStrategy<RewriteRule<UgtUrem>,
                             RewriteRule<UgtEliminate>>::apply(node);
 
-  return RewriteResponse(REWRITE_AGAIN_FULL, resultNode);
+  return RewriteResponse(REWRITE_AGAIN, resultNode);
 }
 
 RewriteResponse TheoryBVRewriter::RewriteSgt(TNode node, bool prerewrite){
@@ -156,7 +149,7 @@
       //RewriteRule<SltEliminate>
       >::apply(node);
 
-  return RewriteResponse(REWRITE_AGAIN_FULL, resultNode);
+  return RewriteResponse(REWRITE_AGAIN, resultNode);
 }
 
 RewriteResponse TheoryBVRewriter::RewriteUge(TNode node, bool prerewrite){
@@ -164,7 +157,7 @@
     < RewriteRule<UgeEliminate>
     >::apply(node);
 
-  return RewriteResponse(REWRITE_AGAIN_FULL, resultNode);
+  return RewriteResponse(REWRITE_AGAIN, resultNode);
 }
 
 RewriteResponse TheoryBVRewriter::RewriteSge(TNode node, bool prerewrite){
@@ -190,14 +183,14 @@
   // the rewrites are applied in the correct order.
   if (resultNode != node)
   {
-    return RewriteResponse(REWRITE_AGAIN_FULL, resultNode);
+    return RewriteResponse(REWRITE_AGAIN, resultNode);
   }
 
   resultNode = LinearRewriteStrategy<RewriteRule<BvIteConstChildren>,
                                      RewriteRule<BvIteEqualCond>>::apply(node);
   if (resultNode != node)
   {
-    return RewriteResponse(REWRITE_AGAIN_FULL, resultNode);
+    return RewriteResponse(REWRITE_AGAIN, resultNode);
   }
 
   resultNode =
@@ -375,7 +368,7 @@
   if (node == resultNode && RewriteRule<BvComp>::applies(node))
   {
     resultNode = RewriteRule<BvComp>::run<false>(node);
-    return RewriteResponse(REWRITE_AGAIN_FULL, resultNode);
+    return RewriteResponse(REWRITE_AGAIN, resultNode);
   }
 
   return RewriteResponse(REWRITE_DONE, resultNode);
@@ -593,7 +586,7 @@
     < RewriteRule<ZeroExtendEliminate >
     >::apply(node);
 
-  return RewriteResponse(REWRITE_AGAIN_FULL, resultNode);
+  return RewriteResponse(REWRITE_AGAIN, resultNode);
 }
 
 RewriteResponse TheoryBVRewriter::RewriteSignExtend(TNode node, bool prerewrite) {
@@ -603,7 +596,7 @@
     >::apply(node);
 
   if (resultNode != node) {
-    return RewriteResponse(REWRITE_AGAIN_FULL, resultNode);
+    return RewriteResponse(REWRITE_AGAIN, resultNode);
   }
   return RewriteResponse(REWRITE_DONE, resultNode);
 }
@@ -674,7 +667,7 @@
   Node resultNode =
       LinearRewriteStrategy<RewriteRule<UaddoEliminate>>::apply(node);
 
-  return RewriteResponse(REWRITE_AGAIN_FULL, resultNode);
+  return RewriteResponse(REWRITE_AGAIN, resultNode);
 }
 
 RewriteResponse TheoryBVRewriter::RewriteSaddo(TNode node, bool prerewrite)
@@ -682,7 +675,7 @@
   Node resultNode =
       LinearRewriteStrategy<RewriteRule<SaddoEliminate>>::apply(node);
 
-  return RewriteResponse(REWRITE_AGAIN_FULL, resultNode);
+  return RewriteResponse(REWRITE_AGAIN, resultNode);
 }
 
 RewriteResponse TheoryBVRewriter::RewriteUmulo(TNode node, bool prerewrite)
@@ -690,7 +683,7 @@
   Node resultNode =
       LinearRewriteStrategy<RewriteRule<UmuloEliminate>>::apply(node);
 
-  return RewriteResponse(REWRITE_AGAIN_FULL, resultNode);
+  return RewriteResponse(REWRITE_AGAIN, resultNode);
 }
 
 RewriteResponse TheoryBVRewriter::RewriteSmulo(TNode node, bool prerewrite)
@@ -698,7 +691,7 @@
   Node resultNode =
       LinearRewriteStrategy<RewriteRule<SmuloEliminate>>::apply(node);
 
-  return RewriteResponse(REWRITE_AGAIN_FULL, resultNode);
+  return RewriteResponse(REWRITE_AGAIN, resultNode);
 }
 
 RewriteResponse TheoryBVRewriter::RewriteUsubo(TNode node, bool prerewrite)
@@ -706,7 +699,7 @@
   Node resultNode =
       LinearRewriteStrategy<RewriteRule<UsuboEliminate>>::apply(node);
 
-  return RewriteResponse(REWRITE_AGAIN_FULL, resultNode);
+  return RewriteResponse(REWRITE_AGAIN, resultNode);
 }
 
 RewriteResponse TheoryBVRewriter::RewriteSsubo(TNode node, bool prerewrite)
@@ -714,7 +707,7 @@
   Node resultNode =
       LinearRewriteStrategy<RewriteRule<SsuboEliminate>>::apply(node);
 
-  return RewriteResponse(REWRITE_AGAIN_FULL, resultNode);
+  return RewriteResponse(REWRITE_AGAIN, resultNode);
 }
 
 RewriteResponse TheoryBVRewriter::RewriteSdivo(TNode node, bool prerewrite)
@@ -722,7 +715,7 @@
   Node resultNode =
       LinearRewriteStrategy<RewriteRule<SdivoEliminate>>::apply(node);
 
-  return RewriteResponse(REWRITE_AGAIN_FULL, resultNode);
+  return RewriteResponse(REWRITE_AGAIN, resultNode);
 }
 
 RewriteResponse TheoryBVRewriter::IdentityRewrite(TNode node, bool prerewrite) {
