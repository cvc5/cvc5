/******************************************************************************
 * Top contributors (to current version):
 *   Liana Hadarean, Aina Niemetz, Andres Noetzli
 *
 * This file is part of the cvc5 project.
 *
 * Copyright (c) 2009-2022 by the authors listed in the file AUTHORS
 * in the top-level source directory and their institutional affiliations.
 * All rights reserved.  See the file COPYING in the top-level source
 * directory for licensing information.
 * ****************************************************************************
 *
 * Theory BV rewriter.
 */

#include "options/bv_options.h"
#include "theory/bv/theory_bv_rewrite_rules.h"
#include "theory/bv/theory_bv_rewrite_rules_constant_evaluation.h"
#include "theory/bv/theory_bv_rewrite_rules_core.h"
#include "theory/bv/theory_bv_rewrite_rules_normalization.h"
#include "theory/bv/theory_bv_rewrite_rules_operator_elimination.h"
#include "theory/bv/theory_bv_rewrite_rules_simplification.h"
#include "theory/bv/theory_bv_rewriter.h"
#include "theory/theory.h"

using namespace cvc5::internal;
using namespace cvc5::internal::theory;
using namespace cvc5::internal::theory::bv;

TheoryBVRewriter::TheoryBVRewriter() { initializeRewrites(); }

RewriteResponse TheoryBVRewriter::preRewrite(TNode node) {
  RewriteResponse res = d_rewriteTable[node.getKind()](node, true);
  if (res.d_node != node)
  {
    Trace("bitvector-rewrite") << "TheoryBV::preRewrite    " << node << std::endl;
    Trace("bitvector-rewrite")
        << "TheoryBV::preRewrite to " << res.d_node << std::endl;
  }
  return res;
}

RewriteResponse TheoryBVRewriter::postRewrite(TNode node) {
  RewriteResponse res = d_rewriteTable[node.getKind()](node, false);
  if (res.d_node != node)
  {
    Trace("bitvector-rewrite") << "TheoryBV::postRewrite    " << node << std::endl;
    Trace("bitvector-rewrite")
        << "TheoryBV::postRewrite to " << res.d_node << std::endl;
  }
  return res;
}

RewriteResponse TheoryBVRewriter::RewriteBitOf(TNode node, bool prerewrite)
{
  Node resultNode = LinearRewriteStrategy<RewriteRule<BitOfConst>>::apply(node);
  return RewriteResponse(REWRITE_DONE, resultNode);
}

RewriteResponse TheoryBVRewriter::RewriteUlt(TNode node, bool prerewrite) {
  // reduce common subexpressions on both sides
  Node resultNode =
<<<<<<< HEAD
      LinearRewriteStrategy<RewriteRule<EvalUlt>,  // if both arguments are
                                                   // constants evaluates
                            RewriteRule<UltOne>,
                            RewriteRule<UltOnes>,
                            RewriteRule<UltZero>,  // a < 0 rewrites to false,
                            RewriteRule<SignExtendUltConst>,
                            RewriteRule<ZeroExtendUltConst>>::apply(node);
=======
      LinearRewriteStrategy<RewriteRule<EvalUlt>,
                            RewriteRule<UltZero>,
                            RewriteRule<SignExtendUltConst>,
                            RewriteRule<ZeroExtendUltConst>,
                            RewriteRule<IneqElimConversion>>::apply(node);
>>>>>>> 780665c4

  return RewriteResponse(resultNode == node ? REWRITE_DONE : REWRITE_AGAIN_FULL,
                         resultNode);
}

RewriteResponse TheoryBVRewriter::RewriteUltBv(TNode node, bool prerewrite) {
  // reduce common subexpressions on both sides
  Node resultNode = LinearRewriteStrategy
    < RewriteRule<EvalUltBv>
       >::apply(node);

  return RewriteResponse(REWRITE_DONE, resultNode);
}


RewriteResponse TheoryBVRewriter::RewriteSlt(TNode node, bool prerewrite){
  Node resultNode = LinearRewriteStrategy
    < RewriteRule<EvalSlt>,
      RewriteRule<MultSltMult>
       >::apply(node);

  return RewriteResponse(REWRITE_DONE, resultNode);

  // Node resultNode = LinearRewriteStrategy
  //   < RewriteRule < SltEliminate >
  //     // a <_s b ==> a + 2^{n-1} <_u b + 2^{n-1}
  //     >::apply(node);

  // return RewriteResponse(REWRITE_AGAIN_FULL, resultNode);
}

RewriteResponse TheoryBVRewriter::RewriteSltBv(TNode node, bool prerewrite){
  Node resultNode = LinearRewriteStrategy
    < RewriteRule < EvalSltBv >
       >::apply(node);

  return RewriteResponse(REWRITE_DONE, resultNode);
}

RewriteResponse TheoryBVRewriter::RewriteUle(TNode node, bool prerewrite){
  Node resultNode =
      LinearRewriteStrategy<RewriteRule<EvalUle>,
                            RewriteRule<UleMax>,
                            RewriteRule<ZeroUle>,
                            RewriteRule<IneqElimConversion>,
                            RewriteRule<UleZero>,
                            RewriteRule<UleSelf>,
                            RewriteRule<UleEliminate>>::apply(node);
  return RewriteResponse(resultNode == node ? REWRITE_DONE : REWRITE_AGAIN,
                         resultNode);
}

RewriteResponse TheoryBVRewriter::RewriteSle(TNode node, bool prerewrite){
  Node resultNode =
      LinearRewriteStrategy<RewriteRule<EvalSle>,
                            RewriteRule<SleEliminate>>::apply(node);
  return RewriteResponse(resultNode == node ? REWRITE_DONE : REWRITE_AGAIN,
                         resultNode);
}

RewriteResponse TheoryBVRewriter::RewriteUgt(TNode node, bool prerewrite){
  Node resultNode =
      LinearRewriteStrategy<RewriteRule<UgtUrem>,
                            RewriteRule<UgtEliminate>>::apply(node);

  return RewriteResponse(REWRITE_AGAIN, resultNode);
}

RewriteResponse TheoryBVRewriter::RewriteSgt(TNode node, bool prerewrite){
  Node resultNode = LinearRewriteStrategy
    < RewriteRule<SgtEliminate>
      //RewriteRule<SltEliminate>
      >::apply(node);

  return RewriteResponse(REWRITE_AGAIN, resultNode);
}

RewriteResponse TheoryBVRewriter::RewriteUge(TNode node, bool prerewrite){
  Node resultNode = LinearRewriteStrategy
    < RewriteRule<UgeEliminate>
    >::apply(node);

  return RewriteResponse(REWRITE_AGAIN, resultNode);
}

RewriteResponse TheoryBVRewriter::RewriteSge(TNode node, bool prerewrite){
  Node resultNode = LinearRewriteStrategy
    < RewriteRule<SgeEliminate>
      //      RewriteRule<SleEliminate>
    >::apply(node);

  return RewriteResponse(REWRITE_AGAIN_FULL, resultNode);
}

RewriteResponse TheoryBVRewriter::RewriteITEBv(TNode node, bool prerewrite)
{
  Node resultNode =
      LinearRewriteStrategy<RewriteRule<EvalITEBv>,
                            RewriteRule<BvIteConstCond>,
                            RewriteRule<BvIteEqualChildren>>::apply(node);
  // If the node has been rewritten, we return here because we need to make
  // sure that `BvIteEqualChildren` has been applied until we reach a fixpoint
  // before applying `BvIteConstChildren`. Otherwise, `BvIteConstChildren`
  // potentially performs an unsound rewrite. Returning hands back the control
  // to the `Rewriter` which will then call this method again, ensuring that
  // the rewrites are applied in the correct order.
  if (resultNode != node)
  {
    return RewriteResponse(REWRITE_AGAIN, resultNode);
  }

  resultNode = LinearRewriteStrategy<RewriteRule<BvIteConstChildren>,
                                     RewriteRule<BvIteEqualCond>>::apply(node);
  if (resultNode != node)
  {
    return RewriteResponse(REWRITE_AGAIN, resultNode);
  }

  resultNode =
      LinearRewriteStrategy<RewriteRule<BvIteMergeThenIf>,
                            RewriteRule<BvIteMergeElseIf>,
                            RewriteRule<BvIteMergeThenElse>,
                            RewriteRule<BvIteMergeElseElse>>::apply(node);
  return RewriteResponse(resultNode == node ? REWRITE_DONE : REWRITE_AGAIN_FULL,
                         resultNode);
}

RewriteResponse TheoryBVRewriter::RewriteNot(TNode node, bool prerewrite){
  Node resultNode = node;

  resultNode =
      LinearRewriteStrategy<RewriteRule<NotIdemp>, RewriteRule<EvalNot>>::apply(
          node);

  // It is is safe to return REWRITE_DONE here, because `NotIdemp` removes all
  // pairs of `bvnot` and then `EvalNot` evaluates the remaining `bvnot` if
  // applicable.
  return RewriteResponse(REWRITE_DONE, resultNode);
}

RewriteResponse TheoryBVRewriter::RewriteExtract(TNode node, bool prerewrite) {
  Node resultNode = node;

  if (RewriteRule<ExtractConcat>::applies(node)) {
    resultNode = RewriteRule<ExtractConcat>::run<false>(node);
    return RewriteResponse(REWRITE_AGAIN_FULL, resultNode);
  }

  if (RewriteRule<ExtractSignExtend>::applies(node)) {
    resultNode = RewriteRule<ExtractSignExtend>::run<false>(node);
    return RewriteResponse(REWRITE_AGAIN_FULL, resultNode);
  }

  if (RewriteRule<ExtractNot>::applies(node)) {
    resultNode = RewriteRule<ExtractNot>::run<false>(node);
    return RewriteResponse(REWRITE_AGAIN_FULL, resultNode);
  }

  resultNode = LinearRewriteStrategy<
      // We could have an extract over extract
      RewriteRule<ExtractExtract>,
      // The extract may cover the whole bit-vector
      RewriteRule<ExtractWhole>,
      // Rewrite extracts over wide multiplications
      RewriteRule<ExtractMultLeadingBit>,
      // Perform constant folding last to maximize chances that it applies
      RewriteRule<ExtractConstant>>::apply(node);

  // There are terms that can be rewritten by repeatedly alternating between
  // ExtractExtract and ExtractConcat, so we have to be conservative here and
  // return REWRITE_AGAIN if the node changed.
  return RewriteResponse(resultNode != node ? REWRITE_AGAIN : REWRITE_DONE,
                         resultNode);
}

RewriteResponse TheoryBVRewriter::RewriteConcat(TNode node, bool prerewrite)
{
  Node resultNode = LinearRewriteStrategy<
      // Flatten the top level concatenations
      RewriteRule<ConcatFlatten>,
      // Merge the adjacent extracts on non-constants
      RewriteRule<ConcatExtractMerge>,
      // Remove extracts that have no effect
      ApplyRuleToChildren<kind::BITVECTOR_CONCAT, ExtractWhole>,
      // Merge the adjacent extracts on constants
      RewriteRule<ConcatConstantMerge>>::apply(node);

  // Applying ExtractWhole to the children may result in concat nodes that can
  // be flattened by this method.
  return RewriteResponse(resultNode != node ? REWRITE_AGAIN : REWRITE_DONE,
                         resultNode);
}

RewriteResponse TheoryBVRewriter::RewriteAnd(TNode node, bool prerewrite)
{
  Node resultNode = node;
  resultNode =
      LinearRewriteStrategy<RewriteRule<FlattenAssocCommutNoDuplicates>,
                            RewriteRule<AndSimplify>,
                            RewriteRule<AndOrXorConcatPullUp>>::apply(node);
  if (!prerewrite)
  {
    resultNode =
        LinearRewriteStrategy<RewriteRule<BitwiseSlicing>>::apply(resultNode);

    if (resultNode.getKind() != node.getKind())
    {
      return RewriteResponse(REWRITE_AGAIN_FULL, resultNode);
    }
  }

  return RewriteResponse(REWRITE_DONE, resultNode);
}

RewriteResponse TheoryBVRewriter::RewriteOr(TNode node, bool prerewrite)
{
  Node resultNode = node;
  resultNode =
      LinearRewriteStrategy<RewriteRule<FlattenAssocCommutNoDuplicates>,
                            RewriteRule<OrSimplify>,
                            RewriteRule<AndOrXorConcatPullUp>>::apply(node);

  if (!prerewrite)
  {
    resultNode =
        LinearRewriteStrategy<RewriteRule<BitwiseSlicing>>::apply(resultNode);

    if (resultNode.getKind() != node.getKind())
    {
      return RewriteResponse(REWRITE_AGAIN_FULL, resultNode);
    }
  }

  return RewriteResponse(REWRITE_DONE, resultNode);
}

RewriteResponse TheoryBVRewriter::RewriteXor(TNode node, bool prerewrite)
{
  Node resultNode = node;
  resultNode = LinearRewriteStrategy<
      RewriteRule<FlattenAssocCommut>,  // flatten the expression
      RewriteRule<XorSimplify>,         // simplify duplicates and constants
      RewriteRule<XorZero>,  // checks if the constant part is zero and
                             // eliminates it
      RewriteRule<AndOrXorConcatPullUp>,
      RewriteRule<BitwiseSlicing>>::apply(node);

  if (!prerewrite)
  {
    resultNode =
        LinearRewriteStrategy<RewriteRule<XorOne>,
                              RewriteRule<BitwiseSlicing>>::apply(resultNode);

    if (resultNode.getKind() != node.getKind())
    {
      return RewriteResponse(REWRITE_AGAIN_FULL, resultNode);
    }
  }

  return RewriteResponse(REWRITE_DONE, resultNode);
}

RewriteResponse TheoryBVRewriter::RewriteXnor(TNode node, bool prerewrite) {
  Node resultNode = LinearRewriteStrategy
    < RewriteRule<XnorEliminate>
    >::apply(node);
  // need to rewrite two levels in
  return RewriteResponse(REWRITE_AGAIN_FULL, resultNode);
}

RewriteResponse TheoryBVRewriter::RewriteNand(TNode node, bool prerewrite) {
  Node resultNode = LinearRewriteStrategy
    < RewriteRule<NandEliminate>
      >::apply(node);

  return RewriteResponse(REWRITE_AGAIN_FULL, resultNode);
}

RewriteResponse TheoryBVRewriter::RewriteNor(TNode node, bool prerewrite) {
  Node resultNode = LinearRewriteStrategy
    < RewriteRule<NorEliminate>
    >::apply(node);

  return RewriteResponse(REWRITE_AGAIN_FULL, resultNode);
}

RewriteResponse TheoryBVRewriter::RewriteComp(TNode node, bool prerewrite)
{
  Node resultNode = LinearRewriteStrategy<RewriteRule<EvalComp>>::apply(node);

  if (node == resultNode && RewriteRule<BvComp>::applies(node))
  {
    resultNode = RewriteRule<BvComp>::run<false>(node);
    return RewriteResponse(REWRITE_AGAIN, resultNode);
  }

  return RewriteResponse(REWRITE_DONE, resultNode);
}

RewriteResponse TheoryBVRewriter::RewriteEagerAtom(TNode node, bool prerewrite)
{
  Node resultNode =
      LinearRewriteStrategy<RewriteRule<EvalEagerAtom>>::apply(node);

  return RewriteResponse(REWRITE_DONE, resultNode);
}

RewriteResponse TheoryBVRewriter::RewriteMult(TNode node, bool prerewrite) {
  Node resultNode = node;
  resultNode = LinearRewriteStrategy
    < RewriteRule<FlattenAssocCommut>, // flattens and sorts
      RewriteRule<MultSimplify>,       // multiplies constant part and checks for 0
      RewriteRule<MultPow2>            // replaces multiplication by a power of 2 by a shift
    >::apply(resultNode);

  // only apply if every subterm was already rewritten
  if (!prerewrite) {
    resultNode = LinearRewriteStrategy
      <   RewriteRule<MultDistribConst>
        , RewriteRule<MultDistrib>
        >::apply(resultNode);
  }

  if(resultNode == node) {
    return RewriteResponse(REWRITE_DONE, resultNode);
  }
  return RewriteResponse(REWRITE_AGAIN_FULL, resultNode);
}

RewriteResponse TheoryBVRewriter::RewriteAdd(TNode node, bool prerewrite)
{
  Node resultNode = node;
  if (prerewrite) {
    resultNode = LinearRewriteStrategy
      < RewriteRule<FlattenAssocCommut>
        >::apply(node);
    return RewriteResponse(REWRITE_DONE, resultNode);
  }

  resultNode =
      LinearRewriteStrategy<RewriteRule<FlattenAssocCommut>,
                            RewriteRule<AddCombineLikeTerms>>::apply(node);

  if (node != resultNode) {
    return RewriteResponse(REWRITE_AGAIN_FULL, resultNode);
  }

  return RewriteResponse(REWRITE_DONE, resultNode);
}

RewriteResponse TheoryBVRewriter::RewriteSub(TNode node, bool prerewrite){
  // return RewriteResponse(REWRITE_DONE, node);
  Node resultNode = LinearRewriteStrategy
    < RewriteRule<SubEliminate>
    >::apply(node);

  return RewriteResponse(REWRITE_AGAIN_FULL, resultNode);
}

RewriteResponse TheoryBVRewriter::RewriteNeg(TNode node, bool prerewrite) {
  Node resultNode = node;

  resultNode = LinearRewriteStrategy
    < RewriteRule<EvalNeg>,
      RewriteRule<NegIdemp>,
      RewriteRule<NegSub>
      >::apply(node);

  if (RewriteRule<NegAdd>::applies(node))
  {
    resultNode = RewriteRule<NegAdd>::run<false>(node);
    return RewriteResponse(REWRITE_AGAIN_FULL, resultNode);
  }

  if(!prerewrite) {
    if (RewriteRule<NegMult>::applies(node)) {
      resultNode = RewriteRule<NegMult>::run<false>(node);
      return RewriteResponse(REWRITE_AGAIN_FULL, resultNode);
    }
  }

  // There are cases where we need to rewrite the resulting term again. For
  // example, if we rewrite (bvneg (bvneg (bvneg #b0))) to (bvneg #b0) then we
  // have to rewrite again.
  return RewriteResponse(resultNode != node ? REWRITE_AGAIN : REWRITE_DONE,
                         resultNode);
}

RewriteResponse TheoryBVRewriter::RewriteUdiv(TNode node, bool prerewrite){
  Node resultNode = node;

  if(RewriteRule<UdivPow2>::applies(node)) {
    resultNode = RewriteRule<UdivPow2>::run <false> (node);
    return RewriteResponse(REWRITE_AGAIN_FULL, resultNode);
  }

  resultNode =
      LinearRewriteStrategy<RewriteRule<EvalUdiv>, RewriteRule<UdivZero>,
                            RewriteRule<UdivOne> >::apply(node);

  return RewriteResponse(REWRITE_DONE, resultNode);
}

RewriteResponse TheoryBVRewriter::RewriteUrem(TNode node, bool prerewrite)
{
  Node resultNode = node;

  if(RewriteRule<UremPow2>::applies(node)) {
    resultNode = RewriteRule<UremPow2>::run <false> (node);
    return RewriteResponse(REWRITE_AGAIN_FULL, resultNode);
  }

  resultNode = LinearRewriteStrategy
    < RewriteRule<EvalUrem>,
      RewriteRule<UremOne>,
      RewriteRule<UremSelf>
      >::apply(node);
  return RewriteResponse(REWRITE_DONE, resultNode);
}

RewriteResponse TheoryBVRewriter::RewriteSmod(TNode node, bool prerewrite) {
  Node resultNode = LinearRewriteStrategy
    < RewriteRule<SmodEliminate>
      >::apply(node);

  return RewriteResponse(REWRITE_AGAIN_FULL, resultNode);
}

RewriteResponse TheoryBVRewriter::RewriteSdiv(TNode node, bool prerewrite) {
  Node resultNode = LinearRewriteStrategy
    < RewriteRule<SdivEliminate>
      >::apply(node);

  return RewriteResponse(REWRITE_AGAIN_FULL, resultNode);
}

RewriteResponse TheoryBVRewriter::RewriteSrem(TNode node, bool prerewrite) {
  Node resultNode = LinearRewriteStrategy
    < RewriteRule<SremEliminate>
       >::apply(node);
  return RewriteResponse(REWRITE_AGAIN_FULL, resultNode);
}

RewriteResponse TheoryBVRewriter::RewriteShl(TNode node, bool prerewrite) {
  Node resultNode = node;
  if(RewriteRule<ShlByConst>::applies(node)) {
    resultNode = RewriteRule<ShlByConst>::run <false> (node);
    return RewriteResponse(REWRITE_AGAIN_FULL, resultNode);
  }

  resultNode = LinearRewriteStrategy<RewriteRule<EvalShl>,
                                     RewriteRule<ShiftZero>>::apply(node);

  return RewriteResponse(REWRITE_DONE, resultNode);
}

RewriteResponse TheoryBVRewriter::RewriteLshr(TNode node, bool prerewrite) {
  Node resultNode = node;
  if(RewriteRule<LshrByConst>::applies(node)) {
    resultNode = RewriteRule<LshrByConst>::run <false> (node);
    return RewriteResponse(REWRITE_AGAIN_FULL, resultNode);
  }

  resultNode = LinearRewriteStrategy<RewriteRule<EvalLshr>,
                                     RewriteRule<ShiftZero>>::apply(node);

  return RewriteResponse(REWRITE_DONE, resultNode);
}

RewriteResponse TheoryBVRewriter::RewriteAshr(TNode node, bool prerewrite) {
  Node resultNode = node;
  if(RewriteRule<AshrByConst>::applies(node)) {
    resultNode = RewriteRule<AshrByConst>::run <false> (node);
    return RewriteResponse(REWRITE_AGAIN_FULL, resultNode);
  }

  resultNode = LinearRewriteStrategy
    < RewriteRule<EvalAshr>,
      RewriteRule<ShiftZero>
        >::apply(node);

  return RewriteResponse(REWRITE_DONE, resultNode);
}


RewriteResponse TheoryBVRewriter::RewriteRepeat(TNode node, bool prerewrite) {
  Node resultNode = LinearRewriteStrategy
    < RewriteRule<RepeatEliminate >
    >::apply(node);

  return RewriteResponse(REWRITE_AGAIN_FULL, resultNode);
}

RewriteResponse TheoryBVRewriter::RewriteZeroExtend(TNode node, bool prerewrite){
  Node resultNode = LinearRewriteStrategy
    < RewriteRule<ZeroExtendEliminate >
    >::apply(node);

  return RewriteResponse(REWRITE_AGAIN, resultNode);
}

RewriteResponse TheoryBVRewriter::RewriteSignExtend(TNode node, bool prerewrite) {
  Node resultNode = LinearRewriteStrategy
    < RewriteRule<MergeSignExtend>
    , RewriteRule<EvalSignExtend>
    >::apply(node);

  if (resultNode != node) {
    return RewriteResponse(REWRITE_AGAIN, resultNode);
  }
  return RewriteResponse(REWRITE_DONE, resultNode);
}


RewriteResponse TheoryBVRewriter::RewriteRotateRight(TNode node, bool prerewrite) {
  Node resultNode = LinearRewriteStrategy
    < RewriteRule<RotateRightEliminate >
    >::apply(node);

  return RewriteResponse(REWRITE_AGAIN_FULL, resultNode);
}

RewriteResponse TheoryBVRewriter::RewriteRotateLeft(TNode node, bool prerewrite){
  Node resultNode = LinearRewriteStrategy
    < RewriteRule<RotateLeftEliminate >
    >::apply(node);

  return RewriteResponse(REWRITE_AGAIN_FULL, resultNode);
}

RewriteResponse TheoryBVRewriter::RewriteRedor(TNode node, bool prerewrite)
{
  Node resultNode =
      LinearRewriteStrategy<RewriteRule<RedorEliminate>>::apply(node);

  return RewriteResponse(REWRITE_AGAIN_FULL, resultNode);
}

RewriteResponse TheoryBVRewriter::RewriteRedand(TNode node, bool prerewrite)
{
  Node resultNode =
      LinearRewriteStrategy<RewriteRule<RedandEliminate>>::apply(node);

  return RewriteResponse(REWRITE_AGAIN_FULL, resultNode);
}

RewriteResponse TheoryBVRewriter::RewriteEqual(TNode node, bool prerewrite) {
  if (prerewrite) {
    Node resultNode = LinearRewriteStrategy
      < RewriteRule<FailEq>,
        RewriteRule<SimplifyEq>,
        RewriteRule<ReflexivityEq>
        >::apply(node);
    return RewriteResponse(REWRITE_DONE, resultNode);
  }
  else {
    Node resultNode = LinearRewriteStrategy
      < RewriteRule<FailEq>,
        RewriteRule<SimplifyEq>,
        RewriteRule<ReflexivityEq>
        >::apply(node);

    if(RewriteRule<SolveEq>::applies(resultNode)) {
      resultNode = RewriteRule<SolveEq>::run<false>(resultNode);
      if (resultNode != node) {
        return RewriteResponse(REWRITE_AGAIN_FULL, resultNode);
      }
    }
    return RewriteResponse(REWRITE_DONE, resultNode);
  }
}

RewriteResponse TheoryBVRewriter::RewriteUaddo(TNode node, bool prerewrite)
{
  Node resultNode =
      LinearRewriteStrategy<RewriteRule<UaddoEliminate>>::apply(node);

  return RewriteResponse(REWRITE_AGAIN, resultNode);
}

RewriteResponse TheoryBVRewriter::RewriteSaddo(TNode node, bool prerewrite)
{
  Node resultNode =
      LinearRewriteStrategy<RewriteRule<SaddoEliminate>>::apply(node);

  return RewriteResponse(REWRITE_AGAIN, resultNode);
}

RewriteResponse TheoryBVRewriter::RewriteUmulo(TNode node, bool prerewrite)
{
  Node resultNode =
      LinearRewriteStrategy<RewriteRule<UmuloEliminate>>::apply(node);

  return RewriteResponse(REWRITE_AGAIN, resultNode);
}

RewriteResponse TheoryBVRewriter::RewriteSmulo(TNode node, bool prerewrite)
{
  Node resultNode =
      LinearRewriteStrategy<RewriteRule<SmuloEliminate>>::apply(node);

  return RewriteResponse(REWRITE_AGAIN, resultNode);
}

RewriteResponse TheoryBVRewriter::RewriteUsubo(TNode node, bool prerewrite)
{
  Node resultNode =
      LinearRewriteStrategy<RewriteRule<UsuboEliminate>>::apply(node);

  return RewriteResponse(REWRITE_AGAIN, resultNode);
}

RewriteResponse TheoryBVRewriter::RewriteSsubo(TNode node, bool prerewrite)
{
  Node resultNode =
      LinearRewriteStrategy<RewriteRule<SsuboEliminate>>::apply(node);

  return RewriteResponse(REWRITE_AGAIN, resultNode);
}

RewriteResponse TheoryBVRewriter::RewriteSdivo(TNode node, bool prerewrite)
{
  Node resultNode =
      LinearRewriteStrategy<RewriteRule<SdivoEliminate>>::apply(node);

  return RewriteResponse(REWRITE_AGAIN, resultNode);
}

RewriteResponse TheoryBVRewriter::IdentityRewrite(TNode node, bool prerewrite) {
  return RewriteResponse(REWRITE_DONE, node);
}

RewriteResponse TheoryBVRewriter::UndefinedRewrite(TNode node, bool prerewrite) {
  Trace("bv-rewrite") << "TheoryBV::UndefinedRewrite for" << node;
  Unimplemented();
}

void TheoryBVRewriter::initializeRewrites() {

  for(unsigned i = 0; i < kind::LAST_KIND; ++i) {
    d_rewriteTable[i] = IdentityRewrite; //UndefinedRewrite;
  }

  d_rewriteTable [ kind::EQUAL ] = RewriteEqual;
  d_rewriteTable[kind::BITVECTOR_BITOF] = RewriteBitOf;
  d_rewriteTable [ kind::BITVECTOR_ULT ] = RewriteUlt;
  d_rewriteTable [ kind::BITVECTOR_SLT ] = RewriteSlt;
  d_rewriteTable [ kind::BITVECTOR_ULE ] = RewriteUle;
  d_rewriteTable [ kind::BITVECTOR_SLE ] = RewriteSle;
  d_rewriteTable [ kind::BITVECTOR_UGT ] = RewriteUgt;
  d_rewriteTable [ kind::BITVECTOR_SGT ] = RewriteSgt;
  d_rewriteTable [ kind::BITVECTOR_UGE ] = RewriteUge;
  d_rewriteTable [ kind::BITVECTOR_SGE ] = RewriteSge;
  d_rewriteTable [ kind::BITVECTOR_NOT ] = RewriteNot;
  d_rewriteTable [ kind::BITVECTOR_CONCAT ] = RewriteConcat;
  d_rewriteTable [ kind::BITVECTOR_AND ] = RewriteAnd;
  d_rewriteTable [ kind::BITVECTOR_OR ] = RewriteOr;
  d_rewriteTable [ kind::BITVECTOR_XOR] = RewriteXor;
  d_rewriteTable [ kind::BITVECTOR_XNOR ] = RewriteXnor;
  d_rewriteTable [ kind::BITVECTOR_NAND ] = RewriteNand;
  d_rewriteTable [ kind::BITVECTOR_NOR ] = RewriteNor;
  d_rewriteTable [ kind::BITVECTOR_COMP ] = RewriteComp;
  d_rewriteTable[kind::BITVECTOR_MULT] = RewriteMult;
  d_rewriteTable[kind::BITVECTOR_ADD] = RewriteAdd;
  d_rewriteTable [ kind::BITVECTOR_SUB ] = RewriteSub;
  d_rewriteTable [ kind::BITVECTOR_NEG ] = RewriteNeg;
  d_rewriteTable [ kind::BITVECTOR_UDIV ] = RewriteUdiv;
  d_rewriteTable [ kind::BITVECTOR_UREM ] = RewriteUrem;
  d_rewriteTable [ kind::BITVECTOR_SMOD ] = RewriteSmod;
  d_rewriteTable [ kind::BITVECTOR_SDIV ] = RewriteSdiv;
  d_rewriteTable [ kind::BITVECTOR_SREM ] = RewriteSrem;
  d_rewriteTable [ kind::BITVECTOR_SHL ] = RewriteShl;
  d_rewriteTable [ kind::BITVECTOR_LSHR ] = RewriteLshr;
  d_rewriteTable [ kind::BITVECTOR_ASHR ] = RewriteAshr;
  d_rewriteTable [ kind::BITVECTOR_EXTRACT ] = RewriteExtract;
  d_rewriteTable [ kind::BITVECTOR_REPEAT ] = RewriteRepeat;
  d_rewriteTable [ kind::BITVECTOR_ZERO_EXTEND ] = RewriteZeroExtend;
  d_rewriteTable [ kind::BITVECTOR_SIGN_EXTEND ] = RewriteSignExtend;
  d_rewriteTable [ kind::BITVECTOR_ROTATE_RIGHT ] = RewriteRotateRight;
  d_rewriteTable [ kind::BITVECTOR_ROTATE_LEFT ] = RewriteRotateLeft;
  d_rewriteTable [ kind::BITVECTOR_REDOR ] = RewriteRedor;
  d_rewriteTable [ kind::BITVECTOR_REDAND ] = RewriteRedand;
  d_rewriteTable [ kind::BITVECTOR_ULTBV ] = RewriteUltBv;
  d_rewriteTable [ kind::BITVECTOR_SLTBV ] = RewriteSltBv;
  d_rewriteTable [ kind::BITVECTOR_ITE ] = RewriteITEBv;
  d_rewriteTable[kind::BITVECTOR_UADDO] = RewriteUaddo;
  d_rewriteTable[kind::BITVECTOR_SADDO] = RewriteSaddo;
  d_rewriteTable[kind::BITVECTOR_UMULO] = RewriteUmulo;
  d_rewriteTable[kind::BITVECTOR_SMULO] = RewriteSmulo;
  d_rewriteTable[kind::BITVECTOR_USUBO] = RewriteUsubo;
  d_rewriteTable[kind::BITVECTOR_SSUBO] = RewriteSsubo;
  d_rewriteTable[kind::BITVECTOR_SDIVO] = RewriteSdivo;
  d_rewriteTable[kind::BITVECTOR_EAGER_ATOM] = RewriteEagerAtom;
}<|MERGE_RESOLUTION|>--- conflicted
+++ resolved
@@ -60,21 +60,14 @@
 RewriteResponse TheoryBVRewriter::RewriteUlt(TNode node, bool prerewrite) {
   // reduce common subexpressions on both sides
   Node resultNode =
-<<<<<<< HEAD
       LinearRewriteStrategy<RewriteRule<EvalUlt>,  // if both arguments are
                                                    // constants evaluates
                             RewriteRule<UltOne>,
                             RewriteRule<UltOnes>,
                             RewriteRule<UltZero>,  // a < 0 rewrites to false,
                             RewriteRule<SignExtendUltConst>,
-                            RewriteRule<ZeroExtendUltConst>>::apply(node);
-=======
-      LinearRewriteStrategy<RewriteRule<EvalUlt>,
-                            RewriteRule<UltZero>,
-                            RewriteRule<SignExtendUltConst>,
                             RewriteRule<ZeroExtendUltConst>,
                             RewriteRule<IneqElimConversion>>::apply(node);
->>>>>>> 780665c4
 
   return RewriteResponse(resultNode == node ? REWRITE_DONE : REWRITE_AGAIN_FULL,
                          resultNode);
