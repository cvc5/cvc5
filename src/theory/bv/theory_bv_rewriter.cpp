--- conflicted
+++ resolved
@@ -168,17 +168,11 @@
 
 RewriteResponse TheoryBVRewriter::RewriteITEBv(TNode node, bool prerewrite)
 {
-<<<<<<< HEAD
-  Node resultNode = LinearRewriteStrategy<RewriteRule<EvalITEBv>,
-                                          RewriteRule<BvIteEqualCond>,
-                                          RewriteRule<BvIte> >::apply(node);
-=======
   Node resultNode =
       LinearRewriteStrategy<RewriteRule<EvalITEBv>,
                             RewriteRule<BvIteConstCond>,
-                            RewriteRule<BvIteChildren> >::apply(node);
->>>>>>> 9bbde9a1
-
+                            RewriteRule<BvIteChildren>,
+                            RewriteRule<BvIteEqualCond>>::apply(node);
   return RewriteResponse(REWRITE_DONE, resultNode);
 }
 
