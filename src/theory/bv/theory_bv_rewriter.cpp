/*********************                                                        */
/*! \file theory_bv_rewriter.cpp
 ** \verbatim
 ** Top contributors (to current version):
 **   Liana Hadarean, Dejan Jovanovic, Morgan Deters
 ** This file is part of the CVC4 project.
 ** Copyright (c) 2009-2018 by the authors listed in the file AUTHORS
 ** in the top-level source directory) and their institutional affiliations.
 ** All rights reserved.  See the file COPYING in the top-level source
 ** directory for licensing information.\endverbatim
 **
 ** \brief [[ Add one-line brief description here ]]
 **
 ** [[ Add lengthier description here ]]
 ** \todo document this file
 **/

#include "options/bv_options.h"
#include "theory/bv/theory_bv_rewrite_rules.h"
#include "theory/bv/theory_bv_rewrite_rules_constant_evaluation.h"
#include "theory/bv/theory_bv_rewrite_rules_core.h"
#include "theory/bv/theory_bv_rewrite_rules_normalization.h"
#include "theory/bv/theory_bv_rewrite_rules_operator_elimination.h"
#include "theory/bv/theory_bv_rewrite_rules_simplification.h"
#include "theory/bv/theory_bv_rewriter.h"
#include "theory/theory.h"

using namespace CVC4;
using namespace CVC4::theory;
using namespace CVC4::theory::bv;


// CVC4_THREAD_LOCAL AllRewriteRules* TheoryBVRewriter::s_allRules = NULL;
// CVC4_THREAD_LOCAL TimerStat* TheoryBVRewriter::d_rewriteTimer = NULL;
RewriteFunction TheoryBVRewriter::d_rewriteTable[kind::LAST_KIND]; 
void TheoryBVRewriter::init() {
   // s_allRules = new AllRewriteRules;
   // d_rewriteTimer = new TimerStat("theory::bv::rewriteTimer");
   // smtStatisticsRegistry()->registerStat(d_rewriteTimer); 
   initializeRewrites();

}

void TheoryBVRewriter::shutdown() {
   // delete s_allRules;
   // smtStatisticsRegistry()->unregisterStat(d_rewriteTimer); 
   //delete d_rewriteTimer;
}

RewriteResponse TheoryBVRewriter::preRewrite(TNode node) {
  RewriteResponse res = d_rewriteTable[node.getKind()](node, true);
  if(res.node != node) {
    Debug("bitvector-rewrite") << "TheoryBV::preRewrite    " << node << std::endl;
    Debug("bitvector-rewrite") << "TheoryBV::preRewrite to " << res.node << std::endl;
  }
  return res; 
}

RewriteResponse TheoryBVRewriter::postRewrite(TNode node) {
  RewriteResponse res = d_rewriteTable[node.getKind()](node, false);
  if(res.node!= node) {
    Debug("bitvector-rewrite") << "TheoryBV::postRewrite    " << node << std::endl;
    Debug("bitvector-rewrite") << "TheoryBV::postRewrite to " << res.node << std::endl;
  }
  return res; 
}

RewriteResponse TheoryBVRewriter::RewriteUlt(TNode node, bool prerewrite) {
  // reduce common subexpressions on both sides
  Node resultNode = LinearRewriteStrategy
    < RewriteRule<EvalUlt>, // if both arguments are constants evaluates
      RewriteRule<UltZero>, // a < 0 rewrites to false,
      RewriteRule<SignExtendUltConst>,
      RewriteRule<ZeroExtendUltConst>
       >::apply(node);

  return RewriteResponse(resultNode == node ? REWRITE_DONE : REWRITE_AGAIN_FULL,
                         resultNode);
}

RewriteResponse TheoryBVRewriter::RewriteUltBv(TNode node, bool prerewrite) {
  // reduce common subexpressions on both sides
  Node resultNode = LinearRewriteStrategy
    < RewriteRule<EvalUltBv>
       >::apply(node);
  
  return RewriteResponse(REWRITE_DONE, resultNode); 
}


RewriteResponse TheoryBVRewriter::RewriteSlt(TNode node, bool prerewrite){
  Node resultNode = LinearRewriteStrategy
    < RewriteRule<EvalSlt>,
      RewriteRule<MultSltMult>
       >::apply(node);

  return RewriteResponse(REWRITE_DONE, resultNode); 

  // Node resultNode = LinearRewriteStrategy
  //   < RewriteRule < SltEliminate >
  //     // a <_s b ==> a + 2^{n-1} <_u b + 2^{n-1}
  //     >::apply(node);

  // return RewriteResponse(REWRITE_AGAIN_FULL, resultNode); 
}

RewriteResponse TheoryBVRewriter::RewriteSltBv(TNode node, bool prerewrite){
  Node resultNode = LinearRewriteStrategy
    < RewriteRule < EvalSltBv >
       >::apply(node);

  return RewriteResponse(REWRITE_DONE, resultNode); 
}

RewriteResponse TheoryBVRewriter::RewriteUle(TNode node, bool prerewrite){
  Node resultNode = LinearRewriteStrategy
    < RewriteRule<EvalUle>,
      RewriteRule<UleMax>,
      RewriteRule<ZeroUle>,
      RewriteRule<UleZero>,
      RewriteRule<UleSelf>,
      RewriteRule<UleEliminate>
      >::apply(node);
  return RewriteResponse(resultNode == node ? REWRITE_DONE : REWRITE_AGAIN, resultNode); 
}

RewriteResponse TheoryBVRewriter::RewriteSle(TNode node, bool prerewrite){
  Node resultNode = LinearRewriteStrategy
    < RewriteRule <EvalSle>, 
      RewriteRule <SleEliminate>
      >::apply(node);
  return RewriteResponse(resultNode == node? REWRITE_DONE : REWRITE_AGAIN, resultNode); 
}

RewriteResponse TheoryBVRewriter::RewriteUgt(TNode node, bool prerewrite){
  Node resultNode = LinearRewriteStrategy
    < RewriteRule<UgtEliminate>
    >::apply(node);
  
  return RewriteResponse(REWRITE_AGAIN, resultNode); 
}

RewriteResponse TheoryBVRewriter::RewriteSgt(TNode node, bool prerewrite){
  Node resultNode = LinearRewriteStrategy
    < RewriteRule<SgtEliminate>
      //RewriteRule<SltEliminate>
      >::apply(node);
  
  return RewriteResponse(REWRITE_AGAIN, resultNode); 
}

RewriteResponse TheoryBVRewriter::RewriteUge(TNode node, bool prerewrite){
  Node resultNode = LinearRewriteStrategy
    < RewriteRule<UgeEliminate>
    >::apply(node);
  
  return RewriteResponse(REWRITE_AGAIN, resultNode); 
}

RewriteResponse TheoryBVRewriter::RewriteSge(TNode node, bool prerewrite){
  Node resultNode = LinearRewriteStrategy
    < RewriteRule<SgeEliminate>
      //      RewriteRule<SleEliminate>
    >::apply(node);
  
  return RewriteResponse(REWRITE_AGAIN_FULL, resultNode); 
}

RewriteResponse TheoryBVRewriter::RewriteITEBv(TNode node, bool prerewrite)
{
  Node resultNode =
      LinearRewriteStrategy<RewriteRule<EvalITEBv>,
                            RewriteRule<BvIteConstCond>,
<<<<<<< HEAD
                            RewriteRule<BvIteChildren>,
                            RewriteRule<BvIteConstChildren>,
                            RewriteRule<BvIteMergeThenIf>,
                            RewriteRule<BvIteMergeElseIf>,
                            RewriteRule<BvIteMergeThenElse>,
                            RewriteRule<BvIteMergeElseElse>>::apply(node);
=======
                            RewriteRule<BvIteEqualChildren>,
                            RewriteRule<BvIteConstChildren>,
                            RewriteRule<BvIteEqualCond>>::apply(node);
>>>>>>> aacd3dda
  return RewriteResponse(REWRITE_DONE, resultNode);
}

RewriteResponse TheoryBVRewriter::RewriteNot(TNode node, bool prerewrite){
  Node resultNode = node;
  
  // // if(RewriteRule<NotXor>::applies(node)) {
  // //   resultNode = RewriteRule<NotXor>::run<false>(node);
  // //   return RewriteResponse(REWRITE_AGAIN_FULL, resultNode); 
  // // }
  resultNode = LinearRewriteStrategy
    < RewriteRule<EvalNot>,
      RewriteRule<NotIdemp>
    >::apply(node);
  
  return RewriteResponse(REWRITE_DONE, resultNode); 
}

RewriteResponse TheoryBVRewriter::RewriteExtract(TNode node, bool prerewrite) {
  Node resultNode = node;

  if (RewriteRule<ExtractConcat>::applies(node)) {
    resultNode = RewriteRule<ExtractConcat>::run<false>(node);
    return RewriteResponse(REWRITE_AGAIN_FULL, resultNode); 
  }

  if (RewriteRule<ExtractSignExtend>::applies(node)) {
    resultNode = RewriteRule<ExtractSignExtend>::run<false>(node);
    return RewriteResponse(REWRITE_AGAIN_FULL, resultNode); 
  }

  if (RewriteRule<ExtractNot>::applies(node)) {
    resultNode = RewriteRule<ExtractNot>::run<false>(node);
    return RewriteResponse(REWRITE_AGAIN_FULL, resultNode); 
  }

  if (options::bvExtractArithRewrite()) {
    if (RewriteRule<ExtractArith>::applies(node)) {
      resultNode = RewriteRule<ExtractArith>::run<false>(node);
      return RewriteResponse(REWRITE_AGAIN_FULL, resultNode); 
    }
  }

  
  resultNode = LinearRewriteStrategy
    < RewriteRule<ExtractConstant>, 
      RewriteRule<ExtractExtract>,
      // We could get another extract over extract
      RewriteRule<ExtractWhole>,
      // At this point only Extract-Whole could apply
      RewriteRule<ExtractMultLeadingBit>
      >::apply(node);
  
  return RewriteResponse(REWRITE_DONE, resultNode); 
}


RewriteResponse TheoryBVRewriter::RewriteConcat(TNode node, bool prerewrite) {
  
  Node resultNode = LinearRewriteStrategy
    < RewriteRule<ConcatFlatten>,
      // Flatten the top level concatenations
      RewriteRule<ConcatExtractMerge>,
      // Merge the adjacent extracts on non-constants
      RewriteRule<ConcatConstantMerge>,
      // Merge the adjacent extracts on constants
      ApplyRuleToChildren<kind::BITVECTOR_CONCAT, ExtractWhole>
      >::apply(node);
   return RewriteResponse(REWRITE_DONE, resultNode);  
}

RewriteResponse TheoryBVRewriter::RewriteAnd(TNode node, bool prerewrite) {
  Node resultNode = node;
  resultNode = LinearRewriteStrategy
    < RewriteRule<FlattenAssocCommutNoDuplicates>,
      RewriteRule<AndSimplify>
      >::apply(node);

  if (!prerewrite) {
    resultNode = LinearRewriteStrategy
      < RewriteRule<BitwiseSlicing>
        >::apply(resultNode);
  
    if (resultNode.getKind() != node.getKind()) {
      return RewriteResponse(REWRITE_AGAIN_FULL, resultNode); 
    }
  }
  
  return RewriteResponse(REWRITE_DONE, resultNode); 
}

RewriteResponse TheoryBVRewriter::RewriteOr(TNode node, bool prerewrite){
  Node resultNode = node;
  resultNode = LinearRewriteStrategy
    < RewriteRule<FlattenAssocCommutNoDuplicates>,
      RewriteRule<OrSimplify>
      >::apply(node);

  if (!prerewrite) {
    resultNode = LinearRewriteStrategy
      < RewriteRule<BitwiseSlicing>
        >::apply(resultNode);
    
    if (resultNode.getKind() != node.getKind()) {
      return RewriteResponse(REWRITE_AGAIN_FULL, resultNode); 
    }
  }
  
  return RewriteResponse(REWRITE_DONE, resultNode); 
}

RewriteResponse TheoryBVRewriter::RewriteXor(TNode node, bool prerewrite) {
  Node resultNode = node;
  resultNode = LinearRewriteStrategy
    < RewriteRule<FlattenAssocCommut>, // flatten the expression 
      RewriteRule<XorSimplify>,        // simplify duplicates and constants
      RewriteRule<XorZero>,            // checks if the constant part is zero and eliminates it
      RewriteRule<BitwiseSlicing>
      >::apply(node);

  if (!prerewrite) {
    resultNode = LinearRewriteStrategy
      < RewriteRule<XorOne>, 
      RewriteRule <BitwiseSlicing>
        >::apply(resultNode);
    
    if (resultNode.getKind() != node.getKind()) {
      return RewriteResponse(REWRITE_AGAIN_FULL, resultNode); 
    }
  }

  return RewriteResponse(REWRITE_DONE, resultNode); 
}

RewriteResponse TheoryBVRewriter::RewriteXnor(TNode node, bool prerewrite) {
  Node resultNode = LinearRewriteStrategy
    < RewriteRule<XnorEliminate>
    >::apply(node);
  // need to rewrite two levels in 
  return RewriteResponse(REWRITE_AGAIN_FULL, resultNode); 
}

RewriteResponse TheoryBVRewriter::RewriteNand(TNode node, bool prerewrite) {
  Node resultNode = LinearRewriteStrategy
    < RewriteRule<NandEliminate>
      >::apply(node);
  
  return RewriteResponse(REWRITE_AGAIN_FULL, resultNode); 
}

RewriteResponse TheoryBVRewriter::RewriteNor(TNode node, bool prerewrite) {
  Node resultNode = LinearRewriteStrategy
    < RewriteRule<NorEliminate>
    >::apply(node);
  
  return RewriteResponse(REWRITE_AGAIN_FULL, resultNode); 
}

RewriteResponse TheoryBVRewriter::RewriteComp(TNode node, bool prerewrite)
{
  Node resultNode =
      LinearRewriteStrategy<RewriteRule<EvalComp>, RewriteRule<BvComp> >::apply(
          node);

  return RewriteResponse(REWRITE_DONE, resultNode);
}

RewriteResponse TheoryBVRewriter::RewriteMult(TNode node, bool prerewrite) {
  Node resultNode = node; 
  resultNode = LinearRewriteStrategy
    < RewriteRule<FlattenAssocCommut>, // flattens and sorts
      RewriteRule<MultSimplify>,       // multiplies constant part and checks for 0
      RewriteRule<MultPow2>            // replaces multiplication by a power of 2 by a shift
    >::apply(resultNode);

  // only apply if every subterm was already rewritten 
  if (!prerewrite) {
    resultNode = LinearRewriteStrategy
      <   RewriteRule<MultDistribConst>
        , RewriteRule<MultDistrib>
        >::apply(resultNode);
  }

  if(resultNode == node) {
    return RewriteResponse(REWRITE_DONE, resultNode); 
  }
  return RewriteResponse(REWRITE_AGAIN_FULL, resultNode); 
}

RewriteResponse TheoryBVRewriter::RewritePlus(TNode node, bool prerewrite) {
  Node resultNode = node;
  if (prerewrite) {
    resultNode = LinearRewriteStrategy
      < RewriteRule<FlattenAssocCommut>
        >::apply(node);
    return RewriteResponse(REWRITE_DONE, resultNode);
  }
  
  resultNode =  LinearRewriteStrategy
    < RewriteRule<FlattenAssocCommut>,
      RewriteRule<PlusCombineLikeTerms>
      >::apply(node);

  if (node != resultNode) {
    return RewriteResponse(REWRITE_AGAIN_FULL, resultNode);
  }
  
  return RewriteResponse(REWRITE_DONE, resultNode); 
}

RewriteResponse TheoryBVRewriter::RewriteSub(TNode node, bool prerewrite){
  // return RewriteResponse(REWRITE_DONE, node); 
  Node resultNode = LinearRewriteStrategy
    < RewriteRule<SubEliminate>
    >::apply(node);
  
  return RewriteResponse(REWRITE_AGAIN_FULL, resultNode); 
}

RewriteResponse TheoryBVRewriter::RewriteNeg(TNode node, bool prerewrite) {
  Node resultNode = node; 
  
  resultNode = LinearRewriteStrategy
    < RewriteRule<EvalNeg>,
      RewriteRule<NegIdemp>,
      RewriteRule<NegSub>
      >::apply(node);
  
  if (RewriteRule<NegPlus>::applies(node)) {
    resultNode = RewriteRule<NegPlus>::run<false>(node);
    return RewriteResponse(REWRITE_AGAIN_FULL, resultNode); 
  }
  
  if(!prerewrite) {
    if (RewriteRule<NegMult>::applies(node)) {
      resultNode = RewriteRule<NegMult>::run<false>(node);
      return RewriteResponse(REWRITE_AGAIN_FULL, resultNode); 
    }
  }

  return RewriteResponse(REWRITE_DONE, resultNode); 
}

RewriteResponse TheoryBVRewriter::RewriteUdiv(TNode node, bool prerewrite){
  Node resultNode = node;

  if(node[1].isConst() && node[1].getConst<BitVector>().getValue() != 0) {
    return RewriteUdivTotal(node, prerewrite);
  }

  return RewriteResponse(REWRITE_DONE, resultNode); 
}

RewriteResponse TheoryBVRewriter::RewriteUrem(TNode node, bool prerewrite){
  Node resultNode = node;

  if(node[1].isConst() && node[1].getConst<BitVector>().getValue() != 0) {
    return RewriteUremTotal(node, prerewrite);
  }

  return RewriteResponse(REWRITE_DONE, resultNode); 
}

RewriteResponse TheoryBVRewriter::RewriteUdivTotal(TNode node, bool prerewrite){
  Node resultNode = node;

  if(RewriteRule<UdivPow2>::applies(node)) {
    resultNode = RewriteRule<UdivPow2>::run <false> (node);
    return RewriteResponse(REWRITE_AGAIN_FULL, resultNode); 
  }

  resultNode =
      LinearRewriteStrategy<RewriteRule<EvalUdiv>, RewriteRule<UdivZero>,
                            RewriteRule<UdivOne> >::apply(node);

  return RewriteResponse(REWRITE_DONE, resultNode); 
}

RewriteResponse TheoryBVRewriter::RewriteUremTotal(TNode node, bool prerewrite) {
  Node resultNode = node;

  if(RewriteRule<UremPow2>::applies(node)) {
    resultNode = RewriteRule<UremPow2>::run <false> (node);
    return RewriteResponse(REWRITE_AGAIN_FULL, resultNode); 
  }

  resultNode = LinearRewriteStrategy
    < RewriteRule<EvalUrem>,
      RewriteRule<UremOne>,
      RewriteRule<UremSelf>
      >::apply(node);
  return RewriteResponse(REWRITE_DONE, resultNode); 
}

RewriteResponse TheoryBVRewriter::RewriteSmod(TNode node, bool prerewrite) {
  Node resultNode = LinearRewriteStrategy
    < RewriteRule<SmodEliminate>
      >::apply(node);

  return RewriteResponse(REWRITE_AGAIN_FULL, resultNode); 
}

RewriteResponse TheoryBVRewriter::RewriteSdiv(TNode node, bool prerewrite) {
  Node resultNode = LinearRewriteStrategy
    < RewriteRule<SdivEliminate>
      >::apply(node);

  return RewriteResponse(REWRITE_AGAIN_FULL, resultNode); 
}

RewriteResponse TheoryBVRewriter::RewriteSrem(TNode node, bool prerewrite) {
  Node resultNode = LinearRewriteStrategy
    < RewriteRule<SremEliminate>
       >::apply(node);
  return RewriteResponse(REWRITE_AGAIN_FULL, resultNode); 
}

RewriteResponse TheoryBVRewriter::RewriteShl(TNode node, bool prerewrite) {
  Node resultNode = node; 
  if(RewriteRule<ShlByConst>::applies(node)) {
    resultNode = RewriteRule<ShlByConst>::run <false> (node);
    return RewriteResponse(REWRITE_AGAIN_FULL, resultNode); 
  }

  resultNode = LinearRewriteStrategy
    < RewriteRule<EvalShl>,
      RewriteRule<ShiftZero> 
      >::apply(node);

  return RewriteResponse(REWRITE_DONE, resultNode); 
}

RewriteResponse TheoryBVRewriter::RewriteLshr(TNode node, bool prerewrite) {
  Node resultNode = node; 
  if(RewriteRule<LshrByConst>::applies(node)) {
    resultNode = RewriteRule<LshrByConst>::run <false> (node);
    return RewriteResponse(REWRITE_AGAIN_FULL, resultNode); 
  }

  resultNode = LinearRewriteStrategy
    < RewriteRule<EvalLshr>,
      RewriteRule<ShiftZero> 
      >::apply(node);

  return RewriteResponse(REWRITE_DONE, resultNode); 
}

RewriteResponse TheoryBVRewriter::RewriteAshr(TNode node, bool prerewrite) {
  Node resultNode = node; 
  if(RewriteRule<AshrByConst>::applies(node)) {
    resultNode = RewriteRule<AshrByConst>::run <false> (node);
    return RewriteResponse(REWRITE_AGAIN_FULL, resultNode); 
  }

  resultNode = LinearRewriteStrategy
    < RewriteRule<EvalAshr>,
      RewriteRule<ShiftZero>
        >::apply(node);

  return RewriteResponse(REWRITE_DONE, resultNode); 
}


RewriteResponse TheoryBVRewriter::RewriteRepeat(TNode node, bool prerewrite) {
  Node resultNode = LinearRewriteStrategy
    < RewriteRule<RepeatEliminate >
    >::apply(node);
  
  return RewriteResponse(REWRITE_AGAIN_FULL, resultNode); 
}

RewriteResponse TheoryBVRewriter::RewriteZeroExtend(TNode node, bool prerewrite){
  Node resultNode = LinearRewriteStrategy
    < RewriteRule<ZeroExtendEliminate >
    >::apply(node);
  
  return RewriteResponse(REWRITE_AGAIN, resultNode); 
}

RewriteResponse TheoryBVRewriter::RewriteSignExtend(TNode node, bool prerewrite) {
  Node resultNode = LinearRewriteStrategy
    < RewriteRule<MergeSignExtend>
    , RewriteRule<EvalSignExtend>
    >::apply(node);

  
  if (resultNode != node) {
    return RewriteResponse(REWRITE_AGAIN, resultNode);
  }
  return RewriteResponse(REWRITE_DONE, resultNode); 
}


RewriteResponse TheoryBVRewriter::RewriteRotateRight(TNode node, bool prerewrite) {
  Node resultNode = LinearRewriteStrategy
    < RewriteRule<RotateRightEliminate >
    >::apply(node);
  
  return RewriteResponse(REWRITE_AGAIN_FULL, resultNode); 
}

RewriteResponse TheoryBVRewriter::RewriteRotateLeft(TNode node, bool prerewrite){
  Node resultNode = LinearRewriteStrategy
    < RewriteRule<RotateLeftEliminate >
    >::apply(node);
  
  return RewriteResponse(REWRITE_AGAIN_FULL, resultNode); 
}

RewriteResponse TheoryBVRewriter::RewriteRedor(TNode node, bool prerewrite){
  Node resultNode = LinearRewriteStrategy
    < RewriteRule<RedorEliminate>
    >::apply(node);
  
  return RewriteResponse(REWRITE_AGAIN_FULL, resultNode); 
}

RewriteResponse TheoryBVRewriter::RewriteRedand(TNode node, bool prerewrite){
  Node resultNode = LinearRewriteStrategy
    < RewriteRule<RedandEliminate>
    >::apply(node);
  
  return RewriteResponse(REWRITE_AGAIN_FULL, resultNode); 
}

RewriteResponse TheoryBVRewriter::RewriteBVToNat(TNode node, bool prerewrite) {
  //do not use lazy rewrite strategy if equality solver is disabled
  if( node[0].isConst() || !options::bvLazyRewriteExtf() ){
    Node resultNode = LinearRewriteStrategy
      < RewriteRule<BVToNatEliminate>
      >::apply(node);
    return RewriteResponse(REWRITE_AGAIN_FULL, resultNode);
  }else{
    return RewriteResponse(REWRITE_DONE, node); 
  }
}

RewriteResponse TheoryBVRewriter::RewriteIntToBV(TNode node, bool prerewrite) {
  //do not use lazy rewrite strategy if equality solver is disabled
  if( node[0].isConst() || !options::bvLazyRewriteExtf() ){
    Node resultNode = LinearRewriteStrategy
      < RewriteRule<IntToBVEliminate>
      >::apply(node);

    return RewriteResponse(REWRITE_AGAIN_FULL, resultNode);
  }else{
    return RewriteResponse(REWRITE_DONE, node); 
  }
}

RewriteResponse TheoryBVRewriter::RewriteEqual(TNode node, bool prerewrite) {
  if (prerewrite) {
    Node resultNode = LinearRewriteStrategy
      < RewriteRule<FailEq>,
        RewriteRule<SimplifyEq>,
        RewriteRule<ReflexivityEq>
        >::apply(node);
    return RewriteResponse(REWRITE_DONE, resultNode); 
  }
  else {
    Node resultNode = LinearRewriteStrategy
      < RewriteRule<FailEq>,
        RewriteRule<SimplifyEq>,
        RewriteRule<ReflexivityEq>
        >::apply(node);

    if(RewriteRule<SolveEq>::applies(resultNode)) {
      resultNode = RewriteRule<SolveEq>::run<false>(resultNode);
      if (resultNode != node) {
        return RewriteResponse(REWRITE_AGAIN_FULL, resultNode);
      }
    }
    return RewriteResponse(REWRITE_DONE, resultNode); 
  }
}


RewriteResponse TheoryBVRewriter::IdentityRewrite(TNode node, bool prerewrite) {
  return RewriteResponse(REWRITE_DONE, node); 
}

RewriteResponse TheoryBVRewriter::UndefinedRewrite(TNode node, bool prerewrite) {
  Debug("bv-rewrite") << "TheoryBV::UndefinedRewrite for" << node;
  Unimplemented(); 
} 



void TheoryBVRewriter::initializeRewrites() {

  for(unsigned i = 0; i < kind::LAST_KIND; ++i) {
    d_rewriteTable[i] = IdentityRewrite; //UndefinedRewrite;
  }

  d_rewriteTable [ kind::EQUAL ] = RewriteEqual;
  d_rewriteTable [ kind::BITVECTOR_ULT ] = RewriteUlt;
  d_rewriteTable [ kind::BITVECTOR_SLT ] = RewriteSlt;
  d_rewriteTable [ kind::BITVECTOR_ULE ] = RewriteUle;
  d_rewriteTable [ kind::BITVECTOR_SLE ] = RewriteSle;
  d_rewriteTable [ kind::BITVECTOR_UGT ] = RewriteUgt;
  d_rewriteTable [ kind::BITVECTOR_SGT ] = RewriteSgt;
  d_rewriteTable [ kind::BITVECTOR_UGE ] = RewriteUge;
  d_rewriteTable [ kind::BITVECTOR_SGE ] = RewriteSge;
  d_rewriteTable [ kind::BITVECTOR_NOT ] = RewriteNot;
  d_rewriteTable [ kind::BITVECTOR_CONCAT ] = RewriteConcat;
  d_rewriteTable [ kind::BITVECTOR_AND ] = RewriteAnd;
  d_rewriteTable [ kind::BITVECTOR_OR ] = RewriteOr;
  d_rewriteTable [ kind::BITVECTOR_XOR] = RewriteXor;
  d_rewriteTable [ kind::BITVECTOR_XNOR ] = RewriteXnor;
  d_rewriteTable [ kind::BITVECTOR_NAND ] = RewriteNand;
  d_rewriteTable [ kind::BITVECTOR_NOR ] = RewriteNor;
  d_rewriteTable [ kind::BITVECTOR_COMP ] = RewriteComp;
  d_rewriteTable [ kind::BITVECTOR_MULT ] = RewriteMult;
  d_rewriteTable [ kind::BITVECTOR_PLUS ] = RewritePlus;
  d_rewriteTable [ kind::BITVECTOR_SUB ] = RewriteSub;
  d_rewriteTable [ kind::BITVECTOR_NEG ] = RewriteNeg;
  d_rewriteTable [ kind::BITVECTOR_UDIV ] = RewriteUdiv;
  d_rewriteTable [ kind::BITVECTOR_UREM ] = RewriteUrem;
  d_rewriteTable [ kind::BITVECTOR_UDIV_TOTAL ] = RewriteUdivTotal;
  d_rewriteTable [ kind::BITVECTOR_UREM_TOTAL ] = RewriteUremTotal;
  d_rewriteTable [ kind::BITVECTOR_SMOD ] = RewriteSmod;
  d_rewriteTable [ kind::BITVECTOR_SDIV ] = RewriteSdiv;
  d_rewriteTable [ kind::BITVECTOR_SREM ] = RewriteSrem;
  d_rewriteTable [ kind::BITVECTOR_SHL ] = RewriteShl;
  d_rewriteTable [ kind::BITVECTOR_LSHR ] = RewriteLshr;
  d_rewriteTable [ kind::BITVECTOR_ASHR ] = RewriteAshr;
  d_rewriteTable [ kind::BITVECTOR_EXTRACT ] = RewriteExtract;
  d_rewriteTable [ kind::BITVECTOR_REPEAT ] = RewriteRepeat;
  d_rewriteTable [ kind::BITVECTOR_ZERO_EXTEND ] = RewriteZeroExtend;
  d_rewriteTable [ kind::BITVECTOR_SIGN_EXTEND ] = RewriteSignExtend;
  d_rewriteTable [ kind::BITVECTOR_ROTATE_RIGHT ] = RewriteRotateRight;
  d_rewriteTable [ kind::BITVECTOR_ROTATE_LEFT ] = RewriteRotateLeft;
  d_rewriteTable [ kind::BITVECTOR_REDOR ] = RewriteRedor;
  d_rewriteTable [ kind::BITVECTOR_REDAND ] = RewriteRedand;
  d_rewriteTable [ kind::BITVECTOR_ULTBV ] = RewriteUltBv;
  d_rewriteTable [ kind::BITVECTOR_SLTBV ] = RewriteSltBv;
  d_rewriteTable [ kind::BITVECTOR_ITE ] = RewriteITEBv;

  d_rewriteTable [ kind::BITVECTOR_TO_NAT ] = RewriteBVToNat;
  d_rewriteTable [ kind::INT_TO_BITVECTOR ] = RewriteIntToBV;
}

Node TheoryBVRewriter::eliminateBVSDiv(TNode node) {
  Node result = bv::LinearRewriteStrategy <
    bv::RewriteRule<bv::SremEliminate>,
    bv::RewriteRule<bv::SdivEliminate>,
    bv::RewriteRule<bv::SmodEliminate>
    >::apply(node);
  return result; 
}<|MERGE_RESOLUTION|>--- conflicted
+++ resolved
@@ -171,18 +171,13 @@
   Node resultNode =
       LinearRewriteStrategy<RewriteRule<EvalITEBv>,
                             RewriteRule<BvIteConstCond>,
-<<<<<<< HEAD
-                            RewriteRule<BvIteChildren>,
+                            RewriteRule<BvIteEqualChildren>,
                             RewriteRule<BvIteConstChildren>,
+                            RewriteRule<BvIteEqualCond>,
                             RewriteRule<BvIteMergeThenIf>,
                             RewriteRule<BvIteMergeElseIf>,
                             RewriteRule<BvIteMergeThenElse>,
                             RewriteRule<BvIteMergeElseElse>>::apply(node);
-=======
-                            RewriteRule<BvIteEqualChildren>,
-                            RewriteRule<BvIteConstChildren>,
-                            RewriteRule<BvIteEqualCond>>::apply(node);
->>>>>>> aacd3dda
   return RewriteResponse(REWRITE_DONE, resultNode);
 }
 
