--- conflicted
+++ resolved
@@ -52,11 +52,8 @@
                            TheoryRewriteCtx::POST_DSL);
   registerProofRewriteRule(ProofRewriteRule::MACRO_BV_XOR_SIMPLIFY,
                            TheoryRewriteCtx::POST_DSL);
-<<<<<<< HEAD
-=======
   registerProofRewriteRule(ProofRewriteRule::MACRO_BV_AND_OR_XOR_CONCAT_PULLUP,
                            TheoryRewriteCtx::POST_DSL);
->>>>>>> cb8ccdd8
   registerProofRewriteRule(ProofRewriteRule::MACRO_BV_MULT_SLT_MULT,
                            TheoryRewriteCtx::POST_DSL);
   registerProofRewriteRule(ProofRewriteRule::MACRO_BV_CONCAT_EXTRACT_MERGE,
@@ -138,11 +135,8 @@
       BV_PROOF_REWRITE_CASE(AndSimplify)
     case ProofRewriteRule::MACRO_BV_XOR_SIMPLIFY:
       BV_PROOF_REWRITE_CASE(XorSimplify)
-<<<<<<< HEAD
-=======
     case ProofRewriteRule::MACRO_BV_AND_OR_XOR_CONCAT_PULLUP:
       BV_PROOF_REWRITE_CASE(AndOrXorConcatPullUp)
->>>>>>> cb8ccdd8
     case ProofRewriteRule::MACRO_BV_MULT_SLT_MULT:
       BV_PROOF_REWRITE_CASE(MultSltMult)
     case ProofRewriteRule::MACRO_BV_CONCAT_EXTRACT_MERGE:
