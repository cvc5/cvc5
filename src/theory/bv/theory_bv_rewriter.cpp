--- conflicted
+++ resolved
@@ -168,17 +168,11 @@
 
 RewriteResponse TheoryBVRewriter::RewriteITEBv(TNode node, bool prerewrite)
 {
-<<<<<<< HEAD
-  Node resultNode = LinearRewriteStrategy<RewriteRule<EvalITEBv>,
-                                          RewriteRule<BvIteConstChildren>,
-                                          RewriteRule<BvIte> >::apply(node);
-=======
   Node resultNode =
       LinearRewriteStrategy<RewriteRule<EvalITEBv>,
                             RewriteRule<BvIteConstCond>,
-                            RewriteRule<BvIteChildren> >::apply(node);
->>>>>>> 23eef2bd
-
+                            RewriteRule<BvIteChildren>,
+                            RewriteRule<BvIteConstChildren> >::apply(node);
   return RewriteResponse(REWRITE_DONE, resultNode);
 }
 
