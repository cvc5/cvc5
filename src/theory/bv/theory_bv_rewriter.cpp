/******************************************************************************
 * Top contributors (to current version):
 *   Leni Aniva, Liana Hadarean, Aina Niemetz
 *
 * This file is part of the cvc5 project.
 *
 * Copyright (c) 2009-2025 by the authors listed in the file AUTHORS
 * in the top-level source directory and their institutional affiliations.
 * All rights reserved.  See the file COPYING in the top-level source
 * directory for licensing information.
 * ****************************************************************************
 *
 * Theory BV rewriter.
 */

#include "theory/bv/theory_bv_rewriter.h"

#include "options/bv_options.h"
#include "theory/arith/arith_poly_norm.h"
#include "theory/bv/theory_bv_rewrite_rules.h"
#include "theory/bv/theory_bv_rewrite_rules_constant_evaluation.h"
#include "theory/bv/theory_bv_rewrite_rules_core.h"
#include "theory/bv/theory_bv_rewrite_rules_normalization.h"
#include "theory/bv/theory_bv_rewrite_rules_operator_elimination.h"
#include "theory/bv/theory_bv_rewrite_rules_simplification.h"
#include "theory/theory.h"

using namespace cvc5::internal;
using namespace cvc5::internal::theory;
using namespace cvc5::internal::theory::bv;

#define TRY_REWRITE(rule)                               \
  if (RewriteRule<rule>::applies(node))                 \
  {                                                     \
    Node nrew = RewriteRule<rule>::run<false>(node);    \
    if (nrew != node)                                   \
    {                                                   \
      return RewriteResponse(REWRITE_AGAIN_FULL, nrew); \
    }                                                   \
  }

TheoryBVRewriter::TheoryBVRewriter(NodeManager* nm) : TheoryRewriter(nm)
{
  initializeRewrites();
  registerProofRewriteRule(ProofRewriteRule::MACRO_BV_EQ_SOLVE,
                           TheoryRewriteCtx::POST_DSL);
<<<<<<< HEAD
  registerProofRewriteRule(ProofRewriteRule::BV_UMULO_ELIM,
=======
  registerProofRewriteRule(ProofRewriteRule::MACRO_BV_EXTRACT_CONCAT,
                           TheoryRewriteCtx::POST_DSL);
  registerProofRewriteRule(ProofRewriteRule::MACRO_BV_OR_SIMPLIFY,
                           TheoryRewriteCtx::POST_DSL);
  registerProofRewriteRule(ProofRewriteRule::MACRO_BV_AND_SIMPLIFY,
                           TheoryRewriteCtx::POST_DSL);
  registerProofRewriteRule(ProofRewriteRule::MACRO_BV_XOR_SIMPLIFY,
                           TheoryRewriteCtx::POST_DSL);
  registerProofRewriteRule(ProofRewriteRule::MACRO_BV_AND_OR_XOR_CONCAT_PULLUP,
                           TheoryRewriteCtx::POST_DSL);
  registerProofRewriteRule(ProofRewriteRule::MACRO_BV_MULT_SLT_MULT,
                           TheoryRewriteCtx::POST_DSL);
  registerProofRewriteRule(ProofRewriteRule::MACRO_BV_CONCAT_EXTRACT_MERGE,
                           TheoryRewriteCtx::POST_DSL);
  registerProofRewriteRule(ProofRewriteRule::MACRO_BV_CONCAT_CONSTANT_MERGE,
                           TheoryRewriteCtx::POST_DSL);
  registerProofRewriteRule(ProofRewriteRule::BV_UMULO_ELIMINATE,
>>>>>>> ba649b73
                           TheoryRewriteCtx::POST_DSL);
  registerProofRewriteRule(ProofRewriteRule::BV_SMULO_ELIM,
                           TheoryRewriteCtx::POST_DSL);
  registerProofRewriteRule(ProofRewriteRule::BV_BITWISE_SLICING,
                           TheoryRewriteCtx::POST_DSL);
  registerProofRewriteRule(ProofRewriteRule::BV_REPEAT_ELIM,
                           TheoryRewriteCtx::PRE_DSL);
}

RewriteResponse TheoryBVRewriter::preRewrite(TNode node)
{
  RewriteResponse res =
      d_rewriteTable[static_cast<uint32_t>(node.getKind())](node, true);
  if (res.d_node != node)
  {
    Trace("bitvector-rewrite")
        << "TheoryBV::preRewrite    " << node << std::endl;
    Trace("bitvector-rewrite")
        << "TheoryBV::preRewrite to " << res.d_node << std::endl;
  }
  return res;
}

RewriteResponse TheoryBVRewriter::postRewrite(TNode node)
{
  RewriteResponse res =
      d_rewriteTable[static_cast<uint32_t>(node.getKind())](node, false);
  if (res.d_node != node)
  {
    Trace("bitvector-rewrite")
        << "TheoryBV::postRewrite    " << node << std::endl;
    Trace("bitvector-rewrite")
        << "TheoryBV::postRewrite to " << res.d_node << std::endl;
  }
  return res;
}
Node TheoryBVRewriter::rewriteViaRule(ProofRewriteRule id, const Node& n)
{
  switch (id)
  {
#define BV_PROOF_REWRITE_CASE(rule)                              \
  {                                                              \
    if (RewriteRule<rule>::applies(n))                           \
    {                                                            \
      return LinearRewriteStrategy<RewriteRule<rule>>::apply(n); \
    }                                                            \
    break;                                                       \
  }                                                              \
    /* end of macro */
    case ProofRewriteRule::MACRO_BV_EQ_SOLVE:
    {
      if (n.getKind() == Kind::EQUAL && n[0] != n[1])
      {
        Node ns = d_nm->mkNode(Kind::BITVECTOR_SUB, n[0], n[1]);
        Node nsn = arith::PolyNorm::getPolyNorm(ns);
        if (nsn.isConst())
        {
          return d_nm->mkConst(nsn.getConst<BitVector>().toInteger().isZero());
        }
      }
    }
    break;
<<<<<<< HEAD
    case ProofRewriteRule::BV_UMULO_ELIM:
=======
    case ProofRewriteRule::MACRO_BV_EXTRACT_CONCAT:
      BV_PROOF_REWRITE_CASE(ExtractConcat)
    case ProofRewriteRule::MACRO_BV_OR_SIMPLIFY:
      BV_PROOF_REWRITE_CASE(OrSimplify)
    case ProofRewriteRule::MACRO_BV_AND_SIMPLIFY:
      BV_PROOF_REWRITE_CASE(AndSimplify)
    case ProofRewriteRule::MACRO_BV_XOR_SIMPLIFY:
      BV_PROOF_REWRITE_CASE(XorSimplify)
    case ProofRewriteRule::MACRO_BV_AND_OR_XOR_CONCAT_PULLUP:
      BV_PROOF_REWRITE_CASE(AndOrXorConcatPullUp)
    case ProofRewriteRule::MACRO_BV_MULT_SLT_MULT:
      BV_PROOF_REWRITE_CASE(MultSltMult)
    case ProofRewriteRule::MACRO_BV_CONCAT_EXTRACT_MERGE:
      BV_PROOF_REWRITE_CASE(ConcatExtractMerge)
    case ProofRewriteRule::MACRO_BV_CONCAT_CONSTANT_MERGE:
      BV_PROOF_REWRITE_CASE(ConcatConstantMerge)
    case ProofRewriteRule::BV_UMULO_ELIMINATE:
>>>>>>> ba649b73
      BV_PROOF_REWRITE_CASE(UmuloEliminate)
    case ProofRewriteRule::BV_SMULO_ELIM:
      BV_PROOF_REWRITE_CASE(SmuloEliminate)
    case ProofRewriteRule::BV_BITWISE_SLICING:
      BV_PROOF_REWRITE_CASE(BitwiseSlicing)
    case ProofRewriteRule::BV_REPEAT_ELIM:
      BV_PROOF_REWRITE_CASE(RepeatEliminate)
    default: break;
  }
  return Node::null();
}

Node TheoryBVRewriter::expandDefinition(Node node)
{
  return eliminateOverflows(node);
}

Node TheoryBVRewriter::eliminateOverflows(Node node)
{
  Node res = node;
  if (RewriteRule<UaddoEliminate>::applies(node))
  {
    res = RewriteRule<UaddoEliminate>::run<false>(node);
  }
  else if (RewriteRule<SaddoEliminate>::applies(node))
  {
    res = RewriteRule<SaddoEliminate>::run<false>(node);
  }
  else if (RewriteRule<UmuloEliminate>::applies(node))
  {
    res = RewriteRule<UmuloEliminate>::run<false>(node);
  }
  else if (RewriteRule<SmuloEliminate>::applies(node))
  {
    res = RewriteRule<SmuloEliminate>::run<false>(node);
  }
  else if (RewriteRule<UsuboEliminate>::applies(node))
  {
    res = RewriteRule<UsuboEliminate>::run<false>(node);
  }
  else if (RewriteRule<SsuboEliminate>::applies(node))
  {
    res = RewriteRule<SsuboEliminate>::run<false>(node);
  }
  return res;
}

RewriteResponse TheoryBVRewriter::RewriteBit(TNode node, bool prerewrite)
{
  Node resultNode = LinearRewriteStrategy<RewriteRule<BitConst>>::apply(node);
  return RewriteResponse(REWRITE_DONE, resultNode);
}

RewriteResponse TheoryBVRewriter::RewriteUlt(TNode node, bool prerewrite)
{
  // reduce common subexpressions on both sides
  Node resultNode =
      LinearRewriteStrategy<RewriteRule<EvalUlt>,  // if both arguments are
                                                   // constants evaluates
                            RewriteRule<UltOne>,
                            RewriteRule<UltOnes>,
                            RewriteRule<UltZero>,  // a < 0 rewrites to false,
                            RewriteRule<SignExtendUltConst>,
                            RewriteRule<ZeroExtendUltConst>,
                            RewriteRule<IneqElimConversion>>::apply(node);

  return RewriteResponse(resultNode == node ? REWRITE_DONE : REWRITE_AGAIN_FULL,
                         resultNode);
}

RewriteResponse TheoryBVRewriter::RewriteUltBv(TNode node, bool prerewrite)
{
  // reduce common subexpressions on both sides
  Node resultNode = LinearRewriteStrategy<RewriteRule<EvalUltBv>>::apply(node);

  return RewriteResponse(REWRITE_DONE, resultNode);
}

RewriteResponse TheoryBVRewriter::RewriteSlt(TNode node, bool prerewrite)
{
  Node resultNode =
      LinearRewriteStrategy<RewriteRule<EvalSlt>,
                            RewriteRule<MultSltMult>>::apply(node);

  return RewriteResponse(REWRITE_DONE, resultNode);

  // Node resultNode = LinearRewriteStrategy
  //   < RewriteRule < SltEliminate >
  //     // a <_s b ==> a + 2^{n-1} <_u b + 2^{n-1}
  //     >::apply(node);

  // return RewriteResponse(REWRITE_AGAIN_FULL, resultNode);
}

RewriteResponse TheoryBVRewriter::RewriteSltBv(TNode node, bool prerewrite)
{
  Node resultNode = LinearRewriteStrategy<RewriteRule<EvalSltBv>>::apply(node);

  return RewriteResponse(REWRITE_DONE, resultNode);
}

RewriteResponse TheoryBVRewriter::RewriteUle(TNode node, bool prerewrite)
{
  Node resultNode =
      LinearRewriteStrategy<RewriteRule<EvalUle>,
                            RewriteRule<UleMax>,
                            RewriteRule<ZeroUle>,
                            RewriteRule<IneqElimConversion>,
                            RewriteRule<UleZero>,
                            RewriteRule<UleSelf>,
                            RewriteRule<UleEliminate>>::apply(node);
  return RewriteResponse(resultNode == node ? REWRITE_DONE : REWRITE_AGAIN,
                         resultNode);
}

RewriteResponse TheoryBVRewriter::RewriteSle(TNode node, bool prerewrite)
{
  Node resultNode =
      LinearRewriteStrategy<RewriteRule<EvalSle>,
                            RewriteRule<SleEliminate>>::apply(node);
  return RewriteResponse(resultNode == node ? REWRITE_DONE : REWRITE_AGAIN,
                         resultNode);
}

RewriteResponse TheoryBVRewriter::RewriteUgt(TNode node, bool prerewrite)
{
  Node resultNode =
      LinearRewriteStrategy<RewriteRule<UgtUrem>,
                            RewriteRule<UgtEliminate>>::apply(node);

  return RewriteResponse(REWRITE_AGAIN, resultNode);
}

RewriteResponse TheoryBVRewriter::RewriteSgt(TNode node, bool prerewrite)
{
  Node resultNode = LinearRewriteStrategy<RewriteRule<SgtEliminate>
                                          // RewriteRule<SltEliminate>
                                          >::apply(node);

  return RewriteResponse(REWRITE_AGAIN, resultNode);
}

RewriteResponse TheoryBVRewriter::RewriteUge(TNode node, bool prerewrite)
{
  Node resultNode =
      LinearRewriteStrategy<RewriteRule<UgeEliminate>>::apply(node);

  return RewriteResponse(REWRITE_AGAIN, resultNode);
}

RewriteResponse TheoryBVRewriter::RewriteSge(TNode node, bool prerewrite)
{
  Node resultNode = LinearRewriteStrategy<RewriteRule<SgeEliminate>
                                          //      RewriteRule<SleEliminate>
                                          >::apply(node);

  return RewriteResponse(REWRITE_AGAIN_FULL, resultNode);
}

RewriteResponse TheoryBVRewriter::RewriteITEBv(TNode node, bool prerewrite)
{
  Node resultNode =
      LinearRewriteStrategy<RewriteRule<EvalITEBv>,
                            RewriteRule<BvIteConstCond>,
                            RewriteRule<BvIteEqualChildren>>::apply(node);
  // If the node has been rewritten, we return here because we need to make
  // sure that `BvIteEqualChildren` has been applied until we reach a fixpoint
  // before applying `BvIteConstChildren`. Otherwise, `BvIteConstChildren`
  // potentially performs an unsound rewrite. Returning hands back the control
  // to the `Rewriter` which will then call this method again, ensuring that
  // the rewrites are applied in the correct order.
  if (resultNode != node)
  {
    return RewriteResponse(REWRITE_AGAIN, resultNode);
  }

  resultNode = LinearRewriteStrategy<RewriteRule<BvIteConstChildren>,
                                     RewriteRule<BvIteEqualCond>>::apply(node);
  if (resultNode != node)
  {
    return RewriteResponse(REWRITE_AGAIN, resultNode);
  }

  resultNode =
      LinearRewriteStrategy<RewriteRule<BvIteMergeThenIf>,
                            RewriteRule<BvIteMergeElseIf>,
                            RewriteRule<BvIteMergeThenElse>,
                            RewriteRule<BvIteMergeElseElse>>::apply(node);
  return RewriteResponse(resultNode == node ? REWRITE_DONE : REWRITE_AGAIN_FULL,
                         resultNode);
}

RewriteResponse TheoryBVRewriter::RewriteNot(TNode node, bool prerewrite)
{
  Node resultNode = node;

  resultNode =
      LinearRewriteStrategy<RewriteRule<NotIdemp>, RewriteRule<EvalNot>>::apply(
          node);

  // It is is safe to return REWRITE_DONE here, because `NotIdemp` removes all
  // pairs of `bvnot` and then `EvalNot` evaluates the remaining `bvnot` if
  // applicable.
  return RewriteResponse(REWRITE_DONE, resultNode);
}

RewriteResponse TheoryBVRewriter::RewriteExtract(TNode node, bool prerewrite)
{
  Node resultNode = node;

  if (RewriteRule<ExtractConcat>::applies(node))
  {
    resultNode = RewriteRule<ExtractConcat>::run<false>(node);
    return RewriteResponse(REWRITE_AGAIN_FULL, resultNode);
  }

  if (RewriteRule<ExtractSignExtend>::applies(node))
  {
    resultNode = RewriteRule<ExtractSignExtend>::run<false>(node);
    return RewriteResponse(REWRITE_AGAIN_FULL, resultNode);
  }

  if (RewriteRule<ExtractNot>::applies(node))
  {
    resultNode = RewriteRule<ExtractNot>::run<false>(node);
    return RewriteResponse(REWRITE_AGAIN_FULL, resultNode);
  }

  if (!prerewrite)
  {
    // We could have an extract over extract
    TRY_REWRITE(ExtractExtract)
  }

  resultNode = LinearRewriteStrategy<
      // The extract may cover the whole bit-vector
      RewriteRule<ExtractWhole>,
      // Rewrite extracts over wide multiplications
      RewriteRule<ExtractMultLeadingBit>,
      // Perform constant folding last to maximize chances that it applies
      RewriteRule<ExtractConstant>>::apply(node);

  // There are terms that can be rewritten by repeatedly alternating between
  // ExtractExtract and ExtractConcat, so we have to be conservative here and
  // return REWRITE_AGAIN if the node changed.
  return RewriteResponse(resultNode != node ? REWRITE_AGAIN : REWRITE_DONE,
                         resultNode);
}

RewriteResponse TheoryBVRewriter::RewriteConcat(TNode node, bool prerewrite)
{
  TRY_REWRITE(ConcatFlatten)
  TRY_REWRITE(ConcatExtractMerge)
  Node resultNode = LinearRewriteStrategy<
      // Remove extracts that have no effect
      ApplyRuleToChildren<Kind::BITVECTOR_CONCAT, ExtractWhole>,
      // Merge the adjacent extracts on constants
      RewriteRule<ConcatConstantMerge>>::apply(node);

  // Applying ExtractWhole to the children may result in concat nodes that can
  // be flattened by this method.
  return RewriteResponse(resultNode != node ? REWRITE_AGAIN : REWRITE_DONE,
                         resultNode);
}

RewriteResponse TheoryBVRewriter::RewriteAnd(TNode node, bool prerewrite)
{
  TRY_REWRITE(FlattenAssocCommutNoDuplicates)
  TRY_REWRITE(AndSimplify)
  TRY_REWRITE(AndOrXorConcatPullUp)
  if (!prerewrite)
  {
    TRY_REWRITE(BitwiseSlicing)
  }
  return RewriteResponse(REWRITE_DONE, node);
}

RewriteResponse TheoryBVRewriter::RewriteOr(TNode node, bool prerewrite)
{
  TRY_REWRITE(FlattenAssocCommutNoDuplicates)
  TRY_REWRITE(OrSimplify)
  TRY_REWRITE(AndOrXorConcatPullUp)
  if (!prerewrite)
  {
    TRY_REWRITE(BitwiseSlicing)
  }
  return RewriteResponse(REWRITE_DONE, node);
}

RewriteResponse TheoryBVRewriter::RewriteXor(TNode node, bool prerewrite)
{
  TRY_REWRITE(FlattenAssocCommut) // flatten the expression
  TRY_REWRITE(XorSimplify) // simplify duplicates and constants
  TRY_REWRITE(XorZero) // checks if the constant part is zero and eliminates it
  TRY_REWRITE(AndOrXorConcatPullUp)

  if (!prerewrite)
  {
    TRY_REWRITE(XorOnes)
    TRY_REWRITE(BitwiseSlicing)
  }

  return RewriteResponse(REWRITE_DONE, node);
}

RewriteResponse TheoryBVRewriter::RewriteXnor(TNode node, bool prerewrite)
{
  Node resultNode =
      LinearRewriteStrategy<RewriteRule<XnorEliminate>>::apply(node);
  // need to rewrite two levels in
  return RewriteResponse(REWRITE_AGAIN_FULL, resultNode);
}

RewriteResponse TheoryBVRewriter::RewriteNand(TNode node, bool prerewrite)
{
  Node resultNode =
      LinearRewriteStrategy<RewriteRule<NandEliminate>>::apply(node);

  return RewriteResponse(REWRITE_AGAIN_FULL, resultNode);
}

RewriteResponse TheoryBVRewriter::RewriteNor(TNode node, bool prerewrite)
{
  Node resultNode =
      LinearRewriteStrategy<RewriteRule<NorEliminate>>::apply(node);

  return RewriteResponse(REWRITE_AGAIN_FULL, resultNode);
}

RewriteResponse TheoryBVRewriter::RewriteComp(TNode node, bool prerewrite)
{
  Node resultNode = LinearRewriteStrategy<RewriteRule<EvalComp>>::apply(node);

  if (node == resultNode && RewriteRule<BvComp>::applies(node))
  {
    resultNode = RewriteRule<BvComp>::run<false>(node);
    return RewriteResponse(REWRITE_AGAIN, resultNode);
  }

  return RewriteResponse(REWRITE_DONE, resultNode);
}

RewriteResponse TheoryBVRewriter::RewriteConstBvSym(TNode node, bool prerewrite)
{
  Node resultNode =
      LinearRewriteStrategy<RewriteRule<EvalConstBvSym>>::apply(node);
  return RewriteResponse(REWRITE_DONE, resultNode);
}
RewriteResponse TheoryBVRewriter::RewriteSize(TNode node, bool prerewrite)
{
  Node resultNode =
      LinearRewriteStrategy<RewriteRule<SizeEliminate>>::apply(node);
  return RewriteResponse(REWRITE_DONE, resultNode);
}

RewriteResponse TheoryBVRewriter::RewriteEagerAtom(TNode node, bool prerewrite)
{
  Node resultNode =
      LinearRewriteStrategy<RewriteRule<EvalEagerAtom>>::apply(node);

  return RewriteResponse(REWRITE_DONE, resultNode);
}

RewriteResponse TheoryBVRewriter::RewriteMult(TNode node, bool prerewrite)
{
  TRY_REWRITE(FlattenAssocCommut) // flattens and sorts
  TRY_REWRITE(MultSimplify) // multiplies constant part and checks for 0

  // only apply if every subterm was already rewritten
  if (!prerewrite)
  {
    TRY_REWRITE(MultPow2) // replaces multiplication by a power of 2 by a shift
    TRY_REWRITE(MultDistribConst)
    TRY_REWRITE(MultDistrib)
  }
  return RewriteResponse(REWRITE_DONE, node);
}

RewriteResponse TheoryBVRewriter::RewriteAdd(TNode node, bool prerewrite)
{
  Node resultNode = node;
  if (prerewrite)
  {
    resultNode =
        LinearRewriteStrategy<RewriteRule<FlattenAssocCommut>>::apply(node);
    return RewriteResponse(REWRITE_DONE, resultNode);
  }

  resultNode =
      LinearRewriteStrategy<RewriteRule<FlattenAssocCommut>,
                            RewriteRule<AddCombineLikeTerms>>::apply(node);

  if (node != resultNode)
  {
    return RewriteResponse(REWRITE_AGAIN_FULL, resultNode);
  }

  return RewriteResponse(REWRITE_DONE, resultNode);
}

RewriteResponse TheoryBVRewriter::RewriteSub(TNode node, bool prerewrite)
{
  // return RewriteResponse(REWRITE_DONE, node);
  Node resultNode =
      LinearRewriteStrategy<RewriteRule<SubEliminate>>::apply(node);

  return RewriteResponse(REWRITE_AGAIN_FULL, resultNode);
}

RewriteResponse TheoryBVRewriter::RewriteNeg(TNode node, bool prerewrite)
{
  Node resultNode = node;

  resultNode = LinearRewriteStrategy<RewriteRule<EvalNeg>,
                                     RewriteRule<NegIdemp>,
                                     RewriteRule<NegSub>>::apply(node);

  if (RewriteRule<NegAdd>::applies(node))
  {
    resultNode = RewriteRule<NegAdd>::run<false>(node);
    return RewriteResponse(REWRITE_AGAIN_FULL, resultNode);
  }

  if (!prerewrite)
  {
    if (RewriteRule<NegMult>::applies(node))
    {
      resultNode = RewriteRule<NegMult>::run<false>(node);
      return RewriteResponse(REWRITE_AGAIN_FULL, resultNode);
    }
  }

  // There are cases where we need to rewrite the resulting term again. For
  // example, if we rewrite (bvneg (bvneg (bvneg #b0))) to (bvneg #b0) then we
  // have to rewrite again.
  return RewriteResponse(resultNode != node ? REWRITE_AGAIN : REWRITE_DONE,
                         resultNode);
}

RewriteResponse TheoryBVRewriter::RewriteUdiv(TNode node, bool prerewrite)
{
  Node resultNode = node;

  if (RewriteRule<UdivPow2>::applies(node))
  {
    resultNode = RewriteRule<UdivPow2>::run<false>(node);
    return RewriteResponse(REWRITE_AGAIN_FULL, resultNode);
  }

  resultNode = LinearRewriteStrategy<RewriteRule<EvalUdiv>,
                                     RewriteRule<UdivZero>,
                                     RewriteRule<UdivOne>>::apply(node);

  return RewriteResponse(REWRITE_DONE, resultNode);
}

RewriteResponse TheoryBVRewriter::RewriteUrem(TNode node, bool prerewrite)
{
  Node resultNode = node;

  if (RewriteRule<UremPow2>::applies(node))
  {
    resultNode = RewriteRule<UremPow2>::run<false>(node);
    return RewriteResponse(REWRITE_AGAIN_FULL, resultNode);
  }

  resultNode = LinearRewriteStrategy<RewriteRule<EvalUrem>,
                                     RewriteRule<UremOne>,
                                     RewriteRule<UremSelf>>::apply(node);
  return RewriteResponse(REWRITE_DONE, resultNode);
}

RewriteResponse TheoryBVRewriter::RewriteSmod(TNode node, bool prerewrite)
{
  Node resultNode =
      LinearRewriteStrategy<RewriteRule<SmodEliminate>>::apply(node);

  return RewriteResponse(REWRITE_AGAIN_FULL, resultNode);
}

RewriteResponse TheoryBVRewriter::RewriteSdiv(TNode node, bool prerewrite)
{
  Node resultNode =
      LinearRewriteStrategy<RewriteRule<SdivEliminate>>::apply(node);

  return RewriteResponse(REWRITE_AGAIN_FULL, resultNode);
}

RewriteResponse TheoryBVRewriter::RewriteSrem(TNode node, bool prerewrite)
{
  Node resultNode =
      LinearRewriteStrategy<RewriteRule<SremEliminate>>::apply(node);
  return RewriteResponse(REWRITE_AGAIN_FULL, resultNode);
}

RewriteResponse TheoryBVRewriter::RewriteShl(TNode node, bool prerewrite)
{
  Node resultNode = node;
  if (RewriteRule<ShlByConst>::applies(node))
  {
    resultNode = RewriteRule<ShlByConst>::run<false>(node);
    return RewriteResponse(REWRITE_AGAIN_FULL, resultNode);
  }

  resultNode = LinearRewriteStrategy<RewriteRule<EvalShl>,
                                     RewriteRule<ShiftZero>>::apply(node);

  return RewriteResponse(REWRITE_DONE, resultNode);
}

RewriteResponse TheoryBVRewriter::RewriteLshr(TNode node, bool prerewrite)
{
  Node resultNode = node;
  if (RewriteRule<LshrByConst>::applies(node))
  {
    resultNode = RewriteRule<LshrByConst>::run<false>(node);
    return RewriteResponse(REWRITE_AGAIN_FULL, resultNode);
  }

  resultNode = LinearRewriteStrategy<RewriteRule<EvalLshr>,
                                     RewriteRule<ShiftZero>>::apply(node);

  return RewriteResponse(REWRITE_DONE, resultNode);
}

RewriteResponse TheoryBVRewriter::RewriteAshr(TNode node, bool prerewrite)
{
  Node resultNode = node;
  if (RewriteRule<AshrByConst>::applies(node))
  {
    resultNode = RewriteRule<AshrByConst>::run<false>(node);
    return RewriteResponse(REWRITE_AGAIN_FULL, resultNode);
  }

  resultNode = LinearRewriteStrategy<RewriteRule<EvalAshr>,
                                     RewriteRule<ShiftZero>>::apply(node);

  return RewriteResponse(REWRITE_DONE, resultNode);
}

RewriteResponse TheoryBVRewriter::RewriteRepeat(TNode node, bool prerewrite)
{
  Node resultNode =
      LinearRewriteStrategy<RewriteRule<RepeatEliminate>>::apply(node);

  return RewriteResponse(REWRITE_AGAIN_FULL, resultNode);
}

RewriteResponse TheoryBVRewriter::RewriteZeroExtend(TNode node, bool prerewrite)
{
  Node resultNode =
      LinearRewriteStrategy<RewriteRule<ZeroExtendEliminate>>::apply(node);

  return RewriteResponse(REWRITE_AGAIN, resultNode);
}

RewriteResponse TheoryBVRewriter::RewriteSignExtend(TNode node, bool prerewrite)
{
  Node resultNode =
      LinearRewriteStrategy<RewriteRule<MergeSignExtend>,
                            RewriteRule<EvalSignExtend>>::apply(node);

  if (resultNode != node)
  {
    return RewriteResponse(REWRITE_AGAIN, resultNode);
  }
  return RewriteResponse(REWRITE_DONE, resultNode);
}

RewriteResponse TheoryBVRewriter::RewriteRotateRight(TNode node,
                                                     bool prerewrite)
{
  Node resultNode =
      LinearRewriteStrategy<RewriteRule<RotateRightEliminate>>::apply(node);

  return RewriteResponse(REWRITE_AGAIN_FULL, resultNode);
}

RewriteResponse TheoryBVRewriter::RewriteRotateLeft(TNode node, bool prerewrite)
{
  Node resultNode =
      LinearRewriteStrategy<RewriteRule<RotateLeftEliminate>>::apply(node);

  return RewriteResponse(REWRITE_AGAIN_FULL, resultNode);
}

RewriteResponse TheoryBVRewriter::RewriteRedor(TNode node, bool prerewrite)
{
  Node resultNode =
      LinearRewriteStrategy<RewriteRule<RedorEliminate>>::apply(node);

  return RewriteResponse(REWRITE_AGAIN_FULL, resultNode);
}

RewriteResponse TheoryBVRewriter::RewriteRedand(TNode node, bool prerewrite)
{
  Node resultNode =
      LinearRewriteStrategy<RewriteRule<RedandEliminate>>::apply(node);

  return RewriteResponse(REWRITE_AGAIN_FULL, resultNode);
}

RewriteResponse TheoryBVRewriter::RewriteEqual(TNode node, bool prerewrite)
{
  if (prerewrite)
  {
    Node resultNode =
        LinearRewriteStrategy<RewriteRule<FailEq>,
                              RewriteRule<SimplifyEq>,
                              RewriteRule<ReflexivityEq>>::apply(node);
    return RewriteResponse(REWRITE_DONE, resultNode);
  }
  else
  {
    Node resultNode =
        LinearRewriteStrategy<RewriteRule<FailEq>,
                              RewriteRule<SimplifyEq>,
                              RewriteRule<ReflexivityEq>>::apply(node);

    return RewriteResponse(REWRITE_DONE, resultNode);
  }
}

RewriteResponse TheoryBVRewriter::RewriteNego(TNode node, bool prerewrite)
{
  Node resultNode =
      LinearRewriteStrategy<RewriteRule<NegoEliminate>>::apply(node);

  return RewriteResponse(REWRITE_AGAIN, resultNode);
}

RewriteResponse TheoryBVRewriter::RewriteSdivo(TNode node, bool prerewrite)
{
  Node resultNode =
      LinearRewriteStrategy<RewriteRule<SdivoEliminate>>::apply(node);

  return RewriteResponse(REWRITE_AGAIN, resultNode);
}

RewriteResponse TheoryBVRewriter::IdentityRewrite(TNode node, bool prerewrite)
{
  return RewriteResponse(REWRITE_DONE, node);
}

RewriteResponse TheoryBVRewriter::UndefinedRewrite(TNode node, bool prerewrite)
{
  Trace("bv-rewrite") << "TheoryBV::UndefinedRewrite for" << node;
  Unimplemented();
}

void TheoryBVRewriter::initializeRewrites()
{
  for (unsigned i = 0; i < static_cast<uint32_t>(Kind::LAST_KIND); ++i)
  {
    d_rewriteTable[i] = IdentityRewrite;  // UndefinedRewrite;
  }

  d_rewriteTable[static_cast<uint32_t>(Kind::EQUAL)] = RewriteEqual;
  d_rewriteTable[static_cast<uint32_t>(Kind::BITVECTOR_BIT)] = RewriteBit;
  d_rewriteTable[static_cast<uint32_t>(Kind::BITVECTOR_ULT)] = RewriteUlt;
  d_rewriteTable[static_cast<uint32_t>(Kind::BITVECTOR_SLT)] = RewriteSlt;
  d_rewriteTable[static_cast<uint32_t>(Kind::BITVECTOR_ULE)] = RewriteUle;
  d_rewriteTable[static_cast<uint32_t>(Kind::BITVECTOR_SLE)] = RewriteSle;
  d_rewriteTable[static_cast<uint32_t>(Kind::BITVECTOR_UGT)] = RewriteUgt;
  d_rewriteTable[static_cast<uint32_t>(Kind::BITVECTOR_SGT)] = RewriteSgt;
  d_rewriteTable[static_cast<uint32_t>(Kind::BITVECTOR_UGE)] = RewriteUge;
  d_rewriteTable[static_cast<uint32_t>(Kind::BITVECTOR_SGE)] = RewriteSge;
  d_rewriteTable[static_cast<uint32_t>(Kind::BITVECTOR_NOT)] = RewriteNot;
  d_rewriteTable[static_cast<uint32_t>(Kind::BITVECTOR_CONCAT)] = RewriteConcat;
  d_rewriteTable[static_cast<uint32_t>(Kind::BITVECTOR_AND)] = RewriteAnd;
  d_rewriteTable[static_cast<uint32_t>(Kind::BITVECTOR_OR)] = RewriteOr;
  d_rewriteTable[static_cast<uint32_t>(Kind::BITVECTOR_XOR)] = RewriteXor;
  d_rewriteTable[static_cast<uint32_t>(Kind::BITVECTOR_XNOR)] = RewriteXnor;
  d_rewriteTable[static_cast<uint32_t>(Kind::BITVECTOR_NAND)] = RewriteNand;
  d_rewriteTable[static_cast<uint32_t>(Kind::BITVECTOR_NOR)] = RewriteNor;
  d_rewriteTable[static_cast<uint32_t>(Kind::BITVECTOR_COMP)] = RewriteComp;
  d_rewriteTable[static_cast<uint32_t>(Kind::BITVECTOR_MULT)] = RewriteMult;
  d_rewriteTable[static_cast<uint32_t>(Kind::BITVECTOR_ADD)] = RewriteAdd;
  d_rewriteTable[static_cast<uint32_t>(Kind::BITVECTOR_SUB)] = RewriteSub;
  d_rewriteTable[static_cast<uint32_t>(Kind::BITVECTOR_NEG)] = RewriteNeg;
  d_rewriteTable[static_cast<uint32_t>(Kind::BITVECTOR_UDIV)] = RewriteUdiv;
  d_rewriteTable[static_cast<uint32_t>(Kind::BITVECTOR_UREM)] = RewriteUrem;
  d_rewriteTable[static_cast<uint32_t>(Kind::BITVECTOR_SMOD)] = RewriteSmod;
  d_rewriteTable[static_cast<uint32_t>(Kind::BITVECTOR_SDIV)] = RewriteSdiv;
  d_rewriteTable[static_cast<uint32_t>(Kind::BITVECTOR_SREM)] = RewriteSrem;
  d_rewriteTable[static_cast<uint32_t>(Kind::BITVECTOR_SHL)] = RewriteShl;
  d_rewriteTable[static_cast<uint32_t>(Kind::BITVECTOR_LSHR)] = RewriteLshr;
  d_rewriteTable[static_cast<uint32_t>(Kind::BITVECTOR_ASHR)] = RewriteAshr;
  d_rewriteTable[static_cast<uint32_t>(Kind::BITVECTOR_EXTRACT)] =
      RewriteExtract;
  d_rewriteTable[static_cast<uint32_t>(Kind::BITVECTOR_REPEAT)] = RewriteRepeat;
  d_rewriteTable[static_cast<uint32_t>(Kind::BITVECTOR_ZERO_EXTEND)] =
      RewriteZeroExtend;
  d_rewriteTable[static_cast<uint32_t>(Kind::BITVECTOR_SIGN_EXTEND)] =
      RewriteSignExtend;
  d_rewriteTable[static_cast<uint32_t>(Kind::BITVECTOR_ROTATE_RIGHT)] =
      RewriteRotateRight;
  d_rewriteTable[static_cast<uint32_t>(Kind::BITVECTOR_ROTATE_LEFT)] =
      RewriteRotateLeft;
  d_rewriteTable[static_cast<uint32_t>(Kind::BITVECTOR_REDOR)] = RewriteRedor;
  d_rewriteTable[static_cast<uint32_t>(Kind::BITVECTOR_REDAND)] = RewriteRedand;
  d_rewriteTable[static_cast<uint32_t>(Kind::BITVECTOR_ULTBV)] = RewriteUltBv;
  d_rewriteTable[static_cast<uint32_t>(Kind::BITVECTOR_SLTBV)] = RewriteSltBv;
  d_rewriteTable[static_cast<uint32_t>(Kind::BITVECTOR_ITE)] = RewriteITEBv;
  d_rewriteTable[static_cast<uint32_t>(Kind::BITVECTOR_NEGO)] = RewriteNego;
  d_rewriteTable[static_cast<uint32_t>(Kind::BITVECTOR_SDIVO)] = RewriteSdivo;
  d_rewriteTable[static_cast<uint32_t>(Kind::BITVECTOR_EAGER_ATOM)] =
      RewriteEagerAtom;
  d_rewriteTable[static_cast<uint32_t>(Kind::BITVECTOR_SIZE)] = RewriteSize;
  d_rewriteTable[static_cast<uint32_t>(Kind::CONST_BITVECTOR_SYMBOLIC)] =
      RewriteConstBvSym;
}<|MERGE_RESOLUTION|>--- conflicted
+++ resolved
@@ -44,27 +44,23 @@
   initializeRewrites();
   registerProofRewriteRule(ProofRewriteRule::MACRO_BV_EQ_SOLVE,
                            TheoryRewriteCtx::POST_DSL);
-<<<<<<< HEAD
+  registerProofRewriteRule(ProofRewriteRule::MACRO_BV_EXTRACT_CONCAT,
+                           TheoryRewriteCtx::POST_DSL);
+  registerProofRewriteRule(ProofRewriteRule::MACRO_BV_OR_SIMPLIFY,
+                           TheoryRewriteCtx::POST_DSL);
+  registerProofRewriteRule(ProofRewriteRule::MACRO_BV_AND_SIMPLIFY,
+                           TheoryRewriteCtx::POST_DSL);
+  registerProofRewriteRule(ProofRewriteRule::MACRO_BV_XOR_SIMPLIFY,
+                           TheoryRewriteCtx::POST_DSL);
+  registerProofRewriteRule(ProofRewriteRule::MACRO_BV_AND_OR_XOR_CONCAT_PULLUP,
+                           TheoryRewriteCtx::POST_DSL);
+  registerProofRewriteRule(ProofRewriteRule::MACRO_BV_MULT_SLT_MULT,
+                           TheoryRewriteCtx::POST_DSL);
+  registerProofRewriteRule(ProofRewriteRule::MACRO_BV_CONCAT_EXTRACT_MERGE,
+                           TheoryRewriteCtx::POST_DSL);
+  registerProofRewriteRule(ProofRewriteRule::MACRO_BV_CONCAT_CONSTANT_MERGE,
+                           TheoryRewriteCtx::POST_DSL);
   registerProofRewriteRule(ProofRewriteRule::BV_UMULO_ELIM,
-=======
-  registerProofRewriteRule(ProofRewriteRule::MACRO_BV_EXTRACT_CONCAT,
-                           TheoryRewriteCtx::POST_DSL);
-  registerProofRewriteRule(ProofRewriteRule::MACRO_BV_OR_SIMPLIFY,
-                           TheoryRewriteCtx::POST_DSL);
-  registerProofRewriteRule(ProofRewriteRule::MACRO_BV_AND_SIMPLIFY,
-                           TheoryRewriteCtx::POST_DSL);
-  registerProofRewriteRule(ProofRewriteRule::MACRO_BV_XOR_SIMPLIFY,
-                           TheoryRewriteCtx::POST_DSL);
-  registerProofRewriteRule(ProofRewriteRule::MACRO_BV_AND_OR_XOR_CONCAT_PULLUP,
-                           TheoryRewriteCtx::POST_DSL);
-  registerProofRewriteRule(ProofRewriteRule::MACRO_BV_MULT_SLT_MULT,
-                           TheoryRewriteCtx::POST_DSL);
-  registerProofRewriteRule(ProofRewriteRule::MACRO_BV_CONCAT_EXTRACT_MERGE,
-                           TheoryRewriteCtx::POST_DSL);
-  registerProofRewriteRule(ProofRewriteRule::MACRO_BV_CONCAT_CONSTANT_MERGE,
-                           TheoryRewriteCtx::POST_DSL);
-  registerProofRewriteRule(ProofRewriteRule::BV_UMULO_ELIMINATE,
->>>>>>> ba649b73
                            TheoryRewriteCtx::POST_DSL);
   registerProofRewriteRule(ProofRewriteRule::BV_SMULO_ELIM,
                            TheoryRewriteCtx::POST_DSL);
@@ -127,9 +123,6 @@
       }
     }
     break;
-<<<<<<< HEAD
-    case ProofRewriteRule::BV_UMULO_ELIM:
-=======
     case ProofRewriteRule::MACRO_BV_EXTRACT_CONCAT:
       BV_PROOF_REWRITE_CASE(ExtractConcat)
     case ProofRewriteRule::MACRO_BV_OR_SIMPLIFY:
@@ -146,8 +139,7 @@
       BV_PROOF_REWRITE_CASE(ConcatExtractMerge)
     case ProofRewriteRule::MACRO_BV_CONCAT_CONSTANT_MERGE:
       BV_PROOF_REWRITE_CASE(ConcatConstantMerge)
-    case ProofRewriteRule::BV_UMULO_ELIMINATE:
->>>>>>> ba649b73
+    case ProofRewriteRule::BV_UMULO_ELIM:
       BV_PROOF_REWRITE_CASE(UmuloEliminate)
     case ProofRewriteRule::BV_SMULO_ELIM:
       BV_PROOF_REWRITE_CASE(SmuloEliminate)
