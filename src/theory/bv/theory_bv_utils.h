/*********************                                                        */
/*! \file theory_bv_utils.h
 ** \verbatim
 ** Top contributors (to current version):
 **   Aina Niemetz, Dejan Jovanovic, Morgan Deters
 ** This file is part of the CVC4 project.
 ** Copyright (c) 2009-2018 by the authors listed in the file AUTHORS
 ** in the top-level source directory) and their institutional affiliations.
 ** All rights reserved.  See the file COPYING in the top-level source
 ** directory for licensing information.\endverbatim
 **
 ** \brief Util functions for theory BV.
 **
 ** Util functions for theory BV.
 **/

#include "cvc4_private.h"

#pragma once

#include <set>
#include <sstream>
#include <unordered_map>
#include <unordered_set>
#include <vector>

#include "expr/node_manager.h"

namespace CVC4 {
namespace theory {
namespace bv {

typedef std::unordered_set<Node, NodeHashFunction> NodeSet;
typedef std::unordered_set<TNode, TNodeHashFunction> TNodeSet;

namespace utils {

typedef std::unordered_map<TNode, bool, TNodeHashFunction> TNodeBoolMap;
typedef std::unordered_set<Node, NodeHashFunction> NodeSet;

/* Compute 2^n. */
uint32_t pow2(uint32_t n);

/* Compute the greatest common divisor for two objects of Type T.  */
template <class T>
T gcd(T a, T b)
{
  while (b != 0)
  {
    T t = b;
    b = a % t;
    a = t;
  }
  return a;
}

/* Create bit-vector of ones of given size. */
BitVector mkBitVectorOnes(unsigned size);
/* Create bit-vector representing the minimum signed value of given size. */
BitVector mkBitVectorMinSigned(unsigned size);
/* Create bit-vector representing the maximum signed value of given size. */
BitVector mkBitVectorMaxSigned(unsigned size);

/* Get the bit-width of given node. */
unsigned getSize(TNode node);

/* Get bit at given index. */
const bool getBit(TNode node, unsigned i);

/* Get the upper index of given extract node. */
unsigned getExtractHigh(TNode node);
/* Get the lower index of given extract node. */
unsigned getExtractLow(TNode node);

/* Get the number of bits by which a given node is extended. */
unsigned getSignExtendAmount(TNode node);
<<<<<<< HEAD

/* Returns true if given node represents a zero bit-vector.  */
bool isZero(TNode node);
/* If node is a constant of the form 2^c or -2^c, then this function returns
 * c+1. Otherwise, this function returns 0. The flag isNeg is updated to
 * indicate whether node is negative.  */
unsigned isPow2Const(TNode node, bool& isNeg);
/* Returns true if node or all of its children is const. */
bool isBvConstTerm(TNode node);
/* Returns true if node is a predicate over bit-vector nodes. */
bool isBVPredicate(TNode node);
/* Returns true if given term is a THEORY_BV term.  */
bool isCoreTerm(TNode term, TNodeBoolMap& cache);
/* Returns true if given term is a bv constant, variable or equality term.  */
bool isEqualityTerm(TNode term, TNodeBoolMap& cache);
/* Returns true if given node is an atom that is bit-blasted.  */
bool isBitblastAtom(Node lit);

/* Create bit-vector node representing true. */
Node mkTrue();
/* Create bit-vector node representing false. */
Node mkFalse();
/* Create bit-vector node representing a bit-vector of ones of given size. */
Node mkOnes(unsigned size);
/* Create bit-vector node representing a zero bit-vector of given size. */
Node mkZero(unsigned size);
/* Create bit-vector node representing a bit-vector value one of given size. */
Node mkOne(unsigned size);

/* Create bit-vector constant of given size and value. */
Node mkConst(unsigned size, unsigned int value);
Node mkConst(unsigned size, Integer& value);
/* Create bit-vector constant from given bit-vector. */
Node mkConst(const BitVector& value);

/* Create bit-vector variable. */
Node mkVar(unsigned size);

/* Create n-ary bit-vector node of given kind.  */
Node mkNode(Kind kind, TNode child);
Node mkNode(Kind kind, TNode child1, TNode child2);
Node mkNode(Kind kind, TNode child1, TNode child2, TNode child3);
Node mkNode(Kind kind, std::vector<Node>& children);

/* Create n-ary bit-vector node of kind BITVECTOR_AND, BITVECTOR_OR or
 * BITVECTOR_XOR where its children are sorted  */
Node mkSortedNode(Kind kind, TNode child1, TNode child2);
Node mkSortedNode(Kind kind, std::vector<Node>& children);

/* Create node of kind NOT. */
Node mkNot(Node child);

/* Create node of kind AND. */
Node mkAnd(TNode node1, TNode node2);
/* Create n-ary node of kind AND. */
template<bool ref_count>
Node mkAnd(const std::vector<NodeTemplate<ref_count>>& conjunctions)
{
  std::set<TNode> all;
  all.insert(conjunctions.begin(), conjunctions.end());

  if (all.size() == 0) { return mkTrue(); }

  /* All the same, or just one  */
  if (all.size() == 1) { return conjunctions[0]; }

  NodeBuilder<> conjunction(kind::AND);
  for (const Node& n : all) { conjunction << n; }
  return conjunction;
}

/* Create node of kind OR. */
Node mkOr(TNode node1, TNode node2);
/* Create n-ary node of kind OR.  */
template<bool ref_count>
Node mkOr(const std::vector<NodeTemplate<ref_count>>& nodes)
{
  std::set<TNode> all;
  all.insert(nodes.begin(), nodes.end());
=======

/* Returns true if given node represents a zero bit-vector.  */
bool isZero(TNode node);
/* If node is a constant of the form 2^c or -2^c, then this function returns
 * c+1. Otherwise, this function returns 0. The flag isNeg is updated to
 * indicate whether node is negative.  */
unsigned isPow2Const(TNode node, bool& isNeg);
/* Returns true if node or all of its children is const. */
bool isBvConstTerm(TNode node);
/* Returns true if node is a predicate over bit-vector nodes. */
bool isBVPredicate(TNode node);
/* Returns true if given term is a THEORY_BV term.  */
bool isCoreTerm(TNode term, TNodeBoolMap& cache);
/* Returns true if given term is a bv constant, variable or equality term.  */
bool isEqualityTerm(TNode term, TNodeBoolMap& cache);
/* Returns true if given node is an atom that is bit-blasted.  */
bool isBitblastAtom(Node lit);

/* Create Boolean node representing true. */
Node mkTrue();
/* Create Boolean node representing false. */
Node mkFalse();
/* Create bit-vector node representing a bit-vector of ones of given size. */
Node mkOnes(unsigned size);
/* Create bit-vector node representing a zero bit-vector of given size. */
Node mkZero(unsigned size);
/* Create bit-vector node representing a bit-vector value one of given size. */
Node mkOne(unsigned size);

/* Create bit-vector constant of given size and value. */
Node mkConst(unsigned size, unsigned int value);
Node mkConst(unsigned size, Integer& value);
/* Create bit-vector constant from given bit-vector. */
Node mkConst(const BitVector& value);

/* Create bit-vector variable. */
Node mkVar(unsigned size);

/* Create n-ary node of given kind.  */
Node mkNode(Kind kind, TNode child);
Node mkNode(Kind kind, TNode child1, TNode child2);
Node mkNode(Kind kind, TNode child1, TNode child2, TNode child3);
Node mkNode(Kind kind, std::vector<Node>& children);

/* Create n-ary bit-vector node of kind BITVECTOR_AND, BITVECTOR_OR or
 * BITVECTOR_XOR where its children are sorted  */
Node mkSortedNode(Kind kind, TNode child1, TNode child2);
Node mkSortedNode(Kind kind, std::vector<Node>& children);

/* Create node of kind NOT. */
Node mkNot(Node child);
/* Create node of kind AND. */
Node mkAnd(TNode node1, TNode node2);
/* Create n-ary node of kind AND. */
template<bool ref_count>
Node mkAnd(const std::vector<NodeTemplate<ref_count>>& conjunctions)
{
  std::set<TNode> all(conjunctions.begin(), conjunctions.end());
>>>>>>> b661071c

  if (all.size() == 0) { return mkTrue(); }

  /* All the same, or just one  */
<<<<<<< HEAD
  if (all.size() == 1) { return nodes[0]; }

  NodeBuilder<> disjunction(kind::OR);
  for (const Node& n : all) { disjunction << n; }
  return disjunction;
}

/* Create node of kind XOR. */
Node mkXor(TNode node1, TNode node2);

/* Create signed extension node where given node is extended by given amount. */
Node mkSignExtend(TNode node, unsigned amount);

/* Create extract node where bits from index high to index low are extracted
 * from given node. */
Node mkExtract(TNode node, unsigned high, unsigned low);
/* Create extract node of bit-width 1 where the resulting node represents
 * the bit at given index.  */
Node mkBitOf(TNode node, unsigned index);

=======
  if (all.size() == 1) { return conjunctions[0]; }

  NodeBuilder<> conjunction(kind::AND);
  for (const Node& n : all) { conjunction << n; }
  return conjunction;
}
/* Create node of kind OR. */
Node mkOr(TNode node1, TNode node2);
/* Create n-ary node of kind OR.  */
template<bool ref_count>
Node mkOr(const std::vector<NodeTemplate<ref_count>>& nodes)
{
  std::set<TNode> all(nodes.begin(), nodes.end());

  if (all.size() == 0) { return mkTrue(); }

  /* All the same, or just one  */
  if (all.size() == 1) { return nodes[0]; }

  NodeBuilder<> disjunction(kind::OR);
  for (const Node& n : all) { disjunction << n; }
  return disjunction;
}
/* Create node of kind XOR. */
Node mkXor(TNode node1, TNode node2);

/* Create signed extension node where given node is extended by given amount. */
Node mkSignExtend(TNode node, unsigned amount);

/* Create extract node where bits from index high to index low are extracted
 * from given node. */
Node mkExtract(TNode node, unsigned high, unsigned low);
/* Create extract node of bit-width 1 where the resulting node represents
 * the bit at given index.  */
Node mkBitOf(TNode node, unsigned index);

>>>>>>> b661071c
/* Create n-ary concat node of given children.  */
Node mkConcat(TNode t1, TNode t2);
Node mkConcat(std::vector<Node>& children);
/* Create concat by repeating given node n times.
 * Returns given node if n = 1. */
Node mkConcat(TNode node, unsigned repeat);

/* Create bit-vector addition node representing the increment of given node. */
Node mkInc(TNode t);
/* Create bit-vector addition node representing the decrement of given node. */
Node mkDec(TNode t);

/* Unsigned multiplication overflow detection.
 * See M.Gok, M.J. Schulte, P.I. Balzola, "Efficient integer multiplication
 * overflow detection circuits", 2001.
 * http://ieeexplore.ieee.org/document/987767 */
Node mkUmulo(TNode t1, TNode t2);

/* Create conjunction over a set of (dis)equalities.  */
<<<<<<< HEAD
=======
Node mkConjunction(const std::set<TNode> nodes);
>>>>>>> b661071c
Node mkConjunction(const std::vector<TNode>& nodes);

/* Get a set of all operands of nested and nodes.  */
void getConjuncts(TNode node, std::set<TNode>& conjuncts);
void getConjuncts(std::vector<TNode>& nodes, std::set<TNode>& conjuncts);
/* Create a flattened and node.  */
Node flattenAnd(std::vector<TNode>& queue);

/* Create a string representing a set of nodes.  */
std::string setToString(const std::set<TNode>& nodeSet);

/* Create a string representing a vector of nodes.  */
std::string vectorToString(const std::vector<Node>& nodes);

<<<<<<< HEAD
/* Create the intersection of two sets of uint32_t. */
=======
/* Create the intersection of two vectors of uint32_t. */
>>>>>>> b661071c
void intersect(const std::vector<uint32_t>& v1,
               const std::vector<uint32_t>& v2,
               std::vector<uint32_t>& intersection);

/* Determine the total number of nodes that a given node consists of.  */
uint64_t numNodes(TNode node, NodeSet& seen);

/* Collect all variables under a given a node.  */
void collectVariables(TNode node, NodeSet& vars);

}
}
}
}<|MERGE_RESOLUTION|>--- conflicted
+++ resolved
@@ -74,7 +74,6 @@
 
 /* Get the number of bits by which a given node is extended. */
 unsigned getSignExtendAmount(TNode node);
-<<<<<<< HEAD
 
 /* Returns true if given node represents a zero bit-vector.  */
 bool isZero(TNode node);
@@ -93,86 +92,6 @@
 /* Returns true if given node is an atom that is bit-blasted.  */
 bool isBitblastAtom(Node lit);
 
-/* Create bit-vector node representing true. */
-Node mkTrue();
-/* Create bit-vector node representing false. */
-Node mkFalse();
-/* Create bit-vector node representing a bit-vector of ones of given size. */
-Node mkOnes(unsigned size);
-/* Create bit-vector node representing a zero bit-vector of given size. */
-Node mkZero(unsigned size);
-/* Create bit-vector node representing a bit-vector value one of given size. */
-Node mkOne(unsigned size);
-
-/* Create bit-vector constant of given size and value. */
-Node mkConst(unsigned size, unsigned int value);
-Node mkConst(unsigned size, Integer& value);
-/* Create bit-vector constant from given bit-vector. */
-Node mkConst(const BitVector& value);
-
-/* Create bit-vector variable. */
-Node mkVar(unsigned size);
-
-/* Create n-ary bit-vector node of given kind.  */
-Node mkNode(Kind kind, TNode child);
-Node mkNode(Kind kind, TNode child1, TNode child2);
-Node mkNode(Kind kind, TNode child1, TNode child2, TNode child3);
-Node mkNode(Kind kind, std::vector<Node>& children);
-
-/* Create n-ary bit-vector node of kind BITVECTOR_AND, BITVECTOR_OR or
- * BITVECTOR_XOR where its children are sorted  */
-Node mkSortedNode(Kind kind, TNode child1, TNode child2);
-Node mkSortedNode(Kind kind, std::vector<Node>& children);
-
-/* Create node of kind NOT. */
-Node mkNot(Node child);
-
-/* Create node of kind AND. */
-Node mkAnd(TNode node1, TNode node2);
-/* Create n-ary node of kind AND. */
-template<bool ref_count>
-Node mkAnd(const std::vector<NodeTemplate<ref_count>>& conjunctions)
-{
-  std::set<TNode> all;
-  all.insert(conjunctions.begin(), conjunctions.end());
-
-  if (all.size() == 0) { return mkTrue(); }
-
-  /* All the same, or just one  */
-  if (all.size() == 1) { return conjunctions[0]; }
-
-  NodeBuilder<> conjunction(kind::AND);
-  for (const Node& n : all) { conjunction << n; }
-  return conjunction;
-}
-
-/* Create node of kind OR. */
-Node mkOr(TNode node1, TNode node2);
-/* Create n-ary node of kind OR.  */
-template<bool ref_count>
-Node mkOr(const std::vector<NodeTemplate<ref_count>>& nodes)
-{
-  std::set<TNode> all;
-  all.insert(nodes.begin(), nodes.end());
-=======
-
-/* Returns true if given node represents a zero bit-vector.  */
-bool isZero(TNode node);
-/* If node is a constant of the form 2^c or -2^c, then this function returns
- * c+1. Otherwise, this function returns 0. The flag isNeg is updated to
- * indicate whether node is negative.  */
-unsigned isPow2Const(TNode node, bool& isNeg);
-/* Returns true if node or all of its children is const. */
-bool isBvConstTerm(TNode node);
-/* Returns true if node is a predicate over bit-vector nodes. */
-bool isBVPredicate(TNode node);
-/* Returns true if given term is a THEORY_BV term.  */
-bool isCoreTerm(TNode term, TNodeBoolMap& cache);
-/* Returns true if given term is a bv constant, variable or equality term.  */
-bool isEqualityTerm(TNode term, TNodeBoolMap& cache);
-/* Returns true if given node is an atom that is bit-blasted.  */
-bool isBitblastAtom(Node lit);
-
 /* Create Boolean node representing true. */
 Node mkTrue();
 /* Create Boolean node representing false. */
@@ -213,33 +132,10 @@
 Node mkAnd(const std::vector<NodeTemplate<ref_count>>& conjunctions)
 {
   std::set<TNode> all(conjunctions.begin(), conjunctions.end());
->>>>>>> b661071c
 
   if (all.size() == 0) { return mkTrue(); }
 
   /* All the same, or just one  */
-<<<<<<< HEAD
-  if (all.size() == 1) { return nodes[0]; }
-
-  NodeBuilder<> disjunction(kind::OR);
-  for (const Node& n : all) { disjunction << n; }
-  return disjunction;
-}
-
-/* Create node of kind XOR. */
-Node mkXor(TNode node1, TNode node2);
-
-/* Create signed extension node where given node is extended by given amount. */
-Node mkSignExtend(TNode node, unsigned amount);
-
-/* Create extract node where bits from index high to index low are extracted
- * from given node. */
-Node mkExtract(TNode node, unsigned high, unsigned low);
-/* Create extract node of bit-width 1 where the resulting node represents
- * the bit at given index.  */
-Node mkBitOf(TNode node, unsigned index);
-
-=======
   if (all.size() == 1) { return conjunctions[0]; }
 
   NodeBuilder<> conjunction(kind::AND);
@@ -276,7 +172,6 @@
  * the bit at given index.  */
 Node mkBitOf(TNode node, unsigned index);
 
->>>>>>> b661071c
 /* Create n-ary concat node of given children.  */
 Node mkConcat(TNode t1, TNode t2);
 Node mkConcat(std::vector<Node>& children);
@@ -296,10 +191,6 @@
 Node mkUmulo(TNode t1, TNode t2);
 
 /* Create conjunction over a set of (dis)equalities.  */
-<<<<<<< HEAD
-=======
-Node mkConjunction(const std::set<TNode> nodes);
->>>>>>> b661071c
 Node mkConjunction(const std::vector<TNode>& nodes);
 
 /* Get a set of all operands of nested and nodes.  */
@@ -314,11 +205,7 @@
 /* Create a string representing a vector of nodes.  */
 std::string vectorToString(const std::vector<Node>& nodes);
 
-<<<<<<< HEAD
-/* Create the intersection of two sets of uint32_t. */
-=======
 /* Create the intersection of two vectors of uint32_t. */
->>>>>>> b661071c
 void intersect(const std::vector<uint32_t>& v1,
                const std::vector<uint32_t>& v2,
                std::vector<uint32_t>& intersection);
