--- conflicted
+++ resolved
@@ -65,11 +65,8 @@
 
 inline Node mkVar(unsigned size) {
   NodeManager* nm =  NodeManager::currentNM();
-<<<<<<< HEAD
+
   return nm->mkSkolem("BVSKOLEM$$", nm->mkBitVectorType(size), "is a variable created by the theory of bitvectors"); 
-=======
-  return nm->mkSkolem("bv", nm->mkBitVectorType(size), "is a variable created by the theory of bitvectors"); 
->>>>>>> dbf88c2a
 }
 
 
