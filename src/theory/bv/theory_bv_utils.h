/*********************                                                        */
/*! \file theory_bv_utils.h
 ** \verbatim
 ** Top contributors (to current version):
 **   Aina Niemetz, Dejan Jovanovic, Morgan Deters
 ** This file is part of the CVC4 project.
 ** Copyright (c) 2009-2018 by the authors listed in the file AUTHORS
 ** in the top-level source directory) and their institutional affiliations.
 ** All rights reserved.  See the file COPYING in the top-level source
 ** directory for licensing information.\endverbatim
 **
 ** \brief Util functions for theory BV.
 **
 ** Util functions for theory BV.
 **/

#include "cvc4_private.h"

#pragma once

#include <set>
#include <sstream>
#include <unordered_map>
#include <unordered_set>
#include <vector>

#include "expr/node_manager.h"

namespace CVC4 {
namespace theory {
namespace bv {

typedef std::unordered_set<Node, NodeHashFunction> NodeSet;
typedef std::unordered_set<TNode, TNodeHashFunction> TNodeSet;

namespace utils {

typedef std::unordered_map<TNode, bool, TNodeHashFunction> TNodeBoolMap;
typedef std::unordered_set<Node, NodeHashFunction> NodeSet;
<<<<<<< HEAD

/* Compute 2^n. */
uint32_t pow2(uint32_t n);

/* Compute the greatest common divisor for two objects of Type T.  */
template <class T>
T gcd(T a, T b)
{
  while (b != 0)
  {
    T t = b;
    b = a % t;
    a = t;
  }
  return a;
}

/* Create bit-vector of ones of given size. */
BitVector mkBitVectorOnes(unsigned size);
/* Create bit-vector representing the minimum signed value of given size. */
BitVector mkBitVectorMinSigned(unsigned size);
/* Create bit-vector representing the maximum signed value of given size. */
BitVector mkBitVectorMaxSigned(unsigned size);

/* Get the bit-width of given node. */
unsigned getSize(TNode node);

/* Get bit at given index. */
const bool getBit(TNode node, unsigned i);

/* Get the upper index of given extract node. */
unsigned getExtractHigh(TNode node);
/* Get the lower index of given extract node. */
unsigned getExtractLow(TNode node);

/* Get the number of bits by which a given node is extended. */
unsigned getSignExtendAmount(TNode node);

/* Returns true if given node represents a zero bit-vector.  */
bool isZero(TNode node);
/* If node is a constant of the form 2^c or -2^c, then this function returns
 * c+1. Otherwise, this function returns 0. The flag isNeg is updated to
 * indicate whether node is negative.  */
unsigned isPow2Const(TNode node, bool& isNeg);
/* Returns true if node or all of its children is const. */
bool isBvConstTerm(TNode node);
/* Returns true if node is a predicate over bit-vector nodes. */
bool isBVPredicate(TNode node);
/* Returns true if given term is a THEORY_BV term.  */
bool isCoreTerm(TNode term, TNodeBoolMap& cache);
/* Returns true if given term is a bv constant, variable or equality term.  */
bool isEqualityTerm(TNode term, TNodeBoolMap& cache);
/* Returns true if given node is an atom that is bit-blasted.  */
bool isBitblastAtom(Node lit);

/* Create bit-vector node representing true. */
Node mkTrue();
/* Create bit-vector node representing false. */
Node mkFalse();
/* Create bit-vector node representing a bit-vector of ones of given size. */
Node mkOnes(unsigned size);
/* Create bit-vector node representing a zero bit-vector of given size. */
Node mkZero(unsigned size);
/* Create bit-vector node representing a bit-vector value one of given size. */
Node mkOne(unsigned size);

/* Create bit-vector constant of given size and value. */
Node mkConst(unsigned size, unsigned int value);
Node mkConst(unsigned size, Integer& value);
/* Create bit-vector constant from given bit-vector. */
Node mkConst(const BitVector& value);

/* Create bit-vector variable. */
Node mkVar(unsigned size);

/* Create n-ary bit-vector node of given kind.  */
Node mkNode(Kind kind, TNode child);
Node mkNode(Kind kind, TNode child1, TNode child2);
Node mkNode(Kind kind, TNode child1, TNode child2, TNode child3);
Node mkNode(Kind kind, std::vector<Node>& children);

/* Create n-ary bit-vector node of kind BITVECTOR_AND, BITVECTOR_OR or
 * BITVECTOR_XOR where its children are sorted  */
Node mkSortedNode(Kind kind, TNode child1, TNode child2);
Node mkSortedNode(Kind kind, std::vector<Node>& children);

/* Create node of kind NOT. */
Node mkNot(Node child);

/* Create node of kind AND. */
Node mkAnd(TNode node1, TNode node2);
/* Create n-ary node of kind AND. */
template<bool ref_count>
Node mkAnd(const std::vector<NodeTemplate<ref_count>>& conjunctions)
{
  std::set<TNode> all(conjunctions.begin(), conjunctions.end());

  if (all.size() == 0) { return mkTrue(); }

  /* All the same, or just one  */
  if (all.size() == 1) { return conjunctions[0]; }

  NodeBuilder<> conjunction(kind::AND);
  for (const Node& n : all) { conjunction << n; }
  return conjunction;
}

/* Create node of kind OR. */
Node mkOr(TNode node1, TNode node2);
/* Create n-ary node of kind OR.  */
template<bool ref_count>
Node mkOr(const std::vector<NodeTemplate<ref_count>>& nodes)
{
  std::set<TNode> all(nodes.begin(), nodes.end());

  if (all.size() == 0) { return mkTrue(); }

  /* All the same, or just one  */
  if (all.size() == 1) { return nodes[0]; }

  NodeBuilder<> disjunction(kind::OR);
  for (const Node& n : all) { disjunction << n; }
  return disjunction;
}

/* Create node of kind XOR. */
Node mkXor(TNode node1, TNode node2);

=======

/* Compute 2^n. */
uint32_t pow2(uint32_t n);

/* Compute the greatest common divisor for two objects of Type T.  */
template <class T>
T gcd(T a, T b)
{
  while (b != 0)
  {
    T t = b;
    b = a % t;
    a = t;
  }
  return a;
}

/* Create bit-vector of ones of given size. */
BitVector mkBitVectorOnes(unsigned size);
/* Create bit-vector representing the minimum signed value of given size. */
BitVector mkBitVectorMinSigned(unsigned size);
/* Create bit-vector representing the maximum signed value of given size. */
BitVector mkBitVectorMaxSigned(unsigned size);

/* Get the bit-width of given node. */
unsigned getSize(TNode node);

/* Get bit at given index. */
const bool getBit(TNode node, unsigned i);

/* Get the upper index of given extract node. */
unsigned getExtractHigh(TNode node);
/* Get the lower index of given extract node. */
unsigned getExtractLow(TNode node);

/* Get the number of bits by which a given node is extended. */
unsigned getSignExtendAmount(TNode node);

/* Returns true if given node represents a zero bit-vector.  */
bool isZero(TNode node);
/* If node is a constant of the form 2^c or -2^c, then this function returns
 * c+1. Otherwise, this function returns 0. The flag isNeg is updated to
 * indicate whether node is negative.  */
unsigned isPow2Const(TNode node, bool& isNeg);
/* Returns true if node or all of its children is const. */
bool isBvConstTerm(TNode node);
/* Returns true if node is a predicate over bit-vector nodes. */
bool isBVPredicate(TNode node);
/* Returns true if given term is a THEORY_BV term.  */
bool isCoreTerm(TNode term, TNodeBoolMap& cache);
/* Returns true if given term is a bv constant, variable or equality term.  */
bool isEqualityTerm(TNode term, TNodeBoolMap& cache);
/* Returns true if given node is an atom that is bit-blasted.  */
bool isBitblastAtom(Node lit);

/* Create Boolean node representing true. */
Node mkTrue();
/* Create Boolean node representing false. */
Node mkFalse();
/* Create bit-vector node representing a bit-vector of ones of given size. */
Node mkOnes(unsigned size);
/* Create bit-vector node representing a zero bit-vector of given size. */
Node mkZero(unsigned size);
/* Create bit-vector node representing a bit-vector value one of given size. */
Node mkOne(unsigned size);

/* Create bit-vector constant of given size and value. */
Node mkConst(unsigned size, unsigned int value);
Node mkConst(unsigned size, Integer& value);
/* Create bit-vector constant from given bit-vector. */
Node mkConst(const BitVector& value);

/* Create bit-vector variable. */
Node mkVar(unsigned size);

/* Create n-ary node of given kind.  */
Node mkNode(Kind kind, TNode child);
Node mkNode(Kind kind, TNode child1, TNode child2);
Node mkNode(Kind kind, TNode child1, TNode child2, TNode child3);
Node mkNode(Kind kind, std::vector<Node>& children);

/* Create n-ary bit-vector node of kind BITVECTOR_AND, BITVECTOR_OR or
 * BITVECTOR_XOR where its children are sorted  */
Node mkSortedNode(Kind kind, TNode child1, TNode child2);
Node mkSortedNode(Kind kind, std::vector<Node>& children);

/* Create node of kind NOT. */
Node mkNot(Node child);
/* Create node of kind AND. */
Node mkAnd(TNode node1, TNode node2);
/* Create n-ary node of kind AND. */
template<bool ref_count>
Node mkAnd(const std::vector<NodeTemplate<ref_count>>& conjunctions)
{
  std::set<TNode> all(conjunctions.begin(), conjunctions.end());

  if (all.size() == 0) { return mkTrue(); }

  /* All the same, or just one  */
  if (all.size() == 1) { return conjunctions[0]; }

  NodeBuilder<> conjunction(kind::AND);
  for (const Node& n : all) { conjunction << n; }
  return conjunction;
}
/* Create node of kind OR. */
Node mkOr(TNode node1, TNode node2);
Node mkOr(const std::vector<Node>& nodes);
/* Create node of kind XOR. */
Node mkXor(TNode node1, TNode node2);

>>>>>>> 82066be0
/* Create signed extension node where given node is extended by given amount. */
Node mkSignExtend(TNode node, unsigned amount);

/* Create extract node where bits from index high to index low are extracted
 * from given node. */
Node mkExtract(TNode node, unsigned high, unsigned low);
/* Create extract node of bit-width 1 where the resulting node represents
 * the bit at given index.  */
Node mkBitOf(TNode node, unsigned index);

/* Create n-ary concat node of given children.  */
Node mkConcat(TNode t1, TNode t2);
Node mkConcat(std::vector<Node>& children);
/* Create concat by repeating given node n times.
 * Returns given node if n = 1. */
Node mkConcat(TNode node, unsigned repeat);

/* Create bit-vector addition node representing the increment of given node. */
Node mkInc(TNode t);
/* Create bit-vector addition node representing the decrement of given node. */
Node mkDec(TNode t);

/* Unsigned multiplication overflow detection.
 * See M.Gok, M.J. Schulte, P.I. Balzola, "Efficient integer multiplication
 * overflow detection circuits", 2001.
 * http://ieeexplore.ieee.org/document/987767 */
Node mkUmulo(TNode t1, TNode t2);

/* Create conjunction over a set of (dis)equalities.  */
Node mkConjunction(const std::set<TNode> nodes);
Node mkConjunction(const std::vector<TNode>& nodes);

/* Get a set of all operands of nested and nodes.  */
void getConjuncts(TNode node, std::set<TNode>& conjuncts);
void getConjuncts(std::vector<TNode>& nodes, std::set<TNode>& conjuncts);
/* Create a flattened and node.  */
Node flattenAnd(std::vector<TNode>& queue);

/* Create a string representing a set of nodes.  */
std::string setToString(const std::set<TNode>& nodeSet);

/* Create a string representing a vector of nodes.  */
std::string vectorToString(const std::vector<Node>& nodes);

<<<<<<< HEAD
/* Create the intersection of two sets of uint32_t. */
=======
/* Create the intersection of two vectors of uint32_t. */
>>>>>>> 82066be0
void intersect(const std::vector<uint32_t>& v1,
               const std::vector<uint32_t>& v2,
               std::vector<uint32_t>& intersection);

/* Determine the total number of nodes that a given node consists of.  */
uint64_t numNodes(TNode node, NodeSet& seen);

/* Collect all variables under a given a node.  */
void collectVariables(TNode node, NodeSet& vars);

}
}
}
}<|MERGE_RESOLUTION|>--- conflicted
+++ resolved
@@ -37,7 +37,6 @@
 
 typedef std::unordered_map<TNode, bool, TNodeHashFunction> TNodeBoolMap;
 typedef std::unordered_set<Node, NodeHashFunction> NodeSet;
-<<<<<<< HEAD
 
 /* Compute 2^n. */
 uint32_t pow2(uint32_t n);
@@ -93,135 +92,6 @@
 /* Returns true if given node is an atom that is bit-blasted.  */
 bool isBitblastAtom(Node lit);
 
-/* Create bit-vector node representing true. */
-Node mkTrue();
-/* Create bit-vector node representing false. */
-Node mkFalse();
-/* Create bit-vector node representing a bit-vector of ones of given size. */
-Node mkOnes(unsigned size);
-/* Create bit-vector node representing a zero bit-vector of given size. */
-Node mkZero(unsigned size);
-/* Create bit-vector node representing a bit-vector value one of given size. */
-Node mkOne(unsigned size);
-
-/* Create bit-vector constant of given size and value. */
-Node mkConst(unsigned size, unsigned int value);
-Node mkConst(unsigned size, Integer& value);
-/* Create bit-vector constant from given bit-vector. */
-Node mkConst(const BitVector& value);
-
-/* Create bit-vector variable. */
-Node mkVar(unsigned size);
-
-/* Create n-ary bit-vector node of given kind.  */
-Node mkNode(Kind kind, TNode child);
-Node mkNode(Kind kind, TNode child1, TNode child2);
-Node mkNode(Kind kind, TNode child1, TNode child2, TNode child3);
-Node mkNode(Kind kind, std::vector<Node>& children);
-
-/* Create n-ary bit-vector node of kind BITVECTOR_AND, BITVECTOR_OR or
- * BITVECTOR_XOR where its children are sorted  */
-Node mkSortedNode(Kind kind, TNode child1, TNode child2);
-Node mkSortedNode(Kind kind, std::vector<Node>& children);
-
-/* Create node of kind NOT. */
-Node mkNot(Node child);
-
-/* Create node of kind AND. */
-Node mkAnd(TNode node1, TNode node2);
-/* Create n-ary node of kind AND. */
-template<bool ref_count>
-Node mkAnd(const std::vector<NodeTemplate<ref_count>>& conjunctions)
-{
-  std::set<TNode> all(conjunctions.begin(), conjunctions.end());
-
-  if (all.size() == 0) { return mkTrue(); }
-
-  /* All the same, or just one  */
-  if (all.size() == 1) { return conjunctions[0]; }
-
-  NodeBuilder<> conjunction(kind::AND);
-  for (const Node& n : all) { conjunction << n; }
-  return conjunction;
-}
-
-/* Create node of kind OR. */
-Node mkOr(TNode node1, TNode node2);
-/* Create n-ary node of kind OR.  */
-template<bool ref_count>
-Node mkOr(const std::vector<NodeTemplate<ref_count>>& nodes)
-{
-  std::set<TNode> all(nodes.begin(), nodes.end());
-
-  if (all.size() == 0) { return mkTrue(); }
-
-  /* All the same, or just one  */
-  if (all.size() == 1) { return nodes[0]; }
-
-  NodeBuilder<> disjunction(kind::OR);
-  for (const Node& n : all) { disjunction << n; }
-  return disjunction;
-}
-
-/* Create node of kind XOR. */
-Node mkXor(TNode node1, TNode node2);
-
-=======
-
-/* Compute 2^n. */
-uint32_t pow2(uint32_t n);
-
-/* Compute the greatest common divisor for two objects of Type T.  */
-template <class T>
-T gcd(T a, T b)
-{
-  while (b != 0)
-  {
-    T t = b;
-    b = a % t;
-    a = t;
-  }
-  return a;
-}
-
-/* Create bit-vector of ones of given size. */
-BitVector mkBitVectorOnes(unsigned size);
-/* Create bit-vector representing the minimum signed value of given size. */
-BitVector mkBitVectorMinSigned(unsigned size);
-/* Create bit-vector representing the maximum signed value of given size. */
-BitVector mkBitVectorMaxSigned(unsigned size);
-
-/* Get the bit-width of given node. */
-unsigned getSize(TNode node);
-
-/* Get bit at given index. */
-const bool getBit(TNode node, unsigned i);
-
-/* Get the upper index of given extract node. */
-unsigned getExtractHigh(TNode node);
-/* Get the lower index of given extract node. */
-unsigned getExtractLow(TNode node);
-
-/* Get the number of bits by which a given node is extended. */
-unsigned getSignExtendAmount(TNode node);
-
-/* Returns true if given node represents a zero bit-vector.  */
-bool isZero(TNode node);
-/* If node is a constant of the form 2^c or -2^c, then this function returns
- * c+1. Otherwise, this function returns 0. The flag isNeg is updated to
- * indicate whether node is negative.  */
-unsigned isPow2Const(TNode node, bool& isNeg);
-/* Returns true if node or all of its children is const. */
-bool isBvConstTerm(TNode node);
-/* Returns true if node is a predicate over bit-vector nodes. */
-bool isBVPredicate(TNode node);
-/* Returns true if given term is a THEORY_BV term.  */
-bool isCoreTerm(TNode term, TNodeBoolMap& cache);
-/* Returns true if given term is a bv constant, variable or equality term.  */
-bool isEqualityTerm(TNode term, TNodeBoolMap& cache);
-/* Returns true if given node is an atom that is bit-blasted.  */
-bool isBitblastAtom(Node lit);
-
 /* Create Boolean node representing true. */
 Node mkTrue();
 /* Create Boolean node representing false. */
@@ -274,11 +144,24 @@
 }
 /* Create node of kind OR. */
 Node mkOr(TNode node1, TNode node2);
-Node mkOr(const std::vector<Node>& nodes);
+/* Create n-ary node of kind OR.  */
+template<bool ref_count>
+Node mkOr(const std::vector<NodeTemplate<ref_count>>& nodes)
+{
+  std::set<TNode> all(nodes.begin(), nodes.end());
+
+  if (all.size() == 0) { return mkTrue(); }
+
+  /* All the same, or just one  */
+  if (all.size() == 1) { return nodes[0]; }
+
+  NodeBuilder<> disjunction(kind::OR);
+  for (const Node& n : all) { disjunction << n; }
+  return disjunction;
+}
 /* Create node of kind XOR. */
 Node mkXor(TNode node1, TNode node2);
 
->>>>>>> 82066be0
 /* Create signed extension node where given node is extended by given amount. */
 Node mkSignExtend(TNode node, unsigned amount);
 
@@ -323,11 +206,7 @@
 /* Create a string representing a vector of nodes.  */
 std::string vectorToString(const std::vector<Node>& nodes);
 
-<<<<<<< HEAD
-/* Create the intersection of two sets of uint32_t. */
-=======
 /* Create the intersection of two vectors of uint32_t. */
->>>>>>> 82066be0
 void intersect(const std::vector<uint32_t>& v1,
                const std::vector<uint32_t>& v2,
                std::vector<uint32_t>& intersection);
