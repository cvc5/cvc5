/*********************                                                        */
/*! \file lazy_bitblaster.cpp
 ** \verbatim
 ** Original author: Liana Hadarean
 ** Major contributors: none
 ** Minor contributors (to current version): Morgan Deters
 ** This file is part of the CVC4 project.
 ** Copyright (c) 2009-2014  New York University and The University of Iowa
 ** See the file COPYING in the top-level source directory for licensing
 ** information.\endverbatim
 **
 ** \brief Bitblaster for the lazy bv solver. 
 **
 ** Bitblaster for the lazy bv solver. 
 **/

#include "bitblaster_template.h"
#include "cvc4_private.h"
#include "options/bv_options.h"
#include "prop/cnf_stream.h"
#include "prop/sat_solver.h"
#include "prop/sat_solver_factory.h"
#include "smt/smt_statistics_registry.h"
#include "theory/bv/abstraction.h"
#include "theory/bv/theory_bv.h"
#include "theory/rewriter.h"
#include "theory/theory_model.h"
#include "proof/bitvector_proof.h"
#include "proof/proof_manager.h"
#include "theory/bv/theory_bv_utils.h"

namespace CVC4 {
namespace theory {
namespace bv {


TLazyBitblaster::TLazyBitblaster(context::Context* c, bv::TheoryBV* bv,
                                 const std::string name, bool emptyNotify)
  : TBitblaster<Node>()
  , d_bv(bv)
  , d_ctx(c)
  , d_assertedAtoms(new(true) context::CDList<prop::SatLiteral>(c))
  , d_explanations(new(true) ExplanationMap(c))
  , d_variables()
  , d_bbAtoms()
  , d_abstraction(NULL)
  , d_emptyNotify(emptyNotify)
  , d_satSolverFullModel(c, false)
  , d_name(name)
  , d_statistics(name) {

  d_satSolver = prop::SatSolverFactory::createMinisat(
      c, smtStatisticsRegistry(), name);
  d_nullRegistrar = new prop::NullRegistrar();
  d_nullContext = new context::Context();
  d_cnfStream = new prop::TseitinCnfStream(d_satSolver,
                                           d_nullRegistrar,
                                           d_nullContext,
<<<<<<< HEAD
                                           d_bv->globals(),
=======
>>>>>>> 3c4c4420
                                           options::proof(),
                                           "LazyBitblaster");

  d_satSolverNotify = d_emptyNotify ?
    (prop::BVSatSolverInterface::Notify*) new MinisatEmptyNotify() :
    (prop::BVSatSolverInterface::Notify*) new MinisatNotify(d_cnfStream, bv,
                                                            this);

  d_satSolver->setNotify(d_satSolverNotify);
}

void TLazyBitblaster::setAbstraction(AbstractionModule* abs) {
  d_abstraction = abs;
}

TLazyBitblaster::~TLazyBitblaster() throw() {
  delete d_cnfStream;
  delete d_nullRegistrar;
  delete d_nullContext;
  delete d_satSolver;
  delete d_satSolverNotify;
  d_assertedAtoms->deleteSelf();
  d_explanations->deleteSelf();
}


/**
 * Bitblasts the atom, assigns it a marker literal, adding it to the SAT solver
 * NOTE: duplicate clauses are not detected because of marker literal
 * @param node the atom to be bitblasted
 *
 */
void TLazyBitblaster::bbAtom(TNode node) {
  node = node.getKind() == kind::NOT?  node[0] : node;

  if (hasBBAtom(node)) {
    return;
  }

  // make sure it is marked as an atom
  addAtom(node);

  Debug("bitvector-bitblast") << "Bitblasting node " << node <<"\n";
  ++d_statistics.d_numAtoms;

  /// if we are using bit-vector abstraction bit-blast the original interpretation
  if (options::bvAbstraction() &&
      d_abstraction != NULL &&
      d_abstraction->isAbstraction(node)) {
    // node must be of the form P(args) = bv1
    Node expansion = Rewriter::rewrite(d_abstraction->getInterpretation(node));

    Node atom_bb;
    if (expansion.getKind() == kind::CONST_BOOLEAN) {
      atom_bb = expansion;
    } else {
      Assert (expansion.getKind() == kind::AND);
      std::vector<Node> atoms;
      for (unsigned i = 0; i < expansion.getNumChildren(); ++i) {
        Node normalized_i = Rewriter::rewrite(expansion[i]);
        Node atom_i = normalized_i.getKind() != kind::CONST_BOOLEAN ?
          Rewriter::rewrite(d_atomBBStrategies[normalized_i.getKind()](normalized_i, this)) :
          normalized_i;
        atoms.push_back(atom_i);
      }
      atom_bb = utils::mkAnd(atoms);
    }
    Assert (!atom_bb.isNull()); 
    Node atom_definition = utils::mkNode(kind::IFF, node, atom_bb);
    storeBBAtom(node, atom_bb);
    d_cnfStream->convertAndAssert(atom_definition, false, false, RULE_INVALID, TNode::null());
    return; 
  }

  // the bitblasted definition of the atom
  Node normalized = Rewriter::rewrite(node);
  Node atom_bb = normalized.getKind() != kind::CONST_BOOLEAN ?
                 d_atomBBStrategies[normalized.getKind()](normalized, this) : normalized;

  if (!options::proof()) {
    atom_bb = Rewriter::rewrite(atom_bb);
  }
      
  // asserting that the atom is true iff the definition holds
  Node atom_definition = utils::mkNode(kind::IFF, node, atom_bb);
  storeBBAtom(node, atom_bb);
  d_cnfStream->convertAndAssert(atom_definition, false, false, RULE_INVALID, TNode::null());
}

void TLazyBitblaster::storeBBAtom(TNode atom, Node atom_bb) {
  // No need to store the definition for the lazy bit-blaster (unless proofs are enabled).
  if( d_bvp != NULL ){
    d_bvp->registerAtomBB(atom.toExpr(), atom_bb.toExpr());
  }
  d_bbAtoms.insert(atom); 
}

void TLazyBitblaster::storeBBTerm(TNode node, const Bits& bits) {
  if( d_bvp ){ d_bvp->registerTermBB(node.toExpr()); }
  d_termCache.insert(std::make_pair(node, bits));
}


bool TLazyBitblaster::hasBBAtom(TNode atom) const {
  return d_bbAtoms.find(atom) != d_bbAtoms.end(); 
}


void TLazyBitblaster::makeVariable(TNode var, Bits& bits) {
  Assert(bits.size() == 0);
  for (unsigned i = 0; i < utils::getSize(var); ++i) {
    bits.push_back(utils::mkBitOf(var, i)); 
  }
  d_variables.insert(var); 
}

uint64_t TLazyBitblaster::computeAtomWeight(TNode node, NodeSet& seen) {
  node = node.getKind() == kind::NOT?  node[0] : node;

  Node atom_bb = Rewriter::rewrite(d_atomBBStrategies[node.getKind()](node, this));
  uint64_t size = utils::numNodes(atom_bb, seen);
  return size;
}

// cnf conversion ensures the atom represents itself
Node TLazyBitblaster::getBBAtom(TNode node) const {
  return node; 
}

void TLazyBitblaster::bbTerm(TNode node, Bits& bits) {

  if (hasBBTerm(node)) {
    getBBTerm(node, bits);
    return;
  }

  d_bv->spendResource(options::bitblastStep());
  Debug("bitvector-bitblast") << "Bitblasting node " << node <<"\n";
  ++d_statistics.d_numTerms;

  d_termBBStrategies[node.getKind()] (node, bits,this);

  Assert (bits.size() == utils::getSize(node));

  storeBBTerm(node, bits);
}
/// Public methods

void TLazyBitblaster::addAtom(TNode atom) {
  d_cnfStream->ensureLiteral(atom);
  prop::SatLiteral lit = d_cnfStream->getLiteral(atom);
  d_satSolver->addMarkerLiteral(lit);
}

void TLazyBitblaster::explain(TNode atom, std::vector<TNode>& explanation) {
  prop::SatLiteral lit = d_cnfStream->getLiteral(atom);

  ++(d_statistics.d_numExplainedPropagations);
  if (options::bvEagerExplanations()) {
    Assert (d_explanations->find(lit) != d_explanations->end());
    const std::vector<prop::SatLiteral>& literal_explanation = (*d_explanations)[lit].get();
    for (unsigned i = 0; i < literal_explanation.size(); ++i) {
      explanation.push_back(d_cnfStream->getNode(literal_explanation[i]));
    }
    return; 
  }
  
  std::vector<prop::SatLiteral> literal_explanation;
  d_satSolver->explain(lit, literal_explanation);
  for (unsigned i = 0; i < literal_explanation.size(); ++i) {
    explanation.push_back(d_cnfStream->getNode(literal_explanation[i]));
  }
}


/*
 * Asserts the clauses corresponding to the atom to the Sat Solver
 * by turning on the marker literal (i.e. setting it to false)
 * @param node the atom to be asserted
 *
 */

bool TLazyBitblaster::propagate() {
  return d_satSolver->propagate() == prop::SAT_VALUE_TRUE;
}

bool TLazyBitblaster::assertToSat(TNode lit, bool propagate) {
  // strip the not
  TNode atom;
  if (lit.getKind() == kind::NOT) {
    atom = lit[0];
  } else {
    atom = lit;
  }

  Assert (hasBBAtom(atom));

  prop::SatLiteral markerLit = d_cnfStream->getLiteral(atom);

  if(lit.getKind() == kind::NOT) {
    markerLit = ~markerLit;
  }

  Debug("bitvector-bb") << "TheoryBV::TLazyBitblaster::assertToSat asserting node: " << atom <<"\n";
  Debug("bitvector-bb") << "TheoryBV::TLazyBitblaster::assertToSat with literal:   " << markerLit << "\n";

  prop::SatValue ret = d_satSolver->assertAssumption(markerLit, propagate);

  d_assertedAtoms->push_back(markerLit);

  return ret == prop::SAT_VALUE_TRUE || ret == prop::SAT_VALUE_UNKNOWN;
}

/**
 * Calls the solve method for the Sat Solver.
 * passing it the marker literals to be asserted
 *
 * @return true for sat, and false for unsat
 */

bool TLazyBitblaster::solve() {
  if (Trace.isOn("bitvector")) {
    Trace("bitvector") << "TLazyBitblaster::solve() asserted atoms ";
    context::CDList<prop::SatLiteral>::const_iterator it = d_assertedAtoms->begin();
    for (; it != d_assertedAtoms->end(); ++it) {
      Trace("bitvector") << "     " << d_cnfStream->getNode(*it) << "\n";
    }
  }
  Debug("bitvector") << "TLazyBitblaster::solve() asserted atoms " << d_assertedAtoms->size() <<"\n";
  d_satSolverFullModel.set(true); 
  return prop::SAT_VALUE_TRUE == d_satSolver->solve();
}

prop::SatValue TLazyBitblaster::solveWithBudget(unsigned long budget) {
  if (Trace.isOn("bitvector")) {
    Trace("bitvector") << "TLazyBitblaster::solveWithBudget() asserted atoms ";
    context::CDList<prop::SatLiteral>::const_iterator it = d_assertedAtoms->begin();
    for (; it != d_assertedAtoms->end(); ++it) {
      Trace("bitvector") << "     " << d_cnfStream->getNode(*it) << "\n";
    }
  }
  Debug("bitvector") << "TLazyBitblaster::solveWithBudget() asserted atoms " << d_assertedAtoms->size() <<"\n";
  return d_satSolver->solve(budget);
}


void TLazyBitblaster::getConflict(std::vector<TNode>& conflict) {
  prop::SatClause conflictClause;
  d_satSolver->getUnsatCore(conflictClause);

  for (unsigned i = 0; i < conflictClause.size(); i++) {
    prop::SatLiteral lit = conflictClause[i];
    TNode atom = d_cnfStream->getNode(lit);
    Node  not_atom;
    if (atom.getKind() == kind::NOT) {
      not_atom = atom[0];
    } else {
      not_atom = NodeManager::currentNM()->mkNode(kind::NOT, atom);
    }
    conflict.push_back(not_atom);
  }
}

TLazyBitblaster::Statistics::Statistics(const std::string& prefix) :
  d_numTermClauses("theory::bv::"+prefix+"::NumberOfTermSatClauses", 0),
  d_numAtomClauses("theory::bv::"+prefix+"::NumberOfAtomSatClauses", 0),
  d_numTerms("theory::bv::"+prefix+"::NumberOfBitblastedTerms", 0),
  d_numAtoms("theory::bv::"+prefix+"::NumberOfBitblastedAtoms", 0),
  d_numExplainedPropagations("theory::bv::"+prefix+"::NumberOfExplainedPropagations", 0),
  d_numBitblastingPropagations("theory::bv::"+prefix+"::NumberOfBitblastingPropagations", 0),
  d_bitblastTimer("theory::bv::"+prefix+"::BitblastTimer")
{
  smtStatisticsRegistry()->registerStat(&d_numTermClauses);
  smtStatisticsRegistry()->registerStat(&d_numAtomClauses);
  smtStatisticsRegistry()->registerStat(&d_numTerms);
  smtStatisticsRegistry()->registerStat(&d_numAtoms);
  smtStatisticsRegistry()->registerStat(&d_numExplainedPropagations);
  smtStatisticsRegistry()->registerStat(&d_numBitblastingPropagations);
  smtStatisticsRegistry()->registerStat(&d_bitblastTimer);
}


TLazyBitblaster::Statistics::~Statistics() {
  smtStatisticsRegistry()->unregisterStat(&d_numTermClauses);
  smtStatisticsRegistry()->unregisterStat(&d_numAtomClauses);
  smtStatisticsRegistry()->unregisterStat(&d_numTerms);
  smtStatisticsRegistry()->unregisterStat(&d_numAtoms);
  smtStatisticsRegistry()->unregisterStat(&d_numExplainedPropagations);
  smtStatisticsRegistry()->unregisterStat(&d_numBitblastingPropagations);
  smtStatisticsRegistry()->unregisterStat(&d_bitblastTimer);
}

bool TLazyBitblaster::MinisatNotify::notify(prop::SatLiteral lit) {
  if(options::bvEagerExplanations()) {
    // compute explanation
    if (d_lazyBB->d_explanations->find(lit) == d_lazyBB->d_explanations->end()) {
      std::vector<prop::SatLiteral> literal_explanation;
      d_lazyBB->d_satSolver->explain(lit, literal_explanation);
      d_lazyBB->d_explanations->insert(lit, literal_explanation);
    } else {
      // we propagated it at a lower level
      return true; 
    }
  }
  ++(d_lazyBB->d_statistics.d_numBitblastingPropagations);
  TNode atom = d_cnf->getNode(lit); 
  return d_bv->storePropagation(atom, SUB_BITBLAST);
}

void TLazyBitblaster::MinisatNotify::notify(prop::SatClause& clause) {
  if (clause.size() > 1) {
    NodeBuilder<> lemmab(kind::OR);
    for (unsigned i = 0; i < clause.size(); ++ i) {
      lemmab << d_cnf->getNode(clause[i]);
    }
    Node lemma = lemmab;
    d_bv->d_out->lemma(lemma);
  } else {
    d_bv->d_out->lemma(d_cnf->getNode(clause[0]));
  }
}

void TLazyBitblaster::MinisatNotify::spendResource(unsigned ammount) {
  d_bv->spendResource(ammount);
}

void TLazyBitblaster::MinisatNotify::safePoint(unsigned ammount) {
  d_bv->d_out->safePoint(ammount);
}


EqualityStatus TLazyBitblaster::getEqualityStatus(TNode a, TNode b) {
  Debug("bv-equality-status")<< "TLazyBitblaster::getEqualityStatus " << a <<" = " << b <<"\n";
  Debug("bv-equality-status")<< "BVSatSolver has full model? " << d_satSolverFullModel.get() <<"\n";

  // First check if it trivially rewrites to false/true
  Node a_eq_b = Rewriter::rewrite(utils::mkNode(kind::EQUAL, a, b));

  if (a_eq_b == utils::mkFalse()) return theory::EQUALITY_FALSE;
  if (a_eq_b == utils::mkTrue()) return theory::EQUALITY_TRUE;

  if (!d_satSolverFullModel.get())
    return theory::EQUALITY_UNKNOWN; 
  
  // Check if cache is valid (invalidated in check and pops)
  if (d_bv->d_invalidateModelCache.get()) {
    invalidateModelCache(); 
  }
  d_bv->d_invalidateModelCache.set(false); 

  Node a_value = getTermModel(a, true);
  Node b_value = getTermModel(b, true);

  Assert (a_value.isConst() &&
          b_value.isConst());

  if (a_value == b_value) {
    Debug("bv-equality-status")<< "theory::EQUALITY_TRUE_IN_MODEL\n";
    return theory::EQUALITY_TRUE_IN_MODEL; 
  }
  Debug("bv-equality-status")<< "theory::EQUALITY_FALSE_IN_MODEL\n";
  return theory::EQUALITY_FALSE_IN_MODEL; 
}


bool TLazyBitblaster::isSharedTerm(TNode node) {
  return d_bv->d_sharedTermsSet.find(node) != d_bv->d_sharedTermsSet.end();
}

bool TLazyBitblaster::hasValue(TNode a) {
  Assert (hasBBTerm(a)); 
  Bits bits;
  getBBTerm(a, bits); 
  for (int i = bits.size() -1; i >= 0; --i) {
    prop::SatValue bit_value;
    if (d_cnfStream->hasLiteral(bits[i])) {
      prop::SatLiteral bit = d_cnfStream->getLiteral(bits[i]);
      bit_value = d_satSolver->value(bit);
      if (bit_value ==  prop::SAT_VALUE_UNKNOWN)
        return false;
    } else {
      return false;
    }
  }
  return true;
}
/**
 * Returns the value a is currently assigned to in the SAT solver
 * or null if the value is completely unassigned.
 *
 * @param a
 * @param fullModel whether to create a "full model," i.e., add
 * constants to equivalence classes that don't already have them
 *
 * @return
 */
Node TLazyBitblaster::getModelFromSatSolver(TNode a, bool fullModel) {
  if (!hasBBTerm(a)) {
    return fullModel? utils::mkConst(utils::getSize(a), 0u) : Node();
  }
  
  Bits bits;
  getBBTerm(a, bits);
  Integer value(0);
  for (int i = bits.size() -1; i >= 0; --i) {
    prop::SatValue bit_value;
    if (d_cnfStream->hasLiteral(bits[i])) {
      prop::SatLiteral bit = d_cnfStream->getLiteral(bits[i]);
      bit_value = d_satSolver->value(bit);
      Assert (bit_value != prop::SAT_VALUE_UNKNOWN);
    } else {
      if (!fullModel) return Node();
      // unconstrained bits default to false
      bit_value = prop::SAT_VALUE_FALSE;
    }
    Integer bit_int = bit_value == prop::SAT_VALUE_TRUE ? Integer(1) : Integer(0);
    value = value * 2 + bit_int;
  }
  return utils::mkConst(BitVector(bits.size(), value));
}

void TLazyBitblaster::collectModelInfo(TheoryModel* m, bool fullModel) {
  std::set<Node> termSet;
  d_bv->computeRelevantTerms(termSet);

  for (std::set<Node>::const_iterator it = termSet.begin(); it != termSet.end(); ++it) {
    TNode var = *it;
    // not actually a leaf of the bit-vector theory
    if (d_variables.find(var) == d_variables.end())
      continue;
    
    Assert (Theory::theoryOf(var) == theory::THEORY_BV || isSharedTerm(var)); 
    // only shared terms could not have been bit-blasted
    Assert (hasBBTerm(var) || isSharedTerm(var));
    
    Node const_value = getModelFromSatSolver(var, fullModel);
    Assert (const_value.isNull() || const_value.isConst()); 
    if(const_value != Node()) {
      Debug("bitvector-model") << "TLazyBitblaster::collectModelInfo (assert (= "
                               << var << " "
                               << const_value << "))\n";
        m->assertEquality(var, const_value, true);
    }
  }
}

void TLazyBitblaster::setProofLog( BitVectorProof * bvp ){
  d_bvp = bvp;
  d_satSolver->setProofLog( bvp );
  bvp->initCnfProof(d_cnfStream, d_nullContext);
}

void TLazyBitblaster::clearSolver() {
  Assert (d_ctx->getLevel() == 0);
  delete d_satSolver;
  delete d_satSolverNotify;
  delete d_cnfStream;
  d_assertedAtoms->deleteSelf();
  d_assertedAtoms = new(true) context::CDList<prop::SatLiteral>(d_ctx);
  d_explanations->deleteSelf();
  d_explanations = new(true) ExplanationMap(d_ctx);
  d_bbAtoms.clear();
  d_variables.clear();
  d_termCache.clear();

  invalidateModelCache();
  // recreate sat solver
  d_satSolver = prop::SatSolverFactory::createMinisat(
      d_ctx, smtStatisticsRegistry());
  d_cnfStream = new prop::TseitinCnfStream(d_satSolver, d_nullRegistrar,
                                           d_nullContext);

  d_satSolverNotify = d_emptyNotify ?
    (prop::BVSatSolverInterface::Notify*) new MinisatEmptyNotify() :
    (prop::BVSatSolverInterface::Notify*) new MinisatNotify(d_cnfStream, d_bv,
                                                            this);
  d_satSolver->setNotify(d_satSolverNotify);
}

} /* namespace CVC4::theory::bv */
} /* namespace CVC4::theory */
} /* namespace CVC4 */<|MERGE_RESOLUTION|>--- conflicted
+++ resolved
@@ -9,9 +9,9 @@
  ** See the file COPYING in the top-level source directory for licensing
  ** information.\endverbatim
  **
- ** \brief Bitblaster for the lazy bv solver. 
+ ** \brief Bitblaster for the lazy bv solver.
  **
- ** Bitblaster for the lazy bv solver. 
+ ** Bitblaster for the lazy bv solver.
  **/
 
 #include "bitblaster_template.h"
@@ -56,10 +56,6 @@
   d_cnfStream = new prop::TseitinCnfStream(d_satSolver,
                                            d_nullRegistrar,
                                            d_nullContext,
-<<<<<<< HEAD
-                                           d_bv->globals(),
-=======
->>>>>>> 3c4c4420
                                            options::proof(),
                                            "LazyBitblaster");
 
@@ -127,11 +123,11 @@
       }
       atom_bb = utils::mkAnd(atoms);
     }
-    Assert (!atom_bb.isNull()); 
+    Assert (!atom_bb.isNull());
     Node atom_definition = utils::mkNode(kind::IFF, node, atom_bb);
     storeBBAtom(node, atom_bb);
     d_cnfStream->convertAndAssert(atom_definition, false, false, RULE_INVALID, TNode::null());
-    return; 
+    return;
   }
 
   // the bitblasted definition of the atom
@@ -142,7 +138,7 @@
   if (!options::proof()) {
     atom_bb = Rewriter::rewrite(atom_bb);
   }
-      
+
   // asserting that the atom is true iff the definition holds
   Node atom_definition = utils::mkNode(kind::IFF, node, atom_bb);
   storeBBAtom(node, atom_bb);
@@ -154,7 +150,7 @@
   if( d_bvp != NULL ){
     d_bvp->registerAtomBB(atom.toExpr(), atom_bb.toExpr());
   }
-  d_bbAtoms.insert(atom); 
+  d_bbAtoms.insert(atom);
 }
 
 void TLazyBitblaster::storeBBTerm(TNode node, const Bits& bits) {
@@ -164,16 +160,16 @@
 
 
 bool TLazyBitblaster::hasBBAtom(TNode atom) const {
-  return d_bbAtoms.find(atom) != d_bbAtoms.end(); 
+  return d_bbAtoms.find(atom) != d_bbAtoms.end();
 }
 
 
 void TLazyBitblaster::makeVariable(TNode var, Bits& bits) {
   Assert(bits.size() == 0);
   for (unsigned i = 0; i < utils::getSize(var); ++i) {
-    bits.push_back(utils::mkBitOf(var, i)); 
-  }
-  d_variables.insert(var); 
+    bits.push_back(utils::mkBitOf(var, i));
+  }
+  d_variables.insert(var);
 }
 
 uint64_t TLazyBitblaster::computeAtomWeight(TNode node, NodeSet& seen) {
@@ -186,7 +182,7 @@
 
 // cnf conversion ensures the atom represents itself
 Node TLazyBitblaster::getBBAtom(TNode node) const {
-  return node; 
+  return node;
 }
 
 void TLazyBitblaster::bbTerm(TNode node, Bits& bits) {
@@ -224,9 +220,9 @@
     for (unsigned i = 0; i < literal_explanation.size(); ++i) {
       explanation.push_back(d_cnfStream->getNode(literal_explanation[i]));
     }
-    return; 
-  }
-  
+    return;
+  }
+
   std::vector<prop::SatLiteral> literal_explanation;
   d_satSolver->explain(lit, literal_explanation);
   for (unsigned i = 0; i < literal_explanation.size(); ++i) {
@@ -289,7 +285,7 @@
     }
   }
   Debug("bitvector") << "TLazyBitblaster::solve() asserted atoms " << d_assertedAtoms->size() <<"\n";
-  d_satSolverFullModel.set(true); 
+  d_satSolverFullModel.set(true);
   return prop::SAT_VALUE_TRUE == d_satSolver->solve();
 }
 
@@ -361,11 +357,11 @@
       d_lazyBB->d_explanations->insert(lit, literal_explanation);
     } else {
       // we propagated it at a lower level
-      return true; 
+      return true;
     }
   }
   ++(d_lazyBB->d_statistics.d_numBitblastingPropagations);
-  TNode atom = d_cnf->getNode(lit); 
+  TNode atom = d_cnf->getNode(lit);
   return d_bv->storePropagation(atom, SUB_BITBLAST);
 }
 
@@ -402,13 +398,13 @@
   if (a_eq_b == utils::mkTrue()) return theory::EQUALITY_TRUE;
 
   if (!d_satSolverFullModel.get())
-    return theory::EQUALITY_UNKNOWN; 
-  
+    return theory::EQUALITY_UNKNOWN;
+
   // Check if cache is valid (invalidated in check and pops)
   if (d_bv->d_invalidateModelCache.get()) {
-    invalidateModelCache(); 
-  }
-  d_bv->d_invalidateModelCache.set(false); 
+    invalidateModelCache();
+  }
+  d_bv->d_invalidateModelCache.set(false);
 
   Node a_value = getTermModel(a, true);
   Node b_value = getTermModel(b, true);
@@ -418,10 +414,10 @@
 
   if (a_value == b_value) {
     Debug("bv-equality-status")<< "theory::EQUALITY_TRUE_IN_MODEL\n";
-    return theory::EQUALITY_TRUE_IN_MODEL; 
+    return theory::EQUALITY_TRUE_IN_MODEL;
   }
   Debug("bv-equality-status")<< "theory::EQUALITY_FALSE_IN_MODEL\n";
-  return theory::EQUALITY_FALSE_IN_MODEL; 
+  return theory::EQUALITY_FALSE_IN_MODEL;
 }
 
 
@@ -430,9 +426,9 @@
 }
 
 bool TLazyBitblaster::hasValue(TNode a) {
-  Assert (hasBBTerm(a)); 
+  Assert (hasBBTerm(a));
   Bits bits;
-  getBBTerm(a, bits); 
+  getBBTerm(a, bits);
   for (int i = bits.size() -1; i >= 0; --i) {
     prop::SatValue bit_value;
     if (d_cnfStream->hasLiteral(bits[i])) {
@@ -460,7 +456,7 @@
   if (!hasBBTerm(a)) {
     return fullModel? utils::mkConst(utils::getSize(a), 0u) : Node();
   }
-  
+
   Bits bits;
   getBBTerm(a, bits);
   Integer value(0);
@@ -490,13 +486,13 @@
     // not actually a leaf of the bit-vector theory
     if (d_variables.find(var) == d_variables.end())
       continue;
-    
-    Assert (Theory::theoryOf(var) == theory::THEORY_BV || isSharedTerm(var)); 
+
+    Assert (Theory::theoryOf(var) == theory::THEORY_BV || isSharedTerm(var));
     // only shared terms could not have been bit-blasted
     Assert (hasBBTerm(var) || isSharedTerm(var));
-    
+
     Node const_value = getModelFromSatSolver(var, fullModel);
-    Assert (const_value.isNull() || const_value.isConst()); 
+    Assert (const_value.isNull() || const_value.isConst());
     if(const_value != Node()) {
       Debug("bitvector-model") << "TLazyBitblaster::collectModelInfo (assert (= "
                                << var << " "
