--- conflicted
+++ resolved
@@ -55,16 +55,12 @@
                                            options::proof(),
                                            "LazyBitblaster");
   
-<<<<<<< HEAD
   PROOF (
          if (d_name.compare("lazy") == 0 ) {
            ProofManager::currentPM()->getBitVectorProof()->initCnfProof(d_cnfStream);
          }
          ); 
-  prop::BVSatSolverInterface::Notify* notify = d_emptyNotify ?
-=======
   d_satSolverNotify = d_emptyNotify ?
->>>>>>> 2f930be0
     (prop::BVSatSolverInterface::Notify*) new MinisatEmptyNotify() :
     (prop::BVSatSolverInterface::Notify*) new MinisatNotify(d_cnfStream, bv, this);
 
