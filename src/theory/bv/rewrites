; -- Core Normalization Rules --

(define-rule* bv-concat-flatten
  ((xs ?BitVec :list)
   (s ?BitVec)
   (ys ?BitVec :list)
   (zs ?BitVec :list))
  (concat xs (concat s ys) zs)
  (concat xs s ys zs))
(define-cond-rule bv-concat-extract-merge
  ((xs ?BitVec :list)
   (s ?BitVec)
   (ys ?BitVec :list)
   (i Int) (j Int) (j1 Int) (k Int)
  )
  (= j1 (+ j 1))
  (concat xs (extract k j1 s) (extract j i s) ys)
  (concat xs (extract k i s) ys))

; x[i..j][k..l] = x[i+k..i+l]
; note: could be fixed-point but we don't permit conditional fixed point
(define-cond-rule bv-extract-extract
  ((x ?BitVec) (i Int) (j Int) (k Int) (l Int) (ll Int) (kk Int))
  (and (= ll (+ i l)) (= kk (+ i k)))
  (extract l k (extract j i x))
  (extract ll kk x))
(define-cond-rule bv-extract-whole
  ((x ?BitVec) (n Int))
  (>= n (- (@bvsize x) 1))
  (extract n 0 x)
  x)
; Case 1: (< j n) so the extract is self contained
(define-cond-rule bv-extract-concat-1
  ((x ?BitVec) (xs ?BitVec :list) (y ?BitVec)
  (i Int) (j Int))
  (<= j (@bvsize x))
  (extract j i (concat xs y x)) ; (concat ...) needs at least 2 children
  (extract j i x))
; Case 2: (< i n) but (>= j n), the extract crosses the boundary into the next one.
; Note that we do not know the size of the element after x, so we leave it in (extract ... (concat ...)) form
(define-cond-rule bv-extract-concat-2
  ((x ?BitVec) (xs ?BitVec :list) (y ?BitVec) (i Int) (j Int) (u1 Int) (u2 Int))
  (and (< i (@bvsize x)) (>= j (@bvsize x)) (= u1 (- j (@bvsize x))) (= u2 (- (@bvsize x) 1)))
  (extract j i (concat xs y x))
  (concat
    (extract u1 0 (concat xs y))
    (extract u2 i x)))
; Case 3: (>= i n) and (>= j n), extract elides x
(define-cond-rule bv-extract-concat-3
  ((x ?BitVec) (y ?BitVec) (xs ?BitVec :list) (i Int) (j Int) (u2 Int) (l2 Int))
  (and (>= i (@bvsize x)) (= u2 (- j (@bvsize x))) (= l2 (- i (@bvsize x))))
  (extract j i (concat xs y x))
  (extract u2 l2 (concat xs y)))
; Case 4: Elision from the higher portion
(define-cond-rule bv-extract-concat-4
  ((x ?BitVec) (y ?BitVec) (xs ?BitVec :list) (i Int) (j Int))
  (< j (- (@bvsize (concat x xs y)) (@bvsize x)))
  (extract j i (concat x xs y))
  (extract j i (concat xs y)))


; -- Normalization Rules --
(define-rule bv-extract-bitwise-and
  ((x ?BitVec) (y ?BitVec) (i Int) (j Int))
  (extract j i (bvand x y))
  (bvand (extract j i x) (extract j i y)))
(define-rule bv-extract-bitwise-or
  ((x ?BitVec) (y ?BitVec) (i Int) (j Int))
  (extract j i (bvor x y))
  (bvor (extract j i x) (extract j i y)))
(define-rule bv-extract-bitwise-xor
  ((x ?BitVec) (y ?BitVec) (i Int) (j Int))
  (extract j i (bvxor x y))
  (bvxor (extract j i x) (extract j i y)))
(define-rule bv-extract-not
  ((x ?BitVec) (i Int) (j Int))
  (extract j i (bvnot x))
  (bvnot (extract j i x)))
(define-cond-rule bv-extract-sign-extend-1
  ((x ?BitVec) (low Int) (high Int) (k Int))
  (< high (@bvsize x))
  (extract high low (sign_extend k x))
  (extract high low x))
(define-cond-rule bv-extract-sign-extend-2
  ((x ?BitVec) (low Int) (high Int) (k Int) (nm1 Int) (sn Int))
  (def (n (@bvsize x)))
  (and (< low n) (>= high n) (= nm1 (- n 1)) (= sn (+ 1 (- high n))))
  (extract high low (sign_extend k x))
  (sign_extend
    sn
    (extract nm1 low x)))
(define-cond-rule bv-extract-sign-extend-3
  ((x ?BitVec) (low Int) (high Int) (k Int) (rn Int) (nm1 Int))
  (def (n (@bvsize x)))
  (and (>= low n) (= rn (+ 1 (- high low))) (= nm1 (- n 1)))
  (extract high low (sign_extend k x))
  (repeat rn (extract nm1 nm1 x)))

(define-rule bv-neg-mult
  ((xs ?BitVec) (ys ?BitVec) (n Int) (m Int))
  (bvneg (bvmul xs (@bv n m) ys))
  (bvmul xs (@bv (- n) m) ys))
(define-rule* bv-neg-add
  ((x ?BitVec) (y ?BitVec) (zs ?BitVec :list))
  (bvneg (bvadd x y zs))
  (bvneg (bvadd y zs))
  (bvadd (bvneg x) _))

(define-rule bv-mult-distrib-const-neg
  ((x ?BitVec) (n Int) (m Int))
  (bvmul (bvneg x) (@bv n m))
  (bvmul x (@bv (- n) m)))
(define-rule bv-mult-distrib-const-add
  ((x ?BitVec) (y ?BitVec) (n Int) (m Int))
  (bvmul (bvadd x y) (@bv n m))
  (bvadd
    (bvmul x (@bv n m))
    (bvmul y (@bv n m))
  ))
(define-rule bv-mult-distrib-const-sub
  ((x ?BitVec) (y ?BitVec) (n Int) (m Int))
  (bvmul (bvsub x y) (@bv n m))
  (bvsub
    (bvmul x (@bv n m))
    (bvmul y (@bv n m))
  ))

(define-rule bv-mult-distrib-1
  ((x1 ?BitVec) (x2 ?BitVec) (y ?BitVec))
  (bvmul (bvadd x1 x2) y)
  (bvadd (bvmul x1 y) (bvmul x2 y)))
(define-rule bv-mult-distrib-2
  ((x1 ?BitVec) (x2 ?BitVec) (y ?BitVec))
  (bvmul y (bvadd x1 x2))
  (bvadd (bvmul y x1) (bvmul y x2)))
(define-rule bv-not-xor
  ((x ?BitVec) (xs ?BitVec :list))
  (bvnot (bvxor x xs))
  (bvxor (bvnot x) xs))

(define-rule* bv-and-simplify-1
  ((xs ?BitVec :list) (ys ?BitVec :list) (zs ?BitVec :list) (x ?BitVec))
  (bvand xs x ys x zs)
  (bvand xs x ys zs))
(define-cond-rule bv-and-simplify-2
  ((xs ?BitVec :list) (ys ?BitVec :list) (zs ?BitVec :list) (x ?BitVec) (w Int))
  (= w (@bvsize x))
  (bvand xs x ys (bvnot x) zs)
  (@bv 0 w))

(define-rule* bv-or-simplify-1
  ((xs ?BitVec :list) (ys ?BitVec :list) (zs ?BitVec :list) (x ?BitVec))
  (bvor xs x ys x zs)
  (bvor xs x ys zs))
(define-cond-rule bv-or-simplify-2
  ((xs ?BitVec :list) (ys ?BitVec :list) (zs ?BitVec :list) (x ?BitVec) (w Int))
  (= w (@bvsize x))
  (bvor xs x ys (bvnot x) zs)
  (bvnot (@bv 0 w)))

(define-rule* bv-xor-simplify-1
  ((xs ?BitVec :list) (ys ?BitVec :list) (zs ?BitVec :list) (x ?BitVec))
  (bvxor xs x ys x zs)
  (bvxor xs ys zs))
(define-rule bv-xor-simplify-2
  ((xs ?BitVec :list) (ys ?BitVec :list) (zs ?BitVec :list) (x ?BitVec))
  (bvxor xs x ys (bvnot x) zs)
  (bvnot (bvxor xs ys zs)))
(define-rule bv-xor-simplify-3
  ((xs ?BitVec :list) (ys ?BitVec :list) (zs ?BitVec :list) (x ?BitVec))
  (bvxor xs (bvnot x) ys x zs)
  (bvnot (bvxor xs ys zs)))

; -- Simplify Bitblasting --

; x < y + 1 <=> (not y < x) and y != 1...1
(define-cond-rule bv-ult-add-one
  ((x ?BitVec) (y ?BitVec) (c1 ?BitVec) (w Int))
  (and (= c1 (@bv 1 w)) (= w (@bvsize y)))
  (bvult x (bvadd y c1))
  (and
<<<<<<< HEAD
    (not (= y (bvnot (@bv 0 (@bvsize y)))))
    (not (bvult y x))))
=======
    (not (bvult y x))
    (not (= y (bvnot (@bv 0 w))))))
>>>>>>> 334d81a2
(define-cond-rule bv-concat-to-mult
  ((x ?BitVec) (i Int) (m Int) (n0 Int) (w Int))
  (and (= (+ 1 i m) (@bvsize x)) (= n0 0) (= w (@bvsize x)))
  (concat (extract i n0 x) (@bv n0 m))
  (bvmul x (bvshl (@bv 1 w) (@bv m w))))

(define-cond-rule bv-mult-slt-mult-1
  ((x ?BitVec) (t ?BitVec) (a ?BitVec) (n Int) (m Int) (tn Int) (an Int))
  (and (= tn (@bvsize t)) (= an (@bvsize a)))
  (bvslt
    (bvmul (sign_extend n (bvadd x t)) (sign_extend m a))
    (bvmul (sign_extend n x) (sign_extend m a))
  )
  (and
    (not (= t (@bv 0 tn)))
    (not (= a (@bv 0 an)))
    (= (bvslt (bvadd x t) x) (bvsgt a (@bv 0 an)))))
(define-cond-rule bv-mult-slt-mult-2
  ((x ?BitVec) (t ?BitVec) (a ?BitVec) (n Int) (m Int) (tn Int) (an Int))
  (and (= tn (@bvsize t)) (= an (@bvsize a)))
  (bvslt
    (bvmul (zero_extend n (bvadd x t)) (sign_extend m a))
    (bvmul (zero_extend n x) (sign_extend m a))
  )
  (and
    (not (= t (@bv 0 tn)))
    (not (= a (@bv 0 an)))
    (= (bvult (bvadd x t) x) (bvsgt a (@bv 0 an)))))


; -- Commutativity --
(define-rule bv-commutative-and ((x ?BitVec) (y ?BitVec))
  (bvand x y) (bvand y x))
(define-rule bv-commutative-or ((x ?BitVec) (y ?BitVec))
  (bvor x y) (bvor y x))
(define-rule bv-commutative-xor ((x ?BitVec) (y ?BitVec))
  (bvxor x y) (bvxor y x))
(define-rule bv-commutative-mul ((x ?BitVec) (y ?BitVec))
  (bvmul x y) (bvmul y x))


; -- Hole filling rules --
(define-rule bv-or-zero ((x ?BitVec) (n Int))
  (bvor x (@bv 0 n))
  x)
(define-cond-rule bv-mul-one ((x ?BitVec) (w Int))
  (= w (@bvsize x))
  (bvmul x (@bv 1 w))
  x)
(define-cond-rule bv-mul-zero ((x ?BitVec) (w Int))
  (= w (@bvsize x))
  (bvmul x (@bv 0 w))
  (@bv 0 w))
(define-cond-rule bv-add-zero ((x ?BitVec) (w Int))
  (= w (@bvsize x))
  (bvadd x (@bv 0 w))
  x)
(define-cond-rule bv-add-two ((x ?BitVec) (w Int))
  (= w (@bvsize x))
  (bvadd x x)
  (bvmul x (@bv 2 w)))


(define-rule bv-zero-extend-eliminate-0
  ((x ?BitVec))
  (zero_extend 0 x)
  x)
(define-rule bv-sign-extend-eliminate-0
  ((x ?BitVec))
  (sign_extend 0 x)
  x)
(define-cond-rule bv-not-neq ((x ?BitVec))
  (> (@bvsize x) 0)
  (= x (bvnot x))
  false)

(define-cond-rule bv-ult-ones ((x ?BitVec) (n Int) (w Int))
  (= n (- (int.pow2 w) 1))
  (bvult x (@bv n w))
  (distinct x (@bv n w)))

; Collapse rules

(define-rule* bv-or-flatten
  ((xs ?BitVec :list)
   (s ?BitVec)
   (ys ?BitVec :list)
   (zs ?BitVec :list))
  (bvor xs (bvor s ys) zs)
  (bvor xs s ys zs))
(define-rule* bv-xor-flatten
  ((xs ?BitVec :list)
   (s ?BitVec)
   (ys ?BitVec :list)
   (zs ?BitVec :list))
  (bvxor xs (bvxor s ys) zs)
  (bvxor xs s ys zs))
(define-rule* bv-and-flatten
  ((xs ?BitVec :list)
   (s ?BitVec)
   (ys ?BitVec :list)
   (zs ?BitVec :list))
  (bvand xs (bvand s ys) zs)
  (bvand xs s ys zs))
(define-rule* bv-mul-flatten
  ((xs ?BitVec :list)
   (s ?BitVec)
   (ys ?BitVec :list)
   (zs ?BitVec :list))
  (bvmul xs (bvmul s ys) zs)
  (bvmul xs s ys zs))

(define-cond-rule bv-concat-merge-const
  ((xs ?BitVec :list)
   (n1 Int) (w1 Int) (n2 Int) (w2 Int) (ww Int)
   (zs ?BitVec :list))
  (= ww (+ w1 w2))
  (concat xs (@bv n1 w1) (@bv n2 w2) zs)
  (concat xs (@bv (+ (* n1 (int.pow2 w2)) n2) ww) zs))

; These rules should be subsumed by ARITH_POLY_NORM, but removing them increases the number of holes
(define-rule bv-commutative-add ((x ?BitVec) (y ?BitVec))
  (bvadd x y) (bvadd y x))
(define-rule bv-neg-sub
  ((x ?BitVec) (y ?BitVec))
  (bvneg (bvsub x y))
  (bvsub y x))
(define-rule bv-neg-idemp ((x ?BitVec)) (bvneg (bvneg x)) x)
(define-rule bv-sub-eliminate
  ((x ?BitVec) (y ?BitVec))
  (bvsub x y)
  (bvadd x (bvneg y)))<|MERGE_RESOLUTION|>--- conflicted
+++ resolved
@@ -179,13 +179,8 @@
   (and (= c1 (@bv 1 w)) (= w (@bvsize y)))
   (bvult x (bvadd y c1))
   (and
-<<<<<<< HEAD
-    (not (= y (bvnot (@bv 0 (@bvsize y)))))
+    (not (= y (bvnot (@bv 0 w))))
     (not (bvult y x))))
-=======
-    (not (bvult y x))
-    (not (= y (bvnot (@bv 0 w))))))
->>>>>>> 334d81a2
 (define-cond-rule bv-concat-to-mult
   ((x ?BitVec) (i Int) (m Int) (n0 Int) (w Int))
   (and (= (+ 1 i m) (@bvsize x)) (= n0 0) (= w (@bvsize x)))
