/*********************                                                        */
/*! \file theory_bv.h
 ** \verbatim
 ** Original author: Morgan Deters
 ** Major contributors: Dejan Jovanovic, Liana Hadarean
 ** Minor contributors (to current version): Clark Barrett, Kshitij Bansal, Tim King, Andrew Reynolds, Martin Brain <>
 ** This file is part of the CVC4 project.
 ** Copyright (c) 2009-2014  New York University and The University of Iowa
 ** See the file COPYING in the top-level source directory for licensing
 ** information.\endverbatim
 **
 ** \brief Bitvector theory.
 **
 ** Bitvector theory.
 **/

#include "cvc4_private.h"

#ifndef __CVC4__THEORY__BV__THEORY_BV_H
#define __CVC4__THEORY__BV__THEORY_BV_H

#include "context/cdhashset.h"
#include "context/cdlist.h"
#include "context/context.h"
#include "smt/smt_globals.h"
#include "theory/bv/bv_subtheory.h"
#include "theory/bv/theory_bv_utils.h"
#include "theory/theory.h"
#include "util/hash.h"
#include "util/statistics_registry.h"

namespace CVC4 {
namespace theory {
namespace bv {

class CoreSolver;
class InequalitySolver;
class AlgebraicSolver;
class BitblastSolver;

class EagerBitblastSolver;

class AbstractionModule;

class TheoryBV : public Theory {

  /** The context we are using */
  context::Context* d_context;

  /** Context dependent set of atoms we already propagated */
  context::CDHashSet<Node, NodeHashFunction> d_alreadyPropagatedSet;
  context::CDHashSet<Node, NodeHashFunction> d_sharedTermsSet;

  std::vector<SubtheorySolver*> d_subtheories;
  __gnu_cxx::hash_map<SubTheory, SubtheorySolver*, std::hash<int> > d_subtheoryMap;

public:

  TheoryBV(context::Context* c, context::UserContext* u, OutputChannel& out, Valuation valuation, const LogicInfo& logicInfo, SmtGlobals* globals);

  ~TheoryBV();

  void setMasterEqualityEngine(eq::EqualityEngine* eq);

  Node expandDefinition(LogicRequest &logicRequest, Node node);

  void mkAckermanizationAsssertions(std::vector<Node>& assertions);

  void preRegisterTerm(TNode n);

  void check(Effort e);

  void propagate(Effort e);

  Node explain(TNode n);

  void collectModelInfo( TheoryModel* m, bool fullModel );

  std::string identify() const { return std::string("TheoryBV"); }

  PPAssertStatus ppAssert(TNode in, SubstitutionMap& outSubstitutions);

  void enableCoreTheorySlicer();

  Node ppRewrite(TNode t);

  void ppStaticLearn(TNode in, NodeBuilder<>& learned);

  void presolve();
<<<<<<< HEAD
  bool applyAbstraction(const std::vector<Node>& assertions, std::vector<Node>& new_assertions); 
  
  void setProofLog( BitVectorProof * bvp );
=======
  bool applyAbstraction(const std::vector<Node>& assertions, std::vector<Node>& new_assertions);

>>>>>>> bbcf8ccc
private:

  class Statistics {
  public:
    AverageStat d_avgConflictSize;
    IntStat     d_solveSubstitutions;
    TimerStat   d_solveTimer;
    IntStat     d_numCallsToCheckFullEffort;
    IntStat     d_numCallsToCheckStandardEffort; 
    TimerStat   d_weightComputationTimer;
    IntStat     d_numMultSlice;
    Statistics();
    ~Statistics();
  };

  Statistics d_statistics;

  void spendResource(unsigned ammount) throw(UnsafeInterruptException);

  /**
   * Return the uninterpreted function symbol corresponding to division-by-zero
   * for this particular bit-width
   * @param k should be UREM or UDIV
   * @param width
   *
   * @return
   */
  Node getBVDivByZero(Kind k, unsigned width);

  typedef __gnu_cxx::hash_set<TNode, TNodeHashFunction> TNodeSet; 
  void collectNumerators(TNode term, TNodeSet& seen);
  
  typedef __gnu_cxx::hash_set<Node, NodeHashFunction> NodeSet;
  NodeSet d_staticLearnCache;
  
  /**
   * Maps from bit-vector width to division-by-zero uninterpreted
   * function symbols.
   */
  __gnu_cxx::hash_map<unsigned, Node> d_BVDivByZero;
  __gnu_cxx::hash_map<unsigned, Node> d_BVRemByZero;

  /**
   * Maps from bit-vector width to numerators
   * of uninterpreted function symbol
   */
  typedef __gnu_cxx::hash_map<unsigned, TNodeSet > WidthToNumerators;

  WidthToNumerators d_BVDivByZeroAckerman;
  WidthToNumerators d_BVRemByZeroAckerman;

  context::CDO<bool> d_lemmasAdded;
  
  // Are we in conflict?
  context::CDO<bool> d_conflict;

  // Invalidate the model cache if check was called
  context::CDO<bool> d_invalidateModelCache;

  /** The conflict node */
  Node d_conflictNode;

  /** Literals to propagate */
  context::CDList<Node> d_literalsToPropagate;

  /** Index of the next literal to propagate */
  context::CDO<unsigned> d_literalsToPropagateIndex;

  /**
   * Keeps a map from nodes to the subtheory that propagated it so that we can explain it
   * properly.
   */
  typedef context::CDHashMap<Node, SubTheory, NodeHashFunction> PropagatedMap;
  PropagatedMap d_propagatedBy;

  EagerBitblastSolver* d_eagerSolver; 
  AbstractionModule* d_abstractionModule;
  bool d_isCoreTheory;
  bool d_calledPreregister;
  
  bool wasPropagatedBySubtheory(TNode literal) const {
    return d_propagatedBy.find(literal) != d_propagatedBy.end(); 
  }
  
  SubTheory getPropagatingSubtheory(TNode literal) const {
    Assert(wasPropagatedBySubtheory(literal)); 
    PropagatedMap::const_iterator find = d_propagatedBy.find(literal);
    return (*find).second;
  }

  /** Should be called to propagate the literal.  */
  bool storePropagation(TNode literal, SubTheory subtheory);

  /**
   * Explains why this literal (propagated by subtheory) is true by adding assumptions.
   */
  void explain(TNode literal, std::vector<TNode>& assumptions);

  void addSharedTerm(TNode t);

  bool isSharedTerm(TNode t) { return d_sharedTermsSet.contains(t); }
  
  EqualityStatus getEqualityStatus(TNode a, TNode b);

  Node getModelValue(TNode var);

  inline std::string indent()
  {
    std::string indentStr(getSatContext()->getLevel(), ' ');
    return indentStr;
  }

  void setConflict(Node conflict = Node::null());

  bool inConflict() {
    return d_conflict;
  }

  void sendConflict();

  void lemma(TNode node) { d_out->lemma(node, RULE_CONFLICT); d_lemmasAdded = true; }

  void checkForLemma(TNode node); 
  
  friend class LazyBitblaster;
  friend class TLazyBitblaster;
  friend class EagerBitblaster;
  friend class BitblastSolver;
  friend class EqualitySolver;
  friend class CoreSolver;
  friend class InequalitySolver;
  friend class AlgebraicSolver;
  friend class EagerBitblastSolver;
};/* class TheoryBV */

}/* CVC4::theory::bv namespace */
}/* CVC4::theory namespace */

}/* CVC4 namespace */

#endif /* __CVC4__THEORY__BV__THEORY_BV_H */<|MERGE_RESOLUTION|>--- conflicted
+++ resolved
@@ -87,14 +87,11 @@
   void ppStaticLearn(TNode in, NodeBuilder<>& learned);
 
   void presolve();
-<<<<<<< HEAD
+
   bool applyAbstraction(const std::vector<Node>& assertions, std::vector<Node>& new_assertions); 
   
   void setProofLog( BitVectorProof * bvp );
-=======
-  bool applyAbstraction(const std::vector<Node>& assertions, std::vector<Node>& new_assertions);
-
->>>>>>> bbcf8ccc
+
 private:
 
   class Statistics {
