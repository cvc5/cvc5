/*********************                                                        */
/*! \file theory_bv.h
 ** \verbatim
 ** Top contributors (to current version):
 **   Liana Hadarean, Morgan Deters, Dejan Jovanovic
 ** This file is part of the CVC4 project.
 ** Copyright (c) 2009-2016 by the authors listed in the file AUTHORS
 ** in the top-level source directory) and their institutional affiliations.
 ** All rights reserved.  See the file COPYING in the top-level source
 ** directory for licensing information.\endverbatim
 **
 ** \brief Bitvector theory.
 **
 ** Bitvector theory.
 **/

#include "cvc4_private.h"

#ifndef __CVC4__THEORY__BV__THEORY_BV_H
#define __CVC4__THEORY__BV__THEORY_BV_H

#include "context/cdhashset.h"
#include "context/cdlist.h"
#include "context/context.h"
#include "theory/bv/bv_subtheory.h"
#include "theory/bv/theory_bv_utils.h"
#include "theory/theory.h"
#include "util/hash.h"
#include "util/statistics_registry.h"

namespace CVC4 {
namespace theory {
namespace bv {

class CoreSolver;
class InequalitySolver;
class AlgebraicSolver;
class BitblastSolver;

class EagerBitblastSolver;

class AbstractionModule;

class TheoryBV : public Theory {

  /** The context we are using */
  context::Context* d_context;

  /** Context dependent set of atoms we already propagated */
  context::CDHashSet<Node, NodeHashFunction> d_alreadyPropagatedSet;
  context::CDHashSet<Node, NodeHashFunction> d_sharedTermsSet;

  std::vector<SubtheorySolver*> d_subtheories;
  __gnu_cxx::hash_map<SubTheory, SubtheorySolver*, std::hash<int> > d_subtheoryMap;

public:

  TheoryBV(context::Context* c, context::UserContext* u, OutputChannel& out,
           Valuation valuation, const LogicInfo& logicInfo,
           std::string name = "");

  ~TheoryBV();

  void setMasterEqualityEngine(eq::EqualityEngine* eq);

  Node expandDefinition(LogicRequest &logicRequest, Node node);

  void mkAckermanizationAsssertions(std::vector<Node>& assertions);

  void preRegisterTerm(TNode n);

  void check(Effort e);

  void propagate(Effort e);

  Node explain(TNode n);

  void collectModelInfo( TheoryModel* m, bool fullModel );

  std::string identify() const { return std::string("TheoryBV"); }

  PPAssertStatus ppAssert(TNode in, SubstitutionMap& outSubstitutions);

  void enableCoreTheorySlicer();

  Node ppRewrite(TNode t);

  void ppStaticLearn(TNode in, NodeBuilder<>& learned);

  void presolve();

  bool applyAbstraction(const std::vector<Node>& assertions, std::vector<Node>& new_assertions);

  void setProofLog( BitVectorProof * bvp );

private:

  class Statistics {
  public:
    AverageStat d_avgConflictSize;
    IntStat     d_solveSubstitutions;
    TimerStat   d_solveTimer;
    IntStat     d_numCallsToCheckFullEffort;
    IntStat     d_numCallsToCheckStandardEffort;
    TimerStat   d_weightComputationTimer;
    IntStat     d_numMultSlice;
    Statistics(const std::string &name);
    ~Statistics();
  };

  Statistics d_statistics;

  void spendResource(unsigned ammount) throw(UnsafeInterruptException);

  /**
   * Return the uninterpreted function symbol corresponding to division-by-zero
   * for this particular bit-width
   * @param k should be UREM or UDIV
   * @param width
   *
   * @return
   */
  Node getBVDivByZero(Kind k, unsigned width);

<<<<<<< HEAD
  typedef __gnu_cxx::hash_set<TNode, TNodeHashFunction> TNodeSet;
  void collectNumerators(TNode term, TNodeSet& seen);

=======
  typedef __gnu_cxx::hash_set<TNode, TNodeHashFunction> TNodeSet; 
  void collectFunctionSymbols(TNode term, TNodeSet& seen);
  void storeFunction(TNode func, TNode term);
>>>>>>> 324ca037
  typedef __gnu_cxx::hash_set<Node, NodeHashFunction> NodeSet;
  NodeSet d_staticLearnCache;

  /**
   * Maps from bit-vector width to division-by-zero uninterpreted
   * function symbols.
   */
  __gnu_cxx::hash_map<unsigned, Node> d_BVDivByZero;
  __gnu_cxx::hash_map<unsigned, Node> d_BVRemByZero;


  typedef __gnu_cxx::hash_map<Node, NodeSet, NodeHashFunction>  FunctionToArgs;
  typedef __gnu_cxx::hash_map<Node, Node, NodeHashFunction>  NodeToNode;
  // for ackermanization
  FunctionToArgs d_funcToArgs;
  CVC4::theory::SubstitutionMap d_funcToSkolem;

  context::CDO<bool> d_lemmasAdded;

  // Are we in conflict?
  context::CDO<bool> d_conflict;

  // Invalidate the model cache if check was called
  context::CDO<bool> d_invalidateModelCache;

  /** The conflict node */
  Node d_conflictNode;

  /** Literals to propagate */
  context::CDList<Node> d_literalsToPropagate;

  /** Index of the next literal to propagate */
  context::CDO<unsigned> d_literalsToPropagateIndex;

  /**
   * Keeps a map from nodes to the subtheory that propagated it so that we can explain it
   * properly.
   */
  typedef context::CDHashMap<Node, SubTheory, NodeHashFunction> PropagatedMap;
  PropagatedMap d_propagatedBy;

  EagerBitblastSolver* d_eagerSolver;
  AbstractionModule* d_abstractionModule;
  bool d_isCoreTheory;
  bool d_calledPreregister;

  bool wasPropagatedBySubtheory(TNode literal) const {
    return d_propagatedBy.find(literal) != d_propagatedBy.end();
  }

  SubTheory getPropagatingSubtheory(TNode literal) const {
    Assert(wasPropagatedBySubtheory(literal));
    PropagatedMap::const_iterator find = d_propagatedBy.find(literal);
    return (*find).second;
  }

  /** Should be called to propagate the literal.  */
  bool storePropagation(TNode literal, SubTheory subtheory);

  /**
   * Explains why this literal (propagated by subtheory) is true by adding assumptions.
   */
  void explain(TNode literal, std::vector<TNode>& assumptions);

  void addSharedTerm(TNode t);

  bool isSharedTerm(TNode t) { return d_sharedTermsSet.contains(t); }

  EqualityStatus getEqualityStatus(TNode a, TNode b);

  Node getModelValue(TNode var);

  inline std::string indent()
  {
    std::string indentStr(getSatContext()->getLevel(), ' ');
    return indentStr;
  }

  void setConflict(Node conflict = Node::null());

  bool inConflict() {
    return d_conflict;
  }

  void sendConflict();

  void lemma(TNode node) { d_out->lemma(node, RULE_CONFLICT); d_lemmasAdded = true; }

  void checkForLemma(TNode node);

  friend class LazyBitblaster;
  friend class TLazyBitblaster;
  friend class EagerBitblaster;
  friend class BitblastSolver;
  friend class EqualitySolver;
  friend class CoreSolver;
  friend class InequalitySolver;
  friend class AlgebraicSolver;
  friend class EagerBitblastSolver;
};/* class TheoryBV */

}/* CVC4::theory::bv namespace */
}/* CVC4::theory namespace */

}/* CVC4 namespace */

#endif /* __CVC4__THEORY__BV__THEORY_BV_H */<|MERGE_RESOLUTION|>--- conflicted
+++ resolved
@@ -122,15 +122,9 @@
    */
   Node getBVDivByZero(Kind k, unsigned width);
 
-<<<<<<< HEAD
   typedef __gnu_cxx::hash_set<TNode, TNodeHashFunction> TNodeSet;
-  void collectNumerators(TNode term, TNodeSet& seen);
-
-=======
-  typedef __gnu_cxx::hash_set<TNode, TNodeHashFunction> TNodeSet; 
   void collectFunctionSymbols(TNode term, TNodeSet& seen);
   void storeFunction(TNode func, TNode term);
->>>>>>> 324ca037
   typedef __gnu_cxx::hash_set<Node, NodeHashFunction> NodeSet;
   NodeSet d_staticLearnCache;
 
