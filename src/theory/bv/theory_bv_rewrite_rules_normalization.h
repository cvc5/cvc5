--- conflicted
+++ resolved
@@ -2,11 +2,7 @@
 /*! \file theory_bv_rewrite_rules_normalization.h
  ** \verbatim
  ** Top contributors (to current version):
-<<<<<<< HEAD
- **   Liana Hadarean, Clark Barrett, Andrew Reynolds
-=======
  **   Liana Hadarean, Aina Niemetz, Clark Barrett
->>>>>>> a70490bc
  ** This file is part of the CVC4 project.
  ** Copyright (c) 2009-2018 by the authors listed in the file AUTHORS
  ** in the top-level source directory) and their institutional affiliations.
@@ -1050,16 +1046,9 @@
   // this will remove duplicates
   std::unordered_map<TNode, Count, TNodeHashFunction> subterms;
   unsigned size = utils::getSize(node);
-<<<<<<< HEAD
   BitVector constant = BitVector::mkOnes(size);
-
-  for (unsigned i = 0; i < node.getNumChildren(); ++i) {
-=======
-  BitVector constant = utils::mkBitVectorOnes(size);
-
   for (unsigned i = 0; i < node.getNumChildren(); ++i)
   {
->>>>>>> a70490bc
     TNode current = node[i];
     // simplify constants
     if (current.getKind() == kind::CONST_BITVECTOR)
@@ -1087,15 +1076,9 @@
     return utils::mkZero(size);
   }
 
-<<<<<<< HEAD
   if (constant != BitVector::mkOnes(size))
   {
     children.push_back(utils::mkConst(constant)); 
-=======
-  if (constant != utils::mkBitVectorOnes(size))
-  {
-    children.push_back(utils::mkConst(constant));
->>>>>>> a70490bc
   }
 
   std::unordered_map<TNode, Count, TNodeHashFunction>::const_iterator it =
@@ -1216,15 +1199,9 @@
 
   std::vector<Node> children;
 
-<<<<<<< HEAD
   if (constant == BitVector::mkOnes(size))
   {
     return utils::mkOnes(size); 
-=======
-  if (constant == utils::mkBitVectorOnes(size))
-  {
-    return utils::mkOnes(size);
->>>>>>> a70490bc
   }
 
   if (constant != BitVector(size, (unsigned)0))
