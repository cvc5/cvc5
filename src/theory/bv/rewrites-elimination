--- conflicted
+++ resolved
@@ -133,13 +133,9 @@
 
 (define-cond-rule bv-uaddo-eliminate
   ((x ?BitVec) (y ?BitVec) (wm1 Int))
-  (= wm1 (- (@bvsize x) 1))
+  (= w (@bvsize x))
   (bvuaddo x y)
-<<<<<<< HEAD
-  (= (extract (@bvsize x) (@bvsize x)
-=======
-  (= (extract wm1 wm1
->>>>>>> 334d81a2
+  (= (extract w w
       (bvadd (concat (@bv 0 1) x) (concat (@bv 0 1) y)))
     (@bv 1 1)
   ))
@@ -245,16 +241,10 @@
   ((x ?BitVec) (y ?BitVec) (nm1 Int))
   (def
     (n (@bvsize x))
-<<<<<<< HEAD
-    (xe (extract (- n 1) (- n 1) x))
-    (ye (extract (- n 1) (- n 1) y))
-    (se (extract (- n 1) (- n 1) (bvsub x y)))
-=======
     (xLt0 (= (extract nm1 nm1 x) (@bv 1 1)))
     (yLt0 (= (extract nm1 nm1 y) (@bv 1 1)))
     (s (bvsub x y))
     (sLt0 (= (extract nm1 nm1 s) (@bv 1 1)))
->>>>>>> 334d81a2
   )
   (= nm1 (- n 1))
   (bvssubo x y)
