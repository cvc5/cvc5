/******************************************************************************
 * Top contributors (to current version):
 *   Yoni Zohar
 *
 * This file is part of the cvc5 project.
 *
 * Copyright (c) 2009-2021 by the authors listed in the file AUTHORS
 * in the top-level source directory and their institutional affiliations.
 * All rights reserved.  See the file COPYING in the top-level source
 * directory for licensing information.
 * ****************************************************************************
 *
 * A translation utility from bit-vectors to integers.
 */

#include "cvc5_private.h"

#ifndef __CVC5__THEORY__BV__INT_BLASTER__H
#define __CVC5__THEORY__BV__INT_BLASTER__H

#include "context/cdhashmap.h"
#include "context/cdhashset.h"
#include "context/cdo.h"
#include "context/context.h"
#include "options/smt_options.h"
#include "theory/arith/nl/iand_utils.h"

namespace cvc5 {

/*
** Converts bit-vector formulas to integer formulas.
** The conversion is implemented using a translation function Tr,
** roughly described as follows:
**
** Tr(x) = fresh_x for every bit-vector variable x, where fresh_x is a fresh
**         integer variable.
** Tr(c) = the integer value of c, for any bit-vector constant c.
** Tr((bvadd s t)) = Tr(s) + Tr(t) mod 2^k, where k is the bit width of
**         s and t.
** Similar transformations are done for bvmul, bvsub, bvudiv, bvurem, bvneg,
**         bvnot, bvconcat, bvextract
** Tr((_ zero_extend m) x) = Tr(x)
** Tr((_ sign_extend m) x) = ite(msb(x)=0, x, 2^k*(2^m-1) + x))
** explanation: if the msb is 0, this is the same as zero_extend,
** which does not change the integer value.
** If the msb is 1, then the result should correspond to
** concat(1...1, x), with m 1's.
** m 1's is 2^m-1, and multiplying it by x's width (k) moves it
** to the front.
**
** Tr((bvand s t)) depends on the granularity, which is provided via an option.
** We divide s and t to blocks.
** The size of each block is the granularity, and so the number of
** blocks is:
** bit width/granularity (rounded down).
** We create an ITE that represents an arbitrary block,
** and then create a sum by mutiplying each block by the
** appropriate power of two.
** More formally:
** Let g denote the granularity.
** Let k denote the bit width of s and t.
** Let b denote floor(k/g) if k >= g, or just k otherwise.
** Tr((bvand s t)) =
** Sigma_{i=0}^{b-1}(bvand s[(i+1)*g, i*g] t[(i+1)*g, i*g])*2^(i*g)
**
** bvor, bvxor, bvxnor, bvnand, bvnor -- are eliminated and so bvand is the
*only bit-wise operator that is directly handled.
**
** Tr((bvshl a b)) = ite(Tr(b) >= k, 0, Tr(a)*ITE), where k is the bit width of
**         a and b, and ITE represents exponentiation up to k, that is:
** ITE = ite(Tr(b)=0, 1, ite(Tr(b)=1), 2, ite(Tr(b)=2, 4, ...))
** Similar transformations are done for bvlshr.
**
** Tr(a=b) = Tr(a)=Tr(b)
** Tr((bvult a b)) = Tr(a) < Tr(b)
** Similar transformations are done for bvule, bvugt, and bvuge.
**
** Bit-vector operators that are not listed above are either
** eliminated using the BV rewriter,
** or go through the following default
** translation, that also works for non-bit-vector operators
** with result type BV:
** Tr((op t1 ... tn)) = (bv2nat (op (cast t1) ... (cast tn)))
** where (cast x) is ((_ nat2bv k) x) or just x,
** depending on the type of the corresponding argument of
** op.
**
**/
class IntBlaster
{
  using CDNodeMap = context::CDHashMap<Node, Node>;

 public:
  /**
   * Constructor.
   * @param context user context
   * @param mode bv-to-int translation mode
   * @param granularity bv-to-int translation granularity
   * @param introduceFreshIntVars determines whether bit-vector variables are
   * translated to integer variables, or are directly casted using `bv2nat`
   * operator. not purely bit-vector nodes.
   */
  IntBlaster(context::Context* context,
             options::SolveBVAsIntMode mode,
             uint64_t granluarity = 1,
             bool introduceFreshIntVars = true);

  /**
   * The result is an integer term and is computed
   * according to the translation specified above.
   * @param n is a bit-vector term or formula to be translated.
   * @param lemmas additional lemmas that are needed for the translation
   * to be sound. These are range constraints on introduced variables.
   * @param skolems a map in which the following information will be stored
   * during the run of intBlast: for each BV variable n, skolems[n] is its new
   * definition: ((_ nat2bv k) nn), where k is the bit-width of n, and nn is the
   * integer variable that corresponds to n.
   * For each UF f from BV to BV, skolems[f] is lambda x : BV[k] . ((_ nat2bv i)
   * ff((bv2nat x))), where k is the bit-width of the domain of f, i is the
   * bit-width of its range, and ff is a Int->Int function that corresponds to
   * f. For functions with other signatures this is similar
   * @return integer node that corresponds to n
   */
  Node intBlast(Node n,
                std::vector<Node>& lemmas,
                std::map<Node, Node>& skolems);

 protected:
  /**
   * A generic function that creates a logical shift node (either left or
   * right). a << b gets translated to a * 2^b mod 2^k, where k is the bit
   * width. a >> b gets translated to a div 2^b mod 2^k, where k is the bit
   * width. The exponentiation operation is translated to an ite for possible
   * values of the exponent, from 0 to k-1.
   * If the right operand of the shift is greater than k-1,
   * the result is 0.
   * @param children the two operands for the shift
   * @param bvsize the original bit widths of the operands
   *                (before translation to integers)
   * @param  isLeftShift true iff the desired operation is a left shift.
   * @return a node representing the shift.
   *
   */
  Node createShiftNode(std::vector<Node> children,
                       uint64_t bvsize,
                       bool isLeftShift);

  /** Adds the constraint 0 <= node < 2^size to lemmas */
  void addRangeConstraint(Node node, uint64_t size, std::vector<Node>& lemmas);

  /** Adds a constraint that encodes bitwise and */
  void addBitwiseConstraint(Node bitwiseConstraint, std::vector<Node>& lemmas);

<<<<<<< HEAD
  /** Returns a node that represents the bitwise negation of n. */
  Node createBVNotNode(Node n, uint64_t bvsize);
  Node createBVNegNode(Node n, uint64_t bvsize);
  Node createBVAndNode(Node x, Node y, uint64_t bvsize, std::vector<Node>& lemmas);
  Node createBVAddNode(Node x, Node y, uint64_t bvsize);
  Node createBVOrNode(Node x, Node y, uint64_t bvsize, std::vector<Node>& lemmas);
  Node createBVSubNode(Node x, Node y, uint64_t bvsize);
  Node uts(Node x, uint64_t bvsize);

=======
>>>>>>> 7372eab3
  /**
   * Whenever we introduce an integer variable that represents a bit-vector
   * variable, we need to guard the range of the newly introduced variable.
   * For bit width k, the constraint is 0 <= newVar < 2^k.
   * @param newVar the newly introduced integer variable
   * @param k the bit width of the original bit-vector variable.
   * @return a node representing the range constraint.
   */
  Node mkRangeConstraint(Node newVar, uint64_t k);

  /**
   * Some bit-vector operators (e.g., bvadd, bvand) are binary, but allow more
   * than two arguments as a syntactic sugar.
   * For example, we can have a node for (bvand x y z),
   * that represents (bvand (x (bvand y z))).
   * This function locally binarizes these operators.
   * In the above example, this means that x,y,z
   * are not handled recursively, but will require a separate
   * call to the function.
   *
   */
  Node makeBinary(Node n);

  /**
   * @param k A non-negative integer
   * @return A node that represents the constant 2^k
   */
  Node pow2(uint64_t k);

  /**
   * @param k A positive integer k
   * @return A node that represent the constant 2^k-1
   * For example, if k is 4, the result is a node representing the
   * constant 15.
   */
  Node maxInt(uint64_t k);

  /**
   * @param n A node representing an integer term
   * @param exponent A non-negative integer
   * @return A node representing (n mod (2^exponent))
   */
  Node modpow2(Node n, uint64_t exponent);

  /**
   * Returns true iff the type of at least
   * one child of n was changed by the translation.
   */
  bool childrenTypesChanged(Node n);

  /**
   * @param quantifiedNode a node whose main operator is forall/exists.
   * @return a node opbtained from quantifiedNode by:
   * 1. Replacing all bound BV variables by new bound integer variables.
   * 2. Add range constraints for the new variables, induced by the original
   * bit-width. These range constraints are added with "AND" in case of exists
   * and with "IMPLIES" in case of forall.
   */
  Node translateQuantifiedFormula(Node quantifiedNode);

  /**
   * Reconstructs a node whose main operator cannot be
   * translated to integers.
   * Reconstruction is done by casting to integers/bit-vectors
   * as needed.
   * For example, if node is (select A x) where A
   * is a bit-vector array, we do not change A to be
   * an integer array, even though x was translated
   * to integers.
   * In this case we cast x to (bv2nat x) during
   * the reconstruction.
   *
   * @param originalNode the node that we are reconstructing
   * @param resultType the desired type for the reconstruction
   * @param translated_children the children of originalNode
   *        after their translation to integers.
   * @return A node with originalNode's operator that has type resultType.
   */
  Node reconstructNode(Node originalNode,
                       TypeNode resultType,
                       const std::vector<Node>& translated_children);

  /**
   * A useful utility function.
   * if n is an integer and tn is bit-vector,
   * applies the IntToBitVector operator on n.
   * if n is a bit-vector and tn is integer,
   * applies BitVector_TO_NAT operator.
   * Otherwise, keeps n intact.
   */
  Node castToType(Node n, TypeNode tn);

  /**
   * When a UF f is translated to a UF g,
   * we compute a definition
   * to relate between f and g.
   * We do the same when f and g are just variables.
   * This is useful, for example, when asking
   * for a model-value of a term that includes the
   * original UF f.
   *
   * For example: if bvUF is a BV variable x and
   * intUF is an integer variable xx,
   * the return value is ((_ nat2bv k) xx),
   * where k is the width of k.
   *
   * For another example: if bvUF is a BV to BV function
   * f and intUF is an integer to integer function ff,
   * the return value is:
   * lambda x : BV[k]. ((_ nat2bv k) (ff (bv2nat x))),
   * where k is the bit-width of the co-domain of f.
   *
   * @param bvUF the original function or variable
   * @param intUF the translated function or variable
   */
  Node defineBVUFAsIntUF(Node bvUF, Node intUF);

  /**
   * @param bvUF is an uninterpreted function symbol from the original formula
   * @return a fresh uninterpreted function symbol, obtained from bvUF
     by replacing every argument of type BV to an argument of type Integer,
     and the return type becomes integer in case it was BV.
   */
  Node translateFunctionSymbol(Node bvUF, std::map<Node, Node>& skolems);

  /**
   * returns an integer m such that the unsigned
   * binary representation of n is the same as the
   * signed binary representation of m.
   */
  Node uts(Node n, uint64_t bvsize);

  /**
   * Performs the actual translation to integers for nodes
   * that have children.
   */
  Node translateWithChildren(Node original,
                             const std::vector<Node>& translated_children,
                             std::vector<Node>& lemmas);

  /**
   * Performs the actual translation to integers for nodes
   * that don't have children (variables, constants, uninterpreted function
   * symbols).
   */
  Node translateNoChildren(Node original,
                           std::vector<Node>& lemmas,
                           std::map<Node, Node>& skolems);

  /** Caches for the different functions */
  CDNodeMap d_binarizeCache;
  CDNodeMap d_intblastCache;

  /** Node manager that is used throughout the pass */
  NodeManager* d_nm;

  /**
   * Range constraints of the form 0 <= x < 2^k
   * These are added for every new integer variable that we introduce.
   */
  context::CDHashSet<Node> d_rangeAssertions;

  /**
   * A set of "bitwise" equalities over integers for BITVECTOR_AND
   *   used in for options::SolveBVAsIntMode::BITWISE
   */
  context::CDHashSet<Node> d_bitwiseAssertions;

  /** Useful constants */
  Node d_zero;
  Node d_one;

  /** helper class for handeling bvand translation */
  theory::arith::nl::IAndUtils d_iandUtils;

  /** the mode for translation to integers */
  options::SolveBVAsIntMode d_mode;

  /** the granularity to use in the translation */
  uint64_t d_granularity;

  /** an SmtEngine for context */
  context::Context* d_context;

  /** true iff the translator should introduce
   * fresh integer variables for bit-vector variables.
   * Otherwise, we introduce a nat2bv term.
   */
  bool d_introduceFreshIntVars;
};

}  // namespace cvc5

#endif /* __CVC5__THEORY__BV__INT_BLASTER_H */<|MERGE_RESOLUTION|>--- conflicted
+++ resolved
@@ -151,7 +151,6 @@
   /** Adds a constraint that encodes bitwise and */
   void addBitwiseConstraint(Node bitwiseConstraint, std::vector<Node>& lemmas);
 
-<<<<<<< HEAD
   /** Returns a node that represents the bitwise negation of n. */
   Node createBVNotNode(Node n, uint64_t bvsize);
   Node createBVNegNode(Node n, uint64_t bvsize);
@@ -159,10 +158,7 @@
   Node createBVAddNode(Node x, Node y, uint64_t bvsize);
   Node createBVOrNode(Node x, Node y, uint64_t bvsize, std::vector<Node>& lemmas);
   Node createBVSubNode(Node x, Node y, uint64_t bvsize);
-  Node uts(Node x, uint64_t bvsize);
-
-=======
->>>>>>> 7372eab3
+
   /**
    * Whenever we introduce an integer variable that represents a bit-vector
    * variable, we need to guard the range of the newly introduced variable.
