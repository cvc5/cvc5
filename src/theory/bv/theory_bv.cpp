--- conflicted
+++ resolved
@@ -48,16 +48,9 @@
     case options::BVSolver::BITBLAST:
       d_internal.reset(new BVSolverBitblast(&d_state, d_im, d_pnm));
       break;
-<<<<<<< HEAD
-    
-    case options::BVSolver::LAZY:
-      d_internal.reset(new BVSolverLazy(*this, c, u, pnm, name));
-=======
-
     case options::BVSolver::LAYERED:
       d_internal.reset(new BVSolverLayered(
           *this, getSatContext(), getUserContext(), d_pnm, name));
->>>>>>> fbf6733b
       break;
 
     default:
