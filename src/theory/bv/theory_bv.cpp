--- conflicted
+++ resolved
@@ -48,15 +48,7 @@
   switch (options().bv.bvSolver)
   {
     case options::BVSolver::BITBLAST:
-<<<<<<< HEAD
-      d_internal.reset(new BVSolverBitblast(&d_state, d_im, d_pnm));
-      break;
-    case options::BVSolver::LAYERED:
-      d_internal.reset(
-          new BVSolverLayered(*this, context(), userContext(), d_pnm, name));
-=======
       d_internal.reset(new BVSolverBitblast(env, &d_state, d_im, d_pnm));
->>>>>>> 8f83088d
       break;
 
     default:
