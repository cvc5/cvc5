--- conflicted
+++ resolved
@@ -622,29 +622,7 @@
   }
   else if (n.getKind() == kind::INT_TO_BITVECTOR)
   {
-<<<<<<< HEAD
-    // taken from rewrite code
-    const unsigned size = n.getOperator().getConst<IntToBitVector>().d_size;
-    const Node bvzero = utils::mkZero(1);
-    const Node bvone = utils::mkOne(1);
-    std::vector<Node> v;
-    Integer i = 2;
-    while (v.size() < size)
-    {
-      Node cond = nm->mkNode(
-          kind::GEQ,
-          nm->mkNode(kind::INTS_MODULUS_TOTAL, n[0], nm->mkConst(Rational(i))),
-          nm->mkConst(Rational(i, 2)));
-      cond = Rewriter::rewrite(cond);
-      v.push_back(nm->mkNode(kind::ITE, cond, bvone, bvzero));
-      i *= 2;
-    }
-    NodeBuilder<> result(kind::BITVECTOR_CONCAT);
-    result.append(v.rbegin(), v.rend());
-    nr = Node(result);
-=======
     nr = utils::eliminateBv2Nat(n);
->>>>>>> 2a274c84
     return -1;
   }
   return 0;
