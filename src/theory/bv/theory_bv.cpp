/*********************                                                        */
/*! \file theory_bv.cpp
 ** \verbatim
 ** Original author: Dejan Jovanovic
 ** Major contributors: Morgan Deters, Liana Hadarean, lianah
 ** Minor contributors (to current version): Tim King, Andrew Reynolds, Clark Barrett
 ** This file is part of the CVC4 project.
 ** Copyright (c) 2009-2013  New York University and The University of Iowa
 ** See the file COPYING in the top-level source directory for licensing
 ** information.\endverbatim
 **
 ** \brief [[ Add one-line brief description here ]]
 **
 ** [[ Add lengthier description here ]]
 ** \todo document this file
 **/

#include "theory/bv/theory_bv.h"
#include "theory/bv/theory_bv_utils.h"
#include "theory/bv/slicer.h"
#include "theory/valuation.h"
#include "theory/bv/bitblaster.h"
#include "theory/bv/options.h"
#include "theory/bv/theory_bv_rewrite_rules_normalization.h"
#include "theory/bv/bv_subtheory_core.h"
#include "theory/bv/bv_subtheory_inequality.h"
#include "theory/bv/bv_subtheory_bitblast.h"
#include "theory/bv/bv_eager_solver.h"
#include "theory/model.h"

using namespace CVC4;
using namespace CVC4::theory;
using namespace CVC4::theory::bv;
using namespace CVC4::context;

using namespace std;
using namespace CVC4::theory::bv::utils;

TheoryBV::TheoryBV(context::Context* c, context::UserContext* u, OutputChannel& out, Valuation valuation, const LogicInfo& logicInfo, QuantifiersEngine* qe)
  : Theory(THEORY_BV, c, u, out, valuation, logicInfo, qe),
    d_context(c),
    d_alreadyPropagatedSet(c),
    d_sharedTermsSet(c),
    d_subtheories(),
    d_subtheoryMap(),
    d_eagerBBSolver(new EagerBitblastSolver()), 
    d_statistics(),
    d_lemmasAdded(c, false),
    d_conflict(c, false),
    d_literalsToPropagate(c),
    d_literalsToPropagateIndex(c, 0),
    d_propagatedBy(c)
  {
    if (options::bvEquality()) {
      SubtheorySolver* core_solver = new CoreSolver(c, this);
      d_subtheories.push_back(core_solver);
      d_subtheoryMap[SUB_CORE] = core_solver;
    }
    if (options::bitvectorInequalitySolver()) {
      SubtheorySolver* ineq_solver = new InequalitySolver(c, this);
      d_subtheories.push_back(ineq_solver);
      d_subtheoryMap[SUB_INEQUALITY] = ineq_solver;
    }

    SubtheorySolver* bb_solver = new BitblastSolver(c, this);
    d_subtheories.push_back(bb_solver);
    d_subtheoryMap[SUB_BITBLAST] = bb_solver;
  }

TheoryBV::~TheoryBV() {
  for (unsigned i = 0; i < d_subtheories.size(); ++i) {
    delete d_subtheories[i];
  }
}

void TheoryBV::setMasterEqualityEngine(eq::EqualityEngine* eq) {
  if (options::bvEquality()) {
    dynamic_cast<CoreSolver*>(d_subtheoryMap[SUB_CORE])->setMasterEqualityEngine(eq);
  }
}

TheoryBV::Statistics::Statistics():
  d_avgConflictSize("theory::bv::AvgBVConflictSize"),
  d_solveSubstitutions("theory::bv::NumberOfSolveSubstitutions", 0),
  d_solveTimer("theory::bv::solveTimer"),
  d_numCallsToCheckFullEffort("theory::bv::NumberOfFullCheckCalls", 0),
  d_numCallsToCheckStandardEffort("theory::bv::NumberOfStandardCheckCalls", 0),
  d_weightComputationTimer("theory::bv::weightComputationTimer")
{
  StatisticsRegistry::registerStat(&d_avgConflictSize);
  StatisticsRegistry::registerStat(&d_solveSubstitutions);
  StatisticsRegistry::registerStat(&d_solveTimer);
  StatisticsRegistry::registerStat(&d_numCallsToCheckFullEffort);
  StatisticsRegistry::registerStat(&d_numCallsToCheckStandardEffort);
  StatisticsRegistry::registerStat(&d_weightComputationTimer);
}

TheoryBV::Statistics::~Statistics() {
  StatisticsRegistry::unregisterStat(&d_avgConflictSize);
  StatisticsRegistry::unregisterStat(&d_solveSubstitutions);
  StatisticsRegistry::unregisterStat(&d_solveTimer);
  StatisticsRegistry::unregisterStat(&d_numCallsToCheckFullEffort);
  StatisticsRegistry::unregisterStat(&d_numCallsToCheckStandardEffort);
  StatisticsRegistry::unregisterStat(&d_weightComputationTimer);
}



void TheoryBV::preRegisterTerm(TNode node) {
  Debug("bitvector-preregister") << "TheoryBV::preRegister(" << node << ")" << std::endl;

  if (options::bitvectorEagerBitblast()) {
    // don't use the equality engine in the eager bit-blasting
    d_subtheoryMap[SUB_BITBLAST]->preRegister(node);
    return;
  }
  for (unsigned i = 0; i < d_subtheories.size(); ++i) {
    d_subtheories[i]->preRegister(node);
  }
}

void TheoryBV::sendConflict() {
  Assert(d_conflict);
  if (d_conflictNode.isNull()) {
    return;
  } else {
    Debug("bitvector") << indent() << "TheoryBV::check(): conflict " << d_conflictNode;
    d_out->conflict(d_conflictNode);
    d_statistics.d_avgConflictSize.addEntry(d_conflictNode.getNumChildren());
    d_conflictNode = Node::null();
  }
}

void TheoryBV::checkForLemma(TNode fact) {
  if (fact.getKind() == kind::EQUAL) {
    if (fact[0].getKind() == kind::BITVECTOR_UREM_TOTAL) {
      TNode urem = fact[0];
      TNode result = fact[1];
      TNode divisor = urem[1];
      Node result_ult_div = mkNode(kind::BITVECTOR_ULT, result, divisor);
      Node divisor_eq_0 = mkNode(kind::EQUAL,
                                 divisor,
                                 mkConst(BitVector(getSize(divisor), 0u)));
      Node split = utils::mkNode(kind::OR, divisor_eq_0, mkNode(kind::NOT, fact), result_ult_div);
      lemma(split);
    }
    if (fact[1].getKind() == kind::BITVECTOR_UREM_TOTAL) {
      TNode urem = fact[1];
      TNode result = fact[0];
      TNode divisor = urem[1];
      Node result_ult_div = mkNode(kind::BITVECTOR_ULT, result, divisor);
      Node divisor_eq_0 = mkNode(kind::EQUAL,
                                  divisor,
                                  mkConst(BitVector(getSize(divisor), 0u)));
      Node split = utils::mkNode(kind::OR, divisor_eq_0, mkNode(kind::NOT, fact), result_ult_div);
      lemma(split);
    }
  }
}


void TheoryBV::check(Effort e)
{
  // if (Theory::fullEffort(e)) {
  //   std::cout << "BITVECTOR Check!\n";
  // }
  Debug("bitvector") << "TheoryBV::check(" << e << ")" << std::endl;
  if (options::bitvectorEagerBitblast()) {
    return;
  }

  if (Theory::fullEffort(e)) {
    ++(d_statistics.d_numCallsToCheckFullEffort);
  } else {
    ++(d_statistics.d_numCallsToCheckStandardEffort);
  }
  // if we are already in conflict just return the conflict
  if (inConflict()) {
    sendConflict();
    return;
  }

  while (!done()) {
    TNode fact = get().assertion;
<<<<<<< HEAD
    // if (fact.getKind() == kind::EQUAL) {
    //   if (fact[0].getKind() != kind::CONST_BITVECTOR &&
    //       fact[1].getKind() != kind::CONST_BITVECTOR) {
    //     std::cout << fact << "\n"; 
    //   } else {
    //     TNode c = fact[0].getKind() == kind::CONST_BITVECTOR ? fact[0] : fact[1];
    //     if (c.getConst<BitVector>() != BitVector(8, 0u)) {
    //       std::cout << fact << "\n"; 
    //     }
    //   }
    // }
    // if (fact.getKind() == kind::NOT && fact[0].getKind() == kind::BITVECTOR_SLT) {
    //   std::cout << fact << "\n"; 
    // }
    checkForLemma(fact);
=======
    checkForLemma(fact);

>>>>>>> 5ffddfd8
    for (unsigned i = 0; i < d_subtheories.size(); ++i) {
      d_subtheories[i]->assertFact(fact);
    }
  }

  bool ok = true;
  bool complete = false;
  for (unsigned i = 0; i < d_subtheories.size(); ++i) {
    Assert (!inConflict());
    ok = d_subtheories[i]->check(e);
    complete = d_subtheories[i]->isComplete();

    if (!ok) {
      // if we are in a conflict no need to check with other theories
      Assert (inConflict());
      sendConflict();
      return;
    }
    if (complete) {
      // if the last subtheory was complete we stop
      return;
    }
  }
}

void TheoryBV::collectModelInfo( TheoryModel* m, bool fullModel ){
  Assert(!inConflict());
  //  Assert (fullModel); // can only query full model
  for (unsigned i = 0; i < d_subtheories.size(); ++i) {
    if (d_subtheories[i]->isComplete()) {
      d_subtheories[i]->collectModelInfo(m, fullModel);
      return;
    }
  }
}

Node TheoryBV::getModelValue(TNode var) {
  Assert(!inConflict());
  for (unsigned i = 0; i < d_subtheories.size(); ++i) {
    if (d_subtheories[i]->isComplete()) {
      return d_subtheories[i]->getModelValue(var);
    }
  }
  Unreachable();
}

void TheoryBV::propagate(Effort e) {
  Debug("bitvector") << indent() << "TheoryBV::propagate()" << std::endl;

  if (options::bitvectorEagerBitblast()) {
    return;
  }

  if (inConflict()) {
    return;
  }

  // go through stored propagations
  bool ok = true;
  for (; d_literalsToPropagateIndex < d_literalsToPropagate.size() && ok; d_literalsToPropagateIndex = d_literalsToPropagateIndex + 1) {
    TNode literal = d_literalsToPropagate[d_literalsToPropagateIndex];
    // temporary fix for incremental bit-blasting
    if (d_valuation.isSatLiteral(literal)) {
      Debug("bitvector::propagate") << "TheoryBV:: propagating " << literal <<"\n";
      ok = d_out->propagate(literal);
    }
  }

  if (!ok) {
    Debug("bitvector::propagate") << indent() << "TheoryBV::propagate(): conflict from theory engine" << std::endl;
    setConflict();
  }
}


Theory::PPAssertStatus TheoryBV::ppAssert(TNode in, SubstitutionMap& outSubstitutions) {
  switch(in.getKind()) {
  case kind::EQUAL:

    if (in[0].isVar() && !in[1].hasSubterm(in[0])) {
      ++(d_statistics.d_solveSubstitutions);
      outSubstitutions.addSubstitution(in[0], in[1]);
      return PP_ASSERT_STATUS_SOLVED;
    }
    if (in[1].isVar() && !in[0].hasSubterm(in[1])) {
      ++(d_statistics.d_solveSubstitutions);
      outSubstitutions.addSubstitution(in[1], in[0]);
      return PP_ASSERT_STATUS_SOLVED;
    }
    // to do constant propagations

    break;
  case kind::NOT:
    break;
  default:
    // TODO other predicates
    break;
  }
  return PP_ASSERT_STATUS_UNSOLVED;
}

Node TheoryBV::ppRewrite(TNode t)
{
  if (RewriteRule<BitwiseEq>::applies(t)) {
    Node result = RewriteRule<BitwiseEq>::run<false>(t);
    return Rewriter::rewrite(result);
  }

  if (options::bitvectorCoreSolver() && t.getKind() == kind::EQUAL) {
    std::vector<Node> equalities;
    Slicer::splitEqualities(t, equalities);
    return utils::mkAnd(equalities);
  }

  return t;
}

void TheoryBV::presolve() {
  Debug("bitvector") << "TheoryBV::presolve" << endl;
}

bool TheoryBV::storePropagation(TNode literal, SubTheory subtheory)
{
  Debug("bitvector::propagate") << indent() << getSatContext()->getLevel() << " " << "TheoryBV::storePropagation(" << literal << ", " << subtheory << ")" << std::endl;

  // If already in conflict, no more propagation
  if (d_conflict) {
    Debug("bitvector::propagate") << indent() << "TheoryBV::storePropagation(" << literal << ", " << subtheory << "): already in conflict" << std::endl;
    return false;
  }

  // If propagated already, just skip
  PropagatedMap::const_iterator find = d_propagatedBy.find(literal);
  if (find != d_propagatedBy.end()) {
    return true;
  } else {
    bool polarity = literal.getKind() != kind::NOT;
    Node negatedLiteral = polarity ? literal.notNode() : (Node) literal[0];
    find = d_propagatedBy.find(negatedLiteral);
    if (find != d_propagatedBy.end() && (*find).second != subtheory) {
      // Safe to ignore this one, subtheory should produce a conflict
      return true;
    }

    d_propagatedBy[literal] = subtheory;
  }

  // Propagate differs depending on the subtheory
  // * bitblaster needs to be left alone until it's done, otherwise it doesn't know how to explain
  // * equality engine can propagate eagerly
  bool ok = true;
  if (subtheory == SUB_CORE) {
    d_out->propagate(literal);
    if (!ok) {
      setConflict();
    }
  } else {
    d_literalsToPropagate.push_back(literal);
  }
  return ok;

}/* TheoryBV::propagate(TNode) */


void TheoryBV::explain(TNode literal, std::vector<TNode>& assumptions) {
  Assert (wasPropagatedBySubtheory(literal));
  SubTheory sub = getPropagatingSubtheory(literal);
  d_subtheoryMap[sub]->explain(literal, assumptions);
}


Node TheoryBV::explain(TNode node) {
  Debug("bitvector::explain") << "TheoryBV::explain(" << node << ")" << std::endl;
  std::vector<TNode> assumptions;

  // Ask for the explanation
  explain(node, assumptions);
  // this means that it is something true at level 0
  if (assumptions.size() == 0) {
    return utils::mkTrue();
  }
  // return the explanation
  Node explanation = mkAnd(assumptions);
  Debug("bitvector::explain") << "TheoryBV::explain(" << node << ") => " << explanation << std::endl;
  return explanation;
}


void TheoryBV::addSharedTerm(TNode t) {
  Debug("bitvector::sharing") << indent() << "TheoryBV::addSharedTerm(" << t << ")" << std::endl;
  d_sharedTermsSet.insert(t);
  if (!options::bitvectorEagerBitblast() && options::bvEquality()) {
    for (unsigned i = 0; i < d_subtheories.size(); ++i) {
      d_subtheories[i]->addSharedTerm(t);
    }
  }
}


EqualityStatus TheoryBV::getEqualityStatus(TNode a, TNode b)
{
  if (options::bitvectorEagerBitblast()) {
    return EQUALITY_UNKNOWN;
  }

  for (unsigned i = 0; i < d_subtheories.size(); ++i) {
    EqualityStatus status = d_subtheories[i]->getEqualityStatus(a, b);
    if (status != EQUALITY_UNKNOWN) {
      return status;
    }
  }
  return EQUALITY_UNKNOWN; ;
}
<|MERGE_RESOLUTION|>--- conflicted
+++ resolved
@@ -182,26 +182,8 @@
 
   while (!done()) {
     TNode fact = get().assertion;
-<<<<<<< HEAD
-    // if (fact.getKind() == kind::EQUAL) {
-    //   if (fact[0].getKind() != kind::CONST_BITVECTOR &&
-    //       fact[1].getKind() != kind::CONST_BITVECTOR) {
-    //     std::cout << fact << "\n"; 
-    //   } else {
-    //     TNode c = fact[0].getKind() == kind::CONST_BITVECTOR ? fact[0] : fact[1];
-    //     if (c.getConst<BitVector>() != BitVector(8, 0u)) {
-    //       std::cout << fact << "\n"; 
-    //     }
-    //   }
-    // }
-    // if (fact.getKind() == kind::NOT && fact[0].getKind() == kind::BITVECTOR_SLT) {
-    //   std::cout << fact << "\n"; 
-    // }
     checkForLemma(fact);
-=======
-    checkForLemma(fact);
-
->>>>>>> 5ffddfd8
+
     for (unsigned i = 0; i < d_subtheories.size(); ++i) {
       d_subtheories[i]->assertFact(fact);
     }
