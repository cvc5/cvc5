/******************************************************************************
 * Top contributors (to current version):
 *   Mathias Preiner, Andrew Reynolds, Haniel Barbosa
 *
 * This file is part of the cvc5 project.
 *
 * Copyright (c) 2009-2021 by the authors listed in the file AUTHORS
 * in the top-level source directory and their institutional affiliations.
 * All rights reserved.  See the file COPYING in the top-level source
 * directory for licensing information.
 * ****************************************************************************
 *
 * Theory of bit-vectors.
 */

#include "theory/bv/theory_bv.h"

#include "options/bv_options.h"
#include "options/smt_options.h"
#include "proof/proof_checker.h"
#include "smt/smt_statistics_registry.h"
#include "theory/bv/bv_solver_bitblast.h"
#include "theory/bv/bv_solver_bitblast_internal.h"
#include "theory/bv/bv_solver_layered.h"
#include "theory/bv/theory_bv_utils.h"
#include "theory/ee_setup_info.h"
#include "theory/trust_substitutions.h"

namespace cvc5 {
namespace theory {
namespace bv {

TheoryBV::TheoryBV(Env& env,
                   OutputChannel& out,
                   Valuation valuation,
                   std::string name)
    : Theory(THEORY_BV, env, out, valuation, name),
      d_internal(nullptr),
      d_rewriter(),
      d_state(env, valuation),
      d_im(env, *this, d_state, nullptr, "theory::bv::"),
      d_notify(d_im),
      d_invalidateModelCache(context(), true),
      d_stats(statisticsRegistry(), "theory::bv::")
{
  switch (options().bv.bvSolver)
  {
    case options::BVSolver::BITBLAST:
<<<<<<< HEAD
      d_internal.reset(new BVSolverBitblast(env, &d_state, d_im, d_pnm));
=======
      d_internal.reset(new BVSolverBitblast(d_env, &d_state, d_im, d_pnm));
>>>>>>> 09cbf1c5
      break;

    case options::BVSolver::LAYERED:
      d_internal.reset(new BVSolverLayered(
<<<<<<< HEAD
          env, *this, context(), userContext(), d_pnm, name));
      break;

    default:
      AlwaysAssert(options::bvSolver() == options::BVSolver::BITBLAST_INTERNAL);
=======
          *this, d_env, context(), userContext(), d_pnm, name));
      break;

    default:
      AlwaysAssert(options().bv.bvSolver
                   == options::BVSolver::BITBLAST_INTERNAL);
>>>>>>> 09cbf1c5
      d_internal.reset(
          new BVSolverBitblastInternal(d_env, &d_state, d_im, d_pnm));
  }
  d_theoryState = &d_state;
  d_inferManager = &d_im;
}

TheoryBV::~TheoryBV() {}

TheoryRewriter* TheoryBV::getTheoryRewriter() { return &d_rewriter; }

ProofRuleChecker* TheoryBV::getProofChecker()
{
  if (options().bv.bvSolver == options::BVSolver::BITBLAST_INTERNAL)
  {
    return static_cast<BVSolverBitblastInternal*>(d_internal.get())
        ->getProofChecker();
  }
  return nullptr;
}

bool TheoryBV::needsEqualityEngine(EeSetupInfo& esi)
{
  bool need_ee = d_internal->needsEqualityEngine(esi);

  /* Set up default notify class for equality engine. */
  if (need_ee && esi.d_notify == nullptr)
  {
    esi.d_notify = &d_notify;
    esi.d_name = "theory::bv::ee";
  }

  return need_ee;
}

void TheoryBV::finishInit()
{
  // these kinds are semi-evaluated in getModelValue (applications of this
  // kind are treated as variables)
  getValuation().setSemiEvaluatedKind(kind::BITVECTOR_ACKERMANNIZE_UDIV);
  getValuation().setSemiEvaluatedKind(kind::BITVECTOR_ACKERMANNIZE_UREM);
  d_internal->finishInit();

  eq::EqualityEngine* ee = getEqualityEngine();
  if (ee)
  {
    // The kinds we are treating as function application in congruence
    ee->addFunctionKind(kind::BITVECTOR_CONCAT, true);
    //    ee->addFunctionKind(kind::BITVECTOR_AND);
    //    ee->addFunctionKind(kind::BITVECTOR_OR);
    //    ee->addFunctionKind(kind::BITVECTOR_XOR);
    //    ee->addFunctionKind(kind::BITVECTOR_NOT);
    //    ee->addFunctionKind(kind::BITVECTOR_NAND);
    //    ee->addFunctionKind(kind::BITVECTOR_NOR);
    //    ee->addFunctionKind(kind::BITVECTOR_XNOR);
    //    ee->addFunctionKind(kind::BITVECTOR_COMP);
    ee->addFunctionKind(kind::BITVECTOR_MULT, true);
    ee->addFunctionKind(kind::BITVECTOR_ADD, true);
    ee->addFunctionKind(kind::BITVECTOR_EXTRACT, true);
    //    ee->addFunctionKind(kind::BITVECTOR_SUB);
    //    ee->addFunctionKind(kind::BITVECTOR_NEG);
    //    ee->addFunctionKind(kind::BITVECTOR_UDIV);
    //    ee->addFunctionKind(kind::BITVECTOR_UREM);
    //    ee->addFunctionKind(kind::BITVECTOR_SDIV);
    //    ee->addFunctionKind(kind::BITVECTOR_SREM);
    //    ee->addFunctionKind(kind::BITVECTOR_SMOD);
    //    ee->addFunctionKind(kind::BITVECTOR_SHL);
    //    ee->addFunctionKind(kind::BITVECTOR_LSHR);
    //    ee->addFunctionKind(kind::BITVECTOR_ASHR);
    //    ee->addFunctionKind(kind::BITVECTOR_ULT);
    //    ee->addFunctionKind(kind::BITVECTOR_ULE);
    //    ee->addFunctionKind(kind::BITVECTOR_UGT);
    //    ee->addFunctionKind(kind::BITVECTOR_UGE);
    //    ee->addFunctionKind(kind::BITVECTOR_SLT);
    //    ee->addFunctionKind(kind::BITVECTOR_SLE);
    //    ee->addFunctionKind(kind::BITVECTOR_SGT);
    //    ee->addFunctionKind(kind::BITVECTOR_SGE);
    ee->addFunctionKind(kind::BITVECTOR_TO_NAT);
    ee->addFunctionKind(kind::INT_TO_BITVECTOR);
  }
}

void TheoryBV::preRegisterTerm(TNode node)
{
  d_internal->preRegisterTerm(node);

  eq::EqualityEngine* ee = getEqualityEngine();
  if (ee)
  {
    if (node.getKind() == kind::EQUAL)
    {
      ee->addTriggerPredicate(node);
    }
    else
    {
      ee->addTerm(node);
    }
  }
}

bool TheoryBV::preCheck(Effort e) { return d_internal->preCheck(e); }

void TheoryBV::postCheck(Effort e)
{
  d_invalidateModelCache = true;
  d_internal->postCheck(e);
}

bool TheoryBV::preNotifyFact(
    TNode atom, bool pol, TNode fact, bool isPrereg, bool isInternal)
{
  return d_internal->preNotifyFact(atom, pol, fact, isPrereg, isInternal);
}

void TheoryBV::notifyFact(TNode atom, bool pol, TNode fact, bool isInternal)
{
  d_internal->notifyFact(atom, pol, fact, isInternal);
}

bool TheoryBV::needsCheckLastEffort()
{
  return d_internal->needsCheckLastEffort();
}

void TheoryBV::computeRelevantTerms(std::set<Node>& termSet)
{
  return d_internal->computeRelevantTerms(termSet);
}

bool TheoryBV::collectModelValues(TheoryModel* m, const std::set<Node>& termSet)
{
  return d_internal->collectModelValues(m, termSet);
}

void TheoryBV::propagate(Effort e) { return d_internal->propagate(e); }

Theory::PPAssertStatus TheoryBV::ppAssert(
    TrustNode tin, TrustSubstitutionMap& outSubstitutions)
{
  TNode in = tin.getNode();
  Kind k = in.getKind();
  if (k == kind::EQUAL)
  {
    // Substitute variables
    if (in[0].isVar() && isLegalElimination(in[0], in[1]))
    {
      ++d_stats.d_solveSubstitutions;
      outSubstitutions.addSubstitutionSolved(in[0], in[1], tin);
      return Theory::PP_ASSERT_STATUS_SOLVED;
    }
    if (in[1].isVar() && isLegalElimination(in[1], in[0]))
    {
      ++d_stats.d_solveSubstitutions;
      outSubstitutions.addSubstitutionSolved(in[1], in[0], tin);
      return Theory::PP_ASSERT_STATUS_SOLVED;
    }
    /**
     * Eliminate extract over bit-vector variables.
     *
     * Given x[h:l] = c, where c is a constant and x is a variable.
     *
     * We rewrite to:
     *
     * x = sk1::c       if l == 0, where bw(sk1) = bw(x)-1-h
     * x = c::sk2       if h == bw(x)-1, where bw(sk2) = l
     * x = sk1::c::sk2  otherwise, where bw(sk1) = bw(x)-1-h and bw(sk2) = l
     */
    Node node = rewrite(in);
    if ((node[0].getKind() == kind::BITVECTOR_EXTRACT && node[1].isConst())
        || (node[1].getKind() == kind::BITVECTOR_EXTRACT
            && node[0].isConst()))
    {
      Node extract = node[0].isConst() ? node[1] : node[0];
      if (extract[0].isVar())
      {
        Node c = node[0].isConst() ? node[0] : node[1];

        uint32_t high = utils::getExtractHigh(extract);
        uint32_t low = utils::getExtractLow(extract);
        uint32_t var_bw = utils::getSize(extract[0]);
        std::vector<Node> children;

        // create sk1 with size bw(x)-1-h
        if (low == 0 || high != var_bw - 1)
        {
          Assert(high != var_bw - 1);
          uint32_t skolem_size = var_bw - high - 1;
          Node skolem = utils::mkVar(skolem_size);
          children.push_back(skolem);
        }

        children.push_back(c);

        // create sk2 with size l
        if (high == var_bw - 1 || low != 0)
        {
          Assert(low != 0);
          uint32_t skolem_size = low;
          Node skolem = utils::mkVar(skolem_size);
          children.push_back(skolem);
        }

        Node concat = utils::mkConcat(children);
        Assert(utils::getSize(concat) == utils::getSize(extract[0]));
        if (isLegalElimination(extract[0], concat))
        {
          outSubstitutions.addSubstitutionSolved(extract[0], concat, tin);
          return Theory::PP_ASSERT_STATUS_SOLVED;
        }
      }
    }
  }
  return Theory::PP_ASSERT_STATUS_UNSOLVED;
}

TrustNode TheoryBV::ppRewrite(TNode t, std::vector<SkolemLemma>& lems)
{
  // first, see if we need to expand definitions
  TrustNode texp = d_rewriter.expandDefinition(t);
  if (!texp.isNull())
  {
    return texp;
  }
  return d_internal->ppRewrite(t);
}

void TheoryBV::presolve() { d_internal->presolve(); }

EqualityStatus TheoryBV::getEqualityStatus(TNode a, TNode b)
{
  EqualityStatus status = d_internal->getEqualityStatus(a, b);

  if (status == EqualityStatus::EQUALITY_UNKNOWN)
  {
    Node value_a = getValue(a);
    Node value_b = getValue(b);

    if (value_a.isNull() || value_b.isNull())
    {
      return status;
    }

    if (value_a == value_b)
    {
      Debug("theory-bv") << EQUALITY_TRUE_IN_MODEL << std::endl;
      return EQUALITY_TRUE_IN_MODEL;
    }
    Debug("theory-bv") << EQUALITY_FALSE_IN_MODEL << std::endl;
    return EQUALITY_FALSE_IN_MODEL;
  }
  return status;
}

TrustNode TheoryBV::explain(TNode node) { return d_internal->explain(node); }

void TheoryBV::notifySharedTerm(TNode t)
{
  d_internal->notifySharedTerm(t);
}

void TheoryBV::ppStaticLearn(TNode in, NodeBuilder& learned)
{
  d_internal->ppStaticLearn(in, learned);
}

bool TheoryBV::applyAbstraction(const std::vector<Node>& assertions,
                                std::vector<Node>& new_assertions)
{
  return d_internal->applyAbstraction(assertions, new_assertions);
}

Node TheoryBV::getValue(TNode node)
{
  if (d_invalidateModelCache.get())
  {
    d_modelCache.clear();
  }
  d_invalidateModelCache.set(false);

  std::vector<TNode> visit;

  TNode cur;
  visit.push_back(node);
  do
  {
    cur = visit.back();
    visit.pop_back();

    auto it = d_modelCache.find(cur);
    if (it != d_modelCache.end() && !it->second.isNull())
    {
      continue;
    }

    if (cur.isConst())
    {
      d_modelCache[cur] = cur;
      continue;
    }

    Node value = d_internal->getValue(cur, false);
    if (value.isConst())
    {
      d_modelCache[cur] = value;
      continue;
    }

    if (Theory::isLeafOf(cur, theory::THEORY_BV))
    {
      value = d_internal->getValue(cur, true);
      d_modelCache[cur] = value;
      continue;
    }

    if (it == d_modelCache.end())
    {
      visit.push_back(cur);
      d_modelCache.emplace(cur, Node());
      visit.insert(visit.end(), cur.begin(), cur.end());
    }
    else if (it->second.isNull())
    {
      NodeBuilder nb(cur.getKind());
      if (cur.getMetaKind() == kind::metakind::PARAMETERIZED)
      {
        nb << cur.getOperator();
      }

      std::unordered_map<Node, Node>::iterator iit;
      for (const TNode& child : cur)
      {
        iit = d_modelCache.find(child);
        Assert(iit != d_modelCache.end());
        Assert(iit->second.isConst());
        nb << iit->second;
      }
      it->second = rewrite(nb.constructNode());
    }
  } while (!visit.empty());

  auto it = d_modelCache.find(node);
  Assert(it != d_modelCache.end());
  return it->second;
}

TheoryBV::Statistics::Statistics(StatisticsRegistry& reg,
                                 const std::string& name)
    : d_solveSubstitutions(reg.registerInt(name + "NumSolveSubstitutions"))
{
}

}  // namespace bv
}  // namespace theory
}  // namespace cvc5<|MERGE_RESOLUTION|>--- conflicted
+++ resolved
@@ -46,29 +46,16 @@
   switch (options().bv.bvSolver)
   {
     case options::BVSolver::BITBLAST:
-<<<<<<< HEAD
       d_internal.reset(new BVSolverBitblast(env, &d_state, d_im, d_pnm));
-=======
-      d_internal.reset(new BVSolverBitblast(d_env, &d_state, d_im, d_pnm));
->>>>>>> 09cbf1c5
       break;
 
     case options::BVSolver::LAYERED:
       d_internal.reset(new BVSolverLayered(
-<<<<<<< HEAD
           env, *this, context(), userContext(), d_pnm, name));
       break;
 
     default:
-      AlwaysAssert(options::bvSolver() == options::BVSolver::BITBLAST_INTERNAL);
-=======
-          *this, d_env, context(), userContext(), d_pnm, name));
-      break;
-
-    default:
-      AlwaysAssert(options().bv.bvSolver
-                   == options::BVSolver::BITBLAST_INTERNAL);
->>>>>>> 09cbf1c5
+      AlwaysAssert(options().bv.bvSolver == options::BVSolver::BITBLAST_INTERNAL);
       d_internal.reset(
           new BVSolverBitblastInternal(d_env, &d_state, d_im, d_pnm));
   }
