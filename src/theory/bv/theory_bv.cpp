--- conflicted
+++ resolved
@@ -26,11 +26,8 @@
 #include "theory/bv/bv_subtheory_inequality.h"
 #include "theory/bv/bv_subtheory_algebraic.h"
 #include "theory/bv/bv_subtheory_bitblast.h"
-<<<<<<< HEAD
 #include "theory/bv/bv_eager_solver.h"
-=======
 #include "theory/bv/theory_bv_rewriter.h"
->>>>>>> dbf88c2a
 #include "theory/theory_model.h"
 #include "theory/bv/abstraction.h"
 
@@ -180,6 +177,12 @@
   case kind::BITVECTOR_UREM: {
     NodeManager* nm = NodeManager::currentNM();
     unsigned width = node.getType().getBitVectorSize();
+
+    if (options::bitvectorDivByZeroConst()) {
+      Kind kind = n.getKind() == kind::BITVECTOR_UDIV ? kind::BITVECTOR_UDIV_TOTAL : kind::BITVECTOR_UREM_TOTAL;
+      return nm->mkNode(kind, n[0], n[1]); 
+    }
+
     Node divByZero = getBVDivByZero(node.getKind(), width);
     TNode num = node[0], den = node[1];
     Node den_eq_0 = nm->mkNode(kind::EQUAL, den, nm->mkConst(BitVector(width, Integer(0))));
