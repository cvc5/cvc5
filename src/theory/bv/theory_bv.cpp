/*********************                                                        */
/*! \file theory_bv.cpp
 ** \verbatim
 ** Top contributors (to current version):
 **   Liana Hadarean, Tim King, Dejan Jovanovic
 ** This file is part of the CVC4 project.
 ** Copyright (c) 2009-2016 by the authors listed in the file AUTHORS
 ** in the top-level source directory) and their institutional affiliations.
 ** All rights reserved.  See the file COPYING in the top-level source
 ** directory for licensing information.\endverbatim
 **
 ** [[ Add lengthier description here ]]
 ** \todo document this file
 **/

#include "theory/bv/theory_bv.h"

#include "options/bv_options.h"
#include "options/smt_options.h"
#include "smt/smt_statistics_registry.h"
#include "theory/bv/abstraction.h"
#include "theory/bv/bv_eager_solver.h"
#include "theory/bv/bv_subtheory_algebraic.h"
#include "theory/bv/bv_subtheory_bitblast.h"
#include "theory/bv/bv_subtheory_core.h"
#include "theory/bv/bv_subtheory_inequality.h"
#include "theory/bv/slicer.h"
#include "theory/bv/theory_bv_rewrite_rules_normalization.h"
#include "theory/bv/theory_bv_rewrite_rules_simplification.h"
#include "theory/bv/theory_bv_rewriter.h"
#include "theory/bv/theory_bv_utils.h"
#include "theory/theory_model.h"
#include "proof/theory_proof.h"
#include "proof/proof_manager.h"
#include "theory/valuation.h"

using namespace CVC4::context;
using namespace CVC4::theory::bv::utils;
using namespace std;

namespace CVC4 {
namespace theory {
namespace bv {

<<<<<<< HEAD
TheoryBV::TheoryBV(context::Context* c, context::UserContext* u,
                   OutputChannel& out, Valuation valuation,
                   const LogicInfo& logicInfo, std::string name)
  : Theory(THEORY_BV, c, u, out, valuation, logicInfo, name),
=======
TheoryBV::TheoryBV(context::Context* c, context::UserContext* u, OutputChannel& out, Valuation valuation, const LogicInfo& logicInfo)
  : Theory(THEORY_BV, c, u, out, valuation, logicInfo),
>>>>>>> 324ca037
    d_context(c),
    d_alreadyPropagatedSet(c),
    d_sharedTermsSet(c),
    d_subtheories(),
    d_subtheoryMap(),
<<<<<<< HEAD
    d_statistics(getFullInstanceName()),
    d_staticLearnCache(),
=======
    d_statistics(),
    d_staticLearnCache(),
    d_BVDivByZero(),
    d_BVRemByZero(),
    d_funcToArgs(),
    d_funcToSkolem(u),
>>>>>>> 324ca037
    d_lemmasAdded(c, false),
    d_conflict(c, false),
    d_invalidateModelCache(c, true),
    d_literalsToPropagate(c),
    d_literalsToPropagateIndex(c, 0),
    d_propagatedBy(c),
    d_eagerSolver(NULL),
<<<<<<< HEAD
    d_abstractionModule(new AbstractionModule(getFullInstanceName())),
=======
    d_abstractionModule(new AbstractionModule()),
>>>>>>> 324ca037
    d_isCoreTheory(false),
    d_calledPreregister(false)
{

  if (options::bitblastMode() == theory::bv::BITBLAST_MODE_EAGER) {
    d_eagerSolver = new EagerBitblastSolver(this);
    return;
  }

  if (options::bitvectorEqualitySolver()) {
    SubtheorySolver* core_solver = new CoreSolver(c, this);
    d_subtheories.push_back(core_solver);
    d_subtheoryMap[SUB_CORE] = core_solver;
  }

  if (options::bitvectorInequalitySolver()) {
    SubtheorySolver* ineq_solver = new InequalitySolver(c, this);
    d_subtheories.push_back(ineq_solver);
    d_subtheoryMap[SUB_INEQUALITY] = ineq_solver;
  }

  if (options::bitvectorAlgebraicSolver()) {
    SubtheorySolver* alg_solver = new AlgebraicSolver(c, this);
    d_subtheories.push_back(alg_solver);
    d_subtheoryMap[SUB_ALGEBRAIC] = alg_solver;
  }

  BitblastSolver* bb_solver = new BitblastSolver(c, this);
  if (options::bvAbstraction()) {
    bb_solver->setAbstraction(d_abstractionModule);
  }
  d_subtheories.push_back(bb_solver);
  d_subtheoryMap[SUB_BITBLAST] = bb_solver;
}


TheoryBV::~TheoryBV() {
  for (unsigned i = 0; i < d_subtheories.size(); ++i) {
    delete d_subtheories[i];
  }
  delete d_abstractionModule;
}

void TheoryBV::setMasterEqualityEngine(eq::EqualityEngine* eq) {
  if (options::bitblastMode() == theory::bv::BITBLAST_MODE_EAGER) {
    return;
  }
  if (options::bitvectorEqualitySolver()) {
    dynamic_cast<CoreSolver*>(d_subtheoryMap[SUB_CORE])->setMasterEqualityEngine(eq);
  }
}

void TheoryBV::spendResource(unsigned ammount) throw(UnsafeInterruptException) {
  getOutputChannel().spendResource(ammount);
}

TheoryBV::Statistics::Statistics(const std::string &name):
  d_avgConflictSize(name + "theory::bv::AvgBVConflictSize"),
  d_solveSubstitutions(name + "theory::bv::NumberOfSolveSubstitutions", 0),
  d_solveTimer(name + "theory::bv::solveTimer"),
  d_numCallsToCheckFullEffort(name + "theory::bv::NumberOfFullCheckCalls", 0),
  d_numCallsToCheckStandardEffort(name + "theory::bv::NumberOfStandardCheckCalls", 0),
  d_weightComputationTimer(name + "theory::bv::weightComputationTimer"),
  d_numMultSlice(name + "theory::bv::NumMultSliceApplied", 0)
{
  smtStatisticsRegistry()->registerStat(&d_avgConflictSize);
  smtStatisticsRegistry()->registerStat(&d_solveSubstitutions);
  smtStatisticsRegistry()->registerStat(&d_solveTimer);
  smtStatisticsRegistry()->registerStat(&d_numCallsToCheckFullEffort);
  smtStatisticsRegistry()->registerStat(&d_numCallsToCheckStandardEffort);
  smtStatisticsRegistry()->registerStat(&d_weightComputationTimer);
  smtStatisticsRegistry()->registerStat(&d_numMultSlice);
}

TheoryBV::Statistics::~Statistics() {
  smtStatisticsRegistry()->unregisterStat(&d_avgConflictSize);
  smtStatisticsRegistry()->unregisterStat(&d_solveSubstitutions);
  smtStatisticsRegistry()->unregisterStat(&d_solveTimer);
  smtStatisticsRegistry()->unregisterStat(&d_numCallsToCheckFullEffort);
  smtStatisticsRegistry()->unregisterStat(&d_numCallsToCheckStandardEffort);
  smtStatisticsRegistry()->unregisterStat(&d_weightComputationTimer);
  smtStatisticsRegistry()->unregisterStat(&d_numMultSlice);
}

Node TheoryBV::getBVDivByZero(Kind k, unsigned width) {
  NodeManager* nm = NodeManager::currentNM();
  if (k == kind::BITVECTOR_UDIV) {
    if (d_BVDivByZero.find(width) == d_BVDivByZero.end()) {
      // lazily create the function symbols
      ostringstream os;
      os << "BVUDivByZero_" << width;
      Node divByZero = nm->mkSkolem(os.str(),
                                    nm->mkFunctionType(nm->mkBitVectorType(width), nm->mkBitVectorType(width)),
                                    "partial bvudiv", NodeManager::SKOLEM_EXACT_NAME);
      d_BVDivByZero[width] = divByZero;
    }
    return d_BVDivByZero[width];
  }
  else if (k == kind::BITVECTOR_UREM) {
    if (d_BVRemByZero.find(width) == d_BVRemByZero.end()) {
      ostringstream os;
      os << "BVURemByZero_" << width;
      Node divByZero = nm->mkSkolem(os.str(),
                                    nm->mkFunctionType(nm->mkBitVectorType(width), nm->mkBitVectorType(width)),
                                    "partial bvurem", NodeManager::SKOLEM_EXACT_NAME);
      d_BVRemByZero[width] = divByZero;
    }
    return d_BVRemByZero[width];
  }

  Unreachable();
}


void TheoryBV::collectFunctionSymbols(TNode term, TNodeSet& seen) {
  if (seen.find(term) != seen.end())
    return;
  if (term.getKind() == kind::APPLY_UF) {
    TNode func = term.getOperator();
    storeFunction(func, term);
  }
  for (unsigned i = 0; i < term.getNumChildren(); ++i) {
    collectFunctionSymbols(term[i], seen);
  }
  seen.insert(term);
}

void TheoryBV::storeFunction(TNode func, TNode term) {
  if (d_funcToArgs.find(func) == d_funcToArgs.end()) {
    d_funcToArgs.insert(make_pair(func, NodeSet()));
  }
  NodeSet& set = d_funcToArgs[func];
  if (set.find(term) == set.end()) {
    set.insert(term);
    Node skolem = utils::mkVar(utils::getSize(term));
    d_funcToSkolem.addSubstitution(term, skolem);
  }
}

void TheoryBV::mkAckermanizationAsssertions(std::vector<Node>& assertions) {
  Debug("bv-ackermanize") << "TheoryBV::mkAckermanizationAsssertions\n";

  Assert(options::bitblastMode() == theory::bv::BITBLAST_MODE_EAGER);
  AlwaysAssert(!options::incrementalSolving());
  TNodeSet seen;
  for (unsigned i = 0; i < assertions.size(); ++i) {
    collectFunctionSymbols(assertions[i], seen);
  }

  FunctionToArgs::const_iterator it = d_funcToArgs.begin();
  NodeManager* nm = NodeManager::currentNM();
  for (; it!= d_funcToArgs.end(); ++it) {
    TNode func = it->first;
    const NodeSet& args = it->second;
    NodeSet::const_iterator it1 = args.begin();
    for ( ; it1 != args.end(); ++it1) {
      for(NodeSet::const_iterator it2 = it1; it2 != args.end(); ++it2) {
        TNode args1 = *it1;
        TNode args2 = *it2;

        AlwaysAssert (args1.getKind() == kind::APPLY_UF &&
                args1.getOperator() == func);
        AlwaysAssert (args2.getKind() == kind::APPLY_UF &&
                args2.getOperator() == func);
        AlwaysAssert (args1.getNumChildren() == args2.getNumChildren());

        std::vector<Node> eqs(args1.getNumChildren());

        for (unsigned i = 0; i < args1.getNumChildren(); ++i) {
          eqs[i] = nm->mkNode(kind::EQUAL, args1[i], args2[i]);
        }
        
        Node args_eq = eqs.size() == 1 ? eqs[0] : nm->mkNode(kind::AND, eqs);
        Node func_eq = nm->mkNode(kind::EQUAL, args1, args2);
        Node lemma = nm->mkNode(kind::IMPLIES, args_eq, func_eq);
        assertions.push_back(lemma);
      }
    }
  }

  // replace applications of UF by skolems (FIXME for model building)
  for(unsigned i = 0; i < assertions.size(); ++i) {
    assertions[i] = d_funcToSkolem.apply(assertions[i]);
  }
}

Node TheoryBV::expandDefinition(LogicRequest &logicRequest, Node node) {
  Debug("bitvector-expandDefinition") << "TheoryBV::expandDefinition(" << node << ")" << std::endl;

  switch (node.getKind()) {
  case kind::BITVECTOR_SDIV:
  case kind::BITVECTOR_SREM:
  case kind::BITVECTOR_SMOD:
    return TheoryBVRewriter::eliminateBVSDiv(node);
    break;

  case kind::BITVECTOR_UDIV:
  case kind::BITVECTOR_UREM: {
    NodeManager* nm = NodeManager::currentNM();
    unsigned width = node.getType().getBitVectorSize();

    if (options::bitvectorDivByZeroConst()) {
      Kind kind = node.getKind() == kind::BITVECTOR_UDIV ? kind::BITVECTOR_UDIV_TOTAL : kind::BITVECTOR_UREM_TOTAL;
      return nm->mkNode(kind, node[0], node[1]);
    }

    TNode num = node[0], den = node[1];
    Node den_eq_0 = nm->mkNode(kind::EQUAL, den, nm->mkConst(BitVector(width, Integer(0))));
    Node divTotalNumDen = nm->mkNode(node.getKind() == kind::BITVECTOR_UDIV ? kind::BITVECTOR_UDIV_TOTAL :
				     kind::BITVECTOR_UREM_TOTAL, num, den);

    // if (options::bitblastMode() == theory::bv::BITBLAST_MODE_EAGER) {
    //   // Ackermanize UF if using eager bit-blasting
    //   Node ackerman_var = nm->mkNode(node.getKind() == kind::BITVECTOR_UDIV ? kind::BITVECTOR_ACKERMANIZE_UDIV : kind::BITVECTOR_ACKERMANIZE_UREM, num); 
    //   node = nm->mkNode(kind::ITE, den_eq_0, ackerman_var, divTotalNumDen);
    //   return node; 
    // } else {
      Node divByZero = getBVDivByZero(node.getKind(), width);
      Node divByZeroNum = nm->mkNode(kind::APPLY_UF, divByZero, num);
      node = nm->mkNode(kind::ITE, den_eq_0, divByZeroNum, divTotalNumDen);
      logicRequest.widenLogic(THEORY_UF);
      return node;
      //}
  }
    break;

  default:
    return node;
    break;
  }

  Unreachable();
}


void TheoryBV::preRegisterTerm(TNode node) {
  d_calledPreregister = true;
  Debug("bitvector-preregister") << "TheoryBV::preRegister(" << node << ")" << std::endl;

  if (options::bitblastMode() == theory::bv::BITBLAST_MODE_EAGER) {
    // the aig bit-blaster option is set heuristically
    // if bv abstraction is not used
    if (!d_eagerSolver->isInitialized()) {
      d_eagerSolver->initialize();
    }

    if (node.getKind() == kind::BITVECTOR_EAGER_ATOM) {
      Node formula = node[0];
      d_eagerSolver->assertFormula(formula);
    }
    // nothing to do for the other terms
    return;
  }

  for (unsigned i = 0; i < d_subtheories.size(); ++i) {
    d_subtheories[i]->preRegister(node);
  }
}

void TheoryBV::sendConflict() {
  Assert(d_conflict);
  if (d_conflictNode.isNull()) {
    return;
  } else {
    Debug("bitvector") << indent() << "TheoryBV::check(): conflict " << d_conflictNode << std::endl;
    d_out->conflict(d_conflictNode);
    d_statistics.d_avgConflictSize.addEntry(d_conflictNode.getNumChildren());
    d_conflictNode = Node::null();
  }
}

void TheoryBV::checkForLemma(TNode fact) {
  if (fact.getKind() == kind::EQUAL) {
    if (fact[0].getKind() == kind::BITVECTOR_UREM_TOTAL) {
      TNode urem = fact[0];
      TNode result = fact[1];
      TNode divisor = urem[1];
      Node result_ult_div = mkNode(kind::BITVECTOR_ULT, result, divisor);
      Node divisor_eq_0 = mkNode(kind::EQUAL,
                                 divisor,
                                 mkConst(BitVector(getSize(divisor), 0u)));
      Node split = utils::mkNode(kind::OR, divisor_eq_0, mkNode(kind::NOT, fact), result_ult_div);
      lemma(split);
    }
    if (fact[1].getKind() == kind::BITVECTOR_UREM_TOTAL) {
      TNode urem = fact[1];
      TNode result = fact[0];
      TNode divisor = urem[1];
      Node result_ult_div = mkNode(kind::BITVECTOR_ULT, result, divisor);
      Node divisor_eq_0 = mkNode(kind::EQUAL,
                                 divisor,
                                 mkConst(BitVector(getSize(divisor), 0u)));
      Node split = utils::mkNode(kind::OR, divisor_eq_0, mkNode(kind::NOT, fact), result_ult_div);
      lemma(split);
    }
  }
}

void TheoryBV::check(Effort e)
{
  if (done() && !fullEffort(e)) {
    return;
  }
  TimerStat::CodeTimer checkTimer(d_checkTime);
  Debug("bitvector") << "TheoryBV::check(" << e << ")" << std::endl;
  TimerStat::CodeTimer codeTimer(d_statistics.d_solveTimer);
  // we may be getting new assertions so the model cache may not be sound
  d_invalidateModelCache.set(true);
  // if we are using the eager solver
  if (options::bitblastMode() == theory::bv::BITBLAST_MODE_EAGER) {
    // this can only happen on an empty benchmark
    if (!d_eagerSolver->isInitialized()) {
      d_eagerSolver->initialize();
    }
    if (!Theory::fullEffort(e))
      return;

    std::vector<TNode> assertions;
    while (!done()) {
      TNode fact = get().assertion;
      Assert (fact.getKind() == kind::BITVECTOR_EAGER_ATOM);
      assertions.push_back(fact);
    }
    Assert (d_eagerSolver->hasAssertions(assertions));

    bool ok = d_eagerSolver->checkSat();
    if (!ok) {
      if (assertions.size() == 1) {
        d_out->conflict(assertions[0]);
        return;
      }
      Node conflict = NodeManager::currentNM()->mkNode(kind::AND, assertions);
      d_out->conflict(conflict);
      return;
    }
    return;
  }


  if (Theory::fullEffort(e)) {
    ++(d_statistics.d_numCallsToCheckFullEffort);
  } else {
    ++(d_statistics.d_numCallsToCheckStandardEffort);
  }
  // if we are already in conflict just return the conflict
  if (inConflict()) {
    sendConflict();
    return;
  }

  while (!done()) {
    TNode fact = get().assertion;

    checkForLemma(fact);

    for (unsigned i = 0; i < d_subtheories.size(); ++i) {
      d_subtheories[i]->assertFact(fact);
    }
  }

  bool ok = true;
  bool complete = false;
  for (unsigned i = 0; i < d_subtheories.size(); ++i) {
    Assert (!inConflict());
    ok = d_subtheories[i]->check(e);
    complete = d_subtheories[i]->isComplete();

    if (!ok) {
      // if we are in a conflict no need to check with other theories
      Assert (inConflict());
      sendConflict();
      return;
    }
    if (complete) {
      // if the last subtheory was complete we stop
      return;
    }
  }
}

void TheoryBV::collectModelInfo( TheoryModel* m, bool fullModel ){
  Assert(!inConflict());
  if (options::bitblastMode() == theory::bv::BITBLAST_MODE_EAGER) {
    d_eagerSolver->collectModelInfo(m, fullModel);
  }
  for (unsigned i = 0; i < d_subtheories.size(); ++i) {
    if (d_subtheories[i]->isComplete()) {
      d_subtheories[i]->collectModelInfo(m, fullModel);
      return;
    }
  }
}

Node TheoryBV::getModelValue(TNode var) {
  Assert(!inConflict());
  for (unsigned i = 0; i < d_subtheories.size(); ++i) {
    if (d_subtheories[i]->isComplete()) {
      return d_subtheories[i]->getModelValue(var);
    }
  }
  Unreachable();
}

void TheoryBV::propagate(Effort e) {
  Debug("bitvector") << indent() << "TheoryBV::propagate()" << std::endl;
  if (options::bitblastMode() == theory::bv::BITBLAST_MODE_EAGER) {
    return;
  }

  if (inConflict()) {
    return;
  }

  // go through stored propagations
  bool ok = true;
  for (; d_literalsToPropagateIndex < d_literalsToPropagate.size() && ok; d_literalsToPropagateIndex = d_literalsToPropagateIndex + 1) {
    TNode literal = d_literalsToPropagate[d_literalsToPropagateIndex];
    // temporary fix for incremental bit-blasting
    if (d_valuation.isSatLiteral(literal)) {
      Debug("bitvector::propagate") << "TheoryBV:: propagating " << literal <<"\n";
      ok = d_out->propagate(literal);
    }
  }

  if (!ok) {
    Debug("bitvector::propagate") << indent() << "TheoryBV::propagate(): conflict from theory engine" << std::endl;
    setConflict();
  }
}


Theory::PPAssertStatus TheoryBV::ppAssert(TNode in, SubstitutionMap& outSubstitutions) {
  switch(in.getKind()) {
  case kind::EQUAL:
    {
      if (in[0].isVar() && !in[1].hasSubterm(in[0])) {
        ++(d_statistics.d_solveSubstitutions);
        outSubstitutions.addSubstitution(in[0], in[1]);
        return PP_ASSERT_STATUS_SOLVED;
      }
      if (in[1].isVar() && !in[0].hasSubterm(in[1])) {
        ++(d_statistics.d_solveSubstitutions);
        outSubstitutions.addSubstitution(in[1], in[0]);
        return PP_ASSERT_STATUS_SOLVED;
      }
      Node node = Rewriter::rewrite(in);
      if ((node[0].getKind() == kind::BITVECTOR_EXTRACT && node[1].isConst()) ||
          (node[1].getKind() == kind::BITVECTOR_EXTRACT && node[0].isConst())) {
        Node extract = node[0].isConst() ? node[1] : node[0];
        if (extract[0].getKind() == kind::VARIABLE) {
          Node c = node[0].isConst() ? node[0] : node[1];

          unsigned high = utils::getExtractHigh(extract);
          unsigned low = utils::getExtractLow(extract);
          unsigned var_bitwidth = utils::getSize(extract[0]);
          std::vector<Node> children;

          if (low == 0) {
            Assert (high != var_bitwidth - 1);
            unsigned skolem_size = var_bitwidth - high - 1;
            Node skolem = utils::mkVar(skolem_size);
            children.push_back(skolem);
            children.push_back(c);
          } else if (high == var_bitwidth - 1) {
            unsigned skolem_size = low;
            Node skolem = utils::mkVar(skolem_size);
            children.push_back(c);
            children.push_back(skolem);
          } else {
            unsigned skolem1_size = low;
            unsigned skolem2_size = var_bitwidth - high - 1;
            Node skolem1 = utils::mkVar(skolem1_size);
            Node skolem2 = utils::mkVar(skolem2_size);
            children.push_back(skolem2);
            children.push_back(c);
            children.push_back(skolem1);
          }
          Node concat = utils::mkNode(kind::BITVECTOR_CONCAT, children);
          Assert (utils::getSize(concat) == utils::getSize(extract[0]));
          outSubstitutions.addSubstitution(extract[0], concat);
          return PP_ASSERT_STATUS_SOLVED;
        }
      }
    }
    break;
  case kind::BITVECTOR_ULT:
  case kind::BITVECTOR_SLT:
  case kind::BITVECTOR_ULE:
  case kind::BITVECTOR_SLE:

  default:
    // TODO other predicates
    break;
  }
  return PP_ASSERT_STATUS_UNSOLVED;
}

Node TheoryBV::ppRewrite(TNode t)
{
  Debug("bv-pp-rewrite") << "TheoryBV::ppRewrite " << t << "\n";
  Node res = t;
  if (RewriteRule<BitwiseEq>::applies(t)) {
    Node result = RewriteRule<BitwiseEq>::run<false>(t);
    res = Rewriter::rewrite(result);
  } else if (d_isCoreTheory && t.getKind() == kind::EQUAL) {
    std::vector<Node> equalities;
    Slicer::splitEqualities(t, equalities);
    res = utils::mkAnd(equalities);
  } else if (RewriteRule<UltPlusOne>::applies(t)) {
    Node result = RewriteRule<UltPlusOne>::run<false>(t);
    res = Rewriter::rewrite(result);
  } else if( res.getKind() == kind::EQUAL &&
      ((res[0].getKind() == kind::BITVECTOR_PLUS &&
        RewriteRule<ConcatToMult>::applies(res[1])) ||
       (res[1].getKind() == kind::BITVECTOR_PLUS &&
	RewriteRule<ConcatToMult>::applies(res[0])))) {
    Node mult = RewriteRule<ConcatToMult>::applies(res[0])?
      RewriteRule<ConcatToMult>::run<false>(res[0]) :
      RewriteRule<ConcatToMult>::run<true>(res[1]);
    Node factor = mult[0];
    Node sum =  RewriteRule<ConcatToMult>::applies(res[0])? res[1] : res[0];
    Node new_eq =utils::mkNode(kind::EQUAL, sum, mult);
    Node rewr_eq = RewriteRule<SolveEq>::run<true>(new_eq);
    if (rewr_eq[0].isVar() || rewr_eq[1].isVar()){
      res = Rewriter::rewrite(rewr_eq);
    } else {
      res = t;
    }
  }


  // if(t.getKind() == kind::EQUAL &&
  //    ((t[0].getKind() == kind::BITVECTOR_MULT && t[1].getKind() == kind::BITVECTOR_PLUS) ||
  //     (t[1].getKind() == kind::BITVECTOR_MULT && t[0].getKind() == kind::BITVECTOR_PLUS))) {
  //   // if we have an equality between a multiplication and addition
  //   // try to express multiplication in terms of addition
  //   Node mult = t[0].getKind() == kind::BITVECTOR_MULT? t[0] : t[1];
  //   Node add = t[0].getKind() == kind::BITVECTOR_PLUS? t[0] : t[1];
  //   if (RewriteRule<MultSlice>::applies(mult)) {
  //     Node new_mult = RewriteRule<MultSlice>::run<false>(mult);
  //     Node new_eq = Rewriter::rewrite(utils::mkNode(kind::EQUAL, new_mult, add));

  //     // the simplification can cause the formula to blow up
  //     // only apply if formula reduced
  //     if (d_subtheoryMap.find(SUB_BITBLAST) != d_subtheoryMap.end()) {
  //       BitblastSolver* bv = (BitblastSolver*)d_subtheoryMap[SUB_BITBLAST];
  //       uint64_t old_size = bv->computeAtomWeight(t);
  //       Assert (old_size);
  //       uint64_t new_size = bv->computeAtomWeight(new_eq);
  //       double ratio = ((double)new_size)/old_size;
  //       if (ratio <= 0.4) {
  //         ++(d_statistics.d_numMultSlice);
  //         return new_eq;
  //       }
  //     }

  //     if (new_eq.getKind() == kind::CONST_BOOLEAN) {
  //       ++(d_statistics.d_numMultSlice);
  //       return new_eq;
  //     }
  //   }
  // }

  if (options::bvAbstraction() && t.getType().isBoolean()) {
    d_abstractionModule->addInputAtom(res);
  }
  Debug("bv-pp-rewrite") << "to   " << res << "\n";
  return res;
}

void TheoryBV::presolve() {
  Debug("bitvector") << "TheoryBV::presolve" << endl;
}

static int prop_count = 0;

bool TheoryBV::storePropagation(TNode literal, SubTheory subtheory)
{
  Debug("bitvector::propagate") << indent() << getSatContext()->getLevel() << " " << "TheoryBV::storePropagation(" << literal << ", " << subtheory << ")" << std::endl;
  prop_count++;

  // If already in conflict, no more propagation
  if (d_conflict) {
    Debug("bitvector::propagate") << indent() << "TheoryBV::storePropagation(" << literal << ", " << subtheory << "): already in conflict" << std::endl;
    return false;
  }

  // If propagated already, just skip
  PropagatedMap::const_iterator find = d_propagatedBy.find(literal);
  if (find != d_propagatedBy.end()) {
    return true;
  } else {
    bool polarity = literal.getKind() != kind::NOT;
    Node negatedLiteral = polarity ? literal.notNode() : (Node) literal[0];
    find = d_propagatedBy.find(negatedLiteral);
    if (find != d_propagatedBy.end() && (*find).second != subtheory) {
      // Safe to ignore this one, subtheory should produce a conflict
      return true;
    }

    d_propagatedBy[literal] = subtheory;
  }

  // Propagate differs depending on the subtheory
  // * bitblaster needs to be left alone until it's done, otherwise it doesn't know how to explain
  // * equality engine can propagate eagerly
  bool ok = true;
  if (subtheory == SUB_CORE) {
    d_out->propagate(literal);
    if (!ok) {
      setConflict();
    }
  } else {
    d_literalsToPropagate.push_back(literal);
  }
  return ok;

}/* TheoryBV::propagate(TNode) */


void TheoryBV::explain(TNode literal, std::vector<TNode>& assumptions) {
  Assert (wasPropagatedBySubtheory(literal));
  SubTheory sub = getPropagatingSubtheory(literal);
  d_subtheoryMap[sub]->explain(literal, assumptions);
}


Node TheoryBV::explain(TNode node) {
  Debug("bitvector::explain") << "TheoryBV::explain(" << node << ")" << std::endl;
  std::vector<TNode> assumptions;

  // Ask for the explanation
  explain(node, assumptions);
  // this means that it is something true at level 0
  if (assumptions.size() == 0) {
    return utils::mkTrue();
  }
  // return the explanation
  Node explanation = utils::mkAnd(assumptions);
  Debug("bitvector::explain") << "TheoryBV::explain(" << node << ") => " << explanation << std::endl;
  Debug("bitvector::explain") << "TheoryBV::explain done. \n";
  return explanation;
}


void TheoryBV::addSharedTerm(TNode t) {
  Debug("bitvector::sharing") << indent() << "TheoryBV::addSharedTerm(" << t << ")" << std::endl;
  d_sharedTermsSet.insert(t);
  if (options::bitvectorEqualitySolver()) {
    for (unsigned i = 0; i < d_subtheories.size(); ++i) {
      d_subtheories[i]->addSharedTerm(t);
    }
  }
}


EqualityStatus TheoryBV::getEqualityStatus(TNode a, TNode b)
{
  if (options::bitblastMode() == theory::bv::BITBLAST_MODE_EAGER)
    return EQUALITY_UNKNOWN;
  Assert (options::bitblastMode() == theory::bv::BITBLAST_MODE_LAZY); 
  for (unsigned i = 0; i < d_subtheories.size(); ++i) {
    EqualityStatus status = d_subtheories[i]->getEqualityStatus(a, b);
    if (status != EQUALITY_UNKNOWN) {
      return status;
    }
  }
  return EQUALITY_UNKNOWN; ;
}


void TheoryBV::enableCoreTheorySlicer() {
  Assert (!d_calledPreregister);
  d_isCoreTheory = true;
  if (d_subtheoryMap.find(SUB_CORE) != d_subtheoryMap.end()) {
    CoreSolver* core = (CoreSolver*)d_subtheoryMap[SUB_CORE];
    core->enableSlicer();
  }
}


void TheoryBV::ppStaticLearn(TNode in, NodeBuilder<>& learned) {
  if(d_staticLearnCache.find(in) != d_staticLearnCache.end()){
    return;
  }
  d_staticLearnCache.insert(in);

  if (in.getKind() == kind::EQUAL) {
    if((in[0].getKind() == kind::BITVECTOR_PLUS && in[1].getKind() == kind::BITVECTOR_SHL) ||
       (in[1].getKind() == kind::BITVECTOR_PLUS && in[0].getKind() == kind::BITVECTOR_SHL)) {
      TNode p = in[0].getKind() == kind::BITVECTOR_PLUS ? in[0] : in[1];
      TNode s = in[0].getKind() == kind::BITVECTOR_PLUS ? in[1] : in[0];

      if(p.getNumChildren() == 2
         && p[0].getKind()  == kind::BITVECTOR_SHL
         && p[1].getKind()  == kind::BITVECTOR_SHL ){
        unsigned size = utils::getSize(s);
        Node one = utils::mkConst(size, 1u);
        if(s[0] == one && p[0][0] == one && p[1][0] == one){
          Node zero = utils::mkConst(size, 0u);
          TNode b = p[0];
          TNode c = p[1];
          // (s : 1 << S) = (b : 1 << B) + (c : 1 << C)
          Node b_eq_0 = b.eqNode(zero);
          Node c_eq_0 = c.eqNode(zero);
          Node b_eq_c = b.eqNode(c);

          Node dis = utils::mkNode(kind::OR, b_eq_0, c_eq_0, b_eq_c);
          Node imp = in.impNode(dis);
          learned << imp;
        }
      }
    }
  }else if(in.getKind() == kind::AND){
    for(size_t i = 0, N = in.getNumChildren(); i < N; ++i){
      ppStaticLearn(in[i], learned);
    }
  }
}

bool TheoryBV::applyAbstraction(const std::vector<Node>& assertions, std::vector<Node>& new_assertions) {
  bool changed = d_abstractionModule->applyAbstraction(assertions, new_assertions);
  if (changed &&
      options::bitblastMode() == theory::bv::BITBLAST_MODE_EAGER &&
      options::bitvectorAig()) {
    // disable AIG mode
    AlwaysAssert (!d_eagerSolver->isInitialized());
    d_eagerSolver->turnOffAig();
    d_eagerSolver->initialize();
  }
  return changed;
}

void TheoryBV::setProofLog( BitVectorProof * bvp ) {
  if( options::bitblastMode() == theory::bv::BITBLAST_MODE_EAGER ){
    d_eagerSolver->setProofLog( bvp );
  }else{
    for( unsigned i=0; i< d_subtheories.size(); i++ ){
      d_subtheories[i]->setProofLog( bvp );
    }
  }
}

void TheoryBV::setConflict(Node conflict) {
  if (options::bvAbstraction()) {
    Node new_conflict = d_abstractionModule->simplifyConflict(conflict);

    std::vector<Node> lemmas;
    lemmas.push_back(new_conflict);
    d_abstractionModule->generalizeConflict(new_conflict, lemmas);
    for (unsigned i = 0; i < lemmas.size(); ++i) {
      lemma(utils::mkNode(kind::NOT, lemmas[i]));
    }
  }
  d_conflict = true;
  d_conflictNode = conflict;
}

} /* namespace CVC4::theory::bv */
} /* namespace CVC4::theory */
} /* namespace CVC4 */<|MERGE_RESOLUTION|>--- conflicted
+++ resolved
@@ -42,31 +42,21 @@
 namespace theory {
 namespace bv {
 
-<<<<<<< HEAD
 TheoryBV::TheoryBV(context::Context* c, context::UserContext* u,
                    OutputChannel& out, Valuation valuation,
                    const LogicInfo& logicInfo, std::string name)
   : Theory(THEORY_BV, c, u, out, valuation, logicInfo, name),
-=======
-TheoryBV::TheoryBV(context::Context* c, context::UserContext* u, OutputChannel& out, Valuation valuation, const LogicInfo& logicInfo)
-  : Theory(THEORY_BV, c, u, out, valuation, logicInfo),
->>>>>>> 324ca037
     d_context(c),
     d_alreadyPropagatedSet(c),
     d_sharedTermsSet(c),
     d_subtheories(),
     d_subtheoryMap(),
-<<<<<<< HEAD
     d_statistics(getFullInstanceName()),
-    d_staticLearnCache(),
-=======
-    d_statistics(),
     d_staticLearnCache(),
     d_BVDivByZero(),
     d_BVRemByZero(),
     d_funcToArgs(),
     d_funcToSkolem(u),
->>>>>>> 324ca037
     d_lemmasAdded(c, false),
     d_conflict(c, false),
     d_invalidateModelCache(c, true),
@@ -74,11 +64,7 @@
     d_literalsToPropagateIndex(c, 0),
     d_propagatedBy(c),
     d_eagerSolver(NULL),
-<<<<<<< HEAD
     d_abstractionModule(new AbstractionModule(getFullInstanceName())),
-=======
-    d_abstractionModule(new AbstractionModule()),
->>>>>>> 324ca037
     d_isCoreTheory(false),
     d_calledPreregister(false)
 {
@@ -250,7 +236,7 @@
         for (unsigned i = 0; i < args1.getNumChildren(); ++i) {
           eqs[i] = nm->mkNode(kind::EQUAL, args1[i], args2[i]);
         }
-        
+
         Node args_eq = eqs.size() == 1 ? eqs[0] : nm->mkNode(kind::AND, eqs);
         Node func_eq = nm->mkNode(kind::EQUAL, args1, args2);
         Node lemma = nm->mkNode(kind::IMPLIES, args_eq, func_eq);
@@ -292,9 +278,9 @@
 
     // if (options::bitblastMode() == theory::bv::BITBLAST_MODE_EAGER) {
     //   // Ackermanize UF if using eager bit-blasting
-    //   Node ackerman_var = nm->mkNode(node.getKind() == kind::BITVECTOR_UDIV ? kind::BITVECTOR_ACKERMANIZE_UDIV : kind::BITVECTOR_ACKERMANIZE_UREM, num); 
+    //   Node ackerman_var = nm->mkNode(node.getKind() == kind::BITVECTOR_UDIV ? kind::BITVECTOR_ACKERMANIZE_UDIV : kind::BITVECTOR_ACKERMANIZE_UREM, num);
     //   node = nm->mkNode(kind::ITE, den_eq_0, ackerman_var, divTotalNumDen);
-    //   return node; 
+    //   return node;
     // } else {
       Node divByZero = getBVDivByZero(node.getKind(), width);
       Node divByZeroNum = nm->mkNode(kind::APPLY_UF, divByZero, num);
@@ -739,7 +725,7 @@
 {
   if (options::bitblastMode() == theory::bv::BITBLAST_MODE_EAGER)
     return EQUALITY_UNKNOWN;
-  Assert (options::bitblastMode() == theory::bv::BITBLAST_MODE_LAZY); 
+  Assert (options::bitblastMode() == theory::bv::BITBLAST_MODE_LAZY);
   for (unsigned i = 0; i < d_subtheories.size(); ++i) {
     EqualityStatus status = d_subtheories[i]->getEqualityStatus(a, b);
     if (status != EQUALITY_UNKNOWN) {
