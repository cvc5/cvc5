/*********************                                                        */
/*! \file theory_bv_rewrite_rules_simplification.h
 ** \verbatim
 ** Top contributors (to current version):
 **   Liana Hadarean, Mathias Preiner, Aina Niemetz
 ** This file is part of the CVC4 project.
 ** Copyright (c) 2009-2018 by the authors listed in the file AUTHORS
 ** in the top-level source directory) and their institutional affiliations.
 ** All rights reserved.  See the file COPYING in the top-level source
 ** directory for licensing information.\endverbatim
 **
 ** \brief [[ Add one-line brief description here ]]
 **
 ** [[ Add lengthier description here ]]
 ** \todo document this file
 **/

#include "cvc4_private.h"

#pragma once

#include "theory/bv/theory_bv_rewrite_rules.h"
#include "theory/bv/theory_bv_utils.h"
#include "theory/rewriter.h"

namespace CVC4 {
namespace theory {
namespace bv {

// FIXME: this rules subsume the constant evaluation ones

/**
 * BvIteConstCond
 *
 * BITVECTOR_ITE with constant condition
 */
template <>
inline bool RewriteRule<BvIteConstCond>::applies(TNode node)
{
  return (node.getKind() == kind::BITVECTOR_ITE && node[0].isConst());
}

template <>
inline Node RewriteRule<BvIteConstCond>::apply(TNode node)
{
  Debug("bv-rewrite") << "RewriteRule<BvIteConstCond>(" << node << ")"
                      << std::endl;
  return utils::isZero(node[0]) ? node[2] : node[1];
}

/**
 * BvIteChildren
 *
 * BITVECTOR_ITE with term_then = term_else
 */
template <>
inline bool RewriteRule<BvIteChildren>::applies(TNode node)
{
  return (node.getKind() == kind::BITVECTOR_ITE && node[1] == node[2]);
}

template <>
inline Node RewriteRule<BvIteChildren>::apply(TNode node)
{
  Debug("bv-rewrite") << "RewriteRule<BvIteChildren>(" << node << ")"
                      << std::endl;
  return node[1];
}

/**
<<<<<<< HEAD
 * BvIteEqualCond
 *
 * Nested BITVECTOR_ITE with cond_outer == cond_inner
 *
 * c0 ? (c0 ? t0 : e0) : e1              ->  c0 ? t0 : e1
 * c0 ? t0             : (c0 ? t1 : e1)  ->  c0 ? t0 : e1
 * c0 ? (c0 ? t0 : e0) : (c0 ? t1 : e1)  ->  c0 ? t0 : e1
 */
template <>
inline bool RewriteRule<BvIteEqualCond>::applies(TNode node)
{
  return (
      node.getKind() == kind::BITVECTOR_ITE
      && ((node[1].getKind() == kind::BITVECTOR_ITE && node[0] == node[1][0])
          || (node[2].getKind() == kind::BITVECTOR_ITE
              && node[0] == node[2][0])));
}

template <>
inline Node RewriteRule<BvIteEqualCond>::apply(TNode node)
{
  Debug("bv-rewrite") << "RewriteRule<BvIteEqualCond>(" << node << ")"
                      << std::endl;
  Node t0 = node[1].getKind() == kind::BITVECTOR_ITE && node[0] == node[1][0]
                ? node[1][1]
                : node[1];
  Node e1 = node[2].getKind() == kind::BITVECTOR_ITE && node[0] == node[2][0]
                ? node[2][2]
                : node[2];
  return NodeManager::currentNM()->mkNode(kind::BITVECTOR_ITE, node[0], t0, e1);
=======
 * BvIteConstChildren
 *
 * BITVECTOR_ITE with constant children of size one
 */
template <>
inline bool RewriteRule<BvIteConstChildren>::applies(TNode node)
{
  return (node.getKind() == kind::BITVECTOR_ITE
          && utils::getSize(node[1]) == 1
          && node[1].isConst() && node[2].isConst());
}

template <>
inline Node RewriteRule<BvIteConstChildren>::apply(TNode node)
{
  Debug("bv-rewrite") << "RewriteRule<BvIteConstChildren>(" << node << ")"
                      << std::endl;
  if (utils::isOne(node[1]) && utils::isZero(node[2]))
  {
    return node[0];
  }
  Assert(utils::isZero(node[1]) && utils::isOne(node[2]));
  return NodeManager::currentNM()->mkNode(kind::BITVECTOR_NOT, node[0]);
>>>>>>> dafa7552
}

/**
 * BvComp
 *
 * BITVECTOR_COMP of children of size 1 with one constant child
 */
template <>
inline bool RewriteRule<BvComp>::applies(TNode node)
{
  return (node.getKind() == kind::BITVECTOR_COMP
          && utils::getSize(node[0]) == 1
          && (node[0].isConst() || node[1].isConst()));
}

template <>
inline Node RewriteRule<BvComp>::apply(TNode node)
{
  Debug("bv-rewrite") << "RewriteRule<BvComp>(" << node << ")" << std::endl;
  NodeManager* nm = NodeManager::currentNM();
  if (node[0].isConst())
  {
    return utils::isZero(node[0]) ? nm->mkNode(kind::BITVECTOR_NOT, node[1])
                                  : Node(node[1]);
  }
  return utils::isZero(node[1]) ? nm->mkNode(kind::BITVECTOR_NOT, node[0])
                                : Node(node[0]);
}

/**
 * ShlByConst
 *
 * Left Shift by constant amount 
 */
template<> inline
bool RewriteRule<ShlByConst>::applies(TNode node) {
  // if the shift amount is constant
  return (node.getKind() == kind::BITVECTOR_SHL &&
          node[1].getKind() == kind::CONST_BITVECTOR);
}

template<> inline
Node RewriteRule<ShlByConst>::apply(TNode node) {
  Debug("bv-rewrite") << "RewriteRule<ShlByConst>(" << node << ")" << std::endl;
  Integer amount = node[1].getConst<BitVector>().toInteger();
  if (amount == 0) {
    return node[0]; 
  }  
  Node a = node[0]; 
  uint32_t size = utils::getSize(a);
  
  
  if (amount >= Integer(size)) {
    // if we are shifting more than the length of the bitvector return 0
    return utils::mkZero(size);
  }
  
  // make sure we do not lose information casting
  Assert(amount < Integer(1).multiplyByPow2(32));
  
  uint32_t uint32_amount = amount.toUnsignedInt();

  Node left = utils::mkExtract(a, size - 1 - uint32_amount, 0);
  Node right = utils::mkZero(uint32_amount);
  return utils::mkConcat(left, right); 
}

/**
 * LshrByConst
 *
 * Right Logical Shift by constant amount 
 */

template<> inline
bool RewriteRule<LshrByConst>::applies(TNode node) {
  // if the shift amount is constant
  return (node.getKind() == kind::BITVECTOR_LSHR &&
          node[1].getKind() == kind::CONST_BITVECTOR);
}

template<> inline
Node RewriteRule<LshrByConst>::apply(TNode node) {
  Debug("bv-rewrite") << "RewriteRule<LshrByConst>(" << node << ")" << std::endl;
  Integer amount = node[1].getConst<BitVector>().toInteger();
  if (amount == 0) {
    return node[0]; 
  }  
  
  Node a = node[0]; 
  uint32_t size = utils::getSize(a);
  
  
  if (amount >= Integer(size)) {
    // if we are shifting more than the length of the bitvector return 0
    return utils::mkZero(size);
  }
  
  // make sure we do not lose information casting
  Assert(amount < Integer(1).multiplyByPow2(32));
  
  uint32_t uint32_amount = amount.toUnsignedInt();
  Node right = utils::mkExtract(a, size - 1, uint32_amount);
  Node left = utils::mkZero(uint32_amount);
  return utils::mkConcat(left, right); 
}

/**
 * AshrByConst
 *
 * Right Arithmetic Shift by constant amount 
 */

template<> inline
bool RewriteRule<AshrByConst>::applies(TNode node) {
  // if the shift amount is constant
  return (node.getKind() == kind::BITVECTOR_ASHR &&
          node[1].getKind() == kind::CONST_BITVECTOR);
}

template<> inline
Node RewriteRule<AshrByConst>::apply(TNode node) {
  Debug("bv-rewrite") << "RewriteRule<AshrByConst>(" << node << ")" << std::endl;
  Integer amount = node[1].getConst<BitVector>().toInteger();
  if (amount == 0) {
    return node[0]; 
  }  

  Node a = node[0]; 
  uint32_t size = utils::getSize(a);
  Node sign_bit = utils::mkExtract(a, size-1, size-1);
  
  if (amount >= Integer(size)) {
    // if we are shifting more than the length of the bitvector return n repetitions
    // of the first bit
    return utils::mkConcat(sign_bit, size); 
  }
  
  // make sure we do not lose information casting
  Assert(amount < Integer(1).multiplyByPow2(32));

  uint32_t uint32_amount = amount.toUnsignedInt();
  if (uint32_amount == 0) {
    return a; 
  }
  
  Node left = utils::mkConcat(sign_bit, uint32_amount); 
  Node right = utils::mkExtract(a, size - 1, uint32_amount);
  return utils::mkConcat(left, right); 
}

/**
 * BitwiseIdemp
 *
 * (a bvand a) ==> a
 * (a bvor a)  ==> a
 */

template<> inline
bool RewriteRule<BitwiseIdemp>::applies(TNode node) {
  Unreachable();
  return ((node.getKind() == kind::BITVECTOR_AND ||
           node.getKind() == kind::BITVECTOR_OR) &&
          node.getNumChildren() == 2 &&
          node[0] == node[1]);
}

template<> inline
Node RewriteRule<BitwiseIdemp>::apply(TNode node) {
  Unreachable();
  Debug("bv-rewrite") << "RewriteRule<BitwiseIdemp>(" << node << ")" << std::endl;
  return node[0]; 
}

/**
 * AndZero
 * 
 * (a bvand 0) ==> 0
 */

template<> inline
bool RewriteRule<AndZero>::applies(TNode node) {
  Unreachable();
  unsigned size = utils::getSize(node); 
  return (node.getKind() == kind::BITVECTOR_AND  &&
          node.getNumChildren() == 2 &&
          (node[0] == utils::mkConst(size, 0) ||
           node[1] == utils::mkConst(size, 0)));
}

template<> inline
Node RewriteRule<AndZero>::apply(TNode node) {
  Unreachable();
  Debug("bv-rewrite") << "RewriteRule<AndZero>(" << node << ")" << std::endl;
  return utils::mkConst(utils::getSize(node), 0); 
}

/**
 * AndOne
 * 
 * (a bvand 1) ==> a
 */

template<> inline
bool RewriteRule<AndOne>::applies(TNode node) {
  Unreachable();
  unsigned size = utils::getSize(node);
  Node ones = utils::mkOnes(size); 
  return (node.getKind() == kind::BITVECTOR_AND  &&
          node.getNumChildren() == 2 &&
          (node[0] == ones ||
           node[1] == ones));
}

template<> inline
Node RewriteRule<AndOne>::apply(TNode node) {
  Unreachable();
  Debug("bv-rewrite") << "RewriteRule<AndOne>(" << node << ")" << std::endl;
  unsigned size = utils::getSize(node);
  
  if (node[0] == utils::mkOnes(size)) {
    return node[1]; 
  } else {
    Assert (node[1] == utils::mkOnes(size)); 
    return node[0]; 
  }
}

/**
 * OrZero
 * 
 * (a bvor 0) ==> a
 */

template<> inline
bool RewriteRule<OrZero>::applies(TNode node) {
  Unreachable();
  unsigned size = utils::getSize(node); 
  return (node.getKind() == kind::BITVECTOR_OR  &&
          node.getNumChildren() == 2 &&
          (node[0] == utils::mkConst(size, 0) ||
           node[1] == utils::mkConst(size, 0)));
}

template<> inline
Node RewriteRule<OrZero>::apply(TNode node) {
  Unreachable();
  Debug("bv-rewrite") << "RewriteRule<OrZero>(" << node << ")" << std::endl;
  
  unsigned size = utils::getSize(node); 
  if (node[0] == utils::mkConst(size, 0)) {
    return node[1]; 
  } else {
    Assert(node[1] == utils::mkConst(size, 0));
    return node[0]; 
  }
}

/**
 * OrOne
 * 
 * (a bvor 1) ==> 1
 */

template<> inline
bool RewriteRule<OrOne>::applies(TNode node) {
  Unreachable();
  unsigned size = utils::getSize(node);
  Node ones = utils::mkOnes(size); 
  return (node.getKind() == kind::BITVECTOR_OR  &&
          node.getNumChildren() == 2 &&
          (node[0] == ones ||
           node[1] == ones));
}

template<> inline
Node RewriteRule<OrOne>::apply(TNode node) {
  Unreachable();
  Debug("bv-rewrite") << "RewriteRule<OrOne>(" << node << ")" << std::endl;
  return utils::mkOnes(utils::getSize(node)); 
}


/**
 * XorDuplicate
 *
 * (a bvxor a) ==> 0
 */

template<> inline
bool RewriteRule<XorDuplicate>::applies(TNode node) {
  Unreachable();
  return (node.getKind() == kind::BITVECTOR_XOR &&
          node.getNumChildren() == 2 &&
          node[0] == node[1]);
}

template<> inline
Node RewriteRule<XorDuplicate>::apply(TNode node) {
  Unreachable();
  Debug("bv-rewrite") << "RewriteRule<XorDuplicate>(" << node << ")" << std::endl;
  return utils::mkZero(utils::getSize(node));
}

/**
 * XorOne
 *
 * (a bvxor 1) ==> ~a
 */

template<> inline
bool RewriteRule<XorOne>::applies(TNode node) {
  if (node.getKind() != kind::BITVECTOR_XOR) {
    return false; 
  }
  Node ones = utils::mkOnes(utils::getSize(node));
  for (unsigned i = 0; i < node.getNumChildren(); ++i) {
    if (node[i] == ones) {
      return true; 
    }
  }
  return false; 
}

template <>
inline Node RewriteRule<XorOne>::apply(TNode node)
{
  Debug("bv-rewrite") << "RewriteRule<XorOne>(" << node << ")" << std::endl;
  NodeManager *nm = NodeManager::currentNM();
  Node ones = utils::mkOnes(utils::getSize(node));
  std::vector<Node> children;
  bool found_ones = false;
  // XorSimplify should have been called before
  for (unsigned i = 0; i < node.getNumChildren(); ++i)
  {
    if (node[i] == ones)
    {
      // make sure only ones occurs only once
      found_ones = !found_ones;
    }
    else
    {
      children.push_back(node[i]);
    }
  }

  Node result = utils::mkNaryNode(kind::BITVECTOR_XOR, children);
  if (found_ones)
  {
    result = nm->mkNode(kind::BITVECTOR_NOT, result);
  }
  return result;
}

/**
 * XorZero
 *
 * (a bvxor 0) ==> a
 */

template<> inline
bool RewriteRule<XorZero>::applies(TNode node) {
  if (node.getKind() != kind::BITVECTOR_XOR) {
    return false; 
  }
  Node zero = utils::mkConst(utils::getSize(node), 0);
  for (unsigned i = 0; i < node.getNumChildren(); ++i) {
    if (node[i] == zero) {
      return true; 
    }
  }
  return false; 
}

template <>
inline Node RewriteRule<XorZero>::apply(TNode node)
{
  Debug("bv-rewrite") << "RewriteRule<XorZero>(" << node << ")" << std::endl;
  std::vector<Node> children;
  Node zero = utils::mkConst(utils::getSize(node), 0);

  // XorSimplify should have been called before
  for (unsigned i = 0; i < node.getNumChildren(); ++i)
  {
    if (node[i] != zero)
    {
      children.push_back(node[i]);
    }
  }
  Node res = utils::mkNaryNode(kind::BITVECTOR_XOR, children);
  return res;
}

/**
 * BitwiseNotAnd
 *
 * (a bvand (~ a)) ==> 0
 */

template<> inline
bool RewriteRule<BitwiseNotAnd>::applies(TNode node) {
  Unreachable();
  return (node.getKind() == kind::BITVECTOR_AND &&
          node.getNumChildren() == 2 &&
          ((node[0].getKind() == kind::BITVECTOR_NOT && node[0][0] == node[1]) ||
           (node[1].getKind() == kind::BITVECTOR_NOT && node[1][0] == node[0]))); 
}

template<> inline
Node RewriteRule<BitwiseNotAnd>::apply(TNode node) {
  Unreachable();
  Debug("bv-rewrite") << "RewriteRule<BitwiseNegAnd>(" << node << ")" << std::endl;
  return utils::mkZero(utils::getSize(node));
}

/**
 * BitwiseNegOr
 *
 * (a bvor (~ a)) ==> 1
 */

template<> inline
bool RewriteRule<BitwiseNotOr>::applies(TNode node) {
  Unreachable();
  return (node.getKind() == kind::BITVECTOR_OR &&
          node.getNumChildren() == 2 &&
          ((node[0].getKind() == kind::BITVECTOR_NOT && node[0][0] == node[1]) ||
           (node[1].getKind() == kind::BITVECTOR_NOT && node[1][0] == node[0]))); 
}

template<> inline
Node RewriteRule<BitwiseNotOr>::apply(TNode node) {
  Unreachable();
  Debug("bv-rewrite") << "RewriteRule<BitwiseNotOr>(" << node << ")" << std::endl;
  uint32_t size = utils::getSize(node);
  return utils::mkOnes(size);
}

/**
 * XorNot
 *
 * ((~ a) bvxor (~ b)) ==> (a bvxor b)
 */

template<> inline
bool RewriteRule<XorNot>::applies(TNode node) {
  Unreachable();
}

template <>
inline Node RewriteRule<XorNot>::apply(TNode node)
{
  Unreachable();
  Debug("bv-rewrite") << "RewriteRule<XorNot>(" << node << ")" << std::endl;
  Node a = node[0][0];
  Node b = node[1][0];
  return NodeManager::currentNM()->mkNode(kind::BITVECTOR_XOR, a, b);
}

/**
 * NotXor
 *
 * ~(a bvxor b) ==> (~ a bvxor b)
 */

template<> inline
bool RewriteRule<NotXor>::applies(TNode node) {
  return (node.getKind() == kind::BITVECTOR_NOT &&
          node[0].getKind() == kind::BITVECTOR_XOR); 
}

template <>
inline Node RewriteRule<NotXor>::apply(TNode node)
{
  Debug("bv-rewrite") << "RewriteRule<NotXor>(" << node << ")" << std::endl;
  std::vector<Node> children;
  TNode::iterator child_it = node[0].begin();
  children.push_back(
      NodeManager::currentNM()->mkNode(kind::BITVECTOR_NOT, *child_it));
  for (++child_it; child_it != node[0].end(); ++child_it)
  {
    children.push_back(*child_it);
  }
  return utils::mkSortedNode(kind::BITVECTOR_XOR, children);
}

/**
 * NotIdemp
 *
 * ~ (~ a) ==> a
 */

template<> inline
bool RewriteRule<NotIdemp>::applies(TNode node) {
  return (node.getKind() == kind::BITVECTOR_NOT &&
          node[0].getKind() == kind::BITVECTOR_NOT); 
}

template<> inline
Node RewriteRule<NotIdemp>::apply(TNode node) {
  Debug("bv-rewrite") << "RewriteRule<NotIdemp>(" << node << ")" << std::endl;
  return node[0][0];
}



/**
 * LtSelf
 *
 * a < a ==> false
 */

template<> inline
bool RewriteRule<LtSelf>::applies(TNode node) {
  return ((node.getKind() == kind::BITVECTOR_ULT ||
           node.getKind() == kind::BITVECTOR_SLT) &&
          node[0] == node[1]);
}

template<> inline
Node RewriteRule<LtSelf>::apply(TNode node) {
  Debug("bv-rewrite") << "RewriteRule<LtSelf>(" << node << ")" << std::endl;
  return utils::mkFalse(); 
}

/**
 * LteSelf
 *
 * a <= a ==> true
 */

template<> inline
bool RewriteRule<LteSelf>::applies(TNode node) {
  return ((node.getKind() == kind::BITVECTOR_ULE ||
           node.getKind() == kind::BITVECTOR_SLE) &&
          node[0] == node[1]);
}

template<> inline
Node RewriteRule<LteSelf>::apply(TNode node) {
  Debug("bv-rewrite") << "RewriteRule<LteSelf>(" << node << ")" << std::endl;
  return utils::mkTrue(); 
}

/**
 * ZeroUlt
 *
 * 0 < a ==> a != 0
 */

template <>
inline bool RewriteRule<ZeroUlt>::applies(TNode node)
{
  return (node.getKind() == kind::BITVECTOR_ULT
          && node[0] == utils::mkZero(utils::getSize(node[0])));
}

template <>
inline Node RewriteRule<ZeroUlt>::apply(TNode node)
{
  Debug("bv-rewrite") << "RewriteRule<ZeroUlt>(" << node << ")" << std::endl;
  NodeManager *nm = NodeManager::currentNM();
  return nm->mkNode(kind::NOT, nm->mkNode(kind::EQUAL, node[0], node[1]));
}

/**
 * UltZero
 *
 * a < 0 ==> false
 */

template<> inline
bool RewriteRule<UltZero>::applies(TNode node) {
  return (node.getKind() == kind::BITVECTOR_ULT &&
          node[1] == utils::mkZero(utils::getSize(node[0])));
}

template<> inline
Node RewriteRule<UltZero>::apply(TNode node) {
  Debug("bv-rewrite") << "RewriteRule<UltZero>(" << node << ")" << std::endl;
  return utils::mkFalse(); 
}


/**
 * 
 */
template<> inline
bool RewriteRule<UltOne>::applies(TNode node) {
  return (node.getKind() == kind::BITVECTOR_ULT &&
          node[1] == utils::mkOne(utils::getSize(node[0])));
}

template <>
inline Node RewriteRule<UltOne>::apply(TNode node)
{
  Debug("bv-rewrite") << "RewriteRule<UltOne>(" << node << ")" << std::endl;
  return NodeManager::currentNM()->mkNode(
      kind::EQUAL, node[0], utils::mkZero(utils::getSize(node[0])));
}

/**
 * 
 */
template<> inline
bool RewriteRule<SltZero>::applies(TNode node) {
  return (node.getKind() == kind::BITVECTOR_SLT &&
          node[1] == utils::mkZero(utils::getSize(node[0])));
}

template <>
inline Node RewriteRule<SltZero>::apply(TNode node)
{
  Debug("bv-rewrite") << "RewriteRule<UltZero>(" << node << ")" << std::endl;
  unsigned size = utils::getSize(node[0]);
  Node most_significant_bit = utils::mkExtract(node[0], size - 1, size - 1);
  return NodeManager::currentNM()->mkNode(
      kind::EQUAL, most_significant_bit, utils::mkOne(1));
}

/**
 * UltSelf
 *
 * a < a ==> false
 */

template<> inline
bool RewriteRule<UltSelf>::applies(TNode node) {
  return (node.getKind() == kind::BITVECTOR_ULT &&
          node[1] == node[0]); 
}

template<> inline
Node RewriteRule<UltSelf>::apply(TNode node) {
  Debug("bv-rewrite") << "RewriteRule<UltSelf>(" << node << ")" << std::endl;
  return utils::mkFalse(); 
}


/**
 * UleZero
 *
 * a <= 0 ==> a = 0
 */

template<> inline
bool RewriteRule<UleZero>::applies(TNode node) {
  return (node.getKind() == kind::BITVECTOR_ULE &&
          node[1] == utils::mkZero(utils::getSize(node[0])));
}

template <>
inline Node RewriteRule<UleZero>::apply(TNode node)
{
  Debug("bv-rewrite") << "RewriteRule<UleZero>(" << node << ")" << std::endl;
  return NodeManager::currentNM()->mkNode(kind::EQUAL, node[0], node[1]);
}

/**
 * UleSelf
 *
 * a <= a ==> true
 */

template<> inline
bool RewriteRule<UleSelf>::applies(TNode node) {
  return (node.getKind() == kind::BITVECTOR_ULE &&
          node[1] == node[0]); 
}

template<> inline
Node RewriteRule<UleSelf>::apply(TNode node) {
  Debug("bv-rewrite") << "RewriteRule<UleSelf>(" << node << ")" << std::endl;
  return utils::mkTrue(); 
}


/**
 * ZeroUle
 *
 * 0 <= a ==> true
 */

template<> inline
bool RewriteRule<ZeroUle>::applies(TNode node) {
  return (node.getKind() == kind::BITVECTOR_ULE &&
          node[0] == utils::mkZero(utils::getSize(node[0])));
}

template<> inline
Node RewriteRule<ZeroUle>::apply(TNode node) {
  Debug("bv-rewrite") << "RewriteRule<ZeroUle>(" << node << ")" << std::endl;
  return utils::mkTrue(); 
}

/**
 * UleMax
 *
 * a <= 11..1 ==> true
 */

template<> inline
bool RewriteRule<UleMax>::applies(TNode node) {
  if (node.getKind()!= kind::BITVECTOR_ULE) {
    return false; 
  }
  uint32_t size = utils::getSize(node[0]); 
  return (node.getKind() == kind::BITVECTOR_ULE
          && node[1] == utils::mkOnes(size));
}

template<> inline
Node RewriteRule<UleMax>::apply(TNode node) {
  Debug("bv-rewrite") << "RewriteRule<UleMax>(" << node << ")" << std::endl;
  return utils::mkTrue(); 
}

/**
 * NotUlt
 *
 * ~ ( a < b) ==> b <= a
 */

template<> inline
bool RewriteRule<NotUlt>::applies(TNode node) {
  return (node.getKind() == kind::NOT &&
          node[0].getKind() == kind::BITVECTOR_ULT);
}

template <>
inline Node RewriteRule<NotUlt>::apply(TNode node)
{
  Debug("bv-rewrite") << "RewriteRule<NotUlt>(" << node << ")" << std::endl;
  Node ult = node[0];
  Node a = ult[0];
  Node b = ult[1];
  return NodeManager::currentNM()->mkNode(kind::BITVECTOR_ULE, b, a);
}

/**
 * NotUle
 *
 * ~ ( a <= b) ==> b < a
 */

template<> inline
bool RewriteRule<NotUle>::applies(TNode node) {
  return (node.getKind() == kind::NOT &&
          node[0].getKind() == kind::BITVECTOR_ULE);
}

template <>
inline Node RewriteRule<NotUle>::apply(TNode node)
{
  Debug("bv-rewrite") << "RewriteRule<NotUle>(" << node << ")" << std::endl;
  Node ult = node[0];
  Node a = ult[0];
  Node b = ult[1];
  return NodeManager::currentNM()->mkNode(kind::BITVECTOR_ULT, b, a);
}

/**
 * MultPow2
 *
 * (a * 2^k) ==> a[n-k-1:0] 0_k
 */

template <>
inline bool RewriteRule<MultPow2>::applies(TNode node)
{
  if (node.getKind() != kind::BITVECTOR_MULT)
    return false;

  for (const Node& cn : node)
  {
    bool cIsNeg = false;
    if (utils::isPow2Const(cn, cIsNeg))
    {
      return true; 
    }
  }
  return false; 
}

template <>
inline Node RewriteRule<MultPow2>::apply(TNode node)
{
  Debug("bv-rewrite") << "RewriteRule<MultPow2>(" << node << ")" << std::endl;
  NodeManager *nm = NodeManager::currentNM();
  unsigned size = utils::getSize(node);
  std::vector<Node>  children;
  unsigned exponent = 0;
  bool isNeg = false;
  for (const Node& cn : node)
  {
    bool cIsNeg = false;
    unsigned exp = utils::isPow2Const(cn, cIsNeg);
    if (exp) {
      exponent += exp - 1;
      if (cIsNeg)
      {
        isNeg = !isNeg;
      }
    }
    else {
      children.push_back(cn);
    }
  }
  if (exponent >= size)
  {
    return utils::mkZero(size);
  }

  Node a;
  if (children.empty())
  {
    a = utils::mkOne(size);
  }
  else
  {
    a = utils::mkNaryNode(kind::BITVECTOR_MULT, children);
  }

  if (isNeg && size > 1)
  {
    a = nm->mkNode(kind::BITVECTOR_NEG, a);
  }
  if (exponent == 0)
  {
    return a;
  }
  Node extract = utils::mkExtract(a, size - exponent - 1, 0);
  Node zeros = utils::mkConst(exponent, 0);
  return utils::mkConcat(extract, zeros); 
}

/**
 * ExtractMultLeadingBit
 *
 * If the bit-vectors multiplied have enough leading zeros,
 * we can determine that the top bits of the multiplication
 * are zero and not compute them. Only apply for large bitwidths
 * as this can interfere with other mult normalization rewrites such
 * as flattening. 
 */

template<> inline
bool RewriteRule<ExtractMultLeadingBit>::applies(TNode node) {
  if (node.getKind() != kind::BITVECTOR_EXTRACT)
    return false;
  unsigned low = utils::getExtractLow(node);
  node = node[0];

  if (node.getKind() != kind::BITVECTOR_MULT ||
      node.getNumChildren() != 2 ||
      utils::getSize(node) <= 64)
    return false;

  if (node[0].getKind() != kind::BITVECTOR_CONCAT ||
      node[1].getKind() != kind::BITVECTOR_CONCAT ||
      !node[0][0].isConst() ||
      !node[1][0].isConst())
    return false;

  unsigned n = utils::getSize(node);
  // count number of leading zeroes
  const Integer& int1 = node[0][0].getConst<BitVector>().toInteger();
  const Integer& int2 = node[1][0].getConst<BitVector>().toInteger();
  size_t int1_size = utils::getSize(node[0][0]);
  size_t int2_size = utils::getSize(node[1][0]);
  unsigned zeroes1 = int1.isZero() ? int1_size : int1_size - int1.length();
  unsigned zeroes2 = int2.isZero() ? int2_size : int2_size - int2.length();

  // first k bits are not zero in the result
  unsigned k = 2 * n - (zeroes1 + zeroes2);

  if (k > low)
    return false; 

  return true; 
}

template<> inline
Node RewriteRule<ExtractMultLeadingBit>::apply(TNode node) {
  Debug("bv-rewrite") << "RewriteRule<MultLeadingBit>(" << node << ")" << std::endl;

  unsigned bitwidth = utils::getSize(node); 
  
  // node = node[0];
  // const Integer& int1 = node[0][0].getConst<BitVector>().toInteger();
  // const Integer& int2 = node[1][0].getConst<BitVector>().toInteger();
  // unsigned zeroes1 = int1.isZero()? utils::getSize(node[0][0]) :
  //                                   int1.length();

  // unsigned zeroes2 = int2.isZero()? utils::getSize(node[1][0]) :
  //                                   int2.length();
  // all bits >= k in the multiplier will have to be 0
  // unsigned n = utils::getSize(node); 
  // unsigned k = 2 * n - (zeroes1 + zeroes2);
  // Node extract1 = utils::mkExtract(node[0], k - 1, 0);
  // Node extract2 = utils::mkExtract(node[1], k - 1, 0);
  // Node k_zeroes = utils::mkConst(n - k, 0u);

  // NodeManager *nm = NodeManager::currentNM();
  // Node new_mult = nm->mkNode(kind::BITVECTOR_MULT, extract1, extract2);
  // Node result = utils::mkExtract(nm->mkNode(kind::BITVECTOR_CONCAT, k_zeroes, new_mult), high, low);

  // since the extract is over multiplier bits that have to be 0, return 0
  Node result = utils::mkConst(bitwidth, 0u); 
  //  std::cout << "MultLeadingBit " << node <<" => " << result <<"\n";
  return result;
}

/**
 * NegIdemp
 *
 * -(-a) ==> a 
 */

template<> inline
bool RewriteRule<NegIdemp>::applies(TNode node) {
  return (node.getKind() == kind::BITVECTOR_NEG &&
          node[0].getKind() == kind::BITVECTOR_NEG);
}

template<> inline
Node RewriteRule<NegIdemp>::apply(TNode node) {
  Debug("bv-rewrite") << "RewriteRule<NegIdemp>(" << node << ")" << std::endl;
  return node[0][0]; 
}

/**
 * UdivPow2 
 *
 * (a udiv 2^k) ==> 0_k a[n-1: k]
 */

template <>
inline bool RewriteRule<UdivPow2>::applies(TNode node)
{
  bool isNeg = false;
  if (node.getKind() == kind::BITVECTOR_UDIV_TOTAL
      && utils::isPow2Const(node[1], isNeg))
  {
    return !isNeg;
  }
  return false;
}

template <>
inline Node RewriteRule<UdivPow2>::apply(TNode node)
{
  Debug("bv-rewrite") << "RewriteRule<UdivPow2>(" << node << ")" << std::endl;
  NodeManager *nm = NodeManager::currentNM();
  unsigned size = utils::getSize(node);
  Node a = node[0];
  bool isNeg = false;
  unsigned power = utils::isPow2Const(node[1], isNeg) - 1;
  Node ret;
  if (power == 0)
  {
    ret = a;
  }
  else
  {
    Node extract = utils::mkExtract(a, size - 1, power);
    Node zeros = utils::mkConst(power, 0);

    ret = nm->mkNode(kind::BITVECTOR_CONCAT, zeros, extract);
  }
  if (isNeg && size > 1)
  {
    ret = nm->mkNode(kind::BITVECTOR_NEG, ret);
  }
  return ret;
}

/**
 * UdivZero
 *
 * (a udiv 0) ==> 111...1
 */

template <>
inline bool RewriteRule<UdivZero>::applies(TNode node) {
  return (node.getKind() == kind::BITVECTOR_UDIV_TOTAL &&
          node[1] == utils::mkConst(utils::getSize(node), 0));
}

template <>
inline Node RewriteRule<UdivZero>::apply(TNode node) {
  Debug("bv-rewrite") << "RewriteRule<UdivZero>(" << node << ")" << std::endl;
  return utils::mkOnes(utils::getSize(node));
}

/**
 * UdivOne
 *
 * (a udiv 1) ==> a
 */

template <>
inline bool RewriteRule<UdivOne>::applies(TNode node) {
  return (node.getKind() == kind::BITVECTOR_UDIV_TOTAL &&
          node[1] == utils::mkConst(utils::getSize(node), 1));
}

template <>
inline Node RewriteRule<UdivOne>::apply(TNode node) {
  Debug("bv-rewrite") << "RewriteRule<UdivOne>(" << node << ")" << std::endl;
  return node[0];
}

/**
 * UremPow2
 *
 * (a urem 2^k) ==> 0_(n-k) a[k-1:0]
 */

template <>
inline bool RewriteRule<UremPow2>::applies(TNode node)
{
  bool isNeg;
  if (node.getKind() == kind::BITVECTOR_UREM_TOTAL
      && utils::isPow2Const(node[1], isNeg))
  {
    return !isNeg;
  }
  return false;
}

template <>
inline Node RewriteRule<UremPow2>::apply(TNode node)
{
  Debug("bv-rewrite") << "RewriteRule<UremPow2>(" << node << ")" << std::endl;
  TNode a = node[0];
  bool isNeg = false;
  unsigned power = utils::isPow2Const(node[1], isNeg) - 1;
  Node ret;
  if (power == 0)
  {
    ret = utils::mkZero(utils::getSize(node));
  }
  else
  {
    Node extract = utils::mkExtract(a, power - 1, 0);
    Node zeros = utils::mkZero(utils::getSize(node) - power);
    ret = NodeManager::currentNM()->mkNode(
        kind::BITVECTOR_CONCAT, zeros, extract);
  }
  return ret;
}

/**
 * UremOne
 *
 * (a urem 1) ==> 0
 */

template<> inline
bool RewriteRule<UremOne>::applies(TNode node) {
  return (node.getKind() == kind::BITVECTOR_UREM_TOTAL &&
          node[1] == utils::mkConst(utils::getSize(node), 1));
}

template<> inline
Node RewriteRule<UremOne>::apply(TNode node) {
  Debug("bv-rewrite") << "RewriteRule<UremOne>(" << node << ")" << std::endl;
  return utils::mkConst(utils::getSize(node), 0); 
}

/**
 * UremSelf 
 *
 * (a urem a) ==> 0
 */

template<> inline
bool RewriteRule<UremSelf>::applies(TNode node) {
  return (node.getKind() == kind::BITVECTOR_UREM_TOTAL &&
          node[0] == node[1]);
}

template<> inline
Node RewriteRule<UremSelf>::apply(TNode node) {
  Debug("bv-rewrite") << "RewriteRule<UremSelf>(" << node << ")" << std::endl;
  return utils::mkConst(utils::getSize(node), 0); 
}

/**
 * ShiftZero
 *
 * (0_k >> a) ==> 0_k 
 */

template<> inline
bool RewriteRule<ShiftZero>::applies(TNode node) {
  return ((node.getKind() == kind::BITVECTOR_SHL ||
           node.getKind() == kind::BITVECTOR_LSHR ||
           node.getKind() == kind::BITVECTOR_ASHR) &&
          node[0] == utils::mkConst(utils::getSize(node), 0));
}

template<> inline
Node RewriteRule<ShiftZero>::apply(TNode node) {
  Debug("bv-rewrite") << "RewriteRule<ShiftZero>(" << node << ")" << std::endl;
  return node[0]; 
}

/**
 * BBPlusNeg
 * 
 * -a1 - a2 - ... - an + ak + ..  ==> - (a1 + a2 + ... + an) + ak
 *
 */

template<> inline
bool RewriteRule<BBPlusNeg>::applies(TNode node) {
  if (node.getKind() != kind::BITVECTOR_PLUS) {
    return false; 
  }

  unsigned neg_count = 0; 
  for(unsigned i = 0; i < node.getNumChildren(); ++i) {
    if (node[i].getKind()== kind::BITVECTOR_NEG) {
      ++neg_count; 
    }
  }
  return neg_count > 1;
}

template <>
inline Node RewriteRule<BBPlusNeg>::apply(TNode node)
{
  Debug("bv-rewrite") << "RewriteRule<BBPlusNeg>(" << node << ")" << std::endl;
  NodeManager *nm = NodeManager::currentNM();
  std::vector<Node> children;
  unsigned neg_count = 0;
  for (unsigned i = 0; i < node.getNumChildren(); ++i)
  {
    if (node[i].getKind() == kind::BITVECTOR_NEG)
    {
      ++neg_count;
      children.push_back(nm->mkNode(kind::BITVECTOR_NOT, node[i][0]));
    }
    else
    {
      children.push_back(node[i]);
    }
  }
  Assert(neg_count != 0);
  children.push_back(utils::mkConst(utils::getSize(node), neg_count));

  return utils::mkNaryNode(kind::BITVECTOR_PLUS, children);
}

template<> inline
bool RewriteRule<MergeSignExtend>::applies(TNode node) {
  if (node.getKind() != kind::BITVECTOR_SIGN_EXTEND ||
      (node[0].getKind() != kind::BITVECTOR_SIGN_EXTEND &&
       node[0].getKind() != kind::BITVECTOR_ZERO_EXTEND))
    return false;
  return true;
}

template<> inline
Node RewriteRule<MergeSignExtend>::apply(TNode node) {
  Debug("bv-rewrite") << "RewriteRule<MergeSignExtend>(" << node << ")" << std::endl;
  unsigned amount1 =
      node.getOperator().getConst<BitVectorSignExtend>().signExtendAmount;

  NodeManager* nm = NodeManager::currentNM();
  if (node[0].getKind() == kind::BITVECTOR_ZERO_EXTEND) {
    unsigned amount2 =
        node[0].getOperator().getConst<BitVectorZeroExtend>().zeroExtendAmount;
    if (amount2 == 0)
    {
      NodeBuilder<> nb(kind::BITVECTOR_SIGN_EXTEND);
      Node op = nm->mkConst<BitVectorSignExtend>(BitVectorSignExtend(amount1));
      nb << op << node[0][0];
      Node res = nb;
      return res;
    }
    NodeBuilder<> nb(kind::BITVECTOR_ZERO_EXTEND);
    Node op = nm->mkConst<BitVectorZeroExtend>(
        BitVectorZeroExtend(amount1 + amount2));
    nb << op << node[0][0];
    Node res = nb;
    return res;
  }
  Assert (node[0].getKind() == kind::BITVECTOR_SIGN_EXTEND);
  unsigned amount2 =
      node[0].getOperator().getConst<BitVectorSignExtend>().signExtendAmount;
  return utils::mkSignExtend(node[0][0], amount1 + amount2);
}

/**
 * ZeroExtendEqConst
 *
 * Rewrite zero_extend(x^n, m) = c^n+m to
 *
 *   false         if c[n+m-1:n] != 0
 *   x = c[n-1:0]  otherwise.
 */
template <>
inline bool RewriteRule<ZeroExtendEqConst>::applies(TNode node) {
  return node.getKind() == kind::EQUAL &&
         ((node[0].getKind() == kind::BITVECTOR_ZERO_EXTEND &&
           node[1].isConst()) ||
          (node[1].getKind() == kind::BITVECTOR_ZERO_EXTEND &&
           node[0].isConst()));
}

template <>
inline Node RewriteRule<ZeroExtendEqConst>::apply(TNode node) {
  TNode t, c;
  if (node[0].getKind() == kind::BITVECTOR_ZERO_EXTEND) {
    t = node[0][0];
    c = node[1];
  } else {
    t = node[1][0];
    c = node[0];
  }
  BitVector c_hi =
      c.getConst<BitVector>().extract(utils::getSize(c) - 1, utils::getSize(t));
  BitVector c_lo = c.getConst<BitVector>().extract(utils::getSize(t) - 1, 0);
  BitVector zero = BitVector(c_hi.getSize(), Integer(0));

  if (c_hi == zero) {
    return NodeManager::currentNM()->mkNode(kind::EQUAL, t,
                                            utils::mkConst(c_lo));
  }
  return utils::mkFalse();
}

/**
 * SignExtendEqConst
 *
 * Rewrite sign_extend(x^n, m) = c^n+m to
 *
 *   x = c[n-1:0]   if (c[n-1:n-1] == 0 && c[n+m-1:n] == 0) ||
 *                     (c[n-1:n-1] == 1 && c[n+m-1:n] == ~0)
 *   false          otherwise.
 */
template <>
inline bool RewriteRule<SignExtendEqConst>::applies(TNode node) {
  return node.getKind() == kind::EQUAL &&
         ((node[0].getKind() == kind::BITVECTOR_SIGN_EXTEND &&
           node[1].isConst()) ||
          (node[1].getKind() == kind::BITVECTOR_SIGN_EXTEND &&
           node[0].isConst()));
}

template <>
inline Node RewriteRule<SignExtendEqConst>::apply(TNode node) {
  TNode t, c;
  if (node[0].getKind() == kind::BITVECTOR_SIGN_EXTEND) {
    t = node[0][0];
    c = node[1];
  } else {
    t = node[1][0];
    c = node[0];
  }
  unsigned pos_msb_t = utils::getSize(t) - 1;
  BitVector c_hi =
      c.getConst<BitVector>().extract(utils::getSize(c) - 1, pos_msb_t);
  BitVector c_lo = c.getConst<BitVector>().extract(pos_msb_t, 0);
  BitVector zero = BitVector(c_hi.getSize(), Integer(0));

  if (c_hi == zero || c_hi == ~zero) {
    return NodeManager::currentNM()->mkNode(kind::EQUAL, t,
                                            utils::mkConst(c_lo));
  }
  return utils::mkFalse();
}

/**
 * ZeroExtendUltConst
 *
 * Rewrite zero_extend(x^n,m) < c^n+m to
 *
 *   x < c[n-1:0]   if c[n+m-1:n] == 0.
 *
 * Rewrite c^n+m < Rewrite zero_extend(x^n,m) to
 *
 *   c[n-1:0] < x   if c[n+m-1:n] == 0.
 */
template <>
inline bool RewriteRule<ZeroExtendUltConst>::applies(TNode node) {
  if (node.getKind() == kind::BITVECTOR_ULT &&
      ((node[0].getKind() == kind::BITVECTOR_ZERO_EXTEND &&
        node[1].isConst()) ||
       (node[1].getKind() == kind::BITVECTOR_ZERO_EXTEND &&
        node[0].isConst()))) {
    TNode t, c;
    bool is_lhs = node[0].getKind() == kind::BITVECTOR_ZERO_EXTEND;
    if (is_lhs) {
      t = node[0][0];
      c = node[1];
    } else {
      t = node[1][0];
      c = node[0];
    }

    if (utils::getSize(t) == utils::getSize(c))
    {
      return false;
    }

    BitVector bv_c = c.getConst<BitVector>();
    BitVector c_hi = c.getConst<BitVector>().extract(utils::getSize(c) - 1,
                                                     utils::getSize(t));
    BitVector zero = BitVector(c_hi.getSize(), Integer(0));

    return c_hi == zero;
  }
  return false;
}

template <>
inline Node RewriteRule<ZeroExtendUltConst>::apply(TNode node) {
  TNode t, c;
  bool is_lhs = node[0].getKind() == kind::BITVECTOR_ZERO_EXTEND;
  if (is_lhs) {
    t = node[0][0];
    c = node[1];
  } else {
    t = node[1][0];
    c = node[0];
  }
  Node c_lo =
      utils::mkConst(c.getConst<BitVector>().extract(utils::getSize(t) - 1, 0));

  if (is_lhs) {
    return NodeManager::currentNM()->mkNode(kind::BITVECTOR_ULT, t, c_lo);
  }
  return NodeManager::currentNM()->mkNode(kind::BITVECTOR_ULT, c_lo, t);
}

/**
 * SignExtendUltConst
 *
 * Rewrite sign_extend(x^n,m) < c^n+m to
 *
 *   x < c[n-1:0]   if (c <= (1 << (n - 1))) || (c >= (~0 << (n - 1)))
 *   x[n-1:n-1] = 0 if (1 << (n - 1)) < c <= (~0 << (n - 1)).
 *
 * Rewrite c^n+m < sign_extend(x^n,m) to
 *
 *   c[n-1:0] < x   if (c < (1 << (n - 1))) || (c >= ~(1 << (n-1)))
 *   x[n-1:n-1] = 1 if ~(~0 << (n-1)) <= c <= ~(1 << (n-1))
 *
 * where ~(~0 << (n - 1)) == (1 << (n - 1)) - 1
 *
 */
template <>
inline bool RewriteRule<SignExtendUltConst>::applies(TNode node)
{
  if (node.getKind() == kind::BITVECTOR_ULT
      && ((node[0].getKind() == kind::BITVECTOR_SIGN_EXTEND
           && node[1].isConst())
          || (node[1].getKind() == kind::BITVECTOR_SIGN_EXTEND
              && node[0].isConst())))
  {
    TNode x, c;
    bool is_lhs = node[0].getKind() == kind::BITVECTOR_SIGN_EXTEND;
    if (is_lhs)
    {
      x = node[0][0];
      c = node[1];
    }
    else
    {
      x = node[1][0];
      c = node[0];
    }
    BitVector bv_c = c.getConst<BitVector>();
    unsigned size_c = utils::getSize(c);
    unsigned msb_x_pos = utils::getSize(x) - 1;
    // (1 << (n - 1)))
    BitVector bv_msb_x = BitVector(size_c).setBit(msb_x_pos);
    // (~0 << (n - 1))
    BitVector bv_upper_bits =
        (~BitVector(size_c)).leftShift(BitVector(size_c, msb_x_pos));

    return (is_lhs
            && (bv_c <= bv_msb_x || bv_c >= bv_upper_bits
                || (bv_msb_x < bv_c && bv_c <= bv_upper_bits)))
           || (!is_lhs
               && (bv_c < bv_msb_x || bv_c >= ~bv_msb_x
                   || (~bv_upper_bits <= bv_c && bv_c <= ~bv_msb_x)));
  }
  return false;
}

template <>
inline Node RewriteRule<SignExtendUltConst>::apply(TNode node)
{
  TNode x, c;
  bool is_lhs = node[0].getKind() == kind::BITVECTOR_SIGN_EXTEND;
  if (is_lhs)
  {
    x = node[0][0];
    c = node[1];
  }
  else
  {
    x = node[1][0];
    c = node[0];
  }
  BitVector bv_c = c.getConst<BitVector>();

  unsigned size_c = utils::getSize(c);
  unsigned msb_x_pos = utils::getSize(x) - 1;
  Node c_lo = utils::mkConst(bv_c.extract(msb_x_pos, 0));
  // (1 << (n - 1)))
  BitVector bv_msb_x = BitVector(size_c).setBit(msb_x_pos);
  // (~0 << (n - 1))
  BitVector bv_upper_bits =
      (~BitVector(size_c)).leftShift(BitVector(size_c, msb_x_pos));

  NodeManager* nm = NodeManager::currentNM();
  if (is_lhs)
  {
    // x[n-1:n-1] = 0
    if (bv_msb_x < bv_c && bv_c <= bv_upper_bits)
    {
      Node msb_x = utils::mkExtract(x, msb_x_pos, msb_x_pos);
      return nm->mkNode(kind::EQUAL, msb_x, utils::mkZero(1));
    }
    // x < c[n-1:0]
    Assert(bv_c <= bv_msb_x || bv_c >= bv_upper_bits);
    return nm->mkNode(kind::BITVECTOR_ULT, x, c_lo);
  }

  // x[n-1:n-1] = 1
  if (~bv_upper_bits <= bv_c && bv_c <= ~bv_msb_x)
  {
    Node msb_x = utils::mkExtract(x, msb_x_pos, msb_x_pos);
    return nm->mkNode(kind::EQUAL, msb_x, utils::mkOne(1));
  }
  // c[n-1:0] < x
  Assert(bv_c < bv_msb_x || bv_c >= ~bv_msb_x);
  return nm->mkNode(kind::BITVECTOR_ULT, c_lo, x);
}

template<> inline
bool RewriteRule<MultSlice>::applies(TNode node) {
  if (node.getKind() != kind::BITVECTOR_MULT || node.getNumChildren() != 2) {
    return false; 
  }
  return utils::getSize(node[0]) % 2 == 0;
}

/** 
 * Expressses the multiplication in terms of the top and bottom
 * slices of the terms. Note increases circuit size, but could
 * lead to simplifications (use wisely!).
 * 
 * @param node 
 * 
 * @return 
 */
template <>
inline Node RewriteRule<MultSlice>::apply(TNode node)
{
  Debug("bv-rewrite") << "RewriteRule<MultSlice>(" << node << ")" << std::endl;
  NodeManager *nm = NodeManager::currentNM();
  unsigned bitwidth = utils::getSize(node[0]);
  Node zeros = utils::mkConst(bitwidth / 2, 0);
  TNode a = node[0];
  Node bottom_a = utils::mkExtract(a, bitwidth / 2 - 1, 0);
  Node top_a = utils::mkExtract(a, bitwidth - 1, bitwidth / 2);
  TNode b = node[1];
  Node bottom_b = utils::mkExtract(b, bitwidth / 2 - 1, 0);
  Node top_b = utils::mkExtract(b, bitwidth - 1, bitwidth / 2);

  Node term1 = nm->mkNode(kind::BITVECTOR_MULT,
                          nm->mkNode(kind::BITVECTOR_CONCAT, zeros, bottom_a),
                          nm->mkNode(kind::BITVECTOR_CONCAT, zeros, bottom_b));

  Node term2 = nm->mkNode(kind::BITVECTOR_CONCAT,
                          nm->mkNode(kind::BITVECTOR_MULT, top_b, bottom_a),
                          zeros);
  Node term3 = nm->mkNode(kind::BITVECTOR_CONCAT,
                          nm->mkNode(kind::BITVECTOR_MULT, top_a, bottom_b),
                          zeros);
  return nm->mkNode(kind::BITVECTOR_PLUS, term1, term2, term3);
}

/** 
 * x < y + 1 <=> (not y < x) and y != 1...1
 * 
 * @param node 
 * 
 * @return 
 */
template<> inline
bool RewriteRule<UltPlusOne>::applies(TNode node) {
  if (node.getKind() != kind::BITVECTOR_ULT) return false;
  TNode x = node[0];
  TNode y1 = node[1];
  if (y1.getKind() != kind::BITVECTOR_PLUS) return false;
  if (y1[0].getKind() != kind::CONST_BITVECTOR &&
      y1[1].getKind() != kind::CONST_BITVECTOR)
    return false;
  
  if (y1[0].getKind() == kind::CONST_BITVECTOR &&
      y1[1].getKind() == kind::CONST_BITVECTOR)
    return false;
  
  if (y1.getNumChildren() != 2)
    return false; 

  TNode one = y1[0].getKind() == kind::CONST_BITVECTOR ? y1[0] : y1[1];
  if (one != utils::mkConst(utils::getSize(one), 1)) return false;
  return true; 
}

template <>
inline Node RewriteRule<UltPlusOne>::apply(TNode node)
{
  Debug("bv-rewrite") << "RewriteRule<UltPlusOne>(" << node << ")" << std::endl;
  NodeManager *nm = NodeManager::currentNM();
  TNode x = node[0];
  TNode y1 = node[1];
  TNode y = y1[0].getKind() != kind::CONST_BITVECTOR ? y1[0] : y1[1];
  unsigned size = utils::getSize(x);
  Node not_y_eq_1 =
      nm->mkNode(kind::NOT, nm->mkNode(kind::EQUAL, y, utils::mkOnes(size)));
  Node not_y_lt_x =
      nm->mkNode(kind::NOT, nm->mkNode(kind::BITVECTOR_ULT, y, x));
  return nm->mkNode(kind::AND, not_y_eq_1, not_y_lt_x);
}

/** 
 * x ^(x-1) = 0 => 1 << sk
 * WARNING: this is an **EQUISATISFIABLE** transformation!
 * Only to be called on top level assertions. 
 * 
 * @param node 
 * 
 * @return 
 */
template<> inline
bool RewriteRule<IsPowerOfTwo>::applies(TNode node) {
  if (node.getKind()!= kind::EQUAL) return false;
  if (node[0].getKind() != kind::BITVECTOR_AND &&
      node[1].getKind() != kind::BITVECTOR_AND)
    return false;
  if (!utils::isZero(node[0]) &&
      !utils::isZero(node[1]))
    return false;

  TNode t = !utils::isZero(node[0])? node[0]: node[1];
  if (t.getNumChildren() != 2) return false; 
  TNode a = t[0];
  TNode b = t[1];
  unsigned size = utils::getSize(t);
  if(size < 2) return false;
  Node diff = Rewriter::rewrite(
      NodeManager::currentNM()->mkNode(kind::BITVECTOR_SUB, a, b));
  return (diff.isConst() && (diff == utils::mkConst(size, 1u) || diff == utils::mkOnes(size)));
}

template <>
inline Node RewriteRule<IsPowerOfTwo>::apply(TNode node)
{
  Debug("bv-rewrite") << "RewriteRule<IsPowerOfTwo>(" << node << ")"
                      << std::endl;
  NodeManager *nm = NodeManager::currentNM();
  TNode term = utils::isZero(node[0]) ? node[1] : node[0];
  TNode a = term[0];
  TNode b = term[1];
  unsigned size = utils::getSize(term);
  Node diff = Rewriter::rewrite(nm->mkNode(kind::BITVECTOR_SUB, a, b));
  Assert(diff.isConst());
  TNode x = diff == utils::mkConst(size, 1u) ? a : b;
  Node one = utils::mkConst(size, 1u);
  Node sk = utils::mkVar(size);
  Node sh = nm->mkNode(kind::BITVECTOR_SHL, one, sk);
  Node x_eq_sh = nm->mkNode(kind::EQUAL, x, sh);
  return x_eq_sh;
}

/**
 * Rewrite
 *   sign_extend(x+t,n) * sign_extend(a,m) < sign_extend(x,n) * sign_extend(a,m)
 * to
 *   (and
 *    (not (= t zero))
 *    (not (= a zero))
 *    (= (bvslt (bvadd x t) x) (bvsgt a zero))
 *   )
 *
 * Rewrite
 *   zero_extend(x+t,n) * sign_extend(a,m) < zero_extend(x,n) * sign_extend(a,m)
 * to
 *   (and
 *    (not (= t zero))
 *    (not (= a zero))
 *    (= (bvult (bvadd x t) x) (bvsgt a zero))
 *   )
 * where n and m are sufficiently big to not produce an overflow for
 * the multiplications.
 *
 * These patterns occur in the quantified BV benchmark family 'ranking',
 * where the BV engine struggles due to the high bit widths of the
 * multiplication's operands.
 */
static std::tuple<Node, Node, bool>
extract_ext_tuple(TNode node)
{
  TNode a = node[0];
  TNode b = node[1];
  for (unsigned i = 0; i < 2; ++i)
  {
    if (a.getKind() == kind::BITVECTOR_CONCAT
        && b.getKind() == kind::BITVECTOR_SIGN_EXTEND
        && a[0] == utils::mkZero(utils::getSize(a[0]))
        && utils::getSize(a[1]) <= utils::getSize(a[0])
        && utils::getSize(b[0]) <= utils::getSignExtendAmount(b))
    {
      return std::make_tuple(a[1], b[0], false);
    }
    else if (i == 0
             && a.getKind() == kind::BITVECTOR_SIGN_EXTEND
             && b.getKind() == kind::BITVECTOR_SIGN_EXTEND
             && utils::getSize(a[0]) <= utils::getSignExtendAmount(a)
             && utils::getSize(b[0]) <= utils::getSignExtendAmount(b))
    {
      return std::make_tuple(a[0], b[0], true);
    }
    std::swap(a, b);
  }
  return std::make_tuple(Node::null(), Node::null(), false);
}

template<> inline
bool RewriteRule<MultSltMult>::applies(TNode node)
{
  if (node.getKind() != kind::BITVECTOR_SLT
      || node[0].getKind() != kind::BITVECTOR_MULT
      || node[1].getKind() != kind::BITVECTOR_MULT)
    return false;

  if (node[0].getNumChildren() > 2 || node[1].getNumChildren() > 2)
    return false;

  bool is_sext_l, is_sext_r;
  TNode ml[2], mr[2];

  std::tie(ml[0], ml[1], is_sext_l) = extract_ext_tuple(node[0]);
  if (ml[0].isNull())
    return false;

  std::tie(mr[0], mr[1], is_sext_r) = extract_ext_tuple(node[1]);
  if (mr[0].isNull())
    return false;

  if (is_sext_l != is_sext_r)
    return false;

  TNode addxt, x, a;
  if (ml[0].getKind() == kind::BITVECTOR_PLUS)
  {
    addxt = ml[0];
    a = ml[1];
  }
  else if (ml[1].getKind() == kind::BITVECTOR_PLUS)
  {
    addxt = ml[1];
    a = ml[0];
  }
  else
    return false;

  if (addxt.getNumChildren() > 2)
    return false;

  if (mr[0] == a)
  {
    x = mr[1];
  }
  else if (mr[1] == a)
  {
    x = mr[0];
  }
  else
    return false;

  return (addxt[0] == x || addxt[1] == x);
}

template<> inline
Node RewriteRule<MultSltMult>::apply(TNode node)
{
  bool is_sext;
  TNode ml[2], mr[2];

  std::tie(ml[0], ml[1], is_sext) = extract_ext_tuple(node[0]);
  std::tie(mr[0], mr[1], std::ignore) = extract_ext_tuple(node[1]);

  TNode addxt, x, t, a;
  if (ml[0].getKind() == kind::BITVECTOR_PLUS)
  {
    addxt = ml[0];
    a = ml[1];
  }
  else
  {
    Assert(ml[1].getKind() == kind::BITVECTOR_PLUS);
    addxt = ml[1];
    a = ml[0];
  }

  x = (mr[0] == a) ? mr[1] : mr[0];
  t = (addxt[0] == x) ? addxt[1] : addxt[0];

  NodeManager *nm = NodeManager::currentNM();
  Node zero_t = utils::mkZero(utils::getSize(t));
  Node zero_a = utils::mkZero(utils::getSize(a));

  NodeBuilder<> nb(kind::AND);
  Kind k = is_sext ? kind::BITVECTOR_SLT : kind::BITVECTOR_ULT;
  nb << t.eqNode(zero_t).notNode();
  nb << a.eqNode(zero_a).notNode();
  nb << nm->mkNode(k, addxt, x)
            .eqNode(nm->mkNode(kind::BITVECTOR_SGT, a, zero_a));
  return nb.constructNode();
}

}  // namespace bv
}  // namespace theory
}  // namespace CVC4<|MERGE_RESOLUTION|>--- conflicted
+++ resolved
@@ -68,7 +68,32 @@
 }
 
 /**
-<<<<<<< HEAD
+ * BvIteConstChildren
+ *
+ * BITVECTOR_ITE with constant children of size one
+ */
+template <>
+inline bool RewriteRule<BvIteConstChildren>::applies(TNode node)
+{
+  return (node.getKind() == kind::BITVECTOR_ITE
+          && utils::getSize(node[1]) == 1
+          && node[1].isConst() && node[2].isConst());
+}
+
+template <>
+inline Node RewriteRule<BvIteConstChildren>::apply(TNode node)
+{
+  Debug("bv-rewrite") << "RewriteRule<BvIteConstChildren>(" << node << ")"
+                      << std::endl;
+  if (utils::isOne(node[1]) && utils::isZero(node[2]))
+  {
+    return node[0];
+  }
+  Assert(utils::isZero(node[1]) && utils::isOne(node[2]));
+  return NodeManager::currentNM()->mkNode(kind::BITVECTOR_NOT, node[0]);
+}
+
+/**
  * BvIteEqualCond
  *
  * Nested BITVECTOR_ITE with cond_outer == cond_inner
@@ -99,33 +124,7 @@
                 ? node[2][2]
                 : node[2];
   return NodeManager::currentNM()->mkNode(kind::BITVECTOR_ITE, node[0], t0, e1);
-=======
- * BvIteConstChildren
- *
- * BITVECTOR_ITE with constant children of size one
- */
-template <>
-inline bool RewriteRule<BvIteConstChildren>::applies(TNode node)
-{
-  return (node.getKind() == kind::BITVECTOR_ITE
-          && utils::getSize(node[1]) == 1
-          && node[1].isConst() && node[2].isConst());
-}
-
-template <>
-inline Node RewriteRule<BvIteConstChildren>::apply(TNode node)
-{
-  Debug("bv-rewrite") << "RewriteRule<BvIteConstChildren>(" << node << ")"
-                      << std::endl;
-  if (utils::isOne(node[1]) && utils::isZero(node[2]))
-  {
-    return node[0];
-  }
-  Assert(utils::isZero(node[1]) && utils::isOne(node[2]));
-  return NodeManager::currentNM()->mkNode(kind::BITVECTOR_NOT, node[0]);
->>>>>>> dafa7552
-}
-
+}
 /**
  * BvComp
  *
