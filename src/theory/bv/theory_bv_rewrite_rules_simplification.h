/******************************************************************************
 * Top contributors (to current version):
 *   Aina Niemetz, Liana Hadarean, Mathias Preiner
 *
 * This file is part of the cvc5 project.
 *
 * Copyright (c) 2009-2025 by the authors listed in the file AUTHORS
 * in the top-level source directory and their institutional affiliations.
 * All rights reserved.  See the file COPYING in the top-level source
 * directory for licensing information.
 * ****************************************************************************
 *
 * Simplification rewrite rules of the BV theory.
 */

#include "cvc5_private.h"

#ifndef CVC5__THEORY__BV__THEORY_BV_REWRITE_RULES_SIMPLIFICATION_H
#define CVC5__THEORY__BV__THEORY_BV_REWRITE_RULES_SIMPLIFICATION_H

#include "options/bv_options.h"
#include "theory/arith/arith_utilities.h"
#include "theory/bv/theory_bv_rewrite_rules.h"
#include "theory/bv/theory_bv_utils.h"
#include "util/bitvector.h"

namespace cvc5::internal {
namespace theory {
namespace bv {

/* -------------------------------------------------------------------------- */

/**
 * BitConst
 */
template <>
inline bool RewriteRule<BitConst>::applies(TNode node)
{
  return node.getKind() == Kind::BITVECTOR_BIT && node[0].isConst();
}

template <>
inline Node RewriteRule<BitConst>::apply(TNode node)
{
  size_t pos = node.getOperator().getConst<BitVectorBit>().d_bitIndex;
  NodeManager* nm = node.getNodeManager();
  return utils::getBit(node[0], pos) ? utils::mkTrue(nm) : utils::mkFalse(nm);
}

/* -------------------------------------------------------------------------- */

/**
 * BvIteConstCond
 *
 * BITVECTOR_ITE with constant condition
 */
template <>
inline bool RewriteRule<BvIteConstCond>::applies(TNode node)
{
  return (node.getKind() == Kind::BITVECTOR_ITE && node[0].isConst());
}

template <>
inline Node RewriteRule<BvIteConstCond>::apply(TNode node)
{
  Trace("bv-rewrite") << "RewriteRule<BvIteConstCond>(" << node << ")"
                      << std::endl;
  return utils::isZero(node[0]) ? node[2] : node[1];
}

/* -------------------------------------------------------------------------- */

/**
 * BvIteEqualChildren
 *
 * BITVECTOR_ITE with term_then = term_else
 */
template <>
inline bool RewriteRule<BvIteEqualChildren>::applies(TNode node)
{
  return (node.getKind() == Kind::BITVECTOR_ITE && node[1] == node[2]);
}

template <>
inline Node RewriteRule<BvIteEqualChildren>::apply(TNode node)
{
  Trace("bv-rewrite") << "RewriteRule<BvIteEqualChildren>(" << node << ")"
                      << std::endl;
  return node[1];
}

/* -------------------------------------------------------------------------- */

/**
 * BvIteConstChildren
 *
 * BITVECTOR_ITE with constant children of size one
 */
template <>
inline bool RewriteRule<BvIteConstChildren>::applies(TNode node)
{
  return (node.getKind() == Kind::BITVECTOR_ITE && utils::getSize(node[1]) == 1
          && node[1].isConst() && node[2].isConst());
}

template <>
inline Node RewriteRule<BvIteConstChildren>::apply(TNode node)
{
  Trace("bv-rewrite") << "RewriteRule<BvIteConstChildren>(" << node << ")"
                      << std::endl;
  if (utils::isOne(node[1]) && utils::isZero(node[2]))
  {
    return node[0];
  }
  Assert(utils::isZero(node[1]) && utils::isOne(node[2]));
  return NodeManager::mkNode(Kind::BITVECTOR_NOT, node[0]);
}

/* -------------------------------------------------------------------------- */

/**
 * BvIteEqualCond
 *
 * Nested BITVECTOR_ITE with cond_outer == cond_inner
 *
 * c0 ? (c0 ? t0 : e0) : e1              ->  c0 ? t0 : e1
 * c0 ? t0             : (c0 ? t1 : e1)  ->  c0 ? t0 : e1
 * c0 ? (c0 ? t0 : e0) : (c0 ? t1 : e1)  ->  c0 ? t0 : e1
 */
template <>
inline bool RewriteRule<BvIteEqualCond>::applies(TNode node)
{
  return (
      node.getKind() == Kind::BITVECTOR_ITE
      && ((node[1].getKind() == Kind::BITVECTOR_ITE && node[0] == node[1][0])
          || (node[2].getKind() == Kind::BITVECTOR_ITE
              && node[0] == node[2][0])));
}

template <>
inline Node RewriteRule<BvIteEqualCond>::apply(TNode node)
{
  Trace("bv-rewrite") << "RewriteRule<BvIteEqualCond>(" << node << ")"
                      << std::endl;
  Node t0 = node[1].getKind() == Kind::BITVECTOR_ITE && node[0] == node[1][0]
                ? node[1][1]
                : node[1];
  Node e1 = node[2].getKind() == Kind::BITVECTOR_ITE && node[0] == node[2][0]
                ? node[2][2]
                : node[2];
  return NodeManager::mkNode(Kind::BITVECTOR_ITE, node[0], t0, e1);
}

/* -------------------------------------------------------------------------- */

/**
 * BvIteMergeThenIf
 *
 * Nested BITVECTOR_ITE of the form
 *   c0 ? (c1 ? t1 : e1) : t1  ->  c0 AND NOT(c1) ? e1 : t1
 */
template <>
inline bool RewriteRule<BvIteMergeThenIf>::applies(TNode node)
{
  return (node.getKind() == Kind::BITVECTOR_ITE
          && node[1].getKind() == Kind::BITVECTOR_ITE && node[1][1] == node[2]);
}

template <>
inline Node RewriteRule<BvIteMergeThenIf>::apply(TNode node)
{
  Trace("bv-rewrite") << "RewriteRule<BvIteMergeThenIf>(" << node << ")"
                      << std::endl;
  Assert(node[1].getKind() == Kind::BITVECTOR_ITE);
  Node cond =
      NodeManager::mkNode(Kind::BITVECTOR_AND,
                          node[0],
                          NodeManager::mkNode(Kind::BITVECTOR_NOT, node[1][0]));
  return NodeManager::mkNode(Kind::BITVECTOR_ITE, cond, node[1][2], node[2]);
}

/* -------------------------------------------------------------------------- */

/**
 * BvIteMergeElseIf
 *
 * Nested BITVECTOR_ITE of the form
 *   c0 ? (c1 ? t1 : e1) : e1  ->  c0 AND c1 ? t1 : e1
 */
template <>
inline bool RewriteRule<BvIteMergeElseIf>::applies(TNode node)
{
  return (node.getKind() == Kind::BITVECTOR_ITE
          && node[1].getKind() == Kind::BITVECTOR_ITE && node[1][2] == node[2]);
}

template <>
inline Node RewriteRule<BvIteMergeElseIf>::apply(TNode node)
{
  Trace("bv-rewrite") << "RewriteRule<BvIteMergeElseIf>(" << node << ")"
                      << std::endl;
  Assert(node[1].getKind() == Kind::BITVECTOR_ITE);
  Node cond = NodeManager::mkNode(Kind::BITVECTOR_AND, node[0], node[1][0]);
  return NodeManager::mkNode(Kind::BITVECTOR_ITE, cond, node[1][1], node[2]);
}

/* -------------------------------------------------------------------------- */

/**
 * BvIteMergeThenElse
 *
 * Nested BITVECTOR_ITE of the form
 *   c0 ? t0 : (c1 ? t0 : e1)  ->  NOT(c0) AND NOT(c1) ? e1 : t0
 */
template <>
inline bool RewriteRule<BvIteMergeThenElse>::applies(TNode node)
{
  return (node.getKind() == Kind::BITVECTOR_ITE
          && node[2].getKind() == Kind::BITVECTOR_ITE && node[1] == node[2][1]);
}

template <>
inline Node RewriteRule<BvIteMergeThenElse>::apply(TNode node)
{
  Trace("bv-rewrite") << "RewriteRule<BvIteMergeThenElse>(" << node << ")"
                      << std::endl;
  Assert(node[2].getKind() == Kind::BITVECTOR_ITE);
  Node cond =
      NodeManager::mkNode(Kind::BITVECTOR_AND,
                          NodeManager::mkNode(Kind::BITVECTOR_NOT, node[0]),
                          NodeManager::mkNode(Kind::BITVECTOR_NOT, node[2][0]));
  return NodeManager::mkNode(Kind::BITVECTOR_ITE, cond, node[2][2], node[1]);
}

/* -------------------------------------------------------------------------- */

/**
 * BvIteMergeElseElse
 *
 * Nested BITVECTOR_ITE of the form
 *   c0 ? t0 : (c1 ? t1 : t0)  ->  NOT(c0) AND c1 ? t1 : t0
 */
template <>
inline bool RewriteRule<BvIteMergeElseElse>::applies(TNode node)
{
  return (node.getKind() == Kind::BITVECTOR_ITE
          && node[2].getKind() == Kind::BITVECTOR_ITE && node[1] == node[2][2]);
}

template <>
inline Node RewriteRule<BvIteMergeElseElse>::apply(TNode node)
{
  Trace("bv-rewrite") << "RewriteRule<BvIteMergeElseElse>(" << node << ")"
                      << std::endl;
  Assert(node[2].getKind() == Kind::BITVECTOR_ITE);
  Node cond =
      NodeManager::mkNode(Kind::BITVECTOR_AND,
                          NodeManager::mkNode(Kind::BITVECTOR_NOT, node[0]),
                          node[2][0]);
  return NodeManager::mkNode(Kind::BITVECTOR_ITE, cond, node[2][1], node[1]);
}

/* -------------------------------------------------------------------------- */

/**
 * BvComp
 *
 * BITVECTOR_COMP of children of size 1 with one constant child
 */
template <>
inline bool RewriteRule<BvComp>::applies(TNode node)
{
  return (node.getKind() == Kind::BITVECTOR_COMP && utils::getSize(node[0]) == 1
          && (node[0].isConst() || node[1].isConst()));
}

template <>
inline Node RewriteRule<BvComp>::apply(TNode node)
{
  Trace("bv-rewrite") << "RewriteRule<BvComp>(" << node << ")" << std::endl;
  if (node[0].isConst())
  {
    return utils::isZero(node[0])
               ? NodeManager::mkNode(Kind::BITVECTOR_NOT, node[1])
               : Node(node[1]);
  }
  return utils::isZero(node[1])
             ? NodeManager::mkNode(Kind::BITVECTOR_NOT, node[0])
             : Node(node[0]);
}

/* -------------------------------------------------------------------------- */

/**
 * ShlByConst
 *
 * Left Shift by constant amount 
 */
template<> inline
bool RewriteRule<ShlByConst>::applies(TNode node) {
  // if the shift amount is constant
  return (node.getKind() == Kind::BITVECTOR_SHL
          && node[1].getKind() == Kind::CONST_BITVECTOR);
}

template<> inline
Node RewriteRule<ShlByConst>::apply(TNode node) {
  Trace("bv-rewrite") << "RewriteRule<ShlByConst>(" << node << ")" << std::endl;
  NodeManager* nm = node.getNodeManager();
  Integer amount = node[1].getConst<BitVector>().toInteger();
  if (amount == 0) {
    return node[0]; 
  }  
  Node a = node[0]; 
  uint32_t size = utils::getSize(a);
  
  
  if (amount >= Integer(size)) {
    // if we are shifting more than the length of the bitvector return 0
    return utils::mkZero(nm, size);
  }
  
  // make sure we do not lose information casting
  Assert(amount < Integer(1).multiplyByPow2(32));

  uint32_t uint32_amount = amount.toUnsignedInt();

  Node left = utils::mkExtract(a, size - 1 - uint32_amount, 0);
  Node right = utils::mkZero(nm, uint32_amount);
  return utils::mkConcat(left, right); 
}

/* -------------------------------------------------------------------------- */

/**
 * LshrByConst
 *
 * Right Logical Shift by constant amount 
 */

template<> inline
bool RewriteRule<LshrByConst>::applies(TNode node) {
  // if the shift amount is constant
  return (node.getKind() == Kind::BITVECTOR_LSHR
          && node[1].getKind() == Kind::CONST_BITVECTOR);
}

template<> inline
Node RewriteRule<LshrByConst>::apply(TNode node) {
  Trace("bv-rewrite") << "RewriteRule<LshrByConst>(" << node << ")" << std::endl;
  NodeManager* nm = node.getNodeManager();
  Integer amount = node[1].getConst<BitVector>().toInteger();
  if (amount == 0) {
    return node[0]; 
  }  
  
  Node a = node[0]; 
  uint32_t size = utils::getSize(a);
  
  
  if (amount >= Integer(size)) {
    // if we are shifting more than the length of the bitvector return 0
    return utils::mkZero(nm, size);
  }
  
  // make sure we do not lose information casting
  Assert(amount < Integer(1).multiplyByPow2(32));

  uint32_t uint32_amount = amount.toUnsignedInt();
  Node right = utils::mkExtract(a, size - 1, uint32_amount);
  Node left = utils::mkZero(nm, uint32_amount);
  return utils::mkConcat(left, right); 
}

/* -------------------------------------------------------------------------- */

/**
 * AshrByConst
 *
 * Right Arithmetic Shift by constant amount 
 */

template<> inline
bool RewriteRule<AshrByConst>::applies(TNode node) {
  // if the shift amount is constant
  return (node.getKind() == Kind::BITVECTOR_ASHR
          && node[1].getKind() == Kind::CONST_BITVECTOR);
}

template<> inline
Node RewriteRule<AshrByConst>::apply(TNode node) {
  Trace("bv-rewrite") << "RewriteRule<AshrByConst>(" << node << ")" << std::endl;
  Integer amount = node[1].getConst<BitVector>().toInteger();
  if (amount == 0) {
    return node[0]; 
  }  

  Node a = node[0]; 
  uint32_t size = utils::getSize(a);
  Node sign_bit = utils::mkExtract(a, size-1, size-1);
  
  if (amount >= Integer(size)) {
    // if we are shifting more than the length of the bitvector return n
    // repetitions of the first bit use repeat, which enables RARE
    // reconstruction to succeed
    return utils::mkRepeat(sign_bit, size);
  }
  
  // make sure we do not lose information casting
  Assert(amount < Integer(1).multiplyByPow2(32));

  uint32_t uint32_amount = amount.toUnsignedInt();
  if (uint32_amount == 0) {
    return a; 
  }

  Node left = utils::mkRepeat(sign_bit, uint32_amount);
  Node right = utils::mkExtract(a, size - 1, uint32_amount);
  return utils::mkConcat(left, right); 
}

/* -------------------------------------------------------------------------- */

/**
 * BitwiseIdemp
 *
 * (a bvand a) ==> a
 * (a bvor a)  ==> a
 */

template<> inline
bool RewriteRule<BitwiseIdemp>::applies(TNode node) {
  Unreachable();
  return ((node.getKind() == Kind::BITVECTOR_AND
           || node.getKind() == Kind::BITVECTOR_OR)
          && node.getNumChildren() == 2 && node[0] == node[1]);
}

template<> inline
Node RewriteRule<BitwiseIdemp>::apply(TNode node) {
  Unreachable();
  Trace("bv-rewrite") << "RewriteRule<BitwiseIdemp>(" << node << ")" << std::endl;
  return node[0]; 
}

/* -------------------------------------------------------------------------- */

/**
 * AndZero
 * 
 * (a bvand 0) ==> 0
 */

template<> inline
bool RewriteRule<AndZero>::applies(TNode node) {
  Unreachable();
  unsigned size = utils::getSize(node);
  NodeManager* nm = node.getNodeManager();
  return (node.getKind() == Kind::BITVECTOR_AND && node.getNumChildren() == 2
          && (node[0] == utils::mkConst(nm, size, 0)
              || node[1] == utils::mkConst(nm, size, 0)));
}

template<> inline
Node RewriteRule<AndZero>::apply(TNode node) {
  Unreachable();
  Trace("bv-rewrite") << "RewriteRule<AndZero>(" << node << ")" << std::endl;
  NodeManager* nm = node.getNodeManager();
  return utils::mkConst(nm, utils::getSize(node), 0);
}

/* -------------------------------------------------------------------------- */

/**
 * AndOne
 * 
 * (a bvand 1) ==> a
 */

template<> inline
bool RewriteRule<AndOne>::applies(TNode node) {
  Unreachable();
  NodeManager* nm = node.getNodeManager();
  unsigned size = utils::getSize(node);
  Node ones = utils::mkOnes(nm, size);
  return (node.getKind() == Kind::BITVECTOR_AND && node.getNumChildren() == 2
          && (node[0] == ones || node[1] == ones));
}

template<> inline
Node RewriteRule<AndOne>::apply(TNode node) {
  Unreachable();
  Trace("bv-rewrite") << "RewriteRule<AndOne>(" << node << ")" << std::endl;
  NodeManager* nm = node.getNodeManager();
  unsigned size = utils::getSize(node);

  if (node[0] == utils::mkOnes(nm, size))
  {
    return node[1];
  }
  else
  {
    Assert(node[1] == utils::mkOnes(nm, size));
    return node[0];
  }
}

/* -------------------------------------------------------------------------- */

/**
 * AndOrXorConcatPullUp
 *
 * Match:       x_m <op> concat(y_my, <const>_n, z_mz)
 *              <const>_n in { 0_n, 1_n, ~0_n }
 *
 * Rewrites to: concat(x[m-1:m-my]  <op> y,
 *                     x[m-my-1:mz] <op> <const>_n,
 *                     x[mz-1:0]    <op> z)
 */

template <>
inline bool RewriteRule<AndOrXorConcatPullUp>::applies(TNode node)
{
  if (node.getKind() != Kind::BITVECTOR_AND
      && node.getKind() != Kind::BITVECTOR_OR
      && node.getKind() != Kind::BITVECTOR_XOR)
  {
    return false;
  }

  TNode n;

  for (const TNode& c : node)
  {
    if (c.getKind() == Kind::BITVECTOR_CONCAT)
    {
      for (const TNode& cc : c)
      {
        if (cc.isConst())
        {
          n = cc;
          break;
        }
      }
      break;
    }
  }
  if (n.isNull()) return false;
  return utils::isZero(n) || utils::isOne(n) || utils::isOnes(n);
}

template <>
inline Node RewriteRule<AndOrXorConcatPullUp>::apply(TNode node)
{
  Trace("bv-rewrite") << "RewriteRule<AndOrXorConcatPullUp>(" << node << ")"
                      << std::endl;
  uint32_t m, my, mz;
  size_t nc;
  Kind kind = node.getKind();
  TNode concat;
  Node x, y, z, c;
  NodeManager* nm = node.getNodeManager();
  NodeBuilder xb(nm, kind);
  NodeBuilder yb(nm, Kind::BITVECTOR_CONCAT);
  NodeBuilder zb(nm, Kind::BITVECTOR_CONCAT);
  NodeBuilder res(nm, Kind::BITVECTOR_CONCAT);

  for (const TNode& child : node)
  {
    if (concat.isNull() && child.getKind() == Kind::BITVECTOR_CONCAT)
    {
      concat = child;
    }
    else
    {
      xb << child;
    }
  }
  x = xb.getNumChildren() > 1 ? xb.constructNode() : xb[0];

  for (const TNode& child : concat)
  {
    if (c.isNull())
    {
      if (utils::isZero(child) || utils::isOne(child) || utils::isOnes(child))
      {
        c = child;
      }
      else
      {
        yb << child;
      }
    }
    else
    {
      zb << child;
    }
  }
  Assert(!c.isNull());
  Assert(yb.getNumChildren() || zb.getNumChildren());

  if ((nc = yb.getNumChildren()) > 0)
  {
    y = nc > 1 ? yb.constructNode() : yb[0];
  }
  if ((nc = zb.getNumChildren()) > 0)
  {
    z = nc > 1 ? zb.constructNode() : zb[0];
  }
  m = utils::getSize(x);
#ifdef CVC5_ASSERTIONS
  uint32_t n = utils::getSize(c);
#endif
  my = y.isNull() ? 0 : utils::getSize(y);
  mz = z.isNull() ? 0 : utils::getSize(z);
  Assert(mz == m - my - n);
  Assert(my || mz);

  if (my)
  {
    res << nm->mkNode(kind, utils::mkExtract(x, m - 1, m - my), y);
  }

  res << nm->mkNode(kind, utils::mkExtract(x, m - my - 1, mz), c);

  if (mz)
  {
    res << nm->mkNode(kind, utils::mkExtract(x, mz - 1, 0), z);
  }

  return res;
}

/* -------------------------------------------------------------------------- */

/**
 * OrZero
 *
 * (a bvor 0) ==> a
 */

template<> inline
bool RewriteRule<OrZero>::applies(TNode node) {
  Unreachable();
  unsigned size = utils::getSize(node);
  NodeManager* nm = node.getNodeManager();
  return (node.getKind() == Kind::BITVECTOR_OR && node.getNumChildren() == 2
          && (node[0] == utils::mkConst(nm, size, 0)
              || node[1] == utils::mkConst(nm, size, 0)));
}

template<> inline
Node RewriteRule<OrZero>::apply(TNode node) {
  Unreachable();
  Trace("bv-rewrite") << "RewriteRule<OrZero>(" << node << ")" << std::endl;

  unsigned size = utils::getSize(node);
  NodeManager* nm = node.getNodeManager();
  if (node[0] == utils::mkConst(nm, size, 0))
  {
    return node[1];
  }
  Assert(node[1] == utils::mkConst(nm, size, 0));
  return node[0];
}

/* -------------------------------------------------------------------------- */

/**
 * OrOne
 * 
 * (a bvor 1) ==> 1
 */

template<> inline
bool RewriteRule<OrOne>::applies(TNode node) {
  Unreachable();
  NodeManager* nm = node.getNodeManager();
  unsigned size = utils::getSize(node);
  Node ones = utils::mkOnes(nm, size);
  return (node.getKind() == Kind::BITVECTOR_OR && node.getNumChildren() == 2
          && (node[0] == ones || node[1] == ones));
}

template<> inline
Node RewriteRule<OrOne>::apply(TNode node) {
  Unreachable();
  Trace("bv-rewrite") << "RewriteRule<OrOne>(" << node << ")" << std::endl;
  NodeManager* nm = node.getNodeManager();
  return utils::mkOnes(nm, utils::getSize(node));
}

/* -------------------------------------------------------------------------- */

/**
 * XorDuplicate
 *
 * (a bvxor a) ==> 0
 */

template<> inline
bool RewriteRule<XorDuplicate>::applies(TNode node) {
  Unreachable();
  return (node.getKind() == Kind::BITVECTOR_XOR && node.getNumChildren() == 2
          && node[0] == node[1]);
}

template<> inline
Node RewriteRule<XorDuplicate>::apply(TNode node) {
  Unreachable();
  Trace("bv-rewrite") << "RewriteRule<XorDuplicate>(" << node << ")" << std::endl;
  NodeManager* nm = node.getNodeManager();
  return utils::mkZero(nm, utils::getSize(node));
}

/* -------------------------------------------------------------------------- */

/**
 * XorOnes
 *
 * (a bvxor ~0) ==> ~a
 */

template <>
inline bool RewriteRule<XorOnes>::applies(TNode node)
{
  if (node.getKind() != Kind::BITVECTOR_XOR)
  {
    return false;
  }
  NodeManager* nm = node.getNodeManager();
  Node ones = utils::mkOnes(nm, utils::getSize(node));
  for (unsigned i = 0; i < node.getNumChildren(); ++i) {
    if (node[i] == ones) {
      return true; 
    }
  }
  return false;
}

template <>
inline Node RewriteRule<XorOnes>::apply(TNode node)
{
  Trace("bv-rewrite") << "RewriteRule<XorOnes>(" << node << ")" << std::endl;
  NodeManager* nm = node.getNodeManager();
  Node ones = utils::mkOnes(nm, utils::getSize(node));
  std::vector<Node> children;
  bool found_ones = false;
  // XorSimplify should have been called before
  for (unsigned i = 0; i < node.getNumChildren(); ++i)
  {
    if (node[i] == ones)
    {
      // make sure only ones occurs only once
      found_ones = !found_ones;
    }
    else
    {
      children.push_back(node[i]);
    }
  }

  Node result = utils::mkNaryNode(nm, Kind::BITVECTOR_XOR, children);
  if (found_ones)
  {
    result = NodeManager::mkNode(Kind::BITVECTOR_NOT, result);
  }
  return result;
}

/* -------------------------------------------------------------------------- */

/**
 * XorZero
 *
 * (a bvxor 0) ==> a
 */

template<> inline
bool RewriteRule<XorZero>::applies(TNode node) {
  if (node.getKind() != Kind::BITVECTOR_XOR)
  {
    return false;
  }
  NodeManager* nm = node.getNodeManager();
  Node zero = utils::mkConst(nm, utils::getSize(node), 0);
  for (unsigned i = 0; i < node.getNumChildren(); ++i) {
    if (node[i] == zero) {
      return true; 
    }
  }
  return false; 
}

template <>
inline Node RewriteRule<XorZero>::apply(TNode node)
{
  Trace("bv-rewrite") << "RewriteRule<XorZero>(" << node << ")" << std::endl;
  NodeManager* nm = node.getNodeManager();
  std::vector<Node> children;
  Node zero = utils::mkConst(nm, utils::getSize(node), 0);

  // XorSimplify should have been called before
  for (unsigned i = 0; i < node.getNumChildren(); ++i)
  {
    if (node[i] != zero)
    {
      children.push_back(node[i]);
    }
  }
  Node res = utils::mkNaryNode(nm, Kind::BITVECTOR_XOR, children);
  return res;
}

/* -------------------------------------------------------------------------- */

/**
 * BitwiseNotAnd
 *
 * (a bvand (~ a)) ==> 0
 */

template<> inline
bool RewriteRule<BitwiseNotAnd>::applies(TNode node) {
  Unreachable();
  return (
      node.getKind() == Kind::BITVECTOR_AND && node.getNumChildren() == 2
      && ((node[0].getKind() == Kind::BITVECTOR_NOT && node[0][0] == node[1])
          || (node[1].getKind() == Kind::BITVECTOR_NOT
              && node[1][0] == node[0])));
}

template<> inline
Node RewriteRule<BitwiseNotAnd>::apply(TNode node) {
  Unreachable();
  Trace("bv-rewrite") << "RewriteRule<BitwiseNegAnd>(" << node << ")" << std::endl;
  NodeManager* nm = node.getNodeManager();
  return utils::mkZero(nm, utils::getSize(node));
}

/* -------------------------------------------------------------------------- */

/**
 * BitwiseNegOr
 *
 * (a bvor (~ a)) ==> 1
 */

template<> inline
bool RewriteRule<BitwiseNotOr>::applies(TNode node) {
  Unreachable();
  return (
      node.getKind() == Kind::BITVECTOR_OR && node.getNumChildren() == 2
      && ((node[0].getKind() == Kind::BITVECTOR_NOT && node[0][0] == node[1])
          || (node[1].getKind() == Kind::BITVECTOR_NOT
              && node[1][0] == node[0])));
}

template<> inline
Node RewriteRule<BitwiseNotOr>::apply(TNode node) {
  Unreachable();
  Trace("bv-rewrite") << "RewriteRule<BitwiseNotOr>(" << node << ")" << std::endl;
  NodeManager* nm = node.getNodeManager();
  uint32_t size = utils::getSize(node);
  return utils::mkOnes(nm, size);
}

/* -------------------------------------------------------------------------- */

/**
 * XorNot
 *
 * ((~ a) bvxor (~ b)) ==> (a bvxor b)
 */

template<> inline
bool RewriteRule<XorNot>::applies(TNode node) {
  Unreachable();
}

template <>
inline Node RewriteRule<XorNot>::apply(TNode node)
{
  Unreachable();
  Trace("bv-rewrite") << "RewriteRule<XorNot>(" << node << ")" << std::endl;
  Node a = node[0][0];
  Node b = node[1][0];
  return NodeManager::mkNode(Kind::BITVECTOR_XOR, a, b);
}

/* -------------------------------------------------------------------------- */

/**
 * NotXor
 *
 * ~(a bvxor b) ==> (~ a bvxor b)
 */

template<> inline
bool RewriteRule<NotXor>::applies(TNode node) {
  return (node.getKind() == Kind::BITVECTOR_NOT
          && node[0].getKind() == Kind::BITVECTOR_XOR);
}

template <>
inline Node RewriteRule<NotXor>::apply(TNode node)
{
  Trace("bv-rewrite") << "RewriteRule<NotXor>(" << node << ")" << std::endl;
  std::vector<Node> children;
  TNode::iterator child_it = node[0].begin();
  children.push_back(NodeManager::mkNode(Kind::BITVECTOR_NOT, *child_it));
  for (++child_it; child_it != node[0].end(); ++child_it)
  {
    children.push_back(*child_it);
  }
  return utils::mkSortedNode(Kind::BITVECTOR_XOR, children);
}

/* -------------------------------------------------------------------------- */

/**
 * NotIdemp
 *
 * ~ (~ a) ==> a
 */

template<> inline
bool RewriteRule<NotIdemp>::applies(TNode node) {
  return (node.getKind() == Kind::BITVECTOR_NOT
          && node[0].getKind() == Kind::BITVECTOR_NOT);
}

template<> inline
Node RewriteRule<NotIdemp>::apply(TNode node) {
  Trace("bv-rewrite") << "RewriteRule<NotIdemp>(" << node << ")" << std::endl;
  TNode ret = node[0][0];
  while (ret.getKind() == Kind::BITVECTOR_NOT
         && ret[0].getKind() == Kind::BITVECTOR_NOT)
  {
    ret = ret[0][0];
  }
  return ret;
}

/* -------------------------------------------------------------------------- */

/**
 * LtSelf
 *
 * a < a ==> false
 */

template<> inline
bool RewriteRule<LtSelf>::applies(TNode node) {
  return ((node.getKind() == Kind::BITVECTOR_ULT
           || node.getKind() == Kind::BITVECTOR_SLT)
          && node[0] == node[1]);
}

template<> inline
Node RewriteRule<LtSelf>::apply(TNode node) {
  Trace("bv-rewrite") << "RewriteRule<LtSelf>(" << node << ")" << std::endl;
  return utils::mkFalse(node.getNodeManager());
}

/* -------------------------------------------------------------------------- */

/**
 * LteSelf
 *
 * a <= a ==> true
 */

template<> inline
bool RewriteRule<LteSelf>::applies(TNode node) {
  return ((node.getKind() == Kind::BITVECTOR_ULE
           || node.getKind() == Kind::BITVECTOR_SLE)
          && node[0] == node[1]);
}

template<> inline
Node RewriteRule<LteSelf>::apply(TNode node) {
  Trace("bv-rewrite") << "RewriteRule<LteSelf>(" << node << ")" << std::endl;
  return utils::mkTrue(node.getNodeManager());
}

/* -------------------------------------------------------------------------- */

/**
 * ZeroUlt
 *
 * 0 < a ==> a != 0
 */

template <>
inline bool RewriteRule<ZeroUlt>::applies(TNode node)
{
  NodeManager* nm = node.getNodeManager();
  return (node.getKind() == Kind::BITVECTOR_ULT
          && node[0] == utils::mkZero(nm, utils::getSize(node[0])));
}

template <>
inline Node RewriteRule<ZeroUlt>::apply(TNode node)
{
  Trace("bv-rewrite") << "RewriteRule<ZeroUlt>(" << node << ")" << std::endl;
  return NodeManager::mkNode(
      Kind::NOT, NodeManager::mkNode(Kind::EQUAL, node[0], node[1]));
}

/* -------------------------------------------------------------------------- */

/**
 * UltZero
 *
 * match:  (bvult (_ bv0 N) a)
 * result: (distinct (_ bv0 N) a)
 *
 * match:  (bvult a (_ bv0 N))
 * result: false
 */

template<> inline
bool RewriteRule<UltZero>::applies(TNode node) {
  return (node.getKind() == Kind::BITVECTOR_ULT
          && (utils::isZero(node[0]) || utils::isZero(node[1])));
}

template<> inline
Node RewriteRule<UltZero>::apply(TNode node) {
  Trace("bv-rewrite") << "RewriteRule<UltZero>(" << node << ")" << std::endl;
  NodeManager* nm = node.getNodeManager();
  if (utils::isZero(node[1]))
  {
    return utils::mkFalse(nm);
  }
  return NodeManager::mkNode(
      Kind::DISTINCT, utils::mkZero(nm, utils::getSize(node[0])), node[1]);
}


/* -------------------------------------------------------------------------- */

/**
 * UltOne
 *
 * match:  (bvult a (_ bv1 N))
 * result: (= a (_ bv0 N))
 */
template <>
inline bool RewriteRule<UltOne>::applies(TNode node)
{
  return (node.getKind() == Kind::BITVECTOR_ULT && utils::isOne(node[1]));
}

template <>
inline Node RewriteRule<UltOne>::apply(TNode node)
{
  Trace("bv-rewrite") << "RewriteRule<UltOne>(" << node << ")" << std::endl;
  NodeManager* nm = node.getNodeManager();
  return NodeManager::mkNode(
      Kind::EQUAL, node[0], utils::mkZero(nm, utils::getSize(node[0])));
}

/* -------------------------------------------------------------------------- */

/**
 * UltOnes
 *
 * match:  (bvult (bvnot (_ bv0 N)) a)
 * result: false
 *
 * match:  (bvult a (bvnot (_ bv0 N)))
 * result: (distinct a (bvnot (_ bv0 N)))
 */
template <>
inline bool RewriteRule<UltOnes>::applies(TNode node)
{
  return node.getKind() == Kind::BITVECTOR_ULT
         && (utils::isOnes(node[0]) || utils::isOnes(node[1]));
}

template <>
inline Node RewriteRule<UltOnes>::apply(TNode node)
{
  Trace("bv-rewrite") << "RewriteRule<UltOnes>(" << node << ")" << std::endl;
  NodeManager* nm = node.getNodeManager();
  if (utils::isOnes(node[1]))
  {
    return NodeManager::mkNode(
        Kind::DISTINCT, node[0], utils::mkOnes(nm, utils::getSize(node[1])));
  }
  return nm->mkConst(false);
}

/* -------------------------------------------------------------------------- */

/**
 * 
 */
template<> inline
bool RewriteRule<SltZero>::applies(TNode node) {
  NodeManager* nm = node.getNodeManager();
  return (node.getKind() == Kind::BITVECTOR_SLT
          && node[1] == utils::mkZero(nm, utils::getSize(node[0])));
}

template <>
inline Node RewriteRule<SltZero>::apply(TNode node)
{
  Trace("bv-rewrite") << "RewriteRule<SltZero>(" << node << ")" << std::endl;
  unsigned size = utils::getSize(node[0]);
  Node most_significant_bit = utils::mkExtract(node[0], size - 1, size - 1);
  NodeManager* nm = node.getNodeManager();
  return NodeManager::mkNode(
      Kind::EQUAL, most_significant_bit, utils::mkOne(nm, 1));
}

/* -------------------------------------------------------------------------- */

/**
 * UltSelf
 *
 * a < a ==> false
 */

template<> inline
bool RewriteRule<UltSelf>::applies(TNode node) {
  return (node.getKind() == Kind::BITVECTOR_ULT && node[1] == node[0]);
}

template<> inline
Node RewriteRule<UltSelf>::apply(TNode node) {
  Trace("bv-rewrite") << "RewriteRule<UltSelf>(" << node << ")" << std::endl;
  return utils::mkFalse(node.getNodeManager());
}


/* -------------------------------------------------------------------------- */

/**
 * UleZero
 *
 * a <= 0 ==> a = 0
 */

template<> inline
bool RewriteRule<UleZero>::applies(TNode node) {
  NodeManager* nm = node.getNodeManager();
  return (node.getKind() == Kind::BITVECTOR_ULE
          && node[1] == utils::mkZero(nm, utils::getSize(node[0])));
}

template <>
inline Node RewriteRule<UleZero>::apply(TNode node)
{
  Trace("bv-rewrite") << "RewriteRule<UleZero>(" << node << ")" << std::endl;
  return NodeManager::mkNode(Kind::EQUAL, node[0], node[1]);
}

/* -------------------------------------------------------------------------- */

/**
 * UleSelf
 *
 * a <= a ==> true
 */

template<> inline
bool RewriteRule<UleSelf>::applies(TNode node) {
  return (node.getKind() == Kind::BITVECTOR_ULE && node[1] == node[0]);
}

template<> inline
Node RewriteRule<UleSelf>::apply(TNode node) {
  Trace("bv-rewrite") << "RewriteRule<UleSelf>(" << node << ")" << std::endl;
  return utils::mkTrue(node.getNodeManager());
}

/* -------------------------------------------------------------------------- */

/**
 * ZeroUle
 *
 * 0 <= a ==> true
 */

template<> inline
bool RewriteRule<ZeroUle>::applies(TNode node) {
  NodeManager* nm = node.getNodeManager();
  return (node.getKind() == Kind::BITVECTOR_ULE
          && node[0] == utils::mkZero(nm, utils::getSize(node[0])));
}

template<> inline
Node RewriteRule<ZeroUle>::apply(TNode node) {
  Trace("bv-rewrite") << "RewriteRule<ZeroUle>(" << node << ")" << std::endl;
  return utils::mkTrue(node.getNodeManager());
}

/* -------------------------------------------------------------------------- */

/**
 * UleMax
 *
 * a <= 11..1 ==> true
 */

template<> inline
bool RewriteRule<UleMax>::applies(TNode node) {
  if (node.getKind() != Kind::BITVECTOR_ULE)
  {
    return false;
  }
  uint32_t size = utils::getSize(node[0]);
  NodeManager* nm = node.getNodeManager();
  return (node.getKind() == Kind::BITVECTOR_ULE
          && node[1] == utils::mkOnes(nm, size));
}

template<> inline
Node RewriteRule<UleMax>::apply(TNode node) {
  Trace("bv-rewrite") << "RewriteRule<UleMax>(" << node << ")" << std::endl;
  return utils::mkTrue(node.getNodeManager());
}

/* -------------------------------------------------------------------------- */

/**
 * NotUlt
 *
 * ~ ( a < b) ==> b <= a
 */

template<> inline
bool RewriteRule<NotUlt>::applies(TNode node) {
  return (node.getKind() == Kind::NOT
          && node[0].getKind() == Kind::BITVECTOR_ULT);
}

template <>
inline Node RewriteRule<NotUlt>::apply(TNode node)
{
  Trace("bv-rewrite") << "RewriteRule<NotUlt>(" << node << ")" << std::endl;
  Node ult = node[0];
  Node a = ult[0];
  Node b = ult[1];
  return NodeManager::mkNode(Kind::BITVECTOR_ULE, b, a);
}

/* -------------------------------------------------------------------------- */

/**
 * NotUle
 *
 * ~ ( a <= b) ==> b < a
 */

template<> inline
bool RewriteRule<NotUle>::applies(TNode node) {
  return (node.getKind() == Kind::NOT
          && node[0].getKind() == Kind::BITVECTOR_ULE);
}

template <>
inline Node RewriteRule<NotUle>::apply(TNode node)
{
  Trace("bv-rewrite") << "RewriteRule<NotUle>(" << node << ")" << std::endl;
  Node ult = node[0];
  Node a = ult[0];
  Node b = ult[1];
  return NodeManager::mkNode(Kind::BITVECTOR_ULT, b, a);
}

/* -------------------------------------------------------------------------- */

/**
 * MultPow2
 *
 * (a * 2^k) ==> a[n-k-1:0] 0_k
 */

template <>
inline bool RewriteRule<MultPow2>::applies(TNode node)
{
  if (node.getKind() != Kind::BITVECTOR_MULT) return false;

  for (const Node& cn : node)
  {
    bool cIsNeg = false;
    if (utils::isPow2Const(cn, cIsNeg))
    {
      return true; 
    }
  }
  return false; 
}

template <>
inline Node RewriteRule<MultPow2>::apply(TNode node)
{
  Trace("bv-rewrite") << "RewriteRule<MultPow2>(" << node << ")" << std::endl;
  NodeManager* nm = node.getNodeManager();
  unsigned size = utils::getSize(node);
  std::vector<Node>  children;
  unsigned exponent = 0;
  bool isNeg = false;
  for (const Node& cn : node)
  {
    bool cIsNeg = false;
    unsigned exp = utils::isPow2Const(cn, cIsNeg);
    if (exp) {
      exponent += exp - 1;
      if (cIsNeg)
      {
        isNeg = !isNeg;
      }
    }
    else {
      children.push_back(cn);
    }
  }
  if (exponent >= size)
  {
    return utils::mkZero(nm, size);
  }

  Node a;
  if (children.empty())
  {
    a = utils::mkOne(nm, size);
  }
  else
  {
    a = utils::mkNaryNode(nm, Kind::BITVECTOR_MULT, children);
  }

  if (isNeg && size > 1)
  {
    a = NodeManager::mkNode(Kind::BITVECTOR_NEG, a);
  }
  if (exponent == 0)
  {
    return a;
  }
  Node extract = utils::mkExtract(a, size - exponent - 1, 0);
  Node zeros = utils::mkConst(nm, exponent, 0);
  return utils::mkConcat(extract, zeros); 
}

/* -------------------------------------------------------------------------- */

/**
 * ExtractMultLeadingBit
 *
 * If the bit-vectors multiplied have enough leading zeros,
 * we can determine that the top bits of the multiplication
 * are zero and not compute them. Only apply for large bitwidths
 * as this can interfere with other mult normalization rewrites such
 * as flattening. 
 */

template<> inline
bool RewriteRule<ExtractMultLeadingBit>::applies(TNode node) {
  if (node.getKind() != Kind::BITVECTOR_EXTRACT) return false;
  unsigned low = utils::getExtractLow(node);
  node = node[0];

  if (node.getKind() != Kind::BITVECTOR_MULT || node.getNumChildren() != 2
      || utils::getSize(node) <= 64)
    return false;

  if (node[0].getKind() != Kind::BITVECTOR_CONCAT
      || node[1].getKind() != Kind::BITVECTOR_CONCAT || !node[0][0].isConst()
      || !node[1][0].isConst())
    return false;

  unsigned n = utils::getSize(node);
  // count number of leading zeroes
  const Integer& int1 = node[0][0].getConst<BitVector>().toInteger();
  const Integer& int2 = node[1][0].getConst<BitVector>().toInteger();
  size_t int1_size = utils::getSize(node[0][0]);
  size_t int2_size = utils::getSize(node[1][0]);
  unsigned zeroes1 = int1.isZero() ? int1_size : int1_size - int1.length();
  unsigned zeroes2 = int2.isZero() ? int2_size : int2_size - int2.length();

  // first k bits are not zero in the result
  unsigned k = 2 * n - (zeroes1 + zeroes2);

  if (k > low)
    return false; 

  return true; 
}

template<> inline
Node RewriteRule<ExtractMultLeadingBit>::apply(TNode node) {
  Trace("bv-rewrite") << "RewriteRule<MultLeadingBit>(" << node << ")" << std::endl;

  unsigned bitwidth = utils::getSize(node); 
  
  // node = node[0];
  // const Integer& int1 = node[0][0].getConst<BitVector>().toInteger();
  // const Integer& int2 = node[1][0].getConst<BitVector>().toInteger();
  // unsigned zeroes1 = int1.isZero()? utils::getSize(node[0][0]) :
  //                                   int1.length();

  // unsigned zeroes2 = int2.isZero()? utils::getSize(node[1][0]) :
  //                                   int2.length();
  // all bits >= k in the multiplier will have to be 0
  // unsigned n = utils::getSize(node); 
  // unsigned k = 2 * n - (zeroes1 + zeroes2);
  // Node extract1 = utils::mkExtract(node[0], k - 1, 0);
  // Node extract2 = utils::mkExtract(node[1], k - 1, 0);
  // Node k_zeroes = utils::mkConst(n - k, 0u);

  // NodeManager *nm = node.getNodeManager();
  // Node new_mult = nm->mkNode(Kind::BITVECTOR_MULT, extract1, extract2);
  // Node result = utils::mkExtract(nm->mkNode(Kind::BITVECTOR_CONCAT, k_zeroes,
  // new_mult), high, low);

  // since the extract is over multiplier bits that have to be 0, return 0
  NodeManager* nm = node.getNodeManager();
  Node result = utils::mkConst(nm, bitwidth, 0u);
  //  std::cout << "MultLeadingBit " << node <<" => " << result <<"\n";
  return result;
}

/* -------------------------------------------------------------------------- */

/**
 * NegIdemp
 *
 * -(-a) ==> a 
 */

template<> inline
bool RewriteRule<NegIdemp>::applies(TNode node) {
  return (node.getKind() == Kind::BITVECTOR_NEG
          && node[0].getKind() == Kind::BITVECTOR_NEG);
}

template<> inline
Node RewriteRule<NegIdemp>::apply(TNode node) {
  Trace("bv-rewrite") << "RewriteRule<NegIdemp>(" << node << ")" << std::endl;
  return node[0][0]; 
}

/* -------------------------------------------------------------------------- */

/**
 * UdivPow2 
 *
 * (a udiv 2^k) ==> 0_k a[n-1: k]
 */

template <>
inline bool RewriteRule<UdivPow2>::applies(TNode node)
{
  bool isNeg = false;
  if (node.getKind() == Kind::BITVECTOR_UDIV
      && utils::isPow2Const(node[1], isNeg))
  {
    return !isNeg;
  }
  return false;
}

template <>
inline Node RewriteRule<UdivPow2>::apply(TNode node)
{
  Trace("bv-rewrite") << "RewriteRule<UdivPow2>(" << node << ")" << std::endl;
  NodeManager* nm = node.getNodeManager();
  unsigned size = utils::getSize(node);
  Node a = node[0];
  bool isNeg = false;
  unsigned power = utils::isPow2Const(node[1], isNeg) - 1;
  Node ret;
  if (power == 0)
  {
    ret = a;
  }
  else
  {
    Node extract = utils::mkExtract(a, size - 1, power);
    Node zeros = utils::mkConst(nm, power, 0);

    ret = NodeManager::mkNode(Kind::BITVECTOR_CONCAT, zeros, extract);
  }
  if (isNeg && size > 1)
  {
    ret = NodeManager::mkNode(Kind::BITVECTOR_NEG, ret);
  }
  return ret;
}

/* -------------------------------------------------------------------------- */

/**
 * UdivZero
 *
 * (a udiv 0) ==> 111...1
 */

template <>
inline bool RewriteRule<UdivZero>::applies(TNode node) {
  NodeManager* nm = node.getNodeManager();
  return (node.getKind() == Kind::BITVECTOR_UDIV
          && node[1] == utils::mkConst(nm, utils::getSize(node), 0));
}

template <>
inline Node RewriteRule<UdivZero>::apply(TNode node) {
  Trace("bv-rewrite") << "RewriteRule<UdivZero>(" << node << ")" << std::endl;
  NodeManager* nm = node.getNodeManager();
  return utils::mkOnes(nm, utils::getSize(node));
}

/* -------------------------------------------------------------------------- */

/**
 * UdivOne
 *
 * (a udiv 1) ==> a
 */

template <>
inline bool RewriteRule<UdivOne>::applies(TNode node) {
  NodeManager* nm = node.getNodeManager();
  return (node.getKind() == Kind::BITVECTOR_UDIV
          && node[1] == utils::mkConst(nm, utils::getSize(node), 1));
}

template <>
inline Node RewriteRule<UdivOne>::apply(TNode node) {
  Trace("bv-rewrite") << "RewriteRule<UdivOne>(" << node << ")" << std::endl;
  return node[0];
}

/* -------------------------------------------------------------------------- */

/**
 * UremPow2
 *
 * (a urem 2^k) ==> 0_(n-k) a[k-1:0]
 */

template <>
inline bool RewriteRule<UremPow2>::applies(TNode node)
{
  bool isNeg;
  if (node.getKind() == Kind::BITVECTOR_UREM
      && utils::isPow2Const(node[1], isNeg))
  {
    return !isNeg;
  }
  return false;
}

template <>
inline Node RewriteRule<UremPow2>::apply(TNode node)
{
  Trace("bv-rewrite") << "RewriteRule<UremPow2>(" << node << ")" << std::endl;
  NodeManager* nm = node.getNodeManager();
  TNode a = node[0];
  bool isNeg = false;
  unsigned power = utils::isPow2Const(node[1], isNeg) - 1;
  Node ret;
  if (power == 0)
  {
    ret = utils::mkZero(nm, utils::getSize(node));
  }
  else
  {
    Node extract = utils::mkExtract(a, power - 1, 0);
    Node zeros = utils::mkZero(nm, utils::getSize(node) - power);
    ret = NodeManager::mkNode(Kind::BITVECTOR_CONCAT, zeros, extract);
  }
  return ret;
}

/* -------------------------------------------------------------------------- */

/**
 * UremOne
 *
 * (a urem 1) ==> 0
 */

template<> inline
bool RewriteRule<UremOne>::applies(TNode node) {
  NodeManager* nm = node.getNodeManager();
  return (node.getKind() == Kind::BITVECTOR_UREM
          && node[1] == utils::mkConst(nm, utils::getSize(node), 1));
}

template<> inline
Node RewriteRule<UremOne>::apply(TNode node) {
  Trace("bv-rewrite") << "RewriteRule<UremOne>(" << node << ")" << std::endl;
  NodeManager* nm = node.getNodeManager();
  return utils::mkConst(nm, utils::getSize(node), 0);
}

/* -------------------------------------------------------------------------- */

/**
 * UremSelf 
 *
 * (a urem a) ==> 0
 */

template<> inline
bool RewriteRule<UremSelf>::applies(TNode node) {
  return (node.getKind() == Kind::BITVECTOR_UREM && node[0] == node[1]);
}

template<> inline
Node RewriteRule<UremSelf>::apply(TNode node) {
  Trace("bv-rewrite") << "RewriteRule<UremSelf>(" << node << ")" << std::endl;
  NodeManager* nm = node.getNodeManager();
  return utils::mkConst(nm, utils::getSize(node), 0);
}

/* -------------------------------------------------------------------------- */

/**
 * ShiftZero
 *
 * (0_k >> a) ==> 0_k 
 */

template<> inline
bool RewriteRule<ShiftZero>::applies(TNode node) {
  NodeManager* nm = node.getNodeManager();
  return ((node.getKind() == Kind::BITVECTOR_SHL
           || node.getKind() == Kind::BITVECTOR_LSHR
           || node.getKind() == Kind::BITVECTOR_ASHR)
          && node[0] == utils::mkConst(nm, utils::getSize(node), 0));
}

template<> inline
Node RewriteRule<ShiftZero>::apply(TNode node) {
  Trace("bv-rewrite") << "RewriteRule<ShiftZero>(" << node << ")" << std::endl;
  return node[0]; 
}

/* -------------------------------------------------------------------------- */

/**
 * UgtUrem
 *
 * (bvugt (bvurem T x) x)
 *   ==>  (ite (= x 0_k) (bvugt T x) false)
 *   ==>  (and (=> (= x 0_k) (bvugt T x)) (=> (not (= x 0_k)) false))
 *   ==>  (and (=> (= x 0_k) (bvugt T x)) (= x 0_k))
 *   ==>  (and (bvugt T x) (= x 0_k))
 *   ==>  (and (bvugt T 0_k) (= x 0_k))
 */

template <>
inline bool RewriteRule<UgtUrem>::applies(TNode node)
{
  return (node.getKind() == Kind::BITVECTOR_UGT
          && node[0].getKind() == Kind::BITVECTOR_UREM
          && node[0][1] == node[1]);
}

template <>
inline Node RewriteRule<UgtUrem>::apply(TNode node)
{
  Trace("bv-rewrite") << "RewriteRule<UgtUrem>(" << node << ")" << std::endl;
  NodeManager* nm = node.getNodeManager();
  const Node& T = node[0][0];
  const Node& x = node[1];
  Node zero = utils::mkConst(nm, utils::getSize(x), 0);
  return NodeManager::mkNode(Kind::AND,
                             NodeManager::mkNode(Kind::EQUAL, x, zero),
                             NodeManager::mkNode(Kind::BITVECTOR_UGT, T, zero));
}

/* -------------------------------------------------------------------------- */

/**
 * BBAddNeg
 *
 * -a1 - a2 - ... - an + ak + ..  ==> - (a1 + a2 + ... + an) + ak
 *
 */

template <>
inline bool RewriteRule<BBAddNeg>::applies(TNode node)
{
  if (node.getKind() != Kind::BITVECTOR_ADD)
  {
    return false;
  }

  unsigned neg_count = 0; 
  for(unsigned i = 0; i < node.getNumChildren(); ++i) {
    if (node[i].getKind() == Kind::BITVECTOR_NEG)
    {
      ++neg_count;
    }
  }
  return neg_count > 1;
}

template <>
inline Node RewriteRule<BBAddNeg>::apply(TNode node)
{
  Trace("bv-rewrite") << "RewriteRule<BBAddNeg>(" << node << ")" << std::endl;
  NodeManager* nm = node.getNodeManager();
  std::vector<Node> children;
  unsigned neg_count = 0;
  for (unsigned i = 0; i < node.getNumChildren(); ++i)
  {
    if (node[i].getKind() == Kind::BITVECTOR_NEG)
    {
      ++neg_count;
      children.push_back(NodeManager::mkNode(Kind::BITVECTOR_NOT, node[i][0]));
    }
    else
    {
      children.push_back(node[i]);
    }
  }
  Assert(neg_count != 0);
  children.push_back(utils::mkConst(nm, utils::getSize(node), neg_count));

  return utils::mkNaryNode(nm, Kind::BITVECTOR_ADD, children);
}

/* -------------------------------------------------------------------------- */

template<> inline
bool RewriteRule<MergeSignExtend>::applies(TNode node) {
  if (node.getKind() != Kind::BITVECTOR_SIGN_EXTEND
      || (node[0].getKind() != Kind::BITVECTOR_SIGN_EXTEND
          && node[0].getKind() != Kind::BITVECTOR_ZERO_EXTEND))
    return false;
  return true;
}

template<> inline
Node RewriteRule<MergeSignExtend>::apply(TNode node) {
  Trace("bv-rewrite") << "RewriteRule<MergeSignExtend>(" << node << ")" << std::endl;
  unsigned amount1 =
      node.getOperator().getConst<BitVectorSignExtend>().d_signExtendAmount;

  NodeManager* nm = node.getNodeManager();
  if (node[0].getKind() == Kind::BITVECTOR_ZERO_EXTEND)
  {
    unsigned amount2 = node[0]
                           .getOperator()
                           .getConst<BitVectorZeroExtend>()
                           .d_zeroExtendAmount;
    if (amount2 == 0)
    {
      NodeBuilder nb(nm, Kind::BITVECTOR_SIGN_EXTEND);
      Node op = nm->mkConst<BitVectorSignExtend>(BitVectorSignExtend(amount1));
      nb << op << node[0][0];
      Node res = nb;
      return res;
    }
    NodeBuilder nb(nm, Kind::BITVECTOR_ZERO_EXTEND);
    Node op = nm->mkConst<BitVectorZeroExtend>(
        BitVectorZeroExtend(amount1 + amount2));
    nb << op << node[0][0];
    Node res = nb;
    return res;
  }
  Assert(node[0].getKind() == Kind::BITVECTOR_SIGN_EXTEND);
  unsigned amount2 =
      node[0].getOperator().getConst<BitVectorSignExtend>().d_signExtendAmount;
  return utils::mkSignExtend(node[0][0], amount1 + amount2);
}

/* -------------------------------------------------------------------------- */

/**
 * ZeroExtendEqConst
 *
 * Rewrite zero_extend(x^n, m) = c^n+m to
 *
 *   false         if c[n+m-1:n] != 0
 *   x = c[n-1:0]  otherwise.
 */
template <>
inline bool RewriteRule<ZeroExtendEqConst>::applies(TNode node) {
  return node.getKind() == Kind::EQUAL
         && ((node[0].getKind() == Kind::BITVECTOR_ZERO_EXTEND
              && node[1].isConst())
             || (node[1].getKind() == Kind::BITVECTOR_ZERO_EXTEND
                 && node[0].isConst()));
}

template <>
inline Node RewriteRule<ZeroExtendEqConst>::apply(TNode node) {
  NodeManager* nm = node.getNodeManager();
  TNode t, c;
  if (node[0].getKind() == Kind::BITVECTOR_ZERO_EXTEND)
  {
    t = node[0][0];
    c = node[1];
  }
  else
  {
    t = node[1][0];
    c = node[0];
  }
  BitVector c_hi =
      c.getConst<BitVector>().extract(utils::getSize(c) - 1, utils::getSize(t));
  BitVector c_lo = c.getConst<BitVector>().extract(utils::getSize(t) - 1, 0);
  BitVector zero = BitVector(c_hi.getSize(), Integer(0));

  if (c_hi == zero) {
    return NodeManager::mkNode(Kind::EQUAL, t, utils::mkConst(nm, c_lo));
  }
  return utils::mkFalse(node.getNodeManager());
}

/* -------------------------------------------------------------------------- */

/**
 * SignExtendEqConst
 *
 * Rewrite sign_extend(x^n, m) = c^n+m to
 *
 *   x = c[n-1:0]   if (c[n-1:n-1] == 0 && c[n+m-1:n] == 0) ||
 *                     (c[n-1:n-1] == 1 && c[n+m-1:n] == ~0)
 *   false          otherwise.
 */
template <>
inline bool RewriteRule<SignExtendEqConst>::applies(TNode node) {
  return node.getKind() == Kind::EQUAL
         && ((node[0].getKind() == Kind::BITVECTOR_SIGN_EXTEND
              && node[1].isConst())
             || (node[1].getKind() == Kind::BITVECTOR_SIGN_EXTEND
                 && node[0].isConst()));
}

template <>
inline Node RewriteRule<SignExtendEqConst>::apply(TNode node) {
  NodeManager* nm = node.getNodeManager();
  TNode t, c;
  if (node[0].getKind() == Kind::BITVECTOR_SIGN_EXTEND)
  {
    t = node[0][0];
    c = node[1];
  }
  else
  {
    t = node[1][0];
    c = node[0];
  }
  unsigned pos_msb_t = utils::getSize(t) - 1;
  BitVector c_hi =
      c.getConst<BitVector>().extract(utils::getSize(c) - 1, pos_msb_t);
  BitVector c_lo = c.getConst<BitVector>().extract(pos_msb_t, 0);
  BitVector zero = BitVector(c_hi.getSize(), Integer(0));

  if (c_hi == zero || c_hi == ~zero) {
    return NodeManager::mkNode(Kind::EQUAL, t, utils::mkConst(nm, c_lo));
  }
  return utils::mkFalse(node.getNodeManager());
}

/* -------------------------------------------------------------------------- */

/**
 * ZeroExtendUltConst
 *
 * Rewrite zero_extend(x^n,m) < c^n+m to
 *
 *   x < c[n-1:0]   if c[n+m-1:n] == 0.
 *
 * Rewrite c^n+m < Rewrite zero_extend(x^n,m) to
 *
 *   c[n-1:0] < x   if c[n+m-1:n] == 0.
 */
template <>
inline bool RewriteRule<ZeroExtendUltConst>::applies(TNode node) {
  if (node.getKind() == Kind::BITVECTOR_ULT
      && ((node[0].getKind() == Kind::BITVECTOR_ZERO_EXTEND
           && node[1].isConst())
          || (node[1].getKind() == Kind::BITVECTOR_ZERO_EXTEND
              && node[0].isConst())))
  {
    TNode t, c;
    bool is_lhs = node[0].getKind() == Kind::BITVECTOR_ZERO_EXTEND;
    if (is_lhs) {
      t = node[0][0];
      c = node[1];
    } else {
      t = node[1][0];
      c = node[0];
    }

    if (utils::getSize(t) == utils::getSize(c))
    {
      return false;
    }

    BitVector bv_c = c.getConst<BitVector>();
    BitVector c_hi = c.getConst<BitVector>().extract(utils::getSize(c) - 1,
                                                     utils::getSize(t));
    BitVector zero = BitVector(c_hi.getSize(), Integer(0));

    return c_hi == zero;
  }
  return false;
}

template <>
inline Node RewriteRule<ZeroExtendUltConst>::apply(TNode node) {
  NodeManager* nm = node.getNodeManager();
  TNode t, c;
  bool is_lhs = node[0].getKind() == Kind::BITVECTOR_ZERO_EXTEND;
  if (is_lhs) {
    t = node[0][0];
    c = node[1];
  } else {
    t = node[1][0];
    c = node[0];
  }
  Node c_lo = utils::mkConst(
      nm, c.getConst<BitVector>().extract(utils::getSize(t) - 1, 0));

  if (is_lhs) {
    return NodeManager::mkNode(Kind::BITVECTOR_ULT, t, c_lo);
  }
  return NodeManager::mkNode(Kind::BITVECTOR_ULT, c_lo, t);
}

/* -------------------------------------------------------------------------- */

/**
 * SignExtendUltConst
 *
 * Rewrite sign_extend(x^n,m) < c^n+m to
 *
 *   x < c[n-1:0]   if (c <= (1 << (n - 1))) || (c >= (~0 << (n - 1)))
 *   x[n-1:n-1] = 0 if (1 << (n - 1)) < c <= (~0 << (n - 1)).
 *
 * Rewrite c^n+m < sign_extend(x^n,m) to
 *
 *   c[n-1:0] < x   if (c < (1 << (n - 1))) || (c >= ~(1 << (n-1)))
 *   x[n-1:n-1] = 1 if ~(~0 << (n-1)) <= c <= ~(1 << (n-1))
 *
 * where ~(~0 << (n - 1)) == (1 << (n - 1)) - 1
 *
 */
template <>
inline bool RewriteRule<SignExtendUltConst>::applies(TNode node)
{
  if (node.getKind() == Kind::BITVECTOR_ULT
      && ((node[0].getKind() == Kind::BITVECTOR_SIGN_EXTEND
           && node[1].isConst())
          || (node[1].getKind() == Kind::BITVECTOR_SIGN_EXTEND
              && node[0].isConst())))
  {
    TNode x, c;
    bool is_lhs = node[0].getKind() == Kind::BITVECTOR_SIGN_EXTEND;
    if (is_lhs)
    {
      x = node[0][0];
      c = node[1];
    }
    else
    {
      x = node[1][0];
      c = node[0];
    }
    BitVector bv_c = c.getConst<BitVector>();
    unsigned size_c = utils::getSize(c);
    unsigned msb_x_pos = utils::getSize(x) - 1;
    // (1 << (n - 1)))
    BitVector bv_msb_x(size_c);
    bv_msb_x.setBit(msb_x_pos, true);
    // (~0 << (n - 1))
    BitVector bv_upper_bits =
        (~BitVector(size_c)).leftShift(BitVector(size_c, msb_x_pos));

    return (is_lhs
            && (bv_c <= bv_msb_x || bv_c >= bv_upper_bits
                || (bv_msb_x < bv_c && bv_c <= bv_upper_bits)))
           || (!is_lhs
               && (bv_c < bv_msb_x || bv_c >= ~bv_msb_x
                   || (~bv_upper_bits <= bv_c && bv_c <= ~bv_msb_x)));
  }
  return false;
}

template <>
inline Node RewriteRule<SignExtendUltConst>::apply(TNode node)
{
  NodeManager* nm = node.getNodeManager();
  TNode x, c;
  bool is_lhs = node[0].getKind() == Kind::BITVECTOR_SIGN_EXTEND;
  if (is_lhs)
  {
    x = node[0][0];
    c = node[1];
  }
  else
  {
    x = node[1][0];
    c = node[0];
  }
  BitVector bv_c = c.getConst<BitVector>();

  unsigned size_c = utils::getSize(c);
  unsigned msb_x_pos = utils::getSize(x) - 1;
  Node c_lo = utils::mkConst(nm, bv_c.extract(msb_x_pos, 0));
  // (1 << (n - 1)))
  BitVector bv_msb_x(size_c);
  bv_msb_x.setBit(msb_x_pos, true);
  // (~0 << (n - 1))
  BitVector bv_upper_bits =
      (~BitVector(size_c)).leftShift(BitVector(size_c, msb_x_pos));

  if (is_lhs)
  {
    // x[n-1:n-1] = 0
    if (bv_msb_x < bv_c && bv_c <= bv_upper_bits)
    {
      Node msb_x = utils::mkExtract(x, msb_x_pos, msb_x_pos);
      return NodeManager::mkNode(Kind::EQUAL, msb_x, utils::mkZero(nm, 1));
    }
    // x < c[n-1:0]
    Assert(bv_c <= bv_msb_x || bv_c >= bv_upper_bits);
    return NodeManager::mkNode(Kind::BITVECTOR_ULT, x, c_lo);
  }

  // x[n-1:n-1] = 1
  if (~bv_upper_bits <= bv_c && bv_c <= ~bv_msb_x)
  {
    Node msb_x = utils::mkExtract(x, msb_x_pos, msb_x_pos);
    return NodeManager::mkNode(Kind::EQUAL, msb_x, utils::mkOne(nm, 1));
  }
  // c[n-1:0] < x
  Assert(bv_c < bv_msb_x || bv_c >= ~bv_msb_x);
  return NodeManager::mkNode(Kind::BITVECTOR_ULT, c_lo, x);
}

/* -------------------------------------------------------------------------- */

/**
 */
template <>
inline bool RewriteRule<IneqElimConversion>::applies(TNode node)
{
  Kind k = node.getKind();
  if (k == Kind::BITVECTOR_ULT || k == Kind::BITVECTOR_ULE
      || k == Kind::BITVECTOR_UGT || k == Kind::BITVECTOR_UGE)
  {
    for (const Node& nc : node)
    {
      Kind nck = nc.getKind();
      if (nck != Kind::INT_TO_BITVECTOR && nck != Kind::CONST_BITVECTOR)
      {
        return false;
      }
    }
    return true;
  }
  return false;
}

template <>
inline Node RewriteRule<IneqElimConversion>::apply(TNode node)
{
  NodeManager* nm = node.getNodeManager();
  std::vector<Node> children;
  for (const Node& nc : node)
  {
    Kind nck = nc.getKind();
    if (nck == Kind::INT_TO_BITVECTOR)
    {
      size_t bvSize = nc.getOperator().getConst<IntToBitVector>();
      Node w = nm->mkConstInt(Rational(Integer(2).pow(bvSize)));
      children.push_back(nm->mkNode(Kind::INTS_MODULUS, nc[0], w));
    }
    else
    {
      Assert(nck == Kind::CONST_BITVECTOR);
      children.push_back(nm->mkNode(Kind::BITVECTOR_TO_NAT, nc));
    }
  }
  // E.g. (bvuge ((_ int2bv w) x) N) ---> (>= (mod x 2^w) (bv2nat N)).
  // Note that (bv2nat N) is subsequently rewritten to the appropriate integer
  // constant.
  Kind arithKind;
  switch (node.getKind())
  {
    case Kind::BITVECTOR_ULT: arithKind = Kind::LT; break;
    case Kind::BITVECTOR_ULE: arithKind = Kind::LEQ; break;
    case Kind::BITVECTOR_UGT: arithKind = Kind::GT; break;
    case Kind::BITVECTOR_UGE: arithKind = Kind::GEQ; break;
    default:
      Unhandled() << "Unknown kind for IneqElimConversion " << node;
      break;
  }
  return nm->mkNode(arithKind, children);
}

/* -------------------------------------------------------------------------- */

template<> inline
bool RewriteRule<MultSlice>::applies(TNode node) {
  if (node.getKind() != Kind::BITVECTOR_MULT || node.getNumChildren() != 2)
  {
    return false;
  }
  return utils::getSize(node[0]) % 2 == 0;
}

/** 
 * Expressses the multiplication in terms of the top and bottom
 * slices of the terms. Note increases circuit size, but could
 * lead to simplifications (use wisely!).
 * 
 * @param node 
 * 
 * @return 
 */
template <>
inline Node RewriteRule<MultSlice>::apply(TNode node)
{
  Trace("bv-rewrite") << "RewriteRule<MultSlice>(" << node << ")" << std::endl;
  NodeManager* nm = node.getNodeManager();
  unsigned bitwidth = utils::getSize(node[0]);
  Node zeros = utils::mkConst(nm, bitwidth / 2, 0);
  TNode a = node[0];
  Node bottom_a = utils::mkExtract(a, bitwidth / 2 - 1, 0);
  Node top_a = utils::mkExtract(a, bitwidth - 1, bitwidth / 2);
  TNode b = node[1];
  Node bottom_b = utils::mkExtract(b, bitwidth / 2 - 1, 0);
  Node top_b = utils::mkExtract(b, bitwidth - 1, bitwidth / 2);

  Node term1 = NodeManager::mkNode(
      Kind::BITVECTOR_MULT,
      NodeManager::mkNode(Kind::BITVECTOR_CONCAT, zeros, bottom_a),
      NodeManager::mkNode(Kind::BITVECTOR_CONCAT, zeros, bottom_b));

  Node term2 = NodeManager::mkNode(
      Kind::BITVECTOR_CONCAT,
      NodeManager::mkNode(Kind::BITVECTOR_MULT, top_b, bottom_a),
      zeros);
  Node term3 = NodeManager::mkNode(
      Kind::BITVECTOR_CONCAT,
      NodeManager::mkNode(Kind::BITVECTOR_MULT, top_a, bottom_b),
      zeros);
  return NodeManager::mkNode(Kind::BITVECTOR_ADD, term1, term2, term3);
}

/* -------------------------------------------------------------------------- */

/** 
 * x < y + 1 <=> (not y < x) and y != 1...1
 * 
 * @param node 
 * 
 * @return 
 */
template <>
inline bool RewriteRule<UltAddOne>::applies(TNode node)
{
  if (node.getKind() != Kind::BITVECTOR_ULT) return false;
  TNode x = node[0];
  TNode y1 = node[1];
  if (y1.getKind() != Kind::BITVECTOR_ADD) return false;
  if (y1[0].getKind() != Kind::CONST_BITVECTOR
      && y1[1].getKind() != Kind::CONST_BITVECTOR)
    return false;

  if (y1[0].getKind() == Kind::CONST_BITVECTOR
      && y1[1].getKind() == Kind::CONST_BITVECTOR)
    return false;

  if (y1.getNumChildren() != 2) return false;

  TNode one = y1[0].getKind() == Kind::CONST_BITVECTOR ? y1[0] : y1[1];
  NodeManager* nm = node.getNodeManager();
  if (one != utils::mkConst(nm, utils::getSize(one), 1)) return false;
  return true;
}

template <>
inline Node RewriteRule<UltAddOne>::apply(TNode node)
{
  Trace("bv-rewrite") << "RewriteRule<UltAddOne>(" << node << ")" << std::endl;
  NodeManager* nm = node.getNodeManager();
  TNode x = node[0];
  TNode y1 = node[1];
  TNode y = y1[0].getKind() != Kind::CONST_BITVECTOR ? y1[0] : y1[1];
  unsigned size = utils::getSize(x);
  Node not_y_eq_1 = NodeManager::mkNode(
      Kind::NOT, NodeManager::mkNode(Kind::EQUAL, y, utils::mkOnes(nm, size)));
  Node not_y_lt_x = NodeManager::mkNode(
      Kind::NOT, NodeManager::mkNode(Kind::BITVECTOR_ULT, y, x));
  return NodeManager::mkNode(Kind::AND, not_y_eq_1, not_y_lt_x);
}

/* -------------------------------------------------------------------------- */

/**
 * MultSltMult
 *
 * Rewrite
 *   sign_extend(x+t,n) * sign_extend(a,m) < sign_extend(x,n) * sign_extend(a,m)
 * to
 *   (and
 *    (not (= t zero))
 *    (not (= a zero))
 *    (= (bvslt (bvadd x t) x) (bvsgt a zero))
 *   )
 *
 * Rewrite
 *   zero_extend(x+t,n) * sign_extend(a,m) < zero_extend(x,n) * sign_extend(a,m)
 * to
 *   (and
 *    (not (= t zero))
 *    (not (= a zero))
 *    (= (bvult (bvadd x t) x) (bvsgt a zero))
 *   )
 * where n and m are sufficiently big to not produce an overflow for
 * the multiplications.
 *
 * These patterns occur in the quantified BV benchmark family 'ranking',
 * where the BV engine struggles due to the high bit widths of the
 * multiplication's operands.
 */

namespace {
std::tuple<Node, Node, bool> extract_ext_tuple(TNode node)
{
  NodeManager* nm = node.getNodeManager();
  TNode a = node[0];
  TNode b = node[1];
  for (unsigned i = 0; i < 2; ++i)
  {
    if (a.getKind() == Kind::BITVECTOR_CONCAT
        && b.getKind() == Kind::BITVECTOR_SIGN_EXTEND
        && a[0] == utils::mkZero(nm, utils::getSize(a[0]))
        && utils::getSize(a[1]) <= utils::getSize(a[0])
        && utils::getSize(b[0]) <= utils::getSignExtendAmount(b))
    {
      return std::make_tuple(a[1], b[0], false);
    }
    else if (i == 0 && a.getKind() == Kind::BITVECTOR_SIGN_EXTEND
             && b.getKind() == Kind::BITVECTOR_SIGN_EXTEND
             && utils::getSize(a[0]) <= utils::getSignExtendAmount(a)
             && utils::getSize(b[0]) <= utils::getSignExtendAmount(b))
    {
      return std::make_tuple(a[0], b[0], true);
    }
    std::swap(a, b);
  }
  return std::make_tuple(Node::null(), Node::null(), false);
}
}  // namespace

template<> inline
bool RewriteRule<MultSltMult>::applies(TNode node)
{
  if (node.getKind() != Kind::BITVECTOR_SLT
      || node[0].getKind() != Kind::BITVECTOR_MULT
      || node[1].getKind() != Kind::BITVECTOR_MULT)
    return false;

  if (node[0].getNumChildren() > 2 || node[1].getNumChildren() > 2)
    return false;

  bool is_sext_l, is_sext_r;
  TNode ml[2], mr[2];

  std::tie(ml[0], ml[1], is_sext_l) = extract_ext_tuple(node[0]);
  if (ml[0].isNull())
    return false;

  std::tie(mr[0], mr[1], is_sext_r) = extract_ext_tuple(node[1]);
  if (mr[0].isNull())
    return false;

  if (is_sext_l != is_sext_r)
    return false;

  TNode addxt, x, a;
  if (ml[0].getKind() == Kind::BITVECTOR_ADD)
  {
    addxt = ml[0];
    a = ml[1];
  }
  else if (ml[1].getKind() == Kind::BITVECTOR_ADD)
  {
    addxt = ml[1];
    a = ml[0];
  }
  else
    return false;

  if (addxt.getNumChildren() > 2)
    return false;

  if (mr[0] == a)
  {
    x = mr[1];
  }
  else if (mr[1] == a)
  {
    x = mr[0];
  }
  else
    return false;

  return (addxt[0] == x || addxt[1] == x);
}

template<> inline
Node RewriteRule<MultSltMult>::apply(TNode node)
{
  Trace("bv-rewrite") << "RewriteRule<MultSltMult>(" << node << ")"
                      << std::endl;
  bool is_sext;
  TNode ml[2], mr[2];

  std::tie(ml[0], ml[1], is_sext) = extract_ext_tuple(node[0]);
  std::tie(mr[0], mr[1], std::ignore) = extract_ext_tuple(node[1]);

  TNode addxt, x, a;
  if (ml[0].getKind() == Kind::BITVECTOR_ADD)
  {
    addxt = ml[0];
    a = ml[1];
  }
  else
  {
    Assert(ml[1].getKind() == Kind::BITVECTOR_ADD);
    addxt = ml[1];
    a = ml[0];
  }

  x = (mr[0] == a) ? mr[1] : mr[0];
<<<<<<< HEAD
  // Make the subtraction term (bvsub (bvadd x t) x) or (bvsub (bvadd t x) x),
  // which will simplify to t. We use this instead of t to simplify the number
  // of cases needed for proof reconstruction.
  NodeManager *nm = NodeManager::currentNM();
  Node t = nm->mkNode(Kind::BITVECTOR_SUB, addxt, x);
=======
  t = (addxt[0] == x) ? addxt[1] : addxt[0];

  NodeManager* nm = node.getNodeManager();
>>>>>>> 3f110c01
  Node zero_t = utils::mkZero(nm, utils::getSize(t));
  Node zero_a = utils::mkZero(nm, utils::getSize(a));

  NodeBuilder nb(nm, Kind::AND);
  Kind k = is_sext ? Kind::BITVECTOR_SLT : Kind::BITVECTOR_ULT;
  nb << t.eqNode(zero_t).notNode();
  nb << a.eqNode(zero_a).notNode();
  nb << nm->mkNode(k, addxt, x)
            .eqNode(nm->mkNode(Kind::BITVECTOR_SGT, a, zero_a));
  Node ret = nb.constructNode();
  Trace("bv-rewrite") << "RewriteRule<MultSltMult>(" << ret << ")" << std::endl;
  return ret;
}

/* -------------------------------------------------------------------------- */
}  // namespace bv
}  // namespace theory
}  // namespace cvc5::internal
#endif<|MERGE_RESOLUTION|>--- conflicted
+++ resolved
@@ -2342,17 +2342,11 @@
   }
 
   x = (mr[0] == a) ? mr[1] : mr[0];
-<<<<<<< HEAD
   // Make the subtraction term (bvsub (bvadd x t) x) or (bvsub (bvadd t x) x),
   // which will simplify to t. We use this instead of t to simplify the number
   // of cases needed for proof reconstruction.
-  NodeManager *nm = NodeManager::currentNM();
+  NodeManager* nm = node.getNodeManager();
   Node t = nm->mkNode(Kind::BITVECTOR_SUB, addxt, x);
-=======
-  t = (addxt[0] == x) ? addxt[1] : addxt[0];
-
-  NodeManager* nm = node.getNodeManager();
->>>>>>> 3f110c01
   Node zero_t = utils::mkZero(nm, utils::getSize(t));
   Node zero_a = utils::mkZero(nm, utils::getSize(a));
 
