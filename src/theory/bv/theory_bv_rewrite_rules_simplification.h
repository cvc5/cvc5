--- conflicted
+++ resolved
@@ -1053,19 +1053,11 @@
 /**
  * UltOnes
  *
-<<<<<<< HEAD
- * match:  (bvult (not (_ bv0 N)) a)
- * result: false
- *
- * match:  (bvult a (not (_ bv0 N)))
- * result: (distinct a (not (_ bv0 N)))
-=======
  * match:  (bvult (bvnot (_ bv0 N)) a)
  * result: false
  *
  * match:  (bvult a (bvnot (_ bv0 N)))
  * result: (distinct a (bvnot (_ bv0 N)))
->>>>>>> 4f7e4589
  */
 template <>
 inline bool RewriteRule<UltOnes>::applies(TNode node)
