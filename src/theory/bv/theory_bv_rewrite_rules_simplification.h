/*********************                                                        */
/*! \file theory_bv_rewrite_rules_simplification.h
 ** \verbatim
 ** Top contributors (to current version):
 **   Liana Hadarean, Clark Barrett, Tim King
 ** This file is part of the CVC4 project.
 ** Copyright (c) 2009-2017 by the authors listed in the file AUTHORS
 ** in the top-level source directory) and their institutional affiliations.
 ** All rights reserved.  See the file COPYING in the top-level source
 ** directory for licensing information.\endverbatim
 **
 ** \brief [[ Add one-line brief description here ]]
 **
 ** [[ Add lengthier description here ]]
 ** \todo document this file
 **/

#include "cvc4_private.h"

#pragma once

#include "theory/bv/theory_bv_rewrite_rules.h"
#include "theory/bv/theory_bv_utils.h"
#include "theory/rewriter.h"

namespace CVC4 {
namespace theory {
namespace bv {

// FIXME: this rules subsume the constant evaluation ones


/**
 * ShlByConst
 *
 * Left Shift by constant amount 
 */
template<> inline
bool RewriteRule<ShlByConst>::applies(TNode node) {
  // if the shift amount is constant
  return (node.getKind() == kind::BITVECTOR_SHL &&
          node[1].getKind() == kind::CONST_BITVECTOR);
}

template<> inline
Node RewriteRule<ShlByConst>::apply(TNode node) {
  Debug("bv-rewrite") << "RewriteRule<ShlByConst>(" << node << ")" << std::endl;
  Integer amount = node[1].getConst<BitVector>().toInteger();
  if (amount == 0) {
    return node[0]; 
  }  
  Node a = node[0]; 
  uint32_t size = utils::getSize(a);
  
  
  if (amount >= Integer(size)) {
    // if we are shifting more than the length of the bitvector return 0
    return utils::mkZero(size);
  }
  
  // make sure we do not lose information casting
  Assert(amount < Integer(1).multiplyByPow2(32));
  
  uint32_t uint32_amount = amount.toUnsignedInt();

  Node left = utils::mkExtract(a, size - 1 - uint32_amount, 0);
  Node right = utils::mkZero(uint32_amount);
  return utils::mkConcat(left, right); 
}

/**
 * LshrByConst
 *
 * Right Logical Shift by constant amount 
 */

template<> inline
bool RewriteRule<LshrByConst>::applies(TNode node) {
  // if the shift amount is constant
  return (node.getKind() == kind::BITVECTOR_LSHR &&
          node[1].getKind() == kind::CONST_BITVECTOR);
}

template<> inline
Node RewriteRule<LshrByConst>::apply(TNode node) {
  Debug("bv-rewrite") << "RewriteRule<LshrByConst>(" << node << ")" << std::endl;
  Integer amount = node[1].getConst<BitVector>().toInteger();
  if (amount == 0) {
    return node[0]; 
  }  
  
  Node a = node[0]; 
  uint32_t size = utils::getSize(a);
  
  
  if (amount >= Integer(size)) {
    // if we are shifting more than the length of the bitvector return 0
    return utils::mkZero(size);
  }
  
  // make sure we do not lose information casting
  Assert(amount < Integer(1).multiplyByPow2(32));
  
  uint32_t uint32_amount = amount.toUnsignedInt();
  Node right = utils::mkExtract(a, size - 1, uint32_amount);
  Node left = utils::mkZero(uint32_amount);
  return utils::mkConcat(left, right); 
}

/**
 * AshrByConst
 *
 * Right Arithmetic Shift by constant amount 
 */

template<> inline
bool RewriteRule<AshrByConst>::applies(TNode node) {
  // if the shift amount is constant
  return (node.getKind() == kind::BITVECTOR_ASHR &&
          node[1].getKind() == kind::CONST_BITVECTOR);
}

template<> inline
Node RewriteRule<AshrByConst>::apply(TNode node) {
  Debug("bv-rewrite") << "RewriteRule<AshrByConst>(" << node << ")" << std::endl;
  Integer amount = node[1].getConst<BitVector>().toInteger();
  if (amount == 0) {
    return node[0]; 
  }  

  Node a = node[0]; 
  uint32_t size = utils::getSize(a);
  Node sign_bit = utils::mkExtract(a, size-1, size-1);
  
  if (amount >= Integer(size)) {
    // if we are shifting more than the length of the bitvector return n repetitions
    // of the first bit
    return utils::mkConcat(sign_bit, size); 
  }
  
  // make sure we do not lose information casting
  Assert(amount < Integer(1).multiplyByPow2(32));

  uint32_t uint32_amount = amount.toUnsignedInt();
  if (uint32_amount == 0) {
    return a; 
  }
  
  Node left = utils::mkConcat(sign_bit, uint32_amount); 
  Node right = utils::mkExtract(a, size - 1, uint32_amount);
  return utils::mkConcat(left, right); 
}

/**
 * BitwiseIdemp
 *
 * (a bvand a) ==> a
 * (a bvor a)  ==> a
 */

template<> inline
bool RewriteRule<BitwiseIdemp>::applies(TNode node) {
  Unreachable();
  return ((node.getKind() == kind::BITVECTOR_AND ||
           node.getKind() == kind::BITVECTOR_OR) &&
          node.getNumChildren() == 2 &&
          node[0] == node[1]);
}

template<> inline
Node RewriteRule<BitwiseIdemp>::apply(TNode node) {
  Unreachable();
  Debug("bv-rewrite") << "RewriteRule<BitwiseIdemp>(" << node << ")" << std::endl;
  return node[0]; 
}

/**
 * AndZero
 * 
 * (a bvand 0) ==> 0
 */

template<> inline
bool RewriteRule<AndZero>::applies(TNode node) {
  Unreachable();
  unsigned size = utils::getSize(node); 
  return (node.getKind() == kind::BITVECTOR_AND  &&
          node.getNumChildren() == 2 &&
          (node[0] == utils::mkConst(size, 0) ||
           node[1] == utils::mkConst(size, 0)));
}

template<> inline
Node RewriteRule<AndZero>::apply(TNode node) {
  Unreachable();
  Debug("bv-rewrite") << "RewriteRule<AndZero>(" << node << ")" << std::endl;
  return utils::mkConst(utils::getSize(node), 0); 
}

/**
 * AndOne
 * 
 * (a bvand 1) ==> a
 */

template<> inline
bool RewriteRule<AndOne>::applies(TNode node) {
  Unreachable();
  unsigned size = utils::getSize(node);
  Node ones = utils::mkOnes(size); 
  return (node.getKind() == kind::BITVECTOR_AND  &&
          node.getNumChildren() == 2 &&
          (node[0] == ones ||
           node[1] == ones));
}

template<> inline
Node RewriteRule<AndOne>::apply(TNode node) {
  Unreachable();
  Debug("bv-rewrite") << "RewriteRule<AndOne>(" << node << ")" << std::endl;
  unsigned size = utils::getSize(node);
  
  if (node[0] == utils::mkOnes(size)) {
    return node[1]; 
  } else {
    Assert (node[1] == utils::mkOnes(size)); 
    return node[0]; 
  }
}

/**
 * OrZero
 * 
 * (a bvor 0) ==> a
 */

template<> inline
bool RewriteRule<OrZero>::applies(TNode node) {
  Unreachable();
  unsigned size = utils::getSize(node); 
  return (node.getKind() == kind::BITVECTOR_OR  &&
          node.getNumChildren() == 2 &&
          (node[0] == utils::mkConst(size, 0) ||
           node[1] == utils::mkConst(size, 0)));
}

template<> inline
Node RewriteRule<OrZero>::apply(TNode node) {
  Unreachable();
  Debug("bv-rewrite") << "RewriteRule<OrZero>(" << node << ")" << std::endl;
  
  unsigned size = utils::getSize(node); 
  if (node[0] == utils::mkConst(size, 0)) {
    return node[1]; 
  } else {
    Assert(node[1] == utils::mkConst(size, 0));
    return node[0]; 
  }
}

/**
 * OrOne
 * 
 * (a bvor 1) ==> 1
 */

template<> inline
bool RewriteRule<OrOne>::applies(TNode node) {
  Unreachable();
  unsigned size = utils::getSize(node);
  Node ones = utils::mkOnes(size); 
  return (node.getKind() == kind::BITVECTOR_OR  &&
          node.getNumChildren() == 2 &&
          (node[0] == ones ||
           node[1] == ones));
}

template<> inline
Node RewriteRule<OrOne>::apply(TNode node) {
  Unreachable();
  Debug("bv-rewrite") << "RewriteRule<OrOne>(" << node << ")" << std::endl;
  return utils::mkOnes(utils::getSize(node)); 
}


/**
 * XorDuplicate
 *
 * (a bvxor a) ==> 0
 */

template<> inline
bool RewriteRule<XorDuplicate>::applies(TNode node) {
  Unreachable();
  return (node.getKind() == kind::BITVECTOR_XOR &&
          node.getNumChildren() == 2 &&
          node[0] == node[1]);
}

template<> inline
Node RewriteRule<XorDuplicate>::apply(TNode node) {
  Unreachable();
  Debug("bv-rewrite") << "RewriteRule<XorDuplicate>(" << node << ")" << std::endl;
  return utils::mkZero(utils::getSize(node));
}

/**
 * XorOne
 *
 * (a bvxor 1) ==> ~a
 */

template<> inline
bool RewriteRule<XorOne>::applies(TNode node) {
  if (node.getKind() != kind::BITVECTOR_XOR) {
    return false; 
  }
  Node ones = utils::mkOnes(utils::getSize(node));
  for (unsigned i = 0; i < node.getNumChildren(); ++i) {
    if (node[i] == ones) {
      return true; 
    }
  }
  return false; 
}

template<> inline
Node RewriteRule<XorOne>::apply(TNode node) {
  Debug("bv-rewrite") << "RewriteRule<XorOne>(" << node << ")" << std::endl;
  Node ones = utils::mkOnes(utils::getSize(node)); 
  std::vector<Node> children;
  bool found_ones = false;
  // XorSimplify should have been called before
  for(unsigned i = 0; i < node.getNumChildren(); ++i) {
    if (node[i] == ones) {
      // make sure only ones occurs only once
      found_ones = !found_ones;
    } else {
      children.push_back(node[i]); 
    }
  }

  Node result = utils::mkNode(kind::BITVECTOR_XOR, children);
  if (found_ones) {
    result = utils::mkNode(kind::BITVECTOR_NOT, result);
  }
  return result;
}


/**
 * XorZero
 *
 * (a bvxor 0) ==> a
 */

template<> inline
bool RewriteRule<XorZero>::applies(TNode node) {
  if (node.getKind() != kind::BITVECTOR_XOR) {
    return false; 
  }
  Node zero = utils::mkConst(utils::getSize(node), 0);
  for (unsigned i = 0; i < node.getNumChildren(); ++i) {
    if (node[i] == zero) {
      return true; 
    }
  }
  return false; 
}

template<> inline
Node RewriteRule<XorZero>::apply(TNode node) {
  Debug("bv-rewrite") << "RewriteRule<XorZero>(" << node << ")" << std::endl;
  std::vector<Node> children;
  Node zero = utils::mkConst(utils::getSize(node), 0);
    
  // XorSimplify should have been called before
  for(unsigned i = 0; i < node.getNumChildren(); ++i) {
    if (node[i] != zero) {
      children.push_back(node[i]); 
    }
  }
  Node res = utils::mkNode(kind::BITVECTOR_XOR, children); 
  return res;
}


/**
 * BitwiseNotAnd
 *
 * (a bvand (~ a)) ==> 0
 */

template<> inline
bool RewriteRule<BitwiseNotAnd>::applies(TNode node) {
  Unreachable();
  return (node.getKind() == kind::BITVECTOR_AND &&
          node.getNumChildren() == 2 &&
          ((node[0].getKind() == kind::BITVECTOR_NOT && node[0][0] == node[1]) ||
           (node[1].getKind() == kind::BITVECTOR_NOT && node[1][0] == node[0]))); 
}

template<> inline
Node RewriteRule<BitwiseNotAnd>::apply(TNode node) {
  Unreachable();
  Debug("bv-rewrite") << "RewriteRule<BitwiseNegAnd>(" << node << ")" << std::endl;
  return utils::mkZero(utils::getSize(node));
}

/**
 * BitwiseNegOr
 *
 * (a bvor (~ a)) ==> 1
 */

template<> inline
bool RewriteRule<BitwiseNotOr>::applies(TNode node) {
  Unreachable();
  return (node.getKind() == kind::BITVECTOR_OR &&
          node.getNumChildren() == 2 &&
          ((node[0].getKind() == kind::BITVECTOR_NOT && node[0][0] == node[1]) ||
           (node[1].getKind() == kind::BITVECTOR_NOT && node[1][0] == node[0]))); 
}

template<> inline
Node RewriteRule<BitwiseNotOr>::apply(TNode node) {
  Unreachable();
  Debug("bv-rewrite") << "RewriteRule<BitwiseNotOr>(" << node << ")" << std::endl;
  uint32_t size = utils::getSize(node);
  return utils::mkOnes(size);
}

/**
 * XorNot
 *
 * ((~ a) bvxor (~ b)) ==> (a bvxor b)
 */

template<> inline
bool RewriteRule<XorNot>::applies(TNode node) {
  Unreachable();
}

template<> inline
Node RewriteRule<XorNot>::apply(TNode node) {
  Unreachable();
  Debug("bv-rewrite") << "RewriteRule<XorNot>(" << node << ")" << std::endl;
  Node a = node[0][0];
  Node b = node[1][0]; 
  return utils::mkNode(kind::BITVECTOR_XOR, a, b); 
}

/**
 * NotXor
 *
 * ~(a bvxor b) ==> (~ a bvxor b)
 */

template<> inline
bool RewriteRule<NotXor>::applies(TNode node) {
  return (node.getKind() == kind::BITVECTOR_NOT &&
          node[0].getKind() == kind::BITVECTOR_XOR); 
}

template<> inline
Node RewriteRule<NotXor>::apply(TNode node) {
  Debug("bv-rewrite") << "RewriteRule<NotXor>(" << node << ")" << std::endl;
  std::vector<Node> children;
  TNode::iterator child_it = node[0].begin();
  children.push_back(utils::mkNode(kind::BITVECTOR_NOT, *child_it));
  for(++child_it; child_it != node[0].end(); ++child_it) {
    children.push_back(*child_it);
  }
  return utils::mkSortedNode(kind::BITVECTOR_XOR, children);
}

/**
 * NotIdemp
 *
 * ~ (~ a) ==> a
 */

template<> inline
bool RewriteRule<NotIdemp>::applies(TNode node) {
  return (node.getKind() == kind::BITVECTOR_NOT &&
          node[0].getKind() == kind::BITVECTOR_NOT); 
}

template<> inline
Node RewriteRule<NotIdemp>::apply(TNode node) {
  Debug("bv-rewrite") << "RewriteRule<NotIdemp>(" << node << ")" << std::endl;
  return node[0][0];
}



/**
 * LtSelf
 *
 * a < a ==> false
 */

template<> inline
bool RewriteRule<LtSelf>::applies(TNode node) {
  return ((node.getKind() == kind::BITVECTOR_ULT ||
           node.getKind() == kind::BITVECTOR_SLT) &&
          node[0] == node[1]);
}

template<> inline
Node RewriteRule<LtSelf>::apply(TNode node) {
  Debug("bv-rewrite") << "RewriteRule<LtSelf>(" << node << ")" << std::endl;
  return utils::mkFalse(); 
}

/**
 * LteSelf
 *
 * a <= a ==> true
 */

template<> inline
bool RewriteRule<LteSelf>::applies(TNode node) {
  return ((node.getKind() == kind::BITVECTOR_ULE ||
           node.getKind() == kind::BITVECTOR_SLE) &&
          node[0] == node[1]);
}

template<> inline
Node RewriteRule<LteSelf>::apply(TNode node) {
  Debug("bv-rewrite") << "RewriteRule<LteSelf>(" << node << ")" << std::endl;
  return utils::mkTrue(); 
}

/**
 * ZeroUlt
 *
 * 0 < a ==> a != 0
 */

template<> inline
bool RewriteRule<ZeroUlt>::applies(TNode node) {
  return (node.getKind() == kind::BITVECTOR_ULT &&
          node[0] == utils::mkZero(utils::getSize(node[0])));
}

template<> inline
Node RewriteRule<ZeroUlt>::apply(TNode node) {
  Debug("bv-rewrite") << "RewriteRule<ZeroUlt>(" << node << ")" << std::endl;
  return utils::mkNode(kind::NOT, utils::mkNode(kind::EQUAL, node[0], node[1])); 
}


/**
 * UltZero
 *
 * a < 0 ==> false
 */

template<> inline
bool RewriteRule<UltZero>::applies(TNode node) {
  return (node.getKind() == kind::BITVECTOR_ULT &&
          node[1] == utils::mkZero(utils::getSize(node[0])));
}

template<> inline
Node RewriteRule<UltZero>::apply(TNode node) {
  Debug("bv-rewrite") << "RewriteRule<UltZero>(" << node << ")" << std::endl;
  return utils::mkFalse(); 
}


/**
 * 
 */
template<> inline
bool RewriteRule<UltOne>::applies(TNode node) {
  return (node.getKind() == kind::BITVECTOR_ULT &&
          node[1] == utils::mkOne(utils::getSize(node[0])));
}

template<> inline
Node RewriteRule<UltOne>::apply(TNode node) {
  Debug("bv-rewrite") << "RewriteRule<UltOne>(" << node << ")" << std::endl;
  return utils::mkNode(
      kind::EQUAL, node[0], utils::mkZero(utils::getSize(node[0])));
}

/**
 * 
 */
template<> inline
bool RewriteRule<SltZero>::applies(TNode node) {
  return (node.getKind() == kind::BITVECTOR_SLT &&
          node[1] == utils::mkZero(utils::getSize(node[0])));
}

template<> inline
Node RewriteRule<SltZero>::apply(TNode node) {
  Debug("bv-rewrite") << "RewriteRule<UltZero>(" << node << ")" << std::endl;
  unsigned size = utils::getSize(node[0]); 
  Node most_significant_bit = utils::mkExtract(node[0], size - 1, size - 1);
  return utils::mkNode(kind::EQUAL, most_significant_bit, utils::mkOne(1));
}


/**
 * UltSelf
 *
 * a < a ==> false
 */

template<> inline
bool RewriteRule<UltSelf>::applies(TNode node) {
  return (node.getKind() == kind::BITVECTOR_ULT &&
          node[1] == node[0]); 
}

template<> inline
Node RewriteRule<UltSelf>::apply(TNode node) {
  Debug("bv-rewrite") << "RewriteRule<UltSelf>(" << node << ")" << std::endl;
  return utils::mkFalse(); 
}


/**
 * UleZero
 *
 * a <= 0 ==> a = 0
 */

template<> inline
bool RewriteRule<UleZero>::applies(TNode node) {
  return (node.getKind() == kind::BITVECTOR_ULE &&
          node[1] == utils::mkZero(utils::getSize(node[0])));
}

template<> inline
Node RewriteRule<UleZero>::apply(TNode node) {
  Debug("bv-rewrite") << "RewriteRule<UleZero>(" << node << ")" << std::endl;
  return utils::mkNode(kind::EQUAL, node[0], node[1]); 
}

/**
 * UleSelf
 *
 * a <= a ==> true
 */

template<> inline
bool RewriteRule<UleSelf>::applies(TNode node) {
  return (node.getKind() == kind::BITVECTOR_ULE &&
          node[1] == node[0]); 
}

template<> inline
Node RewriteRule<UleSelf>::apply(TNode node) {
  Debug("bv-rewrite") << "RewriteRule<UleSelf>(" << node << ")" << std::endl;
  return utils::mkTrue(); 
}


/**
 * ZeroUle
 *
 * 0 <= a ==> true
 */

template<> inline
bool RewriteRule<ZeroUle>::applies(TNode node) {
  return (node.getKind() == kind::BITVECTOR_ULE &&
          node[0] == utils::mkZero(utils::getSize(node[0])));
}

template<> inline
Node RewriteRule<ZeroUle>::apply(TNode node) {
  Debug("bv-rewrite") << "RewriteRule<ZeroUle>(" << node << ")" << std::endl;
  return utils::mkTrue(); 
}

/**
 * UleMax
 *
 * a <= 11..1 ==> true
 */

template<> inline
bool RewriteRule<UleMax>::applies(TNode node) {
  if (node.getKind()!= kind::BITVECTOR_ULE) {
    return false; 
  }
  uint32_t size = utils::getSize(node[0]); 
  return (node.getKind() == kind::BITVECTOR_ULE
          && node[1] == utils::mkOnes(size));
}

template<> inline
Node RewriteRule<UleMax>::apply(TNode node) {
  Debug("bv-rewrite") << "RewriteRule<UleMax>(" << node << ")" << std::endl;
  return utils::mkTrue(); 
}

/**
 * NotUlt
 *
 * ~ ( a < b) ==> b <= a
 */

template<> inline
bool RewriteRule<NotUlt>::applies(TNode node) {
  return (node.getKind() == kind::NOT &&
          node[0].getKind() == kind::BITVECTOR_ULT);
}

template<> inline
Node RewriteRule<NotUlt>::apply(TNode node) {
  Debug("bv-rewrite") << "RewriteRule<NotUlt>(" << node << ")" << std::endl;
  Node ult = node[0];
  Node a = ult[0];
  Node b = ult[1]; 
  return utils::mkNode(kind::BITVECTOR_ULE, b, a); 
}

/**
 * NotUle
 *
 * ~ ( a <= b) ==> b < a
 */

template<> inline
bool RewriteRule<NotUle>::applies(TNode node) {
  return (node.getKind() == kind::NOT &&
          node[0].getKind() == kind::BITVECTOR_ULE);
}

template<> inline
Node RewriteRule<NotUle>::apply(TNode node) {
  Debug("bv-rewrite") << "RewriteRule<NotUle>(" << node << ")" << std::endl;
  Node ult = node[0];
  Node a = ult[0];
  Node b = ult[1]; 
  return utils::mkNode(kind::BITVECTOR_ULT, b, a); 
}

/**
 * MultPow2
 *
 * (a * 2^k) ==> a[n-k-1:0] 0_k
 */

template <>
inline bool RewriteRule<MultPow2>::applies(TNode node)
{
  if (node.getKind() != kind::BITVECTOR_MULT)
    return false;

  for (const Node& cn : node)
  {
    bool cIsNeg = false;
    if (utils::isPow2Const(cn, cIsNeg))
    {
      return true; 
    }
  }
  return false; 
}

template <>
inline Node RewriteRule<MultPow2>::apply(TNode node)
{
  Debug("bv-rewrite") << "RewriteRule<MultPow2>(" << node << ")" << std::endl;

  unsigned size = utils::getSize(node);
  std::vector<Node>  children;
  unsigned exponent = 0;
  bool isNeg = false;
  for (const Node& cn : node)
  {
    bool cIsNeg = false;
    unsigned exp = utils::isPow2Const(cn, cIsNeg);
    if (exp) {
      exponent += exp - 1;
      if (cIsNeg)
      {
        isNeg = !isNeg;
      }
    }
    else {
      children.push_back(cn);
    }
  }

  Node a;
<<<<<<< HEAD
  if( children.empty() )
=======
  if (children.empty())
>>>>>>> af20fc43
  {
    a = utils::mkOne(size);
  }
  else
  {
    a = utils::mkNode(kind::BITVECTOR_MULT, children);
  }

  if (isNeg && size > 1)
  {
    a = utils::mkNode(kind::BITVECTOR_NEG, a);
  }

  Node extract = utils::mkExtract(a, size - exponent - 1, 0);
  Node zeros = utils::mkConst(exponent, 0);
  return utils::mkConcat(extract, zeros); 
}

/**
 * ExtractMultLeadingBit
 *
 * If the bit-vectors multiplied have enough leading zeros,
 * we can determine that the top bits of the multiplication
 * are zero and not compute them. Only apply for large bitwidths
 * as this can interfere with other mult normalization rewrites such
 * as flattening. 
 */

template<> inline
bool RewriteRule<ExtractMultLeadingBit>::applies(TNode node) {
  if (node.getKind() != kind::BITVECTOR_EXTRACT)
    return false;
  unsigned low = utils::getExtractLow(node);
  node = node[0];

  if (node.getKind() != kind::BITVECTOR_MULT ||
      node.getNumChildren() != 2 ||
      utils::getSize(node) <= 64)
    return false;

  if (node[0].getKind() != kind::BITVECTOR_CONCAT ||
      node[1].getKind() != kind::BITVECTOR_CONCAT ||
      !node[0][0].isConst() ||
      !node[1][0].isConst())
    return false;

  unsigned n = utils::getSize(node);
  // count number of leading zeroes
  const Integer& int1 = node[0][0].getConst<BitVector>().toInteger();
  const Integer& int2 = node[1][0].getConst<BitVector>().toInteger();
  size_t int1_size = utils::getSize(node[0][0]);
  size_t int2_size = utils::getSize(node[1][0]);
  unsigned zeroes1 = int1.isZero() ? int1_size : int1_size - int1.length();
  unsigned zeroes2 = int2.isZero() ? int2_size : int2_size - int2.length();

  // first k bits are not zero in the result
  unsigned k = 2 * n - (zeroes1 + zeroes2);

  if (k > low)
    return false; 

  return true; 
}

template<> inline
Node RewriteRule<ExtractMultLeadingBit>::apply(TNode node) {
  Debug("bv-rewrite") << "RewriteRule<MultLeadingBit>(" << node << ")" << std::endl;

  unsigned bitwidth = utils::getSize(node); 
  
  // node = node[0];
  // const Integer& int1 = node[0][0].getConst<BitVector>().toInteger();
  // const Integer& int2 = node[1][0].getConst<BitVector>().toInteger();
  // unsigned zeroes1 = int1.isZero()? utils::getSize(node[0][0]) :
  //                                   int1.length();

  // unsigned zeroes2 = int2.isZero()? utils::getSize(node[1][0]) :
  //                                   int2.length();
  // all bits >= k in the multiplier will have to be 0
  // unsigned n = utils::getSize(node); 
  // unsigned k = 2 * n - (zeroes1 + zeroes2);
  // Node extract1 = utils::mkExtract(node[0], k - 1, 0);
  // Node extract2 = utils::mkExtract(node[1], k - 1, 0);
  // Node k_zeroes = utils::mkConst(n - k, 0u);

  // Node new_mult = utils::mkNode(kind::BITVECTOR_MULT, extract1, extract2);
  // Node result = utils::mkExtract(utils::mkNode(kind::BITVECTOR_CONCAT, k_zeroes, new_mult),
  //                                high, low); 
 
  // since the extract is over multiplier bits that have to be 0, return 0
  Node result = utils::mkConst(bitwidth, 0u); 
  //  std::cout << "MultLeadingBit " << node <<" => " << result <<"\n";
  return result;
}

/**
 * NegIdemp
 *
 * -(-a) ==> a 
 */

template<> inline
bool RewriteRule<NegIdemp>::applies(TNode node) {
  return (node.getKind() == kind::BITVECTOR_NEG &&
          node[0].getKind() == kind::BITVECTOR_NEG);
}

template<> inline
Node RewriteRule<NegIdemp>::apply(TNode node) {
  Debug("bv-rewrite") << "RewriteRule<NegIdemp>(" << node << ")" << std::endl;
  return node[0][0]; 
}

/**
 * UdivPow2 
 *
 * (a udiv 2^k) ==> 0_k a[n-1: k]
 */

template <>
inline bool RewriteRule<UdivPow2>::applies(TNode node)
{
  bool isNeg = false;
  if (node.getKind() == kind::BITVECTOR_UDIV_TOTAL
      && utils::isPow2Const(node[1], isNeg))
  {
    return !isNeg;
  }
  return false;
}

template <>
inline Node RewriteRule<UdivPow2>::apply(TNode node)
{
  Debug("bv-rewrite") << "RewriteRule<UdivPow2>(" << node << ")" << std::endl;
  unsigned size = utils::getSize(node);
  Node a = node[0];
  bool isNeg = false;
  unsigned power = utils::isPow2Const(node[1], isNeg) - 1;
  Node ret;
  if (power == 0)
  {
    ret = a;
  }
  else
  {
    Node extract = utils::mkExtract(a, size - 1, power);
    Node zeros = utils::mkConst(power, 0);

    ret = utils::mkNode(kind::BITVECTOR_CONCAT, zeros, extract);
  }
  if (isNeg && size > 1)
  {
    ret = utils::mkNode(kind::BITVECTOR_NEG, ret);
  }
  return ret;
}

/**
 * UdivZero
 *
 * (a udiv 0) ==> 111...1
 */

template <>
inline bool RewriteRule<UdivZero>::applies(TNode node) {
  return (node.getKind() == kind::BITVECTOR_UDIV_TOTAL &&
          node[1] == utils::mkConst(utils::getSize(node), 0));
}

template <>
inline Node RewriteRule<UdivZero>::apply(TNode node) {
  Debug("bv-rewrite") << "RewriteRule<UdivZero>(" << node << ")" << std::endl;
  return utils::mkOnes(utils::getSize(node));
}

/**
 * UdivOne
 *
 * (a udiv 1) ==> a
 */

template <>
inline bool RewriteRule<UdivOne>::applies(TNode node) {
  return (node.getKind() == kind::BITVECTOR_UDIV_TOTAL &&
          node[1] == utils::mkConst(utils::getSize(node), 1));
}

template <>
inline Node RewriteRule<UdivOne>::apply(TNode node) {
  Debug("bv-rewrite") << "RewriteRule<UdivOne>(" << node << ")" << std::endl;
  return node[0];
}

/**
 * UremPow2
 *
 * (a urem 2^k) ==> 0_(n-k) a[k-1:0]
 */

template <>
inline bool RewriteRule<UremPow2>::applies(TNode node)
{
  bool isNeg;
  if (node.getKind() == kind::BITVECTOR_UREM_TOTAL
      && utils::isPow2Const(node[1], isNeg))
  {
    return !isNeg;
  }
  return false;
}

template <>
inline Node RewriteRule<UremPow2>::apply(TNode node)
{
  Debug("bv-rewrite") << "RewriteRule<UremPow2>(" << node << ")" << std::endl;
  TNode a = node[0];
  bool isNeg = false;
  unsigned power = utils::isPow2Const(node[1], isNeg) - 1;
  Node ret;
  if (power == 0)
  {
    ret = utils::mkZero(utils::getSize(node));
  }
  else
  {
    Node extract = utils::mkExtract(a, power - 1, 0);
    Node zeros = utils::mkZero(utils::getSize(node) - power);
    ret = utils::mkNode(kind::BITVECTOR_CONCAT, zeros, extract);
  }
  return ret;
}

/**
 * UremOne
 *
 * (a urem 1) ==> 0
 */

template<> inline
bool RewriteRule<UremOne>::applies(TNode node) {
  return (node.getKind() == kind::BITVECTOR_UREM_TOTAL &&
          node[1] == utils::mkConst(utils::getSize(node), 1));
}

template<> inline
Node RewriteRule<UremOne>::apply(TNode node) {
  Debug("bv-rewrite") << "RewriteRule<UremOne>(" << node << ")" << std::endl;
  return utils::mkConst(utils::getSize(node), 0); 
}

/**
 * UremSelf 
 *
 * (a urem a) ==> 0
 */

template<> inline
bool RewriteRule<UremSelf>::applies(TNode node) {
  return (node.getKind() == kind::BITVECTOR_UREM_TOTAL &&
          node[0] == node[1]);
}

template<> inline
Node RewriteRule<UremSelf>::apply(TNode node) {
  Debug("bv-rewrite") << "RewriteRule<UremSelf>(" << node << ")" << std::endl;
  return utils::mkConst(utils::getSize(node), 0); 
}

/**
 * ShiftZero
 *
 * (0_k >> a) ==> 0_k 
 */

template<> inline
bool RewriteRule<ShiftZero>::applies(TNode node) {
  return ((node.getKind() == kind::BITVECTOR_SHL ||
           node.getKind() == kind::BITVECTOR_LSHR ||
           node.getKind() == kind::BITVECTOR_ASHR) &&
          node[0] == utils::mkConst(utils::getSize(node), 0));
}

template<> inline
Node RewriteRule<ShiftZero>::apply(TNode node) {
  Debug("bv-rewrite") << "RewriteRule<ShiftZero>(" << node << ")" << std::endl;
  return node[0]; 
}

/**
 * BBPlusNeg
 * 
 * -a1 - a2 - ... - an + ak + ..  ==> - (a1 + a2 + ... + an) + ak
 *
 */

template<> inline
bool RewriteRule<BBPlusNeg>::applies(TNode node) {
  if (node.getKind() != kind::BITVECTOR_PLUS) {
    return false; 
  }

  unsigned neg_count = 0; 
  for(unsigned i = 0; i < node.getNumChildren(); ++i) {
    if (node[i].getKind()== kind::BITVECTOR_NEG) {
      ++neg_count; 
    }
  }
  return neg_count > 1;
}

template<> inline
Node RewriteRule<BBPlusNeg>::apply(TNode node) {
  Debug("bv-rewrite") << "RewriteRule<BBPlusNeg>(" << node << ")" << std::endl;

  std::vector<Node> children;
  unsigned neg_count = 0; 
  for(unsigned i = 0; i < node.getNumChildren(); ++i) {
    if (node[i].getKind() == kind::BITVECTOR_NEG) {
      ++neg_count; 
      children.push_back(utils::mkNode(kind::BITVECTOR_NOT, node[i][0]));
    } else {
      children.push_back(node[i]); 
    }
  }
  Assert(neg_count!= 0); 
  children.push_back(utils::mkConst(utils::getSize(node), neg_count)); 

  return utils::mkNode(kind::BITVECTOR_PLUS, children); 
}

template<> inline
bool RewriteRule<MergeSignExtend>::applies(TNode node) {
  if (node.getKind() != kind::BITVECTOR_SIGN_EXTEND ||
      (node[0].getKind() != kind::BITVECTOR_SIGN_EXTEND &&
       node[0].getKind() != kind::BITVECTOR_ZERO_EXTEND))
    return false;
  return true;
}

template<> inline
Node RewriteRule<MergeSignExtend>::apply(TNode node) {
  Debug("bv-rewrite") << "RewriteRule<MergeSignExtend>(" << node << ")" << std::endl;
  unsigned amount1 =
      node.getOperator().getConst<BitVectorSignExtend>().signExtendAmount;

  NodeManager* nm = NodeManager::currentNM();
  if (node[0].getKind() == kind::BITVECTOR_ZERO_EXTEND) {
    unsigned amount2 =
        node[0].getOperator().getConst<BitVectorZeroExtend>().zeroExtendAmount;
    if (amount2 == 0)
    {
      NodeBuilder<> nb(kind::BITVECTOR_SIGN_EXTEND);
      Node op = nm->mkConst<BitVectorSignExtend>(BitVectorSignExtend(amount1));
      nb << op << node[0][0];
      Node res = nb;
      return res;
    }
    NodeBuilder<> nb(kind::BITVECTOR_ZERO_EXTEND);
    Node op = nm->mkConst<BitVectorZeroExtend>(
        BitVectorZeroExtend(amount1 + amount2));
    nb << op << node[0][0];
    Node res = nb;
    return res;
  }
  Assert (node[0].getKind() == kind::BITVECTOR_SIGN_EXTEND);
  unsigned amount2 =
      node[0].getOperator().getConst<BitVectorSignExtend>().signExtendAmount;
  return utils::mkSignExtend(node[0][0], amount1 + amount2);
}

/**
 * ZeroExtendEqConst
 *
 * Rewrite zero_extend(x^n, m) = c^n+m to
 *
 *   false         if c[n+m-1:n] != 0
 *   x = c[n-1:0]  otherwise.
 */
template <>
inline bool RewriteRule<ZeroExtendEqConst>::applies(TNode node) {
  return node.getKind() == kind::EQUAL &&
         ((node[0].getKind() == kind::BITVECTOR_ZERO_EXTEND &&
           node[1].isConst()) ||
          (node[1].getKind() == kind::BITVECTOR_ZERO_EXTEND &&
           node[0].isConst()));
}

template <>
inline Node RewriteRule<ZeroExtendEqConst>::apply(TNode node) {
  TNode t, c;
  if (node[0].getKind() == kind::BITVECTOR_ZERO_EXTEND) {
    t = node[0][0];
    c = node[1];
  } else {
    t = node[1][0];
    c = node[0];
  }
  BitVector c_hi =
      c.getConst<BitVector>().extract(utils::getSize(c) - 1, utils::getSize(t));
  BitVector c_lo = c.getConst<BitVector>().extract(utils::getSize(t) - 1, 0);
  BitVector zero = BitVector(c_hi.getSize(), Integer(0));

  if (c_hi == zero) {
    return NodeManager::currentNM()->mkNode(kind::EQUAL, t,
                                            utils::mkConst(c_lo));
  }
  return utils::mkFalse();
}

/**
 * SignExtendEqConst
 *
 * Rewrite sign_extend(x^n, m) = c^n+m to
 *
 *   x = c[n-1:0]   if (c[n-1:n-1] == 0 && c[n+m-1:n] == 0) ||
 *                     (c[n-1:n-1] == 1 && c[n+m-1:n] == ~0)
 *   false          otherwise.
 */
template <>
inline bool RewriteRule<SignExtendEqConst>::applies(TNode node) {
  return node.getKind() == kind::EQUAL &&
         ((node[0].getKind() == kind::BITVECTOR_SIGN_EXTEND &&
           node[1].isConst()) ||
          (node[1].getKind() == kind::BITVECTOR_SIGN_EXTEND &&
           node[0].isConst()));
}

template <>
inline Node RewriteRule<SignExtendEqConst>::apply(TNode node) {
  TNode t, c;
  if (node[0].getKind() == kind::BITVECTOR_SIGN_EXTEND) {
    t = node[0][0];
    c = node[1];
  } else {
    t = node[1][0];
    c = node[0];
  }
  unsigned pos_msb_t = utils::getSize(t) - 1;
  BitVector c_hi =
      c.getConst<BitVector>().extract(utils::getSize(c) - 1, pos_msb_t);
  BitVector c_lo = c.getConst<BitVector>().extract(pos_msb_t, 0);
  BitVector zero = BitVector(c_hi.getSize(), Integer(0));

  if (c_hi == zero || c_hi == ~zero) {
    return NodeManager::currentNM()->mkNode(kind::EQUAL, t,
                                            utils::mkConst(c_lo));
  }
  return utils::mkFalse();
}

/**
 * ZeroExtendUltConst
 *
 * Rewrite zero_extend(x^n,m) < c^n+m to
 *
 *   x < c[n-1:0]   if c[n+m-1:n] == 0.
 *
 * Rewrite c^n+m < Rewrite zero_extend(x^n,m) to
 *
 *   c[n-1:0] < x   if c[n+m-1:n] == 0.
 */
template <>
inline bool RewriteRule<ZeroExtendUltConst>::applies(TNode node) {
  if (node.getKind() == kind::BITVECTOR_ULT &&
      ((node[0].getKind() == kind::BITVECTOR_ZERO_EXTEND &&
        node[1].isConst()) ||
       (node[1].getKind() == kind::BITVECTOR_ZERO_EXTEND &&
        node[0].isConst()))) {
    TNode t, c;
    bool is_lhs = node[0].getKind() == kind::BITVECTOR_ZERO_EXTEND;
    if (is_lhs) {
      t = node[0][0];
      c = node[1];
    } else {
      t = node[1][0];
      c = node[0];
    }
    BitVector bv_c = c.getConst<BitVector>();
    BitVector bv_max =
        BitVector(utils::getSize(c)).setBit(utils::getSize(t) - 1);

    BitVector c_hi = c.getConst<BitVector>().extract(utils::getSize(c) - 1,
                                                     utils::getSize(t));
    BitVector zero = BitVector(c_hi.getSize(), Integer(0));

    return c_hi == zero;
  }
  return false;
}

template <>
inline Node RewriteRule<ZeroExtendUltConst>::apply(TNode node) {
  TNode t, c;
  bool is_lhs = node[0].getKind() == kind::BITVECTOR_ZERO_EXTEND;
  if (is_lhs) {
    t = node[0][0];
    c = node[1];
  } else {
    t = node[1][0];
    c = node[0];
  }
  Node c_lo =
      utils::mkConst(c.getConst<BitVector>().extract(utils::getSize(t) - 1, 0));

  if (is_lhs) {
    return NodeManager::currentNM()->mkNode(kind::BITVECTOR_ULT, t, c_lo);
  }
  return NodeManager::currentNM()->mkNode(kind::BITVECTOR_ULT, c_lo, t);
}

/**
 * SignExtendUltConst
 *
 * Rewrite sign_extend(x^n,m) < c^n+m to
 *
 *   x < c[n-1:0]   if c <= (1 << (n - 1)).
 *
 * Rewrite c^n+m < sign_extend(x^n,m) to
 *
 *   c[n-1:0] < x   if c < (1 << (n - 1)).
 */
template <>
inline bool RewriteRule<SignExtendUltConst>::applies(TNode node) {
  if (node.getKind() == kind::BITVECTOR_ULT &&
      ((node[0].getKind() == kind::BITVECTOR_SIGN_EXTEND &&
        node[1].isConst()) ||
       (node[1].getKind() == kind::BITVECTOR_SIGN_EXTEND &&
        node[0].isConst()))) {
    TNode t, c;
    bool is_lhs = node[0].getKind() == kind::BITVECTOR_SIGN_EXTEND;
    if (is_lhs) {
      t = node[0][0];
      c = node[1];
    } else {
      t = node[1][0];
      c = node[0];
    }
    BitVector bv_c = c.getConst<BitVector>();
    BitVector bv_max =
        BitVector(utils::getSize(c)).setBit(utils::getSize(t) - 1);

    return (is_lhs && bv_c <= bv_max) || (!is_lhs && bv_c < bv_max);
  }
  return false;
}

template <>
inline Node RewriteRule<SignExtendUltConst>::apply(TNode node) {
  TNode t, c;
  bool is_lhs = node[0].getKind() == kind::BITVECTOR_SIGN_EXTEND;
  if (is_lhs) {
    t = node[0][0];
    c = node[1];
  } else {
    t = node[1][0];
    c = node[0];
  }
  Node c_lo =
      utils::mkConst(c.getConst<BitVector>().extract(utils::getSize(t) - 1, 0));

  if (is_lhs) {
    return NodeManager::currentNM()->mkNode(kind::BITVECTOR_ULT, t, c_lo);
  }
  return NodeManager::currentNM()->mkNode(kind::BITVECTOR_ULT, c_lo, t);
}

template<> inline
bool RewriteRule<MultSlice>::applies(TNode node) {
  if (node.getKind() != kind::BITVECTOR_MULT || node.getNumChildren() != 2) {
    return false; 
  }
  return utils::getSize(node[0]) % 2 == 0;
}

/** 
 * Expressses the multiplication in terms of the top and bottom
 * slices of the terms. Note increases circuit size, but could
 * lead to simplifications (use wisely!).
 * 
 * @param node 
 * 
 * @return 
 */
template<> inline
Node RewriteRule<MultSlice>::apply(TNode node) {
  Debug("bv-rewrite") << "RewriteRule<MultSlice>(" << node << ")" << std::endl;
  unsigned bitwidth = utils::getSize(node[0]);
  Node zeros = utils::mkConst(bitwidth/2, 0);
  TNode a = node[0];
  Node bottom_a = utils::mkExtract(a, bitwidth/2 - 1, 0);
  Node top_a = utils::mkExtract(a, bitwidth -1, bitwidth/2); 
  TNode b = node[1];
  Node bottom_b = utils::mkExtract(b, bitwidth/2 - 1, 0);
  Node top_b = utils::mkExtract(b, bitwidth -1, bitwidth/2); 

  Node term1 = utils::mkNode(kind::BITVECTOR_MULT,
                             utils::mkNode(kind::BITVECTOR_CONCAT, zeros, bottom_a),
                             utils::mkNode(kind::BITVECTOR_CONCAT, zeros, bottom_b));

  Node term2 = utils::mkNode(kind::BITVECTOR_CONCAT,
                             utils::mkNode(kind::BITVECTOR_MULT, top_b, bottom_a),
                             zeros);
  Node term3 = utils::mkNode(kind::BITVECTOR_CONCAT,
                             utils::mkNode(kind::BITVECTOR_MULT, top_a, bottom_b),
                             zeros);
  return utils::mkNode(kind::BITVECTOR_PLUS, term1, term2, term3); 
}

/** 
 * x < y + 1 <=> (not y < x) and y != 1...1
 * 
 * @param node 
 * 
 * @return 
 */
template<> inline
bool RewriteRule<UltPlusOne>::applies(TNode node) {
  if (node.getKind() != kind::BITVECTOR_ULT) return false;
  TNode x = node[0];
  TNode y1 = node[1];
  if (y1.getKind() != kind::BITVECTOR_PLUS) return false;
  if (y1[0].getKind() != kind::CONST_BITVECTOR &&
      y1[1].getKind() != kind::CONST_BITVECTOR)
    return false;
  
  if (y1[0].getKind() == kind::CONST_BITVECTOR &&
      y1[1].getKind() == kind::CONST_BITVECTOR)
    return false;
  
  if (y1.getNumChildren() != 2)
    return false; 

  TNode one = y1[0].getKind() == kind::CONST_BITVECTOR ? y1[0] : y1[1];
  if (one != utils::mkConst(utils::getSize(one), 1)) return false;
  return true; 
}

template<> inline
Node RewriteRule<UltPlusOne>::apply(TNode node) {
  Debug("bv-rewrite") << "RewriteRule<UltPlusOne>(" << node << ")" << std::endl;
  TNode x = node[0];
  TNode y1 = node[1];
  TNode y = y1[0].getKind() != kind::CONST_BITVECTOR ? y1[0] : y1[1];
  unsigned size = utils::getSize(x); 
  Node not_y_eq_1 = utils::mkNode(kind::NOT, utils::mkNode(kind::EQUAL, y, utils::mkOnes(size)));
  Node not_y_lt_x = utils::mkNode(kind::NOT, utils::mkNode(kind::BITVECTOR_ULT, y, x));
  return utils::mkNode(kind::AND, not_y_eq_1, not_y_lt_x);
}

/** 
 * x ^(x-1) = 0 => 1 << sk
 * WARNING: this is an **EQUISATISFIABLE** transformation!
 * Only to be called on top level assertions. 
 * 
 * @param node 
 * 
 * @return 
 */
template<> inline
bool RewriteRule<IsPowerOfTwo>::applies(TNode node) {
  if (node.getKind()!= kind::EQUAL) return false;
  if (node[0].getKind() != kind::BITVECTOR_AND &&
      node[1].getKind() != kind::BITVECTOR_AND)
    return false;
  if (!utils::isZero(node[0]) &&
      !utils::isZero(node[1]))
    return false;

  TNode t = !utils::isZero(node[0])? node[0]: node[1];
  if (t.getNumChildren() != 2) return false; 
  TNode a = t[0];
  TNode b = t[1];
  unsigned size = utils::getSize(t);
  if(size < 2) return false;
  Node diff = Rewriter::rewrite(utils::mkNode(kind::BITVECTOR_SUB, a, b));
  return (diff.isConst() && (diff == utils::mkConst(size, 1u) || diff == utils::mkOnes(size)));
}

template<> inline
Node RewriteRule<IsPowerOfTwo>::apply(TNode node) {
  Debug("bv-rewrite") << "RewriteRule<IsPowerOfTwo>(" << node << ")" << std::endl;
  TNode term = utils::isZero(node[0])? node[1] : node[0];
  TNode a = term[0];
  TNode b = term[1];
  unsigned size = utils::getSize(term); 
  Node diff = Rewriter::rewrite(utils::mkNode(kind::BITVECTOR_SUB, a, b));
  Assert (diff.isConst());
  TNode x = diff == utils::mkConst(size, 1u) ? a : b;
  Node one = utils::mkConst(size, 1u);
  Node sk = utils::mkVar(size);
  Node sh = utils::mkNode(kind::BITVECTOR_SHL, one, sk);
  Node x_eq_sh = utils::mkNode(kind::EQUAL, x, sh);
  return x_eq_sh;
}

/**
 * Rewrite
 *   sign_extend(x+t,n) * sign_extend(a,m) < sign_extend(x,n) * sign_extend(a,m)
 * to
 *   (and
 *    (not (= t zero))
 *    (not (= a zero))
 *    (= (bvslt (bvadd x t) x) (bvsgt a zero))
 *   )
 *
 * Rewrite
 *   zero_extend(x+t,n) * sign_extend(a,m) < zero_extend(x,n) * sign_extend(a,m)
 * to
 *   (and
 *    (not (= t zero))
 *    (not (= a zero))
 *    (= (bvult (bvadd x t) x) (bvsgt a zero))
 *   )
 * where n and m are sufficiently big to not produce an overflow for
 * the multiplications.
 *
 * These patterns occur in the quantified BV benchmark family 'ranking',
 * where the BV engine struggles due to the high bit widths of the
 * multiplication's operands.
 */
static std::tuple<Node, Node, bool>
extract_ext_tuple(TNode node)
{
  TNode a = node[0];
  TNode b = node[1];
  for (unsigned i = 0; i < 2; ++i)
  {
    if (a.getKind() == kind::BITVECTOR_CONCAT
        && b.getKind() == kind::BITVECTOR_SIGN_EXTEND
        && a[0] == utils::mkZero(utils::getSize(a[0]))
        && utils::getSize(a[1]) <= utils::getSize(a[0])
        && utils::getSize(b[0]) <= utils::getSignExtendAmount(b))
    {
      return std::make_tuple(a[1], b[0], false);
    }
    else if (i == 0
             && a.getKind() == kind::BITVECTOR_SIGN_EXTEND
             && b.getKind() == kind::BITVECTOR_SIGN_EXTEND
             && utils::getSize(a[0]) <= utils::getSignExtendAmount(a)
             && utils::getSize(b[0]) <= utils::getSignExtendAmount(b))
    {
      return std::make_tuple(a[0], b[0], true);
    }
    std::swap(a, b);
  }
  return std::make_tuple(Node::null(), Node::null(), false);
}

template<> inline
bool RewriteRule<MultSltMult>::applies(TNode node)
{
  if (node.getKind() != kind::BITVECTOR_SLT
      || node[0].getKind() != kind::BITVECTOR_MULT
      || node[1].getKind() != kind::BITVECTOR_MULT)
    return false;

  if (node[0].getNumChildren() > 2 || node[1].getNumChildren() > 2)
    return false;

  bool is_sext_l, is_sext_r;
  TNode ml[2], mr[2];

  std::tie(ml[0], ml[1], is_sext_l) = extract_ext_tuple(node[0]);
  if (ml[0].isNull())
    return false;

  std::tie(mr[0], mr[1], is_sext_r) = extract_ext_tuple(node[1]);
  if (mr[0].isNull())
    return false;

  if (is_sext_l != is_sext_r)
    return false;

  TNode addxt, x, a;
  if (ml[0].getKind() == kind::BITVECTOR_PLUS)
  {
    addxt = ml[0];
    a = ml[1];
  }
  else if (ml[1].getKind() == kind::BITVECTOR_PLUS)
  {
    addxt = ml[1];
    a = ml[0];
  }
  else
    return false;

  if (addxt.getNumChildren() > 2)
    return false;

  if (mr[0] == a)
  {
    x = mr[1];
  }
  else if (mr[1] == a)
  {
    x = mr[0];
  }
  else
    return false;

  return (addxt[0] == x || addxt[1] == x);
}

template<> inline
Node RewriteRule<MultSltMult>::apply(TNode node)
{
  bool is_sext;
  TNode ml[2], mr[2];

  std::tie(ml[0], ml[1], is_sext) = extract_ext_tuple(node[0]);
  std::tie(mr[0], mr[1], std::ignore) = extract_ext_tuple(node[1]);

  TNode addxt, x, t, a;
  if (ml[0].getKind() == kind::BITVECTOR_PLUS)
  {
    addxt = ml[0];
    a = ml[1];
  }
  else
  {
    Assert(ml[1].getKind() == kind::BITVECTOR_PLUS);
    addxt = ml[1];
    a = ml[0];
  }

  x = (mr[0] == a) ? mr[1] : mr[0];
  t = (addxt[0] == x) ? addxt[1] : addxt[0];

  NodeManager *nm = NodeManager::currentNM();
  Node zero_t = utils::mkZero(utils::getSize(t));
  Node zero_a = utils::mkZero(utils::getSize(a));

  NodeBuilder<> nb(kind::AND);
  Kind k = is_sext ? kind::BITVECTOR_SLT : kind::BITVECTOR_ULT;
  nb << t.eqNode(zero_t).notNode();
  nb << a.eqNode(zero_a).notNode();
  nb << nm->mkNode(k, addxt, x)
            .eqNode(nm->mkNode(kind::BITVECTOR_SGT, a, zero_a));
  return nb.constructNode();
}

}  // namespace bv
}  // namespace theory
}  // namespace CVC4<|MERGE_RESOLUTION|>--- conflicted
+++ resolved
@@ -791,11 +791,7 @@
   }
 
   Node a;
-<<<<<<< HEAD
-  if( children.empty() )
-=======
   if (children.empty())
->>>>>>> af20fc43
   {
     a = utils::mkOne(size);
   }
