/*********************                                                        */
/*! \file theory_bv_rewrite_rules_simplification.h
 ** \verbatim
 ** Top contributors (to current version):
 **   Liana Hadarean, Mathias Preiner, Aina Niemetz
 ** This file is part of the CVC4 project.
 ** Copyright (c) 2009-2018 by the authors listed in the file AUTHORS
 ** in the top-level source directory) and their institutional affiliations.
 ** All rights reserved.  See the file COPYING in the top-level source
 ** directory for licensing information.\endverbatim
 **
 ** \brief [[ Add one-line brief description here ]]
 **
 ** [[ Add lengthier description here ]]
 ** \todo document this file
 **/

#include "cvc4_private.h"

#pragma once

#include "theory/bv/theory_bv_rewrite_rules.h"
#include "theory/bv/theory_bv_utils.h"
#include "theory/rewriter.h"

namespace CVC4 {
namespace theory {
namespace bv {

// FIXME: this rules subsume the constant evaluation ones

/**
 * BvIteConstCond
 *
 * BITVECTOR_ITE with constant condition
 */
template <>
inline bool RewriteRule<BvIteConstCond>::applies(TNode node)
{
  return (node.getKind() == kind::BITVECTOR_ITE && node[0].isConst());
}

template <>
inline Node RewriteRule<BvIteConstCond>::apply(TNode node)
{
  Debug("bv-rewrite") << "RewriteRule<BvIteConstCond>(" << node << ")"
                      << std::endl;
  return utils::isZero(node[0]) ? node[2] : node[1];
}

/**
 * BvIteEqualChildren
 *
 * BITVECTOR_ITE with term_then = term_else
 */
template <>
inline bool RewriteRule<BvIteEqualChildren>::applies(TNode node)
{
  return (node.getKind() == kind::BITVECTOR_ITE && node[1] == node[2]);
}

template <>
inline Node RewriteRule<BvIteEqualChildren>::apply(TNode node)
{
  Debug("bv-rewrite") << "RewriteRule<BvIteEqualChildren>(" << node << ")"
                      << std::endl;
  return node[1];
}

/**
 * BvIteConstChildren
 *
 * BITVECTOR_ITE with constant children of size one
 */
template <>
inline bool RewriteRule<BvIteConstChildren>::applies(TNode node)
{
  return (node.getKind() == kind::BITVECTOR_ITE
          && utils::getSize(node[1]) == 1
          && node[1].isConst() && node[2].isConst());
}

template <>
inline Node RewriteRule<BvIteConstChildren>::apply(TNode node)
{
  Debug("bv-rewrite") << "RewriteRule<BvIteConstChildren>(" << node << ")"
                      << std::endl;
  if (utils::isOne(node[1]) && utils::isZero(node[2]))
  {
    return node[0];
  }
  Assert(utils::isZero(node[1]) && utils::isOne(node[2]));
  return NodeManager::currentNM()->mkNode(kind::BITVECTOR_NOT, node[0]);
}

/**
<<<<<<< HEAD
 * BvIteMergeThenIf
 *
 * Nested BITVECTOR_ITE of the form
 *   c0 ? (c1 ? t1 : e1) : t1  ->  c0 AND NOT(c1) ? e1 : t1
 */
template <>
inline bool RewriteRule<BvIteMergeThenIf>::applies(TNode node)
{
  return (node.getKind() == kind::BITVECTOR_ITE
          && node[1].getKind() == kind::BITVECTOR_ITE
          && node[1][1] == node[2]);
}

template <>
inline Node RewriteRule<BvIteMergeThenIf>::apply(TNode node)
{
  Debug("bv-rewrite") << "RewriteRule<BvIteMergeThenIf>(" << node << ")"
                      << std::endl;
  NodeManager* nm = NodeManager::currentNM();
  Assert(node[1].getKind() == kind::BITVECTOR_ITE);
  Node cond = nm->mkNode(kind::BITVECTOR_AND,
                         node[0],
                         nm->mkNode(kind::BITVECTOR_NOT, node[1][0]));
  return nm->mkNode(kind::BITVECTOR_ITE, cond, node[1][2], node[2]);
}

/**
 * BvIteMergeElseIf
 *
 * Nested BITVECTOR_ITE of the form
 *   c0 ? (c1 ? t1 : e1) : e1  ->  c0 AND c1 ? t1 : e1
 */
template <>
inline bool RewriteRule<BvIteMergeElseIf>::applies(TNode node)
{
  return (node.getKind() == kind::BITVECTOR_ITE
          && node[1].getKind() == kind::BITVECTOR_ITE
          && node[1][2] == node[2]);
}

template <>
inline Node RewriteRule<BvIteMergeElseIf>::apply(TNode node)
{
  Debug("bv-rewrite") << "RewriteRule<BvIteMergeElseIf>(" << node << ")"
                      << std::endl;
  NodeManager* nm = NodeManager::currentNM();
  Assert(node[1].getKind() == kind::BITVECTOR_ITE);
  Node cond = nm->mkNode(kind::BITVECTOR_AND, node[0], node[1][0]);
  return nm->mkNode(kind::BITVECTOR_ITE, cond, node[1][1], node[2]);
}

/**
 * BvIteMergeThenElse
 *
 * Nested BITVECTOR_ITE of the form
 *   c0 ? t0 : (c1 ? t0 : e1)  ->  NOT(c0) AND NOT(c1) ? e1 : t0
 */
template <>
inline bool RewriteRule<BvIteMergeThenElse>::applies(TNode node)
{
  return (node.getKind() == kind::BITVECTOR_ITE
          && node[2].getKind() == kind::BITVECTOR_ITE
          && node[1] == node[2][1]);
}

template <>
inline Node RewriteRule<BvIteMergeThenElse>::apply(TNode node)
{
  Debug("bv-rewrite") << "RewriteRule<BvIteMergeThenElse>(" << node << ")"
                      << std::endl;
  NodeManager* nm = NodeManager::currentNM();
  Assert(node[2].getKind() == kind::BITVECTOR_ITE);
  Node cond = nm->mkNode(kind::BITVECTOR_AND,
                         nm->mkNode(kind::BITVECTOR_NOT, node[0]),
                         nm->mkNode(kind::BITVECTOR_NOT, node[2][0]));
  return nm->mkNode(kind::BITVECTOR_ITE, cond, node[2][2], node[1]);
}

/**
 * BvIteMergeElseElse
 *
 * Nested BITVECTOR_ITE of the form
 *   c0 ? t0 : (c1 ? t1 : t0)  ->  NOT(c0) AND c1 ? t1 : t0
 */
template <>
inline bool RewriteRule<BvIteMergeElseElse>::applies(TNode node)
{
  return (node.getKind() == kind::BITVECTOR_ITE
          && node[2].getKind() == kind::BITVECTOR_ITE
          && node[1] == node[2][2]);
}

template <>
inline Node RewriteRule<BvIteMergeElseElse>::apply(TNode node)
{
  Debug("bv-rewrite") << "RewriteRule<BvIteMergeElseElse>(" << node << ")"
                      << std::endl;
  NodeManager* nm = NodeManager::currentNM();
  Assert(node[2].getKind() == kind::BITVECTOR_ITE);
  Node cond = nm->mkNode(kind::BITVECTOR_AND,
                         nm->mkNode(kind::BITVECTOR_NOT, node[0]),
                         node[2][0]);
  return nm->mkNode(kind::BITVECTOR_ITE, cond, node[2][1], node[1]);
=======
 * BvIteEqualCond
 *
 * Nested BITVECTOR_ITE with cond_outer == cond_inner
 *
 * c0 ? (c0 ? t0 : e0) : e1              ->  c0 ? t0 : e1
 * c0 ? t0             : (c0 ? t1 : e1)  ->  c0 ? t0 : e1
 * c0 ? (c0 ? t0 : e0) : (c0 ? t1 : e1)  ->  c0 ? t0 : e1
 */
template <>
inline bool RewriteRule<BvIteEqualCond>::applies(TNode node)
{
  return (
      node.getKind() == kind::BITVECTOR_ITE
      && ((node[1].getKind() == kind::BITVECTOR_ITE && node[0] == node[1][0])
          || (node[2].getKind() == kind::BITVECTOR_ITE
              && node[0] == node[2][0])));
}

template <>
inline Node RewriteRule<BvIteEqualCond>::apply(TNode node)
{
  Debug("bv-rewrite") << "RewriteRule<BvIteEqualCond>(" << node << ")"
                      << std::endl;
  Node t0 = node[1].getKind() == kind::BITVECTOR_ITE && node[0] == node[1][0]
                ? node[1][1]
                : node[1];
  Node e1 = node[2].getKind() == kind::BITVECTOR_ITE && node[0] == node[2][0]
                ? node[2][2]
                : node[2];
  return NodeManager::currentNM()->mkNode(kind::BITVECTOR_ITE, node[0], t0, e1);
>>>>>>> aacd3dda
}
/**
 * BvComp
 *
 * BITVECTOR_COMP of children of size 1 with one constant child
 */
template <>
inline bool RewriteRule<BvComp>::applies(TNode node)
{
  return (node.getKind() == kind::BITVECTOR_COMP
          && utils::getSize(node[0]) == 1
          && (node[0].isConst() || node[1].isConst()));
}

template <>
inline Node RewriteRule<BvComp>::apply(TNode node)
{
  Debug("bv-rewrite") << "RewriteRule<BvComp>(" << node << ")" << std::endl;
  NodeManager* nm = NodeManager::currentNM();
  if (node[0].isConst())
  {
    return utils::isZero(node[0]) ? nm->mkNode(kind::BITVECTOR_NOT, node[1])
                                  : Node(node[1]);
  }
  return utils::isZero(node[1]) ? nm->mkNode(kind::BITVECTOR_NOT, node[0])
                                : Node(node[0]);
}

/**
 * ShlByConst
 *
 * Left Shift by constant amount 
 */
template<> inline
bool RewriteRule<ShlByConst>::applies(TNode node) {
  // if the shift amount is constant
  return (node.getKind() == kind::BITVECTOR_SHL &&
          node[1].getKind() == kind::CONST_BITVECTOR);
}

template<> inline
Node RewriteRule<ShlByConst>::apply(TNode node) {
  Debug("bv-rewrite") << "RewriteRule<ShlByConst>(" << node << ")" << std::endl;
  Integer amount = node[1].getConst<BitVector>().toInteger();
  if (amount == 0) {
    return node[0]; 
  }  
  Node a = node[0]; 
  uint32_t size = utils::getSize(a);
  
  
  if (amount >= Integer(size)) {
    // if we are shifting more than the length of the bitvector return 0
    return utils::mkZero(size);
  }
  
  // make sure we do not lose information casting
  Assert(amount < Integer(1).multiplyByPow2(32));
  
  uint32_t uint32_amount = amount.toUnsignedInt();

  Node left = utils::mkExtract(a, size - 1 - uint32_amount, 0);
  Node right = utils::mkZero(uint32_amount);
  return utils::mkConcat(left, right); 
}

/**
 * LshrByConst
 *
 * Right Logical Shift by constant amount 
 */

template<> inline
bool RewriteRule<LshrByConst>::applies(TNode node) {
  // if the shift amount is constant
  return (node.getKind() == kind::BITVECTOR_LSHR &&
          node[1].getKind() == kind::CONST_BITVECTOR);
}

template<> inline
Node RewriteRule<LshrByConst>::apply(TNode node) {
  Debug("bv-rewrite") << "RewriteRule<LshrByConst>(" << node << ")" << std::endl;
  Integer amount = node[1].getConst<BitVector>().toInteger();
  if (amount == 0) {
    return node[0]; 
  }  
  
  Node a = node[0]; 
  uint32_t size = utils::getSize(a);
  
  
  if (amount >= Integer(size)) {
    // if we are shifting more than the length of the bitvector return 0
    return utils::mkZero(size);
  }
  
  // make sure we do not lose information casting
  Assert(amount < Integer(1).multiplyByPow2(32));
  
  uint32_t uint32_amount = amount.toUnsignedInt();
  Node right = utils::mkExtract(a, size - 1, uint32_amount);
  Node left = utils::mkZero(uint32_amount);
  return utils::mkConcat(left, right); 
}

/**
 * AshrByConst
 *
 * Right Arithmetic Shift by constant amount 
 */

template<> inline
bool RewriteRule<AshrByConst>::applies(TNode node) {
  // if the shift amount is constant
  return (node.getKind() == kind::BITVECTOR_ASHR &&
          node[1].getKind() == kind::CONST_BITVECTOR);
}

template<> inline
Node RewriteRule<AshrByConst>::apply(TNode node) {
  Debug("bv-rewrite") << "RewriteRule<AshrByConst>(" << node << ")" << std::endl;
  Integer amount = node[1].getConst<BitVector>().toInteger();
  if (amount == 0) {
    return node[0]; 
  }  

  Node a = node[0]; 
  uint32_t size = utils::getSize(a);
  Node sign_bit = utils::mkExtract(a, size-1, size-1);
  
  if (amount >= Integer(size)) {
    // if we are shifting more than the length of the bitvector return n repetitions
    // of the first bit
    return utils::mkConcat(sign_bit, size); 
  }
  
  // make sure we do not lose information casting
  Assert(amount < Integer(1).multiplyByPow2(32));

  uint32_t uint32_amount = amount.toUnsignedInt();
  if (uint32_amount == 0) {
    return a; 
  }
  
  Node left = utils::mkConcat(sign_bit, uint32_amount); 
  Node right = utils::mkExtract(a, size - 1, uint32_amount);
  return utils::mkConcat(left, right); 
}

/**
 * BitwiseIdemp
 *
 * (a bvand a) ==> a
 * (a bvor a)  ==> a
 */

template<> inline
bool RewriteRule<BitwiseIdemp>::applies(TNode node) {
  Unreachable();
  return ((node.getKind() == kind::BITVECTOR_AND ||
           node.getKind() == kind::BITVECTOR_OR) &&
          node.getNumChildren() == 2 &&
          node[0] == node[1]);
}

template<> inline
Node RewriteRule<BitwiseIdemp>::apply(TNode node) {
  Unreachable();
  Debug("bv-rewrite") << "RewriteRule<BitwiseIdemp>(" << node << ")" << std::endl;
  return node[0]; 
}

/**
 * AndZero
 * 
 * (a bvand 0) ==> 0
 */

template<> inline
bool RewriteRule<AndZero>::applies(TNode node) {
  Unreachable();
  unsigned size = utils::getSize(node); 
  return (node.getKind() == kind::BITVECTOR_AND  &&
          node.getNumChildren() == 2 &&
          (node[0] == utils::mkConst(size, 0) ||
           node[1] == utils::mkConst(size, 0)));
}

template<> inline
Node RewriteRule<AndZero>::apply(TNode node) {
  Unreachable();
  Debug("bv-rewrite") << "RewriteRule<AndZero>(" << node << ")" << std::endl;
  return utils::mkConst(utils::getSize(node), 0); 
}

/**
 * AndOne
 * 
 * (a bvand 1) ==> a
 */

template<> inline
bool RewriteRule<AndOne>::applies(TNode node) {
  Unreachable();
  unsigned size = utils::getSize(node);
  Node ones = utils::mkOnes(size); 
  return (node.getKind() == kind::BITVECTOR_AND  &&
          node.getNumChildren() == 2 &&
          (node[0] == ones ||
           node[1] == ones));
}

template<> inline
Node RewriteRule<AndOne>::apply(TNode node) {
  Unreachable();
  Debug("bv-rewrite") << "RewriteRule<AndOne>(" << node << ")" << std::endl;
  unsigned size = utils::getSize(node);
  
  if (node[0] == utils::mkOnes(size)) {
    return node[1]; 
  } else {
    Assert (node[1] == utils::mkOnes(size)); 
    return node[0]; 
  }
}

/**
 * OrZero
 * 
 * (a bvor 0) ==> a
 */

template<> inline
bool RewriteRule<OrZero>::applies(TNode node) {
  Unreachable();
  unsigned size = utils::getSize(node); 
  return (node.getKind() == kind::BITVECTOR_OR  &&
          node.getNumChildren() == 2 &&
          (node[0] == utils::mkConst(size, 0) ||
           node[1] == utils::mkConst(size, 0)));
}

template<> inline
Node RewriteRule<OrZero>::apply(TNode node) {
  Unreachable();
  Debug("bv-rewrite") << "RewriteRule<OrZero>(" << node << ")" << std::endl;
  
  unsigned size = utils::getSize(node); 
  if (node[0] == utils::mkConst(size, 0)) {
    return node[1]; 
  } else {
    Assert(node[1] == utils::mkConst(size, 0));
    return node[0]; 
  }
}

/**
 * OrOne
 * 
 * (a bvor 1) ==> 1
 */

template<> inline
bool RewriteRule<OrOne>::applies(TNode node) {
  Unreachable();
  unsigned size = utils::getSize(node);
  Node ones = utils::mkOnes(size); 
  return (node.getKind() == kind::BITVECTOR_OR  &&
          node.getNumChildren() == 2 &&
          (node[0] == ones ||
           node[1] == ones));
}

template<> inline
Node RewriteRule<OrOne>::apply(TNode node) {
  Unreachable();
  Debug("bv-rewrite") << "RewriteRule<OrOne>(" << node << ")" << std::endl;
  return utils::mkOnes(utils::getSize(node)); 
}


/**
 * XorDuplicate
 *
 * (a bvxor a) ==> 0
 */

template<> inline
bool RewriteRule<XorDuplicate>::applies(TNode node) {
  Unreachable();
  return (node.getKind() == kind::BITVECTOR_XOR &&
          node.getNumChildren() == 2 &&
          node[0] == node[1]);
}

template<> inline
Node RewriteRule<XorDuplicate>::apply(TNode node) {
  Unreachable();
  Debug("bv-rewrite") << "RewriteRule<XorDuplicate>(" << node << ")" << std::endl;
  return utils::mkZero(utils::getSize(node));
}

/**
 * XorOne
 *
 * (a bvxor 1) ==> ~a
 */

template<> inline
bool RewriteRule<XorOne>::applies(TNode node) {
  if (node.getKind() != kind::BITVECTOR_XOR) {
    return false; 
  }
  Node ones = utils::mkOnes(utils::getSize(node));
  for (unsigned i = 0; i < node.getNumChildren(); ++i) {
    if (node[i] == ones) {
      return true; 
    }
  }
  return false; 
}

template <>
inline Node RewriteRule<XorOne>::apply(TNode node)
{
  Debug("bv-rewrite") << "RewriteRule<XorOne>(" << node << ")" << std::endl;
  NodeManager *nm = NodeManager::currentNM();
  Node ones = utils::mkOnes(utils::getSize(node));
  std::vector<Node> children;
  bool found_ones = false;
  // XorSimplify should have been called before
  for (unsigned i = 0; i < node.getNumChildren(); ++i)
  {
    if (node[i] == ones)
    {
      // make sure only ones occurs only once
      found_ones = !found_ones;
    }
    else
    {
      children.push_back(node[i]);
    }
  }

  Node result = utils::mkNaryNode(kind::BITVECTOR_XOR, children);
  if (found_ones)
  {
    result = nm->mkNode(kind::BITVECTOR_NOT, result);
  }
  return result;
}

/**
 * XorZero
 *
 * (a bvxor 0) ==> a
 */

template<> inline
bool RewriteRule<XorZero>::applies(TNode node) {
  if (node.getKind() != kind::BITVECTOR_XOR) {
    return false; 
  }
  Node zero = utils::mkConst(utils::getSize(node), 0);
  for (unsigned i = 0; i < node.getNumChildren(); ++i) {
    if (node[i] == zero) {
      return true; 
    }
  }
  return false; 
}

template <>
inline Node RewriteRule<XorZero>::apply(TNode node)
{
  Debug("bv-rewrite") << "RewriteRule<XorZero>(" << node << ")" << std::endl;
  std::vector<Node> children;
  Node zero = utils::mkConst(utils::getSize(node), 0);

  // XorSimplify should have been called before
  for (unsigned i = 0; i < node.getNumChildren(); ++i)
  {
    if (node[i] != zero)
    {
      children.push_back(node[i]);
    }
  }
  Node res = utils::mkNaryNode(kind::BITVECTOR_XOR, children);
  return res;
}

/**
 * BitwiseNotAnd
 *
 * (a bvand (~ a)) ==> 0
 */

template<> inline
bool RewriteRule<BitwiseNotAnd>::applies(TNode node) {
  Unreachable();
  return (node.getKind() == kind::BITVECTOR_AND &&
          node.getNumChildren() == 2 &&
          ((node[0].getKind() == kind::BITVECTOR_NOT && node[0][0] == node[1]) ||
           (node[1].getKind() == kind::BITVECTOR_NOT && node[1][0] == node[0]))); 
}

template<> inline
Node RewriteRule<BitwiseNotAnd>::apply(TNode node) {
  Unreachable();
  Debug("bv-rewrite") << "RewriteRule<BitwiseNegAnd>(" << node << ")" << std::endl;
  return utils::mkZero(utils::getSize(node));
}

/**
 * BitwiseNegOr
 *
 * (a bvor (~ a)) ==> 1
 */

template<> inline
bool RewriteRule<BitwiseNotOr>::applies(TNode node) {
  Unreachable();
  return (node.getKind() == kind::BITVECTOR_OR &&
          node.getNumChildren() == 2 &&
          ((node[0].getKind() == kind::BITVECTOR_NOT && node[0][0] == node[1]) ||
           (node[1].getKind() == kind::BITVECTOR_NOT && node[1][0] == node[0]))); 
}

template<> inline
Node RewriteRule<BitwiseNotOr>::apply(TNode node) {
  Unreachable();
  Debug("bv-rewrite") << "RewriteRule<BitwiseNotOr>(" << node << ")" << std::endl;
  uint32_t size = utils::getSize(node);
  return utils::mkOnes(size);
}

/**
 * XorNot
 *
 * ((~ a) bvxor (~ b)) ==> (a bvxor b)
 */

template<> inline
bool RewriteRule<XorNot>::applies(TNode node) {
  Unreachable();
}

template <>
inline Node RewriteRule<XorNot>::apply(TNode node)
{
  Unreachable();
  Debug("bv-rewrite") << "RewriteRule<XorNot>(" << node << ")" << std::endl;
  Node a = node[0][0];
  Node b = node[1][0];
  return NodeManager::currentNM()->mkNode(kind::BITVECTOR_XOR, a, b);
}

/**
 * NotXor
 *
 * ~(a bvxor b) ==> (~ a bvxor b)
 */

template<> inline
bool RewriteRule<NotXor>::applies(TNode node) {
  return (node.getKind() == kind::BITVECTOR_NOT &&
          node[0].getKind() == kind::BITVECTOR_XOR); 
}

template <>
inline Node RewriteRule<NotXor>::apply(TNode node)
{
  Debug("bv-rewrite") << "RewriteRule<NotXor>(" << node << ")" << std::endl;
  std::vector<Node> children;
  TNode::iterator child_it = node[0].begin();
  children.push_back(
      NodeManager::currentNM()->mkNode(kind::BITVECTOR_NOT, *child_it));
  for (++child_it; child_it != node[0].end(); ++child_it)
  {
    children.push_back(*child_it);
  }
  return utils::mkSortedNode(kind::BITVECTOR_XOR, children);
}

/**
 * NotIdemp
 *
 * ~ (~ a) ==> a
 */

template<> inline
bool RewriteRule<NotIdemp>::applies(TNode node) {
  return (node.getKind() == kind::BITVECTOR_NOT &&
          node[0].getKind() == kind::BITVECTOR_NOT); 
}

template<> inline
Node RewriteRule<NotIdemp>::apply(TNode node) {
  Debug("bv-rewrite") << "RewriteRule<NotIdemp>(" << node << ")" << std::endl;
  return node[0][0];
}



/**
 * LtSelf
 *
 * a < a ==> false
 */

template<> inline
bool RewriteRule<LtSelf>::applies(TNode node) {
  return ((node.getKind() == kind::BITVECTOR_ULT ||
           node.getKind() == kind::BITVECTOR_SLT) &&
          node[0] == node[1]);
}

template<> inline
Node RewriteRule<LtSelf>::apply(TNode node) {
  Debug("bv-rewrite") << "RewriteRule<LtSelf>(" << node << ")" << std::endl;
  return utils::mkFalse(); 
}

/**
 * LteSelf
 *
 * a <= a ==> true
 */

template<> inline
bool RewriteRule<LteSelf>::applies(TNode node) {
  return ((node.getKind() == kind::BITVECTOR_ULE ||
           node.getKind() == kind::BITVECTOR_SLE) &&
          node[0] == node[1]);
}

template<> inline
Node RewriteRule<LteSelf>::apply(TNode node) {
  Debug("bv-rewrite") << "RewriteRule<LteSelf>(" << node << ")" << std::endl;
  return utils::mkTrue(); 
}

/**
 * ZeroUlt
 *
 * 0 < a ==> a != 0
 */

template <>
inline bool RewriteRule<ZeroUlt>::applies(TNode node)
{
  return (node.getKind() == kind::BITVECTOR_ULT
          && node[0] == utils::mkZero(utils::getSize(node[0])));
}

template <>
inline Node RewriteRule<ZeroUlt>::apply(TNode node)
{
  Debug("bv-rewrite") << "RewriteRule<ZeroUlt>(" << node << ")" << std::endl;
  NodeManager *nm = NodeManager::currentNM();
  return nm->mkNode(kind::NOT, nm->mkNode(kind::EQUAL, node[0], node[1]));
}

/**
 * UltZero
 *
 * a < 0 ==> false
 */

template<> inline
bool RewriteRule<UltZero>::applies(TNode node) {
  return (node.getKind() == kind::BITVECTOR_ULT &&
          node[1] == utils::mkZero(utils::getSize(node[0])));
}

template<> inline
Node RewriteRule<UltZero>::apply(TNode node) {
  Debug("bv-rewrite") << "RewriteRule<UltZero>(" << node << ")" << std::endl;
  return utils::mkFalse(); 
}


/**
 * 
 */
template<> inline
bool RewriteRule<UltOne>::applies(TNode node) {
  return (node.getKind() == kind::BITVECTOR_ULT &&
          node[1] == utils::mkOne(utils::getSize(node[0])));
}

template <>
inline Node RewriteRule<UltOne>::apply(TNode node)
{
  Debug("bv-rewrite") << "RewriteRule<UltOne>(" << node << ")" << std::endl;
  return NodeManager::currentNM()->mkNode(
      kind::EQUAL, node[0], utils::mkZero(utils::getSize(node[0])));
}

/**
 * 
 */
template<> inline
bool RewriteRule<SltZero>::applies(TNode node) {
  return (node.getKind() == kind::BITVECTOR_SLT &&
          node[1] == utils::mkZero(utils::getSize(node[0])));
}

template <>
inline Node RewriteRule<SltZero>::apply(TNode node)
{
  Debug("bv-rewrite") << "RewriteRule<UltZero>(" << node << ")" << std::endl;
  unsigned size = utils::getSize(node[0]);
  Node most_significant_bit = utils::mkExtract(node[0], size - 1, size - 1);
  return NodeManager::currentNM()->mkNode(
      kind::EQUAL, most_significant_bit, utils::mkOne(1));
}

/**
 * UltSelf
 *
 * a < a ==> false
 */

template<> inline
bool RewriteRule<UltSelf>::applies(TNode node) {
  return (node.getKind() == kind::BITVECTOR_ULT &&
          node[1] == node[0]); 
}

template<> inline
Node RewriteRule<UltSelf>::apply(TNode node) {
  Debug("bv-rewrite") << "RewriteRule<UltSelf>(" << node << ")" << std::endl;
  return utils::mkFalse(); 
}


/**
 * UleZero
 *
 * a <= 0 ==> a = 0
 */

template<> inline
bool RewriteRule<UleZero>::applies(TNode node) {
  return (node.getKind() == kind::BITVECTOR_ULE &&
          node[1] == utils::mkZero(utils::getSize(node[0])));
}

template <>
inline Node RewriteRule<UleZero>::apply(TNode node)
{
  Debug("bv-rewrite") << "RewriteRule<UleZero>(" << node << ")" << std::endl;
  return NodeManager::currentNM()->mkNode(kind::EQUAL, node[0], node[1]);
}

/**
 * UleSelf
 *
 * a <= a ==> true
 */

template<> inline
bool RewriteRule<UleSelf>::applies(TNode node) {
  return (node.getKind() == kind::BITVECTOR_ULE &&
          node[1] == node[0]); 
}

template<> inline
Node RewriteRule<UleSelf>::apply(TNode node) {
  Debug("bv-rewrite") << "RewriteRule<UleSelf>(" << node << ")" << std::endl;
  return utils::mkTrue(); 
}


/**
 * ZeroUle
 *
 * 0 <= a ==> true
 */

template<> inline
bool RewriteRule<ZeroUle>::applies(TNode node) {
  return (node.getKind() == kind::BITVECTOR_ULE &&
          node[0] == utils::mkZero(utils::getSize(node[0])));
}

template<> inline
Node RewriteRule<ZeroUle>::apply(TNode node) {
  Debug("bv-rewrite") << "RewriteRule<ZeroUle>(" << node << ")" << std::endl;
  return utils::mkTrue(); 
}

/**
 * UleMax
 *
 * a <= 11..1 ==> true
 */

template<> inline
bool RewriteRule<UleMax>::applies(TNode node) {
  if (node.getKind()!= kind::BITVECTOR_ULE) {
    return false; 
  }
  uint32_t size = utils::getSize(node[0]); 
  return (node.getKind() == kind::BITVECTOR_ULE
          && node[1] == utils::mkOnes(size));
}

template<> inline
Node RewriteRule<UleMax>::apply(TNode node) {
  Debug("bv-rewrite") << "RewriteRule<UleMax>(" << node << ")" << std::endl;
  return utils::mkTrue(); 
}

/**
 * NotUlt
 *
 * ~ ( a < b) ==> b <= a
 */

template<> inline
bool RewriteRule<NotUlt>::applies(TNode node) {
  return (node.getKind() == kind::NOT &&
          node[0].getKind() == kind::BITVECTOR_ULT);
}

template <>
inline Node RewriteRule<NotUlt>::apply(TNode node)
{
  Debug("bv-rewrite") << "RewriteRule<NotUlt>(" << node << ")" << std::endl;
  Node ult = node[0];
  Node a = ult[0];
  Node b = ult[1];
  return NodeManager::currentNM()->mkNode(kind::BITVECTOR_ULE, b, a);
}

/**
 * NotUle
 *
 * ~ ( a <= b) ==> b < a
 */

template<> inline
bool RewriteRule<NotUle>::applies(TNode node) {
  return (node.getKind() == kind::NOT &&
          node[0].getKind() == kind::BITVECTOR_ULE);
}

template <>
inline Node RewriteRule<NotUle>::apply(TNode node)
{
  Debug("bv-rewrite") << "RewriteRule<NotUle>(" << node << ")" << std::endl;
  Node ult = node[0];
  Node a = ult[0];
  Node b = ult[1];
  return NodeManager::currentNM()->mkNode(kind::BITVECTOR_ULT, b, a);
}

/**
 * MultPow2
 *
 * (a * 2^k) ==> a[n-k-1:0] 0_k
 */

template <>
inline bool RewriteRule<MultPow2>::applies(TNode node)
{
  if (node.getKind() != kind::BITVECTOR_MULT)
    return false;

  for (const Node& cn : node)
  {
    bool cIsNeg = false;
    if (utils::isPow2Const(cn, cIsNeg))
    {
      return true; 
    }
  }
  return false; 
}

template <>
inline Node RewriteRule<MultPow2>::apply(TNode node)
{
  Debug("bv-rewrite") << "RewriteRule<MultPow2>(" << node << ")" << std::endl;
  NodeManager *nm = NodeManager::currentNM();
  unsigned size = utils::getSize(node);
  std::vector<Node>  children;
  unsigned exponent = 0;
  bool isNeg = false;
  for (const Node& cn : node)
  {
    bool cIsNeg = false;
    unsigned exp = utils::isPow2Const(cn, cIsNeg);
    if (exp) {
      exponent += exp - 1;
      if (cIsNeg)
      {
        isNeg = !isNeg;
      }
    }
    else {
      children.push_back(cn);
    }
  }
  if (exponent >= size)
  {
    return utils::mkZero(size);
  }

  Node a;
  if (children.empty())
  {
    a = utils::mkOne(size);
  }
  else
  {
    a = utils::mkNaryNode(kind::BITVECTOR_MULT, children);
  }

  if (isNeg && size > 1)
  {
    a = nm->mkNode(kind::BITVECTOR_NEG, a);
  }
  if (exponent == 0)
  {
    return a;
  }
  Node extract = utils::mkExtract(a, size - exponent - 1, 0);
  Node zeros = utils::mkConst(exponent, 0);
  return utils::mkConcat(extract, zeros); 
}

/**
 * ExtractMultLeadingBit
 *
 * If the bit-vectors multiplied have enough leading zeros,
 * we can determine that the top bits of the multiplication
 * are zero and not compute them. Only apply for large bitwidths
 * as this can interfere with other mult normalization rewrites such
 * as flattening. 
 */

template<> inline
bool RewriteRule<ExtractMultLeadingBit>::applies(TNode node) {
  if (node.getKind() != kind::BITVECTOR_EXTRACT)
    return false;
  unsigned low = utils::getExtractLow(node);
  node = node[0];

  if (node.getKind() != kind::BITVECTOR_MULT ||
      node.getNumChildren() != 2 ||
      utils::getSize(node) <= 64)
    return false;

  if (node[0].getKind() != kind::BITVECTOR_CONCAT ||
      node[1].getKind() != kind::BITVECTOR_CONCAT ||
      !node[0][0].isConst() ||
      !node[1][0].isConst())
    return false;

  unsigned n = utils::getSize(node);
  // count number of leading zeroes
  const Integer& int1 = node[0][0].getConst<BitVector>().toInteger();
  const Integer& int2 = node[1][0].getConst<BitVector>().toInteger();
  size_t int1_size = utils::getSize(node[0][0]);
  size_t int2_size = utils::getSize(node[1][0]);
  unsigned zeroes1 = int1.isZero() ? int1_size : int1_size - int1.length();
  unsigned zeroes2 = int2.isZero() ? int2_size : int2_size - int2.length();

  // first k bits are not zero in the result
  unsigned k = 2 * n - (zeroes1 + zeroes2);

  if (k > low)
    return false; 

  return true; 
}

template<> inline
Node RewriteRule<ExtractMultLeadingBit>::apply(TNode node) {
  Debug("bv-rewrite") << "RewriteRule<MultLeadingBit>(" << node << ")" << std::endl;

  unsigned bitwidth = utils::getSize(node); 
  
  // node = node[0];
  // const Integer& int1 = node[0][0].getConst<BitVector>().toInteger();
  // const Integer& int2 = node[1][0].getConst<BitVector>().toInteger();
  // unsigned zeroes1 = int1.isZero()? utils::getSize(node[0][0]) :
  //                                   int1.length();

  // unsigned zeroes2 = int2.isZero()? utils::getSize(node[1][0]) :
  //                                   int2.length();
  // all bits >= k in the multiplier will have to be 0
  // unsigned n = utils::getSize(node); 
  // unsigned k = 2 * n - (zeroes1 + zeroes2);
  // Node extract1 = utils::mkExtract(node[0], k - 1, 0);
  // Node extract2 = utils::mkExtract(node[1], k - 1, 0);
  // Node k_zeroes = utils::mkConst(n - k, 0u);

  // NodeManager *nm = NodeManager::currentNM();
  // Node new_mult = nm->mkNode(kind::BITVECTOR_MULT, extract1, extract2);
  // Node result = utils::mkExtract(nm->mkNode(kind::BITVECTOR_CONCAT, k_zeroes, new_mult), high, low);

  // since the extract is over multiplier bits that have to be 0, return 0
  Node result = utils::mkConst(bitwidth, 0u); 
  //  std::cout << "MultLeadingBit " << node <<" => " << result <<"\n";
  return result;
}

/**
 * NegIdemp
 *
 * -(-a) ==> a 
 */

template<> inline
bool RewriteRule<NegIdemp>::applies(TNode node) {
  return (node.getKind() == kind::BITVECTOR_NEG &&
          node[0].getKind() == kind::BITVECTOR_NEG);
}

template<> inline
Node RewriteRule<NegIdemp>::apply(TNode node) {
  Debug("bv-rewrite") << "RewriteRule<NegIdemp>(" << node << ")" << std::endl;
  return node[0][0]; 
}

/**
 * UdivPow2 
 *
 * (a udiv 2^k) ==> 0_k a[n-1: k]
 */

template <>
inline bool RewriteRule<UdivPow2>::applies(TNode node)
{
  bool isNeg = false;
  if (node.getKind() == kind::BITVECTOR_UDIV_TOTAL
      && utils::isPow2Const(node[1], isNeg))
  {
    return !isNeg;
  }
  return false;
}

template <>
inline Node RewriteRule<UdivPow2>::apply(TNode node)
{
  Debug("bv-rewrite") << "RewriteRule<UdivPow2>(" << node << ")" << std::endl;
  NodeManager *nm = NodeManager::currentNM();
  unsigned size = utils::getSize(node);
  Node a = node[0];
  bool isNeg = false;
  unsigned power = utils::isPow2Const(node[1], isNeg) - 1;
  Node ret;
  if (power == 0)
  {
    ret = a;
  }
  else
  {
    Node extract = utils::mkExtract(a, size - 1, power);
    Node zeros = utils::mkConst(power, 0);

    ret = nm->mkNode(kind::BITVECTOR_CONCAT, zeros, extract);
  }
  if (isNeg && size > 1)
  {
    ret = nm->mkNode(kind::BITVECTOR_NEG, ret);
  }
  return ret;
}

/**
 * UdivZero
 *
 * (a udiv 0) ==> 111...1
 */

template <>
inline bool RewriteRule<UdivZero>::applies(TNode node) {
  return (node.getKind() == kind::BITVECTOR_UDIV_TOTAL &&
          node[1] == utils::mkConst(utils::getSize(node), 0));
}

template <>
inline Node RewriteRule<UdivZero>::apply(TNode node) {
  Debug("bv-rewrite") << "RewriteRule<UdivZero>(" << node << ")" << std::endl;
  return utils::mkOnes(utils::getSize(node));
}

/**
 * UdivOne
 *
 * (a udiv 1) ==> a
 */

template <>
inline bool RewriteRule<UdivOne>::applies(TNode node) {
  return (node.getKind() == kind::BITVECTOR_UDIV_TOTAL &&
          node[1] == utils::mkConst(utils::getSize(node), 1));
}

template <>
inline Node RewriteRule<UdivOne>::apply(TNode node) {
  Debug("bv-rewrite") << "RewriteRule<UdivOne>(" << node << ")" << std::endl;
  return node[0];
}

/**
 * UremPow2
 *
 * (a urem 2^k) ==> 0_(n-k) a[k-1:0]
 */

template <>
inline bool RewriteRule<UremPow2>::applies(TNode node)
{
  bool isNeg;
  if (node.getKind() == kind::BITVECTOR_UREM_TOTAL
      && utils::isPow2Const(node[1], isNeg))
  {
    return !isNeg;
  }
  return false;
}

template <>
inline Node RewriteRule<UremPow2>::apply(TNode node)
{
  Debug("bv-rewrite") << "RewriteRule<UremPow2>(" << node << ")" << std::endl;
  TNode a = node[0];
  bool isNeg = false;
  unsigned power = utils::isPow2Const(node[1], isNeg) - 1;
  Node ret;
  if (power == 0)
  {
    ret = utils::mkZero(utils::getSize(node));
  }
  else
  {
    Node extract = utils::mkExtract(a, power - 1, 0);
    Node zeros = utils::mkZero(utils::getSize(node) - power);
    ret = NodeManager::currentNM()->mkNode(
        kind::BITVECTOR_CONCAT, zeros, extract);
  }
  return ret;
}

/**
 * UremOne
 *
 * (a urem 1) ==> 0
 */

template<> inline
bool RewriteRule<UremOne>::applies(TNode node) {
  return (node.getKind() == kind::BITVECTOR_UREM_TOTAL &&
          node[1] == utils::mkConst(utils::getSize(node), 1));
}

template<> inline
Node RewriteRule<UremOne>::apply(TNode node) {
  Debug("bv-rewrite") << "RewriteRule<UremOne>(" << node << ")" << std::endl;
  return utils::mkConst(utils::getSize(node), 0); 
}

/**
 * UremSelf 
 *
 * (a urem a) ==> 0
 */

template<> inline
bool RewriteRule<UremSelf>::applies(TNode node) {
  return (node.getKind() == kind::BITVECTOR_UREM_TOTAL &&
          node[0] == node[1]);
}

template<> inline
Node RewriteRule<UremSelf>::apply(TNode node) {
  Debug("bv-rewrite") << "RewriteRule<UremSelf>(" << node << ")" << std::endl;
  return utils::mkConst(utils::getSize(node), 0); 
}

/**
 * ShiftZero
 *
 * (0_k >> a) ==> 0_k 
 */

template<> inline
bool RewriteRule<ShiftZero>::applies(TNode node) {
  return ((node.getKind() == kind::BITVECTOR_SHL ||
           node.getKind() == kind::BITVECTOR_LSHR ||
           node.getKind() == kind::BITVECTOR_ASHR) &&
          node[0] == utils::mkConst(utils::getSize(node), 0));
}

template<> inline
Node RewriteRule<ShiftZero>::apply(TNode node) {
  Debug("bv-rewrite") << "RewriteRule<ShiftZero>(" << node << ")" << std::endl;
  return node[0]; 
}

/**
 * BBPlusNeg
 * 
 * -a1 - a2 - ... - an + ak + ..  ==> - (a1 + a2 + ... + an) + ak
 *
 */

template<> inline
bool RewriteRule<BBPlusNeg>::applies(TNode node) {
  if (node.getKind() != kind::BITVECTOR_PLUS) {
    return false; 
  }

  unsigned neg_count = 0; 
  for(unsigned i = 0; i < node.getNumChildren(); ++i) {
    if (node[i].getKind()== kind::BITVECTOR_NEG) {
      ++neg_count; 
    }
  }
  return neg_count > 1;
}

template <>
inline Node RewriteRule<BBPlusNeg>::apply(TNode node)
{
  Debug("bv-rewrite") << "RewriteRule<BBPlusNeg>(" << node << ")" << std::endl;
  NodeManager *nm = NodeManager::currentNM();
  std::vector<Node> children;
  unsigned neg_count = 0;
  for (unsigned i = 0; i < node.getNumChildren(); ++i)
  {
    if (node[i].getKind() == kind::BITVECTOR_NEG)
    {
      ++neg_count;
      children.push_back(nm->mkNode(kind::BITVECTOR_NOT, node[i][0]));
    }
    else
    {
      children.push_back(node[i]);
    }
  }
  Assert(neg_count != 0);
  children.push_back(utils::mkConst(utils::getSize(node), neg_count));

  return utils::mkNaryNode(kind::BITVECTOR_PLUS, children);
}

template<> inline
bool RewriteRule<MergeSignExtend>::applies(TNode node) {
  if (node.getKind() != kind::BITVECTOR_SIGN_EXTEND ||
      (node[0].getKind() != kind::BITVECTOR_SIGN_EXTEND &&
       node[0].getKind() != kind::BITVECTOR_ZERO_EXTEND))
    return false;
  return true;
}

template<> inline
Node RewriteRule<MergeSignExtend>::apply(TNode node) {
  Debug("bv-rewrite") << "RewriteRule<MergeSignExtend>(" << node << ")" << std::endl;
  unsigned amount1 =
      node.getOperator().getConst<BitVectorSignExtend>().signExtendAmount;

  NodeManager* nm = NodeManager::currentNM();
  if (node[0].getKind() == kind::BITVECTOR_ZERO_EXTEND) {
    unsigned amount2 =
        node[0].getOperator().getConst<BitVectorZeroExtend>().zeroExtendAmount;
    if (amount2 == 0)
    {
      NodeBuilder<> nb(kind::BITVECTOR_SIGN_EXTEND);
      Node op = nm->mkConst<BitVectorSignExtend>(BitVectorSignExtend(amount1));
      nb << op << node[0][0];
      Node res = nb;
      return res;
    }
    NodeBuilder<> nb(kind::BITVECTOR_ZERO_EXTEND);
    Node op = nm->mkConst<BitVectorZeroExtend>(
        BitVectorZeroExtend(amount1 + amount2));
    nb << op << node[0][0];
    Node res = nb;
    return res;
  }
  Assert (node[0].getKind() == kind::BITVECTOR_SIGN_EXTEND);
  unsigned amount2 =
      node[0].getOperator().getConst<BitVectorSignExtend>().signExtendAmount;
  return utils::mkSignExtend(node[0][0], amount1 + amount2);
}

/**
 * ZeroExtendEqConst
 *
 * Rewrite zero_extend(x^n, m) = c^n+m to
 *
 *   false         if c[n+m-1:n] != 0
 *   x = c[n-1:0]  otherwise.
 */
template <>
inline bool RewriteRule<ZeroExtendEqConst>::applies(TNode node) {
  return node.getKind() == kind::EQUAL &&
         ((node[0].getKind() == kind::BITVECTOR_ZERO_EXTEND &&
           node[1].isConst()) ||
          (node[1].getKind() == kind::BITVECTOR_ZERO_EXTEND &&
           node[0].isConst()));
}

template <>
inline Node RewriteRule<ZeroExtendEqConst>::apply(TNode node) {
  TNode t, c;
  if (node[0].getKind() == kind::BITVECTOR_ZERO_EXTEND) {
    t = node[0][0];
    c = node[1];
  } else {
    t = node[1][0];
    c = node[0];
  }
  BitVector c_hi =
      c.getConst<BitVector>().extract(utils::getSize(c) - 1, utils::getSize(t));
  BitVector c_lo = c.getConst<BitVector>().extract(utils::getSize(t) - 1, 0);
  BitVector zero = BitVector(c_hi.getSize(), Integer(0));

  if (c_hi == zero) {
    return NodeManager::currentNM()->mkNode(kind::EQUAL, t,
                                            utils::mkConst(c_lo));
  }
  return utils::mkFalse();
}

/**
 * SignExtendEqConst
 *
 * Rewrite sign_extend(x^n, m) = c^n+m to
 *
 *   x = c[n-1:0]   if (c[n-1:n-1] == 0 && c[n+m-1:n] == 0) ||
 *                     (c[n-1:n-1] == 1 && c[n+m-1:n] == ~0)
 *   false          otherwise.
 */
template <>
inline bool RewriteRule<SignExtendEqConst>::applies(TNode node) {
  return node.getKind() == kind::EQUAL &&
         ((node[0].getKind() == kind::BITVECTOR_SIGN_EXTEND &&
           node[1].isConst()) ||
          (node[1].getKind() == kind::BITVECTOR_SIGN_EXTEND &&
           node[0].isConst()));
}

template <>
inline Node RewriteRule<SignExtendEqConst>::apply(TNode node) {
  TNode t, c;
  if (node[0].getKind() == kind::BITVECTOR_SIGN_EXTEND) {
    t = node[0][0];
    c = node[1];
  } else {
    t = node[1][0];
    c = node[0];
  }
  unsigned pos_msb_t = utils::getSize(t) - 1;
  BitVector c_hi =
      c.getConst<BitVector>().extract(utils::getSize(c) - 1, pos_msb_t);
  BitVector c_lo = c.getConst<BitVector>().extract(pos_msb_t, 0);
  BitVector zero = BitVector(c_hi.getSize(), Integer(0));

  if (c_hi == zero || c_hi == ~zero) {
    return NodeManager::currentNM()->mkNode(kind::EQUAL, t,
                                            utils::mkConst(c_lo));
  }
  return utils::mkFalse();
}

/**
 * ZeroExtendUltConst
 *
 * Rewrite zero_extend(x^n,m) < c^n+m to
 *
 *   x < c[n-1:0]   if c[n+m-1:n] == 0.
 *
 * Rewrite c^n+m < Rewrite zero_extend(x^n,m) to
 *
 *   c[n-1:0] < x   if c[n+m-1:n] == 0.
 */
template <>
inline bool RewriteRule<ZeroExtendUltConst>::applies(TNode node) {
  if (node.getKind() == kind::BITVECTOR_ULT &&
      ((node[0].getKind() == kind::BITVECTOR_ZERO_EXTEND &&
        node[1].isConst()) ||
       (node[1].getKind() == kind::BITVECTOR_ZERO_EXTEND &&
        node[0].isConst()))) {
    TNode t, c;
    bool is_lhs = node[0].getKind() == kind::BITVECTOR_ZERO_EXTEND;
    if (is_lhs) {
      t = node[0][0];
      c = node[1];
    } else {
      t = node[1][0];
      c = node[0];
    }

    if (utils::getSize(t) == utils::getSize(c))
    {
      return false;
    }

    BitVector bv_c = c.getConst<BitVector>();
    BitVector c_hi = c.getConst<BitVector>().extract(utils::getSize(c) - 1,
                                                     utils::getSize(t));
    BitVector zero = BitVector(c_hi.getSize(), Integer(0));

    return c_hi == zero;
  }
  return false;
}

template <>
inline Node RewriteRule<ZeroExtendUltConst>::apply(TNode node) {
  TNode t, c;
  bool is_lhs = node[0].getKind() == kind::BITVECTOR_ZERO_EXTEND;
  if (is_lhs) {
    t = node[0][0];
    c = node[1];
  } else {
    t = node[1][0];
    c = node[0];
  }
  Node c_lo =
      utils::mkConst(c.getConst<BitVector>().extract(utils::getSize(t) - 1, 0));

  if (is_lhs) {
    return NodeManager::currentNM()->mkNode(kind::BITVECTOR_ULT, t, c_lo);
  }
  return NodeManager::currentNM()->mkNode(kind::BITVECTOR_ULT, c_lo, t);
}

/**
 * SignExtendUltConst
 *
 * Rewrite sign_extend(x^n,m) < c^n+m to
 *
 *   x < c[n-1:0]   if (c <= (1 << (n - 1))) || (c >= (~0 << (n - 1)))
 *   x[n-1:n-1] = 0 if (1 << (n - 1)) < c <= (~0 << (n - 1)).
 *
 * Rewrite c^n+m < sign_extend(x^n,m) to
 *
 *   c[n-1:0] < x   if (c < (1 << (n - 1))) || (c >= ~(1 << (n-1)))
 *   x[n-1:n-1] = 1 if ~(~0 << (n-1)) <= c <= ~(1 << (n-1))
 *
 * where ~(~0 << (n - 1)) == (1 << (n - 1)) - 1
 *
 */
template <>
inline bool RewriteRule<SignExtendUltConst>::applies(TNode node)
{
  if (node.getKind() == kind::BITVECTOR_ULT
      && ((node[0].getKind() == kind::BITVECTOR_SIGN_EXTEND
           && node[1].isConst())
          || (node[1].getKind() == kind::BITVECTOR_SIGN_EXTEND
              && node[0].isConst())))
  {
    TNode x, c;
    bool is_lhs = node[0].getKind() == kind::BITVECTOR_SIGN_EXTEND;
    if (is_lhs)
    {
      x = node[0][0];
      c = node[1];
    }
    else
    {
      x = node[1][0];
      c = node[0];
    }
    BitVector bv_c = c.getConst<BitVector>();
    unsigned size_c = utils::getSize(c);
    unsigned msb_x_pos = utils::getSize(x) - 1;
    // (1 << (n - 1)))
    BitVector bv_msb_x = BitVector(size_c).setBit(msb_x_pos);
    // (~0 << (n - 1))
    BitVector bv_upper_bits =
        (~BitVector(size_c)).leftShift(BitVector(size_c, msb_x_pos));

    return (is_lhs
            && (bv_c <= bv_msb_x || bv_c >= bv_upper_bits
                || (bv_msb_x < bv_c && bv_c <= bv_upper_bits)))
           || (!is_lhs
               && (bv_c < bv_msb_x || bv_c >= ~bv_msb_x
                   || (~bv_upper_bits <= bv_c && bv_c <= ~bv_msb_x)));
  }
  return false;
}

template <>
inline Node RewriteRule<SignExtendUltConst>::apply(TNode node)
{
  TNode x, c;
  bool is_lhs = node[0].getKind() == kind::BITVECTOR_SIGN_EXTEND;
  if (is_lhs)
  {
    x = node[0][0];
    c = node[1];
  }
  else
  {
    x = node[1][0];
    c = node[0];
  }
  BitVector bv_c = c.getConst<BitVector>();

  unsigned size_c = utils::getSize(c);
  unsigned msb_x_pos = utils::getSize(x) - 1;
  Node c_lo = utils::mkConst(bv_c.extract(msb_x_pos, 0));
  // (1 << (n - 1)))
  BitVector bv_msb_x = BitVector(size_c).setBit(msb_x_pos);
  // (~0 << (n - 1))
  BitVector bv_upper_bits =
      (~BitVector(size_c)).leftShift(BitVector(size_c, msb_x_pos));

  NodeManager* nm = NodeManager::currentNM();
  if (is_lhs)
  {
    // x[n-1:n-1] = 0
    if (bv_msb_x < bv_c && bv_c <= bv_upper_bits)
    {
      Node msb_x = utils::mkExtract(x, msb_x_pos, msb_x_pos);
      return nm->mkNode(kind::EQUAL, msb_x, utils::mkZero(1));
    }
    // x < c[n-1:0]
    Assert(bv_c <= bv_msb_x || bv_c >= bv_upper_bits);
    return nm->mkNode(kind::BITVECTOR_ULT, x, c_lo);
  }

  // x[n-1:n-1] = 1
  if (~bv_upper_bits <= bv_c && bv_c <= ~bv_msb_x)
  {
    Node msb_x = utils::mkExtract(x, msb_x_pos, msb_x_pos);
    return nm->mkNode(kind::EQUAL, msb_x, utils::mkOne(1));
  }
  // c[n-1:0] < x
  Assert(bv_c < bv_msb_x || bv_c >= ~bv_msb_x);
  return nm->mkNode(kind::BITVECTOR_ULT, c_lo, x);
}

template<> inline
bool RewriteRule<MultSlice>::applies(TNode node) {
  if (node.getKind() != kind::BITVECTOR_MULT || node.getNumChildren() != 2) {
    return false; 
  }
  return utils::getSize(node[0]) % 2 == 0;
}

/** 
 * Expressses the multiplication in terms of the top and bottom
 * slices of the terms. Note increases circuit size, but could
 * lead to simplifications (use wisely!).
 * 
 * @param node 
 * 
 * @return 
 */
template <>
inline Node RewriteRule<MultSlice>::apply(TNode node)
{
  Debug("bv-rewrite") << "RewriteRule<MultSlice>(" << node << ")" << std::endl;
  NodeManager *nm = NodeManager::currentNM();
  unsigned bitwidth = utils::getSize(node[0]);
  Node zeros = utils::mkConst(bitwidth / 2, 0);
  TNode a = node[0];
  Node bottom_a = utils::mkExtract(a, bitwidth / 2 - 1, 0);
  Node top_a = utils::mkExtract(a, bitwidth - 1, bitwidth / 2);
  TNode b = node[1];
  Node bottom_b = utils::mkExtract(b, bitwidth / 2 - 1, 0);
  Node top_b = utils::mkExtract(b, bitwidth - 1, bitwidth / 2);

  Node term1 = nm->mkNode(kind::BITVECTOR_MULT,
                          nm->mkNode(kind::BITVECTOR_CONCAT, zeros, bottom_a),
                          nm->mkNode(kind::BITVECTOR_CONCAT, zeros, bottom_b));

  Node term2 = nm->mkNode(kind::BITVECTOR_CONCAT,
                          nm->mkNode(kind::BITVECTOR_MULT, top_b, bottom_a),
                          zeros);
  Node term3 = nm->mkNode(kind::BITVECTOR_CONCAT,
                          nm->mkNode(kind::BITVECTOR_MULT, top_a, bottom_b),
                          zeros);
  return nm->mkNode(kind::BITVECTOR_PLUS, term1, term2, term3);
}

/** 
 * x < y + 1 <=> (not y < x) and y != 1...1
 * 
 * @param node 
 * 
 * @return 
 */
template<> inline
bool RewriteRule<UltPlusOne>::applies(TNode node) {
  if (node.getKind() != kind::BITVECTOR_ULT) return false;
  TNode x = node[0];
  TNode y1 = node[1];
  if (y1.getKind() != kind::BITVECTOR_PLUS) return false;
  if (y1[0].getKind() != kind::CONST_BITVECTOR &&
      y1[1].getKind() != kind::CONST_BITVECTOR)
    return false;
  
  if (y1[0].getKind() == kind::CONST_BITVECTOR &&
      y1[1].getKind() == kind::CONST_BITVECTOR)
    return false;
  
  if (y1.getNumChildren() != 2)
    return false; 

  TNode one = y1[0].getKind() == kind::CONST_BITVECTOR ? y1[0] : y1[1];
  if (one != utils::mkConst(utils::getSize(one), 1)) return false;
  return true; 
}

template <>
inline Node RewriteRule<UltPlusOne>::apply(TNode node)
{
  Debug("bv-rewrite") << "RewriteRule<UltPlusOne>(" << node << ")" << std::endl;
  NodeManager *nm = NodeManager::currentNM();
  TNode x = node[0];
  TNode y1 = node[1];
  TNode y = y1[0].getKind() != kind::CONST_BITVECTOR ? y1[0] : y1[1];
  unsigned size = utils::getSize(x);
  Node not_y_eq_1 =
      nm->mkNode(kind::NOT, nm->mkNode(kind::EQUAL, y, utils::mkOnes(size)));
  Node not_y_lt_x =
      nm->mkNode(kind::NOT, nm->mkNode(kind::BITVECTOR_ULT, y, x));
  return nm->mkNode(kind::AND, not_y_eq_1, not_y_lt_x);
}

/** 
 * x ^(x-1) = 0 => 1 << sk
 * WARNING: this is an **EQUISATISFIABLE** transformation!
 * Only to be called on top level assertions. 
 * 
 * @param node 
 * 
 * @return 
 */
template<> inline
bool RewriteRule<IsPowerOfTwo>::applies(TNode node) {
  if (node.getKind()!= kind::EQUAL) return false;
  if (node[0].getKind() != kind::BITVECTOR_AND &&
      node[1].getKind() != kind::BITVECTOR_AND)
    return false;
  if (!utils::isZero(node[0]) &&
      !utils::isZero(node[1]))
    return false;

  TNode t = !utils::isZero(node[0])? node[0]: node[1];
  if (t.getNumChildren() != 2) return false; 
  TNode a = t[0];
  TNode b = t[1];
  unsigned size = utils::getSize(t);
  if(size < 2) return false;
  Node diff = Rewriter::rewrite(
      NodeManager::currentNM()->mkNode(kind::BITVECTOR_SUB, a, b));
  return (diff.isConst() && (diff == utils::mkConst(size, 1u) || diff == utils::mkOnes(size)));
}

template <>
inline Node RewriteRule<IsPowerOfTwo>::apply(TNode node)
{
  Debug("bv-rewrite") << "RewriteRule<IsPowerOfTwo>(" << node << ")"
                      << std::endl;
  NodeManager *nm = NodeManager::currentNM();
  TNode term = utils::isZero(node[0]) ? node[1] : node[0];
  TNode a = term[0];
  TNode b = term[1];
  unsigned size = utils::getSize(term);
  Node diff = Rewriter::rewrite(nm->mkNode(kind::BITVECTOR_SUB, a, b));
  Assert(diff.isConst());
  TNode x = diff == utils::mkConst(size, 1u) ? a : b;
  Node one = utils::mkConst(size, 1u);
  Node sk = utils::mkVar(size);
  Node sh = nm->mkNode(kind::BITVECTOR_SHL, one, sk);
  Node x_eq_sh = nm->mkNode(kind::EQUAL, x, sh);
  return x_eq_sh;
}

/**
 * Rewrite
 *   sign_extend(x+t,n) * sign_extend(a,m) < sign_extend(x,n) * sign_extend(a,m)
 * to
 *   (and
 *    (not (= t zero))
 *    (not (= a zero))
 *    (= (bvslt (bvadd x t) x) (bvsgt a zero))
 *   )
 *
 * Rewrite
 *   zero_extend(x+t,n) * sign_extend(a,m) < zero_extend(x,n) * sign_extend(a,m)
 * to
 *   (and
 *    (not (= t zero))
 *    (not (= a zero))
 *    (= (bvult (bvadd x t) x) (bvsgt a zero))
 *   )
 * where n and m are sufficiently big to not produce an overflow for
 * the multiplications.
 *
 * These patterns occur in the quantified BV benchmark family 'ranking',
 * where the BV engine struggles due to the high bit widths of the
 * multiplication's operands.
 */
static std::tuple<Node, Node, bool>
extract_ext_tuple(TNode node)
{
  TNode a = node[0];
  TNode b = node[1];
  for (unsigned i = 0; i < 2; ++i)
  {
    if (a.getKind() == kind::BITVECTOR_CONCAT
        && b.getKind() == kind::BITVECTOR_SIGN_EXTEND
        && a[0] == utils::mkZero(utils::getSize(a[0]))
        && utils::getSize(a[1]) <= utils::getSize(a[0])
        && utils::getSize(b[0]) <= utils::getSignExtendAmount(b))
    {
      return std::make_tuple(a[1], b[0], false);
    }
    else if (i == 0
             && a.getKind() == kind::BITVECTOR_SIGN_EXTEND
             && b.getKind() == kind::BITVECTOR_SIGN_EXTEND
             && utils::getSize(a[0]) <= utils::getSignExtendAmount(a)
             && utils::getSize(b[0]) <= utils::getSignExtendAmount(b))
    {
      return std::make_tuple(a[0], b[0], true);
    }
    std::swap(a, b);
  }
  return std::make_tuple(Node::null(), Node::null(), false);
}

template<> inline
bool RewriteRule<MultSltMult>::applies(TNode node)
{
  if (node.getKind() != kind::BITVECTOR_SLT
      || node[0].getKind() != kind::BITVECTOR_MULT
      || node[1].getKind() != kind::BITVECTOR_MULT)
    return false;

  if (node[0].getNumChildren() > 2 || node[1].getNumChildren() > 2)
    return false;

  bool is_sext_l, is_sext_r;
  TNode ml[2], mr[2];

  std::tie(ml[0], ml[1], is_sext_l) = extract_ext_tuple(node[0]);
  if (ml[0].isNull())
    return false;

  std::tie(mr[0], mr[1], is_sext_r) = extract_ext_tuple(node[1]);
  if (mr[0].isNull())
    return false;

  if (is_sext_l != is_sext_r)
    return false;

  TNode addxt, x, a;
  if (ml[0].getKind() == kind::BITVECTOR_PLUS)
  {
    addxt = ml[0];
    a = ml[1];
  }
  else if (ml[1].getKind() == kind::BITVECTOR_PLUS)
  {
    addxt = ml[1];
    a = ml[0];
  }
  else
    return false;

  if (addxt.getNumChildren() > 2)
    return false;

  if (mr[0] == a)
  {
    x = mr[1];
  }
  else if (mr[1] == a)
  {
    x = mr[0];
  }
  else
    return false;

  return (addxt[0] == x || addxt[1] == x);
}

template<> inline
Node RewriteRule<MultSltMult>::apply(TNode node)
{
  bool is_sext;
  TNode ml[2], mr[2];

  std::tie(ml[0], ml[1], is_sext) = extract_ext_tuple(node[0]);
  std::tie(mr[0], mr[1], std::ignore) = extract_ext_tuple(node[1]);

  TNode addxt, x, t, a;
  if (ml[0].getKind() == kind::BITVECTOR_PLUS)
  {
    addxt = ml[0];
    a = ml[1];
  }
  else
  {
    Assert(ml[1].getKind() == kind::BITVECTOR_PLUS);
    addxt = ml[1];
    a = ml[0];
  }

  x = (mr[0] == a) ? mr[1] : mr[0];
  t = (addxt[0] == x) ? addxt[1] : addxt[0];

  NodeManager *nm = NodeManager::currentNM();
  Node zero_t = utils::mkZero(utils::getSize(t));
  Node zero_a = utils::mkZero(utils::getSize(a));

  NodeBuilder<> nb(kind::AND);
  Kind k = is_sext ? kind::BITVECTOR_SLT : kind::BITVECTOR_ULT;
  nb << t.eqNode(zero_t).notNode();
  nb << a.eqNode(zero_a).notNode();
  nb << nm->mkNode(k, addxt, x)
            .eqNode(nm->mkNode(kind::BITVECTOR_SGT, a, zero_a));
  return nb.constructNode();
}

}  // namespace bv
}  // namespace theory
}  // namespace CVC4<|MERGE_RESOLUTION|>--- conflicted
+++ resolved
@@ -94,111 +94,6 @@
 }
 
 /**
-<<<<<<< HEAD
- * BvIteMergeThenIf
- *
- * Nested BITVECTOR_ITE of the form
- *   c0 ? (c1 ? t1 : e1) : t1  ->  c0 AND NOT(c1) ? e1 : t1
- */
-template <>
-inline bool RewriteRule<BvIteMergeThenIf>::applies(TNode node)
-{
-  return (node.getKind() == kind::BITVECTOR_ITE
-          && node[1].getKind() == kind::BITVECTOR_ITE
-          && node[1][1] == node[2]);
-}
-
-template <>
-inline Node RewriteRule<BvIteMergeThenIf>::apply(TNode node)
-{
-  Debug("bv-rewrite") << "RewriteRule<BvIteMergeThenIf>(" << node << ")"
-                      << std::endl;
-  NodeManager* nm = NodeManager::currentNM();
-  Assert(node[1].getKind() == kind::BITVECTOR_ITE);
-  Node cond = nm->mkNode(kind::BITVECTOR_AND,
-                         node[0],
-                         nm->mkNode(kind::BITVECTOR_NOT, node[1][0]));
-  return nm->mkNode(kind::BITVECTOR_ITE, cond, node[1][2], node[2]);
-}
-
-/**
- * BvIteMergeElseIf
- *
- * Nested BITVECTOR_ITE of the form
- *   c0 ? (c1 ? t1 : e1) : e1  ->  c0 AND c1 ? t1 : e1
- */
-template <>
-inline bool RewriteRule<BvIteMergeElseIf>::applies(TNode node)
-{
-  return (node.getKind() == kind::BITVECTOR_ITE
-          && node[1].getKind() == kind::BITVECTOR_ITE
-          && node[1][2] == node[2]);
-}
-
-template <>
-inline Node RewriteRule<BvIteMergeElseIf>::apply(TNode node)
-{
-  Debug("bv-rewrite") << "RewriteRule<BvIteMergeElseIf>(" << node << ")"
-                      << std::endl;
-  NodeManager* nm = NodeManager::currentNM();
-  Assert(node[1].getKind() == kind::BITVECTOR_ITE);
-  Node cond = nm->mkNode(kind::BITVECTOR_AND, node[0], node[1][0]);
-  return nm->mkNode(kind::BITVECTOR_ITE, cond, node[1][1], node[2]);
-}
-
-/**
- * BvIteMergeThenElse
- *
- * Nested BITVECTOR_ITE of the form
- *   c0 ? t0 : (c1 ? t0 : e1)  ->  NOT(c0) AND NOT(c1) ? e1 : t0
- */
-template <>
-inline bool RewriteRule<BvIteMergeThenElse>::applies(TNode node)
-{
-  return (node.getKind() == kind::BITVECTOR_ITE
-          && node[2].getKind() == kind::BITVECTOR_ITE
-          && node[1] == node[2][1]);
-}
-
-template <>
-inline Node RewriteRule<BvIteMergeThenElse>::apply(TNode node)
-{
-  Debug("bv-rewrite") << "RewriteRule<BvIteMergeThenElse>(" << node << ")"
-                      << std::endl;
-  NodeManager* nm = NodeManager::currentNM();
-  Assert(node[2].getKind() == kind::BITVECTOR_ITE);
-  Node cond = nm->mkNode(kind::BITVECTOR_AND,
-                         nm->mkNode(kind::BITVECTOR_NOT, node[0]),
-                         nm->mkNode(kind::BITVECTOR_NOT, node[2][0]));
-  return nm->mkNode(kind::BITVECTOR_ITE, cond, node[2][2], node[1]);
-}
-
-/**
- * BvIteMergeElseElse
- *
- * Nested BITVECTOR_ITE of the form
- *   c0 ? t0 : (c1 ? t1 : t0)  ->  NOT(c0) AND c1 ? t1 : t0
- */
-template <>
-inline bool RewriteRule<BvIteMergeElseElse>::applies(TNode node)
-{
-  return (node.getKind() == kind::BITVECTOR_ITE
-          && node[2].getKind() == kind::BITVECTOR_ITE
-          && node[1] == node[2][2]);
-}
-
-template <>
-inline Node RewriteRule<BvIteMergeElseElse>::apply(TNode node)
-{
-  Debug("bv-rewrite") << "RewriteRule<BvIteMergeElseElse>(" << node << ")"
-                      << std::endl;
-  NodeManager* nm = NodeManager::currentNM();
-  Assert(node[2].getKind() == kind::BITVECTOR_ITE);
-  Node cond = nm->mkNode(kind::BITVECTOR_AND,
-                         nm->mkNode(kind::BITVECTOR_NOT, node[0]),
-                         node[2][0]);
-  return nm->mkNode(kind::BITVECTOR_ITE, cond, node[2][1], node[1]);
-=======
  * BvIteEqualCond
  *
  * Nested BITVECTOR_ITE with cond_outer == cond_inner
@@ -229,8 +124,114 @@
                 ? node[2][2]
                 : node[2];
   return NodeManager::currentNM()->mkNode(kind::BITVECTOR_ITE, node[0], t0, e1);
->>>>>>> aacd3dda
-}
+}
+
+/**
+ * BvIteMergeThenIf
+ *
+ * Nested BITVECTOR_ITE of the form
+ *   c0 ? (c1 ? t1 : e1) : t1  ->  c0 AND NOT(c1) ? e1 : t1
+ */
+template <>
+inline bool RewriteRule<BvIteMergeThenIf>::applies(TNode node)
+{
+  return (node.getKind() == kind::BITVECTOR_ITE
+          && node[1].getKind() == kind::BITVECTOR_ITE
+          && node[1][1] == node[2]);
+}
+
+template <>
+inline Node RewriteRule<BvIteMergeThenIf>::apply(TNode node)
+{
+  Debug("bv-rewrite") << "RewriteRule<BvIteMergeThenIf>(" << node << ")"
+                      << std::endl;
+  NodeManager* nm = NodeManager::currentNM();
+  Assert(node[1].getKind() == kind::BITVECTOR_ITE);
+  Node cond = nm->mkNode(kind::BITVECTOR_AND,
+                         node[0],
+                         nm->mkNode(kind::BITVECTOR_NOT, node[1][0]));
+  return nm->mkNode(kind::BITVECTOR_ITE, cond, node[1][2], node[2]);
+}
+
+/**
+ * BvIteMergeElseIf
+ *
+ * Nested BITVECTOR_ITE of the form
+ *   c0 ? (c1 ? t1 : e1) : e1  ->  c0 AND c1 ? t1 : e1
+ */
+template <>
+inline bool RewriteRule<BvIteMergeElseIf>::applies(TNode node)
+{
+  return (node.getKind() == kind::BITVECTOR_ITE
+          && node[1].getKind() == kind::BITVECTOR_ITE
+          && node[1][2] == node[2]);
+}
+
+template <>
+inline Node RewriteRule<BvIteMergeElseIf>::apply(TNode node)
+{
+  Debug("bv-rewrite") << "RewriteRule<BvIteMergeElseIf>(" << node << ")"
+                      << std::endl;
+  NodeManager* nm = NodeManager::currentNM();
+  Assert(node[1].getKind() == kind::BITVECTOR_ITE);
+  Node cond = nm->mkNode(kind::BITVECTOR_AND, node[0], node[1][0]);
+  return nm->mkNode(kind::BITVECTOR_ITE, cond, node[1][1], node[2]);
+}
+
+/**
+ * BvIteMergeThenElse
+ *
+ * Nested BITVECTOR_ITE of the form
+ *   c0 ? t0 : (c1 ? t0 : e1)  ->  NOT(c0) AND NOT(c1) ? e1 : t0
+ */
+template <>
+inline bool RewriteRule<BvIteMergeThenElse>::applies(TNode node)
+{
+  return (node.getKind() == kind::BITVECTOR_ITE
+          && node[2].getKind() == kind::BITVECTOR_ITE
+          && node[1] == node[2][1]);
+}
+
+template <>
+inline Node RewriteRule<BvIteMergeThenElse>::apply(TNode node)
+{
+  Debug("bv-rewrite") << "RewriteRule<BvIteMergeThenElse>(" << node << ")"
+                      << std::endl;
+  NodeManager* nm = NodeManager::currentNM();
+  Assert(node[2].getKind() == kind::BITVECTOR_ITE);
+  Node cond = nm->mkNode(kind::BITVECTOR_AND,
+                         nm->mkNode(kind::BITVECTOR_NOT, node[0]),
+                         nm->mkNode(kind::BITVECTOR_NOT, node[2][0]));
+  return nm->mkNode(kind::BITVECTOR_ITE, cond, node[2][2], node[1]);
+}
+
+/**
+ * BvIteMergeElseElse
+ *
+ * Nested BITVECTOR_ITE of the form
+ *   c0 ? t0 : (c1 ? t1 : t0)  ->  NOT(c0) AND c1 ? t1 : t0
+ */
+template <>
+inline bool RewriteRule<BvIteMergeElseElse>::applies(TNode node)
+{
+  return (node.getKind() == kind::BITVECTOR_ITE
+          && node[2].getKind() == kind::BITVECTOR_ITE
+          && node[1] == node[2][2]);
+}
+
+template <>
+inline Node RewriteRule<BvIteMergeElseElse>::apply(TNode node)
+{
+  Debug("bv-rewrite") << "RewriteRule<BvIteMergeElseElse>(" << node << ")"
+                      << std::endl;
+  NodeManager* nm = NodeManager::currentNM();
+  Assert(node[2].getKind() == kind::BITVECTOR_ITE);
+  Node cond = nm->mkNode(kind::BITVECTOR_AND,
+                         nm->mkNode(kind::BITVECTOR_NOT, node[0]),
+                         node[2][0]);
+  return nm->mkNode(kind::BITVECTOR_ITE, cond, node[2][1], node[1]);
+}
+
 /**
  * BvComp
  *
