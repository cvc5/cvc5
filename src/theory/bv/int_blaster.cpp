--- conflicted
+++ resolved
@@ -103,11 +103,7 @@
   Node lower = d_nm->mkNode(kind::LEQ, d_zero, newVar);
   Node upper = d_nm->mkNode(kind::LT, newVar, pow2(k));
   Node result = d_nm->mkNode(kind::AND, lower, upper);
-<<<<<<< HEAD
-  return Rewriter::rewrite(result);
-=======
   return rewrite(result);
->>>>>>> 46b27445
 }
 
 Node IntBlaster::maxInt(uint64_t k)
@@ -595,73 +591,16 @@
   return returnNode;
 }
 
-<<<<<<< HEAD
 Node IntBlaster::uts(Node x, uint64_t bvsize) {
   Node powNode = pow2(bvsize - 1);
   Node modNode = d_nm->mkNode(kind::INTS_MODULUS_TOTAL, x, powNode);
   Node two =  d_nm->mkConst(CONST_RATIONAL, Rational(2));
-=======
-Node IntBlaster::uts(Node x, uint64_t bvsize)
-{
-  Node powNode = pow2(bvsize - 1);
-  Node modNode = d_nm->mkNode(kind::INTS_MODULUS_TOTAL, x, powNode);
-  Node two = d_nm->mkConst(CONST_RATIONAL, Rational(2));
->>>>>>> 46b27445
   Node twoTimesNode = d_nm->mkNode(kind::MULT, two, modNode);
   return d_nm->mkNode(kind::MINUS, twoTimesNode, x);
 }
 
 Node IntBlaster::createSignExtendNode(Node x, uint64_t bvsize, uint64_t amount)
 {
-<<<<<<< HEAD
-      Node returnNode;
-      if (x.isConst())
-      {
-        Rational c(x.getConst<Rational>());
-        Rational twoToKMinusOne(intpow2(bvsize - 1));
-        /* if the msb is 0, this is like zero_extend.
-         *  msb is 0 <-> the value is less than 2^{bvsize-1}
-         */
-        if (c < twoToKMinusOne || amount == 0)
-        {
-          returnNode = x;
-        }
-        else
-        {
-          /* otherwise, we add the integer equivalent of
-           * 11....1 `amount` times
-           */
-          Rational max_of_amount = intpow2(amount) - 1;
-          Rational mul = max_of_amount * intpow2(bvsize);
-          Rational sum = mul + c;
-          returnNode = d_nm->mkConst(CONST_RATIONAL, sum);
-        }
-      }
-      else
-      {
-        if (amount == 0)
-        {
-          returnNode = x;
-        }
-        else
-        {
-          Rational twoToKMinusOne(intpow2(bvsize - 1));
-          Node minSigned = d_nm->mkConst(CONST_RATIONAL, twoToKMinusOne);
-          /* condition checks whether the msb is 1.
-           * This holds when the integer value is smaller than
-           * 100...0, which is 2^{bvsize-1}.
-           */
-          Node condition = d_nm->mkNode(kind::LT, x, minSigned);
-          Node thenResult = x;
-          Node left = maxInt(amount);
-          Node mul = d_nm->mkNode(kind::MULT, left, pow2(bvsize));
-          Node sum = d_nm->mkNode(kind::PLUS, mul, x);
-          Node elseResult = sum;
-          Node ite = d_nm->mkNode(kind::ITE, condition, thenResult, elseResult);
-          returnNode = ite;
-        }
-      }
-=======
   Node returnNode;
   if (x.isConst())
   {
@@ -709,7 +648,6 @@
       returnNode = ite;
     }
   }
->>>>>>> 46b27445
   return returnNode;
 }
 
@@ -981,12 +919,6 @@
     {
       body = d_nm->mkNode(kind::INTS_DIVISION_TOTAL, x, pow2(i));
     }
-<<<<<<< HEAD
-    ite = d_nm->mkNode(kind::ITE,
-                       d_nm->mkNode(kind::EQUAL, y, d_nm->mkConst(CONST_RATIONAL, Rational(Integer(i), Integer(1)))),
-                       body,
-                       ite);
-=======
     ite = d_nm->mkNode(
         kind::ITE,
         d_nm->mkNode(
@@ -995,7 +927,6 @@
             d_nm->mkConst(CONST_RATIONAL, Rational(Integer(i), Integer(1)))),
         body,
         ite);
->>>>>>> 46b27445
   }
   return ite;
 }
@@ -1051,7 +982,6 @@
   return result;
 }
 
-<<<<<<< HEAD
 Node IntBlaster::createBVAndNode(Node x, Node y, uint64_t bvsize, std::vector<Node>& lemmas) {
       // We support three configurations:
       // 1. translating to IAND
@@ -1118,41 +1048,6 @@
         }
       }
       return returnNode;
-=======
-Node IntBlaster::createBVAndNode(Node x,
-                                 Node y,
-                                 uint64_t bvsize,
-                                 std::vector<Node>& lemmas)
-{
-  // We support three configurations:
-  // 1. translating to IAND
-  // 2. translating back to BV (using BITVECTOR_TO_NAT and INT_TO_BV
-  // operators)
-  // 3. translating into a sum
-  Node returnNode;
-  if (d_mode == options::SolveBVAsIntMode::IAND)
-  {
-    Node iAndOp = d_nm->mkConst(IntAnd(bvsize));
-    returnNode = d_nm->mkNode(kind::IAND, iAndOp, x, y);
-  }
-  else if (d_mode == options::SolveBVAsIntMode::BV)
-  {
-    // translate the children back to BV
-    Node intToBVOp = d_nm->mkConst<IntToBitVector>(IntToBitVector(bvsize));
-    Node bvx = d_nm->mkNode(intToBVOp, x);
-    Node bvy = d_nm->mkNode(intToBVOp, y);
-    // perform bvand on the bit-vectors
-    Node bvand = d_nm->mkNode(kind::BITVECTOR_AND, bvx, bvy);
-    // translate the result to integers
-    returnNode = d_nm->mkNode(kind::BITVECTOR_TO_NAT, bvand);
-  }
-  else if (d_mode == options::SolveBVAsIntMode::SUM)
-  {
-    // Construct a sum of ites, based on granularity.
-    returnNode = d_iandUtils.createSumNode(x, y, bvsize, d_granularity);
-  }
-  return returnNode;
->>>>>>> 46b27445
 }
 
 Node IntBlaster::createBVOrNode(Node x, Node y, uint64_t bvsize, std::vector<Node>& lemmas) {
