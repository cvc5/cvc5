/******************************************************************************
 * Top contributors (to current version):
 *   Yoni Zohar
 *
 * This file is part of the cvc5 project.
 *
 * Copyright (c) 2009-2021 by the authors listed in the file AUTHORS
 * in the top-level source directory and their institutional affiliations.
 * All rights reserved.  See the file COPYING in the top-level source
 * directory for licensing information.
 * ****************************************************************************
 *
 * Int-blasting utility
 */

#include "theory/bv/int_blaster.h"

#include <cmath>
#include <sstream>
#include <string>
#include <unordered_map>
#include <vector>

#include "expr/node.h"
#include "expr/node_traversal.h"
#include "expr/skolem_manager.h"
#include "options/option_exception.h"
#include "options/uf_options.h"
#include "theory/bv/theory_bv_utils.h"
#include "theory/logic_info.h"
#include "theory/rewriter.h"
#include "util/bitvector.h"
#include "util/iand.h"
#include "util/rational.h"

using namespace cvc5::kind;
using namespace cvc5::theory;
using namespace cvc5::theory::bv;

namespace cvc5 {

namespace {

// A helper function to compute 2^b as a Rational
Rational intpow2(uint64_t b) { return Rational(Integer(2).pow(b), Integer(1)); }

}  // namespace

IntBlaster::IntBlaster(Env& env,
                       options::SolveBVAsIntMode mode,
                       uint64_t granularity,
                       bool introduceFreshIntVars)
    : EnvObj(env),
      d_binarizeCache(userContext()),
      d_intblastCache(userContext()),
      d_rangeAssertions(userContext()),
      d_bitwiseAssertions(userContext()),
      d_mode(mode),
      d_granularity(granularity),
      d_context(userContext()),
      d_introduceFreshIntVars(introduceFreshIntVars)
{
  d_nm = NodeManager::currentNM();
  d_zero = d_nm->mkConst(CONST_RATIONAL, Rational(0));
  d_one = d_nm->mkConst(CONST_RATIONAL, Rational(1));
};

IntBlaster::~IntBlaster() {}

void IntBlaster::addRangeConstraint(Node node,
                                    uint64_t size,
                                    std::vector<Node>& lemmas)
{
  Node rangeConstraint = mkRangeConstraint(node, size);
  Trace("int-blaster-debug")
      << "range constraint computed: " << rangeConstraint << std::endl;
  if (d_rangeAssertions.find(rangeConstraint) == d_rangeAssertions.end())
  {
    Trace("int-blaster-debug")
        << "range constraint added to cache and lemmas " << std::endl;
    d_rangeAssertions.insert(rangeConstraint);
    lemmas.push_back(rangeConstraint);
  }
}

void IntBlaster::addBitwiseConstraint(Node bitwiseConstraint,
                                      std::vector<Node>& lemmas)
{
  if (d_bitwiseAssertions.find(bitwiseConstraint) == d_bitwiseAssertions.end())
  {
    Trace("int-blaster-debug")
        << "bitwise constraint added to cache and lemmas: " << bitwiseConstraint
        << std::endl;
    d_bitwiseAssertions.insert(bitwiseConstraint);
    lemmas.push_back(bitwiseConstraint);
  }
}

Node IntBlaster::mkRangeConstraint(Node newVar, uint64_t k)
{
  Node lower = d_nm->mkNode(kind::LEQ, d_zero, newVar);
  Node upper = d_nm->mkNode(kind::LT, newVar, pow2(k));
  Node result = d_nm->mkNode(kind::AND, lower, upper);
  return rewrite(result);
}

Node IntBlaster::maxInt(uint64_t k)
{
  Assert(k > 0);
  Rational max_value = intpow2(k) - 1;
  return d_nm->mkConst(CONST_RATIONAL, max_value);
}

Node IntBlaster::pow2(uint64_t k)
{
  Assert(k >= 0);
  return d_nm->mkConst(CONST_RATIONAL, intpow2(k));
}

Node IntBlaster::modpow2(Node n, uint64_t exponent)
{
  Node p2 = d_nm->mkConst(CONST_RATIONAL, intpow2(exponent));
  return d_nm->mkNode(kind::INTS_MODULUS_TOTAL, n, p2);
}

Node IntBlaster::makeBinary(Node n)
{
  if (d_binarizeCache.find(n) != d_binarizeCache.end())
  {
    return d_binarizeCache[n];
  }
  uint64_t numChildren = n.getNumChildren();
  kind::Kind_t k = n.getKind();
  Node result = n;
  if ((numChildren > 2)
      && (k == kind::BITVECTOR_ADD || k == kind::BITVECTOR_MULT
          || k == kind::BITVECTOR_AND || k == kind::BITVECTOR_OR
          || k == kind::BITVECTOR_XOR || k == kind::BITVECTOR_CONCAT))
  {
    result = n[0];
    for (uint64_t i = 1; i < numChildren; i++)
    {
      result = d_nm->mkNode(n.getKind(), result, n[i]);
    }
  }
  d_binarizeCache[n] = result;
  Trace("int-blaster-debug") << "binarization result: " << result << std::endl;
  return result;
}

/**
 * Translate n to Integers via post-order traversal.
 */
Node IntBlaster::intBlast(Node n,
                          std::vector<Node>& lemmas,
                          std::map<Node, Node>& skolems)
{
  // make sure the node is re-written
  n = rewrite(n);

  // helper vector for traversal.
  std::vector<Node> toVisit;
  toVisit.push_back(makeBinary(n));

  while (!toVisit.empty())
  {
    Node current = toVisit.back();
    Trace("int-blaster-debug") << "current: " << current << std::endl;
    uint64_t currentNumChildren = current.getNumChildren();
    if (d_intblastCache.find(current) == d_intblastCache.end())
    {
      // This is the first time we visit this node and it is not in the cache.
      // We mark this node as visited but not translated by assiging
      // a null node to it.
      d_intblastCache[current] = Node();
      // all the node's children are added to the stack to be visited
      // before visiting this node again.
      for (const Node& child : current)
      {
        toVisit.push_back(makeBinary(child));
      }
      // If this is a UF applicatinon, we also add the function to
      // toVisit.
      if (current.getKind() == kind::APPLY_UF)
      {
        toVisit.push_back(current.getOperator());
      }
    }
    else
    {
      // We already visited and translated this node
      if (!d_intblastCache[current].get().isNull())
      {
        // We are done computing the translation for current
        toVisit.pop_back();
      }
      else
      {
        // We are now visiting current on the way back up.
        // This is when we do the actual translation.
        Node translation;
        if (currentNumChildren == 0)
        {
          translation = translateNoChildren(current, lemmas, skolems);
        }
        else
        {
          /**
           * The current node has children.
           * Since we are on the way back up,
           * these children were already translated.
           * We save their translation for easy access.
           * If the node's kind is APPLY_UF,
           * we also need to include the translated uninterpreted function in
           * this list.
           */
          std::vector<Node> translated_children;
          if (current.getKind() == kind::APPLY_UF)
          {
            translated_children.push_back(
                d_intblastCache[current.getOperator()]);
          }
          for (uint64_t i = 0; i < currentNumChildren; i++)
          {
            translated_children.push_back(d_intblastCache[current[i]]);
          }
          translation =
              translateWithChildren(current, translated_children, lemmas);
        }
        Assert(!translation.isNull());
        // Map the current node to its translation in the cache.
        d_intblastCache[current] = translation;
        // Also map the translation to itself.
        d_intblastCache[translation] = translation;
        toVisit.pop_back();
      }
    }
  }
  return d_intblastCache[n].get();
}

Node IntBlaster::translateWithChildren(
    Node original,
    const std::vector<Node>& translated_children,
    std::vector<Node>& lemmas)
{
  // The translation of the original node is determined by the kind of
  // the node.
  kind::Kind_t oldKind = original.getKind();
  // Some BV operators were eliminated before this point.
  Assert(oldKind != kind::BITVECTOR_SDIV);
  Assert(oldKind != kind::BITVECTOR_SREM);
  Assert(oldKind != kind::BITVECTOR_SMOD);
  Assert(oldKind != kind::BITVECTOR_XNOR);
  Assert(oldKind != kind::BITVECTOR_NAND);
  Assert(oldKind != kind::BITVECTOR_SUB);
  Assert(oldKind != kind::BITVECTOR_REPEAT);
  Assert(oldKind != kind::BITVECTOR_ROTATE_RIGHT);
  Assert(oldKind != kind::BITVECTOR_ROTATE_LEFT);
  Assert(oldKind != kind::BITVECTOR_COMP);
  Assert(oldKind != kind::BITVECTOR_SGT);
  Assert(oldKind != kind::BITVECTOR_SLE);
  Assert(oldKind != kind::BITVECTOR_SGE);
  Assert(oldKind != kind::EXISTS);
  // BV division by zero was eliminated before this point.
  Assert(oldKind != kind::BITVECTOR_UDIV
         || !(original[1].isConst()
              && original[1].getConst<BitVector>().getValue().isZero()));

  // Store the translated node
  Node returnNode;

  // Translate according to the kind of the original node.
  switch (oldKind)
  {
    case kind::BITVECTOR_ADD:
    {
      Assert(original.getNumChildren() == 2);
      uint64_t bvsize = original[0].getType().getBitVectorSize();
      returnNode = createBVAddNode(
          translated_children[0], translated_children[1], bvsize);
      break;
    }
    case kind::BITVECTOR_MULT:
    {
      Assert(original.getNumChildren() == 2);
      uint64_t bvsize = original[0].getType().getBitVectorSize();
      Node mult = d_nm->mkNode(kind::MULT, translated_children);
      Node p2 = pow2(bvsize);
      returnNode = d_nm->mkNode(kind::INTS_MODULUS_TOTAL, mult, p2);
      break;
    }
    case kind::BITVECTOR_UDIV:
    {
      // we use an ITE for the case where the second operand is 0.
      uint64_t bvsize = original[0].getType().getBitVectorSize();
      Node pow2BvSize = pow2(bvsize);
      Node divNode =
          d_nm->mkNode(kind::INTS_DIVISION_TOTAL, translated_children);
      returnNode = d_nm->mkNode(
          kind::ITE,
          d_nm->mkNode(kind::EQUAL, translated_children[1], d_zero),
          d_nm->mkNode(kind::MINUS, pow2BvSize, d_one),
          divNode);
      break;
    }
    case kind::BITVECTOR_UREM:
    {
      // we use an ITE for the case where the second operand is 0.
      Node modNode =
          d_nm->mkNode(kind::INTS_MODULUS_TOTAL, translated_children);
      returnNode = d_nm->mkNode(
          kind::ITE,
          d_nm->mkNode(kind::EQUAL, translated_children[1], d_zero),
          translated_children[0],
          modNode);
      break;
    }
    case kind::BITVECTOR_NOT:
    {
      uint64_t bvsize = original[0].getType().getBitVectorSize();
      returnNode = createBVNotNode(translated_children[0], bvsize);
      break;
    }
    case kind::BITVECTOR_NEG:
    {
      uint64_t bvsize = original[0].getType().getBitVectorSize();
      returnNode = createBVNegNode(translated_children[0], bvsize);
      break;
    }
    case kind::BITVECTOR_TO_NAT:
    {
      // In this case, we already translated the child to integer.
      // The result is simply the translated child.
      returnNode = translated_children[0];
      break;
    }
    case kind::INT_TO_BITVECTOR:
    {
      // In this case we take the original integer,
      // modulo 2 to the power of the bit-width
      returnNode =
          modpow2(translated_children[0],
                  original.getOperator().getConst<IntToBitVector>().d_size);
      break;
    }
    case kind::BITVECTOR_OR:
    {
      Assert(translated_children.size() == 2);
      uint64_t bvsize = original[0].getType().getBitVectorSize();
      returnNode = createBVOrNode(
          translated_children[0], translated_children[1], bvsize, lemmas);
      break;
    }
    case kind::BITVECTOR_XOR:
    {
      Assert(translated_children.size() == 2);
      uint64_t bvsize = original[0].getType().getBitVectorSize();
      // Based on Hacker's Delight section 2-2 equation n:
      // x xor y = x|y - x&y
      Node bvor = createBVOrNode(
          translated_children[0], translated_children[1], bvsize, lemmas);
      Node bvand = createBVAndNode(
          translated_children[0], translated_children[1], bvsize, lemmas);
      returnNode = createBVSubNode(bvor, bvand, bvsize);
      break;
    }
    case kind::BITVECTOR_AND:
    {
      Assert(translated_children.size() == 2);
      uint64_t bvsize = original[0].getType().getBitVectorSize();
      returnNode = createBVAndNode(
          translated_children[0], translated_children[1], bvsize, lemmas);
      break;
    }
    case kind::BITVECTOR_SHL:
    {
      uint64_t bvsize = original[0].getType().getBitVectorSize();
      returnNode = createShiftNode(translated_children, bvsize, true);
      break;
    }
    case kind::BITVECTOR_LSHR:
    {
      uint64_t bvsize = original[0].getType().getBitVectorSize();
      returnNode = createShiftNode(translated_children, bvsize, false);
      break;
    }
    case kind::BITVECTOR_ASHR:
    {
      /*  From SMT-LIB2:
       *  (bvashr s t) abbreviates
       *     (ite (= ((_ extract |m-1| |m-1|) s) #b0)
       *          (bvlshr s t)
       *          (bvnot (bvlshr (bvnot s) t)))
       *
       *  Equivalently:
       *  (bvashr s t) abbreviates
       *      (ite (bvult s 100000...)
       *           (bvlshr s t)
       *           (bvnot (bvlshr (bvnot s) t)))
       *
       */
      // signed_min is 100000...
      uint64_t bvsize = original[0].getType().getBitVectorSize();
      Node signed_min = pow2(bvsize - 1);
      Node condition =
          d_nm->mkNode(kind::LT, translated_children[0], signed_min);
      Node thenNode = createShiftNode(translated_children, bvsize, false);
      std::vector<Node> children = {
          createBVNotNode(translated_children[0], bvsize),
          translated_children[1]};
      Node elseNode =
          createBVNotNode(createShiftNode(children, bvsize, false), bvsize);
      returnNode = d_nm->mkNode(kind::ITE, condition, thenNode, elseNode);
      break;
    }
    case kind::BITVECTOR_ITE:
    {
      // Lifted to a boolean ite.
      Node cond = d_nm->mkNode(kind::EQUAL, translated_children[0], d_one);
      returnNode = d_nm->mkNode(
          kind::ITE, cond, translated_children[1], translated_children[2]);
      break;
    }
    case kind::BITVECTOR_ZERO_EXTEND:
    {
      // zero extension does not change the integer translation.
      returnNode = translated_children[0];
      break;
    }
    case kind::BITVECTOR_SIGN_EXTEND:
    {
      uint64_t bvsize = original[0].getType().getBitVectorSize();
      returnNode =
          createSignExtendNode(translated_children[0],
                               bvsize,
                               bv::utils::getSignExtendAmount(original));
      break;
    }
    case kind::BITVECTOR_CONCAT:
    {
      // (concat a b) translates to a*2^k+b, k being the bitwidth of b.
      uint64_t bvsizeRight = original[1].getType().getBitVectorSize();
      Node pow2BvSizeRight = pow2(bvsizeRight);
      Node a =
          d_nm->mkNode(kind::MULT, translated_children[0], pow2BvSizeRight);
      Node b = translated_children[1];
      returnNode = d_nm->mkNode(kind::PLUS, a, b);
      break;
    }
    case kind::BITVECTOR_EXTRACT:
    {
      // ((_ extract i j) a) is a / 2^j mod 2^{i-j+1}
      // original = a[i:j]
      uint64_t i = bv::utils::getExtractHigh(original);
      uint64_t j = bv::utils::getExtractLow(original);
      Assert(i >= j);
      Node div = d_nm->mkNode(
          kind::INTS_DIVISION_TOTAL, translated_children[0], pow2(j));
      returnNode = modpow2(div, i - j + 1);
      break;
    }
    case kind::EQUAL:
    {
      returnNode = d_nm->mkNode(kind::EQUAL, translated_children);
      break;
    }
    case kind::BITVECTOR_ULT:
    {
      returnNode = d_nm->mkNode(kind::LT, translated_children);
      break;
    }
    case kind::BITVECTOR_SLT:
    {
      uint64_t bvsize = original[0].getType().getBitVectorSize();
      returnNode = d_nm->mkNode(kind::LT,
                                uts(translated_children[0], bvsize),
                                uts(translated_children[1], bvsize));
      break;
    }
    case kind::BITVECTOR_ULE:
    {
      returnNode = d_nm->mkNode(kind::LEQ, translated_children);
      break;
    }
    case kind::BITVECTOR_UGT:
    {
      returnNode = d_nm->mkNode(kind::GT, translated_children);
      break;
    }
    case kind::BITVECTOR_UGE:
    {
      returnNode = d_nm->mkNode(kind::GEQ, translated_children);
      break;
    }
    case kind::BITVECTOR_ULTBV:
    {
      returnNode = d_nm->mkNode(kind::ITE,
                                d_nm->mkNode(kind::LT, translated_children),
                                d_one,
                                d_zero);
      break;
    }
    case kind::BITVECTOR_SLTBV:
    {
      uint64_t bvsize = original[0].getType().getBitVectorSize();
      returnNode =
          d_nm->mkNode(kind::ITE,
                       d_nm->mkNode(kind::LT,
                                    uts(translated_children[0], bvsize),
                                    uts(translated_children[1], bvsize)),
                       d_one,
                       d_zero);
      break;
    }
    case kind::ITE:
    {
      returnNode = d_nm->mkNode(oldKind, translated_children);
      break;
    }
    case kind::APPLY_UF:
    {
      /**
       * higher order logic allows comparing between functions
       * The translation does not support this,
       * as the translated functions may be different outside
       * of the bounds that were relevant for the original
       * bit-vectors.
       */
      if (childrenTypesChanged(original) && logicInfo().isHigherOrder())
      {
        throw OptionException("bv-to-int does not support higher order logic ");
      }
      // Insert the translated application term to the cache
      returnNode = d_nm->mkNode(kind::APPLY_UF, translated_children);
      // Add range constraints if necessary.
      // If the original range was a BV sort, the original application of
      // the function must be within the range determined by the
      // bitwidth.
      if (original.getType().isBitVector())
      {
        addRangeConstraint(
            returnNode, original.getType().getBitVectorSize(), lemmas);
      }
      break;
    }
    case kind::BOUND_VAR_LIST:
    {
      returnNode = d_nm->mkNode(oldKind, translated_children);
      if (d_mode == options::SolveBVAsIntMode::BITWISE)
      {
        throw OptionException(
            "--solve-bv-as-int=bitwise does not support quantifiers");
      }
      break;
    }
    case kind::FORALL:
    {
      returnNode = translateQuantifiedFormula(original);
      break;
    }
    default:
    {
      // first, verify that we haven't missed
      // any bv operator
      Assert(theory::kindToTheoryId(oldKind) != THEORY_BV);

      // In the default case, we have reached an operator that we do not
      // translate directly to integers. The children whose types have
      // changed from bv to int should be adjusted back to bv and then
      // this term is reconstructed.
      TypeNode resultingType;
      if (original.getType().isBitVector())
      {
        resultingType = d_nm->integerType();
      }
      else
      {
        resultingType = original.getType();
      }
      Node reconstruction =
          reconstructNode(original, resultingType, translated_children);
      returnNode = reconstruction;
      break;
    }
  }
  Trace("int-blaster-debug") << "original: " << original << std::endl;
  Trace("int-blaster-debug") << "returnNode: " << returnNode << std::endl;
  return returnNode;
}

Node IntBlaster::uts(Node x, uint64_t bvsize)
{
  Node powNode = pow2(bvsize - 1);
  Node modNode = d_nm->mkNode(kind::INTS_MODULUS_TOTAL, x, powNode);
  Node two = d_nm->mkConst(CONST_RATIONAL, Rational(2));
  Node twoTimesNode = d_nm->mkNode(kind::MULT, two, modNode);
  return d_nm->mkNode(kind::MINUS, twoTimesNode, x);
}

Node IntBlaster::createSignExtendNode(Node x, uint64_t bvsize, uint64_t amount)
{
  Node returnNode;
  if (x.isConst())
  {
    Rational c(x.getConst<Rational>());
    Rational twoToKMinusOne(intpow2(bvsize - 1));
    /* if the msb is 0, this is like zero_extend.
     *  msb is 0 <-> the value is less than 2^{bvsize-1}
     */
    if (c < twoToKMinusOne || amount == 0)
    {
      returnNode = x;
    }
    else
    {
      /* otherwise, we add the integer equivalent of
       * 11....1 `amount` times
       */
      Rational max_of_amount = intpow2(amount) - 1;
      Rational mul = max_of_amount * intpow2(bvsize);
      Rational sum = mul + c;
      returnNode = d_nm->mkConst(CONST_RATIONAL, sum);
    }
  }
  else
  {
    if (amount == 0)
    {
      returnNode = x;
    }
    else
    {
      Rational twoToKMinusOne(intpow2(bvsize - 1));
      Node minSigned = d_nm->mkConst(CONST_RATIONAL, twoToKMinusOne);
      /* condition checks whether the msb is 1.
       * This holds when the integer value is smaller than
       * 100...0, which is 2^{bvsize-1}.
       */
      Node condition = d_nm->mkNode(kind::LT, x, minSigned);
      Node thenResult = x;
      Node left = maxInt(amount);
      Node mul = d_nm->mkNode(kind::MULT, left, pow2(bvsize));
      Node sum = d_nm->mkNode(kind::PLUS, mul, x);
      Node elseResult = sum;
      Node ite = d_nm->mkNode(kind::ITE, condition, thenResult, elseResult);
      returnNode = ite;
    }
  }
  return returnNode;
}

Node IntBlaster::translateNoChildren(Node original,
                                     std::vector<Node>& lemmas,
                                     std::map<Node, Node>& skolems)
{
  Trace("int-blaster-debug")
      << "translating leaf: " << original << "; of type: " << original.getType()
      << std::endl;
  // The result of the translation
  Node translation;

  // The translation is done differently for variables (bound or free)  and
  // constants (values)
  Assert(original.isVar() || original.isConst() || original.isNullaryOp());
  if (original.isVar())
  {
    if (original.getType().isBitVector())
    {
      // For bit-vector variables, we create fresh integer variables.
      if (original.getKind() == kind::BOUND_VARIABLE)
      {
        // Range constraints for the bound integer variables are not added now.
        // they will be added once the quantifier itself is handled.
        std::stringstream ss;
        ss << original;
        translation = d_nm->mkBoundVar(ss.str() + "_int", d_nm->integerType());
      }
      else
      {
        // original is a bit-vector variable (symbolic constant).
        // Either we translate it to a fresh integer variable,
        // or we translate it to (bv2nat original).
        // In the former case, we must include range lemmas, while in the
        // latter we don't.
        // This is determined by the option bv-to-int-fresh-vars.
        // The variables intCast and bvCast are used for models:
        // even if we introduce a fresh variable,
        // it is associated with intCast (which is (bv2nat original)).
        // bvCast is either ( (_ nat2bv k) original) or just original.
        Node intCast = castToType(original, d_nm->integerType());
        Node bvCast;
        if (d_introduceFreshIntVars)
        {
          // we introduce a fresh variable, add range constraints, and save the
          // connection between original and the new variable via intCast
          translation = d_nm->getSkolemManager()->mkPurifySkolem(
              intCast,
              "__intblast__var",
              "Variable introduced in intblasting for " + original.toString());
          uint64_t bvsize = original.getType().getBitVectorSize();
          addRangeConstraint(translation, bvsize, lemmas);
          // put new definition of old variable in skolems
          bvCast = castToType(translation, original.getType());
        }
        else
        {
          // we just translate original to (bv2nat original)
          translation = intCast;
          // no need to do any casting back to bit-vector in this case.
          bvCast = original;
        }

        // add bvCast to skolems if it is not already there.
        if (skolems.find(original) == skolems.end())
        {
          skolems[original] = bvCast;
        }
        else
        {
          Assert(skolems[original] == bvCast);
        }
      }
    }
    else if (original.getType().isFunction())
    {
      // translate function symbol
      translation = translateFunctionSymbol(original, skolems);
    }
    else
    {
      // leave other variables intact
      translation = original;
    }
  }
  else
  {
    // original is a constant (value) or a nullary op (e.g., PI)
    if (original.getKind() == kind::CONST_BITVECTOR)
    {
      // Bit-vector constants are transformed into their integer value.
      BitVector constant(original.getConst<BitVector>());
      Integer c = constant.toInteger();
      Rational r = Rational(c, Integer(1));
      translation = d_nm->mkConst(CONST_RATIONAL, r);
    }
    else
    {
      // Other constants or nullary ops stay the same.
      translation = original;
    }
  }
  return translation;
}

Node IntBlaster::translateFunctionSymbol(Node bvUF,
                                         std::map<Node, Node>& skolems)
{
  // construct the new function symbol.
  Node intUF;
  // old and new types of domain and result
  TypeNode tn = bvUF.getType();
  TypeNode bvRange = tn.getRangeType();
  std::vector<TypeNode> bvDomain = tn.getArgTypes();
  std::vector<TypeNode> intDomain;

  // if the original range is a bit-vector sort,
  // the new range should be an integer sort.
  // Otherwise, we keep the original range.
  // Similarly for the domain sorts.
  TypeNode intRange = bvRange.isBitVector() ? d_nm->integerType() : bvRange;
  for (const TypeNode& d : bvDomain)
  {
    intDomain.push_back(d.isBitVector() ? d_nm->integerType() : d);
  }

  // create the new function symbol as a skolem
  std::ostringstream os;
  os << "__intblast_fun_" << bvUF << "_int";
  SkolemManager* sm = d_nm->getSkolemManager();
  intUF = sm->mkDummySkolem(
      os.str(), d_nm->mkFunctionType(intDomain, intRange), "bv2int function");

  // add definition of old function symbol to skolems.

  // formal arguments of the lambda expression.
  std::vector<Node> args;

  // arguments to be passed in the application.
  std::vector<Node> achildren;
  achildren.push_back(intUF);

  // iterate the arguments, cast BV arguments to integers
  int i = 0;
  for (const TypeNode& d : bvDomain)
  {
    // Each bit-vector argument is casted to a natural number
    // Other arguments are left intact.
    Node fresh_bound_var = d_nm->mkBoundVar(d);
    args.push_back(fresh_bound_var);
    Node castedArg = args[i];
    if (d.isBitVector())
    {
      castedArg = castToType(castedArg, d_nm->integerType());
    }
    achildren.push_back(castedArg);
    i++;
  }
  // create the lambda expression, and add it to skolems
  Node app = d_nm->mkNode(kind::APPLY_UF, achildren);
  Node body = castToType(app, bvRange);
  Node bvlist = d_nm->mkNode(kind::BOUND_VAR_LIST, args);
  Node result = d_nm->mkNode(kind::LAMBDA, bvlist, body);
  if (skolems.find(bvUF) == skolems.end())
  {
    skolems[bvUF] = result;
  }
  return intUF;
}

bool IntBlaster::childrenTypesChanged(Node n)
{
  bool result = false;
  for (const Node& child : n)
  {
    TypeNode originalType = child.getType();
    Assert(d_intblastCache.find(child) != d_intblastCache.end());
    TypeNode newType = d_intblastCache[child].get().getType();
    if (!newType.isSubtypeOf(originalType))
    {
      result = true;
      break;
    }
  }
  return result;
}

Node IntBlaster::castToType(Node n, TypeNode tn)
{
  // If there is no reason to cast, return the
  // original node.
  if (n.getType().isSubtypeOf(tn))
  {
    return n;
  }
  // We only case int to bv or vice verse.
  Assert((n.getType().isBitVector() && tn.isInteger())
         || (n.getType().isInteger() && tn.isBitVector()));
  Trace("int-blaster") << "castToType from " << n.getType() << " to " << tn
                       << std::endl;

  // casting integers to bit-vectors
  if (n.getType().isInteger())
  {
    Assert(tn.isBitVector());
    unsigned bvsize = tn.getBitVectorSize();
    Node intToBVOp = d_nm->mkConst<IntToBitVector>(IntToBitVector(bvsize));
    return d_nm->mkNode(intToBVOp, n);
  }
  // casting bit-vectors to ingers
  Assert(n.getType().isBitVector());
  Assert(tn.isInteger());
  return d_nm->mkNode(kind::BITVECTOR_TO_NAT, n);
}

Node IntBlaster::reconstructNode(Node originalNode,
                                 TypeNode resultType,
                                 const std::vector<Node>& translated_children)
{
  // first, we adjust the children of the node as needed.
  // re-construct the term with the adjusted children.
  kind::Kind_t oldKind = originalNode.getKind();
  NodeBuilder builder(oldKind);
  if (originalNode.getMetaKind() == kind::metakind::PARAMETERIZED)
  {
    builder << originalNode.getOperator();
  }
  for (size_t i = 0; i < originalNode.getNumChildren(); i++)
  {
    Node originalChild = originalNode[i];
    Node translatedChild = translated_children[i];
    Node adjustedChild = castToType(translatedChild, originalChild.getType());
    builder << adjustedChild;
  }
  Node reconstruction = builder.constructNode();
  // cast to tn in case the reconstruction is a bit-vector.
  reconstruction = castToType(reconstruction, resultType);
  return reconstruction;
}

Node IntBlaster::createShiftNode(std::vector<Node> children,
                                 uint64_t bvsize,
                                 bool isLeftShift)
{
  /**
   * from SMT-LIB:
   * [[(bvshl s t)]] := nat2bv[m](bv2nat([[s]]) * 2^(bv2nat([[t]])))
   * [[(bvlshr s t)]] := nat2bv[m](bv2nat([[s]]) div 2^(bv2nat([[t]])))
   * Since we don't have exponentiation, we use an ite.
   * Important note: below we use INTS_DIVISION_TOTAL, which is safe here
   * because we divide by 2^... which is never 0.
   */
  Node x = children[0];
  Node y = children[1];
  // shifting by const is eliminated by the theory rewriter
  Assert(!y.isConst());
  Node ite = d_zero;
  Node body;
  for (uint64_t i = 0; i < bvsize; i++)
  {
    if (isLeftShift)
    {
      body = d_nm->mkNode(kind::INTS_MODULUS_TOTAL,
                          d_nm->mkNode(kind::MULT, x, pow2(i)),
                          pow2(bvsize));
    }
    else
    {
      body = d_nm->mkNode(kind::INTS_DIVISION_TOTAL, x, pow2(i));
    }
    ite = d_nm->mkNode(
        kind::ITE,
        d_nm->mkNode(
            kind::EQUAL,
            y,
            d_nm->mkConst(CONST_RATIONAL, Rational(Integer(i), Integer(1)))),
        body,
        ite);
  }
  return ite;
}

Node IntBlaster::translateQuantifiedFormula(Node quantifiedNode)
{
  kind::Kind_t k = quantifiedNode.getKind();
  Node boundVarList = quantifiedNode[0];
  Assert(boundVarList.getKind() == kind::BOUND_VAR_LIST);
  // Since bit-vector variables are being translated to
  // integer variables, we need to substitute the new ones
  // for the old ones.
  std::vector<Node> oldBoundVars;
  std::vector<Node> newBoundVars;
  std::vector<Node> rangeConstraints;
  for (Node bv : quantifiedNode[0])
  {
    oldBoundVars.push_back(bv);
    if (bv.getType().isBitVector())
    {
      // bit-vector variables are replaced by integer ones.
      // the new variables induce range constraints based on the
      // original bit-width.
      Node newBoundVar = d_intblastCache[bv];
      newBoundVars.push_back(newBoundVar);
      rangeConstraints.push_back(
          mkRangeConstraint(newBoundVar, bv.getType().getBitVectorSize()));
    }
    else
    {
      // variables that are not bit-vectors are not changed
      newBoundVars.push_back(bv);
    }
  }

  // the body of the quantifier
  Node matrix = d_intblastCache[quantifiedNode[1]];
  // make the substitution
  matrix = matrix.substitute(oldBoundVars.begin(),
                             oldBoundVars.end(),
                             newBoundVars.begin(),
                             newBoundVars.end());
  // A node to represent all the range constraints.
  Node ranges = d_nm->mkAnd(rangeConstraints);
  // Add the range constraints to the body of the quantifier.
  // For "exists", this is added conjunctively
  // For "forall", this is added to the left side of an implication.
  matrix = d_nm->mkNode(
      k == kind::FORALL ? kind::IMPLIES : kind::AND, ranges, matrix);
  // create the new quantified formula and return it.
  Node newBoundVarsList = d_nm->mkNode(kind::BOUND_VAR_LIST, newBoundVars);
  Node result = d_nm->mkNode(kind::FORALL, newBoundVarsList, matrix);
  return result;
}

Node IntBlaster::createBVAndNode(Node x,
                                 Node y,
                                 uint64_t bvsize,
                                 std::vector<Node>& lemmas)
{
  // We support three configurations:
  // 1. translating to IAND
  // 2. translating back to BV (using BITVECTOR_TO_NAT and INT_TO_BV
  // operators)
  // 3. translating into a sum
  Node returnNode;
  if (d_mode == options::SolveBVAsIntMode::IAND)
  {
    Node iAndOp = d_nm->mkConst(IntAnd(bvsize));
    returnNode = d_nm->mkNode(kind::IAND, iAndOp, x, y);
  }
  else if (d_mode == options::SolveBVAsIntMode::BV)
  {
    // translate the children back to BV
    Node intToBVOp = d_nm->mkConst<IntToBitVector>(IntToBitVector(bvsize));
    Node bvx = d_nm->mkNode(intToBVOp, x);
    Node bvy = d_nm->mkNode(intToBVOp, y);
    // perform bvand on the bit-vectors
    Node bvand = d_nm->mkNode(kind::BITVECTOR_AND, bvx, bvy);
    // translate the result to integers
    returnNode = d_nm->mkNode(kind::BITVECTOR_TO_NAT, bvand);
  }
  else if (d_mode == options::SolveBVAsIntMode::SUM)
  {
    // Construct a sum of ites, based on granularity.
    returnNode = d_iandUtils.createSumNode(x, y, bvsize, d_granularity);
  }
  else
  {
    Assert(d_mode == options::SolveBVAsIntMode::BITWISE);
    // Enforce semantics over individual bits with iextract and ites
<<<<<<< HEAD
    uint64_t granularity = options::BVAndIntegerGranularity();
=======
    uint64_t granularity = options().smt.BVAndIntegerGranularity;
>>>>>>> 93f53651

    Node iAndOp = d_nm->mkConst(IntAnd(bvsize));
    Node iAnd = d_nm->mkNode(kind::IAND, iAndOp, x, y);
    // get a skolem so the IAND solver knows not to do work
    returnNode = d_nm->getSkolemManager()->mkPurifySkolem(
        iAnd,
        "__intblast__iand",
        "skolem for an IAND node in bitwise mode " + iAnd.toString());
    addRangeConstraint(returnNode, bvsize, lemmas);

    // eagerly add bitwise lemmas according to the provided granularity
    uint64_t high_bit;
    for (uint64_t j = 0; j < bvsize; j += granularity)
    {
      high_bit = j + granularity - 1;
      // don't let high_bit pass bvsize
      if (high_bit >= bvsize)
      {
        high_bit = bvsize - 1;
      }
      Node extractedReturnNode = d_iandUtils.iextract(high_bit, j, returnNode);
      addBitwiseConstraint(
          extractedReturnNode.eqNode(
              d_iandUtils.createBitwiseIAndNode(x, y, high_bit, j)),
          lemmas);
    }
  }
  return returnNode;
}

Node IntBlaster::createBVOrNode(Node x,
                                Node y,
                                uint64_t bvsize,
                                std::vector<Node>& lemmas)
{
  // Based on Hacker's Delight section 2-2 equation h:
  // x+y = x|y + x&y
  // from which we deduce:
  // x|y = x+y - x&y
  Node plus = createBVAddNode(x, y, bvsize);
  Node bvand = createBVAndNode(x, y, bvsize, lemmas);
  return createBVSubNode(plus, bvand, bvsize);
}

Node IntBlaster::createBVSubNode(Node x, Node y, uint64_t bvsize)
{
  Node minus = d_nm->mkNode(kind::MINUS, x, y);
  Node p2 = pow2(bvsize);
  return d_nm->mkNode(kind::INTS_MODULUS_TOTAL, minus, p2);
}

Node IntBlaster::createBVAddNode(Node x, Node y, uint64_t bvsize)
{
  Node plus = d_nm->mkNode(kind::PLUS, x, y);
  Node p2 = pow2(bvsize);
  return d_nm->mkNode(kind::INTS_MODULUS_TOTAL, plus, p2);
}

Node IntBlaster::createBVNegNode(Node n, uint64_t bvsize)
{
  // Based on Hacker's Delight section 2-2 equation a:
  // -x = ~x+1
  Node p2 = pow2(bvsize);
  return d_nm->mkNode(kind::MINUS, p2, n);
}

Node IntBlaster::createBVNotNode(Node n, uint64_t bvsize)
{
  return d_nm->mkNode(kind::MINUS, maxInt(bvsize), n);
}

}  // namespace cvc5<|MERGE_RESOLUTION|>--- conflicted
+++ resolved
@@ -1017,11 +1017,7 @@
   {
     Assert(d_mode == options::SolveBVAsIntMode::BITWISE);
     // Enforce semantics over individual bits with iextract and ites
-<<<<<<< HEAD
-    uint64_t granularity = options::BVAndIntegerGranularity();
-=======
     uint64_t granularity = options().smt.BVAndIntegerGranularity;
->>>>>>> 93f53651
 
     Node iAndOp = d_nm->mkConst(IntAnd(bvsize));
     Node iAnd = d_nm->mkNode(kind::IAND, iAndOp, x, y);
