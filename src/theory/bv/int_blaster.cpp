/******************************************************************************
 * Top contributors (to current version):
 *   Yoni Zohar
 *
 * This file is part of the cvc5 project.
 *
 * Copyright (c) 2009-2021 by the authors listed in the file AUTHORS
 * in the top-level source directory and their institutional affiliations.
 * All rights reserved.  See the file COPYING in the top-level source
 * directory for licensing information.
 * ****************************************************************************
 *
 * Int-blasting utility
 */

#include "theory/bv/int_blaster.h"

#include <cmath>
#include <sstream>
#include <string>
#include <unordered_map>
#include <vector>

#include "expr/node.h"
#include "expr/node_traversal.h"
#include "expr/skolem_manager.h"
#include "options/option_exception.h"
#include "options/uf_options.h"
#include "theory/bv/theory_bv_utils.h"
#include "theory/rewriter.h"
<<<<<<< HEAD
#include "theory/bv/theory_bv_rewrite_rules_simplification.h"
=======
#include "util/bitvector.h"
>>>>>>> 05e0c685
#include "util/iand.h"
#include "util/rational.h"

namespace cvc5 {

using namespace cvc5::theory;
using namespace cvc5::theory::bv;

namespace {

// A helper function to compute 2^b as a Rational
Rational intpow2(uint64_t b) { return Rational(Integer(2).pow(b), Integer(1)); }

}  // namespace

namespace {

// A helper function to compute 2^b as a Rational
Rational intpow2(uint64_t b) { return Rational(Integer(2).pow(b), Integer(1)); }

}  // namespace

IntBlaster::IntBlaster(context::Context* c,
                       options::SolveBVAsIntMode mode,
                       uint64_t granularity,
                       bool introduceFreshIntVars)
    : d_binarizeCache(c),
      d_intblastCache(c),
      d_rangeAssertions(c),
      d_bitwiseAssertions(c),
      d_mode(mode),
      d_granularity(granularity),
      d_context(c),
      d_introduceFreshIntVars(introduceFreshIntVars)
{
  d_nm = NodeManager::currentNM();
  d_zero = d_nm->mkConst<Rational>(0);
  d_one = d_nm->mkConst<Rational>(1);
};

void IntBlaster::addRangeConstraint(Node node,
                                    uint64_t size,
                                    std::vector<Node>& lemmas)
{
  Node rangeConstraint = mkRangeConstraint(node, size);
  Trace("int-blaster-debug")
      << "range constraint computed: " << rangeConstraint << std::endl;
  if (d_rangeAssertions.find(rangeConstraint) == d_rangeAssertions.end())
  {
    Trace("int-blaster-debug")
        << "range constraint added to cache and lemmas " << std::endl;
    d_rangeAssertions.insert(rangeConstraint);
    lemmas.push_back(rangeConstraint);
  }
}

void IntBlaster::addBitwiseConstraint(Node bitwiseConstraint,
                                      std::vector<Node>& lemmas)
{
  if (d_bitwiseAssertions.find(bitwiseConstraint) == d_bitwiseAssertions.end())
  {
    Trace("int-blaster-debug")
        << "bitwise constraint added to cache and lemmas: " << bitwiseConstraint
        << std::endl;
    d_bitwiseAssertions.insert(bitwiseConstraint);
    lemmas.push_back(bitwiseConstraint);
  }
}

Node IntBlaster::mkRangeConstraint(Node newVar, uint64_t k)
{
  Node lower = d_nm->mkNode(kind::LEQ, d_zero, newVar);
  Node upper = d_nm->mkNode(kind::LT, newVar, pow2(k));
  Node result = d_nm->mkNode(kind::AND, lower, upper);
  return Rewriter::rewrite(result);
}

Node IntBlaster::maxInt(uint64_t k)
{
  Assert(k > 0);
  Rational max_value = intpow2(k) - 1;
  return d_nm->mkConst<Rational>(max_value);
}

Node IntBlaster::pow2(uint64_t k)
{
  Assert(k >= 0);
  return d_nm->mkConst<Rational>(intpow2(k));
}

Node IntBlaster::modpow2(Node n, uint64_t exponent)
{
  Node p2 = d_nm->mkConst<Rational>(intpow2(exponent));
  return d_nm->mkNode(kind::INTS_MODULUS_TOTAL, n, p2);
}

Node IntBlaster::makeBinary(Node n)
{
  if (d_binarizeCache.find(n) != d_binarizeCache.end())
  {
    return d_binarizeCache[n];
  }
  uint64_t numChildren = n.getNumChildren();
  kind::Kind_t k = n.getKind();
  Node result = n;
  if ((numChildren > 2)
      && (k == kind::BITVECTOR_ADD || k == kind::BITVECTOR_MULT
          || k == kind::BITVECTOR_AND || k == kind::BITVECTOR_OR
          || k == kind::BITVECTOR_XOR || k == kind::BITVECTOR_CONCAT))
  {
    result = n[0];
    for (uint64_t i = 1; i < numChildren; i++)
    {
      result = d_nm->mkNode(n.getKind(), result, n[i]);
    }
  }
  d_binarizeCache[n] = result;
  Trace("int-blaster-debug") << "binarization result: " << result << std::endl;
  return result;
}

/**
 * Translate n to Integers via post-order traversal.
 */
Node IntBlaster::intBlast(Node n,
                          std::vector<Node>& lemmas,
                          std::map<Node, Node>& skolems)
{
  // make sure the node is re-written
  n = Rewriter::rewrite(n);

  // helper vector for traversal.
  std::vector<Node> toVisit;
  toVisit.push_back(makeBinary(n));

  while (!toVisit.empty())
  {
    Node current = toVisit.back();
    Trace("int-blaster-debug") << "current: " << current << std::endl;
    uint64_t currentNumChildren = current.getNumChildren();
    if (d_intblastCache.find(current) == d_intblastCache.end())
    {
      // This is the first time we visit this node and it is not in the cache.
      // We mark this node as visited but not translated by assiging
      // a null node to it.
      d_intblastCache[current] = Node();
      // all the node's children are added to the stack to be visited
      // before visiting this node again.
      for (const Node& child : current)
      {
        toVisit.push_back(makeBinary(child));
      }
      // If this is a UF applicatinon, we also add the function to
      // toVisit.
      if (current.getKind() == kind::APPLY_UF)
      {
        toVisit.push_back(current.getOperator());
      }
    }
    else
    {
      // We already visited and translated this node
      if (!d_intblastCache[current].get().isNull())
      {
        // We are done computing the translation for current
        toVisit.pop_back();
      }
      else
      {
        // We are now visiting current on the way back up.
        // This is when we do the actual translation.
        Node translation;
        if (currentNumChildren == 0)
        {
          translation = translateNoChildren(current, lemmas, skolems);
        }
        else
        {
          /**
           * The current node has children.
           * Since we are on the way back up,
           * these children were already translated.
           * We save their translation for easy access.
           * If the node's kind is APPLY_UF,
           * we also need to include the translated uninterpreted function in
           * this list.
           */
          std::vector<Node> translated_children;
          if (current.getKind() == kind::APPLY_UF)
          {
            translated_children.push_back(
                d_intblastCache[current.getOperator()]);
          }
          for (uint64_t i = 0; i < currentNumChildren; i++)
          {
            translated_children.push_back(d_intblastCache[current[i]]);
          }
          translation =
              translateWithChildren(current, translated_children, lemmas);
        }
        Assert(!translation.isNull());
        // Map the current node to its translation in the cache.
        d_intblastCache[current] = translation;
        // Also map the translation to itself.
        d_intblastCache[translation] = translation;
        toVisit.pop_back();
      }
    }
  }
  return d_intblastCache[n].get();
}

<<<<<<< HEAD
=======
Node IntBlaster::uts(Node n, uint64_t bw) { return Node(); }

>>>>>>> 05e0c685
Node IntBlaster::translateWithChildren(
    Node original,
    const std::vector<Node>& translated_children,
    std::vector<Node>& lemmas)
{
  // The translation of the original node is determined by the kind of
  // the node.
  kind::Kind_t oldKind = original.getKind();
<<<<<<< HEAD
  // signed comparisons were supposed to be eliminated by this point.
=======

  // Some BV operators were eliminated before this point.
>>>>>>> 05e0c685
  Assert(oldKind != kind::BITVECTOR_SDIV);
  Assert(oldKind != kind::BITVECTOR_SREM);
  Assert(oldKind != kind::BITVECTOR_SMOD);
  Assert(oldKind != kind::BITVECTOR_XNOR);
  Assert(oldKind != kind::BITVECTOR_NAND);
  Assert(oldKind != kind::BITVECTOR_SUB);
  Assert(oldKind != kind::BITVECTOR_REPEAT);
  Assert(oldKind != kind::BITVECTOR_ROTATE_RIGHT);
  Assert(oldKind != kind::BITVECTOR_ROTATE_LEFT);
  Assert(oldKind != kind::BITVECTOR_COMP);
  Assert(oldKind != kind::BITVECTOR_SGT);
  Assert(oldKind != kind::BITVECTOR_SLE);
  Assert(oldKind != kind::BITVECTOR_SGE);
  Assert(oldKind != kind::EXISTS);
<<<<<<< HEAD
  Assert(oldKind != kind::BITVECTOR_UDIV || !(original[1].isConst() && original[1].getConst<BitVector>().getValue().isZero()));
  // The following variable will only be used in assertions.
  CVC5_UNUSED uint64_t originalNumChildren = original.getNumChildren();
  Node returnNode;
=======

  // BV division by zero was eliminated before this point.
  Assert(oldKind != kind::BITVECTOR_UDIV
         || !(original[1].isConst()
              && original[1].getConst<BitVector>().getValue().isZero()));

  // Store the translated node
  Node returnNode;

  // Translate according to the kind of the original node.
>>>>>>> 05e0c685
  switch (oldKind)
  {
    case kind::BITVECTOR_ADD:
    {
<<<<<<< HEAD
      Assert(originalNumChildren == 2);
  uint64_t bvsize = original[0].getType().getBitVectorSize();
      returnNode = createBVAddNode(translated_children[0], translated_children[1], bvsize);
=======
      Assert(original.getNumChildren() == 2);
      uint64_t bvsize = original[0].getType().getBitVectorSize();
      returnNode = createBVAddNode(
          translated_children[0], translated_children[1], bvsize);
>>>>>>> 05e0c685
      break;
    }
    case kind::BITVECTOR_MULT:
    {
<<<<<<< HEAD
      Assert(originalNumChildren == 2);
  uint64_t bvsize = original[0].getType().getBitVectorSize();
=======
      Assert(original.getNumChildren() == 2);
      uint64_t bvsize = original[0].getType().getBitVectorSize();
>>>>>>> 05e0c685
      Node mult = d_nm->mkNode(kind::MULT, translated_children);
      Node p2 = pow2(bvsize);
      returnNode = d_nm->mkNode(kind::INTS_MODULUS_TOTAL, mult, p2);
      break;
    }
    case kind::BITVECTOR_UDIV:
    {
      // we use an ITE for the case where the second operand is 0.
<<<<<<< HEAD
  uint64_t bvsize = original[0].getType().getBitVectorSize();
=======
      uint64_t bvsize = original[0].getType().getBitVectorSize();
>>>>>>> 05e0c685
      Node pow2BvSize = pow2(bvsize);
      Node divNode =
          d_nm->mkNode(kind::INTS_DIVISION_TOTAL, translated_children);
      returnNode = d_nm->mkNode(
          kind::ITE,
          d_nm->mkNode(kind::EQUAL, translated_children[1], d_zero),
          d_nm->mkNode(kind::MINUS, pow2BvSize, d_one),
          divNode);
      break;
    }
    case kind::BITVECTOR_UREM:
    {
      // we use an ITE for the case where the second operand is 0.
      Node modNode =
          d_nm->mkNode(kind::INTS_MODULUS_TOTAL, translated_children);
      returnNode = d_nm->mkNode(
          kind::ITE,
          d_nm->mkNode(kind::EQUAL, translated_children[1], d_zero),
          translated_children[0],
          modNode);
      break;
    }
    case kind::BITVECTOR_NOT:
    {
<<<<<<< HEAD
      // we use a specified function to generate the node.
  uint64_t bvsize = original[0].getType().getBitVectorSize();
=======
      uint64_t bvsize = original[0].getType().getBitVectorSize();
>>>>>>> 05e0c685
      returnNode = createBVNotNode(translated_children[0], bvsize);
      break;
    }
    case kind::BITVECTOR_NEG:
    {
<<<<<<< HEAD
  uint64_t bvsize = original[0].getType().getBitVectorSize();
=======
      uint64_t bvsize = original[0].getType().getBitVectorSize();
>>>>>>> 05e0c685
      returnNode = createBVNegNode(translated_children[0], bvsize);
      break;
    }
    case kind::BITVECTOR_TO_NAT:
    {
      // In this case, we already translated the child to integer.
<<<<<<< HEAD
      // So the result is the translated child.
=======
      // The result is simply the translated child.
>>>>>>> 05e0c685
      returnNode = translated_children[0];
      break;
    }
    case kind::INT_TO_BITVECTOR:
    {
      // In this case we take the original integer,
      // modulo 2 to the power of the bit-width
      returnNode =
          modpow2(translated_children[0],
                  original.getOperator().getConst<IntToBitVector>().d_size);
      break;
    }
    case kind::BITVECTOR_OR:
    {
      Assert(translated_children.size() == 2);
<<<<<<< HEAD
  uint64_t bvsize = original[0].getType().getBitVectorSize();
      returnNode = createBVOrNode(translated_children[0], translated_children[1], bvsize, lemmas);
=======
      uint64_t bvsize = original[0].getType().getBitVectorSize();
      returnNode = createBVOrNode(
          translated_children[0], translated_children[1], bvsize, lemmas);
>>>>>>> 05e0c685
      break;
    }
    case kind::BITVECTOR_XOR:
    {
      Assert(translated_children.size() == 2);
<<<<<<< HEAD
  uint64_t bvsize = original[0].getType().getBitVectorSize();
      // Based on Hacker's Delight section 2-2 equation n:
      // x xor y = x|y - x&y
      Node bvor = createBVOrNode(translated_children[0], translated_children[1], bvsize, lemmas);
      Node bvand = createBVAndNode(translated_children[0], translated_children[1], bvsize, lemmas);
=======
      uint64_t bvsize = original[0].getType().getBitVectorSize();
      // Based on Hacker's Delight section 2-2 equation n:
      // x xor y = x|y - x&y
      Node bvor = createBVOrNode(
          translated_children[0], translated_children[1], bvsize, lemmas);
      Node bvand = createBVAndNode(
          translated_children[0], translated_children[1], bvsize, lemmas);
>>>>>>> 05e0c685
      returnNode = createBVSubNode(bvor, bvand, bvsize);
      break;
    }
    case kind::BITVECTOR_AND:
    {
      Assert(translated_children.size() == 2);
<<<<<<< HEAD
  uint64_t bvsize = original[0].getType().getBitVectorSize();
      returnNode = createBVAndNode(translated_children[0], translated_children[1], bvsize, lemmas);
=======
      uint64_t bvsize = original[0].getType().getBitVectorSize();
      returnNode = createBVAndNode(
          translated_children[0], translated_children[1], bvsize, lemmas);
>>>>>>> 05e0c685
      break;
    }
    case kind::BITVECTOR_SHL:
    {
<<<<<<< HEAD
      /**
       * a << b is a*2^b.
       * The exponentiation is simulated by an ite.
       * Only cases where b <= bit width are considered.
       * Otherwise, the result is 0.
       */
  uint64_t bvsize = original[0].getType().getBitVectorSize();
=======
      uint64_t bvsize = original[0].getType().getBitVectorSize();
>>>>>>> 05e0c685
      returnNode = createShiftNode(translated_children, bvsize, true);
      break;
    }
    case kind::BITVECTOR_LSHR:
    {
<<<<<<< HEAD
      /**
       * a >> b is a div 2^b.
       * The exponentiation is simulated by an ite.
       * Only cases where b <= bit width are considered.
       * Otherwise, the result is 0.
       */
  uint64_t bvsize = original[0].getType().getBitVectorSize();
=======
      uint64_t bvsize = original[0].getType().getBitVectorSize();
>>>>>>> 05e0c685
      returnNode = createShiftNode(translated_children, bvsize, false);
      break;
    }
    case kind::BITVECTOR_ASHR:
    {
      /*  From SMT-LIB2:
       *  (bvashr s t) abbreviates
       *     (ite (= ((_ extract |m-1| |m-1|) s) #b0)
       *          (bvlshr s t)
       *          (bvnot (bvlshr (bvnot s) t)))
       *
       *  Equivalently:
       *  (bvashr s t) abbreviates
       *      (ite (bvult s 100000...)
       *           (bvlshr s t)
       *           (bvnot (bvlshr (bvnot s) t)))
       *
       */
      // signed_min is 100000...
<<<<<<< HEAD
  uint64_t bvsize = original[0].getType().getBitVectorSize();
=======
      uint64_t bvsize = original[0].getType().getBitVectorSize();
>>>>>>> 05e0c685
      Node signed_min = pow2(bvsize - 1);
      Node condition =
          d_nm->mkNode(kind::LT, translated_children[0], signed_min);
      Node thenNode = createShiftNode(translated_children, bvsize, false);
      std::vector<Node> children = {
          createBVNotNode(translated_children[0], bvsize),
          translated_children[1]};
      Node elseNode =
          createBVNotNode(createShiftNode(children, bvsize, false), bvsize);
      returnNode = d_nm->mkNode(kind::ITE, condition, thenNode, elseNode);
      break;
    }
    case kind::BITVECTOR_ITE:
    {
      // Lifted to a boolean ite.
      Node cond = d_nm->mkNode(kind::EQUAL, translated_children[0], d_one);
      returnNode = d_nm->mkNode(
          kind::ITE, cond, translated_children[1], translated_children[2]);
      break;
    }
    case kind::BITVECTOR_ZERO_EXTEND:
    {
<<<<<<< HEAD
=======
      // zero extension does not change the integer translation.
>>>>>>> 05e0c685
      returnNode = translated_children[0];
      break;
    }
    case kind::BITVECTOR_SIGN_EXTEND:
    {
<<<<<<< HEAD
  uint64_t bvsize = original[0].getType().getBitVectorSize();
      Node arg = translated_children[0];
      if (arg.isConst())
      {
        Rational c(arg.getConst<Rational>());
        Rational twoToKMinusOne(intpow2(bvsize - 1));
        uint64_t amount = bv::utils::getSignExtendAmount(original);
        /* if the msb is 0, this is like zero_extend.
         *  msb is 0 <-> the value is less than 2^{bvsize-1}
         */
        if (c < twoToKMinusOne || amount == 0)
        {
          returnNode = arg;
        }
        else
        {
          /* otherwise, we add the integer equivalent of
           * 11....1 `amount` times
           */
          Rational max_of_amount = intpow2(amount) - 1;
          Rational mul = max_of_amount * intpow2(bvsize);
          Rational sum = mul + c;
          returnNode = d_nm->mkConst(sum);
        }
      }
      else
      {
        uint64_t amount = bv::utils::getSignExtendAmount(original);
        if (amount == 0)
        {
          returnNode = translated_children[0];
        }
        else
        {
          Rational twoToKMinusOne(intpow2(bvsize - 1));
          Node minSigned = d_nm->mkConst(twoToKMinusOne);
          /* condition checks whether the msb is 1.
           * This holds when the integer value is smaller than
           * 100...0, which is 2^{bvsize-1}.
           */
          Node condition = d_nm->mkNode(kind::LT, arg, minSigned);
          Node thenResult = arg;
          Node left = maxInt(amount);
          Node mul = d_nm->mkNode(kind::MULT, left, pow2(bvsize));
          Node sum = d_nm->mkNode(kind::PLUS, mul, arg);
          Node elseResult = sum;
          Node ite = d_nm->mkNode(kind::ITE, condition, thenResult, elseResult);
          returnNode = ite;
        }
      }
=======
      uint64_t bvsize = original[0].getType().getBitVectorSize();
      returnNode =
          createSignExtendNode(translated_children[0],
                               bvsize,
                               bv::utils::getSignExtendAmount(original));
>>>>>>> 05e0c685
      break;
    }
    case kind::BITVECTOR_CONCAT:
    {
      // (concat a b) translates to a*2^k+b, k being the bitwidth of b.
      uint64_t bvsizeRight = original[1].getType().getBitVectorSize();
      Node pow2BvSizeRight = pow2(bvsizeRight);
      Node a =
          d_nm->mkNode(kind::MULT, translated_children[0], pow2BvSizeRight);
      Node b = translated_children[1];
      returnNode = d_nm->mkNode(kind::PLUS, a, b);
      break;
    }
    case kind::BITVECTOR_EXTRACT:
    {
      // ((_ extract i j) a) is a / 2^j mod 2^{i-j+1}
      // original = a[i:j]
      uint64_t i = bv::utils::getExtractHigh(original);
      uint64_t j = bv::utils::getExtractLow(original);
      Assert(i >= j);
      Node div = d_nm->mkNode(
          kind::INTS_DIVISION_TOTAL, translated_children[0], pow2(j));
      returnNode = modpow2(div, i - j + 1);
      break;
    }
    case kind::EQUAL:
    {
      returnNode = d_nm->mkNode(kind::EQUAL, translated_children);
      break;
    }
    case kind::BITVECTOR_ULT:
    {
      returnNode = d_nm->mkNode(kind::LT, translated_children);
      break;
    }
    case kind::BITVECTOR_SLT:
    {
<<<<<<< HEAD
  uint64_t bvsize = original[0].getType().getBitVectorSize();
      Trace("int-blaster-debug") << "first arg: " << original[0] << std::endl;
      Trace("int-blaster-debug") << "translated first arg: " << translated_children[0] << std::endl;
      Trace("int-blaster-debug") << "second arg: " << original[1] << std::endl;
      Trace("int-blaster-debug") << "translated second arg: " << translated_children[1] << std::endl;
      Trace("int-blaster-debug") << "first uts: " << uts(translated_children[0], bvsize) << std::endl;
      Trace("int-blaster-debug") << "second uts: " << uts(translated_children[1], bvsize) << std::endl;
      returnNode = d_nm->mkNode(kind::LT, uts(translated_children[0], bvsize), uts(translated_children[1], bvsize));
=======
      uint64_t bvsize = original[0].getType().getBitVectorSize();
      returnNode = d_nm->mkNode(kind::LT,
                                uts(translated_children[0], bvsize),
                                uts(translated_children[1], bvsize));
>>>>>>> 05e0c685
      break;
    }
    case kind::BITVECTOR_ULE:
    {
      returnNode = d_nm->mkNode(kind::LEQ, translated_children);
      break;
    }
    case kind::BITVECTOR_UGT:
    {
      returnNode = d_nm->mkNode(kind::GT, translated_children);
      break;
    }
    case kind::BITVECTOR_UGE:
    {
      returnNode = d_nm->mkNode(kind::GEQ, translated_children);
      break;
    }
    case kind::BITVECTOR_ULTBV:
    {
      returnNode = d_nm->mkNode(kind::ITE,
                                d_nm->mkNode(kind::LT, translated_children),
                                d_one,
                                d_zero);
      break;
    }
    case kind::BITVECTOR_SLTBV:
    {
<<<<<<< HEAD
  uint64_t bvsize = original[0].getType().getBitVectorSize();
      returnNode = d_nm->mkNode(
          kind::ITE,
          d_nm->mkNode(kind::LT,
                       uts(translated_children[0], bvsize),
                       uts(translated_children[1], bvsize)),
          d_one,
          d_zero);
=======
      uint64_t bvsize = original[0].getType().getBitVectorSize();
      returnNode =
          d_nm->mkNode(kind::ITE,
                       d_nm->mkNode(kind::LT,
                                    uts(translated_children[0], bvsize),
                                    uts(translated_children[1], bvsize)),
                       d_one,
                       d_zero);
>>>>>>> 05e0c685
      break;
    }
    case kind::ITE:
    {
      returnNode = d_nm->mkNode(oldKind, translated_children);
      break;
    }
    case kind::APPLY_UF:
    {
      /**
       * higher order logic allows comparing between functions
       * The translation does not support this,
       * as the translated functions may be different outside
       * of the bounds that were relevant for the original
       * bit-vectors.
       */
      if (childrenTypesChanged(original) && options::ufHo())
      {
        throw OptionException("bv-to-int does not support higher order logic ");
      }
      // Insert the translated application term to the cache
      returnNode = d_nm->mkNode(kind::APPLY_UF, translated_children);
      // Add range constraints if necessary.
      // If the original range was a BV sort, the original application of
<<<<<<< HEAD
      // the function Must be within the range determined by the
=======
      // the function must be within the range determined by the
>>>>>>> 05e0c685
      // bitwidth.
      if (original.getType().isBitVector())
      {
        addRangeConstraint(
            returnNode, original.getType().getBitVectorSize(), lemmas);
      }
      break;
    }
    case kind::BOUND_VAR_LIST:
    {
      returnNode = d_nm->mkNode(oldKind, translated_children);
<<<<<<< HEAD
      if (d_mode == options::SolveBVAsIntMode::BITWISE)
      {
        throw OptionException(
            "--solve-bv-as-int=bitwise does not support quantifiers");
      }
=======
>>>>>>> 05e0c685
      break;
    }
    case kind::FORALL:
    {
      returnNode = translateQuantifiedFormula(original);
      break;
    }
    default:
    {
      // first, verify that we haven't missed
      // any bv operator
      Assert(theory::kindToTheoryId(oldKind) != THEORY_BV);

      // In the default case, we have reached an operator that we do not
      // translate directly to integers. The children whose types have
      // changed from bv to int should be adjusted back to bv and then
      // this term is reconstructed.
      TypeNode resultingType;
      if (original.getType().isBitVector())
      {
        resultingType = d_nm->integerType();
      }
      else
      {
        resultingType = original.getType();
      }
      Node reconstruction =
          reconstructNode(original, resultingType, translated_children);
      returnNode = reconstruction;
      break;
    }
  }
  Trace("int-blaster-debug") << "original: " << original << std::endl;
  Trace("int-blaster-debug") << "returnNode: " << returnNode << std::endl;
  return returnNode;
}

<<<<<<< HEAD
Node IntBlaster::uts(Node x, uint64_t bvsize) {
  Node powNode = pow2(bvsize - 1);
  Node modNode = d_nm->mkNode(kind::INTS_MODULUS_TOTAL, x, powNode);
  Node two =  d_nm->mkConst<Rational>(2);
  Node twoTimesNode = d_nm->mkNode(kind::MULT, two, modNode);
  return d_nm->mkNode(kind::MINUS, twoTimesNode, x);
=======
Node IntBlaster::createSignExtendNode(Node x, uint64_t bvsize, uint64_t amount)
{
  return Node();
>>>>>>> 05e0c685
}

Node IntBlaster::translateNoChildren(Node original,
                                     std::vector<Node>& lemmas,
                                     std::map<Node, Node>& skolems)
{
  Trace("int-blaster-debug")
      << "translating leaf: " << original << "; of type: " << original.getType()
      << std::endl;
<<<<<<< HEAD
  // The result of the translation
  Node translation;
  // The translation is done differently for variables (bound or free)  and constants (values)
  Assert(original.isVar() || original.isConst());
  if (original.isVar())
  {
    if (original.getType().isBitVector())
    {
      // For bit-vector variables, we create fresh integer variables.
      if (original.getKind() == kind::BOUND_VARIABLE)
      {
        // Range constraints for the bound integer variables are not added now.
        // they will be added once the quantifier itself is handled.
        std::stringstream ss;
        ss << original;
        translation = d_nm->mkBoundVar(ss.str() + "_int", d_nm->integerType());
      }
      else
      {
        // original is a bit-vector variable (symbolic constant).
        // Either we translate it to a fresh integer variable,
        // or we translate it to (bv2nat original).
        // In the former case, we must include range lemmas, while in the
        // latter we don't.
        // This is determined by the option bv-to-int-fresh-vars.
	// The variables intCast and bvCast are used for models:
        // even if we introduce a fresh variable,
        // it is associated with intCast (which is (bv2nat original)).
        // bvCast is either ( (_ nat2bv k) original) or just original.
        Node intCast = castToType(original, d_nm->integerType());
        Node bvCast;
        if (d_introduceFreshIntVars)
        {
          // we introduce a fresh variable, add range constraints, and save the
          // connection between original and the new variable via intCast
          translation = d_nm->getSkolemManager()->mkPurifySkolem(
              intCast,
              "__intblast__var",
              "Variable introduced in intblasting for "
                  + original.toString());
          uint64_t bvsize = original.getType().getBitVectorSize();
          addRangeConstraint(translation, bvsize, lemmas);
          // put new definition of old variable in skolems
          bvCast = castToType(translation, original.getType());
        }
        else
        {
          // we just translate original to (bv2nat original)
          translation = intCast;
          // no need to do any casting back to bit-vector in this case.
          bvCast = original;
        }

        // add bvCast to skolems if it is not already there.
        if (skolems.find(original) == skolems.end())
        {
          skolems[original] = bvCast;
        }
        else
        {
          Assert(skolems[original] == bvCast);
        }
      }
    }
    else if (original.getType().isFunction())
    {
      // translate function symbol
      translation = translateFunctionSymbol(original, skolems);
    }
    else {
	// leave other variables intact
	translation = original;
    }

  }
  else
  {
    // original is a const
=======

  // The result of the translation
  Node translation;

  // The translation is done differently for variables (bound or free)  and
  // constants (values)
  Assert(original.isVar() || original.isConst());
  if (original.isVar())
  {
    if (original.getType().isBitVector())
    {
      // For bit-vector variables, we create fresh integer variables.
      if (original.getKind() == kind::BOUND_VARIABLE)
      {
        // Range constraints for the bound integer variables are not added now.
        // they will be added once the quantifier itself is handled.
        std::stringstream ss;
        ss << original;
        translation = d_nm->mkBoundVar(ss.str() + "_int", d_nm->integerType());
      }
      else
      {
        // original is a bit-vector variable (symbolic constant).
        // Either we translate it to a fresh integer variable,
        // or we translate it to (bv2nat original).
        // In the former case, we must include range lemmas, while in the
        // latter we don't.
        // This is determined by the option bv-to-int-fresh-vars.
        // The variables intCast and bvCast are used for models:
        // even if we introduce a fresh variable,
        // it is associated with intCast (which is (bv2nat original)).
        // bvCast is either ( (_ nat2bv k) original) or just original.
        Node intCast = castToType(original, d_nm->integerType());
        Node bvCast;
        if (d_introduceFreshIntVars)
        {
          // we introduce a fresh variable, add range constraints, and save the
          // connection between original and the new variable via intCast
          translation = d_nm->getSkolemManager()->mkPurifySkolem(
              intCast,
              "__intblast__var",
              "Variable introduced in intblasting for " + original.toString());
          uint64_t bvsize = original.getType().getBitVectorSize();
          addRangeConstraint(translation, bvsize, lemmas);
          // put new definition of old variable in skolems
          bvCast = castToType(translation, original.getType());
        }
        else
        {
          // we just translate original to (bv2nat original)
          translation = intCast;
          // no need to do any casting back to bit-vector in this case.
          bvCast = original;
        }

        // add bvCast to skolems if it is not already there.
        if (skolems.find(original) == skolems.end())
        {
          skolems[original] = bvCast;
        }
        else
        {
          Assert(skolems[original] == bvCast);
        }
      }
    }
    else if (original.getType().isFunction())
    {
      // translate function symbol
      translation = translateFunctionSymbol(original, skolems);
    }
    else
    {
      // leave other variables intact
      translation = original;
    }
  }
  else
  {
    // original is a constant (value)
>>>>>>> 05e0c685
    if (original.getKind() == kind::CONST_BITVECTOR)
    {
      // Bit-vector constants are transformed into their integer value.
      BitVector constant(original.getConst<BitVector>());
      Integer c = constant.toInteger();
      translation = d_nm->mkConst<Rational>(c);
    }
    else
    {
      // Other constants stay the same.
      translation = original;
    }
  }
  return translation;
}

Node IntBlaster::translateFunctionSymbol(Node bvUF,
                                         std::map<Node, Node>& skolems)
{
  // construct the new function symbol.
  Node intUF;
<<<<<<< HEAD
=======

  // old and new types of domain and result
>>>>>>> 05e0c685
  TypeNode tn = bvUF.getType();
  TypeNode bvRange = tn.getRangeType();
  std::vector<TypeNode> bvDomain = tn.getArgTypes();
  std::vector<TypeNode> intDomain;
<<<<<<< HEAD
  /**
   * if the original range is a bit-vector sort,
   * the new range should be an integer sort.
   * Otherwise, we keep the original range.
   * Similarly for the domains.
   */
=======

  // if the original range is a bit-vector sort,
  // the new range should be an integer sort.
  // Otherwise, we keep the original range.
  // Similarly for the domain sorts.
>>>>>>> 05e0c685
  TypeNode intRange = bvRange.isBitVector() ? d_nm->integerType() : bvRange;
  for (const TypeNode& d : bvDomain)
  {
    intDomain.push_back(d.isBitVector() ? d_nm->integerType() : d);
  }
<<<<<<< HEAD
=======

  // create the new function symbol as a skolem
>>>>>>> 05e0c685
  std::ostringstream os;
  os << "__intblast_fun_" << bvUF << "_int";
  SkolemManager* sm = d_nm->getSkolemManager();
  intUF = sm->mkDummySkolem(
      os.str(), d_nm->mkFunctionType(intDomain, intRange), "bv2int function");
<<<<<<< HEAD
  
  // add definition of old function symbol to skolems.
  // create the application of the translated function.
  // The application will be used inside a lambda
  // expression.
  
=======

  // add definition of old function symbol to skolems.

>>>>>>> 05e0c685
  // formal arguments of the lambda expression.
  std::vector<Node> args;

  // arguments to be passed in the application.
<<<<<<< HEAD
  // They will be casted versions of the original BV
  // arguments, with the function symbol itself
  // on front. Non-BV arguments will stay intact.
  std::vector<Node> achildren;
  achildren.push_back(intUF);
=======
  std::vector<Node> achildren;
  achildren.push_back(intUF);

  // iterate the arguments, cast BV arguments to integers
>>>>>>> 05e0c685
  int i = 0;
  for (const TypeNode& d : bvDomain)
  {
    // Each bit-vector argument is casted to a natural number
    // Other arguments are left intact.
    Node fresh_bound_var = d_nm->mkBoundVar(d);
    args.push_back(fresh_bound_var);
    Node castedArg = args[i];
    if (d.isBitVector())
    {
      castedArg = castToType(castedArg, d_nm->integerType());
    }
    achildren.push_back(castedArg);
    i++;
  }
<<<<<<< HEAD
=======

  // create the lambda expression, and add it to skolems
>>>>>>> 05e0c685
  Node app = d_nm->mkNode(kind::APPLY_UF, achildren);
  Node body = castToType(app, bvRange);
  Node bvlist = d_nm->mkNode(kind::BOUND_VAR_LIST, args);
  Node result = d_nm->mkNode(kind::LAMBDA, bvlist, body);
  if (skolems.find(bvUF) == skolems.end())
  {
    skolems[bvUF] = result;
  }
  return intUF;
}

bool IntBlaster::childrenTypesChanged(Node n)
{
  bool result = false;
  for (const Node& child : n)
  {
    TypeNode originalType = child.getType();
    TypeNode newType = d_intblastCache[child].get().getType();
    if (!newType.isSubtypeOf(originalType))
    {
      result = true;
      break;
    }
  }
  return result;
}

Node IntBlaster::castToType(Node n, TypeNode tn)
{
  // If there is no reason to cast, return the
  // original node.
  if (n.getType().isSubtypeOf(tn))
  {
    return n;
  }
  // We only case int to bv or vice verse.
<<<<<<< HEAD
  Trace("int-blaster") << "castToType from " << n.getType() << " to " << tn
                       << std::endl;
  Assert((n.getType().isBitVector() && tn.isInteger())
         || (n.getType().isInteger() && tn.isBitVector()));
=======
  Assert((n.getType().isBitVector() && tn.isInteger())
         || (n.getType().isInteger() && tn.isBitVector()));
  Trace("int-blaster") << "castToType from " << n.getType() << " to " << tn
                       << std::endl;

  // casting integers to bit-vectors
>>>>>>> 05e0c685
  if (n.getType().isInteger())
  {
    Assert(tn.isBitVector());
    unsigned bvsize = tn.getBitVectorSize();
    Node intToBVOp = d_nm->mkConst<IntToBitVector>(IntToBitVector(bvsize));
    return d_nm->mkNode(intToBVOp, n);
  }
<<<<<<< HEAD
=======

  // casting bit-vectors to ingers
>>>>>>> 05e0c685
  Assert(n.getType().isBitVector());
  Assert(tn.isInteger());
  return d_nm->mkNode(kind::BITVECTOR_TO_NAT, n);
}

Node IntBlaster::reconstructNode(Node originalNode,
                                 TypeNode resultType,
                                 const std::vector<Node>& translated_children)
{
  // first, we adjust the children of the node as needed.
  // re-construct the term with the adjusted children.
  kind::Kind_t oldKind = originalNode.getKind();
  NodeBuilder builder(oldKind);
  if (originalNode.getMetaKind() == kind::metakind::PARAMETERIZED)
  {
    builder << originalNode.getOperator();
  }
  for (size_t i = 0; i < originalNode.getNumChildren(); i++)
  {
    Node originalChild = originalNode[i];
    Node translatedChild = translated_children[i];
    Node adjustedChild = castToType(translatedChild, originalChild.getType());
    builder << adjustedChild;
  }
  Node reconstruction = builder.constructNode();
  // cast to tn in case the reconstruction is a bit-vector.
  reconstruction = castToType(reconstruction, resultType);
  return reconstruction;
}

Node IntBlaster::createShiftNode(std::vector<Node> children,
                                 uint64_t bvsize,
                                 bool isLeftShift)
{
  /**
   * from SMT-LIB:
   * [[(bvshl s t)]] := nat2bv[m](bv2nat([[s]]) * 2^(bv2nat([[t]])))
   * [[(bvlshr s t)]] := nat2bv[m](bv2nat([[s]]) div 2^(bv2nat([[t]])))
   * Since we don't have exponentiation, we use an ite.
   * Important note: below we use INTS_DIVISION_TOTAL, which is safe here
   * because we divide by 2^... which is never 0.
   */
  Node x = children[0];
  Node y = children[1];
  // shifting by const is eliminated by the theory rewriter
  Assert(!y.isConst());
  Node ite = d_zero;
  Node body;
  for (uint64_t i = 0; i < bvsize; i++)
  {
    if (isLeftShift)
    {
      body = d_nm->mkNode(kind::INTS_MODULUS_TOTAL,
                          d_nm->mkNode(kind::MULT, x, pow2(i)),
                          pow2(bvsize));
    }
    else
    {
      body = d_nm->mkNode(kind::INTS_DIVISION_TOTAL, x, pow2(i));
    }
    ite = d_nm->mkNode(kind::ITE,
                       d_nm->mkNode(kind::EQUAL, y, d_nm->mkConst<Rational>(i)),
                       body,
                       ite);
  }
  return ite;
}

Node IntBlaster::translateQuantifiedFormula(Node quantifiedNode)
{
  kind::Kind_t k = quantifiedNode.getKind();
  Node boundVarList = quantifiedNode[0];
  Assert(boundVarList.getKind() == kind::BOUND_VAR_LIST);
  // Since bit-vector variables are being translated to
  // integer variables, we need to substitute the new ones
  // for the old ones.
  std::vector<Node> oldBoundVars;
  std::vector<Node> newBoundVars;
  std::vector<Node> rangeConstraints;
  for (Node bv : quantifiedNode[0])
  {
    oldBoundVars.push_back(bv);
    if (bv.getType().isBitVector())
    {
      // bit-vector variables are replaced by integer ones.
      // the new variables induce range constraints based on the
      // original bit-width.
      Node newBoundVar = d_intblastCache[bv];
      newBoundVars.push_back(newBoundVar);
      rangeConstraints.push_back(
          mkRangeConstraint(newBoundVar, bv.getType().getBitVectorSize()));
    }
    else
    {
      // variables that are not bit-vectors are not changed
      newBoundVars.push_back(bv);
    }
  }

  // the body of the quantifier
  Node matrix = d_intblastCache[quantifiedNode[1]];
  // make the substitution
  matrix = matrix.substitute(oldBoundVars.begin(),
                             oldBoundVars.end(),
                             newBoundVars.begin(),
                             newBoundVars.end());
  // A node to represent all the range constraints.
  Node ranges = d_nm->mkAnd(rangeConstraints);
  // Add the range constraints to the body of the quantifier.
  // For "exists", this is added conjunctively
  // For "forall", this is added to the left side of an implication.
  matrix = d_nm->mkNode(
      k == kind::FORALL ? kind::IMPLIES : kind::AND, ranges, matrix);
  // create the new quantified formula and return it.
  Node newBoundVarsList = d_nm->mkNode(kind::BOUND_VAR_LIST, newBoundVars);
  Node result = d_nm->mkNode(kind::FORALL, newBoundVarsList, matrix);
  return result;
}

Node IntBlaster::createBVAndNode(Node x, Node y, uint64_t bvsize, std::vector<Node>& lemmas) {
      // We support three configurations:
      // 1. translating to IAND
      // 2. translating back to BV (using BITVECTOR_TO_NAT and INT_TO_BV
      // operators)
      // 3. translating into a sum
  Node returnNode;
      if (d_mode == options::SolveBVAsIntMode::IAND)
      {
        Node iAndOp = d_nm->mkConst(IntAnd(bvsize));
        returnNode = d_nm->mkNode(
            kind::IAND, iAndOp, x, y);
      }
      else if (d_mode == options::SolveBVAsIntMode::BV)
      {
        // translate the children back to BV
        Node intToBVOp = d_nm->mkConst<IntToBitVector>(IntToBitVector(bvsize));
        Node bvx = d_nm->mkNode(intToBVOp, x);
        Node bvy = d_nm->mkNode(intToBVOp, y);
        // perform bvand on the bit-vectors
        Node bvand = d_nm->mkNode(kind::BITVECTOR_AND, bvx, bvy);
        // translate the result to integers
        returnNode = d_nm->mkNode(kind::BITVECTOR_TO_NAT, bvand);
      }
      else if (d_mode == options::SolveBVAsIntMode::SUM)
      {
        // Construct a sum of ites, based on granularity.
        returnNode = d_iandUtils.createSumNode(x,
                                               y,
                                               bvsize,
                                               d_granularity);
      }
      else
      {
        Assert(d_mode == options::SolveBVAsIntMode::BITWISE);
        // Enforce semantics over individual bits with iextract and ites
        uint64_t granularity = options::BVAndIntegerGranularity();

        Node iAndOp = d_nm->mkConst(IntAnd(bvsize));
        Node iAnd = d_nm->mkNode(kind::IAND, iAndOp, x, y);
        // get a skolem so the IAND solver knows not to do work
        returnNode = d_nm->getSkolemManager()->mkPurifySkolem(
            iAnd,
            "__intblast__iand",
            "skolem for an IAND node in bitwise mode " + iAnd.toString());
        addRangeConstraint(returnNode, bvsize, lemmas);

        // eagerly add bitwise lemmas according to the provided granularity
        uint64_t high_bit;
        for (uint64_t j = 0; j < bvsize; j += granularity)
        {
          high_bit = j + granularity - 1;
          // don't let high_bit pass bvsize
          if (high_bit >= bvsize)
          {
            high_bit = bvsize - 1;
          }
          Node extractedReturnNode =
              d_iandUtils.iextract(high_bit, j, returnNode);
          addBitwiseConstraint(
              extractedReturnNode.eqNode(
                  d_iandUtils.createBitwiseIAndNode(x, y, high_bit, j)),
              lemmas);
        }
      }
      return returnNode;
}

Node IntBlaster::createBVOrNode(Node x, Node y, uint64_t bvsize, std::vector<Node>& lemmas) {
      // Based on Hacker's Delight section 2-2 equation h:
      // x+y = x|y + x&y
      // from which we deduce:
      // x|y = x+y - x&y
      Node plus = createBVAddNode(x, y, bvsize);
      Node bvand = createBVAndNode(x, y, bvsize, lemmas);
      return createBVSubNode(plus, bvand, bvsize);
}

<<<<<<< HEAD
Node IntBlaster::createBVSubNode(Node x, Node y, uint64_t bvsize) {
      Node minus = d_nm->mkNode(kind::MINUS, x, y);
      Node p2 = pow2(bvsize);
      return d_nm->mkNode(kind::INTS_MODULUS_TOTAL, minus, p2);
}

Node IntBlaster::createBVAddNode(Node x, Node y, uint64_t bvsize) {
      Node plus = d_nm->mkNode(kind::PLUS, x, y);
      Node p2 = pow2(bvsize);
      return d_nm->mkNode(kind::INTS_MODULUS_TOTAL, plus, p2);

}

Node IntBlaster::createBVNegNode(Node n, uint64_t bvsize) {
      // Based on Hacker's Delight section 2-2 equation a:
      // -x = ~x+1
      Node p2 = pow2(bvsize);
      return d_nm->mkNode(kind::MINUS, p2, n);
=======
Node IntBlaster::createBVAndNode(Node x,
                                 Node y,
                                 uint64_t bvsize,
                                 std::vector<Node>& lemmas)
{
  return Node();
}

Node IntBlaster::createBVOrNode(Node x,
                                Node y,
                                uint64_t bvsize,
                                std::vector<Node>& lemmas)
{
  // Based on Hacker's Delight section 2-2 equation h:
  // x+y = x|y + x&y
  // from which we deduce:
  // x|y = x+y - x&y
  Node plus = createBVAddNode(x, y, bvsize);
  Node bvand = createBVAndNode(x, y, bvsize, lemmas);
  return createBVSubNode(plus, bvand, bvsize);
}

Node IntBlaster::createBVSubNode(Node x, Node y, uint64_t bvsize)
{
  Node minus = d_nm->mkNode(kind::MINUS, x, y);
  Node p2 = pow2(bvsize);
  return d_nm->mkNode(kind::INTS_MODULUS_TOTAL, minus, p2);
}

Node IntBlaster::createBVAddNode(Node x, Node y, uint64_t bvsize)
{
  Node plus = d_nm->mkNode(kind::PLUS, x, y);
  Node p2 = pow2(bvsize);
  return d_nm->mkNode(kind::INTS_MODULUS_TOTAL, plus, p2);
}

Node IntBlaster::createBVNegNode(Node n, uint64_t bvsize)
{
  // Based on Hacker's Delight section 2-2 equation a:
  // -x = ~x+1
  Node p2 = pow2(bvsize);
  return d_nm->mkNode(kind::MINUS, p2, n);
>>>>>>> 05e0c685
}

Node IntBlaster::createBVNotNode(Node n, uint64_t bvsize)
{
  return d_nm->mkNode(kind::MINUS, maxInt(bvsize), n);
}

}  // namespace cvc5<|MERGE_RESOLUTION|>--- conflicted
+++ resolved
@@ -28,11 +28,7 @@
 #include "options/uf_options.h"
 #include "theory/bv/theory_bv_utils.h"
 #include "theory/rewriter.h"
-<<<<<<< HEAD
-#include "theory/bv/theory_bv_rewrite_rules_simplification.h"
-=======
 #include "util/bitvector.h"
->>>>>>> 05e0c685
 #include "util/iand.h"
 #include "util/rational.h"
 
@@ -40,13 +36,6 @@
 
 using namespace cvc5::theory;
 using namespace cvc5::theory::bv;
-
-namespace {
-
-// A helper function to compute 2^b as a Rational
-Rational intpow2(uint64_t b) { return Rational(Integer(2).pow(b), Integer(1)); }
-
-}  // namespace
 
 namespace {
 
@@ -245,11 +234,6 @@
   return d_intblastCache[n].get();
 }
 
-<<<<<<< HEAD
-=======
-Node IntBlaster::uts(Node n, uint64_t bw) { return Node(); }
-
->>>>>>> 05e0c685
 Node IntBlaster::translateWithChildren(
     Node original,
     const std::vector<Node>& translated_children,
@@ -258,12 +242,7 @@
   // The translation of the original node is determined by the kind of
   // the node.
   kind::Kind_t oldKind = original.getKind();
-<<<<<<< HEAD
-  // signed comparisons were supposed to be eliminated by this point.
-=======
-
   // Some BV operators were eliminated before this point.
->>>>>>> 05e0c685
   Assert(oldKind != kind::BITVECTOR_SDIV);
   Assert(oldKind != kind::BITVECTOR_SREM);
   Assert(oldKind != kind::BITVECTOR_SMOD);
@@ -278,13 +257,6 @@
   Assert(oldKind != kind::BITVECTOR_SLE);
   Assert(oldKind != kind::BITVECTOR_SGE);
   Assert(oldKind != kind::EXISTS);
-<<<<<<< HEAD
-  Assert(oldKind != kind::BITVECTOR_UDIV || !(original[1].isConst() && original[1].getConst<BitVector>().getValue().isZero()));
-  // The following variable will only be used in assertions.
-  CVC5_UNUSED uint64_t originalNumChildren = original.getNumChildren();
-  Node returnNode;
-=======
-
   // BV division by zero was eliminated before this point.
   Assert(oldKind != kind::BITVECTOR_UDIV
          || !(original[1].isConst()
@@ -294,32 +266,20 @@
   Node returnNode;
 
   // Translate according to the kind of the original node.
->>>>>>> 05e0c685
   switch (oldKind)
   {
     case kind::BITVECTOR_ADD:
     {
-<<<<<<< HEAD
-      Assert(originalNumChildren == 2);
-  uint64_t bvsize = original[0].getType().getBitVectorSize();
-      returnNode = createBVAddNode(translated_children[0], translated_children[1], bvsize);
-=======
       Assert(original.getNumChildren() == 2);
       uint64_t bvsize = original[0].getType().getBitVectorSize();
       returnNode = createBVAddNode(
           translated_children[0], translated_children[1], bvsize);
->>>>>>> 05e0c685
       break;
     }
     case kind::BITVECTOR_MULT:
     {
-<<<<<<< HEAD
-      Assert(originalNumChildren == 2);
-  uint64_t bvsize = original[0].getType().getBitVectorSize();
-=======
       Assert(original.getNumChildren() == 2);
       uint64_t bvsize = original[0].getType().getBitVectorSize();
->>>>>>> 05e0c685
       Node mult = d_nm->mkNode(kind::MULT, translated_children);
       Node p2 = pow2(bvsize);
       returnNode = d_nm->mkNode(kind::INTS_MODULUS_TOTAL, mult, p2);
@@ -328,11 +288,7 @@
     case kind::BITVECTOR_UDIV:
     {
       // we use an ITE for the case where the second operand is 0.
-<<<<<<< HEAD
-  uint64_t bvsize = original[0].getType().getBitVectorSize();
-=======
-      uint64_t bvsize = original[0].getType().getBitVectorSize();
->>>>>>> 05e0c685
+      uint64_t bvsize = original[0].getType().getBitVectorSize();
       Node pow2BvSize = pow2(bvsize);
       Node divNode =
           d_nm->mkNode(kind::INTS_DIVISION_TOTAL, translated_children);
@@ -357,33 +313,20 @@
     }
     case kind::BITVECTOR_NOT:
     {
-<<<<<<< HEAD
-      // we use a specified function to generate the node.
-  uint64_t bvsize = original[0].getType().getBitVectorSize();
-=======
-      uint64_t bvsize = original[0].getType().getBitVectorSize();
->>>>>>> 05e0c685
+      uint64_t bvsize = original[0].getType().getBitVectorSize();
       returnNode = createBVNotNode(translated_children[0], bvsize);
       break;
     }
     case kind::BITVECTOR_NEG:
     {
-<<<<<<< HEAD
-  uint64_t bvsize = original[0].getType().getBitVectorSize();
-=======
-      uint64_t bvsize = original[0].getType().getBitVectorSize();
->>>>>>> 05e0c685
+      uint64_t bvsize = original[0].getType().getBitVectorSize();
       returnNode = createBVNegNode(translated_children[0], bvsize);
       break;
     }
     case kind::BITVECTOR_TO_NAT:
     {
       // In this case, we already translated the child to integer.
-<<<<<<< HEAD
-      // So the result is the translated child.
-=======
       // The result is simply the translated child.
->>>>>>> 05e0c685
       returnNode = translated_children[0];
       break;
     }
@@ -399,26 +342,14 @@
     case kind::BITVECTOR_OR:
     {
       Assert(translated_children.size() == 2);
-<<<<<<< HEAD
-  uint64_t bvsize = original[0].getType().getBitVectorSize();
-      returnNode = createBVOrNode(translated_children[0], translated_children[1], bvsize, lemmas);
-=======
       uint64_t bvsize = original[0].getType().getBitVectorSize();
       returnNode = createBVOrNode(
           translated_children[0], translated_children[1], bvsize, lemmas);
->>>>>>> 05e0c685
       break;
     }
     case kind::BITVECTOR_XOR:
     {
       Assert(translated_children.size() == 2);
-<<<<<<< HEAD
-  uint64_t bvsize = original[0].getType().getBitVectorSize();
-      // Based on Hacker's Delight section 2-2 equation n:
-      // x xor y = x|y - x&y
-      Node bvor = createBVOrNode(translated_children[0], translated_children[1], bvsize, lemmas);
-      Node bvand = createBVAndNode(translated_children[0], translated_children[1], bvsize, lemmas);
-=======
       uint64_t bvsize = original[0].getType().getBitVectorSize();
       // Based on Hacker's Delight section 2-2 equation n:
       // x xor y = x|y - x&y
@@ -426,52 +357,26 @@
           translated_children[0], translated_children[1], bvsize, lemmas);
       Node bvand = createBVAndNode(
           translated_children[0], translated_children[1], bvsize, lemmas);
->>>>>>> 05e0c685
       returnNode = createBVSubNode(bvor, bvand, bvsize);
       break;
     }
     case kind::BITVECTOR_AND:
     {
       Assert(translated_children.size() == 2);
-<<<<<<< HEAD
-  uint64_t bvsize = original[0].getType().getBitVectorSize();
-      returnNode = createBVAndNode(translated_children[0], translated_children[1], bvsize, lemmas);
-=======
       uint64_t bvsize = original[0].getType().getBitVectorSize();
       returnNode = createBVAndNode(
           translated_children[0], translated_children[1], bvsize, lemmas);
->>>>>>> 05e0c685
       break;
     }
     case kind::BITVECTOR_SHL:
     {
-<<<<<<< HEAD
-      /**
-       * a << b is a*2^b.
-       * The exponentiation is simulated by an ite.
-       * Only cases where b <= bit width are considered.
-       * Otherwise, the result is 0.
-       */
-  uint64_t bvsize = original[0].getType().getBitVectorSize();
-=======
-      uint64_t bvsize = original[0].getType().getBitVectorSize();
->>>>>>> 05e0c685
+      uint64_t bvsize = original[0].getType().getBitVectorSize();
       returnNode = createShiftNode(translated_children, bvsize, true);
       break;
     }
     case kind::BITVECTOR_LSHR:
     {
-<<<<<<< HEAD
-      /**
-       * a >> b is a div 2^b.
-       * The exponentiation is simulated by an ite.
-       * Only cases where b <= bit width are considered.
-       * Otherwise, the result is 0.
-       */
-  uint64_t bvsize = original[0].getType().getBitVectorSize();
-=======
-      uint64_t bvsize = original[0].getType().getBitVectorSize();
->>>>>>> 05e0c685
+      uint64_t bvsize = original[0].getType().getBitVectorSize();
       returnNode = createShiftNode(translated_children, bvsize, false);
       break;
     }
@@ -491,11 +396,7 @@
        *
        */
       // signed_min is 100000...
-<<<<<<< HEAD
-  uint64_t bvsize = original[0].getType().getBitVectorSize();
-=======
-      uint64_t bvsize = original[0].getType().getBitVectorSize();
->>>>>>> 05e0c685
+      uint64_t bvsize = original[0].getType().getBitVectorSize();
       Node signed_min = pow2(bvsize - 1);
       Node condition =
           d_nm->mkNode(kind::LT, translated_children[0], signed_min);
@@ -518,29 +419,192 @@
     }
     case kind::BITVECTOR_ZERO_EXTEND:
     {
-<<<<<<< HEAD
-=======
       // zero extension does not change the integer translation.
->>>>>>> 05e0c685
       returnNode = translated_children[0];
       break;
     }
     case kind::BITVECTOR_SIGN_EXTEND:
     {
-<<<<<<< HEAD
-  uint64_t bvsize = original[0].getType().getBitVectorSize();
-      Node arg = translated_children[0];
-      if (arg.isConst())
-      {
-        Rational c(arg.getConst<Rational>());
+      uint64_t bvsize = original[0].getType().getBitVectorSize();
+      returnNode =
+          createSignExtendNode(translated_children[0],
+                               bvsize,
+                               bv::utils::getSignExtendAmount(original));
+      break;
+    }
+    case kind::BITVECTOR_CONCAT:
+    {
+      // (concat a b) translates to a*2^k+b, k being the bitwidth of b.
+      uint64_t bvsizeRight = original[1].getType().getBitVectorSize();
+      Node pow2BvSizeRight = pow2(bvsizeRight);
+      Node a =
+          d_nm->mkNode(kind::MULT, translated_children[0], pow2BvSizeRight);
+      Node b = translated_children[1];
+      returnNode = d_nm->mkNode(kind::PLUS, a, b);
+      break;
+    }
+    case kind::BITVECTOR_EXTRACT:
+    {
+      // ((_ extract i j) a) is a / 2^j mod 2^{i-j+1}
+      // original = a[i:j]
+      uint64_t i = bv::utils::getExtractHigh(original);
+      uint64_t j = bv::utils::getExtractLow(original);
+      Assert(i >= j);
+      Node div = d_nm->mkNode(
+          kind::INTS_DIVISION_TOTAL, translated_children[0], pow2(j));
+      returnNode = modpow2(div, i - j + 1);
+      break;
+    }
+    case kind::EQUAL:
+    {
+      returnNode = d_nm->mkNode(kind::EQUAL, translated_children);
+      break;
+    }
+    case kind::BITVECTOR_ULT:
+    {
+      returnNode = d_nm->mkNode(kind::LT, translated_children);
+      break;
+    }
+    case kind::BITVECTOR_SLT:
+    {
+      uint64_t bvsize = original[0].getType().getBitVectorSize();
+      returnNode = d_nm->mkNode(kind::LT,
+                                uts(translated_children[0], bvsize),
+                                uts(translated_children[1], bvsize));
+      break;
+    }
+    case kind::BITVECTOR_ULE:
+    {
+      returnNode = d_nm->mkNode(kind::LEQ, translated_children);
+      break;
+    }
+    case kind::BITVECTOR_UGT:
+    {
+      returnNode = d_nm->mkNode(kind::GT, translated_children);
+      break;
+    }
+    case kind::BITVECTOR_UGE:
+    {
+      returnNode = d_nm->mkNode(kind::GEQ, translated_children);
+      break;
+    }
+    case kind::BITVECTOR_ULTBV:
+    {
+      returnNode = d_nm->mkNode(kind::ITE,
+                                d_nm->mkNode(kind::LT, translated_children),
+                                d_one,
+                                d_zero);
+      break;
+    }
+    case kind::BITVECTOR_SLTBV:
+    {
+      uint64_t bvsize = original[0].getType().getBitVectorSize();
+      returnNode =
+          d_nm->mkNode(kind::ITE,
+                       d_nm->mkNode(kind::LT,
+                                    uts(translated_children[0], bvsize),
+                                    uts(translated_children[1], bvsize)),
+                       d_one,
+                       d_zero);
+      break;
+    }
+    case kind::ITE:
+    {
+      returnNode = d_nm->mkNode(oldKind, translated_children);
+      break;
+    }
+    case kind::APPLY_UF:
+    {
+      /**
+       * higher order logic allows comparing between functions
+       * The translation does not support this,
+       * as the translated functions may be different outside
+       * of the bounds that were relevant for the original
+       * bit-vectors.
+       */
+      if (childrenTypesChanged(original) && options::ufHo())
+      {
+        throw OptionException("bv-to-int does not support higher order logic ");
+      }
+      // Insert the translated application term to the cache
+      returnNode = d_nm->mkNode(kind::APPLY_UF, translated_children);
+      // Add range constraints if necessary.
+      // If the original range was a BV sort, the original application of
+      // the function must be within the range determined by the
+      // bitwidth.
+      if (original.getType().isBitVector())
+      {
+        addRangeConstraint(
+            returnNode, original.getType().getBitVectorSize(), lemmas);
+      }
+      break;
+    }
+    case kind::BOUND_VAR_LIST:
+    {
+      returnNode = d_nm->mkNode(oldKind, translated_children);
+      if (d_mode == options::SolveBVAsIntMode::BITWISE)
+      {
+        throw OptionException(
+            "--solve-bv-as-int=bitwise does not support quantifiers");
+      }
+      break;
+    }
+    case kind::FORALL:
+    {
+      returnNode = translateQuantifiedFormula(original);
+      break;
+    }
+    default:
+    {
+      // first, verify that we haven't missed
+      // any bv operator
+      Assert(theory::kindToTheoryId(oldKind) != THEORY_BV);
+
+      // In the default case, we have reached an operator that we do not
+      // translate directly to integers. The children whose types have
+      // changed from bv to int should be adjusted back to bv and then
+      // this term is reconstructed.
+      TypeNode resultingType;
+      if (original.getType().isBitVector())
+      {
+        resultingType = d_nm->integerType();
+      }
+      else
+      {
+        resultingType = original.getType();
+      }
+      Node reconstruction =
+          reconstructNode(original, resultingType, translated_children);
+      returnNode = reconstruction;
+      break;
+    }
+  }
+  Trace("int-blaster-debug") << "original: " << original << std::endl;
+  Trace("int-blaster-debug") << "returnNode: " << returnNode << std::endl;
+  return returnNode;
+}
+
+Node IntBlaster::uts(Node x, uint64_t bvsize) {
+  Node powNode = pow2(bvsize - 1);
+  Node modNode = d_nm->mkNode(kind::INTS_MODULUS_TOTAL, x, powNode);
+  Node two =  d_nm->mkConst<Rational>(2);
+  Node twoTimesNode = d_nm->mkNode(kind::MULT, two, modNode);
+  return d_nm->mkNode(kind::MINUS, twoTimesNode, x);
+}
+
+Node IntBlaster::createSignExtendNode(Node x, uint64_t bvsize, uint64_t amount)
+{
+      Node returnNode;
+      if (x.isConst())
+      {
+        Rational c(x.getConst<Rational>());
         Rational twoToKMinusOne(intpow2(bvsize - 1));
-        uint64_t amount = bv::utils::getSignExtendAmount(original);
         /* if the msb is 0, this is like zero_extend.
          *  msb is 0 <-> the value is less than 2^{bvsize-1}
          */
         if (c < twoToKMinusOne || amount == 0)
         {
-          returnNode = arg;
+          returnNode = x;
         }
         else
         {
@@ -555,10 +619,9 @@
       }
       else
       {
-        uint64_t amount = bv::utils::getSignExtendAmount(original);
         if (amount == 0)
         {
-          returnNode = translated_children[0];
+          returnNode = x;
         }
         else
         {
@@ -568,218 +631,17 @@
            * This holds when the integer value is smaller than
            * 100...0, which is 2^{bvsize-1}.
            */
-          Node condition = d_nm->mkNode(kind::LT, arg, minSigned);
-          Node thenResult = arg;
+          Node condition = d_nm->mkNode(kind::LT, x, minSigned);
+          Node thenResult = x;
           Node left = maxInt(amount);
           Node mul = d_nm->mkNode(kind::MULT, left, pow2(bvsize));
-          Node sum = d_nm->mkNode(kind::PLUS, mul, arg);
+          Node sum = d_nm->mkNode(kind::PLUS, mul, x);
           Node elseResult = sum;
           Node ite = d_nm->mkNode(kind::ITE, condition, thenResult, elseResult);
           returnNode = ite;
         }
       }
-=======
-      uint64_t bvsize = original[0].getType().getBitVectorSize();
-      returnNode =
-          createSignExtendNode(translated_children[0],
-                               bvsize,
-                               bv::utils::getSignExtendAmount(original));
->>>>>>> 05e0c685
-      break;
-    }
-    case kind::BITVECTOR_CONCAT:
-    {
-      // (concat a b) translates to a*2^k+b, k being the bitwidth of b.
-      uint64_t bvsizeRight = original[1].getType().getBitVectorSize();
-      Node pow2BvSizeRight = pow2(bvsizeRight);
-      Node a =
-          d_nm->mkNode(kind::MULT, translated_children[0], pow2BvSizeRight);
-      Node b = translated_children[1];
-      returnNode = d_nm->mkNode(kind::PLUS, a, b);
-      break;
-    }
-    case kind::BITVECTOR_EXTRACT:
-    {
-      // ((_ extract i j) a) is a / 2^j mod 2^{i-j+1}
-      // original = a[i:j]
-      uint64_t i = bv::utils::getExtractHigh(original);
-      uint64_t j = bv::utils::getExtractLow(original);
-      Assert(i >= j);
-      Node div = d_nm->mkNode(
-          kind::INTS_DIVISION_TOTAL, translated_children[0], pow2(j));
-      returnNode = modpow2(div, i - j + 1);
-      break;
-    }
-    case kind::EQUAL:
-    {
-      returnNode = d_nm->mkNode(kind::EQUAL, translated_children);
-      break;
-    }
-    case kind::BITVECTOR_ULT:
-    {
-      returnNode = d_nm->mkNode(kind::LT, translated_children);
-      break;
-    }
-    case kind::BITVECTOR_SLT:
-    {
-<<<<<<< HEAD
-  uint64_t bvsize = original[0].getType().getBitVectorSize();
-      Trace("int-blaster-debug") << "first arg: " << original[0] << std::endl;
-      Trace("int-blaster-debug") << "translated first arg: " << translated_children[0] << std::endl;
-      Trace("int-blaster-debug") << "second arg: " << original[1] << std::endl;
-      Trace("int-blaster-debug") << "translated second arg: " << translated_children[1] << std::endl;
-      Trace("int-blaster-debug") << "first uts: " << uts(translated_children[0], bvsize) << std::endl;
-      Trace("int-blaster-debug") << "second uts: " << uts(translated_children[1], bvsize) << std::endl;
-      returnNode = d_nm->mkNode(kind::LT, uts(translated_children[0], bvsize), uts(translated_children[1], bvsize));
-=======
-      uint64_t bvsize = original[0].getType().getBitVectorSize();
-      returnNode = d_nm->mkNode(kind::LT,
-                                uts(translated_children[0], bvsize),
-                                uts(translated_children[1], bvsize));
->>>>>>> 05e0c685
-      break;
-    }
-    case kind::BITVECTOR_ULE:
-    {
-      returnNode = d_nm->mkNode(kind::LEQ, translated_children);
-      break;
-    }
-    case kind::BITVECTOR_UGT:
-    {
-      returnNode = d_nm->mkNode(kind::GT, translated_children);
-      break;
-    }
-    case kind::BITVECTOR_UGE:
-    {
-      returnNode = d_nm->mkNode(kind::GEQ, translated_children);
-      break;
-    }
-    case kind::BITVECTOR_ULTBV:
-    {
-      returnNode = d_nm->mkNode(kind::ITE,
-                                d_nm->mkNode(kind::LT, translated_children),
-                                d_one,
-                                d_zero);
-      break;
-    }
-    case kind::BITVECTOR_SLTBV:
-    {
-<<<<<<< HEAD
-  uint64_t bvsize = original[0].getType().getBitVectorSize();
-      returnNode = d_nm->mkNode(
-          kind::ITE,
-          d_nm->mkNode(kind::LT,
-                       uts(translated_children[0], bvsize),
-                       uts(translated_children[1], bvsize)),
-          d_one,
-          d_zero);
-=======
-      uint64_t bvsize = original[0].getType().getBitVectorSize();
-      returnNode =
-          d_nm->mkNode(kind::ITE,
-                       d_nm->mkNode(kind::LT,
-                                    uts(translated_children[0], bvsize),
-                                    uts(translated_children[1], bvsize)),
-                       d_one,
-                       d_zero);
->>>>>>> 05e0c685
-      break;
-    }
-    case kind::ITE:
-    {
-      returnNode = d_nm->mkNode(oldKind, translated_children);
-      break;
-    }
-    case kind::APPLY_UF:
-    {
-      /**
-       * higher order logic allows comparing between functions
-       * The translation does not support this,
-       * as the translated functions may be different outside
-       * of the bounds that were relevant for the original
-       * bit-vectors.
-       */
-      if (childrenTypesChanged(original) && options::ufHo())
-      {
-        throw OptionException("bv-to-int does not support higher order logic ");
-      }
-      // Insert the translated application term to the cache
-      returnNode = d_nm->mkNode(kind::APPLY_UF, translated_children);
-      // Add range constraints if necessary.
-      // If the original range was a BV sort, the original application of
-<<<<<<< HEAD
-      // the function Must be within the range determined by the
-=======
-      // the function must be within the range determined by the
->>>>>>> 05e0c685
-      // bitwidth.
-      if (original.getType().isBitVector())
-      {
-        addRangeConstraint(
-            returnNode, original.getType().getBitVectorSize(), lemmas);
-      }
-      break;
-    }
-    case kind::BOUND_VAR_LIST:
-    {
-      returnNode = d_nm->mkNode(oldKind, translated_children);
-<<<<<<< HEAD
-      if (d_mode == options::SolveBVAsIntMode::BITWISE)
-      {
-        throw OptionException(
-            "--solve-bv-as-int=bitwise does not support quantifiers");
-      }
-=======
->>>>>>> 05e0c685
-      break;
-    }
-    case kind::FORALL:
-    {
-      returnNode = translateQuantifiedFormula(original);
-      break;
-    }
-    default:
-    {
-      // first, verify that we haven't missed
-      // any bv operator
-      Assert(theory::kindToTheoryId(oldKind) != THEORY_BV);
-
-      // In the default case, we have reached an operator that we do not
-      // translate directly to integers. The children whose types have
-      // changed from bv to int should be adjusted back to bv and then
-      // this term is reconstructed.
-      TypeNode resultingType;
-      if (original.getType().isBitVector())
-      {
-        resultingType = d_nm->integerType();
-      }
-      else
-      {
-        resultingType = original.getType();
-      }
-      Node reconstruction =
-          reconstructNode(original, resultingType, translated_children);
-      returnNode = reconstruction;
-      break;
-    }
-  }
-  Trace("int-blaster-debug") << "original: " << original << std::endl;
-  Trace("int-blaster-debug") << "returnNode: " << returnNode << std::endl;
   return returnNode;
-}
-
-<<<<<<< HEAD
-Node IntBlaster::uts(Node x, uint64_t bvsize) {
-  Node powNode = pow2(bvsize - 1);
-  Node modNode = d_nm->mkNode(kind::INTS_MODULUS_TOTAL, x, powNode);
-  Node two =  d_nm->mkConst<Rational>(2);
-  Node twoTimesNode = d_nm->mkNode(kind::MULT, two, modNode);
-  return d_nm->mkNode(kind::MINUS, twoTimesNode, x);
-=======
-Node IntBlaster::createSignExtendNode(Node x, uint64_t bvsize, uint64_t amount)
-{
-  return Node();
->>>>>>> 05e0c685
 }
 
 Node IntBlaster::translateNoChildren(Node original,
@@ -789,87 +651,6 @@
   Trace("int-blaster-debug")
       << "translating leaf: " << original << "; of type: " << original.getType()
       << std::endl;
-<<<<<<< HEAD
-  // The result of the translation
-  Node translation;
-  // The translation is done differently for variables (bound or free)  and constants (values)
-  Assert(original.isVar() || original.isConst());
-  if (original.isVar())
-  {
-    if (original.getType().isBitVector())
-    {
-      // For bit-vector variables, we create fresh integer variables.
-      if (original.getKind() == kind::BOUND_VARIABLE)
-      {
-        // Range constraints for the bound integer variables are not added now.
-        // they will be added once the quantifier itself is handled.
-        std::stringstream ss;
-        ss << original;
-        translation = d_nm->mkBoundVar(ss.str() + "_int", d_nm->integerType());
-      }
-      else
-      {
-        // original is a bit-vector variable (symbolic constant).
-        // Either we translate it to a fresh integer variable,
-        // or we translate it to (bv2nat original).
-        // In the former case, we must include range lemmas, while in the
-        // latter we don't.
-        // This is determined by the option bv-to-int-fresh-vars.
-	// The variables intCast and bvCast are used for models:
-        // even if we introduce a fresh variable,
-        // it is associated with intCast (which is (bv2nat original)).
-        // bvCast is either ( (_ nat2bv k) original) or just original.
-        Node intCast = castToType(original, d_nm->integerType());
-        Node bvCast;
-        if (d_introduceFreshIntVars)
-        {
-          // we introduce a fresh variable, add range constraints, and save the
-          // connection between original and the new variable via intCast
-          translation = d_nm->getSkolemManager()->mkPurifySkolem(
-              intCast,
-              "__intblast__var",
-              "Variable introduced in intblasting for "
-                  + original.toString());
-          uint64_t bvsize = original.getType().getBitVectorSize();
-          addRangeConstraint(translation, bvsize, lemmas);
-          // put new definition of old variable in skolems
-          bvCast = castToType(translation, original.getType());
-        }
-        else
-        {
-          // we just translate original to (bv2nat original)
-          translation = intCast;
-          // no need to do any casting back to bit-vector in this case.
-          bvCast = original;
-        }
-
-        // add bvCast to skolems if it is not already there.
-        if (skolems.find(original) == skolems.end())
-        {
-          skolems[original] = bvCast;
-        }
-        else
-        {
-          Assert(skolems[original] == bvCast);
-        }
-      }
-    }
-    else if (original.getType().isFunction())
-    {
-      // translate function symbol
-      translation = translateFunctionSymbol(original, skolems);
-    }
-    else {
-	// leave other variables intact
-	translation = original;
-    }
-
-  }
-  else
-  {
-    // original is a const
-=======
-
   // The result of the translation
   Node translation;
 
@@ -949,7 +730,6 @@
   else
   {
     // original is a constant (value)
->>>>>>> 05e0c685
     if (original.getKind() == kind::CONST_BITVECTOR)
     {
       // Bit-vector constants are transformed into their integer value.
@@ -971,72 +751,38 @@
 {
   // construct the new function symbol.
   Node intUF;
-<<<<<<< HEAD
-=======
-
   // old and new types of domain and result
->>>>>>> 05e0c685
   TypeNode tn = bvUF.getType();
   TypeNode bvRange = tn.getRangeType();
   std::vector<TypeNode> bvDomain = tn.getArgTypes();
   std::vector<TypeNode> intDomain;
-<<<<<<< HEAD
-  /**
-   * if the original range is a bit-vector sort,
-   * the new range should be an integer sort.
-   * Otherwise, we keep the original range.
-   * Similarly for the domains.
-   */
-=======
 
   // if the original range is a bit-vector sort,
   // the new range should be an integer sort.
   // Otherwise, we keep the original range.
   // Similarly for the domain sorts.
->>>>>>> 05e0c685
   TypeNode intRange = bvRange.isBitVector() ? d_nm->integerType() : bvRange;
   for (const TypeNode& d : bvDomain)
   {
     intDomain.push_back(d.isBitVector() ? d_nm->integerType() : d);
   }
-<<<<<<< HEAD
-=======
-
+  
   // create the new function symbol as a skolem
->>>>>>> 05e0c685
   std::ostringstream os;
   os << "__intblast_fun_" << bvUF << "_int";
   SkolemManager* sm = d_nm->getSkolemManager();
   intUF = sm->mkDummySkolem(
       os.str(), d_nm->mkFunctionType(intDomain, intRange), "bv2int function");
-<<<<<<< HEAD
-  
   // add definition of old function symbol to skolems.
-  // create the application of the translated function.
-  // The application will be used inside a lambda
-  // expression.
-  
-=======
-
-  // add definition of old function symbol to skolems.
-
->>>>>>> 05e0c685
+
   // formal arguments of the lambda expression.
   std::vector<Node> args;
 
   // arguments to be passed in the application.
-<<<<<<< HEAD
-  // They will be casted versions of the original BV
-  // arguments, with the function symbol itself
-  // on front. Non-BV arguments will stay intact.
   std::vector<Node> achildren;
   achildren.push_back(intUF);
-=======
-  std::vector<Node> achildren;
-  achildren.push_back(intUF);
 
   // iterate the arguments, cast BV arguments to integers
->>>>>>> 05e0c685
   int i = 0;
   for (const TypeNode& d : bvDomain)
   {
@@ -1052,11 +798,8 @@
     achildren.push_back(castedArg);
     i++;
   }
-<<<<<<< HEAD
-=======
 
   // create the lambda expression, and add it to skolems
->>>>>>> 05e0c685
   Node app = d_nm->mkNode(kind::APPLY_UF, achildren);
   Node body = castToType(app, bvRange);
   Node bvlist = d_nm->mkNode(kind::BOUND_VAR_LIST, args);
@@ -1093,19 +836,12 @@
     return n;
   }
   // We only case int to bv or vice verse.
-<<<<<<< HEAD
-  Trace("int-blaster") << "castToType from " << n.getType() << " to " << tn
-                       << std::endl;
-  Assert((n.getType().isBitVector() && tn.isInteger())
-         || (n.getType().isInteger() && tn.isBitVector()));
-=======
   Assert((n.getType().isBitVector() && tn.isInteger())
          || (n.getType().isInteger() && tn.isBitVector()));
   Trace("int-blaster") << "castToType from " << n.getType() << " to " << tn
                        << std::endl;
 
   // casting integers to bit-vectors
->>>>>>> 05e0c685
   if (n.getType().isInteger())
   {
     Assert(tn.isBitVector());
@@ -1113,11 +849,8 @@
     Node intToBVOp = d_nm->mkConst<IntToBitVector>(IntToBitVector(bvsize));
     return d_nm->mkNode(intToBVOp, n);
   }
-<<<<<<< HEAD
-=======
 
   // casting bit-vectors to ingers
->>>>>>> 05e0c685
   Assert(n.getType().isBitVector());
   Assert(tn.isInteger());
   return d_nm->mkNode(kind::BITVECTOR_TO_NAT, n);
@@ -1315,7 +1048,6 @@
       return createBVSubNode(plus, bvand, bvsize);
 }
 
-<<<<<<< HEAD
 Node IntBlaster::createBVSubNode(Node x, Node y, uint64_t bvsize) {
       Node minus = d_nm->mkNode(kind::MINUS, x, y);
       Node p2 = pow2(bvsize);
@@ -1334,50 +1066,6 @@
       // -x = ~x+1
       Node p2 = pow2(bvsize);
       return d_nm->mkNode(kind::MINUS, p2, n);
-=======
-Node IntBlaster::createBVAndNode(Node x,
-                                 Node y,
-                                 uint64_t bvsize,
-                                 std::vector<Node>& lemmas)
-{
-  return Node();
-}
-
-Node IntBlaster::createBVOrNode(Node x,
-                                Node y,
-                                uint64_t bvsize,
-                                std::vector<Node>& lemmas)
-{
-  // Based on Hacker's Delight section 2-2 equation h:
-  // x+y = x|y + x&y
-  // from which we deduce:
-  // x|y = x+y - x&y
-  Node plus = createBVAddNode(x, y, bvsize);
-  Node bvand = createBVAndNode(x, y, bvsize, lemmas);
-  return createBVSubNode(plus, bvand, bvsize);
-}
-
-Node IntBlaster::createBVSubNode(Node x, Node y, uint64_t bvsize)
-{
-  Node minus = d_nm->mkNode(kind::MINUS, x, y);
-  Node p2 = pow2(bvsize);
-  return d_nm->mkNode(kind::INTS_MODULUS_TOTAL, minus, p2);
-}
-
-Node IntBlaster::createBVAddNode(Node x, Node y, uint64_t bvsize)
-{
-  Node plus = d_nm->mkNode(kind::PLUS, x, y);
-  Node p2 = pow2(bvsize);
-  return d_nm->mkNode(kind::INTS_MODULUS_TOTAL, plus, p2);
-}
-
-Node IntBlaster::createBVNegNode(Node n, uint64_t bvsize)
-{
-  // Based on Hacker's Delight section 2-2 equation a:
-  // -x = ~x+1
-  Node p2 = pow2(bvsize);
-  return d_nm->mkNode(kind::MINUS, p2, n);
->>>>>>> 05e0c685
 }
 
 Node IntBlaster::createBVNotNode(Node n, uint64_t bvsize)
