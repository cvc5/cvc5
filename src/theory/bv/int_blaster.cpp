/******************************************************************************
 * Top contributors (to current version):
 *   Yoni Zohar
 *
 * This file is part of the cvc5 project.
 *
 * Copyright (c) 2009-2021 by the authors listed in the file AUTHORS
 * in the top-level source directory and their institutional affiliations.
 * All rights reserved.  See the file COPYING in the top-level source
 * directory for licensing information.
 * ****************************************************************************
 *
 * Int-blasting utility
 */

#include "theory/bv/int_blaster.h"

#include <cmath>
#include <sstream>
#include <string>
#include <unordered_map>
#include <vector>

#include "expr/node.h"
#include "expr/node_traversal.h"
#include "expr/skolem_manager.h"
#include "options/option_exception.h"
#include "options/uf_options.h"
#include "theory/bv/theory_bv_utils.h"
#include "theory/rewriter.h"
#include "theory/bv/theory_bv_utils.h"
#include "util/bitvector.h"
#include "util/iand.h"
#include "util/rational.h"

namespace cvc5 {

using namespace cvc5::theory;
using namespace cvc5::theory::bv;

namespace {

// A helper function to compute 2^b as a Rational
Rational intpow2(uint64_t b) { return Rational(Integer(2).pow(b), Integer(1)); }

}  // namespace

IntBlaster::IntBlaster(context::Context* c,
                       options::SolveBVAsIntMode mode,
                       uint64_t granularity,
                       bool introduceFreshIntVars)
    : d_binarizeCache(c),
      d_intblastCache(c),
      d_rangeAssertions(c),
      d_bitwiseAssertions(c),
      d_mode(mode),
      d_granularity(granularity),
      d_context(c),
      d_introduceFreshIntVars(introduceFreshIntVars)
{
  d_nm = NodeManager::currentNM();
  d_zero = d_nm->mkConst<Rational>(0);
  d_one = d_nm->mkConst<Rational>(1);
};

void IntBlaster::addRangeConstraint(Node node,
                                    uint64_t size,
                                    std::vector<Node>& lemmas)
{
  Node rangeConstraint = mkRangeConstraint(node, size);
  Trace("int-blaster-debug")
      << "range constraint computed: " << rangeConstraint << std::endl;
  if (d_rangeAssertions.find(rangeConstraint) == d_rangeAssertions.end())
  {
    Trace("int-blaster-debug")
        << "range constraint added to cache and lemmas " << std::endl;
    d_rangeAssertions.insert(rangeConstraint);
    lemmas.push_back(rangeConstraint);
  }
}

void IntBlaster::addBitwiseConstraint(Node bitwiseConstraint,
                                      std::vector<Node>& lemmas)
{
  if (d_bitwiseAssertions.find(bitwiseConstraint) == d_bitwiseAssertions.end())
  {
    Trace("int-blaster-debug")
        << "bitwise constraint added to cache and lemmas: " << bitwiseConstraint
        << std::endl;
    d_bitwiseAssertions.insert(bitwiseConstraint);
    lemmas.push_back(bitwiseConstraint);
  }
}

Node IntBlaster::mkRangeConstraint(Node newVar, uint64_t k)
{
  Node lower = d_nm->mkNode(kind::LEQ, d_zero, newVar);
  Node upper = d_nm->mkNode(kind::LT, newVar, pow2(k));
  Node result = d_nm->mkNode(kind::AND, lower, upper);
  return Rewriter::rewrite(result);
}

Node IntBlaster::maxInt(uint64_t k)
{
  Assert(k > 0);
  Rational max_value = intpow2(k) - 1;
  return d_nm->mkConst<Rational>(max_value);
}

Node IntBlaster::pow2(uint64_t k)
{
  Assert(k >= 0);
  return d_nm->mkConst<Rational>(intpow2(k));
}

Node IntBlaster::modpow2(Node n, uint64_t exponent)
{
  Node p2 = d_nm->mkConst<Rational>(intpow2(exponent));
  return d_nm->mkNode(kind::INTS_MODULUS_TOTAL, n, p2);
}

Node IntBlaster::makeBinary(Node n)
{
  if (d_binarizeCache.find(n) != d_binarizeCache.end())
  {
    return d_binarizeCache[n];
  }
  uint64_t numChildren = n.getNumChildren();
  kind::Kind_t k = n.getKind();
  Node result = n;
  if ((numChildren > 2)
      && (k == kind::BITVECTOR_ADD || k == kind::BITVECTOR_MULT
          || k == kind::BITVECTOR_AND || k == kind::BITVECTOR_OR
          || k == kind::BITVECTOR_XOR || k == kind::BITVECTOR_CONCAT))
  {
    result = n[0];
    for (uint64_t i = 1; i < numChildren; i++)
    {
      result = d_nm->mkNode(n.getKind(), result, n[i]);
    }
  }
  d_binarizeCache[n] = result;
  Trace("int-blaster-debug") << "binarization result: " << result << std::endl;
  return result;
}

/**
 * Translate n to Integers via post-order traversal.
 */
Node IntBlaster::intBlast(Node n,
                          std::vector<Node>& lemmas,
                          std::map<Node, Node>& skolems)
{
  // make sure the node is re-written
  n = Rewriter::rewrite(n);

  // helper vector for traversal.
  std::vector<Node> toVisit;
  toVisit.push_back(makeBinary(n));

  while (!toVisit.empty())
  {
    Node current = toVisit.back();
    Trace("int-blaster-debug") << "current: " << current << std::endl;
    uint64_t currentNumChildren = current.getNumChildren();
    if (d_intblastCache.find(current) == d_intblastCache.end())
    {
      // This is the first time we visit this node and it is not in the cache.
      // We mark this node as visited but not translated by assiging
      // a null node to it.
      d_intblastCache[current] = Node();
      // all the node's children are added to the stack to be visited
      // before visiting this node again.
      for (const Node& child : current)
      {
        toVisit.push_back(makeBinary(child));
      }
      // If this is a UF applicatinon, we also add the function to
      // toVisit.
      if (current.getKind() == kind::APPLY_UF)
      {
        toVisit.push_back(current.getOperator());
      }
    }
    else
    {
      // We already visited and translated this node
      if (!d_intblastCache[current].get().isNull())
      {
        // We are done computing the translation for current
        toVisit.pop_back();
      }
      else
      {
        // We are now visiting current on the way back up.
        // This is when we do the actual translation.
        Node translation;
        if (currentNumChildren == 0)
        {
          translation = translateNoChildren(current, lemmas, skolems);
        }
        else
        {
          /**
           * The current node has children.
           * Since we are on the way back up,
           * these children were already translated.
           * We save their translation for easy access.
           * If the node's kind is APPLY_UF,
           * we also need to include the translated uninterpreted function in
           * this list.
           */
          std::vector<Node> translated_children;
          if (current.getKind() == kind::APPLY_UF)
          {
            translated_children.push_back(
                d_intblastCache[current.getOperator()]);
          }
          for (uint64_t i = 0; i < currentNumChildren; i++)
          {
            translated_children.push_back(d_intblastCache[current[i]]);
          }
          translation =
              translateWithChildren(current, translated_children, lemmas);
        }
        Assert(!translation.isNull());
        // Map the current node to its translation in the cache.
        d_intblastCache[current] = translation;
        // Also map the translation to itself.
        d_intblastCache[translation] = translation;
        toVisit.pop_back();
      }
    }
  }
  return d_intblastCache[n].get();
}

Node IntBlaster::translateWithChildren(
    Node original,
    const std::vector<Node>& translated_children,
    std::vector<Node>& lemmas)
{
  // The translation of the original node is determined by the kind of
  // the node.
  kind::Kind_t oldKind = original.getKind();
<<<<<<< HEAD
  // Some BV operators were eliminated before this point.
=======
  // signed comparisons were supposed to be eliminated by this point.
>>>>>>> 5b689073
  Assert(oldKind != kind::BITVECTOR_SDIV);
  Assert(oldKind != kind::BITVECTOR_SREM);
  Assert(oldKind != kind::BITVECTOR_SMOD);
  Assert(oldKind != kind::BITVECTOR_XNOR);
  Assert(oldKind != kind::BITVECTOR_NAND);
  Assert(oldKind != kind::BITVECTOR_SUB);
  Assert(oldKind != kind::BITVECTOR_REPEAT);
  Assert(oldKind != kind::BITVECTOR_ROTATE_RIGHT);
  Assert(oldKind != kind::BITVECTOR_ROTATE_LEFT);
  Assert(oldKind != kind::BITVECTOR_COMP);
  Assert(oldKind != kind::BITVECTOR_SGT);
  Assert(oldKind != kind::BITVECTOR_SLE);
  Assert(oldKind != kind::BITVECTOR_SGE);
  Assert(oldKind != kind::EXISTS);
<<<<<<< HEAD
  // BV division by zero was eliminated before this point.
  Assert(oldKind != kind::BITVECTOR_UDIV
         || !(original[1].isConst()
              && original[1].getConst<BitVector>().getValue().isZero()));

  // Store the translated node
  Node returnNode;

  // Translate according to the kind of the original node.
=======
  Assert(oldKind != kind::BITVECTOR_UDIV || !(original[1].isConst() && original[1].getConst<BitVector>().getValue().isZero()));
  // The following variable will only be used in assertions.
  CVC5_UNUSED uint64_t originalNumChildren = original.getNumChildren();
  Node returnNode;
>>>>>>> 5b689073
  switch (oldKind)
  {
    case kind::BITVECTOR_ADD:
    {
<<<<<<< HEAD
      Assert(original.getNumChildren() == 2);
      uint64_t bvsize = original[0].getType().getBitVectorSize();
      returnNode = createBVAddNode(
          translated_children[0], translated_children[1], bvsize);
=======
      Assert(originalNumChildren == 2);
  uint64_t bvsize = original[0].getType().getBitVectorSize();
      returnNode = createBVAddNode(translated_children[0], translated_children[1], bvsize);
>>>>>>> 5b689073
      break;
    }
    case kind::BITVECTOR_MULT:
    {
<<<<<<< HEAD
      Assert(original.getNumChildren() == 2);
      uint64_t bvsize = original[0].getType().getBitVectorSize();
=======
      Assert(originalNumChildren == 2);
  uint64_t bvsize = original[0].getType().getBitVectorSize();
>>>>>>> 5b689073
      Node mult = d_nm->mkNode(kind::MULT, translated_children);
      Node p2 = pow2(bvsize);
      returnNode = d_nm->mkNode(kind::INTS_MODULUS_TOTAL, mult, p2);
      break;
    }
    case kind::BITVECTOR_UDIV:
    {
      // we use an ITE for the case where the second operand is 0.
<<<<<<< HEAD
      uint64_t bvsize = original[0].getType().getBitVectorSize();
=======
  uint64_t bvsize = original[0].getType().getBitVectorSize();
>>>>>>> 5b689073
      Node pow2BvSize = pow2(bvsize);
      Node divNode =
          d_nm->mkNode(kind::INTS_DIVISION_TOTAL, translated_children);
      returnNode = d_nm->mkNode(
          kind::ITE,
          d_nm->mkNode(kind::EQUAL, translated_children[1], d_zero),
          d_nm->mkNode(kind::MINUS, pow2BvSize, d_one),
          divNode);
      break;
    }
    case kind::BITVECTOR_UREM:
    {
      // we use an ITE for the case where the second operand is 0.
      Node modNode =
          d_nm->mkNode(kind::INTS_MODULUS_TOTAL, translated_children);
      returnNode = d_nm->mkNode(
          kind::ITE,
          d_nm->mkNode(kind::EQUAL, translated_children[1], d_zero),
          translated_children[0],
          modNode);
      break;
    }
    case kind::BITVECTOR_NOT:
    {
<<<<<<< HEAD
      uint64_t bvsize = original[0].getType().getBitVectorSize();
=======
      // we use a specified function to generate the node.
  uint64_t bvsize = original[0].getType().getBitVectorSize();
>>>>>>> 5b689073
      returnNode = createBVNotNode(translated_children[0], bvsize);
      break;
    }
    case kind::BITVECTOR_NEG:
    {
<<<<<<< HEAD
      uint64_t bvsize = original[0].getType().getBitVectorSize();
=======
  uint64_t bvsize = original[0].getType().getBitVectorSize();
>>>>>>> 5b689073
      returnNode = createBVNegNode(translated_children[0], bvsize);
      break;
    }
    case kind::BITVECTOR_TO_NAT:
    {
      // In this case, we already translated the child to integer.
<<<<<<< HEAD
      // The result is simply the translated child.
=======
      // So the result is the translated child.
>>>>>>> 5b689073
      returnNode = translated_children[0];
      break;
    }
    case kind::INT_TO_BITVECTOR:
    {
      // In this case we take the original integer,
      // modulo 2 to the power of the bit-width
      returnNode =
          modpow2(translated_children[0],
                  original.getOperator().getConst<IntToBitVector>().d_size);
      break;
    }
    case kind::BITVECTOR_OR:
    {
      Assert(translated_children.size() == 2);
<<<<<<< HEAD
      uint64_t bvsize = original[0].getType().getBitVectorSize();
      returnNode = createBVOrNode(
          translated_children[0], translated_children[1], bvsize, lemmas);
=======
  uint64_t bvsize = original[0].getType().getBitVectorSize();
      returnNode = createBVOrNode(translated_children[0], translated_children[1], bvsize, lemmas);
>>>>>>> 5b689073
      break;
    }
    case kind::BITVECTOR_XOR:
    {
      Assert(translated_children.size() == 2);
<<<<<<< HEAD
      uint64_t bvsize = original[0].getType().getBitVectorSize();
      // Based on Hacker's Delight section 2-2 equation n:
      // x xor y = x|y - x&y
      Node bvor = createBVOrNode(
          translated_children[0], translated_children[1], bvsize, lemmas);
      Node bvand = createBVAndNode(
          translated_children[0], translated_children[1], bvsize, lemmas);
=======
  uint64_t bvsize = original[0].getType().getBitVectorSize();
      // Based on Hacker's Delight section 2-2 equation n:
      // x xor y = x|y - x&y
      Node bvor = createBVOrNode(translated_children[0], translated_children[1], bvsize, lemmas);
      Node bvand = createBVAndNode(translated_children[0], translated_children[1], bvsize, lemmas);
>>>>>>> 5b689073
      returnNode = createBVSubNode(bvor, bvand, bvsize);
      break;
    }
    case kind::BITVECTOR_AND:
    {
      Assert(translated_children.size() == 2);
<<<<<<< HEAD
      uint64_t bvsize = original[0].getType().getBitVectorSize();
      returnNode = createBVAndNode(
          translated_children[0], translated_children[1], bvsize, lemmas);
=======
  uint64_t bvsize = original[0].getType().getBitVectorSize();
      returnNode = createBVAndNode(translated_children[0], translated_children[1], bvsize, lemmas);
>>>>>>> 5b689073
      break;
    }
    case kind::BITVECTOR_SHL:
    {
<<<<<<< HEAD
      uint64_t bvsize = original[0].getType().getBitVectorSize();
=======
      /**
       * a << b is a*2^b.
       * The exponentiation is simulated by an ite.
       * Only cases where b <= bit width are considered.
       * Otherwise, the result is 0.
       */
  uint64_t bvsize = original[0].getType().getBitVectorSize();
>>>>>>> 5b689073
      returnNode = createShiftNode(translated_children, bvsize, true);
      break;
    }
    case kind::BITVECTOR_LSHR:
    {
<<<<<<< HEAD
      uint64_t bvsize = original[0].getType().getBitVectorSize();
=======
      /**
       * a >> b is a div 2^b.
       * The exponentiation is simulated by an ite.
       * Only cases where b <= bit width are considered.
       * Otherwise, the result is 0.
       */
  uint64_t bvsize = original[0].getType().getBitVectorSize();
>>>>>>> 5b689073
      returnNode = createShiftNode(translated_children, bvsize, false);
      break;
    }
    case kind::BITVECTOR_ASHR:
    {
      /*  From SMT-LIB2:
       *  (bvashr s t) abbreviates
       *     (ite (= ((_ extract |m-1| |m-1|) s) #b0)
       *          (bvlshr s t)
       *          (bvnot (bvlshr (bvnot s) t)))
       *
       *  Equivalently:
       *  (bvashr s t) abbreviates
       *      (ite (bvult s 100000...)
       *           (bvlshr s t)
       *           (bvnot (bvlshr (bvnot s) t)))
       *
       */
      // signed_min is 100000...
<<<<<<< HEAD
      uint64_t bvsize = original[0].getType().getBitVectorSize();
=======
  uint64_t bvsize = original[0].getType().getBitVectorSize();
>>>>>>> 5b689073
      Node signed_min = pow2(bvsize - 1);
      Node condition =
          d_nm->mkNode(kind::LT, translated_children[0], signed_min);
      Node thenNode = createShiftNode(translated_children, bvsize, false);
      std::vector<Node> children = {
          createBVNotNode(translated_children[0], bvsize),
          translated_children[1]};
      Node elseNode =
          createBVNotNode(createShiftNode(children, bvsize, false), bvsize);
      returnNode = d_nm->mkNode(kind::ITE, condition, thenNode, elseNode);
      break;
    }
    case kind::BITVECTOR_ITE:
    {
      // Lifted to a boolean ite.
      Node cond = d_nm->mkNode(kind::EQUAL, translated_children[0], d_one);
      returnNode = d_nm->mkNode(
          kind::ITE, cond, translated_children[1], translated_children[2]);
      break;
    }
    case kind::BITVECTOR_ZERO_EXTEND:
    {
<<<<<<< HEAD
      // zero extension does not change the integer translation.
=======
>>>>>>> 5b689073
      returnNode = translated_children[0];
      break;
    }
    case kind::BITVECTOR_SIGN_EXTEND:
    {
<<<<<<< HEAD
      uint64_t bvsize = original[0].getType().getBitVectorSize();
      returnNode =
          createSignExtendNode(translated_children[0],
                               bvsize,
                               bv::utils::getSignExtendAmount(original));
      break;
=======
  uint64_t bvsize = original[0].getType().getBitVectorSize();
  returnNode = createSignExtendNode(
      translated_children[0], bvsize, bv::utils::getSignExtendAmount(original));
  break;
>>>>>>> 5b689073
    }
    case kind::BITVECTOR_CONCAT:
    {
      // (concat a b) translates to a*2^k+b, k being the bitwidth of b.
      uint64_t bvsizeRight = original[1].getType().getBitVectorSize();
      Node pow2BvSizeRight = pow2(bvsizeRight);
      Node a =
          d_nm->mkNode(kind::MULT, translated_children[0], pow2BvSizeRight);
      Node b = translated_children[1];
      returnNode = d_nm->mkNode(kind::PLUS, a, b);
      break;
    }
    case kind::BITVECTOR_EXTRACT:
    {
      // ((_ extract i j) a) is a / 2^j mod 2^{i-j+1}
      // original = a[i:j]
      uint64_t i = bv::utils::getExtractHigh(original);
      uint64_t j = bv::utils::getExtractLow(original);
      Assert(i >= j);
      Node div = d_nm->mkNode(
          kind::INTS_DIVISION_TOTAL, translated_children[0], pow2(j));
      returnNode = modpow2(div, i - j + 1);
      break;
    }
    case kind::EQUAL:
    {
      returnNode = d_nm->mkNode(kind::EQUAL, translated_children);
      break;
    }
    case kind::BITVECTOR_ULT:
    {
      returnNode = d_nm->mkNode(kind::LT, translated_children);
      break;
    }
    case kind::BITVECTOR_SLT:
    {
<<<<<<< HEAD
      uint64_t bvsize = original[0].getType().getBitVectorSize();
      returnNode = d_nm->mkNode(kind::LT,
                                uts(translated_children[0], bvsize),
                                uts(translated_children[1], bvsize));
=======
  uint64_t bvsize = original[0].getType().getBitVectorSize();
      Trace("int-blaster-debug") << "first arg: " << original[0] << std::endl;
      Trace("int-blaster-debug") << "translated first arg: " << translated_children[0] << std::endl;
      Trace("int-blaster-debug") << "second arg: " << original[1] << std::endl;
      Trace("int-blaster-debug") << "translated second arg: " << translated_children[1] << std::endl;
      Trace("int-blaster-debug") << "first uts: " << uts(translated_children[0], bvsize) << std::endl;
      Trace("int-blaster-debug") << "second uts: " << uts(translated_children[1], bvsize) << std::endl;
      returnNode = d_nm->mkNode(kind::LT, uts(translated_children[0], bvsize), uts(translated_children[1], bvsize));
>>>>>>> 5b689073
      break;
    }
    case kind::BITVECTOR_ULE:
    {
      returnNode = d_nm->mkNode(kind::LEQ, translated_children);
      break;
    }
    case kind::BITVECTOR_UGT:
    {
      returnNode = d_nm->mkNode(kind::GT, translated_children);
      break;
    }
    case kind::BITVECTOR_UGE:
    {
      returnNode = d_nm->mkNode(kind::GEQ, translated_children);
      break;
    }
    case kind::BITVECTOR_ULTBV:
    {
      returnNode = d_nm->mkNode(kind::ITE,
                                d_nm->mkNode(kind::LT, translated_children),
                                d_one,
                                d_zero);
      break;
    }
    case kind::BITVECTOR_SLTBV:
    {
<<<<<<< HEAD
      uint64_t bvsize = original[0].getType().getBitVectorSize();
      returnNode =
          d_nm->mkNode(kind::ITE,
                       d_nm->mkNode(kind::LT,
                                    uts(translated_children[0], bvsize),
                                    uts(translated_children[1], bvsize)),
                       d_one,
                       d_zero);
=======
  uint64_t bvsize = original[0].getType().getBitVectorSize();
      returnNode = d_nm->mkNode(
          kind::ITE,
          d_nm->mkNode(kind::LT,
                       uts(translated_children[0], bvsize),
                       uts(translated_children[1], bvsize)),
          d_one,
          d_zero);
>>>>>>> 5b689073
      break;
    }
    case kind::ITE:
    {
      returnNode = d_nm->mkNode(oldKind, translated_children);
      break;
    }
    case kind::APPLY_UF:
    {
      /**
       * higher order logic allows comparing between functions
       * The translation does not support this,
       * as the translated functions may be different outside
       * of the bounds that were relevant for the original
       * bit-vectors.
       */
      if (childrenTypesChanged(original) && options::ufHo())
      {
        throw OptionException("bv-to-int does not support higher order logic ");
      }
      // Insert the translated application term to the cache
      returnNode = d_nm->mkNode(kind::APPLY_UF, translated_children);
      // Add range constraints if necessary.
      // If the original range was a BV sort, the original application of
<<<<<<< HEAD
      // the function must be within the range determined by the
=======
      // the function Must be within the range determined by the
>>>>>>> 5b689073
      // bitwidth.
      if (original.getType().isBitVector())
      {
        addRangeConstraint(
            returnNode, original.getType().getBitVectorSize(), lemmas);
      }
      break;
    }
    case kind::BOUND_VAR_LIST:
    {
      returnNode = d_nm->mkNode(oldKind, translated_children);
      if (d_mode == options::SolveBVAsIntMode::BITWISE)
      {
        throw OptionException(
            "--solve-bv-as-int=bitwise does not support quantifiers");
      }
      break;
    }
    case kind::FORALL:
    {
      returnNode = translateQuantifiedFormula(original);
      break;
    }
    default:
    {
      // first, verify that we haven't missed
      // any bv operator
      Assert(theory::kindToTheoryId(oldKind) != THEORY_BV);

      // In the default case, we have reached an operator that we do not
      // translate directly to integers. The children whose types have
      // changed from bv to int should be adjusted back to bv and then
      // this term is reconstructed.
      TypeNode resultingType;
      if (original.getType().isBitVector())
      {
        resultingType = d_nm->integerType();
      }
      else
      {
        resultingType = original.getType();
      }
      Node reconstruction =
          reconstructNode(original, resultingType, translated_children);
      returnNode = reconstruction;
      break;
    }
  }
  Trace("int-blaster-debug") << "original: " << original << std::endl;
  Trace("int-blaster-debug") << "returnNode: " << returnNode << std::endl;
  return returnNode;
}

<<<<<<< HEAD
=======
Node IntBlaster::createSignExtendNode(Node x, uint64_t bvsize, uint64_t amount)
{
  Node result;
  if (x.isConst())
  {
    Rational c(x.getConst<Rational>());
    Rational twoToKMinusOne(intpow2(bvsize - 1));
    /* if the msb is 0, this is like zero_extend.
     *  msb is 0 <-> the value is less than 2^{bvsize-1}
     */
    if (c < twoToKMinusOne || amount == 0)
    {
      result = x;
    }
    else
    {
      /* otherwise, we add the integer equivalent of
       * 11....1 `amount` times
       */
      Rational max_of_amount = intpow2(amount) - 1;
      Rational mul = max_of_amount * intpow2(bvsize);
      Rational sum = mul + c;
      result = d_nm->mkConst(sum);
    }
  }
  else
  {
    if (amount == 0)
    {
      result = x;
    }
    else
    {
      Rational twoToKMinusOne(intpow2(bvsize - 1));
      Node minSigned = d_nm->mkConst(twoToKMinusOne);
      /* condition checks whether the msb is 1.
       * This holds when the integer value is smaller than
       * 100...0, which is 2^{bvsize-1}.
       */
      Node condition = d_nm->mkNode(kind::LT, x, minSigned);
      Node thenResult = x;
      Node left = maxInt(amount);
      Node mul = d_nm->mkNode(kind::MULT, left, pow2(bvsize));
      Node sum = d_nm->mkNode(kind::PLUS, mul, x);
      Node elseResult = sum;
      Node ite = d_nm->mkNode(kind::ITE, condition, thenResult, elseResult);
      result = ite;
    }
  }
  return result;
}

>>>>>>> 5b689073
Node IntBlaster::uts(Node x, uint64_t bvsize) {
  Node powNode = pow2(bvsize - 1);
  Node modNode = d_nm->mkNode(kind::INTS_MODULUS_TOTAL, x, powNode);
  Node two =  d_nm->mkConst<Rational>(2);
  Node twoTimesNode = d_nm->mkNode(kind::MULT, two, modNode);
  return d_nm->mkNode(kind::MINUS, twoTimesNode, x);
<<<<<<< HEAD
}

Node IntBlaster::createSignExtendNode(Node x, uint64_t bvsize, uint64_t amount)
{
      Node returnNode;
      if (x.isConst())
      {
        Rational c(x.getConst<Rational>());
        Rational twoToKMinusOne(intpow2(bvsize - 1));
        /* if the msb is 0, this is like zero_extend.
         *  msb is 0 <-> the value is less than 2^{bvsize-1}
         */
        if (c < twoToKMinusOne || amount == 0)
        {
          returnNode = x;
        }
        else
        {
          /* otherwise, we add the integer equivalent of
           * 11....1 `amount` times
           */
          Rational max_of_amount = intpow2(amount) - 1;
          Rational mul = max_of_amount * intpow2(bvsize);
          Rational sum = mul + c;
          returnNode = d_nm->mkConst(sum);
        }
      }
      else
      {
        if (amount == 0)
        {
          returnNode = x;
        }
        else
        {
          Rational twoToKMinusOne(intpow2(bvsize - 1));
          Node minSigned = d_nm->mkConst(twoToKMinusOne);
          /* condition checks whether the msb is 1.
           * This holds when the integer value is smaller than
           * 100...0, which is 2^{bvsize-1}.
           */
          Node condition = d_nm->mkNode(kind::LT, x, minSigned);
          Node thenResult = x;
          Node left = maxInt(amount);
          Node mul = d_nm->mkNode(kind::MULT, left, pow2(bvsize));
          Node sum = d_nm->mkNode(kind::PLUS, mul, x);
          Node elseResult = sum;
          Node ite = d_nm->mkNode(kind::ITE, condition, thenResult, elseResult);
          returnNode = ite;
        }
      }
  return returnNode;
=======
>>>>>>> 5b689073
}

Node IntBlaster::translateNoChildren(Node original,
                                     std::vector<Node>& lemmas,
                                     std::map<Node, Node>& skolems)
{
  Trace("int-blaster-debug")
      << "translating leaf: " << original << "; of type: " << original.getType()
      << std::endl;
  // The result of the translation
  Node translation;

  // The translation is done differently for variables (bound or free)  and
  // constants (values)
  Assert(original.isVar() || original.isConst());
  if (original.isVar())
  {
    if (original.getType().isBitVector())
    {
      // For bit-vector variables, we create fresh integer variables.
      if (original.getKind() == kind::BOUND_VARIABLE)
      {
        // Range constraints for the bound integer variables are not added now.
        // they will be added once the quantifier itself is handled.
        std::stringstream ss;
        ss << original;
        translation = d_nm->mkBoundVar(ss.str() + "_int", d_nm->integerType());
      }
      else
      {
        // original is a bit-vector variable (symbolic constant).
        // Either we translate it to a fresh integer variable,
        // or we translate it to (bv2nat original).
        // In the former case, we must include range lemmas, while in the
        // latter we don't.
        // This is determined by the option bv-to-int-fresh-vars.
        // The variables intCast and bvCast are used for models:
        // even if we introduce a fresh variable,
        // it is associated with intCast (which is (bv2nat original)).
        // bvCast is either ( (_ nat2bv k) original) or just original.
        Node intCast = castToType(original, d_nm->integerType());
        Node bvCast;
        if (d_introduceFreshIntVars)
        {
          // we introduce a fresh variable, add range constraints, and save the
          // connection between original and the new variable via intCast
          translation = d_nm->getSkolemManager()->mkPurifySkolem(
              intCast,
              "__intblast__var",
              "Variable introduced in intblasting for " + original.toString());
          uint64_t bvsize = original.getType().getBitVectorSize();
          addRangeConstraint(translation, bvsize, lemmas);
          // put new definition of old variable in skolems
          bvCast = castToType(translation, original.getType());
        }
        else
        {
          // we just translate original to (bv2nat original)
          translation = intCast;
          // no need to do any casting back to bit-vector in this case.
          bvCast = original;
        }

        // add bvCast to skolems if it is not already there.
        if (skolems.find(original) == skolems.end())
        {
          skolems[original] = bvCast;
        }
        else
        {
          Assert(skolems[original] == bvCast);
        }
      }
    }
    else if (original.getType().isFunction())
    {
      // translate function symbol
      translation = translateFunctionSymbol(original, skolems);
    }
    else
    {
      // leave other variables intact
      translation = original;
    }
  }
  else
  {
    // original is a constant (value)
    if (original.getKind() == kind::CONST_BITVECTOR)
    {
      // Bit-vector constants are transformed into their integer value.
      BitVector constant(original.getConst<BitVector>());
      Integer c = constant.toInteger();
      translation = d_nm->mkConst<Rational>(c);
    }
    else
    {
      // Other constants stay the same.
      translation = original;
    }
  }
  return translation;
}

Node IntBlaster::translateFunctionSymbol(Node bvUF,
                                         std::map<Node, Node>& skolems)
{
  // construct the new function symbol.
  Node intUF;
  // old and new types of domain and result
  TypeNode tn = bvUF.getType();
  TypeNode bvRange = tn.getRangeType();
  std::vector<TypeNode> bvDomain = tn.getArgTypes();
  std::vector<TypeNode> intDomain;

  // if the original range is a bit-vector sort,
  // the new range should be an integer sort.
  // Otherwise, we keep the original range.
  // Similarly for the domain sorts.
  TypeNode intRange = bvRange.isBitVector() ? d_nm->integerType() : bvRange;
  for (const TypeNode& d : bvDomain)
  {
    intDomain.push_back(d.isBitVector() ? d_nm->integerType() : d);
  }
  
  // create the new function symbol as a skolem
  std::ostringstream os;
  os << "__intblast_fun_" << bvUF << "_int";
  SkolemManager* sm = d_nm->getSkolemManager();
  intUF = sm->mkDummySkolem(
      os.str(), d_nm->mkFunctionType(intDomain, intRange), "bv2int function");
  // add definition of old function symbol to skolems.
  
  // formal arguments of the lambda expression.
  std::vector<Node> args;

  // arguments to be passed in the application.
  std::vector<Node> achildren;
  achildren.push_back(intUF);

  // iterate the arguments, cast BV arguments to integers
  int i = 0;
  for (const TypeNode& d : bvDomain)
  {
    // Each bit-vector argument is casted to a natural number
    // Other arguments are left intact.
    Node fresh_bound_var = d_nm->mkBoundVar(d);
    args.push_back(fresh_bound_var);
    Node castedArg = args[i];
    if (d.isBitVector())
    {
      castedArg = castToType(castedArg, d_nm->integerType());
    }
    achildren.push_back(castedArg);
    i++;
  }
  // create the lambda expression, and add it to skolems
  Node app = d_nm->mkNode(kind::APPLY_UF, achildren);
  Node body = castToType(app, bvRange);
  Node bvlist = d_nm->mkNode(kind::BOUND_VAR_LIST, args);
  Node result = d_nm->mkNode(kind::LAMBDA, bvlist, body);
  if (skolems.find(bvUF) == skolems.end())
  {
    skolems[bvUF] = result;
  }
  return intUF;
}

bool IntBlaster::childrenTypesChanged(Node n)
{
  bool result = false;
  for (const Node& child : n)
  {
    TypeNode originalType = child.getType();
    TypeNode newType = d_intblastCache[child].get().getType();
    if (!newType.isSubtypeOf(originalType))
    {
      result = true;
      break;
    }
  }
  return result;
}

Node IntBlaster::castToType(Node n, TypeNode tn)
{
  // If there is no reason to cast, return the
  // original node.
  if (n.getType().isSubtypeOf(tn))
  {
    return n;
  }
  // We only case int to bv or vice verse.
  Assert((n.getType().isBitVector() && tn.isInteger())
         || (n.getType().isInteger() && tn.isBitVector()));
  Trace("int-blaster") << "castToType from " << n.getType() << " to " << tn
                       << std::endl;

  // casting integers to bit-vectors
  if (n.getType().isInteger())
  {
    Assert(tn.isBitVector());
    unsigned bvsize = tn.getBitVectorSize();
    Node intToBVOp = d_nm->mkConst<IntToBitVector>(IntToBitVector(bvsize));
    return d_nm->mkNode(intToBVOp, n);
  }
  // casting bit-vectors to ingers
  Assert(n.getType().isBitVector());
  Assert(tn.isInteger());
  return d_nm->mkNode(kind::BITVECTOR_TO_NAT, n);
}

Node IntBlaster::reconstructNode(Node originalNode,
                                 TypeNode resultType,
                                 const std::vector<Node>& translated_children)
{
  // first, we adjust the children of the node as needed.
  // re-construct the term with the adjusted children.
  kind::Kind_t oldKind = originalNode.getKind();
  NodeBuilder builder(oldKind);
  if (originalNode.getMetaKind() == kind::metakind::PARAMETERIZED)
  {
    builder << originalNode.getOperator();
  }
  for (size_t i = 0; i < originalNode.getNumChildren(); i++)
  {
    Node originalChild = originalNode[i];
    Node translatedChild = translated_children[i];
    Node adjustedChild = castToType(translatedChild, originalChild.getType());
    builder << adjustedChild;
  }
  Node reconstruction = builder.constructNode();
  // cast to tn in case the reconstruction is a bit-vector.
  reconstruction = castToType(reconstruction, resultType);
  return reconstruction;
}

Node IntBlaster::createShiftNode(std::vector<Node> children,
                                 uint64_t bvsize,
                                 bool isLeftShift)
{
  /**
   * from SMT-LIB:
   * [[(bvshl s t)]] := nat2bv[m](bv2nat([[s]]) * 2^(bv2nat([[t]])))
   * [[(bvlshr s t)]] := nat2bv[m](bv2nat([[s]]) div 2^(bv2nat([[t]])))
   * Since we don't have exponentiation, we use an ite.
   * Important note: below we use INTS_DIVISION_TOTAL, which is safe here
   * because we divide by 2^... which is never 0.
   */
  Node x = children[0];
  Node y = children[1];
  // shifting by const is eliminated by the theory rewriter
  Assert(!y.isConst());
  Node ite = d_zero;
  Node body;
  for (uint64_t i = 0; i < bvsize; i++)
  {
    if (isLeftShift)
    {
      body = d_nm->mkNode(kind::INTS_MODULUS_TOTAL,
                          d_nm->mkNode(kind::MULT, x, pow2(i)),
                          pow2(bvsize));
    }
    else
    {
      body = d_nm->mkNode(kind::INTS_DIVISION_TOTAL, x, pow2(i));
    }
    ite = d_nm->mkNode(kind::ITE,
                       d_nm->mkNode(kind::EQUAL, y, d_nm->mkConst<Rational>(i)),
                       body,
                       ite);
  }
  return ite;
}

Node IntBlaster::translateQuantifiedFormula(Node quantifiedNode)
{
  kind::Kind_t k = quantifiedNode.getKind();
  Node boundVarList = quantifiedNode[0];
  Assert(boundVarList.getKind() == kind::BOUND_VAR_LIST);
  // Since bit-vector variables are being translated to
  // integer variables, we need to substitute the new ones
  // for the old ones.
  std::vector<Node> oldBoundVars;
  std::vector<Node> newBoundVars;
  std::vector<Node> rangeConstraints;
  for (Node bv : quantifiedNode[0])
  {
    oldBoundVars.push_back(bv);
    if (bv.getType().isBitVector())
    {
      // bit-vector variables are replaced by integer ones.
      // the new variables induce range constraints based on the
      // original bit-width.
      Node newBoundVar = d_intblastCache[bv];
      newBoundVars.push_back(newBoundVar);
      rangeConstraints.push_back(
          mkRangeConstraint(newBoundVar, bv.getType().getBitVectorSize()));
    }
    else
    {
      // variables that are not bit-vectors are not changed
      newBoundVars.push_back(bv);
    }
  }

  // the body of the quantifier
  Node matrix = d_intblastCache[quantifiedNode[1]];
  // make the substitution
  matrix = matrix.substitute(oldBoundVars.begin(),
                             oldBoundVars.end(),
                             newBoundVars.begin(),
                             newBoundVars.end());
  // A node to represent all the range constraints.
  Node ranges = d_nm->mkAnd(rangeConstraints);
  // Add the range constraints to the body of the quantifier.
  // For "exists", this is added conjunctively
  // For "forall", this is added to the left side of an implication.
  matrix = d_nm->mkNode(
      k == kind::FORALL ? kind::IMPLIES : kind::AND, ranges, matrix);
  // create the new quantified formula and return it.
  Node newBoundVarsList = d_nm->mkNode(kind::BOUND_VAR_LIST, newBoundVars);
  Node result = d_nm->mkNode(kind::FORALL, newBoundVarsList, matrix);
  return result;
}

Node IntBlaster::createBVAndNode(Node x, Node y, uint64_t bvsize, std::vector<Node>& lemmas) {
      // We support three configurations:
      // 1. translating to IAND
      // 2. translating back to BV (using BITVECTOR_TO_NAT and INT_TO_BV
      // operators)
      // 3. translating into a sum
  Node returnNode;
      if (d_mode == options::SolveBVAsIntMode::IAND)
      {
        Node iAndOp = d_nm->mkConst(IntAnd(bvsize));
        returnNode = d_nm->mkNode(
            kind::IAND, iAndOp, x, y);
      }
      else if (d_mode == options::SolveBVAsIntMode::BV)
      {
        // translate the children back to BV
        Node intToBVOp = d_nm->mkConst<IntToBitVector>(IntToBitVector(bvsize));
        Node bvx = d_nm->mkNode(intToBVOp, x);
        Node bvy = d_nm->mkNode(intToBVOp, y);
        // perform bvand on the bit-vectors
        Node bvand = d_nm->mkNode(kind::BITVECTOR_AND, bvx, bvy);
        // translate the result to integers
        returnNode = d_nm->mkNode(kind::BITVECTOR_TO_NAT, bvand);
      }
      else if (d_mode == options::SolveBVAsIntMode::SUM)
      {
        // Construct a sum of ites, based on granularity.
        returnNode = d_iandUtils.createSumNode(x,
                                               y,
                                               bvsize,
                                               d_granularity);
      }
      else
      {
        Assert(d_mode == options::SolveBVAsIntMode::BITWISE);
        // Enforce semantics over individual bits with iextract and ites
        uint64_t granularity = options::BVAndIntegerGranularity();

        Node iAndOp = d_nm->mkConst(IntAnd(bvsize));
        Node iAnd = d_nm->mkNode(kind::IAND, iAndOp, x, y);
        // get a skolem so the IAND solver knows not to do work
        returnNode = d_nm->getSkolemManager()->mkPurifySkolem(
            iAnd,
            "__intblast__iand",
            "skolem for an IAND node in bitwise mode " + iAnd.toString());
        addRangeConstraint(returnNode, bvsize, lemmas);

        // eagerly add bitwise lemmas according to the provided granularity
        uint64_t high_bit;
        for (uint64_t j = 0; j < bvsize; j += granularity)
        {
          high_bit = j + granularity - 1;
          // don't let high_bit pass bvsize
          if (high_bit >= bvsize)
          {
            high_bit = bvsize - 1;
          }
          Node extractedReturnNode =
              d_iandUtils.iextract(high_bit, j, returnNode);
          addBitwiseConstraint(
              extractedReturnNode.eqNode(
                  d_iandUtils.createBitwiseIAndNode(x, y, high_bit, j)),
              lemmas);
        }
      }
      return returnNode;
}

Node IntBlaster::createBVOrNode(Node x, Node y, uint64_t bvsize, std::vector<Node>& lemmas) {
      // Based on Hacker's Delight section 2-2 equation h:
      // x+y = x|y + x&y
      // from which we deduce:
      // x|y = x+y - x&y
      Node plus = createBVAddNode(x, y, bvsize);
      Node bvand = createBVAndNode(x, y, bvsize, lemmas);
      return createBVSubNode(plus, bvand, bvsize);
}

Node IntBlaster::createBVSubNode(Node x, Node y, uint64_t bvsize) {
      Node minus = d_nm->mkNode(kind::MINUS, x, y);
      Node p2 = pow2(bvsize);
      return d_nm->mkNode(kind::INTS_MODULUS_TOTAL, minus, p2);
}

Node IntBlaster::createBVAddNode(Node x, Node y, uint64_t bvsize) {
      Node plus = d_nm->mkNode(kind::PLUS, x, y);
      Node p2 = pow2(bvsize);
      return d_nm->mkNode(kind::INTS_MODULUS_TOTAL, plus, p2);

}

Node IntBlaster::createBVNegNode(Node n, uint64_t bvsize) {
      // Based on Hacker's Delight section 2-2 equation a:
      // -x = ~x+1
      Node p2 = pow2(bvsize);
      return d_nm->mkNode(kind::MINUS, p2, n);
}

Node IntBlaster::createBVNotNode(Node n, uint64_t bvsize)
{
  return d_nm->mkNode(kind::MINUS, maxInt(bvsize), n);
}

}  // namespace cvc5<|MERGE_RESOLUTION|>--- conflicted
+++ resolved
@@ -243,11 +243,7 @@
   // The translation of the original node is determined by the kind of
   // the node.
   kind::Kind_t oldKind = original.getKind();
-<<<<<<< HEAD
   // Some BV operators were eliminated before this point.
-=======
-  // signed comparisons were supposed to be eliminated by this point.
->>>>>>> 5b689073
   Assert(oldKind != kind::BITVECTOR_SDIV);
   Assert(oldKind != kind::BITVECTOR_SREM);
   Assert(oldKind != kind::BITVECTOR_SMOD);
@@ -262,7 +258,6 @@
   Assert(oldKind != kind::BITVECTOR_SLE);
   Assert(oldKind != kind::BITVECTOR_SGE);
   Assert(oldKind != kind::EXISTS);
-<<<<<<< HEAD
   // BV division by zero was eliminated before this point.
   Assert(oldKind != kind::BITVECTOR_UDIV
          || !(original[1].isConst()
@@ -272,37 +267,20 @@
   Node returnNode;
 
   // Translate according to the kind of the original node.
-=======
-  Assert(oldKind != kind::BITVECTOR_UDIV || !(original[1].isConst() && original[1].getConst<BitVector>().getValue().isZero()));
-  // The following variable will only be used in assertions.
-  CVC5_UNUSED uint64_t originalNumChildren = original.getNumChildren();
-  Node returnNode;
->>>>>>> 5b689073
   switch (oldKind)
   {
     case kind::BITVECTOR_ADD:
     {
-<<<<<<< HEAD
       Assert(original.getNumChildren() == 2);
       uint64_t bvsize = original[0].getType().getBitVectorSize();
       returnNode = createBVAddNode(
           translated_children[0], translated_children[1], bvsize);
-=======
-      Assert(originalNumChildren == 2);
-  uint64_t bvsize = original[0].getType().getBitVectorSize();
-      returnNode = createBVAddNode(translated_children[0], translated_children[1], bvsize);
->>>>>>> 5b689073
       break;
     }
     case kind::BITVECTOR_MULT:
     {
-<<<<<<< HEAD
       Assert(original.getNumChildren() == 2);
       uint64_t bvsize = original[0].getType().getBitVectorSize();
-=======
-      Assert(originalNumChildren == 2);
-  uint64_t bvsize = original[0].getType().getBitVectorSize();
->>>>>>> 5b689073
       Node mult = d_nm->mkNode(kind::MULT, translated_children);
       Node p2 = pow2(bvsize);
       returnNode = d_nm->mkNode(kind::INTS_MODULUS_TOTAL, mult, p2);
@@ -311,11 +289,7 @@
     case kind::BITVECTOR_UDIV:
     {
       // we use an ITE for the case where the second operand is 0.
-<<<<<<< HEAD
-      uint64_t bvsize = original[0].getType().getBitVectorSize();
-=======
-  uint64_t bvsize = original[0].getType().getBitVectorSize();
->>>>>>> 5b689073
+      uint64_t bvsize = original[0].getType().getBitVectorSize();
       Node pow2BvSize = pow2(bvsize);
       Node divNode =
           d_nm->mkNode(kind::INTS_DIVISION_TOTAL, translated_children);
@@ -340,33 +314,20 @@
     }
     case kind::BITVECTOR_NOT:
     {
-<<<<<<< HEAD
-      uint64_t bvsize = original[0].getType().getBitVectorSize();
-=======
-      // we use a specified function to generate the node.
-  uint64_t bvsize = original[0].getType().getBitVectorSize();
->>>>>>> 5b689073
+      uint64_t bvsize = original[0].getType().getBitVectorSize();
       returnNode = createBVNotNode(translated_children[0], bvsize);
       break;
     }
     case kind::BITVECTOR_NEG:
     {
-<<<<<<< HEAD
-      uint64_t bvsize = original[0].getType().getBitVectorSize();
-=======
-  uint64_t bvsize = original[0].getType().getBitVectorSize();
->>>>>>> 5b689073
+      uint64_t bvsize = original[0].getType().getBitVectorSize();
       returnNode = createBVNegNode(translated_children[0], bvsize);
       break;
     }
     case kind::BITVECTOR_TO_NAT:
     {
       // In this case, we already translated the child to integer.
-<<<<<<< HEAD
       // The result is simply the translated child.
-=======
-      // So the result is the translated child.
->>>>>>> 5b689073
       returnNode = translated_children[0];
       break;
     }
@@ -382,20 +343,14 @@
     case kind::BITVECTOR_OR:
     {
       Assert(translated_children.size() == 2);
-<<<<<<< HEAD
       uint64_t bvsize = original[0].getType().getBitVectorSize();
       returnNode = createBVOrNode(
           translated_children[0], translated_children[1], bvsize, lemmas);
-=======
-  uint64_t bvsize = original[0].getType().getBitVectorSize();
-      returnNode = createBVOrNode(translated_children[0], translated_children[1], bvsize, lemmas);
->>>>>>> 5b689073
       break;
     }
     case kind::BITVECTOR_XOR:
     {
       Assert(translated_children.size() == 2);
-<<<<<<< HEAD
       uint64_t bvsize = original[0].getType().getBitVectorSize();
       // Based on Hacker's Delight section 2-2 equation n:
       // x xor y = x|y - x&y
@@ -403,58 +358,26 @@
           translated_children[0], translated_children[1], bvsize, lemmas);
       Node bvand = createBVAndNode(
           translated_children[0], translated_children[1], bvsize, lemmas);
-=======
-  uint64_t bvsize = original[0].getType().getBitVectorSize();
-      // Based on Hacker's Delight section 2-2 equation n:
-      // x xor y = x|y - x&y
-      Node bvor = createBVOrNode(translated_children[0], translated_children[1], bvsize, lemmas);
-      Node bvand = createBVAndNode(translated_children[0], translated_children[1], bvsize, lemmas);
->>>>>>> 5b689073
       returnNode = createBVSubNode(bvor, bvand, bvsize);
       break;
     }
     case kind::BITVECTOR_AND:
     {
       Assert(translated_children.size() == 2);
-<<<<<<< HEAD
       uint64_t bvsize = original[0].getType().getBitVectorSize();
       returnNode = createBVAndNode(
           translated_children[0], translated_children[1], bvsize, lemmas);
-=======
-  uint64_t bvsize = original[0].getType().getBitVectorSize();
-      returnNode = createBVAndNode(translated_children[0], translated_children[1], bvsize, lemmas);
->>>>>>> 5b689073
       break;
     }
     case kind::BITVECTOR_SHL:
     {
-<<<<<<< HEAD
-      uint64_t bvsize = original[0].getType().getBitVectorSize();
-=======
-      /**
-       * a << b is a*2^b.
-       * The exponentiation is simulated by an ite.
-       * Only cases where b <= bit width are considered.
-       * Otherwise, the result is 0.
-       */
-  uint64_t bvsize = original[0].getType().getBitVectorSize();
->>>>>>> 5b689073
+      uint64_t bvsize = original[0].getType().getBitVectorSize();
       returnNode = createShiftNode(translated_children, bvsize, true);
       break;
     }
     case kind::BITVECTOR_LSHR:
     {
-<<<<<<< HEAD
-      uint64_t bvsize = original[0].getType().getBitVectorSize();
-=======
-      /**
-       * a >> b is a div 2^b.
-       * The exponentiation is simulated by an ite.
-       * Only cases where b <= bit width are considered.
-       * Otherwise, the result is 0.
-       */
-  uint64_t bvsize = original[0].getType().getBitVectorSize();
->>>>>>> 5b689073
+      uint64_t bvsize = original[0].getType().getBitVectorSize();
       returnNode = createShiftNode(translated_children, bvsize, false);
       break;
     }
@@ -474,11 +397,7 @@
        *
        */
       // signed_min is 100000...
-<<<<<<< HEAD
-      uint64_t bvsize = original[0].getType().getBitVectorSize();
-=======
-  uint64_t bvsize = original[0].getType().getBitVectorSize();
->>>>>>> 5b689073
+      uint64_t bvsize = original[0].getType().getBitVectorSize();
       Node signed_min = pow2(bvsize - 1);
       Node condition =
           d_nm->mkNode(kind::LT, translated_children[0], signed_min);
@@ -501,28 +420,18 @@
     }
     case kind::BITVECTOR_ZERO_EXTEND:
     {
-<<<<<<< HEAD
       // zero extension does not change the integer translation.
-=======
->>>>>>> 5b689073
       returnNode = translated_children[0];
       break;
     }
     case kind::BITVECTOR_SIGN_EXTEND:
     {
-<<<<<<< HEAD
       uint64_t bvsize = original[0].getType().getBitVectorSize();
       returnNode =
           createSignExtendNode(translated_children[0],
                                bvsize,
                                bv::utils::getSignExtendAmount(original));
       break;
-=======
-  uint64_t bvsize = original[0].getType().getBitVectorSize();
-  returnNode = createSignExtendNode(
-      translated_children[0], bvsize, bv::utils::getSignExtendAmount(original));
-  break;
->>>>>>> 5b689073
     }
     case kind::BITVECTOR_CONCAT:
     {
@@ -559,21 +468,10 @@
     }
     case kind::BITVECTOR_SLT:
     {
-<<<<<<< HEAD
       uint64_t bvsize = original[0].getType().getBitVectorSize();
       returnNode = d_nm->mkNode(kind::LT,
                                 uts(translated_children[0], bvsize),
                                 uts(translated_children[1], bvsize));
-=======
-  uint64_t bvsize = original[0].getType().getBitVectorSize();
-      Trace("int-blaster-debug") << "first arg: " << original[0] << std::endl;
-      Trace("int-blaster-debug") << "translated first arg: " << translated_children[0] << std::endl;
-      Trace("int-blaster-debug") << "second arg: " << original[1] << std::endl;
-      Trace("int-blaster-debug") << "translated second arg: " << translated_children[1] << std::endl;
-      Trace("int-blaster-debug") << "first uts: " << uts(translated_children[0], bvsize) << std::endl;
-      Trace("int-blaster-debug") << "second uts: " << uts(translated_children[1], bvsize) << std::endl;
-      returnNode = d_nm->mkNode(kind::LT, uts(translated_children[0], bvsize), uts(translated_children[1], bvsize));
->>>>>>> 5b689073
       break;
     }
     case kind::BITVECTOR_ULE:
@@ -601,7 +499,6 @@
     }
     case kind::BITVECTOR_SLTBV:
     {
-<<<<<<< HEAD
       uint64_t bvsize = original[0].getType().getBitVectorSize();
       returnNode =
           d_nm->mkNode(kind::ITE,
@@ -610,16 +507,6 @@
                                     uts(translated_children[1], bvsize)),
                        d_one,
                        d_zero);
-=======
-  uint64_t bvsize = original[0].getType().getBitVectorSize();
-      returnNode = d_nm->mkNode(
-          kind::ITE,
-          d_nm->mkNode(kind::LT,
-                       uts(translated_children[0], bvsize),
-                       uts(translated_children[1], bvsize)),
-          d_one,
-          d_zero);
->>>>>>> 5b689073
       break;
     }
     case kind::ITE:
@@ -644,11 +531,7 @@
       returnNode = d_nm->mkNode(kind::APPLY_UF, translated_children);
       // Add range constraints if necessary.
       // If the original range was a BV sort, the original application of
-<<<<<<< HEAD
       // the function must be within the range determined by the
-=======
-      // the function Must be within the range determined by the
->>>>>>> 5b689073
       // bitwidth.
       if (original.getType().isBitVector())
       {
@@ -702,8 +585,6 @@
   return returnNode;
 }
 
-<<<<<<< HEAD
-=======
 Node IntBlaster::createSignExtendNode(Node x, uint64_t bvsize, uint64_t amount)
 {
   Node result;
@@ -756,14 +637,12 @@
   return result;
 }
 
->>>>>>> 5b689073
 Node IntBlaster::uts(Node x, uint64_t bvsize) {
   Node powNode = pow2(bvsize - 1);
   Node modNode = d_nm->mkNode(kind::INTS_MODULUS_TOTAL, x, powNode);
   Node two =  d_nm->mkConst<Rational>(2);
   Node twoTimesNode = d_nm->mkNode(kind::MULT, two, modNode);
   return d_nm->mkNode(kind::MINUS, twoTimesNode, x);
-<<<<<<< HEAD
 }
 
 Node IntBlaster::createSignExtendNode(Node x, uint64_t bvsize, uint64_t amount)
@@ -816,8 +695,6 @@
         }
       }
   return returnNode;
-=======
->>>>>>> 5b689073
 }
 
 Node IntBlaster::translateNoChildren(Node original,
@@ -949,6 +826,7 @@
   SkolemManager* sm = d_nm->getSkolemManager();
   intUF = sm->mkDummySkolem(
       os.str(), d_nm->mkFunctionType(intDomain, intRange), "bv2int function");
+
   // add definition of old function symbol to skolems.
   
   // formal arguments of the lambda expression.
