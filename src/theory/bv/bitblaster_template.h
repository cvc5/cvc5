/*********************                                                        */
/*! \file bitblaster_template.h
 ** \verbatim
 ** Original author: Liana Hadarean
 ** Major contributors: none
 ** Minor contributors (to current version): Morgan Deters
 ** This file is part of the CVC4 project.
 ** Copyright (c) 2009-2014  New York University and The University of Iowa
 ** See the file COPYING in the top-level source directory for licensing
 ** information.\endverbatim
 **
 ** \brief Wrapper around the SAT solver used for bitblasting
 **
 ** Wrapper around the SAT solver used for bitblasting.
 **/

#include "cvc4_private.h"

#ifndef __CVC4__BITBLASTER_TEMPLATE_H
#define __CVC4__BITBLASTER_TEMPLATE_H

#include <ext/hash_map>
#include <vector>

#include "bitblast_strategies_template.h"
#include "context/cdhashmap.h"
#include "expr/node.h"
#include "prop/sat_solver.h"
#include "smt/smt_globals.h"
#include "theory/theory_registrar.h"
#include "theory/valuation.h"
#include "util/resource_manager.h"

class Abc_Obj_t_;
typedef Abc_Obj_t_ Abc_Obj_t;

class Abc_Ntk_t_;
typedef Abc_Ntk_t_ Abc_Ntk_t;

class Abc_Aig_t_;
typedef Abc_Aig_t_ Abc_Aig_t;

class Cnf_Dat_t_;
typedef Cnf_Dat_t_ Cnf_Dat_t;


namespace CVC4 {
namespace prop {
class CnfStream;
class BVSatSolverInterface;
class NullRegistrar;
}

namespace theory {
class OutputChannel;
class TheoryModel;

namespace bv {

class BitblastingRegistrar;

typedef __gnu_cxx::hash_set<Node, NodeHashFunction> NodeSet;
typedef __gnu_cxx::hash_set<TNode, TNodeHashFunction> TNodeSet;

class AbstractionModule;

/**
 * The Bitblaster that manages the mapping between Nodes
 * and their bitwise definition
 *
 */

template <class T>
class TBitblaster {
protected:
  typedef std::vector<T> Bits;
  typedef __gnu_cxx::hash_map <Node, Bits, NodeHashFunction>  TermDefMap;
  typedef __gnu_cxx::hash_set<TNode, TNodeHashFunction>       TNodeSet;
  typedef __gnu_cxx::hash_map<Node, Node, NodeHashFunction>   ModelCache;

  typedef void  (*TermBBStrategy) (TNode, Bits&, TBitblaster<T>*);
  typedef T     (*AtomBBStrategy) (TNode, TBitblaster<T>*);

  // caches and mappings
  TermDefMap d_termCache;
  ModelCache d_modelCache;
<<<<<<< HEAD
  BitVectorProof * d_bvp;
  
=======

>>>>>>> bbcf8ccc
  void initAtomBBStrategies();
  void initTermBBStrategies();
protected:
  /// function tables for the various bitblasting strategies indexed by node kind
  TermBBStrategy d_termBBStrategies[kind::LAST_KIND];
  AtomBBStrategy d_atomBBStrategies[kind::LAST_KIND];
  virtual Node getModelFromSatSolver(TNode node, bool fullModel) = 0;
public:
  TBitblaster();
  virtual ~TBitblaster() {}
  virtual void bbAtom(TNode node) = 0;
  virtual void bbTerm(TNode node, Bits&  bits) = 0;
  virtual void makeVariable(TNode node, Bits& bits) = 0;
  virtual T getBBAtom(TNode atom) const = 0;
  virtual bool hasBBAtom(TNode atom) const = 0;
  virtual void storeBBAtom(TNode atom, T atom_bb) = 0;


  bool hasBBTerm(TNode node) const;
  void getBBTerm(TNode node, Bits& bits) const;
  virtual void storeBBTerm(TNode term, const Bits& bits);
  /**
   * Return a constant representing the value of a in the  model.
   * If fullModel is true set unconstrained bits to 0. If not return
   * NullNode() for a fully or partially unconstrained.
   *
   */
  Node getTermModel(TNode node, bool fullModel);
  void invalidateModelCache();
};


class TheoryBV;

class TLazyBitblaster :  public TBitblaster<Node> {
  typedef std::vector<Node> Bits;
  typedef context::CDList<prop::SatLiteral> AssertionList;
  typedef context::CDHashMap<prop::SatLiteral, std::vector<prop::SatLiteral> , prop::SatLiteralHashFunction> ExplanationMap;
  /** This class gets callbacks from minisat on propagations */
  class MinisatNotify : public prop::BVSatSolverInterface::Notify {
    prop::CnfStream* d_cnf;
    TheoryBV *d_bv;
    TLazyBitblaster* d_lazyBB;
  public:
    MinisatNotify(prop::CnfStream* cnf, TheoryBV *bv, TLazyBitblaster* lbv)
    : d_cnf(cnf)
    , d_bv(bv)
    , d_lazyBB(lbv)
    {}

    bool notify(prop::SatLiteral lit);
    void notify(prop::SatClause& clause);
    void spendResource(unsigned ammount);
    void safePoint(unsigned ammount);
  };

  TheoryBV *d_bv;
  context::Context* d_ctx;

  prop::NullRegistrar* d_nullRegistrar;
  context::Context* d_nullContext;
  // sat solver used for bitblasting and associated CnfStream
  prop::BVSatSolverInterface*         d_satSolver;
  prop::BVSatSolverInterface::Notify* d_satSolverNotify;
  prop::CnfStream*                    d_cnfStream;

  AssertionList* d_assertedAtoms; /**< context dependent list storing the atoms
                                     currently asserted by the DPLL SAT solver. */
  ExplanationMap* d_explanations; /**< context dependent list of explanations for the propagated literals.
                                    Only used when bvEagerPropagate option enabled. */
  TNodeSet d_variables;
  TNodeSet d_bbAtoms;
  AbstractionModule* d_abstraction;
  bool d_emptyNotify;

  context::CDO<bool> d_satSolverFullModel;

  void addAtom(TNode atom);
  bool hasValue(TNode a);
  Node getModelFromSatSolver(TNode a, bool fullModel);

public:
  void bbTerm(TNode node, Bits&  bits);
  void bbAtom(TNode node);
  Node getBBAtom(TNode atom) const;
  void storeBBAtom(TNode atom, Node atom_bb);
<<<<<<< HEAD
  void storeBBTerm(TNode node, const Bits& bits);
  bool hasBBAtom(TNode atom) const; 
=======
  bool hasBBAtom(TNode atom) const;
>>>>>>> bbcf8ccc
  TLazyBitblaster(context::Context* c, bv::TheoryBV* bv, const std::string name="", bool emptyNotify = false);
  ~TLazyBitblaster() throw();
  /**
   * Pushes the assumption literal associated with node to the SAT
   * solver assumption queue. 
   * 
   * @param node assumption
   * @param propagate run bcp or not
   * 
   * @return false if a conflict detected
   */
  bool assertToSat(TNode node, bool propagate = true);
  bool propagate();
  bool solve();
  prop::SatValue solveWithBudget(unsigned long conflict_budget);
  void getConflict(std::vector<TNode>& conflict);
  void explain(TNode atom, std::vector<TNode>& explanation);
  void setAbstraction(AbstractionModule* abs);
  
  theory::EqualityStatus getEqualityStatus(TNode a, TNode b);

  /**
   * Adds a constant value for each bit-blasted variable in the model.
   *
   * @param m the model
   * @param fullModel whether to create a "full model," i.e., add
   * constants to equivalence classes that don't already have them
   */
  void collectModelInfo(TheoryModel* m, bool fullModel);
  void setProofLog( BitVectorProof * bvp );

  typedef TNodeSet::const_iterator vars_iterator;
  vars_iterator beginVars() { return d_variables.begin(); }
  vars_iterator endVars() { return d_variables.end(); }

  /**
   * Creates the bits corresponding to the variable (or non-bv term). 
   *
   * @param var
   */
  void makeVariable(TNode var, Bits& bits);

  bool isSharedTerm(TNode node);
  uint64_t computeAtomWeight(TNode node, NodeSet& seen);
  /** 
   * Deletes SatSolver and CnfCache, but maintains bit-blasting
   * terms cache. 
   * 
   */
  void clearSolver(); 
private:

  class Statistics {
  public:
    IntStat d_numTermClauses, d_numAtomClauses;
    IntStat d_numTerms, d_numAtoms;
    IntStat d_numExplainedPropagations;
    IntStat d_numBitblastingPropagations;
    TimerStat d_bitblastTimer;
    Statistics(const std::string& name);
    ~Statistics();
  };
  std::string d_name;
public:
  Statistics d_statistics;
};

class MinisatEmptyNotify : public prop::BVSatSolverInterface::Notify {
public:
  MinisatEmptyNotify() {}
  bool notify(prop::SatLiteral lit) { return true; }
  void notify(prop::SatClause& clause) { }
  void spendResource(unsigned ammount) {
    NodeManager::currentResourceManager()->spendResource(ammount);
  }
  void safePoint(unsigned ammount) {}
};


class EagerBitblaster : public TBitblaster<Node> {
  typedef __gnu_cxx::hash_set<TNode, TNodeHashFunction> TNodeSet;
  // sat solver used for bitblasting and associated CnfStream
  prop::BVSatSolverInterface*        d_satSolver;
  BitblastingRegistrar*              d_bitblastingRegistrar;
  context::Context*                  d_nullContext;
  prop::CnfStream*                   d_cnfStream;

  theory::bv::TheoryBV* d_bv;
  TNodeSet d_bbAtoms;
  TNodeSet d_variables;

  Node getModelFromSatSolver(TNode a, bool fullModel);
  bool isSharedTerm(TNode node);

public:
  EagerBitblaster(theory::bv::TheoryBV* theory_bv);
  ~EagerBitblaster();

  void addAtom(TNode atom);
  void makeVariable(TNode node, Bits& bits);
  void bbTerm(TNode node, Bits&  bits);
  void bbAtom(TNode node);
  Node getBBAtom(TNode node) const;
  bool hasBBAtom(TNode atom) const;
  void bbFormula(TNode formula);
  void storeBBAtom(TNode atom, Node atom_bb);
<<<<<<< HEAD
  void storeBBTerm(TNode node, const Bits& bits);
  EagerBitblaster(theory::bv::TheoryBV* theory_bv); 
  ~EagerBitblaster();
=======
>>>>>>> bbcf8ccc
  bool assertToSat(TNode node, bool propagate = true);
  bool solve();
  void collectModelInfo(TheoryModel* m, bool fullModel);
  void setProofLog( BitVectorProof * bvp );
};

class BitblastingRegistrar: public prop::Registrar {
  EagerBitblaster* d_bitblaster;
public:
  BitblastingRegistrar(EagerBitblaster* bb)
    : d_bitblaster(bb)
  {}
  void preRegister(Node n);
}; /* class Registrar */

class AigBitblaster : public TBitblaster<Abc_Obj_t*> {
  typedef std::hash_map<TNode, Abc_Obj_t*, TNodeHashFunction > TNodeAigMap;
  typedef std::hash_map<Node, Abc_Obj_t*, NodeHashFunction > NodeAigMap;
  
  static Abc_Ntk_t* abcAigNetwork;
  context::Context* d_nullContext;
  prop::BVSatSolverInterface* d_satSolver;
  TNodeAigMap d_aigCache;
  NodeAigMap d_bbAtoms;
  
  NodeAigMap d_nodeToAigInput;
  // the thing we are checking for sat
  Abc_Obj_t* d_aigOutputNode;

  void addAtom(TNode atom);
  void simplifyAig();
  void storeBBAtom(TNode atom, Abc_Obj_t* atom_bb);
  Abc_Obj_t* getBBAtom(TNode atom) const;
  bool hasBBAtom(TNode atom) const;
  void cacheAig(TNode node, Abc_Obj_t* aig);
  bool hasAig(TNode node);
  Abc_Obj_t* getAig(TNode node);
  Abc_Obj_t* mkInput(TNode input);
  bool hasInput(TNode input);
  void convertToCnfAndAssert();
  void assertToSatSolver(Cnf_Dat_t* pCnf);
  Node getModelFromSatSolver(TNode a, bool fullModel) { Unreachable(); }
public:
  AigBitblaster();
  ~AigBitblaster();

  void makeVariable(TNode node, Bits& bits);
  void bbTerm(TNode node, Bits&  bits);
  void bbAtom(TNode node);
  Abc_Obj_t* bbFormula(TNode formula);
  bool solve(TNode query); 
  static Abc_Aig_t* currentAigM();
  static Abc_Ntk_t* currentAigNtk();
  
private:
  class Statistics {
  public:
    IntStat     d_numClauses;
    IntStat     d_numVariables; 
    TimerStat   d_simplificationTime;
    TimerStat   d_cnfConversionTime;
    TimerStat   d_solveTime; 
    Statistics();
    ~Statistics();
  };

  Statistics d_statistics;

};


// Bitblaster implementation

template <class T> void TBitblaster<T>::initAtomBBStrategies() {
  for (int i = 0 ; i < kind::LAST_KIND; ++i ) {
    d_atomBBStrategies[i] = UndefinedAtomBBStrategy<T>;
  }
  /// setting default bb strategies for atoms
  d_atomBBStrategies [ kind::EQUAL ]           = DefaultEqBB<T>;
  d_atomBBStrategies [ kind::BITVECTOR_ULT ]   = DefaultUltBB<T>;
  d_atomBBStrategies [ kind::BITVECTOR_ULE ]   = DefaultUleBB<T>;
  d_atomBBStrategies [ kind::BITVECTOR_UGT ]   = DefaultUgtBB<T>;
  d_atomBBStrategies [ kind::BITVECTOR_UGE ]   = DefaultUgeBB<T>;
  d_atomBBStrategies [ kind::BITVECTOR_SLT ]   = DefaultSltBB<T>;
  d_atomBBStrategies [ kind::BITVECTOR_SLE ]   = DefaultSleBB<T>;
  d_atomBBStrategies [ kind::BITVECTOR_SGT ]   = DefaultSgtBB<T>;
  d_atomBBStrategies [ kind::BITVECTOR_SGE ]   = DefaultSgeBB<T>;
}

template <class T> void TBitblaster<T>::initTermBBStrategies() {
  for (int i = 0 ; i < kind::LAST_KIND; ++i ) {
    d_termBBStrategies[i] = DefaultVarBB<T>;
  }
  /// setting default bb strategies for terms:
  d_termBBStrategies [ kind::CONST_BITVECTOR ]        = DefaultConstBB<T>;
  d_termBBStrategies [ kind::BITVECTOR_NOT ]          = DefaultNotBB<T>;
  d_termBBStrategies [ kind::BITVECTOR_CONCAT ]       = DefaultConcatBB<T>;
  d_termBBStrategies [ kind::BITVECTOR_AND ]          = DefaultAndBB<T>;
  d_termBBStrategies [ kind::BITVECTOR_OR ]           = DefaultOrBB<T>;
  d_termBBStrategies [ kind::BITVECTOR_XOR ]          = DefaultXorBB<T>;
  d_termBBStrategies [ kind::BITVECTOR_XNOR ]         = DefaultXnorBB<T>;
  d_termBBStrategies [ kind::BITVECTOR_NAND ]         = DefaultNandBB<T>;
  d_termBBStrategies [ kind::BITVECTOR_NOR ]          = DefaultNorBB<T>;
  d_termBBStrategies [ kind::BITVECTOR_COMP ]         = DefaultCompBB<T>;
  d_termBBStrategies [ kind::BITVECTOR_MULT ]         = DefaultMultBB<T>;
  d_termBBStrategies [ kind::BITVECTOR_PLUS ]         = DefaultPlusBB<T>;
  d_termBBStrategies [ kind::BITVECTOR_SUB ]          = DefaultSubBB<T>;
  d_termBBStrategies [ kind::BITVECTOR_NEG ]          = DefaultNegBB<T>;
  d_termBBStrategies [ kind::BITVECTOR_UDIV ]         = UndefinedTermBBStrategy<T>;
  d_termBBStrategies [ kind::BITVECTOR_UREM ]         = UndefinedTermBBStrategy<T>;
  d_termBBStrategies [ kind::BITVECTOR_UDIV_TOTAL ]   = DefaultUdivBB<T>;
  d_termBBStrategies [ kind::BITVECTOR_UREM_TOTAL ]   = DefaultUremBB<T>;
  d_termBBStrategies [ kind::BITVECTOR_SDIV ]         = UndefinedTermBBStrategy<T>;
  d_termBBStrategies [ kind::BITVECTOR_SREM ]         = UndefinedTermBBStrategy<T>;
  d_termBBStrategies [ kind::BITVECTOR_SMOD ]         = UndefinedTermBBStrategy<T>;
  d_termBBStrategies [ kind::BITVECTOR_SHL ]          = DefaultShlBB<T>;
  d_termBBStrategies [ kind::BITVECTOR_LSHR ]         = DefaultLshrBB<T>;
  d_termBBStrategies [ kind::BITVECTOR_ASHR ]         = DefaultAshrBB<T>;
  d_termBBStrategies [ kind::BITVECTOR_EXTRACT ]      = DefaultExtractBB<T>;
  d_termBBStrategies [ kind::BITVECTOR_REPEAT ]       = DefaultRepeatBB<T>;
  d_termBBStrategies [ kind::BITVECTOR_ZERO_EXTEND ]  = DefaultZeroExtendBB<T>;
  d_termBBStrategies [ kind::BITVECTOR_SIGN_EXTEND ]  = DefaultSignExtendBB<T>;
  d_termBBStrategies [ kind::BITVECTOR_ROTATE_RIGHT ] = DefaultRotateRightBB<T>;
  d_termBBStrategies [ kind::BITVECTOR_ROTATE_LEFT ]  = DefaultRotateLeftBB<T>;
}

template <class T>
TBitblaster<T>::TBitblaster()
  : d_termCache()
  , d_modelCache()
  , d_bvp( NULL )
{
  initAtomBBStrategies();
  initTermBBStrategies(); 
}

template <class T>
bool TBitblaster<T>::hasBBTerm(TNode node) const {
  return d_termCache.find(node) != d_termCache.end();
}
template <class T>
void TBitblaster<T>::getBBTerm(TNode node, Bits& bits) const {
  Assert (hasBBTerm(node));
  bits = d_termCache.find(node)->second;
}

template <class T>
void TBitblaster<T>::storeBBTerm(TNode node, const Bits& bits) {
  d_termCache.insert(std::make_pair(node, bits));
}

template <class T>
void TBitblaster<T>::invalidateModelCache() {
  d_modelCache.clear();
}

template <class T>
Node TBitblaster<T>::getTermModel(TNode node, bool fullModel) {
  if (d_modelCache.find(node) != d_modelCache.end())
    return d_modelCache[node]; 

  if (node.isConst())
    return node; 

  Node value = getModelFromSatSolver(node, false);
  if (!value.isNull()) {
    Debug("bv-equality-status")<< "TLazyBitblaster::getTermModel from SatSolver" << node <<" => " << value <<"\n";
    d_modelCache[node] = value;
    Assert (value.isConst()); 
    return value;
  }

  if (Theory::isLeafOf(node, theory::THEORY_BV)) {
    // if it is a leaf may ask for fullModel
    value = getModelFromSatSolver(node, fullModel); 
    Debug("bv-equality-status")<< "TLazyBitblaster::getTermModel from VarValue" << node <<" => " << value <<"\n";
    Assert ((fullModel && !value.isNull() && value.isConst()) || !fullModel); 
    if (!value.isNull()) {
      d_modelCache[node] = value;
    }
    return value;
  }
  Assert (node.getType().isBitVector());
  
  NodeBuilder<> nb(node.getKind());
  if (node.getMetaKind() == kind::metakind::PARAMETERIZED) {
    nb << node.getOperator(); 
  }

  for (unsigned i = 0; i < node.getNumChildren(); ++i) {
    nb << getTermModel(node[i], fullModel); 
  }
  value = nb; 
  value = Rewriter::rewrite(value);
  Assert (value.isConst()); 
  d_modelCache[node] = value;
  Debug("bv-term-model")<< "TLazyBitblaster::getTermModel Building Value" << node <<" => " << value <<"\n";
  return value; 
}


} /* bv namespace */

} /* theory namespace */

} /* CVC4 namespace */

#endif /* __CVC4__BITBLASTER_H */<|MERGE_RESOLUTION|>--- conflicted
+++ resolved
@@ -84,12 +84,9 @@
   // caches and mappings
   TermDefMap d_termCache;
   ModelCache d_modelCache;
-<<<<<<< HEAD
+
   BitVectorProof * d_bvp;
-  
-=======
-
->>>>>>> bbcf8ccc
+
   void initAtomBBStrategies();
   void initTermBBStrategies();
 protected:
@@ -176,12 +173,9 @@
   void bbAtom(TNode node);
   Node getBBAtom(TNode atom) const;
   void storeBBAtom(TNode atom, Node atom_bb);
-<<<<<<< HEAD
   void storeBBTerm(TNode node, const Bits& bits);
   bool hasBBAtom(TNode atom) const; 
-=======
-  bool hasBBAtom(TNode atom) const;
->>>>>>> bbcf8ccc
+
   TLazyBitblaster(context::Context* c, bv::TheoryBV* bv, const std::string name="", bool emptyNotify = false);
   ~TLazyBitblaster() throw();
   /**
@@ -288,12 +282,8 @@
   bool hasBBAtom(TNode atom) const;
   void bbFormula(TNode formula);
   void storeBBAtom(TNode atom, Node atom_bb);
-<<<<<<< HEAD
   void storeBBTerm(TNode node, const Bits& bits);
-  EagerBitblaster(theory::bv::TheoryBV* theory_bv); 
-  ~EagerBitblaster();
-=======
->>>>>>> bbcf8ccc
+
   bool assertToSat(TNode node, bool propagate = true);
   bool solve();
   void collectModelInfo(TheoryModel* m, bool fullModel);
