--- conflicted
+++ resolved
@@ -36,31 +36,29 @@
       d_EENotify(*this),
       d_theoryEngine(theoryEngine),
       d_inConflict(context, false),
-<<<<<<< HEAD
-      d_conflictPolarity()
-=======
       d_conflictPolarity(),
-      d_equalityEngine(nullptr)
->>>>>>> 7127be18
+      d_equalityEngine(nullptr),
+      d_pfee(nullptr),
+      d_pnm(pnm)
 {
   smtStatisticsRegistry()->registerStat(&d_statSharedTerms);
-
+}
+
+SharedTermsDatabase::~SharedTermsDatabase()
+{
+  smtStatisticsRegistry()->unregisterStat(&d_statSharedTerms);
+}
+
+void SharedTermsDatabase::setEqualityEngine(eq::EqualityEngine* ee)
+{
+  Assert (ee!=nullptr);
+  d_equalityEngine = ee;
   // if proofs are enabled, make the proof equality engine
-  if (pnm != nullptr)
+  if (d_pnm != nullptr)
   {
     d_pfee.reset(
-        new eq::ProofEqEngine(context, userContext, d_equalityEngine, pnm));
-  }
-}
-
-SharedTermsDatabase::~SharedTermsDatabase()
-{
-  smtStatisticsRegistry()->unregisterStat(&d_statSharedTerms);
-}
-
-void SharedTermsDatabase::setEqualityEngine(eq::EqualityEngine* ee)
-{
-  d_equalityEngine = ee;
+        new eq::ProofEqEngine(context, userContext, ee, d_pnm));
+  }
 }
 
 bool SharedTermsDatabase::needsEqualityEngine(EeSetupInfo& esi)
@@ -280,7 +278,6 @@
     conflict = d_conflictPolarity ? conflict : conflict.notNode();
     trnc = d_pfee->assertConflict(conflict);
   }
-<<<<<<< HEAD
   else
   {
     // standard explain
@@ -288,23 +285,6 @@
     d_equalityEngine.explainEquality(d_conflictLHS, d_conflictRHS, d_conflictPolarity, assumptions);
     Node conflictNode = NodeManager::currentNM()->mkAnd(assumptions);
     trnc = TrustNode::mkTrustConflict(conflictNode, nullptr);
-=======
-
-  return conjunction;
-}
-
-void SharedTermsDatabase::checkForConflict() {
-  Assert(d_equalityEngine != nullptr);
-  if (d_inConflict) {
-    d_inConflict = false;
-    std::vector<TNode> assumptions;
-    d_equalityEngine->explainEquality(
-        d_conflictLHS, d_conflictRHS, d_conflictPolarity, assumptions);
-    Node conflict = mkAnd(assumptions);
-    TrustNode tconf = TrustNode::mkTrustConflict(conflict);
-    d_theoryEngine->conflict(tconf, THEORY_BUILTIN);
-    d_conflictLHS = d_conflictRHS = Node::null();
->>>>>>> 7127be18
   }
   d_theoryEngine->conflict(trnc, THEORY_BUILTIN);
   d_conflictLHS = d_conflictRHS = Node::null();
@@ -321,8 +301,7 @@
   }
 }
 
-<<<<<<< HEAD
-theory::TrustNode SharedTermsDatabase::explain(TNode literal)
+theory::TrustNode SharedTermsDatabase::explain(TNode literal) const
 {
   if (d_pfee != nullptr)
   {
@@ -332,17 +311,6 @@
   // otherwise, explain without proofs
   Node exp = d_equalityEngine.mkExplainLit(literal);
   // no proof generator
-=======
-TrustNode SharedTermsDatabase::explain(TNode literal) const
-{
-  Assert(d_equalityEngine != nullptr);
-  bool polarity = literal.getKind() != kind::NOT;
-  TNode atom = polarity ? literal : literal[0];
-  Assert(atom.getKind() == kind::EQUAL);
-  std::vector<TNode> assumptions;
-  d_equalityEngine->explainEquality(atom[0], atom[1], polarity, assumptions);
-  Node exp = mkAnd(assumptions);
->>>>>>> 7127be18
   return TrustNode::mkTrustPropExp(literal, exp, nullptr);
 }
 
