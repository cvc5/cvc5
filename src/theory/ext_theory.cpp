/******************************************************************************
 * Top contributors (to current version):
 *   Andrew Reynolds, Tim King
 *
 * This file is part of the cvc5 project.
 *
 * Copyright (c) 2009-2021 by the authors listed in the file AUTHORS
 * in the top-level source directory and their institutional affiliations.
 * All rights reserved.  See the file COPYING in the top-level source
 * directory for licensing information.
 * ****************************************************************************
 *
 * Extended theory interface.
 *
 * This implements a generic module, used by theory solvers, for performing
 * "context-dependent simplification", as described in Reynolds et al
 * "Designing Theory Solvers with Extensions", FroCoS 2017.
 */

#include "theory/ext_theory.h"

#include "base/check.h"
#include "smt/smt_statistics_registry.h"
#include "theory/output_channel.h"
#include "theory/quantifiers_engine.h"
#include "theory/rewriter.h"
#include "theory/substitutions.h"

using namespace std;

namespace cvc5 {
namespace theory {

const char* toString(ExtReducedId id)
{
  switch (id)
  {
    case ExtReducedId::SR_CONST: return "SR_CONST";
    case ExtReducedId::REDUCTION: return "REDUCTION";
    case ExtReducedId::ARITH_SR_ZERO: return "ARITH_SR_ZERO";
    case ExtReducedId::ARITH_SR_LINEAR: return "ARITH_SR_LINEAR";
    case ExtReducedId::STRINGS_SR_CONST: return "STRINGS_SR_CONST";
    case ExtReducedId::STRINGS_NEG_CTN_DEQ: return "STRINGS_NEG_CTN_DEQ";
    case ExtReducedId::STRINGS_POS_CTN: return "STRINGS_POS_CTN";
    case ExtReducedId::STRINGS_CTN_DECOMPOSE: return "STRINGS_CTN_DECOMPOSE";
    case ExtReducedId::STRINGS_REGEXP_INTER: return "STRINGS_REGEXP_INTER";
    case ExtReducedId::STRINGS_REGEXP_INTER_SUBSUME:
      return "STRINGS_REGEXP_INTER_SUBSUME";
    case ExtReducedId::STRINGS_REGEXP_INCLUDE: return "STRINGS_REGEXP_INCLUDE";
    case ExtReducedId::STRINGS_REGEXP_INCLUDE_NEG:
      return "STRINGS_REGEXP_INCLUDE_NEG";
    default: return "?ExtReducedId?";
  }
}

std::ostream& operator<<(std::ostream& out, ExtReducedId id)
{
  out << toString(id);
  return out;
}

bool ExtTheoryCallback::getCurrentSubstitution(
    int effort,
    const std::vector<Node>& vars,
    std::vector<Node>& subs,
    std::map<Node, std::vector<Node> >& exp)
{
  return false;
}
bool ExtTheoryCallback::isExtfReduced(
    int effort, Node n, Node on, std::vector<Node>& exp, ExtReducedId& id)
{
  id = ExtReducedId::SR_CONST;
  return n.isConst();
}
bool ExtTheoryCallback::getReduction(int effort,
                                    Node n,
                                    Node& nr,
                                    bool& isSatDep)
{
  return false;
}

ExtTheory::ExtTheory(ExtTheoryCallback& p,
                     context::Context* c,
                     context::UserContext* u,
<<<<<<< HEAD
                     OutputChannel& out,
                     InferenceManagerBuffered& im)
    : d_parent(p),
      d_out(out),
=======
                     TheoryInferenceManager& im)
    : d_parent(p),
>>>>>>> 11b6d67d
      d_im(im),
      d_ext_func_terms(c),
      d_extfExtReducedIdMap(c),
      d_ci_inactive(u),
      d_has_extf(c),
      d_lemmas(u),
      d_pp_lemmas(u)
{
  d_true = NodeManager::currentNM()->mkConst(true);
}

// Gets all leaf terms in n.
std::vector<Node> ExtTheory::collectVars(Node n)
{
  std::vector<Node> vars;
  std::set<Node> visited;
  std::vector<Node> worklist;
  worklist.push_back(n);
  while (!worklist.empty())
  {
    Node current = worklist.back();
    worklist.pop_back();
    if (current.isConst() || visited.count(current) > 0)
    {
      continue;
    }
    visited.insert(current);
    // Treat terms not belonging to this theory as leaf
    // note : chould include terms not belonging to this theory
    // (commented below)
    if (current.getNumChildren() > 0)
    {
      worklist.insert(worklist.end(), current.begin(), current.end());
    }
    else
    {
      vars.push_back(current);
    }
  }
  return vars;
}

Node ExtTheory::getSubstitutedTerm(int effort,
                                   Node term,
                                   std::vector<Node>& exp)
{
  std::vector<Node> terms;
  terms.push_back(term);
  std::vector<Node> sterms;
  std::vector<std::vector<Node> > exps;
  getSubstitutedTerms(effort, terms, sterms, exps);
  Assert(sterms.size() == 1);
  Assert(exps.size() == 1);
  exp.insert(exp.end(), exps[0].begin(), exps[0].end());
  return sterms[0];
}

// do inferences
void ExtTheory::getSubstitutedTerms(int effort,
                                    const std::vector<Node>& terms,
                                    std::vector<Node>& sterms,
                                    std::vector<std::vector<Node> >& exp)
{
  Trace("extt-debug") << "getSubstitutedTerms for " << terms.size() << " / "
                      << d_ext_func_terms.size() << " extended functions."
                      << std::endl;
  if (!terms.empty())
  {
    // all variables we need to find a substitution for
    std::vector<Node> vars;
    std::vector<Node> sub;
    std::map<Node, std::vector<Node> > expc;
    for (const Node& n : terms)
    {
      // do substitution, rewrite
      std::map<Node, ExtfInfo>::iterator iti = d_extf_info.find(n);
      Assert(iti != d_extf_info.end());
      for (const Node& v : iti->second.d_vars)
      {
        if (std::find(vars.begin(), vars.end(), v) == vars.end())
        {
          vars.push_back(v);
        }
      }
    }
    bool useSubs = d_parent.getCurrentSubstitution(effort, vars, sub, expc);
    // get the current substitution for all variables
    Assert(!useSubs || vars.size() == sub.size());
    for (const Node& n : terms)
    {
      Node ns = n;
      std::vector<Node> expn;
      if (useSubs)
      {
        // do substitution
        ns = n.substitute(vars.begin(), vars.end(), sub.begin(), sub.end());
        if (ns != n)
        {
          // build explanation: explanation vars = sub for each vars in FV(n)
          std::map<Node, ExtfInfo>::iterator iti = d_extf_info.find(n);
          Assert(iti != d_extf_info.end());
          for (const Node& v : iti->second.d_vars)
          {
            std::map<Node, std::vector<Node> >::iterator itx = expc.find(v);
            if (itx != expc.end())
            {
              for (const Node& e : itx->second)
              {
                if (std::find(expn.begin(), expn.end(), e) == expn.end())
                {
                  expn.push_back(e);
                }
              }
            }
          }
        }
        Trace("extt-debug") << "  have " << n << " == " << ns
                            << ", exp size=" << expn.size() << "." << std::endl;
      }
      // add to vector
      sterms.push_back(ns);
      exp.push_back(expn);
    }
  }
}

bool ExtTheory::doInferencesInternal(int effort,
                                     const std::vector<Node>& terms,
                                     std::vector<Node>& nred,
                                     bool batch,
                                     bool isRed)
{
  if (batch)
  {
    bool addedLemma = false;
    if (isRed)
    {
      for (const Node& n : terms)
      {
        Node nr;
        // note: could do reduction with substitution here
        bool satDep = false;
        if (!d_parent.getReduction(effort, n, nr, satDep))
        {
          nred.push_back(n);
        }
        else
        {
          if (!nr.isNull() && n != nr)
          {
            Node lem = NodeManager::currentNM()->mkNode(kind::EQUAL, n, nr);
            if (sendLemma(lem, InferenceId::EXTT_SIMPLIFY, true))
            {
              Trace("extt-lemma")
                  << "ExtTheory : reduction lemma : " << lem << std::endl;
              addedLemma = true;
            }
          }
          markReduced(n, ExtReducedId::REDUCTION, satDep);
        }
      }
    }
    else
    {
      std::vector<Node> sterms;
      std::vector<std::vector<Node> > exp;
      getSubstitutedTerms(effort, terms, sterms, exp);
      std::map<Node, unsigned> sterm_index;
      NodeManager* nm = NodeManager::currentNM();
      for (unsigned i = 0, size = terms.size(); i < size; i++)
      {
        bool processed = false;
        if (sterms[i] != terms[i])
        {
          Node sr = Rewriter::rewrite(sterms[i]);
          // ask the theory if this term is reduced, e.g. is it constant or it
          // is a non-extf term.
          ExtReducedId id;
          if (d_parent.isExtfReduced(effort, sr, terms[i], exp[i], id))
          {
            processed = true;
            markReduced(terms[i], id);
            // We have exp[i] => terms[i] = sr, convert this to a clause.
            // This ensures the proof infrastructure can process this as a
            // normal theory lemma.
            Node eq = terms[i].eqNode(sr);
            Node lem = eq;
            if (!exp[i].empty())
            {
              std::vector<Node> eei;
              for (const Node& e : exp[i])
              {
                eei.push_back(e.negate());
              }
              eei.push_back(eq);
              lem = nm->mkNode(kind::OR, eei);
            }

            Trace("extt-debug") << "ExtTheory::doInferences : infer : " << eq
                                << " by " << exp[i] << std::endl;
            Trace("extt-debug") << "...send lemma " << lem << std::endl;
            if (sendLemma(lem, InferenceId::EXTT_SIMPLIFY))
            {
              Trace("extt-lemma")
                  << "ExtTheory : substitution + rewrite lemma : " << lem
                  << std::endl;
              addedLemma = true;
            }
          }
          else
          {
            // check if we have already reduced this
            std::map<Node, unsigned>::iterator itsi = sterm_index.find(sr);
            if (itsi == sterm_index.end())
            {
              sterm_index[sr] = i;
            }
            else
            {
              // unsigned j = itsi->second;
              // note : can add (non-reducing) lemma :
              //   exp[j] ^ exp[i] => sterms[i] = sterms[j]
            }

            Trace("extt-nred") << "Non-reduced term : " << sr << std::endl;
          }
        }
        else
        {
          Trace("extt-nred") << "Non-reduced term : " << sterms[i] << std::endl;
        }
        if (!processed)
        {
          nred.push_back(terms[i]);
        }
      }
    }
    return addedLemma;
  }
  // non-batch
  std::vector<Node> nnred;
  if (terms.empty())
  {
    for (NodeBoolMap::iterator it = d_ext_func_terms.begin();
         it != d_ext_func_terms.end();
         ++it)
    {
      if ((*it).second && !isContextIndependentInactive((*it).first))
      {
        std::vector<Node> nterms;
        nterms.push_back((*it).first);
        if (doInferencesInternal(effort, nterms, nnred, true, isRed))
        {
          return true;
        }
      }
    }
  }
  else
  {
    for (const Node& n : terms)
    {
      std::vector<Node> nterms;
      nterms.push_back(n);
      if (doInferencesInternal(effort, nterms, nnred, true, isRed))
      {
        return true;
      }
    }
  }
  return false;
}

bool ExtTheory::sendLemma(Node lem, InferenceId id, bool preprocess)
{
  if (preprocess)
  {
    if (d_pp_lemmas.find(lem) == d_pp_lemmas.end())
    {
      d_pp_lemmas.insert(lem);
<<<<<<< HEAD
      d_im.lemma(lem, InferenceId::UNKNOWN);
=======
      d_im.lemma(lem, id);
>>>>>>> 11b6d67d
      return true;
    }
  }
  else
  {
    if (d_lemmas.find(lem) == d_lemmas.end())
    {
      d_lemmas.insert(lem);
<<<<<<< HEAD
      d_im.lemma(lem, InferenceId::UNKNOWN);
=======
      d_im.lemma(lem, id);
>>>>>>> 11b6d67d
      return true;
    }
  }
  return false;
}

bool ExtTheory::doInferences(int effort,
                             const std::vector<Node>& terms,
                             std::vector<Node>& nred,
                             bool batch)
{
  if (!terms.empty())
  {
    return doInferencesInternal(effort, terms, nred, batch, false);
  }
  return false;
}

bool ExtTheory::doInferences(int effort, std::vector<Node>& nred, bool batch)
{
  std::vector<Node> terms = getActive();
  return doInferencesInternal(effort, terms, nred, batch, false);
}

bool ExtTheory::doReductions(int effort,
                             const std::vector<Node>& terms,
                             std::vector<Node>& nred,
                             bool batch)
{
  if (!terms.empty())
  {
    return doInferencesInternal(effort, terms, nred, batch, true);
  }
  return false;
}

bool ExtTheory::doReductions(int effort, std::vector<Node>& nred, bool batch)
{
  const std::vector<Node> terms = getActive();
  return doInferencesInternal(effort, terms, nred, batch, true);
}

// Register term.
void ExtTheory::registerTerm(Node n)
{
  if (d_extf_kind.find(n.getKind()) != d_extf_kind.end())
  {
    if (d_ext_func_terms.find(n) == d_ext_func_terms.end())
    {
      Trace("extt-debug") << "Found extended function : " << n << std::endl;
      d_ext_func_terms[n] = true;
      d_has_extf = n;
      d_extf_info[n].d_vars = collectVars(n);
    }
  }
}

// mark reduced
void ExtTheory::markReduced(Node n, ExtReducedId rid, bool satDep)
{
  Trace("extt-debug") << "Mark reduced " << n << std::endl;
  registerTerm(n);
  Assert(d_ext_func_terms.find(n) != d_ext_func_terms.end());
  d_ext_func_terms[n] = false;
  d_extfExtReducedIdMap[n] = rid;
  if (!satDep)
  {
    d_ci_inactive[n] = rid;
  }

  // update has_extf
  if (d_has_extf.get() == n)
  {
    for (NodeBoolMap::iterator it = d_ext_func_terms.begin();
         it != d_ext_func_terms.end();
         ++it)
    {
      // if not already reduced
      if ((*it).second && !isContextIndependentInactive((*it).first))
      {
        d_has_extf = (*it).first;
      }
    }
  }
}

bool ExtTheory::isContextIndependentInactive(Node n) const
{
  ExtReducedId rid = ExtReducedId::UNKNOWN;
  return isContextIndependentInactive(n, rid);
}

bool ExtTheory::isContextIndependentInactive(Node n, ExtReducedId& rid) const
{
  NodeExtReducedIdMap::iterator it = d_ci_inactive.find(n);
  if (it != d_ci_inactive.end())
  {
    rid = it->second;
    return true;
  }
  return false;
}

void ExtTheory::getTerms(std::vector<Node>& terms)
{
  for (NodeBoolMap::iterator it = d_ext_func_terms.begin();
       it != d_ext_func_terms.end();
       ++it)
  {
    terms.push_back((*it).first);
  }
}

bool ExtTheory::hasActiveTerm() const { return !d_has_extf.get().isNull(); }

bool ExtTheory::isActive(Node n) const
{
  ExtReducedId rid = ExtReducedId::UNKNOWN;
  return isActive(n, rid);
}

bool ExtTheory::isActive(Node n, ExtReducedId& rid) const
{
  NodeBoolMap::const_iterator it = d_ext_func_terms.find(n);
  if (it != d_ext_func_terms.end())
  {
    if ((*it).second)
    {
      return !isContextIndependentInactive(n, rid);
    }
    NodeExtReducedIdMap::const_iterator itr = d_extfExtReducedIdMap.find(n);
    Assert(itr != d_extfExtReducedIdMap.end());
    rid = itr->second;
    return false;
  }
  return false;
}

// get active
std::vector<Node> ExtTheory::getActive() const
{
  std::vector<Node> active;
  for (NodeBoolMap::iterator it = d_ext_func_terms.begin();
       it != d_ext_func_terms.end();
       ++it)
  {
    // if not already reduced
    if ((*it).second && !isContextIndependentInactive((*it).first))
    {
      active.push_back((*it).first);
    }
  }
  return active;
}

std::vector<Node> ExtTheory::getActive(Kind k) const
{
  std::vector<Node> active;
  for (NodeBoolMap::iterator it = d_ext_func_terms.begin();
       it != d_ext_func_terms.end();
       ++it)
  {
    // if not already reduced
    if ((*it).first.getKind() == k && (*it).second
        && !isContextIndependentInactive((*it).first))
    {
      active.push_back((*it).first);
    }
  }
  return active;
}

}  // namespace theory
}  // namespace cvc5<|MERGE_RESOLUTION|>--- conflicted
+++ resolved
@@ -84,15 +84,8 @@
 ExtTheory::ExtTheory(ExtTheoryCallback& p,
                      context::Context* c,
                      context::UserContext* u,
-<<<<<<< HEAD
-                     OutputChannel& out,
-                     InferenceManagerBuffered& im)
-    : d_parent(p),
-      d_out(out),
-=======
                      TheoryInferenceManager& im)
     : d_parent(p),
->>>>>>> 11b6d67d
       d_im(im),
       d_ext_func_terms(c),
       d_extfExtReducedIdMap(c),
@@ -373,11 +366,7 @@
     if (d_pp_lemmas.find(lem) == d_pp_lemmas.end())
     {
       d_pp_lemmas.insert(lem);
-<<<<<<< HEAD
-      d_im.lemma(lem, InferenceId::UNKNOWN);
-=======
       d_im.lemma(lem, id);
->>>>>>> 11b6d67d
       return true;
     }
   }
@@ -386,11 +375,7 @@
     if (d_lemmas.find(lem) == d_lemmas.end())
     {
       d_lemmas.insert(lem);
-<<<<<<< HEAD
-      d_im.lemma(lem, InferenceId::UNKNOWN);
-=======
       d_im.lemma(lem, id);
->>>>>>> 11b6d67d
       return true;
     }
   }
