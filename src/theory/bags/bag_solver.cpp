--- conflicted
+++ resolved
@@ -91,14 +91,8 @@
   }
 }
 
-<<<<<<< HEAD
-
 void BagSolver::checkNonBasicOperations()
 { 
-=======
-void BagSolver::checkQuantifiedOperations()
-{
->>>>>>> deec7d08
   for (const Node& bag : d_state.getBags())
   {
     Assert(bag == d_state.getRepresentative(bag));
