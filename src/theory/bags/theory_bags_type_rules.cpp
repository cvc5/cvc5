/******************************************************************************
 * Top contributors (to current version):
 *   Mudathir Mohamed, Andrew Reynolds, Aina Niemetz
 *
 * This file is part of the cvc5 project.
 *
 * Copyright (c) 2009-2023 by the authors listed in the file AUTHORS
 * in the top-level source directory and their institutional affiliations.
 * All rights reserved.  See the file COPYING in the top-level source
 * directory for licensing information.
 * ****************************************************************************
 *
 * Bags theory type rules.
 */

#include "theory/bags/theory_bags_type_rules.h"

#include <sstream>

#include "base/check.h"
#include "expr/dtype.h"
#include "expr/dtype_cons.h"
#include "expr/emptybag.h"
#include "theory/bags/bags_utils.h"
#include "theory/datatypes/project_op.h"
#include "theory/datatypes/tuple_utils.h"
#include "util/cardinality.h"
#include "util/rational.h"

namespace cvc5::internal {
namespace theory {
namespace bags {

using namespace datatypes;

TypeNode BinaryOperatorTypeRule::preComputeType(NodeManager* nm, TNode n)
{
  return TypeNode::null();
}
TypeNode BinaryOperatorTypeRule::computeType(NodeManager* nodeManager,
                                             TNode n,
                                             bool check,
                                             std::ostream* errOut)
{
  Assert(n.getKind() == Kind::BAG_UNION_MAX
         || n.getKind() == Kind::BAG_UNION_DISJOINT
         || n.getKind() == Kind::BAG_INTER_MIN
         || n.getKind() == Kind::BAG_DIFFERENCE_SUBTRACT
         || n.getKind() == Kind::BAG_DIFFERENCE_REMOVE);
  TypeNode bagType = n[0].getTypeOrNull();
  TypeNode secondBagType = n[1].getTypeOrNull();
  if (check)
  {
    if (!bagType.isBag())
    {
      if (errOut)
      {
        (*errOut) << "operator expects a bag, first argument is not";
      }
      return TypeNode::null();
    }
    if (secondBagType != bagType)
    {
      if (errOut)
      {
        (*errOut) << "Operator " << n.getKind()
                  << " expects two bags of the same type. Found types '"
                  << bagType << "' and '" << secondBagType << "'.";
      }
      return TypeNode::null();
    }
  }
  return bagType;
}

bool BinaryOperatorTypeRule::computeIsConst(NodeManager* nodeManager, TNode n)
{
  // only UNION_DISJOINT has a const rule in kinds.
  // Other binary operators do not have const rules in kinds
  Assert(n.getKind() == Kind::BAG_UNION_DISJOINT);
  return BagsUtils::isConstant(n);
}

TypeNode SubBagTypeRule::preComputeType(NodeManager* nm, TNode n)
{
  return nm->booleanType();
}
TypeNode SubBagTypeRule::computeType(NodeManager* nodeManager,
                                     TNode n,
                                     bool check,
                                     std::ostream* errOut)
{
  Assert(n.getKind() == Kind::BAG_SUBBAG);
  TypeNode bagType = n[0].getTypeOrNull();
  if (check)
  {
    if (!bagType.isMaybeKind(Kind::BAG_TYPE))
    {
      if (errOut)
      {
        (*errOut) << "BAG_SUBBAG operating on non-bag";
      }
      return TypeNode::null();
    }
    TypeNode secondBagType = n[1].getTypeOrNull();
    if (!secondBagType.isComparableTo(bagType))
    {
      if (errOut)
      {
        (*errOut) << "BAG_SUBBAG operating on bags of different types";
      }
      return TypeNode::null();
    }
  }
  return nodeManager->booleanType();
}

TypeNode CountTypeRule::preComputeType(NodeManager* nm, TNode n)
{
  return nm->integerType();
}
TypeNode CountTypeRule::computeType(NodeManager* nodeManager,
                                    TNode n,
                                    bool check,
                                    std::ostream* errOut)
{
  Assert(n.getKind() == Kind::BAG_COUNT);
  TypeNode bagType = n[1].getTypeOrNull();
  if (check)
  {
    if (!bagType.isBag())
    {
      if (errOut)
      {
        (*errOut) << "checking for membership in a non-bag";
      }
      return TypeNode::null();
    }
    TypeNode elementType = n[0].getTypeOrNull();
    // e.g. (bag.count 1 (bag (BagMakeOp Real) 1.0 3))) is 3 whereas
    // (bag.count 1.0 (bag (BagMakeOp Int) 1 3)) throws a typing error
    if (elementType != bagType.getBagElementType())
    {
      if (errOut)
      {
        (*errOut) << "member operating on bags of different types:\n"
                  << "child type:  " << elementType << "\n"
                  << "not type: " << bagType.getBagElementType() << "\n"
                  << "in term : " << n;
      }
      return TypeNode::null();
    }
  }
  return nodeManager->integerType();
}

TypeNode MemberTypeRule::preComputeType(NodeManager* nm, TNode n)
{
  return nm->booleanType();
}
TypeNode MemberTypeRule::computeType(NodeManager* nodeManager,
                                     TNode n,
                                     bool check,
                                     std::ostream* errOut)
{
  Assert(n.getKind() == Kind::BAG_MEMBER);
  TypeNode bagType = n[1].getTypeOrNull();
  if (check)
  {
    if (!bagType.isBag())
    {
      if (errOut)
      {
        (*errOut) << "checking for membership in a non-bag";
      }
      return TypeNode::null();
    }
    TypeNode elementType = n[0].getTypeOrNull();
    // e.g. (bag.member 1 (bag 1.0 1)) is true whereas
    // (bag.member 1.0 (bag 1 1)) throws a typing error
    if (elementType != bagType.getBagElementType())
    {
      if (errOut)
      {
        (*errOut) << "member operating on bags of different types:\n"
                  << "child type:  " << elementType << "\n"
                  << "not type: " << bagType.getBagElementType() << "\n"
                  << "in term : " << n;
      }
      return TypeNode::null();
    }
  }
  return nodeManager->booleanType();
}

TypeNode SetofTypeRule::preComputeType(NodeManager* nm, TNode n)
{
  return TypeNode::null();
}
TypeNode SetofTypeRule::computeType(NodeManager* nodeManager,
                                    TNode n,
                                    bool check,
                                    std::ostream* errOut)
{
<<<<<<< HEAD
  Assert(n.getKind() == Kind::BAG_DUPLICATE_REMOVAL);
  TypeNode bagType = n[0].getTypeOrNull();
=======
  Assert(n.getKind() == Kind::BAG_SETOF);
  TypeNode bagType = n[0].getType(check);
>>>>>>> 3d74425f
  if (check)
  {
    if (!bagType.isBag())
    {
<<<<<<< HEAD
      if (errOut)
      {
        (*errOut)
            << "Applying BAG_DUPLICATE_REMOVAL on a non-bag argument in term "
            << n;
      }
      return TypeNode::null();
=======
      std::stringstream ss;
      ss << "Applying BAG_SETOF on a non-bag argument in term " << n;
      throw TypeCheckingExceptionPrivate(n, ss.str());
>>>>>>> 3d74425f
    }
  }
  return bagType;
}

TypeNode BagMakeTypeRule::preComputeType(NodeManager* nm, TNode n)
{
  return TypeNode::null();
}
TypeNode BagMakeTypeRule::computeType(NodeManager* nm,
                                      TNode n,
                                      bool check,
                                      std::ostream* errOut)
{
  Assert(n.getKind() == Kind::BAG_MAKE);
  TypeNode actualElementType = n[0].getTypeOrNull();
  if (check)
  {
    if (n.getNumChildren() != 2)
    {
      if (errOut)
      {
        (*errOut) << "operands in term " << n << " are " << n.getNumChildren()
                  << ", but BAG_MAKE expects 2 operands.";
      }
      return TypeNode::null();
    }
    TypeNode type1 = n[1].getTypeOrNull();
    if (!type1.isInteger())
    {
      if (errOut)
      {
        (*errOut) << "BAG_MAKE expects an integer for " << n[1] << ". Found"
                  << type1;
      }
      return TypeNode::null();
    }
  }

  return nm->mkBagType(actualElementType);
}

bool BagMakeTypeRule::computeIsConst(NodeManager* nodeManager, TNode n)
{
  Assert(n.getKind() == Kind::BAG_MAKE);
  // for a bag to be a constant, both the element and its multiplicity should
  // be constants, and the multiplicity should be > 0.
  return n[0].isConst() && n[1].isConst()
         && n[1].getConst<Rational>().sgn() == 1;
}

<<<<<<< HEAD
TypeNode IsSingletonTypeRule::preComputeType(NodeManager* nm, TNode n)
{
  return nm->booleanType();
}
TypeNode IsSingletonTypeRule::computeType(NodeManager* nodeManager,
                                          TNode n,
                                          bool check,
                                          std::ostream* errOut)
{
  Assert(n.getKind() == Kind::BAG_IS_SINGLETON);
  TypeNode bagType = n[0].getTypeOrNull();
  if (check)
  {
    if (!bagType.isBag())
    {
      if (errOut)
      {
        (*errOut)
            << "BAG_IS_SINGLETON operator expects a bag, a non-bag is found";
      }
      return TypeNode::null();
    }
  }
  return nodeManager->booleanType();
}

=======
>>>>>>> 3d74425f
TypeNode EmptyBagTypeRule::preComputeType(NodeManager* nm, TNode n)
{
  return TypeNode::null();
}
TypeNode EmptyBagTypeRule::computeType(NodeManager* nodeManager,
                                       TNode n,
                                       bool check,
                                       std::ostream* errOut)
{
  Assert(n.getKind() == Kind::BAG_EMPTY);
  EmptyBag emptyBag = n.getConst<EmptyBag>();
  return emptyBag.getType();
}

TypeNode CardTypeRule::preComputeType(NodeManager* nm, TNode n)
{
  return nm->integerType();
}
TypeNode CardTypeRule::computeType(NodeManager* nodeManager,
                                   TNode n,
                                   bool check,
                                   std::ostream* errOut)
{
  Assert(n.getKind() == Kind::BAG_CARD);
  TypeNode bagType = n[0].getTypeOrNull();
  if (check)
  {
    if (!bagType.isBag())
    {
      if (errOut)
      {
        (*errOut) << "cardinality operates on a bag, non-bag object found";
      }
      return TypeNode::null();
    }
  }
  return nodeManager->integerType();
}

TypeNode ChooseTypeRule::preComputeType(NodeManager* nm, TNode n)
{
  return TypeNode::null();
}
TypeNode ChooseTypeRule::computeType(NodeManager* nodeManager,
                                     TNode n,
                                     bool check,
                                     std::ostream* errOut)
{
  Assert(n.getKind() == Kind::BAG_CHOOSE);
  TypeNode bagType = n[0].getTypeOrNull();
  if (check)
  {
    if (!bagType.isBag())
    {
      if (errOut)
      {
        (*errOut) << "BAG_CHOOSE operator expects a bag, a non-bag is found";
      }
      return TypeNode::null();
    }
  }
  return bagType.getBagElementType();
}

<<<<<<< HEAD
TypeNode FromSetTypeRule::preComputeType(NodeManager* nm, TNode n)
{
  return TypeNode::null();
}
TypeNode FromSetTypeRule::computeType(NodeManager* nodeManager,
                                      TNode n,
                                      bool check,
                                      std::ostream* errOut)
{
  Assert(n.getKind() == Kind::BAG_FROM_SET);
  TypeNode setType = n[0].getTypeOrNull();
  if (check)
  {
    if (!setType.isSet())
    {
      if (errOut)
      {
        (*errOut) << "bag.from_set operator expects a set, a non-set is found";
      }
      return TypeNode::null();
    }
  }
  TypeNode elementType = setType.getSetElementType();
  TypeNode bagType = nodeManager->mkBagType(elementType);
  return bagType;
}

TypeNode ToSetTypeRule::preComputeType(NodeManager* nm, TNode n)
{
  return TypeNode::null();
}
TypeNode ToSetTypeRule::computeType(NodeManager* nodeManager,
                                    TNode n,
                                    bool check,
                                    std::ostream* errOut)
{
  Assert(n.getKind() == Kind::BAG_TO_SET);
  TypeNode bagType = n[0].getTypeOrNull();
  if (check)
  {
    if (!bagType.isBag())
    {
      if (errOut)
      {
        (*errOut) << "bag.to_set operator expects a bag, a non-bag is found";
      }
      return TypeNode::null();
    }
  }
  TypeNode elementType = bagType.getBagElementType();
  TypeNode setType = nodeManager->mkSetType(elementType);
  return setType;
}

=======
>>>>>>> 3d74425f
TypeNode BagMapTypeRule::preComputeType(NodeManager* nm, TNode n)
{
  return TypeNode::null();
}
TypeNode BagMapTypeRule::computeType(NodeManager* nodeManager,
                                     TNode n,
                                     bool check,
                                     std::ostream* errOut)
{
  Assert(n.getKind() == Kind::BAG_MAP);
  TypeNode functionType = n[0].getTypeOrNull();
  TypeNode bagType = n[1].getTypeOrNull();
  if (check)
  {
    if (!bagType.isBag())
    {
      if (errOut)
      {
        (*errOut) << "bag.map operator expects a bag in the second argument, a "
                     "non-bag is found";
      }
      return TypeNode::null();
    }

    TypeNode elementType = bagType.getBagElementType();

    if (!(functionType.isFunction()))
    {
      if (errOut)
      {
        (*errOut) << "Operator " << n.getKind()
                  << " expects a function of type  (-> " << elementType
                  << " *) as a first argument. "
                  << "Found a term of type '" << functionType << "'.";
      }
      return TypeNode::null();
    }
    std::vector<TypeNode> argTypes = functionType.getArgTypes();
    if (!(argTypes.size() == 1 && argTypes[0] == elementType))
    {
      if (errOut)
      {
        (*errOut) << "Operator " << n.getKind()
                  << " expects a function of type  (-> " << elementType
                  << " *). "
                  << "Found a function of type '" << functionType << "'.";
      }
      return TypeNode::null();
    }
  }
  TypeNode rangeType = n[0].getTypeOrNull().getRangeType();
  TypeNode retType = nodeManager->mkBagType(rangeType);
  return retType;
}

TypeNode BagFilterTypeRule::preComputeType(NodeManager* nm, TNode n)
{
  return TypeNode::null();
}
TypeNode BagFilterTypeRule::computeType(NodeManager* nodeManager,
                                        TNode n,
                                        bool check,
                                        std::ostream* errOut)
{
  Assert(n.getKind() == Kind::BAG_FILTER);
  TypeNode functionType = n[0].getTypeOrNull();
  TypeNode bagType = n[1].getTypeOrNull();
  if (check)
  {
    if (!bagType.isBag())
    {
      if (errOut)
      {
        (*errOut) << "bag.filter operator expects a bag in the second "
                     "argument, a non-bag is found";
      }
      return TypeNode::null();
    }

    TypeNode elementType = bagType.getBagElementType();

    if (!(functionType.isFunction()))
    {
      if (errOut)
      {
        (*errOut) << "Operator " << n.getKind()
                  << " expects a function of type  (-> " << elementType
                  << " Bool) as a first argument. "
                  << "Found a term of type '" << functionType << "'.";
      }
      return TypeNode::null();
    }
    std::vector<TypeNode> argTypes = functionType.getArgTypes();
    NodeManager* nm = NodeManager::currentNM();
    if (!(argTypes.size() == 1 && argTypes[0] == elementType
          && functionType.getRangeType() == nm->booleanType()))
    {
      if (errOut)
      {
        (*errOut) << "Operator " << n.getKind()
                  << " expects a function of type  (-> " << elementType
                  << " Bool). "
                  << "Found a function of type '" << functionType << "'.";
      }
      return TypeNode::null();
    }
  }
  return bagType;
}

TypeNode BagFoldTypeRule::preComputeType(NodeManager* nm, TNode n)
{
  return TypeNode::null();
}
TypeNode BagFoldTypeRule::computeType(NodeManager* nodeManager,
                                      TNode n,
                                      bool check,
                                      std::ostream* errOut)
{
  Assert(n.getKind() == Kind::BAG_FOLD);
  TypeNode functionType = n[0].getTypeOrNull();
  TypeNode initialValueType = n[1].getTypeOrNull();
  TypeNode bagType = n[2].getTypeOrNull();
  if (check)
  {
    if (!bagType.isBag())
    {
      if (errOut)
      {
        (*errOut) << "bag.fold operator expects a bag in the third argument, a "
                     "non-bag is found";
      }
      return TypeNode::null();
    }

    TypeNode elementType = bagType.getBagElementType();

    if (!(functionType.isFunction()))
    {
      if (errOut)
      {
        (*errOut) << "Operator " << n.getKind()
                  << " expects a function of type  (-> " << elementType
                  << " T2 T2) as a first argument. "
                  << "Found a term of type '" << functionType << "'.";
      }
      return TypeNode::null();
    }
    std::vector<TypeNode> argTypes = functionType.getArgTypes();
    TypeNode rangeType = functionType.getRangeType();
    if (!(argTypes.size() == 2 && argTypes[0] == elementType
          && argTypes[1] == rangeType))
    {
      if (errOut)
      {
        (*errOut) << "Operator " << n.getKind()
                  << " expects a function of type  (-> " << elementType
                  << " T2 T2). "
                  << "Found a function of type '" << functionType << "'.";
      }
      return TypeNode::null();
    }
    if (rangeType != initialValueType)
    {
      if (errOut)
      {
        (*errOut) << "Operator " << n.getKind()
                  << " expects an initial value of type " << rangeType
                  << ". Found a term of type '" << initialValueType << "'.";
      }
      return TypeNode::null();
    }
  }
  TypeNode retType = n[0].getTypeOrNull().getRangeType();
  return retType;
}

TypeNode BagPartitionTypeRule::preComputeType(NodeManager* nm, TNode n)
{
  return TypeNode::null();
}
TypeNode BagPartitionTypeRule::computeType(NodeManager* nodeManager,
                                           TNode n,
                                           bool check,
                                           std::ostream* errOut)
{
  Assert(n.getKind() == Kind::BAG_PARTITION);
  TypeNode functionType = n[0].getTypeOrNull();
  TypeNode bagType = n[1].getTypeOrNull();
  NodeManager* nm = NodeManager::currentNM();
  if (check)
  {
    if (!bagType.isBag())
    {
      if (errOut)
      {
        (*errOut) << "bag.partition operator expects a bag in the second "
                     "argument, a non-bag is found";
      }
      return TypeNode::null();
    }

    TypeNode elementType = bagType.getBagElementType();

    if (!(functionType.isFunction()))
    {
      if (errOut)
      {
        (*errOut) << "Operator " << n.getKind()
                  << " expects a function of type  (-> " << elementType << " "
                  << elementType << " Bool) as a first argument. "
                  << "Found a term of type '" << functionType << "'.";
      }
      return TypeNode::null();
    }
    std::vector<TypeNode> argTypes = functionType.getArgTypes();
    TypeNode rangeType = functionType.getRangeType();
    if (!(argTypes.size() == 2 && elementType == argTypes[0]
          && elementType == argTypes[1] && rangeType == nm->booleanType()))
    {
      if (errOut)
      {
        (*errOut) << "Operator " << n.getKind()
                  << " expects a function of type  (-> " << elementType << " "
                  << elementType << " Bool) as a first argument. "
                  << "Found a term of type '" << functionType << "'.";
      }
      return TypeNode::null();
    }
  }
  TypeNode retType = nm->mkBagType(bagType);
  return retType;
}

TypeNode TableProductTypeRule::preComputeType(NodeManager* nm, TNode n)
{
  return TypeNode::null();
}
TypeNode TableProductTypeRule::computeType(NodeManager* nodeManager,
                                           TNode n,
                                           bool check,
                                           std::ostream* errOut)
{
  Assert(n.getKind() == Kind::TABLE_PRODUCT);
  Node A = n[0];
  Node B = n[1];
  TypeNode typeA = n[0].getTypeOrNull();
  TypeNode typeB = n[1].getTypeOrNull();

  if (check && !(typeA.isBag() && typeB.isBag()))
  {
    if (errOut)
    {
      (*errOut) << "Operator " << n.getKind() << " expects two bags. "
                << "Found two terms of types '" << typeA << "' and '" << typeB
                << "' respectively.";
    }
    return TypeNode::null();
  }

  TypeNode elementAType = typeA.getBagElementType();
  TypeNode elementBType = typeB.getBagElementType();

  if (check && !(elementAType.isTuple() && elementBType.isTuple()))
  {
    if (errOut)
    {
      (*errOut) << "Operator " << n.getKind()
                << " expects two tables (bags of tuples). "
                << "Found two terms of types '" << typeA << "' and '" << typeB
                << "' respectively.";
    }
    return TypeNode::null();
  }

  TypeNode retTupleType =
      TupleUtils::concatTupleTypes(elementAType, elementBType);
  TypeNode retType = nodeManager->mkBagType(retTupleType);
  return retType;
}

TypeNode TableProjectTypeRule::preComputeType(NodeManager* nm, TNode n)
{
  return TypeNode::null();
}
TypeNode TableProjectTypeRule::computeType(NodeManager* nm,
                                           TNode n,
                                           bool check,
                                           std::ostream* errOut)
{
  Assert(n.getKind() == Kind::TABLE_PROJECT && n.hasOperator()
         && n.getOperator().getKind() == Kind::TABLE_PROJECT_OP);
  ProjectOp op = n.getOperator().getConst<ProjectOp>();
  const std::vector<uint32_t>& indices = op.getIndices();
  TypeNode bagType = n[0].getTypeOrNull();
  if (check)
  {
    if (n.getNumChildren() != 1)
    {
      if (errOut)
      {
        (*errOut) << "operands in term " << n << " are " << n.getNumChildren()
                  << ", but TABLE_PROJECT expects 1 operand.";
      }
      return TypeNode::null();
    }

    if (!bagType.isBag())
    {
      if (errOut)
      {
        (*errOut) << "TABLE_PROJECT operator expects a table. Found '" << n[0]
                  << "' of type '" << bagType << "'.";
      }
      return TypeNode::null();
    }

    TypeNode tupleType = bagType.getBagElementType();
    if (!tupleType.isTuple())
    {
      if (errOut)
      {
        (*errOut) << "TABLE_PROJECT operator expects a table. Found '" << n[0]
                  << "' of type '" << bagType << "'.";
      }
      return TypeNode::null();
    }

    // make sure all indices are less than the length of the tuple type
    DType dType = tupleType.getDType();
    DTypeConstructor constructor = dType[0];
    size_t numArgs = constructor.getNumArgs();
    for (uint32_t index : indices)
    {
      if (index >= numArgs)
      {
        if (errOut)
        {
          (*errOut) << "Index " << index << " in term " << n
                    << " is >= " << numArgs
                    << " which is the number of columns in " << n[0] << ".";
        }
        return TypeNode::null();
      }
    }
  }
  TypeNode tupleType = bagType.getBagElementType();
  TypeNode retTupleType =
      TupleUtils::getTupleProjectionType(indices, tupleType);
  return nm->mkBagType(retTupleType);
}

TypeNode TableAggregateTypeRule::preComputeType(NodeManager* nm, TNode n)
{
  return TypeNode::null();
}
TypeNode TableAggregateTypeRule::computeType(NodeManager* nm,
                                             TNode n,
                                             bool check,
                                             std::ostream* errOut)
{
  Assert(n.getKind() == Kind::TABLE_AGGREGATE && n.hasOperator()
         && n.getOperator().getKind() == Kind::TABLE_AGGREGATE_OP);
  ProjectOp op = n.getOperator().getConst<ProjectOp>();
  const std::vector<uint32_t>& indices = op.getIndices();

  TypeNode functionType = n[0].getTypeOrNull();
  TypeNode initialValueType = n[1].getTypeOrNull();
  TypeNode bagType = n[2].getTypeOrNull();

  if (check)
  {
    if (!bagType.isBag())
    {
      if (errOut)
      {
        (*errOut) << "TABLE_PROJECT operator expects a table. Found '" << n[2]
                  << "' of type '" << bagType << "'.";
      }
      return TypeNode::null();
    }

    TypeNode tupleType = bagType.getBagElementType();
    if (!tupleType.isTuple())
    {
      if (errOut)
      {
        (*errOut) << "TABLE_PROJECT operator expects a table. Found '" << n[2]
                  << "' of type '" << bagType << "'.";
      }
      return TypeNode::null();
    }

    if (!TupleUtils::checkTypeIndices(tupleType, indices))
    {
      if (errOut)
      {
        (*errOut) << "Index in operator of " << n
                  << " is out of range of for the type of its argument";
      }
      return TypeNode::null();
    }

    TypeNode elementType = bagType.getBagElementType();

    if (!(functionType.isFunction()))
    {
      if (errOut)
      {
        (*errOut) << "Operator " << n.getKind()
                  << " expects a function of type  (-> " << elementType
                  << " T T) as a first argument. "
                  << "Found a term of type '" << functionType << "'.";
      }
      return TypeNode::null();
    }
    std::vector<TypeNode> argTypes = functionType.getArgTypes();
    TypeNode rangeType = functionType.getRangeType();
    if (!(argTypes.size() == 2 && argTypes[0] == elementType
          && argTypes[1] == rangeType))
    {
      if (errOut)
      {
        (*errOut) << "Operator " << n.getKind()
                  << " expects a function of type  (-> " << elementType
                  << " T T). "
                  << "Found a function of type '" << functionType << "'.";
      }
      return TypeNode::null();
    }
    if (rangeType != initialValueType)
    {
      if (errOut)
      {
        (*errOut) << "Operator " << n.getKind()
                  << " expects an initial value of type " << rangeType
                  << ". Found a term of type '" << initialValueType << "'.";
      }
      return TypeNode::null();
    }
  }
  return nm->mkBagType(functionType.getRangeType());
}

TypeNode TableJoinTypeRule::preComputeType(NodeManager* nm, TNode n)
{
  return TypeNode::null();
}
TypeNode TableJoinTypeRule::computeType(NodeManager* nm,
                                        TNode n,
                                        bool check,
                                        std::ostream* errOut)
{
  Assert(n.getKind() == Kind::TABLE_JOIN && n.hasOperator()
         && n.getOperator().getKind() == Kind::TABLE_JOIN_OP);
  ProjectOp op = n.getOperator().getConst<ProjectOp>();
  const std::vector<uint32_t>& indices = op.getIndices();
  Node A = n[0];
  Node B = n[1];
  TypeNode aType = A.getTypeOrNull();
  TypeNode bType = B.getTypeOrNull();

  if (check)
  {
    if (!(aType.isBag() && bType.isBag()))
    {
      if (errOut)
      {
        (*errOut) << "TABLE_JOIN operator expects two tables. Found '" << n[0]
                  << "', '" << n[1] << "' of types '" << aType << "', '"
                  << bType << "' respectively. ";
      }
      return TypeNode::null();
    }

    TypeNode aTupleType = aType.getBagElementType();
    TypeNode bTupleType = bType.getBagElementType();
    if (!(aTupleType.isTuple() && bTupleType.isTuple()))
    {
      if (errOut)
      {
        (*errOut) << "TABLE_JOIN operator expects two tables. Found '" << n[0]
                  << "', '" << n[1] << "' of types '" << aType << "', '"
                  << bType << "' respectively. ";
      }
      return TypeNode::null();
    }

    if (indices.size() % 2 != 0)
    {
      if (errOut)
      {
        (*errOut)
            << "TABLE_JOIN operator expects even number of indices. Found "
            << indices.size() << " in term " << n;
      }
      return TypeNode::null();
    }
    auto [aIndices, bIndices] = BagsUtils::splitTableJoinIndices(n);
    if (!TupleUtils::checkTypeIndices(aTupleType, aIndices))
    {
      if (errOut)
      {
        (*errOut) << "Index in operator of " << n
                  << " is out of range for the type of its first argument";
      }
      return TypeNode::null();
    }
    if (!TupleUtils::checkTypeIndices(bTupleType, bIndices))
    {
      if (errOut)
      {
        (*errOut) << "Index in operator of " << n
                  << " is out of range for the type of its second argument";
      }
      return TypeNode::null();
    }

    // check the types of columns
    std::vector<TypeNode> aTypes = aTupleType.getTupleTypes();
    std::vector<TypeNode> bTypes = bTupleType.getTupleTypes();
    for (uint32_t i = 0; i < aIndices.size(); i++)
    {
      if (aTypes[aIndices[i]] != bTypes[bIndices[i]])
      {
        if (errOut)
        {
          (*errOut) << "TABLE_JOIN operator expects column " << aIndices[i]
                    << " in table " << n[0] << " to match column "
                    << bIndices[i] << " in table " << n[1]
                    << ". But their types are " << aTypes[aIndices[i]]
                    << " and " << bTypes[bIndices[i]] << "' respectively. ";
        }
        return TypeNode::null();
      }
    }
  }
  TypeNode aTupleType = aType.getBagElementType();
  TypeNode bTupleType = bType.getBagElementType();
  TypeNode retTupleType = TupleUtils::concatTupleTypes(aTupleType, bTupleType);
  return nm->mkBagType(retTupleType);
}

TypeNode TableGroupTypeRule::preComputeType(NodeManager* nm, TNode n)
{
  return TypeNode::null();
}
TypeNode TableGroupTypeRule::computeType(NodeManager* nm,
                                         TNode n,
                                         bool check,
                                         std::ostream* errOut)
{
  Assert(n.getKind() == Kind::TABLE_GROUP && n.hasOperator()
         && n.getOperator().getKind() == Kind::TABLE_GROUP_OP);
  ProjectOp op = n.getOperator().getConst<ProjectOp>();
  const std::vector<uint32_t>& indices = op.getIndices();

  TypeNode bagType = n[0].getTypeOrNull();

  if (check)
  {
    if (!bagType.isBag())
    {
      if (errOut)
      {
        (*errOut) << "TABLE_GROUP operator expects a table. Found '" << n[0]
                  << "' of type '" << bagType << "'.";
      }
      return TypeNode::null();
    }

    TypeNode tupleType = bagType.getBagElementType();
    if (!tupleType.isTuple())
    {
      if (errOut)
      {
        (*errOut) << "TABLE_GROUP operator expects a table. Found '" << n[0]
                  << "' of type '" << bagType << "'.";
      }
      return TypeNode::null();
    }

    if (!TupleUtils::checkTypeIndices(tupleType, indices))
    {
      if (errOut)
      {
        (*errOut) << "Index in operator of " << n
                  << " is out of range for the type of its argument";
      }
      return TypeNode::null();
    }
  }
  return nm->mkBagType(bagType);
}

Cardinality BagsProperties::computeCardinality(TypeNode type)
{
  return Cardinality::INTEGERS;
}

bool BagsProperties::isWellFounded(TypeNode type)
{
  return type[0].isWellFounded();
}

Node BagsProperties::mkGroundTerm(TypeNode type)
{
  Assert(type.isBag());
  return NodeManager::currentNM()->mkConst(EmptyBag(type));
}
}  // namespace bags
}  // namespace theory
}  // namespace cvc5::internal<|MERGE_RESOLUTION|>--- conflicted
+++ resolved
@@ -202,30 +202,19 @@
                                     bool check,
                                     std::ostream* errOut)
 {
-<<<<<<< HEAD
-  Assert(n.getKind() == Kind::BAG_DUPLICATE_REMOVAL);
+  Assert(n.getKind() == Kind::BAG_SETOF);
   TypeNode bagType = n[0].getTypeOrNull();
-=======
-  Assert(n.getKind() == Kind::BAG_SETOF);
-  TypeNode bagType = n[0].getType(check);
->>>>>>> 3d74425f
-  if (check)
-  {
-    if (!bagType.isBag())
-    {
-<<<<<<< HEAD
+  if (check)
+  {
+    if (!bagType.isBag())
+    {
       if (errOut)
       {
         (*errOut)
-            << "Applying BAG_DUPLICATE_REMOVAL on a non-bag argument in term "
+            << "Applying BAG_SETOF on a non-bag argument in term "
             << n;
       }
       return TypeNode::null();
-=======
-      std::stringstream ss;
-      ss << "Applying BAG_SETOF on a non-bag argument in term " << n;
-      throw TypeCheckingExceptionPrivate(n, ss.str());
->>>>>>> 3d74425f
     }
   }
   return bagType;
@@ -277,35 +266,6 @@
          && n[1].getConst<Rational>().sgn() == 1;
 }
 
-<<<<<<< HEAD
-TypeNode IsSingletonTypeRule::preComputeType(NodeManager* nm, TNode n)
-{
-  return nm->booleanType();
-}
-TypeNode IsSingletonTypeRule::computeType(NodeManager* nodeManager,
-                                          TNode n,
-                                          bool check,
-                                          std::ostream* errOut)
-{
-  Assert(n.getKind() == Kind::BAG_IS_SINGLETON);
-  TypeNode bagType = n[0].getTypeOrNull();
-  if (check)
-  {
-    if (!bagType.isBag())
-    {
-      if (errOut)
-      {
-        (*errOut)
-            << "BAG_IS_SINGLETON operator expects a bag, a non-bag is found";
-      }
-      return TypeNode::null();
-    }
-  }
-  return nodeManager->booleanType();
-}
-
-=======
->>>>>>> 3d74425f
 TypeNode EmptyBagTypeRule::preComputeType(NodeManager* nm, TNode n)
 {
   return TypeNode::null();
@@ -370,63 +330,6 @@
   return bagType.getBagElementType();
 }
 
-<<<<<<< HEAD
-TypeNode FromSetTypeRule::preComputeType(NodeManager* nm, TNode n)
-{
-  return TypeNode::null();
-}
-TypeNode FromSetTypeRule::computeType(NodeManager* nodeManager,
-                                      TNode n,
-                                      bool check,
-                                      std::ostream* errOut)
-{
-  Assert(n.getKind() == Kind::BAG_FROM_SET);
-  TypeNode setType = n[0].getTypeOrNull();
-  if (check)
-  {
-    if (!setType.isSet())
-    {
-      if (errOut)
-      {
-        (*errOut) << "bag.from_set operator expects a set, a non-set is found";
-      }
-      return TypeNode::null();
-    }
-  }
-  TypeNode elementType = setType.getSetElementType();
-  TypeNode bagType = nodeManager->mkBagType(elementType);
-  return bagType;
-}
-
-TypeNode ToSetTypeRule::preComputeType(NodeManager* nm, TNode n)
-{
-  return TypeNode::null();
-}
-TypeNode ToSetTypeRule::computeType(NodeManager* nodeManager,
-                                    TNode n,
-                                    bool check,
-                                    std::ostream* errOut)
-{
-  Assert(n.getKind() == Kind::BAG_TO_SET);
-  TypeNode bagType = n[0].getTypeOrNull();
-  if (check)
-  {
-    if (!bagType.isBag())
-    {
-      if (errOut)
-      {
-        (*errOut) << "bag.to_set operator expects a bag, a non-bag is found";
-      }
-      return TypeNode::null();
-    }
-  }
-  TypeNode elementType = bagType.getBagElementType();
-  TypeNode setType = nodeManager->mkSetType(elementType);
-  return setType;
-}
-
-=======
->>>>>>> 3d74425f
 TypeNode BagMapTypeRule::preComputeType(NodeManager* nm, TNode n)
 {
   return TypeNode::null();
