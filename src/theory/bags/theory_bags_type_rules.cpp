--- conflicted
+++ resolved
@@ -283,7 +283,6 @@
   return setType;
 }
 
-<<<<<<< HEAD
 TypeNode BagMapTypeRule::computeType(NodeManager* nodeManager,
                                      TNode n,
                                      bool check)
@@ -324,11 +323,11 @@
   TypeNode rangeType = n[0].getType().getRangeType();
   TypeNode retType = nodeManager->mkBagType(rangeType);
   return retType;
-=======
+}
+
 Cardinality BagsProperties::computeCardinality(TypeNode type)
 {
   return Cardinality::INTEGERS;
->>>>>>> 7372eab3
 }
 
 bool BagsProperties::isWellFounded(TypeNode type)
