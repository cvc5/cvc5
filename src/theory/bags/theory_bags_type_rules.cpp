--- conflicted
+++ resolved
@@ -721,11 +721,7 @@
     if (!bagType.isBag())
     {
       std::stringstream ss;
-<<<<<<< HEAD
-      ss << "TABLE_GROUP operator expects a table. Found '" << n[2]
-=======
       ss << "TABLE_GROUP operator expects a table. Found '" << n[0]
->>>>>>> b2e25ec6
          << "' of type '" << bagType << "'.";
       throw TypeCheckingExceptionPrivate(n, ss.str());
     }
@@ -734,11 +730,7 @@
     if (!tupleType.isTuple())
     {
       std::stringstream ss;
-<<<<<<< HEAD
-      ss << "TABLE_GROUP operator expects a table. Found '" << n[2]
-=======
       ss << "TABLE_GROUP operator expects a table. Found '" << n[0]
->>>>>>> b2e25ec6
          << "' of type '" << bagType << "'.";
       throw TypeCheckingExceptionPrivate(n, ss.str());
     }
