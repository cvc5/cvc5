--- conflicted
+++ resolved
@@ -99,7 +99,6 @@
   {
     case BAG_MAKE: return evaluateMakeBag(n);
     case BAG_COUNT: return evaluateBagCount(n);
-<<<<<<< HEAD
     case BAG_DUPLICATE_REMOVAL: return evaluateDuplicateRemoval(n);
     case BAG_UNION_DISJOINT: return evaluateUnionDisjoint(n);
     case BAG_UNION_MAX: return evaluateUnionMax(n);
@@ -107,14 +106,6 @@
     case BAG_DIFFERENCE_SUBTRACT: return evaluateDifferenceSubtract(n);
     case BAG_DIFFERENCE_REMOVE: return evaluateDifferenceRemove(n);
     case BAG_CHOOSE: return evaluateChoose(n);
-=======
-    case DUPLICATE_REMOVAL: return evaluateDuplicateRemoval(n);
-    case UNION_DISJOINT: return evaluateUnionDisjoint(n);
-    case UNION_MAX: return evaluateUnionMax(n);
-    case INTERSECTION_MIN: return evaluateIntersectionMin(n);
-    case DIFFERENCE_SUBTRACT: return evaluateDifferenceSubtract(n);
-    case DIFFERENCE_REMOVE: return evaluateDifferenceRemove(n);
->>>>>>> e398f79c
     case BAG_CARD: return evaluateCard(n);
     case BAG_IS_SINGLETON: return evaluateIsSingleton(n);
     case BAG_FROM_SET: return evaluateFromSet(n);
@@ -574,37 +565,13 @@
   Assert(n.getKind() == BAG_CHOOSE);
   // Examples
   // --------
-<<<<<<< HEAD
-  // - (choose (emptyBag String)) = "" // the empty string which is the first
-  //   element returned by the type enumerator
-  // - (choose (BAG_MAKE "x" 4)) = "x"
-  // - (choose (union_disjoint (BAG_MAKE "x" 4) (BAG_MAKE "y" 1))) = "x"
-  //     deterministically return the first element
-
-  if (n[0].getKind() == BAG_EMPTY)
-  {
-    TypeNode elementType = n[0].getType().getBagElementType();
-    TypeEnumerator typeEnumerator(elementType);
-    // get the first value from the typeEnumerator
-    Node element = *typeEnumerator;
-    return element;
-  }
-=======
   // - (bag.choose (MK_BAG "x" 4)) = "x"
->>>>>>> e398f79c
 
   if (n[0].getKind() == BAG_MAKE)
   {
     return n[0][0];
   }
-<<<<<<< HEAD
-  Assert(n[0].getKind() == BAG_UNION_DISJOINT);
-  // return the first element
-  // e.g. (choose (union_disjoint (BAG_MAKE "x" 4) (BAG_MAKE "y" 1)))
-  return n[0][0][0];
-=======
   throw LogicException("BAG_CHOOSE_TOTAL is not supported yet");
->>>>>>> e398f79c
 }
 
 Node NormalForm::evaluateCard(TNode n)
