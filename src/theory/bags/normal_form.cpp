--- conflicted
+++ resolved
@@ -207,16 +207,10 @@
                        nm->mkConst<Rational>(CONST_RATIONAL, it->second));
   while (++it != elements.rend())
   {
-<<<<<<< HEAD
-    Node n =
-        nm->mkBag(elementType, it->first, nm->mkConst<Rational>(it->second));
-    bag = nm->mkNode(BAG_UNION_DISJOINT, n, bag);
-=======
     Node n = nm->mkBag(elementType,
                        it->first,
                        nm->mkConst<Rational>(CONST_RATIONAL, it->second));
-    bag = nm->mkNode(UNION_DISJOINT, n, bag);
->>>>>>> e1005107
+    bag = nm->mkNode(BAG_UNION_DISJOINT, n, bag);
   }
   return bag;
 }
