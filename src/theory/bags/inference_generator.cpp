/******************************************************************************
 * Top contributors (to current version):
 *   Mudathir Mohamed, Andrew Reynolds, Gereon Kremer
 *
 * This file is part of the cvc5 project.
 *
 * Copyright (c) 2009-2021 by the authors listed in the file AUTHORS
 * in the top-level source directory and their institutional affiliations.
 * All rights reserved.  See the file COPYING in the top-level source
 * directory for licensing information.
 * ****************************************************************************
 *
 * Inference generator utility.
 */

#include "inference_generator.h"

#include "expr/attribute.h"
#include "expr/bound_var_manager.h"
#include "expr/skolem_manager.h"
#include "theory/bags/inference_manager.h"
#include "theory/bags/solver_state.h"
#include "theory/quantifiers/fmf/bounded_integers.h"
#include "theory/uf/equality_engine.h"
#include "util/rational.h"

using namespace cvc5::kind;

namespace cvc5 {
namespace theory {
namespace bags {

InferenceGenerator::InferenceGenerator(SolverState* state, InferenceManager* im)
    : d_state(state), d_im(im)
{
  d_nm = NodeManager::currentNM();
  d_sm = d_nm->getSkolemManager();
  d_true = d_nm->mkConst(true);
  d_zero = d_nm->mkConst(Rational(0));
  d_one = d_nm->mkConst(Rational(1));
}

InferInfo InferenceGenerator::nonNegativeCount(Node n, Node e)
{
  Assert(n.getType().isBag());
  Assert(e.getType() == n.getType().getBagElementType());

  InferInfo inferInfo(d_im, InferenceId::BAGS_NON_NEGATIVE_COUNT);
  Node count = d_nm->mkNode(BAG_COUNT, e, n);

  Node gte = d_nm->mkNode(GEQ, count, d_zero);
  inferInfo.d_conclusion = gte;
  return inferInfo;
}

InferInfo InferenceGenerator::bagMake(Node n, Node e)
{
  Assert(n.getKind() == BAG_MAKE);
  Assert(e.getType() == n.getType().getBagElementType());

  /*
   * (ite (and (= e x) (>= c 1))
   *   (= (bag.count e skolem) c)
   *   (= (bag.count e skolem) 0))
   */
  Node x = n[0];
  Node c = n[1];
  InferInfo inferInfo(d_im, InferenceId::BAGS_MK_BAG);
  Node same = d_nm->mkNode(EQUAL, e, x);
  Node geq = d_nm->mkNode(GEQ, c, d_one);
<<<<<<< HEAD
  if (d_state->areEqual(e, x))
  {
    // (= (bag.count e skolem) (ite (>= c 1) c 0)))
    InferInfo inferInfo(d_im, InferenceId::BAGS_BAG_MAKE_SAME_ELEMENT);
    Node skolem = getSkolem(n, inferInfo);
    Node count = getMultiplicityTerm(e, skolem);
    Node ite = d_nm->mkNode(ITE, geq, c, d_zero);
    inferInfo.d_conclusion = count.eqNode(ite);
    return inferInfo;
  }
  if (d_state->areDisequal(e, x))
  {
    //(= (bag.count e skolem) 0))
    InferInfo inferInfo(d_im, InferenceId::BAGS_BAG_MAKE_SAME_ELEMENT);
    Node skolem = getSkolem(n, inferInfo);
    Node count = getMultiplicityTerm(e, skolem);
    inferInfo.d_conclusion = count.eqNode(d_zero);
    return inferInfo;
  }
  else
  {
    // (= (bag.count e skolem) (ite (and (= e x) (>= c 1)) c 0)))
    InferInfo inferInfo(d_im, InferenceId::BAGS_BAG_MAKE);
    Node skolem = getSkolem(n, inferInfo);
    Node count = getMultiplicityTerm(e, skolem);
    Node same = d_nm->mkNode(EQUAL, e, x);
    Node andNode = same.andNode(geq);
    Node ite = d_nm->mkNode(ITE, andNode, c, d_zero);
    Node equal = count.eqNode(ite);
    inferInfo.d_conclusion = equal;
    return inferInfo;
  }
=======
  Node andNode = same.andNode(geq);
  Node skolem = getSkolem(n, inferInfo);
  Node count = getMultiplicityTerm(e, skolem);
  Node equalC = d_nm->mkNode(EQUAL, count, c);
  Node equalZero = d_nm->mkNode(EQUAL, count, d_zero);
  Node ite = d_nm->mkNode(ITE, andNode, equalC, equalZero);
  inferInfo.d_conclusion = ite;
  return inferInfo;
>>>>>>> 5e2ee546
}

/**
 * A bound variable corresponding to the universally quantified integer
 * variable used to range over the distinct elements in a bag, used
 * for axiomatizing the behavior of some term.
 */
struct FirstIndexVarAttributeId
{
};
typedef expr::Attribute<FirstIndexVarAttributeId, Node> FirstIndexVarAttribute;

/**
 * A bound variable corresponding to the universally quantified integer
 * variable used to range over the distinct elements in a bag, used
 * for axiomatizing the behavior of some term.
 */
struct SecondIndexVarAttributeId
{
};
typedef expr::Attribute<SecondIndexVarAttributeId, Node>
    SecondIndexVarAttribute;

struct BagsDeqAttributeId
{
};
typedef expr::Attribute<BagsDeqAttributeId, Node> BagsDeqAttribute;

InferInfo InferenceGenerator::bagDisequality(Node n)
{
  Assert(n.getKind() == EQUAL && n[0].getType().isBag());

  Node A = n[0];
  Node B = n[1];

  InferInfo inferInfo(d_im, InferenceId::BAGS_DISEQUALITY);

  TypeNode elementType = A.getType().getBagElementType();
  BoundVarManager* bvm = d_nm->getBoundVarManager();
  Node element = bvm->mkBoundVar<BagsDeqAttribute>(n, elementType);
  Node skolem =
      d_sm->mkSkolem(element,
                     n,
                     "bag_disequal",
                     "an extensional lemma for disequality of two bags");

  Node countA = getMultiplicityTerm(skolem, A);
  Node countB = getMultiplicityTerm(skolem, B);

  Node disEqual = countA.eqNode(countB).notNode();

  inferInfo.d_premises.push_back(n.notNode());
  inferInfo.d_conclusion = disEqual;
  return inferInfo;
}

Node InferenceGenerator::getSkolem(Node& n, InferInfo& inferInfo)
{
  Node skolem = d_sm->mkPurifySkolem(n, "skolem_bag", "skolem bag");
  inferInfo.d_skolems[n] = skolem;
  return skolem;
}

InferInfo InferenceGenerator::empty(Node n, Node e)
{
  Assert(n.getKind() == BAG_EMPTY);
  Assert(e.getType() == n.getType().getBagElementType());

  InferInfo inferInfo(d_im, InferenceId::BAGS_EMPTY);
  Node skolem = getSkolem(n, inferInfo);
  Node count = getMultiplicityTerm(e, skolem);

  Node equal = count.eqNode(d_zero);
  inferInfo.d_conclusion = equal;
  return inferInfo;
}

InferInfo InferenceGenerator::unionDisjoint(Node n, Node e)
{
  Assert(n.getKind() == BAG_UNION_DISJOINT && n[0].getType().isBag());
  Assert(e.getType() == n[0].getType().getBagElementType());

  Node A = n[0];
  Node B = n[1];
  InferInfo inferInfo(d_im, InferenceId::BAGS_UNION_DISJOINT);

  Node countA = getMultiplicityTerm(e, A);
  Node countB = getMultiplicityTerm(e, B);

  Node skolem = getSkolem(n, inferInfo);
  Node count = getMultiplicityTerm(e, skolem);

  Node sum = d_nm->mkNode(PLUS, countA, countB);
  Node equal = count.eqNode(sum);

  inferInfo.d_conclusion = equal;
  return inferInfo;
}

InferInfo InferenceGenerator::unionMax(Node n, Node e)
{
  Assert(n.getKind() == BAG_UNION_MAX && n[0].getType().isBag());
  Assert(e.getType() == n[0].getType().getBagElementType());

  Node A = n[0];
  Node B = n[1];
  InferInfo inferInfo(d_im, InferenceId::BAGS_UNION_MAX);

  Node countA = getMultiplicityTerm(e, A);
  Node countB = getMultiplicityTerm(e, B);

  Node skolem = getSkolem(n, inferInfo);
  Node count = getMultiplicityTerm(e, skolem);

  Node gt = d_nm->mkNode(GT, countA, countB);
  Node max = d_nm->mkNode(ITE, gt, countA, countB);
  Node equal = count.eqNode(max);

  inferInfo.d_conclusion = equal;
  return inferInfo;
}

InferInfo InferenceGenerator::intersection(Node n, Node e)
{
  Assert(n.getKind() == BAG_INTERSECTION_MIN && n[0].getType().isBag());
  Assert(e.getType() == n[0].getType().getBagElementType());

  Node A = n[0];
  Node B = n[1];
  InferInfo inferInfo(d_im, InferenceId::BAGS_INTERSECTION_MIN);

  Node countA = getMultiplicityTerm(e, A);
  Node countB = getMultiplicityTerm(e, B);
  Node skolem = getSkolem(n, inferInfo);
  Node count = getMultiplicityTerm(e, skolem);

  Node lt = d_nm->mkNode(LT, countA, countB);
  Node min = d_nm->mkNode(ITE, lt, countA, countB);
  Node equal = count.eqNode(min);
  inferInfo.d_conclusion = equal;
  return inferInfo;
}

InferInfo InferenceGenerator::differenceSubtract(Node n, Node e)
{
  Assert(n.getKind() == BAG_DIFFERENCE_SUBTRACT && n[0].getType().isBag());
  Assert(e.getType() == n[0].getType().getBagElementType());

  Node A = n[0];
  Node B = n[1];
  InferInfo inferInfo(d_im, InferenceId::BAGS_DIFFERENCE_SUBTRACT);

  Node countA = getMultiplicityTerm(e, A);
  Node countB = getMultiplicityTerm(e, B);
  Node skolem = getSkolem(n, inferInfo);
  Node count = getMultiplicityTerm(e, skolem);

  Node subtract = d_nm->mkNode(MINUS, countA, countB);
  Node gte = d_nm->mkNode(GEQ, countA, countB);
  Node difference = d_nm->mkNode(ITE, gte, subtract, d_zero);
  Node equal = count.eqNode(difference);
  inferInfo.d_conclusion = equal;
  return inferInfo;
}

InferInfo InferenceGenerator::differenceRemove(Node n, Node e)
{
  Assert(n.getKind() == BAG_DIFFERENCE_REMOVE && n[0].getType().isBag());
  Assert(e.getType() == n[0].getType().getBagElementType());

  Node A = n[0];
  Node B = n[1];
  InferInfo inferInfo(d_im, InferenceId::BAGS_DIFFERENCE_REMOVE);

  Node countA = getMultiplicityTerm(e, A);
  Node countB = getMultiplicityTerm(e, B);

  Node skolem = getSkolem(n, inferInfo);
  Node count = getMultiplicityTerm(e, skolem);

  Node notInB = d_nm->mkNode(LEQ, countB, d_zero);
  Node difference = d_nm->mkNode(ITE, notInB, countA, d_zero);
  Node equal = count.eqNode(difference);
  inferInfo.d_conclusion = equal;
  return inferInfo;
}

InferInfo InferenceGenerator::duplicateRemoval(Node n, Node e)
{
  Assert(n.getKind() == BAG_DUPLICATE_REMOVAL && n[0].getType().isBag());
  Assert(e.getType() == n[0].getType().getBagElementType());

  Node A = n[0];
  InferInfo inferInfo(d_im, InferenceId::BAGS_DUPLICATE_REMOVAL);

  Node countA = getMultiplicityTerm(e, A);
  Node skolem = getSkolem(n, inferInfo);
  Node count = getMultiplicityTerm(e, skolem);

  Node gte = d_nm->mkNode(GEQ, countA, d_one);
  Node ite = d_nm->mkNode(ITE, gte, d_one, d_zero);
  Node equal = count.eqNode(ite);
  inferInfo.d_conclusion = equal;
  return inferInfo;
}

Node InferenceGenerator::getMultiplicityTerm(Node element, Node bag)
{
  Node count = d_nm->mkNode(BAG_COUNT, element, bag);
  return count;
}

std::tuple<InferInfo, Node, Node> InferenceGenerator::mapDownwards(Node n,
                                                                   Node e)
{
  Assert(n.getKind() == BAG_MAP && n[1].getType().isBag());
  Assert(n[0].getType().isFunction()
         && n[0].getType().getArgTypes().size() == 1);
  Assert(e.getType() == n[0].getType().getRangeType());

  InferInfo inferInfo(d_im, InferenceId::BAGS_MAP);

  Node f = n[0];
  Node A = n[1];
  // declare an uninterpreted function uf: Int -> T
  TypeNode domainType = f.getType().getArgTypes()[0];
  TypeNode ufType = d_nm->mkFunctionType(d_nm->integerType(), domainType);
  Node uf =
      d_sm->mkSkolemFunction(SkolemFunId::BAGS_MAP_PREIMAGE, ufType, {n, e});

  // declare uninterpreted function sum: Int -> Int
  TypeNode sumType =
      d_nm->mkFunctionType(d_nm->integerType(), d_nm->integerType());
  Node sum = d_sm->mkSkolemFunction(SkolemFunId::BAGS_MAP_SUM, sumType, {n, e});

  // (= (sum 0) 0)
  Node sum_zero = d_nm->mkNode(APPLY_UF, sum, d_zero);
  Node baseCase = d_nm->mkNode(EQUAL, sum_zero, d_zero);

  // guess the size of the preimage of e
  Node preImageSize = d_sm->mkDummySkolem("preImageSize", d_nm->integerType());

  // (= (sum preImageSize) (bag.count e skolem))
  Node mapSkolem = getSkolem(n, inferInfo);
  Node countE = getMultiplicityTerm(e, mapSkolem);
  Node totalSum = d_nm->mkNode(APPLY_UF, sum, preImageSize);
  Node totalSumEqualCountE = d_nm->mkNode(EQUAL, totalSum, countE);

  // (forall ((i Int))
  //        (let ((uf_i (uf i)))
  //          (let ((count_uf_i (bag.count uf_i A)))
  //            (=>
  //             (and (>= i 1) (<= i preImageSize))
  //             (and
  //               (= (f uf_i) e)
  //               (>= count_uf_i 1)
  //               (= (sum i) (+ (sum (- i 1)) count_uf_i))
  //               (forall ((j Int))
  //                 (=>
  //                  (and (< i j) (<= j preImageSize))
  //                  (not (= (uf i) (uf j))))))
  //               )))))

  BoundVarManager* bvm = d_nm->getBoundVarManager();
  Node i = bvm->mkBoundVar<FirstIndexVarAttribute>(n, "i", d_nm->integerType());
  Node j =
      bvm->mkBoundVar<SecondIndexVarAttribute>(n, "j", d_nm->integerType());
  Node iList = d_nm->mkNode(BOUND_VAR_LIST, i);
  Node jList = d_nm->mkNode(BOUND_VAR_LIST, j);
  Node iPlusOne = d_nm->mkNode(PLUS, i, d_one);
  Node iMinusOne = d_nm->mkNode(MINUS, i, d_one);
  Node uf_i = d_nm->mkNode(APPLY_UF, uf, i);
  Node uf_j = d_nm->mkNode(APPLY_UF, uf, j);
  Node f_uf_i = d_nm->mkNode(APPLY_UF, f, uf_i);
  Node uf_iPlusOne = d_nm->mkNode(APPLY_UF, uf, iPlusOne);
  Node uf_iMinusOne = d_nm->mkNode(APPLY_UF, uf, iMinusOne);
  Node interval_i = d_nm->mkNode(
      AND, d_nm->mkNode(GEQ, i, d_one), d_nm->mkNode(LEQ, i, preImageSize));
  Node sum_i = d_nm->mkNode(APPLY_UF, sum, i);
  Node sum_iPlusOne = d_nm->mkNode(APPLY_UF, sum, iPlusOne);
  Node sum_iMinusOne = d_nm->mkNode(APPLY_UF, sum, iMinusOne);
  Node count_iMinusOne = d_nm->mkNode(BAG_COUNT, uf_iMinusOne, A);
  Node count_uf_i = d_nm->mkNode(BAG_COUNT, uf_i, A);
  Node inductiveCase =
      d_nm->mkNode(EQUAL, sum_i, d_nm->mkNode(PLUS, sum_iMinusOne, count_uf_i));
  Node f_iEqualE = d_nm->mkNode(EQUAL, f_uf_i, e);
  Node geqOne = d_nm->mkNode(GEQ, count_uf_i, d_one);

  // i < j <= preImageSize
  Node interval_j = d_nm->mkNode(
      AND, d_nm->mkNode(LT, i, j), d_nm->mkNode(LEQ, j, preImageSize));
  // uf(i) != uf(j)
  Node uf_i_equals_uf_j = d_nm->mkNode(EQUAL, uf_i, uf_j);
  Node notEqual = d_nm->mkNode(EQUAL, uf_i, uf_j).negate();
  Node body_j = d_nm->mkNode(OR, interval_j.negate(), notEqual);
  Node forAll_j = quantifiers::BoundedIntegers::mkBoundedForall(jList, body_j);
  Node andNode =
      d_nm->mkNode(AND, {f_iEqualE, geqOne, inductiveCase, forAll_j});
  Node body_i = d_nm->mkNode(OR, interval_i.negate(), andNode);
  Node forAll_i = quantifiers::BoundedIntegers::mkBoundedForall(iList, body_i);
  Node preImageGTE_zero = d_nm->mkNode(GEQ, preImageSize, d_zero);
  Node conclusion = d_nm->mkNode(
      AND, {baseCase, totalSumEqualCountE, forAll_i, preImageGTE_zero});
  inferInfo.d_conclusion = conclusion;

  std::map<Node, Node> m;
  m[e] = conclusion;
  Trace("bags::InferenceGenerator::mapDownwards")
      << "conclusion: " << inferInfo.d_conclusion << std::endl;
  return std::tuple(inferInfo, uf, preImageSize);
}

InferInfo InferenceGenerator::mapUpwards(
    Node n, Node uf, Node preImageSize, Node y, Node x)
{
  Assert(n.getKind() == BAG_MAP && n[1].getType().isBag());
  Assert(n[0].getType().isFunction()
         && n[0].getType().getArgTypes().size() == 1);

  InferInfo inferInfo(d_im, InferenceId::BAGS_MAP);
  Node f = n[0];
  Node A = n[1];

  Node countA = getMultiplicityTerm(x, A);
  Node xInA = d_nm->mkNode(GEQ, countA, d_one);
  Node notEqual = d_nm->mkNode(EQUAL, d_nm->mkNode(APPLY_UF, f, x), y).negate();

  Node k = d_sm->mkDummySkolem("k", d_nm->integerType());
  Node inRange = d_nm->mkNode(
      AND, d_nm->mkNode(GEQ, k, d_one), d_nm->mkNode(LEQ, k, preImageSize));
  Node equal = d_nm->mkNode(EQUAL, d_nm->mkNode(APPLY_UF, uf, k), x);
  Node andNode = d_nm->mkNode(AND, inRange, equal);
  Node orNode = d_nm->mkNode(OR, notEqual, andNode);
  Node implies = d_nm->mkNode(IMPLIES, xInA, orNode);
  inferInfo.d_conclusion = implies;
  Trace("bags::InferenceGenerator::mapUpwards")
      << "conclusion: " << inferInfo.d_conclusion << std::endl;
  return inferInfo;
}

}  // namespace bags
}  // namespace theory
}  // namespace cvc5<|MERGE_RESOLUTION|>--- conflicted
+++ resolved
@@ -65,43 +65,9 @@
    */
   Node x = n[0];
   Node c = n[1];
-  InferInfo inferInfo(d_im, InferenceId::BAGS_MK_BAG);
+  InferInfo inferInfo(d_im, InferenceId::BAGS_BAG_MAKE);
   Node same = d_nm->mkNode(EQUAL, e, x);
   Node geq = d_nm->mkNode(GEQ, c, d_one);
-<<<<<<< HEAD
-  if (d_state->areEqual(e, x))
-  {
-    // (= (bag.count e skolem) (ite (>= c 1) c 0)))
-    InferInfo inferInfo(d_im, InferenceId::BAGS_BAG_MAKE_SAME_ELEMENT);
-    Node skolem = getSkolem(n, inferInfo);
-    Node count = getMultiplicityTerm(e, skolem);
-    Node ite = d_nm->mkNode(ITE, geq, c, d_zero);
-    inferInfo.d_conclusion = count.eqNode(ite);
-    return inferInfo;
-  }
-  if (d_state->areDisequal(e, x))
-  {
-    //(= (bag.count e skolem) 0))
-    InferInfo inferInfo(d_im, InferenceId::BAGS_BAG_MAKE_SAME_ELEMENT);
-    Node skolem = getSkolem(n, inferInfo);
-    Node count = getMultiplicityTerm(e, skolem);
-    inferInfo.d_conclusion = count.eqNode(d_zero);
-    return inferInfo;
-  }
-  else
-  {
-    // (= (bag.count e skolem) (ite (and (= e x) (>= c 1)) c 0)))
-    InferInfo inferInfo(d_im, InferenceId::BAGS_BAG_MAKE);
-    Node skolem = getSkolem(n, inferInfo);
-    Node count = getMultiplicityTerm(e, skolem);
-    Node same = d_nm->mkNode(EQUAL, e, x);
-    Node andNode = same.andNode(geq);
-    Node ite = d_nm->mkNode(ITE, andNode, c, d_zero);
-    Node equal = count.eqNode(ite);
-    inferInfo.d_conclusion = equal;
-    return inferInfo;
-  }
-=======
   Node andNode = same.andNode(geq);
   Node skolem = getSkolem(n, inferInfo);
   Node count = getMultiplicityTerm(e, skolem);
@@ -110,7 +76,6 @@
   Node ite = d_nm->mkNode(ITE, andNode, equalC, equalZero);
   inferInfo.d_conclusion = ite;
   return inferInfo;
->>>>>>> 5e2ee546
 }
 
 /**
