--- conflicted
+++ resolved
@@ -563,7 +563,7 @@
   return inferInfo;
 }
 
-<<<<<<< HEAD
+
 InferInfo InferenceGenerator::productUp(Node n, Node e1, Node e2)
 {
   Assert(n.getKind() == TABLE_PRODUCT);
@@ -594,8 +594,6 @@
   return inferInfo;
 }
 
-=======
->>>>>>> 2d64f408
 }  // namespace bags
 }  // namespace theory
 }  // namespace cvc5