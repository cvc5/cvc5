--- conflicted
+++ resolved
@@ -59,6 +59,8 @@
   Assert(n.getKind() == BAG_CARD);
   Assert(skolem.isVar());
   d_cardTerms[n] = skolem;
+  Trace("bags-card") << "SolverState::registerCardinalityTerm: " << n << " = "
+                     << skolem << std::endl;
 }
 
 Node SolverState::getCardinalitySkolem(Node n)
@@ -99,77 +101,8 @@
 
 struct BagsDeqAttributeId
 {
-<<<<<<< HEAD
 };
 typedef expr::Attribute<BagsDeqAttributeId, Node> BagsDeqAttribute;
-=======
-  d_bagElements.clear();
-  d_bags.clear();
-  d_deq.clear();
-  d_cardTerms.clear();
-}
-
-std::vector<Node> SolverState::initialize()
-{
-  reset();
-  collectDisequalBagTerms();
-  return collectBagsAndCountTerms();
-}
-
-std::vector<Node> SolverState::collectBagsAndCountTerms()
-{
-  std::vector<Node> lemmas;
-
-  eq::EqClassesIterator repIt = eq::EqClassesIterator(d_ee);
-  while (!repIt.isFinished())
-  {
-    Node eqc = (*repIt);
-    Trace("bags-eqc") << "(eqc " << eqc << std::endl << "";
-
-    if (eqc.getType().isBag())
-    {
-      registerBag(eqc);
-    }
-
-    eq::EqClassIterator it = eq::EqClassIterator(eqc, d_ee);
-    while (!it.isFinished())
-    {
-      Node n = (*it);
-      Trace("bags-eqc") << (*it) << " ";
-      Kind k = n.getKind();
-      if (k == BAG_MAKE)
-      {
-        // for terms (bag x c) we need to store x by registering the count term
-        // (bag.count x (bag x c))
-        Node count = d_nm->mkNode(BAG_COUNT, n[0], n);
-        Node lemma = registerCountTerm(count);
-        lemmas.push_back(lemma);
-        Trace("SolverState::collectBagsAndCountTerms")
-            << "registered " << count << endl;
-      }
-      if (k == BAG_COUNT)
-      {
-        // this takes care of all count terms in each equivalent class
-        Node lemma = registerCountTerm(n);
-        lemmas.push_back(lemma);
-        Trace("SolverState::collectBagsAndCountTerms")
-            << "registered " << n << endl;
-      }
-      if (k == BAG_CARD)
-      {
-        Node lemma = registerCardinalityTerm(n);
-        lemmas.push_back(lemma);
-      }
-      ++it;
-    }
-    Trace("bags-eqc") << std::endl << " ) " << std::endl;
-    ++repIt;
-  }
-
-  Trace("bags-eqc") << "(bagRepresentatives " << d_bags << ")" << std::endl;
-  return lemmas;
-}
->>>>>>> 2f1483e2
 
 void SolverState::collectDisequalBagTerms()
 {
@@ -179,7 +112,6 @@
     Node n = (*it);
     if (n.getKind() == EQUAL && n[0].getType().isBag())
     {
-<<<<<<< HEAD
       Trace("bags-eqc") << "Disequal terms: " << n << std::endl;
       Node A = getRepresentative(n[0]);
       Node B = getRepresentative(n[1]);
@@ -197,10 +129,6 @@
                          "an extensional lemma for disequality of two bags");
         d_deq[equal] = skolem;
       }
-=======
-      Trace("bags-eqc") << "(disequalTerms " << n << " )" << std::endl;
-      d_deq.insert(n);
->>>>>>> 2f1483e2
     }
     ++it;
   }
