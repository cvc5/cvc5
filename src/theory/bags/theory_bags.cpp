--- conflicted
+++ resolved
@@ -29,11 +29,7 @@
 
 TheoryBags::TheoryBags(Env& env, OutputChannel& out, Valuation valuation)
     : Theory(THEORY_BAGS, env, out, valuation),
-<<<<<<< HEAD
-      d_state(getSatContext(), getUserContext(), valuation),
-=======
       d_state(env, valuation),
->>>>>>> a11de769
       d_im(*this, d_state, d_pnm),
       d_ig(&d_state, &d_im),
       d_notify(*this, d_im),
