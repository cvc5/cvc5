--- conflicted
+++ resolved
@@ -93,18 +93,6 @@
   TrustNode expandChooseOperator(const Node& node,
                                  std::vector<SkolemLemma>& lems);
 
-<<<<<<< HEAD
-  /**
-   * return the existing uninterpreted function for the bag.choose operator for
-   * the given bag type, or creates a new one if it does not exist.
-   */
-  Node getChooseFunction(const TypeNode& bagType);
-
-  /** a map that stores the choose functions for bag types */
-  std::map<TypeNode, Node> d_chooseFunctions;
-
-=======
->>>>>>> cc4a58f5
   /** The state of the bags solver at full effort */
   SolverState d_state;
   /** The inference manager */
