/******************************************************************************
 * Top contributors (to current version):
 *   Andrew Reynolds, Dejan Jovanovic, Morgan Deters
 *
 * This file is part of the cvc5 project.
 *
 * Copyright (c) 2009-2021 by the authors listed in the file AUTHORS
 * in the top-level source directory and their institutional affiliations.
 * All rights reserved.  See the file COPYING in the top-level source
 * directory for licensing information.
 * ****************************************************************************
 *
 * The theory preprocessor.
 */

#include "theory/theory_preprocessor.h"

#include "expr/skolem_manager.h"
#include "expr/term_context_stack.h"
#include "proof/lazy_proof.h"
#include "smt/logic_exception.h"
#include "theory/logic_info.h"
#include "theory/rewriter.h"
#include "theory/theory_engine.h"

using namespace std;

namespace cvc5 {
namespace theory {

TheoryPreprocessor::TheoryPreprocessor(Env& env, TheoryEngine& engine)
    : EnvObj(env),
      d_engine(engine),
      d_cache(userContext()),
      d_tfr(env),
      d_tpg(nullptr),
      d_tpgRew(nullptr),
      d_tspg(nullptr),
      d_lp(nullptr)
{
  // proofs are enabled in the theory preprocessor regardless of the proof mode
  ProofNodeManager* pnm = env.getProofNodeManager();
  if (pnm != nullptr)
  {
    context::Context* u = userContext();
    d_tpg.reset(
        new TConvProofGenerator(pnm,
                                u,
                                TConvPolicy::FIXPOINT,
                                TConvCachePolicy::NEVER,
                                "TheoryPreprocessor::preprocess_rewrite",
                                &d_rtfc));
    d_tpgRew.reset(new TConvProofGenerator(pnm,
                                           u,
                                           TConvPolicy::ONCE,
                                           TConvCachePolicy::NEVER,
                                           "TheoryPreprocessor::pprew"));
    d_lp.reset(
        new LazyCDProof(pnm, nullptr, u, "TheoryPreprocessor::LazyCDProof"));
    // Make the main term conversion sequence generator, which tracks up to
    // three conversions made in succession:
    // (1) rewriting
    // (2) (theory preprocessing+rewriting until fixed point)+term formula
    // removal+rewriting.
    std::vector<ProofGenerator*> ts;
    ts.push_back(d_tpgRew.get());
    ts.push_back(d_tpg.get());
    d_tspg.reset(new TConvSeqProofGenerator(
        pnm, ts, userContext(), "TheoryPreprocessor::sequence"));
  }
}

TheoryPreprocessor::~TheoryPreprocessor() {}

TrustNode TheoryPreprocessor::preprocess(TNode node,
                                         std::vector<SkolemLemma>& newLemmas)
{
  return preprocessInternal(node, newLemmas, true);
}

TrustNode TheoryPreprocessor::preprocessInternal(
    TNode node, std::vector<SkolemLemma>& newLemmas, bool procLemmas)
{
  // In this method, all rewriting steps of node are stored in d_tpg.

  Trace("tpp") << "TheoryPreprocessor::preprocess: start " << node << std::endl;

  // We must rewrite before preprocessing, because some terms when rewritten
  // may introduce new terms that are not top-level and require preprocessing.
  // An example of this is (forall ((x Int)) (and (tail L) (P x))) which
  // rewrites to (and (tail L) (forall ((x Int)) (P x))). The subterm (tail L)
  // must be preprocessed as a child here.
  Node irNode = rewriteWithProof(node, d_tpgRew.get(), true, 0);

  // run theory preprocessing
  TrustNode tpp = theoryPreprocess(irNode, newLemmas);
  Node ppNode = tpp.getNode();

  if (Trace.isOn("tpp-debug"))
  {
    if (node != irNode)
    {
      Trace("tpp-debug") << "after initial rewriting : " << irNode << std::endl;
    }
    if (irNode != ppNode)
    {
      Trace("tpp-debug")
          << "after preprocessing + rewriting and term formula removal : "
          << ppNode << std::endl;
    }
    Trace("tpp-debug") << "TheoryPreprocessor::preprocess: finish" << std::endl;
  }

  if (procLemmas)
  {
    // Also must preprocess the new lemmas. This is especially important for
    // formulas containing witness terms whose bodies are not in preprocessed
    // form, as term formula removal introduces new lemmas for these that
    // require theory-preprocessing.
    size_t i = 0;
    while (i < newLemmas.size())
    {
      TrustNode cur = newLemmas[i].d_lemma;
      newLemmas[i].d_lemma = preprocessLemmaInternal(cur, newLemmas, false);
      Trace("tpp") << "Final lemma : " << newLemmas[i].getProven() << std::endl;
      i++;
    }
  }

  if (node == ppNode)
  {
    Trace("tpp-debug") << "...TheoryPreprocessor::preprocess returned no change"
                       << std::endl;
    // no change
    return TrustNode::null();
  }

  // Now, sequence the conversion steps if proofs are enabled.
  TrustNode tret;
  if (isProofEnabled())
  {
    std::vector<Node> cterms;
    cterms.push_back(node);
    cterms.push_back(irNode);
    cterms.push_back(ppNode);
    // We have that:
    // node -> irNode via rewriting
    // irNode -> ppNode via theory-preprocessing + rewriting + tf removal
    tret = d_tspg->mkTrustRewriteSequence(cterms);
    tret.debugCheckClosed("tpp-debug", "TheoryPreprocessor::lemma_ret");
  }
  else
  {
    tret = TrustNode::mkTrustRewrite(node, ppNode, nullptr);
  }

  Trace("tpp-debug") << "...TheoryPreprocessor::preprocess returned "
                     << tret.getNode() << std::endl;
  Trace("tpp") << "TheoryPreprocessor::preprocess: return " << tret.getNode()
               << ", procLemmas=" << procLemmas
               << ", # lemmas = " << newLemmas.size() << std::endl;
  return tret;
}

TrustNode TheoryPreprocessor::preprocessLemma(
    TrustNode node, std::vector<SkolemLemma>& newLemmas)
{
  return preprocessLemmaInternal(node, newLemmas, true);
}

TrustNode TheoryPreprocessor::preprocessLemmaInternal(
    TrustNode node, std::vector<SkolemLemma>& newLemmas, bool procLemmas)
{
  // what was originally proven
  Node lemma = node.getProven();
  TrustNode tplemma = preprocessInternal(lemma, newLemmas, procLemmas);
  if (tplemma.isNull())
  {
    // no change needed
    return node;
  }
  Assert(tplemma.getKind() == TrustNodeKind::REWRITE);
  // what it was preprocessed to
  Node lemmap = tplemma.getNode();
  Assert(lemmap != node.getProven());
  // process the preprocessing
  if (isProofEnabled())
  {
    Assert(d_lp != nullptr);
    // add the original proof to the lazy proof
    d_lp->addLazyStep(
        node.getProven(), node.getGenerator(), PfRule::THEORY_PREPROCESS_LEMMA);
    // only need to do anything if lemmap changed in a non-trivial way
    if (!CDProof::isSame(lemmap, lemma))
    {
      d_lp->addLazyStep(tplemma.getProven(),
                        tplemma.getGenerator(),
                        PfRule::THEORY_PREPROCESS,
                        true,
                        "TheoryEngine::lemma_pp");
      // ---------- from node -------------- from theory preprocess
      // lemma                lemma = lemmap
      // ------------------------------------------ EQ_RESOLVE
      // lemmap
      std::vector<Node> pfChildren;
      pfChildren.push_back(lemma);
      pfChildren.push_back(tplemma.getProven());
      d_lp->addStep(lemmap, PfRule::EQ_RESOLVE, pfChildren, {});
    }
  }
  return TrustNode::mkTrustLemma(lemmap, d_lp.get());
}

RemoveTermFormulas& TheoryPreprocessor::getRemoveTermFormulas()
{
  return d_tfr;
}

TrustNode TheoryPreprocessor::theoryPreprocess(
    TNode assertion, std::vector<SkolemLemma>& newLemmas)
{
  // Map from (term, term context identifier) to the term that it was
  // theory-preprocessed to. This is used when the result of the current node
  // should be set to the final result of converting its theory-preprocessed
  // form.
  std::unordered_map<std::pair<Node, uint32_t>,
                     Node,
                     PairHashFunction<Node, uint32_t, std::hash<Node>>>
      wasPreprocessed;
  std::unordered_map<
      std::pair<Node, uint32_t>,
      Node,
      PairHashFunction<Node, uint32_t, std::hash<Node>>>::iterator itw;
  NodeManager* nm = NodeManager::currentNM();
  TCtxStack ctx(&d_rtfc);
  std::vector<bool> processedChildren;
  ctx.pushInitial(assertion);
  processedChildren.push_back(false);
  std::pair<Node, uint32_t> initial = ctx.getCurrent();
  std::pair<Node, uint32_t> curr;
  Node node;
  uint32_t nodeVal;
  TppCache::const_iterator itc;
  while (!ctx.empty())
  {
    curr = ctx.getCurrent();
    itc = d_cache.find(curr);
    node = curr.first;
    nodeVal = curr.second;
    Trace("tpp-debug") << "Visit " << node << ", " << nodeVal << std::endl;
    if (itc != d_cache.end())
    {
      Trace("tpp-debug") << "...already computed" << std::endl;
      ctx.pop();
      processedChildren.pop_back();
      // already computed
      continue;
    }
    // if we have yet to process children
    if (!processedChildren.back())
    {
<<<<<<< HEAD
      // check if we should replace the current node by a Skolem
      TrustNode newLem;
      bool inQuant, inTerm;
      RtfTermContext::getFlags(nodeVal, inQuant, inTerm);
      Assert(!inQuant);
      TrustNode currTrn = d_tfr.runCurrent(node, inTerm, newLem);
      // if we replaced by a skolem, we do not recurse
      if (!currTrn.isNull())
=======
      Node ppRewritten = ppTheoryRewrite(current, newLemmas);
      Assert(rewrite(ppRewritten) == ppRewritten);
      if (isProofEnabled() && ppRewritten != current)
>>>>>>> 1c334d32
      {
        Node ret = currTrn.getNode();
        // if this is the first time we've seen this term, we have a new lemma
        // which we add to our vectors
        if (!newLem.isNull())
        {
          newLemmas.push_back(theory::SkolemLemma(newLem, ret));
        }
        // register the rewrite into the proof generator
        if (isProofEnabled())
        {
          registerTrustedRewrite(currTrn, d_tpg.get(), true, nodeVal);
        }
        Trace("tpp-debug") << "...replace by skolem" << std::endl;
        d_cache.insert(curr, ret);
        continue;
      }
      size_t nchild = node.getNumChildren();
      if (nchild > 0)
      {
        if (node.isClosure())
        {
          // currently, we never do any term formula removal in quantifier
          // bodies
        }
        else
        {
          Trace("tpp-debug") << "...recurse to children" << std::endl;
          // recurse if we have children
          processedChildren[processedChildren.size() - 1] = true;
          for (size_t i = 0; i < nchild; i++)
          {
            ctx.pushChild(node, nodeVal, i);
            processedChildren.push_back(false);
          }
          continue;
        }
      }
      else
      {
        Trace("tpp-debug") << "...base case" << std::endl;
      }
    }
    Trace("tpp-debug") << "...reconstruct" << std::endl;
    // otherwise, we are now finished processing children, pop the current node
    // and compute the result
    ctx.pop();
    processedChildren.pop_back();
    // if this was preprocessed previously, we set our result to the final
    // form of the preprocessed form of this.
    itw = wasPreprocessed.find(curr);
    if (itw != wasPreprocessed.end())
    {
      // we preprocessed it to something else, carry that
      std::pair<Node, uint32_t> key(itw->second, nodeVal);
      itc = d_cache.find(key);
      Assert(itc != d_cache.end());
      d_cache.insert(curr, itc->second);
      wasPreprocessed.erase(curr);
      continue;
    }
    Node ret = node;
    Node pret = node;
    if (!node.isClosure() && node.getNumChildren() > 0)
    {
      // if we have not already computed the result
      std::vector<Node> newChildren;
      bool childChanged = false;
      if (node.getMetaKind() == kind::metakind::PARAMETERIZED)
      {
        newChildren.push_back(node.getOperator());
      }
      // reconstruct from the children
      std::pair<Node, uint32_t> currChild;
      for (size_t i = 0, nchild = node.getNumChildren(); i < nchild; i++)
      {
        // recompute the value of the child
        uint32_t val = d_rtfc.computeValue(node, nodeVal, i);
        currChild = std::pair<Node, uint32_t>(node[i], val);
        itc = d_cache.find(currChild);
        Assert(itc != d_cache.end());
        Node newChild = (*itc).second;
        Assert(!newChild.isNull());
        childChanged |= (newChild != node[i]);
        newChildren.push_back(newChild);
      }
      // If changes, we reconstruct the node
      if (childChanged)
      {
        ret = nm->mkNode(node.getKind(), newChildren);
      }
      // Finish the conversion by rewriting. Notice that we must consider this a
      // pre-rewrite since we do not recursively register the rewriting steps
      // of subterms of rtfNode. For example, if this step rewrites
      // (not A) ---> B, then if registered a pre-rewrite, it will apply when
      // reconstructing proofs via d_tpg. However, if it is a post-rewrite
      // it will fail to apply if another call to this class registers A -> C,
      // in which case (not C) will be returned instead of B (see issue 6754).
      pret = rewriteWithProof(ret, d_tpg.get(), false, nodeVal);
    }
<<<<<<< HEAD
    // if we did not rewrite above, we are ready to theory preprocess
    if (pret == ret)
=======
  }
  Assert(d_rtfCache.find(assertion) != d_rtfCache.end());
  // Return the substituted version
  Node res = d_rtfCache[assertion];
  return TrustNode::mkTrustRewrite(assertion, res, d_tpg.get());
}

// Recursively traverse a term and call the theory rewriter on its sub-terms
Node TheoryPreprocessor::ppTheoryRewrite(TNode term,
                                         std::vector<SkolemLemma>& lems)
{
  NodeMap::iterator find = d_ppCache.find(term);
  if (find != d_ppCache.end())
  {
    return (*find).second;
  }
  if (term.getNumChildren() == 0)
  {
    return preprocessWithProof(term, lems);
  }
  // should be in rewritten form here
  Assert(term == rewrite(term));
  Trace("theory-pp") << "ppTheoryRewrite { " << term << endl;
  // do not rewrite inside quantifiers
  Node newTerm = term;
  if (!term.isClosure())
  {
    NodeBuilder newNode(term.getKind());
    if (term.getMetaKind() == kind::metakind::PARAMETERIZED)
>>>>>>> 1c334d32
    {
      pret = preprocessWithProof(ret, newLemmas, nodeVal);
    }
    // if we changed due to rewriting or preprocessing, we traverse again
    if (pret != ret)
    {
      // must restart
      ctx.push(node, nodeVal);
      processedChildren.push_back(true);
      ctx.push(pret, nodeVal);
      processedChildren.push_back(false);
      wasPreprocessed[curr] = pret;
      continue;
    }
    // cache
    d_cache.insert(curr, ret);
  }
  itc = d_cache.find(initial);
  Assert(itc != d_cache.end());
  return TrustNode::mkTrustRewrite(assertion, (*itc).second, d_tpg.get());
}

Node TheoryPreprocessor::rewriteWithProof(Node term,
                                          TConvProofGenerator* pg,
                                          bool isPre,
                                          uint32_t tctx)
{
  Node termr = rewrite(term);
  // store rewrite step if tracking proofs and it rewrites
  if (isProofEnabled())
  {
    // may rewrite the same term more than once, thus check hasRewriteStep
    if (termr != term)
    {
      Trace("tpp-debug") << "TheoryPreprocessor: addRewriteStep (rewriting) "
                         << term << " -> " << termr << std::endl;
      pg->addRewriteStep(term, termr, PfRule::REWRITE, {}, {term}, isPre, tctx);
    }
  }
  return termr;
}

Node TheoryPreprocessor::preprocessWithProof(Node term,
                                             std::vector<SkolemLemma>& lems,
                                             uint32_t tctx)
{
  // Important that it is in rewritten form, to ensure that the rewrite steps
  // recorded in d_tpg are functional. In other words, there should not
  // be steps from the same term to multiple rewritten forms, which would be
  // the case if we registered a preprocessing step for a non-rewritten term.
  Assert(term == rewrite(term));
  Trace("tpp-debug2") << "preprocessWithProof " << term
                      << ", #lems = " << lems.size() << std::endl;
  // We never call ppRewrite on equalities here, since equalities have a
  // special status. In particular, notice that theory preprocessing can be
  // called on all formulas asserted to theory engine, including those generated
  // as new literals appearing in lemmas. Calling ppRewrite on equalities is
  // incompatible with theory combination where a split on equality requested
  // by a theory could be preprocessed to something else, thus making theory
  // combination either non-terminating or result in solution soundness.
  // Notice that an alternative solution is to ensure that certain lemmas
  // (e.g. splits from theory combination) can never have theory preprocessing
  // applied to them. However, it is more uniform to say that theory
  // preprocessing is applied to all formulas. This makes it so that e.g.
  // theory solvers do not need to specify whether they want their lemmas to
  // be theory-preprocessed or not.
  if (term.getKind() == kind::EQUAL)
  {
    return term;
  }
  // call ppRewrite for the given theory
  TrustNode trn = d_engine.theoryOf(term)->ppRewrite(term, lems);
  Trace("tpp-debug2") << "preprocessWithProof returned " << trn
                      << ", #lems = " << lems.size() << std::endl;
  if (trn.isNull())
  {
    // no change, return
    return term;
  }
  Node termr = trn.getNode();
  Assert(term != termr);
  if (isProofEnabled())
  {
    registerTrustedRewrite(trn, d_tpg.get(), false, tctx);
  }
  // Rewrite again here, which notice is a *pre* rewrite.
  return rewriteWithProof(termr, d_tpg.get(), true, tctx);
}

bool TheoryPreprocessor::isProofEnabled() const { return d_tpg != nullptr; }

void TheoryPreprocessor::registerTrustedRewrite(TrustNode trn,
                                                TConvProofGenerator* pg,
                                                bool isPre,
                                                uint32_t tctx)
{
  if (!isProofEnabled() || trn.isNull())
  {
    return;
  }
  Assert(trn.getKind() == TrustNodeKind::REWRITE);
  Node eq = trn.getProven();
  Node term = eq[0];
  Node termr = eq[1];
  if (trn.getGenerator() != nullptr)
  {
    Trace("tpp-debug") << "TheoryPreprocessor: addRewriteStep (generator) "
                       << term << " -> " << termr << std::endl;
    trn.debugCheckClosed("tpp-debug",
                         "TheoryPreprocessor::preprocessWithProof");
    // always use term context hash 0 (default)
    pg->addRewriteStep(
        term, termr, trn.getGenerator(), isPre, PfRule::ASSUME, true, tctx);
  }
  else
  {
    Trace("tpp-debug") << "TheoryPreprocessor: addRewriteStep (trusted) "
                       << term << " -> " << termr << std::endl;
    // small step trust
    pg->addRewriteStep(term,
                       termr,
                       PfRule::THEORY_PREPROCESS,
                       {},
                       {term.eqNode(termr)},
                       isPre,
                       tctx);
  }
}

}  // namespace theory
}  // namespace cvc5<|MERGE_RESOLUTION|>--- conflicted
+++ resolved
@@ -259,7 +259,6 @@
     // if we have yet to process children
     if (!processedChildren.back())
     {
-<<<<<<< HEAD
       // check if we should replace the current node by a Skolem
       TrustNode newLem;
       bool inQuant, inTerm;
@@ -268,11 +267,6 @@
       TrustNode currTrn = d_tfr.runCurrent(node, inTerm, newLem);
       // if we replaced by a skolem, we do not recurse
       if (!currTrn.isNull())
-=======
-      Node ppRewritten = ppTheoryRewrite(current, newLemmas);
-      Assert(rewrite(ppRewritten) == ppRewritten);
-      if (isProofEnabled() && ppRewritten != current)
->>>>>>> 1c334d32
       {
         Node ret = currTrn.getNode();
         // if this is the first time we've seen this term, we have a new lemma
@@ -373,40 +367,8 @@
       // in which case (not C) will be returned instead of B (see issue 6754).
       pret = rewriteWithProof(ret, d_tpg.get(), false, nodeVal);
     }
-<<<<<<< HEAD
     // if we did not rewrite above, we are ready to theory preprocess
     if (pret == ret)
-=======
-  }
-  Assert(d_rtfCache.find(assertion) != d_rtfCache.end());
-  // Return the substituted version
-  Node res = d_rtfCache[assertion];
-  return TrustNode::mkTrustRewrite(assertion, res, d_tpg.get());
-}
-
-// Recursively traverse a term and call the theory rewriter on its sub-terms
-Node TheoryPreprocessor::ppTheoryRewrite(TNode term,
-                                         std::vector<SkolemLemma>& lems)
-{
-  NodeMap::iterator find = d_ppCache.find(term);
-  if (find != d_ppCache.end())
-  {
-    return (*find).second;
-  }
-  if (term.getNumChildren() == 0)
-  {
-    return preprocessWithProof(term, lems);
-  }
-  // should be in rewritten form here
-  Assert(term == rewrite(term));
-  Trace("theory-pp") << "ppTheoryRewrite { " << term << endl;
-  // do not rewrite inside quantifiers
-  Node newTerm = term;
-  if (!term.isClosure())
-  {
-    NodeBuilder newNode(term.getKind());
-    if (term.getMetaKind() == kind::metakind::PARAMETERIZED)
->>>>>>> 1c334d32
     {
       pret = preprocessWithProof(ret, newLemmas, nodeVal);
     }
