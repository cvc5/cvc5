--- conflicted
+++ resolved
@@ -104,15 +104,7 @@
     case InferenceId::ARRAYS_EQ_TAUTOLOGY: return "ARRAYS_EQ_TAUTOLOGY";
 
     case InferenceId::BAGS_NON_NEGATIVE_COUNT: return "BAGS_NON_NEGATIVE_COUNT";
-<<<<<<< HEAD
-    case InferenceId::BAGS_BAG_MAKE_DIFFERENT_ELEMENT:
-      return "BAGS_BAG_MAKE_DIFFERENT_ELEMENT";
-    case InferenceId::BAGS_BAG_MAKE_SAME_ELEMENT:
-      return "BAGS_BAG_MAKE_SAME_ELEMENT";
     case InferenceId::BAGS_BAG_MAKE: return "BAGS_BAG_MAKE";
-=======
-    case InferenceId::BAGS_MK_BAG: return "BAGS_MK_BAG";
->>>>>>> 5e2ee546
     case InferenceId::BAGS_EQUALITY: return "BAGS_EQUALITY";
     case InferenceId::BAGS_DISEQUALITY: return "BAGS_DISEQUALITY";
     case InferenceId::BAGS_EMPTY: return "BAGS_EMPTY";
