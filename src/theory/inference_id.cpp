--- conflicted
+++ resolved
@@ -406,13 +406,10 @@
     case InferenceId::STRINGS_ARRAY_NTH_UNIT: return "STRINGS_ARRAY_NTH_UNIT";
     case InferenceId::STRINGS_ARRAY_NTH_CONCAT:
       return "STRINGS_ARRAY_NTH_CONCAT";
-<<<<<<< HEAD
-=======
     case InferenceId::STRINGS_ARRAY_NTH_EXTRACT:
       return "STRINGS_ARRAY_NTH_EXTRACT";
     case InferenceId::STRINGS_ARRAY_NTH_UPDATE:
       return "STRINGS_ARRAY_NTH_UPDATE";
->>>>>>> 43170db8
     case InferenceId::STRINGS_ARRAY_NTH_REV: return "STRINGS_ARRAY_NTH_REV";
     case InferenceId::STRINGS_RE_NF_CONFLICT: return "STRINGS_RE_NF_CONFLICT";
     case InferenceId::STRINGS_RE_UNFOLD_POS: return "STRINGS_RE_UNFOLD_POS";
