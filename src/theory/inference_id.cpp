/*********************                                                        */
/*! \file inference_id.cpp
 ** \verbatim
 ** Top contributors (to current version):
 **   Gereon Kremer, Andrew Reynolds
 ** This file is part of the CVC4 project.
 ** Copyright (c) 2009-2021 by the authors listed in the file AUTHORS
 ** in the top-level source directory and their institutional affiliations.
 ** All rights reserved.  See the file COPYING in the top-level source
 ** directory for licensing information.\endverbatim
 **
 ** \brief Implementation of inference enumeration.
 **/

#include "theory/inference_id.h"

#include <iostream>

namespace CVC4 {
namespace theory {

const char* toString(InferenceId i)
{
  switch (i)
  {
    case InferenceId::EQ_CONSTANT_MERGE: return "EQ_CONSTANT_MERGE";
    case InferenceId::ARITH_BLACK_BOX: return "ARITH_BLACK_BOX";
    case InferenceId::ARITH_CONF_EQ: return "ARITH_CONF_EQ";
    case InferenceId::ARITH_CONF_LOWER: return "ARITH_CONF_LOWER";
    case InferenceId::ARITH_CONF_TRICHOTOMY: return "ARITH_CONF_TRICHOTOMY";
    case InferenceId::ARITH_CONF_UPPER: return "ARITH_CONF_UPPER";
    case InferenceId::ARITH_CONF_SIMPLEX: return "ARITH_CONF_SIMPLEX";
    case InferenceId::ARITH_CONF_SOI_SIMPLEX: return "ARITH_CONF_SOI_SIMPLEX";
    case InferenceId::ARITH_SPLIT_DEQ: return "ARITH_SPLIT_DEQ";
    case InferenceId::ARITH_TIGHTEN_CEIL: return "ARITH_TIGHTEN_CEIL";
    case InferenceId::ARITH_TIGHTEN_FLOOR: return "ARITH_TIGHTEN_FLOOR";
    case InferenceId::ARITH_APPROX_CUT: return "ARITH_APPROX_CUT";
    case InferenceId::ARITH_BB_LEMMA: return "ARITH_BB_LEMMA";
    case InferenceId::ARITH_DIO_CUT: return "ARITH_DIO_CUT";
    case InferenceId::ARITH_DIO_DECOMPOSITION: return "ARITH_DIO_DECOMPOSITION";
    case InferenceId::ARITH_SPLIT_FOR_NL_MODEL:
      return "ARITH_SPLIT_FOR_NL_MODEL";
    case InferenceId::ARITH_PP_ELIM_OPERATORS: return "ARITH_PP_ELIM_OPERATORS";
    case InferenceId::ARITH_PP_ELIM_OPERATORS_LEMMA:
      return "ARITH_PP_ELIM_OPERATORS_LEMMA";
    case InferenceId::ARITH_NL_CONGRUENCE: return "ARITH_NL_CONGRUENCE";
    case InferenceId::ARITH_NL_SHARED_TERM_VALUE_SPLIT:
      return "ARITH_NL_SHARED_TERM_VALUE_SPLIT";
    case InferenceId::ARITH_NL_CM_QUADRATIC_EQ:
      return "ARITH_NL_CM_QUADRATIC_EQ";
    case InferenceId::ARITH_NL_SPLIT_ZERO: return "ARITH_NL_SPLIT_ZERO";
    case InferenceId::ARITH_NL_SIGN: return "ARITH_NL_SIGN";
    case InferenceId::ARITH_NL_COMPARISON: return "ARITH_NL_COMPARISON";
    case InferenceId::ARITH_NL_INFER_BOUNDS: return "ARITH_NL_INFER_BOUNDS";
    case InferenceId::ARITH_NL_INFER_BOUNDS_NT:
      return "ARITH_NL_INFER_BOUNDS_NT";
    case InferenceId::ARITH_NL_FACTOR: return "ARITH_NL_FACTOR";
    case InferenceId::ARITH_NL_RES_INFER_BOUNDS:
      return "ARITH_NL_RES_INFER_BOUNDS";
    case InferenceId::ARITH_NL_TANGENT_PLANE: return "ARITH_NL_TANGENT_PLANE";
    case InferenceId::ARITH_NL_T_PURIFY_ARG: return "ARITH_NL_T_PURIFY_ARG";
    case InferenceId::ARITH_NL_T_INIT_REFINE: return "ARITH_NL_T_INIT_REFINE";
    case InferenceId::ARITH_NL_T_PI_BOUND: return "ARITH_NL_T_PI_BOUND";
    case InferenceId::ARITH_NL_T_MONOTONICITY: return "ARITH_NL_T_MONOTONICITY";
    case InferenceId::ARITH_NL_T_SECANT: return "ARITH_NL_T_SECANT";
    case InferenceId::ARITH_NL_T_TANGENT: return "ARITH_NL_T_TANGENT";
    case InferenceId::ARITH_NL_IAND_INIT_REFINE:
      return "ARITH_NL_IAND_INIT_REFINE";
    case InferenceId::ARITH_NL_IAND_VALUE_REFINE:
      return "ARITH_NL_IAND_VALUE_REFINE";
    case InferenceId::ARITH_NL_IAND_SUM_REFINE:
      return "ARITH_NL_IAND_SUM_REFINE";
    case InferenceId::ARITH_NL_IAND_BITWISE_REFINE:
      return "ARITH_NL_IAND_BITWISE_REFINE";
    case InferenceId::ARITH_NL_CAD_CONFLICT: return "ARITH_NL_CAD_CONFLICT";
    case InferenceId::ARITH_NL_CAD_EXCLUDED_INTERVAL:
      return "ARITH_NL_CAD_EXCLUDED_INTERVAL";
    case InferenceId::ARITH_NL_ICP_CONFLICT: return "ARITH_NL_ICP_CONFLICT";
    case InferenceId::ARITH_NL_ICP_PROPAGATION:
      return "ARITH_NL_ICP_PROPAGATION";

    case InferenceId::ARRAYS_EXT: return "ARRAYS_EXT";
    case InferenceId::ARRAYS_READ_OVER_WRITE: return "ARRAYS_READ_OVER_WRITE";
    case InferenceId::ARRAYS_READ_OVER_WRITE_1: return "ARRAYS_READ_OVER_WRITE_1";
    case InferenceId::ARRAYS_READ_OVER_WRITE_CONTRA: return "ARRAYS_READ_OVER_WRITE_CONTRA";

    case InferenceId::BAG_NON_NEGATIVE_COUNT: return "BAG_NON_NEGATIVE_COUNT";
    case InferenceId::BAG_MK_BAG_SAME_ELEMENT: return "BAG_MK_BAG_SAME_ELEMENT";
    case InferenceId::BAG_MK_BAG: return "BAG_MK_BAG";
    case InferenceId::BAG_EQUALITY: return "BAG_EQUALITY";
    case InferenceId::BAG_DISEQUALITY: return "BAG_DISEQUALITY";
    case InferenceId::BAG_EMPTY: return "BAG_EMPTY";
    case InferenceId::BAG_UNION_DISJOINT: return "BAG_UNION_DISJOINT";
    case InferenceId::BAG_UNION_MAX: return "BAG_UNION_MAX";
    case InferenceId::BAG_INTERSECTION_MIN: return "BAG_INTERSECTION_MIN";
    case InferenceId::BAG_DIFFERENCE_SUBTRACT: return "BAG_DIFFERENCE_SUBTRACT";
    case InferenceId::BAG_DIFFERENCE_REMOVE: return "BAG_DIFFERENCE_REMOVE";
    case InferenceId::BAG_DUPLICATE_REMOVAL: return "BAG_DUPLICATE_REMOVAL";

    case InferenceId::DATATYPES_PURIFY: return "DATATYPES_PURIFY";
    case InferenceId::DATATYPES_UNIF: return "DATATYPES_UNIF";
    case InferenceId::DATATYPES_INST: return "DATATYPES_INST";
    case InferenceId::DATATYPES_SPLIT: return "DATATYPES_SPLIT";
    case InferenceId::DATATYPES_BINARY_SPLIT: return "DATATYPES_BINARY_SPLIT";
    case InferenceId::DATATYPES_LABEL_EXH: return "DATATYPES_LABEL_EXH";
    case InferenceId::DATATYPES_COLLAPSE_SEL: return "DATATYPES_COLLAPSE_SEL";
    case InferenceId::DATATYPES_CLASH_CONFLICT:
      return "DATATYPES_CLASH_CONFLICT";
    case InferenceId::DATATYPES_TESTER_CONFLICT:
      return "DATATYPES_TESTER_CONFLICT";
    case InferenceId::DATATYPES_TESTER_MERGE_CONFLICT:
      return "DATATYPES_TESTER_MERGE_CONFLICT";
    case InferenceId::DATATYPES_BISIMILAR: return "DATATYPES_BISIMILAR";
    case InferenceId::DATATYPES_REC_SINGLETON_EQ:
      return "DATATYPES_REC_SINGLETON_EQ";
    case InferenceId::DATATYPES_REC_SINGLETON_FORCE_DEQ:
      return "DATATYPES_REC_SINGLETON_FORCE_DEQ";
    case InferenceId::DATATYPES_CYCLE: return "DATATYPES_CYCLE";
    case InferenceId::DATATYPES_SIZE_POS: return "DATATYPES_SIZE_POS";
    case InferenceId::DATATYPES_HEIGHT_ZERO: return "DATATYPES_HEIGHT_ZERO";
    case InferenceId::DATATYPES_SYGUS_SYM_BREAK:
      return "DATATYPES_SYGUS_SYM_BREAK";
    case InferenceId::DATATYPES_SYGUS_CDEP_SYM_BREAK:
      return "DATATYPES_SYGUS_CDEP_SYM_BREAK";
    case InferenceId::DATATYPES_SYGUS_ENUM_SYM_BREAK:
      return "DATATYPES_SYGUS_ENUM_SYM_BREAK";
    case InferenceId::DATATYPES_SYGUS_SIMPLE_SYM_BREAK:
      return "DATATYPES_SYGUS_SIMPLE_SYM_BREAK";
    case InferenceId::DATATYPES_SYGUS_FAIR_SIZE:
      return "DATATYPES_SYGUS_FAIR_SIZE";
    case InferenceId::DATATYPES_SYGUS_FAIR_SIZE_CONFLICT:
      return "DATATYPES_SYGUS_FAIR_SIZE_CONFLICT";
    case InferenceId::DATATYPES_SYGUS_VAR_AGNOSTIC:
      return "DATATYPES_SYGUS_VAR_AGNOSTIC";
    case InferenceId::DATATYPES_SYGUS_SIZE_CORRECTION:
      return "DATATYPES_SYGUS_SIZE_CORRECTION";
    case InferenceId::DATATYPES_SYGUS_VALUE_CORRECTION:
      return "DATATYPES_SYGUS_VALUE_CORRECTION";
    case InferenceId::DATATYPES_SYGUS_MT_BOUND:
      return "DATATYPES_SYGUS_MT_BOUND";
    case InferenceId::DATATYPES_SYGUS_MT_POS: return "DATATYPES_SYGUS_MT_POS";

    case InferenceId::QUANTIFIERS_INST_E_MATCHING:
      return "QUANTIFIERS_INST_E_MATCHING";
    case InferenceId::QUANTIFIERS_INST_E_MATCHING_SIMPLE:
      return "QUANTIFIERS_INST_E_MATCHING_SIMPLE";
    case InferenceId::QUANTIFIERS_INST_E_MATCHING_MT:
      return "QUANTIFIERS_INST_E_MATCHING_MT";
    case InferenceId::QUANTIFIERS_INST_E_MATCHING_MTL:
      return "QUANTIFIERS_INST_E_MATCHING_MTL";
    case InferenceId::QUANTIFIERS_INST_E_MATCHING_HO:
      return "QUANTIFIERS_INST_E_MATCHING_HO";
    case InferenceId::QUANTIFIERS_INST_E_MATCHING_VAR_GEN:
      return "QUANTIFIERS_INST_E_MATCHING_VAR_GEN";
    case InferenceId::QUANTIFIERS_INST_CBQI_CONFLICT:
      return "QUANTIFIERS_INST_CBQI_CONFLICT";
    case InferenceId::QUANTIFIERS_INST_CBQI_PROP:
      return "QUANTIFIERS_INST_CBQI_PROP";
    case InferenceId::QUANTIFIERS_INST_FMF_EXH:
      return "QUANTIFIERS_INST_FMF_EXH";
    case InferenceId::QUANTIFIERS_INST_FMF_FMC:
      return "QUANTIFIERS_INST_FMF_FMC";
    case InferenceId::QUANTIFIERS_INST_FMF_FMC_EXH:
      return "QUANTIFIERS_INST_FMF_FMC_EXH";
    case InferenceId::QUANTIFIERS_INST_CEGQI: return "QUANTIFIERS_INST_CEGQI";
    case InferenceId::QUANTIFIERS_INST_SYQI: return "QUANTIFIERS_INST_SYQI";
    case InferenceId::QUANTIFIERS_INST_ENUM: return "QUANTIFIERS_INST_ENUM";
<<<<<<< HEAD
    case InferenceId::QUANTIFIERS_INST_POOL: return "QUANTIFIERS_INST_POOL";
=======
    case InferenceId::QUANTIFIERS_BINT_PROXY: return "QUANTIFIERS_BINT_PROXY";
    case InferenceId::QUANTIFIERS_BINT_MIN_NG: return "QUANTIFIERS_BINT_MIN_NG";
    case InferenceId::QUANTIFIERS_CEGQI_CEX: return "QUANTIFIERS_CEGQI_CEX";
    case InferenceId::QUANTIFIERS_CEGQI_CEX_AUX:
      return "QUANTIFIERS_CEGQI_CEX_AUX";
    case InferenceId::QUANTIFIERS_CEGQI_NESTED_QE:
      return "QUANTIFIERS_CEGQI_NESTED_QE";
>>>>>>> 613ecb88
    case InferenceId::QUANTIFIERS_CEGQI_CEX_DEP:
      return "QUANTIFIERS_CEGQI_CEX_DEP";
    case InferenceId::QUANTIFIERS_CEGQI_VTS_LB_DELTA:
      return "QUANTIFIERS_CEGQI_VTS_LB_DELTA";
    case InferenceId::QUANTIFIERS_CEGQI_VTS_UB_DELTA:
      return "QUANTIFIERS_CEGQI_VTS_UB_DELTA";
    case InferenceId::QUANTIFIERS_CEGQI_VTS_LB_INF:
      return "QUANTIFIERS_CEGQI_VTS_LB_INF";
    case InferenceId::QUANTIFIERS_SYQI_CEX: return "QUANTIFIERS_SYQI_CEX";
    case InferenceId::QUANTIFIERS_SYQI_EVAL_UNFOLD:
      return "QUANTIFIERS_SYQI_EVAL_UNFOLD";
    case InferenceId::QUANTIFIERS_SYGUS_QE_PREPROC:
      return "QUANTIFIERS_SYGUS_QE_PREPROC";
    case InferenceId::QUANTIFIERS_SYGUS_ENUM_ACTIVE_GUARD_SPLIT:
      return "QUANTIFIERS_SYGUS_ENUM_ACTIVE_GUARD_SPLIT";
    case InferenceId::QUANTIFIERS_SYGUS_EXCLUDE_CURRENT:
      return "QUANTIFIERS_SYGUS_EXCLUDE_CURRENT";
    case InferenceId::QUANTIFIERS_SYGUS_STREAM_EXCLUDE_CURRENT:
      return "QUANTIFIERS_SYGUS_STREAM_EXCLUDE_CURRENT";
    case InferenceId::QUANTIFIERS_SYGUS_EXAMPLE_INFER_CONTRA:
      return "QUANTIFIERS_SYGUS_EXAMPLE_INFER_CONTRA";
    case InferenceId::QUANTIFIERS_DSPLIT: return "QUANTIFIERS_DSPLIT";
    case InferenceId::QUANTIFIERS_SKOLEMIZE: return "QUANTIFIERS_SKOLEMIZE";
    case InferenceId::QUANTIFIERS_REDUCE_ALPHA_EQ:
      return "QUANTIFIERS_REDUCE_ALPHA_EQ";
    case InferenceId::QUANTIFIERS_HO_MATCH_PRED:
      return "QUANTIFIERS_HO_MATCH_PRED";
    case InferenceId::QUANTIFIERS_PARTIAL_TRIGGER_REDUCE:
      return "QUANTIFIERS_PARTIAL_TRIGGER_REDUCE";

    case InferenceId::SEP_PTO_NEG_PROP: return "SEP_PTO_NEG_PROP";
    case InferenceId::SEP_PTO_PROP: return "SEP_PTO_PROP";
    case InferenceId::SEP_LABEL_INTRO: return "SEP_LABEL_INTRO";
    case InferenceId::SEP_LABEL_DEF: return "SEP_LABEL_DEF";
    case InferenceId::SEP_EMP: return "SEP_EMP";
    case InferenceId::SEP_POS_REDUCTION: return "SEP_POS_REDUCTION";
    case InferenceId::SEP_NEG_REDUCTION: return "SEP_NEG_REDUCTION";
    case InferenceId::SEP_REFINEMENT: return "SEP_REFINEMENT";
    case InferenceId::SEP_NIL_NOT_IN_HEAP: return "SEP_NIL_NOT_IN_HEAP";
    case InferenceId::SEP_SYM_BREAK: return "SEP_SYM_BREAK";
    case InferenceId::SEP_WITNESS_FINITE_DATA: return "SEP_WITNESS_FINITE_DATA";
    case InferenceId::SEP_DISTINCT_REF: return "SEP_DISTINCT_REF";
    case InferenceId::SEP_REF_BOUND: return "SEP_REF_BOUND";

    case InferenceId::SETS_COMPREHENSION: return "SETS_COMPREHENSION";
    case InferenceId::SETS_DEQ: return "SETS_DEQ";
    case InferenceId::SETS_DOWN_CLOSURE: return "SETS_DOWN_CLOSURE";
    case InferenceId::SETS_EQ_MEM: return "SETS_EQ_MEM";
    case InferenceId::SETS_EQ_MEM_CONFLICT: return "SETS_EQ_MEM_CONFLICT";
    case InferenceId::SETS_MEM_EQ: return "SETS_MEM_EQ";
    case InferenceId::SETS_MEM_EQ_CONFLICT: return "SETS_MEM_EQ_CONFLICT";
    case InferenceId::SETS_PROXY: return "SETS_PROXY";
    case InferenceId::SETS_PROXY_SINGLETON: return "SETS_PROXY_SINGLETON";
    case InferenceId::SETS_SINGLETON_EQ: return "SETS_SINGLETON_EQ";
    case InferenceId::SETS_UP_CLOSURE: return "SETS_UP_CLOSURE";
    case InferenceId::SETS_UP_CLOSURE_2: return "SETS_UP_CLOSURE_2";
    case InferenceId::SETS_UP_UNIV: return "SETS_UP_UNIV";
    case InferenceId::SETS_UNIV_TYPE: return "SETS_UNIV_TYPE";
    case InferenceId::SETS_CARD_SPLIT_EMPTY: return "SETS_CARD_SPLIT_EMPTY";
    case InferenceId::SETS_CARD_CYCLE: return "SETS_CARD_CYCLE";
    case InferenceId::SETS_CARD_EQUAL: return "SETS_CARD_EQUAL";
    case InferenceId::SETS_CARD_GRAPH_EMP: return "SETS_CARD_GRAPH_EMP";
    case InferenceId::SETS_CARD_GRAPH_EMP_PARENT:
      return "SETS_CARD_GRAPH_EMP_PARENT";
    case InferenceId::SETS_CARD_GRAPH_EQ_PARENT:
      return "SETS_CARD_GRAPH_EQ_PARENT";
    case InferenceId::SETS_CARD_GRAPH_EQ_PARENT_2:
      return "SETS_CARD_GRAPH_EQ_PARENT_2";
    case InferenceId::SETS_CARD_GRAPH_PARENT_SINGLETON:
      return "SETS_CARD_GRAPH_PARENT_SINGLETON";
    case InferenceId::SETS_CARD_MINIMAL: return "SETS_CARD_MINIMAL";
    case InferenceId::SETS_CARD_NEGATIVE_MEMBER:
      return "SETS_CARD_NEGATIVE_MEMBER";
    case InferenceId::SETS_CARD_POSITIVE: return "SETS_CARD_POSITIVE";
    case InferenceId::SETS_CARD_UNIV_SUPERSET: return "SETS_CARD_UNIV_SUPERSET";
    case InferenceId::SETS_CARD_UNIV_TYPE: return "SETS_CARD_UNIV_TYPE";
    case InferenceId::SETS_RELS_IDENTITY_DOWN: return "SETS_RELS_IDENTITY_DOWN";
    case InferenceId::SETS_RELS_IDENTITY_UP: return "SETS_RELS_IDENTITY_UP";
    case InferenceId::SETS_RELS_JOIN_COMPOSE: return "SETS_RELS_JOIN_COMPOSE";
    case InferenceId::SETS_RELS_JOIN_IMAGE_DOWN:
      return "SETS_RELS_JOIN_IMAGE_DOWN";
    case InferenceId::SETS_RELS_JOIN_SPLIT_1: return "SETS_RELS_JOIN_SPLIT_1";
    case InferenceId::SETS_RELS_JOIN_SPLIT_2: return "SETS_RELS_JOIN_SPLIT_2";
    case InferenceId::SETS_RELS_PRODUCE_COMPOSE:
      return "SETS_RELS_PRODUCE_COMPOSE";
    case InferenceId::SETS_RELS_PRODUCT_SPLIT: return "SETS_RELS_PRODUCT_SPLIT";
    case InferenceId::SETS_RELS_TCLOSURE_FWD: return "SETS_RELS_TCLOSURE_FWD";
    case InferenceId::SETS_RELS_TRANSPOSE_EQ: return "SETS_RELS_TRANSPOSE_EQ";
    case InferenceId::SETS_RELS_TRANSPOSE_REV: return "SETS_RELS_TRANSPOSE_REV";
    case InferenceId::SETS_RELS_TUPLE_REDUCTION:
      return "SETS_RELS_TUPLE_REDUCTION";

    case InferenceId::STRINGS_I_NORM_S: return "STRINGS_I_NORM_S";
    case InferenceId::STRINGS_I_CONST_MERGE: return "STRINGS_I_CONST_MERGE";
    case InferenceId::STRINGS_I_CONST_CONFLICT:
      return "STRINGS_I_CONST_CONFLICT";
    case InferenceId::STRINGS_I_NORM: return "STRINGS_I_NORM";
    case InferenceId::STRINGS_UNIT_INJ: return "STRINGS_UNIT_INJ";
    case InferenceId::STRINGS_UNIT_CONST_CONFLICT:
      return "STRINGS_UNIT_CONST_CONFLICT";
    case InferenceId::STRINGS_UNIT_INJ_DEQ: return "STRINGS_UNIT_INJ_DEQ";
    case InferenceId::STRINGS_CARD_SP: return "STRINGS_CARD_SP";
    case InferenceId::STRINGS_CARDINALITY: return "STRINGS_CARDINALITY";
    case InferenceId::STRINGS_I_CYCLE_E: return "STRINGS_I_CYCLE_E";
    case InferenceId::STRINGS_I_CYCLE: return "STRINGS_I_CYCLE";
    case InferenceId::STRINGS_F_CONST: return "STRINGS_F_CONST";
    case InferenceId::STRINGS_F_UNIFY: return "STRINGS_F_UNIFY";
    case InferenceId::STRINGS_F_ENDPOINT_EMP: return "STRINGS_F_ENDPOINT_EMP";
    case InferenceId::STRINGS_F_ENDPOINT_EQ: return "STRINGS_F_ENDPOINT_EQ";
    case InferenceId::STRINGS_F_NCTN: return "STRINGS_F_NCTN";
    case InferenceId::STRINGS_N_EQ_CONF: return "STRINGS_N_EQ_CONF";
    case InferenceId::STRINGS_N_ENDPOINT_EMP: return "STRINGS_N_ENDPOINT_EMP";
    case InferenceId::STRINGS_N_UNIFY: return "STRINGS_N_UNIFY";
    case InferenceId::STRINGS_N_ENDPOINT_EQ: return "STRINGS_N_ENDPOINT_EQ";
    case InferenceId::STRINGS_N_CONST: return "STRINGS_N_CONST";
    case InferenceId::STRINGS_INFER_EMP: return "STRINGS_INFER_EMP";
    case InferenceId::STRINGS_SSPLIT_CST_PROP: return "STRINGS_SSPLIT_CST_PROP";
    case InferenceId::STRINGS_SSPLIT_VAR_PROP: return "STRINGS_SSPLIT_VAR_PROP";
    case InferenceId::STRINGS_LEN_SPLIT: return "STRINGS_LEN_SPLIT";
    case InferenceId::STRINGS_LEN_SPLIT_EMP: return "STRINGS_LEN_SPLIT_EMP";
    case InferenceId::STRINGS_SSPLIT_CST: return "STRINGS_SSPLIT_CST";
    case InferenceId::STRINGS_SSPLIT_VAR: return "STRINGS_SSPLIT_VAR";
    case InferenceId::STRINGS_FLOOP: return "STRINGS_FLOOP";
    case InferenceId::STRINGS_FLOOP_CONFLICT: return "STRINGS_FLOOP_CONFLICT";
    case InferenceId::STRINGS_NORMAL_FORM: return "STRINGS_NORMAL_FORM";
    case InferenceId::STRINGS_N_NCTN: return "STRINGS_N_NCTN";
    case InferenceId::STRINGS_LEN_NORM: return "STRINGS_LEN_NORM";
    case InferenceId::STRINGS_DEQ_DISL_EMP_SPLIT:
      return "STRINGS_DEQ_DISL_EMP_SPLIT";
    case InferenceId::STRINGS_DEQ_DISL_FIRST_CHAR_EQ_SPLIT:
      return "STRINGS_DEQ_DISL_FIRST_CHAR_EQ_SPLIT";
    case InferenceId::STRINGS_DEQ_DISL_FIRST_CHAR_STRING_SPLIT:
      return "STRINGS_DEQ_DISL_FIRST_CHAR_STRING_SPLIT";
    case InferenceId::STRINGS_DEQ_STRINGS_EQ: return "STRINGS_DEQ_STRINGS_EQ";
    case InferenceId::STRINGS_DEQ_DISL_STRINGS_SPLIT:
      return "STRINGS_DEQ_DISL_STRINGS_SPLIT";
    case InferenceId::STRINGS_DEQ_LENS_EQ: return "STRINGS_DEQ_LENS_EQ";
    case InferenceId::STRINGS_DEQ_NORM_EMP: return "STRINGS_DEQ_NORM_EMP";
    case InferenceId::STRINGS_DEQ_LENGTH_SP: return "STRINGS_DEQ_LENGTH_SP";
    case InferenceId::STRINGS_CODE_PROXY: return "STRINGS_CODE_PROXY";
    case InferenceId::STRINGS_CODE_INJ: return "STRINGS_CODE_INJ";
    case InferenceId::STRINGS_RE_NF_CONFLICT: return "STRINGS_RE_NF_CONFLICT";
    case InferenceId::STRINGS_RE_UNFOLD_POS: return "STRINGS_RE_UNFOLD_POS";
    case InferenceId::STRINGS_RE_UNFOLD_NEG: return "STRINGS_RE_UNFOLD_NEG";
    case InferenceId::STRINGS_RE_INTER_INCLUDE:
      return "STRINGS_RE_INTER_INCLUDE";
    case InferenceId::STRINGS_RE_INTER_CONF: return "STRINGS_RE_INTER_CONF";
    case InferenceId::STRINGS_RE_INTER_INFER: return "STRINGS_RE_INTER_INFER";
    case InferenceId::STRINGS_RE_DELTA: return "STRINGS_RE_DELTA";
    case InferenceId::STRINGS_RE_DELTA_CONF: return "STRINGS_RE_DELTA_CONF";
    case InferenceId::STRINGS_RE_DERIVE: return "STRINGS_RE_DERIVE";
    case InferenceId::STRINGS_EXTF: return "STRINGS_EXTF";
    case InferenceId::STRINGS_EXTF_N: return "STRINGS_EXTF_N";
    case InferenceId::STRINGS_EXTF_D: return "STRINGS_EXTF_D";
    case InferenceId::STRINGS_EXTF_D_N: return "STRINGS_EXTF_D_N";
    case InferenceId::STRINGS_EXTF_EQ_REW: return "STRINGS_EXTF_EQ_REW";
    case InferenceId::STRINGS_CTN_TRANS: return "STRINGS_CTN_TRANS";
    case InferenceId::STRINGS_CTN_DECOMPOSE: return "STRINGS_CTN_DECOMPOSE";
    case InferenceId::STRINGS_CTN_NEG_EQUAL: return "STRINGS_CTN_NEG_EQUAL";
    case InferenceId::STRINGS_CTN_POS: return "STRINGS_CTN_POS";
    case InferenceId::STRINGS_REDUCTION: return "STRINGS_REDUCTION";
    case InferenceId::STRINGS_PREFIX_CONFLICT: return "STRINGS_PREFIX_CONFLICT";
    case InferenceId::STRINGS_REGISTER_TERM_ATOMIC:
      return "STRINGS_REGISTER_TERM_ATOMIC";
    case InferenceId::STRINGS_REGISTER_TERM: return "STRINGS_REGISTER_TERM";
    case InferenceId::STRINGS_CMI_SPLIT: return "STRINGS_CMI_SPLIT";

    case InferenceId::UF_HO_APP_ENCODE: return "UF_HO_APP_ENCODE";
    case InferenceId::UF_HO_APP_CONV_SKOLEM: return "UF_HO_APP_CONV_SKOLEM";
    case InferenceId::UF_HO_EXTENSIONALITY: return "UF_HO_EXTENSIONALITY";
    case InferenceId::UF_HO_MODEL_APP_ENCODE: return "UF_HO_MODEL_APP_ENCODE";
    case InferenceId::UF_HO_MODEL_EXTENSIONALITY:
      return "UF_HO_MODEL_EXTENSIONALITY";

    default: return "?";
  }
}

std::ostream& operator<<(std::ostream& out, InferenceId i)
{
  out << toString(i);
  return out;
}

}  // namespace theory
}  // namespace CVC4<|MERGE_RESOLUTION|>--- conflicted
+++ resolved
@@ -165,9 +165,7 @@
     case InferenceId::QUANTIFIERS_INST_CEGQI: return "QUANTIFIERS_INST_CEGQI";
     case InferenceId::QUANTIFIERS_INST_SYQI: return "QUANTIFIERS_INST_SYQI";
     case InferenceId::QUANTIFIERS_INST_ENUM: return "QUANTIFIERS_INST_ENUM";
-<<<<<<< HEAD
     case InferenceId::QUANTIFIERS_INST_POOL: return "QUANTIFIERS_INST_POOL";
-=======
     case InferenceId::QUANTIFIERS_BINT_PROXY: return "QUANTIFIERS_BINT_PROXY";
     case InferenceId::QUANTIFIERS_BINT_MIN_NG: return "QUANTIFIERS_BINT_MIN_NG";
     case InferenceId::QUANTIFIERS_CEGQI_CEX: return "QUANTIFIERS_CEGQI_CEX";
@@ -175,7 +173,6 @@
       return "QUANTIFIERS_CEGQI_CEX_AUX";
     case InferenceId::QUANTIFIERS_CEGQI_NESTED_QE:
       return "QUANTIFIERS_CEGQI_NESTED_QE";
->>>>>>> 613ecb88
     case InferenceId::QUANTIFIERS_CEGQI_CEX_DEP:
       return "QUANTIFIERS_CEGQI_CEX_DEP";
     case InferenceId::QUANTIFIERS_CEGQI_VTS_LB_DELTA:
