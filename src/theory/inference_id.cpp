--- conflicted
+++ resolved
@@ -124,12 +124,9 @@
     case InferenceId::BAGS_FILTER_UP: return "BAGS_FILTER_UP";
     case InferenceId::BAGS_FOLD: return "BAGS_FOLD";
     case InferenceId::BAGS_CARD: return "BAGS_CARD";
-<<<<<<< HEAD
     case InferenceId::BAGS_CARD_EMPTY: return "BAGS_CARD_EMPTY";
-=======
     case InferenceId::TABLES_PRODUCT_UP: return "TABLES_PRODUCT_UP";
     case InferenceId::TABLES_PRODUCT_DOWN: return "TABLES_PRODUCT_DOWN";
->>>>>>> a05b134c
 
     case InferenceId::BV_BITBLAST_CONFLICT: return "BV_BITBLAST_CONFLICT";
     case InferenceId::BV_BITBLAST_INTERNAL_EAGER_LEMMA:
