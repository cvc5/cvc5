/******************************************************************************
 * Top contributors (to current version):
 *   Andrew Reynolds, Morgan Deters, Andres Noetzli
 *
 * This file is part of the cvc5 project.
 *
 * Copyright (c) 2009-2021 by the authors listed in the file AUTHORS
 * in the top-level source directory and their institutional affiliations.
 * All rights reserved.  See the file COPYING in the top-level source
 * directory for licensing information.
 * ****************************************************************************
 *
 * Enumerators for datatypes.
 */

#include "theory/datatypes/type_enumerator.h"

#include "expr/ascription_type.h"
#include "expr/codatatype_bound_variable.h"
#include "expr/dtype_cons.h"
#include "theory/datatypes/datatypes_rewriter.h"
#include "theory/datatypes/theory_datatypes_utils.h"

using namespace cvc5;
using namespace theory;
using namespace datatypes;

Node DatatypesEnumerator::getTermEnum( TypeNode tn, unsigned i ){
   Node ret;
   if( i<d_terms[tn].size() ){
     ret = d_terms[tn][i];
   }else{
     Debug("dt-enum-debug") << "get term enum " << tn << " " << i << std::endl;
     std::map< TypeNode, unsigned >::iterator it = d_te_index.find( tn );
     unsigned tei;
     if( it==d_te_index.end() ){
       //initialize child enumerator for type
       tei = d_children.size();
       d_te_index[tn] = tei;
       if( tn.isDatatype() && d_has_debruijn ){
         //must indicate that this is a child enumerator (do not normalize constants for it)
         DatatypesEnumerator * dte = new DatatypesEnumerator( tn, true, d_tep );
         d_children.push_back( TypeEnumerator( dte ) );
       }else{
         d_children.push_back( TypeEnumerator( tn, d_tep ) );
       }
       d_terms[tn].push_back( *d_children[tei] );
     }else{
       tei = it->second;
     }
     //enumerate terms until index is reached
     while( i>=d_terms[tn].size() ){
       ++d_children[tei];
       if( d_children[tei].isFinished() ){
         Debug("dt-enum-debug") << "...fail term enum " << tn << " " << i << std::endl;
         return Node::null();
       }
       d_terms[tn].push_back( *d_children[tei] );
     }
     Debug("dt-enum-debug") << "...return term enum " << tn << " " << i << " : " << d_terms[tn][i] << std::endl;
     ret = d_terms[tn][i];
   }
   return ret;
 }

 bool DatatypesEnumerator::increment( unsigned index ){
   Debug("dt-enum") << "Incrementing " << d_type << " " << d_ctor << " at size " << d_sel_sum[index] << "/" << d_size_limit << std::endl;
   if( d_sel_sum[index]==-1 ){
     //first time
     d_sel_sum[index] = 0;
     //special case: no children to iterate
     if( index>=d_has_debruijn && d_sel_types[index].empty() ){
       Debug("dt-enum") << "...success (nc) = " << (d_size_limit==0) << std::endl;
       return d_size_limit==0;
     }else{
       Debug("dt-enum") << "...success" << std::endl;
       return true;
     }
   }else{
     unsigned i = 0;
     while( i < d_sel_index[index].size() ){
       //increment if the sum of iterations on arguments is less than the limit
       if( d_sel_sum[index]<(int)d_size_limit ){
         //also check if child enumerator has enough terms
         if( !getTermEnum( d_sel_types[index][i], d_sel_index[index][i]+1 ).isNull() ){
           Debug("dt-enum") << "...success increment child " << i << std::endl;
           d_sel_index[index][i]++;
           d_sel_sum[index]++;
           return true;
         }
       }
       Debug("dt-enum") << "......failed increment child " << i << std::endl;
       //reset child, iterate next
       d_sel_sum[index] -= d_sel_index[index][i];
       d_sel_index[index][i] = 0;
       i++;
     }
     Debug("dt-enum") << "...failure." << std::endl;
     return false;
   }
 }

 Node DatatypesEnumerator::getCurrentTerm(unsigned index)
 {
   Debug("dt-enum-debug") << "Get current term at " << index << " " << d_type
                          << std::endl;
   Node ret;
   if (index < d_has_debruijn)
   {
     if (d_child_enum)
     {
<<<<<<< HEAD
       ret = NodeManager::currentNM()->mkConst(
           UninterpretedSortValue(d_type, d_size_limit));
=======
       NodeManager* nm = NodeManager::currentNM();
       ret = nm->mkConst(CodatatypeBoundVariable(d_type, d_size_limit));
>>>>>>> ebf4ff6c
     }
     else
     {
       // no top-level variables
       return Node::null();
     }
   }
   else
   {
     Debug("dt-enum-debug")
         << "Look at constructor " << (index - d_has_debruijn) << std::endl;
     const DTypeConstructor& ctor = d_datatype[index - d_has_debruijn];
     Debug("dt-enum-debug") << "Check last term..." << std::endl;
     // we first check if the last argument (which is forced to make sum of
     // iterated arguments equal to d_size_limit) is defined
     Node lc;
     if (ctor.getNumArgs() > 0)
     {
       Assert(index < d_sel_types.size());
       Assert(ctor.getNumArgs() - 1 < d_sel_types[index].size());
       lc = getTermEnum(d_sel_types[index][ctor.getNumArgs() - 1],
                        d_size_limit - d_sel_sum[index]);
       if (lc.isNull())
       {
         Debug("dt-enum-debug") << "Current infeasible." << std::endl;
         return Node::null();
       }
     }
     Debug("dt-enum-debug") << "Get constructor..." << std::endl;
     NodeBuilder b(kind::APPLY_CONSTRUCTOR);
     if (d_datatype.isParametric())
     {
       b << ctor.getInstantiatedConstructor(d_type);
     }
     else
     {
       b << ctor.getConstructor();
     }
     Debug("dt-enum-debug") << "Get arguments..." << std::endl;
     if (ctor.getNumArgs() > 0)
     {
       Assert(index < d_sel_types.size());
       Assert(index < d_sel_index.size());
       Assert(d_sel_types[index].size() == ctor.getNumArgs());
       Assert(d_sel_index[index].size() == ctor.getNumArgs() - 1);
       for (int i = 0; i < (int)(ctor.getNumArgs() - 1); i++)
       {
         Node c = getTermEnum(d_sel_types[index][i], d_sel_index[index][i]);
         Assert(!c.isNull());
         b << c;
       }
       b << lc;
     }
     Node nnn = Node(b);
     Debug("dt-enum-debug") << "Return... " << nnn << std::endl;
     ret = nnn;
   }

   if (!d_child_enum && d_has_debruijn)
   {
     Node nret = DatatypesRewriter::normalizeCodatatypeConstant(ret);
     if (nret != ret)
     {
       if (nret.isNull())
       {
         Trace("dt-enum-nn") << "Invalid constant : " << ret << std::endl;
       }
       else
       {
         Trace("dt-enum-nn") << "Non-normal constant : " << ret << std::endl;
         Trace("dt-enum-nn") << "  ...normal form is : " << nret << std::endl;
       }
       return Node::null();
     }
   }

   return ret;
 }

 void DatatypesEnumerator::init()
 {
   Debug("dt-enum") << "datatype is datatype? " << d_type.isDatatype()
                    << std::endl;
   Debug("dt-enum") << "datatype is kind " << d_type.getKind() << std::endl;
   Debug("dt-enum") << "datatype is " << d_type << std::endl;
   Debug("dt-enum") << "properties : " << d_datatype.isCodatatype() << " "
                    << d_datatype.isRecursiveSingleton(d_type);
   Debug("dt-enum") << " " << d_datatype.getCardinalityClass(d_type)
                    << std::endl;
   // Start with the ground term constructed via mkGroundValue, which does
   // a traversal over the structure of the datatype to find a finite term.
   // Notice that mkGroundValue may be dependent upon extracting the first
   // value of type enumerators for *other non-datatype* subfield types of
   // this datatype. Since datatypes can not be embedded in non-datatype
   // types (e.g. (Array D D) cannot be a subfield type of datatype D), this
   // call is guaranteed to avoid infinite recursion. It is important that we
   // start with this term, since it has the same shape as the one returned by
   // TypeNode::mkGroundTerm for d_type, which avoids debug check model
   // failures.
   d_zeroTerm = d_datatype.mkGroundValue(d_type);
   // Only use the zero term if it was successfully constructed. This may
   // fail for codatatype types whose only values are infinite.
   d_zeroTermActive = !d_zeroTerm.isNull();
   if (d_datatype.isCodatatype() && hasCyclesDt(d_datatype))
   {
     // start with uninterpreted constant
     d_has_debruijn = 1;
     d_sel_types.push_back(std::vector<TypeNode>());
     d_sel_index.push_back(std::vector<unsigned>());
     d_sel_sum.push_back(-1);
   }
   else
   {
     // find the "zero" term via mkGroundTerm
     Debug("dt-enum-debug") << "make ground term..." << std::endl;
     Debug("dt-enum-debug") << "done : " << d_zeroTerm << std::endl;
     Assert(d_zeroTerm.getKind() == kind::APPLY_CONSTRUCTOR);
     d_has_debruijn = 0;
   }
   Debug("dt-enum") << "zero term : " << d_zeroTerm << std::endl;
   d_ctor = 0;
   for (unsigned i = 0, ncons = d_datatype.getNumConstructors(); i < ncons; ++i)
   {
     d_sel_types.push_back(std::vector<TypeNode>());
     d_sel_index.push_back(std::vector<unsigned>());
     d_sel_sum.push_back(-1);
     const DTypeConstructor& ctor = d_datatype[i];
     TypeNode typ;
     if (d_datatype.isParametric())
     {
       typ = ctor.getInstantiatedConstructorType(d_type);
     }
     for (unsigned a = 0; a < ctor.getNumArgs(); ++a)
     {
       TypeNode tn;
       if (d_datatype.isParametric())
       {
         tn = typ[a];
       }
       else
       {
         tn = ctor[a].getSelector().getType()[1];
       }
       d_sel_types.back().push_back(tn);
       d_sel_index.back().push_back(0);
     }
     if (!d_sel_index.back().empty())
     {
       d_sel_index.back().pop_back();
     }
   }
   d_size_limit = 0;
   if (!d_zeroTermActive)
   {
     // Set up initial conditions (should always succeed). Here, we are calling
     // the increment function of this class, which ensures a term is ready to
     // read via a dereference of this class. We use the same method for
     // setting up the first term, if it is not already set up
     // (d_zeroTermActive) using the increment function, for uniformity.
     ++*this;
   }
   AlwaysAssert(!isFinished());
 }

 DatatypesEnumerator& DatatypesEnumerator::operator++()
 {
   Debug("dt-enum-debug") << ": increment " << this << std::endl;
   if (d_zeroTermActive)
   {
     d_zeroTermActive = false;
   }
   unsigned prevSize = d_size_limit;
   while (d_ctor < d_has_debruijn + d_datatype.getNumConstructors())
   {
     // increment at index
     while (increment(d_ctor))
     {
       Node n = getCurrentTerm(d_ctor);
       if (!n.isNull())
       {
         if (n == d_zeroTerm)
         {
           d_zeroTerm = Node::null();
         }
         else
         {
           return *this;
         }
       }
     }
     // Here, we need to step from the current constructor to the next one

     // Go to the next constructor
     d_ctor = d_ctor + 1;
     if (d_ctor >= d_has_debruijn + d_datatype.getNumConstructors())
     {
       // try next size limit as long as new terms were generated at last size,
       // or other cases
       if (prevSize == d_size_limit
           || (d_size_limit == 0 && d_datatype.isCodatatype())
           || d_datatype.getCardinalityClass(d_type)
                  == CardinalityClass::INFINITE)
       {
         d_size_limit++;
         d_ctor = 0;
         for (unsigned i = 0; i < d_sel_sum.size(); i++)
         {
           d_sel_sum[i] = -1;
         }
       }
     }
   }
   return *this;
 }<|MERGE_RESOLUTION|>--- conflicted
+++ resolved
@@ -109,13 +109,8 @@
    {
      if (d_child_enum)
      {
-<<<<<<< HEAD
-       ret = NodeManager::currentNM()->mkConst(
-           UninterpretedSortValue(d_type, d_size_limit));
-=======
        NodeManager* nm = NodeManager::currentNM();
        ret = nm->mkConst(CodatatypeBoundVariable(d_type, d_size_limit));
->>>>>>> ebf4ff6c
      }
      else
      {
