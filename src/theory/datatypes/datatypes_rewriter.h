--- conflicted
+++ resolved
@@ -53,8 +53,6 @@
 
 /** sygus var free
  *
-<<<<<<< HEAD
-=======
  * This attribute is used to mark whether sygus operators have free occurrences
  * of variables from the formal argument list of the function-to-synthesize.
  *
@@ -69,7 +67,6 @@
  * the formal argument list of the function to synthesize.
  *
  * This attribute is used to compute applySygusArgs below.
->>>>>>> 07333515
  */
 struct SygusVarFreeAttributeId
 {
@@ -179,8 +176,6 @@
   *
   * This returns an n' such that (eval n args) is n', where n' is a instance of
   * n for the appropriate substitution.
-<<<<<<< HEAD
-=======
   *
   * For example, given a function-to-synthesize with formal argument list (x,y),
   * say we have grammar:
@@ -202,7 +197,6 @@
   * Notice the attribute SygusVarFreeAttribute is applied to C1, C2, C3, C4,
   * to cache the results of whether the evaluation of this constructor needs
   * a substitution over the formal argument list of the function-to-synthesize.
->>>>>>> 07333515
   */
  static Node applySygusArgs(const Datatype& dt,
                             Node op,
