/******************************************************************************
 * Top contributors (to current version):
 *   Andrew Reynolds, Morgan Deters, Gereon Kremer
 *
 * This file is part of the cvc5 project.
 *
 * Copyright (c) 2009-2022 by the authors listed in the file AUTHORS
 * in the top-level source directory and their institutional affiliations.
 * All rights reserved.  See the file COPYING in the top-level source
 * directory for licensing information.
 * ****************************************************************************
 *
 * Implementation of the theory of datatypes.
 */
#include "theory/datatypes/theory_datatypes.h"

#include <map>
#include <sstream>

#include "base/check.h"
#include "expr/codatatype_bound_variable.h"
#include "expr/dtype.h"
#include "expr/dtype_cons.h"
#include "expr/kind.h"
#include "expr/skolem_manager.h"
#include "options/datatypes_options.h"
#include "options/quantifiers_options.h"
#include "options/smt_options.h"
#include "options/theory_options.h"
#include "proof/proof_node_manager.h"
#include "smt/logic_exception.h"
#include "theory/datatypes/datatypes_rewriter.h"
#include "theory/datatypes/theory_datatypes_type_rules.h"
#include "theory/datatypes/theory_datatypes_utils.h"
#include "theory/logic_info.h"
#include "theory/quantifiers_engine.h"
#include "theory/rewriter.h"
#include "theory/theory_model.h"
#include "theory/theory_state.h"
#include "theory/type_enumerator.h"
#include "theory/valuation.h"
#include "util/rational.h"

using namespace std;
using namespace cvc5::internal::kind;
using namespace cvc5::context;

namespace cvc5::internal {
namespace theory {
namespace datatypes {

TheoryDatatypes::TheoryDatatypes(Env& env,
                                 OutputChannel& out,
                                 Valuation valuation)
    : Theory(THEORY_DATATYPES, env, out, valuation),
      d_term_sk(userContext()),
      d_labels(context()),
      d_selector_apps(context()),
<<<<<<< HEAD
      d_collectTermsCacheU(userContext()),
=======
      d_initialLemmaCache(userContext()),
>>>>>>> df67b11d
      d_functionTerms(context()),
      d_singleton_eq(userContext()),
      d_sygusExtension(nullptr),
      d_rewriter(env.getEvaluator()),
      d_state(env, valuation),
      d_im(env, *this, d_state),
      d_notify(d_im, *this),
      d_cpacb(*this)
{

  d_true = NodeManager::currentNM()->mkConst( true );
  d_zero = NodeManager::currentNM()->mkConstInt(Rational(0));

  // indicate we are using the default theory state object
  d_theoryState = &d_state;
  d_inferManager = &d_im;
}

TheoryDatatypes::~TheoryDatatypes() {
  for(std::map< Node, EqcInfo* >::iterator i = d_eqc_info.begin(), iend = d_eqc_info.end();
      i != iend; ++i){
    EqcInfo* current = (*i).second;
    Assert(current != NULL);
    delete current;
  }
}

TheoryRewriter* TheoryDatatypes::getTheoryRewriter() { return &d_rewriter; }

ProofRuleChecker* TheoryDatatypes::getProofChecker() { return &d_checker; }

bool TheoryDatatypes::needsEqualityEngine(EeSetupInfo& esi)
{
  esi.d_notify = &d_notify;
  esi.d_name = "theory::datatypes::ee";
  // need notifications on new constructors, merging datatype eqcs
  esi.d_notifyNewClass = true;
  esi.d_notifyMerge = true;
  return true;
}

void TheoryDatatypes::finishInit()
{
  Assert(d_equalityEngine != nullptr);
  // The kinds we are treating as function application in congruence
  d_equalityEngine->addFunctionKind(kind::APPLY_CONSTRUCTOR);
  d_equalityEngine->addFunctionKind(kind::APPLY_SELECTOR);
  d_equalityEngine->addFunctionKind(kind::APPLY_TESTER);
  // We could but don't do congruence for DT_SIZE and DT_HEIGHT_BOUND here.
  // It also could make sense in practice to do congruence for APPLY_UF, but
  // this is not done.
  // Enable the sygus extension if we will introduce sygus datatypes. This
  // is the case for sygus problems and when using sygus-inst.
  if (getQuantifiersEngine()
      && (options().quantifiers.sygus || options().quantifiers.sygusInst))
  {
    quantifiers::TermDbSygus* tds =
        getQuantifiersEngine()->getTermDatabaseSygus();
    d_sygusExtension.reset(new SygusExtension(d_env, d_state, d_im, tds));
    // do congruence on evaluation functions
    d_equalityEngine->addFunctionKind(kind::DT_SYGUS_EVAL);
  }
  // testers are not relevant for model building
  d_valuation.setIrrelevantKind(APPLY_TESTER);
  d_valuation.setIrrelevantKind(DT_SYGUS_BOUND);
}

TheoryDatatypes::EqcInfo* TheoryDatatypes::getOrMakeEqcInfo( TNode n, bool doMake ){
  if( !hasEqcInfo( n ) ){
    if( doMake ){
      //add to labels
      d_labels[ n ] = 0;

      std::map< Node, EqcInfo* >::iterator eqc_i = d_eqc_info.find( n );
      EqcInfo* ei;
      if( eqc_i != d_eqc_info.end() ){
        ei = eqc_i->second;
      }else{
        ei = new EqcInfo(context());
        d_eqc_info[n] = ei;
      }
      if( n.getKind()==APPLY_CONSTRUCTOR ){
        ei->d_constructor = n;
      }

      //add to selectors
      d_selector_apps[n] = 0;

      return ei;
    }else{
      return NULL;
    }
  }else{
    std::map< Node, EqcInfo* >::iterator eqc_i = d_eqc_info.find( n );
    return (*eqc_i).second;
  }
}

TNode TheoryDatatypes::getEqcConstructor( TNode r ) {
  if( r.getKind()==APPLY_CONSTRUCTOR ){
    return r;
  }else{
    EqcInfo * ei = getOrMakeEqcInfo( r, false );
    if( ei && !ei->d_constructor.get().isNull() ){
      return ei->d_constructor.get();
    }else{
      return r;
    }
  }
}

bool TheoryDatatypes::preCheck(Effort level)
{
  Trace("datatypes-check") << "TheoryDatatypes::preCheck: " << level
                           << std::endl;
  d_im.process();
  d_im.reset();
  return false;
}

void TheoryDatatypes::postCheck(Effort level)
{
  Trace("datatypes-check") << "TheoryDatatypes::postCheck: " << level
                           << std::endl;
  // Apply any last pending inferences, which may occur if the last processed
  // fact was an internal one and triggered further internal inferences.
  d_im.process();
  if (level == EFFORT_LAST_CALL)
  {
    Assert(d_sygusExtension != nullptr);
    d_sygusExtension->check();
  }
  else if (level == EFFORT_FULL && !d_state.isInConflict()
           && !d_im.hasSentLemma() && !d_valuation.needCheck())
  {
    //check for cycles
    Assert(!d_im.hasPendingFact());
    do {
      d_im.reset();
      Trace("datatypes-proc") << "Check cycles..." << std::endl;
      checkCycles();
      Trace("datatypes-proc") << "...finish check cycles" << std::endl;
      d_im.process();
      if (d_state.isInConflict() || d_im.hasSentLemma())
      {
        return;
      }
      Trace("datatypes-proc") << "Check instantiate..." << std::endl;
      checkInstantiate();
      Trace("datatypes-proc") << "...finish check instantiate" << std::endl;
      d_im.process();
      if (d_state.isInConflict() || d_im.hasSentLemma())
      {
        return;
      }
    } while (d_im.hasSentFact());

    //check for splits
    Trace("datatypes-debug") << "Check for splits " << endl;
    do {
      d_im.reset();
      // check for splits
      checkSplit();
      if (d_im.hasSentLemma())
      {
        // clear pending facts: we added a lemma, so internal inferences are
        // no longer necessary
        d_im.clearPendingFacts();
      }
      else
      {
        // we did not add a lemma, process internal inferences. This loop
        // will repeat.
        Trace("datatypes-debug") << "Flush pending facts..." << std::endl;
        d_im.process();
      }
    } while (!d_state.isInConflict() && !d_im.hasSentLemma()
             && d_im.hasSentFact());
    Trace("datatypes-debug")
        << "Finished, conflict=" << d_state.isInConflict()
        << ", lemmas=" << d_im.hasSentLemma() << std::endl;
    if (!d_state.isInConflict())
    {
      Trace("dt-model-debug") << std::endl;
      printModelDebug("dt-model-debug");
    }
  }

  Trace("datatypes-check") << "Finished check effort " << level << std::endl;
  Trace("datatypes") << "TheoryDatatypes::check(): done" << std::endl;
}

bool TheoryDatatypes::needsCheckLastEffort() {
  return d_sygusExtension != nullptr;
}

void TheoryDatatypes::notifyFact(TNode atom,
                                 bool polarity,
                                 TNode fact,
                                 bool isInternal)
{
  Trace("datatypes-debug") << "TheoryDatatypes::assertFact : " << fact
                           << ", isInternal = " << isInternal << std::endl;
  // could be sygus-specific
  if (d_sygusExtension)
  {
    d_sygusExtension->assertFact(atom, polarity);
  }
  //add to tester if applicable
  Node t_arg;
  int tindex = utils::isTester(atom, t_arg);
  if (tindex >= 0)
  {
    Trace("dt-tester") << "Assert tester : " << atom << " for " << t_arg << std::endl;
    Node rep = getRepresentative( t_arg );
    EqcInfo* eqc = getOrMakeEqcInfo( rep, true );
    Node tst =
        isInternal ? (polarity ? Node(atom) : atom.notNode()) : Node(fact);
    addTester(tindex, tst, eqc, rep, t_arg);
    Trace("dt-tester") << "Done assert tester." << std::endl;
    Trace("dt-tester") << "Done pending merges." << std::endl;
    if (!d_state.isInConflict() && polarity)
    {
      if (d_sygusExtension)
      {
        Trace("dt-tester") << "Assert tester to sygus : " << atom << std::endl;
        d_sygusExtension->assertTester(tindex, t_arg, atom);
        Trace("dt-tester") << "Done assert tester to sygus." << std::endl;
      }
    }
  }else{
    Trace("dt-tester-debug") << "Assert (non-tester) : " << atom << std::endl;
  }
  Trace("datatypes-debug") << "TheoryDatatypes::assertFact : finished " << fact << std::endl;
  // now, flush pending facts if this wasn't an internal call
  if (!isInternal)
  {
    d_im.process();
  }
}

void TheoryDatatypes::preRegisterTerm(TNode n)
{
  Trace("datatypes-prereg")
      << "TheoryDatatypes::preRegisterTerm() " << n << endl;
  // must ensure the type is well founded and has no nested recursion if
  // the option dtNestedRec is not set to true.
  TypeNode tn = n.getType();
  if (tn.isDatatype())
  {
    const DType& dt = tn.getDType();
    Trace("dt-expand") << "Check properties of " << dt.getName() << std::endl;
    if (!dt.isWellFounded())
    {
      std::stringstream ss;
      ss << "Cannot handle non-well-founded datatype " << dt.getName();
      throw LogicException(ss.str());
    }
    Trace("dt-expand") << "...well-founded ok" << std::endl;
    if (!options().datatypes.dtNestedRec)
    {
      if (dt.hasNestedRecursion())
      {
        std::stringstream ss;
        ss << "Cannot handle nested-recursive datatype " << dt.getName();
        throw LogicException(ss.str());
      }
      Trace("dt-expand") << "...nested recursion ok" << std::endl;
    }
  }
  switch (n.getKind()) {
  case kind::EQUAL:
  case kind::APPLY_TESTER:
    // add predicate trigger for testers and equalities
    // Get triggered for both equal and dis-equal
    d_equalityEngine->addTriggerPredicate(n);
    break;
  default:
    // do initial lemmas (e.g. for dt.size)
<<<<<<< HEAD
    doInitialLemma(n);
=======
    registerInitialLemmas(n);
>>>>>>> df67b11d
    // Function applications/predicates
    d_equalityEngine->addTerm(n);
    if (d_sygusExtension)
    {
      d_sygusExtension->preRegisterTerm(n);
    }
    break;
  }
  d_im.process();
}

TrustNode TheoryDatatypes::ppRewrite(TNode in, std::vector<SkolemLemma>& lems)
{
  Trace("tuprec") << "TheoryDatatypes::ppRewrite(" << in << ")" << endl;
  // first, see if we need to expand definitions
  TrustNode texp = d_rewriter.expandDefinition(in);
  if (!texp.isNull())
  {
    return texp;
  }
  if( in.getKind()==EQUAL ){
    Node nn;
    std::vector< Node > rew;
    if (utils::checkClash(in[0], in[1], rew))
    {
      nn = NodeManager::currentNM()->mkConst(false);
    }
    else
    {
      nn = NodeManager::currentNM()->mkAnd(rew );
    }
    if (in != nn)
    {
      return TrustNode::mkTrustRewrite(in, nn, nullptr);
    }
  }

  // nothing to do
  return TrustNode::null();
}

TrustNode TheoryDatatypes::explain(TNode literal)
{
  return d_im.explainLit(literal);
}

/** called when a new equivalance class is created */
void TheoryDatatypes::eqNotifyNewClass(TNode n)
{
  Kind nk = n.getKind();
  if (nk == APPLY_CONSTRUCTOR)
  {
    Trace("datatypes") << "  Found constructor " << n << endl;
    getOrMakeEqcInfo(n, true);
    if (n.getNumChildren() > 0)
    {
      d_functionTerms.push_back(n);
    }
  }
  if (nk == APPLY_SELECTOR || nk == DT_SIZE || nk == DT_HEIGHT_BOUND)
  {
    d_functionTerms.push_back(n);
    // we must also record which selectors exist
    Trace("dt-collapse-sel") << "  Found selector " << n << endl;
    Node rep = getRepresentative(n[0]);
    // record it in the selectors
    EqcInfo* eqc = getOrMakeEqcInfo(rep, true);
    // add it to the eqc info
    addSelector(n, eqc, rep);
<<<<<<< HEAD
  }
}

void TheoryDatatypes::doInitialLemma(Node n)
{
  if (d_collectTermsCacheU.find(n) != d_collectTermsCacheU.end())
  {
    return;
  }
  d_collectTermsCacheU[n] = true;

  NodeManager* nm = NodeManager::currentNM();
  Kind nk = n.getKind();
  if (nk == DT_SIZE)
  {
    Node lem = nm->mkNode(LEQ, d_zero, n);
    Trace("datatypes-infer")
        << "DtInfer : size geq zero : " << lem << std::endl;
    d_im.addPendingLemma(lem, InferenceId::DATATYPES_SIZE_POS);
  }
  else if (nk == DT_HEIGHT_BOUND && n[1].getConst<Rational>().isZero())
  {
    std::vector<Node> children;
    const DType& dt = n[0].getType().getDType();
    for (unsigned i = 0, ncons = dt.getNumConstructors(); i < ncons; i++)
    {
      if (utils::isNullaryConstructor(dt[i]))
      {
        Node test = utils::mkTester(n[0], i, dt);
        children.push_back(test);
      }
    }
    Node lem;
    if (children.empty())
    {
      lem = n.negate();
    }
    else
    {
      lem = n.eqNode(children.size() == 1 ? children[0]
                                          : nm->mkNode(OR, children));
    }
    Trace("datatypes-infer") << "DtInfer : zero height : " << lem << std::endl;
    d_im.addPendingLemma(lem, InferenceId::DATATYPES_HEIGHT_ZERO);
=======
>>>>>>> df67b11d
  }
}

/** called when two equivalance classes have merged */
void TheoryDatatypes::eqNotifyMerge(TNode t1, TNode t2)
{
  if( t1.getType().isDatatype() ){
    Trace("datatypes-merge")
        << "NotifyMerge : " << t1 << " " << t2 << std::endl;
    merge(t1, t2);
  }
}

void TheoryDatatypes::merge( Node t1, Node t2 ){
  if (d_state.isInConflict())
  {
    return;
  }
  Trace("datatypes-merge") << "Merge " << t1 << " " << t2 << std::endl;
  Assert(d_equalityEngine->areEqual(t1, t2));
  TNode trep1 = t1;
  TNode trep2 = t2;
  EqcInfo* eqc2 = getOrMakeEqcInfo(t2);
  if (eqc2 == nullptr)
  {
    return;
  }
  bool checkInst = false;
  if (!eqc2->d_constructor.get().isNull())
  {
    trep2 = eqc2->d_constructor.get();
  }
  EqcInfo* eqc1 = getOrMakeEqcInfo(t1);
  if (eqc1)
  {
    Trace("datatypes-debug")
        << "  merge eqc info " << eqc2 << " into " << eqc1 << std::endl;
    if (!eqc1->d_constructor.get().isNull())
    {
      trep1 = eqc1->d_constructor.get();
    }
    // check for clash
    TNode cons1 = eqc1->d_constructor.get();
    TNode cons2 = eqc2->d_constructor.get();
    // if both have constructor, then either clash or unification
    if (!cons1.isNull() && !cons2.isNull())
    {
      Trace("datatypes-debug")
          << "  constructors : " << cons1 << " " << cons2 << std::endl;
      Node unifEq = cons1.eqNode(cons2);
      std::vector<Node> rew;
      if (utils::checkClash(cons1, cons2, rew))
      {
        std::vector<Node> conf;
        conf.push_back(unifEq);
        Trace("dt-conflict")
            << "CONFLICT: Clash conflict : " << conf << std::endl;
        d_im.sendDtConflict(conf, InferenceId::DATATYPES_CLASH_CONFLICT);
        return;
      }
      else
      {
        Assert(d_equalityEngine->areEqual(cons1, cons2));
        // do unification
        for (size_t i = 0, nchild = cons1.getNumChildren(); i < nchild; i++)
        {
          if (!d_equalityEngine->areEqual(cons1[i], cons2[i]))
          {
            Node eq = cons1[i].eqNode(cons2[i]);
            d_im.addPendingInference(eq, InferenceId::DATATYPES_UNIF, unifEq);
            Trace("datatypes-infer") << "DtInfer : cons-inj : " << eq << " by "
                                     << unifEq << std::endl;
          }
        }
      }
    }
    Trace("datatypes-debug") << "  instantiated : " << eqc1->d_inst << " "
                             << eqc2->d_inst << std::endl;
    eqc1->d_inst = eqc1->d_inst || eqc2->d_inst;
    if (!cons2.isNull())
    {
      if (cons1.isNull())
      {
        Trace("datatypes-debug")
            << "  must check if it is okay to set the constructor."
            << std::endl;
        checkInst = true;
        addConstructor(eqc2->d_constructor.get(), eqc1, t1);
        if (d_state.isInConflict())
        {
          return;
        }
      }
    }
  }
  else
  {
    Trace("datatypes-debug")
        << "  no eqc info for " << t1 << ", must create" << std::endl;
    // just copy the equivalence class information
    eqc1 = getOrMakeEqcInfo(t1, true);
    eqc1->d_inst.set(eqc2->d_inst);
    eqc1->d_constructor.set(eqc2->d_constructor);
    eqc1->d_selectors.set(eqc2->d_selectors);
  }

  // merge labels
  NodeUIntMap::iterator lbl_i = d_labels.find(t2);
  if (lbl_i != d_labels.end())
  {
    Trace("datatypes-debug")
        << "  merge labels from " << eqc2 << " " << t2 << std::endl;
    size_t n_label = (*lbl_i).second;
    for (size_t i = 0; i < n_label; i++)
    {
      Assert(i < d_labels_data[t2].size());
      Node t = d_labels_data[t2][i];
      Node t_arg = d_labels_args[t2][i];
      unsigned tindex = d_labels_tindex[t2][i];
      addTester(tindex, t, eqc1, t1, t_arg);
      if (d_state.isInConflict())
      {
        Trace("datatypes-debug") << "  conflict!" << std::endl;
        return;
      }
    }
  }
  // merge selectors
  if (!eqc1->d_selectors && eqc2->d_selectors)
  {
    eqc1->d_selectors = true;
    checkInst = true;
  }
  NodeUIntMap::iterator sel_i = d_selector_apps.find(t2);
  if (sel_i != d_selector_apps.end())
  {
    Trace("datatypes-debug")
        << "  merge selectors from " << eqc2 << " " << t2 << std::endl;
    size_t n_sel = (*sel_i).second;
    for (size_t j = 0; j < n_sel; j++)
    {
      addSelector(d_selector_apps_data[t2][j],
                  eqc1,
                  t1,
                  eqc2->d_constructor.get().isNull());
    }
  }
  if (checkInst && !options().datatypes.dtLazyInst)
  {
    Trace("datatypes-debug") << "  checking instantiate" << std::endl;
    instantiate(eqc1, t1);
  }
  Trace("datatypes-debug") << "Finished Merge " << t1 << " " << t2 << std::endl;
}

TheoryDatatypes::EqcInfo::EqcInfo(context::Context* c)
    : d_inst(c, false), d_constructor(c, Node::null()), d_selectors(c, false)
{}

bool TheoryDatatypes::hasLabel( EqcInfo* eqc, Node n ){
  return ( eqc && !eqc->d_constructor.get().isNull() ) || !getLabel( n ).isNull();
}

Node TheoryDatatypes::getLabel( Node n ) {
  NodeUIntMap::iterator lbl_i = d_labels.find(n);
  if( lbl_i != d_labels.end() ){
    size_t n_lbl = (*lbl_i).second;
    if( n_lbl>0 && d_labels_data[n][ n_lbl-1 ].getKind()!=kind::NOT ){
      return d_labels_data[n][ n_lbl-1 ];
    }
  }
  return Node::null();
}

int TheoryDatatypes::getLabelIndex( EqcInfo* eqc, Node n ){
  if( eqc && !eqc->d_constructor.get().isNull() ){
    return utils::indexOf(eqc->d_constructor.get().getOperator());
  }else{
    Node lbl = getLabel( n );
    if( lbl.isNull() ){
      return -1;
    }else{
      int tindex = utils::isTester(lbl);
      Trace("datatypes-debug") << "Label of " << n << " is " << lbl
                               << " with tindex " << tindex << std::endl;
      Assert(tindex != -1);
      return tindex;
    }
  }
}

bool TheoryDatatypes::hasTester( Node n ) {
  NodeUIntMap::iterator lbl_i = d_labels.find(n);
  if( lbl_i != d_labels.end() ){
    return (*lbl_i).second>0;
  }else{
    return false;
  }
}

void TheoryDatatypes::getPossibleCons( EqcInfo* eqc, Node n, std::vector< bool >& pcons ){
  TypeNode tn = n.getType();
  const DType& dt = tn.getDType();
  int lindex = getLabelIndex( eqc, n );
  pcons.resize( dt.getNumConstructors(), lindex==-1 );
  if( lindex!=-1 ){
    pcons[ lindex ] = true;
  }else{
    NodeUIntMap::iterator lbl_i = d_labels.find(n);
    if( lbl_i != d_labels.end() ){
      size_t n_lbl = (*lbl_i).second;
      for (size_t i = 0; i < n_lbl; i++)
      {
        Assert(d_labels_data[n][i].getKind() == NOT);
        unsigned tindex = d_labels_tindex[n][i];
        pcons[ tindex ] = false;
      }
    }
  }
}

Node TheoryDatatypes::getTermSkolemFor( Node n ) {
  if( n.getKind()==APPLY_CONSTRUCTOR ){
    NodeMap::const_iterator it = d_term_sk.find( n );
    if( it==d_term_sk.end() ){
      NodeManager* nm = NodeManager::currentNM();
      SkolemManager* sm = nm->getSkolemManager();
      //add purification unit lemma ( k = n )
      Node k = sm->mkPurifySkolem(n, "kdt");
      d_term_sk[n] = k;
      Node eq = k.eqNode( n );
      Trace("datatypes-infer") << "DtInfer : ref : " << eq << std::endl;
      d_im.addPendingInference(eq, InferenceId::DATATYPES_PURIFY, d_true, true);
      return k;
    }else{
      return (*it).second;
    }
  }else{
    return n;
  }
}

void TheoryDatatypes::addTester(
    unsigned ttindex, Node t, EqcInfo* eqc, Node n, Node t_arg)
{
  Trace("datatypes-debug") << "Add tester : " << t << " to eqc(" << n << ")" << std::endl;
  Trace("datatypes-labels") << "Add tester " << t << " " << n << " " << eqc << std::endl;
  bool tpolarity = t.getKind()!=NOT;
  Assert((tpolarity ? t : t[0]).getKind() == APPLY_TESTER);
  Node j, jt;
  bool makeConflict = false;
  int prevTIndex = getLabelIndex(eqc, n);
  if (prevTIndex >= 0)
  {
    unsigned ptu = static_cast<unsigned>(prevTIndex);
    //if we already know the constructor type, check whether it is in conflict or redundant
    if ((ptu == ttindex) != tpolarity)
    {
      if( !eqc->d_constructor.get().isNull() ){
        //conflict because equivalence class contains a constructor
        std::vector<Node> conf;
        conf.push_back(t);
        conf.push_back(t_arg.eqNode(eqc->d_constructor.get()));
        Trace("dt-conflict")
            << "CONFLICT: Tester eq conflict " << conf << std::endl;
        d_im.sendDtConflict(conf, InferenceId::DATATYPES_TESTER_CONFLICT);
        return;
      }else{
        makeConflict = true;
        //conflict because the existing label is contradictory
        j = getLabel( n );
        jt = j;
      }
    }else{
      return;
    }
  }else{
    //otherwise, scan list of labels
    NodeUIntMap::iterator lbl_i = d_labels.find(n);
    Assert(lbl_i != d_labels.end());
    size_t n_lbl = (*lbl_i).second;
    std::map< int, bool > neg_testers;
    for (size_t i = 0; i < n_lbl; i++)
    {
      Assert(d_labels_data[n][i].getKind() == NOT);
      unsigned jtindex = d_labels_tindex[n][i];
      if( jtindex==ttindex ){
        if( tpolarity ){  //we are in conflict
          j = d_labels_data[n][i];
          jt = j[0];
          makeConflict = true;
          break;
        }else{            //it is redundant
          return;
        }
      }else{
        neg_testers[jtindex] = true;
      }
    }
    if( !makeConflict ){
      Trace("datatypes-labels") << "Add to labels " << t << std::endl;
      d_labels[n] = n_lbl + 1;
      if (n_lbl < d_labels_data[n].size())
      {
        // reuse spot in the vector
        d_labels_data[n][n_lbl] = t;
        d_labels_args[n][n_lbl] = t_arg;
        d_labels_tindex[n][n_lbl] = ttindex;
      }else{
        d_labels_data[n].push_back(t);
        d_labels_args[n].push_back(t_arg);
        d_labels_tindex[n].push_back(ttindex);
      }
      n_lbl++;

      const DType& dt = t_arg.getType().getDType();
      Trace("datatypes-labels") << "Labels at " << n_lbl << " / " << dt.getNumConstructors() << std::endl;
      if( tpolarity ){
        if (!options().datatypes.dtLazyInst)
        {
          instantiate(eqc, n);
        }
        // We could propagate is-C1(x) => not is-C2(x) here for all other
        // constructors, but empirically this hurts performance.
      }else{
        //check if we have reached the maximum number of testers
        // in this case, add the positive tester
        if (n_lbl == dt.getNumConstructors() - 1)
        {
          std::vector< bool > pcons;
          getPossibleCons( eqc, n, pcons );
          int testerIndex = -1;
          for( unsigned i=0; i<pcons.size(); i++ ) {
            if( pcons[i] ){
              testerIndex = i;
              break;
            }
          }
          Assert(testerIndex != -1);
          //we must explain why each term in the set of testers for this equivalence class is equal
          std::vector< Node > eq_terms;
          NodeBuilder nb(kind::AND);
          for (unsigned i = 0; i < n_lbl; i++)
          {
            Node ti = d_labels_data[n][i];
            nb << ti;
            Assert(ti.getKind() == NOT);
            Node t_arg2 = d_labels_args[n][i];
            if( std::find( eq_terms.begin(), eq_terms.end(), t_arg2 )==eq_terms.end() ){
              eq_terms.push_back( t_arg2 );
              if( t_arg2!=t_arg ){
                nb << t_arg2.eqNode( t_arg );
              }
            }
          }
          Node t_concl = testerIndex == -1
                             ? NodeManager::currentNM()->mkConst(false)
                             : utils::mkTester(t_arg, testerIndex, dt);
          Node t_concl_exp = ( nb.getNumChildren() == 1 ) ? nb.getChild( 0 ) : nb;
          d_im.addPendingInference(
              t_concl, InferenceId::DATATYPES_LABEL_EXH, t_concl_exp);
          Trace("datatypes-infer") << "DtInfer : label : " << t_concl << " by " << t_concl_exp << std::endl;
          return;
        }
      }
    }
  }
  if( makeConflict ){
    Trace("datatypes-labels") << "Explain " << j << " " << t << std::endl;
    std::vector<Node> conf;
    conf.push_back(j);
    conf.push_back(t);
    if (jt[0] != t_arg)
    {
      conf.push_back(jt[0].eqNode(t_arg));
    }
    Trace("dt-conflict") << "CONFLICT: Tester conflict : " << conf << std::endl;
    d_im.sendDtConflict(conf, InferenceId::DATATYPES_TESTER_MERGE_CONFLICT);
  }
}

void TheoryDatatypes::addSelector( Node s, EqcInfo* eqc, Node n, bool assertFacts ) {
  Trace("dt-collapse-sel") << "Add selector : " << s << " to eqc(" << n << ")" << std::endl;
  //check to see if it is redundant
  NodeUIntMap::iterator sel_i = d_selector_apps.find(n);
  Assert(sel_i != d_selector_apps.end());
  if( sel_i != d_selector_apps.end() ){
    size_t n_sel = (*sel_i).second;
    for (size_t j = 0; j < n_sel; j++)
    {
      Node ss = d_selector_apps_data[n][j];
      if( s.getOperator()==ss.getOperator() && ( s.getKind()!=DT_HEIGHT_BOUND || s[1]==ss[1] ) ){
        Trace("dt-collapse-sel") << "...redundant." << std::endl;
        return;
      }
    }
    //add it to the vector
    //sel->push_back( s );
    d_selector_apps[n] = n_sel + 1;
    if (n_sel < d_selector_apps_data[n].size())
    {
      d_selector_apps_data[n][n_sel] = s;
    }else{
      d_selector_apps_data[n].push_back( s );
    }

    eqc->d_selectors = true;
  }
  if( assertFacts && !eqc->d_constructor.get().isNull() ){
    //conclude the collapsed merge
    collapseSelector( s, eqc->d_constructor.get() );
  }
}

void TheoryDatatypes::addConstructor( Node c, EqcInfo* eqc, Node n ){
  Trace("datatypes-debug") << "Add constructor : " << c << " to eqc(" << n << ")" << std::endl;
  Assert(eqc->d_constructor.get().isNull());
  //check labels
  NodeUIntMap::iterator lbl_i = d_labels.find(n);
  if( lbl_i != d_labels.end() ){
    size_t constructorIndex = utils::indexOf(c.getOperator());
    size_t n_lbl = (*lbl_i).second;
    for (size_t i = 0; i < n_lbl; i++)
    {
      Node t = d_labels_data[n][i];
      if (d_labels_data[n][i].getKind() == NOT)
      {
        unsigned tindex = d_labels_tindex[n][i];
        if (tindex == constructorIndex)
        {
          std::vector<Node> conf;
          conf.push_back(t);
          conf.push_back(t[0][0].eqNode(c));
          Trace("dt-conflict")
              << "CONFLICT: Tester merge eq conflict : " << conf << std::endl;
          d_im.sendDtConflict(conf, InferenceId::DATATYPES_TESTER_CONFLICT);
          return;
        }
      }
    }
  }
  //check selectors
  NodeUIntMap::iterator sel_i = d_selector_apps.find(n);
  if( sel_i != d_selector_apps.end() ){
    size_t n_sel = (*sel_i).second;
    for (size_t j = 0; j < n_sel; j++)
    {
      Node s = d_selector_apps_data[n][j];
      //collapse the selector
      collapseSelector( s, c );
    }
  }
  eqc->d_constructor.set( c );
}

void TheoryDatatypes::collapseSelector( Node s, Node c ) {
  Assert(c.getKind() == APPLY_CONSTRUCTOR);
  Trace("dt-collapse-sel") << "collapse selector : " << s << " " << c << std::endl;
  Node r;
  bool wrong = false;
  Node eq_exp = s[0].eqNode(c);
  if (s.getKind() == kind::APPLY_SELECTOR)
  {
    Node selector = s.getOperator();
    size_t constructorIndex = utils::indexOf(c.getOperator());
    const DType& dt = utils::datatypeOf(selector);
    const DTypeConstructor& dtc = dt[constructorIndex];
    int selectorIndex = dtc.getSelectorIndexInternal(selector);
    Trace("dt-collapse-sel")
        << "selector index is " << selectorIndex << std::endl;
    wrong = selectorIndex<0;
    r = NodeManager::currentNM()->mkNode(
        kind::APPLY_SELECTOR, s.getOperator(), c);
  }
  if( !r.isNull() ){
    Node rrs;
    if (wrong)
    {
      // If the selector application was wrong, we do nothing. The selector
      // term in this context will be unevaluated, and treated via congruence.
      return;
    }
    else
    {
      rrs = rewrite(r);
    }
    if (s != rrs)
    {
      Node eq = s.eqNode(rrs);
      // Since collapsing selectors may generate new terms, we must send
      // this out as a lemma if it is of an external type, or otherwise we
      // may ask for the equality status of terms that only datatypes knows
      // about, see issue #5344.
      bool forceLemma = !s.getType().isDatatype();
      Trace("datatypes-infer") << "DtInfer : collapse sel";
      Trace("datatypes-infer") << " : " << eq << " by " << eq_exp << std::endl;
      d_im.addPendingInference(
          eq, InferenceId::DATATYPES_COLLAPSE_SEL, eq_exp, forceLemma);
    }
  }
}

EqualityStatus TheoryDatatypes::getEqualityStatus(TNode a, TNode b){
  Assert(d_equalityEngine->hasTerm(a) && d_equalityEngine->hasTerm(b));
  if (d_equalityEngine->areEqual(a, b))
  {
    // The terms are implied to be equal
    return EQUALITY_TRUE;
  }
  if (d_equalityEngine->areDisequal(a, b, false))
  {
    // The terms are implied to be dis-equal
    return EQUALITY_FALSE;
  }
  return EQUALITY_FALSE_IN_MODEL;
}

void TheoryDatatypes::computeCareGraph(){
  Trace("dt-cg-summary") << "Compute graph for dt..." << d_functionTerms.size() << " " << d_sharedTerms.size() << std::endl;
  Trace("dt-cg") << "Build indices..." << std::endl;
  std::map<TypeNode, std::map<Node, TNodeTrie> > index;
  std::map< Node, unsigned > arity;
  //populate indices
  unsigned functionTerms = d_functionTerms.size();
  for( unsigned i=0; i<functionTerms; i++ ){
    TNode f1 = d_functionTerms[i];
    Assert(d_equalityEngine->hasTerm(f1));
    Trace("dt-cg-debug") << "...build for " << f1 << std::endl;
    // Break into index based on operator.
    // To handle parameteric datatypes, we also indexed based on the overall
    // type if a constructor, or the type of the argument (e.g. if a selector)
    // otherwise
    Node op = f1.getOperator();
    TypeNode tn =
        f1.getKind() == APPLY_CONSTRUCTOR ? f1.getType() : f1[0].getType();
    std::vector< TNode > reps;
    bool has_trigger_arg = false;
    for( unsigned j=0; j<f1.getNumChildren(); j++ ){
      reps.push_back(d_equalityEngine->getRepresentative(f1[j]));
      if (d_equalityEngine->isTriggerTerm(f1[j], THEORY_DATATYPES))
      {
        has_trigger_arg = true;
      }
    }
    Trace("dt-cg-debug") << "...has trigger arg = " << has_trigger_arg
                         << std::endl;
    //only may contribute to care pairs if has at least one trigger argument
    if( has_trigger_arg ){
      index[tn][op].addTerm( f1, reps );
      arity[op] = reps.size();
    }
  }
  //for each index
  for (std::pair<const TypeNode, std::map<Node, TNodeTrie> >& tt : index)
  {
    for (std::pair<const Node, TNodeTrie>& t : tt.second)
    {
      Trace("dt-cg") << "Process index " << tt.first << ", " << t.first << "..."
                     << std::endl;
      nodeTriePathPairProcess(&t.second, arity[t.first], d_cpacb);
      Trace("dt-cg") << "...finish" << std::endl;
    }
  }
  Trace("dt-cg-summary") << "...done" << std::endl;
}

bool TheoryDatatypes::collectModelValues(TheoryModel* m,
                                         const std::set<Node>& termSet)
{
  Trace("dt-cmi") << "Datatypes : Collect model values "
                  << d_equalityEngine->consistent() << std::endl;
  Trace("dt-model") << std::endl;
  printModelDebug( "dt-model" );
  Trace("dt-model") << std::endl;

  //get all constructors
  eq::EqClassesIterator eqccs_i = eq::EqClassesIterator(d_equalityEngine);
  std::vector< Node > cons;
  std::vector< Node > nodes;
  std::map< Node, Node > eqc_cons;
  while( !eqccs_i.isFinished() ){
    Node eqc = (*eqccs_i);
    //for all equivalence classes that are datatypes
    //if( termSet.find( eqc )==termSet.end() ){
    //  Trace("dt-cmi-debug") << "Irrelevant eqc : " << eqc << std::endl;
    //}
    if( eqc.getType().isDatatype() ){
      EqcInfo* ei = getOrMakeEqcInfo( eqc );
      if( ei && !ei->d_constructor.get().isNull() ){
        Node c = ei->d_constructor.get();
        cons.push_back( c );
        eqc_cons[ eqc ] = c;
      }else{
        //if eqc contains a symbol known to datatypes (a selector), then we must assign
        //should assign constructors to EQC if they have a selector or a tester
        bool shouldConsider = ( ei && ei->d_selectors ) || hasTester( eqc );
        if( shouldConsider ){
          nodes.push_back( eqc );
        }
      }
    }
    //}
    ++eqccs_i;
  }

  //unsigned orig_size = nodes.size();
  std::map< TypeNode, int > typ_enum_map;
  std::vector< TypeEnumerator > typ_enum;
  unsigned index = 0;
  while( index<nodes.size() ){
    Node eqc = nodes[index];
    Node neqc;
    bool addCons = false;
    TypeNode tt = eqc.getType();
    const DType& dt = tt.getDType();
    if (!d_equalityEngine->hasTerm(eqc))
    {
      Assert(false);
    }else{
      Trace("dt-cmi") << "NOTICE : Datatypes: no constructor in equivalence class " << eqc << std::endl;
      Trace("dt-cmi") << "   Type : " << eqc.getType() << std::endl;
      EqcInfo* ei = getOrMakeEqcInfo( eqc );
      std::vector< bool > pcons;
      getPossibleCons( ei, eqc, pcons );
      Trace("dt-cmi") << "Possible constructors : ";
      for( unsigned i=0; i<pcons.size(); i++ ){
        Trace("dt-cmi") << pcons[i] << " ";
      }
      Trace("dt-cmi") << std::endl;
      for( unsigned r=0; r<2; r++ ){
        if( neqc.isNull() ){
          for( unsigned i=0; i<pcons.size(); i++ ){
            // must try the infinite ones first
            bool cfinite =
                d_env.isFiniteType(dt[i].getInstantiatedConstructorType(tt));
            if( pcons[i] && (r==1)==cfinite ){
              neqc = utils::getInstCons(eqc, dt, i);
              break;
            }
          }
        }
      }
      addCons = true;
    }
    if( !neqc.isNull() ){
      Trace("dt-cmi") << "Assign : " << neqc << std::endl;
      if (!m->assertEquality(eqc, neqc, true))
      {
        return false;
      }
      eqc_cons[ eqc ] = neqc;
    }
    if( addCons ){
      cons.push_back( neqc );
    }
    ++index;
  }

  for( std::map< Node, Node >::iterator it = eqc_cons.begin(); it != eqc_cons.end(); ++it ){
    Node eqc = it->first;
    if( eqc.getType().isCodatatype() ){
      //until models are implemented for codatatypes
      //throw Exception("Models for codatatypes are not supported in this version.");
      //must proactive expand to avoid looping behavior in model builder
      if( !it->second.isNull() ){
        std::map< Node, int > vmap;
        Node v = getCodatatypesValue( it->first, eqc_cons, vmap, 0 );
        Trace("dt-cmi") << "  EQC(" << it->first << "), constructor is " << it->second << ", value is " << v << ", const = " << v.isConst() << std::endl;
        if (!m->assertEquality(eqc, v, true))
        {
          return false;
        }
        m->assertSkeleton(v);
      }
    }else{
      Trace("dt-cmi") << "Datatypes : assert representative " << it->second << " for " << it->first << std::endl;
      m->assertSkeleton(it->second);
    }
  }
  return true;
}


Node TheoryDatatypes::getCodatatypesValue( Node n, std::map< Node, Node >& eqc_cons, std::map< Node, int >& vmap, int depth ){
  std::map< Node, int >::iterator itv = vmap.find( n );
  NodeManager* nm = NodeManager::currentNM();
  if( itv!=vmap.end() ){
    int debruijn = depth - 1 - itv->second;
    return nm->mkConst(CodatatypeBoundVariable(n.getType(), debruijn));
  }else if( n.getType().isDatatype() ){
    Node nc = eqc_cons[n];
    if( !nc.isNull() ){
      vmap[n] = depth;
      Trace("dt-cmi-cdt-debug") << "    map " << n << " -> " << depth << std::endl;
      Assert(nc.getKind() == APPLY_CONSTRUCTOR);
      std::vector< Node > children;
      children.push_back( nc.getOperator() );
      for( unsigned i=0; i<nc.getNumChildren(); i++ ){
        Node r = getRepresentative( nc[i] );
        Node rv = getCodatatypesValue( r, eqc_cons, vmap, depth+1 );
        children.push_back( rv );
      }
      vmap.erase( n );
      return nm->mkNode(APPLY_CONSTRUCTOR, children);
    }
  }
  return n;
}

Node TheoryDatatypes::getSingletonLemma( TypeNode tn, bool pol ) {
  NodeManager* nm = NodeManager::currentNM();
  SkolemManager* sm = nm->getSkolemManager();
  int index = pol ? 0 : 1;
  std::map< TypeNode, Node >::iterator it = d_singleton_lemma[index].find( tn );
  if( it==d_singleton_lemma[index].end() ){
    Node a;
    if( pol ){
      Node v1 = nm->mkBoundVar(tn);
      Node v2 = nm->mkBoundVar(tn);
      a = nm->mkNode(FORALL, nm->mkNode(BOUND_VAR_LIST, v1, v2), v1.eqNode(v2));
    }else{
      Node v1 = sm->mkDummySkolem("k1", tn);
      Node v2 = sm->mkDummySkolem("k2", tn);
      a = v1.eqNode( v2 ).negate();
      //send out immediately as lemma
      d_im.lemma(a, InferenceId::DATATYPES_REC_SINGLETON_FORCE_DEQ);
      Trace("dt-singleton") << "******** assert " << a << " to avoid singleton cardinality for type " << tn << std::endl;
    }
    d_singleton_lemma[index][tn] = a;
    return a;
  }else{
    return it->second;
  }
}

<<<<<<< HEAD
=======
void TheoryDatatypes::registerInitialLemmas(Node n)
{
  if (d_initialLemmaCache.find(n) != d_initialLemmaCache.end())
  {
    return;
  }
  d_initialLemmaCache[n] = true;

  NodeManager* nm = NodeManager::currentNM();
  Kind nk = n.getKind();
  if (nk == DT_SIZE)
  {
    Node lem = nm->mkNode(LEQ, d_zero, n);
    Trace("datatypes-infer")
        << "DtInfer : size geq zero : " << lem << std::endl;
    d_im.addPendingLemma(lem, InferenceId::DATATYPES_SIZE_POS);
  }
  else if (nk == DT_HEIGHT_BOUND && n[1].getConst<Rational>().isZero())
  {
    std::vector<Node> children;
    const DType& dt = n[0].getType().getDType();
    for (unsigned i = 0, ncons = dt.getNumConstructors(); i < ncons; i++)
    {
      if (utils::isNullaryConstructor(dt[i]))
      {
        Node test = utils::mkTester(n[0], i, dt);
        children.push_back(test);
      }
    }
    Node lem;
    if (children.empty())
    {
      lem = n.negate();
    }
    else
    {
      lem = n.eqNode(children.size() == 1 ? children[0]
                                          : nm->mkNode(OR, children));
    }
    Trace("datatypes-infer") << "DtInfer : zero height : " << lem << std::endl;
    d_im.addPendingLemma(lem, InferenceId::DATATYPES_HEIGHT_ZERO);
  }
}

>>>>>>> df67b11d
Node TheoryDatatypes::getInstantiateCons(Node n, const DType& dt, int index)
{
  if( n.getKind()==APPLY_CONSTRUCTOR && n.getNumChildren()==0 ){
    return n;
  }
  //add constructor to equivalence class
  Node k = getTermSkolemFor( n );
  Node n_ic = utils::getInstCons(k, dt, index);
<<<<<<< HEAD
  Assert(n_ic == rewrite(n_ic));
=======
  Assert (n_ic == rewrite(n_ic));
>>>>>>> df67b11d
  Trace("dt-enum") << "Made instantiate cons " << n_ic << std::endl;
  return n_ic;
}

bool TheoryDatatypes::instantiate(EqcInfo* eqc, Node n)
{
  Trace("datatypes-debug") << "Instantiate: " << n << std::endl;
  //add constructor to equivalence class if not done so already
  int index = getLabelIndex( eqc, n );
  if (index == -1 || eqc->d_inst)
  {
    return false;
  }
  Node exp;
  Node tt;
  if (!eqc->d_constructor.get().isNull())
  {
    exp = d_true;
    tt = eqc->d_constructor;
  }
  else
  {
    exp = getLabel(n);
    tt = exp[0];
  }
  TypeNode ttn = tt.getType();
  const DType& dt = ttn.getDType();
  // instantiate this equivalence class
  eqc->d_inst = true;
  // TODO: check if necessary based on existing selectors!!!
  Node tt_cons = getInstantiateCons(tt, dt, index);
  if (tt == tt_cons)
  {
    // not necessary
    return false;
  }
  std::vector<Node> concs;
  if (tt.getKind()==APPLY_CONSTRUCTOR)
  {
    utils::checkClash(tt, tt_cons, concs);
  }
  else
  {
    concs.push_back(tt.eqNode(tt_cons));
  }
  // Determine if the equality must be sent out as a lemma. Notice that
  // we  keep new equalities from the instantiate rule internal
  // as long as they are for datatype constructors that have no arguments that
  // have finite external type, which corresponds to:
  //   forceLemma = dt[index].hasFiniteExternalArgType(ttn);
  // Such equalities must be sent because they introduce selector terms that
  // may contribute to conflicts due to cardinality (good examples of this are
  // regress0/datatypes/dt-param-card4-bool-sat.smt2 and
  // regress0/datatypes/list-bool.smt2).
  bool forceLemma;
  if (options().datatypes.dtPoliteOptimize)
  {
    forceLemma = dt[index].hasFiniteExternalArgType(ttn);
  }
  else
  {
    forceLemma = dt.involvesExternalType();
  }
  Trace("datatypes-infer-debug") << "DtInstantiate : " << eqc << " " << concs
                                 << " forceLemma = " << forceLemma << std::endl;
  Trace("datatypes-infer") << "DtInfer : instantiate : " << concs << " by " << exp
                           << std::endl;
  for (const Node& eq : concs)
  {
    d_im.addPendingInference(eq, InferenceId::DATATYPES_INST, exp, forceLemma);
  }
  return true;
}

void TheoryDatatypes::checkCycles() {
  Trace("datatypes-cycle-check") << "Check acyclicity" << std::endl;
  std::vector< Node > cdt_eqc;
  eq::EqClassesIterator eqcs_i = eq::EqClassesIterator(d_equalityEngine);
  while( !eqcs_i.isFinished() ){
    Node eqc = (*eqcs_i);
    TypeNode tn = eqc.getType();
    if( tn.isDatatype() ) {
      if( !tn.isCodatatype() ){
        if (options().datatypes.dtCyclic)
        {
          //do cycle checks
          std::map< TNode, bool > visited;
          std::map< TNode, bool > proc;
          std::vector<Node> expl;
          Trace("datatypes-cycle-check") << "...search for cycle starting at " << eqc << std::endl;
          Node cn = searchForCycle( eqc, eqc, visited, proc, expl );
          Trace("datatypes-cycle-check") << "...finish." << std::endl;
          //if we discovered a different cycle while searching this one
          if( !cn.isNull() && cn!=eqc ){
            visited.clear();
            proc.clear();
            expl.clear();
            Node prev = cn;
            cn = searchForCycle( cn, cn, visited, proc, expl );
            Assert(prev == cn);
          }

          if( !cn.isNull() ) {
            Assert(expl.size() > 0);
            Trace("dt-conflict")
                << "CONFLICT: Cycle conflict : " << expl << std::endl;
            d_im.sendDtConflict(expl, InferenceId::DATATYPES_CYCLE);
            return;
          }
        }
      }else{
        //indexing
        cdt_eqc.push_back( eqc );
      }
    }
    ++eqcs_i;
  }
  Trace("datatypes-cycle-check") << "Check uniqueness" << std::endl;
  //process codatatypes
  if (cdt_eqc.size() > 1 && options().datatypes.cdtBisimilar)
  {
    printModelDebug("dt-cdt-debug");
    Trace("dt-cdt-debug") << "Process " << cdt_eqc.size() << " co-datatypes" << std::endl;
    std::vector< std::vector< Node > > part_out;
    std::vector<Node> exp;
    std::map< Node, Node > cn;
    std::map< Node, std::map< Node, int > > dni;
    for( unsigned i=0; i<cdt_eqc.size(); i++ ){
      cn[cdt_eqc[i]] = cdt_eqc[i];
    }
    separateBisimilar( cdt_eqc, part_out, exp, cn, dni, 0, false );
    Trace("dt-cdt-debug") << "Done separate bisimilar." << std::endl;
    if( !part_out.empty() ){
      Trace("dt-cdt-debug") << "Process partition size " << part_out.size() << std::endl;
      for( unsigned i=0; i<part_out.size(); i++ ){
        std::vector< Node > part;
        part.push_back( part_out[i][0] );
        for( unsigned j=1; j<part_out[i].size(); j++ ){
          Trace("dt-cdt") << "Codatatypes : " << part_out[i][0] << " and " << part_out[i][j] << " must be equal!!" << std::endl;
          part.push_back( part_out[i][j] );
          std::vector< std::vector< Node > > tpart_out;
          exp.clear();
          cn.clear();
          cn[part_out[i][0]] = part_out[i][0];
          cn[part_out[i][j]] = part_out[i][j];
          dni.clear();
          separateBisimilar( part, tpart_out, exp, cn, dni, 0, true );
          Assert(tpart_out.size() == 1 && tpart_out[0].size() == 2);
          part.pop_back();
          //merge based on explanation
          Trace("dt-cdt") << "  exp is : ";
          for( unsigned k=0; k<exp.size(); k++ ){
            Trace("dt-cdt") << exp[k] << " ";
          }
          Trace("dt-cdt") << std::endl;
          Node eq = part_out[i][0].eqNode( part_out[i][j] );
          Node eqExp = NodeManager::currentNM()->mkAnd(exp);
          d_im.addPendingInference(eq, InferenceId::DATATYPES_BISIMILAR, eqExp);
          Trace("datatypes-infer") << "DtInfer : cdt-bisimilar : " << eq << " by " << eqExp << std::endl;
        }
      }
    }
  }
}

void TheoryDatatypes::checkInstantiate()
{
  if (!options().datatypes.dtLazyInst)
  {
    // not using lazy instantiate
    return;
  }
  std::set<Node> termSetReps;
  /*
  std::set<Node> termSet;
  collectAssertedTerms(termSet);
  for (const Node& t : termSet)
  {
    if (!t.getType().isDatatype())
    {
      continue;
    }
    Node tr = d_equalityEngine->getRepresentative(t);
    termSetReps.insert(tr);
  }
  */
  eq::EqClassesIterator eqcs_i = eq::EqClassesIterator(d_equalityEngine);
  while (!eqcs_i.isFinished())
  {
    Node eqc = (*eqcs_i);
    ++eqcs_i;
    if (eqc.getType().isDatatype())
    {
      termSetReps.insert(eqc);
    }
  }
  for (const Node& eqc : termSetReps)
  {
    Trace("datatypes-infer") << "Look at " << eqc << std::endl;
    EqcInfo* ei = getOrMakeEqcInfo(eqc);
    instantiate(ei, eqc);
  }
}

void TheoryDatatypes::checkSplit()
{
  // get the relevant term set
  std::set<Node> termSetReps;
  /*
  std::set<Node> termSet;
  collectAssertedTerms(termSet);
  for (const Node& t : termSet)
  {
    if (!t.getType().isDatatype())
    {
      continue;
    }
    Node tr = d_equalityEngine->getRepresentative(t);
    termSetReps.insert(tr);
  }
  */
  eq::EqClassesIterator eqcs_i = eq::EqClassesIterator(d_equalityEngine);
  while (!eqcs_i.isFinished())
  {
    Node eqc = (*eqcs_i);
    ++eqcs_i;
    if (eqc.getType().isDatatype())
    {
      termSetReps.insert(eqc);
    }
  }
  std::map<TypeNode, Node> rec_singletons;
  for (const Node& n : termSetReps)
  {
    Trace("datatypes-debug") << "Process equivalence class " << n << std::endl;
    EqcInfo* eqc = getOrMakeEqcInfo(n);
    // if there are more than 1 possible constructors for eqc
    if (hasLabel(eqc, n))
    {
      Trace("datatypes-debug")
          << "Has constructor " << eqc->d_constructor.get() << std::endl;
      continue;
    }
    Trace("datatypes-debug") << "No constructor..." << std::endl;
    TypeNode tn = n.getType();
    const DType& dt = tn.getDType();
    Trace("datatypes-debug")
        << "Datatype " << dt.getName() << " is " << dt.getCardinalityClass(tn)
        << " " << dt.isRecursiveSingleton(tn) << std::endl;
    if (dt.isRecursiveSingleton(tn))
    {
      Trace("datatypes-debug") << "Check recursive singleton..." << std::endl;
      bool isQuantifiedLogic = logicInfo().isQuantified();
      // handle recursive singleton case
      std::map<TypeNode, Node>::iterator itrs = rec_singletons.find(tn);
      if (itrs != rec_singletons.end())
      {
        Node eq = n.eqNode(itrs->second);
        if (d_singleton_eq.find(eq) == d_singleton_eq.end())
        {
          d_singleton_eq[eq] = true;
          // get assumptions
          bool success = true;
          std::vector<Node> assumptions;
          // if there is at least one uninterpreted sort occurring within the
          // datatype and the logic is not quantified, add lemmas ensuring
          // cardinality is more than one,
          //  do not infer the equality if at least one sort was processed.
          // otherwise, if the logic is quantified, under the assumption that
          // all uninterpreted sorts have cardinality one,
          //  infer the equality.
          for (size_t i = 0; i < dt.getNumRecursiveSingletonArgTypes(tn); i++)
          {
            TypeNode type = dt.getRecursiveSingletonArgType(tn, i);
            if (isQuantifiedLogic)
            {
              // under the assumption that the cardinality of this type is one
              Node a = getSingletonLemma(type, true);
              assumptions.push_back(a.negate());
            }
            else
            {
              success = false;
              // assert that the cardinality of this type is more than one
              getSingletonLemma(type, false);
            }
          }
          if (success)
          {
            Node assumption = n.eqNode(itrs->second);
            assumptions.push_back(assumption);
            Node lemma =
                assumptions.size() == 1
                    ? assumptions[0]
                    : NodeManager::currentNM()->mkNode(OR, assumptions);
            Trace("dt-singleton") << "*************Singleton equality lemma "
                                  << lemma << std::endl;
            d_im.lemma(lemma, InferenceId::DATATYPES_REC_SINGLETON_EQ);
          }
        }
      }
      else
      {
        rec_singletons[tn] = n;
      }
      // do splitting for quantified logics (incomplete anyways)
      if (!isQuantifiedLogic)
      {
        continue;
      }
    }
    Trace("datatypes-debug") << "Get possible cons..." << std::endl;
    // all other cases
    std::vector<bool> pcons;
    getPossibleCons(eqc, n, pcons);
    // check if we do not need to resolve the constructor type for this
    // equivalence class.
    // this is if there are no selectors for this equivalence class, and its
    // possible values are infinite,
    //  then do not split.
    int consIndex = -1;
    int fconsIndex = -1;
    bool needSplit = true;
    for (size_t j = 0, psize = pcons.size(); j < psize; j++)
    {
      if (!pcons[j])
      {
        continue;
      }
      if (consIndex == -1)
      {
        consIndex = j;
      }
      Trace("datatypes-debug") << j << " compute finite..." << std::endl;
      // Notice that we split here on all datatypes except the
      // truly infinite ones. It is possible to also not split
      // on those that are interpreted-finite when finite model
      // finding is disabled, but as a heuristic we choose to split
      // on those too.
      bool ifin = dt[j].getCardinalityClass(tn) != CardinalityClass::INFINITE;
      Trace("datatypes-debug") << "...returned " << ifin << std::endl;
      if (!ifin)
      {
        if (!eqc || !eqc->d_selectors)
        {
          needSplit = false;
          break;
        }
      }
      else if (fconsIndex == -1)
      {
        fconsIndex = j;
      }
    }
    if (!needSplit)
    {
      Trace("dt-split-debug")
          << "Do not split constructor for " << n << " : " << n.getType() << " "
          << dt.getNumConstructors() << std::endl;
      continue;
    }
    if (dt.getNumConstructors() == 1)
    {
      // this may not be necessary?
      // if only one constructor, then this term must be this constructor
      Node t = utils::mkTester(n, 0, dt);
      d_im.addPendingInference(t, InferenceId::DATATYPES_SPLIT, d_true);
      Trace("datatypes-infer")
          << "DtInfer : 1-cons (full) : " << t << std::endl;
    }
    else
    {
      Assert(consIndex != -1 || dt.isSygus());
      if (options().datatypes.dtBinarySplit && consIndex != -1)
      {
        Node test = utils::mkTester(n, consIndex, dt);
        Trace("dt-split") << "*************Split for possible constructor "
                          << dt[consIndex] << " for " << n << endl;
        test = rewrite(test);
        NodeBuilder nb(kind::OR);
        nb << test << test.notNode();
        Node lemma = nb;
        d_im.lemma(lemma, InferenceId::DATATYPES_BINARY_SPLIT);
        d_im.requirePhase(test, true);
      }
      else
      {
        Trace("dt-split") << "*************Split for constructors on " << n
                          << endl;
        Node lemma = utils::mkSplit(n, dt);
        Trace("dt-split-debug") << "Split lemma is : " << lemma << std::endl;
        d_im.sendDtLemma(
            lemma, InferenceId::DATATYPES_SPLIT, LemmaProperty::SEND_ATOMS);
      }
      if (!options().datatypes.dtBlastSplits)
      {
        return;
      }
    }
  }
}

//everything is in terms of representatives
void TheoryDatatypes::separateBisimilar(
    std::vector<Node>& part,
    std::vector<std::vector<Node> >& part_out,
    std::vector<Node>& exp,
    std::map<Node, Node>& cn,
    std::map<Node, std::map<Node, int> >& dni,
    int dniLvl,
    bool mkExp)
{
  if( !mkExp ){
    Trace("dt-cdt-debug") << "Separate bisimilar : " << std::endl;
    for( unsigned i=0; i<part.size(); i++ ){
      Trace("dt-cdt-debug") << "   " << part[i] << ", current = " << cn[part[i]] << std::endl;
    }
  }
  Assert(part.size() > 1);
  std::map< Node, std::vector< Node > > new_part;
  std::map< Node, std::vector< Node > > new_part_c;
  std::map< int, std::vector< Node > > new_part_rec;

  std::map< Node, Node > cn_cons;
  for( unsigned j=0; j<part.size(); j++ ){
    Node c = cn[part[j]];
    std::map< Node, int >::iterator it_rec = dni[part[j]].find( c );
    if( it_rec!=dni[part[j]].end() ){
      //looped
      if( !mkExp ){ Trace("dt-cdt-debug") << "  - " << part[j] << " is looping at index " << it_rec->second << std::endl; }
      new_part_rec[ it_rec->second ].push_back( part[j] );
    }else{
      if( c.getType().isDatatype() ){
        Node ncons = getEqcConstructor( c );
        if( ncons.getKind()==APPLY_CONSTRUCTOR ) {
          Node cc = ncons.getOperator();
          cn_cons[part[j]] = ncons;
          if (mkExp && c != ncons)
          {
            exp.push_back(c.eqNode(ncons));
          }
          new_part[cc].push_back( part[j] );
          if( !mkExp ){ Trace("dt-cdt-debug") << "  - " << part[j] << " is datatype " << ncons << "." << std::endl; }
        }else{
          new_part_c[c].push_back( part[j] );
          if( !mkExp ){ Trace("dt-cdt-debug") << "  - " << part[j] << " is unspecified datatype." << std::endl; }
        }
      }else{
        //add equivalences
        if( !mkExp ){ Trace("dt-cdt-debug") << "  - " << part[j] << " is term " << c << "." << std::endl; }
        new_part_c[c].push_back( part[j] );
      }
    }
  }
  //direct add for constants
  for( std::map< Node, std::vector< Node > >::iterator it = new_part_c.begin(); it != new_part_c.end(); ++it ){
    if( it->second.size()>1 ){
      std::vector< Node > vec;
      vec.insert( vec.begin(), it->second.begin(), it->second.end() );
      part_out.push_back( vec );
    }
  }
  //direct add for recursive
  for( std::map< int, std::vector< Node > >::iterator it = new_part_rec.begin(); it != new_part_rec.end(); ++it ){
    if( it->second.size()>1 ){
      std::vector< Node > vec;
      vec.insert( vec.begin(), it->second.begin(), it->second.end() );
      part_out.push_back( vec );
    }else{
      //add back : could match a datatype?
    }
  }
  //recurse for the datatypes
  for( std::map< Node, std::vector< Node > >::iterator it = new_part.begin(); it != new_part.end(); ++it ){
    if( it->second.size()>1 ){
      //set dni to check for loops
      std::map< Node, Node > dni_rem;
      for( unsigned i=0; i<it->second.size(); i++ ){
        Node n = it->second[i];
        dni[n][cn[n]] = dniLvl;
        dni_rem[n] = cn[n];
      }

      //we will split based on the arguments of the datatype
      std::vector< std::vector< Node > > split_new_part;
      split_new_part.push_back( it->second );

      unsigned nChildren = cn_cons[it->second[0]].getNumChildren();
      //for each child of constructor
      unsigned cindex = 0;
      while( cindex<nChildren && !split_new_part.empty() ){
        if( !mkExp ){ Trace("dt-cdt-debug") << "Split argument #" << cindex << " of " << it->first << "..." << std::endl; }
        std::vector< std::vector< Node > > next_split_new_part;
        for( unsigned j=0; j<split_new_part.size(); j++ ){
          //set current node
          for( unsigned k=0; k<split_new_part[j].size(); k++ ){
            Node n = split_new_part[j][k];
            Node cnc = cn_cons[n][cindex];
            Node nr = getRepresentative(cnc);
            cn[n] = nr;
            if (mkExp && cnc != nr)
            {
              exp.push_back(nr.eqNode(cnc));
            }
          }
          std::vector< std::vector< Node > > c_part_out;
          separateBisimilar( split_new_part[j], c_part_out, exp, cn, dni, dniLvl+1, mkExp );
          next_split_new_part.insert( next_split_new_part.end(), c_part_out.begin(), c_part_out.end() );
        }
        split_new_part.clear();
        split_new_part.insert( split_new_part.end(), next_split_new_part.begin(), next_split_new_part.end() );
        cindex++;
      }
      part_out.insert( part_out.end(), split_new_part.begin(), split_new_part.end() );

      for( std::map< Node, Node >::iterator it2 = dni_rem.begin(); it2 != dni_rem.end(); ++it2 ){
        dni[it2->first].erase( it2->second );
      }
    }
  }
}

//postcondition: if cycle detected, explanation is why n is a subterm of on
Node TheoryDatatypes::searchForCycle(TNode n,
                                     TNode on,
                                     std::map<TNode, bool>& visited,
                                     std::map<TNode, bool>& proc,
                                     std::vector<Node>& explanation,
                                     bool firstTime)
{
  Trace("datatypes-cycle-check2") << "Search for cycle " << n << " " << on << endl;
  TNode ncons;
  TNode nn;
  if( !firstTime ){
    nn = getRepresentative( n );
    if( nn==on ){
      if (n != nn)
      {
        explanation.push_back(n.eqNode(nn));
      }
      return on;
    }
  }else{
    nn = getRepresentative( n );
  }
  if( proc.find( nn )!=proc.end() ){
    return Node::null();
  }
  Trace("datatypes-cycle-check2") << "...representative : " << nn << " " << ( visited.find( nn ) == visited.end() ) << " " << visited.size() << std::endl;
  if( visited.find( nn ) == visited.end() ) {
    Trace("datatypes-cycle-check2") << "  visit : " << nn << std::endl;
    visited[nn] = true;
    TNode nncons = getEqcConstructor(nn);
    if (nncons.getKind() == APPLY_CONSTRUCTOR)
    {
      for (unsigned i = 0; i < nncons.getNumChildren(); i++)
      {
        TNode cn =
            searchForCycle(nncons[i], on, visited, proc, explanation, false);
        if( cn==on ) {
          //add explanation for why the constructor is connected
          if (n != nncons)
          {
            explanation.push_back(n.eqNode(nncons));
          }
          return on;
        }else if( !cn.isNull() ){
          return cn;
        }
      }
    }
    Trace("datatypes-cycle-check2") << "  unvisit : " << nn << std::endl;
    proc[nn] = true;
    visited.erase( nn );
    return Node::null();
  }else{
    TypeNode tn = nn.getType();
    if( tn.isDatatype() ) {
      if( !tn.isCodatatype() ){
        return nn;
      }
    }
    return Node::null();
  }
}

TNode TheoryDatatypes::getRepresentative( TNode a ){
  if (d_equalityEngine->hasTerm(a))
  {
    return d_equalityEngine->getRepresentative(a);
  }
  return a;
}

void TheoryDatatypes::printModelDebug( const char* c ){
  if(! (TraceIsOn(c))) {
    return;
  }

  Trace( c ) << "Datatypes model : " << std::endl;
  eq::EqClassesIterator eqcs_i = eq::EqClassesIterator(d_equalityEngine);
  while( !eqcs_i.isFinished() ){
    Node eqc = (*eqcs_i);
    //if( !eqc.getType().isBoolean() ){
      if( eqc.getType().isDatatype() ){
        Trace( c ) << "DATATYPE : ";
      }
      Trace( c ) << eqc << " : " << eqc.getType() << " : " << std::endl;
      Trace( c ) << "   { ";
      //add terms to model
      eq::EqClassIterator eqc_i = eq::EqClassIterator(eqc, d_equalityEngine);
      while( !eqc_i.isFinished() ){
        if( (*eqc_i)!=eqc ){
          Trace( c ) << (*eqc_i) << " ";
        }
        ++eqc_i;
      }
      Trace( c ) << "}" << std::endl;
      if( eqc.getType().isDatatype() ){
        EqcInfo* ei = getOrMakeEqcInfo( eqc );
        if( ei ){
          Trace( c ) << "   Instantiated : " << ei->d_inst.get() << std::endl;
          Trace( c ) << "   Constructor : ";
          if( !ei->d_constructor.get().isNull() ){
            Trace( c )<< ei->d_constructor.get();
          }
          Trace( c ) << std::endl << "   Labels : ";
          if( hasLabel( ei, eqc ) ){
            Trace( c ) << getLabel( eqc );
          }else{
            NodeUIntMap::iterator lbl_i = d_labels.find(eqc);
            if( lbl_i != d_labels.end() ){
              for (size_t j = 0; j < (*lbl_i).second; j++)
              {
                Trace( c ) << d_labels_data[eqc][j] << " ";
              }
            }
          }
          Trace( c ) << std::endl;
          Trace( c ) << "   Selectors : " << ( ei->d_selectors ? "yes, " : "no " );
          NodeUIntMap::iterator sel_i = d_selector_apps.find(eqc);
          if( sel_i != d_selector_apps.end() ){
            for (size_t j = 0; j < (*sel_i).second; j++)
            {
              Trace( c ) << d_selector_apps_data[eqc][j] << " ";
            }
          }
          Trace( c ) << std::endl;
        }
      }
    //}
    ++eqcs_i;
  }
}

void TheoryDatatypes::computeRelevantTerms(std::set<Node>& termSet)
{
  Trace("dt-cmi") << "Have " << termSet.size() << " relevant terms..."
                  << std::endl;

  //also include non-singleton dt equivalence classes  TODO : revisit this
  eq::EqClassesIterator eqcs_i = eq::EqClassesIterator(d_equalityEngine);
  while( !eqcs_i.isFinished() ){
    TNode r = (*eqcs_i);
    if (r.getType().isDatatype())
    {
      eq::EqClassIterator eqc_i = eq::EqClassIterator(r, d_equalityEngine);
      while (!eqc_i.isFinished())
      {
        termSet.insert(*eqc_i);
        ++eqc_i;
      }
    }
    ++eqcs_i;
  }
}

std::pair<bool, Node> TheoryDatatypes::entailmentCheck(TNode lit)
{
  Trace("dt-entail") << "Check entailed : " << lit << std::endl;
  Node atom = lit.getKind()==NOT ? lit[0] : lit;
  bool pol = lit.getKind()!=NOT;
  if( atom.getKind()==APPLY_TESTER ){
    Node n = atom[0];
    if (d_equalityEngine->hasTerm(n))
    {
      Node r = d_equalityEngine->getRepresentative(n);
      EqcInfo * ei = getOrMakeEqcInfo( r, false );
      int l_index = getLabelIndex( ei, r );
      int t_index = static_cast<int>(utils::indexOf(atom.getOperator()));
      Trace("dt-entail") << "  Tester indices are " << t_index << " and " << l_index << std::endl;
      if( l_index!=-1 && (l_index==t_index)==pol ){
        std::vector< TNode > exp_c;
        Node eqToExplain;
        if( ei && !ei->d_constructor.get().isNull() ){
          eqToExplain = n.eqNode(ei->d_constructor.get());
        }else{
          Node lbl = getLabel( n );
          Assert(!lbl.isNull());
          exp_c.push_back( lbl );
          Assert(d_equalityEngine->areEqual(n, lbl[0]));
          eqToExplain = n.eqNode(lbl[0]);
        }
        d_equalityEngine->explainLit(eqToExplain, exp_c);
        Node exp = NodeManager::currentNM()->mkAnd(exp_c);
        Trace("dt-entail") << "  entailed, explanation is " << exp << std::endl;
        return make_pair(true, exp);
      }
    }
  }
  return make_pair(false, Node::null());
}

}  // namespace datatypes
}  // namespace theory
}  // namespace cvc5::internal<|MERGE_RESOLUTION|>--- conflicted
+++ resolved
@@ -56,11 +56,7 @@
       d_term_sk(userContext()),
       d_labels(context()),
       d_selector_apps(context()),
-<<<<<<< HEAD
-      d_collectTermsCacheU(userContext()),
-=======
       d_initialLemmaCache(userContext()),
->>>>>>> df67b11d
       d_functionTerms(context()),
       d_singleton_eq(userContext()),
       d_sygusExtension(nullptr),
@@ -340,11 +336,7 @@
     break;
   default:
     // do initial lemmas (e.g. for dt.size)
-<<<<<<< HEAD
-    doInitialLemma(n);
-=======
     registerInitialLemmas(n);
->>>>>>> df67b11d
     // Function applications/predicates
     d_equalityEngine->addTerm(n);
     if (d_sygusExtension)
@@ -414,53 +406,6 @@
     EqcInfo* eqc = getOrMakeEqcInfo(rep, true);
     // add it to the eqc info
     addSelector(n, eqc, rep);
-<<<<<<< HEAD
-  }
-}
-
-void TheoryDatatypes::doInitialLemma(Node n)
-{
-  if (d_collectTermsCacheU.find(n) != d_collectTermsCacheU.end())
-  {
-    return;
-  }
-  d_collectTermsCacheU[n] = true;
-
-  NodeManager* nm = NodeManager::currentNM();
-  Kind nk = n.getKind();
-  if (nk == DT_SIZE)
-  {
-    Node lem = nm->mkNode(LEQ, d_zero, n);
-    Trace("datatypes-infer")
-        << "DtInfer : size geq zero : " << lem << std::endl;
-    d_im.addPendingLemma(lem, InferenceId::DATATYPES_SIZE_POS);
-  }
-  else if (nk == DT_HEIGHT_BOUND && n[1].getConst<Rational>().isZero())
-  {
-    std::vector<Node> children;
-    const DType& dt = n[0].getType().getDType();
-    for (unsigned i = 0, ncons = dt.getNumConstructors(); i < ncons; i++)
-    {
-      if (utils::isNullaryConstructor(dt[i]))
-      {
-        Node test = utils::mkTester(n[0], i, dt);
-        children.push_back(test);
-      }
-    }
-    Node lem;
-    if (children.empty())
-    {
-      lem = n.negate();
-    }
-    else
-    {
-      lem = n.eqNode(children.size() == 1 ? children[0]
-                                          : nm->mkNode(OR, children));
-    }
-    Trace("datatypes-infer") << "DtInfer : zero height : " << lem << std::endl;
-    d_im.addPendingLemma(lem, InferenceId::DATATYPES_HEIGHT_ZERO);
-=======
->>>>>>> df67b11d
   }
 }
 
@@ -1196,8 +1141,6 @@
   }
 }
 
-<<<<<<< HEAD
-=======
 void TheoryDatatypes::registerInitialLemmas(Node n)
 {
   if (d_initialLemmaCache.find(n) != d_initialLemmaCache.end())
@@ -1242,7 +1185,6 @@
   }
 }
 
->>>>>>> df67b11d
 Node TheoryDatatypes::getInstantiateCons(Node n, const DType& dt, int index)
 {
   if( n.getKind()==APPLY_CONSTRUCTOR && n.getNumChildren()==0 ){
@@ -1251,11 +1193,7 @@
   //add constructor to equivalence class
   Node k = getTermSkolemFor( n );
   Node n_ic = utils::getInstCons(k, dt, index);
-<<<<<<< HEAD
-  Assert(n_ic == rewrite(n_ic));
-=======
   Assert (n_ic == rewrite(n_ic));
->>>>>>> df67b11d
   Trace("dt-enum") << "Made instantiate cons " << n_ic << std::endl;
   return n_ic;
 }
