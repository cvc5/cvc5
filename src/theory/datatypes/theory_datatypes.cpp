/******************************************************************************
 * Top contributors (to current version):
 *   Andrew Reynolds, Morgan Deters, Gereon Kremer
 *
 * This file is part of the cvc5 project.
 *
 * Copyright (c) 2009-2022 by the authors listed in the file AUTHORS
 * in the top-level source directory and their institutional affiliations.
 * All rights reserved.  See the file COPYING in the top-level source
 * directory for licensing information.
 * ****************************************************************************
 *
 * Implementation of the theory of datatypes.
 */
#include "theory/datatypes/theory_datatypes.h"

#include <map>
#include <sstream>

#include "base/check.h"
#include "expr/codatatype_bound_variable.h"
#include "expr/dtype.h"
#include "expr/dtype_cons.h"
#include "expr/kind.h"
#include "expr/skolem_manager.h"
#include "options/datatypes_options.h"
#include "options/quantifiers_options.h"
#include "options/smt_options.h"
#include "options/theory_options.h"
#include "proof/proof_node_manager.h"
#include "smt/logic_exception.h"
#include "theory/datatypes/datatypes_rewriter.h"
#include "theory/datatypes/theory_datatypes_type_rules.h"
#include "theory/datatypes/theory_datatypes_utils.h"
#include "theory/logic_info.h"
#include "theory/quantifiers_engine.h"
#include "theory/rewriter.h"
#include "theory/theory_model.h"
#include "theory/theory_state.h"
#include "theory/type_enumerator.h"
#include "theory/valuation.h"
#include "util/rational.h"

using namespace std;
using namespace cvc5::internal::kind;
using namespace cvc5::context;

namespace cvc5::internal {
namespace theory {
namespace datatypes {

TheoryDatatypes::TheoryDatatypes(Env& env,
                                 OutputChannel& out,
                                 Valuation valuation)
    : Theory(THEORY_DATATYPES, env, out, valuation),
      d_term_sk(userContext()),
      d_labels(context()),
      d_selector_apps(context()),
      d_initialLemmaCache(userContext()),
      d_functionTerms(context()),
      d_singleton_eq(userContext()),
      d_sygusExtension(nullptr),
      d_rewriter(env.getEvaluator()),
      d_state(env, valuation),
      d_im(env, *this, d_state),
      d_notify(d_im, *this),
      d_cpacb(*this)
{

  d_true = NodeManager::currentNM()->mkConst( true );
  d_zero = NodeManager::currentNM()->mkConstInt(Rational(0));

  // indicate we are using the default theory state object
  d_theoryState = &d_state;
  d_inferManager = &d_im;
}

TheoryDatatypes::~TheoryDatatypes() {
  for(std::map< Node, EqcInfo* >::iterator i = d_eqc_info.begin(), iend = d_eqc_info.end();
      i != iend; ++i){
    EqcInfo* current = (*i).second;
    Assert(current != NULL);
    delete current;
  }
}

TheoryRewriter* TheoryDatatypes::getTheoryRewriter() { return &d_rewriter; }

ProofRuleChecker* TheoryDatatypes::getProofChecker() { return &d_checker; }

bool TheoryDatatypes::needsEqualityEngine(EeSetupInfo& esi)
{
  esi.d_notify = &d_notify;
  esi.d_name = "theory::datatypes::ee";
  // need notifications on new constructors, merging datatype eqcs
  esi.d_notifyNewClass = true;
  esi.d_notifyMerge = true;
  return true;
}

void TheoryDatatypes::finishInit()
{
  Assert(d_equalityEngine != nullptr);
  // The kinds we are treating as function application in congruence
  d_equalityEngine->addFunctionKind(kind::APPLY_CONSTRUCTOR);
  d_equalityEngine->addFunctionKind(kind::APPLY_SELECTOR);
  d_equalityEngine->addFunctionKind(kind::APPLY_TESTER);
  // We could but don't do congruence for DT_SIZE and DT_HEIGHT_BOUND here.
  // It also could make sense in practice to do congruence for APPLY_UF, but
  // this is not done.
  // Enable the sygus extension if we will introduce sygus datatypes. This
  // is the case for sygus problems and when using sygus-inst.
  if (getQuantifiersEngine()
      && (options().quantifiers.sygus || options().quantifiers.sygusInst))
  {
    quantifiers::TermDbSygus* tds =
        getQuantifiersEngine()->getTermDatabaseSygus();
    d_sygusExtension.reset(new SygusExtension(d_env, d_state, d_im, tds));
    // do congruence on evaluation functions
    d_equalityEngine->addFunctionKind(kind::DT_SYGUS_EVAL);
  }
  // testers are not relevant for model building
  d_valuation.setIrrelevantKind(APPLY_TESTER);
  d_valuation.setIrrelevantKind(DT_SYGUS_BOUND);
}

TheoryDatatypes::EqcInfo* TheoryDatatypes::getOrMakeEqcInfo( TNode n, bool doMake ){
  if( !hasEqcInfo( n ) ){
    if( doMake ){
      //add to labels
      d_labels[ n ] = 0;

      std::map< Node, EqcInfo* >::iterator eqc_i = d_eqc_info.find( n );
      EqcInfo* ei;
      if( eqc_i != d_eqc_info.end() ){
        ei = eqc_i->second;
      }else{
        ei = new EqcInfo(context());
        d_eqc_info[n] = ei;
      }
      if( n.getKind()==APPLY_CONSTRUCTOR ){
        ei->d_constructor = n;
      }

      //add to selectors
      d_selector_apps[n] = 0;

      return ei;
    }else{
      return NULL;
    }
  }else{
    std::map< Node, EqcInfo* >::iterator eqc_i = d_eqc_info.find( n );
    return (*eqc_i).second;
  }
}

TNode TheoryDatatypes::getEqcConstructor( TNode r ) {
  if( r.getKind()==APPLY_CONSTRUCTOR ){
    return r;
  }else{
    EqcInfo * ei = getOrMakeEqcInfo( r, false );
    if( ei && !ei->d_constructor.get().isNull() ){
      return ei->d_constructor.get();
    }else{
      return r;
    }
  }
}

bool TheoryDatatypes::preCheck(Effort level)
{
  Trace("datatypes-check") << "TheoryDatatypes::preCheck: " << level
                           << std::endl;
  d_im.process();
  d_im.reset();
  return false;
}

void TheoryDatatypes::postCheck(Effort level)
{
  Trace("datatypes-check") << "TheoryDatatypes::postCheck: " << level
                           << std::endl;
  // Apply any last pending inferences, which may occur if the last processed
  // fact was an internal one and triggered further internal inferences.
  d_im.process();
  if (level == EFFORT_LAST_CALL)
  {
    Assert(d_sygusExtension != nullptr);
    d_sygusExtension->check();
  }
  else if (level == EFFORT_FULL && !d_state.isInConflict()
           && !d_im.hasSentLemma() && !d_valuation.needCheck())
  {
    //check for cycles
    Assert(!d_im.hasPendingFact());
    do {
      d_im.reset();
      Trace("datatypes-proc") << "Check cycles..." << std::endl;
      checkCycles();
      Trace("datatypes-proc") << "...finish check cycles" << std::endl;
      d_im.process();
      if (d_state.isInConflict() || d_im.hasSentLemma())
      {
        return;
      }
      Trace("datatypes-proc") << "Check instantiate..." << std::endl;
      checkInstantiate();
      Trace("datatypes-proc") << "...finish check instantiate" << std::endl;
      d_im.process();
      if (d_state.isInConflict() || d_im.hasSentLemma())
      {
        return;
      }
    } while (d_im.hasSentFact());

    //check for splits
    Trace("datatypes-debug") << "Check for splits " << endl;
    do {
      d_im.reset();
      // check for splits
      checkSplit();
      if (d_im.hasSentLemma())
      {
        // clear pending facts: we added a lemma, so internal inferences are
        // no longer necessary
        d_im.clearPendingFacts();
      }
      else
      {
        // we did not add a lemma, process internal inferences. This loop
        // will repeat.
        Trace("datatypes-debug") << "Flush pending facts..." << std::endl;
        d_im.process();
      }
    } while (!d_state.isInConflict() && !d_im.hasSentLemma()
             && d_im.hasSentFact());
    Trace("datatypes-debug")
        << "Finished, conflict=" << d_state.isInConflict()
        << ", lemmas=" << d_im.hasSentLemma() << std::endl;
    if (!d_state.isInConflict())
    {
      Trace("dt-model-debug") << std::endl;
      printModelDebug("dt-model-debug");
    }
  }

  Trace("datatypes-check") << "Finished check effort " << level << std::endl;
  Trace("datatypes") << "TheoryDatatypes::check(): done" << std::endl;
}

bool TheoryDatatypes::needsCheckLastEffort() {
  return d_sygusExtension != nullptr;
}

void TheoryDatatypes::notifyFact(TNode atom,
                                 bool polarity,
                                 TNode fact,
                                 bool isInternal)
{
  Trace("datatypes-debug") << "TheoryDatatypes::assertFact : " << fact
                           << ", isInternal = " << isInternal << std::endl;
  // could be sygus-specific
  if (d_sygusExtension)
  {
    d_sygusExtension->assertFact(atom, polarity);
  }
  //add to tester if applicable
  Node t_arg;
  int tindex = utils::isTester(atom, t_arg);
  if (tindex >= 0)
  {
    Trace("dt-tester") << "Assert tester : " << atom << " for " << t_arg << std::endl;
    Node rep = getRepresentative( t_arg );
    EqcInfo* eqc = getOrMakeEqcInfo( rep, true );
    Node tst =
        isInternal ? (polarity ? Node(atom) : atom.notNode()) : Node(fact);
    addTester(tindex, tst, eqc, rep, t_arg);
    Trace("dt-tester") << "Done assert tester." << std::endl;
    Trace("dt-tester") << "Done pending merges." << std::endl;
    if (!d_state.isInConflict() && polarity)
    {
      if (d_sygusExtension)
      {
        Trace("dt-tester") << "Assert tester to sygus : " << atom << std::endl;
        d_sygusExtension->assertTester(tindex, t_arg, atom);
        Trace("dt-tester") << "Done assert tester to sygus." << std::endl;
      }
    }
  }else{
    Trace("dt-tester-debug") << "Assert (non-tester) : " << atom << std::endl;
  }
  Trace("datatypes-debug") << "TheoryDatatypes::assertFact : finished " << fact << std::endl;
  // now, flush pending facts if this wasn't an internal call
  if (!isInternal)
  {
    d_im.process();
  }
}

void TheoryDatatypes::preRegisterTerm(TNode n)
{
  Trace("datatypes-prereg")
      << "TheoryDatatypes::preRegisterTerm() " << n << endl;
  // must ensure the type is well founded and has no nested recursion if
  // the option dtNestedRec is not set to true.
  TypeNode tn = n.getType();
  if (tn.isDatatype())
  {
    const DType& dt = tn.getDType();
    Trace("dt-expand") << "Check properties of " << dt.getName() << std::endl;
    if (!dt.isWellFounded())
    {
      std::stringstream ss;
      ss << "Cannot handle non-well-founded datatype " << dt.getName();
      throw LogicException(ss.str());
    }
    Trace("dt-expand") << "...well-founded ok" << std::endl;
    if (!options().datatypes.dtNestedRec)
    {
      if (dt.hasNestedRecursion())
      {
        std::stringstream ss;
        ss << "Cannot handle nested-recursive datatype " << dt.getName();
        throw LogicException(ss.str());
      }
      Trace("dt-expand") << "...nested recursion ok" << std::endl;
    }
  }
  switch (n.getKind()) {
  case kind::EQUAL:
  case kind::APPLY_TESTER:
    // add predicate trigger for testers and equalities
    // Get triggered for both equal and dis-equal
    d_equalityEngine->addTriggerPredicate(n);
    break;
  default:
    // do initial lemmas (e.g. for dt.size)
    registerInitialLemmas(n);
    // Function applications/predicates
    d_equalityEngine->addTerm(n);
    if (d_sygusExtension)
    {
      d_sygusExtension->preRegisterTerm(n);
    }
    break;
  }
  d_im.process();
}

TrustNode TheoryDatatypes::ppRewrite(TNode in, std::vector<SkolemLemma>& lems)
{
  Trace("tuprec") << "TheoryDatatypes::ppRewrite(" << in << ")" << endl;
  // first, see if we need to expand definitions
  TrustNode texp = d_rewriter.expandDefinition(in);
  if (!texp.isNull())
  {
    return texp;
  }
  if( in.getKind()==EQUAL ){
    Node nn;
    std::vector< Node > rew;
    if (utils::checkClash(in[0], in[1], rew))
    {
      nn = NodeManager::currentNM()->mkConst(false);
    }
    else
    {
      nn = NodeManager::currentNM()->mkAnd(rew );
    }
    if (in != nn)
    {
      return TrustNode::mkTrustRewrite(in, nn, nullptr);
    }
  }

  // nothing to do
  return TrustNode::null();
}

TrustNode TheoryDatatypes::explain(TNode literal)
{
  return d_im.explainLit(literal);
}

/** called when a new equivalance class is created */
void TheoryDatatypes::eqNotifyNewClass(TNode n)
{
  Kind nk = n.getKind();
  if (nk == APPLY_CONSTRUCTOR)
  {
    Trace("datatypes") << "  Found constructor " << n << endl;
    getOrMakeEqcInfo(n, true);
    if (n.getNumChildren() > 0)
    {
      d_functionTerms.push_back(n);
    }
  }
  if (nk == APPLY_SELECTOR || nk == DT_SIZE || nk == DT_HEIGHT_BOUND)
  {
    d_functionTerms.push_back(n);
    // we must also record which selectors exist
    Trace("dt-collapse-sel") << "  Found selector " << n << endl;
    Node rep = getRepresentative(n[0]);
    // record it in the selectors
    EqcInfo* eqc = getOrMakeEqcInfo(rep, true);
    // add it to the eqc info
    addSelector(n, eqc, rep);
  }
}

/** called when two equivalance classes have merged */
void TheoryDatatypes::eqNotifyMerge(TNode t1, TNode t2)
{
  if( t1.getType().isDatatype() ){
    Trace("datatypes-merge")
        << "NotifyMerge : " << t1 << " " << t2 << std::endl;
    merge(t1, t2);
  }
}

void TheoryDatatypes::merge( Node t1, Node t2 ){
  if (d_state.isInConflict())
  {
    return;
  }
  Trace("datatypes-merge") << "Merge " << t1 << " " << t2 << std::endl;
  Assert(d_equalityEngine->areEqual(t1, t2));
  TNode trep1 = t1;
  TNode trep2 = t2;
  EqcInfo* eqc2 = getOrMakeEqcInfo(t2);
  if (eqc2 == nullptr)
  {
    return;
  }
  bool checkInst = false;
  if (!eqc2->d_constructor.get().isNull())
  {
    trep2 = eqc2->d_constructor.get();
  }
  EqcInfo* eqc1 = getOrMakeEqcInfo(t1);
  if (eqc1)
  {
    Trace("datatypes-debug")
        << "  merge eqc info " << eqc2 << " into " << eqc1 << std::endl;
    if (!eqc1->d_constructor.get().isNull())
    {
      trep1 = eqc1->d_constructor.get();
    }
    // check for clash
    TNode cons1 = eqc1->d_constructor.get();
    TNode cons2 = eqc2->d_constructor.get();
    // if both have constructor, then either clash or unification
    if (!cons1.isNull() && !cons2.isNull())
    {
      Trace("datatypes-debug")
          << "  constructors : " << cons1 << " " << cons2 << std::endl;
      Node unifEq = cons1.eqNode(cons2);
      std::vector<Node> rew;
      if (utils::checkClash(cons1, cons2, rew))
      {
        std::vector<Node> conf;
        conf.push_back(unifEq);
        Trace("dt-conflict")
            << "CONFLICT: Clash conflict : " << conf << std::endl;
        d_im.sendDtConflict(conf, InferenceId::DATATYPES_CLASH_CONFLICT);
        return;
      }
      else
      {
        Assert(d_equalityEngine->areEqual(cons1, cons2));
        // do unification
        for (size_t i = 0, nchild = cons1.getNumChildren(); i < nchild; i++)
        {
          if (!d_equalityEngine->areEqual(cons1[i], cons2[i]))
          {
            Node eq = cons1[i].eqNode(cons2[i]);
            d_im.addPendingInference(eq, InferenceId::DATATYPES_UNIF, unifEq);
            Trace("datatypes-infer") << "DtInfer : cons-inj : " << eq << " by "
                                     << unifEq << std::endl;
          }
        }
      }
    }
    Trace("datatypes-debug") << "  instantiated : " << eqc1->d_inst << " "
                             << eqc2->d_inst << std::endl;
    eqc1->d_inst = eqc1->d_inst || eqc2->d_inst;
    if (!cons2.isNull())
    {
      if (cons1.isNull())
      {
        Trace("datatypes-debug")
            << "  must check if it is okay to set the constructor."
            << std::endl;
        checkInst = true;
        addConstructor(eqc2->d_constructor.get(), eqc1, t1);
        if (d_state.isInConflict())
        {
          return;
        }
      }
    }
  }
  else
  {
    Trace("datatypes-debug")
        << "  no eqc info for " << t1 << ", must create" << std::endl;
    // just copy the equivalence class information
    eqc1 = getOrMakeEqcInfo(t1, true);
    eqc1->d_inst.set(eqc2->d_inst);
    eqc1->d_constructor.set(eqc2->d_constructor);
    eqc1->d_selectors.set(eqc2->d_selectors);
  }

  // merge labels
  NodeUIntMap::iterator lbl_i = d_labels.find(t2);
  if (lbl_i != d_labels.end())
  {
    Trace("datatypes-debug")
        << "  merge labels from " << eqc2 << " " << t2 << std::endl;
    size_t n_label = (*lbl_i).second;
    for (size_t i = 0; i < n_label; i++)
    {
      Assert(i < d_labels_data[t2].size());
      Node t = d_labels_data[t2][i];
      Node t_arg = d_labels_args[t2][i];
      unsigned tindex = d_labels_tindex[t2][i];
      addTester(tindex, t, eqc1, t1, t_arg);
      if (d_state.isInConflict())
      {
        Trace("datatypes-debug") << "  conflict!" << std::endl;
        return;
      }
    }
  }
  // merge selectors
  if (!eqc1->d_selectors && eqc2->d_selectors)
  {
    eqc1->d_selectors = true;
    checkInst = true;
  }
  NodeUIntMap::iterator sel_i = d_selector_apps.find(t2);
  if (sel_i != d_selector_apps.end())
  {
    Trace("datatypes-debug")
        << "  merge selectors from " << eqc2 << " " << t2 << std::endl;
    size_t n_sel = (*sel_i).second;
    for (size_t j = 0; j < n_sel; j++)
    {
      addSelector(d_selector_apps_data[t2][j],
                  eqc1,
                  t1,
                  eqc2->d_constructor.get().isNull());
    }
  }
  if (checkInst && !options().datatypes.dtLazyInst)
  {
    Trace("datatypes-debug") << "  checking instantiate" << std::endl;
    instantiate(eqc1, t1);
  }
  Trace("datatypes-debug") << "Finished Merge " << t1 << " " << t2 << std::endl;
}

TheoryDatatypes::EqcInfo::EqcInfo(context::Context* c)
    : d_inst(c, false), d_constructor(c, Node::null()), d_selectors(c, false)
{}

bool TheoryDatatypes::hasLabel( EqcInfo* eqc, Node n ){
  return ( eqc && !eqc->d_constructor.get().isNull() ) || !getLabel( n ).isNull();
}

Node TheoryDatatypes::getLabel( Node n ) {
  NodeUIntMap::iterator lbl_i = d_labels.find(n);
  if( lbl_i != d_labels.end() ){
    size_t n_lbl = (*lbl_i).second;
    if( n_lbl>0 && d_labels_data[n][ n_lbl-1 ].getKind()!=kind::NOT ){
      return d_labels_data[n][ n_lbl-1 ];
    }
  }
  return Node::null();
}

int TheoryDatatypes::getLabelIndex( EqcInfo* eqc, Node n ){
  if( eqc && !eqc->d_constructor.get().isNull() ){
    return utils::indexOf(eqc->d_constructor.get().getOperator());
  }else{
    Node lbl = getLabel( n );
    if( lbl.isNull() ){
      return -1;
    }else{
      int tindex = utils::isTester(lbl);
      Trace("datatypes-debug") << "Label of " << n << " is " << lbl
                               << " with tindex " << tindex << std::endl;
      Assert(tindex != -1);
      return tindex;
    }
  }
}

bool TheoryDatatypes::hasTester( Node n ) {
  NodeUIntMap::iterator lbl_i = d_labels.find(n);
  if( lbl_i != d_labels.end() ){
    return (*lbl_i).second>0;
  }else{
    return false;
  }
}

void TheoryDatatypes::getPossibleCons( EqcInfo* eqc, Node n, std::vector< bool >& pcons ){
  TypeNode tn = n.getType();
  const DType& dt = tn.getDType();
  int lindex = getLabelIndex( eqc, n );
  pcons.resize( dt.getNumConstructors(), lindex==-1 );
  if( lindex!=-1 ){
    pcons[ lindex ] = true;
  }else{
    NodeUIntMap::iterator lbl_i = d_labels.find(n);
    if( lbl_i != d_labels.end() ){
      size_t n_lbl = (*lbl_i).second;
      for (size_t i = 0; i < n_lbl; i++)
      {
        Assert(d_labels_data[n][i].getKind() == NOT);
        unsigned tindex = d_labels_tindex[n][i];
        pcons[ tindex ] = false;
      }
    }
  }
}

Node TheoryDatatypes::getTermSkolemFor( Node n ) {
  if( n.getKind()==APPLY_CONSTRUCTOR ){
    NodeMap::const_iterator it = d_term_sk.find( n );
    if( it==d_term_sk.end() ){
      NodeManager* nm = NodeManager::currentNM();
      SkolemManager* sm = nm->getSkolemManager();
      //add purification unit lemma ( k = n )
      Node k = sm->mkPurifySkolem(n, "kdt");
      d_term_sk[n] = k;
      Node eq = k.eqNode( n );
      Trace("datatypes-infer") << "DtInfer : ref : " << eq << std::endl;
      d_im.addPendingInference(eq, InferenceId::DATATYPES_PURIFY, d_true, true);
      return k;
    }else{
      return (*it).second;
    }
  }else{
    return n;
  }
}

void TheoryDatatypes::addTester(
    unsigned ttindex, Node t, EqcInfo* eqc, Node n, Node t_arg)
{
  Trace("datatypes-debug") << "Add tester : " << t << " to eqc(" << n << ")" << std::endl;
  Trace("datatypes-labels") << "Add tester " << t << " " << n << " " << eqc << std::endl;
  bool tpolarity = t.getKind()!=NOT;
  Assert((tpolarity ? t : t[0]).getKind() == APPLY_TESTER);
  Node j, jt;
  bool makeConflict = false;
  int prevTIndex = getLabelIndex(eqc, n);
  if (prevTIndex >= 0)
  {
    unsigned ptu = static_cast<unsigned>(prevTIndex);
    //if we already know the constructor type, check whether it is in conflict or redundant
    if ((ptu == ttindex) != tpolarity)
    {
      if( !eqc->d_constructor.get().isNull() ){
        //conflict because equivalence class contains a constructor
        std::vector<Node> conf;
        conf.push_back(t);
        conf.push_back(t_arg.eqNode(eqc->d_constructor.get()));
        Trace("dt-conflict")
            << "CONFLICT: Tester eq conflict " << conf << std::endl;
        d_im.sendDtConflict(conf, InferenceId::DATATYPES_TESTER_CONFLICT);
        return;
      }else{
        makeConflict = true;
        //conflict because the existing label is contradictory
        j = getLabel( n );
        jt = j;
      }
    }else{
      return;
    }
  }else{
    //otherwise, scan list of labels
    NodeUIntMap::iterator lbl_i = d_labels.find(n);
    Assert(lbl_i != d_labels.end());
    size_t n_lbl = (*lbl_i).second;
    std::map< int, bool > neg_testers;
    for (size_t i = 0; i < n_lbl; i++)
    {
      Assert(d_labels_data[n][i].getKind() == NOT);
      unsigned jtindex = d_labels_tindex[n][i];
      if( jtindex==ttindex ){
        if( tpolarity ){  //we are in conflict
          j = d_labels_data[n][i];
          jt = j[0];
          makeConflict = true;
          break;
        }else{            //it is redundant
          return;
        }
      }else{
        neg_testers[jtindex] = true;
      }
    }
    if( !makeConflict ){
      Trace("datatypes-labels") << "Add to labels " << t << std::endl;
      d_labels[n] = n_lbl + 1;
      if (n_lbl < d_labels_data[n].size())
      {
        // reuse spot in the vector
        d_labels_data[n][n_lbl] = t;
        d_labels_args[n][n_lbl] = t_arg;
        d_labels_tindex[n][n_lbl] = ttindex;
      }else{
        d_labels_data[n].push_back(t);
        d_labels_args[n].push_back(t_arg);
        d_labels_tindex[n].push_back(ttindex);
      }
      n_lbl++;

      const DType& dt = t_arg.getType().getDType();
      Trace("datatypes-labels") << "Labels at " << n_lbl << " / " << dt.getNumConstructors() << std::endl;
      if( tpolarity ){
        if (!options().datatypes.dtLazyInst)
        {
          instantiate(eqc, n);
        }
        // We could propagate is-C1(x) => not is-C2(x) here for all other
        // constructors, but empirically this hurts performance.
      }else{
        //check if we have reached the maximum number of testers
        // in this case, add the positive tester
        if (n_lbl == dt.getNumConstructors() - 1)
        {
          std::vector< bool > pcons;
          getPossibleCons( eqc, n, pcons );
          int testerIndex = -1;
          for( unsigned i=0; i<pcons.size(); i++ ) {
            if( pcons[i] ){
              testerIndex = i;
              break;
            }
          }
          Assert(testerIndex != -1);
          //we must explain why each term in the set of testers for this equivalence class is equal
          std::vector< Node > eq_terms;
          NodeBuilder nb(kind::AND);
          for (unsigned i = 0; i < n_lbl; i++)
          {
            Node ti = d_labels_data[n][i];
            nb << ti;
            Assert(ti.getKind() == NOT);
            Node t_arg2 = d_labels_args[n][i];
            if( std::find( eq_terms.begin(), eq_terms.end(), t_arg2 )==eq_terms.end() ){
              eq_terms.push_back( t_arg2 );
              if( t_arg2!=t_arg ){
                nb << t_arg2.eqNode( t_arg );
              }
            }
          }
          Node t_concl = testerIndex == -1
                             ? NodeManager::currentNM()->mkConst(false)
                             : utils::mkTester(t_arg, testerIndex, dt);
          Node t_concl_exp = ( nb.getNumChildren() == 1 ) ? nb.getChild( 0 ) : nb;
          d_im.addPendingInference(
              t_concl, InferenceId::DATATYPES_LABEL_EXH, t_concl_exp);
          Trace("datatypes-infer") << "DtInfer : label : " << t_concl << " by " << t_concl_exp << std::endl;
          return;
        }
      }
    }
  }
  if( makeConflict ){
    Trace("datatypes-labels") << "Explain " << j << " " << t << std::endl;
    std::vector<Node> conf;
    conf.push_back(j);
    conf.push_back(t);
    if (jt[0] != t_arg)
    {
      conf.push_back(jt[0].eqNode(t_arg));
    }
    Trace("dt-conflict") << "CONFLICT: Tester conflict : " << conf << std::endl;
    d_im.sendDtConflict(conf, InferenceId::DATATYPES_TESTER_MERGE_CONFLICT);
  }
}

void TheoryDatatypes::addSelector( Node s, EqcInfo* eqc, Node n, bool assertFacts ) {
  Trace("dt-collapse-sel") << "Add selector : " << s << " to eqc(" << n << ")" << std::endl;
  //check to see if it is redundant
  NodeUIntMap::iterator sel_i = d_selector_apps.find(n);
  Assert(sel_i != d_selector_apps.end());
  if( sel_i != d_selector_apps.end() ){
    size_t n_sel = (*sel_i).second;
    for (size_t j = 0; j < n_sel; j++)
    {
      Node ss = d_selector_apps_data[n][j];
      if( s.getOperator()==ss.getOperator() && ( s.getKind()!=DT_HEIGHT_BOUND || s[1]==ss[1] ) ){
        Trace("dt-collapse-sel") << "...redundant." << std::endl;
        return;
      }
    }
    //add it to the vector
    //sel->push_back( s );
    d_selector_apps[n] = n_sel + 1;
    if (n_sel < d_selector_apps_data[n].size())
    {
      d_selector_apps_data[n][n_sel] = s;
    }else{
      d_selector_apps_data[n].push_back( s );
    }

    eqc->d_selectors = true;
  }
  if( assertFacts && !eqc->d_constructor.get().isNull() ){
    //conclude the collapsed merge
    collapseSelector( s, eqc->d_constructor.get() );
  }
}

void TheoryDatatypes::addConstructor( Node c, EqcInfo* eqc, Node n ){
  Trace("datatypes-debug") << "Add constructor : " << c << " to eqc(" << n << ")" << std::endl;
  Assert(eqc->d_constructor.get().isNull());
  //check labels
  NodeUIntMap::iterator lbl_i = d_labels.find(n);
  if( lbl_i != d_labels.end() ){
    size_t constructorIndex = utils::indexOf(c.getOperator());
    size_t n_lbl = (*lbl_i).second;
    for (size_t i = 0; i < n_lbl; i++)
    {
      Node t = d_labels_data[n][i];
      if (d_labels_data[n][i].getKind() == NOT)
      {
        unsigned tindex = d_labels_tindex[n][i];
        if (tindex == constructorIndex)
        {
          std::vector<Node> conf;
          conf.push_back(t);
          conf.push_back(t[0][0].eqNode(c));
          Trace("dt-conflict")
              << "CONFLICT: Tester merge eq conflict : " << conf << std::endl;
          d_im.sendDtConflict(conf, InferenceId::DATATYPES_TESTER_CONFLICT);
          return;
        }
      }
    }
  }
  //check selectors
  NodeUIntMap::iterator sel_i = d_selector_apps.find(n);
  if( sel_i != d_selector_apps.end() ){
    size_t n_sel = (*sel_i).second;
    for (size_t j = 0; j < n_sel; j++)
    {
      Node s = d_selector_apps_data[n][j];
      //collapse the selector
      collapseSelector( s, c );
    }
  }
  eqc->d_constructor.set( c );
}

void TheoryDatatypes::collapseSelector( Node s, Node c ) {
  Assert(c.getKind() == APPLY_CONSTRUCTOR);
  Trace("dt-collapse-sel") << "collapse selector : " << s << " " << c << std::endl;
  Node r;
  bool wrong = false;
  Node eq_exp = s[0].eqNode(c);
  if (s.getKind() == kind::APPLY_SELECTOR)
  {
    Node selector = s.getOperator();
    size_t constructorIndex = utils::indexOf(c.getOperator());
    const DType& dt = utils::datatypeOf(selector);
    const DTypeConstructor& dtc = dt[constructorIndex];
    int selectorIndex = dtc.getSelectorIndexInternal(selector);
    Trace("dt-collapse-sel")
        << "selector index is " << selectorIndex << std::endl;
    wrong = selectorIndex<0;
    r = NodeManager::currentNM()->mkNode(
        kind::APPLY_SELECTOR, s.getOperator(), c);
  }
  if( !r.isNull() ){
    Node rrs;
    if (wrong)
    {
      // If the selector application was wrong, we do nothing. The selector
      // term in this context will be unevaluated, and treated via congruence.
      return;
    }
    else
    {
      rrs = rewrite(r);
    }
    if (s != rrs)
    {
      Node eq = s.eqNode(rrs);
      // Since collapsing selectors may generate new terms, we must send
      // this out as a lemma if it is of an external type, or otherwise we
      // may ask for the equality status of terms that only datatypes knows
      // about, see issue #5344.
      bool forceLemma = !s.getType().isDatatype();
      Trace("datatypes-infer") << "DtInfer : collapse sel";
      Trace("datatypes-infer") << " : " << eq << " by " << eq_exp << std::endl;
      d_im.addPendingInference(
          eq, InferenceId::DATATYPES_COLLAPSE_SEL, eq_exp, forceLemma);
    }
  }
}

EqualityStatus TheoryDatatypes::getEqualityStatus(TNode a, TNode b){
  Assert(d_equalityEngine->hasTerm(a) && d_equalityEngine->hasTerm(b));
  if (d_equalityEngine->areEqual(a, b))
  {
    // The terms are implied to be equal
    return EQUALITY_TRUE;
  }
  if (d_equalityEngine->areDisequal(a, b, false))
  {
    // The terms are implied to be dis-equal
    return EQUALITY_FALSE;
  }
  return EQUALITY_FALSE_IN_MODEL;
}

void TheoryDatatypes::computeCareGraph(){
  Trace("dt-cg-summary") << "Compute graph for dt..." << d_functionTerms.size() << " " << d_sharedTerms.size() << std::endl;
  Trace("dt-cg") << "Build indices..." << std::endl;
  std::map<TypeNode, std::map<Node, TNodeTrie> > index;
  std::map< Node, unsigned > arity;
  //populate indices
  unsigned functionTerms = d_functionTerms.size();
  for( unsigned i=0; i<functionTerms; i++ ){
    TNode f1 = d_functionTerms[i];
    Assert(d_equalityEngine->hasTerm(f1));
    Trace("dt-cg-debug") << "...build for " << f1 << std::endl;
    // Break into index based on operator.
    // To handle parameteric datatypes, we also indexed based on the overall
    // type if a constructor, or the type of the argument (e.g. if a selector)
    // otherwise
    Node op = f1.getOperator();
    TypeNode tn =
        f1.getKind() == APPLY_CONSTRUCTOR ? f1.getType() : f1[0].getType();
    std::vector< TNode > reps;
    bool has_trigger_arg = false;
    for( unsigned j=0; j<f1.getNumChildren(); j++ ){
      reps.push_back(d_equalityEngine->getRepresentative(f1[j]));
      if (d_equalityEngine->isTriggerTerm(f1[j], THEORY_DATATYPES))
      {
        has_trigger_arg = true;
      }
    }
    Trace("dt-cg-debug") << "...has trigger arg = " << has_trigger_arg
                         << std::endl;
    //only may contribute to care pairs if has at least one trigger argument
    if( has_trigger_arg ){
      index[tn][op].addTerm( f1, reps );
      arity[op] = reps.size();
    }
  }
  //for each index
  for (std::pair<const TypeNode, std::map<Node, TNodeTrie> >& tt : index)
  {
    for (std::pair<const Node, TNodeTrie>& t : tt.second)
    {
      Trace("dt-cg") << "Process index " << tt.first << ", " << t.first << "..."
                     << std::endl;
      nodeTriePathPairProcess(&t.second, arity[t.first], d_cpacb);
      Trace("dt-cg") << "...finish" << std::endl;
    }
  }
  Trace("dt-cg-summary") << "...done" << std::endl;
}

bool TheoryDatatypes::collectModelValues(TheoryModel* m,
                                         const std::set<Node>& termSet)
{
  Trace("dt-cmi") << "Datatypes : Collect model values "
                  << d_equalityEngine->consistent() << std::endl;
  Trace("dt-model") << std::endl;
  printModelDebug( "dt-model" );
  Trace("dt-model") << std::endl;

  //get all constructors
  eq::EqClassesIterator eqccs_i = eq::EqClassesIterator(d_equalityEngine);
  std::vector< Node > cons;
  std::vector< Node > nodes;
  std::map< Node, Node > eqc_cons;
  while( !eqccs_i.isFinished() ){
    Node eqc = (*eqccs_i);
    //for all equivalence classes that are datatypes
    //if( termSet.find( eqc )==termSet.end() ){
    //  Trace("dt-cmi-debug") << "Irrelevant eqc : " << eqc << std::endl;
    //}
    if( eqc.getType().isDatatype() ){
      EqcInfo* ei = getOrMakeEqcInfo( eqc );
      if( ei && !ei->d_constructor.get().isNull() ){
        Node c = ei->d_constructor.get();
        cons.push_back( c );
        eqc_cons[ eqc ] = c;
      }else{
        //if eqc contains a symbol known to datatypes (a selector), then we must assign
        //should assign constructors to EQC if they have a selector or a tester
        bool shouldConsider = ( ei && ei->d_selectors ) || hasTester( eqc );
        if( shouldConsider ){
          nodes.push_back( eqc );
        }
      }
    }
    //}
    ++eqccs_i;
  }

  //unsigned orig_size = nodes.size();
  std::map< TypeNode, int > typ_enum_map;
  std::vector< TypeEnumerator > typ_enum;
  unsigned index = 0;
  while( index<nodes.size() ){
    Node eqc = nodes[index];
    Node neqc;
    bool addCons = false;
    TypeNode tt = eqc.getType();
    const DType& dt = tt.getDType();
    if (!d_equalityEngine->hasTerm(eqc))
    {
      Assert(false);
    }else{
      Trace("dt-cmi") << "NOTICE : Datatypes: no constructor in equivalence class " << eqc << std::endl;
      Trace("dt-cmi") << "   Type : " << eqc.getType() << std::endl;
      EqcInfo* ei = getOrMakeEqcInfo( eqc );
      std::vector< bool > pcons;
      getPossibleCons( ei, eqc, pcons );
      Trace("dt-cmi") << "Possible constructors : ";
      for( unsigned i=0; i<pcons.size(); i++ ){
        Trace("dt-cmi") << pcons[i] << " ";
      }
      Trace("dt-cmi") << std::endl;
      for( unsigned r=0; r<2; r++ ){
        if( neqc.isNull() ){
          for( unsigned i=0; i<pcons.size(); i++ ){
            // must try the infinite ones first
            bool cfinite =
                d_env.isFiniteType(dt[i].getInstantiatedConstructorType(tt));
            if( pcons[i] && (r==1)==cfinite ){
              neqc = utils::getInstCons(eqc, dt, i);
              break;
            }
          }
        }
      }
      addCons = true;
    }
    if( !neqc.isNull() ){
      Trace("dt-cmi") << "Assign : " << neqc << std::endl;
      if (!m->assertEquality(eqc, neqc, true))
      {
        return false;
      }
      eqc_cons[ eqc ] = neqc;
    }
    if( addCons ){
      cons.push_back( neqc );
    }
    ++index;
  }

  for( std::map< Node, Node >::iterator it = eqc_cons.begin(); it != eqc_cons.end(); ++it ){
    Node eqc = it->first;
    if( eqc.getType().isCodatatype() ){
      //until models are implemented for codatatypes
      //throw Exception("Models for codatatypes are not supported in this version.");
      //must proactive expand to avoid looping behavior in model builder
      if( !it->second.isNull() ){
        std::map< Node, int > vmap;
        Node v = getCodatatypesValue( it->first, eqc_cons, vmap, 0 );
        Trace("dt-cmi") << "  EQC(" << it->first << "), constructor is " << it->second << ", value is " << v << ", const = " << v.isConst() << std::endl;
        if (!m->assertEquality(eqc, v, true))
        {
          return false;
        }
        m->assertSkeleton(v);
      }
    }else{
      Trace("dt-cmi") << "Datatypes : assert representative " << it->second << " for " << it->first << std::endl;
      m->assertSkeleton(it->second);
    }
  }
  return true;
}


Node TheoryDatatypes::getCodatatypesValue( Node n, std::map< Node, Node >& eqc_cons, std::map< Node, int >& vmap, int depth ){
  std::map< Node, int >::iterator itv = vmap.find( n );
  NodeManager* nm = NodeManager::currentNM();
  if( itv!=vmap.end() ){
    int debruijn = depth - 1 - itv->second;
    return nm->mkConst(CodatatypeBoundVariable(n.getType(), debruijn));
  }else if( n.getType().isDatatype() ){
    Node nc = eqc_cons[n];
    if( !nc.isNull() ){
      vmap[n] = depth;
      Trace("dt-cmi-cdt-debug") << "    map " << n << " -> " << depth << std::endl;
      Assert(nc.getKind() == APPLY_CONSTRUCTOR);
      std::vector< Node > children;
      children.push_back( nc.getOperator() );
      for( unsigned i=0; i<nc.getNumChildren(); i++ ){
        Node r = getRepresentative( nc[i] );
        Node rv = getCodatatypesValue( r, eqc_cons, vmap, depth+1 );
        children.push_back( rv );
      }
      vmap.erase( n );
      return nm->mkNode(APPLY_CONSTRUCTOR, children);
    }
  }
  return n;
}

Node TheoryDatatypes::getSingletonLemma( TypeNode tn, bool pol ) {
  NodeManager* nm = NodeManager::currentNM();
  SkolemManager* sm = nm->getSkolemManager();
  int index = pol ? 0 : 1;
  std::map< TypeNode, Node >::iterator it = d_singleton_lemma[index].find( tn );
  if( it==d_singleton_lemma[index].end() ){
    Node a;
    if( pol ){
      Node v1 = nm->mkBoundVar(tn);
      Node v2 = nm->mkBoundVar(tn);
      a = nm->mkNode(FORALL, nm->mkNode(BOUND_VAR_LIST, v1, v2), v1.eqNode(v2));
    }else{
      Node v1 = sm->mkDummySkolem("k1", tn);
      Node v2 = sm->mkDummySkolem("k2", tn);
      a = v1.eqNode( v2 ).negate();
      //send out immediately as lemma
      d_im.lemma(a, InferenceId::DATATYPES_REC_SINGLETON_FORCE_DEQ);
      Trace("dt-singleton") << "******** assert " << a << " to avoid singleton cardinality for type " << tn << std::endl;
    }
    d_singleton_lemma[index][tn] = a;
    return a;
  }else{
    return it->second;
  }
}

void TheoryDatatypes::registerInitialLemmas(Node n)
{
  if (d_initialLemmaCache.find(n) != d_initialLemmaCache.end())
  {
    return;
  }
  d_initialLemmaCache[n] = true;

  NodeManager* nm = NodeManager::currentNM();
  Kind nk = n.getKind();
  if (nk == DT_SIZE)
  {
    Node lem = nm->mkNode(LEQ, d_zero, n);
    Trace("datatypes-infer")
        << "DtInfer : size geq zero : " << lem << std::endl;
    d_im.addPendingLemma(lem, InferenceId::DATATYPES_SIZE_POS);
  }
  else if (nk == DT_HEIGHT_BOUND && n[1].getConst<Rational>().isZero())
  {
    std::vector<Node> children;
    const DType& dt = n[0].getType().getDType();
    for (unsigned i = 0, ncons = dt.getNumConstructors(); i < ncons; i++)
    {
      if (utils::isNullaryConstructor(dt[i]))
      {
        Node test = utils::mkTester(n[0], i, dt);
        children.push_back(test);
      }
    }
    Node lem;
    if (children.empty())
    {
      lem = n.negate();
    }
    else
    {
      lem = n.eqNode(children.size() == 1 ? children[0]
                                          : nm->mkNode(OR, children));
    }
    Trace("datatypes-infer") << "DtInfer : zero height : " << lem << std::endl;
    d_im.addPendingLemma(lem, InferenceId::DATATYPES_HEIGHT_ZERO);
  }
}

Node TheoryDatatypes::getInstantiateCons(Node n, const DType& dt, int index)
{
  if( n.getKind()==APPLY_CONSTRUCTOR && n.getNumChildren()==0 ){
    return n;
  }
  //add constructor to equivalence class
  Node k = getTermSkolemFor( n );
  Node n_ic = utils::getInstCons(k, dt, index);
  Assert (n_ic == rewrite(n_ic));
  Trace("dt-enum") << "Made instantiate cons " << n_ic << std::endl;
  return n_ic;
}

bool TheoryDatatypes::instantiate(EqcInfo* eqc, Node n)
{
  Trace("datatypes-debug") << "Instantiate: " << n << std::endl;
  //add constructor to equivalence class if not done so already
  int index = getLabelIndex( eqc, n );
  if (index == -1 || eqc->d_inst)
  {
    return false;
  }
  Node exp;
  Node tt;
  if (!eqc->d_constructor.get().isNull())
  {
    exp = d_true;
    tt = eqc->d_constructor;
  }
  else
  {
    exp = getLabel(n);
    tt = exp[0];
  }
  TypeNode ttn = tt.getType();
  const DType& dt = ttn.getDType();
  // instantiate this equivalence class
  eqc->d_inst = true;
  // TODO: check if necessary based on existing selectors!!!
  Node tt_cons = getInstantiateCons(tt, dt, index);
  if (tt == tt_cons)
  {
    // not necessary
    return false;
  }
  std::vector<Node> concs;
  if (tt.getKind()==APPLY_CONSTRUCTOR)
  {
    utils::checkClash(tt, tt_cons, concs);
  }
  else
  {
    concs.push_back(tt.eqNode(tt_cons));
  }
  // Determine if the equality must be sent out as a lemma. Notice that
  // we  keep new equalities from the instantiate rule internal
  // as long as they are for datatype constructors that have no arguments that
  // have finite external type, which corresponds to:
  //   forceLemma = dt[index].hasFiniteExternalArgType(ttn);
  // Such equalities must be sent because they introduce selector terms that
  // may contribute to conflicts due to cardinality (good examples of this are
  // regress0/datatypes/dt-param-card4-bool-sat.smt2 and
  // regress0/datatypes/list-bool.smt2).
  bool forceLemma;
  if (options().datatypes.dtPoliteOptimize)
  {
    forceLemma = dt[index].hasFiniteExternalArgType(ttn);
  }
  else
  {
    forceLemma = dt.involvesExternalType();
  }
  Trace("datatypes-infer-debug") << "DtInstantiate : " << eqc << " " << concs
                                 << " forceLemma = " << forceLemma << std::endl;
  Trace("datatypes-infer") << "DtInfer : instantiate : " << concs << " by " << exp
                           << std::endl;
  for (const Node& eq : concs)
  {
    d_im.addPendingInference(eq, InferenceId::DATATYPES_INST, exp, forceLemma);
  }
  return true;
}

void TheoryDatatypes::checkCycles() {
  Trace("datatypes-cycle-check") << "Check acyclicity" << std::endl;
  std::vector< Node > cdt_eqc;
  eq::EqClassesIterator eqcs_i = eq::EqClassesIterator(d_equalityEngine);
  while( !eqcs_i.isFinished() ){
    Node eqc = (*eqcs_i);
    TypeNode tn = eqc.getType();
    if( tn.isDatatype() ) {
      if( !tn.isCodatatype() ){
        if (options().datatypes.dtCyclic)
        {
          //do cycle checks
          std::map< TNode, bool > visited;
          std::map< TNode, bool > proc;
          std::vector<Node> expl;
          Trace("datatypes-cycle-check") << "...search for cycle starting at " << eqc << std::endl;
          Node cn = searchForCycle( eqc, eqc, visited, proc, expl );
          Trace("datatypes-cycle-check") << "...finish." << std::endl;
          //if we discovered a different cycle while searching this one
          if( !cn.isNull() && cn!=eqc ){
            visited.clear();
            proc.clear();
            expl.clear();
            Node prev = cn;
            cn = searchForCycle( cn, cn, visited, proc, expl );
            Assert(prev == cn);
          }

          if( !cn.isNull() ) {
            Assert(expl.size() > 0);
            Trace("dt-conflict")
                << "CONFLICT: Cycle conflict : " << expl << std::endl;
            d_im.sendDtConflict(expl, InferenceId::DATATYPES_CYCLE);
            return;
          }
        }
      }else{
        //indexing
        cdt_eqc.push_back( eqc );
      }
    }
    ++eqcs_i;
  }
  Trace("datatypes-cycle-check") << "Check uniqueness" << std::endl;
  //process codatatypes
  if (cdt_eqc.size() > 1 && options().datatypes.cdtBisimilar)
  {
    printModelDebug("dt-cdt-debug");
    Trace("dt-cdt-debug") << "Process " << cdt_eqc.size() << " co-datatypes" << std::endl;
    std::vector< std::vector< Node > > part_out;
    std::vector<Node> exp;
    std::map< Node, Node > cn;
    std::map< Node, std::map< Node, int > > dni;
    for( unsigned i=0; i<cdt_eqc.size(); i++ ){
      cn[cdt_eqc[i]] = cdt_eqc[i];
    }
    separateBisimilar( cdt_eqc, part_out, exp, cn, dni, 0, false );
    Trace("dt-cdt-debug") << "Done separate bisimilar." << std::endl;
    if( !part_out.empty() ){
      Trace("dt-cdt-debug") << "Process partition size " << part_out.size() << std::endl;
      for( unsigned i=0; i<part_out.size(); i++ ){
        std::vector< Node > part;
        part.push_back( part_out[i][0] );
        for( unsigned j=1; j<part_out[i].size(); j++ ){
          Trace("dt-cdt") << "Codatatypes : " << part_out[i][0] << " and " << part_out[i][j] << " must be equal!!" << std::endl;
          part.push_back( part_out[i][j] );
          std::vector< std::vector< Node > > tpart_out;
          exp.clear();
          cn.clear();
          cn[part_out[i][0]] = part_out[i][0];
          cn[part_out[i][j]] = part_out[i][j];
          dni.clear();
          separateBisimilar( part, tpart_out, exp, cn, dni, 0, true );
          Assert(tpart_out.size() == 1 && tpart_out[0].size() == 2);
          part.pop_back();
          //merge based on explanation
          Trace("dt-cdt") << "  exp is : ";
          for( unsigned k=0; k<exp.size(); k++ ){
            Trace("dt-cdt") << exp[k] << " ";
          }
          Trace("dt-cdt") << std::endl;
          Node eq = part_out[i][0].eqNode( part_out[i][j] );
          Node eqExp = NodeManager::currentNM()->mkAnd(exp);
          d_im.addPendingInference(eq, InferenceId::DATATYPES_BISIMILAR, eqExp);
          Trace("datatypes-infer") << "DtInfer : cdt-bisimilar : " << eq << " by " << eqExp << std::endl;
        }
      }
    }
  }
}

void TheoryDatatypes::checkInstantiate()
{
  if (!options().datatypes.dtLazyInst)
  {
    // not using lazy instantiate
    return;
  }
  std::set<Node> termSetReps;
  /*
  std::set<Node> termSet;
  collectAssertedTerms(termSet);
  for (const Node& t : termSet)
  {
    if (!t.getType().isDatatype())
    {
      continue;
    }
    Node tr = d_equalityEngine->getRepresentative(t);
    termSetReps.insert(tr);
  }
  */
  eq::EqClassesIterator eqcs_i = eq::EqClassesIterator(d_equalityEngine);
  while (!eqcs_i.isFinished())
  {
    Node eqc = (*eqcs_i);
    ++eqcs_i;
    if (eqc.getType().isDatatype())
    {
      termSetReps.insert(eqc);
    }
  }
  for (const Node& eqc : termSetReps)
  {
    Trace("datatypes-infer") << "Look at " << eqc << std::endl;
    EqcInfo* ei = getOrMakeEqcInfo(eqc);
    instantiate(ei, eqc);
  }
}

void TheoryDatatypes::checkSplit()
{
  // get the relevant term set
  std::set<Node> termSetReps;
  /*
  std::set<Node> termSet;
  collectAssertedTerms(termSet);
  for (const Node& t : termSet)
  {
    if (!t.getType().isDatatype())
    {
      continue;
    }
    Node tr = d_equalityEngine->getRepresentative(t);
    termSetReps.insert(tr);
  }
  */
  eq::EqClassesIterator eqcs_i = eq::EqClassesIterator(d_equalityEngine);
  while (!eqcs_i.isFinished())
  {
    Node eqc = (*eqcs_i);
    ++eqcs_i;
    if (eqc.getType().isDatatype())
    {
      termSetReps.insert(eqc);
    }
  }
  std::map<TypeNode, Node> rec_singletons;
  for (const Node& n : termSetReps)
  {
    Trace("datatypes-debug") << "Process equivalence class " << n << std::endl;
    EqcInfo* eqc = getOrMakeEqcInfo(n);
    // if there are more than 1 possible constructors for eqc
    if (hasLabel(eqc, n))
    {
      Trace("datatypes-debug")
          << "Has constructor " << eqc->d_constructor.get() << std::endl;
      continue;
    }
    Trace("datatypes-debug") << "No constructor..." << std::endl;
    TypeNode tn = n.getType();
    const DType& dt = tn.getDType();
    Trace("datatypes-debug")
        << "Datatype " << dt.getName() << " is " << dt.getCardinalityClass(tn)
        << " " << dt.isRecursiveSingleton(tn) << std::endl;
    if (dt.isRecursiveSingleton(tn))
    {
      Trace("datatypes-debug") << "Check recursive singleton..." << std::endl;
      bool isQuantifiedLogic = logicInfo().isQuantified();
      // handle recursive singleton case
      std::map<TypeNode, Node>::iterator itrs = rec_singletons.find(tn);
      if (itrs != rec_singletons.end())
      {
        Node eq = n.eqNode(itrs->second);
        if (d_singleton_eq.find(eq) == d_singleton_eq.end())
        {
          d_singleton_eq[eq] = true;
          // get assumptions
          bool success = true;
          std::vector<Node> assumptions;
          // if there is at least one uninterpreted sort occurring within the
          // datatype and the logic is not quantified, add lemmas ensuring
          // cardinality is more than one,
          //  do not infer the equality if at least one sort was processed.
          // otherwise, if the logic is quantified, under the assumption that
          // all uninterpreted sorts have cardinality one,
          //  infer the equality.
          for (size_t i = 0; i < dt.getNumRecursiveSingletonArgTypes(tn); i++)
          {
            TypeNode type = dt.getRecursiveSingletonArgType(tn, i);
            if (isQuantifiedLogic)
            {
              // under the assumption that the cardinality of this type is one
              Node a = getSingletonLemma(type, true);
              assumptions.push_back(a.negate());
            }
            else
            {
              success = false;
              // assert that the cardinality of this type is more than one
              getSingletonLemma(type, false);
            }
          }
          if (success)
          {
            Node assumption = n.eqNode(itrs->second);
            assumptions.push_back(assumption);
            Node lemma =
                assumptions.size() == 1
                    ? assumptions[0]
                    : NodeManager::currentNM()->mkNode(OR, assumptions);
            Trace("dt-singleton") << "*************Singleton equality lemma "
                                  << lemma << std::endl;
            d_im.lemma(lemma, InferenceId::DATATYPES_REC_SINGLETON_EQ);
          }
        }
      }
      else
      {
        rec_singletons[tn] = n;
      }
      // do splitting for quantified logics (incomplete anyways)
      if (!isQuantifiedLogic)
      {
        continue;
      }
    }
    Trace("datatypes-debug") << "Get possible cons..." << std::endl;
    // all other cases
    std::vector<bool> pcons;
    getPossibleCons(eqc, n, pcons);
    // check if we do not need to resolve the constructor type for this
    // equivalence class.
    // this is if there are no selectors for this equivalence class, and its
    // possible values are infinite,
    //  then do not split.
    int consIndex = -1;
    int fconsIndex = -1;
    bool needSplit = true;
    for (size_t j = 0, psize = pcons.size(); j < psize; j++)
    {
      if (!pcons[j])
      {
        continue;
      }
      if (consIndex == -1)
      {
        consIndex = j;
      }
      Trace("datatypes-debug") << j << " compute finite..." << std::endl;
      // Notice that we split here on all datatypes except the
      // truly infinite ones. It is possible to also not split
      // on those that are interpreted-finite when finite model
      // finding is disabled, but as a heuristic we choose to split
      // on those too.
      bool ifin = dt[j].getCardinalityClass(tn) != CardinalityClass::INFINITE;
      Trace("datatypes-debug") << "...returned " << ifin << std::endl;
      if (!ifin)
      {
        if (!eqc || !eqc->d_selectors)
        {
          needSplit = false;
          break;
        }
      }
      else if (fconsIndex == -1)
      {
        fconsIndex = j;
      }
    }
    if (!needSplit)
    {
      Trace("dt-split-debug")
          << "Do not split constructor for " << n << " : " << n.getType() << " "
          << dt.getNumConstructors() << std::endl;
      continue;
    }
    if (dt.getNumConstructors() == 1)
    {
      // this may not be necessary?
      // if only one constructor, then this term must be this constructor
      Node t = utils::mkTester(n, 0, dt);
      d_im.addPendingInference(t, InferenceId::DATATYPES_SPLIT, d_true);
      Trace("datatypes-infer")
          << "DtInfer : 1-cons (full) : " << t << std::endl;
    }
    else
    {
      Assert(consIndex != -1 || dt.isSygus());
      if (options().datatypes.dtBinarySplit && consIndex != -1)
      {
        Node test = utils::mkTester(n, consIndex, dt);
        Trace("dt-split") << "*************Split for possible constructor "
                          << dt[consIndex] << " for " << n << endl;
        test = rewrite(test);
        NodeBuilder nb(kind::OR);
        nb << test << test.notNode();
        Node lemma = nb;
        d_im.lemma(lemma, InferenceId::DATATYPES_BINARY_SPLIT);
        d_im.requirePhase(test, true);
      }
      else
      {
        Trace("dt-split") << "*************Split for constructors on " << n
                          << endl;
        Node lemma = utils::mkSplit(n, dt);
        Trace("dt-split-debug") << "Split lemma is : " << lemma << std::endl;
        d_im.sendDtLemma(
            lemma, InferenceId::DATATYPES_SPLIT, LemmaProperty::SEND_ATOMS);
      }
      if (!options().datatypes.dtBlastSplits)
      {
        return;
      }
    }
  }
}

//everything is in terms of representatives
void TheoryDatatypes::separateBisimilar(
    std::vector<Node>& part,
    std::vector<std::vector<Node> >& part_out,
    std::vector<Node>& exp,
    std::map<Node, Node>& cn,
    std::map<Node, std::map<Node, int> >& dni,
    int dniLvl,
    bool mkExp)
{
  if( !mkExp ){
    Trace("dt-cdt-debug") << "Separate bisimilar : " << std::endl;
    for( unsigned i=0; i<part.size(); i++ ){
      Trace("dt-cdt-debug") << "   " << part[i] << ", current = " << cn[part[i]] << std::endl;
    }
  }
  Assert(part.size() > 1);
  std::map< Node, std::vector< Node > > new_part;
  std::map< Node, std::vector< Node > > new_part_c;
  std::map< int, std::vector< Node > > new_part_rec;

  std::map< Node, Node > cn_cons;
  for( unsigned j=0; j<part.size(); j++ ){
    Node c = cn[part[j]];
    std::map< Node, int >::iterator it_rec = dni[part[j]].find( c );
    if( it_rec!=dni[part[j]].end() ){
      //looped
      if( !mkExp ){ Trace("dt-cdt-debug") << "  - " << part[j] << " is looping at index " << it_rec->second << std::endl; }
      new_part_rec[ it_rec->second ].push_back( part[j] );
    }else{
      if( c.getType().isDatatype() ){
        Node ncons = getEqcConstructor( c );
        if( ncons.getKind()==APPLY_CONSTRUCTOR ) {
          Node cc = ncons.getOperator();
          cn_cons[part[j]] = ncons;
          if (mkExp && c != ncons)
          {
            exp.push_back(c.eqNode(ncons));
          }
          new_part[cc].push_back( part[j] );
          if( !mkExp ){ Trace("dt-cdt-debug") << "  - " << part[j] << " is datatype " << ncons << "." << std::endl; }
        }else{
          new_part_c[c].push_back( part[j] );
          if( !mkExp ){ Trace("dt-cdt-debug") << "  - " << part[j] << " is unspecified datatype." << std::endl; }
        }
      }else{
        //add equivalences
        if( !mkExp ){ Trace("dt-cdt-debug") << "  - " << part[j] << " is term " << c << "." << std::endl; }
        new_part_c[c].push_back( part[j] );
      }
    }
  }
  //direct add for constants
  for( std::map< Node, std::vector< Node > >::iterator it = new_part_c.begin(); it != new_part_c.end(); ++it ){
    if( it->second.size()>1 ){
      std::vector< Node > vec;
      vec.insert( vec.begin(), it->second.begin(), it->second.end() );
      part_out.push_back( vec );
    }
  }
  //direct add for recursive
  for( std::map< int, std::vector< Node > >::iterator it = new_part_rec.begin(); it != new_part_rec.end(); ++it ){
    if( it->second.size()>1 ){
      std::vector< Node > vec;
      vec.insert( vec.begin(), it->second.begin(), it->second.end() );
      part_out.push_back( vec );
    }else{
      //add back : could match a datatype?
    }
  }
  //recurse for the datatypes
  for( std::map< Node, std::vector< Node > >::iterator it = new_part.begin(); it != new_part.end(); ++it ){
    if( it->second.size()>1 ){
      //set dni to check for loops
      std::map< Node, Node > dni_rem;
      for( unsigned i=0; i<it->second.size(); i++ ){
        Node n = it->second[i];
        dni[n][cn[n]] = dniLvl;
        dni_rem[n] = cn[n];
      }

      //we will split based on the arguments of the datatype
      std::vector< std::vector< Node > > split_new_part;
      split_new_part.push_back( it->second );

      unsigned nChildren = cn_cons[it->second[0]].getNumChildren();
      //for each child of constructor
      unsigned cindex = 0;
      while( cindex<nChildren && !split_new_part.empty() ){
        if( !mkExp ){ Trace("dt-cdt-debug") << "Split argument #" << cindex << " of " << it->first << "..." << std::endl; }
        std::vector< std::vector< Node > > next_split_new_part;
        for( unsigned j=0; j<split_new_part.size(); j++ ){
          //set current node
          for( unsigned k=0; k<split_new_part[j].size(); k++ ){
            Node n = split_new_part[j][k];
            Node cnc = cn_cons[n][cindex];
            Node nr = getRepresentative(cnc);
            cn[n] = nr;
            if (mkExp && cnc != nr)
            {
              exp.push_back(nr.eqNode(cnc));
            }
          }
          std::vector< std::vector< Node > > c_part_out;
          separateBisimilar( split_new_part[j], c_part_out, exp, cn, dni, dniLvl+1, mkExp );
          next_split_new_part.insert( next_split_new_part.end(), c_part_out.begin(), c_part_out.end() );
        }
        split_new_part.clear();
        split_new_part.insert( split_new_part.end(), next_split_new_part.begin(), next_split_new_part.end() );
        cindex++;
      }
      part_out.insert( part_out.end(), split_new_part.begin(), split_new_part.end() );

      for( std::map< Node, Node >::iterator it2 = dni_rem.begin(); it2 != dni_rem.end(); ++it2 ){
        dni[it2->first].erase( it2->second );
      }
    }
  }
}

//postcondition: if cycle detected, explanation is why n is a subterm of on
Node TheoryDatatypes::searchForCycle(TNode n,
                                     TNode on,
                                     std::map<TNode, bool>& visited,
                                     std::map<TNode, bool>& proc,
                                     std::vector<Node>& explanation,
                                     bool firstTime)
{
  Trace("datatypes-cycle-check2") << "Search for cycle " << n << " " << on << endl;
  TNode ncons;
  TNode nn;
  if( !firstTime ){
    nn = getRepresentative( n );
    if( nn==on ){
      if (n != nn)
      {
        explanation.push_back(n.eqNode(nn));
      }
      return on;
    }
  }else{
    nn = getRepresentative( n );
  }
  if( proc.find( nn )!=proc.end() ){
    return Node::null();
  }
  Trace("datatypes-cycle-check2") << "...representative : " << nn << " " << ( visited.find( nn ) == visited.end() ) << " " << visited.size() << std::endl;
  if( visited.find( nn ) == visited.end() ) {
    Trace("datatypes-cycle-check2") << "  visit : " << nn << std::endl;
    visited[nn] = true;
    TNode nncons = getEqcConstructor(nn);
    if (nncons.getKind() == APPLY_CONSTRUCTOR)
    {
      for (unsigned i = 0; i < nncons.getNumChildren(); i++)
      {
        TNode cn =
            searchForCycle(nncons[i], on, visited, proc, explanation, false);
        if( cn==on ) {
          //add explanation for why the constructor is connected
          if (n != nncons)
          {
            explanation.push_back(n.eqNode(nncons));
          }
          return on;
        }else if( !cn.isNull() ){
          return cn;
        }
      }
    }
    Trace("datatypes-cycle-check2") << "  unvisit : " << nn << std::endl;
    proc[nn] = true;
    visited.erase( nn );
    return Node::null();
  }else{
    TypeNode tn = nn.getType();
    if( tn.isDatatype() ) {
      if( !tn.isCodatatype() ){
        return nn;
      }
    }
    return Node::null();
  }
}

<<<<<<< HEAD
=======
void TheoryDatatypes::checkSplit()
{
  // get the relevant term set, currently all datatype equivalence classes
  // in the equality engine
  std::set<Node> termSetReps;
  eq::EqClassesIterator eqcs_i = eq::EqClassesIterator(d_equalityEngine);
  while (!eqcs_i.isFinished())
  {
    Node eqc = (*eqcs_i);
    ++eqcs_i;
    if (eqc.getType().isDatatype())
    {
      termSetReps.insert(eqc);
    }
  }
  std::map<TypeNode, Node> rec_singletons;
  for (const Node& n : termSetReps)
  {
    Trace("datatypes-debug") << "Process equivalence class " << n << std::endl;
    EqcInfo* eqc = getOrMakeEqcInfo(n);
    // if there are more than 1 possible constructors for eqc
    if (hasLabel(eqc, n))
    {
      Trace("datatypes-debug")
          << "Has constructor " << eqc->d_constructor.get() << std::endl;
      continue;
    }
    Trace("datatypes-debug") << "No constructor..." << std::endl;
    TypeNode tn = n.getType();
    const DType& dt = tn.getDType();
    Trace("datatypes-debug")
        << "Datatype " << dt.getName() << " is " << dt.getCardinalityClass(tn)
        << " " << dt.isRecursiveSingleton(tn) << std::endl;
    if (dt.isRecursiveSingleton(tn))
    {
      Trace("datatypes-debug") << "Check recursive singleton..." << std::endl;
      bool isQuantifiedLogic = logicInfo().isQuantified();
      // handle recursive singleton case
      std::map<TypeNode, Node>::iterator itrs = rec_singletons.find(tn);
      if (itrs != rec_singletons.end())
      {
        Node eq = n.eqNode(itrs->second);
        if (d_singleton_eq.find(eq) == d_singleton_eq.end())
        {
          d_singleton_eq[eq] = true;
          // get assumptions
          bool success = true;
          std::vector<Node> assumptions;
          // if there is at least one uninterpreted sort occurring within the
          // datatype and the logic is not quantified, add lemmas ensuring
          // cardinality is more than one,
          //  do not infer the equality if at least one sort was processed.
          // otherwise, if the logic is quantified, under the assumption that
          // all uninterpreted sorts have cardinality one,
          //  infer the equality.
          for (size_t i = 0; i < dt.getNumRecursiveSingletonArgTypes(tn); i++)
          {
            TypeNode type = dt.getRecursiveSingletonArgType(tn, i);
            if (isQuantifiedLogic)
            {
              // under the assumption that the cardinality of this type is one
              Node a = getSingletonLemma(type, true);
              assumptions.push_back(a.negate());
            }
            else
            {
              success = false;
              // assert that the cardinality of this type is more than one
              getSingletonLemma(type, false);
            }
          }
          if (success)
          {
            Node assumption = n.eqNode(itrs->second);
            assumptions.push_back(assumption);
            Node lemma =
                assumptions.size() == 1
                    ? assumptions[0]
                    : NodeManager::currentNM()->mkNode(OR, assumptions);
            Trace("dt-singleton") << "*************Singleton equality lemma "
                                  << lemma << std::endl;
            d_im.lemma(lemma, InferenceId::DATATYPES_REC_SINGLETON_EQ);
          }
        }
      }
      else
      {
        rec_singletons[tn] = n;
      }
      // do splitting for quantified logics (incomplete anyways)
      if (!isQuantifiedLogic)
      {
        continue;
      }
    }
    Trace("datatypes-debug") << "Get possible cons..." << std::endl;
    // all other cases
    std::vector<bool> pcons;
    getPossibleCons(eqc, n, pcons);
    // check if we do not need to resolve the constructor type for this
    // equivalence class.
    // this is if there are no selectors for this equivalence class, and its
    // possible values are infinite,
    //  then do not split.
    int consIndex = -1;
    int fconsIndex = -1;
    bool needSplit = true;
    for (size_t j = 0, psize = pcons.size(); j < psize; j++)
    {
      if (!pcons[j])
      {
        continue;
      }
      if (consIndex == -1)
      {
        consIndex = j;
      }
      Trace("datatypes-debug") << j << " compute finite..." << std::endl;
      // Notice that we split here on all datatypes except the
      // truly infinite ones. It is possible to also not split
      // on those that are interpreted-finite when finite model
      // finding is disabled, but as a heuristic we choose to split
      // on those too.
      bool ifin = dt[j].getCardinalityClass(tn) != CardinalityClass::INFINITE;
      Trace("datatypes-debug") << "...returned " << ifin << std::endl;
      if (!ifin)
      {
        if (!eqc || !eqc->d_selectors)
        {
          needSplit = false;
          break;
        }
      }
      else if (fconsIndex == -1)
      {
        fconsIndex = j;
      }
    }
    if (!needSplit)
    {
      Trace("dt-split-debug")
          << "Do not split constructor for " << n << " : " << n.getType() << " "
          << dt.getNumConstructors() << std::endl;
      continue;
    }
    if (dt.getNumConstructors() == 1)
    {
      // this may not be necessary?
      // if only one constructor, then this term must be this constructor
      Node t = utils::mkTester(n, 0, dt);
      d_im.addPendingInference(t, InferenceId::DATATYPES_SPLIT, d_true);
      Trace("datatypes-infer")
          << "DtInfer : 1-cons (full) : " << t << std::endl;
    }
    else
    {
      Assert(consIndex != -1 || dt.isSygus());
      if (options().datatypes.dtBinarySplit && consIndex != -1)
      {
        Node test = utils::mkTester(n, consIndex, dt);
        Trace("dt-split") << "*************Split for possible constructor "
                          << dt[consIndex] << " for " << n << endl;
        test = rewrite(test);
        NodeBuilder nb(kind::OR);
        nb << test << test.notNode();
        Node lemma = nb;
        d_im.lemma(lemma, InferenceId::DATATYPES_BINARY_SPLIT);
        d_im.requirePhase(test, true);
      }
      else
      {
        Trace("dt-split") << "*************Split for constructors on " << n
                          << endl;
        Node lemma = utils::mkSplit(n, dt);
        Trace("dt-split-debug") << "Split lemma is : " << lemma << std::endl;
        d_im.sendDtLemma(
            lemma, InferenceId::DATATYPES_SPLIT, LemmaProperty::SEND_ATOMS);
      }
      if (!options().datatypes.dtBlastSplits)
      {
        return;
      }
    }
  }
}

bool TheoryDatatypes::hasTerm(TNode a) { return d_equalityEngine->hasTerm(a); }

bool TheoryDatatypes::areEqual( TNode a, TNode b ){
  if( a==b ){
    return true;
  }else if( hasTerm( a ) && hasTerm( b ) ){
    return d_equalityEngine->areEqual(a, b);
  }else{
    return false;
  }
}

bool TheoryDatatypes::areDisequal( TNode a, TNode b ){
  if( a==b ){
    return false;
  }else if( hasTerm( a ) && hasTerm( b ) ){
    return d_equalityEngine->areDisequal(a, b, false);
  }else{
    //TODO : constants here?
    return false;
  }
}

>>>>>>> 4a616df6
TNode TheoryDatatypes::getRepresentative( TNode a ){
  if (d_equalityEngine->hasTerm(a))
  {
    return d_equalityEngine->getRepresentative(a);
  }
  return a;
}

void TheoryDatatypes::printModelDebug( const char* c ){
  if(! (TraceIsOn(c))) {
    return;
  }

  Trace( c ) << "Datatypes model : " << std::endl;
  eq::EqClassesIterator eqcs_i = eq::EqClassesIterator(d_equalityEngine);
  while( !eqcs_i.isFinished() ){
    Node eqc = (*eqcs_i);
    //if( !eqc.getType().isBoolean() ){
      if( eqc.getType().isDatatype() ){
        Trace( c ) << "DATATYPE : ";
      }
      Trace( c ) << eqc << " : " << eqc.getType() << " : " << std::endl;
      Trace( c ) << "   { ";
      //add terms to model
      eq::EqClassIterator eqc_i = eq::EqClassIterator(eqc, d_equalityEngine);
      while( !eqc_i.isFinished() ){
        if( (*eqc_i)!=eqc ){
          Trace( c ) << (*eqc_i) << " ";
        }
        ++eqc_i;
      }
      Trace( c ) << "}" << std::endl;
      if( eqc.getType().isDatatype() ){
        EqcInfo* ei = getOrMakeEqcInfo( eqc );
        if( ei ){
          Trace( c ) << "   Instantiated : " << ei->d_inst.get() << std::endl;
          Trace( c ) << "   Constructor : ";
          if( !ei->d_constructor.get().isNull() ){
            Trace( c )<< ei->d_constructor.get();
          }
          Trace( c ) << std::endl << "   Labels : ";
          if( hasLabel( ei, eqc ) ){
            Trace( c ) << getLabel( eqc );
          }else{
            NodeUIntMap::iterator lbl_i = d_labels.find(eqc);
            if( lbl_i != d_labels.end() ){
              for (size_t j = 0; j < (*lbl_i).second; j++)
              {
                Trace( c ) << d_labels_data[eqc][j] << " ";
              }
            }
          }
          Trace( c ) << std::endl;
          Trace( c ) << "   Selectors : " << ( ei->d_selectors ? "yes, " : "no " );
          NodeUIntMap::iterator sel_i = d_selector_apps.find(eqc);
          if( sel_i != d_selector_apps.end() ){
            for (size_t j = 0; j < (*sel_i).second; j++)
            {
              Trace( c ) << d_selector_apps_data[eqc][j] << " ";
            }
          }
          Trace( c ) << std::endl;
        }
      }
    //}
    ++eqcs_i;
  }
}

void TheoryDatatypes::computeRelevantTerms(std::set<Node>& termSet)
{
  Trace("dt-cmi") << "Have " << termSet.size() << " relevant terms..."
                  << std::endl;

  //also include non-singleton dt equivalence classes  TODO : revisit this
  eq::EqClassesIterator eqcs_i = eq::EqClassesIterator(d_equalityEngine);
  while( !eqcs_i.isFinished() ){
    TNode r = (*eqcs_i);
    if (r.getType().isDatatype())
    {
      eq::EqClassIterator eqc_i = eq::EqClassIterator(r, d_equalityEngine);
      while (!eqc_i.isFinished())
      {
        termSet.insert(*eqc_i);
        ++eqc_i;
      }
    }
    ++eqcs_i;
  }
}

std::pair<bool, Node> TheoryDatatypes::entailmentCheck(TNode lit)
{
  Trace("dt-entail") << "Check entailed : " << lit << std::endl;
  Node atom = lit.getKind()==NOT ? lit[0] : lit;
  bool pol = lit.getKind()!=NOT;
  if( atom.getKind()==APPLY_TESTER ){
    Node n = atom[0];
    if (d_equalityEngine->hasTerm(n))
    {
      Node r = d_equalityEngine->getRepresentative(n);
      EqcInfo * ei = getOrMakeEqcInfo( r, false );
      int l_index = getLabelIndex( ei, r );
      int t_index = static_cast<int>(utils::indexOf(atom.getOperator()));
      Trace("dt-entail") << "  Tester indices are " << t_index << " and " << l_index << std::endl;
      if( l_index!=-1 && (l_index==t_index)==pol ){
        std::vector< TNode > exp_c;
        Node eqToExplain;
        if( ei && !ei->d_constructor.get().isNull() ){
          eqToExplain = n.eqNode(ei->d_constructor.get());
        }else{
          Node lbl = getLabel( n );
          Assert(!lbl.isNull());
          exp_c.push_back( lbl );
          Assert(d_equalityEngine->areEqual(n, lbl[0]));
          eqToExplain = n.eqNode(lbl[0]);
        }
        d_equalityEngine->explainLit(eqToExplain, exp_c);
        Node exp = NodeManager::currentNM()->mkAnd(exp_c);
        Trace("dt-entail") << "  entailed, explanation is " << exp << std::endl;
        return make_pair(true, exp);
      }
    }
  }
  return make_pair(false, Node::null());
}

}  // namespace datatypes
}  // namespace theory
}  // namespace cvc5::internal<|MERGE_RESOLUTION|>--- conflicted
+++ resolved
@@ -1398,10 +1398,205 @@
   }
 }
 
+//everything is in terms of representatives
+void TheoryDatatypes::separateBisimilar(
+    std::vector<Node>& part,
+    std::vector<std::vector<Node> >& part_out,
+    std::vector<Node>& exp,
+    std::map<Node, Node>& cn,
+    std::map<Node, std::map<Node, int> >& dni,
+    int dniLvl,
+    bool mkExp)
+{
+  if( !mkExp ){
+    Trace("dt-cdt-debug") << "Separate bisimilar : " << std::endl;
+    for( unsigned i=0; i<part.size(); i++ ){
+      Trace("dt-cdt-debug") << "   " << part[i] << ", current = " << cn[part[i]] << std::endl;
+    }
+  }
+  Assert(part.size() > 1);
+  std::map< Node, std::vector< Node > > new_part;
+  std::map< Node, std::vector< Node > > new_part_c;
+  std::map< int, std::vector< Node > > new_part_rec;
+
+  std::map< Node, Node > cn_cons;
+  for( unsigned j=0; j<part.size(); j++ ){
+    Node c = cn[part[j]];
+    std::map< Node, int >::iterator it_rec = dni[part[j]].find( c );
+    if( it_rec!=dni[part[j]].end() ){
+      //looped
+      if( !mkExp ){ Trace("dt-cdt-debug") << "  - " << part[j] << " is looping at index " << it_rec->second << std::endl; }
+      new_part_rec[ it_rec->second ].push_back( part[j] );
+    }else{
+      if( c.getType().isDatatype() ){
+        Node ncons = getEqcConstructor( c );
+        if( ncons.getKind()==APPLY_CONSTRUCTOR ) {
+          Node cc = ncons.getOperator();
+          cn_cons[part[j]] = ncons;
+          if (mkExp && c != ncons)
+          {
+            exp.push_back(c.eqNode(ncons));
+          }
+          new_part[cc].push_back( part[j] );
+          if( !mkExp ){ Trace("dt-cdt-debug") << "  - " << part[j] << " is datatype " << ncons << "." << std::endl; }
+        }else{
+          new_part_c[c].push_back( part[j] );
+          if( !mkExp ){ Trace("dt-cdt-debug") << "  - " << part[j] << " is unspecified datatype." << std::endl; }
+        }
+      }else{
+        //add equivalences
+        if( !mkExp ){ Trace("dt-cdt-debug") << "  - " << part[j] << " is term " << c << "." << std::endl; }
+        new_part_c[c].push_back( part[j] );
+      }
+    }
+  }
+  //direct add for constants
+  for( std::map< Node, std::vector< Node > >::iterator it = new_part_c.begin(); it != new_part_c.end(); ++it ){
+    if( it->second.size()>1 ){
+      std::vector< Node > vec;
+      vec.insert( vec.begin(), it->second.begin(), it->second.end() );
+      part_out.push_back( vec );
+    }
+  }
+  //direct add for recursive
+  for( std::map< int, std::vector< Node > >::iterator it = new_part_rec.begin(); it != new_part_rec.end(); ++it ){
+    if( it->second.size()>1 ){
+      std::vector< Node > vec;
+      vec.insert( vec.begin(), it->second.begin(), it->second.end() );
+      part_out.push_back( vec );
+    }else{
+      //add back : could match a datatype?
+    }
+  }
+  //recurse for the datatypes
+  for( std::map< Node, std::vector< Node > >::iterator it = new_part.begin(); it != new_part.end(); ++it ){
+    if( it->second.size()>1 ){
+      //set dni to check for loops
+      std::map< Node, Node > dni_rem;
+      for( unsigned i=0; i<it->second.size(); i++ ){
+        Node n = it->second[i];
+        dni[n][cn[n]] = dniLvl;
+        dni_rem[n] = cn[n];
+      }
+
+      //we will split based on the arguments of the datatype
+      std::vector< std::vector< Node > > split_new_part;
+      split_new_part.push_back( it->second );
+
+      unsigned nChildren = cn_cons[it->second[0]].getNumChildren();
+      //for each child of constructor
+      unsigned cindex = 0;
+      while( cindex<nChildren && !split_new_part.empty() ){
+        if( !mkExp ){ Trace("dt-cdt-debug") << "Split argument #" << cindex << " of " << it->first << "..." << std::endl; }
+        std::vector< std::vector< Node > > next_split_new_part;
+        for( unsigned j=0; j<split_new_part.size(); j++ ){
+          //set current node
+          for( unsigned k=0; k<split_new_part[j].size(); k++ ){
+            Node n = split_new_part[j][k];
+            Node cnc = cn_cons[n][cindex];
+            Node nr = getRepresentative(cnc);
+            cn[n] = nr;
+            if (mkExp && cnc != nr)
+            {
+              exp.push_back(nr.eqNode(cnc));
+            }
+          }
+          std::vector< std::vector< Node > > c_part_out;
+          separateBisimilar( split_new_part[j], c_part_out, exp, cn, dni, dniLvl+1, mkExp );
+          next_split_new_part.insert( next_split_new_part.end(), c_part_out.begin(), c_part_out.end() );
+        }
+        split_new_part.clear();
+        split_new_part.insert( split_new_part.end(), next_split_new_part.begin(), next_split_new_part.end() );
+        cindex++;
+      }
+      part_out.insert( part_out.end(), split_new_part.begin(), split_new_part.end() );
+
+      for( std::map< Node, Node >::iterator it2 = dni_rem.begin(); it2 != dni_rem.end(); ++it2 ){
+        dni[it2->first].erase( it2->second );
+      }
+    }
+  }
+}
+
+//postcondition: if cycle detected, explanation is why n is a subterm of on
+Node TheoryDatatypes::searchForCycle(TNode n,
+                                     TNode on,
+                                     std::map<TNode, bool>& visited,
+                                     std::map<TNode, bool>& proc,
+                                     std::vector<Node>& explanation,
+                                     bool firstTime)
+{
+  Trace("datatypes-cycle-check2") << "Search for cycle " << n << " " << on << endl;
+  TNode ncons;
+  TNode nn;
+  if( !firstTime ){
+    nn = getRepresentative( n );
+    if( nn==on ){
+      if (n != nn)
+      {
+        explanation.push_back(n.eqNode(nn));
+      }
+      return on;
+    }
+  }else{
+    nn = getRepresentative( n );
+  }
+  if( proc.find( nn )!=proc.end() ){
+    return Node::null();
+  }
+  Trace("datatypes-cycle-check2") << "...representative : " << nn << " " << ( visited.find( nn ) == visited.end() ) << " " << visited.size() << std::endl;
+  if( visited.find( nn ) == visited.end() ) {
+    Trace("datatypes-cycle-check2") << "  visit : " << nn << std::endl;
+    visited[nn] = true;
+    TNode nncons = getEqcConstructor(nn);
+    if (nncons.getKind() == APPLY_CONSTRUCTOR)
+    {
+      for (unsigned i = 0; i < nncons.getNumChildren(); i++)
+      {
+        TNode cn =
+            searchForCycle(nncons[i], on, visited, proc, explanation, false);
+        if( cn==on ) {
+          //add explanation for why the constructor is connected
+          if (n != nncons)
+          {
+            explanation.push_back(n.eqNode(nncons));
+          }
+          return on;
+        }else if( !cn.isNull() ){
+          return cn;
+        }
+      }
+    }
+    Trace("datatypes-cycle-check2") << "  unvisit : " << nn << std::endl;
+    proc[nn] = true;
+    visited.erase( nn );
+    return Node::null();
+  }else{
+    TypeNode tn = nn.getType();
+    if( tn.isDatatype() ) {
+      if( !tn.isCodatatype() ){
+        return nn;
+      }
+    }
+    return Node::null();
+  }
+}
+
 void TheoryDatatypes::checkSplit()
 {
-  // get the relevant term set
+  // get the relevant term set, currently all datatype equivalence classes
+  // in the equality engine
   std::set<Node> termSetReps;
+  eq::EqClassesIterator eqcs_i = eq::EqClassesIterator(d_equalityEngine);
+  while (!eqcs_i.isFinished())
+  {
+    Node eqc = (*eqcs_i);
+    ++eqcs_i;
+    if (eqc.getType().isDatatype())
+    {
+      termSetReps.insert(eqc);
+    }
+  }
   /*
   std::set<Node> termSet;
   collectAssertedTerms(termSet);
@@ -1415,16 +1610,6 @@
     termSetReps.insert(tr);
   }
   */
-  eq::EqClassesIterator eqcs_i = eq::EqClassesIterator(d_equalityEngine);
-  while (!eqcs_i.isFinished())
-  {
-    Node eqc = (*eqcs_i);
-    ++eqcs_i;
-    if (eqc.getType().isDatatype())
-    {
-      termSetReps.insert(eqc);
-    }
-  }
   std::map<TypeNode, Node> rec_singletons;
   for (const Node& n : termSetReps)
   {
@@ -1596,378 +1781,6 @@
   }
 }
 
-//everything is in terms of representatives
-void TheoryDatatypes::separateBisimilar(
-    std::vector<Node>& part,
-    std::vector<std::vector<Node> >& part_out,
-    std::vector<Node>& exp,
-    std::map<Node, Node>& cn,
-    std::map<Node, std::map<Node, int> >& dni,
-    int dniLvl,
-    bool mkExp)
-{
-  if( !mkExp ){
-    Trace("dt-cdt-debug") << "Separate bisimilar : " << std::endl;
-    for( unsigned i=0; i<part.size(); i++ ){
-      Trace("dt-cdt-debug") << "   " << part[i] << ", current = " << cn[part[i]] << std::endl;
-    }
-  }
-  Assert(part.size() > 1);
-  std::map< Node, std::vector< Node > > new_part;
-  std::map< Node, std::vector< Node > > new_part_c;
-  std::map< int, std::vector< Node > > new_part_rec;
-
-  std::map< Node, Node > cn_cons;
-  for( unsigned j=0; j<part.size(); j++ ){
-    Node c = cn[part[j]];
-    std::map< Node, int >::iterator it_rec = dni[part[j]].find( c );
-    if( it_rec!=dni[part[j]].end() ){
-      //looped
-      if( !mkExp ){ Trace("dt-cdt-debug") << "  - " << part[j] << " is looping at index " << it_rec->second << std::endl; }
-      new_part_rec[ it_rec->second ].push_back( part[j] );
-    }else{
-      if( c.getType().isDatatype() ){
-        Node ncons = getEqcConstructor( c );
-        if( ncons.getKind()==APPLY_CONSTRUCTOR ) {
-          Node cc = ncons.getOperator();
-          cn_cons[part[j]] = ncons;
-          if (mkExp && c != ncons)
-          {
-            exp.push_back(c.eqNode(ncons));
-          }
-          new_part[cc].push_back( part[j] );
-          if( !mkExp ){ Trace("dt-cdt-debug") << "  - " << part[j] << " is datatype " << ncons << "." << std::endl; }
-        }else{
-          new_part_c[c].push_back( part[j] );
-          if( !mkExp ){ Trace("dt-cdt-debug") << "  - " << part[j] << " is unspecified datatype." << std::endl; }
-        }
-      }else{
-        //add equivalences
-        if( !mkExp ){ Trace("dt-cdt-debug") << "  - " << part[j] << " is term " << c << "." << std::endl; }
-        new_part_c[c].push_back( part[j] );
-      }
-    }
-  }
-  //direct add for constants
-  for( std::map< Node, std::vector< Node > >::iterator it = new_part_c.begin(); it != new_part_c.end(); ++it ){
-    if( it->second.size()>1 ){
-      std::vector< Node > vec;
-      vec.insert( vec.begin(), it->second.begin(), it->second.end() );
-      part_out.push_back( vec );
-    }
-  }
-  //direct add for recursive
-  for( std::map< int, std::vector< Node > >::iterator it = new_part_rec.begin(); it != new_part_rec.end(); ++it ){
-    if( it->second.size()>1 ){
-      std::vector< Node > vec;
-      vec.insert( vec.begin(), it->second.begin(), it->second.end() );
-      part_out.push_back( vec );
-    }else{
-      //add back : could match a datatype?
-    }
-  }
-  //recurse for the datatypes
-  for( std::map< Node, std::vector< Node > >::iterator it = new_part.begin(); it != new_part.end(); ++it ){
-    if( it->second.size()>1 ){
-      //set dni to check for loops
-      std::map< Node, Node > dni_rem;
-      for( unsigned i=0; i<it->second.size(); i++ ){
-        Node n = it->second[i];
-        dni[n][cn[n]] = dniLvl;
-        dni_rem[n] = cn[n];
-      }
-
-      //we will split based on the arguments of the datatype
-      std::vector< std::vector< Node > > split_new_part;
-      split_new_part.push_back( it->second );
-
-      unsigned nChildren = cn_cons[it->second[0]].getNumChildren();
-      //for each child of constructor
-      unsigned cindex = 0;
-      while( cindex<nChildren && !split_new_part.empty() ){
-        if( !mkExp ){ Trace("dt-cdt-debug") << "Split argument #" << cindex << " of " << it->first << "..." << std::endl; }
-        std::vector< std::vector< Node > > next_split_new_part;
-        for( unsigned j=0; j<split_new_part.size(); j++ ){
-          //set current node
-          for( unsigned k=0; k<split_new_part[j].size(); k++ ){
-            Node n = split_new_part[j][k];
-            Node cnc = cn_cons[n][cindex];
-            Node nr = getRepresentative(cnc);
-            cn[n] = nr;
-            if (mkExp && cnc != nr)
-            {
-              exp.push_back(nr.eqNode(cnc));
-            }
-          }
-          std::vector< std::vector< Node > > c_part_out;
-          separateBisimilar( split_new_part[j], c_part_out, exp, cn, dni, dniLvl+1, mkExp );
-          next_split_new_part.insert( next_split_new_part.end(), c_part_out.begin(), c_part_out.end() );
-        }
-        split_new_part.clear();
-        split_new_part.insert( split_new_part.end(), next_split_new_part.begin(), next_split_new_part.end() );
-        cindex++;
-      }
-      part_out.insert( part_out.end(), split_new_part.begin(), split_new_part.end() );
-
-      for( std::map< Node, Node >::iterator it2 = dni_rem.begin(); it2 != dni_rem.end(); ++it2 ){
-        dni[it2->first].erase( it2->second );
-      }
-    }
-  }
-}
-
-//postcondition: if cycle detected, explanation is why n is a subterm of on
-Node TheoryDatatypes::searchForCycle(TNode n,
-                                     TNode on,
-                                     std::map<TNode, bool>& visited,
-                                     std::map<TNode, bool>& proc,
-                                     std::vector<Node>& explanation,
-                                     bool firstTime)
-{
-  Trace("datatypes-cycle-check2") << "Search for cycle " << n << " " << on << endl;
-  TNode ncons;
-  TNode nn;
-  if( !firstTime ){
-    nn = getRepresentative( n );
-    if( nn==on ){
-      if (n != nn)
-      {
-        explanation.push_back(n.eqNode(nn));
-      }
-      return on;
-    }
-  }else{
-    nn = getRepresentative( n );
-  }
-  if( proc.find( nn )!=proc.end() ){
-    return Node::null();
-  }
-  Trace("datatypes-cycle-check2") << "...representative : " << nn << " " << ( visited.find( nn ) == visited.end() ) << " " << visited.size() << std::endl;
-  if( visited.find( nn ) == visited.end() ) {
-    Trace("datatypes-cycle-check2") << "  visit : " << nn << std::endl;
-    visited[nn] = true;
-    TNode nncons = getEqcConstructor(nn);
-    if (nncons.getKind() == APPLY_CONSTRUCTOR)
-    {
-      for (unsigned i = 0; i < nncons.getNumChildren(); i++)
-      {
-        TNode cn =
-            searchForCycle(nncons[i], on, visited, proc, explanation, false);
-        if( cn==on ) {
-          //add explanation for why the constructor is connected
-          if (n != nncons)
-          {
-            explanation.push_back(n.eqNode(nncons));
-          }
-          return on;
-        }else if( !cn.isNull() ){
-          return cn;
-        }
-      }
-    }
-    Trace("datatypes-cycle-check2") << "  unvisit : " << nn << std::endl;
-    proc[nn] = true;
-    visited.erase( nn );
-    return Node::null();
-  }else{
-    TypeNode tn = nn.getType();
-    if( tn.isDatatype() ) {
-      if( !tn.isCodatatype() ){
-        return nn;
-      }
-    }
-    return Node::null();
-  }
-}
-
-<<<<<<< HEAD
-=======
-void TheoryDatatypes::checkSplit()
-{
-  // get the relevant term set, currently all datatype equivalence classes
-  // in the equality engine
-  std::set<Node> termSetReps;
-  eq::EqClassesIterator eqcs_i = eq::EqClassesIterator(d_equalityEngine);
-  while (!eqcs_i.isFinished())
-  {
-    Node eqc = (*eqcs_i);
-    ++eqcs_i;
-    if (eqc.getType().isDatatype())
-    {
-      termSetReps.insert(eqc);
-    }
-  }
-  std::map<TypeNode, Node> rec_singletons;
-  for (const Node& n : termSetReps)
-  {
-    Trace("datatypes-debug") << "Process equivalence class " << n << std::endl;
-    EqcInfo* eqc = getOrMakeEqcInfo(n);
-    // if there are more than 1 possible constructors for eqc
-    if (hasLabel(eqc, n))
-    {
-      Trace("datatypes-debug")
-          << "Has constructor " << eqc->d_constructor.get() << std::endl;
-      continue;
-    }
-    Trace("datatypes-debug") << "No constructor..." << std::endl;
-    TypeNode tn = n.getType();
-    const DType& dt = tn.getDType();
-    Trace("datatypes-debug")
-        << "Datatype " << dt.getName() << " is " << dt.getCardinalityClass(tn)
-        << " " << dt.isRecursiveSingleton(tn) << std::endl;
-    if (dt.isRecursiveSingleton(tn))
-    {
-      Trace("datatypes-debug") << "Check recursive singleton..." << std::endl;
-      bool isQuantifiedLogic = logicInfo().isQuantified();
-      // handle recursive singleton case
-      std::map<TypeNode, Node>::iterator itrs = rec_singletons.find(tn);
-      if (itrs != rec_singletons.end())
-      {
-        Node eq = n.eqNode(itrs->second);
-        if (d_singleton_eq.find(eq) == d_singleton_eq.end())
-        {
-          d_singleton_eq[eq] = true;
-          // get assumptions
-          bool success = true;
-          std::vector<Node> assumptions;
-          // if there is at least one uninterpreted sort occurring within the
-          // datatype and the logic is not quantified, add lemmas ensuring
-          // cardinality is more than one,
-          //  do not infer the equality if at least one sort was processed.
-          // otherwise, if the logic is quantified, under the assumption that
-          // all uninterpreted sorts have cardinality one,
-          //  infer the equality.
-          for (size_t i = 0; i < dt.getNumRecursiveSingletonArgTypes(tn); i++)
-          {
-            TypeNode type = dt.getRecursiveSingletonArgType(tn, i);
-            if (isQuantifiedLogic)
-            {
-              // under the assumption that the cardinality of this type is one
-              Node a = getSingletonLemma(type, true);
-              assumptions.push_back(a.negate());
-            }
-            else
-            {
-              success = false;
-              // assert that the cardinality of this type is more than one
-              getSingletonLemma(type, false);
-            }
-          }
-          if (success)
-          {
-            Node assumption = n.eqNode(itrs->second);
-            assumptions.push_back(assumption);
-            Node lemma =
-                assumptions.size() == 1
-                    ? assumptions[0]
-                    : NodeManager::currentNM()->mkNode(OR, assumptions);
-            Trace("dt-singleton") << "*************Singleton equality lemma "
-                                  << lemma << std::endl;
-            d_im.lemma(lemma, InferenceId::DATATYPES_REC_SINGLETON_EQ);
-          }
-        }
-      }
-      else
-      {
-        rec_singletons[tn] = n;
-      }
-      // do splitting for quantified logics (incomplete anyways)
-      if (!isQuantifiedLogic)
-      {
-        continue;
-      }
-    }
-    Trace("datatypes-debug") << "Get possible cons..." << std::endl;
-    // all other cases
-    std::vector<bool> pcons;
-    getPossibleCons(eqc, n, pcons);
-    // check if we do not need to resolve the constructor type for this
-    // equivalence class.
-    // this is if there are no selectors for this equivalence class, and its
-    // possible values are infinite,
-    //  then do not split.
-    int consIndex = -1;
-    int fconsIndex = -1;
-    bool needSplit = true;
-    for (size_t j = 0, psize = pcons.size(); j < psize; j++)
-    {
-      if (!pcons[j])
-      {
-        continue;
-      }
-      if (consIndex == -1)
-      {
-        consIndex = j;
-      }
-      Trace("datatypes-debug") << j << " compute finite..." << std::endl;
-      // Notice that we split here on all datatypes except the
-      // truly infinite ones. It is possible to also not split
-      // on those that are interpreted-finite when finite model
-      // finding is disabled, but as a heuristic we choose to split
-      // on those too.
-      bool ifin = dt[j].getCardinalityClass(tn) != CardinalityClass::INFINITE;
-      Trace("datatypes-debug") << "...returned " << ifin << std::endl;
-      if (!ifin)
-      {
-        if (!eqc || !eqc->d_selectors)
-        {
-          needSplit = false;
-          break;
-        }
-      }
-      else if (fconsIndex == -1)
-      {
-        fconsIndex = j;
-      }
-    }
-    if (!needSplit)
-    {
-      Trace("dt-split-debug")
-          << "Do not split constructor for " << n << " : " << n.getType() << " "
-          << dt.getNumConstructors() << std::endl;
-      continue;
-    }
-    if (dt.getNumConstructors() == 1)
-    {
-      // this may not be necessary?
-      // if only one constructor, then this term must be this constructor
-      Node t = utils::mkTester(n, 0, dt);
-      d_im.addPendingInference(t, InferenceId::DATATYPES_SPLIT, d_true);
-      Trace("datatypes-infer")
-          << "DtInfer : 1-cons (full) : " << t << std::endl;
-    }
-    else
-    {
-      Assert(consIndex != -1 || dt.isSygus());
-      if (options().datatypes.dtBinarySplit && consIndex != -1)
-      {
-        Node test = utils::mkTester(n, consIndex, dt);
-        Trace("dt-split") << "*************Split for possible constructor "
-                          << dt[consIndex] << " for " << n << endl;
-        test = rewrite(test);
-        NodeBuilder nb(kind::OR);
-        nb << test << test.notNode();
-        Node lemma = nb;
-        d_im.lemma(lemma, InferenceId::DATATYPES_BINARY_SPLIT);
-        d_im.requirePhase(test, true);
-      }
-      else
-      {
-        Trace("dt-split") << "*************Split for constructors on " << n
-                          << endl;
-        Node lemma = utils::mkSplit(n, dt);
-        Trace("dt-split-debug") << "Split lemma is : " << lemma << std::endl;
-        d_im.sendDtLemma(
-            lemma, InferenceId::DATATYPES_SPLIT, LemmaProperty::SEND_ATOMS);
-      }
-      if (!options().datatypes.dtBlastSplits)
-      {
-        return;
-      }
-    }
-  }
-}
-
 bool TheoryDatatypes::hasTerm(TNode a) { return d_equalityEngine->hasTerm(a); }
 
 bool TheoryDatatypes::areEqual( TNode a, TNode b ){
@@ -1991,7 +1804,6 @@
   }
 }
 
->>>>>>> 4a616df6
 TNode TheoryDatatypes::getRepresentative( TNode a ){
   if (d_equalityEngine->hasTerm(a))
   {
