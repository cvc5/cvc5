/******************************************************************************
 * Top contributors (to current version):
 *   Andrew Reynolds, Morgan Deters, Gereon Kremer
 *
 * This file is part of the cvc5 project.
 *
 * Copyright (c) 2009-2022 by the authors listed in the file AUTHORS
 * in the top-level source directory and their institutional affiliations.
 * All rights reserved.  See the file COPYING in the top-level source
 * directory for licensing information.
 * ****************************************************************************
 *
 * Implementation of the theory of datatypes.
 */
#include "theory/datatypes/theory_datatypes.h"

#include <map>
#include <sstream>

#include "base/check.h"
#include "expr/codatatype_bound_variable.h"
#include "expr/dtype.h"
#include "expr/dtype_cons.h"
#include "expr/kind.h"
#include "expr/skolem_manager.h"
#include "options/datatypes_options.h"
#include "options/quantifiers_options.h"
#include "options/smt_options.h"
#include "options/theory_options.h"
#include "proof/proof_node_manager.h"
#include "smt/logic_exception.h"
#include "theory/datatypes/datatypes_rewriter.h"
#include "theory/datatypes/theory_datatypes_type_rules.h"
#include "theory/datatypes/theory_datatypes_utils.h"
#include "theory/logic_info.h"
#include "theory/quantifiers_engine.h"
#include "theory/rewriter.h"
#include "theory/theory_model.h"
#include "theory/theory_state.h"
#include "theory/type_enumerator.h"
#include "theory/valuation.h"
#include "util/rational.h"

using namespace std;
using namespace cvc5::internal::kind;
using namespace cvc5::context;

namespace cvc5::internal {
namespace theory {
namespace datatypes {

TheoryDatatypes::TheoryDatatypes(Env& env,
                                 OutputChannel& out,
                                 Valuation valuation)
    : Theory(THEORY_DATATYPES, env, out, valuation),
      d_term_sk(userContext()),
      d_labels(context()),
      d_selector_apps(context()),
      d_initialLemmaCache(userContext()),
      d_functionTerms(context()),
      d_singleton_eq(userContext()),
      d_sygusExtension(nullptr),
      d_rewriter(env.getEvaluator()),
      d_state(env, valuation),
      d_im(env, *this, d_state),
      d_notify(d_im, *this),
      d_cpacb(*this)
{

  d_true = NodeManager::currentNM()->mkConst( true );
  d_zero = NodeManager::currentNM()->mkConstInt(Rational(0));

  // indicate we are using the default theory state object
  d_theoryState = &d_state;
  d_inferManager = &d_im;
}

TheoryDatatypes::~TheoryDatatypes() {
  for(std::map< Node, EqcInfo* >::iterator i = d_eqc_info.begin(), iend = d_eqc_info.end();
      i != iend; ++i){
    EqcInfo* current = (*i).second;
    Assert(current != NULL);
    delete current;
  }
}

TheoryRewriter* TheoryDatatypes::getTheoryRewriter() { return &d_rewriter; }

ProofRuleChecker* TheoryDatatypes::getProofChecker() { return &d_checker; }

bool TheoryDatatypes::needsEqualityEngine(EeSetupInfo& esi)
{
  esi.d_notify = &d_notify;
  esi.d_name = "theory::datatypes::ee";
  // need notifications on new constructors, merging datatype eqcs
  esi.d_notifyNewClass = true;
  esi.d_notifyMerge = true;
  return true;
}

void TheoryDatatypes::finishInit()
{
  Assert(d_equalityEngine != nullptr);
  // The kinds we are treating as function application in congruence
  d_equalityEngine->addFunctionKind(kind::APPLY_CONSTRUCTOR);
  d_equalityEngine->addFunctionKind(kind::APPLY_SELECTOR);
  d_equalityEngine->addFunctionKind(kind::APPLY_TESTER);
  // We could but don't do congruence for DT_SIZE and DT_HEIGHT_BOUND here.
  // It also could make sense in practice to do congruence for APPLY_UF, but
  // this is not done.
  // Enable the sygus extension if we will introduce sygus datatypes. This
  // is the case for sygus problems and when using sygus-inst.
  if (getQuantifiersEngine()
      && (options().quantifiers.sygus || options().quantifiers.sygusInst))
  {
    quantifiers::TermDbSygus* tds =
        getQuantifiersEngine()->getTermDatabaseSygus();
    d_sygusExtension.reset(new SygusExtension(d_env, d_state, d_im, tds));
    // do congruence on evaluation functions
    d_equalityEngine->addFunctionKind(kind::DT_SYGUS_EVAL);
  }
  // testers are not relevant for model building
  d_valuation.setIrrelevantKind(APPLY_TESTER);
  d_valuation.setIrrelevantKind(DT_SYGUS_BOUND);
}

TheoryDatatypes::EqcInfo* TheoryDatatypes::getOrMakeEqcInfo( TNode n, bool doMake ){
  if( !hasEqcInfo( n ) ){
    if( doMake ){
      //add to labels
      d_labels[ n ] = 0;

      std::map< Node, EqcInfo* >::iterator eqc_i = d_eqc_info.find( n );
      EqcInfo* ei;
      if( eqc_i != d_eqc_info.end() ){
        ei = eqc_i->second;
      }else{
        ei = new EqcInfo(context());
        d_eqc_info[n] = ei;
      }
      if( n.getKind()==APPLY_CONSTRUCTOR ){
        ei->d_constructor = n;
      }

      //add to selectors
      d_selector_apps[n] = 0;

      return ei;
    }else{
      return NULL;
    }
  }else{
    std::map< Node, EqcInfo* >::iterator eqc_i = d_eqc_info.find( n );
    return (*eqc_i).second;
  }
}

TNode TheoryDatatypes::getEqcConstructor( TNode r ) {
  if( r.getKind()==APPLY_CONSTRUCTOR ){
    return r;
  }else{
    EqcInfo * ei = getOrMakeEqcInfo( r, false );
    if( ei && !ei->d_constructor.get().isNull() ){
      return ei->d_constructor.get();
    }else{
      return r;
    }
  }
}

bool TheoryDatatypes::preCheck(Effort level)
{
  Trace("datatypes-check") << "TheoryDatatypes::preCheck: " << level
                           << std::endl;
  d_im.process();
  d_im.reset();
  return false;
}

void TheoryDatatypes::postCheck(Effort level)
{
  Trace("datatypes-check") << "TheoryDatatypes::postCheck: " << level
                           << std::endl;
  // Apply any last pending inferences, which may occur if the last processed
  // fact was an internal one and triggered further internal inferences.
  d_im.process();
  if (level == EFFORT_LAST_CALL)
  {
    Assert(d_sygusExtension != nullptr);
    d_sygusExtension->check();
  }
  else if (level == EFFORT_FULL && !d_state.isInConflict()
           && !d_im.hasSentLemma() && !d_valuation.needCheck())
  {
    //check for cycles
    Assert(!d_im.hasPendingFact());
    do {
      d_im.reset();
      Trace("datatypes-proc") << "Check cycles..." << std::endl;
      checkCycles();
      Trace("datatypes-proc") << "...finish check cycles" << std::endl;
      d_im.process();
      if (d_state.isInConflict() || d_im.hasSentLemma())
      {
        return;
      }
    } while (d_im.hasSentFact());

    //check for splits
    Trace("datatypes-debug") << "Check for splits " << endl;
    do {
      d_im.reset();
<<<<<<< HEAD
      // check for splits
      checkSplit();
=======
      // get the relevant term set, currently all datatype equivalence classes
      // in the equality engine
      std::set<Node> termSetReps;
      eq::EqClassesIterator eqcs_i = eq::EqClassesIterator(d_equalityEngine);
      while (!eqcs_i.isFinished())
      {
        Node eqc = (*eqcs_i);
        ++eqcs_i;
        if (eqc.getType().isDatatype())
        {
          termSetReps.insert(eqc);
        }
      }
      std::map<TypeNode, Node> rec_singletons;
      for (const Node& n : termSetReps)
      {
        Trace("datatypes-debug")
            << "Process equivalence class " << n << std::endl;
        EqcInfo* eqc = getOrMakeEqcInfo(n);
        // if there are more than 1 possible constructors for eqc
        if (hasLabel(eqc, n))
        {
          Trace("datatypes-debug")
              << "Has constructor " << eqc->d_constructor.get() << std::endl;
          continue;
        }
        Trace("datatypes-debug") << "No constructor..." << std::endl;
        TypeNode tn = n.getType();
        const DType& dt = tn.getDType();
        Trace("datatypes-debug") << "Datatype " << dt.getName() << " is "
                                 << dt.getCardinalityClass(tn) << " "
                                 << dt.isRecursiveSingleton(tn) << std::endl;
        if (dt.isRecursiveSingleton(tn))
        {
          Trace("datatypes-debug")
              << "Check recursive singleton..." << std::endl;
          bool isQuantifiedLogic = logicInfo().isQuantified();
          // handle recursive singleton case
          std::map<TypeNode, Node>::iterator itrs = rec_singletons.find(tn);
          if (itrs != rec_singletons.end())
          {
            Node eq = n.eqNode(itrs->second);
            if (d_singleton_eq.find(eq) == d_singleton_eq.end())
            {
              d_singleton_eq[eq] = true;
              // get assumptions
              bool success = true;
              std::vector<Node> assumptions;
              // if there is at least one uninterpreted sort occurring within
              // the datatype and the logic is not quantified, add lemmas
              // ensuring cardinality is more than one,
              //  do not infer the equality if at least one sort was processed.
              // otherwise, if the logic is quantified, under the assumption
              // that all uninterpreted sorts have cardinality one,
              //  infer the equality.
              for (size_t i = 0; i < dt.getNumRecursiveSingletonArgTypes(tn);
                   i++)
              {
                TypeNode type = dt.getRecursiveSingletonArgType(tn, i);
                if (isQuantifiedLogic)
                {
                  // under the assumption that the cardinality of this type is
                  // one
                  Node a = getSingletonLemma(type, true);
                  assumptions.push_back(a.negate());
                }
                else
                {
                  success = false;
                  // assert that the cardinality of this type is more than one
                  getSingletonLemma(type, false);
                }
              }
              if (success)
              {
                Node assumption = n.eqNode(itrs->second);
                assumptions.push_back(assumption);
                Node lemma =
                    assumptions.size() == 1
                        ? assumptions[0]
                        : NodeManager::currentNM()->mkNode(OR, assumptions);
                Trace("dt-singleton")
                    << "*************Singleton equality lemma " << lemma
                    << std::endl;
                d_im.lemma(lemma, InferenceId::DATATYPES_REC_SINGLETON_EQ);
              }
            }
          }
          else
          {
            rec_singletons[tn] = n;
          }
          // do splitting for quantified logics (incomplete anyways)
          if (!isQuantifiedLogic)
          {
            continue;
          }
        }
        Trace("datatypes-debug") << "Get possible cons..." << std::endl;
        // all other cases
        std::vector<bool> pcons;
        getPossibleCons(eqc, n, pcons);
        // check if we do not need to resolve the constructor type for this
        // equivalence class.
        // this is if there are no selectors for this equivalence class, and its
        // possible values are infinite,
        //  then do not split.
        int consIndex = -1;
        int fconsIndex = -1;
        bool needSplit = true;
        for (size_t j = 0, psize = pcons.size(); j < psize; j++)
        {
          if (!pcons[j])
          {
            continue;
          }
          if (consIndex == -1)
          {
            consIndex = j;
          }
          Trace("datatypes-debug") << j << " compute finite..." << std::endl;
          // Notice that we split here on all datatypes except the
          // truly infinite ones. It is possible to also not split
          // on those that are interpreted-finite when finite model
          // finding is disabled, but as a heuristic we choose to split
          // on those too.
          bool ifin =
              dt[j].getCardinalityClass(tn) != CardinalityClass::INFINITE;
          Trace("datatypes-debug") << "...returned " << ifin << std::endl;
          if (!ifin)
          {
            if (!eqc || !eqc->d_selectors)
            {
              needSplit = false;
              break;
            }
          }
          else if (fconsIndex == -1)
          {
            fconsIndex = j;
          }
        }
        if (!needSplit)
        {
          Trace("dt-split-debug")
              << "Do not split constructor for " << n << " : " << n.getType()
              << " " << dt.getNumConstructors() << std::endl;
          continue;
        }
        if (dt.getNumConstructors() == 1)
        {
          // this may not be necessary?
          // if only one constructor, then this term must be this constructor
          Node t = utils::mkTester(n, 0, dt);
          d_im.addPendingInference(t, InferenceId::DATATYPES_SPLIT, d_true);
          Trace("datatypes-infer")
              << "DtInfer : 1-cons (full) : " << t << std::endl;
        }
        else
        {
          Assert(consIndex != -1 || dt.isSygus());
          if (options().datatypes.dtBinarySplit && consIndex != -1)
          {
            Node test = utils::mkTester(n, consIndex, dt);
            Trace("dt-split") << "*************Split for possible constructor "
                              << dt[consIndex] << " for " << n << endl;
            test = rewrite(test);
            NodeBuilder nb(kind::OR);
            nb << test << test.notNode();
            Node lemma = nb;
            d_im.lemma(lemma, InferenceId::DATATYPES_BINARY_SPLIT);
            d_im.requirePhase(test, true);
          }
          else
          {
            Trace("dt-split")
                << "*************Split for constructors on " << n << endl;
            Node lemma = utils::mkSplit(n, dt);
            Trace("dt-split-debug")
                << "Split lemma is : " << lemma << std::endl;
            d_im.sendDtLemma(
                lemma, InferenceId::DATATYPES_SPLIT, LemmaProperty::SEND_ATOMS);
          }
          if (!options().datatypes.dtBlastSplits)
          {
            break;
          }
        }
      }
>>>>>>> f033b058
      if (d_im.hasSentLemma())
      {
        // clear pending facts: we added a lemma, so internal inferences are
        // no longer necessary
        d_im.clearPendingFacts();
      }
      else
      {
        // we did not add a lemma, process internal inferences. This loop
        // will repeat.
        Trace("datatypes-debug") << "Flush pending facts..." << std::endl;
        d_im.process();
      }
    } while (!d_state.isInConflict() && !d_im.hasSentLemma()
             && d_im.hasSentFact());
    Trace("datatypes-debug")
        << "Finished, conflict=" << d_state.isInConflict()
        << ", lemmas=" << d_im.hasSentLemma() << std::endl;
    if (!d_state.isInConflict())
    {
      Trace("dt-model-debug") << std::endl;
      printModelDebug("dt-model-debug");
    }
  }

  Trace("datatypes-check") << "Finished check effort " << level << std::endl;
  Trace("datatypes") << "TheoryDatatypes::check(): done" << std::endl;
}

bool TheoryDatatypes::needsCheckLastEffort() {
  return d_sygusExtension != nullptr;
}

void TheoryDatatypes::notifyFact(TNode atom,
                                 bool polarity,
                                 TNode fact,
                                 bool isInternal)
{
  Trace("datatypes-debug") << "TheoryDatatypes::assertFact : " << fact
                           << ", isInternal = " << isInternal << std::endl;
  // could be sygus-specific
  if (d_sygusExtension)
  {
    d_sygusExtension->assertFact(atom, polarity);
  }
  //add to tester if applicable
  Node t_arg;
  int tindex = utils::isTester(atom, t_arg);
  if (tindex >= 0)
  {
    Trace("dt-tester") << "Assert tester : " << atom << " for " << t_arg << std::endl;
    Node rep = getRepresentative( t_arg );
    EqcInfo* eqc = getOrMakeEqcInfo( rep, true );
    Node tst =
        isInternal ? (polarity ? Node(atom) : atom.notNode()) : Node(fact);
    addTester(tindex, tst, eqc, rep, t_arg);
    Trace("dt-tester") << "Done assert tester." << std::endl;
    Trace("dt-tester") << "Done pending merges." << std::endl;
    if (!d_state.isInConflict() && polarity)
    {
      if (d_sygusExtension)
      {
        Trace("dt-tester") << "Assert tester to sygus : " << atom << std::endl;
        d_sygusExtension->assertTester(tindex, t_arg, atom);
        Trace("dt-tester") << "Done assert tester to sygus." << std::endl;
      }
    }
  }else{
    Trace("dt-tester-debug") << "Assert (non-tester) : " << atom << std::endl;
  }
  Trace("datatypes-debug") << "TheoryDatatypes::assertFact : finished " << fact << std::endl;
  // now, flush pending facts if this wasn't an internal call
  if (!isInternal)
  {
    d_im.process();
  }
}

void TheoryDatatypes::preRegisterTerm(TNode n)
{
  Trace("datatypes-prereg")
      << "TheoryDatatypes::preRegisterTerm() " << n << endl;
  // must ensure the type is well founded and has no nested recursion if
  // the option dtNestedRec is not set to true.
  TypeNode tn = n.getType();
  if (tn.isDatatype())
  {
    const DType& dt = tn.getDType();
    Trace("dt-expand") << "Check properties of " << dt.getName() << std::endl;
    if (!dt.isWellFounded())
    {
      std::stringstream ss;
      ss << "Cannot handle non-well-founded datatype " << dt.getName();
      throw LogicException(ss.str());
    }
    Trace("dt-expand") << "...well-founded ok" << std::endl;
    if (!options().datatypes.dtNestedRec)
    {
      if (dt.hasNestedRecursion())
      {
        std::stringstream ss;
        ss << "Cannot handle nested-recursive datatype " << dt.getName();
        throw LogicException(ss.str());
      }
      Trace("dt-expand") << "...nested recursion ok" << std::endl;
    }
  }
  switch (n.getKind()) {
  case kind::EQUAL:
  case kind::APPLY_TESTER:
    // add predicate trigger for testers and equalities
    // Get triggered for both equal and dis-equal
    d_equalityEngine->addTriggerPredicate(n);
    break;
  default:
    // do initial lemmas (e.g. for dt.size)
    registerInitialLemmas(n);
    // Function applications/predicates
    d_equalityEngine->addTerm(n);
    if (d_sygusExtension)
    {
      d_sygusExtension->preRegisterTerm(n);
    }
    break;
  }
  d_im.process();
}

TrustNode TheoryDatatypes::ppRewrite(TNode in, std::vector<SkolemLemma>& lems)
{
  Trace("tuprec") << "TheoryDatatypes::ppRewrite(" << in << ")" << endl;
  // first, see if we need to expand definitions
  TrustNode texp = d_rewriter.expandDefinition(in);
  if (!texp.isNull())
  {
    return texp;
  }
  if( in.getKind()==EQUAL ){
    Node nn;
    std::vector< Node > rew;
    if (utils::checkClash(in[0], in[1], rew))
    {
      nn = NodeManager::currentNM()->mkConst(false);
    }
    else
    {
      nn = rew.size()==0 ? d_true :
                ( rew.size()==1 ? rew[0] : NodeManager::currentNM()->mkNode( kind::AND, rew ) );
    }
    if (in != nn)
    {
      return TrustNode::mkTrustRewrite(in, nn, nullptr);
    }
  }

  // nothing to do
  return TrustNode::null();
}

TrustNode TheoryDatatypes::explain(TNode literal)
{
  return d_im.explainLit(literal);
}

/** called when a new equivalance class is created */
void TheoryDatatypes::eqNotifyNewClass(TNode n)
{
  Kind nk = n.getKind();
  if (nk == APPLY_CONSTRUCTOR)
  {
    Trace("datatypes") << "  Found constructor " << n << endl;
    getOrMakeEqcInfo(n, true);
    if (n.getNumChildren() > 0)
    {
      d_functionTerms.push_back(n);
    }
  }
  if (nk == APPLY_SELECTOR || nk == DT_SIZE || nk == DT_HEIGHT_BOUND)
  {
    d_functionTerms.push_back(n);
    // we must also record which selectors exist
    Trace("dt-collapse-sel") << "  Found selector " << n << endl;
    Node rep = getRepresentative(n[0]);
    // record it in the selectors
    EqcInfo* eqc = getOrMakeEqcInfo(rep, true);
    // add it to the eqc info
    addSelector(n, eqc, rep);
  }
}

/** called when two equivalance classes have merged */
void TheoryDatatypes::eqNotifyMerge(TNode t1, TNode t2)
{
  if( t1.getType().isDatatype() ){
    Trace("datatypes-merge")
        << "NotifyMerge : " << t1 << " " << t2 << std::endl;
    merge(t1, t2);
  }
}

void TheoryDatatypes::merge( Node t1, Node t2 ){
  if (d_state.isInConflict())
  {
    return;
  }
  Trace("datatypes-merge") << "Merge " << t1 << " " << t2 << std::endl;
  Assert(areEqual(t1, t2));
  TNode trep1 = t1;
  TNode trep2 = t2;
  EqcInfo* eqc2 = getOrMakeEqcInfo(t2);
  if (eqc2 == nullptr)
  {
    return;
  }
  bool checkInst = false;
  if (!eqc2->d_constructor.get().isNull())
  {
    trep2 = eqc2->d_constructor.get();
  }
  EqcInfo* eqc1 = getOrMakeEqcInfo(t1);
  if (eqc1)
  {
    Trace("datatypes-debug")
        << "  merge eqc info " << eqc2 << " into " << eqc1 << std::endl;
    if (!eqc1->d_constructor.get().isNull())
    {
      trep1 = eqc1->d_constructor.get();
    }
    // check for clash
    TNode cons1 = eqc1->d_constructor.get();
    TNode cons2 = eqc2->d_constructor.get();
    // if both have constructor, then either clash or unification
    if (!cons1.isNull() && !cons2.isNull())
    {
      Trace("datatypes-debug")
          << "  constructors : " << cons1 << " " << cons2 << std::endl;
      Node unifEq = cons1.eqNode(cons2);
      std::vector<Node> rew;
      if (utils::checkClash(cons1, cons2, rew))
      {
        std::vector<Node> conf;
        conf.push_back(unifEq);
        Trace("dt-conflict")
            << "CONFLICT: Clash conflict : " << conf << std::endl;
        d_im.sendDtConflict(conf, InferenceId::DATATYPES_CLASH_CONFLICT);
        return;
      }
      else
      {
        Assert(areEqual(cons1, cons2));
        // do unification
        for (size_t i = 0, nchild = cons1.getNumChildren(); i < nchild; i++)
        {
          if (!areEqual(cons1[i], cons2[i]))
          {
            Node eq = cons1[i].eqNode(cons2[i]);
            d_im.addPendingInference(eq, InferenceId::DATATYPES_UNIF, unifEq);
            Trace("datatypes-infer") << "DtInfer : cons-inj : " << eq << " by "
                                     << unifEq << std::endl;
          }
        }
      }
    }
    Trace("datatypes-debug") << "  instantiated : " << eqc1->d_inst << " "
                             << eqc2->d_inst << std::endl;
    eqc1->d_inst = eqc1->d_inst || eqc2->d_inst;
    if (!cons2.isNull())
    {
      if (cons1.isNull())
      {
        Trace("datatypes-debug")
            << "  must check if it is okay to set the constructor."
            << std::endl;
        checkInst = true;
        addConstructor(eqc2->d_constructor.get(), eqc1, t1);
        if (d_state.isInConflict())
        {
          return;
        }
      }
    }
  }
  else
  {
    Trace("datatypes-debug")
        << "  no eqc info for " << t1 << ", must create" << std::endl;
    // just copy the equivalence class information
    eqc1 = getOrMakeEqcInfo(t1, true);
    eqc1->d_inst.set(eqc2->d_inst);
    eqc1->d_constructor.set(eqc2->d_constructor);
    eqc1->d_selectors.set(eqc2->d_selectors);
  }

  // merge labels
  NodeUIntMap::iterator lbl_i = d_labels.find(t2);
  if (lbl_i != d_labels.end())
  {
    Trace("datatypes-debug")
        << "  merge labels from " << eqc2 << " " << t2 << std::endl;
    size_t n_label = (*lbl_i).second;
    for (size_t i = 0; i < n_label; i++)
    {
      Assert(i < d_labels_data[t2].size());
      Node t = d_labels_data[t2][i];
      Node t_arg = d_labels_args[t2][i];
      unsigned tindex = d_labels_tindex[t2][i];
      addTester(tindex, t, eqc1, t1, t_arg);
      if (d_state.isInConflict())
      {
        Trace("datatypes-debug") << "  conflict!" << std::endl;
        return;
      }
    }
  }
  // merge selectors
  if (!eqc1->d_selectors && eqc2->d_selectors)
  {
    eqc1->d_selectors = true;
    checkInst = true;
  }
  NodeUIntMap::iterator sel_i = d_selector_apps.find(t2);
  if (sel_i != d_selector_apps.end())
  {
    Trace("datatypes-debug")
        << "  merge selectors from " << eqc2 << " " << t2 << std::endl;
    size_t n_sel = (*sel_i).second;
    for (size_t j = 0; j < n_sel; j++)
    {
      addSelector(d_selector_apps_data[t2][j],
                  eqc1,
                  t1,
                  eqc2->d_constructor.get().isNull());
    }
  }
  if (checkInst)
  {
    Trace("datatypes-debug") << "  checking instantiate" << std::endl;
    instantiate(eqc1, t1);
  }
  Trace("datatypes-debug") << "Finished Merge " << t1 << " " << t2 << std::endl;
}

TheoryDatatypes::EqcInfo::EqcInfo(context::Context* c)
    : d_inst(c, false), d_constructor(c, Node::null()), d_selectors(c, false)
{}

bool TheoryDatatypes::hasLabel( EqcInfo* eqc, Node n ){
  return ( eqc && !eqc->d_constructor.get().isNull() ) || !getLabel( n ).isNull();
}

Node TheoryDatatypes::getLabel( Node n ) {
  NodeUIntMap::iterator lbl_i = d_labels.find(n);
  if( lbl_i != d_labels.end() ){
    size_t n_lbl = (*lbl_i).second;
    if( n_lbl>0 && d_labels_data[n][ n_lbl-1 ].getKind()!=kind::NOT ){
      return d_labels_data[n][ n_lbl-1 ];
    }
  }
  return Node::null();
}

int TheoryDatatypes::getLabelIndex( EqcInfo* eqc, Node n ){
  if( eqc && !eqc->d_constructor.get().isNull() ){
    return utils::indexOf(eqc->d_constructor.get().getOperator());
  }else{
    Node lbl = getLabel( n );
    if( lbl.isNull() ){
      return -1;
    }else{
      int tindex = utils::isTester(lbl);
      Trace("datatypes-debug") << "Label of " << n << " is " << lbl
                               << " with tindex " << tindex << std::endl;
      Assert(tindex != -1);
      return tindex;
    }
  }
}

bool TheoryDatatypes::hasTester( Node n ) {
  NodeUIntMap::iterator lbl_i = d_labels.find(n);
  if( lbl_i != d_labels.end() ){
    return (*lbl_i).second>0;
  }else{
    return false;
  }
}

void TheoryDatatypes::getPossibleCons( EqcInfo* eqc, Node n, std::vector< bool >& pcons ){
  TypeNode tn = n.getType();
  const DType& dt = tn.getDType();
  int lindex = getLabelIndex( eqc, n );
  pcons.resize( dt.getNumConstructors(), lindex==-1 );
  if( lindex!=-1 ){
    pcons[ lindex ] = true;
  }else{
    NodeUIntMap::iterator lbl_i = d_labels.find(n);
    if( lbl_i != d_labels.end() ){
      size_t n_lbl = (*lbl_i).second;
      for (size_t i = 0; i < n_lbl; i++)
      {
        Assert(d_labels_data[n][i].getKind() == NOT);
        unsigned tindex = d_labels_tindex[n][i];
        pcons[ tindex ] = false;
      }
    }
  }
}

Node TheoryDatatypes::getTermSkolemFor( Node n ) {
  if( n.getKind()==APPLY_CONSTRUCTOR ){
    NodeMap::const_iterator it = d_term_sk.find( n );
    if( it==d_term_sk.end() ){
      NodeManager* nm = NodeManager::currentNM();
      SkolemManager* sm = nm->getSkolemManager();
      //add purification unit lemma ( k = n )
      Node k = sm->mkPurifySkolem(n, "kdt");
      d_term_sk[n] = k;
      Node eq = k.eqNode( n );
      Trace("datatypes-infer") << "DtInfer : ref : " << eq << std::endl;
      d_im.addPendingInference(eq, InferenceId::DATATYPES_PURIFY, d_true, true);
      return k;
    }else{
      return (*it).second;
    }
  }else{
    return n;
  }
}

void TheoryDatatypes::addTester(
    unsigned ttindex, Node t, EqcInfo* eqc, Node n, Node t_arg)
{
  Trace("datatypes-debug") << "Add tester : " << t << " to eqc(" << n << ")" << std::endl;
  Trace("datatypes-labels") << "Add tester " << t << " " << n << " " << eqc << std::endl;
  bool tpolarity = t.getKind()!=NOT;
  Assert((tpolarity ? t : t[0]).getKind() == APPLY_TESTER);
  Node j, jt;
  bool makeConflict = false;
  int prevTIndex = getLabelIndex(eqc, n);
  if (prevTIndex >= 0)
  {
    unsigned ptu = static_cast<unsigned>(prevTIndex);
    //if we already know the constructor type, check whether it is in conflict or redundant
    if ((ptu == ttindex) != tpolarity)
    {
      if( !eqc->d_constructor.get().isNull() ){
        //conflict because equivalence class contains a constructor
        std::vector<Node> conf;
        conf.push_back(t);
        conf.push_back(t_arg.eqNode(eqc->d_constructor.get()));
        Trace("dt-conflict")
            << "CONFLICT: Tester eq conflict " << conf << std::endl;
        d_im.sendDtConflict(conf, InferenceId::DATATYPES_TESTER_CONFLICT);
        return;
      }else{
        makeConflict = true;
        //conflict because the existing label is contradictory
        j = getLabel( n );
        jt = j;
      }
    }else{
      return;
    }
  }else{
    //otherwise, scan list of labels
    NodeUIntMap::iterator lbl_i = d_labels.find(n);
    Assert(lbl_i != d_labels.end());
    size_t n_lbl = (*lbl_i).second;
    std::map< int, bool > neg_testers;
    for (size_t i = 0; i < n_lbl; i++)
    {
      Assert(d_labels_data[n][i].getKind() == NOT);
      unsigned jtindex = d_labels_tindex[n][i];
      if( jtindex==ttindex ){
        if( tpolarity ){  //we are in conflict
          j = d_labels_data[n][i];
          jt = j[0];
          makeConflict = true;
          break;
        }else{            //it is redundant
          return;
        }
      }else{
        neg_testers[jtindex] = true;
      }
    }
    if( !makeConflict ){
      Trace("datatypes-labels") << "Add to labels " << t << std::endl;
      d_labels[n] = n_lbl + 1;
      if (n_lbl < d_labels_data[n].size())
      {
        // reuse spot in the vector
        d_labels_data[n][n_lbl] = t;
        d_labels_args[n][n_lbl] = t_arg;
        d_labels_tindex[n][n_lbl] = ttindex;
      }else{
        d_labels_data[n].push_back(t);
        d_labels_args[n].push_back(t_arg);
        d_labels_tindex[n].push_back(ttindex);
      }
      n_lbl++;

      const DType& dt = t_arg.getType().getDType();
      Trace("datatypes-labels") << "Labels at " << n_lbl << " / " << dt.getNumConstructors() << std::endl;
      if( tpolarity ){
        instantiate(eqc, n);
        // We could propagate is-C1(x) => not is-C2(x) here for all other
        // constructors, but empirically this hurts performance.
      }else{
        //check if we have reached the maximum number of testers
        // in this case, add the positive tester
        if (n_lbl == dt.getNumConstructors() - 1)
        {
          std::vector< bool > pcons;
          getPossibleCons( eqc, n, pcons );
          int testerIndex = -1;
          for( unsigned i=0; i<pcons.size(); i++ ) {
            if( pcons[i] ){
              testerIndex = i;
              break;
            }
          }
          Assert(testerIndex != -1);
          //we must explain why each term in the set of testers for this equivalence class is equal
          std::vector< Node > eq_terms;
          NodeBuilder nb(kind::AND);
          for (unsigned i = 0; i < n_lbl; i++)
          {
            Node ti = d_labels_data[n][i];
            nb << ti;
            Assert(ti.getKind() == NOT);
            Node t_arg2 = d_labels_args[n][i];
            if( std::find( eq_terms.begin(), eq_terms.end(), t_arg2 )==eq_terms.end() ){
              eq_terms.push_back( t_arg2 );
              if( t_arg2!=t_arg ){
                nb << t_arg2.eqNode( t_arg );
              }
            }
          }
          Node t_concl = testerIndex == -1
                             ? NodeManager::currentNM()->mkConst(false)
                             : utils::mkTester(t_arg, testerIndex, dt);
          Node t_concl_exp = ( nb.getNumChildren() == 1 ) ? nb.getChild( 0 ) : nb;
          d_im.addPendingInference(
              t_concl, InferenceId::DATATYPES_LABEL_EXH, t_concl_exp);
          Trace("datatypes-infer") << "DtInfer : label : " << t_concl << " by " << t_concl_exp << std::endl;
          return;
        }
      }
    }
  }
  if( makeConflict ){
    Trace("datatypes-labels") << "Explain " << j << " " << t << std::endl;
    std::vector<Node> conf;
    conf.push_back(j);
    conf.push_back(t);
    if (jt[0] != t_arg)
    {
      conf.push_back(jt[0].eqNode(t_arg));
    }
    Trace("dt-conflict") << "CONFLICT: Tester conflict : " << conf << std::endl;
    d_im.sendDtConflict(conf, InferenceId::DATATYPES_TESTER_MERGE_CONFLICT);
  }
}

void TheoryDatatypes::addSelector( Node s, EqcInfo* eqc, Node n, bool assertFacts ) {
  Trace("dt-collapse-sel") << "Add selector : " << s << " to eqc(" << n << ")" << std::endl;
  //check to see if it is redundant
  NodeUIntMap::iterator sel_i = d_selector_apps.find(n);
  Assert(sel_i != d_selector_apps.end());
  if( sel_i != d_selector_apps.end() ){
    size_t n_sel = (*sel_i).second;
    for (size_t j = 0; j < n_sel; j++)
    {
      Node ss = d_selector_apps_data[n][j];
      if( s.getOperator()==ss.getOperator() && ( s.getKind()!=DT_HEIGHT_BOUND || s[1]==ss[1] ) ){
        Trace("dt-collapse-sel") << "...redundant." << std::endl;
        return;
      }
    }
    //add it to the vector
    //sel->push_back( s );
    d_selector_apps[n] = n_sel + 1;
    if (n_sel < d_selector_apps_data[n].size())
    {
      d_selector_apps_data[n][n_sel] = s;
    }else{
      d_selector_apps_data[n].push_back( s );
    }

    eqc->d_selectors = true;
  }
  if( assertFacts && !eqc->d_constructor.get().isNull() ){
    //conclude the collapsed merge
    collapseSelector( s, eqc->d_constructor.get() );
  }
}

void TheoryDatatypes::addConstructor( Node c, EqcInfo* eqc, Node n ){
  Trace("datatypes-debug") << "Add constructor : " << c << " to eqc(" << n << ")" << std::endl;
  Assert(eqc->d_constructor.get().isNull());
  //check labels
  NodeUIntMap::iterator lbl_i = d_labels.find(n);
  if( lbl_i != d_labels.end() ){
    size_t constructorIndex = utils::indexOf(c.getOperator());
    size_t n_lbl = (*lbl_i).second;
    for (size_t i = 0; i < n_lbl; i++)
    {
      Node t = d_labels_data[n][i];
      if (d_labels_data[n][i].getKind() == NOT)
      {
        unsigned tindex = d_labels_tindex[n][i];
        if (tindex == constructorIndex)
        {
          std::vector<Node> conf;
          conf.push_back(t);
          conf.push_back(t[0][0].eqNode(c));
          Trace("dt-conflict")
              << "CONFLICT: Tester merge eq conflict : " << conf << std::endl;
          d_im.sendDtConflict(conf, InferenceId::DATATYPES_TESTER_CONFLICT);
          return;
        }
      }
    }
  }
  //check selectors
  NodeUIntMap::iterator sel_i = d_selector_apps.find(n);
  if( sel_i != d_selector_apps.end() ){
    size_t n_sel = (*sel_i).second;
    for (size_t j = 0; j < n_sel; j++)
    {
      Node s = d_selector_apps_data[n][j];
      //collapse the selector
      collapseSelector( s, c );
    }
  }
  eqc->d_constructor.set( c );
}

void TheoryDatatypes::collapseSelector( Node s, Node c ) {
  Assert(c.getKind() == APPLY_CONSTRUCTOR);
  Trace("dt-collapse-sel") << "collapse selector : " << s << " " << c << std::endl;
  Node r;
  bool wrong = false;
  Node eq_exp = s[0].eqNode(c);
  if (s.getKind() == kind::APPLY_SELECTOR)
  {
    Node selector = s.getOperator();
    size_t constructorIndex = utils::indexOf(c.getOperator());
    const DType& dt = utils::datatypeOf(selector);
    const DTypeConstructor& dtc = dt[constructorIndex];
    int selectorIndex = dtc.getSelectorIndexInternal(selector);
    Trace("dt-collapse-sel")
        << "selector index is " << selectorIndex << std::endl;
    wrong = selectorIndex<0;
    r = NodeManager::currentNM()->mkNode(
        kind::APPLY_SELECTOR, s.getOperator(), c);
  }
  if( !r.isNull() ){
    Node rrs;
    if (wrong)
    {
      // If the selector application was wrong, we do nothing. The selector
      // term in this context will be unevaluated, and treated via congruence.
      return;
    }
    else
    {
      rrs = rewrite(r);
    }
    if (s != rrs)
    {
      Node eq = s.eqNode(rrs);
      // Since collapsing selectors may generate new terms, we must send
      // this out as a lemma if it is of an external type, or otherwise we
      // may ask for the equality status of terms that only datatypes knows
      // about, see issue #5344.
      bool forceLemma = !s.getType().isDatatype();
      Trace("datatypes-infer") << "DtInfer : collapse sel";
      Trace("datatypes-infer") << " : " << eq << " by " << eq_exp << std::endl;
      d_im.addPendingInference(
          eq, InferenceId::DATATYPES_COLLAPSE_SEL, eq_exp, forceLemma);
    }
  }
}

EqualityStatus TheoryDatatypes::getEqualityStatus(TNode a, TNode b){
  Assert(d_equalityEngine->hasTerm(a) && d_equalityEngine->hasTerm(b));
  if (d_equalityEngine->areEqual(a, b))
  {
    // The terms are implied to be equal
    return EQUALITY_TRUE;
  }
  if (d_equalityEngine->areDisequal(a, b, false))
  {
    // The terms are implied to be dis-equal
    return EQUALITY_FALSE;
  }
  return EQUALITY_FALSE_IN_MODEL;
}

void TheoryDatatypes::computeCareGraph(){
  Trace("dt-cg-summary") << "Compute graph for dt..." << d_functionTerms.size() << " " << d_sharedTerms.size() << std::endl;
  Trace("dt-cg") << "Build indices..." << std::endl;
  std::map<TypeNode, std::map<Node, TNodeTrie> > index;
  std::map< Node, unsigned > arity;
  //populate indices
  unsigned functionTerms = d_functionTerms.size();
  for( unsigned i=0; i<functionTerms; i++ ){
    TNode f1 = d_functionTerms[i];
    Assert(d_equalityEngine->hasTerm(f1));
    Trace("dt-cg-debug") << "...build for " << f1 << std::endl;
    // Break into index based on operator.
    // To handle parameteric datatypes, we also indexed based on the overall
    // type if a constructor, or the type of the argument (e.g. if a selector)
    // otherwise
    Node op = f1.getOperator();
    TypeNode tn =
        f1.getKind() == APPLY_CONSTRUCTOR ? f1.getType() : f1[0].getType();
    std::vector< TNode > reps;
    bool has_trigger_arg = false;
    for( unsigned j=0; j<f1.getNumChildren(); j++ ){
      reps.push_back(d_equalityEngine->getRepresentative(f1[j]));
      if (d_equalityEngine->isTriggerTerm(f1[j], THEORY_DATATYPES))
      {
        has_trigger_arg = true;
      }
    }
    Trace("dt-cg-debug") << "...has trigger arg = " << has_trigger_arg
                         << std::endl;
    //only may contribute to care pairs if has at least one trigger argument
    if( has_trigger_arg ){
      index[tn][op].addTerm( f1, reps );
      arity[op] = reps.size();
    }
  }
  //for each index
  for (std::pair<const TypeNode, std::map<Node, TNodeTrie> >& tt : index)
  {
    for (std::pair<const Node, TNodeTrie>& t : tt.second)
    {
      Trace("dt-cg") << "Process index " << tt.first << ", " << t.first << "..."
                     << std::endl;
      nodeTriePathPairProcess(&t.second, arity[t.first], d_cpacb);
      Trace("dt-cg") << "...finish" << std::endl;
    }
  }
  Trace("dt-cg-summary") << "...done" << std::endl;
}

bool TheoryDatatypes::collectModelValues(TheoryModel* m,
                                         const std::set<Node>& termSet)
{
  Trace("dt-cmi") << "Datatypes : Collect model values "
                  << d_equalityEngine->consistent() << std::endl;
  Trace("dt-model") << std::endl;
  printModelDebug( "dt-model" );
  Trace("dt-model") << std::endl;

  //get all constructors
  eq::EqClassesIterator eqccs_i = eq::EqClassesIterator(d_equalityEngine);
  std::vector< Node > cons;
  std::vector< Node > nodes;
  std::map< Node, Node > eqc_cons;
  while( !eqccs_i.isFinished() ){
    Node eqc = (*eqccs_i);
    //for all equivalence classes that are datatypes
    //if( termSet.find( eqc )==termSet.end() ){
    //  Trace("dt-cmi-debug") << "Irrelevant eqc : " << eqc << std::endl;
    //}
    if( eqc.getType().isDatatype() ){
      EqcInfo* ei = getOrMakeEqcInfo( eqc );
      if( ei && !ei->d_constructor.get().isNull() ){
        Node c = ei->d_constructor.get();
        cons.push_back( c );
        eqc_cons[ eqc ] = c;
      }else{
        //if eqc contains a symbol known to datatypes (a selector), then we must assign
        //should assign constructors to EQC if they have a selector or a tester
        bool shouldConsider = ( ei && ei->d_selectors ) || hasTester( eqc );
        if( shouldConsider ){
          nodes.push_back( eqc );
        }
      }
    }
    //}
    ++eqccs_i;
  }

  //unsigned orig_size = nodes.size();
  std::map< TypeNode, int > typ_enum_map;
  std::vector< TypeEnumerator > typ_enum;
  unsigned index = 0;
  while( index<nodes.size() ){
    Node eqc = nodes[index];
    Node neqc;
    bool addCons = false;
    TypeNode tt = eqc.getType();
    const DType& dt = tt.getDType();
    if (!d_equalityEngine->hasTerm(eqc))
    {
      Assert(false);
    }else{
      Trace("dt-cmi") << "NOTICE : Datatypes: no constructor in equivalence class " << eqc << std::endl;
      Trace("dt-cmi") << "   Type : " << eqc.getType() << std::endl;
      EqcInfo* ei = getOrMakeEqcInfo( eqc );
      std::vector< bool > pcons;
      getPossibleCons( ei, eqc, pcons );
      Trace("dt-cmi") << "Possible constructors : ";
      for( unsigned i=0; i<pcons.size(); i++ ){
        Trace("dt-cmi") << pcons[i] << " ";
      }
      Trace("dt-cmi") << std::endl;
      for( unsigned r=0; r<2; r++ ){
        if( neqc.isNull() ){
          for( unsigned i=0; i<pcons.size(); i++ ){
            // must try the infinite ones first
            bool cfinite =
                d_env.isFiniteType(dt[i].getInstantiatedConstructorType(tt));
            if( pcons[i] && (r==1)==cfinite ){
              neqc = utils::getInstCons(eqc, dt, i);
              break;
            }
          }
        }
      }
      addCons = true;
    }
    if( !neqc.isNull() ){
      Trace("dt-cmi") << "Assign : " << neqc << std::endl;
      if (!m->assertEquality(eqc, neqc, true))
      {
        return false;
      }
      eqc_cons[ eqc ] = neqc;
    }
    if( addCons ){
      cons.push_back( neqc );
    }
    ++index;
  }

  for( std::map< Node, Node >::iterator it = eqc_cons.begin(); it != eqc_cons.end(); ++it ){
    Node eqc = it->first;
    if( eqc.getType().isCodatatype() ){
      //until models are implemented for codatatypes
      //throw Exception("Models for codatatypes are not supported in this version.");
      //must proactive expand to avoid looping behavior in model builder
      if( !it->second.isNull() ){
        std::map< Node, int > vmap;
        Node v = getCodatatypesValue( it->first, eqc_cons, vmap, 0 );
        Trace("dt-cmi") << "  EQC(" << it->first << "), constructor is " << it->second << ", value is " << v << ", const = " << v.isConst() << std::endl;
        if (!m->assertEquality(eqc, v, true))
        {
          return false;
        }
        m->assertSkeleton(v);
      }
    }else{
      Trace("dt-cmi") << "Datatypes : assert representative " << it->second << " for " << it->first << std::endl;
      m->assertSkeleton(it->second);
    }
  }
  return true;
}


Node TheoryDatatypes::getCodatatypesValue( Node n, std::map< Node, Node >& eqc_cons, std::map< Node, int >& vmap, int depth ){
  std::map< Node, int >::iterator itv = vmap.find( n );
  NodeManager* nm = NodeManager::currentNM();
  if( itv!=vmap.end() ){
    int debruijn = depth - 1 - itv->second;
    return nm->mkConst(CodatatypeBoundVariable(n.getType(), debruijn));
  }else if( n.getType().isDatatype() ){
    Node nc = eqc_cons[n];
    if( !nc.isNull() ){
      vmap[n] = depth;
      Trace("dt-cmi-cdt-debug") << "    map " << n << " -> " << depth << std::endl;
      Assert(nc.getKind() == APPLY_CONSTRUCTOR);
      std::vector< Node > children;
      children.push_back( nc.getOperator() );
      for( unsigned i=0; i<nc.getNumChildren(); i++ ){
        Node r = getRepresentative( nc[i] );
        Node rv = getCodatatypesValue( r, eqc_cons, vmap, depth+1 );
        children.push_back( rv );
      }
      vmap.erase( n );
      return nm->mkNode(APPLY_CONSTRUCTOR, children);
    }
  }
  return n;
}

Node TheoryDatatypes::getSingletonLemma( TypeNode tn, bool pol ) {
  NodeManager* nm = NodeManager::currentNM();
  SkolemManager* sm = nm->getSkolemManager();
  int index = pol ? 0 : 1;
  std::map< TypeNode, Node >::iterator it = d_singleton_lemma[index].find( tn );
  if( it==d_singleton_lemma[index].end() ){
    Node a;
    if( pol ){
      Node v1 = nm->mkBoundVar(tn);
      Node v2 = nm->mkBoundVar(tn);
      a = nm->mkNode(FORALL, nm->mkNode(BOUND_VAR_LIST, v1, v2), v1.eqNode(v2));
    }else{
      Node v1 = sm->mkDummySkolem("k1", tn);
      Node v2 = sm->mkDummySkolem("k2", tn);
      a = v1.eqNode( v2 ).negate();
      //send out immediately as lemma
      d_im.lemma(a, InferenceId::DATATYPES_REC_SINGLETON_FORCE_DEQ);
      Trace("dt-singleton") << "******** assert " << a << " to avoid singleton cardinality for type " << tn << std::endl;
    }
    d_singleton_lemma[index][tn] = a;
    return a;
  }else{
    return it->second;
  }
}

void TheoryDatatypes::registerInitialLemmas(Node n)
{
  if (d_initialLemmaCache.find(n) != d_initialLemmaCache.end())
  {
    return;
  }
  d_initialLemmaCache[n] = true;

  NodeManager* nm = NodeManager::currentNM();
  Kind nk = n.getKind();
  if (nk == DT_SIZE)
  {
    Node lem = nm->mkNode(LEQ, d_zero, n);
    Trace("datatypes-infer")
        << "DtInfer : size geq zero : " << lem << std::endl;
    d_im.addPendingLemma(lem, InferenceId::DATATYPES_SIZE_POS);
  }
  else if (nk == DT_HEIGHT_BOUND && n[1].getConst<Rational>().isZero())
  {
    std::vector<Node> children;
    const DType& dt = n[0].getType().getDType();
    for (unsigned i = 0, ncons = dt.getNumConstructors(); i < ncons; i++)
    {
      if (utils::isNullaryConstructor(dt[i]))
      {
        Node test = utils::mkTester(n[0], i, dt);
        children.push_back(test);
      }
    }
    Node lem;
    if (children.empty())
    {
      lem = n.negate();
    }
    else
    {
      lem = n.eqNode(children.size() == 1 ? children[0]
                                          : nm->mkNode(OR, children));
    }
    Trace("datatypes-infer") << "DtInfer : zero height : " << lem << std::endl;
    d_im.addPendingLemma(lem, InferenceId::DATATYPES_HEIGHT_ZERO);
  }
}

Node TheoryDatatypes::getInstantiateCons(Node n, const DType& dt, int index)
{
  if( n.getKind()==APPLY_CONSTRUCTOR && n.getNumChildren()==0 ){
    return n;
  }
  //add constructor to equivalence class
  Node k = getTermSkolemFor( n );
  Node n_ic = utils::getInstCons(k, dt, index);
  Assert (n_ic == rewrite(n_ic));
  Trace("dt-enum") << "Made instantiate cons " << n_ic << std::endl;
  return n_ic;
}

bool TheoryDatatypes::instantiate(EqcInfo* eqc, Node n)
{
  Trace("datatypes-debug") << "Instantiate: " << n << std::endl;
  //add constructor to equivalence class if not done so already
  int index = getLabelIndex( eqc, n );
  if (index == -1 || eqc->d_inst)
  {
    return false;
  }
  Node exp;
  Node tt;
  if (!eqc->d_constructor.get().isNull())
  {
    exp = d_true;
    tt = eqc->d_constructor;
  }
  else
  {
    exp = getLabel(n);
    tt = exp[0];
  }
  TypeNode ttn = tt.getType();
  const DType& dt = ttn.getDType();
  // instantiate this equivalence class
  eqc->d_inst = true;
  Node tt_cons = getInstantiateCons(tt, dt, index);
  Node eq;
  if (tt == tt_cons)
  {
    // not necessary
    return false;
  }
  eq = tt.eqNode(tt_cons);
  // Determine if the equality must be sent out as a lemma. Notice that
  // we  keep new equalities from the instantiate rule internal
  // as long as they are for datatype constructors that have no arguments that
  // have finite external type, which corresponds to:
  //   forceLemma = dt[index].hasFiniteExternalArgType(ttn);
  // Such equalities must be sent because they introduce selector terms that
  // may contribute to conflicts due to cardinality (good examples of this are
  // regress0/datatypes/dt-param-card4-bool-sat.smt2 and
  // regress0/datatypes/list-bool.smt2).
  bool forceLemma;
  if (options().datatypes.dtPoliteOptimize)
  {
    forceLemma = dt[index].hasFiniteExternalArgType(ttn);
  }
  else
  {
    forceLemma = dt.involvesExternalType();
  }
  Trace("datatypes-infer-debug") << "DtInstantiate : " << eqc << " " << eq
                                 << " forceLemma = " << forceLemma << std::endl;
  Trace("datatypes-infer") << "DtInfer : instantiate : " << eq << " by " << exp
                           << std::endl;
  d_im.addPendingInference(eq, InferenceId::DATATYPES_INST, exp, forceLemma);
  return true;
}

void TheoryDatatypes::checkCycles() {
  Trace("datatypes-cycle-check") << "Check acyclicity" << std::endl;
  std::vector< Node > cdt_eqc;
  eq::EqClassesIterator eqcs_i = eq::EqClassesIterator(d_equalityEngine);
  while( !eqcs_i.isFinished() ){
    Node eqc = (*eqcs_i);
    TypeNode tn = eqc.getType();
    if( tn.isDatatype() ) {
      if( !tn.isCodatatype() ){
        if (options().datatypes.dtCyclic)
        {
          //do cycle checks
          std::map< TNode, bool > visited;
          std::map< TNode, bool > proc;
          std::vector<Node> expl;
          Trace("datatypes-cycle-check") << "...search for cycle starting at " << eqc << std::endl;
          Node cn = searchForCycle( eqc, eqc, visited, proc, expl );
          Trace("datatypes-cycle-check") << "...finish." << std::endl;
          //if we discovered a different cycle while searching this one
          if( !cn.isNull() && cn!=eqc ){
            visited.clear();
            proc.clear();
            expl.clear();
            Node prev = cn;
            cn = searchForCycle( cn, cn, visited, proc, expl );
            Assert(prev == cn);
          }

          if( !cn.isNull() ) {
            Assert(expl.size() > 0);
            Trace("dt-conflict")
                << "CONFLICT: Cycle conflict : " << expl << std::endl;
            d_im.sendDtConflict(expl, InferenceId::DATATYPES_CYCLE);
            return;
          }
        }
      }else{
        //indexing
        cdt_eqc.push_back( eqc );
      }
    }
    ++eqcs_i;
  }
  Trace("datatypes-cycle-check") << "Check uniqueness" << std::endl;
  //process codatatypes
  if (cdt_eqc.size() > 1 && options().datatypes.cdtBisimilar)
  {
    printModelDebug("dt-cdt-debug");
    Trace("dt-cdt-debug") << "Process " << cdt_eqc.size() << " co-datatypes" << std::endl;
    std::vector< std::vector< Node > > part_out;
    std::vector<Node> exp;
    std::map< Node, Node > cn;
    std::map< Node, std::map< Node, int > > dni;
    for( unsigned i=0; i<cdt_eqc.size(); i++ ){
      cn[cdt_eqc[i]] = cdt_eqc[i];
    }
    separateBisimilar( cdt_eqc, part_out, exp, cn, dni, 0, false );
    Trace("dt-cdt-debug") << "Done separate bisimilar." << std::endl;
    if( !part_out.empty() ){
      Trace("dt-cdt-debug") << "Process partition size " << part_out.size() << std::endl;
      for( unsigned i=0; i<part_out.size(); i++ ){
        std::vector< Node > part;
        part.push_back( part_out[i][0] );
        for( unsigned j=1; j<part_out[i].size(); j++ ){
          Trace("dt-cdt") << "Codatatypes : " << part_out[i][0] << " and " << part_out[i][j] << " must be equal!!" << std::endl;
          part.push_back( part_out[i][j] );
          std::vector< std::vector< Node > > tpart_out;
          exp.clear();
          cn.clear();
          cn[part_out[i][0]] = part_out[i][0];
          cn[part_out[i][j]] = part_out[i][j];
          dni.clear();
          separateBisimilar( part, tpart_out, exp, cn, dni, 0, true );
          Assert(tpart_out.size() == 1 && tpart_out[0].size() == 2);
          part.pop_back();
          //merge based on explanation
          Trace("dt-cdt") << "  exp is : ";
          for( unsigned k=0; k<exp.size(); k++ ){
            Trace("dt-cdt") << exp[k] << " ";
          }
          Trace("dt-cdt") << std::endl;
          Node eq = part_out[i][0].eqNode( part_out[i][j] );
          Node eqExp = NodeManager::currentNM()->mkAnd(exp);
          d_im.addPendingInference(eq, InferenceId::DATATYPES_BISIMILAR, eqExp);
          Trace("datatypes-infer") << "DtInfer : cdt-bisimilar : " << eq << " by " << eqExp << std::endl;
        }
      }
    }
  }
}

//everything is in terms of representatives
void TheoryDatatypes::separateBisimilar(
    std::vector<Node>& part,
    std::vector<std::vector<Node> >& part_out,
    std::vector<Node>& exp,
    std::map<Node, Node>& cn,
    std::map<Node, std::map<Node, int> >& dni,
    int dniLvl,
    bool mkExp)
{
  if( !mkExp ){
    Trace("dt-cdt-debug") << "Separate bisimilar : " << std::endl;
    for( unsigned i=0; i<part.size(); i++ ){
      Trace("dt-cdt-debug") << "   " << part[i] << ", current = " << cn[part[i]] << std::endl;
    }
  }
  Assert(part.size() > 1);
  std::map< Node, std::vector< Node > > new_part;
  std::map< Node, std::vector< Node > > new_part_c;
  std::map< int, std::vector< Node > > new_part_rec;

  std::map< Node, Node > cn_cons;
  for( unsigned j=0; j<part.size(); j++ ){
    Node c = cn[part[j]];
    std::map< Node, int >::iterator it_rec = dni[part[j]].find( c );
    if( it_rec!=dni[part[j]].end() ){
      //looped
      if( !mkExp ){ Trace("dt-cdt-debug") << "  - " << part[j] << " is looping at index " << it_rec->second << std::endl; }
      new_part_rec[ it_rec->second ].push_back( part[j] );
    }else{
      if( c.getType().isDatatype() ){
        Node ncons = getEqcConstructor( c );
        if( ncons.getKind()==APPLY_CONSTRUCTOR ) {
          Node cc = ncons.getOperator();
          cn_cons[part[j]] = ncons;
          if (mkExp && c != ncons)
          {
            exp.push_back(c.eqNode(ncons));
          }
          new_part[cc].push_back( part[j] );
          if( !mkExp ){ Trace("dt-cdt-debug") << "  - " << part[j] << " is datatype " << ncons << "." << std::endl; }
        }else{
          new_part_c[c].push_back( part[j] );
          if( !mkExp ){ Trace("dt-cdt-debug") << "  - " << part[j] << " is unspecified datatype." << std::endl; }
        }
      }else{
        //add equivalences
        if( !mkExp ){ Trace("dt-cdt-debug") << "  - " << part[j] << " is term " << c << "." << std::endl; }
        new_part_c[c].push_back( part[j] );
      }
    }
  }
  //direct add for constants
  for( std::map< Node, std::vector< Node > >::iterator it = new_part_c.begin(); it != new_part_c.end(); ++it ){
    if( it->second.size()>1 ){
      std::vector< Node > vec;
      vec.insert( vec.begin(), it->second.begin(), it->second.end() );
      part_out.push_back( vec );
    }
  }
  //direct add for recursive
  for( std::map< int, std::vector< Node > >::iterator it = new_part_rec.begin(); it != new_part_rec.end(); ++it ){
    if( it->second.size()>1 ){
      std::vector< Node > vec;
      vec.insert( vec.begin(), it->second.begin(), it->second.end() );
      part_out.push_back( vec );
    }else{
      //add back : could match a datatype?
    }
  }
  //recurse for the datatypes
  for( std::map< Node, std::vector< Node > >::iterator it = new_part.begin(); it != new_part.end(); ++it ){
    if( it->second.size()>1 ){
      //set dni to check for loops
      std::map< Node, Node > dni_rem;
      for( unsigned i=0; i<it->second.size(); i++ ){
        Node n = it->second[i];
        dni[n][cn[n]] = dniLvl;
        dni_rem[n] = cn[n];
      }

      //we will split based on the arguments of the datatype
      std::vector< std::vector< Node > > split_new_part;
      split_new_part.push_back( it->second );

      unsigned nChildren = cn_cons[it->second[0]].getNumChildren();
      //for each child of constructor
      unsigned cindex = 0;
      while( cindex<nChildren && !split_new_part.empty() ){
        if( !mkExp ){ Trace("dt-cdt-debug") << "Split argument #" << cindex << " of " << it->first << "..." << std::endl; }
        std::vector< std::vector< Node > > next_split_new_part;
        for( unsigned j=0; j<split_new_part.size(); j++ ){
          //set current node
          for( unsigned k=0; k<split_new_part[j].size(); k++ ){
            Node n = split_new_part[j][k];
            Node cnc = cn_cons[n][cindex];
            Node nr = getRepresentative(cnc);
            cn[n] = nr;
            if (mkExp && cnc != nr)
            {
              exp.push_back(nr.eqNode(cnc));
            }
          }
          std::vector< std::vector< Node > > c_part_out;
          separateBisimilar( split_new_part[j], c_part_out, exp, cn, dni, dniLvl+1, mkExp );
          next_split_new_part.insert( next_split_new_part.end(), c_part_out.begin(), c_part_out.end() );
        }
        split_new_part.clear();
        split_new_part.insert( split_new_part.end(), next_split_new_part.begin(), next_split_new_part.end() );
        cindex++;
      }
      part_out.insert( part_out.end(), split_new_part.begin(), split_new_part.end() );

      for( std::map< Node, Node >::iterator it2 = dni_rem.begin(); it2 != dni_rem.end(); ++it2 ){
        dni[it2->first].erase( it2->second );
      }
    }
  }
}

//postcondition: if cycle detected, explanation is why n is a subterm of on
Node TheoryDatatypes::searchForCycle(TNode n,
                                     TNode on,
                                     std::map<TNode, bool>& visited,
                                     std::map<TNode, bool>& proc,
                                     std::vector<Node>& explanation,
                                     bool firstTime)
{
  Trace("datatypes-cycle-check2") << "Search for cycle " << n << " " << on << endl;
  TNode ncons;
  TNode nn;
  if( !firstTime ){
    nn = getRepresentative( n );
    if( nn==on ){
      if (n != nn)
      {
        explanation.push_back(n.eqNode(nn));
      }
      return on;
    }
  }else{
    nn = getRepresentative( n );
  }
  if( proc.find( nn )!=proc.end() ){
    return Node::null();
  }
  Trace("datatypes-cycle-check2") << "...representative : " << nn << " " << ( visited.find( nn ) == visited.end() ) << " " << visited.size() << std::endl;
  if( visited.find( nn ) == visited.end() ) {
    Trace("datatypes-cycle-check2") << "  visit : " << nn << std::endl;
    visited[nn] = true;
    TNode nncons = getEqcConstructor(nn);
    if (nncons.getKind() == APPLY_CONSTRUCTOR)
    {
      for (unsigned i = 0; i < nncons.getNumChildren(); i++)
      {
        TNode cn =
            searchForCycle(nncons[i], on, visited, proc, explanation, false);
        if( cn==on ) {
          //add explanation for why the constructor is connected
          if (n != nncons)
          {
            explanation.push_back(n.eqNode(nncons));
          }
          return on;
        }else if( !cn.isNull() ){
          return cn;
        }
      }
    }
    Trace("datatypes-cycle-check2") << "  unvisit : " << nn << std::endl;
    proc[nn] = true;
    visited.erase( nn );
    return Node::null();
  }else{
    TypeNode tn = nn.getType();
    if( tn.isDatatype() ) {
      if( !tn.isCodatatype() ){
        return nn;
      }
    }
    return Node::null();
  }
}

void TheoryDatatypes::checkSplit()
{
  // get the relevant term set, currently all datatype equivalence classes
  // in the equality engine
  std::set<Node> termSetReps;
  eq::EqClassesIterator eqcs_i = eq::EqClassesIterator(d_equalityEngine);
  while (!eqcs_i.isFinished())
  {
    Node eqc = (*eqcs_i);
    ++eqcs_i;
    if (eqc.getType().isDatatype())
    {
      termSetReps.insert(eqc);
    }
  }
  std::map<TypeNode, Node> rec_singletons;
  for (const Node& n : termSetReps)
  {
    Trace("datatypes-debug") << "Process equivalence class " << n << std::endl;
    EqcInfo* eqc = getOrMakeEqcInfo(n);
    // if there are more than 1 possible constructors for eqc
    if (hasLabel(eqc, n))
    {
      Trace("datatypes-debug")
          << "Has constructor " << eqc->d_constructor.get() << std::endl;
      continue;
    }
    Trace("datatypes-debug") << "No constructor..." << std::endl;
    TypeNode tn = n.getType();
    const DType& dt = tn.getDType();
    Trace("datatypes-debug")
        << "Datatype " << dt.getName() << " is " << dt.getCardinalityClass(tn)
        << " " << dt.isRecursiveSingleton(tn) << std::endl;
    if (dt.isRecursiveSingleton(tn))
    {
      Trace("datatypes-debug") << "Check recursive singleton..." << std::endl;
      bool isQuantifiedLogic = logicInfo().isQuantified();
      // handle recursive singleton case
      std::map<TypeNode, Node>::iterator itrs = rec_singletons.find(tn);
      if (itrs != rec_singletons.end())
      {
        Node eq = n.eqNode(itrs->second);
        if (d_singleton_eq.find(eq) == d_singleton_eq.end())
        {
          d_singleton_eq[eq] = true;
          // get assumptions
          bool success = true;
          std::vector<Node> assumptions;
          // if there is at least one uninterpreted sort occurring within the
          // datatype and the logic is not quantified, add lemmas ensuring
          // cardinality is more than one,
          //  do not infer the equality if at least one sort was processed.
          // otherwise, if the logic is quantified, under the assumption that
          // all uninterpreted sorts have cardinality one,
          //  infer the equality.
          for (size_t i = 0; i < dt.getNumRecursiveSingletonArgTypes(tn); i++)
          {
            TypeNode type = dt.getRecursiveSingletonArgType(tn, i);
            if (isQuantifiedLogic)
            {
              // under the assumption that the cardinality of this type is one
              Node a = getSingletonLemma(type, true);
              assumptions.push_back(a.negate());
            }
            else
            {
              success = false;
              // assert that the cardinality of this type is more than one
              getSingletonLemma(type, false);
            }
          }
          if (success)
          {
            Node assumption = n.eqNode(itrs->second);
            assumptions.push_back(assumption);
            Node lemma =
                assumptions.size() == 1
                    ? assumptions[0]
                    : NodeManager::currentNM()->mkNode(OR, assumptions);
            Trace("dt-singleton") << "*************Singleton equality lemma "
                                  << lemma << std::endl;
            d_im.lemma(lemma, InferenceId::DATATYPES_REC_SINGLETON_EQ);
          }
        }
      }
      else
      {
        rec_singletons[tn] = n;
      }
      // do splitting for quantified logics (incomplete anyways)
      if (!isQuantifiedLogic)
      {
        continue;
      }
    }
    Trace("datatypes-debug") << "Get possible cons..." << std::endl;
    // all other cases
    std::vector<bool> pcons;
    getPossibleCons(eqc, n, pcons);
    // check if we do not need to resolve the constructor type for this
    // equivalence class.
    // this is if there are no selectors for this equivalence class, and its
    // possible values are infinite,
    //  then do not split.
    int consIndex = -1;
    int fconsIndex = -1;
    bool needSplit = true;
    for (size_t j = 0, psize = pcons.size(); j < psize; j++)
    {
      if (!pcons[j])
      {
        continue;
      }
      if (consIndex == -1)
      {
        consIndex = j;
      }
      Trace("datatypes-debug") << j << " compute finite..." << std::endl;
      // Notice that we split here on all datatypes except the
      // truly infinite ones. It is possible to also not split
      // on those that are interpreted-finite when finite model
      // finding is disabled, but as a heuristic we choose to split
      // on those too.
      bool ifin = dt[j].getCardinalityClass(tn) != CardinalityClass::INFINITE;
      Trace("datatypes-debug") << "...returned " << ifin << std::endl;
      if (!ifin)
      {
        if (!eqc || !eqc->d_selectors)
        {
          needSplit = false;
          break;
        }
      }
      else if (fconsIndex == -1)
      {
        fconsIndex = j;
      }
    }
    if (!needSplit)
    {
      Trace("dt-split-debug")
          << "Do not split constructor for " << n << " : " << n.getType() << " "
          << dt.getNumConstructors() << std::endl;
      continue;
    }
    if (dt.getNumConstructors() == 1)
    {
      // this may not be necessary?
      // if only one constructor, then this term must be this constructor
      Node t = utils::mkTester(n, 0, dt);
      d_im.addPendingInference(t, InferenceId::DATATYPES_SPLIT, d_true);
      Trace("datatypes-infer")
          << "DtInfer : 1-cons (full) : " << t << std::endl;
    }
    else
    {
      Assert(consIndex != -1 || dt.isSygus());
      if (options().datatypes.dtBinarySplit && consIndex != -1)
      {
        Node test = utils::mkTester(n, consIndex, dt);
        Trace("dt-split") << "*************Split for possible constructor "
                          << dt[consIndex] << " for " << n << endl;
        test = rewrite(test);
        NodeBuilder nb(kind::OR);
        nb << test << test.notNode();
        Node lemma = nb;
        d_im.lemma(lemma, InferenceId::DATATYPES_BINARY_SPLIT);
        d_im.requirePhase(test, true);
      }
      else
      {
        Trace("dt-split") << "*************Split for constructors on " << n
                          << endl;
        Node lemma = utils::mkSplit(n, dt);
        Trace("dt-split-debug") << "Split lemma is : " << lemma << std::endl;
        d_im.sendDtLemma(
            lemma, InferenceId::DATATYPES_SPLIT, LemmaProperty::SEND_ATOMS);
      }
      if (!options().datatypes.dtBlastSplits)
      {
        return;
      }
    }
  }
}

bool TheoryDatatypes::hasTerm(TNode a) { return d_equalityEngine->hasTerm(a); }

bool TheoryDatatypes::areEqual( TNode a, TNode b ){
  if( a==b ){
    return true;
  }else if( hasTerm( a ) && hasTerm( b ) ){
    return d_equalityEngine->areEqual(a, b);
  }else{
    return false;
  }
}

bool TheoryDatatypes::areDisequal( TNode a, TNode b ){
  if( a==b ){
    return false;
  }else if( hasTerm( a ) && hasTerm( b ) ){
    return d_equalityEngine->areDisequal(a, b, false);
  }else{
    //TODO : constants here?
    return false;
  }
}

TNode TheoryDatatypes::getRepresentative( TNode a ){
  if( hasTerm( a ) ){
    return d_equalityEngine->getRepresentative(a);
  }else{
    return a;
  }
}

void TheoryDatatypes::printModelDebug( const char* c ){
  if(! (TraceIsOn(c))) {
    return;
  }

  Trace( c ) << "Datatypes model : " << std::endl;
  eq::EqClassesIterator eqcs_i = eq::EqClassesIterator(d_equalityEngine);
  while( !eqcs_i.isFinished() ){
    Node eqc = (*eqcs_i);
    //if( !eqc.getType().isBoolean() ){
      if( eqc.getType().isDatatype() ){
        Trace( c ) << "DATATYPE : ";
      }
      Trace( c ) << eqc << " : " << eqc.getType() << " : " << std::endl;
      Trace( c ) << "   { ";
      //add terms to model
      eq::EqClassIterator eqc_i = eq::EqClassIterator(eqc, d_equalityEngine);
      while( !eqc_i.isFinished() ){
        if( (*eqc_i)!=eqc ){
          Trace( c ) << (*eqc_i) << " ";
        }
        ++eqc_i;
      }
      Trace( c ) << "}" << std::endl;
      if( eqc.getType().isDatatype() ){
        EqcInfo* ei = getOrMakeEqcInfo( eqc );
        if( ei ){
          Trace( c ) << "   Instantiated : " << ei->d_inst.get() << std::endl;
          Trace( c ) << "   Constructor : ";
          if( !ei->d_constructor.get().isNull() ){
            Trace( c )<< ei->d_constructor.get();
          }
          Trace( c ) << std::endl << "   Labels : ";
          if( hasLabel( ei, eqc ) ){
            Trace( c ) << getLabel( eqc );
          }else{
            NodeUIntMap::iterator lbl_i = d_labels.find(eqc);
            if( lbl_i != d_labels.end() ){
              for (size_t j = 0; j < (*lbl_i).second; j++)
              {
                Trace( c ) << d_labels_data[eqc][j] << " ";
              }
            }
          }
          Trace( c ) << std::endl;
          Trace( c ) << "   Selectors : " << ( ei->d_selectors ? "yes, " : "no " );
          NodeUIntMap::iterator sel_i = d_selector_apps.find(eqc);
          if( sel_i != d_selector_apps.end() ){
            for (size_t j = 0; j < (*sel_i).second; j++)
            {
              Trace( c ) << d_selector_apps_data[eqc][j] << " ";
            }
          }
          Trace( c ) << std::endl;
        }
      }
    //}
    ++eqcs_i;
  }
}

void TheoryDatatypes::computeRelevantTerms(std::set<Node>& termSet)
{
  Trace("dt-cmi") << "Have " << termSet.size() << " relevant terms..."
                  << std::endl;

  //also include non-singleton dt equivalence classes  TODO : revisit this
  eq::EqClassesIterator eqcs_i = eq::EqClassesIterator(d_equalityEngine);
  while( !eqcs_i.isFinished() ){
    TNode r = (*eqcs_i);
    if (r.getType().isDatatype())
    {
      eq::EqClassIterator eqc_i = eq::EqClassIterator(r, d_equalityEngine);
      while (!eqc_i.isFinished())
      {
        termSet.insert(*eqc_i);
        ++eqc_i;
      }
    }
    ++eqcs_i;
  }
}

std::pair<bool, Node> TheoryDatatypes::entailmentCheck(TNode lit)
{
  Trace("dt-entail") << "Check entailed : " << lit << std::endl;
  Node atom = lit.getKind()==NOT ? lit[0] : lit;
  bool pol = lit.getKind()!=NOT;
  if( atom.getKind()==APPLY_TESTER ){
    Node n = atom[0];
    if( hasTerm( n ) ){
      Node r = d_equalityEngine->getRepresentative(n);
      EqcInfo * ei = getOrMakeEqcInfo( r, false );
      int l_index = getLabelIndex( ei, r );
      int t_index = static_cast<int>(utils::indexOf(atom.getOperator()));
      Trace("dt-entail") << "  Tester indices are " << t_index << " and " << l_index << std::endl;
      if( l_index!=-1 && (l_index==t_index)==pol ){
        std::vector< TNode > exp_c;
        Node eqToExplain;
        if( ei && !ei->d_constructor.get().isNull() ){
          eqToExplain = n.eqNode(ei->d_constructor.get());
        }else{
          Node lbl = getLabel( n );
          Assert(!lbl.isNull());
          exp_c.push_back( lbl );
          Assert(areEqual(n, lbl[0]));
          eqToExplain = n.eqNode(lbl[0]);
        }
        d_equalityEngine->explainLit(eqToExplain, exp_c);
        Node exp = NodeManager::currentNM()->mkAnd(exp_c);
        Trace("dt-entail") << "  entailed, explanation is " << exp << std::endl;
        return make_pair(true, exp);
      }
    }
  }
  return make_pair(false, Node::null());
}

}  // namespace datatypes
}  // namespace theory
}  // namespace cvc5::internal<|MERGE_RESOLUTION|>--- conflicted
+++ resolved
@@ -210,200 +210,8 @@
     Trace("datatypes-debug") << "Check for splits " << endl;
     do {
       d_im.reset();
-<<<<<<< HEAD
       // check for splits
       checkSplit();
-=======
-      // get the relevant term set, currently all datatype equivalence classes
-      // in the equality engine
-      std::set<Node> termSetReps;
-      eq::EqClassesIterator eqcs_i = eq::EqClassesIterator(d_equalityEngine);
-      while (!eqcs_i.isFinished())
-      {
-        Node eqc = (*eqcs_i);
-        ++eqcs_i;
-        if (eqc.getType().isDatatype())
-        {
-          termSetReps.insert(eqc);
-        }
-      }
-      std::map<TypeNode, Node> rec_singletons;
-      for (const Node& n : termSetReps)
-      {
-        Trace("datatypes-debug")
-            << "Process equivalence class " << n << std::endl;
-        EqcInfo* eqc = getOrMakeEqcInfo(n);
-        // if there are more than 1 possible constructors for eqc
-        if (hasLabel(eqc, n))
-        {
-          Trace("datatypes-debug")
-              << "Has constructor " << eqc->d_constructor.get() << std::endl;
-          continue;
-        }
-        Trace("datatypes-debug") << "No constructor..." << std::endl;
-        TypeNode tn = n.getType();
-        const DType& dt = tn.getDType();
-        Trace("datatypes-debug") << "Datatype " << dt.getName() << " is "
-                                 << dt.getCardinalityClass(tn) << " "
-                                 << dt.isRecursiveSingleton(tn) << std::endl;
-        if (dt.isRecursiveSingleton(tn))
-        {
-          Trace("datatypes-debug")
-              << "Check recursive singleton..." << std::endl;
-          bool isQuantifiedLogic = logicInfo().isQuantified();
-          // handle recursive singleton case
-          std::map<TypeNode, Node>::iterator itrs = rec_singletons.find(tn);
-          if (itrs != rec_singletons.end())
-          {
-            Node eq = n.eqNode(itrs->second);
-            if (d_singleton_eq.find(eq) == d_singleton_eq.end())
-            {
-              d_singleton_eq[eq] = true;
-              // get assumptions
-              bool success = true;
-              std::vector<Node> assumptions;
-              // if there is at least one uninterpreted sort occurring within
-              // the datatype and the logic is not quantified, add lemmas
-              // ensuring cardinality is more than one,
-              //  do not infer the equality if at least one sort was processed.
-              // otherwise, if the logic is quantified, under the assumption
-              // that all uninterpreted sorts have cardinality one,
-              //  infer the equality.
-              for (size_t i = 0; i < dt.getNumRecursiveSingletonArgTypes(tn);
-                   i++)
-              {
-                TypeNode type = dt.getRecursiveSingletonArgType(tn, i);
-                if (isQuantifiedLogic)
-                {
-                  // under the assumption that the cardinality of this type is
-                  // one
-                  Node a = getSingletonLemma(type, true);
-                  assumptions.push_back(a.negate());
-                }
-                else
-                {
-                  success = false;
-                  // assert that the cardinality of this type is more than one
-                  getSingletonLemma(type, false);
-                }
-              }
-              if (success)
-              {
-                Node assumption = n.eqNode(itrs->second);
-                assumptions.push_back(assumption);
-                Node lemma =
-                    assumptions.size() == 1
-                        ? assumptions[0]
-                        : NodeManager::currentNM()->mkNode(OR, assumptions);
-                Trace("dt-singleton")
-                    << "*************Singleton equality lemma " << lemma
-                    << std::endl;
-                d_im.lemma(lemma, InferenceId::DATATYPES_REC_SINGLETON_EQ);
-              }
-            }
-          }
-          else
-          {
-            rec_singletons[tn] = n;
-          }
-          // do splitting for quantified logics (incomplete anyways)
-          if (!isQuantifiedLogic)
-          {
-            continue;
-          }
-        }
-        Trace("datatypes-debug") << "Get possible cons..." << std::endl;
-        // all other cases
-        std::vector<bool> pcons;
-        getPossibleCons(eqc, n, pcons);
-        // check if we do not need to resolve the constructor type for this
-        // equivalence class.
-        // this is if there are no selectors for this equivalence class, and its
-        // possible values are infinite,
-        //  then do not split.
-        int consIndex = -1;
-        int fconsIndex = -1;
-        bool needSplit = true;
-        for (size_t j = 0, psize = pcons.size(); j < psize; j++)
-        {
-          if (!pcons[j])
-          {
-            continue;
-          }
-          if (consIndex == -1)
-          {
-            consIndex = j;
-          }
-          Trace("datatypes-debug") << j << " compute finite..." << std::endl;
-          // Notice that we split here on all datatypes except the
-          // truly infinite ones. It is possible to also not split
-          // on those that are interpreted-finite when finite model
-          // finding is disabled, but as a heuristic we choose to split
-          // on those too.
-          bool ifin =
-              dt[j].getCardinalityClass(tn) != CardinalityClass::INFINITE;
-          Trace("datatypes-debug") << "...returned " << ifin << std::endl;
-          if (!ifin)
-          {
-            if (!eqc || !eqc->d_selectors)
-            {
-              needSplit = false;
-              break;
-            }
-          }
-          else if (fconsIndex == -1)
-          {
-            fconsIndex = j;
-          }
-        }
-        if (!needSplit)
-        {
-          Trace("dt-split-debug")
-              << "Do not split constructor for " << n << " : " << n.getType()
-              << " " << dt.getNumConstructors() << std::endl;
-          continue;
-        }
-        if (dt.getNumConstructors() == 1)
-        {
-          // this may not be necessary?
-          // if only one constructor, then this term must be this constructor
-          Node t = utils::mkTester(n, 0, dt);
-          d_im.addPendingInference(t, InferenceId::DATATYPES_SPLIT, d_true);
-          Trace("datatypes-infer")
-              << "DtInfer : 1-cons (full) : " << t << std::endl;
-        }
-        else
-        {
-          Assert(consIndex != -1 || dt.isSygus());
-          if (options().datatypes.dtBinarySplit && consIndex != -1)
-          {
-            Node test = utils::mkTester(n, consIndex, dt);
-            Trace("dt-split") << "*************Split for possible constructor "
-                              << dt[consIndex] << " for " << n << endl;
-            test = rewrite(test);
-            NodeBuilder nb(kind::OR);
-            nb << test << test.notNode();
-            Node lemma = nb;
-            d_im.lemma(lemma, InferenceId::DATATYPES_BINARY_SPLIT);
-            d_im.requirePhase(test, true);
-          }
-          else
-          {
-            Trace("dt-split")
-                << "*************Split for constructors on " << n << endl;
-            Node lemma = utils::mkSplit(n, dt);
-            Trace("dt-split-debug")
-                << "Split lemma is : " << lemma << std::endl;
-            d_im.sendDtLemma(
-                lemma, InferenceId::DATATYPES_SPLIT, LemmaProperty::SEND_ATOMS);
-          }
-          if (!options().datatypes.dtBlastSplits)
-          {
-            break;
-          }
-        }
-      }
->>>>>>> f033b058
       if (d_im.hasSentLemma())
       {
         // clear pending facts: we added a lemma, so internal inferences are
