/******************************************************************************
 * Top contributors (to current version):
 *   Andrew Reynolds, Morgan Deters, Gereon Kremer
 *
 * This file is part of the cvc5 project.
 *
 * Copyright (c) 2009-2022 by the authors listed in the file AUTHORS
 * in the top-level source directory and their institutional affiliations.
 * All rights reserved.  See the file COPYING in the top-level source
 * directory for licensing information.
 * ****************************************************************************
 *
 * Implementation of the theory of datatypes.
 */
#include "theory/datatypes/theory_datatypes.h"

#include <map>
#include <sstream>

#include "base/check.h"
#include "expr/codatatype_bound_variable.h"
#include "expr/dtype.h"
#include "expr/dtype_cons.h"
#include "expr/kind.h"
#include "expr/skolem_manager.h"
#include "options/datatypes_options.h"
#include "options/quantifiers_options.h"
#include "options/smt_options.h"
#include "options/theory_options.h"
#include "proof/proof_node_manager.h"
#include "smt/logic_exception.h"
#include "theory/datatypes/datatypes_rewriter.h"
#include "theory/datatypes/theory_datatypes_type_rules.h"
#include "theory/datatypes/theory_datatypes_utils.h"
#include "theory/logic_info.h"
#include "theory/quantifiers_engine.h"
#include "theory/rewriter.h"
#include "theory/theory_model.h"
#include "theory/theory_state.h"
#include "theory/type_enumerator.h"
#include "theory/valuation.h"
#include "util/rational.h"

using namespace std;
using namespace cvc5::internal::kind;
using namespace cvc5::context;

namespace cvc5::internal {
namespace theory {
namespace datatypes {

TheoryDatatypes::TheoryDatatypes(Env& env,
                                 OutputChannel& out,
                                 Valuation valuation)
    : Theory(THEORY_DATATYPES, env, out, valuation),
      d_term_sk(userContext()),
      d_labels(context()),
      d_selector_apps(context()),
      d_initialLemmaCache(userContext()),
      d_functionTerms(context()),
      d_singleton_eq(userContext()),
      d_sygusExtension(nullptr),
      d_rewriter(env.getEvaluator()),
      d_state(env, valuation),
      d_im(env, *this, d_state),
      d_notify(d_im, *this),
      d_cpacb(*this)
{

  d_true = NodeManager::currentNM()->mkConst( true );
  d_zero = NodeManager::currentNM()->mkConstInt(Rational(0));

  // indicate we are using the default theory state object
  d_theoryState = &d_state;
  d_inferManager = &d_im;
}

TheoryDatatypes::~TheoryDatatypes() {
  for(std::map< Node, EqcInfo* >::iterator i = d_eqc_info.begin(), iend = d_eqc_info.end();
      i != iend; ++i){
    EqcInfo* current = (*i).second;
    Assert(current != NULL);
    delete current;
  }
}

TheoryRewriter* TheoryDatatypes::getTheoryRewriter() { return &d_rewriter; }

ProofRuleChecker* TheoryDatatypes::getProofChecker() { return &d_checker; }

bool TheoryDatatypes::needsEqualityEngine(EeSetupInfo& esi)
{
  esi.d_notify = &d_notify;
  esi.d_name = "theory::datatypes::ee";
  // need notifications on new constructors, merging datatype eqcs
  esi.d_notifyNewClass = true;
  esi.d_notifyMerge = true;
  return true;
}

void TheoryDatatypes::finishInit()
{
  Assert(d_equalityEngine != nullptr);
  // The kinds we are treating as function application in congruence
  d_equalityEngine->addFunctionKind(kind::APPLY_CONSTRUCTOR);
  d_equalityEngine->addFunctionKind(kind::APPLY_SELECTOR);
  d_equalityEngine->addFunctionKind(kind::APPLY_TESTER);
  // We could but don't do congruence for DT_SIZE and DT_HEIGHT_BOUND here.
  // It also could make sense in practice to do congruence for APPLY_UF, but
  // this is not done.
  // Enable the sygus extension if we will introduce sygus datatypes. This
  // is the case for sygus problems and when using sygus-inst.
  if (getQuantifiersEngine()
      && (options().quantifiers.sygus || options().quantifiers.sygusInst))
  {
    quantifiers::TermDbSygus* tds =
        getQuantifiersEngine()->getTermDatabaseSygus();
    d_sygusExtension.reset(new SygusExtension(d_env, d_state, d_im, tds));
    // do congruence on evaluation functions
    d_equalityEngine->addFunctionKind(kind::DT_SYGUS_EVAL);
  }
  // testers are not relevant for model building
  d_valuation.setIrrelevantKind(APPLY_TESTER);
  d_valuation.setIrrelevantKind(DT_SYGUS_BOUND);
  // selectors don't always evaluate
  d_valuation.setUnevaluatedKind(APPLY_SELECTOR);
}

TheoryDatatypes::EqcInfo* TheoryDatatypes::getOrMakeEqcInfo( TNode n, bool doMake ){
  if( !hasEqcInfo( n ) ){
    if( doMake ){
      //add to labels
      d_labels[ n ] = 0;

      std::map< Node, EqcInfo* >::iterator eqc_i = d_eqc_info.find( n );
      EqcInfo* ei;
      if( eqc_i != d_eqc_info.end() ){
        ei = eqc_i->second;
      }else{
        ei = new EqcInfo(context());
        d_eqc_info[n] = ei;
      }
      if( n.getKind()==APPLY_CONSTRUCTOR ){
        ei->d_constructor = n;
      }

      //add to selectors
      d_selector_apps[n] = 0;

      return ei;
    }else{
      return NULL;
    }
  }else{
    std::map< Node, EqcInfo* >::iterator eqc_i = d_eqc_info.find( n );
    return (*eqc_i).second;
  }
}

TNode TheoryDatatypes::getEqcConstructor( TNode r ) {
  if( r.getKind()==APPLY_CONSTRUCTOR ){
    return r;
  }else{
    EqcInfo * ei = getOrMakeEqcInfo( r, false );
    if( ei && !ei->d_constructor.get().isNull() ){
      return ei->d_constructor.get();
    }else{
      return r;
    }
  }
}

bool TheoryDatatypes::preCheck(Effort level)
{
  Trace("datatypes-check") << "TheoryDatatypes::preCheck: " << level
                           << std::endl;
  d_im.process();
  d_im.reset();
  return false;
}

void TheoryDatatypes::postCheck(Effort level)
{
  Trace("datatypes-check") << "TheoryDatatypes::postCheck: " << level
                           << std::endl;
  // Apply any last pending inferences, which may occur if the last processed
  // fact was an internal one and triggered further internal inferences.
  d_im.process();
  if (level == EFFORT_LAST_CALL)
  {
    Assert(d_sygusExtension != nullptr);
    d_sygusExtension->check();
  }
  else if (level == EFFORT_FULL && !d_state.isInConflict()
           && !d_im.hasSentLemma() && !d_valuation.needCheck())
  {
    //check for cycles
    Assert(!d_im.hasPendingFact());
    do {
      d_im.reset();
      Trace("datatypes-proc") << "Check cycles..." << std::endl;
      checkCycles();
      Trace("datatypes-proc") << "...finish check cycles" << std::endl;
      d_im.process();
      if (d_state.isInConflict() || d_im.hasSentLemma())
      {
        return;
      }
    } while (d_im.hasSentFact());

    //check for splits
    Trace("datatypes-debug") << "Check for splits " << endl;
    do {
      d_im.reset();
      // check for splits
      checkSplit();
      if (d_im.hasSentLemma())
      {
        // clear pending facts: we added a lemma, so internal inferences are
        // no longer necessary
        d_im.clearPendingFacts();
      }
      else
      {
        // we did not add a lemma, process internal inferences. This loop
        // will repeat.
        Trace("datatypes-debug") << "Flush pending facts..." << std::endl;
        d_im.process();
      }
    } while (!d_state.isInConflict() && !d_im.hasSentLemma()
             && d_im.hasSentFact());
    Trace("datatypes-debug")
        << "Finished, conflict=" << d_state.isInConflict()
        << ", lemmas=" << d_im.hasSentLemma() << std::endl;
    if (!d_state.isInConflict())
    {
      Trace("dt-model-debug") << std::endl;
      printModelDebug("dt-model-debug");
    }
  }

  Trace("datatypes-check") << "Finished check effort " << level << std::endl;
  Trace("datatypes") << "TheoryDatatypes::check(): done" << std::endl;
}

bool TheoryDatatypes::needsCheckLastEffort() {
  return d_sygusExtension != nullptr;
}

void TheoryDatatypes::notifyFact(TNode atom,
                                 bool polarity,
                                 TNode fact,
                                 bool isInternal)
{
  Trace("datatypes-debug") << "TheoryDatatypes::assertFact : " << fact
                           << ", isInternal = " << isInternal << std::endl;
  // could be sygus-specific
  if (d_sygusExtension)
  {
    d_sygusExtension->assertFact(atom, polarity);
  }
  //add to tester if applicable
  Node t_arg;
  int tindex = utils::isTester(atom, t_arg);
  if (tindex >= 0)
  {
    Trace("dt-tester") << "Assert tester : " << atom << " for " << t_arg << std::endl;
    Node rep = getRepresentative( t_arg );
    EqcInfo* eqc = getOrMakeEqcInfo( rep, true );
    Node tst =
        isInternal ? (polarity ? Node(atom) : atom.notNode()) : Node(fact);
    addTester(tindex, tst, eqc, rep, t_arg);
    Trace("dt-tester") << "Done assert tester." << std::endl;
    Trace("dt-tester") << "Done pending merges." << std::endl;
    if (!d_state.isInConflict() && polarity)
    {
      if (d_sygusExtension)
      {
        Trace("dt-tester") << "Assert tester to sygus : " << atom << std::endl;
        d_sygusExtension->assertTester(tindex, t_arg, atom);
        Trace("dt-tester") << "Done assert tester to sygus." << std::endl;
      }
    }
  }else{
    Trace("dt-tester-debug") << "Assert (non-tester) : " << atom << std::endl;
  }
  Trace("datatypes-debug") << "TheoryDatatypes::assertFact : finished " << fact << std::endl;
  // now, flush pending facts if this wasn't an internal call
  if (!isInternal)
  {
    d_im.process();
  }
}

void TheoryDatatypes::preRegisterTerm(TNode n)
{
  Trace("datatypes-prereg")
      << "TheoryDatatypes::preRegisterTerm() " << n << endl;
  // must ensure the type is well founded and has no nested recursion if
  // the option dtNestedRec is not set to true.
  TypeNode tn = n.getType();
  if (tn.isDatatype())
  {
    const DType& dt = tn.getDType();
    Trace("dt-expand") << "Check properties of " << dt.getName() << std::endl;
    if (!dt.isWellFounded())
    {
      std::stringstream ss;
      ss << "Cannot handle non-well-founded datatype " << dt.getName();
      throw LogicException(ss.str());
    }
    Trace("dt-expand") << "...well-founded ok" << std::endl;
    if (!options().datatypes.dtNestedRec)
    {
      if (dt.hasNestedRecursion())
      {
        std::stringstream ss;
        ss << "Cannot handle nested-recursive datatype " << dt.getName();
        throw LogicException(ss.str());
      }
      Trace("dt-expand") << "...nested recursion ok" << std::endl;
    }
  }
  switch (n.getKind()) {
  case kind::EQUAL:
  case kind::APPLY_TESTER:
    // add predicate trigger for testers and equalities
    // Get triggered for both equal and dis-equal
    d_equalityEngine->addTriggerPredicate(n);
    break;
  default:
    // do initial lemmas (e.g. for dt.size)
    registerInitialLemmas(n);
    // Function applications/predicates
    d_equalityEngine->addTerm(n);
    if (d_sygusExtension)
    {
      d_sygusExtension->preRegisterTerm(n);
    }
    break;
  }
  d_im.process();
}

TrustNode TheoryDatatypes::ppRewrite(TNode in, std::vector<SkolemLemma>& lems)
{
  Trace("tuprec") << "TheoryDatatypes::ppRewrite(" << in << ")" << endl;
  // first, see if we need to expand definitions
  TrustNode texp = d_rewriter.expandDefinition(in);
  if (!texp.isNull())
  {
    return texp;
  }
  if( in.getKind()==EQUAL ){
    Node nn;
    std::vector< Node > rew;
    if (utils::checkClash(in[0], in[1], rew))
    {
      nn = NodeManager::currentNM()->mkConst(false);
    }
    else
    {
<<<<<<< HEAD
      nn = rew.size() == 0
               ? d_true
               : (rew.size() == 1
                      ? rew[0]
                      : NodeManager::currentNM()->mkNode(kind::AND, rew));
=======
      nn = NodeManager::currentNM()->mkAnd(rew);
>>>>>>> 6620e38d
    }
    if (in != nn)
    {
      return TrustNode::mkTrustRewrite(in, nn, nullptr);
    }
  }

  // nothing to do
  return TrustNode::null();
}

TrustNode TheoryDatatypes::explain(TNode literal)
{
  return d_im.explainLit(literal);
}

/** called when a new equivalance class is created */
void TheoryDatatypes::eqNotifyNewClass(TNode n)
{
  Kind nk = n.getKind();
  if (nk == APPLY_CONSTRUCTOR)
  {
    Trace("datatypes") << "  Found constructor " << n << endl;
    getOrMakeEqcInfo(n, true);
    if (n.getNumChildren() > 0)
    {
      d_functionTerms.push_back(n);
    }
  }
  if (nk == APPLY_SELECTOR || nk == DT_SIZE || nk == DT_HEIGHT_BOUND)
  {
    d_functionTerms.push_back(n);
    // we must also record which selectors exist
    Trace("dt-collapse-sel") << "  Found selector " << n << endl;
    Node rep = getRepresentative(n[0]);
    // record it in the selectors
    EqcInfo* eqc = getOrMakeEqcInfo(rep, true);
    // add it to the eqc info
    addSelector(n, eqc, rep);
  }
}

/** called when two equivalance classes have merged */
void TheoryDatatypes::eqNotifyMerge(TNode t1, TNode t2)
{
  if( t1.getType().isDatatype() ){
    Trace("datatypes-merge")
        << "NotifyMerge : " << t1 << " " << t2 << std::endl;
    merge(t1, t2);
  }
}

void TheoryDatatypes::merge( Node t1, Node t2 ){
  if (d_state.isInConflict())
  {
    return;
  }
  Trace("datatypes-merge") << "Merge " << t1 << " " << t2 << std::endl;
  Assert(d_equalityEngine->areEqual(t1, t2));
  TNode trep1 = t1;
  TNode trep2 = t2;
  EqcInfo* eqc2 = getOrMakeEqcInfo(t2);
  if (eqc2 == nullptr)
  {
    return;
  }
  bool checkInst = false;
  if (!eqc2->d_constructor.get().isNull())
  {
    trep2 = eqc2->d_constructor.get();
  }
  EqcInfo* eqc1 = getOrMakeEqcInfo(t1);
  if (eqc1)
  {
    Trace("datatypes-debug")
        << "  merge eqc info " << eqc2 << " into " << eqc1 << std::endl;
    if (!eqc1->d_constructor.get().isNull())
    {
      trep1 = eqc1->d_constructor.get();
    }
    // check for clash
    TNode cons1 = eqc1->d_constructor.get();
    TNode cons2 = eqc2->d_constructor.get();
    // if both have constructor, then either clash or unification
    if (!cons1.isNull() && !cons2.isNull())
    {
      Trace("datatypes-debug")
          << "  constructors : " << cons1 << " " << cons2 << std::endl;
      Node unifEq = cons1.eqNode(cons2);
      std::vector<Node> rew;
      if (utils::checkClash(cons1, cons2, rew))
      {
        std::vector<Node> conf;
        conf.push_back(unifEq);
        Trace("dt-conflict")
            << "CONFLICT: Clash conflict : " << conf << std::endl;
        d_im.sendDtConflict(conf, InferenceId::DATATYPES_CLASH_CONFLICT);
        return;
      }
      else
      {
        Assert(d_equalityEngine->areEqual(cons1, cons2));
        // do unification
        for (size_t i = 0, nchild = cons1.getNumChildren(); i < nchild; i++)
        {
          if (!d_equalityEngine->areEqual(cons1[i], cons2[i]))
          {
            Node eq = cons1[i].eqNode(cons2[i]);
            d_im.addPendingInference(eq, InferenceId::DATATYPES_UNIF, unifEq);
            Trace("datatypes-infer") << "DtInfer : cons-inj : " << eq << " by "
                                     << unifEq << std::endl;
          }
        }
      }
    }
    Trace("datatypes-debug") << "  instantiated : " << eqc1->d_inst << " "
                             << eqc2->d_inst << std::endl;
    eqc1->d_inst = eqc1->d_inst || eqc2->d_inst;
    if (!cons2.isNull())
    {
      if (cons1.isNull())
      {
        Trace("datatypes-debug")
            << "  must check if it is okay to set the constructor."
            << std::endl;
        checkInst = true;
        addConstructor(eqc2->d_constructor.get(), eqc1, t1);
        if (d_state.isInConflict())
        {
          return;
        }
      }
    }
  }
  else
  {
    Trace("datatypes-debug")
        << "  no eqc info for " << t1 << ", must create" << std::endl;
    // just copy the equivalence class information
    eqc1 = getOrMakeEqcInfo(t1, true);
    eqc1->d_inst.set(eqc2->d_inst);
    eqc1->d_constructor.set(eqc2->d_constructor);
    eqc1->d_selectors.set(eqc2->d_selectors);
  }

  // merge labels
  NodeUIntMap::iterator lbl_i = d_labels.find(t2);
  if (lbl_i != d_labels.end())
  {
    Trace("datatypes-debug")
        << "  merge labels from " << eqc2 << " " << t2 << std::endl;
    size_t n_label = (*lbl_i).second;
    for (size_t i = 0; i < n_label; i++)
    {
      Assert(i < d_labels_data[t2].size());
      Node t = d_labels_data[t2][i];
      Node t_arg = d_labels_args[t2][i];
      unsigned tindex = d_labels_tindex[t2][i];
      addTester(tindex, t, eqc1, t1, t_arg);
      if (d_state.isInConflict())
      {
        Trace("datatypes-debug") << "  conflict!" << std::endl;
        return;
      }
    }
  }
  // merge selectors
  if (!eqc1->d_selectors && eqc2->d_selectors)
  {
    eqc1->d_selectors = true;
    checkInst = true;
  }
  NodeUIntMap::iterator sel_i = d_selector_apps.find(t2);
  if (sel_i != d_selector_apps.end())
  {
    Trace("datatypes-debug")
        << "  merge selectors from " << eqc2 << " " << t2 << std::endl;
    size_t n_sel = (*sel_i).second;
    for (size_t j = 0; j < n_sel; j++)
    {
      addSelector(d_selector_apps_data[t2][j],
                  eqc1,
                  t1,
                  eqc2->d_constructor.get().isNull());
    }
  }
  if (checkInst)
  {
    Trace("datatypes-debug") << "  checking instantiate" << std::endl;
    instantiate(eqc1, t1);
  }
  Trace("datatypes-debug") << "Finished Merge " << t1 << " " << t2 << std::endl;
}

TheoryDatatypes::EqcInfo::EqcInfo(context::Context* c)
    : d_inst(c, false), d_constructor(c, Node::null()), d_selectors(c, false)
{}

bool TheoryDatatypes::hasLabel( EqcInfo* eqc, Node n ){
  return ( eqc && !eqc->d_constructor.get().isNull() ) || !getLabel( n ).isNull();
}

Node TheoryDatatypes::getLabel( Node n ) {
  NodeUIntMap::iterator lbl_i = d_labels.find(n);
  if( lbl_i != d_labels.end() ){
    size_t n_lbl = (*lbl_i).second;
    if( n_lbl>0 && d_labels_data[n][ n_lbl-1 ].getKind()!=kind::NOT ){
      return d_labels_data[n][ n_lbl-1 ];
    }
  }
  return Node::null();
}

int TheoryDatatypes::getLabelIndex( EqcInfo* eqc, Node n ){
  if( eqc && !eqc->d_constructor.get().isNull() ){
    return utils::indexOf(eqc->d_constructor.get().getOperator());
  }else{
    Node lbl = getLabel( n );
    if( lbl.isNull() ){
      return -1;
    }else{
      int tindex = utils::isTester(lbl);
      Trace("datatypes-debug") << "Label of " << n << " is " << lbl
                               << " with tindex " << tindex << std::endl;
      Assert(tindex != -1);
      return tindex;
    }
  }
}

bool TheoryDatatypes::hasTester( Node n ) {
  NodeUIntMap::iterator lbl_i = d_labels.find(n);
  if( lbl_i != d_labels.end() ){
    return (*lbl_i).second>0;
  }else{
    return false;
  }
}

void TheoryDatatypes::getPossibleCons( EqcInfo* eqc, Node n, std::vector< bool >& pcons ){
  TypeNode tn = n.getType();
  const DType& dt = tn.getDType();
  int lindex = getLabelIndex( eqc, n );
  pcons.resize( dt.getNumConstructors(), lindex==-1 );
  if( lindex!=-1 ){
    pcons[ lindex ] = true;
  }else{
    NodeUIntMap::iterator lbl_i = d_labels.find(n);
    if( lbl_i != d_labels.end() ){
      size_t n_lbl = (*lbl_i).second;
      for (size_t i = 0; i < n_lbl; i++)
      {
        Assert(d_labels_data[n][i].getKind() == NOT);
        unsigned tindex = d_labels_tindex[n][i];
        pcons[ tindex ] = false;
      }
    }
  }
}

Node TheoryDatatypes::getTermSkolemFor( Node n ) {
  if( n.getKind()==APPLY_CONSTRUCTOR ){
    NodeMap::const_iterator it = d_term_sk.find( n );
    if( it==d_term_sk.end() ){
      NodeManager* nm = NodeManager::currentNM();
      SkolemManager* sm = nm->getSkolemManager();
      //add purification unit lemma ( k = n )
      Node k = sm->mkPurifySkolem(n, "kdt");
      d_term_sk[n] = k;
      Node eq = k.eqNode( n );
      Trace("datatypes-infer") << "DtInfer : ref : " << eq << std::endl;
      d_im.addPendingInference(eq, InferenceId::DATATYPES_PURIFY, d_true, true);
      return k;
    }else{
      return (*it).second;
    }
  }else{
    return n;
  }
}

void TheoryDatatypes::addTester(
    unsigned ttindex, Node t, EqcInfo* eqc, Node n, Node t_arg)
{
  Trace("datatypes-debug") << "Add tester : " << t << " to eqc(" << n << ")" << std::endl;
  Trace("datatypes-labels") << "Add tester " << t << " " << n << " " << eqc << std::endl;
  bool tpolarity = t.getKind()!=NOT;
  Assert((tpolarity ? t : t[0]).getKind() == APPLY_TESTER);
  Node j, jt;
  bool makeConflict = false;
  int prevTIndex = getLabelIndex(eqc, n);
  if (prevTIndex >= 0)
  {
    unsigned ptu = static_cast<unsigned>(prevTIndex);
    //if we already know the constructor type, check whether it is in conflict or redundant
    if ((ptu == ttindex) != tpolarity)
    {
      if( !eqc->d_constructor.get().isNull() ){
        //conflict because equivalence class contains a constructor
        std::vector<Node> conf;
        conf.push_back(t);
        conf.push_back(t_arg.eqNode(eqc->d_constructor.get()));
        Trace("dt-conflict")
            << "CONFLICT: Tester eq conflict " << conf << std::endl;
        d_im.sendDtConflict(conf, InferenceId::DATATYPES_TESTER_CONFLICT);
        return;
      }else{
        makeConflict = true;
        //conflict because the existing label is contradictory
        j = getLabel( n );
        jt = j;
      }
    }else{
      return;
    }
  }else{
    //otherwise, scan list of labels
    NodeUIntMap::iterator lbl_i = d_labels.find(n);
    Assert(lbl_i != d_labels.end());
    size_t n_lbl = (*lbl_i).second;
    std::map< int, bool > neg_testers;
    for (size_t i = 0; i < n_lbl; i++)
    {
      Assert(d_labels_data[n][i].getKind() == NOT);
      unsigned jtindex = d_labels_tindex[n][i];
      if( jtindex==ttindex ){
        if( tpolarity ){  //we are in conflict
          j = d_labels_data[n][i];
          jt = j[0];
          makeConflict = true;
          break;
        }else{            //it is redundant
          return;
        }
      }else{
        neg_testers[jtindex] = true;
      }
    }
    if( !makeConflict ){
      Trace("datatypes-labels") << "Add to labels " << t << std::endl;
      d_labels[n] = n_lbl + 1;
      if (n_lbl < d_labels_data[n].size())
      {
        // reuse spot in the vector
        d_labels_data[n][n_lbl] = t;
        d_labels_args[n][n_lbl] = t_arg;
        d_labels_tindex[n][n_lbl] = ttindex;
      }else{
        d_labels_data[n].push_back(t);
        d_labels_args[n].push_back(t_arg);
        d_labels_tindex[n].push_back(ttindex);
      }
      n_lbl++;

      const DType& dt = t_arg.getType().getDType();
      Trace("datatypes-labels") << "Labels at " << n_lbl << " / " << dt.getNumConstructors() << std::endl;
      if( tpolarity ){
        instantiate(eqc, n);
        // We could propagate is-C1(x) => not is-C2(x) here for all other
        // constructors, but empirically this hurts performance.
      }else{
        //check if we have reached the maximum number of testers
        // in this case, add the positive tester
        if (n_lbl == dt.getNumConstructors() - 1)
        {
          std::vector< bool > pcons;
          getPossibleCons( eqc, n, pcons );
          int testerIndex = -1;
          for( unsigned i=0; i<pcons.size(); i++ ) {
            if( pcons[i] ){
              testerIndex = i;
              break;
            }
          }
          Assert(testerIndex != -1);
          //we must explain why each term in the set of testers for this equivalence class is equal
          std::vector< Node > eq_terms;
          NodeBuilder nb(kind::AND);
          for (unsigned i = 0; i < n_lbl; i++)
          {
            Node ti = d_labels_data[n][i];
            nb << ti;
            Assert(ti.getKind() == NOT);
            Node t_arg2 = d_labels_args[n][i];
            if( std::find( eq_terms.begin(), eq_terms.end(), t_arg2 )==eq_terms.end() ){
              eq_terms.push_back( t_arg2 );
              if( t_arg2!=t_arg ){
                nb << t_arg2.eqNode( t_arg );
              }
            }
          }
          Node t_concl = testerIndex == -1
                             ? NodeManager::currentNM()->mkConst(false)
                             : utils::mkTester(t_arg, testerIndex, dt);
          Node t_concl_exp = ( nb.getNumChildren() == 1 ) ? nb.getChild( 0 ) : nb;
          d_im.addPendingInference(
              t_concl, InferenceId::DATATYPES_LABEL_EXH, t_concl_exp);
          Trace("datatypes-infer") << "DtInfer : label : " << t_concl << " by " << t_concl_exp << std::endl;
          return;
        }
      }
    }
  }
  if( makeConflict ){
    Trace("datatypes-labels") << "Explain " << j << " " << t << std::endl;
    std::vector<Node> conf;
    conf.push_back(j);
    conf.push_back(t);
    if (jt[0] != t_arg)
    {
      conf.push_back(jt[0].eqNode(t_arg));
    }
    Trace("dt-conflict") << "CONFLICT: Tester conflict : " << conf << std::endl;
    d_im.sendDtConflict(conf, InferenceId::DATATYPES_TESTER_MERGE_CONFLICT);
  }
}

void TheoryDatatypes::addSelector( Node s, EqcInfo* eqc, Node n, bool assertFacts ) {
  Trace("dt-collapse-sel") << "Add selector : " << s << " to eqc(" << n << ")" << std::endl;
  //check to see if it is redundant
  NodeUIntMap::iterator sel_i = d_selector_apps.find(n);
  Assert(sel_i != d_selector_apps.end());
  if( sel_i != d_selector_apps.end() ){
    size_t n_sel = (*sel_i).second;
    for (size_t j = 0; j < n_sel; j++)
    {
      Node ss = d_selector_apps_data[n][j];
      if( s.getOperator()==ss.getOperator() && ( s.getKind()!=DT_HEIGHT_BOUND || s[1]==ss[1] ) ){
        Trace("dt-collapse-sel") << "...redundant." << std::endl;
        return;
      }
    }
    //add it to the vector
    //sel->push_back( s );
    d_selector_apps[n] = n_sel + 1;
    if (n_sel < d_selector_apps_data[n].size())
    {
      d_selector_apps_data[n][n_sel] = s;
    }else{
      d_selector_apps_data[n].push_back( s );
    }

    eqc->d_selectors = true;
  }
  if( assertFacts && !eqc->d_constructor.get().isNull() ){
    //conclude the collapsed merge
    collapseSelector( s, eqc->d_constructor.get() );
  }
}

void TheoryDatatypes::addConstructor( Node c, EqcInfo* eqc, Node n ){
  Trace("datatypes-debug") << "Add constructor : " << c << " to eqc(" << n << ")" << std::endl;
  Assert(eqc->d_constructor.get().isNull());
  //check labels
  NodeUIntMap::iterator lbl_i = d_labels.find(n);
  if( lbl_i != d_labels.end() ){
    size_t constructorIndex = utils::indexOf(c.getOperator());
    size_t n_lbl = (*lbl_i).second;
    for (size_t i = 0; i < n_lbl; i++)
    {
      Node t = d_labels_data[n][i];
      if (d_labels_data[n][i].getKind() == NOT)
      {
        unsigned tindex = d_labels_tindex[n][i];
        if (tindex == constructorIndex)
        {
          std::vector<Node> conf;
          conf.push_back(t);
          conf.push_back(t[0][0].eqNode(c));
          Trace("dt-conflict")
              << "CONFLICT: Tester merge eq conflict : " << conf << std::endl;
          d_im.sendDtConflict(conf, InferenceId::DATATYPES_TESTER_CONFLICT);
          return;
        }
      }
    }
  }
  //check selectors
  NodeUIntMap::iterator sel_i = d_selector_apps.find(n);
  if( sel_i != d_selector_apps.end() ){
    size_t n_sel = (*sel_i).second;
    for (size_t j = 0; j < n_sel; j++)
    {
      Node s = d_selector_apps_data[n][j];
      //collapse the selector
      collapseSelector( s, c );
    }
  }
  eqc->d_constructor.set( c );
}

void TheoryDatatypes::collapseSelector( Node s, Node c ) {
  Assert(c.getKind() == APPLY_CONSTRUCTOR);
  Trace("dt-collapse-sel") << "collapse selector : " << s << " " << c << std::endl;
  Node r;
  bool wrong = false;
  Node eq_exp = s[0].eqNode(c);
  if (s.getKind() == kind::APPLY_SELECTOR)
  {
    Node selector = s.getOperator();
    size_t constructorIndex = utils::indexOf(c.getOperator());
    const DType& dt = utils::datatypeOf(selector);
    const DTypeConstructor& dtc = dt[constructorIndex];
    int selectorIndex = dtc.getSelectorIndexInternal(selector);
    Trace("dt-collapse-sel")
        << "selector index is " << selectorIndex << std::endl;
    wrong = selectorIndex<0;
    r = NodeManager::currentNM()->mkNode(
        kind::APPLY_SELECTOR, s.getOperator(), c);
  }
  if( !r.isNull() ){
    Node rrs;
    if (wrong)
    {
      // If the selector application was wrong, we do nothing. The selector
      // term in this context will be unevaluated, and treated via congruence.
      return;
    }
    else
    {
      rrs = rewrite(r);
    }
    if (s != rrs)
    {
      Node eq = s.eqNode(rrs);
      // Since collapsing selectors may generate new terms, we must send
      // this out as a lemma if it is of an external type, or otherwise we
      // may ask for the equality status of terms that only datatypes knows
      // about, see issue #5344.
      bool forceLemma = !s.getType().isDatatype();
      Trace("datatypes-infer") << "DtInfer : collapse sel";
      Trace("datatypes-infer") << " : " << eq << " by " << eq_exp << std::endl;
      d_im.addPendingInference(
          eq, InferenceId::DATATYPES_COLLAPSE_SEL, eq_exp, forceLemma);
    }
  }
}

EqualityStatus TheoryDatatypes::getEqualityStatus(TNode a, TNode b){
  Assert(d_equalityEngine->hasTerm(a) && d_equalityEngine->hasTerm(b));
  if (d_equalityEngine->areEqual(a, b))
  {
    // The terms are implied to be equal
    return EQUALITY_TRUE;
  }
  if (d_equalityEngine->areDisequal(a, b, false))
  {
    // The terms are implied to be dis-equal
    return EQUALITY_FALSE;
  }
  return EQUALITY_FALSE_IN_MODEL;
}

void TheoryDatatypes::computeCareGraph(){
  Trace("dt-cg-summary") << "Compute graph for dt..." << d_functionTerms.size() << " " << d_sharedTerms.size() << std::endl;
  Trace("dt-cg") << "Build indices..." << std::endl;
  std::map<TypeNode, std::map<Node, TNodeTrie> > index;
  std::map< Node, unsigned > arity;
  //populate indices
  unsigned functionTerms = d_functionTerms.size();
  for( unsigned i=0; i<functionTerms; i++ ){
    TNode f1 = d_functionTerms[i];
    Assert(d_equalityEngine->hasTerm(f1));
    Trace("dt-cg-debug") << "...build for " << f1 << std::endl;
    // Break into index based on operator.
    // To handle parameteric datatypes, we also indexed based on the overall
    // type if a constructor, or the type of the argument (e.g. if a selector)
    // otherwise
    Node op = f1.getOperator();
    TypeNode tn =
        f1.getKind() == APPLY_CONSTRUCTOR ? f1.getType() : f1[0].getType();
    std::vector< TNode > reps;
    bool has_trigger_arg = false;
    for( unsigned j=0; j<f1.getNumChildren(); j++ ){
      reps.push_back(d_equalityEngine->getRepresentative(f1[j]));
      if (d_equalityEngine->isTriggerTerm(f1[j], THEORY_DATATYPES))
      {
        has_trigger_arg = true;
      }
    }
    Trace("dt-cg-debug") << "...has trigger arg = " << has_trigger_arg
                         << std::endl;
    //only may contribute to care pairs if has at least one trigger argument
    if( has_trigger_arg ){
      index[tn][op].addTerm( f1, reps );
      arity[op] = reps.size();
    }
  }
  //for each index
  for (std::pair<const TypeNode, std::map<Node, TNodeTrie> >& tt : index)
  {
    for (std::pair<const Node, TNodeTrie>& t : tt.second)
    {
      Trace("dt-cg") << "Process index " << tt.first << ", " << t.first << "..."
                     << std::endl;
      nodeTriePathPairProcess(&t.second, arity[t.first], d_cpacb);
      Trace("dt-cg") << "...finish" << std::endl;
    }
  }
  Trace("dt-cg-summary") << "...done" << std::endl;
}

bool TheoryDatatypes::collectModelValues(TheoryModel* m,
                                         const std::set<Node>& termSet)
{
  Trace("dt-cmi") << "Datatypes : Collect model values "
                  << d_equalityEngine->consistent() << std::endl;
  Trace("dt-model") << std::endl;
  printModelDebug( "dt-model" );
  Trace("dt-model") << std::endl;

  //get all constructors
  eq::EqClassesIterator eqccs_i = eq::EqClassesIterator(d_equalityEngine);
  std::vector< Node > cons;
  std::vector< Node > nodes;
  std::map< Node, Node > eqc_cons;
  while( !eqccs_i.isFinished() ){
    Node eqc = (*eqccs_i);
    //for all equivalence classes that are datatypes
    //if( termSet.find( eqc )==termSet.end() ){
    //  Trace("dt-cmi-debug") << "Irrelevant eqc : " << eqc << std::endl;
    //}
    if( eqc.getType().isDatatype() ){
      EqcInfo* ei = getOrMakeEqcInfo( eqc );
      if( ei && !ei->d_constructor.get().isNull() ){
        Node c = ei->d_constructor.get();
        cons.push_back( c );
        eqc_cons[ eqc ] = c;
      }else{
        //if eqc contains a symbol known to datatypes (a selector), then we must assign
        //should assign constructors to EQC if they have a selector or a tester
        bool shouldConsider = ( ei && ei->d_selectors ) || hasTester( eqc );
        if( shouldConsider ){
          nodes.push_back( eqc );
        }
      }
    }
    //}
    ++eqccs_i;
  }

  //unsigned orig_size = nodes.size();
  std::map< TypeNode, int > typ_enum_map;
  std::vector< TypeEnumerator > typ_enum;
  unsigned index = 0;
  while( index<nodes.size() ){
    Node eqc = nodes[index];
    Node neqc;
    bool addCons = false;
    TypeNode tt = eqc.getType();
    const DType& dt = tt.getDType();
    if (!d_equalityEngine->hasTerm(eqc))
    {
      Assert(false);
    }else{
      Trace("dt-cmi") << "NOTICE : Datatypes: no constructor in equivalence class " << eqc << std::endl;
      Trace("dt-cmi") << "   Type : " << eqc.getType() << std::endl;
      EqcInfo* ei = getOrMakeEqcInfo( eqc );
      std::vector< bool > pcons;
      getPossibleCons( ei, eqc, pcons );
      Trace("dt-cmi") << "Possible constructors : ";
      for( unsigned i=0; i<pcons.size(); i++ ){
        Trace("dt-cmi") << pcons[i] << " ";
      }
      Trace("dt-cmi") << std::endl;
      for( unsigned r=0; r<2; r++ ){
        if( neqc.isNull() ){
          for( unsigned i=0; i<pcons.size(); i++ ){
            // must try the infinite ones first
            bool cfinite =
                d_env.isFiniteType(dt[i].getInstantiatedConstructorType(tt));
            if( pcons[i] && (r==1)==cfinite ){
              neqc = utils::getInstCons(eqc, dt, i);
              break;
            }
          }
        }
      }
      addCons = true;
    }
    if( !neqc.isNull() ){
      Trace("dt-cmi") << "Assign : " << neqc << std::endl;
      if (!m->assertEquality(eqc, neqc, true))
      {
        return false;
      }
      eqc_cons[ eqc ] = neqc;
    }
    if( addCons ){
      cons.push_back( neqc );
    }
    ++index;
  }

  for( std::map< Node, Node >::iterator it = eqc_cons.begin(); it != eqc_cons.end(); ++it ){
    Node eqc = it->first;
    if( eqc.getType().isCodatatype() ){
      //until models are implemented for codatatypes
      //throw Exception("Models for codatatypes are not supported in this version.");
      //must proactive expand to avoid looping behavior in model builder
      if( !it->second.isNull() ){
        std::map< Node, int > vmap;
        Node v = getCodatatypesValue( it->first, eqc_cons, vmap, 0 );
        Trace("dt-cmi") << "  EQC(" << it->first << "), constructor is " << it->second << ", value is " << v << ", const = " << v.isConst() << std::endl;
        if (!m->assertEquality(eqc, v, true))
        {
          return false;
        }
        m->assertSkeleton(v);
      }
    }else{
      Trace("dt-cmi") << "Datatypes : assert representative " << it->second << " for " << it->first << std::endl;
      m->assertSkeleton(it->second);
    }
  }
  return true;
}


Node TheoryDatatypes::getCodatatypesValue( Node n, std::map< Node, Node >& eqc_cons, std::map< Node, int >& vmap, int depth ){
  std::map< Node, int >::iterator itv = vmap.find( n );
  NodeManager* nm = NodeManager::currentNM();
  if( itv!=vmap.end() ){
    int debruijn = depth - 1 - itv->second;
    return nm->mkConst(CodatatypeBoundVariable(n.getType(), debruijn));
  }else if( n.getType().isDatatype() ){
    Node nc = eqc_cons[n];
    if( !nc.isNull() ){
      vmap[n] = depth;
      Trace("dt-cmi-cdt-debug") << "    map " << n << " -> " << depth << std::endl;
      Assert(nc.getKind() == APPLY_CONSTRUCTOR);
      std::vector< Node > children;
      children.push_back( nc.getOperator() );
      for( unsigned i=0; i<nc.getNumChildren(); i++ ){
        Node r = getRepresentative( nc[i] );
        Node rv = getCodatatypesValue( r, eqc_cons, vmap, depth+1 );
        children.push_back( rv );
      }
      vmap.erase( n );
      return nm->mkNode(APPLY_CONSTRUCTOR, children);
    }
  }
  return n;
}

Node TheoryDatatypes::getSingletonLemma( TypeNode tn, bool pol ) {
  NodeManager* nm = NodeManager::currentNM();
  SkolemManager* sm = nm->getSkolemManager();
  int index = pol ? 0 : 1;
  std::map< TypeNode, Node >::iterator it = d_singleton_lemma[index].find( tn );
  if( it==d_singleton_lemma[index].end() ){
    Node a;
    if( pol ){
      Node v1 = nm->mkBoundVar(tn);
      Node v2 = nm->mkBoundVar(tn);
      a = nm->mkNode(FORALL, nm->mkNode(BOUND_VAR_LIST, v1, v2), v1.eqNode(v2));
    }else{
      Node v1 = sm->mkDummySkolem("k1", tn);
      Node v2 = sm->mkDummySkolem("k2", tn);
      a = v1.eqNode( v2 ).negate();
      //send out immediately as lemma
      d_im.lemma(a, InferenceId::DATATYPES_REC_SINGLETON_FORCE_DEQ);
      Trace("dt-singleton") << "******** assert " << a << " to avoid singleton cardinality for type " << tn << std::endl;
    }
    d_singleton_lemma[index][tn] = a;
    return a;
  }else{
    return it->second;
  }
}

void TheoryDatatypes::registerInitialLemmas(Node n)
{
  if (d_initialLemmaCache.find(n) != d_initialLemmaCache.end())
  {
    return;
  }
  d_initialLemmaCache[n] = true;

  NodeManager* nm = NodeManager::currentNM();
  Kind nk = n.getKind();
  if (nk == DT_SIZE)
  {
    Node lem = nm->mkNode(LEQ, d_zero, n);
    Trace("datatypes-infer")
        << "DtInfer : size geq zero : " << lem << std::endl;
    d_im.addPendingLemma(lem, InferenceId::DATATYPES_SIZE_POS);
  }
  else if (nk == DT_HEIGHT_BOUND && n[1].getConst<Rational>().isZero())
  {
    std::vector<Node> children;
    const DType& dt = n[0].getType().getDType();
    for (unsigned i = 0, ncons = dt.getNumConstructors(); i < ncons; i++)
    {
      if (utils::isNullaryConstructor(dt[i]))
      {
        Node test = utils::mkTester(n[0], i, dt);
        children.push_back(test);
      }
    }
    Node lem;
    if (children.empty())
    {
      lem = n.negate();
    }
    else
    {
      lem = n.eqNode(children.size() == 1 ? children[0]
                                          : nm->mkNode(OR, children));
    }
    Trace("datatypes-infer") << "DtInfer : zero height : " << lem << std::endl;
    d_im.addPendingLemma(lem, InferenceId::DATATYPES_HEIGHT_ZERO);
  }
}

Node TheoryDatatypes::getInstantiateCons(Node n, const DType& dt, int index)
{
  if( n.getKind()==APPLY_CONSTRUCTOR && n.getNumChildren()==0 ){
    return n;
  }
  //add constructor to equivalence class
  Node k = getTermSkolemFor( n );
  Node n_ic = utils::getInstCons(k, dt, index);
  Assert (n_ic == rewrite(n_ic));
  Trace("dt-enum") << "Made instantiate cons " << n_ic << std::endl;
  return n_ic;
}

bool TheoryDatatypes::instantiate(EqcInfo* eqc, Node n)
{
  Trace("datatypes-debug") << "Instantiate: " << n << std::endl;
  //add constructor to equivalence class if not done so already
  int index = getLabelIndex( eqc, n );
  if (index == -1 || eqc->d_inst)
  {
    return false;
  }
  Node exp;
  Node tt;
  if (!eqc->d_constructor.get().isNull())
  {
    exp = d_true;
    tt = eqc->d_constructor;
  }
  else
  {
    exp = getLabel(n);
    tt = exp[0];
  }
  TypeNode ttn = tt.getType();
  const DType& dt = ttn.getDType();
  // instantiate this equivalence class
  eqc->d_inst = true;
  Node tt_cons = getInstantiateCons(tt, dt, index);
  if (tt == tt_cons)
  {
    // not necessary
    return false;
  }
  Node eq = tt.eqNode(tt_cons);
  // Determine if the equality must be sent out as a lemma. Notice that
  // we  keep new equalities from the instantiate rule internal
  // as long as they are for datatype constructors that have no arguments that
  // have finite external type, which corresponds to:
  //   forceLemma = dt[index].hasFiniteExternalArgType(ttn);
  // Such equalities must be sent because they introduce selector terms that
  // may contribute to conflicts due to cardinality (good examples of this are
  // regress0/datatypes/dt-param-card4-bool-sat.smt2 and
  // regress0/datatypes/list-bool.smt2).
  bool forceLemma;
  if (options().datatypes.dtPoliteOptimize)
  {
    forceLemma = dt[index].hasFiniteExternalArgType(ttn);
  }
  else
  {
    forceLemma = dt.involvesExternalType();
  }
  Trace("datatypes-infer-debug") << "DtInstantiate : " << eqc << " " << eq
                                 << " forceLemma = " << forceLemma << std::endl;
  Trace("datatypes-infer") << "DtInfer : instantiate : " << eq << " by " << exp
                           << std::endl;
  d_im.addPendingInference(eq, InferenceId::DATATYPES_INST, exp, forceLemma);
  return true;
}

void TheoryDatatypes::checkCycles() {
  Trace("datatypes-cycle-check") << "Check acyclicity" << std::endl;
  std::vector< Node > cdt_eqc;
  eq::EqClassesIterator eqcs_i = eq::EqClassesIterator(d_equalityEngine);
  while( !eqcs_i.isFinished() ){
    Node eqc = (*eqcs_i);
    TypeNode tn = eqc.getType();
    if( tn.isDatatype() ) {
      if( !tn.isCodatatype() ){
        if (options().datatypes.dtCyclic)
        {
          //do cycle checks
          std::map< TNode, bool > visited;
          std::map< TNode, bool > proc;
          std::vector<Node> expl;
          Trace("datatypes-cycle-check") << "...search for cycle starting at " << eqc << std::endl;
          Node cn = searchForCycle( eqc, eqc, visited, proc, expl );
          Trace("datatypes-cycle-check") << "...finish." << std::endl;
          //if we discovered a different cycle while searching this one
          if( !cn.isNull() && cn!=eqc ){
            visited.clear();
            proc.clear();
            expl.clear();
            Node prev = cn;
            cn = searchForCycle( cn, cn, visited, proc, expl );
            Assert(prev == cn);
          }

          if( !cn.isNull() ) {
            Assert(expl.size() > 0);
            Trace("dt-conflict")
                << "CONFLICT: Cycle conflict : " << expl << std::endl;
            d_im.sendDtConflict(expl, InferenceId::DATATYPES_CYCLE);
            return;
          }
        }
      }else{
        //indexing
        cdt_eqc.push_back( eqc );
      }
    }
    ++eqcs_i;
  }
  Trace("datatypes-cycle-check") << "Check uniqueness" << std::endl;
  //process codatatypes
  if (cdt_eqc.size() > 1 && options().datatypes.cdtBisimilar)
  {
    printModelDebug("dt-cdt-debug");
    Trace("dt-cdt-debug") << "Process " << cdt_eqc.size() << " co-datatypes" << std::endl;
    std::vector< std::vector< Node > > part_out;
    std::vector<Node> exp;
    std::map< Node, Node > cn;
    std::map< Node, std::map< Node, int > > dni;
    for( unsigned i=0; i<cdt_eqc.size(); i++ ){
      cn[cdt_eqc[i]] = cdt_eqc[i];
    }
    separateBisimilar( cdt_eqc, part_out, exp, cn, dni, 0, false );
    Trace("dt-cdt-debug") << "Done separate bisimilar." << std::endl;
    if( !part_out.empty() ){
      Trace("dt-cdt-debug") << "Process partition size " << part_out.size() << std::endl;
      for( unsigned i=0; i<part_out.size(); i++ ){
        std::vector< Node > part;
        part.push_back( part_out[i][0] );
        for( unsigned j=1; j<part_out[i].size(); j++ ){
          Trace("dt-cdt") << "Codatatypes : " << part_out[i][0] << " and " << part_out[i][j] << " must be equal!!" << std::endl;
          part.push_back( part_out[i][j] );
          std::vector< std::vector< Node > > tpart_out;
          exp.clear();
          cn.clear();
          cn[part_out[i][0]] = part_out[i][0];
          cn[part_out[i][j]] = part_out[i][j];
          dni.clear();
          separateBisimilar( part, tpart_out, exp, cn, dni, 0, true );
          Assert(tpart_out.size() == 1 && tpart_out[0].size() == 2);
          part.pop_back();
          //merge based on explanation
          Trace("dt-cdt") << "  exp is : ";
          for( unsigned k=0; k<exp.size(); k++ ){
            Trace("dt-cdt") << exp[k] << " ";
          }
          Trace("dt-cdt") << std::endl;
          Node eq = part_out[i][0].eqNode( part_out[i][j] );
          Node eqExp = NodeManager::currentNM()->mkAnd(exp);
          d_im.addPendingInference(eq, InferenceId::DATATYPES_BISIMILAR, eqExp);
          Trace("datatypes-infer") << "DtInfer : cdt-bisimilar : " << eq << " by " << eqExp << std::endl;
        }
      }
    }
  }
}

//everything is in terms of representatives
void TheoryDatatypes::separateBisimilar(
    std::vector<Node>& part,
    std::vector<std::vector<Node> >& part_out,
    std::vector<Node>& exp,
    std::map<Node, Node>& cn,
    std::map<Node, std::map<Node, int> >& dni,
    int dniLvl,
    bool mkExp)
{
  if( !mkExp ){
    Trace("dt-cdt-debug") << "Separate bisimilar : " << std::endl;
    for( unsigned i=0; i<part.size(); i++ ){
      Trace("dt-cdt-debug") << "   " << part[i] << ", current = " << cn[part[i]] << std::endl;
    }
  }
  Assert(part.size() > 1);
  std::map< Node, std::vector< Node > > new_part;
  std::map< Node, std::vector< Node > > new_part_c;
  std::map< int, std::vector< Node > > new_part_rec;

  std::map< Node, Node > cn_cons;
  for( unsigned j=0; j<part.size(); j++ ){
    Node c = cn[part[j]];
    std::map< Node, int >::iterator it_rec = dni[part[j]].find( c );
    if( it_rec!=dni[part[j]].end() ){
      //looped
      if( !mkExp ){ Trace("dt-cdt-debug") << "  - " << part[j] << " is looping at index " << it_rec->second << std::endl; }
      new_part_rec[ it_rec->second ].push_back( part[j] );
    }else{
      if( c.getType().isDatatype() ){
        Node ncons = getEqcConstructor( c );
        if( ncons.getKind()==APPLY_CONSTRUCTOR ) {
          Node cc = ncons.getOperator();
          cn_cons[part[j]] = ncons;
          if (mkExp && c != ncons)
          {
            exp.push_back(c.eqNode(ncons));
          }
          new_part[cc].push_back( part[j] );
          if( !mkExp ){ Trace("dt-cdt-debug") << "  - " << part[j] << " is datatype " << ncons << "." << std::endl; }
        }else{
          new_part_c[c].push_back( part[j] );
          if( !mkExp ){ Trace("dt-cdt-debug") << "  - " << part[j] << " is unspecified datatype." << std::endl; }
        }
      }else{
        //add equivalences
        if( !mkExp ){ Trace("dt-cdt-debug") << "  - " << part[j] << " is term " << c << "." << std::endl; }
        new_part_c[c].push_back( part[j] );
      }
    }
  }
  //direct add for constants
  for( std::map< Node, std::vector< Node > >::iterator it = new_part_c.begin(); it != new_part_c.end(); ++it ){
    if( it->second.size()>1 ){
      std::vector< Node > vec;
      vec.insert( vec.begin(), it->second.begin(), it->second.end() );
      part_out.push_back( vec );
    }
  }
  //direct add for recursive
  for( std::map< int, std::vector< Node > >::iterator it = new_part_rec.begin(); it != new_part_rec.end(); ++it ){
    if( it->second.size()>1 ){
      std::vector< Node > vec;
      vec.insert( vec.begin(), it->second.begin(), it->second.end() );
      part_out.push_back( vec );
    }else{
      //add back : could match a datatype?
    }
  }
  //recurse for the datatypes
  for( std::map< Node, std::vector< Node > >::iterator it = new_part.begin(); it != new_part.end(); ++it ){
    if( it->second.size()>1 ){
      //set dni to check for loops
      std::map< Node, Node > dni_rem;
      for( unsigned i=0; i<it->second.size(); i++ ){
        Node n = it->second[i];
        dni[n][cn[n]] = dniLvl;
        dni_rem[n] = cn[n];
      }

      //we will split based on the arguments of the datatype
      std::vector< std::vector< Node > > split_new_part;
      split_new_part.push_back( it->second );

      unsigned nChildren = cn_cons[it->second[0]].getNumChildren();
      //for each child of constructor
      unsigned cindex = 0;
      while( cindex<nChildren && !split_new_part.empty() ){
        if( !mkExp ){ Trace("dt-cdt-debug") << "Split argument #" << cindex << " of " << it->first << "..." << std::endl; }
        std::vector< std::vector< Node > > next_split_new_part;
        for( unsigned j=0; j<split_new_part.size(); j++ ){
          //set current node
          for( unsigned k=0; k<split_new_part[j].size(); k++ ){
            Node n = split_new_part[j][k];
            Node cnc = cn_cons[n][cindex];
            Node nr = getRepresentative(cnc);
            cn[n] = nr;
            if (mkExp && cnc != nr)
            {
              exp.push_back(nr.eqNode(cnc));
            }
          }
          std::vector< std::vector< Node > > c_part_out;
          separateBisimilar( split_new_part[j], c_part_out, exp, cn, dni, dniLvl+1, mkExp );
          next_split_new_part.insert( next_split_new_part.end(), c_part_out.begin(), c_part_out.end() );
        }
        split_new_part.clear();
        split_new_part.insert( split_new_part.end(), next_split_new_part.begin(), next_split_new_part.end() );
        cindex++;
      }
      part_out.insert( part_out.end(), split_new_part.begin(), split_new_part.end() );

      for( std::map< Node, Node >::iterator it2 = dni_rem.begin(); it2 != dni_rem.end(); ++it2 ){
        dni[it2->first].erase( it2->second );
      }
    }
  }
}

//postcondition: if cycle detected, explanation is why n is a subterm of on
Node TheoryDatatypes::searchForCycle(TNode n,
                                     TNode on,
                                     std::map<TNode, bool>& visited,
                                     std::map<TNode, bool>& proc,
                                     std::vector<Node>& explanation,
                                     bool firstTime)
{
  Trace("datatypes-cycle-check2") << "Search for cycle " << n << " " << on << endl;
  TNode ncons;
  TNode nn;
  if( !firstTime ){
    nn = getRepresentative( n );
    if( nn==on ){
      if (n != nn)
      {
        explanation.push_back(n.eqNode(nn));
      }
      return on;
    }
  }else{
    nn = getRepresentative( n );
  }
  if( proc.find( nn )!=proc.end() ){
    return Node::null();
  }
  Trace("datatypes-cycle-check2") << "...representative : " << nn << " " << ( visited.find( nn ) == visited.end() ) << " " << visited.size() << std::endl;
  if( visited.find( nn ) == visited.end() ) {
    Trace("datatypes-cycle-check2") << "  visit : " << nn << std::endl;
    visited[nn] = true;
    TNode nncons = getEqcConstructor(nn);
    if (nncons.getKind() == APPLY_CONSTRUCTOR)
    {
      for (unsigned i = 0; i < nncons.getNumChildren(); i++)
      {
        TNode cn =
            searchForCycle(nncons[i], on, visited, proc, explanation, false);
        if( cn==on ) {
          //add explanation for why the constructor is connected
          if (n != nncons)
          {
            explanation.push_back(n.eqNode(nncons));
          }
          return on;
        }else if( !cn.isNull() ){
          return cn;
        }
      }
    }
    Trace("datatypes-cycle-check2") << "  unvisit : " << nn << std::endl;
    proc[nn] = true;
    visited.erase( nn );
    return Node::null();
  }else{
    TypeNode tn = nn.getType();
    if( tn.isDatatype() ) {
      if( !tn.isCodatatype() ){
        return nn;
      }
    }
    return Node::null();
  }
}

void TheoryDatatypes::checkSplit()
{
  // get the relevant term set, currently all datatype equivalence classes
  // in the equality engine
  std::set<Node> termSetReps;
  eq::EqClassesIterator eqcs_i = eq::EqClassesIterator(d_equalityEngine);
  while (!eqcs_i.isFinished())
  {
    Node eqc = (*eqcs_i);
    ++eqcs_i;
    if (eqc.getType().isDatatype())
    {
      termSetReps.insert(eqc);
    }
  }
  std::map<TypeNode, Node> rec_singletons;
  for (const Node& n : termSetReps)
  {
    Trace("datatypes-debug") << "Process equivalence class " << n << std::endl;
    EqcInfo* eqc = getOrMakeEqcInfo(n);
    // if there are more than 1 possible constructors for eqc
    if (hasLabel(eqc, n))
    {
      Trace("datatypes-debug")
          << "Has constructor " << eqc->d_constructor.get() << std::endl;
      continue;
    }
    Trace("datatypes-debug") << "No constructor..." << std::endl;
    TypeNode tn = n.getType();
    const DType& dt = tn.getDType();
    Trace("datatypes-debug")
        << "Datatype " << dt.getName() << " is " << dt.getCardinalityClass(tn)
        << " " << dt.isRecursiveSingleton(tn) << std::endl;
    if (dt.isRecursiveSingleton(tn))
    {
      Trace("datatypes-debug") << "Check recursive singleton..." << std::endl;
      bool isQuantifiedLogic = logicInfo().isQuantified();
      // handle recursive singleton case
      std::map<TypeNode, Node>::iterator itrs = rec_singletons.find(tn);
      if (itrs != rec_singletons.end())
      {
        Node eq = n.eqNode(itrs->second);
        if (d_singleton_eq.find(eq) == d_singleton_eq.end())
        {
          d_singleton_eq[eq] = true;
          // get assumptions
          bool success = true;
          std::vector<Node> assumptions;
          // if there is at least one uninterpreted sort occurring within the
          // datatype and the logic is not quantified, add lemmas ensuring
          // cardinality is more than one,
          //  do not infer the equality if at least one sort was processed.
          // otherwise, if the logic is quantified, under the assumption that
          // all uninterpreted sorts have cardinality one,
          //  infer the equality.
          for (size_t i = 0; i < dt.getNumRecursiveSingletonArgTypes(tn); i++)
          {
            TypeNode type = dt.getRecursiveSingletonArgType(tn, i);
            if (isQuantifiedLogic)
            {
              // under the assumption that the cardinality of this type is one
              Node a = getSingletonLemma(type, true);
              assumptions.push_back(a.negate());
            }
            else
            {
              success = false;
              // assert that the cardinality of this type is more than one
              getSingletonLemma(type, false);
            }
          }
          if (success)
          {
            Node assumption = n.eqNode(itrs->second);
            assumptions.push_back(assumption);
            Node lemma =
                assumptions.size() == 1
                    ? assumptions[0]
                    : NodeManager::currentNM()->mkNode(OR, assumptions);
            Trace("dt-singleton") << "*************Singleton equality lemma "
                                  << lemma << std::endl;
            d_im.lemma(lemma, InferenceId::DATATYPES_REC_SINGLETON_EQ);
          }
        }
      }
      else
      {
        rec_singletons[tn] = n;
      }
      // do splitting for quantified logics (incomplete anyways)
      if (!isQuantifiedLogic)
      {
        continue;
      }
    }
    Trace("datatypes-debug") << "Get possible cons..." << std::endl;
    // all other cases
    std::vector<bool> pcons;
    getPossibleCons(eqc, n, pcons);
    // check if we do not need to resolve the constructor type for this
    // equivalence class.
    // this is if there are no selectors for this equivalence class, and its
    // possible values are infinite,
    //  then do not split.
    int consIndex = -1;
    int fconsIndex = -1;
    bool needSplit = true;
    for (size_t j = 0, psize = pcons.size(); j < psize; j++)
    {
      if (!pcons[j])
      {
        continue;
      }
      if (consIndex == -1)
      {
        consIndex = j;
      }
      Trace("datatypes-debug") << j << " compute finite..." << std::endl;
      // Notice that we split here on all datatypes except the
      // truly infinite ones. It is possible to also not split
      // on those that are interpreted-finite when finite model
      // finding is disabled, but as a heuristic we choose to split
      // on those too.
      bool ifin = dt[j].getCardinalityClass(tn) != CardinalityClass::INFINITE;
      Trace("datatypes-debug") << "...returned " << ifin << std::endl;
      if (!ifin)
      {
        if (!eqc || !eqc->d_selectors)
        {
          needSplit = false;
          break;
        }
      }
      else if (fconsIndex == -1)
      {
        fconsIndex = j;
      }
    }
    if (!needSplit)
    {
      Trace("dt-split-debug")
          << "Do not split constructor for " << n << " : " << n.getType() << " "
          << dt.getNumConstructors() << std::endl;
      continue;
    }
    if (dt.getNumConstructors() == 1)
    {
      // this may not be necessary?
      // if only one constructor, then this term must be this constructor
      Node t = utils::mkTester(n, 0, dt);
      d_im.addPendingInference(t, InferenceId::DATATYPES_SPLIT, d_true);
      Trace("datatypes-infer")
          << "DtInfer : 1-cons (full) : " << t << std::endl;
    }
    else
    {
      Assert(consIndex != -1 || dt.isSygus());
      if (options().datatypes.dtBinarySplit && consIndex != -1)
      {
        Node test = utils::mkTester(n, consIndex, dt);
        Trace("dt-split") << "*************Split for possible constructor "
                          << dt[consIndex] << " for " << n << endl;
        test = rewrite(test);
        NodeBuilder nb(kind::OR);
        nb << test << test.notNode();
        Node lemma = nb;
        d_im.lemma(lemma, InferenceId::DATATYPES_BINARY_SPLIT);
        d_im.requirePhase(test, true);
      }
      else
      {
        Trace("dt-split") << "*************Split for constructors on " << n
                          << endl;
        Node lemma = utils::mkSplit(n, dt);
        Trace("dt-split-debug") << "Split lemma is : " << lemma << std::endl;
        d_im.sendDtLemma(
            lemma, InferenceId::DATATYPES_SPLIT, LemmaProperty::SEND_ATOMS);
      }
      if (!options().datatypes.dtBlastSplits)
      {
        return;
      }
    }
  }
}

<<<<<<< HEAD
bool TheoryDatatypes::hasTerm(TNode a) { return d_equalityEngine->hasTerm(a); }

bool TheoryDatatypes::areEqual(TNode a, TNode b)
{
  if (a == b)
  {
    return true;
  }
  else if (hasTerm(a) && hasTerm(b))
  {
    return d_equalityEngine->areEqual(a, b);
  }
  else
  {
    return false;
  }
}

bool TheoryDatatypes::areDisequal(TNode a, TNode b)
{
  if (a == b)
  {
    return false;
  }
  else if (hasTerm(a) && hasTerm(b))
  {
    return d_equalityEngine->areDisequal(a, b, false);
  }
  else
  {
    // TODO : constants here?
    return false;
  }
}

TNode TheoryDatatypes::getRepresentative( TNode a ){
  if (hasTerm(a))
  {
    return d_equalityEngine->getRepresentative(a);
  }
  else
  {
    return a;
=======
TNode TheoryDatatypes::getRepresentative( TNode a ){
  if (d_equalityEngine->hasTerm(a))
  {
    return d_equalityEngine->getRepresentative(a);
>>>>>>> 6620e38d
  }
  return a;
}

void TheoryDatatypes::printModelDebug( const char* c ){
  if(! (TraceIsOn(c))) {
    return;
  }

  Trace( c ) << "Datatypes model : " << std::endl;
  eq::EqClassesIterator eqcs_i = eq::EqClassesIterator(d_equalityEngine);
  while( !eqcs_i.isFinished() ){
    Node eqc = (*eqcs_i);
    //if( !eqc.getType().isBoolean() ){
      if( eqc.getType().isDatatype() ){
        Trace( c ) << "DATATYPE : ";
      }
      Trace( c ) << eqc << " : " << eqc.getType() << " : " << std::endl;
      Trace( c ) << "   { ";
      //add terms to model
      eq::EqClassIterator eqc_i = eq::EqClassIterator(eqc, d_equalityEngine);
      while( !eqc_i.isFinished() ){
        if( (*eqc_i)!=eqc ){
          Trace( c ) << (*eqc_i) << " ";
        }
        ++eqc_i;
      }
      Trace( c ) << "}" << std::endl;
      if( eqc.getType().isDatatype() ){
        EqcInfo* ei = getOrMakeEqcInfo( eqc );
        if( ei ){
          Trace( c ) << "   Instantiated : " << ei->d_inst.get() << std::endl;
          Trace( c ) << "   Constructor : ";
          if( !ei->d_constructor.get().isNull() ){
            Trace( c )<< ei->d_constructor.get();
          }
          Trace( c ) << std::endl << "   Labels : ";
          if( hasLabel( ei, eqc ) ){
            Trace( c ) << getLabel( eqc );
          }else{
            NodeUIntMap::iterator lbl_i = d_labels.find(eqc);
            if( lbl_i != d_labels.end() ){
              for (size_t j = 0; j < (*lbl_i).second; j++)
              {
                Trace( c ) << d_labels_data[eqc][j] << " ";
              }
            }
          }
          Trace( c ) << std::endl;
          Trace( c ) << "   Selectors : " << ( ei->d_selectors ? "yes, " : "no " );
          NodeUIntMap::iterator sel_i = d_selector_apps.find(eqc);
          if( sel_i != d_selector_apps.end() ){
            for (size_t j = 0; j < (*sel_i).second; j++)
            {
              Trace( c ) << d_selector_apps_data[eqc][j] << " ";
            }
          }
          Trace( c ) << std::endl;
        }
      }
    //}
    ++eqcs_i;
  }
}

void TheoryDatatypes::computeRelevantTerms(std::set<Node>& termSet)
{
  Trace("dt-cmi") << "Have " << termSet.size() << " relevant terms..."
                  << std::endl;

  //also include non-singleton dt equivalence classes  TODO : revisit this
  eq::EqClassesIterator eqcs_i = eq::EqClassesIterator(d_equalityEngine);
  while( !eqcs_i.isFinished() ){
    TNode r = (*eqcs_i);
    if (r.getType().isDatatype())
    {
      eq::EqClassIterator eqc_i = eq::EqClassIterator(r, d_equalityEngine);
      while (!eqc_i.isFinished())
      {
        termSet.insert(*eqc_i);
        ++eqc_i;
      }
    }
    ++eqcs_i;
  }
}

std::pair<bool, Node> TheoryDatatypes::entailmentCheck(TNode lit)
{
  Trace("dt-entail") << "Check entailed : " << lit << std::endl;
  Node atom = lit.getKind()==NOT ? lit[0] : lit;
  bool pol = lit.getKind()!=NOT;
  if( atom.getKind()==APPLY_TESTER ){
    Node n = atom[0];
<<<<<<< HEAD
    if (hasTerm(n))
=======
    if (d_equalityEngine->hasTerm(n))
>>>>>>> 6620e38d
    {
      Node r = d_equalityEngine->getRepresentative(n);
      EqcInfo * ei = getOrMakeEqcInfo( r, false );
      int l_index = getLabelIndex( ei, r );
      int t_index = static_cast<int>(utils::indexOf(atom.getOperator()));
      Trace("dt-entail") << "  Tester indices are " << t_index << " and " << l_index << std::endl;
      if( l_index!=-1 && (l_index==t_index)==pol ){
        std::vector< TNode > exp_c;
        Node eqToExplain;
        if( ei && !ei->d_constructor.get().isNull() ){
          eqToExplain = n.eqNode(ei->d_constructor.get());
        }else{
          Node lbl = getLabel( n );
          Assert(!lbl.isNull());
          exp_c.push_back( lbl );
          Assert(d_equalityEngine->areEqual(n, lbl[0]));
          eqToExplain = n.eqNode(lbl[0]);
        }
        d_equalityEngine->explainLit(eqToExplain, exp_c);
        Node exp = NodeManager::currentNM()->mkAnd(exp_c);
        Trace("dt-entail") << "  entailed, explanation is " << exp << std::endl;
        return make_pair(true, exp);
      }
    }
  }
  return make_pair(false, Node::null());
}

}  // namespace datatypes
}  // namespace theory
}  // namespace cvc5::internal<|MERGE_RESOLUTION|>--- conflicted
+++ resolved
@@ -360,15 +360,7 @@
     }
     else
     {
-<<<<<<< HEAD
-      nn = rew.size() == 0
-               ? d_true
-               : (rew.size() == 1
-                      ? rew[0]
-                      : NodeManager::currentNM()->mkNode(kind::AND, rew));
-=======
       nn = NodeManager::currentNM()->mkAnd(rew);
->>>>>>> 6620e38d
     }
     if (in != nn)
     {
@@ -1716,56 +1708,11 @@
   }
 }
 
-<<<<<<< HEAD
-bool TheoryDatatypes::hasTerm(TNode a) { return d_equalityEngine->hasTerm(a); }
-
-bool TheoryDatatypes::areEqual(TNode a, TNode b)
-{
-  if (a == b)
-  {
-    return true;
-  }
-  else if (hasTerm(a) && hasTerm(b))
-  {
-    return d_equalityEngine->areEqual(a, b);
-  }
-  else
-  {
-    return false;
-  }
-}
-
-bool TheoryDatatypes::areDisequal(TNode a, TNode b)
-{
-  if (a == b)
-  {
-    return false;
-  }
-  else if (hasTerm(a) && hasTerm(b))
-  {
-    return d_equalityEngine->areDisequal(a, b, false);
-  }
-  else
-  {
-    // TODO : constants here?
-    return false;
-  }
-}
-
-TNode TheoryDatatypes::getRepresentative( TNode a ){
-  if (hasTerm(a))
-  {
-    return d_equalityEngine->getRepresentative(a);
-  }
-  else
-  {
-    return a;
-=======
+
 TNode TheoryDatatypes::getRepresentative( TNode a ){
   if (d_equalityEngine->hasTerm(a))
   {
     return d_equalityEngine->getRepresentative(a);
->>>>>>> 6620e38d
   }
   return a;
 }
@@ -1860,11 +1807,7 @@
   bool pol = lit.getKind()!=NOT;
   if( atom.getKind()==APPLY_TESTER ){
     Node n = atom[0];
-<<<<<<< HEAD
-    if (hasTerm(n))
-=======
     if (d_equalityEngine->hasTerm(n))
->>>>>>> 6620e38d
     {
       Node r = d_equalityEngine->getRepresentative(n);
       EqcInfo * ei = getOrMakeEqcInfo( r, false );
