/*********************                                                        */
/*! \file theory_datatypes.cpp
 ** \verbatim
 ** Top contributors (to current version):
 **   Andrew Reynolds, Morgan Deters, Tim King
 ** This file is part of the CVC4 project.
 ** Copyright (c) 2009-2019 by the authors listed in the file AUTHORS
 ** in the top-level source directory) and their institutional affiliations.
 ** All rights reserved.  See the file COPYING in the top-level source
 ** directory for licensing information.\endverbatim
 **
 ** \brief Implementation of the theory of datatypes
 **
 ** Implementation of the theory of datatypes.
 **/
#include "theory/datatypes/theory_datatypes.h"

#include <map>

#include "base/check.h"
#include "expr/datatype.h"
#include "expr/dtype.h"
#include "expr/kind.h"
#include "options/datatypes_options.h"
#include "options/quantifiers_options.h"
#include "options/smt_options.h"
#include "options/theory_options.h"
#include "theory/datatypes/datatypes_rewriter.h"
#include "theory/datatypes/theory_datatypes_type_rules.h"
#include "theory/datatypes/theory_datatypes_utils.h"
#include "theory/quantifiers_engine.h"
#include "theory/theory_model.h"
#include "theory/type_enumerator.h"
#include "theory/valuation.h"

using namespace std;
using namespace CVC4::kind;
using namespace CVC4::context;

namespace CVC4 {
namespace theory {
namespace datatypes {

TheoryDatatypes::TheoryDatatypes(Context* c,
                                 UserContext* u,
                                 OutputChannel& out,
                                 Valuation valuation,
                                 const LogicInfo& logicInfo)
    : Theory(THEORY_DATATYPES, c, u, out, valuation, logicInfo),
      d_infer(c),
      d_infer_exp(c),
      d_term_sk(u),
      d_notify(*this),
      d_equalityEngine(d_notify, c, "theory::datatypes", true),
      d_labels(c),
      d_selector_apps(c),
      d_conflict(c, false),
      d_addedLemma(false),
      d_addedFact(false),
      d_collectTermsCache(c),
      d_collectTermsCacheU(u),
      d_functionTerms(c),
      d_singleton_eq(u),
      d_lemmas_produced_c(u),
      d_sygusExtension(nullptr)
{
  // The kinds we are treating as function application in congruence
  d_equalityEngine.addFunctionKind(kind::APPLY_CONSTRUCTOR);
  d_equalityEngine.addFunctionKind(kind::APPLY_SELECTOR_TOTAL);
  //d_equalityEngine.addFunctionKind(kind::DT_SIZE);
  //d_equalityEngine.addFunctionKind(kind::DT_HEIGHT_BOUND);
  d_equalityEngine.addFunctionKind(kind::APPLY_TESTER);
  //d_equalityEngine.addFunctionKind(kind::APPLY_UF);

  d_true = NodeManager::currentNM()->mkConst( true );
  d_zero = NodeManager::currentNM()->mkConst( Rational(0) );
  d_dtfCounter = 0;
}

TheoryDatatypes::~TheoryDatatypes() {
  for(std::map< Node, EqcInfo* >::iterator i = d_eqc_info.begin(), iend = d_eqc_info.end();
      i != iend; ++i){
    EqcInfo* current = (*i).second;
    Assert(current != NULL);
    delete current;
  }
}

void TheoryDatatypes::setMasterEqualityEngine(eq::EqualityEngine* eq) {
  d_equalityEngine.setMasterEqualityEngine(eq);
}

TheoryDatatypes::EqcInfo* TheoryDatatypes::getOrMakeEqcInfo( TNode n, bool doMake ){
  if( !hasEqcInfo( n ) ){
    if( doMake ){
      //add to labels
      d_labels[ n ] = 0;

      std::map< Node, EqcInfo* >::iterator eqc_i = d_eqc_info.find( n );
      EqcInfo* ei;
      if( eqc_i != d_eqc_info.end() ){
        ei = eqc_i->second;
      }else{
        ei = new EqcInfo( getSatContext() );
        d_eqc_info[n] = ei;
      }
      if( n.getKind()==APPLY_CONSTRUCTOR ){
        ei->d_constructor = n;
      }
      
      //add to selectors
      d_selector_apps[n] = 0;
      
      return ei;
    }else{
      return NULL;
    }
  }else{
    std::map< Node, EqcInfo* >::iterator eqc_i = d_eqc_info.find( n );
    return (*eqc_i).second;
  }
}

TNode TheoryDatatypes::getEqcConstructor( TNode r ) {
  if( r.getKind()==APPLY_CONSTRUCTOR ){
    return r;
  }else{
    EqcInfo * ei = getOrMakeEqcInfo( r, false );
    if( ei && !ei->d_constructor.get().isNull() ){
      return ei->d_constructor.get();
    }else{
      return r;
    }
  }
}

void TheoryDatatypes::check(Effort e) {
  if (done() && e<EFFORT_FULL) {
    return;
  }
  Assert(d_pending.empty() && d_pending_merge.empty());
  d_addedLemma = false;
  
  if( e == EFFORT_LAST_CALL ){
    Assert(d_sygusExtension != nullptr);
    std::vector< Node > lemmas;
    d_sygusExtension->check(lemmas);
    doSendLemmas( lemmas );
    return;
  }

  TimerStat::CodeTimer checkTimer(d_checkTime);

  Trace("datatypes-check") << "Check effort " << e << std::endl;
  while(!done() && !d_conflict) {
    // Get all the assertions
    Assertion assertion = get();
    TNode fact = assertion.d_assertion;
    Trace("datatypes-assert") << "Assert " << fact << std::endl;

    TNode atom CVC4_UNUSED = fact.getKind() == kind::NOT ? fact[0] : fact;

    // extra debug check to make sure that the rewriter did its job correctly
    Assert(atom.getKind() != kind::EQUAL
           || (atom[0].getKind() != kind::TUPLE_UPDATE
               && atom[1].getKind() != kind::TUPLE_UPDATE
               && atom[0].getKind() != kind::RECORD_UPDATE
               && atom[1].getKind() != kind::RECORD_UPDATE))
        << "tuple/record escaped into datatypes decision procedure; should "
           "have been rewritten away";

    //assert the fact
    assertFact( fact, fact );
    flushPendingFacts();
  }

  if( e == EFFORT_FULL && !d_conflict && !d_addedLemma && !d_valuation.needCheck() ) {
    //check for cycles
    Assert(d_pending.empty() && d_pending_merge.empty());
    do {
      d_addedFact = false;
      Trace("datatypes-proc") << "Check cycles..." << std::endl;
      checkCycles();
      Trace("datatypes-proc") << "...finish check cycles" << std::endl;
      flushPendingFacts();
      if( d_conflict || d_addedLemma ){
        return;
      }
    }while( d_addedFact );
  
    //check for splits
    Trace("datatypes-debug") << "Check for splits " << e << endl;
    do {
      d_addedFact = false;
      std::map< TypeNode, Node > rec_singletons;
      eq::EqClassesIterator eqcs_i = eq::EqClassesIterator( &d_equalityEngine );
      while( !eqcs_i.isFinished() ){
        Node n = (*eqcs_i);
        //TODO : avoid irrelevant (pre-registered but not asserted) terms here?
        TypeNode tn = n.getType();
        if( tn.isDatatype() ){
          Trace("datatypes-debug") << "Process equivalence class " << n << std::endl;
          EqcInfo* eqc = getOrMakeEqcInfo( n );
          //if there are more than 1 possible constructors for eqc
          if( !hasLabel( eqc, n ) ){
            Trace("datatypes-debug") << "No constructor..." << std::endl;
            TypeNode tt = tn;
            const DType& dt = tt.getDType();
            Trace("datatypes-debug")
                << "Datatype " << dt.getName() << " is "
                << dt.isInterpretedFinite(tt) << " "
                << dt.isRecursiveSingleton(tt) << std::endl;
            bool continueProc = true;
            if( dt.isRecursiveSingleton( tt ) ){
              Trace("datatypes-debug") << "Check recursive singleton..." << std::endl;
              //handle recursive singleton case
              std::map< TypeNode, Node >::iterator itrs = rec_singletons.find( tn );
              if( itrs!=rec_singletons.end() ){
                Node eq = n.eqNode( itrs->second );
                if( d_singleton_eq.find( eq )==d_singleton_eq.end() ){
                  d_singleton_eq[eq] = true;
                  // get assumptions
                  bool success = true;
                  std::vector< Node > assumptions;
                  //if there is at least one uninterpreted sort occurring within the datatype and the logic is not quantified, add lemmas ensuring cardinality is more than one,
                  //  do not infer the equality if at least one sort was processed.
                  //otherwise, if the logic is quantified, under the assumption that all uninterpreted sorts have cardinality one,
                  //  infer the equality.
                  for( unsigned i=0; i<dt.getNumRecursiveSingletonArgTypes( tt ); i++ ){
                    TypeNode type = dt.getRecursiveSingletonArgType(tt, i);
                    if( getQuantifiersEngine() ){
                      // under the assumption that the cardinality of this type is one
                      Node a = getSingletonLemma(type, true);
                      assumptions.push_back( a.negate() );
                    }else{
                      success = false;
                      // assert that the cardinality of this type is more than one
                      getSingletonLemma(type, false);
                    }
                  }
                  if( success ){
                    Node assumption = n.eqNode(itrs->second);
                    assumptions.push_back(assumption);
                    Node lemma = assumptions.size()==1 ? assumptions[0] : NodeManager::currentNM()->mkNode( OR, assumptions );
                    Trace("dt-singleton") << "*************Singleton equality lemma " << lemma << std::endl;
                    doSendLemma( lemma );
                  }
                }
              }else{
                rec_singletons[tn] = n;
              }
              //do splitting for quantified logics (incomplete anyways)
              continueProc = ( getQuantifiersEngine()!=NULL );
            }
            if( continueProc ){
              Trace("datatypes-debug") << "Get possible cons..." << std::endl;
              //all other cases
              std::vector< bool > pcons;
              getPossibleCons( eqc, n, pcons );
              //std::map< int, bool > sel_apps;
              //getSelectorsForCons( n, sel_apps );
              //check if we do not need to resolve the constructor type for this equivalence class.
              // this is if there are no selectors for this equivalence class, and its possible values are infinite,
              //  then do not split.
              int consIndex = -1;
              int fconsIndex = -1;
              bool needSplit = true;
              for( unsigned int j=0; j<pcons.size(); j++ ) {
                if( pcons[j] ) {
                  if( consIndex==-1 ){
                    consIndex = j;
                  }
                  Trace("datatypes-debug") << j << " compute finite..."
                                           << std::endl;
                  bool ifin = dt[j].isInterpretedFinite(tt);
                  Trace("datatypes-debug") << "...returned " << ifin
                                           << std::endl;
                  if (!ifin)
                  {
                    if( !eqc || !eqc->d_selectors ){
                      needSplit = false;
                    }
                  }else{
                    if( fconsIndex==-1 ){
                      fconsIndex = j;
                    }
                  }
                }
              }
              //if we want to force an assignment of constructors to all ground eqc
              //d_dtfCounter++;
              if( !needSplit && options::dtForceAssignment() && d_dtfCounter%2==0 ){
                Trace("datatypes-force-assign") << "Force assignment for " << n << std::endl;
                needSplit = true;
                consIndex = fconsIndex!=-1 ? fconsIndex : consIndex;
              }

              if( needSplit ) {
                if( dt.getNumConstructors()==1 ){
                  //this may not be necessary?
                  //if only one constructor, then this term must be this constructor
                  Node t = utils::mkTester(n, 0, dt);
                  d_pending.push_back( t );
                  d_pending_exp[ t ] = d_true;
                  Trace("datatypes-infer") << "DtInfer : 1-cons (full) : " << t << std::endl;
                  d_infer.push_back( t );
                }else{
                  Assert(consIndex != -1 || dt.isSygus());
                  if( options::dtBinarySplit() && consIndex!=-1 ){
                    Node test = utils::mkTester(n, consIndex, dt);
                    Trace("dt-split") << "*************Split for possible constructor " << dt[consIndex] << " for " << n << endl;
                    test = Rewriter::rewrite( test );
                    NodeBuilder<> nb(kind::OR);
                    nb << test << test.notNode();
                    Node lemma = nb;
                    doSendLemma( lemma );
                    d_out->requirePhase( test, true );
                  }else{
                    Trace("dt-split") << "*************Split for constructors on " << n <<  endl;
                    Node lemma = utils::mkSplit(n, dt);
                    Trace("dt-split-debug") << "Split lemma is : " << lemma << std::endl;
                    d_out->lemma( lemma, false, false, true );
                    d_addedLemma = true;
                  }
                  if( !options::dtBlastSplits() ){
                    break;
                  }
                }
              }else{
                Trace("dt-split-debug") << "Do not split constructor for " << n << " : " << n.getType() << " " << dt.getNumConstructors() << std::endl;
              }
            }
          }else{
            Trace("datatypes-debug") << "Has constructor " << eqc->d_constructor.get() << std::endl;
          }
        }
        ++eqcs_i;
      }
      if (d_addedLemma)
      {
        // clear pending facts: we added a lemma, so internal inferences are
        // no longer necessary
        d_pending.clear();
        d_pending_exp.clear();
      }
      else
      {
        // we did not add a lemma, process internal inferences. This loop
        // will repeat.
        Trace("datatypes-debug") << "Flush pending facts..." << std::endl;
        flushPendingFacts();
      }
      /*
      if( !d_conflict ){
        if( options::dtRewriteErrorSel() ){
          bool innerAddedFact = false;
          do {
            collapseSelectors();
            innerAddedFact = !d_pending.empty() || !d_pending_merge.empty();
            flushPendingFacts();
          }while( !d_conflict && innerAddedFact );
        }
      }
      */
    }while( !d_conflict && !d_addedLemma && d_addedFact );
    Trace("datatypes-debug") << "Finished, conflict=" << d_conflict << ", lemmas=" << d_addedLemma << std::endl;
    if( !d_conflict ){
      Trace("dt-model-debug") << std::endl;
      printModelDebug("dt-model-debug");
    }
  }

  Trace("datatypes-check") << "Finished check effort " << e << std::endl;
  if( Debug.isOn("datatypes") || Debug.isOn("datatypes-split") ) {
    Notice() << "TheoryDatatypes::check(): done" << endl;
  }
}

bool TheoryDatatypes::needsCheckLastEffort() {
  return d_sygusExtension != nullptr;
}

void TheoryDatatypes::flushPendingFacts(){
  doPendingMerges();
  //pending lemmas: used infrequently, only for definitional lemmas
  if( !d_pending_lem.empty() ){
    int i = 0;
    while( i<(int)d_pending_lem.size() ){
      doSendLemma( d_pending_lem[i] );
      i++;
    }
    d_pending_lem.clear();
    doPendingMerges();
  }
  int i = 0;
  while( !d_conflict && i<(int)d_pending.size() ){
    Node fact = d_pending[i];
    Node exp = d_pending_exp[ fact ];
    Trace("datatypes-debug") << "Assert fact (#" << (i+1) << "/" << d_pending.size() << ") " << fact << " with explanation " << exp << std::endl;
    //check to see if we have to communicate it to the rest of the system
    if( mustCommunicateFact( fact, exp ) ){
      Node lem = fact;
      if( exp.isNull() || exp==d_true ){
        Trace("dt-lemma-debug") << "Trivial explanation." << std::endl;
      }else{
        Trace("dt-lemma-debug") << "Get explanation..." << std::endl;
        std::vector< TNode > assumptions;
        //if( options::dtRExplainLemmas() ){
        explain( exp, assumptions );
        //}else{
        //  ee_exp = exp;
        //}
        //Trace("dt-lemma-debug") << "Explanation : " << ee_exp << std::endl;
        if( assumptions.empty() ){
          lem = fact;
        }else{
          std::vector< Node > children;
          for (const TNode& assumption : assumptions)
          {
            children.push_back(assumption.negate());
          }
          children.push_back( fact );
          lem = NodeManager::currentNM()->mkNode( OR, children );
        }
      }
      Trace("dt-lemma") << "Datatypes lemma : " << lem << std::endl;
      doSendLemma( lem );
    }else{
      assertFact( fact, exp );
      d_addedFact = true;
    }
    Trace("datatypes-debug") << "Finished fact " << fact << ", now = " << d_conflict << " " << d_pending.size() << std::endl;
    i++;
  }
  d_pending.clear();
  d_pending_exp.clear();
}

void TheoryDatatypes::doPendingMerges(){
  if( !d_conflict ){
    //do all pending merges
    int i=0;
    while( i<(int)d_pending_merge.size() ){
      Assert(d_pending_merge[i].getKind() == EQUAL);
      merge( d_pending_merge[i][0], d_pending_merge[i][1] );
      i++;
    }
  }
  d_pending_merge.clear();
}

bool TheoryDatatypes::doSendLemma( Node lem ) {
  if( d_lemmas_produced_c.find( lem )==d_lemmas_produced_c.end() ){
    Trace("dt-lemma-send") << "TheoryDatatypes::doSendLemma : " << lem << std::endl;
    d_lemmas_produced_c[lem] = true;
    d_out->lemma( lem );
    d_addedLemma = true;
    return true;
  }else{
    Trace("dt-lemma-send") << "TheoryDatatypes::doSendLemma : duplicate : "
                           << lem << std::endl;
    return false;
  }
}
bool TheoryDatatypes::doSendLemmas( std::vector< Node >& lemmas ){
  bool ret = false;
  for (const Node& lem : lemmas)
  {
    bool cret = doSendLemma(lem);
    ret = ret || cret;
  }
  lemmas.clear();
  return ret;
}
        
void TheoryDatatypes::assertFact( Node fact, Node exp ){
  Assert(d_pending_merge.empty());
  Trace("datatypes-debug") << "TheoryDatatypes::assertFact : " << fact << std::endl;
  bool polarity = fact.getKind() != kind::NOT;
  TNode atom = polarity ? fact : fact[0];
  if (atom.getKind() == kind::EQUAL) {
    d_equalityEngine.assertEquality( atom, polarity, exp );
  }else{
    d_equalityEngine.assertPredicate( atom, polarity, exp );
  }
  doPendingMerges();
  // could be sygus-specific
  if (d_sygusExtension)
  {
    std::vector< Node > lemmas;
    d_sygusExtension->assertFact(atom, polarity, lemmas);
    doSendLemmas( lemmas );
  }
  //add to tester if applicable
  Node t_arg;
  int tindex = utils::isTester(atom, t_arg);
  if (tindex >= 0)
  {
    Trace("dt-tester") << "Assert tester : " << atom << " for " << t_arg << std::endl;
    Node rep = getRepresentative( t_arg );
    EqcInfo* eqc = getOrMakeEqcInfo( rep, true );
    addTester( tindex, fact, eqc, rep, t_arg );
    Trace("dt-tester") << "Done assert tester." << std::endl;
    //do pending merges
    doPendingMerges();
    Trace("dt-tester") << "Done pending merges." << std::endl;
    if( !d_conflict && polarity ){
      if (d_sygusExtension)
      {
        Trace("dt-tester") << "Assert tester to sygus : " << atom << std::endl;
        //Assert( !d_sygus_util->d_conflict );
        std::vector< Node > lemmas;
        d_sygusExtension->assertTester(tindex, t_arg, atom, lemmas);
        Trace("dt-tester") << "Done assert tester to sygus." << std::endl;
        doSendLemmas( lemmas );
      }
    }
  }else{
    Trace("dt-tester-debug") << "Assert (non-tester) : " << atom << std::endl;
  }
  Trace("datatypes-debug") << "TheoryDatatypes::assertFact : finished " << fact << std::endl;
}

void TheoryDatatypes::preRegisterTerm(TNode n) {
  Debug("datatypes-prereg") << "TheoryDatatypes::preRegisterTerm() " << n << endl;
  collectTerms( n );
  switch (n.getKind()) {
  case kind::EQUAL:
    // Add the trigger for equality
    d_equalityEngine.addTriggerEquality(n);
    break;
  case kind::APPLY_TESTER:
    // Get triggered for both equal and dis-equal
    d_equalityEngine.addTriggerPredicate(n);
    break;
  default:
    // Function applications/predicates
    d_equalityEngine.addTerm(n);
    if (d_sygusExtension)
    {
      std::vector< Node > lemmas;
      d_sygusExtension->preRegisterTerm(n, lemmas);
      doSendLemmas( lemmas );
    }
    //d_equalityEngine.addTriggerTerm(n, THEORY_DATATYPES);
    break;
  }
  flushPendingFacts();
}

void TheoryDatatypes::finishInit() {
  if (getQuantifiersEngine() && options::sygus())
  {
    d_sygusExtension.reset(
        new SygusExtension(this, getQuantifiersEngine(), getSatContext()));
    // do congruence on evaluation functions
    d_equalityEngine.addFunctionKind(kind::DT_SYGUS_EVAL);
  }
}

<<<<<<< HEAD
Node TheoryDatatypes::expandDefinition(LogicRequest &logicRequest, Node n) {
  Trace("dt-expand") << "Dt Expand definition : " << n << std::endl;
  NodeManager* nm = NodeManager::currentNM();
=======
Node TheoryDatatypes::expandDefinition(Node n)
{
  NodeManager* nm = NodeManager::currentNM();
  // must ensure the type is well founded and has no nested recursion if
  // the option dtNestedRec is not set to true.
>>>>>>> c8015e6d
  TypeNode tn = n.getType();
  if (tn.isDatatype())
  {
    const DType& dt = tn.getDType();
    if (!dt.isWellFounded())
    {
      std::stringstream ss;
      ss << "Cannot handle non-well-founded datatype " << dt.getName();
      throw LogicException(ss.str());
    }
<<<<<<< HEAD
=======
    if (!options::dtNestedRec())
    {
      if (dt.hasNestedRecursion())
      {
        std::stringstream ss;
        ss << "Cannot handle nested-recursive datatype " << dt.getName();
        throw LogicException(ss.str());
      }
    }
>>>>>>> c8015e6d
  }
  switch (n.getKind())
  {
    case kind::APPLY_SELECTOR:
    {
      Node selector = n.getOperator();
      // APPLY_SELECTOR always applies to an external selector, cindexOf is
      // legal here
      size_t cindex = utils::cindexOf(selector);
      const DType& dt = utils::datatypeOf(selector);
      const DTypeConstructor& c = dt[cindex];
      Node selector_use;
      TypeNode ndt = n[0].getType();
      if (options::dtSharedSelectors())
      {
        size_t selectorIndex = utils::indexOf(selector);
        Trace("dt-expand") << "...selector index = " << selectorIndex
                           << std::endl;
        Assert(selectorIndex < c.getNumArgs());
        selector_use = c.getSelectorInternal(ndt, selectorIndex);
      }else{
        selector_use = selector;
      }
      Node sel = nm->mkNode(kind::APPLY_SELECTOR_TOTAL, selector_use, n[0]);
      if (options::dtRewriteErrorSel())
      {
        return sel;
      }
      else
      {
        Node tester = c.getTester();
        Node tst = nm->mkNode(APPLY_TESTER, tester, n[0]);
        tst = Rewriter::rewrite(tst);
        Node n_ret;
        if (tst == d_true)
        {
          n_ret = sel;
        }else{
          mkExpDefSkolem(selector, ndt, n.getType());
          Node sk =
              nm->mkNode(kind::APPLY_UF, d_exp_def_skolem[ndt][selector], n[0]);
          if (tst == nm->mkConst(false))
          {
            n_ret = sk;
          }
          else
          {
            n_ret = nm->mkNode(kind::ITE, tst, sel, sk);
          }
        }
        // n_ret = Rewriter::rewrite( n_ret );
        Trace("dt-expand") << "Expand def : " << n << " to " << n_ret
                           << std::endl;
        return n_ret;
      }
    }
    break;
    case TUPLE_UPDATE:
    case RECORD_UPDATE:
    {
      Assert(tn.isDatatype());
      const DType& dt = tn.getDType();
      NodeBuilder<> b(APPLY_CONSTRUCTOR);
      b << dt[0].getConstructor();
      size_t size, updateIndex;
      if (n.getKind() == TUPLE_UPDATE)
      {
        Assert(tn.isTuple());
        size = tn.getTupleLength();
        updateIndex = n.getOperator().getConst<TupleUpdate>().getIndex();
      }
      else
      {
        Assert(tn.toType().isRecord());
        const Record& record = DatatypeType(tn.toType()).getRecord();
        size = record.getNumFields();
        updateIndex = record.getIndex(
            n.getOperator().getConst<RecordUpdate>().getField());
      }
      Debug("tuprec") << "expr is " << n << std::endl;
      Debug("tuprec") << "updateIndex is " << updateIndex << std::endl;
      Debug("tuprec") << "t is " << tn << std::endl;
      Debug("tuprec") << "t has arity " << size << std::endl;
      for (size_t i = 0; i < size; ++i)
      {
        if (i == updateIndex)
        {
          b << n[1];
          Debug("tuprec") << "arg " << i << " gets updated to " << n[1]
                          << std::endl;
        }
        else
        {
          b << nm->mkNode(
              APPLY_SELECTOR_TOTAL, dt[0].getSelectorInternal(tn, i), n[0]);
          Debug("tuprec") << "arg " << i << " copies "
                          << b[b.getNumChildren() - 1] << std::endl;
        }
      }
      Node n_ret = b;
      Debug("tuprec") << "return " << n_ret << std::endl;
      return n_ret;
    }
    break;
    default: return n; break;
  }
  Unreachable();
}

void TheoryDatatypes::presolve()
{
  Debug("datatypes") << "TheoryDatatypes::presolve()" << endl;
}

Node TheoryDatatypes::ppRewrite(TNode in)
{
  Debug("tuprec") << "TheoryDatatypes::ppRewrite(" << in << ")" << endl;

  if( in.getKind()==EQUAL ){
    Node nn;
    std::vector< Node > rew;
    if (utils::checkClash(in[0], in[1], rew))
    {
      nn = NodeManager::currentNM()->mkConst(false);
    }
    else
    {
      nn = rew.size()==0 ? d_true :
                ( rew.size()==1 ? rew[0] : NodeManager::currentNM()->mkNode( kind::AND, rew ) );
    }
    return nn;
  }

  // nothing to do
  return in;

}

void TheoryDatatypes::addSharedTerm(TNode t) {
  Debug("datatypes") << "TheoryDatatypes::addSharedTerm(): "
                     << t << " " << t.getType().isBoolean() << endl;
  d_equalityEngine.addTriggerTerm(t, THEORY_DATATYPES);
  Debug("datatypes") << "TheoryDatatypes::addSharedTerm() finished" << std::endl;
}

/** propagate */
void TheoryDatatypes::propagate(Effort effort){

}

/** propagate */
bool TheoryDatatypes::propagate(TNode literal){
  Debug("dt::propagate") << "TheoryDatatypes::propagate(" << literal  << ")" << std::endl;
  // If already in conflict, no more propagation
  if (d_conflict) {
    Debug("dt::propagate") << "TheoryDatatypes::propagate(" << literal << "): already in conflict" << std::endl;
    return false;
  }
  Trace("dt-prop") << "dtPropagate " << literal << std::endl;
  // Propagate out
  bool ok = d_out->propagate(literal);
  if (!ok) {
    Trace("dt-conflict") << "CONFLICT: Eq engine propagate conflict " << std::endl;
    d_conflict = true;
  }
  return ok;
}

void TheoryDatatypes::addAssumptions( std::vector<TNode>& assumptions, std::vector<TNode>& tassumptions ) {
  std::vector<TNode> ntassumptions;
  for( unsigned i=0; i<tassumptions.size(); i++ ){
    //flatten AND
    if( tassumptions[i].getKind()==AND ){
      for( unsigned j=0; j<tassumptions[i].getNumChildren(); j++ ){
        explain( tassumptions[i][j], ntassumptions );
      }
    }else{
      if( std::find( assumptions.begin(), assumptions.end(), tassumptions[i] )==assumptions.end() ){
        assumptions.push_back( tassumptions[i] );
      }
    }
  }
  if( !ntassumptions.empty() ){
    addAssumptions( assumptions, ntassumptions );
  }
}

void TheoryDatatypes::explainEquality( TNode a, TNode b, bool polarity, std::vector<TNode>& assumptions ) {
  if( a!=b ){
    std::vector<TNode> tassumptions;
    d_equalityEngine.explainEquality(a, b, polarity, tassumptions);
    addAssumptions( assumptions, tassumptions );
  }
}

void TheoryDatatypes::explainPredicate( TNode p, bool polarity, std::vector<TNode>& assumptions ) {
  std::vector<TNode> tassumptions;
  d_equalityEngine.explainPredicate(p, polarity, tassumptions);
  addAssumptions( assumptions, tassumptions );
}

/** explain */
void TheoryDatatypes::explain(TNode literal, std::vector<TNode>& assumptions){
  Debug("datatypes-explain") << "Explain " << literal << std::endl;
  bool polarity = literal.getKind() != kind::NOT;
  TNode atom = polarity ? literal : literal[0];
  if (atom.getKind() == kind::EQUAL) {
    explainEquality( atom[0], atom[1], polarity, assumptions );
  } else if( atom.getKind() == kind::AND && polarity ){
    for( unsigned i=0; i<atom.getNumChildren(); i++ ){
      explain( atom[i], assumptions );
    }
  } else {
    Assert(atom.getKind() != kind::AND);
    explainPredicate( atom, polarity, assumptions );
  }
}

Node TheoryDatatypes::explain( TNode literal ){
  std::vector< TNode > assumptions;
  explain( literal, assumptions );
  return mkAnd( assumptions );
}

Node TheoryDatatypes::explain( std::vector< Node >& lits ) {
  std::vector< TNode > assumptions;
  for( unsigned i=0; i<lits.size(); i++ ){
    explain( lits[i], assumptions );
  }
  return mkAnd( assumptions );
}

/** Conflict when merging two constants */
void TheoryDatatypes::conflict(TNode a, TNode b){
  d_conflictNode = explain( a.eqNode(b) );
  Trace("dt-conflict") << "CONFLICT: Eq engine conflict : " << d_conflictNode << std::endl;
  d_out->conflict( d_conflictNode );
  d_conflict = true;
}

/** called when a new equivalance class is created */
void TheoryDatatypes::eqNotifyNewClass(TNode t){
  if( t.getKind()==APPLY_CONSTRUCTOR ){
    getOrMakeEqcInfo( t, true );
  }
}

/** called when two equivalance classes will merge */
void TheoryDatatypes::eqNotifyPreMerge(TNode t1, TNode t2){

}

/** called when two equivalance classes have merged */
void TheoryDatatypes::eqNotifyPostMerge(TNode t1, TNode t2){
  if( t1.getType().isDatatype() ){
    Trace("datatypes-debug") << "NotifyPostMerge : " << t1 << " " << t2 << std::endl;
    d_pending_merge.push_back( t1.eqNode( t2 ) );
  }
}

void TheoryDatatypes::merge( Node t1, Node t2 ){
  if( !d_conflict ){
    TNode trep1 = t1;
    TNode trep2 = t2;
    Trace("datatypes-debug") << "Merge " << t1 << " " << t2 << std::endl;
    EqcInfo* eqc2 = getOrMakeEqcInfo( t2 );
    if( eqc2 ){
      bool checkInst = false;
      if( !eqc2->d_constructor.get().isNull() ){
        trep2 = eqc2->d_constructor.get();
      }
      EqcInfo* eqc1 = getOrMakeEqcInfo( t1 );
      if( eqc1 ){
        Trace("datatypes-debug") << "  merge eqc info " << eqc2 << " into " << eqc1 << std::endl;
        if( !eqc1->d_constructor.get().isNull() ){
          trep1 = eqc1->d_constructor.get();
        }
        //check for clash
        TNode cons1 = eqc1->d_constructor.get();
        TNode cons2 = eqc2->d_constructor.get();
        //if both have constructor, then either clash or unification
        if( !cons1.isNull() && !cons2.isNull() ){
          Trace("datatypes-debug") << "  constructors : " << cons1 << " " << cons2 << std::endl;
          Node unifEq = cons1.eqNode( cons2 );
          std::vector< Node > rew;
          if (utils::checkClash(cons1, cons2, rew))
          {
            d_conflictNode = explain( unifEq );
            Trace("dt-conflict") << "CONFLICT: Clash conflict : " << d_conflictNode << std::endl;
            d_out->conflict( d_conflictNode );
            d_conflict = true;
            return;
          }
          else
          {
            //do unification
            for( int i=0; i<(int)cons1.getNumChildren(); i++ ) {
              if( !areEqual( cons1[i], cons2[i] ) ){
                Node eq = cons1[i].eqNode( cons2[i] );
                d_pending.push_back( eq );
                d_pending_exp[ eq ] = unifEq;
                Trace("datatypes-infer") << "DtInfer : cons-inj : " << eq << " by " << unifEq << std::endl;
                d_infer.push_back( eq );
                d_infer_exp.push_back( unifEq );
              }
            }
/*
            for( unsigned i=0; i<rew.size(); i++ ){
              d_pending.push_back( rew[i] );
              d_pending_exp[ rew[i] ] = unifEq;
              Trace("datatypes-infer") << "DtInfer : cons-inj : " << rew[i] << " by " << unifEq << std::endl;
              d_infer.push_back( rew[i] );
              d_infer_exp.push_back( unifEq );
            }
*/
          }
        }
        Trace("datatypes-debug") << "  instantiated : " << eqc1->d_inst << " " << eqc2->d_inst << std::endl;
        eqc1->d_inst = eqc1->d_inst || eqc2->d_inst;
        if( !cons2.isNull() ){
          if( cons1.isNull() ){
            Trace("datatypes-debug") << "  must check if it is okay to set the constructor." << std::endl;
            checkInst = true;
            addConstructor( eqc2->d_constructor.get(), eqc1, t1 );
            if( d_conflict ){
              return;
            }
          }
        }
      }else{
        Trace("datatypes-debug") << "  no eqc info for " << t1 << ", must create" << std::endl;
        //just copy the equivalence class information
        eqc1 = getOrMakeEqcInfo( t1, true );
        eqc1->d_inst.set( eqc2->d_inst );
        eqc1->d_constructor.set( eqc2->d_constructor );
        eqc1->d_selectors.set( eqc2->d_selectors );
      }


      //merge labels
      NodeUIntMap::iterator lbl_i = d_labels.find(t2);
      if( lbl_i != d_labels.end() ){
        Trace("datatypes-debug") << "  merge labels from " << eqc2 << " " << t2 << std::endl;
        size_t n_label = (*lbl_i).second;
        for (size_t i = 0; i < n_label; i++)
        {
          Assert(i < d_labels_data[t2].size());
          Node t = d_labels_data[ t2 ][i];
          Node t_arg = d_labels_args[t2][i];
          unsigned tindex = d_labels_tindex[t2][i];
          addTester( tindex, t, eqc1, t1, t_arg );
          if( d_conflict ){
            Trace("datatypes-debug") << "  conflict!" << std::endl;
            return;
          }
        }

      }
      //merge selectors
      if( !eqc1->d_selectors && eqc2->d_selectors ){
        eqc1->d_selectors = true;
        checkInst = true;
      }
      NodeUIntMap::iterator sel_i = d_selector_apps.find(t2);
      if( sel_i != d_selector_apps.end() ){
        Trace("datatypes-debug") << "  merge selectors from " << eqc2 << " " << t2 << std::endl;
        size_t n_sel = (*sel_i).second;
        for (size_t j = 0; j < n_sel; j++)
        {
          addSelector( d_selector_apps_data[t2][j], eqc1, t1, eqc2->d_constructor.get().isNull() );
        }
      }
      if( checkInst ){
        Trace("datatypes-debug") << "  checking instantiate" << std::endl;
        instantiate( eqc1, t1 );
        if( d_conflict ){
          return;
        }
      }
    }
    Trace("datatypes-debug") << "Finished Merge " << t1 << " " << t2 << std::endl;
  }
}

/** called when two equivalence classes are made disequal */
void TheoryDatatypes::eqNotifyDisequal(TNode t1, TNode t2, TNode reason){

}

TheoryDatatypes::EqcInfo::EqcInfo( context::Context* c )
    : d_inst( c, false )
    , d_constructor( c, Node::null() )
    , d_selectors( c, false )
{}

bool TheoryDatatypes::hasLabel( EqcInfo* eqc, Node n ){
  return ( eqc && !eqc->d_constructor.get().isNull() ) || !getLabel( n ).isNull();
}

Node TheoryDatatypes::getLabel( Node n ) {
  NodeUIntMap::iterator lbl_i = d_labels.find(n);
  if( lbl_i != d_labels.end() ){
    size_t n_lbl = (*lbl_i).second;
    if( n_lbl>0 && d_labels_data[n][ n_lbl-1 ].getKind()!=kind::NOT ){
      return d_labels_data[n][ n_lbl-1 ];
    }
  }
  return Node::null();
}

int TheoryDatatypes::getLabelIndex( EqcInfo* eqc, Node n ){
  if( eqc && !eqc->d_constructor.get().isNull() ){
    return utils::indexOf(eqc->d_constructor.get().getOperator());
  }else{
    Node lbl = getLabel( n );
    if( lbl.isNull() ){
      return -1;
    }else{
      int tindex = utils::isTester(lbl);
      Assert(tindex != -1);
      return tindex;
    }
  }
}

bool TheoryDatatypes::hasTester( Node n ) {
  NodeUIntMap::iterator lbl_i = d_labels.find(n);
  if( lbl_i != d_labels.end() ){
    return (*lbl_i).second>0;
  }else{
    return false;
  }
}

void TheoryDatatypes::getPossibleCons( EqcInfo* eqc, Node n, std::vector< bool >& pcons ){
  TypeNode tn = n.getType();
  const DType& dt = tn.getDType();
  int lindex = getLabelIndex( eqc, n );
  pcons.resize( dt.getNumConstructors(), lindex==-1 );
  if( lindex!=-1 ){
    pcons[ lindex ] = true;
  }else{
    NodeUIntMap::iterator lbl_i = d_labels.find(n);
    if( lbl_i != d_labels.end() ){
      size_t n_lbl = (*lbl_i).second;
      for (size_t i = 0; i < n_lbl; i++)
      {
        Assert(d_labels_data[n][i].getKind() == NOT);
        unsigned tindex = d_labels_tindex[n][i];
        pcons[ tindex ] = false;
      }
    }
  }
}

void TheoryDatatypes::mkExpDefSkolem( Node sel, TypeNode dt, TypeNode rt ) {
  if( d_exp_def_skolem[dt].find( sel )==d_exp_def_skolem[dt].end() ){
    std::stringstream ss;
    ss << sel << "_uf";
    d_exp_def_skolem[dt][ sel ] = NodeManager::currentNM()->mkSkolem( ss.str().c_str(),
                                  NodeManager::currentNM()->mkFunctionType( dt, rt ) );
  }
}

Node TheoryDatatypes::getTermSkolemFor( Node n ) {
  if( n.getKind()==APPLY_CONSTRUCTOR ){
    NodeMap::const_iterator it = d_term_sk.find( n );
    if( it==d_term_sk.end() ){
      //add purification unit lemma ( k = n )
      Node k = NodeManager::currentNM()->mkSkolem( "k", n.getType(), "reference skolem for datatypes" );
      d_term_sk[n] = k;
      Node eq = k.eqNode( n );
      Trace("datatypes-infer") << "DtInfer : ref : " << eq << std::endl;
      d_pending_lem.push_back( eq );
      //doSendLemma( eq );
      //d_pending_exp[ eq ] = d_true;
      return k;
    }else{
      return (*it).second;
    }
  }else{
    return n;
  }
}

void TheoryDatatypes::addTester(
    unsigned ttindex, Node t, EqcInfo* eqc, Node n, Node t_arg)
{
  Trace("datatypes-debug") << "Add tester : " << t << " to eqc(" << n << ")" << std::endl;
  Debug("datatypes-labels") << "Add tester " << t << " " << n << " " << eqc << std::endl;
  bool tpolarity = t.getKind()!=NOT;
  Node j, jt;
  bool makeConflict = false;
  int prevTIndex = getLabelIndex(eqc, n);
  if (prevTIndex >= 0)
  {
    unsigned ptu = static_cast<unsigned>(prevTIndex);
    //if we already know the constructor type, check whether it is in conflict or redundant
    if ((ptu == ttindex) != tpolarity)
    {
      if( !eqc->d_constructor.get().isNull() ){
        //conflict because equivalence class contains a constructor
        std::vector< TNode > assumptions;
        explain( t, assumptions );
        explainEquality( eqc->d_constructor.get(), t_arg, true, assumptions );
        d_conflictNode = mkAnd( assumptions );
        Trace("dt-conflict") << "CONFLICT: Tester eq conflict : " << d_conflictNode << std::endl;
        d_out->conflict( d_conflictNode );
        d_conflict = true;
        return;
      }else{
        makeConflict = true;
        //conflict because the existing label is contradictory
        j = getLabel( n );
        jt = j;
      }
    }else{
      return;
    }
  }else{
    //otherwise, scan list of labels
    NodeUIntMap::iterator lbl_i = d_labels.find(n);
    Assert(lbl_i != d_labels.end());
    size_t n_lbl = (*lbl_i).second;
    std::map< int, bool > neg_testers;
    for (size_t i = 0; i < n_lbl; i++)
    {
      Assert(d_labels_data[n][i].getKind() == NOT);
      unsigned jtindex = d_labels_tindex[n][i];
      if( jtindex==ttindex ){
        if( tpolarity ){  //we are in conflict
          j = d_labels_data[n][i];
          jt = j[0];
          makeConflict = true;
          break;
        }else{            //it is redundant
          return;
        }
      }else{
        neg_testers[jtindex] = true;
      }
    }
    if( !makeConflict ){
      Debug("datatypes-labels") << "Add to labels " << t << std::endl;
      d_labels[n] = n_lbl + 1;
      if (n_lbl < d_labels_data[n].size())
      {
        // reuse spot in the vector
        d_labels_data[n][n_lbl] = t;
        d_labels_args[n][n_lbl] = t_arg;
        d_labels_tindex[n][n_lbl] = ttindex;
      }else{
        d_labels_data[n].push_back(t);
        d_labels_args[n].push_back(t_arg);
        d_labels_tindex[n].push_back(ttindex);
      }
      n_lbl++;

      const DType& dt = t_arg.getType().getDType();
      Debug("datatypes-labels") << "Labels at " << n_lbl << " / " << dt.getNumConstructors() << std::endl;
      if( tpolarity ){
        instantiate( eqc, n );
        for (unsigned i = 0, ncons = dt.getNumConstructors(); i < ncons; i++)
        {
          if( i!=ttindex && neg_testers.find( i )==neg_testers.end() ){
            Assert(n.getKind() != APPLY_CONSTRUCTOR);
            Node infer = utils::mkTester(n, i, dt).negate();
            Trace("datatypes-infer") << "DtInfer : neg label : " << infer << " by " << t << std::endl;
            d_infer.push_back( infer );
            d_infer_exp.push_back( t );
          }
        }
      }else{
        //check if we have reached the maximum number of testers
        // in this case, add the positive tester
        if (n_lbl == dt.getNumConstructors() - 1)
        {
          std::vector< bool > pcons;
          getPossibleCons( eqc, n, pcons );
          int testerIndex = -1;
          for( unsigned i=0; i<pcons.size(); i++ ) {
            if( pcons[i] ){
              testerIndex = i;
              break;
            }
          }
          Assert(testerIndex != -1);
          //we must explain why each term in the set of testers for this equivalence class is equal
          std::vector< Node > eq_terms;
          NodeBuilder<> nb(kind::AND);
          for (unsigned i = 0; i < n_lbl; i++)
          {
            Node ti = d_labels_data[n][i];
            nb << ti;
            Assert(ti.getKind() == NOT);
            Node t_arg2 = d_labels_args[n][i];
            if( std::find( eq_terms.begin(), eq_terms.end(), t_arg2 )==eq_terms.end() ){
              eq_terms.push_back( t_arg2 );
              if( t_arg2!=t_arg ){
                nb << t_arg2.eqNode( t_arg );
              }
            }
          }
          Node t_concl = testerIndex == -1
                             ? NodeManager::currentNM()->mkConst(false)
                             : utils::mkTester(t_arg, testerIndex, dt);
          Node t_concl_exp = ( nb.getNumChildren() == 1 ) ? nb.getChild( 0 ) : nb;
          d_pending.push_back( t_concl );
          d_pending_exp[ t_concl ] = t_concl_exp;
          Trace("datatypes-infer") << "DtInfer : label : " << t_concl << " by " << t_concl_exp << std::endl;
          d_infer.push_back( t_concl );
          d_infer_exp.push_back( t_concl_exp );
          return;
        }
      }
    }
  }
  if( makeConflict ){
    d_conflict = true;
    Debug("datatypes-labels") << "Explain " << j << " " << t << std::endl;
    std::vector< TNode > assumptions;
    explain( j, assumptions );
    explain( t, assumptions );
    explainEquality( jt[0], t_arg, true, assumptions );
    d_conflictNode = mkAnd( assumptions );
    Trace("dt-conflict") << "CONFLICT: Tester conflict : " << d_conflictNode << std::endl;
    d_out->conflict( d_conflictNode );
  }
}

void TheoryDatatypes::addSelector( Node s, EqcInfo* eqc, Node n, bool assertFacts ) {
  Trace("dt-collapse-sel") << "Add selector : " << s << " to eqc(" << n << ")" << std::endl;
  //check to see if it is redundant
  NodeUIntMap::iterator sel_i = d_selector_apps.find(n);
  Assert(sel_i != d_selector_apps.end());
  if( sel_i != d_selector_apps.end() ){
    size_t n_sel = (*sel_i).second;
    for (size_t j = 0; j < n_sel; j++)
    {
      Node ss = d_selector_apps_data[n][j];
      if( s.getOperator()==ss.getOperator() && ( s.getKind()!=DT_HEIGHT_BOUND || s[1]==ss[1] ) ){
        Trace("dt-collapse-sel") << "...redundant." << std::endl;
        return;
      }
    }
    //add it to the vector
    //sel->push_back( s );
    d_selector_apps[n] = n_sel + 1;
    if (n_sel < d_selector_apps_data[n].size())
    {
      d_selector_apps_data[n][n_sel] = s;
    }else{
      d_selector_apps_data[n].push_back( s );
    }
  
    eqc->d_selectors = true;
  }
  if( assertFacts && !eqc->d_constructor.get().isNull() ){
    //conclude the collapsed merge
    collapseSelector( s, eqc->d_constructor.get() );
  }
}

void TheoryDatatypes::addConstructor( Node c, EqcInfo* eqc, Node n ){
  Trace("datatypes-debug") << "Add constructor : " << c << " to eqc(" << n << ")" << std::endl;
  Assert(eqc->d_constructor.get().isNull());
  //check labels
  NodeUIntMap::iterator lbl_i = d_labels.find(n);
  if( lbl_i != d_labels.end() ){
    size_t constructorIndex = utils::indexOf(c.getOperator());
    size_t n_lbl = (*lbl_i).second;
    for (size_t i = 0; i < n_lbl; i++)
    {
      Node t = d_labels_data[n][i];
      if (d_labels_data[n][i].getKind() == NOT)
      {
        unsigned tindex = d_labels_tindex[n][i];
        if (tindex == constructorIndex)
        {
          std::vector< TNode > assumptions;
          explain( t, assumptions );
          explainEquality( c, t[0][0], true, assumptions );
          d_conflictNode = mkAnd( assumptions );
          Trace("dt-conflict") << "CONFLICT: Tester merge eq conflict : " << d_conflictNode << std::endl;
          d_out->conflict( d_conflictNode );
          d_conflict = true;
          return;
        }
      }
    }
  }
  //check selectors
  NodeUIntMap::iterator sel_i = d_selector_apps.find(n);
  if( sel_i != d_selector_apps.end() ){
    size_t n_sel = (*sel_i).second;
    for (size_t j = 0; j < n_sel; j++)
    {
      Node s = d_selector_apps_data[n][j];
      //collapse the selector
      collapseSelector( s, c );
    }
  }
  eqc->d_constructor.set( c );
}

Node TheoryDatatypes::removeUninterpretedConstants( Node n, std::map< Node, Node >& visited ){
  std::map< Node, Node >::iterator it = visited.find( n );
  if( it==visited.end() ){
    Node ret = n;
    if( n.getKind()==UNINTERPRETED_CONSTANT ){
      std::map< Node, Node >::iterator itu = d_uc_to_fresh_var.find( n );
      if( itu==d_uc_to_fresh_var.end() ){
        Node k = NodeManager::currentNM()->mkSkolem( "w", n.getType(), "Skolem for wrongly applied selector." );
        d_uc_to_fresh_var[n] = k;
        ret = k;
      }else{
        ret = itu->second;
      }
    }else if( n.getNumChildren()>0 ){
      std::vector< Node > children;
      if( n.getMetaKind() == kind::metakind::PARAMETERIZED ){
        children.push_back( n.getOperator() );
      }
      bool childChanged = false;
      for( unsigned i=0; i<n.getNumChildren(); i++ ){
        Node nc = removeUninterpretedConstants( n[i], visited ); 
        childChanged = childChanged || nc!=n[i];
        children.push_back( nc );
      }
      if( childChanged ){
        ret = NodeManager::currentNM()->mkNode( n.getKind(), children );
      }
    }
    visited[n] = ret;
    return ret;
  }else{
    return it->second;
  }
} 

void TheoryDatatypes::collapseSelector( Node s, Node c ) {
  Assert(c.getKind() == APPLY_CONSTRUCTOR);
  Trace("dt-collapse-sel") << "collapse selector : " << s << " " << c << std::endl;
  Node r;
  bool wrong = false;
  Node eq_exp = c.eqNode(s[0]);
  if( s.getKind()==kind::APPLY_SELECTOR_TOTAL ){
    Node selector = s.getOperator();
    size_t constructorIndex = utils::indexOf(c.getOperator());
    const DType& dt = utils::datatypeOf(selector);
    const DTypeConstructor& dtc = dt[constructorIndex];
    int selectorIndex = dtc.getSelectorIndexInternal(selector);
    wrong = selectorIndex<0;
    r = NodeManager::currentNM()->mkNode( kind::APPLY_SELECTOR_TOTAL, s.getOperator(), c );
  }
  if( !r.isNull() ){
    Node rr = Rewriter::rewrite( r );
    Node rrs = rr;
    if( wrong ){
      // we have inference S_i( C_j( t ) ) = t' for i != j, where t' is result of mkGroundTerm.
      // we must eliminate uninterpreted constants for datatypes that have uninterpreted sort subfields,
      // since uninterpreted constants should not appear in lemmas
      std::map< Node, Node > visited;
      rrs = removeUninterpretedConstants( rr, visited );
    }
    if (s != rrs)
    {
      Node eq = s.eqNode(rrs);
      Node peq = c.eqNode(s[0]);
      Trace("datatypes-infer") << "DtInfer : collapse sel";
      //Trace("datatypes-infer") << ( wrong ? " wrong" : "");
      Trace("datatypes-infer") << " : " << eq << " by " << peq << std::endl;
      d_pending.push_back( eq );
      d_pending_exp[eq] = peq;
      d_infer.push_back( eq );
      d_infer_exp.push_back(peq);
    }
  }
}

EqualityStatus TheoryDatatypes::getEqualityStatus(TNode a, TNode b){
  Assert(d_equalityEngine.hasTerm(a) && d_equalityEngine.hasTerm(b));
  if (d_equalityEngine.areEqual(a, b)) {
    // The terms are implied to be equal
    return EQUALITY_TRUE;
  }
  if (d_equalityEngine.areDisequal(a, b, false)) {
    // The terms are implied to be dis-equal
    return EQUALITY_FALSE;
  }
  return EQUALITY_FALSE_IN_MODEL;
}

void TheoryDatatypes::addCarePairs(TNodeTrie* t1,
                                   TNodeTrie* t2,
                                   unsigned arity,
                                   unsigned depth,
                                   unsigned& n_pairs)
{
  if( depth==arity ){
    if( t2!=NULL ){
      Node f1 = t1->getData();
      Node f2 = t2->getData();
      if( !areEqual( f1, f2 ) ){
        Trace("dt-cg") << "Check " << f1 << " and " << f2 << std::endl;
        vector< pair<TNode, TNode> > currentPairs;
        for (unsigned k = 0; k < f1.getNumChildren(); ++ k) {
          TNode x = f1[k];
          TNode y = f2[k];
          Assert(d_equalityEngine.hasTerm(x));
          Assert(d_equalityEngine.hasTerm(y));
          Assert(!areDisequal(x, y));
          Assert(!areCareDisequal(x, y));
          if( !d_equalityEngine.areEqual( x, y ) ){
            Trace("dt-cg") << "Arg #" << k << " is " << x << " " << y << std::endl;
            if( d_equalityEngine.isTriggerTerm(x, THEORY_DATATYPES) && d_equalityEngine.isTriggerTerm(y, THEORY_DATATYPES) ){
              TNode x_shared = d_equalityEngine.getTriggerTermRepresentative(x, THEORY_DATATYPES);
              TNode y_shared = d_equalityEngine.getTriggerTermRepresentative(y, THEORY_DATATYPES);
              currentPairs.push_back(make_pair(x_shared, y_shared));
            }
          }
        }
        for (unsigned c = 0; c < currentPairs.size(); ++ c) {
          Trace("dt-cg-pair") << "Pair : " << currentPairs[c].first << " " << currentPairs[c].second << std::endl;
          addCarePair(currentPairs[c].first, currentPairs[c].second);
          n_pairs++;
        }
      }
    }
  }else{
    if( t2==NULL ){
      if( depth<(arity-1) ){
        //add care pairs internal to each child
        for (std::pair<const TNode, TNodeTrie>& tt : t1->d_data)
        {
          addCarePairs(&tt.second, nullptr, arity, depth + 1, n_pairs);
        }
      }
      //add care pairs based on each pair of non-disequal arguments
      for (std::map<TNode, TNodeTrie>::iterator it = t1->d_data.begin();
           it != t1->d_data.end();
           ++it)
      {
        std::map<TNode, TNodeTrie>::iterator it2 = it;
        ++it2;
        for( ; it2 != t1->d_data.end(); ++it2 ){
          if( !d_equalityEngine.areDisequal(it->first, it2->first, false) ){
            if( !areCareDisequal(it->first, it2->first) ){
              addCarePairs( &it->second, &it2->second, arity, depth+1, n_pairs );
            }
          }
        }
      }
    }else{
      //add care pairs based on product of indices, non-disequal arguments
      for (std::pair<const TNode, TNodeTrie>& tt1 : t1->d_data)
      {
        for (std::pair<const TNode, TNodeTrie>& tt2 : t2->d_data)
        {
          if (!d_equalityEngine.areDisequal(tt1.first, tt2.first, false))
          {
            if (!areCareDisequal(tt1.first, tt2.first))
            {
              addCarePairs(&tt1.second, &tt2.second, arity, depth + 1, n_pairs);
            }
          }
        }
      }
    }
  }
}

void TheoryDatatypes::computeCareGraph(){
  unsigned n_pairs = 0;
  Trace("dt-cg-summary") << "Compute graph for dt..." << d_functionTerms.size() << " " << d_sharedTerms.size() << std::endl;
  Trace("dt-cg") << "Build indices..." << std::endl;
  std::map<TypeNode, std::map<Node, TNodeTrie> > index;
  std::map< Node, unsigned > arity;
  //populate indices
  unsigned functionTerms = d_functionTerms.size();
  for( unsigned i=0; i<functionTerms; i++ ){
    TNode f1 = d_functionTerms[i];
    Assert(d_equalityEngine.hasTerm(f1));
    Trace("dt-cg-debug") << "...build for " << f1 << std::endl;
    //break into index based on operator, and type of first argument (since some operators are parametric)
    Node op = f1.getOperator();
    TypeNode tn = f1[0].getType();
    std::vector< TNode > reps;
    bool has_trigger_arg = false;
    for( unsigned j=0; j<f1.getNumChildren(); j++ ){
      reps.push_back( d_equalityEngine.getRepresentative( f1[j] ) );
      if( d_equalityEngine.isTriggerTerm( f1[j], THEORY_DATATYPES ) ){
        has_trigger_arg = true;
      }
    }
    //only may contribute to care pairs if has at least one trigger argument
    if( has_trigger_arg ){
      index[tn][op].addTerm( f1, reps );
      arity[op] = reps.size();
    }
  }
  //for each index
  for (std::pair<const TypeNode, std::map<Node, TNodeTrie> >& tt : index)
  {
    for (std::pair<const Node, TNodeTrie>& t : tt.second)
    {
      Trace("dt-cg") << "Process index " << tt.first << ", " << t.first << "..."
                     << std::endl;
      addCarePairs(&t.second, nullptr, arity[t.first], 0, n_pairs);
    }
  }
  Trace("dt-cg-summary") << "...done, # pairs = " << n_pairs << std::endl;
}

bool TheoryDatatypes::collectModelInfo(TheoryModel* m)
{
  Trace("dt-cmi") << "Datatypes : Collect model info " << d_equalityEngine.consistent() << std::endl;
  Trace("dt-model") << std::endl;
  printModelDebug( "dt-model" );
  Trace("dt-model") << std::endl;
  
  set<Node> termSet;
  
  // Compute terms appearing in assertions and shared terms, and in inferred equalities
  getRelevantTerms(termSet);

  //combine the equality engine
  if (!m->assertEqualityEngine(&d_equalityEngine, &termSet))
  {
    return false;
  }

  //get all constructors
  eq::EqClassesIterator eqccs_i = eq::EqClassesIterator( &d_equalityEngine );
  std::vector< Node > cons;
  std::vector< Node > nodes;
  std::map< Node, Node > eqc_cons;
  while( !eqccs_i.isFinished() ){
    Node eqc = (*eqccs_i);
    //for all equivalence classes that are datatypes
    //if( termSet.find( eqc )==termSet.end() ){
    //  Trace("dt-cmi-debug") << "Irrelevant eqc : " << eqc << std::endl;
    //}
    if( eqc.getType().isDatatype() ){
      EqcInfo* ei = getOrMakeEqcInfo( eqc );
      if( ei && !ei->d_constructor.get().isNull() ){
        Node c = ei->d_constructor.get();
        cons.push_back( c );
        eqc_cons[ eqc ] = c;
      }else{
        //if eqc contains a symbol known to datatypes (a selector), then we must assign
        //should assign constructors to EQC if they have a selector or a tester
        bool shouldConsider = ( ei && ei->d_selectors ) || hasTester( eqc );
        if( shouldConsider ){
          nodes.push_back( eqc );
        }
      }
    }
    //}
    ++eqccs_i;
  }

  //unsigned orig_size = nodes.size();
  std::map< TypeNode, int > typ_enum_map;
  std::vector< TypeEnumerator > typ_enum;
  unsigned index = 0;
  while( index<nodes.size() ){
    Node eqc = nodes[index];
    Node neqc;
    bool addCons = false;
    TypeNode tt = eqc.getType();
    const DType& dt = tt.getDType();
    if( !d_equalityEngine.hasTerm( eqc ) ){
      Assert(false);
    }else{
      Trace("dt-cmi") << "NOTICE : Datatypes: no constructor in equivalence class " << eqc << std::endl;
      Trace("dt-cmi") << "   Type : " << eqc.getType() << std::endl;
      EqcInfo* ei = getOrMakeEqcInfo( eqc );
      std::vector< bool > pcons;
      getPossibleCons( ei, eqc, pcons );
      Trace("dt-cmi") << "Possible constructors : ";
      for( unsigned i=0; i<pcons.size(); i++ ){
        Trace("dt-cmi") << pcons[i] << " ";
      }
      Trace("dt-cmi") << std::endl;
      for( unsigned r=0; r<2; r++ ){
        if( neqc.isNull() ){
          for( unsigned i=0; i<pcons.size(); i++ ){
            //must try the infinite ones first
            bool cfinite = dt[ i ].isInterpretedFinite( tt );
            if( pcons[i] && (r==1)==cfinite ){
              neqc = utils::getInstCons(eqc, dt, i);
              //for( unsigned j=0; j<neqc.getNumChildren(); j++ ){
              //  //if( sels[i].find( j )==sels[i].end() && neqc[j].getType().isDatatype() ){
              //  if( !d_equalityEngine.hasTerm( neqc[j] ) && neqc[j].getType().isDatatype() ){
              //    nodes.push_back( neqc[j] );
              //  }
              //}
              break;
            }
          }
        }
      }
      addCons = true;
    }
    if( !neqc.isNull() ){
      Trace("dt-cmi") << "Assign : " << neqc << std::endl;
      if (!m->assertEquality(eqc, neqc, true))
      {
        return false;
      }
      eqc_cons[ eqc ] = neqc;
    }
    if( addCons ){
      cons.push_back( neqc );
    }
    ++index;
  }

  for( std::map< Node, Node >::iterator it = eqc_cons.begin(); it != eqc_cons.end(); ++it ){
    Node eqc = it->first;
    if( eqc.getType().isCodatatype() ){
      //until models are implemented for codatatypes
      //throw Exception("Models for codatatypes are not supported in this version.");
      //must proactive expand to avoid looping behavior in model builder
      if( !it->second.isNull() ){
        std::map< Node, int > vmap;
        Node v = getCodatatypesValue( it->first, eqc_cons, vmap, 0 );
        Trace("dt-cmi") << "  EQC(" << it->first << "), constructor is " << it->second << ", value is " << v << ", const = " << v.isConst() << std::endl;
        if (!m->assertEquality(eqc, v, true))
        {
          return false;
        }
        m->assertSkeleton(v);
      }
    }else{
      Trace("dt-cmi") << "Datatypes : assert representative " << it->second << " for " << it->first << std::endl;
      m->assertSkeleton(it->second);
    }
  }
  return true;
}


Node TheoryDatatypes::getCodatatypesValue( Node n, std::map< Node, Node >& eqc_cons, std::map< Node, int >& vmap, int depth ){
  std::map< Node, int >::iterator itv = vmap.find( n );
  if( itv!=vmap.end() ){
    int debruijn = depth - 1 - itv->second;
    return NodeManager::currentNM()->mkConst(UninterpretedConstant(n.getType().toType(), debruijn));
  }else if( n.getType().isDatatype() ){
    Node nc = eqc_cons[n];
    if( !nc.isNull() ){
      vmap[n] = depth;
      Trace("dt-cmi-cdt-debug") << "    map " << n << " -> " << depth << std::endl;
      Assert(nc.getKind() == APPLY_CONSTRUCTOR);
      std::vector< Node > children;
      children.push_back( nc.getOperator() );
      for( unsigned i=0; i<nc.getNumChildren(); i++ ){
        Node r = getRepresentative( nc[i] );
        Node rv = getCodatatypesValue( r, eqc_cons, vmap, depth+1 );
        children.push_back( rv );
      }
      vmap.erase( n );
      return NodeManager::currentNM()->mkNode( APPLY_CONSTRUCTOR, children );
    }
  }
  return n;
}

Node TheoryDatatypes::getSingletonLemma( TypeNode tn, bool pol ) {
  int index = pol ? 0 : 1;
  std::map< TypeNode, Node >::iterator it = d_singleton_lemma[index].find( tn );
  if( it==d_singleton_lemma[index].end() ){
    Node a;
    if( pol ){
      Node v1 = NodeManager::currentNM()->mkBoundVar( tn );
      Node v2 = NodeManager::currentNM()->mkBoundVar( tn );
      a = NodeManager::currentNM()->mkNode( FORALL, NodeManager::currentNM()->mkNode( BOUND_VAR_LIST, v1, v2 ), v1.eqNode( v2 ) );
    }else{
      Node v1 = NodeManager::currentNM()->mkSkolem( "k1", tn );
      Node v2 = NodeManager::currentNM()->mkSkolem( "k2", tn );
      a = v1.eqNode( v2 ).negate();
      //send out immediately as lemma
      doSendLemma( a );
      Trace("dt-singleton") << "******** assert " << a << " to avoid singleton cardinality for type " << tn << std::endl;
    }
    d_singleton_lemma[index][tn] = a;
    return a;
  }else{
    return it->second;
  }
}

void TheoryDatatypes::collectTerms( Node n ) {
  if (d_collectTermsCache.find(n) != d_collectTermsCache.end())
  {
    // already processed
    return;
  }
  d_collectTermsCache[n] = true;
  Kind nk = n.getKind();
  if (nk == APPLY_CONSTRUCTOR)
  {
    Debug("datatypes") << "  Found constructor " << n << endl;
    if (n.getNumChildren() > 0)
    {
      d_functionTerms.push_back(n);
    }
    return;
  }
  if (nk == APPLY_SELECTOR_TOTAL || nk == DT_SIZE || nk == DT_HEIGHT_BOUND)
  {
    d_functionTerms.push_back(n);
    // we must also record which selectors exist
    Trace("dt-collapse-sel") << "  Found selector " << n << endl;
    Node rep = getRepresentative(n[0]);
    // record it in the selectors
    EqcInfo* eqc = getOrMakeEqcInfo(rep, true);
    // add it to the eqc info
    addSelector(n, eqc, rep);
  }

  // now, do user-context-dependent lemmas
  if (nk != DT_SIZE && nk != DT_HEIGHT_BOUND)
  {
    // if not one of these kinds, there are no lemmas
    return;
  }
  if (d_collectTermsCacheU.find(n) != d_collectTermsCacheU.end())
  {
    return;
  }
  d_collectTermsCacheU[n] = true;

  NodeManager* nm = NodeManager::currentNM();

  if (nk == DT_SIZE)
  {
    Node lem = nm->mkNode(LEQ, d_zero, n);
    Trace("datatypes-infer")
        << "DtInfer : size geq zero : " << lem << std::endl;
    d_pending_lem.push_back(lem);
  }
  else if (nk == DT_HEIGHT_BOUND && n[1].getConst<Rational>().isZero())
  {
    std::vector<Node> children;
    const DType& dt = n[0].getType().getDType();
    for (unsigned i = 0, ncons = dt.getNumConstructors(); i < ncons; i++)
    {
      if (utils::isNullaryConstructor(dt[i]))
      {
        Node test = utils::mkTester(n[0], i, dt);
        children.push_back(test);
      }
    }
    Node lem;
    if (children.empty())
    {
      lem = n.negate();
    }
    else
    {
      lem = n.eqNode(children.size() == 1 ? children[0]
                                          : nm->mkNode(OR, children));
    }
    Trace("datatypes-infer") << "DtInfer : zero height : " << lem << std::endl;
    d_pending_lem.push_back(lem);
  }
}

Node TheoryDatatypes::getInstantiateCons(Node n, const DType& dt, int index)
{
  std::map< int, Node >::iterator it = d_inst_map[n].find( index );
  if( it!=d_inst_map[n].end() ){
    return it->second;
  }else{
    Node n_ic;
    if( n.getKind()==APPLY_CONSTRUCTOR && n.getNumChildren()==0 ){
      n_ic = n;
    }else{
      //add constructor to equivalence class
      Node k = getTermSkolemFor( n );
      n_ic = utils::getInstCons(k, dt, index);
      //Assert( n_ic==Rewriter::rewrite( n_ic ) );
      n_ic = Rewriter::rewrite( n_ic );
      collectTerms( n_ic );
      d_equalityEngine.addTerm(n_ic);
      Debug("dt-enum") << "Made instantiate cons " << n_ic << std::endl;
    }
    d_inst_map[n][index] = n_ic;
    return n_ic;
  }
}

void TheoryDatatypes::instantiate( EqcInfo* eqc, Node n ){
  //add constructor to equivalence class if not done so already
  int index = getLabelIndex( eqc, n );
  if (index == -1 || eqc->d_inst)
  {
    return;
  }
  Node exp;
  Node tt;
  if (!eqc->d_constructor.get().isNull())
  {
    exp = d_true;
    tt = eqc->d_constructor;
  }
  else
  {
    exp = getLabel(n);
    tt = exp[0];
  }
  const DType& dt = tt.getType().getDType();
  // instantiate this equivalence class
  eqc->d_inst = true;
  Node tt_cons = getInstantiateCons(tt, dt, index);
  Node eq;
  if (tt == tt_cons)
  {
    return;
  }
  eq = tt.eqNode(tt_cons);
  Debug("datatypes-inst") << "DtInstantiate : " << eqc << " " << eq
                          << std::endl;
  d_pending.push_back(eq);
  d_pending_exp[eq] = exp;
  Trace("datatypes-infer-debug") << "inst : " << eqc << " " << n << std::endl;
  Trace("datatypes-infer") << "DtInfer : instantiate : " << eq << " by " << exp
                           << std::endl;
  d_infer.push_back(eq);
  d_infer_exp.push_back(exp);
}

void TheoryDatatypes::checkCycles() {
  Trace("datatypes-cycle-check") << "Check acyclicity" << std::endl;
  std::vector< Node > cdt_eqc;
  eq::EqClassesIterator eqcs_i = eq::EqClassesIterator( &d_equalityEngine );
  while( !eqcs_i.isFinished() ){
    Node eqc = (*eqcs_i);
    TypeNode tn = eqc.getType();
    if( tn.isDatatype() ) {
      if( !tn.isCodatatype() ){
        if( options::dtCyclic() ){
          //do cycle checks
          std::map< TNode, bool > visited;
          std::map< TNode, bool > proc;
          std::vector< TNode > expl;
          Trace("datatypes-cycle-check") << "...search for cycle starting at " << eqc << std::endl;
          Node cn = searchForCycle( eqc, eqc, visited, proc, expl );
          Trace("datatypes-cycle-check") << "...finish." << std::endl;
          //if we discovered a different cycle while searching this one
          if( !cn.isNull() && cn!=eqc ){
            visited.clear();
            proc.clear();
            expl.clear();
            Node prev = cn;
            cn = searchForCycle( cn, cn, visited, proc, expl );
            Assert(prev == cn);
          }

          if( !cn.isNull() ) {
            Assert(expl.size() > 0);
            d_conflictNode = mkAnd( expl );
            Trace("dt-conflict") << "CONFLICT: Cycle conflict : " << d_conflictNode << std::endl;
            d_out->conflict( d_conflictNode );
            d_conflict = true;
            return;
          }
        }
      }else{
        //indexing
        cdt_eqc.push_back( eqc );
      }
    }
    ++eqcs_i;
  }
  Trace("datatypes-cycle-check") << "Check uniqueness" << std::endl;
  //process codatatypes
  if( cdt_eqc.size()>1 && options::cdtBisimilar() ){
    printModelDebug("dt-cdt-debug");
    Trace("dt-cdt-debug") << "Process " << cdt_eqc.size() << " co-datatypes" << std::endl;
    std::vector< std::vector< Node > > part_out;
    std::vector< TNode > exp;
    std::map< Node, Node > cn;
    std::map< Node, std::map< Node, int > > dni;
    for( unsigned i=0; i<cdt_eqc.size(); i++ ){
      cn[cdt_eqc[i]] = cdt_eqc[i];
    }
    separateBisimilar( cdt_eqc, part_out, exp, cn, dni, 0, false );
    Trace("dt-cdt-debug") << "Done separate bisimilar." << std::endl;
    if( !part_out.empty() ){
      Trace("dt-cdt-debug") << "Process partition size " << part_out.size() << std::endl;
      for( unsigned i=0; i<part_out.size(); i++ ){
        std::vector< Node > part;
        part.push_back( part_out[i][0] );
        for( unsigned j=1; j<part_out[i].size(); j++ ){
          Trace("dt-cdt") << "Codatatypes : " << part_out[i][0] << " and " << part_out[i][j] << " must be equal!!" << std::endl;
          part.push_back( part_out[i][j] );
          std::vector< std::vector< Node > > tpart_out;
          exp.clear();
          cn.clear();
          cn[part_out[i][0]] = part_out[i][0];
          cn[part_out[i][j]] = part_out[i][j];
          dni.clear();
          separateBisimilar( part, tpart_out, exp, cn, dni, 0, true );
          Assert(tpart_out.size() == 1 && tpart_out[0].size() == 2);
          part.pop_back();
          //merge based on explanation
          Trace("dt-cdt") << "  exp is : ";
          for( unsigned k=0; k<exp.size(); k++ ){
            Trace("dt-cdt") << exp[k] << " ";
          }
          Trace("dt-cdt") << std::endl;
          Node eq = part_out[i][0].eqNode( part_out[i][j] );
          Node eqExp = mkAnd( exp );
          d_pending.push_back( eq );
          d_pending_exp[ eq ] = eqExp;
          Trace("datatypes-infer") << "DtInfer : cdt-bisimilar : " << eq << " by " << eqExp << std::endl;
          d_infer.push_back( eq );
          d_infer_exp.push_back( eqExp );
        }
      }
    }
  }
}

//everything is in terms of representatives
void TheoryDatatypes::separateBisimilar( std::vector< Node >& part, std::vector< std::vector< Node > >& part_out,
                                         std::vector< TNode >& exp,
                                         std::map< Node, Node >& cn,
                                         std::map< Node, std::map< Node, int > >& dni, int dniLvl, bool mkExp ){
  if( !mkExp ){
    Trace("dt-cdt-debug") << "Separate bisimilar : " << std::endl;
    for( unsigned i=0; i<part.size(); i++ ){
      Trace("dt-cdt-debug") << "   " << part[i] << ", current = " << cn[part[i]] << std::endl;
    }
  }
  Assert(part.size() > 1);
  std::map< Node, std::vector< Node > > new_part;
  std::map< Node, std::vector< Node > > new_part_c;
  std::map< int, std::vector< Node > > new_part_rec;

  std::map< Node, Node > cn_cons;
  for( unsigned j=0; j<part.size(); j++ ){
    Node c = cn[part[j]];
    std::map< Node, int >::iterator it_rec = dni[part[j]].find( c );
    if( it_rec!=dni[part[j]].end() ){
      //looped
      if( !mkExp ){ Trace("dt-cdt-debug") << "  - " << part[j] << " is looping at index " << it_rec->second << std::endl; }
      new_part_rec[ it_rec->second ].push_back( part[j] );
    }else{
      if( c.getType().isDatatype() ){
        Node ncons = getEqcConstructor( c );
        if( ncons.getKind()==APPLY_CONSTRUCTOR ) {
          Node cc = ncons.getOperator();
          cn_cons[part[j]] = ncons;
          if( mkExp ){
            explainEquality( c, ncons, true, exp );
          }
          new_part[cc].push_back( part[j] );
          if( !mkExp ){ Trace("dt-cdt-debug") << "  - " << part[j] << " is datatype " << ncons << "." << std::endl; }
        }else{
          new_part_c[c].push_back( part[j] );
          if( !mkExp ){ Trace("dt-cdt-debug") << "  - " << part[j] << " is unspecified datatype." << std::endl; }
        }
      }else{
        //add equivalences
        if( !mkExp ){ Trace("dt-cdt-debug") << "  - " << part[j] << " is term " << c << "." << std::endl; }
        new_part_c[c].push_back( part[j] );
      }
    }
  }
  //direct add for constants
  for( std::map< Node, std::vector< Node > >::iterator it = new_part_c.begin(); it != new_part_c.end(); ++it ){
    if( it->second.size()>1 ){
      std::vector< Node > vec;
      vec.insert( vec.begin(), it->second.begin(), it->second.end() );
      part_out.push_back( vec );
    }
  }
  //direct add for recursive
  for( std::map< int, std::vector< Node > >::iterator it = new_part_rec.begin(); it != new_part_rec.end(); ++it ){
    if( it->second.size()>1 ){
      std::vector< Node > vec;
      vec.insert( vec.begin(), it->second.begin(), it->second.end() );
      part_out.push_back( vec );
    }else{
      //add back : could match a datatype?
    }
  }
  //recurse for the datatypes
  for( std::map< Node, std::vector< Node > >::iterator it = new_part.begin(); it != new_part.end(); ++it ){
    if( it->second.size()>1 ){
      //set dni to check for loops
      std::map< Node, Node > dni_rem;
      for( unsigned i=0; i<it->second.size(); i++ ){
        Node n = it->second[i];
        dni[n][cn[n]] = dniLvl;
        dni_rem[n] = cn[n];
      }

      //we will split based on the arguments of the datatype
      std::vector< std::vector< Node > > split_new_part;
      split_new_part.push_back( it->second );

      unsigned nChildren = cn_cons[it->second[0]].getNumChildren();
      //for each child of constructor
      unsigned cindex = 0;
      while( cindex<nChildren && !split_new_part.empty() ){
        if( !mkExp ){ Trace("dt-cdt-debug") << "Split argument #" << cindex << " of " << it->first << "..." << std::endl; }
        std::vector< std::vector< Node > > next_split_new_part;
        for( unsigned j=0; j<split_new_part.size(); j++ ){
          //set current node
          for( unsigned k=0; k<split_new_part[j].size(); k++ ){
            Node n = split_new_part[j][k];
            cn[n] = getRepresentative( cn_cons[n][cindex] );
            if( mkExp ){
              explainEquality( cn[n], cn_cons[n][cindex], true, exp );
            }
          }
          std::vector< std::vector< Node > > c_part_out;
          separateBisimilar( split_new_part[j], c_part_out, exp, cn, dni, dniLvl+1, mkExp );
          next_split_new_part.insert( next_split_new_part.end(), c_part_out.begin(), c_part_out.end() );
        }
        split_new_part.clear();
        split_new_part.insert( split_new_part.end(), next_split_new_part.begin(), next_split_new_part.end() );
        cindex++;
      }
      part_out.insert( part_out.end(), split_new_part.begin(), split_new_part.end() );

      for( std::map< Node, Node >::iterator it2 = dni_rem.begin(); it2 != dni_rem.end(); ++it2 ){
        dni[it2->first].erase( it2->second );
      }
    }
  }
}

//postcondition: if cycle detected, explanation is why n is a subterm of on
Node TheoryDatatypes::searchForCycle( TNode n, TNode on,
                                      std::map< TNode, bool >& visited, std::map< TNode, bool >& proc,
                                      std::vector< TNode >& explanation, bool firstTime ) {
  Trace("datatypes-cycle-check2") << "Search for cycle " << n << " " << on << endl;
  TNode ncons;
  TNode nn;
  if( !firstTime ){
    nn = getRepresentative( n );
    if( nn==on ){
      explainEquality( n, nn, true, explanation );
      return on;
    }
  }else{
    nn = getRepresentative( n );
  }
  if( proc.find( nn )!=proc.end() ){
    return Node::null();
  }
  Trace("datatypes-cycle-check2") << "...representative : " << nn << " " << ( visited.find( nn ) == visited.end() ) << " " << visited.size() << std::endl;
  if( visited.find( nn ) == visited.end() ) {
    Trace("datatypes-cycle-check2") << "  visit : " << nn << std::endl;
    visited[nn] = true;
    TNode nncons = getEqcConstructor(nn);
    if (nncons.getKind() == APPLY_CONSTRUCTOR)
    {
      for (unsigned i = 0; i < nncons.getNumChildren(); i++)
      {
        TNode cn =
            searchForCycle(nncons[i], on, visited, proc, explanation, false);
        if( cn==on ) {
          //add explanation for why the constructor is connected
          if (n != nncons)
          {
            explainEquality(n, nncons, true, explanation);
          }
          return on;
        }else if( !cn.isNull() ){
          return cn;
        }
      }
    }
    Trace("datatypes-cycle-check2") << "  unvisit : " << nn << std::endl;
    proc[nn] = true;
    visited.erase( nn );
    return Node::null();
  }else{
    TypeNode tn = nn.getType();
    if( tn.isDatatype() ) {
      if( !tn.isCodatatype() ){
        return nn;
      }
    }
    return Node::null();
  }
}

bool TheoryDatatypes::mustCommunicateFact( Node n, Node exp ){
  //the datatypes decision procedure makes "internal" inferences apart from the equality engine :
  //  (1) Unification : C( t1...tn ) = C( s1...sn ) => ti = si
  //  (2) Label : ~is_C1( t ) ... ~is_C{i-1}( t ) ~is_C{i+1}( t ) ... ~is_Cn( t ) => is_Ci( t )
  //  (3) Instantiate : is_C( t ) => t = C( sel_1( t ) ... sel_n( t ) )
  //  (4) collapse selector : S( C( t1...tn ) ) = t'
  //  (5) collapse term size : size( C( t1...tn ) ) = 1 + size( t1 ) + ... + size( tn )
  //  (6) non-negative size : 0 <= size( t )
  //We may need to communicate outwards if the conclusions involve other theories.  Also communicate (6) and OR conclusions.
  Trace("dt-lemma-debug") << "Compute for " << exp << " => " << n << std::endl;
  bool addLemma = false;
  if( options::dtInferAsLemmas() && exp!=d_true ){
    addLemma = true;    
  }else if( n.getKind()==EQUAL ){
    TypeNode tn = n[0].getType();
    if( !tn.isDatatype() ){
      addLemma = true;
    }else{
      const DType& dt = tn.getDType();
      addLemma = dt.involvesExternalType();
    }
  }else if( n.getKind()==LEQ || n.getKind()==OR ){
    addLemma = true;
  }
  if( addLemma ){
    Trace("dt-lemma-debug") << "Communicate " << n << std::endl;
    return true;
  }else{
    Trace("dt-lemma-debug") << "Do not need to communicate " << n << std::endl;
    return false;
  }
}

bool TheoryDatatypes::hasTerm( TNode a ){
  return d_equalityEngine.hasTerm( a );
}

bool TheoryDatatypes::areEqual( TNode a, TNode b ){
  if( a==b ){
    return true;
  }else if( hasTerm( a ) && hasTerm( b ) ){
    return d_equalityEngine.areEqual( a, b );
  }else{
    return false;
  }
}

bool TheoryDatatypes::areDisequal( TNode a, TNode b ){
  if( a==b ){
    return false;
  }else if( hasTerm( a ) && hasTerm( b ) ){
    return d_equalityEngine.areDisequal( a, b, false );
  }else{
    //TODO : constants here?
    return false;
  }
}

bool TheoryDatatypes::areCareDisequal( TNode x, TNode y ) {
  Assert(d_equalityEngine.hasTerm(x));
  Assert(d_equalityEngine.hasTerm(y));
  if( d_equalityEngine.isTriggerTerm(x, THEORY_DATATYPES) && d_equalityEngine.isTriggerTerm(y, THEORY_DATATYPES) ){
    TNode x_shared = d_equalityEngine.getTriggerTermRepresentative(x, THEORY_DATATYPES);
    TNode y_shared = d_equalityEngine.getTriggerTermRepresentative(y, THEORY_DATATYPES);
    EqualityStatus eqStatus = d_valuation.getEqualityStatus(x_shared, y_shared);
    if( eqStatus==EQUALITY_FALSE_AND_PROPAGATED || eqStatus==EQUALITY_FALSE || eqStatus==EQUALITY_FALSE_IN_MODEL ){
      return true;
    }
  }
  return false;
}

TNode TheoryDatatypes::getRepresentative( TNode a ){
  if( hasTerm( a ) ){
    return d_equalityEngine.getRepresentative( a );
  }else{
    return a;
  }
}

bool TheoryDatatypes::getCurrentSubstitution( int effort, std::vector< Node >& vars, std::vector< Node >& subs, std::map< Node, std::vector< Node > >& exp ) {
  return false;
}

void TheoryDatatypes::printModelDebug( const char* c ){
  if(! (Trace.isOn(c))) {
    return;
  }

  Trace( c ) << "Datatypes model : " << std::endl;
  eq::EqClassesIterator eqcs_i = eq::EqClassesIterator( &d_equalityEngine );
  while( !eqcs_i.isFinished() ){
    Node eqc = (*eqcs_i);
    //if( !eqc.getType().isBoolean() ){
      if( eqc.getType().isDatatype() ){
        Trace( c ) << "DATATYPE : ";
      }
      Trace( c ) << eqc << " : " << eqc.getType() << " : " << std::endl;
      Trace( c ) << "   { ";
      //add terms to model
      eq::EqClassIterator eqc_i = eq::EqClassIterator( eqc, &d_equalityEngine );
      while( !eqc_i.isFinished() ){
        if( (*eqc_i)!=eqc ){
          Trace( c ) << (*eqc_i) << " ";
        }
        ++eqc_i;
      }
      Trace( c ) << "}" << std::endl;
      if( eqc.getType().isDatatype() ){
        EqcInfo* ei = getOrMakeEqcInfo( eqc );
        if( ei ){
          Trace( c ) << "   Instantiated : " << ei->d_inst.get() << std::endl;
          Trace( c ) << "   Constructor : ";
          if( !ei->d_constructor.get().isNull() ){
            Trace( c )<< ei->d_constructor.get();
          }
          Trace( c ) << std::endl << "   Labels : ";
          if( hasLabel( ei, eqc ) ){
            Trace( c ) << getLabel( eqc );
          }else{
            NodeUIntMap::iterator lbl_i = d_labels.find(eqc);
            if( lbl_i != d_labels.end() ){
              for (size_t j = 0; j < (*lbl_i).second; j++)
              {
                Trace( c ) << d_labels_data[eqc][j] << " ";
              }
            }
          }
          Trace( c ) << std::endl;
          Trace( c ) << "   Selectors : " << ( ei->d_selectors ? "yes, " : "no " );
          NodeUIntMap::iterator sel_i = d_selector_apps.find(eqc);
          if( sel_i != d_selector_apps.end() ){
            for (size_t j = 0; j < (*sel_i).second; j++)
            {
              Trace( c ) << d_selector_apps_data[eqc][j] << " ";
            }
          }
          Trace( c ) << std::endl;
        }
      }
    //}
    ++eqcs_i;
  }
}

Node TheoryDatatypes::mkAnd( std::vector< TNode >& assumptions ) {
  if( assumptions.empty() ){
    return d_true;
  }else if( assumptions.size()==1 ){
    return assumptions[0];
  }else{
    return NodeManager::currentNM()->mkNode( AND, assumptions );
  }
}

void TheoryDatatypes::getRelevantTerms( std::set<Node>& termSet ) {
  // Compute terms appearing in assertions and shared terms
  std::set<Kind> irr_kinds;
  // testers are not relevant for model construction
  irr_kinds.insert(APPLY_TESTER);
  computeRelevantTerms(termSet, irr_kinds);

  Trace("dt-cmi") << "Have " << termSet.size() << " relevant terms..."
                  << std::endl;

  //also include non-singleton equivalence classes  TODO : revisit this
  eq::EqClassesIterator eqcs_i = eq::EqClassesIterator( &d_equalityEngine );
  while( !eqcs_i.isFinished() ){
    TNode r = (*eqcs_i);
    bool addedFirst = false;
    Node first;
    TypeNode rtn = r.getType();
    if (!rtn.isBoolean())
    {
      eq::EqClassIterator eqc_i = eq::EqClassIterator(r, &d_equalityEngine);
      while (!eqc_i.isFinished())
      {
        TNode n = (*eqc_i);
        if (first.isNull())
        {
          first = n;
          // always include all datatypes
          if (rtn.isDatatype())
          {
            addedFirst = true;
            termSet.insert(n);
          }
        }
        else
        {
          if (!addedFirst)
          {
            addedFirst = true;
            termSet.insert(first);
          }
          termSet.insert(n);
        }
        ++eqc_i;
      }
    }
    ++eqcs_i;
  }
  Trace("dt-cmi") << "After adding non-singletons, has " << termSet.size()
                  << " relevant terms..." << std::endl;
}

std::pair<bool, Node> TheoryDatatypes::entailmentCheck(TNode lit, const EntailmentCheckParameters* params, EntailmentCheckSideEffects* out) {
  Trace("dt-entail") << "Check entailed : " << lit << std::endl;
  Node atom = lit.getKind()==NOT ? lit[0] : lit;
  bool pol = lit.getKind()!=NOT;
  if( atom.getKind()==APPLY_TESTER ){
    Node n = atom[0];
    if( hasTerm( n ) ){
      Node r = d_equalityEngine.getRepresentative( n );
      EqcInfo * ei = getOrMakeEqcInfo( r, false );
      int l_index = getLabelIndex( ei, r );
      int t_index = static_cast<int>(utils::indexOf(atom.getOperator()));
      Trace("dt-entail") << "  Tester indices are " << t_index << " and " << l_index << std::endl;
      if( l_index!=-1 && (l_index==t_index)==pol ){
        std::vector< TNode > exp_c;
        if( ei && !ei->d_constructor.get().isNull() ){
          explainEquality( n, ei->d_constructor.get(), true, exp_c );
        }else{
          Node lbl = getLabel( n );
          Assert(!lbl.isNull());
          exp_c.push_back( lbl );
          Assert(areEqual(n, lbl[0]));
          explainEquality( n, lbl[0], true, exp_c );
        }
        Node exp = mkAnd( exp_c );
        Trace("dt-entail") << "  entailed, explanation is " << exp << std::endl;
        return make_pair(true, exp);
      }
    }
  }else{

  }
  return make_pair(false, Node::null());
}

} /* namepsace CVC4::theory::datatypes */
} /* namepsace CVC4::theory */
} /* namepsace CVC4 */<|MERGE_RESOLUTION|>--- conflicted
+++ resolved
@@ -558,17 +558,11 @@
   }
 }
 
-<<<<<<< HEAD
-Node TheoryDatatypes::expandDefinition(LogicRequest &logicRequest, Node n) {
-  Trace("dt-expand") << "Dt Expand definition : " << n << std::endl;
-  NodeManager* nm = NodeManager::currentNM();
-=======
 Node TheoryDatatypes::expandDefinition(Node n)
 {
   NodeManager* nm = NodeManager::currentNM();
   // must ensure the type is well founded and has no nested recursion if
   // the option dtNestedRec is not set to true.
->>>>>>> c8015e6d
   TypeNode tn = n.getType();
   if (tn.isDatatype())
   {
@@ -579,8 +573,6 @@
       ss << "Cannot handle non-well-founded datatype " << dt.getName();
       throw LogicException(ss.str());
     }
-<<<<<<< HEAD
-=======
     if (!options::dtNestedRec())
     {
       if (dt.hasNestedRecursion())
@@ -590,7 +582,6 @@
         throw LogicException(ss.str());
       }
     }
->>>>>>> c8015e6d
   }
   switch (n.getKind())
   {
