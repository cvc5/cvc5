/******************************************************************************
 * Top contributors (to current version):
 *   Andrew Reynolds, Morgan Deters, Mathias Preiner
 *
 * This file is part of the cvc5 project.
 *
 * Copyright (c) 2009-2021 by the authors listed in the file AUTHORS
 * in the top-level source directory and their institutional affiliations.
 * All rights reserved.  See the file COPYING in the top-level source
 * directory for licensing information.
 * ****************************************************************************
 *
 * Implementation of the theory of datatypes.
 */
#include "theory/datatypes/theory_datatypes.h"

#include <map>
#include <sstream>

#include "base/check.h"
#include "expr/dtype.h"
#include "expr/dtype_cons.h"
#include "expr/kind.h"
#include "expr/skolem_manager.h"
#include "options/datatypes_options.h"
#include "options/quantifiers_options.h"
#include "options/smt_options.h"
#include "options/theory_options.h"
#include "proof/proof_node_manager.h"
#include "smt/logic_exception.h"
#include "theory/datatypes/datatypes_rewriter.h"
#include "theory/datatypes/theory_datatypes_type_rules.h"
#include "theory/datatypes/theory_datatypes_utils.h"
#include "theory/logic_info.h"
#include "theory/quantifiers_engine.h"
#include "theory/rewriter.h"
#include "theory/theory_model.h"
#include "theory/theory_state.h"
#include "theory/type_enumerator.h"
#include "theory/valuation.h"

using namespace std;
using namespace cvc5::kind;
using namespace cvc5::context;

namespace cvc5 {
namespace theory {
namespace datatypes {

TheoryDatatypes::TheoryDatatypes(Env& env,
                                 OutputChannel& out,
                                 Valuation valuation)
    : Theory(THEORY_DATATYPES, env, out, valuation),
      d_term_sk(getUserContext()),
      d_labels(getSatContext()),
      d_selector_apps(getSatContext()),
      d_collectTermsCache(getSatContext()),
      d_collectTermsCacheU(getUserContext()),
      d_functionTerms(getSatContext()),
      d_singleton_eq(getUserContext()),
      d_lemmas_produced_c(getUserContext()),
      d_sygusExtension(nullptr),
<<<<<<< HEAD
      d_state(getSatContext(), getUserContext(), valuation),
=======
      d_state(env, valuation),
>>>>>>> a11de769
      d_im(*this, d_state, d_pnm),
      d_notify(d_im, *this)
{

  d_true = NodeManager::currentNM()->mkConst( true );
  d_zero = NodeManager::currentNM()->mkConst( Rational(0) );
  d_dtfCounter = 0;

  // indicate we are using the default theory state object
  d_theoryState = &d_state;
  d_inferManager = &d_im;
}

TheoryDatatypes::~TheoryDatatypes() {
  for(std::map< Node, EqcInfo* >::iterator i = d_eqc_info.begin(), iend = d_eqc_info.end();
      i != iend; ++i){
    EqcInfo* current = (*i).second;
    Assert(current != NULL);
    delete current;
  }
}

TheoryRewriter* TheoryDatatypes::getTheoryRewriter() { return &d_rewriter; }

ProofRuleChecker* TheoryDatatypes::getProofChecker() { return &d_checker; }

bool TheoryDatatypes::needsEqualityEngine(EeSetupInfo& esi)
{
  esi.d_notify = &d_notify;
  esi.d_name = "theory::datatypes::ee";
  // need notifications on new constructors, merging datatype eqcs
  esi.d_notifyNewClass = true;
  esi.d_notifyMerge = true;
  return true;
}

void TheoryDatatypes::finishInit()
{
  Assert(d_equalityEngine != nullptr);
  // The kinds we are treating as function application in congruence
  d_equalityEngine->addFunctionKind(kind::APPLY_CONSTRUCTOR);
  d_equalityEngine->addFunctionKind(kind::APPLY_SELECTOR_TOTAL);
  d_equalityEngine->addFunctionKind(kind::APPLY_TESTER);
  // We could but don't do congruence for DT_SIZE and DT_HEIGHT_BOUND here.
  // It also could make sense in practice to do congruence for APPLY_UF, but
  // this is not done.
  if (getQuantifiersEngine() && options::sygus())
  {
    quantifiers::TermDbSygus* tds =
        getQuantifiersEngine()->getTermDatabaseSygus();
    d_sygusExtension.reset(new SygusExtension(d_state, d_im, tds));
    // do congruence on evaluation functions
    d_equalityEngine->addFunctionKind(kind::DT_SYGUS_EVAL);
  }
  // testers are not relevant for model building
  d_valuation.setIrrelevantKind(APPLY_TESTER);
}

TheoryDatatypes::EqcInfo* TheoryDatatypes::getOrMakeEqcInfo( TNode n, bool doMake ){
  if( !hasEqcInfo( n ) ){
    if( doMake ){
      //add to labels
      d_labels[ n ] = 0;

      std::map< Node, EqcInfo* >::iterator eqc_i = d_eqc_info.find( n );
      EqcInfo* ei;
      if( eqc_i != d_eqc_info.end() ){
        ei = eqc_i->second;
      }else{
        ei = new EqcInfo( getSatContext() );
        d_eqc_info[n] = ei;
      }
      if( n.getKind()==APPLY_CONSTRUCTOR ){
        ei->d_constructor = n;
      }

      //add to selectors
      d_selector_apps[n] = 0;

      return ei;
    }else{
      return NULL;
    }
  }else{
    std::map< Node, EqcInfo* >::iterator eqc_i = d_eqc_info.find( n );
    return (*eqc_i).second;
  }
}

TNode TheoryDatatypes::getEqcConstructor( TNode r ) {
  if( r.getKind()==APPLY_CONSTRUCTOR ){
    return r;
  }else{
    EqcInfo * ei = getOrMakeEqcInfo( r, false );
    if( ei && !ei->d_constructor.get().isNull() ){
      return ei->d_constructor.get();
    }else{
      return r;
    }
  }
}

bool TheoryDatatypes::preCheck(Effort level)
{
  Trace("datatypes-check") << "TheoryDatatypes::preCheck: " << level
                           << std::endl;
  d_im.process();
  d_im.reset();
  return false;
}

void TheoryDatatypes::postCheck(Effort level)
{
  Trace("datatypes-check") << "TheoryDatatypes::postCheck: " << level
                           << std::endl;
  // Apply any last pending inferences, which may occur if the last processed
  // fact was an internal one and triggered further internal inferences.
  d_im.process();
  if (level == EFFORT_LAST_CALL)
  {
    Assert(d_sygusExtension != nullptr);
    d_sygusExtension->check();
  }
  else if (level == EFFORT_FULL && !d_state.isInConflict()
           && !d_im.hasSentLemma() && !d_valuation.needCheck())
  {
    //check for cycles
    Assert(!d_im.hasPendingFact());
    do {
      d_im.reset();
      Trace("datatypes-proc") << "Check cycles..." << std::endl;
      checkCycles();
      Trace("datatypes-proc") << "...finish check cycles" << std::endl;
      d_im.process();
      if (d_state.isInConflict() || d_im.hasSentLemma())
      {
        return;
      }
    } while (d_im.hasSentFact());

    //check for splits
    Trace("datatypes-debug") << "Check for splits " << endl;
    do {
      d_im.reset();
      std::map< TypeNode, Node > rec_singletons;
      eq::EqClassesIterator eqcs_i = eq::EqClassesIterator(d_equalityEngine);
      while( !eqcs_i.isFinished() ){
        Node n = (*eqcs_i);
        //TODO : avoid irrelevant (pre-registered but not asserted) terms here?
        TypeNode tn = n.getType();
        if( tn.isDatatype() ){
          Trace("datatypes-debug") << "Process equivalence class " << n << std::endl;
          EqcInfo* eqc = getOrMakeEqcInfo( n );
          //if there are more than 1 possible constructors for eqc
          if( !hasLabel( eqc, n ) ){
            Trace("datatypes-debug") << "No constructor..." << std::endl;
            TypeNode tt = tn;
            const DType& dt = tt.getDType();
            Trace("datatypes-debug")
                << "Datatype " << dt.getName() << " is "
                << dt.getCardinalityClass(tt) << " "
                << dt.isRecursiveSingleton(tt) << std::endl;
            bool continueProc = true;
            if( dt.isRecursiveSingleton( tt ) ){
              Trace("datatypes-debug") << "Check recursive singleton..." << std::endl;
              //handle recursive singleton case
              std::map< TypeNode, Node >::iterator itrs = rec_singletons.find( tn );
              if( itrs!=rec_singletons.end() ){
                Node eq = n.eqNode( itrs->second );
                if( d_singleton_eq.find( eq )==d_singleton_eq.end() ){
                  d_singleton_eq[eq] = true;
                  // get assumptions
                  bool success = true;
                  std::vector< Node > assumptions;
                  //if there is at least one uninterpreted sort occurring within the datatype and the logic is not quantified, add lemmas ensuring cardinality is more than one,
                  //  do not infer the equality if at least one sort was processed.
                  //otherwise, if the logic is quantified, under the assumption that all uninterpreted sorts have cardinality one,
                  //  infer the equality.
                  for( unsigned i=0; i<dt.getNumRecursiveSingletonArgTypes( tt ); i++ ){
                    TypeNode type = dt.getRecursiveSingletonArgType(tt, i);
                    if( getQuantifiersEngine() ){
                      // under the assumption that the cardinality of this type is one
                      Node a = getSingletonLemma(type, true);
                      assumptions.push_back( a.negate() );
                    }else{
                      success = false;
                      // assert that the cardinality of this type is more than one
                      getSingletonLemma(type, false);
                    }
                  }
                  if( success ){
                    Node assumption = n.eqNode(itrs->second);
                    assumptions.push_back(assumption);
                    Node lemma = assumptions.size()==1 ? assumptions[0] : NodeManager::currentNM()->mkNode( OR, assumptions );
                    Trace("dt-singleton") << "*************Singleton equality lemma " << lemma << std::endl;
                    d_im.lemma(lemma, InferenceId::DATATYPES_REC_SINGLETON_EQ);
                  }
                }
              }else{
                rec_singletons[tn] = n;
              }
              //do splitting for quantified logics (incomplete anyways)
              continueProc = ( getQuantifiersEngine()!=NULL );
            }
            if( continueProc ){
              Trace("datatypes-debug") << "Get possible cons..." << std::endl;
              //all other cases
              std::vector< bool > pcons;
              getPossibleCons( eqc, n, pcons );
              //check if we do not need to resolve the constructor type for this equivalence class.
              // this is if there are no selectors for this equivalence class, and its possible values are infinite,
              //  then do not split.
              int consIndex = -1;
              int fconsIndex = -1;
              bool needSplit = true;
              for (size_t j = 0, psize = pcons.size(); j < psize; j++)
              {
                if( pcons[j] ) {
                  if( consIndex==-1 ){
                    consIndex = j;
                  }
                  Trace("datatypes-debug") << j << " compute finite..."
                                           << std::endl;
                  // Notice that we split here on all datatypes except the
                  // truly infinite ones. It is possible to also not split
                  // on those that are interpreted-finite when finite model
                  // finding is disabled, but as a heuristic we choose to split
                  // on those too.
                  bool ifin = dt[j].getCardinalityClass(tt)
                              != CardinalityClass::INFINITE;
                  Trace("datatypes-debug") << "...returned " << ifin
                                           << std::endl;
                  if (!ifin)
                  {
                    if( !eqc || !eqc->d_selectors ){
                      needSplit = false;
                    }
                  }else{
                    if( fconsIndex==-1 ){
                      fconsIndex = j;
                    }
                  }
                }
              }
              //if we want to force an assignment of constructors to all ground eqc
              //d_dtfCounter++;
              if( !needSplit && options::dtForceAssignment() && d_dtfCounter%2==0 ){
                Trace("datatypes-force-assign") << "Force assignment for " << n << std::endl;
                needSplit = true;
                consIndex = fconsIndex!=-1 ? fconsIndex : consIndex;
              }

              if( needSplit ) {
                if( dt.getNumConstructors()==1 ){
                  //this may not be necessary?
                  //if only one constructor, then this term must be this constructor
                  Node t = utils::mkTester(n, 0, dt);
                  d_im.addPendingInference(
                      t, InferenceId::DATATYPES_SPLIT, d_true);
                  Trace("datatypes-infer") << "DtInfer : 1-cons (full) : " << t << std::endl;
                }else{
                  Assert(consIndex != -1 || dt.isSygus());
                  if( options::dtBinarySplit() && consIndex!=-1 ){
                    Node test = utils::mkTester(n, consIndex, dt);
                    Trace("dt-split") << "*************Split for possible constructor " << dt[consIndex] << " for " << n << endl;
                    test = Rewriter::rewrite( test );
                    NodeBuilder nb(kind::OR);
                    nb << test << test.notNode();
                    Node lemma = nb;
                    d_im.lemma(lemma, InferenceId::DATATYPES_BINARY_SPLIT);
                    d_im.requirePhase(test, true);
                  }else{
                    Trace("dt-split") << "*************Split for constructors on " << n <<  endl;
                    Node lemma = utils::mkSplit(n, dt);
                    Trace("dt-split-debug") << "Split lemma is : " << lemma << std::endl;
                    d_im.sendDtLemma(lemma,
                                     InferenceId::DATATYPES_SPLIT,
                                     LemmaProperty::SEND_ATOMS);
                  }
                  if( !options::dtBlastSplits() ){
                    break;
                  }
                }
              }else{
                Trace("dt-split-debug") << "Do not split constructor for " << n << " : " << n.getType() << " " << dt.getNumConstructors() << std::endl;
              }
            }
          }else{
            Trace("datatypes-debug") << "Has constructor " << eqc->d_constructor.get() << std::endl;
          }
        }
        ++eqcs_i;
      }
      if (d_im.hasSentLemma())
      {
        // clear pending facts: we added a lemma, so internal inferences are
        // no longer necessary
        d_im.clearPendingFacts();
      }
      else
      {
        // we did not add a lemma, process internal inferences. This loop
        // will repeat.
        Trace("datatypes-debug") << "Flush pending facts..." << std::endl;
        d_im.process();
      }
    } while (!d_state.isInConflict() && !d_im.hasSentLemma()
             && d_im.hasSentFact());
    Trace("datatypes-debug")
        << "Finished, conflict=" << d_state.isInConflict()
        << ", lemmas=" << d_im.hasSentLemma() << std::endl;
    if (!d_state.isInConflict())
    {
      Trace("dt-model-debug") << std::endl;
      printModelDebug("dt-model-debug");
    }
  }

  Trace("datatypes-check") << "Finished check effort " << level << std::endl;
  if( Debug.isOn("datatypes") || Debug.isOn("datatypes-split") ) {
    Notice() << "TheoryDatatypes::check(): done" << endl;
  }
}

bool TheoryDatatypes::needsCheckLastEffort() {
  return d_sygusExtension != nullptr;
}

void TheoryDatatypes::notifyFact(TNode atom,
                                 bool polarity,
                                 TNode fact,
                                 bool isInternal)
{
  Trace("datatypes-debug") << "TheoryDatatypes::assertFact : " << fact
                           << ", isInternal = " << isInternal << std::endl;
  // could be sygus-specific
  if (d_sygusExtension)
  {
    d_sygusExtension->assertFact(atom, polarity);
  }
  //add to tester if applicable
  Node t_arg;
  int tindex = utils::isTester(atom, t_arg);
  if (tindex >= 0)
  {
    Trace("dt-tester") << "Assert tester : " << atom << " for " << t_arg << std::endl;
    Node rep = getRepresentative( t_arg );
    EqcInfo* eqc = getOrMakeEqcInfo( rep, true );
    Node tst =
        isInternal ? (polarity ? Node(atom) : atom.notNode()) : Node(fact);
    addTester(tindex, tst, eqc, rep, t_arg);
    Trace("dt-tester") << "Done assert tester." << std::endl;
    Trace("dt-tester") << "Done pending merges." << std::endl;
    if (!d_state.isInConflict() && polarity)
    {
      if (d_sygusExtension)
      {
        Trace("dt-tester") << "Assert tester to sygus : " << atom << std::endl;
        d_sygusExtension->assertTester(tindex, t_arg, atom);
        Trace("dt-tester") << "Done assert tester to sygus." << std::endl;
      }
    }
  }else{
    Trace("dt-tester-debug") << "Assert (non-tester) : " << atom << std::endl;
  }
  Trace("datatypes-debug") << "TheoryDatatypes::assertFact : finished " << fact << std::endl;
  // now, flush pending facts if this wasn't an internal call
  if (!isInternal)
  {
    d_im.process();
  }
}

void TheoryDatatypes::preRegisterTerm(TNode n)
{
  Trace("datatypes-prereg")
      << "TheoryDatatypes::preRegisterTerm() " << n << endl;
  // external selectors should be preprocessed away by now
  Assert(n.getKind() != APPLY_SELECTOR);
  // must ensure the type is well founded and has no nested recursion if
  // the option dtNestedRec is not set to true.
  TypeNode tn = n.getType();
  if (tn.isDatatype())
  {
    const DType& dt = tn.getDType();
    Trace("dt-expand") << "Check properties of " << dt.getName() << std::endl;
    if (!dt.isWellFounded())
    {
      std::stringstream ss;
      ss << "Cannot handle non-well-founded datatype " << dt.getName();
      throw LogicException(ss.str());
    }
    Trace("dt-expand") << "...well-founded ok" << std::endl;
    if (!options::dtNestedRec())
    {
      if (dt.hasNestedRecursion())
      {
        std::stringstream ss;
        ss << "Cannot handle nested-recursive datatype " << dt.getName();
        throw LogicException(ss.str());
      }
      Trace("dt-expand") << "...nested recursion ok" << std::endl;
    }
  }
  collectTerms( n );
  switch (n.getKind()) {
  case kind::EQUAL:
  case kind::APPLY_TESTER:
    // add predicate trigger for testers and equalities
    // Get triggered for both equal and dis-equal
    d_equalityEngine->addTriggerPredicate(n);
    break;
  default:
    // Function applications/predicates
    d_equalityEngine->addTerm(n);
    if (d_sygusExtension)
    {
      d_sygusExtension->preRegisterTerm(n);
    }
    break;
  }
  d_im.process();
}

TrustNode TheoryDatatypes::ppRewrite(TNode in, std::vector<SkolemLemma>& lems)
{
  Debug("tuprec") << "TheoryDatatypes::ppRewrite(" << in << ")" << endl;
  // first, see if we need to expand definitions
  TrustNode texp = d_rewriter.expandDefinition(in);
  if (!texp.isNull())
  {
    return texp;
  }
  if( in.getKind()==EQUAL ){
    Node nn;
    std::vector< Node > rew;
    if (utils::checkClash(in[0], in[1], rew))
    {
      nn = NodeManager::currentNM()->mkConst(false);
    }
    else
    {
      nn = rew.size()==0 ? d_true :
                ( rew.size()==1 ? rew[0] : NodeManager::currentNM()->mkNode( kind::AND, rew ) );
    }
    if (in != nn)
    {
      return TrustNode::mkTrustRewrite(in, nn, nullptr);
    }
  }

  // nothing to do
  return TrustNode::null();
}

TrustNode TheoryDatatypes::explain(TNode literal)
{
  return d_im.explainLit(literal);
}

/** called when a new equivalance class is created */
void TheoryDatatypes::eqNotifyNewClass(TNode t){
  if( t.getKind()==APPLY_CONSTRUCTOR ){
    getOrMakeEqcInfo( t, true );
  }
}

/** called when two equivalance classes have merged */
void TheoryDatatypes::eqNotifyMerge(TNode t1, TNode t2)
{
  if( t1.getType().isDatatype() ){
    Trace("datatypes-merge")
        << "NotifyMerge : " << t1 << " " << t2 << std::endl;
    merge(t1, t2);
  }
}

void TheoryDatatypes::merge( Node t1, Node t2 ){
  if (!d_state.isInConflict())
  {
    Trace("datatypes-merge") << "Merge " << t1 << " " << t2 << std::endl;
    Assert(areEqual(t1, t2));
    TNode trep1 = t1;
    TNode trep2 = t2;
    EqcInfo* eqc2 = getOrMakeEqcInfo( t2 );
    if( eqc2 ){
      bool checkInst = false;
      if( !eqc2->d_constructor.get().isNull() ){
        trep2 = eqc2->d_constructor.get();
      }
      EqcInfo* eqc1 = getOrMakeEqcInfo( t1 );
      if( eqc1 ){
        Trace("datatypes-debug") << "  merge eqc info " << eqc2 << " into " << eqc1 << std::endl;
        if( !eqc1->d_constructor.get().isNull() ){
          trep1 = eqc1->d_constructor.get();
        }
        //check for clash
        TNode cons1 = eqc1->d_constructor.get();
        TNode cons2 = eqc2->d_constructor.get();
        //if both have constructor, then either clash or unification
        if( !cons1.isNull() && !cons2.isNull() ){
          Trace("datatypes-debug") << "  constructors : " << cons1 << " " << cons2 << std::endl;
          Node unifEq = cons1.eqNode( cons2 );
          std::vector< Node > rew;
          if (utils::checkClash(cons1, cons2, rew))
          {
            std::vector<Node> conf;
            conf.push_back(unifEq);
            Trace("dt-conflict")
                << "CONFLICT: Clash conflict : " << conf << std::endl;
            d_im.sendDtConflict(conf, InferenceId::DATATYPES_CLASH_CONFLICT);
            return;
          }
          else
          {
            Assert(areEqual(cons1, cons2));
            //do unification
            for( int i=0; i<(int)cons1.getNumChildren(); i++ ) {
              if( !areEqual( cons1[i], cons2[i] ) ){
                Node eq = cons1[i].eqNode( cons2[i] );
                d_im.addPendingInference(
                    eq, InferenceId::DATATYPES_UNIF, unifEq);
                Trace("datatypes-infer") << "DtInfer : cons-inj : " << eq << " by " << unifEq << std::endl;
              }
            }
          }
        }
        Trace("datatypes-debug") << "  instantiated : " << eqc1->d_inst << " " << eqc2->d_inst << std::endl;
        eqc1->d_inst = eqc1->d_inst || eqc2->d_inst;
        if( !cons2.isNull() ){
          if( cons1.isNull() ){
            Trace("datatypes-debug") << "  must check if it is okay to set the constructor." << std::endl;
            checkInst = true;
            addConstructor( eqc2->d_constructor.get(), eqc1, t1 );
            if (d_state.isInConflict())
            {
              return;
            }
          }
        }
      }else{
        Trace("datatypes-debug") << "  no eqc info for " << t1 << ", must create" << std::endl;
        //just copy the equivalence class information
        eqc1 = getOrMakeEqcInfo( t1, true );
        eqc1->d_inst.set( eqc2->d_inst );
        eqc1->d_constructor.set( eqc2->d_constructor );
        eqc1->d_selectors.set( eqc2->d_selectors );
      }


      //merge labels
      NodeUIntMap::iterator lbl_i = d_labels.find(t2);
      if( lbl_i != d_labels.end() ){
        Trace("datatypes-debug") << "  merge labels from " << eqc2 << " " << t2 << std::endl;
        size_t n_label = (*lbl_i).second;
        for (size_t i = 0; i < n_label; i++)
        {
          Assert(i < d_labels_data[t2].size());
          Node t = d_labels_data[ t2 ][i];
          Node t_arg = d_labels_args[t2][i];
          unsigned tindex = d_labels_tindex[t2][i];
          addTester( tindex, t, eqc1, t1, t_arg );
          if (d_state.isInConflict())
          {
            Trace("datatypes-debug") << "  conflict!" << std::endl;
            return;
          }
        }

      }
      //merge selectors
      if( !eqc1->d_selectors && eqc2->d_selectors ){
        eqc1->d_selectors = true;
        checkInst = true;
      }
      NodeUIntMap::iterator sel_i = d_selector_apps.find(t2);
      if( sel_i != d_selector_apps.end() ){
        Trace("datatypes-debug") << "  merge selectors from " << eqc2 << " " << t2 << std::endl;
        size_t n_sel = (*sel_i).second;
        for (size_t j = 0; j < n_sel; j++)
        {
          addSelector( d_selector_apps_data[t2][j], eqc1, t1, eqc2->d_constructor.get().isNull() );
        }
      }
      if( checkInst ){
        Trace("datatypes-debug") << "  checking instantiate" << std::endl;
        instantiate( eqc1, t1 );
        if (d_state.isInConflict())
        {
          return;
        }
      }
    }
    Trace("datatypes-debug") << "Finished Merge " << t1 << " " << t2 << std::endl;
  }
}

TheoryDatatypes::EqcInfo::EqcInfo( context::Context* c )
    : d_inst( c, false )
    , d_constructor( c, Node::null() )
    , d_selectors( c, false )
{}

bool TheoryDatatypes::hasLabel( EqcInfo* eqc, Node n ){
  return ( eqc && !eqc->d_constructor.get().isNull() ) || !getLabel( n ).isNull();
}

Node TheoryDatatypes::getLabel( Node n ) {
  NodeUIntMap::iterator lbl_i = d_labels.find(n);
  if( lbl_i != d_labels.end() ){
    size_t n_lbl = (*lbl_i).second;
    if( n_lbl>0 && d_labels_data[n][ n_lbl-1 ].getKind()!=kind::NOT ){
      return d_labels_data[n][ n_lbl-1 ];
    }
  }
  return Node::null();
}

int TheoryDatatypes::getLabelIndex( EqcInfo* eqc, Node n ){
  if( eqc && !eqc->d_constructor.get().isNull() ){
    return utils::indexOf(eqc->d_constructor.get().getOperator());
  }else{
    Node lbl = getLabel( n );
    if( lbl.isNull() ){
      return -1;
    }else{
      int tindex = utils::isTester(lbl);
      Trace("datatypes-debug") << "Label of " << n << " is " << lbl
                               << " with tindex " << tindex << std::endl;
      Assert(tindex != -1);
      return tindex;
    }
  }
}

bool TheoryDatatypes::hasTester( Node n ) {
  NodeUIntMap::iterator lbl_i = d_labels.find(n);
  if( lbl_i != d_labels.end() ){
    return (*lbl_i).second>0;
  }else{
    return false;
  }
}

void TheoryDatatypes::getPossibleCons( EqcInfo* eqc, Node n, std::vector< bool >& pcons ){
  TypeNode tn = n.getType();
  const DType& dt = tn.getDType();
  int lindex = getLabelIndex( eqc, n );
  pcons.resize( dt.getNumConstructors(), lindex==-1 );
  if( lindex!=-1 ){
    pcons[ lindex ] = true;
  }else{
    NodeUIntMap::iterator lbl_i = d_labels.find(n);
    if( lbl_i != d_labels.end() ){
      size_t n_lbl = (*lbl_i).second;
      for (size_t i = 0; i < n_lbl; i++)
      {
        Assert(d_labels_data[n][i].getKind() == NOT);
        unsigned tindex = d_labels_tindex[n][i];
        pcons[ tindex ] = false;
      }
    }
  }
}

Node TheoryDatatypes::getTermSkolemFor( Node n ) {
  if( n.getKind()==APPLY_CONSTRUCTOR ){
    NodeMap::const_iterator it = d_term_sk.find( n );
    if( it==d_term_sk.end() ){
      NodeManager* nm = NodeManager::currentNM();
      SkolemManager* sm = nm->getSkolemManager();
      //add purification unit lemma ( k = n )
      Node k = sm->mkPurifySkolem(n, "kdt");
      d_term_sk[n] = k;
      Node eq = k.eqNode( n );
      Trace("datatypes-infer") << "DtInfer : ref : " << eq << std::endl;
      d_im.addPendingLemma(eq, InferenceId::DATATYPES_PURIFY);
      return k;
    }else{
      return (*it).second;
    }
  }else{
    return n;
  }
}

void TheoryDatatypes::addTester(
    unsigned ttindex, Node t, EqcInfo* eqc, Node n, Node t_arg)
{
  Trace("datatypes-debug") << "Add tester : " << t << " to eqc(" << n << ")" << std::endl;
  Debug("datatypes-labels") << "Add tester " << t << " " << n << " " << eqc << std::endl;
  bool tpolarity = t.getKind()!=NOT;
  Assert((tpolarity ? t : t[0]).getKind() == APPLY_TESTER);
  Node j, jt;
  bool makeConflict = false;
  int prevTIndex = getLabelIndex(eqc, n);
  if (prevTIndex >= 0)
  {
    unsigned ptu = static_cast<unsigned>(prevTIndex);
    //if we already know the constructor type, check whether it is in conflict or redundant
    if ((ptu == ttindex) != tpolarity)
    {
      if( !eqc->d_constructor.get().isNull() ){
        //conflict because equivalence class contains a constructor
        std::vector<Node> conf;
        conf.push_back(t);
        conf.push_back(t_arg.eqNode(eqc->d_constructor.get()));
        Trace("dt-conflict")
            << "CONFLICT: Tester eq conflict " << conf << std::endl;
        d_im.sendDtConflict(conf, InferenceId::DATATYPES_TESTER_CONFLICT);
        return;
      }else{
        makeConflict = true;
        //conflict because the existing label is contradictory
        j = getLabel( n );
        jt = j;
      }
    }else{
      return;
    }
  }else{
    //otherwise, scan list of labels
    NodeUIntMap::iterator lbl_i = d_labels.find(n);
    Assert(lbl_i != d_labels.end());
    size_t n_lbl = (*lbl_i).second;
    std::map< int, bool > neg_testers;
    for (size_t i = 0; i < n_lbl; i++)
    {
      Assert(d_labels_data[n][i].getKind() == NOT);
      unsigned jtindex = d_labels_tindex[n][i];
      if( jtindex==ttindex ){
        if( tpolarity ){  //we are in conflict
          j = d_labels_data[n][i];
          jt = j[0];
          makeConflict = true;
          break;
        }else{            //it is redundant
          return;
        }
      }else{
        neg_testers[jtindex] = true;
      }
    }
    if( !makeConflict ){
      Debug("datatypes-labels") << "Add to labels " << t << std::endl;
      d_labels[n] = n_lbl + 1;
      if (n_lbl < d_labels_data[n].size())
      {
        // reuse spot in the vector
        d_labels_data[n][n_lbl] = t;
        d_labels_args[n][n_lbl] = t_arg;
        d_labels_tindex[n][n_lbl] = ttindex;
      }else{
        d_labels_data[n].push_back(t);
        d_labels_args[n].push_back(t_arg);
        d_labels_tindex[n].push_back(ttindex);
      }
      n_lbl++;

      const DType& dt = t_arg.getType().getDType();
      Debug("datatypes-labels") << "Labels at " << n_lbl << " / " << dt.getNumConstructors() << std::endl;
      if( tpolarity ){
        instantiate( eqc, n );
        // We could propagate is-C1(x) => not is-C2(x) here for all other
        // constructors, but empirically this hurts performance.
      }else{
        //check if we have reached the maximum number of testers
        // in this case, add the positive tester
        if (n_lbl == dt.getNumConstructors() - 1)
        {
          std::vector< bool > pcons;
          getPossibleCons( eqc, n, pcons );
          int testerIndex = -1;
          for( unsigned i=0; i<pcons.size(); i++ ) {
            if( pcons[i] ){
              testerIndex = i;
              break;
            }
          }
          Assert(testerIndex != -1);
          //we must explain why each term in the set of testers for this equivalence class is equal
          std::vector< Node > eq_terms;
          NodeBuilder nb(kind::AND);
          for (unsigned i = 0; i < n_lbl; i++)
          {
            Node ti = d_labels_data[n][i];
            nb << ti;
            Assert(ti.getKind() == NOT);
            Node t_arg2 = d_labels_args[n][i];
            if( std::find( eq_terms.begin(), eq_terms.end(), t_arg2 )==eq_terms.end() ){
              eq_terms.push_back( t_arg2 );
              if( t_arg2!=t_arg ){
                nb << t_arg2.eqNode( t_arg );
              }
            }
          }
          Node t_concl = testerIndex == -1
                             ? NodeManager::currentNM()->mkConst(false)
                             : utils::mkTester(t_arg, testerIndex, dt);
          Node t_concl_exp = ( nb.getNumChildren() == 1 ) ? nb.getChild( 0 ) : nb;
          d_im.addPendingInference(
              t_concl, InferenceId::DATATYPES_LABEL_EXH, t_concl_exp);
          Trace("datatypes-infer") << "DtInfer : label : " << t_concl << " by " << t_concl_exp << std::endl;
          return;
        }
      }
    }
  }
  if( makeConflict ){
    Debug("datatypes-labels") << "Explain " << j << " " << t << std::endl;
    std::vector<Node> conf;
    conf.push_back(j);
    conf.push_back(t);
    conf.push_back(jt[0].eqNode(t_arg));
    Trace("dt-conflict") << "CONFLICT: Tester conflict : " << conf << std::endl;
    d_im.sendDtConflict(conf, InferenceId::DATATYPES_TESTER_MERGE_CONFLICT);
  }
}

void TheoryDatatypes::addSelector( Node s, EqcInfo* eqc, Node n, bool assertFacts ) {
  Trace("dt-collapse-sel") << "Add selector : " << s << " to eqc(" << n << ")" << std::endl;
  //check to see if it is redundant
  NodeUIntMap::iterator sel_i = d_selector_apps.find(n);
  Assert(sel_i != d_selector_apps.end());
  if( sel_i != d_selector_apps.end() ){
    size_t n_sel = (*sel_i).second;
    for (size_t j = 0; j < n_sel; j++)
    {
      Node ss = d_selector_apps_data[n][j];
      if( s.getOperator()==ss.getOperator() && ( s.getKind()!=DT_HEIGHT_BOUND || s[1]==ss[1] ) ){
        Trace("dt-collapse-sel") << "...redundant." << std::endl;
        return;
      }
    }
    //add it to the vector
    //sel->push_back( s );
    d_selector_apps[n] = n_sel + 1;
    if (n_sel < d_selector_apps_data[n].size())
    {
      d_selector_apps_data[n][n_sel] = s;
    }else{
      d_selector_apps_data[n].push_back( s );
    }

    eqc->d_selectors = true;
  }
  if( assertFacts && !eqc->d_constructor.get().isNull() ){
    //conclude the collapsed merge
    collapseSelector( s, eqc->d_constructor.get() );
  }
}

void TheoryDatatypes::addConstructor( Node c, EqcInfo* eqc, Node n ){
  Trace("datatypes-debug") << "Add constructor : " << c << " to eqc(" << n << ")" << std::endl;
  Assert(eqc->d_constructor.get().isNull());
  //check labels
  NodeUIntMap::iterator lbl_i = d_labels.find(n);
  if( lbl_i != d_labels.end() ){
    size_t constructorIndex = utils::indexOf(c.getOperator());
    size_t n_lbl = (*lbl_i).second;
    for (size_t i = 0; i < n_lbl; i++)
    {
      Node t = d_labels_data[n][i];
      if (d_labels_data[n][i].getKind() == NOT)
      {
        unsigned tindex = d_labels_tindex[n][i];
        if (tindex == constructorIndex)
        {
          std::vector<Node> conf;
          conf.push_back(t);
          conf.push_back(t[0][0].eqNode(c));
          Trace("dt-conflict")
              << "CONFLICT: Tester merge eq conflict : " << conf << std::endl;
          d_im.sendDtConflict(conf, InferenceId::DATATYPES_TESTER_CONFLICT);
          return;
        }
      }
    }
  }
  //check selectors
  NodeUIntMap::iterator sel_i = d_selector_apps.find(n);
  if( sel_i != d_selector_apps.end() ){
    size_t n_sel = (*sel_i).second;
    for (size_t j = 0; j < n_sel; j++)
    {
      Node s = d_selector_apps_data[n][j];
      //collapse the selector
      collapseSelector( s, c );
    }
  }
  eqc->d_constructor.set( c );
}

void TheoryDatatypes::collapseSelector( Node s, Node c ) {
  Assert(c.getKind() == APPLY_CONSTRUCTOR);
  Trace("dt-collapse-sel") << "collapse selector : " << s << " " << c << std::endl;
  Node r;
  bool wrong = false;
  Node eq_exp = s[0].eqNode(c);
  if( s.getKind()==kind::APPLY_SELECTOR_TOTAL ){
    Node selector = s.getOperator();
    size_t constructorIndex = utils::indexOf(c.getOperator());
    const DType& dt = utils::datatypeOf(selector);
    const DTypeConstructor& dtc = dt[constructorIndex];
    int selectorIndex = dtc.getSelectorIndexInternal(selector);
    wrong = selectorIndex<0;
    r = NodeManager::currentNM()->mkNode( kind::APPLY_SELECTOR_TOTAL, s.getOperator(), c );
  }
  if( !r.isNull() ){
    Node rrs;
    if (wrong)
    {
      // Must use make ground term here instead of the rewriter, since we
      // do not want to introduce arbitrary values. This is important so that
      // we avoid constants for types that are not "closed enumerable", e.g.
      // uninterpreted sorts and arrays, where the solver does not fully
      // handle values of the sort. The call to mkGroundTerm does not introduce
      // values for these sorts.
      rrs = r.getType().mkGroundTerm();
      Trace("datatypes-wrong-sel")
          << "Bad apply " << r << " term = " << rrs
          << ", value = " << r.getType().mkGroundValue() << std::endl;
    }
    else
    {
      rrs = Rewriter::rewrite(r);
    }
    if (s != rrs)
    {
      Node eq = s.eqNode(rrs);
      // Since collapsing selectors may generate new terms, we must send
      // this out as a lemma if it is of an external type, or otherwise we
      // may ask for the equality status of terms that only datatypes knows
      // about, see issue #5344.
      bool forceLemma = !s.getType().isDatatype();
      Trace("datatypes-infer") << "DtInfer : collapse sel";
      Trace("datatypes-infer") << " : " << eq << " by " << eq_exp << std::endl;
      d_im.addPendingInference(
          eq, InferenceId::DATATYPES_COLLAPSE_SEL, eq_exp, forceLemma);
    }
  }
}

EqualityStatus TheoryDatatypes::getEqualityStatus(TNode a, TNode b){
  Assert(d_equalityEngine->hasTerm(a) && d_equalityEngine->hasTerm(b));
  if (d_equalityEngine->areEqual(a, b))
  {
    // The terms are implied to be equal
    return EQUALITY_TRUE;
  }
  if (d_equalityEngine->areDisequal(a, b, false))
  {
    // The terms are implied to be dis-equal
    return EQUALITY_FALSE;
  }
  return EQUALITY_FALSE_IN_MODEL;
}

void TheoryDatatypes::addCarePairs(TNodeTrie* t1,
                                   TNodeTrie* t2,
                                   unsigned arity,
                                   unsigned depth,
                                   unsigned& n_pairs)
{
  if( depth==arity ){
    if( t2!=NULL ){
      Node f1 = t1->getData();
      Node f2 = t2->getData();
      if( !areEqual( f1, f2 ) ){
        Trace("dt-cg") << "Check " << f1 << " and " << f2 << std::endl;
        vector< pair<TNode, TNode> > currentPairs;
        for (unsigned k = 0; k < f1.getNumChildren(); ++ k) {
          TNode x = f1[k];
          TNode y = f2[k];
          Assert(d_equalityEngine->hasTerm(x));
          Assert(d_equalityEngine->hasTerm(y));
          Assert(!areDisequal(x, y));
          Assert(!areCareDisequal(x, y));
          if (!d_equalityEngine->areEqual(x, y))
          {
            Trace("dt-cg") << "Arg #" << k << " is " << x << " " << y << std::endl;
            if (d_equalityEngine->isTriggerTerm(x, THEORY_DATATYPES)
                && d_equalityEngine->isTriggerTerm(y, THEORY_DATATYPES))
            {
              TNode x_shared = d_equalityEngine->getTriggerTermRepresentative(
                  x, THEORY_DATATYPES);
              TNode y_shared = d_equalityEngine->getTriggerTermRepresentative(
                  y, THEORY_DATATYPES);
              currentPairs.push_back(make_pair(x_shared, y_shared));
            }
          }
        }
        for (unsigned c = 0; c < currentPairs.size(); ++ c) {
          Trace("dt-cg-pair") << "Pair : " << currentPairs[c].first << " " << currentPairs[c].second << std::endl;
          addCarePair(currentPairs[c].first, currentPairs[c].second);
          n_pairs++;
        }
      }
    }
  }else{
    if( t2==NULL ){
      if( depth<(arity-1) ){
        //add care pairs internal to each child
        for (std::pair<const TNode, TNodeTrie>& tt : t1->d_data)
        {
          addCarePairs(&tt.second, nullptr, arity, depth + 1, n_pairs);
        }
      }
      //add care pairs based on each pair of non-disequal arguments
      for (std::map<TNode, TNodeTrie>::iterator it = t1->d_data.begin();
           it != t1->d_data.end();
           ++it)
      {
        std::map<TNode, TNodeTrie>::iterator it2 = it;
        ++it2;
        for( ; it2 != t1->d_data.end(); ++it2 ){
          if (!d_equalityEngine->areDisequal(it->first, it2->first, false))
          {
            if( !areCareDisequal(it->first, it2->first) ){
              addCarePairs( &it->second, &it2->second, arity, depth+1, n_pairs );
            }
          }
        }
      }
    }else{
      //add care pairs based on product of indices, non-disequal arguments
      for (std::pair<const TNode, TNodeTrie>& tt1 : t1->d_data)
      {
        for (std::pair<const TNode, TNodeTrie>& tt2 : t2->d_data)
        {
          if (!d_equalityEngine->areDisequal(tt1.first, tt2.first, false))
          {
            if (!areCareDisequal(tt1.first, tt2.first))
            {
              addCarePairs(&tt1.second, &tt2.second, arity, depth + 1, n_pairs);
            }
          }
        }
      }
    }
  }
}

void TheoryDatatypes::computeCareGraph(){
  unsigned n_pairs = 0;
  Trace("dt-cg-summary") << "Compute graph for dt..." << d_functionTerms.size() << " " << d_sharedTerms.size() << std::endl;
  Trace("dt-cg") << "Build indices..." << std::endl;
  std::map<TypeNode, std::map<Node, TNodeTrie> > index;
  std::map< Node, unsigned > arity;
  //populate indices
  unsigned functionTerms = d_functionTerms.size();
  for( unsigned i=0; i<functionTerms; i++ ){
    TNode f1 = d_functionTerms[i];
    Assert(d_equalityEngine->hasTerm(f1));
    Trace("dt-cg-debug") << "...build for " << f1 << std::endl;
    //break into index based on operator, and type of first argument (since some operators are parametric)
    Node op = f1.getOperator();
    TypeNode tn = f1[0].getType();
    std::vector< TNode > reps;
    bool has_trigger_arg = false;
    for( unsigned j=0; j<f1.getNumChildren(); j++ ){
      reps.push_back(d_equalityEngine->getRepresentative(f1[j]));
      if (d_equalityEngine->isTriggerTerm(f1[j], THEORY_DATATYPES))
      {
        has_trigger_arg = true;
      }
    }
    //only may contribute to care pairs if has at least one trigger argument
    if( has_trigger_arg ){
      index[tn][op].addTerm( f1, reps );
      arity[op] = reps.size();
    }
  }
  //for each index
  for (std::pair<const TypeNode, std::map<Node, TNodeTrie> >& tt : index)
  {
    for (std::pair<const Node, TNodeTrie>& t : tt.second)
    {
      Trace("dt-cg") << "Process index " << tt.first << ", " << t.first << "..."
                     << std::endl;
      addCarePairs(&t.second, nullptr, arity[t.first], 0, n_pairs);
    }
  }
  Trace("dt-cg-summary") << "...done, # pairs = " << n_pairs << std::endl;
}

bool TheoryDatatypes::collectModelValues(TheoryModel* m,
                                         const std::set<Node>& termSet)
{
  Trace("dt-cmi") << "Datatypes : Collect model values "
                  << d_equalityEngine->consistent() << std::endl;
  Trace("dt-model") << std::endl;
  printModelDebug( "dt-model" );
  Trace("dt-model") << std::endl;

  //get all constructors
  eq::EqClassesIterator eqccs_i = eq::EqClassesIterator(d_equalityEngine);
  std::vector< Node > cons;
  std::vector< Node > nodes;
  std::map< Node, Node > eqc_cons;
  while( !eqccs_i.isFinished() ){
    Node eqc = (*eqccs_i);
    //for all equivalence classes that are datatypes
    //if( termSet.find( eqc )==termSet.end() ){
    //  Trace("dt-cmi-debug") << "Irrelevant eqc : " << eqc << std::endl;
    //}
    if( eqc.getType().isDatatype() ){
      EqcInfo* ei = getOrMakeEqcInfo( eqc );
      if( ei && !ei->d_constructor.get().isNull() ){
        Node c = ei->d_constructor.get();
        cons.push_back( c );
        eqc_cons[ eqc ] = c;
      }else{
        //if eqc contains a symbol known to datatypes (a selector), then we must assign
        //should assign constructors to EQC if they have a selector or a tester
        bool shouldConsider = ( ei && ei->d_selectors ) || hasTester( eqc );
        if( shouldConsider ){
          nodes.push_back( eqc );
        }
      }
    }
    //}
    ++eqccs_i;
  }

  //unsigned orig_size = nodes.size();
  std::map< TypeNode, int > typ_enum_map;
  std::vector< TypeEnumerator > typ_enum;
  unsigned index = 0;
  while( index<nodes.size() ){
    Node eqc = nodes[index];
    Node neqc;
    bool addCons = false;
    TypeNode tt = eqc.getType();
    const DType& dt = tt.getDType();
    if (!d_equalityEngine->hasTerm(eqc))
    {
      Assert(false);
    }else{
      Trace("dt-cmi") << "NOTICE : Datatypes: no constructor in equivalence class " << eqc << std::endl;
      Trace("dt-cmi") << "   Type : " << eqc.getType() << std::endl;
      EqcInfo* ei = getOrMakeEqcInfo( eqc );
      std::vector< bool > pcons;
      getPossibleCons( ei, eqc, pcons );
      Trace("dt-cmi") << "Possible constructors : ";
      for( unsigned i=0; i<pcons.size(); i++ ){
        Trace("dt-cmi") << pcons[i] << " ";
      }
      Trace("dt-cmi") << std::endl;
      for( unsigned r=0; r<2; r++ ){
        if( neqc.isNull() ){
          for( unsigned i=0; i<pcons.size(); i++ ){
            // must try the infinite ones first
            bool cfinite =
                d_state.isFiniteType(dt[i].getSpecializedConstructorType(tt));
            if( pcons[i] && (r==1)==cfinite ){
              neqc = utils::getInstCons(eqc, dt, i);
              break;
            }
          }
        }
      }
      addCons = true;
    }
    if( !neqc.isNull() ){
      Trace("dt-cmi") << "Assign : " << neqc << std::endl;
      if (!m->assertEquality(eqc, neqc, true))
      {
        return false;
      }
      eqc_cons[ eqc ] = neqc;
    }
    if( addCons ){
      cons.push_back( neqc );
    }
    ++index;
  }

  for( std::map< Node, Node >::iterator it = eqc_cons.begin(); it != eqc_cons.end(); ++it ){
    Node eqc = it->first;
    if( eqc.getType().isCodatatype() ){
      //until models are implemented for codatatypes
      //throw Exception("Models for codatatypes are not supported in this version.");
      //must proactive expand to avoid looping behavior in model builder
      if( !it->second.isNull() ){
        std::map< Node, int > vmap;
        Node v = getCodatatypesValue( it->first, eqc_cons, vmap, 0 );
        Trace("dt-cmi") << "  EQC(" << it->first << "), constructor is " << it->second << ", value is " << v << ", const = " << v.isConst() << std::endl;
        if (!m->assertEquality(eqc, v, true))
        {
          return false;
        }
        m->assertSkeleton(v);
      }
    }else{
      Trace("dt-cmi") << "Datatypes : assert representative " << it->second << " for " << it->first << std::endl;
      m->assertSkeleton(it->second);
    }
  }
  return true;
}


Node TheoryDatatypes::getCodatatypesValue( Node n, std::map< Node, Node >& eqc_cons, std::map< Node, int >& vmap, int depth ){
  std::map< Node, int >::iterator itv = vmap.find( n );
  if( itv!=vmap.end() ){
    int debruijn = depth - 1 - itv->second;
    return NodeManager::currentNM()->mkConst(
        UninterpretedConstant(n.getType(), debruijn));
  }else if( n.getType().isDatatype() ){
    Node nc = eqc_cons[n];
    if( !nc.isNull() ){
      vmap[n] = depth;
      Trace("dt-cmi-cdt-debug") << "    map " << n << " -> " << depth << std::endl;
      Assert(nc.getKind() == APPLY_CONSTRUCTOR);
      std::vector< Node > children;
      children.push_back( nc.getOperator() );
      for( unsigned i=0; i<nc.getNumChildren(); i++ ){
        Node r = getRepresentative( nc[i] );
        Node rv = getCodatatypesValue( r, eqc_cons, vmap, depth+1 );
        children.push_back( rv );
      }
      vmap.erase( n );
      return NodeManager::currentNM()->mkNode( APPLY_CONSTRUCTOR, children );
    }
  }
  return n;
}

Node TheoryDatatypes::getSingletonLemma( TypeNode tn, bool pol ) {
  NodeManager* nm = NodeManager::currentNM();
  SkolemManager* sm = nm->getSkolemManager();
  int index = pol ? 0 : 1;
  std::map< TypeNode, Node >::iterator it = d_singleton_lemma[index].find( tn );
  if( it==d_singleton_lemma[index].end() ){
    Node a;
    if( pol ){
      Node v1 = nm->mkBoundVar(tn);
      Node v2 = nm->mkBoundVar(tn);
      a = nm->mkNode(FORALL, nm->mkNode(BOUND_VAR_LIST, v1, v2), v1.eqNode(v2));
    }else{
      Node v1 = sm->mkDummySkolem("k1", tn);
      Node v2 = sm->mkDummySkolem("k2", tn);
      a = v1.eqNode( v2 ).negate();
      //send out immediately as lemma
      d_im.lemma(a, InferenceId::DATATYPES_REC_SINGLETON_FORCE_DEQ);
      Trace("dt-singleton") << "******** assert " << a << " to avoid singleton cardinality for type " << tn << std::endl;
    }
    d_singleton_lemma[index][tn] = a;
    return a;
  }else{
    return it->second;
  }
}

void TheoryDatatypes::collectTerms( Node n ) {
  if (d_collectTermsCache.find(n) != d_collectTermsCache.end())
  {
    // already processed
    return;
  }
  d_collectTermsCache[n] = true;
  Kind nk = n.getKind();
  if (nk == APPLY_CONSTRUCTOR)
  {
    Debug("datatypes") << "  Found constructor " << n << endl;
    if (n.getNumChildren() > 0)
    {
      d_functionTerms.push_back(n);
    }
    return;
  }
  if (nk == APPLY_SELECTOR_TOTAL || nk == DT_SIZE || nk == DT_HEIGHT_BOUND)
  {
    d_functionTerms.push_back(n);
    // we must also record which selectors exist
    Trace("dt-collapse-sel") << "  Found selector " << n << endl;
    Node rep = getRepresentative(n[0]);
    // record it in the selectors
    EqcInfo* eqc = getOrMakeEqcInfo(rep, true);
    // add it to the eqc info
    addSelector(n, eqc, rep);
  }

  // now, do user-context-dependent lemmas
  if (nk != DT_SIZE && nk != DT_HEIGHT_BOUND)
  {
    // if not one of these kinds, there are no lemmas
    return;
  }
  if (d_collectTermsCacheU.find(n) != d_collectTermsCacheU.end())
  {
    return;
  }
  d_collectTermsCacheU[n] = true;

  NodeManager* nm = NodeManager::currentNM();

  if (nk == DT_SIZE)
  {
    Node lem = nm->mkNode(LEQ, d_zero, n);
    Trace("datatypes-infer")
        << "DtInfer : size geq zero : " << lem << std::endl;
    d_im.addPendingLemma(lem, InferenceId::DATATYPES_SIZE_POS);
  }
  else if (nk == DT_HEIGHT_BOUND && n[1].getConst<Rational>().isZero())
  {
    std::vector<Node> children;
    const DType& dt = n[0].getType().getDType();
    for (unsigned i = 0, ncons = dt.getNumConstructors(); i < ncons; i++)
    {
      if (utils::isNullaryConstructor(dt[i]))
      {
        Node test = utils::mkTester(n[0], i, dt);
        children.push_back(test);
      }
    }
    Node lem;
    if (children.empty())
    {
      lem = n.negate();
    }
    else
    {
      lem = n.eqNode(children.size() == 1 ? children[0]
                                          : nm->mkNode(OR, children));
    }
    Trace("datatypes-infer") << "DtInfer : zero height : " << lem << std::endl;
    d_im.addPendingLemma(lem, InferenceId::DATATYPES_HEIGHT_ZERO);
  }
}

Node TheoryDatatypes::getInstantiateCons(Node n, const DType& dt, int index)
{
  if( n.getKind()==APPLY_CONSTRUCTOR && n.getNumChildren()==0 ){
    return n;
  }
  //add constructor to equivalence class
  Node k = getTermSkolemFor( n );
  Node n_ic = utils::getInstCons(k, dt, index);
  n_ic = Rewriter::rewrite( n_ic );
  // it may be a new term, so we collect terms and add it to the equality engine
  collectTerms( n_ic );
  d_equalityEngine->addTerm(n_ic);
  Debug("dt-enum") << "Made instantiate cons " << n_ic << std::endl;
  return n_ic;
}

void TheoryDatatypes::instantiate( EqcInfo* eqc, Node n ){
  Trace("datatypes-debug") << "Instantiate: " << n << std::endl;
  //add constructor to equivalence class if not done so already
  int index = getLabelIndex( eqc, n );
  if (index == -1 || eqc->d_inst)
  {
    return;
  }
  Node exp;
  Node tt;
  if (!eqc->d_constructor.get().isNull())
  {
    exp = d_true;
    tt = eqc->d_constructor;
  }
  else
  {
    exp = getLabel(n);
    tt = exp[0];
  }
  TypeNode ttn = tt.getType();
  const DType& dt = ttn.getDType();
  // instantiate this equivalence class
  eqc->d_inst = true;
  Node tt_cons = getInstantiateCons(tt, dt, index);
  Node eq;
  if (tt == tt_cons)
  {
    return;
  }
  eq = tt.eqNode(tt_cons);
  // Determine if the equality must be sent out as a lemma. Notice that
  // we  keep new equalities from the instantiate rule internal
  // as long as they are for datatype constructors that have no arguments that
  // have finite external type, which corresponds to:
  //   forceLemma = dt[index].hasFiniteExternalArgType(ttn);
  // Such equalities must be sent because they introduce selector terms that
  // may contribute to conflicts due to cardinality (good examples of this are
  // regress0/datatypes/dt-param-card4-bool-sat.smt2 and
  // regress0/datatypes/list-bool.smt2).
  bool forceLemma;
  if (options::dtPoliteOptimize())
  {
    forceLemma = dt[index].hasFiniteExternalArgType(ttn);
  }
  else
  {
    forceLemma = dt.involvesExternalType();
  }
  Trace("datatypes-infer-debug") << "DtInstantiate : " << eqc << " " << eq
                                 << " forceLemma = " << forceLemma << std::endl;
  d_im.addPendingInference(eq, InferenceId::DATATYPES_INST, exp, forceLemma);
  Trace("datatypes-infer") << "DtInfer : instantiate : " << eq << " by " << exp
                           << std::endl;
}

void TheoryDatatypes::checkCycles() {
  Trace("datatypes-cycle-check") << "Check acyclicity" << std::endl;
  std::vector< Node > cdt_eqc;
  eq::EqClassesIterator eqcs_i = eq::EqClassesIterator(d_equalityEngine);
  while( !eqcs_i.isFinished() ){
    Node eqc = (*eqcs_i);
    TypeNode tn = eqc.getType();
    if( tn.isDatatype() ) {
      if( !tn.isCodatatype() ){
        if( options::dtCyclic() ){
          //do cycle checks
          std::map< TNode, bool > visited;
          std::map< TNode, bool > proc;
          std::vector<Node> expl;
          Trace("datatypes-cycle-check") << "...search for cycle starting at " << eqc << std::endl;
          Node cn = searchForCycle( eqc, eqc, visited, proc, expl );
          Trace("datatypes-cycle-check") << "...finish." << std::endl;
          //if we discovered a different cycle while searching this one
          if( !cn.isNull() && cn!=eqc ){
            visited.clear();
            proc.clear();
            expl.clear();
            Node prev = cn;
            cn = searchForCycle( cn, cn, visited, proc, expl );
            Assert(prev == cn);
          }

          if( !cn.isNull() ) {
            Assert(expl.size() > 0);
            Trace("dt-conflict")
                << "CONFLICT: Cycle conflict : " << expl << std::endl;
            d_im.sendDtConflict(expl, InferenceId::DATATYPES_CYCLE);
            return;
          }
        }
      }else{
        //indexing
        cdt_eqc.push_back( eqc );
      }
    }
    ++eqcs_i;
  }
  Trace("datatypes-cycle-check") << "Check uniqueness" << std::endl;
  //process codatatypes
  if( cdt_eqc.size()>1 && options::cdtBisimilar() ){
    printModelDebug("dt-cdt-debug");
    Trace("dt-cdt-debug") << "Process " << cdt_eqc.size() << " co-datatypes" << std::endl;
    std::vector< std::vector< Node > > part_out;
    std::vector<Node> exp;
    std::map< Node, Node > cn;
    std::map< Node, std::map< Node, int > > dni;
    for( unsigned i=0; i<cdt_eqc.size(); i++ ){
      cn[cdt_eqc[i]] = cdt_eqc[i];
    }
    separateBisimilar( cdt_eqc, part_out, exp, cn, dni, 0, false );
    Trace("dt-cdt-debug") << "Done separate bisimilar." << std::endl;
    if( !part_out.empty() ){
      Trace("dt-cdt-debug") << "Process partition size " << part_out.size() << std::endl;
      for( unsigned i=0; i<part_out.size(); i++ ){
        std::vector< Node > part;
        part.push_back( part_out[i][0] );
        for( unsigned j=1; j<part_out[i].size(); j++ ){
          Trace("dt-cdt") << "Codatatypes : " << part_out[i][0] << " and " << part_out[i][j] << " must be equal!!" << std::endl;
          part.push_back( part_out[i][j] );
          std::vector< std::vector< Node > > tpart_out;
          exp.clear();
          cn.clear();
          cn[part_out[i][0]] = part_out[i][0];
          cn[part_out[i][j]] = part_out[i][j];
          dni.clear();
          separateBisimilar( part, tpart_out, exp, cn, dni, 0, true );
          Assert(tpart_out.size() == 1 && tpart_out[0].size() == 2);
          part.pop_back();
          //merge based on explanation
          Trace("dt-cdt") << "  exp is : ";
          for( unsigned k=0; k<exp.size(); k++ ){
            Trace("dt-cdt") << exp[k] << " ";
          }
          Trace("dt-cdt") << std::endl;
          Node eq = part_out[i][0].eqNode( part_out[i][j] );
          Node eqExp = NodeManager::currentNM()->mkAnd(exp);
          d_im.addPendingInference(eq, InferenceId::DATATYPES_BISIMILAR, eqExp);
          Trace("datatypes-infer") << "DtInfer : cdt-bisimilar : " << eq << " by " << eqExp << std::endl;
        }
      }
    }
  }
}

//everything is in terms of representatives
void TheoryDatatypes::separateBisimilar(
    std::vector<Node>& part,
    std::vector<std::vector<Node> >& part_out,
    std::vector<Node>& exp,
    std::map<Node, Node>& cn,
    std::map<Node, std::map<Node, int> >& dni,
    int dniLvl,
    bool mkExp)
{
  if( !mkExp ){
    Trace("dt-cdt-debug") << "Separate bisimilar : " << std::endl;
    for( unsigned i=0; i<part.size(); i++ ){
      Trace("dt-cdt-debug") << "   " << part[i] << ", current = " << cn[part[i]] << std::endl;
    }
  }
  Assert(part.size() > 1);
  std::map< Node, std::vector< Node > > new_part;
  std::map< Node, std::vector< Node > > new_part_c;
  std::map< int, std::vector< Node > > new_part_rec;

  std::map< Node, Node > cn_cons;
  for( unsigned j=0; j<part.size(); j++ ){
    Node c = cn[part[j]];
    std::map< Node, int >::iterator it_rec = dni[part[j]].find( c );
    if( it_rec!=dni[part[j]].end() ){
      //looped
      if( !mkExp ){ Trace("dt-cdt-debug") << "  - " << part[j] << " is looping at index " << it_rec->second << std::endl; }
      new_part_rec[ it_rec->second ].push_back( part[j] );
    }else{
      if( c.getType().isDatatype() ){
        Node ncons = getEqcConstructor( c );
        if( ncons.getKind()==APPLY_CONSTRUCTOR ) {
          Node cc = ncons.getOperator();
          cn_cons[part[j]] = ncons;
          if (mkExp && c != ncons)
          {
            exp.push_back(c.eqNode(ncons));
          }
          new_part[cc].push_back( part[j] );
          if( !mkExp ){ Trace("dt-cdt-debug") << "  - " << part[j] << " is datatype " << ncons << "." << std::endl; }
        }else{
          new_part_c[c].push_back( part[j] );
          if( !mkExp ){ Trace("dt-cdt-debug") << "  - " << part[j] << " is unspecified datatype." << std::endl; }
        }
      }else{
        //add equivalences
        if( !mkExp ){ Trace("dt-cdt-debug") << "  - " << part[j] << " is term " << c << "." << std::endl; }
        new_part_c[c].push_back( part[j] );
      }
    }
  }
  //direct add for constants
  for( std::map< Node, std::vector< Node > >::iterator it = new_part_c.begin(); it != new_part_c.end(); ++it ){
    if( it->second.size()>1 ){
      std::vector< Node > vec;
      vec.insert( vec.begin(), it->second.begin(), it->second.end() );
      part_out.push_back( vec );
    }
  }
  //direct add for recursive
  for( std::map< int, std::vector< Node > >::iterator it = new_part_rec.begin(); it != new_part_rec.end(); ++it ){
    if( it->second.size()>1 ){
      std::vector< Node > vec;
      vec.insert( vec.begin(), it->second.begin(), it->second.end() );
      part_out.push_back( vec );
    }else{
      //add back : could match a datatype?
    }
  }
  //recurse for the datatypes
  for( std::map< Node, std::vector< Node > >::iterator it = new_part.begin(); it != new_part.end(); ++it ){
    if( it->second.size()>1 ){
      //set dni to check for loops
      std::map< Node, Node > dni_rem;
      for( unsigned i=0; i<it->second.size(); i++ ){
        Node n = it->second[i];
        dni[n][cn[n]] = dniLvl;
        dni_rem[n] = cn[n];
      }

      //we will split based on the arguments of the datatype
      std::vector< std::vector< Node > > split_new_part;
      split_new_part.push_back( it->second );

      unsigned nChildren = cn_cons[it->second[0]].getNumChildren();
      //for each child of constructor
      unsigned cindex = 0;
      while( cindex<nChildren && !split_new_part.empty() ){
        if( !mkExp ){ Trace("dt-cdt-debug") << "Split argument #" << cindex << " of " << it->first << "..." << std::endl; }
        std::vector< std::vector< Node > > next_split_new_part;
        for( unsigned j=0; j<split_new_part.size(); j++ ){
          //set current node
          for( unsigned k=0; k<split_new_part[j].size(); k++ ){
            Node n = split_new_part[j][k];
            Node cnc = cn_cons[n][cindex];
            Node nr = getRepresentative(cnc);
            cn[n] = nr;
            if (mkExp && cnc != nr)
            {
              exp.push_back(nr.eqNode(cnc));
            }
          }
          std::vector< std::vector< Node > > c_part_out;
          separateBisimilar( split_new_part[j], c_part_out, exp, cn, dni, dniLvl+1, mkExp );
          next_split_new_part.insert( next_split_new_part.end(), c_part_out.begin(), c_part_out.end() );
        }
        split_new_part.clear();
        split_new_part.insert( split_new_part.end(), next_split_new_part.begin(), next_split_new_part.end() );
        cindex++;
      }
      part_out.insert( part_out.end(), split_new_part.begin(), split_new_part.end() );

      for( std::map< Node, Node >::iterator it2 = dni_rem.begin(); it2 != dni_rem.end(); ++it2 ){
        dni[it2->first].erase( it2->second );
      }
    }
  }
}

//postcondition: if cycle detected, explanation is why n is a subterm of on
Node TheoryDatatypes::searchForCycle(TNode n,
                                     TNode on,
                                     std::map<TNode, bool>& visited,
                                     std::map<TNode, bool>& proc,
                                     std::vector<Node>& explanation,
                                     bool firstTime)
{
  Trace("datatypes-cycle-check2") << "Search for cycle " << n << " " << on << endl;
  TNode ncons;
  TNode nn;
  if( !firstTime ){
    nn = getRepresentative( n );
    if( nn==on ){
      if (n != nn)
      {
        explanation.push_back(n.eqNode(nn));
      }
      return on;
    }
  }else{
    nn = getRepresentative( n );
  }
  if( proc.find( nn )!=proc.end() ){
    return Node::null();
  }
  Trace("datatypes-cycle-check2") << "...representative : " << nn << " " << ( visited.find( nn ) == visited.end() ) << " " << visited.size() << std::endl;
  if( visited.find( nn ) == visited.end() ) {
    Trace("datatypes-cycle-check2") << "  visit : " << nn << std::endl;
    visited[nn] = true;
    TNode nncons = getEqcConstructor(nn);
    if (nncons.getKind() == APPLY_CONSTRUCTOR)
    {
      for (unsigned i = 0; i < nncons.getNumChildren(); i++)
      {
        TNode cn =
            searchForCycle(nncons[i], on, visited, proc, explanation, false);
        if( cn==on ) {
          //add explanation for why the constructor is connected
          if (n != nncons)
          {
            explanation.push_back(n.eqNode(nncons));
          }
          return on;
        }else if( !cn.isNull() ){
          return cn;
        }
      }
    }
    Trace("datatypes-cycle-check2") << "  unvisit : " << nn << std::endl;
    proc[nn] = true;
    visited.erase( nn );
    return Node::null();
  }else{
    TypeNode tn = nn.getType();
    if( tn.isDatatype() ) {
      if( !tn.isCodatatype() ){
        return nn;
      }
    }
    return Node::null();
  }
}

bool TheoryDatatypes::hasTerm(TNode a) { return d_equalityEngine->hasTerm(a); }

bool TheoryDatatypes::areEqual( TNode a, TNode b ){
  if( a==b ){
    return true;
  }else if( hasTerm( a ) && hasTerm( b ) ){
    return d_equalityEngine->areEqual(a, b);
  }else{
    return false;
  }
}

bool TheoryDatatypes::areDisequal( TNode a, TNode b ){
  if( a==b ){
    return false;
  }else if( hasTerm( a ) && hasTerm( b ) ){
    return d_equalityEngine->areDisequal(a, b, false);
  }else{
    //TODO : constants here?
    return false;
  }
}

bool TheoryDatatypes::areCareDisequal( TNode x, TNode y ) {
  Trace("datatypes-cg") << "areCareDisequal: " << x << " " << y << std::endl;
  Assert(d_equalityEngine->hasTerm(x));
  Assert(d_equalityEngine->hasTerm(y));
  if (d_equalityEngine->isTriggerTerm(x, THEORY_DATATYPES)
      && d_equalityEngine->isTriggerTerm(y, THEORY_DATATYPES))
  {
    TNode x_shared =
        d_equalityEngine->getTriggerTermRepresentative(x, THEORY_DATATYPES);
    TNode y_shared =
        d_equalityEngine->getTriggerTermRepresentative(y, THEORY_DATATYPES);
    EqualityStatus eqStatus = d_valuation.getEqualityStatus(x_shared, y_shared);
    if( eqStatus==EQUALITY_FALSE_AND_PROPAGATED || eqStatus==EQUALITY_FALSE || eqStatus==EQUALITY_FALSE_IN_MODEL ){
      return true;
    }
  }
  return false;
}

TNode TheoryDatatypes::getRepresentative( TNode a ){
  if( hasTerm( a ) ){
    return d_equalityEngine->getRepresentative(a);
  }else{
    return a;
  }
}

void TheoryDatatypes::printModelDebug( const char* c ){
  if(! (Trace.isOn(c))) {
    return;
  }

  Trace( c ) << "Datatypes model : " << std::endl;
  eq::EqClassesIterator eqcs_i = eq::EqClassesIterator(d_equalityEngine);
  while( !eqcs_i.isFinished() ){
    Node eqc = (*eqcs_i);
    //if( !eqc.getType().isBoolean() ){
      if( eqc.getType().isDatatype() ){
        Trace( c ) << "DATATYPE : ";
      }
      Trace( c ) << eqc << " : " << eqc.getType() << " : " << std::endl;
      Trace( c ) << "   { ";
      //add terms to model
      eq::EqClassIterator eqc_i = eq::EqClassIterator(eqc, d_equalityEngine);
      while( !eqc_i.isFinished() ){
        if( (*eqc_i)!=eqc ){
          Trace( c ) << (*eqc_i) << " ";
        }
        ++eqc_i;
      }
      Trace( c ) << "}" << std::endl;
      if( eqc.getType().isDatatype() ){
        EqcInfo* ei = getOrMakeEqcInfo( eqc );
        if( ei ){
          Trace( c ) << "   Instantiated : " << ei->d_inst.get() << std::endl;
          Trace( c ) << "   Constructor : ";
          if( !ei->d_constructor.get().isNull() ){
            Trace( c )<< ei->d_constructor.get();
          }
          Trace( c ) << std::endl << "   Labels : ";
          if( hasLabel( ei, eqc ) ){
            Trace( c ) << getLabel( eqc );
          }else{
            NodeUIntMap::iterator lbl_i = d_labels.find(eqc);
            if( lbl_i != d_labels.end() ){
              for (size_t j = 0; j < (*lbl_i).second; j++)
              {
                Trace( c ) << d_labels_data[eqc][j] << " ";
              }
            }
          }
          Trace( c ) << std::endl;
          Trace( c ) << "   Selectors : " << ( ei->d_selectors ? "yes, " : "no " );
          NodeUIntMap::iterator sel_i = d_selector_apps.find(eqc);
          if( sel_i != d_selector_apps.end() ){
            for (size_t j = 0; j < (*sel_i).second; j++)
            {
              Trace( c ) << d_selector_apps_data[eqc][j] << " ";
            }
          }
          Trace( c ) << std::endl;
        }
      }
    //}
    ++eqcs_i;
  }
}

void TheoryDatatypes::computeRelevantTerms(std::set<Node>& termSet)
{
  Trace("dt-cmi") << "Have " << termSet.size() << " relevant terms..."
                  << std::endl;

  //also include non-singleton dt equivalence classes  TODO : revisit this
  eq::EqClassesIterator eqcs_i = eq::EqClassesIterator(d_equalityEngine);
  while( !eqcs_i.isFinished() ){
    TNode r = (*eqcs_i);
    if (r.getType().isDatatype())
    {
      eq::EqClassIterator eqc_i = eq::EqClassIterator(r, d_equalityEngine);
      while (!eqc_i.isFinished())
      {
        termSet.insert(*eqc_i);
        ++eqc_i;
      }
    }
    ++eqcs_i;
  }
}

std::pair<bool, Node> TheoryDatatypes::entailmentCheck(TNode lit)
{
  Trace("dt-entail") << "Check entailed : " << lit << std::endl;
  Node atom = lit.getKind()==NOT ? lit[0] : lit;
  bool pol = lit.getKind()!=NOT;
  if( atom.getKind()==APPLY_TESTER ){
    Node n = atom[0];
    if( hasTerm( n ) ){
      Node r = d_equalityEngine->getRepresentative(n);
      EqcInfo * ei = getOrMakeEqcInfo( r, false );
      int l_index = getLabelIndex( ei, r );
      int t_index = static_cast<int>(utils::indexOf(atom.getOperator()));
      Trace("dt-entail") << "  Tester indices are " << t_index << " and " << l_index << std::endl;
      if( l_index!=-1 && (l_index==t_index)==pol ){
        std::vector< TNode > exp_c;
        Node eqToExplain;
        if( ei && !ei->d_constructor.get().isNull() ){
          eqToExplain = n.eqNode(ei->d_constructor.get());
        }else{
          Node lbl = getLabel( n );
          Assert(!lbl.isNull());
          exp_c.push_back( lbl );
          Assert(areEqual(n, lbl[0]));
          eqToExplain = n.eqNode(lbl[0]);
        }
        d_equalityEngine->explainLit(eqToExplain, exp_c);
        Node exp = NodeManager::currentNM()->mkAnd(exp_c);
        Trace("dt-entail") << "  entailed, explanation is " << exp << std::endl;
        return make_pair(true, exp);
      }
    }
  }
  return make_pair(false, Node::null());
}

}  // namespace datatypes
}  // namespace theory
}  // namespace cvc5<|MERGE_RESOLUTION|>--- conflicted
+++ resolved
@@ -60,11 +60,7 @@
       d_singleton_eq(getUserContext()),
       d_lemmas_produced_c(getUserContext()),
       d_sygusExtension(nullptr),
-<<<<<<< HEAD
-      d_state(getSatContext(), getUserContext(), valuation),
-=======
       d_state(env, valuation),
->>>>>>> a11de769
       d_im(*this, d_state, d_pnm),
       d_notify(d_im, *this)
 {
