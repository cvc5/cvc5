/******************************************************************************
 * Top contributors (to current version):
 *   Andrew Reynolds, Aina Niemetz, Morgan Deters
 *
 * This file is part of the cvc5 project.
 *
 * Copyright (c) 2009-2023 by the authors listed in the file AUTHORS
 * in the top-level source directory and their institutional affiliations.
 * All rights reserved.  See the file COPYING in the top-level source
 * directory for licensing information.
 * ****************************************************************************
 *
 * Typing and cardinality rules for the theory of datatypes.
 */

#include "theory/datatypes/theory_datatypes_type_rules.h"

#include <sstream>

#include "expr/ascription_type.h"
#include "expr/codatatype_bound_variable.h"
#include "expr/dtype.h"
#include "expr/dtype_cons.h"
#include "expr/type_matcher.h"
#include "theory/datatypes/project_op.h"
#include "theory/datatypes/theory_datatypes_utils.h"
#include "theory/datatypes/tuple_utils.h"
#include "util/rational.h"

namespace cvc5::internal {
namespace theory {
namespace datatypes {

TypeNode DatatypeConstructorTypeRule::preComputeType(NodeManager* nm, TNode n)
{
  return TypeNode::null();
}
TypeNode DatatypeConstructorTypeRule::computeType(NodeManager* nodeManager,
                                                  TNode n,
                                                  bool check,
                                                  std::ostream* errOut)
{
  Assert(n.getKind() == kind::APPLY_CONSTRUCTOR);
  TypeNode consType = n.getOperator().getTypeOrNull();
  // note that datatype constructors cannot be abstracted
  if (!consType.isDatatypeConstructor())
  {
    if (errOut)
    {
      (*errOut) << "expected constructor to apply";
    }
    return TypeNode::null();
  }
  TypeNode t = consType.getDatatypeConstructorRangeType();
  Assert(t.isDatatype());
  TNode::iterator child_it = n.begin();
  TNode::iterator child_it_end = n.end();
  TypeNode::iterator tchild_it = consType.begin();
  if ((t.isParametricDatatype() || check)
      && n.getNumChildren() != consType.getNumChildren() - 1)
  {
    if (errOut)
    {
      (*errOut) << "number of arguments does not match the constructor type";
    }
    return TypeNode::null();
  }
  if (t.isParametricDatatype())
  {
    Trace("typecheck-idt") << "typecheck parameterized datatype " << n
                           << std::endl;
    TypeMatcher m(t);
    for (; child_it != child_it_end; ++child_it, ++tchild_it)
    {
      TypeNode childType = (*child_it).getTypeOrNull();
      // FIXME
      if (!m.doMatching(*tchild_it, childType))
      {
        if (errOut)
        {
          (*errOut) << "matching failed for parameterized constructor";
        }
        return TypeNode::null();
      }
    }
    std::vector<TypeNode> instTypes;
    m.getMatches(instTypes);
    TypeNode range = t.instantiate(instTypes);
    Trace("typecheck-idt") << "Return (constructor) " << range << " for " << n
                           << std::endl;
    return range;
  }
  else
  {
    if (check)
    {
      Trace("typecheck-idt")
          << "typecheck cons: " << n << " " << n.getNumChildren() << std::endl;
      Trace("typecheck-idt") << "cons type: " << consType << " "
                             << consType.getNumChildren() << std::endl;
      for (; child_it != child_it_end; ++child_it, ++tchild_it)
      {
        TypeNode childType = (*child_it).getTypeOrNull();
        Trace("typecheck-idt") << "typecheck cons arg: " << childType << " "
                               << (*tchild_it) << std::endl;
        TypeNode argumentType = *tchild_it;
        if (!childType.isComparableTo(argumentType))
        {
          if (errOut)
          {
            (*errOut) << "bad type for constructor argument:\n"
                      << "child type:  " << childType << "\n"
                      << "not type: " << argumentType << "\n"
                      << "in term : " << n;
          }
          return TypeNode::null();
        }
      }
    }
    return consType.getDatatypeConstructorRangeType();
  }
}

bool DatatypeConstructorTypeRule::computeIsConst(NodeManager* nodeManager,
                                                 TNode n)
{
  Assert(n.getKind() == kind::APPLY_CONSTRUCTOR);
  for (TNode::const_iterator i = n.begin(); i != n.end(); ++i)
  {
    if (!(*i).isConst())
    {
      return false;
    }
  }
  return true;
}

TypeNode DatatypeSelectorTypeRule::preComputeType(NodeManager* nm, TNode n)
{
  return TypeNode::null();
}
TypeNode DatatypeSelectorTypeRule::computeType(NodeManager* nodeManager,
                                               TNode n,
                                               bool check,
                                               std::ostream* errOut)
{
  Assert(n.getKind() == kind::APPLY_SELECTOR);
  TypeNode selType = n.getOperator().getTypeOrNull();
  TypeNode t = selType[0];
  Assert(t.isDatatype());
  if ((t.isParametricDatatype() || check) && n.getNumChildren() != 1)
  {
    if (errOut)
    {
      (*errOut) << "number of arguments does not match the selector type";
    }
    return TypeNode::null();
  }
  if (t.isParametricDatatype())
  {
    Trace("typecheck-idt") << "typecheck parameterized sel: " << n << std::endl;
    TypeMatcher m(t);
    TypeNode childType = n[0].getTypeOrNull();
    if (!childType.isInstantiatedDatatype())
    {
      if (errOut)
      {
        (*errOut) << "Datatype type not fully instantiated";
      }
      return TypeNode::null();
    }
    // FIXME
    if (!m.doMatching(selType[0], childType))
    {
      if (errOut)
      {
        (*errOut) << "matching failed for selector argument of parameterized "
                     "datatype";
      }
      return TypeNode::null();
    }
    std::vector<TypeNode> types, matches;
    m.getTypes(types);
    m.getMatches(matches);
    TypeNode range = selType[1];
    range = range.substitute(
        types.begin(), types.end(), matches.begin(), matches.end());
    Trace("typecheck-idt") << "Return (selector) " << range << " for " << n
                           << " from " << selType[1] << std::endl;
    return range;
  }
  else
  {
    if (check)
    {
      Trace("typecheck-idt") << "typecheck sel: " << n << std::endl;
      Trace("typecheck-idt") << "sel type: " << selType << std::endl;
      TypeNode childType = n[0].getTypeOrNull();
      if (!selType[0].isComparableTo(childType))
      {
        Trace("typecheck-idt") << "ERROR: " << selType[0].getKind() << " "
                               << childType.getKind() << std::endl;
        if (errOut)
        {
          (*errOut) << "bad type for selector argument";
        }
        return TypeNode::null();
      }
    }
    return selType[1];
  }
}

TypeNode DatatypeTesterTypeRule::preComputeType(NodeManager* nm, TNode n)
{
  return TypeNode::null();
}
TypeNode DatatypeTesterTypeRule::computeType(NodeManager* nodeManager,
                                             TNode n,
                                             bool check,
                                             std::ostream* errOut)
{
  Assert(n.getKind() == kind::APPLY_TESTER);
  if (check)
  {
    if (n.getNumChildren() != 1)
    {
      if (errOut)
      {
        (*errOut) << "number of arguments does not match the tester type";
      }
      return TypeNode::null();
    }
    TypeNode testType = n.getOperator().getTypeOrNull();
    TypeNode childType = n[0].getTypeOrNull();
    TypeNode t = testType[0];
    Assert(t.isDatatype());
    if (t.isParametricDatatype())
    {
      Trace("typecheck-idt")
          << "typecheck parameterized tester: " << n << std::endl;
      TypeMatcher m(t);
      if (!m.doMatching(testType[0], childType))
      {
        if (errOut)
        {
          (*errOut) << "matching failed for tester argument of parameterized "
                       "datatype";
        }
        return TypeNode::null();
      }
    }
    else
    {
      Trace("typecheck-idt") << "typecheck test: " << n << std::endl;
      Trace("typecheck-idt") << "test type: " << testType << std::endl;
      if (testType[0] != childType)
      {
        if (errOut)
        {
          (*errOut) << "bad type for tester argument";
        }
        return TypeNode::null();
      }
    }
  }
  return nodeManager->booleanType();
}

TypeNode DatatypeUpdateTypeRule::preComputeType(NodeManager* nm, TNode n)
{
  return TypeNode::null();
}
TypeNode DatatypeUpdateTypeRule::computeType(NodeManager* nodeManager,
                                             TNode n,
                                             bool check,
                                             std::ostream* errOut)
{
  Assert(n.getKind() == kind::APPLY_UPDATER);
  TypeNode updType = n.getOperator().getTypeOrNull();
  Assert(updType.getNumChildren() == 2);
  if (check)
  {
    TypeNode t = updType[0];
    for (size_t i = 0; i < 2; i++)
    {
      TypeNode childType = n[i].getTypeOrNull();
      TypeNode targ = updType[i];
      Trace("typecheck-idt") << "typecheck update: " << n << "[" << i
                             << "]: " << targ << " " << childType << std::endl;
      if (t.isParametricDatatype())
      {
        TypeMatcher m(t);
        if (!m.doMatching(targ, childType))
        {
          if (errOut)
          {
            (*errOut) << "matching failed for update argument of parameterized "
                         "datatype";
          }
          return TypeNode::null();
        }
      }
      else if (targ != childType)
      {
        if (errOut)
        {
          (*errOut) << "bad type for update argument";
        }
        return TypeNode::null();
      }
    }
  }
  // type is the first argument
  return n[0].getTypeOrNull();
}

TypeNode DatatypeAscriptionTypeRule::preComputeType(NodeManager* nm, TNode n)
{
  return TypeNode::null();
}
TypeNode DatatypeAscriptionTypeRule::computeType(NodeManager* nodeManager,
                                                 TNode n,
                                                 bool check,
                                                 std::ostream* errOut)
{
  Trace("typecheck-idt") << "typechecking ascription: " << n << std::endl;
  Assert(n.getKind() == kind::APPLY_TYPE_ASCRIPTION);
  TypeNode t = n.getOperator().getConst<AscriptionType>().getType();
  if (check)
  {
    TypeNode childType = n[0].getTypeOrNull();

    TypeMatcher m;
    if (childType.getKind() == kind::CONSTRUCTOR_TYPE)
    {
      m.addTypesFromDatatype(childType.getDatatypeConstructorRangeType());
    }
    else if (childType.isDatatype())
    {
      m.addTypesFromDatatype(childType);
    }
    if (!m.doMatching(childType, t))
    {
      if (errOut)
      {
        (*errOut) << "matching failed for type ascription argument of "
                     "parameterized datatype";
      }
      return TypeNode::null();
    }
  }
  return t;
}

Cardinality ConstructorProperties::computeCardinality(TypeNode type)
{
  // Constructors aren't exactly functions, they're like
  // parameterized ground terms.  So the cardinality is more like
  // that of a tuple than that of a function.
  AssertArgument(type.isDatatypeConstructor(), type);
  Cardinality c = 1;
  for (unsigned i = 0, i_end = type.getNumChildren(); i < i_end - 1; ++i)
  {
    c *= type[i].getCardinality();
  }
  return c;
}

TypeNode DtSizeTypeRule::preComputeType(NodeManager* nm, TNode n)
{
  return TypeNode::null();
}
TypeNode DtSizeTypeRule::computeType(NodeManager* nodeManager,
                                     TNode n,
                                     bool check,
                                     std::ostream* errOut)
{
  if (check)
  {
    TypeNode t = n[0].getTypeOrNull();
    if (!t.isDatatype())
    {
      if (errOut)
      {
        (*errOut) << "expecting datatype size term to have datatype argument.";
      }
      return TypeNode::null();
    }
  }
  return nodeManager->integerType();
}

TypeNode DtBoundTypeRule::preComputeType(NodeManager* nm, TNode n)
{
  return TypeNode::null();
}
TypeNode DtBoundTypeRule::computeType(NodeManager* nodeManager,
                                      TNode n,
                                      bool check,
                                      std::ostream* errOut)
{
  if (check)
  {
    TypeNode t = n[0].getTypeOrNull();
    if (!t.isDatatype())
    {
      if (errOut)
      {
        (*errOut) << "expecting datatype bound term to have datatype argument.";
      }
      return TypeNode::null();
    }
    if (!n[1].isConst() || !n[1].getTypeOrNull().isInteger())
    {
      if (errOut)
      {
        (*errOut) << "datatype bound must be a constant integer";
      }
      return TypeNode::null();
    }
    if (n[1].getConst<Rational>().getNumerator().sgn() == -1)
    {
      if (errOut)
      {
        (*errOut) << "datatype bound must be non-negative";
      }
      return TypeNode::null();
    }
  }
  return nodeManager->booleanType();
}

TypeNode DtSygusEvalTypeRule::preComputeType(NodeManager* nm, TNode n)
{
  return TypeNode::null();
}
TypeNode DtSygusEvalTypeRule::computeType(NodeManager* nodeManager,
                                          TNode n,
                                          bool check,
                                          std::ostream* errOut)
{
  TypeNode headType = n[0].getTypeOrNull();
  if (!headType.isDatatype())
  {
    if (errOut)
    {
      (*errOut) << "datatype sygus eval takes a datatype head";
    }
    return TypeNode::null();
  }
  const DType& dt = headType.getDType();
  if (!dt.isSygus())
  {
    if (errOut)
    {
      (*errOut)
          << "datatype sygus eval must have a datatype head that is sygus";
    }
    return TypeNode::null();
  }
  if (check)
  {
    Node svl = dt.getSygusVarList();
    if (svl.getNumChildren() + 1 != n.getNumChildren())
    {
      if (errOut)
      {
        (*errOut) << "wrong number of arguments to a datatype sygus evaluation "
                     "function";
      }
      return TypeNode::null();
    }
    for (unsigned i = 0, nvars = svl.getNumChildren(); i < nvars; i++)
    {
      TypeNode vtype = svl[i].getTypeOrNull();
      TypeNode atype = n[i + 1].getTypeOrNull();
      if (vtype != atype)
      {
        if (errOut)
        {
          (*errOut) << "argument type mismatch in a datatype sygus evaluation "
                       "function";
        }
        return TypeNode::null();
      }
    }
  }
  return dt.getSygusType();
}

TypeNode MatchTypeRule::preComputeType(NodeManager* nm, TNode n)
{
  return TypeNode::null();
}
TypeNode MatchTypeRule::computeType(NodeManager* nodeManager,
                                    TNode n,
                                    bool check,
                                    std::ostream* errOut)
{
  Assert(n.getKind() == kind::MATCH);

  TypeNode retType;

  TypeNode headType = n[0].getTypeOrNull();
  if (!headType.isDatatype())
  {
    if (errOut)
    {
      (*errOut) << "expecting datatype head in match";
    }
    return TypeNode::null();
  }
  const DType& hdt = headType.getDType();

  std::unordered_set<unsigned> patIndices;
  bool patHasVariable = false;
  // the type of a match case list is the least common type of its cases
  for (unsigned i = 1, nchildren = n.getNumChildren(); i < nchildren; i++)
  {
    Node nc = n[i];
    Kind nck = nc.getKind();
    std::unordered_set<Node> bvs;
    if (nck == kind::MATCH_BIND_CASE)
    {
      for (const Node& v : nc[0])
      {
        Assert(v.getKind() == kind::BOUND_VARIABLE);
        bvs.insert(v);
      }
    }
    else if (nck != kind::MATCH_CASE)
    {
      if (errOut)
      {
        (*errOut) << "expected a match case in match expression";
      }
      return TypeNode::null();
    }
    // get the pattern type
    uint32_t pindex = nck == kind::MATCH_CASE ? 0 : 1;
    TypeNode patType = nc[pindex].getTypeOrNull();
    // should be caught in the above call
    if (!patType.isDatatype())
    {
      if (errOut)
      {
        (*errOut) << "expecting datatype pattern in match";
      }
      return TypeNode::null();
    }
    Kind ncpk = nc[pindex].getKind();
    if (ncpk == kind::APPLY_CONSTRUCTOR)
    {
      for (const Node& arg : nc[pindex])
      {
        if (bvs.find(arg) == bvs.end())
        {
          if (errOut)
          {
            (*errOut) << "expecting distinct bound variable as argument to "
                         "constructor in pattern of match";
          }
          return TypeNode::null();
        }
        bvs.erase(arg);
      }
      size_t ci = utils::indexOf(nc[pindex].getOperator());
      patIndices.insert(ci);
    }
    else if (ncpk == kind::BOUND_VARIABLE)
    {
      patHasVariable = true;
    }
    else
    {
      if (errOut)
      {
        (*errOut) << "unexpected kind of term in pattern in match";
      }
      return TypeNode::null();
    }
    const DType& pdt = patType.getDType();
    // compare datatypes instead of the types to catch parametric case,
    // where the pattern has parametric type.
    if (hdt.getTypeNode() != pdt.getTypeNode())
    {
      if (errOut)
      {
        (*errOut)
            << "pattern of a match case does not match the head type in match";
      }
      return TypeNode::null();
    }
    TypeNode currType = nc.getTypeOrNull();
    if (i == 1)
    {
      retType = currType;
    }
    else if (retType != currType)
    {
<<<<<<< HEAD
      if (errOut)
      {
        (*errOut) << "incomparable types in match case list";
      }
      return TypeNode::null();
=======
      std::stringstream ss;
      ss << "incomparable types in match case list" << std::endl;
      ss << nc[1] << ": " << currType << std::endl;
      ss << "expected: " << retType << std::endl;
      throw TypeCheckingExceptionPrivate(n, ss.str());
>>>>>>> 509ec787
    }
  }
  // it is mandatory to check this here to ensure the match is exhaustive
  if (!patHasVariable && patIndices.size() < hdt.getNumConstructors())
  {
    if (errOut)
    {
      (*errOut) << "cases for match term are not exhaustive";
    }
    return TypeNode::null();
  }
  return retType;
}

TypeNode MatchCaseTypeRule::preComputeType(NodeManager* nm, TNode n)
{
  return TypeNode::null();
}
TypeNode MatchCaseTypeRule::computeType(NodeManager* nodeManager,
                                        TNode n,
                                        bool check,
                                        std::ostream* errOut)
{
  Assert(n.getKind() == kind::MATCH_CASE);
  if (check)
  {
    TypeNode patType = n[0].getTypeOrNull();
    if (!patType.isDatatype())
    {
      if (errOut)
      {
        (*errOut) << "expecting datatype pattern in match case";
      }
      return TypeNode::null();
    }
  }
  return n[1].getTypeOrNull();
}

TypeNode MatchBindCaseTypeRule::preComputeType(NodeManager* nm, TNode n)
{
  return TypeNode::null();
}
TypeNode MatchBindCaseTypeRule::computeType(NodeManager* nodeManager,
                                            TNode n,
                                            bool check,
                                            std::ostream* errOut)
{
  Assert(n.getKind() == kind::MATCH_BIND_CASE);
  if (check)
  {
    if (n[0].getKind() != kind::BOUND_VAR_LIST)
    {
      if (errOut)
      {
        (*errOut) << "expected a bound variable list in match bind case";
      }
      return TypeNode::null();
    }
    TypeNode patType = n[1].getTypeOrNull();
    if (!patType.isDatatype())
    {
      if (errOut)
      {
        (*errOut) << "expecting datatype pattern in match bind case";
      }
      return TypeNode::null();
    }
  }
  return n[2].getTypeOrNull();
}

TypeNode TupleProjectTypeRule::preComputeType(NodeManager* nm, TNode n)
{
  return TypeNode::null();
}

TypeNode TupleProjectTypeRule::computeType(NodeManager* nm,
                                           TNode n,
                                           bool check,
                                           std::ostream* errOut)
{
  Assert(n.getKind() == kind::TUPLE_PROJECT && n.hasOperator()
         && n.getOperator().getKind() == kind::TUPLE_PROJECT_OP);
  ProjectOp op = n.getOperator().getConst<ProjectOp>();
  const std::vector<uint32_t>& indices = op.getIndices();
  if (check)
  {
    if (n.getNumChildren() != 1)
    {
      if (errOut)
      {
        (*errOut) << "operands in term " << n << " are " << n.getNumChildren()
                  << ", but TUPLE_PROJECT expects 1 operand.";
      }
      return TypeNode::null();
    }
    TypeNode tupleType = n[0].getTypeOrNull();
    if (!tupleType.isMaybeKind(kind::TUPLE_TYPE))
    {
      if (errOut)
      {
        (*errOut) << "TUPLE_PROJECT expects a tuple for " << n[0] << ". Found"
                  << tupleType;
      }
      return TypeNode::null();
    }

    // check indicies if we are a concrete tuple
    if (tupleType.isTuple())
    {
      // make sure all indices are less than the length of the tuple type
      const DType& dType = tupleType.getDType();
      DTypeConstructor constructor = dType[0];
      size_t numArgs = constructor.getNumArgs();
      for (uint32_t index : indices)
      {
        if (index >= numArgs)
        {
          if (errOut)
          {
            (*errOut) << "Project index " << index << " in term " << n
                      << " is >= " << numArgs
                      << " which is the length of tuple " << n[0] << std::endl;
          }
          return TypeNode::null();
        }
      }
    }
  }
  TypeNode tupleType = n[0].getTypeOrNull();
  return TupleUtils::getTupleProjectionType(indices, tupleType);
}

TypeNode CodatatypeBoundVariableTypeRule::preComputeType(NodeManager* nm,
                                                         TNode n)
{
  return TypeNode::null();
}
TypeNode CodatatypeBoundVariableTypeRule::computeType(NodeManager* nodeManager,
                                                      TNode n,
                                                      bool check,
                                                      std::ostream* errOut)
{
  return n.getConst<CodatatypeBoundVariable>().getType();
}

}  // namespace datatypes
}  // namespace theory
}  // namespace cvc5::internal<|MERGE_RESOLUTION|>--- conflicted
+++ resolved
@@ -599,19 +599,11 @@
     }
     else if (retType != currType)
     {
-<<<<<<< HEAD
-      if (errOut)
-      {
-        (*errOut) << "incomparable types in match case list";
-      }
-      return TypeNode::null();
-=======
       std::stringstream ss;
       ss << "incomparable types in match case list" << std::endl;
       ss << nc[1] << ": " << currType << std::endl;
       ss << "expected: " << retType << std::endl;
       throw TypeCheckingExceptionPrivate(n, ss.str());
->>>>>>> 509ec787
     }
   }
   // it is mandatory to check this here to ensure the match is exhaustive
