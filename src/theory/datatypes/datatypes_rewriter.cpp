/******************************************************************************
 * Top contributors (to current version):
 *   Andrew Reynolds, Mudathir Mohamed, Aina Niemetz
 *
 * This file is part of the cvc5 project.
 *
 * Copyright (c) 2009-2024 by the authors listed in the file AUTHORS
 * in the top-level source directory and their institutional affiliations.
 * All rights reserved.  See the file COPYING in the top-level source
 * directory for licensing information.
 * ****************************************************************************
 *
 * Implementation of rewriter for the theory of (co)inductive datatypes.
 */

#include "theory/datatypes/datatypes_rewriter.h"

#include "expr/ascription_type.h"
#include "expr/codatatype_bound_variable.h"
#include "expr/dtype.h"
#include "expr/dtype_cons.h"
#include "expr/elim_shadow_converter.h"
#include "expr/node_algorithm.h"
#include "expr/skolem_manager.h"
#include "options/datatypes_options.h"
#include "theory/datatypes/project_op.h"
#include "theory/datatypes/sygus_datatype_utils.h"
#include "theory/datatypes/theory_datatypes_utils.h"
#include "tuple_utils.h"
#include "util/rational.h"

using namespace cvc5::internal;
using namespace cvc5::internal::kind;

namespace cvc5::internal {
namespace theory {
namespace datatypes {

DatatypesRewriter::DatatypesRewriter(NodeManager* nm,
                                     Evaluator* sygusEval,
                                     const Options& opts)
    : TheoryRewriter(nm), d_sygusEval(sygusEval), d_opts(opts)
{
  registerProofRewriteRule(ProofRewriteRule::DT_INST,
                           TheoryRewriteCtx::PRE_DSL);
  registerProofRewriteRule(ProofRewriteRule::DT_COLLAPSE_SELECTOR,
                           TheoryRewriteCtx::PRE_DSL);
  registerProofRewriteRule(ProofRewriteRule::DT_COLLAPSE_TESTER,
                           TheoryRewriteCtx::PRE_DSL);
  registerProofRewriteRule(ProofRewriteRule::DT_COLLAPSE_TESTER_SINGLETON,
                           TheoryRewriteCtx::PRE_DSL);
  registerProofRewriteRule(ProofRewriteRule::DT_CONS_EQ,
                           TheoryRewriteCtx::PRE_DSL);
<<<<<<< HEAD
  registerProofRewriteRule(ProofRewriteRule::DT_UPDATER_ELIM,
=======
  registerProofRewriteRule(ProofRewriteRule::DT_MATCH_ELIM,
>>>>>>> 67517cbb
                           TheoryRewriteCtx::PRE_DSL);
}

Node DatatypesRewriter::rewriteViaRule(ProofRewriteRule id, const Node& n)
{
  switch (id)
  {
    case ProofRewriteRule::DT_INST:
    {
      if (n.getKind() != Kind::APPLY_TESTER)
      {
        return Node::null();
      }
      Node t = n[0];
      TypeNode tn = t.getType();
      Assert(tn.isDatatype());
      const DType& dt = tn.getDType();
      size_t i = utils::indexOf(n.getOperator());
      bool sharedSel = d_opts.datatypes.dtSharedSelectors;
      Node ticons = utils::getInstCons(t, dt, i, sharedSel);
      return t.eqNode(ticons);
    }
    case ProofRewriteRule::DT_COLLAPSE_SELECTOR:
    {
      if (n.getKind() != Kind::APPLY_SELECTOR
          || n[0].getKind() != Kind::APPLY_CONSTRUCTOR)
      {
        return Node::null();
      }
      Node selector = n.getOperator();
      size_t constructorIndex = utils::indexOf(n[0].getOperator());
      const DType& dt = utils::datatypeOf(selector);
      const DTypeConstructor& c = dt[constructorIndex];
      int selectorIndex = c.getSelectorIndexInternal(selector);
      if (selectorIndex >= 0)
      {
        Assert(static_cast<size_t>(selectorIndex) < c.getNumArgs());
        return n[0][selectorIndex];
      }
    }
    break;
    case ProofRewriteRule::DT_COLLAPSE_TESTER:
    {
      if (n.getKind() != Kind::APPLY_TESTER
          || n[0].getKind() != Kind::APPLY_CONSTRUCTOR)
      {
        return Node::null();
      }
      bool result =
          utils::indexOf(n.getOperator()) == utils::indexOf(n[0].getOperator());
      NodeManager* nm = nodeManager();
      return nm->mkConst(result);
    }
    break;
    case ProofRewriteRule::DT_COLLAPSE_TESTER_SINGLETON:
    {
      if (n.getKind() != Kind::APPLY_TESTER)
      {
        return Node::null();
      }
      const DType& dt = n[0].getType().getDType();
      if (dt.getNumConstructors() == 1)
      {
        NodeManager* nm = nodeManager();
        return nm->mkConst(true);
      }
    }
    break;
    case ProofRewriteRule::DT_CONS_EQ:
    {
      if (n.getKind() == Kind::EQUAL)
      {
        Node nn;
        std::vector<Node> rew;
        if (utils::checkClash(n[0], n[1], rew))
        {
          nn = nodeManager()->mkConst(false);
        }
        else
        {
          nn = nodeManager()->mkAnd(rew);
        }
        // In the "else" case above will n if this rewrite does not apply. We
        // do not return the reflexive equality in this case.
        if (nn != n)
        {
          return nn;
        }
      }
    }
    break;
<<<<<<< HEAD
    case ProofRewriteRule::DT_UPDATER_ELIM:
    {
      if (n.getKind() == Kind::APPLY_UPDATER)
      {
        return expandUpdater(n);
=======
    case ProofRewriteRule::DT_MATCH_ELIM:
    {
      if (n.getKind() == Kind::MATCH)
      {
        return expandMatch(n);
>>>>>>> 67517cbb
      }
    }
    break;
    default: break;
  }
  return Node::null();
}

RewriteResponse DatatypesRewriter::postRewrite(TNode in)
{
  Trace("datatypes-rewrite-debug") << "post-rewriting " << in << std::endl;
  Kind kind = in.getKind();
  NodeManager* nm = nodeManager();
  if (kind == Kind::APPLY_CONSTRUCTOR)
  {
    return rewriteConstructor(in);
  }
  else if (kind == Kind::APPLY_SELECTOR)
  {
    return rewriteSelector(in);
  }
  else if (kind == Kind::APPLY_TESTER)
  {
    return rewriteTester(in);
  }
  else if (kind == Kind::APPLY_UPDATER)
  {
    return rewriteUpdater(in);
  }
  else if (kind == Kind::NULLABLE_LIFT)
  {
    return rewriteNullableLift(in);
  }
  else if (kind == Kind::DT_SIZE)
  {
    if (in[0].getKind() == Kind::APPLY_CONSTRUCTOR)
    {
      std::vector<Node> children;
      for (unsigned i = 0, size = in [0].getNumChildren(); i < size; i++)
      {
        if (in[0][i].getType().isDatatype())
        {
          children.push_back(nm->mkNode(Kind::DT_SIZE, in[0][i]));
        }
      }
      TNode constructor = in[0].getOperator();
      size_t constructorIndex = utils::indexOf(constructor);
      const DType& dt = utils::datatypeOf(constructor);
      const DTypeConstructor& c = dt[constructorIndex];
      unsigned weight = c.getWeight();
      children.push_back(nm->mkConstInt(Rational(weight)));
      Node res =
          children.size() == 1 ? children[0] : nm->mkNode(Kind::ADD, children);
      Trace("datatypes-rewrite")
          << "DatatypesRewriter::postRewrite: rewrite size " << in << " to "
          << res << std::endl;
      return RewriteResponse(REWRITE_AGAIN_FULL, res);
    }
  }
  else if (kind == Kind::DT_HEIGHT_BOUND)
  {
    if (in[0].getKind() == Kind::APPLY_CONSTRUCTOR)
    {
      std::vector<Node> children;
      Node res;
      Rational r = in[1].getConst<Rational>();
      Rational rmo = Rational(r - Rational(1));
      for (unsigned i = 0, size = in [0].getNumChildren(); i < size; i++)
      {
        if (in[0][i].getType().isDatatype())
        {
          if (r.isZero())
          {
            res = nm->mkConst(false);
            break;
          }
          children.push_back(
              nm->mkNode(Kind::DT_HEIGHT_BOUND, in[0][i], nm->mkConstInt(rmo)));
        }
      }
      if (res.isNull())
      {
        res = children.size() == 0
                  ? nm->mkConst(true)
                  : (children.size() == 1 ? children[0]
                                          : nm->mkNode(Kind::AND, children));
      }
      Trace("datatypes-rewrite")
          << "DatatypesRewriter::postRewrite: rewrite height " << in << " to "
          << res << std::endl;
      return RewriteResponse(REWRITE_AGAIN_FULL, res);
    }
  }
  else if (kind == Kind::DT_SIZE_BOUND)
  {
    if (in[0].isConst())
    {
      Node res = nm->mkNode(Kind::LEQ, nm->mkNode(Kind::DT_SIZE, in[0]), in[1]);
      return RewriteResponse(REWRITE_AGAIN_FULL, res);
    }
  }
  else if (kind == Kind::DT_SYGUS_EVAL)
  {
    // sygus evaluation function
    Node ev = in[0];
    if (ev.getKind() == Kind::APPLY_CONSTRUCTOR)
    {
      Trace("dt-sygus-util") << "Rewrite " << in << " by unfolding...\n";
      Trace("dt-sygus-util") << "Type is " << in.getType() << std::endl;
      std::vector<Node> args;
      for (unsigned j = 1, nchild = in.getNumChildren(); j < nchild; j++)
      {
        args.push_back(in[j]);
      }
      Node ret = sygusToBuiltinEval(ev, args);
      Trace("dt-sygus-util") << "...got " << ret << "\n";
      Trace("dt-sygus-util") << "Type is " << ret.getType() << std::endl;
      Assert(in.getType() == ret.getType());
      return RewriteResponse(REWRITE_AGAIN_FULL, ret);
    }
  }
  else if (kind == Kind::MATCH)
  {
    Trace("dt-rewrite-match") << "Rewrite match: " << in << std::endl;
    Node ret = expandMatch(in);
    Trace("dt-rewrite-match")
        << "Rewrite match: " << in << " ... " << ret << std::endl;
    return RewriteResponse(REWRITE_AGAIN_FULL, ret);
  }
  else if (kind == Kind::MATCH_BIND_CASE)
  {
    // eliminate shadowing
    Node retElimShadow = ElimShadowNodeConverter::eliminateShadow(in);
    if (retElimShadow != in)
    {
      return RewriteResponse(REWRITE_AGAIN_FULL, retElimShadow);
    }
  }
  else if (kind == Kind::TUPLE_PROJECT)
  {
    // returns a tuple that represents
    // (tuple ((_ tuple_select i_1) t) ... ((_ tuple_select i_n) t))
    // where each i_j is less than the length of t

    Trace("dt-rewrite-project") << "Rewrite project: " << in << std::endl;

    ProjectOp op = in.getOperator().getConst<ProjectOp>();
    std::vector<uint32_t> indices = op.getIndices();
    Node tuple = in[0];
    Node ret = TupleUtils::getTupleProjection(indices, tuple);

    Trace("dt-rewrite-project")
        << "Rewrite project: " << in << " ... " << ret << std::endl;
    return RewriteResponse(REWRITE_AGAIN_FULL, ret);
  }

  if (kind == Kind::EQUAL)
  {
    if (in[0] == in[1])
    {
      return RewriteResponse(REWRITE_DONE, nm->mkConst(true));
    }
    std::vector<Node> rew;
    if (utils::checkClash(in[0], in[1], rew))
    {
      Trace("datatypes-rewrite")
          << "Rewrite clashing equality " << in << " to false" << std::endl;
      return RewriteResponse(REWRITE_DONE, nm->mkConst(false));
      //}else if( rew.size()==1 && rew[0]!=in ){
      //  Trace("datatypes-rewrite") << "Rewrite equality " << in << " to " <<
      //  rew[0] << std::endl;
      //  return RewriteResponse(REWRITE_AGAIN_FULL, rew[0] );
    }
    else if (in[1] < in[0])
    {
      Node ins = nm->mkNode(in.getKind(), in[1], in[0]);
      Trace("datatypes-rewrite")
          << "Swap equality " << in << " to " << ins << std::endl;
      return RewriteResponse(REWRITE_DONE, ins);
    }
    Trace("datatypes-rewrite-debug")
        << "Did not rewrite equality " << in << " " << in[0].getKind() << " "
        << in[1].getKind() << std::endl;
  }

  return RewriteResponse(REWRITE_DONE, in);
}
Node DatatypesRewriter::expandMatch(Node in)
{
  Assert(in.getKind() == Kind::MATCH);
  NodeManager* nm = NodeManager::currentNM();
  // ensure we've type checked
  TypeNode tin = in.getType();
  Node h = in[0];
  std::vector<Node> cases;
  std::vector<Node> rets;
  TypeNode t = h.getType();
  const DType& dt = t.getDType();
  for (size_t k = 1, nchild = in.getNumChildren(); k < nchild; k++)
  {
    Node c = in[k];
    Node cons;
    Kind ck = c.getKind();
    if (ck == Kind::MATCH_CASE)
    {
      Assert(c[0].getKind() == Kind::APPLY_CONSTRUCTOR);
      cons = c[0].getOperator();
    }
    else if (ck == Kind::MATCH_BIND_CASE)
    {
      if (c[1].getKind() == Kind::APPLY_CONSTRUCTOR)
      {
        cons = c[1].getOperator();
      }
    }
    else
    {
      AlwaysAssert(false) << "Bad case for match term";
    }
    size_t cindex = 0;
    // cons is null in the default case
    if (!cons.isNull())
    {
      cindex = utils::indexOf(cons);
    }
    Node body;
    if (ck == Kind::MATCH_CASE)
    {
      body = c[1];
    }
    else if (ck == Kind::MATCH_BIND_CASE)
    {
      std::vector<Node> vars;
      std::vector<Node> subs;
      if (cons.isNull())
      {
        Assert(c[1].getKind() == Kind::BOUND_VARIABLE);
        vars.push_back(c[1]);
        subs.push_back(h);
      }
      else
      {
        for (size_t i = 0, vsize = c[0].getNumChildren(); i < vsize; i++)
        {
          vars.push_back(c[0][i]);
          Node sc =
              nm->mkNode(Kind::APPLY_SELECTOR, dt[cindex][i].getSelector(), h);
          subs.push_back(sc);
        }
      }
      body =
          c[2].substitute(vars.begin(), vars.end(), subs.begin(), subs.end());
    }
    if (!cons.isNull())
    {
      cases.push_back(utils::mkTester(h, cindex, dt));
    }
    else
    {
      // variables have no constraints
      cases.push_back(nm->mkConst(true));
    }
    rets.push_back(body);
  }
  Assert(!cases.empty());
  // now make the ITE
  std::reverse(cases.begin(), cases.end());
  std::reverse(rets.begin(), rets.end());
  Node ret = rets[0];
  // notice that due to our type checker, either there is a variable pattern
  // or all constructors are present in the match.
  for (size_t i = 1, ncases = cases.size(); i < ncases; i++)
  {
    ret = nm->mkNode(Kind::ITE, cases[i], rets[i], ret);
  }
  return ret;
}

RewriteResponse DatatypesRewriter::preRewrite(TNode in)
{
  Trace("datatypes-rewrite-debug") << "pre-rewriting " << in << std::endl;
  // must prewrite to apply type ascriptions since rewriting does not preserve
  // types
  if (in.getKind() == Kind::APPLY_CONSTRUCTOR)
  {
    TypeNode tn = in.getType();

    // check for parametric datatype constructors
    // to ensure a normal form, all parameteric datatype constructors must have
    // a type ascription
    if (tn.isParametricDatatype())
    {
      if (in.getOperator().getKind() != Kind::APPLY_TYPE_ASCRIPTION)
      {
        Trace("datatypes-rewrite-debug")
            << "Ascribing type to parametric datatype constructor " << in
            << std::endl;
        Node op = in.getOperator();
        // get the constructor object
        const DTypeConstructor& dtc = utils::datatypeOf(op)[utils::indexOf(op)];
        // create ascribed constructor type
        Node op_new = dtc.getInstantiatedConstructor(tn);
        // make new node
        std::vector<Node> children;
        children.push_back(op_new);
        children.insert(children.end(), in.begin(), in.end());
        Node inr = nodeManager()->mkNode(Kind::APPLY_CONSTRUCTOR, children);
        Trace("datatypes-rewrite-debug") << "Created " << inr << std::endl;
        return RewriteResponse(REWRITE_DONE, inr);
      }
    }
  }
  return RewriteResponse(REWRITE_DONE, in);
}

RewriteResponse DatatypesRewriter::rewriteConstructor(TNode in)
{
  if (in.isConst())
  {
    Trace("datatypes-rewrite-debug") << "Normalizing constant " << in
                                     << std::endl;
    Node inn = normalizeConstant(in);
    // constant may be a subterm of another constant, so cannot assume that this
    // will succeed for codatatypes
    // Assert( !inn.isNull() );
    if (!inn.isNull() && inn != in)
    {
      Trace("datatypes-rewrite") << "Normalized constant " << in << " -> "
                                 << inn << std::endl;
      return RewriteResponse(REWRITE_DONE, inn);
    }
    return RewriteResponse(REWRITE_DONE, in);
  }
  return RewriteResponse(REWRITE_DONE, in);
}

RewriteResponse DatatypesRewriter::rewriteSelector(TNode in)
{
  Assert(in.getKind() == Kind::APPLY_SELECTOR);
  if (in[0].getKind() == Kind::APPLY_CONSTRUCTOR)
  {
    // Have to be careful not to rewrite well-typed expressions
    // where the selector doesn't match the constructor,
    // e.g. "pred(zero)".
    Node selector = in.getOperator();
    TNode constructor = in[0].getOperator();
    size_t constructorIndex = utils::indexOf(constructor);
    const DType& dt = utils::datatypeOf(selector);
    const DTypeConstructor& c = dt[constructorIndex];
    Trace("datatypes-rewrite-debug") << "Rewriting collapsable selector : "
                                     << in;
    Trace("datatypes-rewrite-debug") << ", cindex = " << constructorIndex
                                     << ", selector is " << selector
                                     << std::endl;
    // The argument that the selector extracts, or -1 if the selector is
    // is wrongly applied.
    // The argument index of internal selectors is obtained by
    // getSelectorIndexInternal.
    int selectorIndex = c.getSelectorIndexInternal(selector);
    Trace("datatypes-rewrite-debug") << "Internal selector index is "
                                     << selectorIndex << std::endl;
    if (selectorIndex >= 0)
    {
      Assert(selectorIndex < (int)c.getNumArgs());
      if (dt.isCodatatype() && in[0][selectorIndex].isConst())
      {
        // must replace all debruijn indices with self
        TypeNode argType = in[0].getType();
        Node sub = replaceDebruijn(in[0][selectorIndex], in[0], argType, 0);
        Trace("datatypes-rewrite") << "DatatypesRewriter::postRewrite: "
                                   << "Rewrite trivial codatatype selector "
                                   << in << " to " << sub << std::endl;
        if (sub != in)
        {
          return RewriteResponse(REWRITE_AGAIN_FULL, sub);
        }
      }
      else
      {
        Trace("datatypes-rewrite") << "DatatypesRewriter::postRewrite: "
                                   << "Rewrite trivial selector " << in
                                   << std::endl;
        return RewriteResponse(REWRITE_DONE, in[0][selectorIndex]);
      }
    }
  }
  return RewriteResponse(REWRITE_DONE, in);
}

RewriteResponse DatatypesRewriter::rewriteTester(TNode in)
{
  size_t i = utils::indexOf(in.getOperator());
  if (in[0].getKind() == Kind::APPLY_CONSTRUCTOR)
  {
    bool result = (i == utils::indexOf(in[0].getOperator()));
    Trace("datatypes-rewrite") << "DatatypesRewriter::postRewrite: "
                               << "Rewrite trivial tester " << in << " "
                               << result << std::endl;
    return RewriteResponse(REWRITE_DONE, nodeManager()->mkConst(result));
  }
  TypeNode tn = in[0].getType();
  const DType& dt = tn.getDType();
  // the rewrites below aren't applied to sygus datatypes, which rely on
  // always getting testers asserted.
  if (!dt.isSygus())
  {
    if (dt[i].getNumArgs() == 0)
    {
      // If a constant, then e.g. ((_ is nil) x) ---> (= x nil).
      // This is only done for constant constructors since it does not
      // introduce any new (selector) terms.
      Node cc = utils::mkApplyCons(tn, dt, i, {});
      Node eq = nodeManager()->mkNode(Kind::EQUAL, in[0], cc);
      return RewriteResponse(REWRITE_AGAIN_FULL, eq);
    }
    if (dt.getNumConstructors() == 1)
    {
      // only one constructor, so it must be
      Trace("datatypes-rewrite")
          << "DatatypesRewriter::postRewrite: "
          << "only one ctor for " << dt.getName() << " and that is "
          << dt[0].getName() << std::endl;
      return RewriteResponse(REWRITE_DONE, nodeManager()->mkConst(true));
    }
  }
  // could try dt.getNumConstructors()==2 && indexOf(in.getOperator())==1 ?
  return RewriteResponse(REWRITE_DONE, in);
}

RewriteResponse DatatypesRewriter::rewriteUpdater(TNode in)
{
  Assert(in.getKind() == Kind::APPLY_UPDATER);
  if (in[0].getKind() == Kind::APPLY_CONSTRUCTOR)
  {
    Node op = in.getOperator();
    size_t cindex = utils::indexOf(in[0].getOperator());
    size_t cuindex = utils::cindexOf(op);
    if (cindex==cuindex)
    {
      NodeManager* nm = nodeManager();
      size_t updateIndex = utils::indexOf(op);
      std::vector<Node> children(in[0].begin(), in[0].end());
      children[updateIndex] = in[1];
      children.insert(children.begin(),in[0].getOperator());
      return RewriteResponse(REWRITE_DONE,
                             nm->mkNode(Kind::APPLY_CONSTRUCTOR, children));
    }
    return RewriteResponse(REWRITE_DONE, in[0]);
  }
  return RewriteResponse(REWRITE_DONE, in);
}

RewriteResponse DatatypesRewriter::rewriteNullableLift(TNode n)
{
  Assert(n.getKind() == Kind::NULLABLE_LIFT);
  NodeManager* nm = nodeManager();
  std::vector<Node> someArgs;
  TypeNode type = n.getType();
  const DType& dt = n.getType().getDType();
  someArgs.push_back(n[0]);
  for (size_t i = 1; i < n.getNumChildren(); i++)
  {
    if (n[i].isConst())
    {
      if (n[i].getNumChildren() == 0)
      {
        // null constructor
        Node null = nm->mkNode(Kind::APPLY_CONSTRUCTOR, dt[0].getConstructor());
        return RewriteResponse(REWRITE_DONE, null);
      }
      else
      {
        // some constructor
        someArgs.push_back(n[i][0]);
      }
    }
  }
  if (someArgs.size() == n.getNumChildren())
  {
    Node some = nm->mkNode(Kind::APPLY_CONSTRUCTOR,
                           dt[1].getConstructor(),
                           nm->mkNode(Kind::APPLY_UF, someArgs));
    return RewriteResponse(REWRITE_AGAIN_FULL, some);
  }
  return RewriteResponse(REWRITE_DONE, n);
}

Node DatatypesRewriter::normalizeCodatatypeConstant(Node n)
{
  Trace("dt-nconst") << "Normalize " << n << std::endl;
  std::map<Node, Node> rf;
  std::vector<Node> sk;
  std::vector<Node> rf_pending;
  std::vector<Node> terms;
  std::map<Node, bool> cdts;
  Node s = collectRef(n, sk, rf, rf_pending, terms, cdts);
  if (!s.isNull())
  {
    Trace("dt-nconst") << "...symbolic normalized is : " << s << std::endl;
    for (std::map<Node, Node>::iterator it = rf.begin(); it != rf.end(); ++it)
    {
      Trace("dt-nconst") << "  " << it->first << " = " << it->second
                         << std::endl;
    }
    // now run DFA minimization on term structure
    Trace("dt-nconst") << "  " << terms.size()
                       << " total subterms :" << std::endl;
    int eqc_count = 0;
    std::map<Node, int> eqc_op_map;
    std::map<Node, int> eqc;
    std::map<int, std::vector<Node> > eqc_nodes;
    // partition based on top symbol
    for (unsigned j = 0, size = terms.size(); j < size; j++)
    {
      Node t = terms[j];
      Trace("dt-nconst") << "    " << t << ", cdt=" << cdts[t] << std::endl;
      int e;
      if (cdts[t])
      {
        Assert(t.getKind() == Kind::APPLY_CONSTRUCTOR);
        Node op = t.getOperator();
        std::map<Node, int>::iterator it = eqc_op_map.find(op);
        if (it == eqc_op_map.end())
        {
          e = eqc_count;
          eqc_op_map[op] = eqc_count;
          eqc_count++;
        }
        else
        {
          e = it->second;
        }
      }
      else
      {
        e = eqc_count;
        eqc_count++;
      }
      eqc[t] = e;
      eqc_nodes[e].push_back(t);
    }
    // partition until fixed point
    int eqc_curr = 0;
    bool success = true;
    while (success)
    {
      success = false;
      int eqc_end = eqc_count;
      while (eqc_curr < eqc_end)
      {
        if (eqc_nodes[eqc_curr].size() > 1)
        {
          // look at all nodes in this equivalence class
          unsigned nchildren = eqc_nodes[eqc_curr][0].getNumChildren();
          std::map<int, std::vector<Node> > prt;
          for (unsigned j = 0; j < nchildren; j++)
          {
            prt.clear();
            // partition based on children : for the first child that causes a
            // split, break
            for (unsigned k = 0, size = eqc_nodes[eqc_curr].size(); k < size;
                 k++)
            {
              Node t = eqc_nodes[eqc_curr][k];
              Assert(t.getNumChildren() == nchildren);
              Node tc = t[j];
              // refer to loops
              std::map<Node, Node>::iterator itr = rf.find(tc);
              if (itr != rf.end())
              {
                tc = itr->second;
              }
              Assert(eqc.find(tc) != eqc.end());
              prt[eqc[tc]].push_back(t);
            }
            if (prt.size() > 1)
            {
              success = true;
              break;
            }
          }
          // move into new eqc(s)
          for (const std::pair<const int, std::vector<Node> >& p : prt)
          {
            int e = eqc_count;
            for (unsigned j = 0, size = p.second.size(); j < size; j++)
            {
              Node t = p.second[j];
              eqc[t] = e;
              eqc_nodes[e].push_back(t);
            }
            eqc_count++;
          }
        }
        eqc_nodes.erase(eqc_curr);
        eqc_curr++;
      }
    }
    // add in already occurring loop variables
    for (std::map<Node, Node>::iterator it = rf.begin(); it != rf.end(); ++it)
    {
      Trace("dt-nconst-debug") << "Mapping equivalence class of " << it->first
                               << " -> " << it->second << std::endl;
      Assert(eqc.find(it->second) != eqc.end());
      eqc[it->first] = eqc[it->second];
    }
    // we now have a partition of equivalent terms
    Trace("dt-nconst") << "Computed equivalence classes ids : " << std::endl;
    for (std::map<Node, int>::iterator it = eqc.begin(); it != eqc.end(); ++it)
    {
      Trace("dt-nconst") << "  " << it->first << " -> " << it->second
                         << std::endl;
    }
    // traverse top-down based on equivalence class
    std::map<int, int> eqc_stack;
    return normalizeCodatatypeConstantEqc(s, eqc_stack, eqc, 0);
  }
  Trace("dt-nconst") << "...invalid." << std::endl;
  return Node::null();
}

// normalize constant : apply to top-level codatatype constants
Node DatatypesRewriter::normalizeConstant(Node n)
{
  TypeNode tn = n.getType();
  if (tn.isDatatype())
  {
    if (tn.isCodatatype())
    {
      return normalizeCodatatypeConstant(n);
    }
    else
    {
      std::vector<Node> children;
      bool childrenChanged = false;
      for (unsigned i = 0, size = n.getNumChildren(); i < size; i++)
      {
        Node nc = normalizeConstant(n[i]);
        children.push_back(nc);
        childrenChanged = childrenChanged || nc != n[i];
      }
      if (childrenChanged)
      {
        return NodeManager::currentNM()->mkNode(n.getKind(), children);
      }
    }
  }
  return n;
}

Node DatatypesRewriter::collectRef(Node n,
                                   std::vector<Node>& sk,
                                   std::map<Node, Node>& rf,
                                   std::vector<Node>& rf_pending,
                                   std::vector<Node>& terms,
                                   std::map<Node, bool>& cdts)
{
  Assert(n.isConst());
  TypeNode tn = n.getType();
  Node ret = n;
  bool isCdt = false;
  if (tn.isDatatype())
  {
    if (!tn.isCodatatype())
    {
      // nested datatype within codatatype : can be normalized independently
      // since all loops should be self-contained
      ret = normalizeConstant(n);
    }
    else
    {
      isCdt = true;
      if (n.getKind() == Kind::APPLY_CONSTRUCTOR)
      {
        sk.push_back(n);
        rf_pending.push_back(Node::null());
        std::vector<Node> children;
        children.push_back(n.getOperator());
        bool childChanged = false;
        for (unsigned i = 0, size = n.getNumChildren(); i < size; i++)
        {
          Node nc = collectRef(n[i], sk, rf, rf_pending, terms, cdts);
          if (nc.isNull())
          {
            return Node::null();
          }
          childChanged = nc != n[i] || childChanged;
          children.push_back(nc);
        }
        sk.pop_back();
        if (childChanged)
        {
          ret = NodeManager::currentNM()->mkNode(Kind::APPLY_CONSTRUCTOR,
                                                 children);
          if (!rf_pending.back().isNull())
          {
            rf[rf_pending.back()] = ret;
          }
        }
        else
        {
          Assert(rf_pending.back().isNull());
        }
        rf_pending.pop_back();
      }
      else
      {
        // a loop
        const Integer& i = n.getConst<CodatatypeBoundVariable>().getIndex();
        uint32_t index = i.toUnsignedInt();
        if (index >= sk.size())
        {
          return Node::null();
        }
        Assert(sk.size() == rf_pending.size());
        TypeNode tns = sk[rf_pending.size() - 1 - index].getType();
        // not valid if there is a type mismatch
        if (tns!=n.getType())
        {
          return Node::null();
        }
        Node r = rf_pending[rf_pending.size() - 1 - index];
        if (r.isNull())
        {
          r = NodeManager::currentNM()->mkBoundVar(tns);
          rf_pending[rf_pending.size() - 1 - index] = r;
        }
        return r;
      }
    }
  }
  Trace("dt-nconst-debug") << "Return term : " << ret << " from " << n
                           << std::endl;
  if (std::find(terms.begin(), terms.end(), ret) == terms.end())
  {
    terms.push_back(ret);
    Assert(ret.getType() == tn);
    cdts[ret] = isCdt;
  }
  return ret;
}
// eqc_stack stores depth
Node DatatypesRewriter::normalizeCodatatypeConstantEqc(
    Node n, std::map<int, int>& eqc_stack, std::map<Node, int>& eqc, int depth)
{
  Trace("dt-nconst-debug") << "normalizeCodatatypeConstantEqc: " << n
                           << " depth=" << depth << std::endl;
  if (eqc.find(n) != eqc.end())
  {
    int e = eqc[n];
    std::map<int, int>::iterator it = eqc_stack.find(e);
    if (it != eqc_stack.end())
    {
      int debruijn = depth - it->second - 1;
      return NodeManager::currentNM()->mkConst(
          CodatatypeBoundVariable(n.getType(), debruijn));
    }
    std::vector<Node> children;
    bool childChanged = false;
    eqc_stack[e] = depth;
    for (unsigned i = 0, size = n.getNumChildren(); i < size; i++)
    {
      Node nc = normalizeCodatatypeConstantEqc(n[i], eqc_stack, eqc, depth + 1);
      children.push_back(nc);
      childChanged = childChanged || nc != n[i];
    }
    eqc_stack.erase(e);
    if (childChanged)
    {
      Assert(n.getKind() == Kind::APPLY_CONSTRUCTOR);
      children.insert(children.begin(), n.getOperator());
      return NodeManager::currentNM()->mkNode(n.getKind(), children);
    }
  }
  return n;
}

Node DatatypesRewriter::replaceDebruijn(Node n,
                                        Node orig,
                                        TypeNode orig_tn,
                                        unsigned depth)
{
  if (n.getKind() == Kind::CODATATYPE_BOUND_VARIABLE && n.getType() == orig_tn)
  {
    unsigned index =
        n.getConst<CodatatypeBoundVariable>().getIndex().toUnsignedInt();
    if (index == depth)
    {
      return orig;
    }
  }
  else if (n.getNumChildren() > 0)
  {
    std::vector<Node> children;
    bool childChanged = false;
    for (unsigned i = 0, size = n.getNumChildren(); i < size; i++)
    {
      Node nc = replaceDebruijn(n[i], orig, orig_tn, depth + 1);
      children.push_back(nc);
      childChanged = childChanged || nc != n[i];
    }
    if (childChanged)
    {
      if (n.hasOperator())
      {
        children.insert(children.begin(), n.getOperator());
      }
      return nodeManager()->mkNode(n.getKind(), children);
    }
  }
  return n;
}

Node DatatypesRewriter::expandApplySelector(Node n, bool sharedSel)
{
  Assert(n.getKind() == Kind::APPLY_SELECTOR);
  Node selector = n.getOperator();
  if (!sharedSel || !selector.hasAttribute(DTypeConsIndexAttr()))
  {
    return n;
  }
  // APPLY_SELECTOR always applies to an external selector, cindexOf is
  // legal here
  size_t cindex = utils::cindexOf(selector);
  const DType& dt = utils::datatypeOf(selector);
  const DTypeConstructor& c = dt[cindex];
  TypeNode ndt = n[0].getType();
  size_t selectorIndex = utils::indexOf(selector);
  Trace("dt-expand") << "...selector index = " << selectorIndex << std::endl;
  Assert(selectorIndex < c.getNumArgs());
  return utils::applySelector(c, selectorIndex, true, n[0]);
}

TrustNode DatatypesRewriter::expandDefinition(Node n)
{
  Node ret;
  switch (n.getKind())
  {
    case Kind::APPLY_SELECTOR:
    {
      ret = expandApplySelector(n, d_opts.datatypes.dtSharedSelectors);
    }
    break;
    case Kind::APPLY_UPDATER:
    {
      ret = expandUpdater(n);
      Trace("dt-expand") << "return " << ret << std::endl;
      break;
    }
    case Kind::NULLABLE_LIFT:
    {
      ret = expandNullableLift(n);
      break;
    }
    default: break;
  }
  if (!ret.isNull() && n != ret)
  {
    return TrustNode::mkTrustRewrite(n, ret, nullptr);
  }
  return TrustNode::null();
}

Node DatatypesRewriter::expandUpdater(const Node& n)
{
  NodeManager* nm = nodeManager();
  TypeNode tn = n.getType();
  Node ret;
  Assert(tn.isDatatype());
  const DType& dt = tn.getDType();
  Node op = n.getOperator();
  size_t updateIndex = utils::indexOf(op);
  size_t cindex = utils::cindexOf(op);
  const DTypeConstructor& dc = dt[cindex];
  NodeBuilder b(Kind::APPLY_CONSTRUCTOR);
  if (tn.isParametricDatatype())
  {
    b << dc.getInstantiatedConstructor(n[0].getType());
  }
  else
  {
    b << dc.getConstructor();
  }
  Trace("dt-expand") << "Expand updater " << n << std::endl;
  Trace("dt-expand") << "expr is " << n << std::endl;
  Trace("dt-expand") << "updateIndex is " << updateIndex << std::endl;
  Trace("dt-expand") << "t is " << tn << std::endl;
  for (size_t i = 0, size = dc.getNumArgs(); i < size; ++i)
  {
    if (i == updateIndex)
    {
      b << n[1];
    }
    else
    {
      b << utils::applySelector(dc, i, false, n[0]);
    }
  }
  ret = b;
  if (dt.getNumConstructors() > 1)
  {
    // must be the right constructor to update
    Node tester = nm->mkNode(Kind::APPLY_TESTER, dc.getTester(), n[0]);
    ret = nm->mkNode(Kind::ITE, tester, ret, n[0]);
  }
  return ret;
}
Node DatatypesRewriter::expandNullableLift(Node n)
{
  NodeManager* nm = nodeManager();
  std::vector<Node> eqs;
  std::vector<Node> someArgs;
  someArgs.push_back(n[0]);
  TypeNode type = n.getType();
  for (size_t i = 1; i < n.getNumChildren(); i++)
  {
    TypeNode t = n[i].getType();
    const DType& dt = t.getDType();
    Node null = nm->mkNode(Kind::APPLY_CONSTRUCTOR, dt[0].getConstructor());
    eqs.push_back(n[i].eqNode(null));
    Node sel = dt[1][0].getSelector();
    Node applySel = nm->mkNode(Kind::APPLY_SELECTOR, sel, n[i]);
    someArgs.push_back(applySel);
  }
  Node condition = nm->mkOr(eqs);
  const DType& dt = type.getDType();
  Node thenNode = nm->mkNode(Kind::APPLY_CONSTRUCTOR, dt[0].getConstructor());
  Node elseNode = nm->mkNode(Kind::APPLY_CONSTRUCTOR,
                             dt[1].getConstructor(),
                             nm->mkNode(Kind::APPLY_UF, someArgs));
  Node ret = nm->mkNode(Kind::ITE, condition, thenNode, elseNode);
  return ret;
}

Node DatatypesRewriter::sygusToBuiltinEval(Node n,
                                           const std::vector<Node>& args)
{
  Assert(d_sygusEval != nullptr);
  Assert (n.getType().isDatatype());
  Assert (n.getType().getDType().isSygus());
  Assert (n.getType().getDType().getSygusVarList().getNumChildren()==args.size());
  NodeManager* nm = nodeManager();
  // constant arguments?
  bool constArgs = true;
  for (const Node& a : args)
  {
    if (!a.isConst())
    {
      constArgs = false;
      break;
    }
  }
  std::vector<Node> eargs;
  bool svarsInit = false;
  std::vector<Node> svars;
  std::unordered_map<TNode, Node> visited;
  std::unordered_map<TNode, Node>::iterator it;
  std::vector<TNode> visit;
  TNode cur;
  unsigned index;
  visit.push_back(n);
  do
  {
    cur = visit.back();
    visit.pop_back();
    it = visited.find(cur);
    if (it == visited.end())
    {
      TypeNode tn = cur.getType();
      if (!tn.isDatatype() || !tn.getDType().isSygus())
      {
        visited[cur] = cur;
      }
      else if (cur.isConst())
      {
        // convert to builtin term
        Node bt = utils::sygusToBuiltin(cur);
        // run the evaluator if possible
        if (!svarsInit)
        {
          svarsInit = true;
          TypeNode type = cur.getType();
          Node varList = type.getDType().getSygusVarList();
          for (const Node& v : varList)
          {
            svars.push_back(v);
          }
        }
        Assert(args.size() == svars.size());
        // try evaluation if we have constant arguments
        Node ret =
            constArgs ? d_sygusEval->eval(bt, svars, args) : Node::null();
        if (ret.isNull())
        {
          // if evaluation was not available, use a substitution
          ret = bt.substitute(
              svars.begin(), svars.end(), args.begin(), args.end());
        }
        visited[cur] = ret;
      }
      else
      {
        if (cur.getKind() == Kind::APPLY_CONSTRUCTOR)
        {
          visited[cur] = Node::null();
          visit.push_back(cur);
          for (const Node& cn : cur)
          {
            visit.push_back(cn);
          }
        }
        else
        {
          // it is the evaluation of this term on the arguments
          if (eargs.empty())
          {
            eargs.push_back(cur);
            eargs.insert(eargs.end(), args.begin(), args.end());
          }
          else
          {
            eargs[0] = cur;
          }
          visited[cur] = nm->mkNode(Kind::DT_SYGUS_EVAL, eargs);
        }
      }
    }
    else if (it->second.isNull())
    {
      Node ret = cur;
      Assert(cur.getKind() == Kind::APPLY_CONSTRUCTOR);
      const DType& dt = cur.getType().getDType();
      // non sygus-datatype terms are also themselves
      if (dt.isSygus())
      {
        std::vector<Node> children;
        for (const Node& cn : cur)
        {
          it = visited.find(cn);
          Assert(it != visited.end());
          Assert(!it->second.isNull());
          children.push_back(it->second);
        }
        index = utils::indexOf(cur.getOperator());
        // apply to children, which constructs the builtin term
        ret = utils::mkSygusTerm(dt, index, children);
        // now apply it to arguments in args
        ret = utils::applySygusArgs(dt, dt[index].getSygusOp(), ret, args);
      }
      visited[cur] = ret;
    }
  } while (!visit.empty());
  Assert(visited.find(n) != visited.end());
  Assert(!visited.find(n)->second.isNull());
  return visited[n];
}

}  // namespace datatypes
}  // namespace theory
}  // namespace cvc5::internal<|MERGE_RESOLUTION|>--- conflicted
+++ resolved
@@ -51,11 +51,9 @@
                            TheoryRewriteCtx::PRE_DSL);
   registerProofRewriteRule(ProofRewriteRule::DT_CONS_EQ,
                            TheoryRewriteCtx::PRE_DSL);
-<<<<<<< HEAD
   registerProofRewriteRule(ProofRewriteRule::DT_UPDATER_ELIM,
-=======
+                           TheoryRewriteCtx::PRE_DSL);
   registerProofRewriteRule(ProofRewriteRule::DT_MATCH_ELIM,
->>>>>>> 67517cbb
                            TheoryRewriteCtx::PRE_DSL);
 }
 
@@ -147,19 +145,19 @@
       }
     }
     break;
-<<<<<<< HEAD
     case ProofRewriteRule::DT_UPDATER_ELIM:
     {
       if (n.getKind() == Kind::APPLY_UPDATER)
       {
         return expandUpdater(n);
-=======
+      }
+    }
+    break;
     case ProofRewriteRule::DT_MATCH_ELIM:
     {
       if (n.getKind() == Kind::MATCH)
       {
         return expandMatch(n);
->>>>>>> 67517cbb
       }
     }
     break;
