--- conflicted
+++ resolved
@@ -731,11 +731,7 @@
       else
       {
         // a loop
-<<<<<<< HEAD
-        const Integer& i = n.getConst<UninterpretedSortValue>().getIndex();
-=======
         const Integer& i = n.getConst<CodatatypeBoundVariable>().getIndex();
->>>>>>> ebf4ff6c
         uint32_t index = i.toUnsignedInt();
         if (index >= sk.size())
         {
@@ -777,11 +773,7 @@
     {
       int debruijn = depth - it->second - 1;
       return NodeManager::currentNM()->mkConst(
-<<<<<<< HEAD
-          UninterpretedSortValue(n.getType(), debruijn));
-=======
           CodatatypeBoundVariable(n.getType(), debruijn));
->>>>>>> ebf4ff6c
     }
     std::vector<Node> children;
     bool childChanged = false;
@@ -808,17 +800,10 @@
                                         TypeNode orig_tn,
                                         unsigned depth)
 {
-<<<<<<< HEAD
-  if (n.getKind() == kind::UNINTERPRETED_SORT_VALUE && n.getType() == orig_tn)
-  {
-    unsigned index =
-        n.getConst<UninterpretedSortValue>().getIndex().toUnsignedInt();
-=======
   if (n.getKind() == kind::CODATATYPE_BOUND_VARIABLE && n.getType() == orig_tn)
   {
     unsigned index =
         n.getConst<CodatatypeBoundVariable>().getIndex().toUnsignedInt();
->>>>>>> ebf4ff6c
     if (index == depth)
     {
       return orig;
