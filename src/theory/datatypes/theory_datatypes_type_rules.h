/*********************                                                        */
/*! \file theory_datatypes_type_rules.h
 ** \verbatim
 ** Top contributors (to current version):
 **   Andrew Reynolds, Morgan Deters, Tim King
 ** This file is part of the CVC4 project.
 ** Copyright (c) 2009-2019 by the authors listed in the file AUTHORS
 ** in the top-level source directory) and their institutional affiliations.
 ** All rights reserved.  See the file COPYING in the top-level source
 ** directory for licensing information.\endverbatim
 **
 ** \brief Theory of datatypes
 **
 ** Theory of datatypes.
 **/

#include "cvc4_private.h"

#ifndef CVC4__THEORY__DATATYPES__THEORY_DATATYPES_TYPE_RULES_H
#define CVC4__THEORY__DATATYPES__THEORY_DATATYPES_TYPE_RULES_H

#include "expr/type_matcher.h"

namespace CVC4 {

namespace expr {
namespace attr {
struct DatatypeConstructorTypeGroundTermTag {};
} /* CVC4::expr::attr namespace */
} /* CVC4::expr namespace */

namespace theory {
namespace datatypes {

typedef expr::Attribute<expr::attr::DatatypeConstructorTypeGroundTermTag, Node>
    GroundTermAttr;

struct DatatypeConstructorTypeRule {
  inline static TypeNode computeType(NodeManager* nodeManager, TNode n,
                                     bool check) {
    Assert(n.getKind() == kind::APPLY_CONSTRUCTOR);
    TypeNode consType = n.getOperator().getType(check);
    TypeNode t = consType.getConstructorRangeType();
    Assert(t.isDatatype());
    DatatypeType dt = DatatypeType(t.toType());
    TNode::iterator child_it = n.begin();
    TNode::iterator child_it_end = n.end();
    TypeNode::iterator tchild_it = consType.begin();
    if ((dt.isParametric() || check) &&
        n.getNumChildren() != consType.getNumChildren() - 1) {
      throw TypeCheckingExceptionPrivate(
          n, "number of arguments does not match the constructor type");
    }
    if (dt.isParametric()) {
      Debug("typecheck-idt") << "typecheck parameterized datatype " << n
                             << std::endl;
<<<<<<< HEAD
      Matcher m(t);
=======
      TypeMatcher m(t);
>>>>>>> bef9df66
      for (; child_it != child_it_end; ++child_it, ++tchild_it) {
        TypeNode childType = (*child_it).getType(check);
        if (!m.doMatching(*tchild_it, childType)) {
          throw TypeCheckingExceptionPrivate(
              n, "matching failed for parameterized constructor");
        }
      }
      std::vector<TypeNode> instTypes;
      m.getMatches(instTypes);
      TypeNode range = t.instantiateParametricDatatype(instTypes);
      Debug("typecheck-idt") << "Return " << range << std::endl;
      return range;
    } else {
      if (check) {
        Debug("typecheck-idt") << "typecheck cons: " << n << " "
                               << n.getNumChildren() << std::endl;
        Debug("typecheck-idt") << "cons type: " << consType << " "
                               << consType.getNumChildren() << std::endl;
        for (; child_it != child_it_end; ++child_it, ++tchild_it) {
          TypeNode childType = (*child_it).getType(check);
          Debug("typecheck-idt") << "typecheck cons arg: " << childType << " "
                                 << (*tchild_it) << std::endl;
          TypeNode argumentType = *tchild_it;
          if (!childType.isSubtypeOf(argumentType)) { 
            std::stringstream ss;
            ss << "bad type for constructor argument:\n"
               << "child type:  " << childType << "\n"
               << "not subtype: " << argumentType << "\n"
               << "in term : " << n;
            throw TypeCheckingExceptionPrivate(n, ss.str());
          }
        }
      }
      return consType.getConstructorRangeType();
    }
  }

  inline static bool computeIsConst(NodeManager* nodeManager, TNode n) {
    Assert(n.getKind() == kind::APPLY_CONSTRUCTOR);
    NodeManagerScope nms(nodeManager);
    for (TNode::const_iterator i = n.begin(); i != n.end(); ++i) {
      if (!(*i).isConst()) {
        return false;
      }
    }
    //if we support subtyping for tuples, enable this
    /*
    //check whether it is in normal form?
    TypeNode tn = n.getType();
    if( tn.isTuple() ){
      const Datatype& dt = tn.getDatatype();
      //may be the wrong constructor, if children types are subtypes
      for( unsigned i=0; i<n.getNumChildren(); i++ ){
        if( n[i].getType()!=TypeNode::fromType( dt[0][i].getRangeType() ) ){
          return false;
        }
      }
    }else if( tn.isCodatatype() ){
      //TODO?
    }
    */
    return true;
  }
}; /* struct DatatypeConstructorTypeRule */

struct DatatypeSelectorTypeRule {
  inline static TypeNode computeType(NodeManager* nodeManager, TNode n,
                                     bool check) {
    Assert(n.getKind() == kind::APPLY_SELECTOR
           || n.getKind() == kind::APPLY_SELECTOR_TOTAL);
    TypeNode selType = n.getOperator().getType(check);
    TypeNode t = selType[0];
    Assert(t.isDatatype());
    DatatypeType dt = DatatypeType(t.toType());
    if ((dt.isParametric() || check) && n.getNumChildren() != 1) {
      throw TypeCheckingExceptionPrivate(
          n, "number of arguments does not match the selector type");
    }
    if (dt.isParametric()) {
      Debug("typecheck-idt") << "typecheck parameterized sel: " << n
                             << std::endl;
<<<<<<< HEAD
      Matcher m(TypeNode::fromType(t));
=======
      TypeMatcher m(t);
>>>>>>> bef9df66
      TypeNode childType = n[0].getType(check);
      if (!childType.isInstantiatedDatatype()) {
        throw TypeCheckingExceptionPrivate(
            n, "Datatype type not fully instantiated");
      }
      if (!m.doMatching(selType[0], childType)) {
        throw TypeCheckingExceptionPrivate(
            n,
            "matching failed for selector argument of parameterized datatype");
      }
      std::vector<TypeNode> types, matches;
      m.getTypes(types);
      m.getMatches(matches);
      TypeNode range = selType[1];
      range = range.substitute(
          types.begin(), types.end(), matches.begin(), matches.end());
      Debug("typecheck-idt") << "Return " << range << std::endl;
      return range;
    } else {
      if (check) {
        Debug("typecheck-idt") << "typecheck sel: " << n << std::endl;
        Debug("typecheck-idt") << "sel type: " << selType << std::endl;
        TypeNode childType = n[0].getType(check);
        if (!selType[0].isComparableTo(childType)) {
          Debug("typecheck-idt") << "ERROR: " << selType[0].getKind() << " "
                                 << childType.getKind() << std::endl;
          throw TypeCheckingExceptionPrivate(n,
                                             "bad type for selector argument");
        }
      }
      return selType[1];
    }
  }
}; /* struct DatatypeSelectorTypeRule */

struct DatatypeTesterTypeRule {
  inline static TypeNode computeType(NodeManager* nodeManager, TNode n,
                                     bool check) {
    Assert(n.getKind() == kind::APPLY_TESTER);
    if (check) {
      if (n.getNumChildren() != 1) {
        throw TypeCheckingExceptionPrivate(
            n, "number of arguments does not match the tester type");
      }
      TypeNode testType = n.getOperator().getType(check);
      TypeNode childType = n[0].getType(check);
      TypeNode t = testType[0];
      Assert(t.isDatatype());
      DatatypeType dt = DatatypeType(t.toType());
      if (dt.isParametric()) {
        Debug("typecheck-idt") << "typecheck parameterized tester: " << n
                               << std::endl;
<<<<<<< HEAD
        Matcher m(TypeNode::fromType(t));
=======
        TypeMatcher m(t);
>>>>>>> bef9df66
        if (!m.doMatching(testType[0], childType)) {
          throw TypeCheckingExceptionPrivate(
              n,
              "matching failed for tester argument of parameterized datatype");
        }
      } else {
        Debug("typecheck-idt") << "typecheck test: " << n << std::endl;
        Debug("typecheck-idt") << "test type: " << testType << std::endl;
        if (!testType[0].isComparableTo(childType)) {
          throw TypeCheckingExceptionPrivate(n, "bad type for tester argument");
        }
      }
    }
    return nodeManager->booleanType();
  }
}; /* struct DatatypeTesterTypeRule */

struct DatatypeAscriptionTypeRule {
  inline static TypeNode computeType(NodeManager* nodeManager, TNode n,
                                     bool check) {
    Debug("typecheck-idt") << "typechecking ascription: " << n << std::endl;
    Assert(n.getKind() == kind::APPLY_TYPE_ASCRIPTION);
    TypeNode t = TypeNode::fromType(
        n.getOperator().getConst<AscriptionType>().getType());
    if (check) {
      TypeNode childType = n[0].getType(check);

      TypeMatcher m;
      if (childType.getKind() == kind::CONSTRUCTOR_TYPE) {
<<<<<<< HEAD
        m.addTypesFromDatatype(TypeNode::fromType(
            ConstructorType(childType.toType()).getRangeType()));
=======
        m.addTypesFromDatatype(childType.getConstructorRangeType());
>>>>>>> bef9df66
      } else if (childType.getKind() == kind::DATATYPE_TYPE) {
        m.addTypesFromDatatype(childType);
      }
      if (!m.doMatching(childType, t)) {
        throw TypeCheckingExceptionPrivate(n,
                                           "matching failed for type "
                                           "ascription argument of "
                                           "parameterized datatype");
      }
    }
    return t;
  }
}; /* struct DatatypeAscriptionTypeRule */

struct ConstructorProperties {
  inline static Cardinality computeCardinality(TypeNode type) {
    // Constructors aren't exactly functions, they're like
    // parameterized ground terms.  So the cardinality is more like
    // that of a tuple than that of a function.
    AssertArgument(type.isConstructor(), type);
    Cardinality c = 1;
    for (unsigned i = 0, i_end = type.getNumChildren(); i < i_end - 1; ++i) {
      c *= type[i].getCardinality();
    }
    return c;
  }
}; /* struct ConstructorProperties */

struct TupleUpdateTypeRule {
  inline static TypeNode computeType(NodeManager* nodeManager, TNode n,
                                     bool check) {
    Assert(n.getKind() == kind::TUPLE_UPDATE);
    const TupleUpdate& tu = n.getOperator().getConst<TupleUpdate>();
    TypeNode tupleType = n[0].getType(check);
    TypeNode newValue = n[1].getType(check);
    if (check) {
      if (!tupleType.isTuple()) {
        throw TypeCheckingExceptionPrivate(
            n, "Tuple-update expression formed over non-tuple");
      }
      if (tu.getIndex() >= tupleType.getTupleLength()) {
        std::stringstream ss;
        ss << "Tuple-update expression index `" << tu.getIndex()
           << "' is not a valid index; tuple type only has "
           << tupleType.getTupleLength() << " fields";
        throw TypeCheckingExceptionPrivate(n, ss.str().c_str());
      }
    }
    return tupleType;
  }
}; /* struct TupleUpdateTypeRule */

class TupleUpdateOpTypeRule
{
 public:
  inline static TypeNode computeType(NodeManager* nodeManager,
                                     TNode n,
                                     bool check)
  {
    Assert(n.getKind() == kind::TUPLE_UPDATE_OP);
    return nodeManager->builtinOperatorType();
  }
}; /* class TupleUpdateOpTypeRule */

struct RecordUpdateTypeRule {
  inline static TypeNode computeType(NodeManager* nodeManager, TNode n,
                                     bool check) {
    Assert(n.getKind() == kind::RECORD_UPDATE);
    NodeManagerScope nms(nodeManager);
    const RecordUpdate& ru = n.getOperator().getConst<RecordUpdate>();
    TypeNode recordType = n[0].getType(check);
    TypeNode newValue = n[1].getType(check);
    if (check) {
      if (!recordType.isRecord()) {
        throw TypeCheckingExceptionPrivate(
            n, "Record-update expression formed over non-record");
      }
      const Record& rec = recordType.getRecord();
      if (!rec.contains(ru.getField())) {
        std::stringstream ss;
        ss << "Record-update field `" << ru.getField()
           << "' is not a valid field name for the record type";
        throw TypeCheckingExceptionPrivate(n, ss.str().c_str());
      }
    }
    return recordType;
  }
}; /* struct RecordUpdateTypeRule */

class RecordUpdateOpTypeRule
{
 public:
  inline static TypeNode computeType(NodeManager* nodeManager,
                                     TNode n,
                                     bool check)
  {
    Assert(n.getKind() == kind::RECORD_UPDATE_OP);
    return nodeManager->builtinOperatorType();
  }
}; /* class RecordUpdateOpTypeRule */

class DtSizeTypeRule {
 public:
  inline static TypeNode computeType(NodeManager* nodeManager, TNode n,
                                     bool check) {
    if (check) {
      TypeNode t = n[0].getType(check);
      if (!t.isDatatype()) {
        throw TypeCheckingExceptionPrivate(
            n, "expecting datatype size term to have datatype argument.");
      }
    }
    return nodeManager->integerType();
  }
}; /* class DtSizeTypeRule */

class DtBoundTypeRule {
 public:
  inline static TypeNode computeType(NodeManager* nodeManager, TNode n,
                                     bool check) {
    if (check) {
      TypeNode t = n[0].getType(check);
      if (!t.isDatatype()) {
        throw TypeCheckingExceptionPrivate(
            n,
            "expecting datatype bound term to have datatype argument.");
      }
      if (n[1].getKind() != kind::CONST_RATIONAL) {
        throw TypeCheckingExceptionPrivate(
            n, "datatype bound must be a constant");
      }
      if (n[1].getConst<Rational>().getNumerator().sgn() == -1) {
        throw TypeCheckingExceptionPrivate(
            n, "datatype bound must be non-negative");
      }
    }
    return nodeManager->booleanType();
  }
}; /* class DtBoundTypeRule */

class DtSygusBoundTypeRule {
 public:
  inline static TypeNode computeType(NodeManager* nodeManager, TNode n,
                                     bool check) {
    if (check) {
      if (!n[0].getType().isDatatype()) {
        throw TypeCheckingExceptionPrivate(
            n, "datatype sygus bound takes a datatype");
      }
      if (n[1].getKind() != kind::CONST_RATIONAL) {
        throw TypeCheckingExceptionPrivate(
            n, "datatype sygus bound must be a constant");
      }
      if (n[1].getConst<Rational>().getNumerator().sgn() == -1) {
        throw TypeCheckingExceptionPrivate(
            n, "datatype sygus bound must be non-negative");
      }
    }
    return nodeManager->booleanType();
  }
}; /* class DtSygusBoundTypeRule */

class DtSyguEvalTypeRule
{
 public:
  inline static TypeNode computeType(NodeManager* nodeManager,
                                     TNode n,
                                     bool check)
  {
    TypeNode headType = n[0].getType(check);
    if (!headType.isDatatype())
    {
      throw TypeCheckingExceptionPrivate(
          n, "datatype sygus eval takes a datatype head");
    }
    const Datatype& dt =
        static_cast<DatatypeType>(headType.toType()).getDatatype();
    if (!dt.isSygus())
    {
      throw TypeCheckingExceptionPrivate(
          n, "datatype sygus eval must have a datatype head that is sygus");
    }
    if (check)
    {
      Node svl = Node::fromExpr(dt.getSygusVarList());
      if (svl.getNumChildren() + 1 != n.getNumChildren())
      {
        throw TypeCheckingExceptionPrivate(n,
                                           "wrong number of arguments to a "
                                           "datatype sygus evaluation "
                                           "function");
      }
      for (unsigned i = 0, nvars = svl.getNumChildren(); i < nvars; i++)
      {
        TypeNode vtype = svl[i].getType(check);
        TypeNode atype = n[i + 1].getType(check);
        if (!vtype.isComparableTo(atype))
        {
          throw TypeCheckingExceptionPrivate(
              n,
              "argument type mismatch in a datatype sygus evaluation function");
        }
      }
    }
    return TypeNode::fromType(dt.getSygusType());
  }
}; /* class DtSyguEvalTypeRule */

class MatchTypeRule
{
 public:
  static TypeNode computeType(NodeManager* nodeManager, TNode n, bool check)
  {
    Assert(n.getKind() == kind::MATCH);

    TypeNode retType;

    TypeNode headType = n[0].getType(check);
    if (!headType.isDatatype())
    {
      throw TypeCheckingExceptionPrivate(n, "expecting datatype head in match");
    }
    const Datatype& hdt = headType.getDatatype();

    std::unordered_set<unsigned> patIndices;
    bool patHasVariable = false;
    // the type of a match case list is the least common type of its cases
    for (unsigned i = 1, nchildren = n.getNumChildren(); i < nchildren; i++)
    {
      Node nc = n[i];
      if (check)
      {
        Kind nck = nc.getKind();
        std::unordered_set<Node, NodeHashFunction> bvs;
        if (nck == kind::MATCH_BIND_CASE)
        {
          for (const Node& v : nc[0])
          {
            Assert(v.getKind() == kind::BOUND_VARIABLE);
            bvs.insert(v);
          }
        }
        else if (nck != kind::MATCH_CASE)
        {
          throw TypeCheckingExceptionPrivate(
              n, "expected a match case in match expression");
        }
        // get the pattern type
        unsigned pindex = nck == kind::MATCH_CASE ? 0 : 1;
        TypeNode patType = nc[pindex].getType();
        // should be caught in the above call
        if (!patType.isDatatype())
        {
          throw TypeCheckingExceptionPrivate(
              n, "expecting datatype pattern in match");
        }
        Kind ncpk = nc[pindex].getKind();
        if (ncpk == kind::APPLY_CONSTRUCTOR)
        {
          for (const Node& arg : nc[pindex])
          {
            if (bvs.find(arg) == bvs.end())
            {
              throw TypeCheckingExceptionPrivate(
                  n,
                  "expecting distinct bound variable as argument to "
                  "constructor in pattern of match");
            }
            bvs.erase(arg);
          }
          unsigned ci = Datatype::indexOf(nc[pindex].getOperator().toExpr());
          patIndices.insert(ci);
        }
        else if (ncpk == kind::BOUND_VARIABLE)
        {
          patHasVariable = true;
        }
        else
        {
          throw TypeCheckingExceptionPrivate(
              n, "unexpected kind of term in pattern in match");
        }
        const Datatype& pdt = patType.getDatatype();
        // compare datatypes instead of the types to catch parametric case,
        // where the pattern has parametric type.
        if (hdt != pdt)
        {
          std::stringstream ss;
          ss << "pattern of a match case does not match the head type in match";
          throw TypeCheckingExceptionPrivate(n, ss.str());
        }
      }
      TypeNode currType = nc.getType(check);
      if (i == 1)
      {
        retType = currType;
      }
      else
      {
        retType = TypeNode::leastCommonTypeNode(retType, currType);
        if (retType.isNull())
        {
          throw TypeCheckingExceptionPrivate(
              n, "incomparable types in match case list");
        }
      }
    }
    if (check)
    {
      if (!patHasVariable && patIndices.size() < hdt.getNumConstructors())
      {
        throw TypeCheckingExceptionPrivate(
            n, "cases for match term are not exhaustive");
      }
    }
    return retType;
  }
}; /* class MatchTypeRule */

class MatchCaseTypeRule
{
 public:
  inline static TypeNode computeType(NodeManager* nodeManager,
                                     TNode n,
                                     bool check)
  {
    Assert(n.getKind() == kind::MATCH_CASE);
    if (check)
    {
      TypeNode patType = n[0].getType(check);
      if (!patType.isDatatype())
      {
        throw TypeCheckingExceptionPrivate(
            n, "expecting datatype pattern in match case");
      }
    }
    return n[1].getType(check);
  }
}; /* class MatchCaseTypeRule */

class MatchBindCaseTypeRule
{
 public:
  inline static TypeNode computeType(NodeManager* nodeManager,
                                     TNode n,
                                     bool check)
  {
    Assert(n.getKind() == kind::MATCH_BIND_CASE);
    if (check)
    {
      if (n[0].getKind() != kind::BOUND_VAR_LIST)
      {
        throw TypeCheckingExceptionPrivate(
            n, "expected a bound variable list in match bind case");
      }
      TypeNode patType = n[1].getType(check);
      if (!patType.isDatatype())
      {
        throw TypeCheckingExceptionPrivate(
            n, "expecting datatype pattern in match bind case");
      }
    }
    return n[2].getType(check);
  }
}; /* class MatchBindCaseTypeRule */

} /* CVC4::theory::datatypes namespace */
} /* CVC4::theory namespace */
} /* CVC4 namespace */

#endif /* CVC4__THEORY__DATATYPES__THEORY_DATATYPES_TYPE_RULES_H */<|MERGE_RESOLUTION|>--- conflicted
+++ resolved
@@ -54,11 +54,7 @@
     if (dt.isParametric()) {
       Debug("typecheck-idt") << "typecheck parameterized datatype " << n
                              << std::endl;
-<<<<<<< HEAD
-      Matcher m(t);
-=======
       TypeMatcher m(t);
->>>>>>> bef9df66
       for (; child_it != child_it_end; ++child_it, ++tchild_it) {
         TypeNode childType = (*child_it).getType(check);
         if (!m.doMatching(*tchild_it, childType)) {
@@ -140,11 +136,7 @@
     if (dt.isParametric()) {
       Debug("typecheck-idt") << "typecheck parameterized sel: " << n
                              << std::endl;
-<<<<<<< HEAD
-      Matcher m(TypeNode::fromType(t));
-=======
       TypeMatcher m(t);
->>>>>>> bef9df66
       TypeNode childType = n[0].getType(check);
       if (!childType.isInstantiatedDatatype()) {
         throw TypeCheckingExceptionPrivate(
@@ -197,11 +189,7 @@
       if (dt.isParametric()) {
         Debug("typecheck-idt") << "typecheck parameterized tester: " << n
                                << std::endl;
-<<<<<<< HEAD
-        Matcher m(TypeNode::fromType(t));
-=======
         TypeMatcher m(t);
->>>>>>> bef9df66
         if (!m.doMatching(testType[0], childType)) {
           throw TypeCheckingExceptionPrivate(
               n,
@@ -231,12 +219,7 @@
 
       TypeMatcher m;
       if (childType.getKind() == kind::CONSTRUCTOR_TYPE) {
-<<<<<<< HEAD
-        m.addTypesFromDatatype(TypeNode::fromType(
-            ConstructorType(childType.toType()).getRangeType()));
-=======
         m.addTypesFromDatatype(childType.getConstructorRangeType());
->>>>>>> bef9df66
       } else if (childType.getKind() == kind::DATATYPE_TYPE) {
         m.addTypesFromDatatype(childType);
       }
