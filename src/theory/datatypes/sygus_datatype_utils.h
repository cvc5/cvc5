/*********************                                                        */
/*! \file sygus_datatype_utils.h
 ** \verbatim
 ** Top contributors (to current version):
 **   Andrew Reynolds
 ** This file is part of the CVC4 project.
 ** Copyright (c) 2009-2020 by the authors listed in the file AUTHORS
 ** in the top-level source directory) and their institutional affiliations.
 ** All rights reserved.  See the file COPYING in the top-level source
 ** directory for licensing information.\endverbatim
 **
 ** \brief Util functions for sygus datatypes
 **/

#include "cvc4_private.h"

#ifndef CVC4__THEORY__STRINGS__SYGUS_DATATYPE_UTILS_H
#define CVC4__THEORY__STRINGS__SYGUS_DATATYPE_UTILS_H

#include <vector>

#include "expr/dtype.h"
#include "expr/node.h"
#include "expr/node_manager_attributes.h"
#include "theory/datatypes/theory_datatypes_utils.h"

namespace CVC4 {
namespace theory {

// ----------------------- sygus datatype attributes
/** sygus var num */
struct SygusVarNumAttributeId
{
};
typedef expr::Attribute<SygusVarNumAttributeId, uint64_t> SygusVarNumAttribute;

/**
 * Attribute true for enumerators whose current model values were registered by
 * the datatypes sygus solver, and were not excluded by sygus symmetry breaking.
 * This is set by the datatypes sygus solver during LAST_CALL effort checks for
 * each active sygus enumerator.
 */
struct SygusSymBreakOkAttributeId
{
};
typedef expr::Attribute<SygusSymBreakOkAttributeId, bool>
    SygusSymBreakOkAttribute;

/** sygus var free
 *
 * This attribute is used to mark whether sygus operators have free occurrences
 * of variables from the formal argument list of the function-to-synthesize.
 *
 * We store three possible cases for sygus operators op:
 * (1) op.getAttribute(SygusVarFreeAttribute())==Node::null()
 * In this case, op has no free variables from the formal argument list of the
 * function-to-synthesize.
 * (2) op.getAttribute(SygusVarFreeAttribute())==v, where v is a bound variable.
 * In this case, op has exactly one free variable, v.
 * (3) op.getAttribute(SygusVarFreeAttribute())==op
 * In this case, op has an arbitrary set (cardinality >1) of free variables from
 * the formal argument list of the function to synthesize.
 *
 * This attribute is used to compute applySygusArgs below.
 */
struct SygusVarFreeAttributeId
{
};
typedef expr::Attribute<SygusVarFreeAttributeId, Node> SygusVarFreeAttribute;
// ----------------------- end sygus datatype attributes

namespace datatypes {
namespace utils {


/** get operator kind for sygus builtin
 *
 * This returns the Kind corresponding to applications of the operator op
 * when building the builtin version of sygus terms. This is used by the
 * function mkSygusTerm.
 */
Kind getOperatorKindForSygusBuiltin(Node op);
/**
 * Returns the total version of Kind k if it is a partial operator, or
 * otherwise k itself.
 */
Kind getEliminateKind(Kind k);
/**
 * Returns a version of n where all partial functions such as bvudiv
 * have been replaced by their total versions like bvudiv_total.
 */
Node eliminatePartialOperators(Node n);
/** make sygus term
 *
 * This function returns a builtin term f( children[0], ..., children[n] )
 * where f is the builtin op that the i^th constructor of sygus datatype dt
 * encodes. If doBetaReduction is true, then lambdas are eagerly eliminated
 * via beta reduction.
 *
 * If isExternal is true, then the returned term respects the original grammar
 * that was provided. This includes the use of defined functions.
 */
Node mkSygusTerm(const DType& dt,
                 unsigned i,
                 const std::vector<Node>& children,
                 bool doBetaReduction = true,
                 bool isExternal = false);
/**
 * Same as above, but we already have the sygus operator op. The above method
 * is syntax sugar for calling this method on dt[i].getSygusOp().
 */
Node mkSygusTerm(Node op,
                 const std::vector<Node>& children,
                 bool doBetaReduction = true);
/**
 * n is a builtin term that is an application of operator op.
 *
 * This returns an n' such that (eval n args) is n', where n' is a instance of
 * n for the appropriate substitution.
 *
 * For example, given a function-to-synthesize with formal argument list (x,y),
 * say we have grammar:
 *   A -> A+A | A+x | A+(x+y) | y
 * These lead to constructors with sygus ops:
 *   C1 / (lambda w1 w2. w1+w2)
 *   C2 / (lambda w1. w1+x)
 *   C3 / (lambda w1. w1+(x+y))
 *   C4 / y
 * Examples of calling this function:
 *   applySygusArgs( dt, C1, (APPLY_UF (lambda w1 w2. w1+w2) t1 t2), { 3, 5 } )
 *     ... returns (APPLY_UF (lambda w1 w2. w1+w2) t1 t2).
 *   applySygusArgs( dt, C2, (APPLY_UF (lambda w1. w1+x) t1), { 3, 5 } )
 *     ... returns (APPLY_UF (lambda w1. w1+3) t1).
 *   applySygusArgs( dt, C3, (APPLY_UF (lambda w1. w1+(x+y)) t1), { 3, 5 } )
 *     ... returns (APPLY_UF (lambda w1. w1+(3+5)) t1).
 *   applySygusArgs( dt, C4, y, { 3, 5 } )
 *     ... returns 5.
 * Notice the attribute SygusVarFreeAttribute is applied to C1, C2, C3, C4,
 * to cache the results of whether the evaluation of this constructor needs
 * a substitution over the formal argument list of the function-to-synthesize.
 */
Node applySygusArgs(const DType& dt,
                    Node op,
                    Node n,
                    const std::vector<Node>& args);
/** Sygus to builtin
 *
 * This method converts a term n of SyGuS datatype type to its builtin
 * equivalent. For example, given input C_*( C_x(), C_y() ), this method returns
 * x*y, assuming C_+, C_x, and C_y have sygus operators *, x, and y
 * respectively.
 *
 * If isExternal is true, then the returned term respects the original grammar
 * that was provided. This includes the use of defined functions. This argument
 * should typically be false, unless we are e.g. exporting the value of the
 * term as a final solution.
<<<<<<< HEAD
 *
 * If n is not constant, then its non-constant subterms that have sygus
 * datatype types are replaced by fresh variables (of the same name, if that
 * subterm is a variable, and having arbitrary name otherwise).
 */
Node sygusToBuiltin(Node n, bool isExternal = false);
/**
 * Builtin variable to sygus. Converts from builtin variables introduced by
 * the method above to their source, which is a sygus variable. It should
 * be the case that v is a variable introduced by the above method, or otherwise
 * null is returned.
 */
Node builtinVarToSygus(Node v);
=======
 * 
 * If n is not constant, then its non-constant subterms that have sygus
 * datatype types are replaced by fresh variables (of the same name, if that
 * subterm is a variable, and having arbitrary name otherwise).
 */
Node sygusToBuiltin(Node n, bool isExternal = false);
>>>>>>> 14d32d59
/** Sygus to builtin eval
 *
 * This method returns the rewritten form of (DT_SYGUS_EVAL n args). Notice that
 * n does not necessarily need to be a constant.
 *
 * It does so by (1) converting constant subterms of n to builtin terms and
 * evaluating them on the arguments args, (2) unfolding non-constant
 * applications of sygus constructors in n with respect to args and (3)
 * converting all other non-constant subterms of n to applications of
 * DT_SYGUS_EVAL.
 *
 * For example, if
 *   n = C_+( C_*( C_x(), C_y() ), n' ), and args = { 3, 4 }
 * where n' is a variable, then this method returns:
 *   12 + (DT_SYGUS_EVAL n' 3 4)
 * Notice that the subterm C_*( C_x(), C_y() ) is converted to its builtin
 * equivalent x*y and evaluated under the substition { x -> 3, x -> 4 } giving
 * 12. The subterm n' is non-constant and thus we return its evaluation under
 * 3,4, giving the term (DT_SYGUS_EVAL n' 3 4). Since the top-level constructor
 * is C_+, these terms are added together to give the result.
 */
Node sygusToBuiltinEval(Node n, const std::vector<Node>& args);

/** Get free symbols in a sygus datatype type
 *
 * Add the free symbols (expr::getSymbols) in terms that can be generated by
 * sygus datatype sdt to the set syms. For example, given sdt encodes the
 * grammar:
 *   G -> a | +( b, G ) | c | e
 * We have that { a, b, c, e } are added to syms. Notice that expr::getSymbols
 * excludes variables whose kind is BOUND_VARIABLE.
 */
void getFreeSymbolsSygusType(TypeNode sdt,
                             std::unordered_set<Node, NodeHashFunction>& syms);

/** Substitute and generalize a sygus datatype type
 *
 * This transforms a sygus datatype sdt into another one sdt' that generates
 * terms t such that t * { vars -> syms } is generated by sdt.
 *
 * The arguments syms and vars should be vectors of the same size and types.
 * It is recommended that the arguments in syms and vars should be variables
 * (return true for .isVar()) but this is not required.
 *
 * The variables in vars of type BOUND_VARIABLE are added to the
 * formal argument list of t. Other symbols are not.
 *
 * For example, given sdt encodes the grammar:
 *   G -> a | +( b, G ) | c | e
 * Let syms = { a, b, c } and vars = { x_a, x_b, d }, where x_a and x_b have
 * type BOUND_VARIABLE and d does not.
 * The returned type encodes the grammar:
 *   G' -> x_a | +( x_b, G' ) | d | e
 * Additionally, x_a and x_b are treated as formal arguments of a function
 * to synthesize whose syntax restrictions are specified by G'.
 *
 * This method traverses the type definition of the datatype corresponding to
 * the argument sdt.
 */
TypeNode substituteAndGeneralizeSygusType(TypeNode sdt,
                                          const std::vector<Node>& syms,
                                          const std::vector<Node>& vars);

// ------------------------ end sygus utils

}  // namespace utils
}  // namespace datatypes
}  // namespace theory
}  // namespace CVC4

#endif<|MERGE_RESOLUTION|>--- conflicted
+++ resolved
@@ -154,13 +154,13 @@
  * that was provided. This includes the use of defined functions. This argument
  * should typically be false, unless we are e.g. exporting the value of the
  * term as a final solution.
-<<<<<<< HEAD
  *
  * If n is not constant, then its non-constant subterms that have sygus
  * datatype types are replaced by fresh variables (of the same name, if that
  * subterm is a variable, and having arbitrary name otherwise).
  */
 Node sygusToBuiltin(Node n, bool isExternal = false);
+
 /**
  * Builtin variable to sygus. Converts from builtin variables introduced by
  * the method above to their source, which is a sygus variable. It should
@@ -168,14 +168,7 @@
  * null is returned.
  */
 Node builtinVarToSygus(Node v);
-=======
- * 
- * If n is not constant, then its non-constant subterms that have sygus
- * datatype types are replaced by fresh variables (of the same name, if that
- * subterm is a variable, and having arbitrary name otherwise).
- */
-Node sygusToBuiltin(Node n, bool isExternal = false);
->>>>>>> 14d32d59
+
 /** Sygus to builtin eval
  *
  * This method returns the rewritten form of (DT_SYGUS_EVAL n args). Notice that
