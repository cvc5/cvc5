/*********************                                                        */
/*! \file inference_manager.h
 ** \verbatim
 ** Top contributors (to current version):
 **   Andrew Reynolds
 ** This file is part of the CVC4 project.
 ** Copyright (c) 2009-2020 by the authors listed in the file AUTHORS
 ** in the top-level source directory) and their institutional affiliations.
 ** All rights reserved.  See the file COPYING in the top-level source
 ** directory for licensing information.\endverbatim
 **
 ** \brief Datatypes inference manager
 **/

#include "cvc4_private.h"

#ifndef CVC4__THEORY__DATATYPES__INFERENCE_MANAGER_H
#define CVC4__THEORY__DATATYPES__INFERENCE_MANAGER_H

#include "context/cdhashmap.h"
#include "expr/node.h"
#include "theory/inference_manager_buffered.h"

namespace CVC4 {
namespace theory {
namespace datatypes {

/**
 * A custom inference class. The main feature of this class is that it
 * dynamically decides whether to process itself as a fact or as a lemma,
 * based on the mustCommunicateFact method below.
 */
class DatatypesInference : public SimpleTheoryInternalFact
{
 public:
<<<<<<< HEAD
  InferenceManager(Theory& t, TheoryState& state, ProofNodeManager* pnm);
  ~InferenceManager() {}
  /**
   * Process the current lemmas and facts. This is a custom method that can
   * be seen as overriding the behavior of calling both doPendingLemmas and
   * doPendingFacts. It determines whether facts should be sent as lemmas
   * or processed internally.
   */
  void process();
  /**
   * Send lemmas (with property NONE) on the output channel immediately.
   * Returns true if any lemma was sent.
   */
  bool sendLemmas(const std::vector<Node>& lemmas);

 protected:
=======
  DatatypesInference(Node conc, Node exp, ProofGenerator* pg);
>>>>>>> 2add2215
  /**
   * Must communicate fact method.
   * The datatypes decision procedure makes "internal" inferences :
   *  (1) Unification : C( t1...tn ) = C( s1...sn ) => ti = si
   *  (2) Label : ~is_C1(t) ... ~is_C{i-1}(t) ~is_C{i+1}(t) ... ~is_Cn(t) =>
   * is_Ci( t )
   *  (3) Instantiate : is_C( t ) => t = C( sel_1( t ) ... sel_n( t ) )
   *  (4) collapse selector : S( C( t1...tn ) ) = t'
   *  (5) collapse term size : size( C( t1...tn ) ) = 1 + size( t1 ) + ... +
   * size( tn )
   *  (6) non-negative size : 0 <= size(t)
   * This method returns true if the fact must be sent out as a lemma. If it
   * returns false, then we assert the fact internally. We may need to
   * communicate outwards if the conclusions involve other theories.  Also
   * communicate (6) and OR conclusions.
   */
  static bool mustCommunicateFact(Node n, Node exp);
  /**
   * Process this fact, possibly as a fact or as a lemma, depending on the
   * above method.
   */
  bool process(TheoryInferenceManager* im) override;
};

/**
 * The datatypes inference manager, which uses the above class for
 * inferences.
 */
class InferenceManager : public InferenceManagerBuffered
{
  typedef context::CDHashSet<Node, NodeHashFunction> NodeSet;

 public:
  InferenceManager(Theory& t, TheoryState& state, ProofNodeManager* pnm);
  ~InferenceManager() {}
  /**
   * Add pending inference, which may be processed as either a fact or
   * a lemma based on mustCommunicateFact in DatatypesInference above.
   */
  void addPendingInference(Node conc, Node exp, ProofGenerator* pg = nullptr);
  /**
   * Process the current lemmas and facts. This is a custom method that can
   * be seen as overriding the behavior of calling both doPendingLemmas and
   * doPendingFacts. It determines whether facts should be sent as lemmas
   * or processed internally.
   */
  void process();
};

}  // namespace datatypes
}  // namespace theory
}  // namespace CVC4

#endif<|MERGE_RESOLUTION|>--- conflicted
+++ resolved
@@ -33,26 +33,7 @@
 class DatatypesInference : public SimpleTheoryInternalFact
 {
  public:
-<<<<<<< HEAD
-  InferenceManager(Theory& t, TheoryState& state, ProofNodeManager* pnm);
-  ~InferenceManager() {}
-  /**
-   * Process the current lemmas and facts. This is a custom method that can
-   * be seen as overriding the behavior of calling both doPendingLemmas and
-   * doPendingFacts. It determines whether facts should be sent as lemmas
-   * or processed internally.
-   */
-  void process();
-  /**
-   * Send lemmas (with property NONE) on the output channel immediately.
-   * Returns true if any lemma was sent.
-   */
-  bool sendLemmas(const std::vector<Node>& lemmas);
-
- protected:
-=======
   DatatypesInference(Node conc, Node exp, ProofGenerator* pg);
->>>>>>> 2add2215
   /**
    * Must communicate fact method.
    * The datatypes decision procedure makes "internal" inferences :
@@ -100,6 +81,11 @@
    * or processed internally.
    */
   void process();
+  /**
+   * Send lemmas with property NONE on the output channel immediately.
+   * Returns true if any lemma was sent.
+   */
+  bool sendLemmas(const std::vector<Node>& lemmas);
 };
 
 }  // namespace datatypes
