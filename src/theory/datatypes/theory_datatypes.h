/******************************************************************************
 * Top contributors (to current version):
 *   Andrew Reynolds, Tim King, Morgan Deters
 *
 * This file is part of the cvc5 project.
 *
 * Copyright (c) 2009-2022 by the authors listed in the file AUTHORS
 * in the top-level source directory and their institutional affiliations.
 * All rights reserved.  See the file COPYING in the top-level source
 * directory for licensing information.
 * ****************************************************************************
 *
 * Theory of datatypes.
 */

#include "cvc5_private.h"

#ifndef CVC5__THEORY__DATATYPES__THEORY_DATATYPES_H
#define CVC5__THEORY__DATATYPES__THEORY_DATATYPES_H

#include <iostream>
#include <map>

#include "context/cdlist.h"
#include "expr/attribute.h"
#include "expr/node_trie.h"
#include "theory/care_pair_argument_callback.h"
#include "theory/datatypes/datatypes_rewriter.h"
#include "theory/datatypes/inference_manager.h"
#include "theory/datatypes/proof_checker.h"
#include "theory/datatypes/sygus_extension.h"
#include "theory/theory.h"
#include "theory/theory_eq_notify.h"
#include "theory/theory_state.h"
#include "theory/uf/equality_engine.h"
#include "util/hash.h"

namespace cvc5::internal {
namespace theory {
namespace datatypes {

class TheoryDatatypes : public Theory {
 private:
  typedef context::CDList<Node> NodeList;
  /** maps nodes to an index in a vector */
  typedef context::CDHashMap<Node, size_t> NodeUIntMap;
  typedef context::CDHashMap<Node, bool> BoolMap;
  typedef context::CDHashMap<Node, Node> NodeMap;

 private:
  //notification class for equality engine
  class NotifyClass : public TheoryEqNotifyClass
  {
    TheoryDatatypes& d_dt;
  public:
   NotifyClass(TheoryInferenceManager& im, TheoryDatatypes& dt)
       : TheoryEqNotifyClass(im), d_dt(dt)
   {
   }
   void eqNotifyNewClass(TNode t) override
   {
     Trace("dt") << "NotifyClass::eqNotifyNewClass(" << t << ")" << std::endl;
     d_dt.eqNotifyNewClass(t);
    }
    void eqNotifyMerge(TNode t1, TNode t2) override
    {
      Trace("dt") << "NotifyClass::eqNotifyMerge(" << t1 << ", " << t2 << ")"
                  << std::endl;
      d_dt.eqNotifyMerge(t1, t2);
    }
  };/* class TheoryDatatypes::NotifyClass */
private:
  /** equivalence class info
   * d_inst is whether the instantiate rule has been applied,
   * d_constructor is a node of kind APPLY_CONSTRUCTOR (if any) in this equivalence class,
   * d_selectors is whether a selector has been applied to this equivalence class.
   */
  class EqcInfo
  {
  public:
   EqcInfo(context::Context* c);
   ~EqcInfo() {}
   // whether we have instantiatied this eqc
   context::CDO<bool> d_inst;
   // constructor equal to this eqc
   context::CDO<Node> d_constructor;
   // all selectors whose argument is this eqc
   context::CDO<bool> d_selectors;
  };
  /** does eqc of n have a label (do we know its constructor)? */
  bool hasLabel( EqcInfo* eqc, Node n );
  /** get the label associated to n */
  Node getLabel( Node n );
  /** get the index of the label associated to n */
  int getLabelIndex( EqcInfo* eqc, Node n );
  /** does eqc of n have any testers? */
  bool hasTester( Node n );
  /** get the possible constructors for n */
  void getPossibleCons( EqcInfo* eqc, Node n, std::vector< bool >& cons );
  /** skolems for terms */
  NodeMap d_term_sk;
  Node getTermSkolemFor( Node n );
private:
  /** information necessary for equivalence classes */
  std::map< Node, EqcInfo* > d_eqc_info;
  //---------------------------------labels
  /** labels for each equivalence class
   *
   * For each eqc r, d_labels[r] is testers that hold for this equivalence
   * class, either:
   * a list of equations of the form
   *   NOT is_[constructor_1]( t1 )...NOT is_[constructor_n]( tn ), each of
   *   which are unique testers, n is less than the number of possible
   *   constructors for t minus one,
   * or a list of equations of the form
   *   NOT is_[constructor_1]( t1 )...NOT is_[constructor_n]( tn ) followed by
   *   is_[constructor_(n+1)]( t{n+1} ), each of which is a unique tester.
   * In both cases, t1, ..., tn, t{n+1} are terms in the equivalence class of r.
   *
   * We store this list in a context-dependent way, using the four data
   * structures below. The three vectors d_labels_data, d_labels_args, and
   * d_labels_tindex store the tester applications, their arguments and the
   * tester index of the application. The map d_labels stores the number of
   * values in these vectors that is valid in the current context (this is an
   * optimization that ensures we don't need to pop data when changing SAT
   * contexts).
   */
  NodeUIntMap d_labels;
  /** the tester applications */
  std::map< Node, std::vector< Node > > d_labels_data;
  /** the argument of each node in d_labels_data */
  std::map<Node, std::vector<Node> > d_labels_args;
  /** the tester index of each node in d_labels_data */
  std::map<Node, std::vector<unsigned> > d_labels_tindex;
  //---------------------------------end labels
  /** selector apps for eqch equivalence class */
  NodeUIntMap d_selector_apps;
  std::map< Node, std::vector< Node > > d_selector_apps_data;
  /** The conflict node */
  Node d_conflictNode;
  /**
   * User-context dependent cache for which terms we have called
   * registerInitialLemmas(...) on.
   */
  BoolMap d_initialLemmaCache;
  /** All the function terms that the theory has seen */
  context::CDList<TNode> d_functionTerms;
  /** uninterpreted constant to variable map */
  std::map< Node, Node > d_uc_to_fresh_var;
private:
  /** singleton lemmas (for degenerate co-datatype case) */
  std::map< TypeNode, Node > d_singleton_lemma[2];
  /** Cache for singleton equalities processed */
  BoolMap d_singleton_eq;
private:
  /** assert fact */
  void assertFact( Node fact, Node exp );

  /** get or make eqc info */
  EqcInfo* getOrMakeEqcInfo( TNode n, bool doMake = false );

  /** has eqc info */
  bool hasEqcInfo( TNode n ) { return d_labels.find( n )!=d_labels.end(); }

  /** get eqc constructor */
  TNode getEqcConstructor( TNode r );

 protected:
  void addCarePairs(TNodeTrie* t1,
                    TNodeTrie* t2,
                    unsigned arity,
                    unsigned depth,
                    unsigned& n_pairs);
  /** compute care graph */
  void computeCareGraph() override;

 public:
  TheoryDatatypes(Env& env, OutputChannel& out, Valuation valuation);
  ~TheoryDatatypes();

  //--------------------------------- initialization
  /** get the official theory rewriter of this theory */
  TheoryRewriter* getTheoryRewriter() override;
  /** get the proof checker of this theory */
  ProofRuleChecker* getProofChecker() override;
  /**
   * Returns true if we need an equality engine. If so, we initialize the
   * information regarding how it should be setup. For details, see the
   * documentation in Theory::needsEqualityEngine.
   */
  bool needsEqualityEngine(EeSetupInfo& esi) override;
  /** finish initialization */
  void finishInit() override;
  //--------------------------------- end initialization
  /** propagate */
  bool propagateLit(TNode literal);
  /** Conflict when merging two constants */
  void conflict(TNode a, TNode b);
  /** explain */
  TrustNode explain(TNode literal) override;
  /** called when a new equivalance class is created */
  void eqNotifyNewClass(TNode t);
  /** called when two equivalance classes have merged */
  void eqNotifyMerge(TNode t1, TNode t2);

  //--------------------------------- standard check
  /** Do we need a check call at last call effort? */
  bool needsCheckLastEffort() override;
  /** Pre-check, called before the fact queue of the theory is processed. */
  bool preCheck(Effort level) override;
  /** Post-check, called after the fact queue of the theory is processed. */
  void postCheck(Effort level) override;
  /** Notify fact */
  void notifyFact(TNode atom, bool pol, TNode fact, bool isInternal) override;
  //--------------------------------- end standard check
  void preRegisterTerm(TNode n) override;
  TrustNode ppRewrite(TNode n, std::vector<SkolemLemma>& lems) override;
  EqualityStatus getEqualityStatus(TNode a, TNode b) override;
  std::string identify() const override
  {
    return std::string("TheoryDatatypes");
  }
  /** debug print */
  void printModelDebug( const char* c );
  /** entailment check */
  std::pair<bool, Node> entailmentCheck(TNode lit) override;

 private:
  /** add tester to equivalence class info */
  void addTester(unsigned ttindex, Node t, EqcInfo* eqc, Node n, Node t_arg);
  /** add selector to equivalence class info */
  void addSelector( Node s, EqcInfo* eqc, Node n, bool assertFacts = true );
  /** add constructor */
  void addConstructor( Node c, EqcInfo* eqc, Node n );
  /** merge the equivalence class info of t1 and t2 */
  void merge( Node t1, Node t2 );
  /** collapse selector, s is of the form sel( n ) where n = c */
  void collapseSelector( Node s, Node c );
<<<<<<< HEAD
  /** do initial lemmas, e.g. for dt.size */
  void doInitialLemma(Node n);
=======
  /** 
   * Register initial lemmas. This adds pending lemmas on the inference manager
   * corresponding to unit lemmas for e.g. dt.size.
   */
  void registerInitialLemmas(Node n);
>>>>>>> df67b11d
  /** for checking if cycles exist */
  void checkCycles();
  Node searchForCycle(TNode n,
                      TNode on,
                      std::map<TNode, bool>& visited,
                      std::map<TNode, bool>& proc,
                      std::vector<Node>& explanation,
                      bool firstTime = true);
  /** for checking if we should apply the instantiate rule */
  void checkInstantiate();
  /**
   * Applying splitting.
   *
   * This checks if we should add a splitting inference for datatype terms
   * currently in the equality engine. If so, we add pending lemmas on the
   * inference manager.
   */
  void checkSplit();
  /** for checking whether two codatatype terms must be equal */
  void separateBisimilar(std::vector<Node>& part,
                         std::vector<std::vector<Node> >& part_out,
                         std::vector<Node>& exp,
                         std::map<Node, Node>& cn,
                         std::map<Node, std::map<Node, int> >& dni,
                         int dniLvl,
                         bool mkExp);
  /** build model */
  Node getCodatatypesValue( Node n, std::map< Node, Node >& eqc_cons, std::map< Node, int >& vmap, int depth );
  /** get singleton lemma */
  Node getSingletonLemma( TypeNode tn, bool pol );
  /** get instantiate cons */
  Node getInstantiateCons(Node n, const DType& dt, int index);
  /** check instantiate, return true if an inference was generated. */
  bool instantiate(EqcInfo* eqc, Node n);

 private:
  //equality queries
  TNode getRepresentative( TNode a );

  /** Collect model values in m based on the relevant terms given by termSet */
  bool collectModelValues(TheoryModel* m,
                          const std::set<Node>& termSet) override;
  /**
   * Compute relevant terms. This includes datatypes in non-singleton
   * equivalence classes.
   */
  void computeRelevantTerms(std::set<Node>& termSet) override;
  /** Commonly used terms */
  Node d_true;
  Node d_zero;
  /** sygus symmetry breaking utility */
  std::unique_ptr<SygusExtension> d_sygusExtension;
  /** The theory rewriter for this theory. */
  DatatypesRewriter d_rewriter;
  /** A (default) theory state object */
  TheoryState d_state;
  /** The inference manager */
  InferenceManager d_im;
  /** The notify class */
  NotifyClass d_notify;
  /** Proof checker for datatypes */
  DatatypesProofRuleChecker d_checker;
  /** The care pair argument callback, used for theory combination */
  CarePairArgumentCallback d_cpacb;
};/* class TheoryDatatypes */

}  // namespace datatypes
}  // namespace theory
}  // namespace cvc5::internal

#endif /* CVC5__THEORY__DATATYPES__THEORY_DATATYPES_H */<|MERGE_RESOLUTION|>--- conflicted
+++ resolved
@@ -236,16 +236,11 @@
   void merge( Node t1, Node t2 );
   /** collapse selector, s is of the form sel( n ) where n = c */
   void collapseSelector( Node s, Node c );
-<<<<<<< HEAD
-  /** do initial lemmas, e.g. for dt.size */
-  void doInitialLemma(Node n);
-=======
   /** 
    * Register initial lemmas. This adds pending lemmas on the inference manager
    * corresponding to unit lemmas for e.g. dt.size.
    */
   void registerInitialLemmas(Node n);
->>>>>>> df67b11d
   /** for checking if cycles exist */
   void checkCycles();
   Node searchForCycle(TNode n,
