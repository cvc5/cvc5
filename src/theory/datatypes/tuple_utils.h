/******************************************************************************
 * Top contributors (to current version):
 *   Mudathir Mohamed
 *
 * This file is part of the cvc5 project.
 *
 * Copyright (c) 2009-2022 by the authors listed in the file AUTHORS
 * in the top-level source directory and their institutional affiliations.
 * All rights reserved.  See the file COPYING in the top-level source
 * directory for licensing information.
 * ****************************************************************************
 *
 * Utility functions for data types.
 */

#ifndef CVC5__THEORY__TUPLE__UTILS_H
#define CVC5__THEORY__TUPLE__UTILS_H

#include "expr/node.h"

namespace cvc5::internal {
namespace theory {
namespace datatypes {

class TupleUtils
{
 public:
  /**
   * @param tuple a node of tuple type
   * @param n_th the index of the element to be extracted, and must satisfy the
   * constraint 0 <= n_th < length of tuple.
   * @return tuple element at index n_th
   */
  static Node nthElementOfTuple(Node tuple, int n_th);

  /**
   * @param indices a list of indices for projected elements
   * @param tuple a node of tuple type
   * @return the projection of the tuple with the specified indices
   */
  static Node getTupleProjection(const std::vector<uint32_t>& indices,
                                 Node tuple);

  /**
<<<<<<< HEAD
   * @param indices  a list of indices for projected elements
=======
   * @param indices a list of indices for projected elements
>>>>>>> 7b581e4b
   * @param tupleType the type of the original tuple
   * @return the type of the projected tuple
   */
  static TypeNode getTupleProjectionType(const std::vector<uint32_t>& indices,
                                         TypeNode tupleType);

  /**
   * @param tuple a tuple node of the form (tuple a_1 ... a_n)
   * @return the vector [a_1, ... a_n]
   */
  static std::vector<Node> getTupleElements(Node tuple);

  /**
   * @param tuple1 a tuple node of the form (tuple a_1 ... a_n)
   * @param tuple2 a tuple node of the form (tuple b_1 ... b_n)
   * @return the vector [a_1, ... a_n, b_1, ... b_n]
   */
  static std::vector<Node> getTupleElements(Node tuple1, Node tuple2);

  /**
   * construct a tuple from a list of elements
   * @param tupleType the type of the returned tuple
   * @param elements the list of nodes
   * @param start the index of the first element
   * @param end the index of the last element
   * @pre the elements from start to end should match the tuple type
   * @return a tuple of constructed from elements from start to end
   */
  static Node constructTupleFromElements(TypeNode tupleType,
                                         const std::vector<Node>& elements,
                                         size_t start,
                                         size_t end);

  /**
   * construct a flattened tuple from two tuples
   * @param tupleType the type of the returned tuple
   * @param tuple1 a tuple node of the form (tuple a_1 ... a_n)
   * @param tuple2 a tuple node of the form (tuple b_1 ... b_n)
   * @pre the elements of tuple1, tuple2 should match the tuple type
   * @return  (tuple a1 ... an b1 ... bn)
   */
  static Node concatTuples(TypeNode tupleType, Node tuple1, Node tuple2);

  /**
   * @param tuple a tuple node of the form (tuple e_1 ... e_n)
   * @return the reverse of the argument, i.e., (tuple e_n ... e_1)
   */
  static Node reverseTuple(Node tuple);
};
}  // namespace datatypes
}  // namespace theory
}  // namespace cvc5::internal

#endif /* CVC5__THEORY__TUPLE__UTILS_H */<|MERGE_RESOLUTION|>--- conflicted
+++ resolved
@@ -42,11 +42,7 @@
                                  Node tuple);
 
   /**
-<<<<<<< HEAD
-   * @param indices  a list of indices for projected elements
-=======
    * @param indices a list of indices for projected elements
->>>>>>> 7b581e4b
    * @param tupleType the type of the original tuple
    * @return the type of the projected tuple
    */
