/*********************                                                        */
/*! \file sygus_datatype_utils.cpp
 ** \verbatim
 ** Top contributors (to current version):
 **   Andrew Reynolds, Morgan Deters, Mathias Preiner
 ** This file is part of the CVC4 project.
 ** Copyright (c) 2009-2020 by the authors listed in the file AUTHORS
 ** in the top-level source directory) and their institutional affiliations.
 ** All rights reserved.  See the file COPYING in the top-level source
 ** directory for licensing information.\endverbatim
 **
 ** \brief Implementation of rewriter for the theory of (co)inductive datatypes.
 **
 ** Implementation of rewriter for the theory of (co)inductive datatypes.
 **/

#include "theory/datatypes/sygus_datatype_utils.h"

#include "expr/dtype.h"
#include "expr/node_algorithm.h"
#include "expr/sygus_datatype.h"
#include "smt/smt_engine.h"
#include "smt/smt_engine_scope.h"
#include "theory/evaluator.h"
#include "theory/rewriter.h"

using namespace CVC4;
using namespace CVC4::kind;

namespace CVC4 {
namespace theory {
namespace datatypes {
namespace utils {

Node applySygusArgs(const DType& dt,
                    Node op,
                    Node n,
                    const std::vector<Node>& args)
{
  if (n.getKind() == BOUND_VARIABLE)
  {
    Assert(n.hasAttribute(SygusVarNumAttribute()));
    int vn = n.getAttribute(SygusVarNumAttribute());
    Assert(dt.getSygusVarList()[vn] == n);
    return args[vn];
  }
  // n is an application of operator op.
  // We must compute the free variables in op to determine if there are
  // any substitutions we need to make to n.
  TNode val;
  if (!op.hasAttribute(SygusVarFreeAttribute()))
  {
    std::unordered_set<Node, NodeHashFunction> fvs;
    if (expr::getFreeVariables(op, fvs))
    {
      if (fvs.size() == 1)
      {
        for (const Node& v : fvs)
        {
          val = v;
        }
      }
      else
      {
        val = op;
      }
    }
    Trace("dt-sygus-fv") << "Free var in " << op << " : " << val << std::endl;
    op.setAttribute(SygusVarFreeAttribute(), val);
  }
  else
  {
    val = op.getAttribute(SygusVarFreeAttribute());
  }
  if (val.isNull())
  {
    return n;
  }
  if (val.getKind() == BOUND_VARIABLE)
  {
    // single substitution case
    int vn = val.getAttribute(SygusVarNumAttribute());
    TNode sub = args[vn];
    return n.substitute(val, sub);
  }
  // do the full substitution
  std::vector<Node> vars;
  Node bvl = dt.getSygusVarList();
  for (unsigned i = 0, nvars = bvl.getNumChildren(); i < nvars; i++)
  {
    vars.push_back(bvl[i]);
  }
  return n.substitute(vars.begin(), vars.end(), args.begin(), args.end());
}

Kind getOperatorKindForSygusBuiltin(Node op)
{
  Assert(op.getKind() != BUILTIN);
  if (op.getKind() == LAMBDA)
  {
    return APPLY_UF;
  }
  return NodeManager::getKindForFunction(op);
}

struct SygusOpRewrittenAttributeId
{
};
typedef expr::Attribute<SygusOpRewrittenAttributeId, Node>
    SygusOpRewrittenAttribute;

Kind getEliminateKind(Kind ok)
{
  Kind nk = ok;
  // We also must ensure that builtin operators which are eliminated
  // during expand definitions are replaced by the proper operator.
  if (ok == BITVECTOR_UDIV)
  {
    nk = BITVECTOR_UDIV_TOTAL;
  }
  else if (ok == BITVECTOR_UREM)
  {
    nk = BITVECTOR_UREM_TOTAL;
  }
  else if (ok == DIVISION)
  {
    nk = DIVISION_TOTAL;
  }
  else if (ok == INTS_DIVISION)
  {
    nk = INTS_DIVISION_TOTAL;
  }
  else if (ok == INTS_MODULUS)
  {
    nk = INTS_MODULUS_TOTAL;
  }
  return nk;
}

Node eliminatePartialOperators(Node n)
{
  NodeManager* nm = NodeManager::currentNM();
  std::unordered_map<TNode, Node, TNodeHashFunction> visited;
  std::unordered_map<TNode, Node, TNodeHashFunction>::iterator it;
  std::vector<TNode> visit;
  TNode cur;
  visit.push_back(n);
  do
  {
    cur = visit.back();
    visit.pop_back();
    it = visited.find(cur);

    if (it == visited.end())
    {
      visited[cur] = Node::null();
      visit.push_back(cur);
      for (const Node& cn : cur)
      {
        visit.push_back(cn);
      }
    }
    else if (it->second.isNull())
    {
      Node ret = cur;
      bool childChanged = false;
      std::vector<Node> children;
      if (cur.getMetaKind() == metakind::PARAMETERIZED)
      {
        children.push_back(cur.getOperator());
      }
      for (const Node& cn : cur)
      {
        it = visited.find(cn);
        Assert(it != visited.end());
        Assert(!it->second.isNull());
        childChanged = childChanged || cn != it->second;
        children.push_back(it->second);
      }
      Kind ok = cur.getKind();
      Kind nk = getEliminateKind(ok);
      if (nk != ok || childChanged)
      {
        ret = nm->mkNode(nk, children);
      }
      visited[cur] = ret;
    }
  } while (!visit.empty());
  Assert(visited.find(n) != visited.end());
  Assert(!visited.find(n)->second.isNull());
  return visited[n];
}

Node mkSygusTerm(const DType& dt,
                 unsigned i,
                 const std::vector<Node>& children,
                 bool doBetaReduction,
                 bool isExternal)
{
  Trace("dt-sygus-util") << "Make sygus term " << dt.getName() << "[" << i
                         << "] with children: " << children << std::endl;
  Assert(i < dt.getNumConstructors());
  Assert(dt.isSygus());
  Assert(!dt[i].getSygusOp().isNull());
  Node op = dt[i].getSygusOp();
  Node opn = op;
  if (!isExternal)
  {
    // Get the normalized version of the sygus operator. We do this by
    // expanding definitions, rewriting it, and eliminating partial operators.
    if (!op.hasAttribute(SygusOpRewrittenAttribute()))
    {
      if (op.isConst())
      {
        // If it is a builtin operator, convert to total version if necessary.
        // First, get the kind for the operator.
        Kind ok = NodeManager::operatorToKind(op);
        Trace("sygus-grammar-normalize-debug")
            << "...builtin kind is " << ok << std::endl;
        Kind nk = getEliminateKind(ok);
        if (nk != ok)
        {
          Trace("sygus-grammar-normalize-debug")
              << "...replace by builtin operator " << nk << std::endl;
          opn = NodeManager::currentNM()->operatorOf(nk);
        }
      }
      else
      {
        // Only expand definitions if the operator is not constant, since
        // calling expandDefinitions on them should be a no-op. This check
        // ensures we don't try to expand e.g. bitvector extract operators,
        // whose type is undefined, and thus should not be passed to
        // expandDefinitions.
        opn = Node::fromExpr(
            smt::currentSmtEngine()->expandDefinitions(op.toExpr()));
        opn = Rewriter::rewrite(opn);
        opn = eliminatePartialOperators(opn);
        SygusOpRewrittenAttribute sora;
        op.setAttribute(sora, opn);
      }
    }
    else
    {
      opn = op.getAttribute(SygusOpRewrittenAttribute());
    }
  }
  return mkSygusTerm(opn, children, doBetaReduction);
}

Node mkSygusTerm(Node op,
                 const std::vector<Node>& children,
                 bool doBetaReduction)
{
  Trace("dt-sygus-util") << "Operator is " << op << std::endl;
  if (children.empty())
  {
    // no children, return immediately
    Trace("dt-sygus-util") << "...return direct op" << std::endl;
    return op;
  }
  // if it is the any constant, we simply return the child
  if (op.getAttribute(SygusAnyConstAttribute()))
  {
    Assert(children.size() == 1);
    return children[0];
  }
  std::vector<Node> schildren;
  // get the kind of the operator
  Kind ok = op.getKind();
  if (ok != BUILTIN)
  {
    if (ok == LAMBDA && doBetaReduction)
    {
      // Do immediate beta reduction. It suffices to use a normal substitution
      // since neither op nor children have quantifiers, since they are
      // generated by sygus grammars.
      std::vector<Node> vars{op[0].begin(), op[0].end()};
      Assert(vars.size() == children.size());
      Node ret = op[1].substitute(
          vars.begin(), vars.end(), children.begin(), children.end());
      Trace("dt-sygus-util") << "...return (beta-reduce) " << ret << std::endl;
      return ret;
    }
    else
    {
      schildren.push_back(op);
    }
  }
  schildren.insert(schildren.end(), children.begin(), children.end());
  Node ret;
  if (ok == BUILTIN)
  {
    ret = NodeManager::currentNM()->mkNode(op, schildren);
    Trace("dt-sygus-util") << "...return (builtin) " << ret << std::endl;
    return ret;
  }
  // get the kind used for applying op
  Kind otk = NodeManager::operatorToKind(op);
  Trace("dt-sygus-util") << "operator kind is " << otk << std::endl;
  if (otk != UNDEFINED_KIND)
  {
    // If it is an APPLY_UF operator, we should have at least an operator and
    // a child.
    Assert(otk != APPLY_UF || schildren.size() != 1);
    ret = NodeManager::currentNM()->mkNode(otk, schildren);
    Trace("dt-sygus-util") << "...return (op) " << ret << std::endl;
    return ret;
  }
  Kind tok = getOperatorKindForSygusBuiltin(op);
  if (schildren.size() == 1 && tok == UNDEFINED_KIND)
  {
    ret = schildren[0];
  }
  else
  {
    ret = NodeManager::currentNM()->mkNode(tok, schildren);
  }
  Trace("dt-sygus-util") << "...return " << ret << std::endl;
  return ret;
}

struct SygusToBuiltinTermAttributeId
{
};
typedef expr::Attribute<SygusToBuiltinTermAttributeId, Node>
    SygusToBuiltinTermAttribute;

// A variant of the above attribute for cases where we introduce a fresh
// variable. This is to support sygusToBuiltin on non-constant sygus terms,
// where sygus variables should be mapped to canonical builtin variables.
// It is important to cache this so that sygusToBuiltin is deterministic.
struct SygusToBuiltinVarAttributeId
{
};
typedef expr::Attribute<SygusToBuiltinVarAttributeId, Node>
    SygusToBuiltinVarAttribute;

<<<<<<< HEAD
// A variant of the above attribute for cases where we introduce a fresh
// variable. This is to support sygusToBuiltin on non-constant sygus terms,
// where sygus variables should be mapped to canonical builtin variables.
// It is important to cache this so that sygusToBuiltin is deterministic.
struct BuiltinVarToSygusAttributeId
{
};
typedef expr::Attribute<BuiltinVarToSygusAttributeId, Node>
    BuiltinVarToSygusAttribute;
=======
>>>>>>> 14d32d59
Node sygusToBuiltin(Node n, bool isExternal)
{
  std::unordered_map<TNode, Node, TNodeHashFunction> visited;
  std::unordered_map<TNode, Node, TNodeHashFunction>::iterator it;
  std::vector<TNode> visit;
  TNode cur;
  unsigned index;
  visit.push_back(n);
  do
  {
    cur = visit.back();
    visit.pop_back();
    it = visited.find(cur);
    if (it == visited.end())
    {
<<<<<<< HEAD
      // notice this condition succeeds in roughly 99% of the executions of this
      // method, hence the else if / else cases below do not significantly
      // impact performance.
=======
      // Notice this condition succeeds in roughly 99% of the executions of this
      // method (based on our coverage tests), hence the else if / else cases
      // below do not significantly impact performance.
>>>>>>> 14d32d59
      if (cur.getKind() == APPLY_CONSTRUCTOR)
      {
        if (!isExternal && cur.hasAttribute(SygusToBuiltinTermAttribute()))
        {
          visited[cur] = cur.getAttribute(SygusToBuiltinTermAttribute());
        }
        else
        {
          visited[cur] = Node::null();
          visit.push_back(cur);
          for (const Node& cn : cur)
          {
            visit.push_back(cn);
          }
        }
      }
      else if (cur.getType().isSygusDatatype())
      {
<<<<<<< HEAD
        Assert(cur.isVar());
=======
        Assert (cur.isVar());
>>>>>>> 14d32d59
        if (cur.hasAttribute(SygusToBuiltinVarAttribute()))
        {
          // use the previously constructed variable for it
          visited[cur] = cur.getAttribute(SygusToBuiltinVarAttribute());
        }
        else
        {
          std::stringstream ss;
          ss << cur;
          const DType& dt = cur.getType().getDType();
          // make a fresh variable
<<<<<<< HEAD
          NodeManager* nm = NodeManager::currentNM();
=======
          NodeManager * nm = NodeManager::currentNM();
>>>>>>> 14d32d59
          Node var = nm->mkBoundVar(ss.str(), dt.getSygusType());
          SygusToBuiltinVarAttribute stbv;
          cur.setAttribute(stbv, var);
          visited[cur] = var;
<<<<<<< HEAD
          // create backwards mapping
          BuiltinVarToSygusAttribute bvtsa;
          var.setAttribute(bvtsa, cur);
=======
>>>>>>> 14d32d59
        }
      }
      else
      {
        // non-datatypes are themselves
        visited[cur] = cur;
      }
    }
    else if (it->second.isNull())
    {
      Node ret = cur;
      Assert(cur.getKind() == APPLY_CONSTRUCTOR);
      const DType& dt = cur.getType().getDType();
      // Non sygus-datatype terms are also themselves. Notice we treat the
      // case of non-sygus datatypes this way since it avoids computing
      // the type / datatype of the node in the pre-traversal above. The
      // case of non-sygus datatypes is very rare, so the extra addition to
      // visited is justified performance-wise.
      if (dt.isSygus())
      {
        std::vector<Node> children;
        for (const Node& cn : cur)
        {
          it = visited.find(cn);
          Assert(it != visited.end());
          Assert(!it->second.isNull());
          children.push_back(it->second);
        }
        index = indexOf(cur.getOperator());
        ret = mkSygusTerm(dt, index, children, true, isExternal);
      }
      visited[cur] = ret;
      // cache
      if (!isExternal)
      {
        SygusToBuiltinTermAttribute stbt;
        cur.setAttribute(stbt, ret);
      }
    }
  } while (!visit.empty());
  Assert(visited.find(n) != visited.end());
  Assert(!visited.find(n)->second.isNull());
  return visited[n];
}

Node sygusToBuiltinEval(Node n, const std::vector<Node>& args)
{
  NodeManager* nm = NodeManager::currentNM();
  Evaluator eval;
  // constant arguments?
  bool constArgs = true;
  for (const Node& a : args)
  {
    if (!a.isConst())
    {
      constArgs = false;
      break;
    }
  }
  std::vector<Node> eargs;
  bool svarsInit = false;
  std::vector<Node> svars;
  std::unordered_map<TNode, Node, TNodeHashFunction> visited;
  std::unordered_map<TNode, Node, TNodeHashFunction>::iterator it;
  std::vector<TNode> visit;
  TNode cur;
  unsigned index;
  visit.push_back(n);
  do
  {
    cur = visit.back();
    visit.pop_back();
    it = visited.find(cur);
    if (it == visited.end())
    {
      TypeNode tn = cur.getType();
      if (!tn.isDatatype() || !tn.getDType().isSygus())
      {
        visited[cur] = cur;
      }
      else if (cur.isConst())
      {
        // convert to builtin term
        Node bt = sygusToBuiltin(cur);
        // run the evaluator if possible
        if (!svarsInit)
        {
          svarsInit = true;
          TypeNode type = cur.getType();
          Node varList = type.getDType().getSygusVarList();
          for (const Node& v : varList)
          {
            svars.push_back(v);
          }
        }
        Assert(args.size() == svars.size());
        // try evaluation if we have constant arguments
        Node ret = constArgs ? eval.eval(bt, svars, args) : Node::null();
        if (ret.isNull())
        {
          // if evaluation was not available, use a substitution
          ret = bt.substitute(
              svars.begin(), svars.end(), args.begin(), args.end());
        }
        visited[cur] = ret;
      }
      else
      {
        if (cur.getKind() == APPLY_CONSTRUCTOR)
        {
          visited[cur] = Node::null();
          visit.push_back(cur);
          for (const Node& cn : cur)
          {
            visit.push_back(cn);
          }
        }
        else
        {
          // it is the evaluation of this term on the arguments
          if (eargs.empty())
          {
            eargs.push_back(cur);
            eargs.insert(eargs.end(), args.begin(), args.end());
          }
          else
          {
            eargs[0] = cur;
          }
          visited[cur] = nm->mkNode(DT_SYGUS_EVAL, eargs);
        }
      }
    }
    else if (it->second.isNull())
    {
      Node ret = cur;
      Assert(cur.getKind() == APPLY_CONSTRUCTOR);
      const DType& dt = cur.getType().getDType();
      // non sygus-datatype terms are also themselves
      if (dt.isSygus())
      {
        std::vector<Node> children;
        for (const Node& cn : cur)
        {
          it = visited.find(cn);
          Assert(it != visited.end());
          Assert(!it->second.isNull());
          children.push_back(it->second);
        }
        index = indexOf(cur.getOperator());
        // apply to arguments
        ret = mkSygusTerm(dt, index, children);
      }
      visited[cur] = ret;
    }
  } while (!visit.empty());
  Assert(visited.find(n) != visited.end());
  Assert(!visited.find(n)->second.isNull());
  return visited[n];
}

Node builtinVarToSygus(Node v)
{
  BuiltinVarToSygusAttribute bvtsa;
  if (v.hasAttribute(bvtsa))
  {
    return v.getAttribute(bvtsa);
  }
  return Node::null();
}

void getFreeSymbolsSygusType(TypeNode sdt,
                             std::unordered_set<Node, NodeHashFunction>& syms)
{
  // datatype types we need to process
  std::vector<TypeNode> typeToProcess;
  // datatype types we have processed
  std::map<TypeNode, TypeNode> typesProcessed;
  typeToProcess.push_back(sdt);
  while (!typeToProcess.empty())
  {
    std::vector<TypeNode> typeNextToProcess;
    for (const TypeNode& curr : typeToProcess)
    {
      Assert(curr.isDatatype() && curr.getDType().isSygus());
      const DType& dtc = curr.getDType();
      for (unsigned j = 0, ncons = dtc.getNumConstructors(); j < ncons; j++)
      {
        // collect the symbols from the operator
        Node op = dtc[j].getSygusOp();
        expr::getSymbols(op, syms);
        // traverse the argument types
        for (unsigned k = 0, nargs = dtc[j].getNumArgs(); k < nargs; k++)
        {
          TypeNode argt = dtc[j].getArgType(k);
          if (!argt.isDatatype() || !argt.getDType().isSygus())
          {
            // not a sygus datatype
            continue;
          }
          if (typesProcessed.find(argt) == typesProcessed.end())
          {
            typeNextToProcess.push_back(argt);
          }
        }
      }
    }
    typeToProcess.clear();
    typeToProcess.insert(typeToProcess.end(),
                         typeNextToProcess.begin(),
                         typeNextToProcess.end());
  }
}

TypeNode substituteAndGeneralizeSygusType(TypeNode sdt,
                                          const std::vector<Node>& syms,
                                          const std::vector<Node>& vars)
{
  NodeManager* nm = NodeManager::currentNM();
  const DType& sdtd = sdt.getDType();
  // compute the new formal argument list
  std::vector<Node> formalVars;
  Node prevVarList = sdtd.getSygusVarList();
  if (!prevVarList.isNull())
  {
    for (const Node& v : prevVarList)
    {
      // if it is not being replaced
      if (std::find(syms.begin(), syms.end(), v) != syms.end())
      {
        formalVars.push_back(v);
      }
    }
  }
  for (const Node& v : vars)
  {
    if (v.getKind() == BOUND_VARIABLE)
    {
      formalVars.push_back(v);
    }
  }
  // make the sygus variable list for the formal argument list
  Node abvl = nm->mkNode(BOUND_VAR_LIST, formalVars);
  Trace("sygus-abduct-debug") << "...finish" << std::endl;

  // must convert all constructors to version with variables in "vars"
  std::vector<SygusDatatype> sdts;
  std::set<Type> unres;

  Trace("dtsygus-gen-debug") << "Process sygus type:" << std::endl;
  Trace("dtsygus-gen-debug") << sdtd.getName() << std::endl;

  // datatype types we need to process
  std::vector<TypeNode> dtToProcess;
  // datatype types we have processed
  std::map<TypeNode, TypeNode> dtProcessed;
  dtToProcess.push_back(sdt);
  std::stringstream ssutn0;
  ssutn0 << sdtd.getName() << "_s";
  TypeNode abdTNew =
      nm->mkSort(ssutn0.str(), ExprManager::SORT_FLAG_PLACEHOLDER);
  unres.insert(abdTNew.toType());
  dtProcessed[sdt] = abdTNew;

  // We must convert all symbols in the sygus datatype type sdt to
  // apply the substitution { syms -> vars }, where syms is the free
  // variables of the input problem, and vars is the formal argument list
  // of the function-to-synthesize.

  // We are traversing over the subfield types of the datatype to convert
  // them into the form described above.
  while (!dtToProcess.empty())
  {
    std::vector<TypeNode> dtNextToProcess;
    for (const TypeNode& curr : dtToProcess)
    {
      Assert(curr.isDatatype() && curr.getDType().isSygus());
      const DType& dtc = curr.getDType();
      std::stringstream ssdtn;
      ssdtn << dtc.getName() << "_s";
      sdts.push_back(SygusDatatype(ssdtn.str()));
      Trace("dtsygus-gen-debug")
          << "Process datatype " << sdts.back().getName() << "..." << std::endl;
      for (unsigned j = 0, ncons = dtc.getNumConstructors(); j < ncons; j++)
      {
        Node op = dtc[j].getSygusOp();
        // apply the substitution to the argument
        Node ops =
            op.substitute(syms.begin(), syms.end(), vars.begin(), vars.end());
        Trace("dtsygus-gen-debug") << "  Process constructor " << op << " / "
                                   << ops << "..." << std::endl;
        std::vector<TypeNode> cargs;
        for (unsigned k = 0, nargs = dtc[j].getNumArgs(); k < nargs; k++)
        {
          TypeNode argt = dtc[j].getArgType(k);
          std::map<TypeNode, TypeNode>::iterator itdp = dtProcessed.find(argt);
          TypeNode argtNew;
          if (itdp == dtProcessed.end())
          {
            std::stringstream ssutn;
            ssutn << argt.getDType().getName() << "_s";
            argtNew =
                nm->mkSort(ssutn.str(), ExprManager::SORT_FLAG_PLACEHOLDER);
            Trace("dtsygus-gen-debug") << "    ...unresolved type " << argtNew
                                       << " for " << argt << std::endl;
            unres.insert(argtNew.toType());
            dtProcessed[argt] = argtNew;
            dtNextToProcess.push_back(argt);
          }
          else
          {
            argtNew = itdp->second;
          }
          Trace("dtsygus-gen-debug")
              << "    Arg #" << k << ": " << argtNew << std::endl;
          cargs.push_back(argtNew);
        }
        std::stringstream ss;
        ss << ops.getKind();
        Trace("dtsygus-gen-debug") << "Add constructor : " << ops << std::endl;
        sdts.back().addConstructor(ops, ss.str(), cargs);
      }
      Trace("dtsygus-gen-debug")
          << "Set sygus : " << dtc.getSygusType() << " " << abvl << std::endl;
      TypeNode stn = dtc.getSygusType();
      sdts.back().initializeDatatype(
          stn, abvl, dtc.getSygusAllowConst(), dtc.getSygusAllowAll());
    }
    dtToProcess.clear();
    dtToProcess.insert(
        dtToProcess.end(), dtNextToProcess.begin(), dtNextToProcess.end());
  }
  Trace("dtsygus-gen-debug")
      << "Make " << sdts.size() << " datatype types..." << std::endl;
  // extract the datatypes
  std::vector<Datatype> datatypes;
  for (unsigned i = 0, ndts = sdts.size(); i < ndts; i++)
  {
    datatypes.push_back(sdts[i].getDatatype());
  }
  // make the datatype types
  std::vector<DatatypeType> datatypeTypes =
      nm->toExprManager()->mkMutualDatatypeTypes(
          datatypes, unres, ExprManager::DATATYPE_FLAG_PLACEHOLDER);
  TypeNode sdtS = TypeNode::fromType(datatypeTypes[0]);
  if (Trace.isOn("dtsygus-gen-debug"))
  {
    Trace("dtsygus-gen-debug") << "Made datatype types:" << std::endl;
    for (unsigned j = 0, ndts = datatypeTypes.size(); j < ndts; j++)
    {
      const DType& dtj = TypeNode::fromType(datatypeTypes[j]).getDType();
      Trace("dtsygus-gen-debug") << "#" << j << ": " << dtj << std::endl;
      for (unsigned k = 0, ncons = dtj.getNumConstructors(); k < ncons; k++)
      {
        for (unsigned l = 0, nargs = dtj[k].getNumArgs(); l < nargs; l++)
        {
          if (!dtj[k].getArgType(l).isDatatype())
          {
            Trace("dtsygus-gen-debug")
                << "Argument " << l << " of " << dtj[k]
                << " is not datatype : " << dtj[k].getArgType(l) << std::endl;
            AlwaysAssert(false);
          }
        }
      }
    }
  }
  return sdtS;
}

}  // namespace utils
}  // namespace datatypes
}  // namespace theory
}  // namespace CVC4<|MERGE_RESOLUTION|>--- conflicted
+++ resolved
@@ -336,7 +336,6 @@
 typedef expr::Attribute<SygusToBuiltinVarAttributeId, Node>
     SygusToBuiltinVarAttribute;
 
-<<<<<<< HEAD
 // A variant of the above attribute for cases where we introduce a fresh
 // variable. This is to support sygusToBuiltin on non-constant sygus terms,
 // where sygus variables should be mapped to canonical builtin variables.
@@ -346,8 +345,7 @@
 };
 typedef expr::Attribute<BuiltinVarToSygusAttributeId, Node>
     BuiltinVarToSygusAttribute;
-=======
->>>>>>> 14d32d59
+
 Node sygusToBuiltin(Node n, bool isExternal)
 {
   std::unordered_map<TNode, Node, TNodeHashFunction> visited;
@@ -363,15 +361,9 @@
     it = visited.find(cur);
     if (it == visited.end())
     {
-<<<<<<< HEAD
-      // notice this condition succeeds in roughly 99% of the executions of this
-      // method, hence the else if / else cases below do not significantly
-      // impact performance.
-=======
       // Notice this condition succeeds in roughly 99% of the executions of this
       // method (based on our coverage tests), hence the else if / else cases
       // below do not significantly impact performance.
->>>>>>> 14d32d59
       if (cur.getKind() == APPLY_CONSTRUCTOR)
       {
         if (!isExternal && cur.hasAttribute(SygusToBuiltinTermAttribute()))
@@ -390,11 +382,7 @@
       }
       else if (cur.getType().isSygusDatatype())
       {
-<<<<<<< HEAD
-        Assert(cur.isVar());
-=======
         Assert (cur.isVar());
->>>>>>> 14d32d59
         if (cur.hasAttribute(SygusToBuiltinVarAttribute()))
         {
           // use the previously constructed variable for it
@@ -406,21 +394,14 @@
           ss << cur;
           const DType& dt = cur.getType().getDType();
           // make a fresh variable
-<<<<<<< HEAD
-          NodeManager* nm = NodeManager::currentNM();
-=======
           NodeManager * nm = NodeManager::currentNM();
->>>>>>> 14d32d59
           Node var = nm->mkBoundVar(ss.str(), dt.getSygusType());
           SygusToBuiltinVarAttribute stbv;
           cur.setAttribute(stbv, var);
           visited[cur] = var;
-<<<<<<< HEAD
           // create backwards mapping
           BuiltinVarToSygusAttribute bvtsa;
           var.setAttribute(bvtsa, cur);
-=======
->>>>>>> 14d32d59
         }
       }
       else
