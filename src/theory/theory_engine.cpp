--- conflicted
+++ resolved
@@ -1495,21 +1495,12 @@
   }
 
   if(Dump.isOn("t-lemmas")) {
-<<<<<<< HEAD
-    Node n = node;
-    if (!negated) {
-      n = node.negate();
-    }
+    // we dump the negation of the lemma, to show validity of the lemma
+    Node n = lemma.negate();
     const Printer& printer = d_outMgr.getPrinter();
     std::ostream& out = d_outMgr.getDumpOut();
     printer.toStreamCmdComment(out, "theory lemma: expect valid");
     printer.toStreamCmdCheckSat(out, n);
-=======
-    // we dump the negation of the lemma, to show validity of the lemma
-    Node n = lemma.negate();
-    Dump("t-lemmas") << CommentCommand("theory lemma: expect valid")
-                     << CheckSatCommand(n.toExpr());
->>>>>>> b02977f0
   }
   bool removable = isLemmaPropertyRemovable(p);
   bool preprocess = isLemmaPropertyPreprocess(p);
