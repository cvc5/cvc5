/******************************************************************************
 * Top contributors (to current version):
 *   Andrew Reynolds, Dejan Jovanovic, Morgan Deters
 *
 * This file is part of the cvc5 project.
 *
 * Copyright (c) 2009-2021 by the authors listed in the file AUTHORS
 * in the top-level source directory and their institutional affiliations.
 * All rights reserved.  See the file COPYING in the top-level source
 * directory for licensing information.
 * ****************************************************************************
 *
 * The theory engine.
 */

#include "theory/theory_engine.h"

#include <sstream>

#include "base/map_util.h"
#include "decision/decision_engine.h"
#include "expr/attribute.h"
#include "expr/lazy_proof.h"
#include "expr/node_builder.h"
#include "expr/node_visitor.h"
#include "expr/proof_checker.h"
#include "expr/proof_ensure_closed.h"
#include "options/quantifiers_options.h"
#include "options/smt_options.h"
#include "options/theory_options.h"
#include "printer/printer.h"
#include "prop/prop_engine.h"
#include "smt/dump.h"
#include "smt/logic_exception.h"
#include "smt/output_manager.h"
#include "theory/combination_care_graph.h"
#include "theory/decision_manager.h"
#include "theory/quantifiers/first_order_model.h"
#include "theory/quantifiers_engine.h"
#include "theory/relevance_manager.h"
#include "theory/rewriter.h"
#include "theory/shared_solver.h"
#include "theory/theory.h"
#include "theory/theory_engine_proof_generator.h"
#include "theory/theory_id.h"
#include "theory/theory_model.h"
#include "theory/theory_traits.h"
#include "theory/uf/equality_engine.h"
#include "util/resource_manager.h"

using namespace std;

using namespace cvc5::theory;

namespace cvc5 {

/* -------------------------------------------------------------------------- */

namespace theory {

/**
 * IMPORTANT: The order of the theories is important. For example, strings
 *            depends on arith, quantifiers needs to come as the very last.
 *            Do not change this order.
 */

#define CVC5_FOR_EACH_THEORY                                     \
  CVC5_FOR_EACH_THEORY_STATEMENT(cvc5::theory::THEORY_BUILTIN)   \
  CVC5_FOR_EACH_THEORY_STATEMENT(cvc5::theory::THEORY_BOOL)      \
  CVC5_FOR_EACH_THEORY_STATEMENT(cvc5::theory::THEORY_UF)        \
  CVC5_FOR_EACH_THEORY_STATEMENT(cvc5::theory::THEORY_ARITH)     \
  CVC5_FOR_EACH_THEORY_STATEMENT(cvc5::theory::THEORY_BV)        \
  CVC5_FOR_EACH_THEORY_STATEMENT(cvc5::theory::THEORY_FP)        \
  CVC5_FOR_EACH_THEORY_STATEMENT(cvc5::theory::THEORY_ARRAYS)    \
  CVC5_FOR_EACH_THEORY_STATEMENT(cvc5::theory::THEORY_DATATYPES) \
  CVC5_FOR_EACH_THEORY_STATEMENT(cvc5::theory::THEORY_SEP)       \
  CVC5_FOR_EACH_THEORY_STATEMENT(cvc5::theory::THEORY_SETS)      \
  CVC5_FOR_EACH_THEORY_STATEMENT(cvc5::theory::THEORY_BAGS)      \
  CVC5_FOR_EACH_THEORY_STATEMENT(cvc5::theory::THEORY_STRINGS)   \
  CVC5_FOR_EACH_THEORY_STATEMENT(cvc5::theory::THEORY_QUANTIFIERS)

}  // namespace theory

/* -------------------------------------------------------------------------- */

inline void flattenAnd(Node n, std::vector<TNode>& out){
  Assert(n.getKind() == kind::AND);
  for(Node::iterator i=n.begin(), i_end=n.end(); i != i_end; ++i){
    Node curr = *i;
    if(curr.getKind() == kind::AND){
      flattenAnd(curr, out);
    }else{
      out.push_back(curr);
    }
  }
}

inline Node flattenAnd(Node n){
  std::vector<TNode> out;
  flattenAnd(n, out);
  return NodeManager::currentNM()->mkNode(kind::AND, out);
}

/**
 * Compute the string for a given theory id. In this module, we use
 * THEORY_SAT_SOLVER as an id, which is not a normal id but maps to
 * THEORY_LAST. Thus, we need our own string conversion here.
 *
 * @param id The theory id
 * @return The string corresponding to the theory id
 */
std::string getTheoryString(theory::TheoryId id)
{
  if (id == theory::THEORY_SAT_SOLVER)
  {
    return "THEORY_SAT_SOLVER";
  }
  else
  {
    std::stringstream ss;
    ss << id;
    return ss.str();
  }
}

void TheoryEngine::finishInit()
{
  // NOTE: This seems to be required since
  // theory::TheoryTraits<THEORY>::isParametric cannot be accessed without
  // using the CVC5_FOR_EACH_THEORY_STATEMENT macro. -AJR
  std::vector<theory::Theory*> paraTheories;
#ifdef CVC5_FOR_EACH_THEORY_STATEMENT
#undef CVC5_FOR_EACH_THEORY_STATEMENT
#endif
#define CVC5_FOR_EACH_THEORY_STATEMENT(THEORY)   \
  if (theory::TheoryTraits<THEORY>::isParametric \
      && d_logicInfo.isTheoryEnabled(THEORY))    \
  {                                              \
    paraTheories.push_back(theoryOf(THEORY));    \
  }
  // Collect the parametric theories, which are given to the theory combination
  // manager below
  CVC5_FOR_EACH_THEORY;

  // Initialize the theory combination architecture
  if (options::tcMode() == options::TcMode::CARE_GRAPH)
  {
    d_tc.reset(new CombinationCareGraph(*this, paraTheories, d_pnm));
  }
  else
  {
    Unimplemented() << "TheoryEngine::finishInit: theory combination mode "
                    << options::tcMode() << " not supported";
  }
  // create the relevance filter if any option requires it
  if (options::relevanceFilter())
  {
    d_relManager.reset(
        new RelevanceManager(d_userContext, theory::Valuation(this)));
  }

  // initialize the quantifiers engine
  if (d_logicInfo.isQuantified())
  {
    // get the quantifiers engine, which is initialized by the quantifiers
    // theory
    d_quantEngine = d_theoryTable[THEORY_QUANTIFIERS]->getQuantifiersEngine();
    Assert(d_quantEngine != nullptr);
  }
  // finish initializing the quantifiers engine, which must come before
  // initializing theory combination, since quantifiers engine may have a
  // special model builder object
  if (d_logicInfo.isQuantified())
  {
    d_quantEngine->finishInit(this);
  }
  // initialize the theory combination manager, which decides and allocates the
  // equality engines to use for all theories.
  d_tc->finishInit();
  // get pointer to the shared solver
  d_sharedSolver = d_tc->getSharedSolver();

  // finish initializing the theories by linking them with the appropriate
  // utilities and then calling their finishInit method.
  for(TheoryId theoryId = theory::THEORY_FIRST; theoryId != theory::THEORY_LAST; ++ theoryId) {
    Theory* t = d_theoryTable[theoryId];
    if (t == nullptr)
    {
      continue;
    }
    // setup the pointers to the utilities
    const EeTheoryInfo* eeti = d_tc->getEeTheoryInfo(theoryId);
    Assert(eeti != nullptr);
    // the theory's official equality engine is the one specified by the
    // equality engine manager
    t->setEqualityEngine(eeti->d_usedEe);
    // set the quantifiers engine
    t->setQuantifiersEngine(d_quantEngine);
    // set the decision manager for the theory
    t->setDecisionManager(d_decManager.get());
    // finish initializing the theory
    t->finishInit();
  }
}

ProofNodeManager* TheoryEngine::getProofNodeManager() const { return d_pnm; }

TheoryEngine::TheoryEngine(context::Context* context,
                           context::UserContext* userContext,
                           ResourceManager* rm,
                           const LogicInfo& logicInfo,
                           OutputManager& outMgr,
                           ProofNodeManager* pnm)
    : d_propEngine(nullptr),
      d_context(context),
      d_userContext(userContext),
      d_logicInfo(logicInfo),
      d_outMgr(outMgr),
      d_pnm(pnm),
      d_lazyProof(
          d_pnm != nullptr
              ? new LazyCDProof(
                    d_pnm, nullptr, d_userContext, "TheoryEngine::LazyCDProof")
              : nullptr),
      d_tepg(new TheoryEngineProofGenerator(d_pnm, d_userContext)),
      d_tc(nullptr),
      d_sharedSolver(nullptr),
      d_quantEngine(nullptr),
      d_decManager(new DecisionManager(userContext)),
      d_relManager(nullptr),
      d_eager_model_building(false),
      d_inConflict(context, false),
      d_inSatMode(false),
      d_hasShutDown(false),
      d_incomplete(context, false),
      d_incompleteTheory(context, THEORY_BUILTIN),
      d_incompleteId(context, IncompleteId::UNKNOWN),
      d_propagationMap(context),
      d_propagationMapTimestamp(context, 0),
      d_propagatedLiterals(context),
      d_propagatedLiteralsIndex(context, 0),
      d_atomRequests(context),
      d_combineTheoriesTime("TheoryEngine::combineTheoriesTime"),
      d_true(),
      d_false(),
      d_interrupted(false),
      d_resourceManager(rm),
      d_inPreregister(false),
      d_factsAsserted(context, false),
      d_attr_handle()
{
  for(TheoryId theoryId = theory::THEORY_FIRST; theoryId != theory::THEORY_LAST;
      ++ theoryId)
  {
    d_theoryTable[theoryId] = NULL;
    d_theoryOut[theoryId] = NULL;
  }

  if (options::sortInference())
  {
    d_sortInfer.reset(new SortInference);
  }

  smtStatisticsRegistry()->registerStat(&d_combineTheoriesTime);
  d_true = NodeManager::currentNM()->mkConst<bool>(true);
  d_false = NodeManager::currentNM()->mkConst<bool>(false);
}

TheoryEngine::~TheoryEngine() {
  Assert(d_hasShutDown);

  for(TheoryId theoryId = theory::THEORY_FIRST; theoryId != theory::THEORY_LAST; ++ theoryId) {
    if(d_theoryTable[theoryId] != NULL) {
      delete d_theoryTable[theoryId];
      delete d_theoryOut[theoryId];
    }
  }

  smtStatisticsRegistry()->unregisterStat(&d_combineTheoriesTime);
}

void TheoryEngine::interrupt() { d_interrupted = true; }
void TheoryEngine::preRegister(TNode preprocessed) {
  Debug("theory") << "TheoryEngine::preRegister( " << preprocessed << ")"
                  << std::endl;
  d_preregisterQueue.push(preprocessed);

  if (!d_inPreregister) {
    // We're in pre-register
    d_inPreregister = true;

    // Process the pre-registration queue
    while (!d_preregisterQueue.empty()) {
      // Get the next atom to pre-register
      preprocessed = d_preregisterQueue.front();
      d_preregisterQueue.pop();

      // the atom should not have free variables
      Debug("theory") << "TheoryEngine::preRegister: " << preprocessed
                      << std::endl;
      Assert(!expr::hasFreeVar(preprocessed));
      // should not have witness
      Assert(!expr::hasSubtermKind(kind::WITNESS, preprocessed));

      // pre-register with the shared solver, which handles
      // calling prepregister on individual theories, adding shared terms,
      // and setting up equalities to propagate in the shared term database.
      Assert(d_sharedSolver != nullptr);
      d_sharedSolver->preRegister(preprocessed);
    }

    // Leaving pre-register
    d_inPreregister = false;
  }
}

void TheoryEngine::printAssertions(const char* tag) {
  if (Trace.isOn(tag)) {

    for (TheoryId theoryId = THEORY_FIRST; theoryId < THEORY_LAST; ++theoryId) {
      Theory* theory = d_theoryTable[theoryId];
      if (theory && d_logicInfo.isTheoryEnabled(theoryId)) {
        Trace(tag) << "--------------------------------------------" << endl;
        Trace(tag) << "Assertions of " << theory->getId() << ": " << endl;
        {
          context::CDList<Assertion>::const_iterator it = theory->facts_begin(),
                                                     it_end =
                                                         theory->facts_end();
          for (unsigned i = 0; it != it_end; ++it, ++i)
          {
            if ((*it).d_isPreregistered)
            {
              Trace(tag) << "[" << i << "]: ";
            }
            else
            {
              Trace(tag) << "(" << i << "): ";
            }
            Trace(tag) << (*it).d_assertion << endl;
          }
        }

        if (d_logicInfo.isSharingEnabled()) {
          Trace(tag) << "Shared terms of " << theory->getId() << ": " << endl;
          context::CDList<TNode>::const_iterator it = theory->shared_terms_begin(), it_end = theory->shared_terms_end();
          for (unsigned i = 0; it != it_end; ++ it, ++i) {
              Trace(tag) << "[" << i << "]: " << (*it) << endl;
          }
        }
      }
    }
  }
}

void TheoryEngine::dumpAssertions(const char* tag) {
  if (Dump.isOn(tag)) {
    const Printer& printer = d_outMgr.getPrinter();
    std::ostream& out = d_outMgr.getDumpOut();
    printer.toStreamCmdComment(out, "Starting completeness check");
    for (TheoryId theoryId = THEORY_FIRST; theoryId < THEORY_LAST; ++theoryId) {
      Theory* theory = d_theoryTable[theoryId];
      if (theory && d_logicInfo.isTheoryEnabled(theoryId)) {
        printer.toStreamCmdComment(out, "Completeness check");
        printer.toStreamCmdPush(out);

        // Dump the shared terms
        if (d_logicInfo.isSharingEnabled()) {
          printer.toStreamCmdComment(out, "Shared terms");
          context::CDList<TNode>::const_iterator it = theory->shared_terms_begin(), it_end = theory->shared_terms_end();
          for (unsigned i = 0; it != it_end; ++ it, ++i) {
              stringstream ss;
              ss << (*it);
              printer.toStreamCmdComment(out, ss.str());
          }
        }

        // Dump the assertions
        printer.toStreamCmdComment(out, "Assertions");
        context::CDList<Assertion>::const_iterator it = theory->facts_begin(), it_end = theory->facts_end();
        for (; it != it_end; ++ it) {
          // Get the assertion
          Node assertionNode = (*it).d_assertion;
          // Purify all the terms

          if ((*it).d_isPreregistered)
          {
            printer.toStreamCmdComment(out, "Preregistered");
          }
          else
          {
            printer.toStreamCmdComment(out, "Shared assertion");
          }
          printer.toStreamCmdAssert(out, assertionNode);
        }
        printer.toStreamCmdCheckSat(out);

        printer.toStreamCmdPop(out);
      }
    }
  }
}

/**
 * Check all (currently-active) theories for conflicts.
 * @param effort the effort level to use
 */
void TheoryEngine::check(Theory::Effort effort) {
  // spendResource();

  // Reset the interrupt flag
  d_interrupted = false;

#ifdef CVC5_FOR_EACH_THEORY_STATEMENT
#undef CVC5_FOR_EACH_THEORY_STATEMENT
#endif
#define CVC5_FOR_EACH_THEORY_STATEMENT(THEORY)                      \
  if (theory::TheoryTraits<THEORY>::hasCheck                        \
      && d_logicInfo.isTheoryEnabled(THEORY))                       \
  {                                                                 \
    theoryOf(THEORY)->check(effort);                                \
    if (d_inConflict)                                               \
    {                                                               \
      Debug("conflict") << THEORY << " in conflict. " << std::endl; \
      break;                                                        \
    }                                                               \
  }

  // Do the checking
  try {

    // Mark the output channel unused (if this is FULL_EFFORT, and nothing
    // is done by the theories, no additional check will be needed)
    d_outputChannelUsed = false;

    // Mark the lemmas flag (no lemmas added)
    d_lemmasAdded = false;

    Debug("theory") << "TheoryEngine::check(" << effort << "): d_factsAsserted = " << (d_factsAsserted ? "true" : "false") << endl;

    // If in full effort, we have a fake new assertion just to jumpstart the checking
    if (Theory::fullEffort(effort)) {
      d_factsAsserted = true;
      // Reset round for the relevance manager, which notice only sets a flag
      // to indicate that its information must be recomputed.
      if (d_relManager != nullptr)
      {
        d_relManager->resetRound();
      }
      d_tc->resetRound();
    }

    // Check until done
    while (d_factsAsserted && !d_inConflict && !d_lemmasAdded) {

      Debug("theory") << "TheoryEngine::check(" << effort << "): running check" << endl;

      Trace("theory::assertions") << endl;
      if (Trace.isOn("theory::assertions")) {
        printAssertions("theory::assertions");
      }

      if(Theory::fullEffort(effort)) {
        Trace("theory::assertions::fulleffort") << endl;
        if (Trace.isOn("theory::assertions::fulleffort")) {
          printAssertions("theory::assertions::fulleffort");
        }
      }

      // Note that we've discharged all the facts
      d_factsAsserted = false;

      // Do the checking
      CVC5_FOR_EACH_THEORY;

      Debug("theory") << "TheoryEngine::check(" << effort << "): running propagation after the initial check" << endl;

      // We are still satisfiable, propagate as much as possible
      propagate(effort);

      // We do combination if all has been processed and we are in fullcheck
      if (Theory::fullEffort(effort) && d_logicInfo.isSharingEnabled()
          && !d_factsAsserted && !needCheck() && !d_inConflict)
      {
        // Do the combination
        Debug("theory") << "TheoryEngine::check(" << effort << "): running combination" << endl;
        {
          TimerStat::CodeTimer combineTheoriesTimer(d_combineTheoriesTime);
          d_tc->combineTheories();
        }
        if(d_logicInfo.isQuantified()){
          d_quantEngine->notifyCombineTheories();
        }
      }
    }

    // Must consult quantifiers theory for last call to ensure sat, or otherwise add a lemma
    if( Theory::fullEffort(effort) && ! d_inConflict && ! needCheck() ) {
      Trace("theory::assertions-model") << endl;
      if (Trace.isOn("theory::assertions-model")) {
        printAssertions("theory::assertions-model");
      }
      // reset the model in the combination engine
      d_tc->resetModel();
      //checks for theories requiring the model go at last call
      for (TheoryId theoryId = THEORY_FIRST; theoryId < THEORY_LAST; ++theoryId) {
        if( theoryId!=THEORY_QUANTIFIERS ){
          Theory* theory = d_theoryTable[theoryId];
          if (theory && d_logicInfo.isTheoryEnabled(theoryId)) {
            if( theory->needsCheckLastEffort() ){
              if (!d_tc->buildModel())
              {
                break;
              }
              theory->check(Theory::EFFORT_LAST_CALL);
            }
          }
        }
      }
      if (!d_inConflict)
      {
        if(d_logicInfo.isQuantified()) {
          // quantifiers engine must check at last call effort
          d_quantEngine->check(Theory::EFFORT_LAST_CALL);
        }
      }
      if (!d_inConflict && !needCheck())
      {
        // If d_eager_model_building is false, then we only mark that we
        // are in "SAT mode". We build the model later only if the user asks
        // for it via getBuiltModel.
        d_inSatMode = true;
        if (d_eager_model_building)
        {
          d_tc->buildModel();
        }
      }
    }

    Debug("theory") << "TheoryEngine::check(" << effort << "): done, we are " << (d_inConflict ? "unsat" : "sat") << (d_lemmasAdded ? " with new lemmas" : " with no new lemmas");
    Debug("theory") << ", need check = " << (needCheck() ? "YES" : "NO") << endl;

    if( Theory::fullEffort(effort) && !d_inConflict && !needCheck()) {
      // Do post-processing of model from the theories (e.g. used for THEORY_SEP
      // to construct heap model)
      d_tc->postProcessModel(d_incomplete.get());
    }
  } catch(const theory::Interrupted&) {
    Trace("theory") << "TheoryEngine::check() => interrupted" << endl;
  }
  // If fulleffort, check all theories
  if(Dump.isOn("theory::fullcheck") && Theory::fullEffort(effort)) {
    if (!d_inConflict && !needCheck()) {
      dumpAssertions("theory::fullcheck");
    }
  }
}

void TheoryEngine::propagate(Theory::Effort effort)
{
  // Reset the interrupt flag
  d_interrupted = false;

  // Definition of the statement that is to be run by every theory
#ifdef CVC5_FOR_EACH_THEORY_STATEMENT
#undef CVC5_FOR_EACH_THEORY_STATEMENT
#endif
#define CVC5_FOR_EACH_THEORY_STATEMENT(THEORY)   \
  if (theory::TheoryTraits<THEORY>::hasPropagate \
      && d_logicInfo.isTheoryEnabled(THEORY))    \
  {                                              \
    theoryOf(THEORY)->propagate(effort);         \
  }

  // Reset the interrupt flag
  d_interrupted = false;

  // Propagate for each theory using the statement above
  CVC5_FOR_EACH_THEORY;
}

Node TheoryEngine::getNextDecisionRequest()
{
  return d_decManager->getNextDecisionRequest();
}

bool TheoryEngine::properConflict(TNode conflict) const {
  bool value;
  if (conflict.getKind() == kind::AND) {
    for (unsigned i = 0; i < conflict.getNumChildren(); ++ i) {
      if (! getPropEngine()->hasValue(conflict[i], value)) {
        Debug("properConflict") << "Bad conflict is due to unassigned atom: "
                                << conflict[i] << endl;
        return false;
      }
      if (! value) {
        Debug("properConflict") << "Bad conflict is due to false atom: "
                                << conflict[i] << endl;
        return false;
      }
      if (conflict[i] != Rewriter::rewrite(conflict[i])) {
        Debug("properConflict") << "Bad conflict is due to atom not in normal form: "
                                << conflict[i] << " vs " << Rewriter::rewrite(conflict[i]) << endl;
        return false;
      }
    }
  } else {
    if (! getPropEngine()->hasValue(conflict, value)) {
      Debug("properConflict") << "Bad conflict is due to unassigned atom: "
                              << conflict << endl;
      return false;
    }
    if(! value) {
      Debug("properConflict") << "Bad conflict is due to false atom: "
                              << conflict << endl;
      return false;
    }
    if (conflict != Rewriter::rewrite(conflict)) {
      Debug("properConflict") << "Bad conflict is due to atom not in normal form: "
                              << conflict << " vs " << Rewriter::rewrite(conflict) << endl;
      return false;
    }
  }
  return true;
}

TheoryModel* TheoryEngine::getModel()
{
  Assert(d_tc != nullptr);
  TheoryModel* m = d_tc->getModel();
  Assert(m != nullptr);
  return m;
}

TheoryModel* TheoryEngine::getBuiltModel()
{
  Assert(d_tc != nullptr);
  // If this method was called, we should be in SAT mode, and produceModels
  // should be true.
  AlwaysAssert(options::produceModels());
  if (!d_inSatMode)
  {
    // not available, perhaps due to interuption.
    return nullptr;
  }
  // must build model at this point
  if (!d_tc->buildModel())
  {
    return nullptr;
  }
  return d_tc->getModel();
}

bool TheoryEngine::buildModel()
{
  Assert(d_tc != nullptr);
  return d_tc->buildModel();
}

bool TheoryEngine::presolve() {
  // Reset the interrupt flag
  d_interrupted = false;

  // Reset the decision manager. This clears its decision strategies that are
  // no longer valid in this user context.
  d_decManager->presolve();

  try {
    // Definition of the statement that is to be run by every theory
#ifdef CVC5_FOR_EACH_THEORY_STATEMENT
#undef CVC5_FOR_EACH_THEORY_STATEMENT
#endif
#define CVC5_FOR_EACH_THEORY_STATEMENT(THEORY)   \
  if (theory::TheoryTraits<THEORY>::hasPresolve) \
  {                                              \
    theoryOf(THEORY)->presolve();                \
    if (d_inConflict)                            \
    {                                            \
      return true;                               \
    }                                            \
  }

    // Presolve for each theory using the statement above
    CVC5_FOR_EACH_THEORY;
  } catch(const theory::Interrupted&) {
    Trace("theory") << "TheoryEngine::presolve() => interrupted" << endl;
  }
  // return whether we have a conflict
  return false;
}/* TheoryEngine::presolve() */

void TheoryEngine::postsolve() {
  // no longer in SAT mode
  d_inSatMode = false;
  // Reset the interrupt flag
  d_interrupted = false;
  bool CVC5_UNUSED wasInConflict = d_inConflict;

  try {
    // Definition of the statement that is to be run by every theory
#ifdef CVC5_FOR_EACH_THEORY_STATEMENT
#undef CVC5_FOR_EACH_THEORY_STATEMENT
#endif
#define CVC5_FOR_EACH_THEORY_STATEMENT(THEORY)    \
  if (theory::TheoryTraits<THEORY>::hasPostsolve) \
  {                                               \
    theoryOf(THEORY)->postsolve();                \
    Assert(!d_inConflict || wasInConflict)        \
        << "conflict raised during postsolve()";  \
  }

    // Postsolve for each theory using the statement above
    CVC5_FOR_EACH_THEORY;
  } catch(const theory::Interrupted&) {
    Trace("theory") << "TheoryEngine::postsolve() => interrupted" << endl;
  }
}/* TheoryEngine::postsolve() */


void TheoryEngine::notifyRestart() {
  // Reset the interrupt flag
  d_interrupted = false;

  // Definition of the statement that is to be run by every theory
#ifdef CVC5_FOR_EACH_THEORY_STATEMENT
#undef CVC5_FOR_EACH_THEORY_STATEMENT
#endif
#define CVC5_FOR_EACH_THEORY_STATEMENT(THEORY)       \
  if (theory::TheoryTraits<THEORY>::hasNotifyRestart \
      && d_logicInfo.isTheoryEnabled(THEORY))        \
  {                                                  \
    theoryOf(THEORY)->notifyRestart();               \
  }

  // notify each theory using the statement above
  CVC5_FOR_EACH_THEORY;
}

void TheoryEngine::ppStaticLearn(TNode in, NodeBuilder& learned)
{
  // Reset the interrupt flag
  d_interrupted = false;

  // Definition of the statement that is to be run by every theory
#ifdef CVC5_FOR_EACH_THEORY_STATEMENT
#undef CVC5_FOR_EACH_THEORY_STATEMENT
#endif
#define CVC5_FOR_EACH_THEORY_STATEMENT(THEORY)        \
  if (theory::TheoryTraits<THEORY>::hasPpStaticLearn) \
  {                                                   \
    theoryOf(THEORY)->ppStaticLearn(in, learned);     \
  }

  // static learning for each theory using the statement above
  CVC5_FOR_EACH_THEORY;
}

bool TheoryEngine::isRelevant(Node lit) const
{
  if (d_relManager != nullptr)
  {
    return d_relManager->isRelevant(lit);
  }
  // otherwise must assume its relevant
  return true;
}

void TheoryEngine::shutdown() {
  // Set this first; if a Theory shutdown() throws an exception,
  // at least the destruction of the TheoryEngine won't confound
  // matters.
  d_hasShutDown = true;

  // Shutdown all the theories
  for(TheoryId theoryId = theory::THEORY_FIRST; theoryId < theory::THEORY_LAST; ++theoryId) {
    if(d_theoryTable[theoryId]) {
      theoryOf(theoryId)->shutdown();
    }
  }
}

theory::Theory::PPAssertStatus TheoryEngine::solve(
    TrustNode tliteral, TrustSubstitutionMap& substitutionOut)
{
  // Reset the interrupt flag
  d_interrupted = false;

  TNode literal = tliteral.getNode();
  TNode atom = literal.getKind() == kind::NOT ? literal[0] : literal;
  Trace("theory::solve") << "TheoryEngine::solve(" << literal << "): solving with " << theoryOf(atom)->getId() << endl;

  if(! d_logicInfo.isTheoryEnabled(Theory::theoryOf(atom)) &&
     Theory::theoryOf(atom) != THEORY_SAT_SOLVER) {
    stringstream ss;
    ss << "The logic was specified as " << d_logicInfo.getLogicString()
       << ", which doesn't include " << Theory::theoryOf(atom)
       << ", but got a preprocessing-time fact for that theory." << endl
       << "The fact:" << endl
       << literal;
    throw LogicException(ss.str());
  }

  Theory::PPAssertStatus solveStatus =
      theoryOf(atom)->ppAssert(tliteral, substitutionOut);
  Trace("theory::solve") << "TheoryEngine::solve(" << literal << ") => " << solveStatus << endl;
  return solveStatus;
}

theory::TrustNode TheoryEngine::ppRewriteEquality(TNode eq)
{
  Assert(eq.getKind() == kind::EQUAL);
  std::vector<SkolemLemma> lems;
  TrustNode trn = theoryOf(eq)->ppRewrite(eq, lems);
  // should never introduce a skolem to eliminate an equality
  Assert(lems.empty());
  return trn;
}

void TheoryEngine::notifyPreprocessedAssertions(
    const std::vector<Node>& assertions) {
  // call all the theories
  for (TheoryId theoryId = theory::THEORY_FIRST; theoryId < theory::THEORY_LAST;
       ++theoryId) {
    if (d_theoryTable[theoryId]) {
      theoryOf(theoryId)->ppNotifyAssertions(assertions);
    }
  }
  if (d_relManager != nullptr)
  {
    d_relManager->notifyPreprocessedAssertions(assertions);
  }
}

bool TheoryEngine::markPropagation(TNode assertion, TNode originalAssertion, theory::TheoryId toTheoryId, theory::TheoryId fromTheoryId) {

  // What and where we are asserting
  NodeTheoryPair toAssert(assertion, toTheoryId, d_propagationMapTimestamp);
  // What and where it came from
  NodeTheoryPair toExplain(originalAssertion, fromTheoryId, d_propagationMapTimestamp);

  // See if the theory already got this literal
  PropagationMap::const_iterator find = d_propagationMap.find(toAssert);
  if (find != d_propagationMap.end()) {
    // The theory already knows this
    Trace("theory::assertToTheory") << "TheoryEngine::markPropagation(): already there" << endl;
    return false;
  }

  Trace("theory::assertToTheory") << "TheoryEngine::markPropagation(): marking [" << d_propagationMapTimestamp << "] " << assertion << ", " << toTheoryId << " from " << originalAssertion << ", " << fromTheoryId << endl;

  // Mark the propagation
  d_propagationMap[toAssert] = toExplain;
  d_propagationMapTimestamp = d_propagationMapTimestamp + 1;

  return true;
}


void TheoryEngine::assertToTheory(TNode assertion, TNode originalAssertion, theory::TheoryId toTheoryId, theory::TheoryId fromTheoryId) {

  Trace("theory::assertToTheory") << "TheoryEngine::assertToTheory(" << assertion << ", " << originalAssertion << "," << toTheoryId << ", " << fromTheoryId << ")" << endl;

  Assert(toTheoryId != fromTheoryId);
  if(toTheoryId != THEORY_SAT_SOLVER &&
     ! d_logicInfo.isTheoryEnabled(toTheoryId)) {
    stringstream ss;
    ss << "The logic was specified as " << d_logicInfo.getLogicString()
       << ", which doesn't include " << toTheoryId
       << ", but got an asserted fact to that theory." << endl
       << "The fact:" << endl
       << assertion;
    throw LogicException(ss.str());
  }

  if (d_inConflict) {
    return;
  }

  // If sharing is disabled, things are easy
  if (!d_logicInfo.isSharingEnabled()) {
    Assert(assertion == originalAssertion);
    if (fromTheoryId == THEORY_SAT_SOLVER) {
      // Send to the apropriate theory
      theory::Theory* toTheory = theoryOf(toTheoryId);
      // We assert it, and we know it's preregistereed
      toTheory->assertFact(assertion, true);
      // Mark that we have more information
      d_factsAsserted = true;
    } else {
      Assert(toTheoryId == THEORY_SAT_SOLVER);
      // Check for propositional conflict
      bool value;
      if (d_propEngine->hasValue(assertion, value)) {
        if (!value) {
          Trace("theory::propagate") << "TheoryEngine::assertToTheory(" << assertion << ", " << toTheoryId << ", " << fromTheoryId << "): conflict (no sharing)" << endl;
          Trace("dtview::conflict")
              << ":THEORY-CONFLICT: " << assertion << std::endl;
          d_inConflict = true;
        } else {
          return;
        }
      }
      d_propagatedLiterals.push_back(assertion);
    }
    return;
  }

  // If sending to the shared terms database, it's also simple
  if (toTheoryId == THEORY_BUILTIN) {
    Assert(assertion.getKind() == kind::EQUAL
           || (assertion.getKind() == kind::NOT
               && assertion[0].getKind() == kind::EQUAL))
        << "atom should be an EQUALity, not `" << assertion << "'";
    if (markPropagation(assertion, originalAssertion, toTheoryId, fromTheoryId)) {
      // assert to the shared solver
      bool polarity = assertion.getKind() != kind::NOT;
      TNode atom = polarity ? assertion : assertion[0];
      d_sharedSolver->assertSharedEquality(atom, polarity, assertion);
    }
    return;
  }

  // Things from the SAT solver are already normalized, so they go
  // directly to the apropriate theory
  if (fromTheoryId == THEORY_SAT_SOLVER) {
    // We know that this is normalized, so just send it off to the theory
    if (markPropagation(assertion, originalAssertion, toTheoryId, fromTheoryId)) {
      // Is it preregistered
      bool preregistered = d_propEngine->isSatLiteral(assertion) && Theory::theoryOf(assertion) == toTheoryId;
      // We assert it
      theoryOf(toTheoryId)->assertFact(assertion, preregistered);
      // Mark that we have more information
      d_factsAsserted = true;
    }
    return;
  }

  // Propagations to the SAT solver are just enqueued for pickup by
  // the SAT solver later
  if (toTheoryId == THEORY_SAT_SOLVER) {
    if (markPropagation(assertion, originalAssertion, toTheoryId, fromTheoryId)) {
      // Enqueue for propagation to the SAT solver
      d_propagatedLiterals.push_back(assertion);
      // Check for propositional conflicts
      bool value;
      if (d_propEngine->hasValue(assertion, value) && !value) {
        Trace("theory::propagate")
            << "TheoryEngine::assertToTheory(" << assertion << ", "
            << toTheoryId << ", " << fromTheoryId << "): conflict (sharing)"
            << endl;
        Trace("dtview::conflict")
            << ":THEORY-CONFLICT: " << assertion << std::endl;
        d_inConflict = true;
      }
    }
    return;
  }

  Assert(assertion.getKind() == kind::EQUAL
         || (assertion.getKind() == kind::NOT
             && assertion[0].getKind() == kind::EQUAL));

  // Normalize
  Node normalizedLiteral = Rewriter::rewrite(assertion);

  // See if it rewrites false directly -> conflict
  if (normalizedLiteral.isConst()) {
    if (!normalizedLiteral.getConst<bool>()) {
      // Mark the propagation for explanations
      if (markPropagation(normalizedLiteral, originalAssertion, toTheoryId, fromTheoryId)) {
        // special case, trust node has no proof generator
        TrustNode trnn = TrustNode::mkTrustConflict(normalizedLiteral);
        // Get the explanation (conflict will figure out where it came from)
        conflict(trnn, toTheoryId);
      } else {
        Unreachable();
      }
      return;
    }
  }

  // Try and assert (note that we assert the non-normalized one)
  if (markPropagation(assertion, originalAssertion, toTheoryId, fromTheoryId)) {
    // Check if has been pre-registered with the theory
    bool preregistered = d_propEngine->isSatLiteral(assertion) && Theory::theoryOf(assertion) == toTheoryId;
    // Assert away
    theoryOf(toTheoryId)->assertFact(assertion, preregistered);
    d_factsAsserted = true;
  }

  return;
}

void TheoryEngine::assertFact(TNode literal)
{
  Trace("theory") << "TheoryEngine::assertFact(" << literal << ")" << endl;

  // spendResource();

  // If we're in conflict, nothing to do
  if (d_inConflict) {
    return;
  }

  // Get the atom
  bool polarity = literal.getKind() != kind::NOT;
  TNode atom = polarity ? literal : literal[0];

  if (d_logicInfo.isSharingEnabled()) {
    // If any shared terms, it's time to do sharing work
    d_sharedSolver->preNotifySharedFact(atom);

    // If it's an equality, assert it to the shared term manager, even though the terms are not
    // yet shared. As the terms become shared later, the shared terms manager will then add them
    // to the assert the equality to the interested theories
    if (atom.getKind() == kind::EQUAL) {
      // Assert it to the the owning theory
      assertToTheory(literal, literal, /* to */ Theory::theoryOf(atom), /* from */ THEORY_SAT_SOLVER);
      // Shared terms manager will assert to interested theories directly, as
      // the terms become shared
      assertToTheory(literal, literal, /* to */ THEORY_BUILTIN, /* from */ THEORY_SAT_SOLVER);

      // Now, let's check for any atom triggers from lemmas
      AtomRequests::atom_iterator it = d_atomRequests.getAtomIterator(atom);
      while (!it.done()) {
        const AtomRequests::Request& request = it.get();
        Node toAssert =
            polarity ? (Node)request.d_atom : request.d_atom.notNode();
        Debug("theory::atoms") << "TheoryEngine::assertFact(" << literal << "): sending requested " << toAssert << endl;
        assertToTheory(
            toAssert, literal, request.d_toTheory, THEORY_SAT_SOLVER);
        it.next();
      }

    } else {
      // Not an equality, just assert to the appropriate theory
      assertToTheory(literal, literal, /* to */ Theory::theoryOf(atom), /* from */ THEORY_SAT_SOLVER);
    }
  } else {
    // Assert the fact to the appropriate theory directly
    assertToTheory(literal, literal, /* to */ Theory::theoryOf(atom), /* from */ THEORY_SAT_SOLVER);
  }
}

bool TheoryEngine::propagate(TNode literal, theory::TheoryId theory) {
  Debug("theory::propagate") << "TheoryEngine::propagate(" << literal << ", " << theory << ")" << endl;

  Trace("dtview::prop") << std::string(d_context->getLevel(), ' ')
                        << ":THEORY-PROP: " << literal << endl;

  // spendResource();

  // Get the atom
  bool polarity = literal.getKind() != kind::NOT;
  TNode atom = polarity ? literal : literal[0];

  if (d_logicInfo.isSharingEnabled() && atom.getKind() == kind::EQUAL) {
    if (d_propEngine->isSatLiteral(literal)) {
      // We propagate SAT literals to SAT
      assertToTheory(literal, literal, /* to */ THEORY_SAT_SOLVER, /* from */ theory);
    }
    if (theory != THEORY_BUILTIN) {
      // Assert to the shared terms database
      assertToTheory(literal, literal, /* to */ THEORY_BUILTIN, /* from */ theory);
    }
  } else {
    // Just send off to the SAT solver
    Assert(d_propEngine->isSatLiteral(literal));
    assertToTheory(literal, literal, /* to */ THEORY_SAT_SOLVER, /* from */ theory);
  }

  return !d_inConflict;
}

const LogicInfo& TheoryEngine::getLogicInfo() const { return d_logicInfo; }

bool TheoryEngine::getSepHeapTypes(TypeNode& locType, TypeNode& dataType) const
{
  if (d_sepLocType.isNull())
  {
    return false;
  }
  locType = d_sepLocType;
  dataType = d_sepDataType;
  return true;
}

void TheoryEngine::declareSepHeap(TypeNode locT, TypeNode dataT)
{
  Theory* tsep = theoryOf(THEORY_SEP);
  if (tsep == nullptr)
  {
    Assert(false) << "TheoryEngine::declareSepHeap called without the "
                     "separation logic theory enabled";
    return;
  }

  // Definition of the statement that is to be run by every theory
#ifdef CVC5_FOR_EACH_THEORY_STATEMENT
#undef CVC5_FOR_EACH_THEORY_STATEMENT
#endif
#define CVC5_FOR_EACH_THEORY_STATEMENT(THEORY) \
  theoryOf(THEORY)->declareSepHeap(locT, dataT);

  // notify each theory using the statement above
  CVC5_FOR_EACH_THEORY;

  // remember the types we have set
  d_sepLocType = locT;
  d_sepDataType = dataT;
}

theory::EqualityStatus TheoryEngine::getEqualityStatus(TNode a, TNode b) {
  Assert(a.getType().isComparableTo(b.getType()));
  return d_sharedSolver->getEqualityStatus(a, b);
}

<<<<<<< HEAD
const std::unordered_set<TNode, TNodeHashFunction>&
TheoryEngine::getRelevantAssertions(bool& success)
{
  // if we are not in SAT mode, or there is no relevance manager, we fail
  if (!d_inSatMode || d_relManager == nullptr)
  {
    success = false;
    return d_emptyRelevantSet;
  }
  return d_relManager->getRelevantAssertions(success);
}

static Node mkExplanation(const std::vector<NodeTheoryPair>& explanation) {

  std::set<TNode> all;
  for (unsigned i = 0; i < explanation.size(); ++ i) {
    Assert(explanation[i].d_theory == THEORY_SAT_SOLVER);
    all.insert(explanation[i].d_node);
  }

  if (all.size() == 0) {
    // Normalize to true
    return NodeManager::currentNM()->mkConst<bool>(true);
  }

  if (all.size() == 1) {
    // All the same, or just one
    return explanation[0].d_node;
  }

  NodeBuilder<> conjunction(kind::AND);
  std::set<TNode>::const_iterator it = all.begin();
  std::set<TNode>::const_iterator it_end = all.end();
  while (it != it_end) {
    conjunction << *it;
    ++ it;
=======
Node TheoryEngine::getModelValue(TNode var) {
  if (var.isConst())
  {
    // the model value of a constant must be itself
    return var;
>>>>>>> 3114f91e
  }
  Assert(d_sharedSolver->isShared(var));
  return theoryOf(Theory::theoryOf(var.getType()))->getModelValue(var);
}

TrustNode TheoryEngine::getExplanation(TNode node)
{
  Debug("theory::explain") << "TheoryEngine::getExplanation(" << node
                           << "): current propagation index = "
                           << d_propagationMapTimestamp << endl;
  bool polarity = node.getKind() != kind::NOT;
  TNode atom = polarity ? node : node[0];

  // If we're not in shared mode, explanations are simple
  if (!d_logicInfo.isSharingEnabled())
  {
    Debug("theory::explain")
        << "TheoryEngine::getExplanation: sharing is NOT enabled. "
        << " Responsible theory is: " << theoryOf(atom)->getId() << std::endl;

    TrustNode texplanation = theoryOf(atom)->explain(node);
    Node explanation = texplanation.getNode();
    Debug("theory::explain") << "TheoryEngine::getExplanation(" << node
                             << ") => " << explanation << endl;
    if (isProofEnabled())
    {
      texplanation.debugCheckClosed(
          "te-proof-exp", "texplanation no share", false);
      // check if no generator, if so, add THEORY_LEMMA
      if (texplanation.getGenerator() == nullptr)
      {
        Node proven = texplanation.getProven();
        TheoryId tid = theoryOf(atom)->getId();
        Node tidn = builtin::BuiltinProofRuleChecker::mkTheoryIdNode(tid);
        d_lazyProof->addStep(proven, PfRule::THEORY_LEMMA, {}, {proven, tidn});
        texplanation =
            TrustNode::mkTrustPropExp(node, explanation, d_lazyProof.get());
      }
    }
    return texplanation;
  }

  Debug("theory::explain") << "TheoryEngine::getExplanation: sharing IS enabled"
                           << std::endl;

  // Initial thing to explain
  NodeTheoryPair toExplain(node, THEORY_SAT_SOLVER, d_propagationMapTimestamp);
  Assert(d_propagationMap.find(toExplain) != d_propagationMap.end());

  NodeTheoryPair nodeExplainerPair = d_propagationMap[toExplain];
  Debug("theory::explain")
      << "TheoryEngine::getExplanation: explainer for node "
      << nodeExplainerPair.d_node
      << " is theory: " << nodeExplainerPair.d_theory << std::endl;

  // Create the workplace for explanations
  std::vector<NodeTheoryPair> vec{d_propagationMap[toExplain]};
  // Process the explanation
  TrustNode texplanation = getExplanation(vec);
  Debug("theory::explain") << "TheoryEngine::getExplanation(" << node << ") => "
                           << texplanation.getNode() << endl;
  return texplanation;
}

struct AtomsCollect {

  std::vector<TNode> d_atoms;
  std::unordered_set<TNode, TNodeHashFunction> d_visited;

public:

  typedef void return_type;

  bool alreadyVisited(TNode current, TNode parent) {
    // Check if already visited
    if (d_visited.find(current) != d_visited.end()) return true;
    // Don't visit non-boolean
    if (!current.getType().isBoolean()) return true;
    // New node
    return false;
  }

  void visit(TNode current, TNode parent) {
    if (Theory::theoryOf(current) != theory::THEORY_BOOL) {
      d_atoms.push_back(current);
    }
    d_visited.insert(current);
  }

  void start(TNode node) {}
  void done(TNode node) {}

  std::vector<TNode> getAtoms() const {
    return d_atoms;
  }
};

void TheoryEngine::ensureLemmaAtoms(const std::vector<TNode>& atoms, theory::TheoryId atomsTo) {
  for (unsigned i = 0; i < atoms.size(); ++ i) {

    // Non-equality atoms are either owned by theory or they don't make sense
    if (atoms[i].getKind() != kind::EQUAL) {
      continue;
    }

    // The equality
    Node eq = atoms[i];
    // Simple normalization to not repeat stuff
    if (eq[0] > eq[1]) {
      eq = eq[1].eqNode(eq[0]);
    }

    // Rewrite the equality
    Node eqNormalized = Rewriter::rewrite(atoms[i]);

    Debug("theory::atoms") << "TheoryEngine::ensureLemmaAtoms(): " << eq << " with nf " << eqNormalized << endl;

    // If the equality is a boolean constant, we send immediately
    if (eqNormalized.isConst()) {
      if (eqNormalized.getConst<bool>()) {
        assertToTheory(eq, eqNormalized, /** to */ atomsTo, /** Sat solver */ theory::THEORY_SAT_SOLVER);
      } else {
        assertToTheory(eq.notNode(), eqNormalized.notNode(), /** to */ atomsTo, /** Sat solver */ theory::THEORY_SAT_SOLVER);
      }
      continue;
    }else if( eqNormalized.getKind() != kind::EQUAL){
      Assert(eqNormalized.getKind() == kind::BOOLEAN_TERM_VARIABLE
             || (eqNormalized.getKind() == kind::NOT
                 && eqNormalized[0].getKind() == kind::BOOLEAN_TERM_VARIABLE));
      // this happens for Boolean term equalities V = true that are rewritten to V, we should skip
      //  TODO : revisit this
      continue;
    }

    // If the normalization did the just flips, keep the flip
    if (eqNormalized[0] == eq[1] && eqNormalized[1] == eq[0]) {
      eq = eqNormalized;
    }

    // Check if the equality is already known by the sat solver
    if (d_propEngine->isSatLiteral(eqNormalized)) {
      bool value;
      if (d_propEngine->hasValue(eqNormalized, value)) {
        if (value) {
          assertToTheory(eq, eqNormalized, atomsTo, theory::THEORY_SAT_SOLVER);
          continue;
        } else {
          assertToTheory(eq.notNode(), eqNormalized.notNode(), atomsTo, theory::THEORY_SAT_SOLVER);
          continue;
        }
      }
    }

    // If the theory is asking about a different form, or the form is ok but if will go to a different theory
    // then we must figure it out
    if (eqNormalized != eq || Theory::theoryOf(eq) != atomsTo) {
      // If you get eqNormalized, send atoms[i] to atomsTo
      d_atomRequests.add(eqNormalized, eq, atomsTo);
    }
  }
}

void TheoryEngine::lemma(theory::TrustNode tlemma,
                         theory::LemmaProperty p,
                         theory::TheoryId atomsTo,
                         theory::TheoryId from)
{
  // For resource-limiting (also does a time check).
  // spendResource();
  Assert(tlemma.getKind() == TrustNodeKind::LEMMA
         || tlemma.getKind() == TrustNodeKind::CONFLICT);
  // get the node
  Node node = tlemma.getNode();
  Node lemma = tlemma.getProven();

  Assert(!expr::hasFreeVar(lemma));

  // when proofs are enabled, we ensure the trust node has a generator by
  // adding a trust step to the lazy proof maintained by this class
  if (isProofEnabled())
  {
    // ensure proof: set THEORY_LEMMA if no generator is provided
    if (tlemma.getGenerator() == nullptr)
    {
      // internal lemmas should have generators
      Assert(from != THEORY_LAST);
      // add theory lemma step to proof
      Node tidn = builtin::BuiltinProofRuleChecker::mkTheoryIdNode(from);
      d_lazyProof->addStep(lemma, PfRule::THEORY_LEMMA, {}, {lemma, tidn});
      // update the trust node
      tlemma = TrustNode::mkTrustLemma(lemma, d_lazyProof.get());
    }
    // ensure closed
    tlemma.debugCheckClosed("te-proof-debug", "TheoryEngine::lemma_initial");
  }

  // Do we need to check atoms
  if (atomsTo != theory::THEORY_LAST) {
    Debug("theory::atoms") << "TheoryEngine::lemma(" << node << ", " << atomsTo << ")" << endl;
    AtomsCollect collectAtoms;
    NodeVisitor<AtomsCollect>::run(collectAtoms, node);
    ensureLemmaAtoms(collectAtoms.getAtoms(), atomsTo);
  }

  if(Dump.isOn("t-lemmas")) {
    // we dump the negation of the lemma, to show validity of the lemma
    Node n = lemma.negate();
    const Printer& printer = d_outMgr.getPrinter();
    std::ostream& out = d_outMgr.getDumpOut();
    printer.toStreamCmdComment(out, "theory lemma: expect valid");
    printer.toStreamCmdCheckSat(out, n);
  }

  // assert the lemma
  d_propEngine->assertLemma(tlemma, p);

  // If specified, we must add this lemma to the set of those that need to be
  // justified, where note we pass all auxiliary lemmas in skAsserts as well,
  // since these by extension must be justified as well.
  if (d_relManager != nullptr && isLemmaPropertyNeedsJustify(p))
  {
    std::vector<Node> skAsserts;
    std::vector<Node> sks;
    Node retLemma =
        d_propEngine->getPreprocessedTerm(tlemma.getProven(), skAsserts, sks);
    d_relManager->notifyPreprocessedAssertion(retLemma);
    d_relManager->notifyPreprocessedAssertions(skAsserts);
  }

  // Mark that we added some lemmas
  d_lemmasAdded = true;
}

void TheoryEngine::conflict(theory::TrustNode tconflict, TheoryId theoryId)
{
  Assert(tconflict.getKind() == TrustNodeKind::CONFLICT);
  TNode conflict = tconflict.getNode();
  Trace("theory::conflict") << "TheoryEngine::conflict(" << conflict << ", "
                            << theoryId << ")" << endl;
  Trace("te-proof-debug") << "Check closed conflict" << std::endl;
  // doesn't require proof generator, yet, since THEORY_LEMMA is added below
  tconflict.debugCheckClosed(
      "te-proof-debug", "TheoryEngine::conflict_initial", false);

  Trace("dtview::conflict") << ":THEORY-CONFLICT: " << conflict << std::endl;

  // Mark that we are in conflict
  d_inConflict = true;

  if(Dump.isOn("t-conflicts")) {
    const Printer& printer = d_outMgr.getPrinter();
    std::ostream& out = d_outMgr.getDumpOut();
    printer.toStreamCmdComment(out, "theory conflict: expect unsat");
    printer.toStreamCmdCheckSat(out, conflict);
  }

  // In the multiple-theories case, we need to reconstruct the conflict
  if (d_logicInfo.isSharingEnabled()) {
    // Create the workplace for explanations
    std::vector<NodeTheoryPair> vec;
    vec.push_back(
        NodeTheoryPair(conflict, theoryId, d_propagationMapTimestamp));

    // Process the explanation
    TrustNode tncExp = getExplanation(vec);
    Trace("te-proof-debug")
        << "Check closed conflict explained with sharing" << std::endl;
    tncExp.debugCheckClosed("te-proof-debug",
                            "TheoryEngine::conflict_explained_sharing");
    Node fullConflict = tncExp.getNode();

    if (isProofEnabled())
    {
      Trace("te-proof-debug") << "Process conflict: " << conflict << std::endl;
      Trace("te-proof-debug") << "Conflict " << tconflict << " from "
                              << tconflict.identifyGenerator() << std::endl;
      Trace("te-proof-debug") << "Explanation " << tncExp << " from "
                              << tncExp.identifyGenerator() << std::endl;
      Assert(d_lazyProof != nullptr);
      if (tconflict.getGenerator() != nullptr)
      {
        d_lazyProof->addLazyStep(tconflict.getProven(),
                                 tconflict.getGenerator());
      }
      else
      {
        // add theory lemma step
        Node tidn = builtin::BuiltinProofRuleChecker::mkTheoryIdNode(theoryId);
        Node conf = tconflict.getProven();
        d_lazyProof->addStep(conf, PfRule::THEORY_LEMMA, {}, {conf, tidn});
      }
      // store the explicit step, which should come from a different
      // generator, e.g. d_tepg.
      Node proven = tncExp.getProven();
      Assert(tncExp.getGenerator() != d_lazyProof.get());
      Trace("te-proof-debug") << "add lazy step " << tncExp.identifyGenerator()
                              << " for " << proven << std::endl;
      d_lazyProof->addLazyStep(proven, tncExp.getGenerator());
      pfgEnsureClosed(proven,
                      d_lazyProof.get(),
                      "te-proof-debug",
                      "TheoryEngine::conflict_during");
      Node fullConflictNeg = fullConflict.notNode();
      std::vector<Node> children;
      children.push_back(proven);
      std::vector<Node> args;
      args.push_back(fullConflictNeg);
      if (conflict == d_false)
      {
        AlwaysAssert(proven == fullConflictNeg);
      }
      else
      {
        if (fullConflict != conflict)
        {
          // ------------------------- explained  ---------- from theory
          // fullConflict => conflict              ~conflict
          // ------------------------------------------ MACRO_SR_PRED_TRANSFORM
          // ~fullConflict
          children.push_back(conflict.notNode());
          args.push_back(mkMethodId(MethodId::SB_LITERAL));
          d_lazyProof->addStep(
              fullConflictNeg, PfRule::MACRO_SR_PRED_TRANSFORM, children, args);
        }
      }
    }
    // pass the processed trust node
    TrustNode tconf =
        TrustNode::mkTrustConflict(fullConflict, d_lazyProof.get());
    Debug("theory::conflict") << "TheoryEngine::conflict(" << conflict << ", " << theoryId << "): full = " << fullConflict << endl;
    Assert(properConflict(fullConflict));
    Trace("te-proof-debug")
        << "Check closed conflict with sharing" << std::endl;
    tconf.debugCheckClosed("te-proof-debug", "TheoryEngine::conflict:sharing");
    lemma(tconf, LemmaProperty::REMOVABLE);
  } else {
    // When only one theory, the conflict should need no processing
    Assert(properConflict(conflict));
    // pass the trust node that was sent from the theory
    lemma(tconflict, LemmaProperty::REMOVABLE, THEORY_LAST, theoryId);
  }
}

void TheoryEngine::setIncomplete(theory::TheoryId theory,
                                 theory::IncompleteId id)
{
  d_incomplete = true;
  d_incompleteTheory = theory;
  d_incompleteId = id;
}

theory::TrustNode TheoryEngine::getExplanation(
    std::vector<NodeTheoryPair>& explanationVector)
{
  Assert(explanationVector.size() == 1);
  Node conclusion = explanationVector[0].d_node;
  std::shared_ptr<LazyCDProof> lcp;
  if (isProofEnabled())
  {
    Trace("te-proof-exp") << "=== TheoryEngine::getExplanation " << conclusion
                          << std::endl;
    lcp.reset(new LazyCDProof(
        d_pnm, nullptr, nullptr, "TheoryEngine::LazyCDProof::getExplanation"));
  }
  unsigned i = 0; // Index of the current literal we are processing

  std::unique_ptr<std::set<Node>> inputAssertions = nullptr;
  // the overall explanation
  std::set<TNode> exp;
  // vector of trust nodes to explain at the end
  std::vector<std::pair<TheoryId, TrustNode>> texplains;
  // cache of nodes we have already explained by some theory
  std::unordered_map<Node, size_t, NodeHashFunction> cache;

  while (i < explanationVector.size()) {
    // Get the current literal to explain
    NodeTheoryPair toExplain = explanationVector[i];

    Debug("theory::explain")
        << "[i=" << i << "] TheoryEngine::explain(): processing ["
        << toExplain.d_timestamp << "] " << toExplain.d_node << " sent from "
        << toExplain.d_theory << endl;

    if (cache.find(toExplain.d_node) != cache.end()
        && cache[toExplain.d_node] < toExplain.d_timestamp)
    {
      ++i;
      continue;
    }
    cache[toExplain.d_node] = toExplain.d_timestamp;

    // If a true constant or a negation of a false constant we can ignore it
    if ((toExplain.d_node.isConst() && toExplain.d_node.getConst<bool>())
        || (toExplain.d_node.getKind() == kind::NOT
            && toExplain.d_node[0].isConst()
            && !toExplain.d_node[0].getConst<bool>()))
    {
      ++ i;
      // if we are building a proof
      if (lcp != nullptr)
      {
        Trace("te-proof-exp")
            << "- explain " << toExplain.d_node << " trivially..." << std::endl;
        // ------------------MACRO_SR_PRED_INTRO
        // toExplain.d_node
        std::vector<Node> children;
        std::vector<Node> args;
        args.push_back(toExplain.d_node);
        lcp->addStep(
            toExplain.d_node, PfRule::MACRO_SR_PRED_INTRO, children, args);
      }
      continue;
    }

    // If from the SAT solver, keep it
    if (toExplain.d_theory == THEORY_SAT_SOLVER)
    {
      Debug("theory::explain") << "\tLiteral came from THEORY_SAT_SOLVER. Kepping it." << endl;
      exp.insert(explanationVector[i++].d_node);
      // it will be a free assumption in the proof
      Trace("te-proof-exp") << "- keep " << toExplain.d_node << std::endl;
      continue;
    }

    // If an and, expand it
    if (toExplain.d_node.getKind() == kind::AND)
    {
      Debug("theory::explain")
          << "TheoryEngine::explain(): expanding " << toExplain.d_node
          << " got from " << toExplain.d_theory << endl;
      size_t nchild = toExplain.d_node.getNumChildren();
      for (size_t k = 0; k < nchild; ++k)
      {
        NodeTheoryPair newExplain(
            toExplain.d_node[k], toExplain.d_theory, toExplain.d_timestamp);
        explanationVector.push_back(newExplain);
      }
      if (lcp != nullptr)
      {
        Trace("te-proof-exp")
            << "- AND expand " << toExplain.d_node << std::endl;
        // delay explanation, use a dummy trust node
        TrustNode tnAndExp = TrustNode::mkTrustPropExp(
            toExplain.d_node, toExplain.d_node, nullptr);
        texplains.push_back(
            std::pair<TheoryId, TrustNode>(THEORY_LAST, tnAndExp));
      }
      ++ i;
      continue;
    }

    // See if it was sent to the theory by another theory
    PropagationMap::const_iterator find = d_propagationMap.find(toExplain);
    if (find != d_propagationMap.end()) {
      Debug("theory::explain")
          << "\tTerm was propagated by another theory (theory = "
          << getTheoryString((*find).second.d_theory) << ")" << std::endl;
      // There is some propagation, check if its a timely one
      if ((*find).second.d_timestamp < toExplain.d_timestamp)
      {
        Debug("theory::explain")
            << "\tRelevant timetsamp, pushing " << (*find).second.d_node
            << "to index = " << explanationVector.size() << std::endl;
        explanationVector.push_back((*find).second);
        ++i;

        if (lcp != nullptr)
        {
          if (!CDProof::isSame(toExplain.d_node, (*find).second.d_node))
          {
            Trace("te-proof-exp")
                << "- t-explained cached: " << toExplain.d_node << " by "
                << (*find).second.d_node << std::endl;
            // delay explanation, use a dummy trust node that says that
            // (*find).second.d_node explains toExplain.d_node.
            TrustNode tnRewExp = TrustNode::mkTrustPropExp(
                toExplain.d_node, (*find).second.d_node, nullptr);
            texplains.push_back(
                std::pair<TheoryId, TrustNode>(THEORY_LAST, tnRewExp));
          }
        }
        continue;
      }
    }
    // It was produced by the theory, so ask for an explanation
    TrustNode texplanation =
        d_sharedSolver->explain(toExplain.d_node, toExplain.d_theory);
    if (lcp != nullptr)
    {
      texplanation.debugCheckClosed("te-proof-exp", "texplanation", false);
      Trace("te-proof-exp")
          << "- t-explained[" << toExplain.d_theory << "]: " << toExplain.d_node
          << " by " << texplanation.getNode() << std::endl;
      // should prove the propagation we asked for
      Assert(texplanation.getKind() == TrustNodeKind::PROP_EXP
             && texplanation.getProven()[1] == toExplain.d_node);
      // if not a trivial explanation
      if (!CDProof::isSame(texplanation.getNode(), toExplain.d_node))
      {
        // We add it to the list of theory explanations, to be processed at
        // the end of this method. We wait to explain here because it may
        // be that a later explanation may preempt the need for proving this
        // step. For instance, if the conclusion lit is later added as an
        // assumption in the final explanation. This avoids cyclic proofs.
        texplains.push_back(
            std::pair<TheoryId, TrustNode>(toExplain.d_theory, texplanation));
      }
    }
    Node explanation = texplanation.getNode();

    Debug("theory::explain")
        << "TheoryEngine::explain(): got explanation " << explanation
        << " got from " << toExplain.d_theory << endl;
    Assert(explanation != toExplain.d_node)
        << "wasn't sent to you, so why are you explaining it trivially";
    // Mark the explanation
    NodeTheoryPair newExplain(
        explanation, toExplain.d_theory, toExplain.d_timestamp);
    explanationVector.push_back(newExplain);

    ++ i;
  }

  // make the explanation node
  Node expNode;
  if (exp.size() == 0)
  {
    // Normalize to true
    expNode = NodeManager::currentNM()->mkConst<bool>(true);
  }
  else if (exp.size() == 1)
  {
    // All the same, or just one
    expNode = *exp.begin();
  }
  else
  {
    NodeBuilder conjunction(kind::AND);
    std::set<TNode>::const_iterator it = exp.begin();
    std::set<TNode>::const_iterator it_end = exp.end();
    while (it != it_end)
    {
      conjunction << *it;
      ++it;
    }
    expNode = conjunction;
  }
  // if we are building a proof, go back through the explanations and
  // build the proof
  if (lcp != nullptr)
  {
    if (Trace.isOn("te-proof-exp"))
    {
      Trace("te-proof-exp") << "Explanation is:" << std::endl;
      for (TNode e : exp)
      {
        Trace("te-proof-exp") << "  " << e << std::endl;
      }
      Trace("te-proof-exp") << "=== Replay explanations..." << std::endl;
    }
    // Now, go back and add the necessary steps of theory explanations, i.e.
    // add those that prove things that aren't in the final explanation. We
    // iterate in reverse order so that most recent steps take priority. This
    // avoids cyclic proofs in the lazy proof we are building (lcp).
    for (std::vector<std::pair<TheoryId, TrustNode>>::reverse_iterator
             it = texplains.rbegin(),
             itEnd = texplains.rend();
         it != itEnd;
         ++it)
    {
      TrustNode trn = it->second;
      Assert(trn.getKind() == TrustNodeKind::PROP_EXP);
      Node proven = trn.getProven();
      Assert(proven.getKind() == kind::IMPLIES);
      Node tConc = proven[1];
      Trace("te-proof-exp") << "- Process " << trn << std::endl;
      if (exp.find(tConc) != exp.end())
      {
        // already added to proof
        Trace("te-proof-exp") << "...already added" << std::endl;
        continue;
      }
      Node symTConc = CDProof::getSymmFact(tConc);
      if (!symTConc.isNull())
      {
        if (exp.find(symTConc) != exp.end())
        {
          // symmetric direction
          Trace("te-proof-exp") << "...already added (SYMM)" << std::endl;
          continue;
        }
      }
      // remember that we've explained this formula, to avoid cycles in lcp
      exp.insert(tConc);
      TheoryId ttid = it->first;
      Node tExp = proven[0];
      if (ttid == THEORY_LAST)
      {
        if (tConc == tExp)
        {
          // dummy trust node, do AND expansion
          Assert(tConc.getKind() == kind::AND);
          // tConc[0] ... tConc[n]
          // ---------------------- AND_INTRO
          // tConc
          std::vector<Node> pfChildren;
          pfChildren.insert(pfChildren.end(), tConc.begin(), tConc.end());
          lcp->addStep(tConc, PfRule::AND_INTRO, pfChildren, {});
          Trace("te-proof-exp") << "...via AND_INTRO" << std::endl;
          continue;
        }
        // otherwise should hold by rewriting
        Assert(Rewriter::rewrite(tConc) == Rewriter::rewrite(tExp));
        // tExp
        // ---- MACRO_SR_PRED_TRANSFORM
        // tConc
        lcp->addStep(tConc, PfRule::MACRO_SR_PRED_TRANSFORM, {tExp}, {tConc});
        Trace("te-proof-exp") << "...via MACRO_SR_PRED_TRANSFORM" << std::endl;
        continue;
      }
      if (tExp == tConc)
      {
        // trivial
        Trace("te-proof-exp") << "...trivial" << std::endl;
        continue;
      }
      //       ------------- Via theory
      // tExp  tExp => tConc
      // ---------------------------------MODUS_PONENS
      // tConc
      if (trn.getGenerator() != nullptr)
      {
        Trace("te-proof-exp") << "...via theory generator" << std::endl;
        lcp->addLazyStep(proven, trn.getGenerator());
      }
      else
      {
        Trace("te-proof-exp") << "...via trust THEORY_LEMMA" << std::endl;
        // otherwise, trusted theory lemma
        Node tidn = builtin::BuiltinProofRuleChecker::mkTheoryIdNode(it->first);
        lcp->addStep(proven, PfRule::THEORY_LEMMA, {}, {proven, tidn});
      }
      std::vector<Node> pfChildren;
      pfChildren.push_back(trn.getNode());
      pfChildren.push_back(proven);
      lcp->addStep(tConc, PfRule::MODUS_PONENS, pfChildren, {});
    }
    // store in the proof generator
    TrustNode trn = d_tepg->mkTrustExplain(conclusion, expNode, lcp);
    // return the trust node
    return trn;
  }

  return theory::TrustNode::mkTrustLemma(expNode, nullptr);
}

bool TheoryEngine::isProofEnabled() const { return d_pnm != nullptr; }

void TheoryEngine::setUserAttribute(const std::string& attr,
                                    Node n,
                                    const std::vector<Node>& node_values,
                                    const std::string& str_value)
{
  Trace("te-attr") << "set user attribute " << attr << " " << n << endl;
  if( d_attr_handle.find( attr )!=d_attr_handle.end() ){
    for( size_t i=0; i<d_attr_handle[attr].size(); i++ ){
      d_attr_handle[attr][i]->setUserAttribute(attr, n, node_values, str_value);
    }
  } else {
    //unhandled exception?
  }
}

void TheoryEngine::handleUserAttribute(const char* attr, Theory* t) {
  Trace("te-attr") << "Handle user attribute " << attr << " " << t << endl;
  std::string str( attr );
  d_attr_handle[ str ].push_back( t );
}

void TheoryEngine::checkTheoryAssertionsWithModel(bool hardFailure) {
  for(TheoryId theoryId = THEORY_FIRST; theoryId < THEORY_LAST; ++theoryId) {
    Theory* theory = d_theoryTable[theoryId];
    if(theory && d_logicInfo.isTheoryEnabled(theoryId)) {
      for(context::CDList<Assertion>::const_iterator it = theory->facts_begin(),
            it_end = theory->facts_end();
          it != it_end;
          ++it) {
        Node assertion = (*it).d_assertion;
        if (!isRelevant(assertion))
        {
          // not relevant, skip
          continue;
        }
        Node val = d_tc->getModel()->getValue(assertion);
        if (val != d_true)
        {
          std::stringstream ss;
          ss << " " << theoryId
             << " has an asserted fact that the model doesn't satisfy." << endl
             << "The fact: " << assertion << endl
             << "Model value: " << val << endl;
          if (hardFailure)
          {
            if (val == d_false)
            {
              // Always an error if it is false
              InternalError() << ss.str();
            }
            else
            {
              // Otherwise just a warning. Notice this case may happen for
              // assertions with unevaluable operators, e.g. transcendental
              // functions. It also may happen for separation logic, where
              // check-model support is limited.
              Warning() << ss.str();
            }
          }
        }
      }
    }
  }
}

std::pair<bool, Node> TheoryEngine::entailmentCheck(options::TheoryOfMode mode,
                                                    TNode lit)
{
  TNode atom = (lit.getKind() == kind::NOT) ? lit[0] : lit;
  if( atom.getKind()==kind::AND || atom.getKind()==kind::OR || atom.getKind()==kind::IMPLIES ){
    //Boolean connective, recurse
    std::vector< Node > children;
    bool pol = (lit.getKind()!=kind::NOT);
    bool is_conjunction = pol==(lit.getKind()==kind::AND);
    for( unsigned i=0; i<atom.getNumChildren(); i++ ){
      Node ch = atom[i];
      if( pol==( lit.getKind()==kind::IMPLIES && i==0 ) ){
        ch = atom[i].negate();
      }
      std::pair<bool, Node> chres = entailmentCheck(mode, ch);
      if( chres.first ){
        if( !is_conjunction ){
          return chres;
        }else{
          children.push_back( chres.second );
        }
      }else if( !chres.first && is_conjunction ){
        return std::pair<bool, Node>(false, Node::null());
      }
    }
    if( is_conjunction ){
      return std::pair<bool, Node>(true, NodeManager::currentNM()->mkNode(kind::AND, children));
    }else{
      return std::pair<bool, Node>(false, Node::null());
    }
  }else if( atom.getKind()==kind::ITE || ( atom.getKind()==kind::EQUAL && atom[0].getType().isBoolean() ) ){
    bool pol = (lit.getKind()!=kind::NOT);
    for( unsigned r=0; r<2; r++ ){
      Node ch = atom[0];
      if( r==1 ){
        ch = ch.negate();
      }
      std::pair<bool, Node> chres = entailmentCheck(mode, ch);
      if( chres.first ){
        Node ch2 = atom[ atom.getKind()==kind::ITE ? r+1 : 1 ];
        if( pol==( atom.getKind()==kind::ITE ? true : r==1 ) ){
          ch2 = ch2.negate();
        }
        std::pair<bool, Node> chres2 = entailmentCheck(mode, ch2);
        if( chres2.first ){
          return std::pair<bool, Node>(true, NodeManager::currentNM()->mkNode(kind::AND, chres.second, chres2.second));
        }else{
          break;
        }
      }
    }
    return std::pair<bool, Node>(false, Node::null());
  }else{
    //it is a theory atom
    theory::TheoryId tid = theory::Theory::theoryOf(mode, atom);
    theory::Theory* th = theoryOf(tid);

    Assert(th != NULL);
    Trace("theory-engine-entc") << "Entailment check : " << lit << std::endl;

    std::pair<bool, Node> chres = th->entailmentCheck(lit);
    return chres;
  }
}

bool TheoryEngine::isFiniteType(TypeNode tn) const
{
  return isCardinalityClassFinite(tn.getCardinalityClass(),
                                  options::finiteModelFind());
}

void TheoryEngine::spendResource(Resource r)
{
  d_resourceManager->spendResource(r);
}

void TheoryEngine::initializeProofChecker(ProofChecker* pc)
{
  for (theory::TheoryId id = theory::THEORY_FIRST; id < theory::THEORY_LAST;
       ++id)
  {
    ProofRuleChecker* prc = d_theoryTable[id]->getProofChecker();
    if (prc)
    {
      prc->registerTo(pc);
    }
  }
}

}  // namespace cvc5<|MERGE_RESOLUTION|>--- conflicted
+++ resolved
@@ -1114,7 +1114,6 @@
   return d_sharedSolver->getEqualityStatus(a, b);
 }
 
-<<<<<<< HEAD
 const std::unordered_set<TNode, TNodeHashFunction>&
 TheoryEngine::getRelevantAssertions(bool& success)
 {
@@ -1127,37 +1126,11 @@
   return d_relManager->getRelevantAssertions(success);
 }
 
-static Node mkExplanation(const std::vector<NodeTheoryPair>& explanation) {
-
-  std::set<TNode> all;
-  for (unsigned i = 0; i < explanation.size(); ++ i) {
-    Assert(explanation[i].d_theory == THEORY_SAT_SOLVER);
-    all.insert(explanation[i].d_node);
-  }
-
-  if (all.size() == 0) {
-    // Normalize to true
-    return NodeManager::currentNM()->mkConst<bool>(true);
-  }
-
-  if (all.size() == 1) {
-    // All the same, or just one
-    return explanation[0].d_node;
-  }
-
-  NodeBuilder<> conjunction(kind::AND);
-  std::set<TNode>::const_iterator it = all.begin();
-  std::set<TNode>::const_iterator it_end = all.end();
-  while (it != it_end) {
-    conjunction << *it;
-    ++ it;
-=======
 Node TheoryEngine::getModelValue(TNode var) {
   if (var.isConst())
   {
     // the model value of a constant must be itself
     return var;
->>>>>>> 3114f91e
   }
   Assert(d_sharedSolver->isShared(var));
   return theoryOf(Theory::theoryOf(var.getType()))->getModelValue(var);
