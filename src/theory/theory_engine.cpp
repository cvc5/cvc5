/*********************                                                        */
/*! \file theory_engine.cpp
 ** \verbatim
 ** Top contributors (to current version):
 **   Andrew Reynolds, Dejan Jovanovic, Morgan Deters
 ** This file is part of the CVC4 project.
 ** Copyright (c) 2009-2020 by the authors listed in the file AUTHORS
 ** in the top-level source directory and their institutional affiliations.
 ** All rights reserved.  See the file COPYING in the top-level source
 ** directory for licensing information.\endverbatim
 **
 ** \brief The theory engine
 **
 ** The theory engine.
 **/

#include "theory/theory_engine.h"

#include <list>
#include <vector>

#include "base/map_util.h"
#include "decision/decision_engine.h"
#include "expr/attribute.h"
#include "expr/lazy_proof.h"
#include "expr/node.h"
#include "expr/node_builder.h"
#include "expr/node_visitor.h"
#include "expr/proof_ensure_closed.h"
#include "options/bv_options.h"
#include "options/options.h"
#include "options/quantifiers_options.h"
#include "options/theory_options.h"
#include "printer/printer.h"
#include "smt/dump.h"
#include "smt/logic_exception.h"
#include "smt/term_formula_removal.h"
#include "theory/arith/arith_ite_utils.h"
#include "theory/bv/theory_bv_utils.h"
#include "theory/care_graph.h"
#include "theory/combination_care_graph.h"
#include "theory/decision_manager.h"
#include "theory/quantifiers/first_order_model.h"
#include "theory/quantifiers/fmf/model_engine.h"
#include "theory/quantifiers/theory_quantifiers.h"
#include "theory/quantifiers_engine.h"
#include "theory/relevance_manager.h"
#include "theory/rewriter.h"
#include "theory/theory.h"
#include "theory/theory_engine_proof_generator.h"
#include "theory/theory_id.h"
#include "theory/theory_model.h"
#include "theory/theory_traits.h"
#include "theory/uf/equality_engine.h"
#include "util/resource_manager.h"

using namespace std;

using namespace CVC4::preprocessing;
using namespace CVC4::theory;

namespace CVC4 {

/* -------------------------------------------------------------------------- */

namespace theory {

/**
 * IMPORTANT: The order of the theories is important. For example, strings
 *            depends on arith, quantifiers needs to come as the very last.
 *            Do not change this order.
 */

#define CVC4_FOR_EACH_THEORY                                     \
  CVC4_FOR_EACH_THEORY_STATEMENT(CVC4::theory::THEORY_BUILTIN)   \
  CVC4_FOR_EACH_THEORY_STATEMENT(CVC4::theory::THEORY_BOOL)      \
  CVC4_FOR_EACH_THEORY_STATEMENT(CVC4::theory::THEORY_UF)        \
  CVC4_FOR_EACH_THEORY_STATEMENT(CVC4::theory::THEORY_ARITH)     \
  CVC4_FOR_EACH_THEORY_STATEMENT(CVC4::theory::THEORY_BV)        \
  CVC4_FOR_EACH_THEORY_STATEMENT(CVC4::theory::THEORY_FP)        \
  CVC4_FOR_EACH_THEORY_STATEMENT(CVC4::theory::THEORY_ARRAYS)    \
  CVC4_FOR_EACH_THEORY_STATEMENT(CVC4::theory::THEORY_DATATYPES) \
  CVC4_FOR_EACH_THEORY_STATEMENT(CVC4::theory::THEORY_SEP)       \
  CVC4_FOR_EACH_THEORY_STATEMENT(CVC4::theory::THEORY_SETS)      \
  CVC4_FOR_EACH_THEORY_STATEMENT(CVC4::theory::THEORY_BAGS)      \
  CVC4_FOR_EACH_THEORY_STATEMENT(CVC4::theory::THEORY_STRINGS)   \
  CVC4_FOR_EACH_THEORY_STATEMENT(CVC4::theory::THEORY_QUANTIFIERS)

}  // namespace theory

/* -------------------------------------------------------------------------- */

inline void flattenAnd(Node n, std::vector<TNode>& out){
  Assert(n.getKind() == kind::AND);
  for(Node::iterator i=n.begin(), i_end=n.end(); i != i_end; ++i){
    Node curr = *i;
    if(curr.getKind() == kind::AND){
      flattenAnd(curr, out);
    }else{
      out.push_back(curr);
    }
  }
}

inline Node flattenAnd(Node n){
  std::vector<TNode> out;
  flattenAnd(n, out);
  return NodeManager::currentNM()->mkNode(kind::AND, out);
}

/**
 * Compute the string for a given theory id. In this module, we use
 * THEORY_SAT_SOLVER as an id, which is not a normal id but maps to
 * THEORY_LAST. Thus, we need our own string conversion here.
 *
 * @param id The theory id
 * @return The string corresponding to the theory id
 */
std::string getTheoryString(theory::TheoryId id)
{
  if (id == theory::THEORY_SAT_SOLVER)
  {
    return "THEORY_SAT_SOLVER";
  }
  else
  {
    std::stringstream ss;
    ss << id;
    return ss.str();
  }
}

void TheoryEngine::finishInit()
{
  // NOTE: This seems to be required since
  // theory::TheoryTraits<THEORY>::isParametric cannot be accessed without
  // using the CVC4_FOR_EACH_THEORY_STATEMENT macro. -AJR
  std::vector<theory::Theory*> paraTheories;
#ifdef CVC4_FOR_EACH_THEORY_STATEMENT
#undef CVC4_FOR_EACH_THEORY_STATEMENT
#endif
#define CVC4_FOR_EACH_THEORY_STATEMENT(THEORY)   \
  if (theory::TheoryTraits<THEORY>::isParametric \
      && d_logicInfo.isTheoryEnabled(THEORY))    \
  {                                              \
    paraTheories.push_back(theoryOf(THEORY));    \
  }
  // Collect the parametric theories, which are given to the theory combination
  // manager below
  CVC4_FOR_EACH_THEORY;

  // Initialize the theory combination architecture
  if (options::tcMode() == options::TcMode::CARE_GRAPH)
  {
    d_tc.reset(new CombinationCareGraph(*this, paraTheories, d_pnm));
  }
  else
  {
    Unimplemented() << "TheoryEngine::finishInit: theory combination mode "
                    << options::tcMode() << " not supported";
  }
  // create the relevance filter if any option requires it
  if (options::relevanceFilter())
  {
    d_relManager.reset(
        new RelevanceManager(d_userContext, theory::Valuation(this)));
  }

  // initialize the quantifiers engine
  if (d_logicInfo.isQuantified())
  {
    // get the quantifiers engine, which is initialized by the quantifiers
    // theory
    d_quantEngine = d_theoryTable[THEORY_QUANTIFIERS]->getQuantifiersEngine();
    Assert(d_quantEngine != nullptr);
  }
  // initialize the theory combination manager, which decides and allocates the
  // equality engines to use for all theories.
  d_tc->finishInit();
  // get pointer to the shared solver
  d_sharedSolver = d_tc->getSharedSolver();

  // finish initializing the quantifiers engine
  if (d_logicInfo.isQuantified())
  {
    d_quantEngine->finishInit(this, d_decManager.get());
  }

  // finish initializing the theories by linking them with the appropriate
  // utilities and then calling their finishInit method.
  for(TheoryId theoryId = theory::THEORY_FIRST; theoryId != theory::THEORY_LAST; ++ theoryId) {
    Theory* t = d_theoryTable[theoryId];
    if (t == nullptr)
    {
      continue;
    }
    // setup the pointers to the utilities
    const EeTheoryInfo* eeti = d_tc->getEeTheoryInfo(theoryId);
    Assert(eeti != nullptr);
    // the theory's official equality engine is the one specified by the
    // equality engine manager
    t->setEqualityEngine(eeti->d_usedEe);
    // set the quantifiers engine
    t->setQuantifiersEngine(d_quantEngine);
    // set the decision manager for the theory
    t->setDecisionManager(d_decManager.get());
    // finish initializing the theory
    t->finishInit();
  }
}

ProofNodeManager* TheoryEngine::getProofNodeManager() const { return d_pnm; }

TheoryEngine::TheoryEngine(context::Context* context,
                           context::UserContext* userContext,
                           ResourceManager* rm,
                           const LogicInfo& logicInfo,
                           OutputManager& outMgr,
                           ProofNodeManager* pnm)
    : d_propEngine(nullptr),
      d_context(context),
      d_userContext(userContext),
      d_logicInfo(logicInfo),
      d_outMgr(outMgr),
      d_pnm(pnm),
      d_lazyProof(
          d_pnm != nullptr
              ? new LazyCDProof(
                    d_pnm, nullptr, d_userContext, "TheoryEngine::LazyCDProof")
              : nullptr),
      d_tepg(new TheoryEngineProofGenerator(d_pnm, d_userContext)),
      d_tc(nullptr),
      d_sharedSolver(nullptr),
      d_quantEngine(nullptr),
      d_decManager(new DecisionManager(userContext)),
      d_relManager(nullptr),
      d_preRegistrationVisitor(this, context),
      d_eager_model_building(false),
      d_inConflict(context, false),
      d_inSatMode(false),
      d_hasShutDown(false),
      d_incomplete(context, false),
      d_propagationMap(context),
      d_propagationMapTimestamp(context, 0),
      d_propagatedLiterals(context),
      d_propagatedLiteralsIndex(context, 0),
      d_atomRequests(context),
      d_combineTheoriesTime("TheoryEngine::combineTheoriesTime"),
      d_true(),
      d_false(),
      d_interrupted(false),
      d_resourceManager(rm),
      d_inPreregister(false),
      d_factsAsserted(context, false),
      d_attr_handle(),
      d_arithSubstitutionsAdded("theory::arith::zzz::arith::substitutions", 0)
{
  for(TheoryId theoryId = theory::THEORY_FIRST; theoryId != theory::THEORY_LAST;
      ++ theoryId)
  {
    d_theoryTable[theoryId] = NULL;
    d_theoryOut[theoryId] = NULL;
  }

  smtStatisticsRegistry()->registerStat(&d_combineTheoriesTime);
  d_true = NodeManager::currentNM()->mkConst<bool>(true);
  d_false = NodeManager::currentNM()->mkConst<bool>(false);

  smtStatisticsRegistry()->registerStat(&d_arithSubstitutionsAdded);
}

TheoryEngine::~TheoryEngine() {
  Assert(d_hasShutDown);

  for(TheoryId theoryId = theory::THEORY_FIRST; theoryId != theory::THEORY_LAST; ++ theoryId) {
    if(d_theoryTable[theoryId] != NULL) {
      delete d_theoryTable[theoryId];
      delete d_theoryOut[theoryId];
    }
  }

  smtStatisticsRegistry()->unregisterStat(&d_combineTheoriesTime);
  smtStatisticsRegistry()->unregisterStat(&d_arithSubstitutionsAdded);
}

void TheoryEngine::interrupt() { d_interrupted = true; }
void TheoryEngine::preRegister(TNode preprocessed) {
  Debug("theory") << "TheoryEngine::preRegister( " << preprocessed << ")"
                  << std::endl;
  d_preregisterQueue.push(preprocessed);

  if (!d_inPreregister) {
    // We're in pre-register
    d_inPreregister = true;

    // Process the pre-registration queue
    while (!d_preregisterQueue.empty()) {
      // Get the next atom to pre-register
      preprocessed = d_preregisterQueue.front();
      d_preregisterQueue.pop();

      // the atom should not have free variables
      Debug("theory") << "TheoryEngine::preRegister: " << preprocessed
                      << std::endl;
      Assert(!expr::hasFreeVar(preprocessed));
      // should not have witness
      Assert(!expr::hasSubtermKind(kind::WITNESS, preprocessed));

      // Pre-register the terms in the atom
      theory::TheoryIdSet theories = NodeVisitor<PreRegisterVisitor>::run(
          d_preRegistrationVisitor, preprocessed);
      theories = TheoryIdSetUtil::setRemove(THEORY_BOOL, theories);
      // Remove the top theory, if any more that means multiple theories were
      // involved
      bool multipleTheories =
          TheoryIdSetUtil::setRemove(Theory::theoryOf(preprocessed), theories);
      if (Configuration::isAssertionBuild())
      {
        TheoryId i;
        // This should never throw an exception, since theories should be
        // guaranteed to be initialized.
        // These checks don't work with finite model finding, because it
        // uses Rational constants to represent cardinality constraints,
        // even though arithmetic isn't actually involved.
        if (!options::finiteModelFind())
        {
          while ((i = TheoryIdSetUtil::setPop(theories)) != THEORY_LAST)
          {
            if (!d_logicInfo.isTheoryEnabled(i))
            {
              LogicInfo newLogicInfo = d_logicInfo.getUnlockedCopy();
              newLogicInfo.enableTheory(i);
              newLogicInfo.lock();
              std::stringstream ss;
              ss << "The logic was specified as " << d_logicInfo.getLogicString()
                << ", which doesn't include " << i
                << ", but found a term in that theory." << std::endl
                << "You might want to extend your logic to "
                << newLogicInfo.getLogicString() << std::endl;
              throw LogicException(ss.str());
            }
          }
        }
      }

      // pre-register with the shared solver, which also handles
      // calling prepregister on individual theories.
      Assert(d_sharedSolver != nullptr);
      d_sharedSolver->preRegisterShared(preprocessed, multipleTheories);
    }

    // Leaving pre-register
    d_inPreregister = false;
  }
}

void TheoryEngine::printAssertions(const char* tag) {
  if (Trace.isOn(tag)) {

    for (TheoryId theoryId = THEORY_FIRST; theoryId < THEORY_LAST; ++theoryId) {
      Theory* theory = d_theoryTable[theoryId];
      if (theory && d_logicInfo.isTheoryEnabled(theoryId)) {
        Trace(tag) << "--------------------------------------------" << endl;
        Trace(tag) << "Assertions of " << theory->getId() << ": " << endl;
        {
          context::CDList<Assertion>::const_iterator it = theory->facts_begin(),
                                                     it_end =
                                                         theory->facts_end();
          for (unsigned i = 0; it != it_end; ++it, ++i)
          {
            if ((*it).d_isPreregistered)
            {
              Trace(tag) << "[" << i << "]: ";
            }
            else
            {
              Trace(tag) << "(" << i << "): ";
            }
            Trace(tag) << (*it).d_assertion << endl;
          }
        }

        if (d_logicInfo.isSharingEnabled()) {
          Trace(tag) << "Shared terms of " << theory->getId() << ": " << endl;
          context::CDList<TNode>::const_iterator it = theory->shared_terms_begin(), it_end = theory->shared_terms_end();
          for (unsigned i = 0; it != it_end; ++ it, ++i) {
              Trace(tag) << "[" << i << "]: " << (*it) << endl;
          }
        }
      }
    }
  }
}

void TheoryEngine::dumpAssertions(const char* tag) {
  if (Dump.isOn(tag)) {
    const Printer& printer = d_outMgr.getPrinter();
    std::ostream& out = d_outMgr.getDumpOut();
    printer.toStreamCmdComment(out, "Starting completeness check");
    for (TheoryId theoryId = THEORY_FIRST; theoryId < THEORY_LAST; ++theoryId) {
      Theory* theory = d_theoryTable[theoryId];
      if (theory && d_logicInfo.isTheoryEnabled(theoryId)) {
        printer.toStreamCmdComment(out, "Completeness check");
        printer.toStreamCmdPush(out);

        // Dump the shared terms
        if (d_logicInfo.isSharingEnabled()) {
          printer.toStreamCmdComment(out, "Shared terms");
          context::CDList<TNode>::const_iterator it = theory->shared_terms_begin(), it_end = theory->shared_terms_end();
          for (unsigned i = 0; it != it_end; ++ it, ++i) {
              stringstream ss;
              ss << (*it);
              printer.toStreamCmdComment(out, ss.str());
          }
        }

        // Dump the assertions
        printer.toStreamCmdComment(out, "Assertions");
        context::CDList<Assertion>::const_iterator it = theory->facts_begin(), it_end = theory->facts_end();
        for (; it != it_end; ++ it) {
          // Get the assertion
          Node assertionNode = (*it).d_assertion;
          // Purify all the terms

          if ((*it).d_isPreregistered)
          {
            printer.toStreamCmdComment(out, "Preregistered");
          }
          else
          {
            printer.toStreamCmdComment(out, "Shared assertion");
          }
          printer.toStreamCmdAssert(out, assertionNode);
        }
        printer.toStreamCmdCheckSat(out);

        printer.toStreamCmdPop(out);
      }
    }
  }
}

/**
 * Check all (currently-active) theories for conflicts.
 * @param effort the effort level to use
 */
void TheoryEngine::check(Theory::Effort effort) {
  // spendResource();

  // Reset the interrupt flag
  d_interrupted = false;

#ifdef CVC4_FOR_EACH_THEORY_STATEMENT
#undef CVC4_FOR_EACH_THEORY_STATEMENT
#endif
#define CVC4_FOR_EACH_THEORY_STATEMENT(THEORY)                      \
  if (theory::TheoryTraits<THEORY>::hasCheck                        \
      && d_logicInfo.isTheoryEnabled(THEORY))                       \
  {                                                                 \
    theoryOf(THEORY)->check(effort);                                \
    if (d_inConflict)                                               \
    {                                                               \
      Debug("conflict") << THEORY << " in conflict. " << std::endl; \
      break;                                                        \
    }                                                               \
  }

  // Do the checking
  try {

    // Mark the output channel unused (if this is FULL_EFFORT, and nothing
    // is done by the theories, no additional check will be needed)
    d_outputChannelUsed = false;

    // Mark the lemmas flag (no lemmas added)
    d_lemmasAdded = false;

    Debug("theory") << "TheoryEngine::check(" << effort << "): d_factsAsserted = " << (d_factsAsserted ? "true" : "false") << endl;

    // If in full effort, we have a fake new assertion just to jumpstart the checking
    if (Theory::fullEffort(effort)) {
      d_factsAsserted = true;
      // Reset round for the relevance manager, which notice only sets a flag
      // to indicate that its information must be recomputed.
      if (d_relManager != nullptr)
      {
        d_relManager->resetRound();
      }
      d_tc->resetRound();
    }

    // Check until done
    while (d_factsAsserted && !d_inConflict && !d_lemmasAdded) {

      Debug("theory") << "TheoryEngine::check(" << effort << "): running check" << endl;

      Trace("theory::assertions") << endl;
      if (Trace.isOn("theory::assertions")) {
        printAssertions("theory::assertions");
      }

      if(Theory::fullEffort(effort)) {
        Trace("theory::assertions::fulleffort") << endl;
        if (Trace.isOn("theory::assertions::fulleffort")) {
          printAssertions("theory::assertions::fulleffort");
        }
      }

      // Note that we've discharged all the facts
      d_factsAsserted = false;

      // Do the checking
      CVC4_FOR_EACH_THEORY;

      Debug("theory") << "TheoryEngine::check(" << effort << "): running propagation after the initial check" << endl;

      // We are still satisfiable, propagate as much as possible
      propagate(effort);

      // We do combination if all has been processed and we are in fullcheck
      if (Theory::fullEffort(effort) && d_logicInfo.isSharingEnabled() && !d_factsAsserted && !d_lemmasAdded && !d_inConflict) {
        // Do the combination
        Debug("theory") << "TheoryEngine::check(" << effort << "): running combination" << endl;
        {
          TimerStat::CodeTimer combineTheoriesTimer(d_combineTheoriesTime);
          d_tc->combineTheories();
        }
        if(d_logicInfo.isQuantified()){
          d_quantEngine->notifyCombineTheories();
        }
      }
    }

    // Must consult quantifiers theory for last call to ensure sat, or otherwise add a lemma
    if( Theory::fullEffort(effort) && ! d_inConflict && ! needCheck() ) {
      Trace("theory::assertions-model") << endl;
      if (Trace.isOn("theory::assertions-model")) {
        printAssertions("theory::assertions-model");
      }
      // reset the model in the combination engine
      d_tc->resetModel();
      //checks for theories requiring the model go at last call
      for (TheoryId theoryId = THEORY_FIRST; theoryId < THEORY_LAST; ++theoryId) {
        if( theoryId!=THEORY_QUANTIFIERS ){
          Theory* theory = d_theoryTable[theoryId];
          if (theory && d_logicInfo.isTheoryEnabled(theoryId)) {
            if( theory->needsCheckLastEffort() ){
              if (!d_tc->buildModel())
              {
                break;
              }
              theory->check(Theory::EFFORT_LAST_CALL);
            }
          }
        }
      }
      if (!d_inConflict)
      {
        if(d_logicInfo.isQuantified()) {
          // quantifiers engine must check at last call effort
          d_quantEngine->check(Theory::EFFORT_LAST_CALL);
        }
      }
      if (!d_inConflict && !needCheck())
      {
        // If d_eager_model_building is false, then we only mark that we
        // are in "SAT mode". We build the model later only if the user asks
        // for it via getBuiltModel.
        d_inSatMode = true;
        if (d_eager_model_building)
        {
          d_tc->buildModel();
        }
      }
    }

    Debug("theory") << "TheoryEngine::check(" << effort << "): done, we are " << (d_inConflict ? "unsat" : "sat") << (d_lemmasAdded ? " with new lemmas" : " with no new lemmas");
    Debug("theory") << ", need check = " << (needCheck() ? "YES" : "NO") << endl;

    if( Theory::fullEffort(effort) && !d_inConflict && !needCheck()) {
      // Do post-processing of model from the theories (e.g. used for THEORY_SEP
      // to construct heap model)
      d_tc->postProcessModel(d_incomplete.get());
    }
  } catch(const theory::Interrupted&) {
    Trace("theory") << "TheoryEngine::check() => interrupted" << endl;
  }
  // If fulleffort, check all theories
  if(Dump.isOn("theory::fullcheck") && Theory::fullEffort(effort)) {
    if (!d_inConflict && !needCheck()) {
      dumpAssertions("theory::fullcheck");
    }
  }
}

void TheoryEngine::propagate(Theory::Effort effort)
{
  // Reset the interrupt flag
  d_interrupted = false;

  // Definition of the statement that is to be run by every theory
#ifdef CVC4_FOR_EACH_THEORY_STATEMENT
#undef CVC4_FOR_EACH_THEORY_STATEMENT
#endif
#define CVC4_FOR_EACH_THEORY_STATEMENT(THEORY) \
  if (theory::TheoryTraits<THEORY>::hasPropagate && d_logicInfo.isTheoryEnabled(THEORY)) { \
    theoryOf(THEORY)->propagate(effort); \
  }

  // Reset the interrupt flag
  d_interrupted = false;

  // Propagate for each theory using the statement above
  CVC4_FOR_EACH_THEORY;
}

Node TheoryEngine::getNextDecisionRequest()
{
  return d_decManager->getNextDecisionRequest();
}

bool TheoryEngine::properConflict(TNode conflict) const {
  bool value;
  if (conflict.getKind() == kind::AND) {
    for (unsigned i = 0; i < conflict.getNumChildren(); ++ i) {
      if (! getPropEngine()->hasValue(conflict[i], value)) {
        Debug("properConflict") << "Bad conflict is due to unassigned atom: "
                                << conflict[i] << endl;
        return false;
      }
      if (! value) {
        Debug("properConflict") << "Bad conflict is due to false atom: "
                                << conflict[i] << endl;
        return false;
      }
      if (conflict[i] != Rewriter::rewrite(conflict[i])) {
        Debug("properConflict") << "Bad conflict is due to atom not in normal form: "
                                << conflict[i] << " vs " << Rewriter::rewrite(conflict[i]) << endl;
        return false;
      }
    }
  } else {
    if (! getPropEngine()->hasValue(conflict, value)) {
      Debug("properConflict") << "Bad conflict is due to unassigned atom: "
                              << conflict << endl;
      return false;
    }
    if(! value) {
      Debug("properConflict") << "Bad conflict is due to false atom: "
                              << conflict << endl;
      return false;
    }
    if (conflict != Rewriter::rewrite(conflict)) {
      Debug("properConflict") << "Bad conflict is due to atom not in normal form: "
                              << conflict << " vs " << Rewriter::rewrite(conflict) << endl;
      return false;
    }
  }
  return true;
}

TheoryModel* TheoryEngine::getModel()
{
  Assert(d_tc != nullptr);
  TheoryModel* m = d_tc->getModel();
  Assert(m != nullptr);
  return m;
}

TheoryModel* TheoryEngine::getBuiltModel()
{
  Assert(d_tc != nullptr);
  // If this method was called, we should be in SAT mode, and produceModels
  // should be true.
  AlwaysAssert(options::produceModels());
  if (!d_inSatMode)
  {
    // not available, perhaps due to interuption.
    return nullptr;
  }
  // must build model at this point
  if (!d_tc->buildModel())
  {
    return nullptr;
  }
  return d_tc->getModel();
}

bool TheoryEngine::buildModel()
{
  Assert(d_tc != nullptr);
  return d_tc->buildModel();
}

bool TheoryEngine::presolve() {
  // Reset the interrupt flag
  d_interrupted = false;

  // Reset the decision manager. This clears its decision strategies that are
  // no longer valid in this user context.
  d_decManager->presolve();

  try {
    // Definition of the statement that is to be run by every theory
#ifdef CVC4_FOR_EACH_THEORY_STATEMENT
#undef CVC4_FOR_EACH_THEORY_STATEMENT
#endif
#define CVC4_FOR_EACH_THEORY_STATEMENT(THEORY) \
    if (theory::TheoryTraits<THEORY>::hasPresolve) {    \
      theoryOf(THEORY)->presolve(); \
      if(d_inConflict) { \
        return true; \
      } \
    }

    // Presolve for each theory using the statement above
    CVC4_FOR_EACH_THEORY;
  } catch(const theory::Interrupted&) {
    Trace("theory") << "TheoryEngine::presolve() => interrupted" << endl;
  }
  // return whether we have a conflict
  return false;
}/* TheoryEngine::presolve() */

void TheoryEngine::postsolve() {
  // no longer in SAT mode
  d_inSatMode = false;
  // Reset the interrupt flag
  d_interrupted = false;
  bool CVC4_UNUSED wasInConflict = d_inConflict;

  try {
    // Definition of the statement that is to be run by every theory
#ifdef CVC4_FOR_EACH_THEORY_STATEMENT
#undef CVC4_FOR_EACH_THEORY_STATEMENT
#endif
#define CVC4_FOR_EACH_THEORY_STATEMENT(THEORY)    \
  if (theory::TheoryTraits<THEORY>::hasPostsolve) \
  {                                               \
    theoryOf(THEORY)->postsolve();                \
    Assert(!d_inConflict || wasInConflict)        \
        << "conflict raised during postsolve()";  \
  }

    // Postsolve for each theory using the statement above
    CVC4_FOR_EACH_THEORY;
  } catch(const theory::Interrupted&) {
    Trace("theory") << "TheoryEngine::postsolve() => interrupted" << endl;
  }
}/* TheoryEngine::postsolve() */


void TheoryEngine::notifyRestart() {
  // Reset the interrupt flag
  d_interrupted = false;

  // Definition of the statement that is to be run by every theory
#ifdef CVC4_FOR_EACH_THEORY_STATEMENT
#undef CVC4_FOR_EACH_THEORY_STATEMENT
#endif
#define CVC4_FOR_EACH_THEORY_STATEMENT(THEORY) \
  if (theory::TheoryTraits<THEORY>::hasNotifyRestart && d_logicInfo.isTheoryEnabled(THEORY)) { \
    theoryOf(THEORY)->notifyRestart(); \
  }

  // notify each theory using the statement above
  CVC4_FOR_EACH_THEORY;
}

void TheoryEngine::ppStaticLearn(TNode in, NodeBuilder<>& learned) {
  // Reset the interrupt flag
  d_interrupted = false;

  // Definition of the statement that is to be run by every theory
#ifdef CVC4_FOR_EACH_THEORY_STATEMENT
#undef CVC4_FOR_EACH_THEORY_STATEMENT
#endif
#define CVC4_FOR_EACH_THEORY_STATEMENT(THEORY) \
  if (theory::TheoryTraits<THEORY>::hasPpStaticLearn) { \
    theoryOf(THEORY)->ppStaticLearn(in, learned); \
  }

  // static learning for each theory using the statement above
  CVC4_FOR_EACH_THEORY;
}

bool TheoryEngine::isRelevant(Node lit) const
{
  if (d_relManager != nullptr)
  {
    return d_relManager->isRelevant(lit);
  }
  // otherwise must assume its relevant
  return true;
}

void TheoryEngine::shutdown() {
  // Set this first; if a Theory shutdown() throws an exception,
  // at least the destruction of the TheoryEngine won't confound
  // matters.
  d_hasShutDown = true;

  // Shutdown all the theories
  for(TheoryId theoryId = theory::THEORY_FIRST; theoryId < theory::THEORY_LAST; ++theoryId) {
    if(d_theoryTable[theoryId]) {
      theoryOf(theoryId)->shutdown();
    }
  }
}

theory::Theory::PPAssertStatus TheoryEngine::solve(
    TrustNode tliteral, TrustSubstitutionMap& substitutionOut)
{
  // Reset the interrupt flag
  d_interrupted = false;

  TNode literal = tliteral.getNode();
  TNode atom = literal.getKind() == kind::NOT ? literal[0] : literal;
  Trace("theory::solve") << "TheoryEngine::solve(" << literal << "): solving with " << theoryOf(atom)->getId() << endl;

  if(! d_logicInfo.isTheoryEnabled(Theory::theoryOf(atom)) &&
     Theory::theoryOf(atom) != THEORY_SAT_SOLVER) {
    stringstream ss;
    ss << "The logic was specified as " << d_logicInfo.getLogicString()
       << ", which doesn't include " << Theory::theoryOf(atom)
       << ", but got a preprocessing-time fact for that theory." << endl
       << "The fact:" << endl
       << literal;
    throw LogicException(ss.str());
  }

  Theory::PPAssertStatus solveStatus =
      theoryOf(atom)->ppAssert(tliteral, substitutionOut);
  Trace("theory::solve") << "TheoryEngine::solve(" << literal << ") => " << solveStatus << endl;
  return solveStatus;
}

theory::TrustNode TheoryEngine::ppRewriteEquality(TNode eq)
{
  Assert(eq.getKind() == kind::EQUAL);
  return theoryOf(eq)->ppRewrite(eq);
}

void TheoryEngine::notifyPreprocessedAssertions(
    const std::vector<Node>& assertions) {
  // call all the theories
  for (TheoryId theoryId = theory::THEORY_FIRST; theoryId < theory::THEORY_LAST;
       ++theoryId) {
    if (d_theoryTable[theoryId]) {
      theoryOf(theoryId)->ppNotifyAssertions(assertions);
    }
  }
  if (d_relManager != nullptr)
  {
    d_relManager->notifyPreprocessedAssertions(assertions);
  }
}

bool TheoryEngine::markPropagation(TNode assertion, TNode originalAssertion, theory::TheoryId toTheoryId, theory::TheoryId fromTheoryId) {

  // What and where we are asserting
  NodeTheoryPair toAssert(assertion, toTheoryId, d_propagationMapTimestamp);
  // What and where it came from
  NodeTheoryPair toExplain(originalAssertion, fromTheoryId, d_propagationMapTimestamp);

  // See if the theory already got this literal
  PropagationMap::const_iterator find = d_propagationMap.find(toAssert);
  if (find != d_propagationMap.end()) {
    // The theory already knows this
    Trace("theory::assertToTheory") << "TheoryEngine::markPropagation(): already there" << endl;
    return false;
  }

  Trace("theory::assertToTheory") << "TheoryEngine::markPropagation(): marking [" << d_propagationMapTimestamp << "] " << assertion << ", " << toTheoryId << " from " << originalAssertion << ", " << fromTheoryId << endl;

  // Mark the propagation
  d_propagationMap[toAssert] = toExplain;
  d_propagationMapTimestamp = d_propagationMapTimestamp + 1;

  return true;
}


void TheoryEngine::assertToTheory(TNode assertion, TNode originalAssertion, theory::TheoryId toTheoryId, theory::TheoryId fromTheoryId) {

  Trace("theory::assertToTheory") << "TheoryEngine::assertToTheory(" << assertion << ", " << originalAssertion << "," << toTheoryId << ", " << fromTheoryId << ")" << endl;

  Assert(toTheoryId != fromTheoryId);
  if(toTheoryId != THEORY_SAT_SOLVER &&
     ! d_logicInfo.isTheoryEnabled(toTheoryId)) {
    stringstream ss;
    ss << "The logic was specified as " << d_logicInfo.getLogicString()
       << ", which doesn't include " << toTheoryId
       << ", but got an asserted fact to that theory." << endl
       << "The fact:" << endl
       << assertion;
    throw LogicException(ss.str());
  }

  if (d_inConflict) {
    return;
  }

  // If sharing is disabled, things are easy
  if (!d_logicInfo.isSharingEnabled()) {
    Assert(assertion == originalAssertion);
    if (fromTheoryId == THEORY_SAT_SOLVER) {
      // Send to the apropriate theory
      theory::Theory* toTheory = theoryOf(toTheoryId);
      // We assert it, and we know it's preregistereed
      toTheory->assertFact(assertion, true);
      // Mark that we have more information
      d_factsAsserted = true;
    } else {
      Assert(toTheoryId == THEORY_SAT_SOLVER);
      // Check for propositional conflict
      bool value;
      if (d_propEngine->hasValue(assertion, value)) {
        if (!value) {
          Trace("theory::propagate") << "TheoryEngine::assertToTheory(" << assertion << ", " << toTheoryId << ", " << fromTheoryId << "): conflict (no sharing)" << endl;
          Trace("dtview::conflict")
              << ":THEORY-CONFLICT: " << assertion << std::endl;
          d_inConflict = true;
        } else {
          return;
        }
      }
      d_propagatedLiterals.push_back(assertion);
    }
    return;
  }

  // If sending to the shared terms database, it's also simple
  if (toTheoryId == THEORY_BUILTIN) {
    Assert(assertion.getKind() == kind::EQUAL
           || (assertion.getKind() == kind::NOT
               && assertion[0].getKind() == kind::EQUAL))
        << "atom should be an EQUALity, not `" << assertion << "'";
    if (markPropagation(assertion, originalAssertion, toTheoryId, fromTheoryId)) {
      // assert to the shared solver
      bool polarity = assertion.getKind() != kind::NOT;
      TNode atom = polarity ? assertion : assertion[0];
      d_sharedSolver->assertSharedEquality(atom, polarity, assertion);
    }
    return;
  }

  // Things from the SAT solver are already normalized, so they go
  // directly to the apropriate theory
  if (fromTheoryId == THEORY_SAT_SOLVER) {
    // We know that this is normalized, so just send it off to the theory
    if (markPropagation(assertion, originalAssertion, toTheoryId, fromTheoryId)) {
      // Is it preregistered
      bool preregistered = d_propEngine->isSatLiteral(assertion) && Theory::theoryOf(assertion) == toTheoryId;
      // We assert it
      theoryOf(toTheoryId)->assertFact(assertion, preregistered);
      // Mark that we have more information
      d_factsAsserted = true;
    }
    return;
  }

  // Propagations to the SAT solver are just enqueued for pickup by
  // the SAT solver later
  if (toTheoryId == THEORY_SAT_SOLVER) {
    if (markPropagation(assertion, originalAssertion, toTheoryId, fromTheoryId)) {
      // Enqueue for propagation to the SAT solver
      d_propagatedLiterals.push_back(assertion);
      // Check for propositional conflicts
      bool value;
      if (d_propEngine->hasValue(assertion, value) && !value) {
        Trace("theory::propagate")
            << "TheoryEngine::assertToTheory(" << assertion << ", "
            << toTheoryId << ", " << fromTheoryId << "): conflict (sharing)"
            << endl;
        Trace("dtview::conflict")
            << ":THEORY-CONFLICT: " << assertion << std::endl;
        d_inConflict = true;
      }
    }
    return;
  }

  Assert(assertion.getKind() == kind::EQUAL
         || (assertion.getKind() == kind::NOT
             && assertion[0].getKind() == kind::EQUAL));

  // Normalize
  Node normalizedLiteral = Rewriter::rewrite(assertion);

  // See if it rewrites false directly -> conflict
  if (normalizedLiteral.isConst()) {
    if (!normalizedLiteral.getConst<bool>()) {
      // Mark the propagation for explanations
      if (markPropagation(normalizedLiteral, originalAssertion, toTheoryId, fromTheoryId)) {
        // special case, trust node has no proof generator
        TrustNode trnn = TrustNode::mkTrustConflict(normalizedLiteral);
        // Get the explanation (conflict will figure out where it came from)
        conflict(trnn, toTheoryId);
      } else {
        Unreachable();
      }
      return;
    }
  }

  // Try and assert (note that we assert the non-normalized one)
  if (markPropagation(assertion, originalAssertion, toTheoryId, fromTheoryId)) {
    // Check if has been pre-registered with the theory
    bool preregistered = d_propEngine->isSatLiteral(assertion) && Theory::theoryOf(assertion) == toTheoryId;
    // Assert away
    theoryOf(toTheoryId)->assertFact(assertion, preregistered);
    d_factsAsserted = true;
  }

  return;
}

void TheoryEngine::assertFact(TNode literal)
{
  Trace("theory") << "TheoryEngine::assertFact(" << literal << ")" << endl;

  // spendResource();

  // If we're in conflict, nothing to do
  if (d_inConflict) {
    return;
  }

  // Get the atom
  bool polarity = literal.getKind() != kind::NOT;
  TNode atom = polarity ? literal : literal[0];

  if (d_logicInfo.isSharingEnabled()) {
    // If any shared terms, it's time to do sharing work
    d_sharedSolver->preNotifySharedFact(atom);

    // If it's an equality, assert it to the shared term manager, even though the terms are not
    // yet shared. As the terms become shared later, the shared terms manager will then add them
    // to the assert the equality to the interested theories
    if (atom.getKind() == kind::EQUAL) {
      // Assert it to the the owning theory
      assertToTheory(literal, literal, /* to */ Theory::theoryOf(atom), /* from */ THEORY_SAT_SOLVER);
      // Shared terms manager will assert to interested theories directly, as
      // the terms become shared
      assertToTheory(literal, literal, /* to */ THEORY_BUILTIN, /* from */ THEORY_SAT_SOLVER);

      // Now, let's check for any atom triggers from lemmas
      AtomRequests::atom_iterator it = d_atomRequests.getAtomIterator(atom);
      while (!it.done()) {
        const AtomRequests::Request& request = it.get();
        Node toAssert =
            polarity ? (Node)request.d_atom : request.d_atom.notNode();
        Debug("theory::atoms") << "TheoryEngine::assertFact(" << literal << "): sending requested " << toAssert << endl;
        assertToTheory(
            toAssert, literal, request.d_toTheory, THEORY_SAT_SOLVER);
        it.next();
      }

    } else {
      // Not an equality, just assert to the appropriate theory
      assertToTheory(literal, literal, /* to */ Theory::theoryOf(atom), /* from */ THEORY_SAT_SOLVER);
    }
  } else {
    // Assert the fact to the appropriate theory directly
    assertToTheory(literal, literal, /* to */ Theory::theoryOf(atom), /* from */ THEORY_SAT_SOLVER);
  }
}

bool TheoryEngine::propagate(TNode literal, theory::TheoryId theory) {
  Debug("theory::propagate") << "TheoryEngine::propagate(" << literal << ", " << theory << ")" << endl;

  Trace("dtview::prop") << std::string(d_context->getLevel(), ' ')
                        << ":THEORY-PROP: " << literal << endl;

  // spendResource();

  // Get the atom
  bool polarity = literal.getKind() != kind::NOT;
  TNode atom = polarity ? literal : literal[0];

  if (d_logicInfo.isSharingEnabled() && atom.getKind() == kind::EQUAL) {
    if (d_propEngine->isSatLiteral(literal)) {
      // We propagate SAT literals to SAT
      assertToTheory(literal, literal, /* to */ THEORY_SAT_SOLVER, /* from */ theory);
    }
    if (theory != THEORY_BUILTIN) {
      // Assert to the shared terms database
      assertToTheory(literal, literal, /* to */ THEORY_BUILTIN, /* from */ theory);
    }
  } else {
    // Just send off to the SAT solver
    Assert(d_propEngine->isSatLiteral(literal));
    assertToTheory(literal, literal, /* to */ THEORY_SAT_SOLVER, /* from */ theory);
  }

  return !d_inConflict;
}

const LogicInfo& TheoryEngine::getLogicInfo() const { return d_logicInfo; }

bool TheoryEngine::getSepHeapTypes(TypeNode& locType, TypeNode& dataType) const
{
  if (d_sepLocType.isNull())
  {
    return false;
  }
  locType = d_sepLocType;
  dataType = d_sepDataType;
  return true;
}

void TheoryEngine::declareSepHeap(TypeNode locT, TypeNode dataT)
{
  Theory* tsep = theoryOf(THEORY_SEP);
  if (tsep == nullptr)
  {
    Assert(false) << "TheoryEngine::declareSepHeap called without the "
                     "separation logic theory enabled";
    return;
  }

  // Definition of the statement that is to be run by every theory
#ifdef CVC4_FOR_EACH_THEORY_STATEMENT
#undef CVC4_FOR_EACH_THEORY_STATEMENT
#endif
#define CVC4_FOR_EACH_THEORY_STATEMENT(THEORY) \
  theoryOf(THEORY)->declareSepHeap(locT, dataT);

  // notify each theory using the statement above
  CVC4_FOR_EACH_THEORY;

  // remember the types we have set
  d_sepLocType = locT;
  d_sepDataType = dataT;
}

theory::EqualityStatus TheoryEngine::getEqualityStatus(TNode a, TNode b) {
  Assert(a.getType().isComparableTo(b.getType()));
  return d_sharedSolver->getEqualityStatus(a, b);
}

Node TheoryEngine::getModelValue(TNode var) {
  if (var.isConst())
  {
    // the model value of a constant must be itself
    return var;
  }
  Assert(d_sharedSolver->isShared(var));
  return theoryOf(Theory::theoryOf(var.getType()))->getModelValue(var);
}

<<<<<<< HEAD

Node TheoryEngine::ensureLiteral(TNode n) {
  Trace("ensureLiteral") << "ensureLiteral rewriting: " << n << std::endl;
  Node rewritten = Rewriter::rewrite(n);
  return d_propEngine->ensureLiteral(rewritten);
}

Node TheoryEngine::getPreprocessedTerm(TNode n)
{
  Node rewritten = Rewriter::rewrite(n);
  return d_propEngine->getPreprocessedTerm(rewritten);
=======
void TheoryEngine::printSynthSolution( std::ostream& out ) {
  if( d_quantEngine ){
    d_quantEngine->printSynthSolution( out );
  }else{
    out << "Internal error : synth solution not available when quantifiers are not present." << std::endl;
    Assert(false);
  }
>>>>>>> 2f4bae4b
}

TrustNode TheoryEngine::getExplanation(TNode node)
{
  Debug("theory::explain") << "TheoryEngine::getExplanation(" << node
                           << "): current propagation index = "
                           << d_propagationMapTimestamp << endl;
  bool polarity = node.getKind() != kind::NOT;
  TNode atom = polarity ? node : node[0];

  // If we're not in shared mode, explanations are simple
  if (!d_logicInfo.isSharingEnabled())
  {
    Debug("theory::explain")
        << "TheoryEngine::getExplanation: sharing is NOT enabled. "
        << " Responsible theory is: " << theoryOf(atom)->getId() << std::endl;

    TrustNode texplanation = theoryOf(atom)->explain(node);
    Node explanation = texplanation.getNode();
    Debug("theory::explain") << "TheoryEngine::getExplanation(" << node
                             << ") => " << explanation << endl;
    if (isProofEnabled())
    {
      texplanation.debugCheckClosed(
          "te-proof-exp", "texplanation no share", false);
      // check if no generator, if so, add THEORY_LEMMA
      if (texplanation.getGenerator() == nullptr)
      {
        Node proven = texplanation.getProven();
        TheoryId tid = theoryOf(atom)->getId();
        Node tidn = builtin::BuiltinProofRuleChecker::mkTheoryIdNode(tid);
        d_lazyProof->addStep(proven, PfRule::THEORY_LEMMA, {}, {proven, tidn});
        texplanation =
            TrustNode::mkTrustPropExp(node, explanation, d_lazyProof.get());
      }
    }
    return texplanation;
  }

  Debug("theory::explain") << "TheoryEngine::getExplanation: sharing IS enabled"
                           << std::endl;

  // Initial thing to explain
  NodeTheoryPair toExplain(node, THEORY_SAT_SOLVER, d_propagationMapTimestamp);
  Assert(d_propagationMap.find(toExplain) != d_propagationMap.end());

  NodeTheoryPair nodeExplainerPair = d_propagationMap[toExplain];
  Debug("theory::explain")
      << "TheoryEngine::getExplanation: explainer for node "
      << nodeExplainerPair.d_node
      << " is theory: " << nodeExplainerPair.d_theory << std::endl;

  // Create the workplace for explanations
  std::vector<NodeTheoryPair> vec{d_propagationMap[toExplain]};
  // Process the explanation
  TrustNode texplanation = getExplanation(vec);
  Debug("theory::explain") << "TheoryEngine::getExplanation(" << node << ") => "
                           << texplanation.getNode() << endl;
  return texplanation;
}

struct AtomsCollect {

  std::vector<TNode> d_atoms;
  std::unordered_set<TNode, TNodeHashFunction> d_visited;

public:

  typedef void return_type;

  bool alreadyVisited(TNode current, TNode parent) {
    // Check if already visited
    if (d_visited.find(current) != d_visited.end()) return true;
    // Don't visit non-boolean
    if (!current.getType().isBoolean()) return true;
    // New node
    return false;
  }

  void visit(TNode current, TNode parent) {
    if (Theory::theoryOf(current) != theory::THEORY_BOOL) {
      d_atoms.push_back(current);
    }
    d_visited.insert(current);
  }

  void start(TNode node) {}
  void done(TNode node) {}

  std::vector<TNode> getAtoms() const {
    return d_atoms;
  }
};

void TheoryEngine::ensureLemmaAtoms(const std::vector<TNode>& atoms, theory::TheoryId atomsTo) {
  for (unsigned i = 0; i < atoms.size(); ++ i) {

    // Non-equality atoms are either owned by theory or they don't make sense
    if (atoms[i].getKind() != kind::EQUAL) {
      continue;
    }

    // The equality
    Node eq = atoms[i];
    // Simple normalization to not repeat stuff
    if (eq[0] > eq[1]) {
      eq = eq[1].eqNode(eq[0]);
    }

    // Rewrite the equality
    Node eqNormalized = Rewriter::rewrite(atoms[i]);

    Debug("theory::atoms") << "TheoryEngine::ensureLemmaAtoms(): " << eq << " with nf " << eqNormalized << endl;

    // If the equality is a boolean constant, we send immediately
    if (eqNormalized.isConst()) {
      if (eqNormalized.getConst<bool>()) {
        assertToTheory(eq, eqNormalized, /** to */ atomsTo, /** Sat solver */ theory::THEORY_SAT_SOLVER);
      } else {
        assertToTheory(eq.notNode(), eqNormalized.notNode(), /** to */ atomsTo, /** Sat solver */ theory::THEORY_SAT_SOLVER);
      }
      continue;
    }else if( eqNormalized.getKind() != kind::EQUAL){
      Assert(eqNormalized.getKind() == kind::BOOLEAN_TERM_VARIABLE
             || (eqNormalized.getKind() == kind::NOT
                 && eqNormalized[0].getKind() == kind::BOOLEAN_TERM_VARIABLE));
      // this happens for Boolean term equalities V = true that are rewritten to V, we should skip
      //  TODO : revisit this
      continue;
    }

    // If the normalization did the just flips, keep the flip
    if (eqNormalized[0] == eq[1] && eqNormalized[1] == eq[0]) {
      eq = eqNormalized;
    }

    // Check if the equality is already known by the sat solver
    if (d_propEngine->isSatLiteral(eqNormalized)) {
      bool value;
      if (d_propEngine->hasValue(eqNormalized, value)) {
        if (value) {
          assertToTheory(eq, eqNormalized, atomsTo, theory::THEORY_SAT_SOLVER);
          continue;
        } else {
          assertToTheory(eq.notNode(), eqNormalized.notNode(), atomsTo, theory::THEORY_SAT_SOLVER);
          continue;
        }
      }
    }

    // If the theory is asking about a different form, or the form is ok but if will go to a different theory
    // then we must figure it out
    if (eqNormalized != eq || Theory::theoryOf(eq) != atomsTo) {
      // If you get eqNormalized, send atoms[i] to atomsTo
      d_atomRequests.add(eqNormalized, eq, atomsTo);
    }
  }
}

void TheoryEngine::lemma(theory::TrustNode tlemma,
                         theory::LemmaProperty p,
                         theory::TheoryId atomsTo,
                         theory::TheoryId from)
{
  // For resource-limiting (also does a time check).
  // spendResource();
  Assert(tlemma.getKind() == TrustNodeKind::LEMMA
         || tlemma.getKind() == TrustNodeKind::CONFLICT);
  // get the node
  Node node = tlemma.getNode();
  Node lemma = tlemma.getProven();
  Trace("te-lemma") << "Lemma, input: " << lemma << ", property = " << p
                    << std::endl;

  Assert(!expr::hasFreeVar(lemma));

  // when proofs are enabled, we ensure the trust node has a generator by
  // adding a trust step to the lazy proof maintained by this class
  if (isProofEnabled())
  {
    // ensure proof: set THEORY_LEMMA if no generator is provided
    if (tlemma.getGenerator() == nullptr)
    {
      // internal lemmas should have generators
      Assert(from != THEORY_LAST);
      // add theory lemma step to proof
      Node tidn = builtin::BuiltinProofRuleChecker::mkTheoryIdNode(from);
      d_lazyProof->addStep(lemma, PfRule::THEORY_LEMMA, {}, {lemma, tidn});
      // update the trust node
      tlemma = TrustNode::mkTrustLemma(lemma, d_lazyProof.get());
    }
    // ensure closed
    tlemma.debugCheckClosed("te-proof-debug", "TheoryEngine::lemma_initial");
  }

  // Do we need to check atoms
  if (atomsTo != theory::THEORY_LAST) {
    Debug("theory::atoms") << "TheoryEngine::lemma(" << node << ", " << atomsTo << ")" << endl;
    AtomsCollect collectAtoms;
    NodeVisitor<AtomsCollect>::run(collectAtoms, node);
    ensureLemmaAtoms(collectAtoms.getAtoms(), atomsTo);
  }

  if(Dump.isOn("t-lemmas")) {
    // we dump the negation of the lemma, to show validity of the lemma
    Node n = lemma.negate();
    const Printer& printer = d_outMgr.getPrinter();
    std::ostream& out = d_outMgr.getDumpOut();
    printer.toStreamCmdComment(out, "theory lemma: expect valid");
    printer.toStreamCmdCheckSat(out, n);
  }

  // assert the lemma
  d_propEngine->assertLemma(tlemma, p);

  // If specified, we must add this lemma to the set of those that need to be
  // justified, where note we pass all auxiliary lemmas in skAsserts as well,
  // since these by extension must be justified as well.
  if (d_relManager != nullptr && isLemmaPropertyNeedsJustify(p))
  {
    std::vector<Node> skAsserts;
    std::vector<Node> sks;
    Node retLemma =
        d_propEngine->getPreprocessedTerm(tlemma.getProven(), skAsserts, sks);
    d_relManager->notifyPreprocessedAssertion(retLemma);
    d_relManager->notifyPreprocessedAssertions(skAsserts);
  }

  // Mark that we added some lemmas
  d_lemmasAdded = true;
}

void TheoryEngine::conflict(theory::TrustNode tconflict, TheoryId theoryId)
{
  Assert(tconflict.getKind() == TrustNodeKind::CONFLICT);
  TNode conflict = tconflict.getNode();
  Trace("theory::conflict") << "TheoryEngine::conflict(" << conflict << ", "
                            << theoryId << ")" << endl;
  Trace("te-proof-debug") << "Check closed conflict" << std::endl;
  // doesn't require proof generator, yet, since THEORY_LEMMA is added below
  tconflict.debugCheckClosed(
      "te-proof-debug", "TheoryEngine::conflict_initial", false);

  Trace("dtview::conflict") << ":THEORY-CONFLICT: " << conflict << std::endl;

  // Mark that we are in conflict
  d_inConflict = true;

  if(Dump.isOn("t-conflicts")) {
    const Printer& printer = d_outMgr.getPrinter();
    std::ostream& out = d_outMgr.getDumpOut();
    printer.toStreamCmdComment(out, "theory conflict: expect unsat");
    printer.toStreamCmdCheckSat(out, conflict);
  }

  // In the multiple-theories case, we need to reconstruct the conflict
  if (d_logicInfo.isSharingEnabled()) {
    // Create the workplace for explanations
    std::vector<NodeTheoryPair> vec;
    vec.push_back(
        NodeTheoryPair(conflict, theoryId, d_propagationMapTimestamp));

    // Process the explanation
    TrustNode tncExp = getExplanation(vec);
    Trace("te-proof-debug")
        << "Check closed conflict explained with sharing" << std::endl;
    tncExp.debugCheckClosed("te-proof-debug",
                            "TheoryEngine::conflict_explained_sharing");
    Node fullConflict = tncExp.getNode();

    if (isProofEnabled())
    {
      Trace("te-proof-debug") << "Process conflict: " << conflict << std::endl;
      Trace("te-proof-debug") << "Conflict " << tconflict << " from "
                              << tconflict.identifyGenerator() << std::endl;
      Trace("te-proof-debug") << "Explanation " << tncExp << " from "
                              << tncExp.identifyGenerator() << std::endl;
      Assert(d_lazyProof != nullptr);
      if (tconflict.getGenerator() != nullptr)
      {
        d_lazyProof->addLazyStep(tconflict.getProven(),
                                 tconflict.getGenerator());
      }
      else
      {
        // add theory lemma step
        Node tidn = builtin::BuiltinProofRuleChecker::mkTheoryIdNode(theoryId);
        Node conf = tconflict.getProven();
        d_lazyProof->addStep(conf, PfRule::THEORY_LEMMA, {}, {conf, tidn});
      }
      // store the explicit step, which should come from a different
      // generator, e.g. d_tepg.
      Node proven = tncExp.getProven();
      Assert(tncExp.getGenerator() != d_lazyProof.get());
      Trace("te-proof-debug") << "add lazy step " << tncExp.identifyGenerator()
                              << " for " << proven << std::endl;
      d_lazyProof->addLazyStep(proven, tncExp.getGenerator());
      pfgEnsureClosed(proven,
                      d_lazyProof.get(),
                      "te-proof-debug",
                      "TheoryEngine::conflict_during");
      Node fullConflictNeg = fullConflict.notNode();
      std::vector<Node> children;
      children.push_back(proven);
      std::vector<Node> args;
      args.push_back(fullConflictNeg);
      if (conflict == d_false)
      {
        AlwaysAssert(proven == fullConflictNeg);
      }
      else
      {
        if (fullConflict != conflict)
        {
          // ------------------------- explained  ---------- from theory
          // fullConflict => conflict              ~conflict
          // ------------------------------------------ MACRO_SR_PRED_TRANSFORM
          // ~fullConflict
          children.push_back(conflict.notNode());
          args.push_back(mkMethodId(MethodId::SB_LITERAL));
          d_lazyProof->addStep(
              fullConflictNeg, PfRule::MACRO_SR_PRED_TRANSFORM, children, args);
        }
      }
    }
    // pass the processed trust node
    TrustNode tconf =
        TrustNode::mkTrustConflict(fullConflict, d_lazyProof.get());
    Debug("theory::conflict") << "TheoryEngine::conflict(" << conflict << ", " << theoryId << "): full = " << fullConflict << endl;
    Assert(properConflict(fullConflict));
    Trace("te-proof-debug")
        << "Check closed conflict with sharing" << std::endl;
    tconf.debugCheckClosed("te-proof-debug", "TheoryEngine::conflict:sharing");
    lemma(tconf, LemmaProperty::REMOVABLE);
  } else {
    // When only one theory, the conflict should need no processing
    Assert(properConflict(conflict));
    // pass the trust node that was sent from the theory
    lemma(tconflict, LemmaProperty::REMOVABLE, THEORY_LAST, theoryId);
  }
}

theory::TrustNode TheoryEngine::getExplanation(
    std::vector<NodeTheoryPair>& explanationVector)
{
  Assert(explanationVector.size() == 1);
  Node conclusion = explanationVector[0].d_node;
  std::shared_ptr<LazyCDProof> lcp;
  if (isProofEnabled())
  {
    Trace("te-proof-exp") << "=== TheoryEngine::getExplanation " << conclusion
                          << std::endl;
    lcp.reset(new LazyCDProof(
        d_pnm, nullptr, nullptr, "TheoryEngine::LazyCDProof::getExplanation"));
  }
  unsigned i = 0; // Index of the current literal we are processing

  std::unique_ptr<std::set<Node>> inputAssertions = nullptr;
  // the overall explanation
  std::set<TNode> exp;
  // vector of trust nodes to explain at the end
  std::vector<std::pair<TheoryId, TrustNode>> texplains;
  // cache of nodes we have already explained by some theory
  std::unordered_map<Node, size_t, NodeHashFunction> cache;

  while (i < explanationVector.size()) {
    // Get the current literal to explain
    NodeTheoryPair toExplain = explanationVector[i];

    Debug("theory::explain")
        << "[i=" << i << "] TheoryEngine::explain(): processing ["
        << toExplain.d_timestamp << "] " << toExplain.d_node << " sent from "
        << toExplain.d_theory << endl;

    if (cache.find(toExplain.d_node) != cache.end()
        && cache[toExplain.d_node] < toExplain.d_timestamp)
    {
      ++i;
      continue;
    }
    cache[toExplain.d_node] = toExplain.d_timestamp;

    // If a true constant or a negation of a false constant we can ignore it
    if ((toExplain.d_node.isConst() && toExplain.d_node.getConst<bool>())
        || (toExplain.d_node.getKind() == kind::NOT
            && toExplain.d_node[0].isConst()
            && !toExplain.d_node[0].getConst<bool>()))
    {
      ++ i;
      // if we are building a proof
      if (lcp != nullptr)
      {
        Trace("te-proof-exp")
            << "- explain " << toExplain.d_node << " trivially..." << std::endl;
        // ------------------MACRO_SR_PRED_INTRO
        // toExplain.d_node
        std::vector<Node> children;
        std::vector<Node> args;
        args.push_back(toExplain.d_node);
        lcp->addStep(
            toExplain.d_node, PfRule::MACRO_SR_PRED_INTRO, children, args);
      }
      continue;
    }

    // If from the SAT solver, keep it
    if (toExplain.d_theory == THEORY_SAT_SOLVER)
    {
      Debug("theory::explain") << "\tLiteral came from THEORY_SAT_SOLVER. Kepping it." << endl;
      exp.insert(explanationVector[i++].d_node);
      // it will be a free assumption in the proof
      Trace("te-proof-exp") << "- keep " << toExplain.d_node << std::endl;
      continue;
    }

    // If an and, expand it
    if (toExplain.d_node.getKind() == kind::AND)
    {
      Debug("theory::explain")
          << "TheoryEngine::explain(): expanding " << toExplain.d_node
          << " got from " << toExplain.d_theory << endl;
      size_t nchild = toExplain.d_node.getNumChildren();
      for (size_t k = 0; k < nchild; ++k)
      {
        NodeTheoryPair newExplain(
            toExplain.d_node[k], toExplain.d_theory, toExplain.d_timestamp);
        explanationVector.push_back(newExplain);
      }
      if (lcp != nullptr)
      {
        Trace("te-proof-exp")
            << "- AND expand " << toExplain.d_node << std::endl;
        // delay explanation, use a dummy trust node
        TrustNode tnAndExp = TrustNode::mkTrustPropExp(
            toExplain.d_node, toExplain.d_node, nullptr);
        texplains.push_back(
            std::pair<TheoryId, TrustNode>(THEORY_LAST, tnAndExp));
      }
      ++ i;
      continue;
    }

    // See if it was sent to the theory by another theory
    PropagationMap::const_iterator find = d_propagationMap.find(toExplain);
    if (find != d_propagationMap.end()) {
      Debug("theory::explain")
          << "\tTerm was propagated by another theory (theory = "
          << getTheoryString((*find).second.d_theory) << ")" << std::endl;
      // There is some propagation, check if its a timely one
      if ((*find).second.d_timestamp < toExplain.d_timestamp)
      {
        Debug("theory::explain")
            << "\tRelevant timetsamp, pushing " << (*find).second.d_node
            << "to index = " << explanationVector.size() << std::endl;
        explanationVector.push_back((*find).second);
        ++i;

        if (lcp != nullptr)
        {
          if (!CDProof::isSame(toExplain.d_node, (*find).second.d_node))
          {
            Trace("te-proof-exp")
                << "- t-explained cached: " << toExplain.d_node << " by "
                << (*find).second.d_node << std::endl;
            // delay explanation, use a dummy trust node that says that
            // (*find).second.d_node explains toExplain.d_node.
            TrustNode tnRewExp = TrustNode::mkTrustPropExp(
                toExplain.d_node, (*find).second.d_node, nullptr);
            texplains.push_back(
                std::pair<TheoryId, TrustNode>(THEORY_LAST, tnRewExp));
          }
        }
        continue;
      }
    }
    // It was produced by the theory, so ask for an explanation
    TrustNode texplanation =
        d_sharedSolver->explain(toExplain.d_node, toExplain.d_theory);
    if (lcp != nullptr)
    {
      texplanation.debugCheckClosed("te-proof-exp", "texplanation", false);
      Trace("te-proof-exp")
          << "- t-explained[" << toExplain.d_theory << "]: " << toExplain.d_node
          << " by " << texplanation.getNode() << std::endl;
      // if not a trivial explanation
      if (!CDProof::isSame(texplanation.getNode(), toExplain.d_node))
      {
        // We add it to the list of theory explanations, to be processed at
        // the end of this method. We wait to explain here because it may
        // be that a later explanation may preempt the need for proving this
        // step. For instance, if the conclusion lit is later added as an
        // assumption in the final explanation. This avoids cyclic proofs.
        texplains.push_back(
            std::pair<TheoryId, TrustNode>(toExplain.d_theory, texplanation));
      }
    }
    Node explanation = texplanation.getNode();

    Debug("theory::explain")
        << "TheoryEngine::explain(): got explanation " << explanation
        << " got from " << toExplain.d_theory << endl;
    Assert(explanation != toExplain.d_node)
        << "wasn't sent to you, so why are you explaining it trivially";
    // Mark the explanation
    NodeTheoryPair newExplain(
        explanation, toExplain.d_theory, toExplain.d_timestamp);
    explanationVector.push_back(newExplain);

    ++ i;
  }

  // make the explanation node
  Node expNode;
  if (exp.size() == 0)
  {
    // Normalize to true
    expNode = NodeManager::currentNM()->mkConst<bool>(true);
  }
  else if (exp.size() == 1)
  {
    // All the same, or just one
    expNode = *exp.begin();
  }
  else
  {
    NodeBuilder<> conjunction(kind::AND);
    std::set<TNode>::const_iterator it = exp.begin();
    std::set<TNode>::const_iterator it_end = exp.end();
    while (it != it_end)
    {
      conjunction << *it;
      ++it;
    }
    expNode = conjunction;
  }
  // if we are building a proof, go back through the explanations and
  // build the proof
  if (lcp != nullptr)
  {
    if (Trace.isOn("te-proof-exp"))
    {
      Trace("te-proof-exp") << "Explanation is:" << std::endl;
      for (TNode e : exp)
      {
        Trace("te-proof-exp") << "  " << e << std::endl;
      }
      Trace("te-proof-exp") << "=== Replay explanations..." << std::endl;
    }
    // Now, go back and add the necessary steps of theory explanations, i.e.
    // add those that prove things that aren't in the final explanation. We
    // iterate in reverse order so that most recent steps take priority. This
    // avoids cyclic proofs in the lazy proof we are building (lcp).
    for (std::vector<std::pair<TheoryId, TrustNode>>::reverse_iterator
             it = texplains.rbegin(),
             itEnd = texplains.rend();
         it != itEnd;
         ++it)
    {
      TrustNode trn = it->second;
      Assert(trn.getKind() == TrustNodeKind::PROP_EXP);
      Node proven = trn.getProven();
      Assert(proven.getKind() == kind::IMPLIES);
      Node tConc = proven[1];
      Trace("te-proof-exp") << "- Process " << trn << std::endl;
      if (exp.find(tConc) != exp.end())
      {
        // already added to proof
        Trace("te-proof-exp") << "...already added" << std::endl;
        continue;
      }
      Node symTConc = CDProof::getSymmFact(tConc);
      if (!symTConc.isNull())
      {
        if (exp.find(symTConc) != exp.end())
        {
          // symmetric direction
          Trace("te-proof-exp") << "...already added (SYMM)" << std::endl;
          continue;
        }
      }
      // remember that we've explained this formula, to avoid cycles in lcp
      exp.insert(tConc);
      TheoryId ttid = it->first;
      Node tExp = proven[0];
      if (ttid == THEORY_LAST)
      {
        if (tConc == tExp)
        {
          // dummy trust node, do AND expansion
          Assert(tConc.getKind() == kind::AND);
          // tConc[0] ... tConc[n]
          // ---------------------- AND_INTRO
          // tConc
          std::vector<Node> pfChildren;
          pfChildren.insert(pfChildren.end(), tConc.begin(), tConc.end());
          lcp->addStep(tConc, PfRule::AND_INTRO, pfChildren, {});
          Trace("te-proof-exp") << "...via AND_INTRO" << std::endl;
          continue;
        }
        // otherwise should hold by rewriting
        Assert(Rewriter::rewrite(tConc) == Rewriter::rewrite(tExp));
        // tExp
        // ---- MACRO_SR_PRED_TRANSFORM
        // tConc
        lcp->addStep(tConc, PfRule::MACRO_SR_PRED_TRANSFORM, {tExp}, {tConc});
        Trace("te-proof-exp") << "...via MACRO_SR_PRED_TRANSFORM" << std::endl;
        continue;
      }
      if (tExp == tConc)
      {
        // trivial
        Trace("te-proof-exp") << "...trivial" << std::endl;
        continue;
      }
      //       ------------- Via theory
      // tExp  tExp => tConc
      // ---------------------------------MODUS_PONENS
      // tConc
      if (trn.getGenerator() != nullptr)
      {
        Trace("te-proof-exp") << "...via theory generator" << std::endl;
        lcp->addLazyStep(proven, trn.getGenerator());
      }
      else
      {
        Trace("te-proof-exp") << "...via trust THEORY_LEMMA" << std::endl;
        // otherwise, trusted theory lemma
        Node tidn = builtin::BuiltinProofRuleChecker::mkTheoryIdNode(it->first);
        lcp->addStep(proven, PfRule::THEORY_LEMMA, {}, {proven, tidn});
      }
      std::vector<Node> pfChildren;
      pfChildren.push_back(trn.getNode());
      pfChildren.push_back(proven);
      lcp->addStep(tConc, PfRule::MODUS_PONENS, pfChildren, {});
    }
    // store in the proof generator
    TrustNode trn = d_tepg->mkTrustExplain(conclusion, expNode, lcp);
    // return the trust node
    return trn;
  }

  return theory::TrustNode::mkTrustLemma(expNode, nullptr);
}

bool TheoryEngine::isProofEnabled() const { return d_pnm != nullptr; }

void TheoryEngine::setUserAttribute(const std::string& attr,
                                    Node n,
                                    const std::vector<Node>& node_values,
                                    const std::string& str_value)
{
  Trace("te-attr") << "set user attribute " << attr << " " << n << endl;
  if( d_attr_handle.find( attr )!=d_attr_handle.end() ){
    for( size_t i=0; i<d_attr_handle[attr].size(); i++ ){
      d_attr_handle[attr][i]->setUserAttribute(attr, n, node_values, str_value);
    }
  } else {
    //unhandled exception?
  }
}

void TheoryEngine::handleUserAttribute(const char* attr, Theory* t) {
  Trace("te-attr") << "Handle user attribute " << attr << " " << t << endl;
  std::string str( attr );
  d_attr_handle[ str ].push_back( t );
}

void TheoryEngine::checkTheoryAssertionsWithModel(bool hardFailure) {
  for(TheoryId theoryId = THEORY_FIRST; theoryId < THEORY_LAST; ++theoryId) {
    Theory* theory = d_theoryTable[theoryId];
    if(theory && d_logicInfo.isTheoryEnabled(theoryId)) {
      for(context::CDList<Assertion>::const_iterator it = theory->facts_begin(),
            it_end = theory->facts_end();
          it != it_end;
          ++it) {
        Node assertion = (*it).d_assertion;
        if (!isRelevant(assertion))
        {
          // not relevant, skip
          continue;
        }
        Node val = d_tc->getModel()->getValue(assertion);
        if (val != d_true)
        {
          std::stringstream ss;
          ss << " " << theoryId
             << " has an asserted fact that the model doesn't satisfy." << endl
             << "The fact: " << assertion << endl
             << "Model value: " << val << endl;
          if (hardFailure)
          {
            if (val == d_false)
            {
              // Always an error if it is false
              InternalError() << ss.str();
            }
            else
            {
              // Otherwise just a warning. Notice this case may happen for
              // assertions with unevaluable operators, e.g. transcendental
              // functions. It also may happen for separation logic, where
              // check-model support is limited.
              Warning() << ss.str();
            }
          }
        }
      }
    }
  }
}

std::pair<bool, Node> TheoryEngine::entailmentCheck(options::TheoryOfMode mode,
                                                    TNode lit)
{
  TNode atom = (lit.getKind() == kind::NOT) ? lit[0] : lit;
  if( atom.getKind()==kind::AND || atom.getKind()==kind::OR || atom.getKind()==kind::IMPLIES ){
    //Boolean connective, recurse
    std::vector< Node > children;
    bool pol = (lit.getKind()!=kind::NOT);
    bool is_conjunction = pol==(lit.getKind()==kind::AND);
    for( unsigned i=0; i<atom.getNumChildren(); i++ ){
      Node ch = atom[i];
      if( pol==( lit.getKind()==kind::IMPLIES && i==0 ) ){
        ch = atom[i].negate();
      }
      std::pair<bool, Node> chres = entailmentCheck(mode, ch);
      if( chres.first ){
        if( !is_conjunction ){
          return chres;
        }else{
          children.push_back( chres.second );
        }
      }else if( !chres.first && is_conjunction ){
        return std::pair<bool, Node>(false, Node::null());
      }
    }
    if( is_conjunction ){
      return std::pair<bool, Node>(true, NodeManager::currentNM()->mkNode(kind::AND, children));
    }else{
      return std::pair<bool, Node>(false, Node::null());
    }
  }else if( atom.getKind()==kind::ITE || ( atom.getKind()==kind::EQUAL && atom[0].getType().isBoolean() ) ){
    bool pol = (lit.getKind()!=kind::NOT);
    for( unsigned r=0; r<2; r++ ){
      Node ch = atom[0];
      if( r==1 ){
        ch = ch.negate();
      }
      std::pair<bool, Node> chres = entailmentCheck(mode, ch);
      if( chres.first ){
        Node ch2 = atom[ atom.getKind()==kind::ITE ? r+1 : 1 ];
        if( pol==( atom.getKind()==kind::ITE ? true : r==1 ) ){
          ch2 = ch2.negate();
        }
        std::pair<bool, Node> chres2 = entailmentCheck(mode, ch2);
        if( chres2.first ){
          return std::pair<bool, Node>(true, NodeManager::currentNM()->mkNode(kind::AND, chres.second, chres2.second));
        }else{
          break;
        }
      }
    }
    return std::pair<bool, Node>(false, Node::null());
  }else{
    //it is a theory atom
    theory::TheoryId tid = theory::Theory::theoryOf(mode, atom);
    theory::Theory* th = theoryOf(tid);

    Assert(th != NULL);
    Trace("theory-engine-entc") << "Entailment check : " << lit << std::endl;

    std::pair<bool, Node> chres = th->entailmentCheck(lit);
    return chres;
  }
}

void TheoryEngine::spendResource(ResourceManager::Resource r)
{
  d_resourceManager->spendResource(r);
}

}/* CVC4 namespace */<|MERGE_RESOLUTION|>--- conflicted
+++ resolved
@@ -1150,29 +1150,6 @@
   return theoryOf(Theory::theoryOf(var.getType()))->getModelValue(var);
 }
 
-<<<<<<< HEAD
-
-Node TheoryEngine::ensureLiteral(TNode n) {
-  Trace("ensureLiteral") << "ensureLiteral rewriting: " << n << std::endl;
-  Node rewritten = Rewriter::rewrite(n);
-  return d_propEngine->ensureLiteral(rewritten);
-}
-
-Node TheoryEngine::getPreprocessedTerm(TNode n)
-{
-  Node rewritten = Rewriter::rewrite(n);
-  return d_propEngine->getPreprocessedTerm(rewritten);
-=======
-void TheoryEngine::printSynthSolution( std::ostream& out ) {
-  if( d_quantEngine ){
-    d_quantEngine->printSynthSolution( out );
-  }else{
-    out << "Internal error : synth solution not available when quantifiers are not present." << std::endl;
-    Assert(false);
-  }
->>>>>>> 2f4bae4b
-}
-
 TrustNode TheoryEngine::getExplanation(TNode node)
 {
   Debug("theory::explain") << "TheoryEngine::getExplanation(" << node
