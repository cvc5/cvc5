/*********************                                                        */
/*! \file theory_engine.cpp
 ** \verbatim
 ** Top contributors (to current version):
 **   Dejan Jovanovic, Morgan Deters, Andrew Reynolds
 ** This file is part of the CVC4 project.
 ** Copyright (c) 2009-2019 by the authors listed in the file AUTHORS
 ** in the top-level source directory) and their institutional affiliations.
 ** All rights reserved.  See the file COPYING in the top-level source
 ** directory for licensing information.\endverbatim
 **
 ** \brief The theory engine
 **
 ** The theory engine.
 **/

#include "theory/theory_engine.h"

#include <list>
#include <vector>

#include "base/map_util.h"
#include "decision/decision_engine.h"
#include "expr/attribute.h"
#include "expr/node.h"
#include "expr/node_algorithm.h"
#include "expr/node_builder.h"
#include "options/bv_options.h"
#include "options/options.h"
#include "options/proof_options.h"
#include "options/quantifiers_options.h"
#include "options/theory_options.h"
#include "preprocessing/assertion_pipeline.h"
#include "proof/cnf_proof.h"
#include "proof/lemma_proof.h"
#include "proof/proof_manager.h"
#include "proof/theory_proof.h"
#include "smt/logic_exception.h"
#include "smt/term_formula_removal.h"
#include "smt_util/node_visitor.h"
#include "theory/arith/arith_ite_utils.h"
#include "theory/bv/theory_bv_utils.h"
#include "theory/care_graph.h"
#include "theory/quantifiers/first_order_model.h"
#include "theory/quantifiers/fmf/model_engine.h"
#include "theory/quantifiers/theory_quantifiers.h"
#include "theory/quantifiers_engine.h"
#include "theory/rewriter.h"
#include "theory/theory.h"
#include "theory/theory_model.h"
#include "theory/theory_traits.h"
#include "theory/uf/equality_engine.h"
#include "util/resource_manager.h"

using namespace std;

using namespace CVC4::preprocessing;
using namespace CVC4::theory;

namespace CVC4 {

/* -------------------------------------------------------------------------- */

namespace theory {

/**
 * IMPORTANT: The order of the theories is important. For example, strings
 *            depends on arith, quantifiers needs to come as the very last.
 *            Do not change this order.
 */

#define CVC4_FOR_EACH_THEORY                                     \
  CVC4_FOR_EACH_THEORY_STATEMENT(CVC4::theory::THEORY_BUILTIN)   \
  CVC4_FOR_EACH_THEORY_STATEMENT(CVC4::theory::THEORY_BOOL)      \
  CVC4_FOR_EACH_THEORY_STATEMENT(CVC4::theory::THEORY_UF)        \
  CVC4_FOR_EACH_THEORY_STATEMENT(CVC4::theory::THEORY_ARITH)     \
  CVC4_FOR_EACH_THEORY_STATEMENT(CVC4::theory::THEORY_BV)        \
  CVC4_FOR_EACH_THEORY_STATEMENT(CVC4::theory::THEORY_FP)        \
  CVC4_FOR_EACH_THEORY_STATEMENT(CVC4::theory::THEORY_ARRAYS)    \
  CVC4_FOR_EACH_THEORY_STATEMENT(CVC4::theory::THEORY_DATATYPES) \
  CVC4_FOR_EACH_THEORY_STATEMENT(CVC4::theory::THEORY_SEP)       \
  CVC4_FOR_EACH_THEORY_STATEMENT(CVC4::theory::THEORY_SETS)      \
  CVC4_FOR_EACH_THEORY_STATEMENT(CVC4::theory::THEORY_STRINGS)   \
  CVC4_FOR_EACH_THEORY_STATEMENT(CVC4::theory::THEORY_QUANTIFIERS)

}  // namespace theory

/* -------------------------------------------------------------------------- */

inline void flattenAnd(Node n, std::vector<TNode>& out){
  Assert(n.getKind() == kind::AND);
  for(Node::iterator i=n.begin(), i_end=n.end(); i != i_end; ++i){
    Node curr = *i;
    if(curr.getKind() == kind::AND){
      flattenAnd(curr, out);
    }else{
      out.push_back(curr);
    }
  }
}

inline Node flattenAnd(Node n){
  std::vector<TNode> out;
  flattenAnd(n, out);
  return NodeManager::currentNM()->mkNode(kind::AND, out);
}

/**
 * Compute the string for a given theory id. In this module, we use
 * THEORY_SAT_SOLVER as an id, which is not a normal id but maps to
 * THEORY_LAST. Thus, we need our own string conversion here.
 *
 * @param id The theory id
 * @return The string corresponding to the theory id
 */
std::string getTheoryString(theory::TheoryId id)
{
  if (id == theory::THEORY_SAT_SOLVER)
  {
    return "THEORY_SAT_SOLVER";
  }
  else
  {
    std::stringstream ss;
    ss << id;
    return ss.str();
  }
}

theory::LemmaStatus TheoryEngine::EngineOutputChannel::lemma(TNode lemma,
                                                             ProofRule rule,
                                                             bool removable,
                                                             bool preprocess,
                                                             bool sendAtoms) {
  Debug("theory::lemma") << "EngineOutputChannel<" << d_theory << ">::lemma("
                         << lemma << ")"
                         << ", preprocess = " << preprocess << std::endl;
  ++d_statistics.lemmas;
  d_engine->d_outputChannelUsed = true;

  PROOF({ registerLemmaRecipe(lemma, lemma, preprocess, d_theory); });

  theory::LemmaStatus result =
      d_engine->lemma(lemma, rule, false, removable, preprocess,
                      sendAtoms ? d_theory : theory::THEORY_LAST);
  return result;
}

void TheoryEngine::EngineOutputChannel::registerLemmaRecipe(Node lemma, Node originalLemma, bool preprocess, theory::TheoryId theoryId) {
  // During CNF conversion, conjunctions will be broken down into
  // multiple lemmas. In order for the recipes to match, we have to do
  // the same here.
  NodeManager* nm = NodeManager::currentNM();

  if (preprocess)
    lemma = d_engine->preprocess(lemma);

  bool negated = (lemma.getKind() == kind::NOT);
  Node nnLemma = negated ? lemma[0] : lemma;

  switch (nnLemma.getKind()) {

  case kind::AND:
    if (!negated) {
      for (unsigned i = 0; i < nnLemma.getNumChildren(); ++i)
        registerLemmaRecipe(nnLemma[i], originalLemma, false, theoryId);
    } else {
      NodeBuilder<> builder(kind::OR);
      for (unsigned i = 0; i < nnLemma.getNumChildren(); ++i)
        builder << nnLemma[i].negate();

      Node disjunction = (builder.getNumChildren() == 1) ? builder[0] : builder;
      registerLemmaRecipe(disjunction, originalLemma, false, theoryId);
    }
    break;

  case kind::EQUAL:
    if( nnLemma[0].getType().isBoolean() ){
      if (!negated) {
        registerLemmaRecipe(nm->mkNode(kind::OR, nnLemma[0], nnLemma[1].negate()), originalLemma, false, theoryId);
        registerLemmaRecipe(nm->mkNode(kind::OR, nnLemma[0].negate(), nnLemma[1]), originalLemma, false, theoryId);
      } else {
        registerLemmaRecipe(nm->mkNode(kind::OR, nnLemma[0], nnLemma[1]), originalLemma, false, theoryId);
        registerLemmaRecipe(nm->mkNode(kind::OR, nnLemma[0].negate(), nnLemma[1].negate()), originalLemma, false, theoryId);
      }
    }
    break;

  case kind::ITE:
    if (!negated) {
      registerLemmaRecipe(nm->mkNode(kind::OR, nnLemma[0].negate(), nnLemma[1]), originalLemma, false, theoryId);
      registerLemmaRecipe(nm->mkNode(kind::OR, nnLemma[0], nnLemma[2]), originalLemma, false, theoryId);
    } else {
      registerLemmaRecipe(nm->mkNode(kind::OR, nnLemma[0].negate(), nnLemma[1].negate()), originalLemma, false, theoryId);
      registerLemmaRecipe(nm->mkNode(kind::OR, nnLemma[0], nnLemma[2].negate()), originalLemma, false, theoryId);
    }
    break;

  default:
    break;
  }

  // Theory lemmas have one step that proves the empty clause
  LemmaProofRecipe proofRecipe;
  Node emptyNode;
  LemmaProofRecipe::ProofStep proofStep(theoryId, emptyNode);

  // Remember the original lemma, so we can report this later when asked to
  proofRecipe.setOriginalLemma(originalLemma);

  // Record the assertions and rewrites
  Node rewritten;
  if (lemma.getKind() == kind::OR) {
    for (unsigned i = 0; i < lemma.getNumChildren(); ++i) {
      rewritten = theory::Rewriter::rewrite(lemma[i]);
      if (rewritten != lemma[i]) {
        proofRecipe.addRewriteRule(lemma[i].negate(), rewritten.negate());
      }
      proofStep.addAssertion(lemma[i]);
      proofRecipe.addBaseAssertion(rewritten);
    }
  } else {
    rewritten = theory::Rewriter::rewrite(lemma);
    if (rewritten != lemma) {
      proofRecipe.addRewriteRule(lemma.negate(), rewritten.negate());
    }
    proofStep.addAssertion(lemma);
    proofRecipe.addBaseAssertion(rewritten);
  }
  proofRecipe.addStep(proofStep);
  ProofManager::getCnfProof()->setProofRecipe(&proofRecipe);
}

theory::LemmaStatus TheoryEngine::EngineOutputChannel::splitLemma(
    TNode lemma, bool removable) {
  Debug("theory::lemma") << "EngineOutputChannel<" << d_theory << ">::lemma("
                         << lemma << ")" << std::endl;
  ++d_statistics.lemmas;
  d_engine->d_outputChannelUsed = true;

  Debug("pf::explain") << "TheoryEngine::EngineOutputChannel::splitLemma( "
                       << lemma << " )" << std::endl;
  theory::LemmaStatus result =
      d_engine->lemma(lemma, RULE_SPLIT, false, removable, false, d_theory);
  return result;
}

bool TheoryEngine::EngineOutputChannel::propagate(TNode literal) {
  Debug("theory::propagate") << "EngineOutputChannel<" << d_theory
                             << ">::propagate(" << literal << ")" << std::endl;
  ++d_statistics.propagations;
  d_engine->d_outputChannelUsed = true;
  return d_engine->propagate(literal, d_theory);
}

void TheoryEngine::EngineOutputChannel::conflict(TNode conflictNode,
                                                 std::unique_ptr<Proof> proof)
{
  Trace("theory::conflict")
      << "EngineOutputChannel<" << d_theory << ">::conflict(" << conflictNode
      << ")" << std::endl;
  Assert(!proof);  // Theory shouldn't be producing proofs yet
  ++d_statistics.conflicts;
  d_engine->d_outputChannelUsed = true;
  d_engine->conflict(conflictNode, d_theory);
}

void TheoryEngine::finishInit() {

  //initialize the quantifiers engine, master equality engine, model, model builder
  if( d_logicInfo.isQuantified() ) {
    // initialize the quantifiers engine
    d_quantEngine = new QuantifiersEngine(d_context, d_userContext, this);
    Assert(d_masterEqualityEngine == 0);
    d_masterEqualityEngine = new eq::EqualityEngine(d_masterEENotify,getSatContext(), "theory::master", false);

    for(TheoryId theoryId = theory::THEORY_FIRST; theoryId != theory::THEORY_LAST; ++ theoryId) {
      if (d_theoryTable[theoryId]) {
        d_theoryTable[theoryId]->setQuantifiersEngine(d_quantEngine);
        d_theoryTable[theoryId]->setMasterEqualityEngine(d_masterEqualityEngine);
      }
    }

    d_curr_model_builder = d_quantEngine->getModelBuilder();
    d_curr_model = d_quantEngine->getModel();
  } else {
    d_curr_model = new theory::TheoryModel(
        d_userContext, "DefaultModel", options::assignFunctionValues());
    d_aloc_curr_model = true;
  }
  //make the default builder, e.g. in the case that the quantifiers engine does not have a model builder
  if( d_curr_model_builder==NULL ){
    d_curr_model_builder = new theory::TheoryEngineModelBuilder(this);
    d_aloc_curr_model_builder = true;
  }

  for(TheoryId theoryId = theory::THEORY_FIRST; theoryId != theory::THEORY_LAST; ++ theoryId) {
    if (d_theoryTable[theoryId]) {
      // set the decision manager for the theory
      d_theoryTable[theoryId]->setDecisionManager(d_decManager.get());
      // finish initializing the theory
      d_theoryTable[theoryId]->finishInit();
    }
  }
}

void TheoryEngine::eqNotifyNewClass(TNode t){
  if (d_logicInfo.isQuantified()) {
    d_quantEngine->eqNotifyNewClass( t );
  }
}

TheoryEngine::TheoryEngine(context::Context* context,
                           context::UserContext* userContext,
                           RemoveTermFormulas& iteRemover,
                           const LogicInfo& logicInfo)
    : d_propEngine(nullptr),
      d_decisionEngine(nullptr),
      d_context(context),
      d_userContext(userContext),
      d_logicInfo(logicInfo),
      d_sharedTerms(this, context),
      d_masterEqualityEngine(nullptr),
      d_masterEENotify(*this),
      d_quantEngine(nullptr),
      d_decManager(new DecisionManager(userContext)),
      d_curr_model(nullptr),
      d_aloc_curr_model(false),
      d_curr_model_builder(nullptr),
      d_aloc_curr_model_builder(false),
      d_eager_model_building(false),
      d_ppCache(),
      d_possiblePropagations(context),
      d_hasPropagated(context),
      d_inConflict(context, false),
      d_inSatMode(false),
      d_hasShutDown(false),
      d_incomplete(context, false),
      d_propagationMap(context),
      d_propagationMapTimestamp(context, 0),
      d_propagatedLiterals(context),
      d_propagatedLiteralsIndex(context, 0),
      d_atomRequests(context),
      d_tform_remover(iteRemover),
      d_combineTheoriesTime("TheoryEngine::combineTheoriesTime"),
      d_true(),
      d_false(),
      d_interrupted(false),
      d_resourceManager(NodeManager::currentResourceManager()),
      d_inPreregister(false),
      d_factsAsserted(context, false),
      d_preRegistrationVisitor(this, context),
      d_sharedTermsVisitor(d_sharedTerms),
      d_theoryAlternatives(),
      d_attr_handle(),
      d_arithSubstitutionsAdded("theory::arith::zzz::arith::substitutions", 0)
{
  for(TheoryId theoryId = theory::THEORY_FIRST; theoryId != theory::THEORY_LAST;
      ++ theoryId)
  {
    d_theoryTable[theoryId] = NULL;
    d_theoryOut[theoryId] = NULL;
  }

  smtStatisticsRegistry()->registerStat(&d_combineTheoriesTime);
  d_true = NodeManager::currentNM()->mkConst<bool>(true);
  d_false = NodeManager::currentNM()->mkConst<bool>(false);

#ifdef CVC4_PROOF
  ProofManager::currentPM()->initTheoryProofEngine();
#endif

  smtStatisticsRegistry()->registerStat(&d_arithSubstitutionsAdded);
}

TheoryEngine::~TheoryEngine() {
  Assert(d_hasShutDown);

  for(TheoryId theoryId = theory::THEORY_FIRST; theoryId != theory::THEORY_LAST; ++ theoryId) {
    if(d_theoryTable[theoryId] != NULL) {
      delete d_theoryTable[theoryId];
      delete d_theoryOut[theoryId];
    }
  }

  if( d_aloc_curr_model_builder ){
    delete d_curr_model_builder;
  }
  if( d_aloc_curr_model ){
    delete d_curr_model;
  }

  delete d_quantEngine;

  delete d_masterEqualityEngine;

  smtStatisticsRegistry()->unregisterStat(&d_combineTheoriesTime);
  smtStatisticsRegistry()->unregisterStat(&d_arithSubstitutionsAdded);
}

void TheoryEngine::interrupt() { d_interrupted = true; }
void TheoryEngine::preRegister(TNode preprocessed) {

  Debug("theory") << "TheoryEngine::preRegister( " << preprocessed << ")" << std::endl;
  if(Dump.isOn("missed-t-propagations")) {
    d_possiblePropagations.push_back(preprocessed);
  }
  d_preregisterQueue.push(preprocessed);

  if (!d_inPreregister) {
    // We're in pre-register
    d_inPreregister = true;

    // Process the pre-registration queue
    while (!d_preregisterQueue.empty()) {
      // Get the next atom to pre-register
      preprocessed = d_preregisterQueue.front();
      d_preregisterQueue.pop();

      if (d_logicInfo.isSharingEnabled() && preprocessed.getKind() == kind::EQUAL) {
        // When sharing is enabled, we propagate from the shared terms manager also
        d_sharedTerms.addEqualityToPropagate(preprocessed);
      }

      // the atom should not have free variables
      Debug("theory") << "TheoryEngine::preRegister: " << preprocessed
                      << std::endl;
      Assert(!expr::hasFreeVar(preprocessed));
      // Pre-register the terms in the atom
      Theory::Set theories = NodeVisitor<PreRegisterVisitor>::run(d_preRegistrationVisitor, preprocessed);
      theories = Theory::setRemove(THEORY_BOOL, theories);
      // Remove the top theory, if any more that means multiple theories were involved
      bool multipleTheories = Theory::setRemove(Theory::theoryOf(preprocessed), theories);
      TheoryId i;
      // These checks don't work with finite model finding, because it
      // uses Rational constants to represent cardinality constraints,
      // even though arithmetic isn't actually involved.
      if(!options::finiteModelFind()) {
        while((i = Theory::setPop(theories)) != THEORY_LAST) {
          if(!d_logicInfo.isTheoryEnabled(i)) {
            LogicInfo newLogicInfo = d_logicInfo.getUnlockedCopy();
            newLogicInfo.enableTheory(i);
            newLogicInfo.lock();
            stringstream ss;
            ss << "The logic was specified as " << d_logicInfo.getLogicString()
               << ", which doesn't include " << i
               << ", but found a term in that theory." << endl
               << "You might want to extend your logic to "
               << newLogicInfo.getLogicString() << endl;
            throw LogicException(ss.str());
          }
        }
      }
      if (multipleTheories) {
        // Collect the shared terms if there are multiple theories
        NodeVisitor<SharedTermsVisitor>::run(d_sharedTermsVisitor, preprocessed);
      }
    }

    // Leaving pre-register
    d_inPreregister = false;
  }
}

void TheoryEngine::printAssertions(const char* tag) {
  if (Trace.isOn(tag)) {

    for (TheoryId theoryId = THEORY_FIRST; theoryId < THEORY_LAST; ++theoryId) {
      Theory* theory = d_theoryTable[theoryId];
      if (theory && d_logicInfo.isTheoryEnabled(theoryId)) {
        Trace(tag) << "--------------------------------------------" << endl;
        Trace(tag) << "Assertions of " << theory->getId() << ": " << endl;
        context::CDList<Assertion>::const_iterator it = theory->facts_begin(), it_end = theory->facts_end();
        for (unsigned i = 0; it != it_end; ++ it, ++i) {
          if ((*it).d_isPreregistered)
          {
            Trace(tag) << "[" << i << "]: ";
          }
          else
          {
            Trace(tag) << "(" << i << "): ";
          }
          Trace(tag) << (*it).d_assertion << endl;
        }

        if (d_logicInfo.isSharingEnabled()) {
          Trace(tag) << "Shared terms of " << theory->getId() << ": " << endl;
          context::CDList<TNode>::const_iterator it = theory->shared_terms_begin(), it_end = theory->shared_terms_end();
          for (unsigned i = 0; it != it_end; ++ it, ++i) {
              Trace(tag) << "[" << i << "]: " << (*it) << endl;
          }
        }
      }
    }
  }
}

void TheoryEngine::dumpAssertions(const char* tag) {
  if (Dump.isOn(tag)) {
    Dump(tag) << CommentCommand("Starting completeness check");
    for (TheoryId theoryId = THEORY_FIRST; theoryId < THEORY_LAST; ++theoryId) {
      Theory* theory = d_theoryTable[theoryId];
      if (theory && d_logicInfo.isTheoryEnabled(theoryId)) {
        Dump(tag) << CommentCommand("Completeness check");
        Dump(tag) << PushCommand();

        // Dump the shared terms
        if (d_logicInfo.isSharingEnabled()) {
          Dump(tag) << CommentCommand("Shared terms");
          context::CDList<TNode>::const_iterator it = theory->shared_terms_begin(), it_end = theory->shared_terms_end();
          for (unsigned i = 0; it != it_end; ++ it, ++i) {
              stringstream ss;
              ss << (*it);
              Dump(tag) << CommentCommand(ss.str());
          }
        }

        // Dump the assertions
        Dump(tag) << CommentCommand("Assertions");
        context::CDList<Assertion>::const_iterator it = theory->facts_begin(), it_end = theory->facts_end();
        for (; it != it_end; ++ it) {
          // Get the assertion
          Node assertionNode = (*it).d_assertion;
          // Purify all the terms

          if ((*it).d_isPreregistered)
          {
            Dump(tag) << CommentCommand("Preregistered");
          }
          else
          {
            Dump(tag) << CommentCommand("Shared assertion");
          }
          Dump(tag) << AssertCommand(assertionNode.toExpr());
        }
        Dump(tag) << CheckSatCommand();

        Dump(tag) << PopCommand();
      }
    }
  }
}

/**
 * Check all (currently-active) theories for conflicts.
 * @param effort the effort level to use
 */
void TheoryEngine::check(Theory::Effort effort) {
  // spendResource();

  // Reset the interrupt flag
  d_interrupted = false;

#ifdef CVC4_FOR_EACH_THEORY_STATEMENT
#undef CVC4_FOR_EACH_THEORY_STATEMENT
#endif
#define CVC4_FOR_EACH_THEORY_STATEMENT(THEORY) \
    if (theory::TheoryTraits<THEORY>::hasCheck && d_logicInfo.isTheoryEnabled(THEORY)) { \
       theoryOf(THEORY)->check(effort); \
       if (d_inConflict) { \
         Debug("conflict") << THEORY << " in conflict. " << std::endl; \
         break; \
       } \
    }

  // Do the checking
  try {

    // Mark the output channel unused (if this is FULL_EFFORT, and nothing
    // is done by the theories, no additional check will be needed)
    d_outputChannelUsed = false;

    // Mark the lemmas flag (no lemmas added)
    d_lemmasAdded = false;

    Debug("theory") << "TheoryEngine::check(" << effort << "): d_factsAsserted = " << (d_factsAsserted ? "true" : "false") << endl;

    // If in full effort, we have a fake new assertion just to jumpstart the checking
    if (Theory::fullEffort(effort)) {
      d_factsAsserted = true;
    }

    // Check until done
    while (d_factsAsserted && !d_inConflict && !d_lemmasAdded) {

      Debug("theory") << "TheoryEngine::check(" << effort << "): running check" << endl;

      Trace("theory::assertions") << endl;
      if (Trace.isOn("theory::assertions")) {
        printAssertions("theory::assertions");
      }

      if(Theory::fullEffort(effort)) {
        Trace("theory::assertions::fulleffort") << endl;
        if (Trace.isOn("theory::assertions::fulleffort")) {
          printAssertions("theory::assertions::fulleffort");
        }
      }

      // Note that we've discharged all the facts
      d_factsAsserted = false;

      // Do the checking
      CVC4_FOR_EACH_THEORY;

      if(Dump.isOn("missed-t-conflicts")) {
        Dump("missed-t-conflicts")
            << CommentCommand("Completeness check for T-conflicts; expect sat")
            << CheckSatCommand();
      }

      Debug("theory") << "TheoryEngine::check(" << effort << "): running propagation after the initial check" << endl;

      // We are still satisfiable, propagate as much as possible
      propagate(effort);

      // We do combination if all has been processed and we are in fullcheck
      if (Theory::fullEffort(effort) && d_logicInfo.isSharingEnabled() && !d_factsAsserted && !d_lemmasAdded && !d_inConflict) {
        // Do the combination
        Debug("theory") << "TheoryEngine::check(" << effort << "): running combination" << endl;
        combineTheories();
        if(d_logicInfo.isQuantified()){
          d_quantEngine->notifyCombineTheories();
        }
      }
    }

    // Must consult quantifiers theory for last call to ensure sat, or otherwise add a lemma
    if( Theory::fullEffort(effort) && ! d_inConflict && ! needCheck() ) {
      Trace("theory::assertions-model") << endl;
      if (Trace.isOn("theory::assertions-model")) {
        printAssertions("theory::assertions-model");
      }
      //checks for theories requiring the model go at last call
      d_curr_model->reset();
      for (TheoryId theoryId = THEORY_FIRST; theoryId < THEORY_LAST; ++theoryId) {
        if( theoryId!=THEORY_QUANTIFIERS ){
          Theory* theory = d_theoryTable[theoryId];
          if (theory && d_logicInfo.isTheoryEnabled(theoryId)) {
            if( theory->needsCheckLastEffort() ){
              if( !d_curr_model->isBuilt() ){
                if( !d_curr_model_builder->buildModel(d_curr_model) ){
                  break;
                }
              }
              theory->check(Theory::EFFORT_LAST_CALL);
            }
          }
        }
      }
      if (!d_inConflict)
      {
        if(d_logicInfo.isQuantified()) {
          // quantifiers engine must check at last call effort
          d_quantEngine->check(Theory::EFFORT_LAST_CALL);
        }
      }
      if (!d_inConflict && !needCheck())
      {
        // If d_eager_model_building is false, then we only mark that we
        // are in "SAT mode". We build the model later only if the user asks
        // for it via getBuiltModel.
        d_inSatMode = true;
        if (d_eager_model_building && !d_curr_model->isBuilt())
        {
          d_curr_model_builder->buildModel(d_curr_model);
        }
      }
    }

    Debug("theory") << "TheoryEngine::check(" << effort << "): done, we are " << (d_inConflict ? "unsat" : "sat") << (d_lemmasAdded ? " with new lemmas" : " with no new lemmas");
    Debug("theory") << ", need check = " << (needCheck() ? "YES" : "NO") << endl;

    if( Theory::fullEffort(effort) && !d_inConflict && !needCheck()) {
      // case where we are about to answer SAT
      if( d_masterEqualityEngine != NULL ){
        AlwaysAssert(d_masterEqualityEngine->consistent());
      }
      if (d_curr_model->isBuilt())
      {
        // model construction should always succeed unless lemmas were added
        AlwaysAssert(d_curr_model->isBuiltSuccess());
        if (options::produceModels())
        {
          // Do post-processing of model from the theories (used for THEORY_SEP
          // to construct heap model)
          postProcessModel(d_curr_model);
          // also call the model builder's post-process model
          d_curr_model_builder->postProcessModel(d_incomplete.get(),
                                                 d_curr_model);
        }
      }
    }
  } catch(const theory::Interrupted&) {
    Trace("theory") << "TheoryEngine::check() => interrupted" << endl;
  }
  // If fulleffort, check all theories
  if(Dump.isOn("theory::fullcheck") && Theory::fullEffort(effort)) {
    if (!d_inConflict && !needCheck()) {
      dumpAssertions("theory::fullcheck");
    }
  }
}

void TheoryEngine::combineTheories() {

  Trace("combineTheories") << "TheoryEngine::combineTheories()" << endl;

  TimerStat::CodeTimer combineTheoriesTimer(d_combineTheoriesTime);

  // Care graph we'll be building
  CareGraph careGraph;

#ifdef CVC4_FOR_EACH_THEORY_STATEMENT
#undef CVC4_FOR_EACH_THEORY_STATEMENT
#endif
#define CVC4_FOR_EACH_THEORY_STATEMENT(THEORY) \
  if (theory::TheoryTraits<THEORY>::isParametric && d_logicInfo.isTheoryEnabled(THEORY)) { \
    theoryOf(THEORY)->getCareGraph(&careGraph); \
  }

  // Call on each parametric theory to give us its care graph
  CVC4_FOR_EACH_THEORY;

  Trace("combineTheories") << "TheoryEngine::combineTheories(): care graph size = " << careGraph.size() << endl;

  // Now add splitters for the ones we are interested in
  CareGraph::const_iterator care_it = careGraph.begin();
  CareGraph::const_iterator care_it_end = careGraph.end();

  for (; care_it != care_it_end; ++ care_it) {
    const CarePair& carePair = *care_it;

    Debug("combineTheories")
        << "TheoryEngine::combineTheories(): checking " << carePair.d_a << " = "
        << carePair.d_b << " from " << carePair.d_theory << endl;

    Assert(d_sharedTerms.isShared(carePair.d_a) || carePair.d_a.isConst());
    Assert(d_sharedTerms.isShared(carePair.d_b) || carePair.d_b.isConst());

    // The equality in question (order for no repetition)
    Node equality = carePair.d_a.eqNode(carePair.d_b);
<<<<<<< HEAD
    // EqualityStatus es = getEqualityStatus(carePair.a, carePair.b);
=======
    // EqualityStatus es = getEqualityStatus(carePair.d_a, carePair.d_b);
>>>>>>> 87f3741d
    // Debug("combineTheories") << "TheoryEngine::combineTheories(): " <<
    //   (es == EQUALITY_TRUE_AND_PROPAGATED ? "EQUALITY_TRUE_AND_PROPAGATED" :
    //   es == EQUALITY_FALSE_AND_PROPAGATED ? "EQUALITY_FALSE_AND_PROPAGATED" :
    //   es == EQUALITY_TRUE ? "EQUALITY_TRUE" :
    //   es == EQUALITY_FALSE ? "EQUALITY_FALSE" :
    //   es == EQUALITY_TRUE_IN_MODEL ? "EQUALITY_TRUE_IN_MODEL" :
    //   es == EQUALITY_FALSE_IN_MODEL ? "EQUALITY_FALSE_IN_MODEL" :
    //   es == EQUALITY_UNKNOWN ? "EQUALITY_UNKNOWN" :
    //    "Unexpected case") << endl;

    // We need to split on it
    Debug("combineTheories") << "TheoryEngine::combineTheories(): requesting a split " << endl;

    lemma(equality.orNode(equality.notNode()),
          RULE_INVALID,
          false,
          false,
          false,
          carePair.d_theory);

    // This code is supposed to force preference to follow what the theory models already have
    // but it doesn't seem to make a big difference - need to explore more -Clark
    // if (true) {
    //   if (es == EQUALITY_TRUE || es == EQUALITY_TRUE_IN_MODEL) {
    Node e = ensureLiteral(equality);
    d_propEngine->requirePhase(e, true);
    //   }
    //   else if (es == EQUALITY_FALSE_IN_MODEL) {
    //     Node e = ensureLiteral(equality);
    //     d_propEngine->requirePhase(e, false);
    //   }
    // }
  }
}

void TheoryEngine::propagate(Theory::Effort effort) {
  // Reset the interrupt flag
  d_interrupted = false;

  // Definition of the statement that is to be run by every theory
#ifdef CVC4_FOR_EACH_THEORY_STATEMENT
#undef CVC4_FOR_EACH_THEORY_STATEMENT
#endif
#define CVC4_FOR_EACH_THEORY_STATEMENT(THEORY) \
  if (theory::TheoryTraits<THEORY>::hasPropagate && d_logicInfo.isTheoryEnabled(THEORY)) { \
    theoryOf(THEORY)->propagate(effort); \
  }

  // Reset the interrupt flag
  d_interrupted = false;

  // Propagate for each theory using the statement above
  CVC4_FOR_EACH_THEORY;

  if(Dump.isOn("missed-t-propagations")) {
    for(unsigned i = 0; i < d_possiblePropagations.size(); ++i) {
      Node atom = d_possiblePropagations[i];
      bool value;
      if(d_propEngine->hasValue(atom, value)) {
        continue;
      }
      // Doesn't have a value, check it (and the negation)
      if(d_hasPropagated.find(atom) == d_hasPropagated.end()) {
        Dump("missed-t-propagations")
          << CommentCommand("Completeness check for T-propagations; expect invalid")
          << EchoCommand(atom.toString())
          << QueryCommand(atom.toExpr())
          << EchoCommand(atom.notNode().toString())
          << QueryCommand(atom.notNode().toExpr());
      }
    }
  }
}

Node TheoryEngine::getNextDecisionRequest()
{
  return d_decManager->getNextDecisionRequest();
}

bool TheoryEngine::properConflict(TNode conflict) const {
  bool value;
  if (conflict.getKind() == kind::AND) {
    for (unsigned i = 0; i < conflict.getNumChildren(); ++ i) {
      if (! getPropEngine()->hasValue(conflict[i], value)) {
        Debug("properConflict") << "Bad conflict is due to unassigned atom: "
                                << conflict[i] << endl;
        return false;
      }
      if (! value) {
        Debug("properConflict") << "Bad conflict is due to false atom: "
                                << conflict[i] << endl;
        return false;
      }
      if (conflict[i] != Rewriter::rewrite(conflict[i])) {
        Debug("properConflict") << "Bad conflict is due to atom not in normal form: "
                                << conflict[i] << " vs " << Rewriter::rewrite(conflict[i]) << endl;
        return false;
      }
    }
  } else {
    if (! getPropEngine()->hasValue(conflict, value)) {
      Debug("properConflict") << "Bad conflict is due to unassigned atom: "
                              << conflict << endl;
      return false;
    }
    if(! value) {
      Debug("properConflict") << "Bad conflict is due to false atom: "
                              << conflict << endl;
      return false;
    }
    if (conflict != Rewriter::rewrite(conflict)) {
      Debug("properConflict") << "Bad conflict is due to atom not in normal form: "
                              << conflict << " vs " << Rewriter::rewrite(conflict) << endl;
      return false;
    }
  }
  return true;
}

bool TheoryEngine::properPropagation(TNode lit) const {
  if(!getPropEngine()->isSatLiteral(lit)) {
    return false;
  }
  bool b;
  return !getPropEngine()->hasValue(lit, b);
}

bool TheoryEngine::properExplanation(TNode node, TNode expl) const {
  // Explanation must be either a conjunction of true literals that have true SAT values already
  // or a singled literal that has a true SAT value already.
  if (expl.getKind() == kind::AND) {
    for (unsigned i = 0; i < expl.getNumChildren(); ++ i) {
      bool value;
      if (!d_propEngine->hasValue(expl[i], value) || !value) {
        return false;
      }
    }
  } else {
    bool value;
    return d_propEngine->hasValue(expl, value) && value;
  }
  return true;
}

bool TheoryEngine::collectModelInfo(theory::TheoryModel* m)
{
  //have shared term engine collectModelInfo
  //  d_sharedTerms.collectModelInfo( m );
  // Consult each active theory to get all relevant information
  // concerning the model.
  for(TheoryId theoryId = theory::THEORY_FIRST; theoryId < theory::THEORY_LAST; ++theoryId) {
    if(d_logicInfo.isTheoryEnabled(theoryId)) {
      Trace("model-builder") << "  CollectModelInfo on theory: " << theoryId << endl;
      if (!d_theoryTable[theoryId]->collectModelInfo(m))
      {
        return false;
      }
    }
  }
  Trace("model-builder") << "  CollectModelInfo boolean variables" << std::endl;
  // Get the Boolean variables
  vector<TNode> boolVars;
  d_propEngine->getBooleanVariables(boolVars);
  vector<TNode>::iterator it, iend = boolVars.end();
  bool hasValue, value;
  for (it = boolVars.begin(); it != iend; ++it) {
    TNode var = *it;
    hasValue = d_propEngine->hasValue(var, value);
    // TODO: Assert that hasValue is true?
    if (!hasValue) {
      Trace("model-builder-assertions")
          << "    has no value : " << var << std::endl;
      value = false;
    }
    Trace("model-builder-assertions") << "(assert" << (value ? " " : " (not ") << var << (value ? ");" : "));") << endl;
    if (!m->assertPredicate(var, value))
    {
      return false;
    }
  }
  return true;
}

void TheoryEngine::postProcessModel( theory::TheoryModel* m ){
  for(TheoryId theoryId = theory::THEORY_FIRST; theoryId < theory::THEORY_LAST; ++theoryId) {
    if(d_logicInfo.isTheoryEnabled(theoryId)) {
      Trace("model-builder-debug") << "  PostProcessModel on theory: " << theoryId << endl;
      d_theoryTable[theoryId]->postProcessModel( m );
    }
  }
}

TheoryModel* TheoryEngine::getModel() {
  return d_curr_model;
}

TheoryModel* TheoryEngine::getBuiltModel()
{
  if (!d_curr_model->isBuilt())
  {
    // If this method was called, we should be in SAT mode, and produceModels
    // should be true.
    AlwaysAssert(options::produceModels());
    if (!d_inSatMode)
    {
      // not available, perhaps due to interuption.
      return nullptr;
    }
    // must build model at this point
    d_curr_model_builder->buildModel(d_curr_model);
  }
  return d_curr_model;
}

bool TheoryEngine::getSynthSolutions(
    std::map<Node, std::map<Node, Node>>& sol_map)
{
  if (d_quantEngine)
  {
    return d_quantEngine->getSynthSolutions(sol_map);
  }
  // we are not in a quantified logic, there is no synthesis solution
  return false;
}

bool TheoryEngine::presolve() {
  // Reset the interrupt flag
  d_interrupted = false;

  // Reset the decision manager. This clears its decision strategies that are
  // no longer valid in this user context.
  d_decManager->presolve();

  try {
    // Definition of the statement that is to be run by every theory
#ifdef CVC4_FOR_EACH_THEORY_STATEMENT
#undef CVC4_FOR_EACH_THEORY_STATEMENT
#endif
#define CVC4_FOR_EACH_THEORY_STATEMENT(THEORY) \
    if (theory::TheoryTraits<THEORY>::hasPresolve) {    \
      theoryOf(THEORY)->presolve(); \
      if(d_inConflict) { \
        return true; \
      } \
    }

    // Presolve for each theory using the statement above
    CVC4_FOR_EACH_THEORY;
  } catch(const theory::Interrupted&) {
    Trace("theory") << "TheoryEngine::presolve() => interrupted" << endl;
  }
  // return whether we have a conflict
  return false;
}/* TheoryEngine::presolve() */

void TheoryEngine::postsolve() {
  // no longer in SAT mode
  d_inSatMode = false;
  // Reset the interrupt flag
  d_interrupted = false;
  bool CVC4_UNUSED wasInConflict = d_inConflict;

  try {
    // Definition of the statement that is to be run by every theory
#ifdef CVC4_FOR_EACH_THEORY_STATEMENT
#undef CVC4_FOR_EACH_THEORY_STATEMENT
#endif
#define CVC4_FOR_EACH_THEORY_STATEMENT(THEORY)    \
  if (theory::TheoryTraits<THEORY>::hasPostsolve) \
  {                                               \
    theoryOf(THEORY)->postsolve();                \
    Assert(!d_inConflict || wasInConflict)        \
        << "conflict raised during postsolve()";  \
  }

    // Postsolve for each theory using the statement above
    CVC4_FOR_EACH_THEORY;
  } catch(const theory::Interrupted&) {
    Trace("theory") << "TheoryEngine::postsolve() => interrupted" << endl;
  }
}/* TheoryEngine::postsolve() */


void TheoryEngine::notifyRestart() {
  // Reset the interrupt flag
  d_interrupted = false;

  // Definition of the statement that is to be run by every theory
#ifdef CVC4_FOR_EACH_THEORY_STATEMENT
#undef CVC4_FOR_EACH_THEORY_STATEMENT
#endif
#define CVC4_FOR_EACH_THEORY_STATEMENT(THEORY) \
  if (theory::TheoryTraits<THEORY>::hasNotifyRestart && d_logicInfo.isTheoryEnabled(THEORY)) { \
    theoryOf(THEORY)->notifyRestart(); \
  }

  // notify each theory using the statement above
  CVC4_FOR_EACH_THEORY;
}

void TheoryEngine::ppStaticLearn(TNode in, NodeBuilder<>& learned) {
  // Reset the interrupt flag
  d_interrupted = false;

  // Definition of the statement that is to be run by every theory
#ifdef CVC4_FOR_EACH_THEORY_STATEMENT
#undef CVC4_FOR_EACH_THEORY_STATEMENT
#endif
#define CVC4_FOR_EACH_THEORY_STATEMENT(THEORY) \
  if (theory::TheoryTraits<THEORY>::hasPpStaticLearn) { \
    theoryOf(THEORY)->ppStaticLearn(in, learned); \
  }

  // static learning for each theory using the statement above
  CVC4_FOR_EACH_THEORY;
}

void TheoryEngine::shutdown() {
  // Set this first; if a Theory shutdown() throws an exception,
  // at least the destruction of the TheoryEngine won't confound
  // matters.
  d_hasShutDown = true;

  // Shutdown all the theories
  for(TheoryId theoryId = theory::THEORY_FIRST; theoryId < theory::THEORY_LAST; ++theoryId) {
    if(d_theoryTable[theoryId]) {
      theoryOf(theoryId)->shutdown();
    }
  }

  d_ppCache.clear();
}

theory::Theory::PPAssertStatus TheoryEngine::solve(TNode literal, SubstitutionMap& substitutionOut) {
  // Reset the interrupt flag
  d_interrupted = false;

  TNode atom = literal.getKind() == kind::NOT ? literal[0] : literal;
  Trace("theory::solve") << "TheoryEngine::solve(" << literal << "): solving with " << theoryOf(atom)->getId() << endl;

  if(! d_logicInfo.isTheoryEnabled(Theory::theoryOf(atom)) &&
     Theory::theoryOf(atom) != THEORY_SAT_SOLVER) {
    stringstream ss;
    ss << "The logic was specified as " << d_logicInfo.getLogicString()
       << ", which doesn't include " << Theory::theoryOf(atom)
       << ", but got a preprocessing-time fact for that theory." << endl
       << "The fact:" << endl
       << literal;
    throw LogicException(ss.str());
  }

  Theory::PPAssertStatus solveStatus = theoryOf(atom)->ppAssert(literal, substitutionOut);
  Trace("theory::solve") << "TheoryEngine::solve(" << literal << ") => " << solveStatus << endl;
  return solveStatus;
}

// Recursively traverse a term and call the theory rewriter on its sub-terms
Node TheoryEngine::ppTheoryRewrite(TNode term) {
  NodeMap::iterator find = d_ppCache.find(term);
  if (find != d_ppCache.end()) {
    return (*find).second;
  }
  unsigned nc = term.getNumChildren();
  if (nc == 0) {
    return theoryOf(term)->ppRewrite(term);
  }
  Trace("theory-pp") << "ppTheoryRewrite { " << term << endl;

  Node newTerm;
  // do not rewrite inside quantifiers
  if (term.isClosure())
  {
    newTerm = Rewriter::rewrite(term);
  }
  else
  {
    NodeBuilder<> newNode(term.getKind());
    if (term.getMetaKind() == kind::metakind::PARAMETERIZED) {
      newNode << term.getOperator();
    }
    unsigned i;
    for (i = 0; i < nc; ++i) {
      newNode << ppTheoryRewrite(term[i]);
    }
    newTerm = Rewriter::rewrite(Node(newNode));
  }
  Node newTerm2 = theoryOf(newTerm)->ppRewrite(newTerm);
  if (newTerm != newTerm2) {
    newTerm = ppTheoryRewrite(Rewriter::rewrite(newTerm2));
  }
  d_ppCache[term] = newTerm;
  Trace("theory-pp")<< "ppTheoryRewrite returning " << newTerm << "}" << endl;
  return newTerm;
}


void TheoryEngine::preprocessStart()
{
  d_ppCache.clear();
}


struct preprocess_stack_element {
  TNode node;
  bool children_added;
  preprocess_stack_element(TNode node)
  : node(node), children_added(false) {}
};/* struct preprocess_stack_element */


Node TheoryEngine::preprocess(TNode assertion) {

  Trace("theory::preprocess") << "TheoryEngine::preprocess(" << assertion << ")" << endl;
  // spendResource();

  // Do a topological sort of the subexpressions and substitute them
  vector<preprocess_stack_element> toVisit;
  toVisit.push_back(assertion);

  while (!toVisit.empty())
  {
    // The current node we are processing
    preprocess_stack_element& stackHead = toVisit.back();
    TNode current = stackHead.node;

    Debug("theory::internal") << "TheoryEngine::preprocess(" << assertion << "): processing " << current << endl;

    // If node already in the cache we're done, pop from the stack
    NodeMap::iterator find = d_ppCache.find(current);
    if (find != d_ppCache.end()) {
      toVisit.pop_back();
      continue;
    }

    if(! d_logicInfo.isTheoryEnabled(Theory::theoryOf(current)) &&
       Theory::theoryOf(current) != THEORY_SAT_SOLVER) {
      stringstream ss;
      ss << "The logic was specified as " << d_logicInfo.getLogicString()
         << ", which doesn't include " << Theory::theoryOf(current)
         << ", but got a preprocessing-time fact for that theory." << endl
         << "The fact:" << endl
         << current;
      throw LogicException(ss.str());
    }

    // If this is an atom, we preprocess its terms with the theory ppRewriter
    if (Theory::theoryOf(current) != THEORY_BOOL) {
      Node ppRewritten = ppTheoryRewrite(current);
      d_ppCache[current] = ppRewritten;
      Assert(Rewriter::rewrite(d_ppCache[current]) == d_ppCache[current]);
      continue;
    }

    // Not yet substituted, so process
    if (stackHead.children_added) {
      // Children have been processed, so substitute
      NodeBuilder<> builder(current.getKind());
      if (current.getMetaKind() == kind::metakind::PARAMETERIZED) {
        builder << current.getOperator();
      }
      for (unsigned i = 0; i < current.getNumChildren(); ++ i) {
        Assert(d_ppCache.find(current[i]) != d_ppCache.end());
        builder << d_ppCache[current[i]];
      }
      // Mark the substitution and continue
      Node result = builder;
      if (result != current) {
        result = Rewriter::rewrite(result);
      }
      Debug("theory::internal") << "TheoryEngine::preprocess(" << assertion << "): setting " << current << " -> " << result << endl;
      d_ppCache[current] = result;
      toVisit.pop_back();
    } else {
      // Mark that we have added the children if any
      if (current.getNumChildren() > 0) {
        stackHead.children_added = true;
        // We need to add the children
        for(TNode::iterator child_it = current.begin(); child_it != current.end(); ++ child_it) {
          TNode childNode = *child_it;
          NodeMap::iterator childFind = d_ppCache.find(childNode);
          if (childFind == d_ppCache.end()) {
            toVisit.push_back(childNode);
          }
        }
      } else {
        // No children, so we're done
        Debug("substitution::internal") << "SubstitutionMap::internalSubstitute(" << assertion << "): setting " << current << " -> " << current << endl;
        d_ppCache[current] = current;
        toVisit.pop_back();
      }
    }
  }

  // Return the substituted version
  return d_ppCache[assertion];
}

void TheoryEngine::notifyPreprocessedAssertions(
    const std::vector<Node>& assertions) {
  // call all the theories
  for (TheoryId theoryId = theory::THEORY_FIRST; theoryId < theory::THEORY_LAST;
       ++theoryId) {
    if (d_theoryTable[theoryId]) {
      theoryOf(theoryId)->ppNotifyAssertions(assertions);
    }
  }
}

bool TheoryEngine::markPropagation(TNode assertion, TNode originalAssertion, theory::TheoryId toTheoryId, theory::TheoryId fromTheoryId) {

  // What and where we are asserting
  NodeTheoryPair toAssert(assertion, toTheoryId, d_propagationMapTimestamp);
  // What and where it came from
  NodeTheoryPair toExplain(originalAssertion, fromTheoryId, d_propagationMapTimestamp);

  // See if the theory already got this literal
  PropagationMap::const_iterator find = d_propagationMap.find(toAssert);
  if (find != d_propagationMap.end()) {
    // The theory already knows this
    Trace("theory::assertToTheory") << "TheoryEngine::markPropagation(): already there" << endl;
    return false;
  }

  Trace("theory::assertToTheory") << "TheoryEngine::markPropagation(): marking [" << d_propagationMapTimestamp << "] " << assertion << ", " << toTheoryId << " from " << originalAssertion << ", " << fromTheoryId << endl;

  // Mark the propagation
  d_propagationMap[toAssert] = toExplain;
  d_propagationMapTimestamp = d_propagationMapTimestamp + 1;

  return true;
}


void TheoryEngine::assertToTheory(TNode assertion, TNode originalAssertion, theory::TheoryId toTheoryId, theory::TheoryId fromTheoryId) {

  Trace("theory::assertToTheory") << "TheoryEngine::assertToTheory(" << assertion << ", " << originalAssertion << "," << toTheoryId << ", " << fromTheoryId << ")" << endl;

  Assert(toTheoryId != fromTheoryId);
  if(toTheoryId != THEORY_SAT_SOLVER &&
     ! d_logicInfo.isTheoryEnabled(toTheoryId)) {
    stringstream ss;
    ss << "The logic was specified as " << d_logicInfo.getLogicString()
       << ", which doesn't include " << toTheoryId
       << ", but got an asserted fact to that theory." << endl
       << "The fact:" << endl
       << assertion;
    throw LogicException(ss.str());
  }

  if (d_inConflict) {
    return;
  }

  // If sharing is disabled, things are easy
  if (!d_logicInfo.isSharingEnabled()) {
    Assert(assertion == originalAssertion);
    if (fromTheoryId == THEORY_SAT_SOLVER) {
      // Send to the apropriate theory
      theory::Theory* toTheory = theoryOf(toTheoryId);
      // We assert it, and we know it's preregistereed
      toTheory->assertFact(assertion, true);
      // Mark that we have more information
      d_factsAsserted = true;
    } else {
      Assert(toTheoryId == THEORY_SAT_SOLVER);
      // Check for propositional conflict
      bool value;
      if (d_propEngine->hasValue(assertion, value)) {
        if (!value) {
          Trace("theory::propagate") << "TheoryEngine::assertToTheory(" << assertion << ", " << toTheoryId << ", " << fromTheoryId << "): conflict (no sharing)" << endl;
          Trace("dtview::conflict")
              << ":THEORY-CONFLICT: " << assertion << std::endl;
          d_inConflict = true;
        } else {
          return;
        }
      }
      d_propagatedLiterals.push_back(assertion);
    }
    return;
  }

  // Polarity of the assertion
  bool polarity = assertion.getKind() != kind::NOT;

  // Atom of the assertion
  TNode atom = polarity ? assertion : assertion[0];

  // If sending to the shared terms database, it's also simple
  if (toTheoryId == THEORY_BUILTIN) {
    Assert(atom.getKind() == kind::EQUAL)
        << "atom should be an EQUALity, not `" << atom << "'";
    if (markPropagation(assertion, originalAssertion, toTheoryId, fromTheoryId)) {
      d_sharedTerms.assertEquality(atom, polarity, assertion);
    }
    return;
  }

  // Things from the SAT solver are already normalized, so they go
  // directly to the apropriate theory
  if (fromTheoryId == THEORY_SAT_SOLVER) {
    // We know that this is normalized, so just send it off to the theory
    if (markPropagation(assertion, originalAssertion, toTheoryId, fromTheoryId)) {
      // Is it preregistered
      bool preregistered = d_propEngine->isSatLiteral(assertion) && Theory::theoryOf(assertion) == toTheoryId;
      // We assert it
      theoryOf(toTheoryId)->assertFact(assertion, preregistered);
      // Mark that we have more information
      d_factsAsserted = true;
    }
    return;
  }

  // Propagations to the SAT solver are just enqueued for pickup by
  // the SAT solver later
  if (toTheoryId == THEORY_SAT_SOLVER) {
    if (markPropagation(assertion, originalAssertion, toTheoryId, fromTheoryId)) {
      // Enqueue for propagation to the SAT solver
      d_propagatedLiterals.push_back(assertion);
      // Check for propositional conflicts
      bool value;
      if (d_propEngine->hasValue(assertion, value) && !value) {
        Trace("theory::propagate")
            << "TheoryEngine::assertToTheory(" << assertion << ", "
            << toTheoryId << ", " << fromTheoryId << "): conflict (sharing)"
            << endl;
        Trace("dtview::conflict")
            << ":THEORY-CONFLICT: " << assertion << std::endl;
        d_inConflict = true;
      }
    }
    return;
  }

  Assert(atom.getKind() == kind::EQUAL);

  // Normalize
  Node normalizedLiteral = Rewriter::rewrite(assertion);

  // See if it rewrites false directly -> conflict
  if (normalizedLiteral.isConst()) {
    if (!normalizedLiteral.getConst<bool>()) {
      // Mark the propagation for explanations
      if (markPropagation(normalizedLiteral, originalAssertion, toTheoryId, fromTheoryId)) {
        // Get the explanation (conflict will figure out where it came from)
        conflict(normalizedLiteral, toTheoryId);
      } else {
        Unreachable();
      }
      return;
    }
  }

  // Try and assert (note that we assert the non-normalized one)
  if (markPropagation(assertion, originalAssertion, toTheoryId, fromTheoryId)) {
    // Check if has been pre-registered with the theory
    bool preregistered = d_propEngine->isSatLiteral(assertion) && Theory::theoryOf(assertion) == toTheoryId;
    // Assert away
    theoryOf(toTheoryId)->assertFact(assertion, preregistered);
    d_factsAsserted = true;
  }

  return;
}

void TheoryEngine::assertFact(TNode literal)
{
  Trace("theory") << "TheoryEngine::assertFact(" << literal << ")" << endl;

  // spendResource();

  // If we're in conflict, nothing to do
  if (d_inConflict) {
    return;
  }

  // Get the atom
  bool polarity = literal.getKind() != kind::NOT;
  TNode atom = polarity ? literal : literal[0];

  if (d_logicInfo.isSharingEnabled()) {

    // If any shared terms, it's time to do sharing work
    if (d_sharedTerms.hasSharedTerms(atom)) {
      // Notify the theories the shared terms
      SharedTermsDatabase::shared_terms_iterator it = d_sharedTerms.begin(atom);
      SharedTermsDatabase::shared_terms_iterator it_end = d_sharedTerms.end(atom);
      for (; it != it_end; ++ it) {
        TNode term = *it;
        Theory::Set theories = d_sharedTerms.getTheoriesToNotify(atom, term);
        for (TheoryId id = THEORY_FIRST; id != THEORY_LAST; ++ id) {
          if (Theory::setContains(id, theories)) {
            theoryOf(id)->addSharedTermInternal(term);
          }
        }
        d_sharedTerms.markNotified(term, theories);
      }
    }

    // If it's an equality, assert it to the shared term manager, even though the terms are not
    // yet shared. As the terms become shared later, the shared terms manager will then add them
    // to the assert the equality to the interested theories
    if (atom.getKind() == kind::EQUAL) {
      // Assert it to the the owning theory
      assertToTheory(literal, literal, /* to */ Theory::theoryOf(atom), /* from */ THEORY_SAT_SOLVER);
      // Shared terms manager will assert to interested theories directly, as the terms become shared
      assertToTheory(literal, literal, /* to */ THEORY_BUILTIN, /* from */ THEORY_SAT_SOLVER);

      // Now, let's check for any atom triggers from lemmas
      AtomRequests::atom_iterator it = d_atomRequests.getAtomIterator(atom);
      while (!it.done()) {
        const AtomRequests::Request& request = it.get();
        Node toAssert =
            polarity ? (Node)request.d_atom : request.d_atom.notNode();
        Debug("theory::atoms") << "TheoryEngine::assertFact(" << literal << "): sending requested " << toAssert << endl;
        assertToTheory(
            toAssert, literal, request.d_toTheory, THEORY_SAT_SOLVER);
        it.next();
      }

    } else {
      // Not an equality, just assert to the appropriate theory
      assertToTheory(literal, literal, /* to */ Theory::theoryOf(atom), /* from */ THEORY_SAT_SOLVER);
    }
  } else {
    // Assert the fact to the appropriate theory directly
    assertToTheory(literal, literal, /* to */ Theory::theoryOf(atom), /* from */ THEORY_SAT_SOLVER);
  }
}

bool TheoryEngine::propagate(TNode literal, theory::TheoryId theory) {

  Debug("theory::propagate") << "TheoryEngine::propagate(" << literal << ", " << theory << ")" << endl;

  Trace("dtview::prop") << std::string(d_context->getLevel(), ' ')
                        << ":THEORY-PROP: " << literal << endl;

  // spendResource();

  if(Dump.isOn("t-propagations")) {
    Dump("t-propagations") << CommentCommand("negation of theory propagation: expect valid")
                           << QueryCommand(literal.toExpr());
  }
  if(Dump.isOn("missed-t-propagations")) {
    d_hasPropagated.insert(literal);
  }

  // Get the atom
  bool polarity = literal.getKind() != kind::NOT;
  TNode atom = polarity ? literal : literal[0];

  if (d_logicInfo.isSharingEnabled() && atom.getKind() == kind::EQUAL) {
    if (d_propEngine->isSatLiteral(literal)) {
      // We propagate SAT literals to SAT
      assertToTheory(literal, literal, /* to */ THEORY_SAT_SOLVER, /* from */ theory);
    }
    if (theory != THEORY_BUILTIN) {
      // Assert to the shared terms database
      assertToTheory(literal, literal, /* to */ THEORY_BUILTIN, /* from */ theory);
    }
  } else {
    // We could be propagating a unit-clause lemma. In this case, we need to provide a
    // recipe.
    // TODO: Consider putting this someplace else? This is the only refence to the proof
    // manager in this class.

    PROOF({
        LemmaProofRecipe proofRecipe;
        proofRecipe.addBaseAssertion(literal);

        Node emptyNode;
        LemmaProofRecipe::ProofStep proofStep(theory, emptyNode);
        proofStep.addAssertion(literal);
        proofRecipe.addStep(proofStep);

        ProofManager::getCnfProof()->setProofRecipe(&proofRecipe);
      });

    // Just send off to the SAT solver
    Assert(d_propEngine->isSatLiteral(literal));
    assertToTheory(literal, literal, /* to */ THEORY_SAT_SOLVER, /* from */ theory);
  }

  return !d_inConflict;
}

const LogicInfo& TheoryEngine::getLogicInfo() const { return d_logicInfo; }

theory::EqualityStatus TheoryEngine::getEqualityStatus(TNode a, TNode b) {
  Assert(a.getType().isComparableTo(b.getType()));
  if (d_sharedTerms.isShared(a) && d_sharedTerms.isShared(b)) {
    if (d_sharedTerms.areEqual(a,b)) {
      return EQUALITY_TRUE_AND_PROPAGATED;
    }
    else if (d_sharedTerms.areDisequal(a,b)) {
      return EQUALITY_FALSE_AND_PROPAGATED;
    }
  }
  return theoryOf(Theory::theoryOf(a.getType()))->getEqualityStatus(a, b);
}

Node TheoryEngine::getModelValue(TNode var) {
  if (var.isConst())
  {
    // the model value of a constant must be itself
    return var;
  }
  Assert(d_sharedTerms.isShared(var));
  return theoryOf(Theory::theoryOf(var.getType()))->getModelValue(var);
}


Node TheoryEngine::ensureLiteral(TNode n) {
  Debug("ensureLiteral") << "rewriting: " << n << std::endl;
  Node rewritten = Rewriter::rewrite(n);
  Debug("ensureLiteral") << "      got: " << rewritten << std::endl;
  Node preprocessed = preprocess(rewritten);
  Debug("ensureLiteral") << "preprocessed: " << preprocessed << std::endl;
  d_propEngine->ensureLiteral(preprocessed);
  return preprocessed;
}


void TheoryEngine::printInstantiations( std::ostream& out ) {
  if( d_quantEngine ){
    d_quantEngine->printInstantiations( out );
  }else{
    out << "Internal error : instantiations not available when quantifiers are not present." << std::endl;
    Assert(false);
  }
}

void TheoryEngine::printSynthSolution( std::ostream& out ) {
  if( d_quantEngine ){
    d_quantEngine->printSynthSolution( out );
  }else{
    out << "Internal error : synth solution not available when quantifiers are not present." << std::endl;
    Assert(false);
  }
}

void TheoryEngine::getInstantiatedQuantifiedFormulas( std::vector< Node >& qs ) {
  if( d_quantEngine ){
    d_quantEngine->getInstantiatedQuantifiedFormulas( qs );
  }else{
    Assert(false);
  }
}

void TheoryEngine::getInstantiations( Node q, std::vector< Node >& insts ) {
  if( d_quantEngine ){
    d_quantEngine->getInstantiations( q, insts );
  }else{
    Assert(false);
  }
}

void TheoryEngine::getInstantiationTermVectors( Node q, std::vector< std::vector< Node > >& tvecs ) {
  if( d_quantEngine ){
    d_quantEngine->getInstantiationTermVectors( q, tvecs );
  }else{
    Assert(false);
  }
}

void TheoryEngine::getInstantiations( std::map< Node, std::vector< Node > >& insts ) {
  if( d_quantEngine ){
    d_quantEngine->getInstantiations( insts );
  }else{
    Assert(false);
  }
}

void TheoryEngine::getInstantiationTermVectors( std::map< Node, std::vector< std::vector< Node > > >& insts ) {
  if( d_quantEngine ){
    d_quantEngine->getInstantiationTermVectors( insts );
  }else{
    Assert(false);
  }
}

Node TheoryEngine::getInstantiatedConjunction( Node q ) {
  if( d_quantEngine ){
    return d_quantEngine->getInstantiatedConjunction( q );
  }else{
    Assert(false);
    return Node::null();
  }
}


static Node mkExplanation(const std::vector<NodeTheoryPair>& explanation) {

  std::set<TNode> all;
  for (unsigned i = 0; i < explanation.size(); ++ i) {
    Assert(explanation[i].d_theory == THEORY_SAT_SOLVER);
    all.insert(explanation[i].d_node);
  }

  if (all.size() == 0) {
    // Normalize to true
    return NodeManager::currentNM()->mkConst<bool>(true);
  }

  if (all.size() == 1) {
    // All the same, or just one
    return explanation[0].d_node;
  }

  NodeBuilder<> conjunction(kind::AND);
  std::set<TNode>::const_iterator it = all.begin();
  std::set<TNode>::const_iterator it_end = all.end();
  while (it != it_end) {
    conjunction << *it;
    ++ it;
  }

  return conjunction;
}

Node TheoryEngine::getExplanationAndRecipe(TNode node, LemmaProofRecipe* proofRecipe) {
  Debug("theory::explain") << "TheoryEngine::getExplanation(" << node << "): current propagation index = " << d_propagationMapTimestamp << endl;

  bool polarity = node.getKind() != kind::NOT;
  TNode atom = polarity ? node : node[0];

  // If we're not in shared mode, explanations are simple
  if (!d_logicInfo.isSharingEnabled()) {
    Debug("theory::explain") << "TheoryEngine::getExplanation: sharing is NOT enabled. "
                             << " Responsible theory is: "
                             << theoryOf(atom)->getId() << std::endl;

    Node explanation = theoryOf(atom)->explain(node);
    Debug("theory::explain") << "TheoryEngine::getExplanation(" << node << ") => " << explanation << endl;
    PROOF({
        if(proofRecipe) {
          Node emptyNode;
          LemmaProofRecipe::ProofStep proofStep(theoryOf(atom)->getId(), emptyNode);
          proofStep.addAssertion(node);
          proofRecipe->addBaseAssertion(node);

          if (explanation.getKind() == kind::AND) {
            // If the explanation is a conjunction, the recipe for the corresponding lemma is
            // the negation of its conjuncts.
            Node flat = flattenAnd(explanation);
            for (unsigned i = 0; i < flat.getNumChildren(); ++i) {
              if (flat[i].isConst() && flat[i].getConst<bool>()) {
                ++ i;
                continue;
              }
              if (flat[i].getKind() == kind::NOT &&
                  flat[i][0].isConst() && !flat[i][0].getConst<bool>()) {
                ++ i;
                continue;
              }
              Debug("theory::explain") << "TheoryEngine::getExplanationAndRecipe: adding recipe assertion: "
                                       << flat[i].negate() << std::endl;
              proofStep.addAssertion(flat[i].negate());
              proofRecipe->addBaseAssertion(flat[i].negate());
            }
          } else {
            // The recipe for proving it is by negating it. "True" is not an acceptable reason.
            if (!((explanation.isConst() && explanation.getConst<bool>()) ||
                  (explanation.getKind() == kind::NOT &&
                   explanation[0].isConst() && !explanation[0].getConst<bool>()))) {
              proofStep.addAssertion(explanation.negate());
              proofRecipe->addBaseAssertion(explanation.negate());
            }
          }

          proofRecipe->addStep(proofStep);
        }
      });

    return explanation;
  }

  Debug("theory::explain") << "TheoryEngine::getExplanation: sharing IS enabled" << std::endl;

  // Initial thing to explain
  NodeTheoryPair toExplain(node, THEORY_SAT_SOLVER, d_propagationMapTimestamp);
  Assert(d_propagationMap.find(toExplain) != d_propagationMap.end());

  NodeTheoryPair nodeExplainerPair = d_propagationMap[toExplain];
  Debug("theory::explain")
      << "TheoryEngine::getExplanation: explainer for node "
      << nodeExplainerPair.d_node
      << " is theory: " << nodeExplainerPair.d_theory << std::endl;
  TheoryId explainer = nodeExplainerPair.d_theory;

  // Create the workplace for explanations
  std::vector<NodeTheoryPair> explanationVector;
  explanationVector.push_back(d_propagationMap[toExplain]);
  // Process the explanation
  if (proofRecipe) {
    Node emptyNode;
    LemmaProofRecipe::ProofStep proofStep(explainer, emptyNode);
    proofStep.addAssertion(node);
    proofRecipe->addStep(proofStep);
    proofRecipe->addBaseAssertion(node);
  }

  getExplanation(explanationVector, proofRecipe);
  Node explanation = mkExplanation(explanationVector);

  Debug("theory::explain") << "TheoryEngine::getExplanation(" << node << ") => " << explanation << endl;

  return explanation;
}

Node TheoryEngine::getExplanation(TNode node) {
  LemmaProofRecipe *dontCareRecipe = NULL;
  return getExplanationAndRecipe(node, dontCareRecipe);
}

struct AtomsCollect {

  std::vector<TNode> d_atoms;
  std::unordered_set<TNode, TNodeHashFunction> d_visited;

public:

  typedef void return_type;

  bool alreadyVisited(TNode current, TNode parent) {
    // Check if already visited
    if (d_visited.find(current) != d_visited.end()) return true;
    // Don't visit non-boolean
    if (!current.getType().isBoolean()) return true;
    // New node
    return false;
  }

  void visit(TNode current, TNode parent) {
    if (Theory::theoryOf(current) != theory::THEORY_BOOL) {
      d_atoms.push_back(current);
    }
    d_visited.insert(current);
  }

  void start(TNode node) {}
  void done(TNode node) {}

  std::vector<TNode> getAtoms() const {
    return d_atoms;
  }
};

void TheoryEngine::ensureLemmaAtoms(const std::vector<TNode>& atoms, theory::TheoryId atomsTo) {
  for (unsigned i = 0; i < atoms.size(); ++ i) {

    // Non-equality atoms are either owned by theory or they don't make sense
    if (atoms[i].getKind() != kind::EQUAL) {
      continue;
    }

    // The equality
    Node eq = atoms[i];
    // Simple normalization to not repeat stuff
    if (eq[0] > eq[1]) {
      eq = eq[1].eqNode(eq[0]);
    }

    // Rewrite the equality
    Node eqNormalized = Rewriter::rewrite(atoms[i]);

    Debug("theory::atoms") << "TheoryEngine::ensureLemmaAtoms(): " << eq << " with nf " << eqNormalized << endl;

    // If the equality is a boolean constant, we send immediately
    if (eqNormalized.isConst()) {
      if (eqNormalized.getConst<bool>()) {
        assertToTheory(eq, eqNormalized, /** to */ atomsTo, /** Sat solver */ theory::THEORY_SAT_SOLVER);
      } else {
        assertToTheory(eq.notNode(), eqNormalized.notNode(), /** to */ atomsTo, /** Sat solver */ theory::THEORY_SAT_SOLVER);
      }
      continue;
    }else if( eqNormalized.getKind() != kind::EQUAL){
      Assert(eqNormalized.getKind() == kind::BOOLEAN_TERM_VARIABLE
             || (eqNormalized.getKind() == kind::NOT
                 && eqNormalized[0].getKind() == kind::BOOLEAN_TERM_VARIABLE));
      // this happens for Boolean term equalities V = true that are rewritten to V, we should skip
      //  TODO : revisit this
      continue;
    }

    // If the normalization did the just flips, keep the flip
    if (eqNormalized[0] == eq[1] && eqNormalized[1] == eq[0]) {
      eq = eqNormalized;
    }

    // Check if the equality is already known by the sat solver
    if (d_propEngine->isSatLiteral(eqNormalized)) {
      bool value;
      if (d_propEngine->hasValue(eqNormalized, value)) {
        if (value) {
          assertToTheory(eq, eqNormalized, atomsTo, theory::THEORY_SAT_SOLVER);
          continue;
        } else {
          assertToTheory(eq.notNode(), eqNormalized.notNode(), atomsTo, theory::THEORY_SAT_SOLVER);
          continue;
        }
      }
    }

    // If the theory is asking about a different form, or the form is ok but if will go to a different theory
    // then we must figure it out
    if (eqNormalized != eq || Theory::theoryOf(eq) != atomsTo) {
      // If you get eqNormalized, send atoms[i] to atomsTo
      d_atomRequests.add(eqNormalized, eq, atomsTo);
    }
  }
}

theory::LemmaStatus TheoryEngine::lemma(TNode node,
                                        ProofRule rule,
                                        bool negated,
                                        bool removable,
                                        bool preprocess,
                                        theory::TheoryId atomsTo) {
  // For resource-limiting (also does a time check).
  // spendResource();

  // Do we need to check atoms
  if (atomsTo != theory::THEORY_LAST) {
    Debug("theory::atoms") << "TheoryEngine::lemma(" << node << ", " << atomsTo << ")" << endl;
    AtomsCollect collectAtoms;
    NodeVisitor<AtomsCollect>::run(collectAtoms, node);
    ensureLemmaAtoms(collectAtoms.getAtoms(), atomsTo);
  }

  if(Dump.isOn("t-lemmas")) {
    Node n = node;
    if (!negated) {
      n = node.negate();
    }
    Dump("t-lemmas") << CommentCommand("theory lemma: expect valid")
                     << CheckSatCommand(n.toExpr());
  }

  AssertionPipeline additionalLemmas;

  // Run theory preprocessing, maybe
  Node ppNode = preprocess ? this->preprocess(node) : Node(node);

  // Remove the ITEs
  Debug("ite") << "Remove ITE from " << ppNode << std::endl;
  additionalLemmas.push_back(ppNode);
  additionalLemmas.updateRealAssertionsEnd();
  d_tform_remover.run(additionalLemmas.ref(),
                      additionalLemmas.getIteSkolemMap());
  Debug("ite") << "..done " << additionalLemmas[0] << std::endl;
  additionalLemmas.replace(0, theory::Rewriter::rewrite(additionalLemmas[0]));

  if(Debug.isOn("lemma-ites")) {
    Debug("lemma-ites") << "removed ITEs from lemma: " << ppNode << endl;
    Debug("lemma-ites") << " + now have the following "
                        << additionalLemmas.size() << " lemma(s):" << endl;
    for(std::vector<Node>::const_iterator i = additionalLemmas.begin();
        i != additionalLemmas.end();
        ++i) {
      Debug("lemma-ites") << " + " << *i << endl;
    }
    Debug("lemma-ites") << endl;
  }

  // assert to prop engine
  d_propEngine->assertLemma(additionalLemmas[0], negated, removable, rule, node);
  for (unsigned i = 1; i < additionalLemmas.size(); ++ i) {
    additionalLemmas.replace(i, theory::Rewriter::rewrite(additionalLemmas[i]));
    d_propEngine->assertLemma(additionalLemmas[i], false, removable, rule, node);
  }

  // WARNING: Below this point don't assume additionalLemmas[0] to be not negated.
  if(negated) {
    additionalLemmas.replace(0, additionalLemmas[0].notNode());
    negated = false;
  }

  // assert to decision engine
  if(!removable) {
    d_decisionEngine->addAssertions(additionalLemmas);
  }

  // Mark that we added some lemmas
  d_lemmasAdded = true;

  // Lemma analysis isn't online yet; this lemma may only live for this
  // user level.
  return theory::LemmaStatus(additionalLemmas[0], d_userContext->getLevel());
}

void TheoryEngine::conflict(TNode conflict, TheoryId theoryId) {

  Debug("theory::conflict") << "TheoryEngine::conflict(" << conflict << ", " << theoryId << ")" << endl;

  Trace("dtview::conflict") << ":THEORY-CONFLICT: " << conflict << std::endl;

  // Mark that we are in conflict
  d_inConflict = true;

  if(Dump.isOn("t-conflicts")) {
    Dump("t-conflicts") << CommentCommand("theory conflict: expect unsat")
                        << CheckSatCommand(conflict.toExpr());
  }

  LemmaProofRecipe* proofRecipe = NULL;
  PROOF({
      proofRecipe = new LemmaProofRecipe;
      Node emptyNode;
      LemmaProofRecipe::ProofStep proofStep(theoryId, emptyNode);

      if (conflict.getKind() == kind::AND) {
        for (unsigned i = 0; i < conflict.getNumChildren(); ++i) {
          proofStep.addAssertion(conflict[i].negate());
        }
      } else {
        proofStep.addAssertion(conflict.negate());
      }

      proofRecipe->addStep(proofStep);
    });

  // In the multiple-theories case, we need to reconstruct the conflict
  if (d_logicInfo.isSharingEnabled()) {
    // Create the workplace for explanations
    std::vector<NodeTheoryPair> explanationVector;
    explanationVector.push_back(NodeTheoryPair(conflict, theoryId, d_propagationMapTimestamp));

    // Process the explanation
    getExplanation(explanationVector, proofRecipe);
    PROOF(ProofManager::getCnfProof()->setProofRecipe(proofRecipe));
    Node fullConflict = mkExplanation(explanationVector);
    Debug("theory::conflict") << "TheoryEngine::conflict(" << conflict << ", " << theoryId << "): full = " << fullConflict << endl;
    Assert(properConflict(fullConflict));
    lemma(fullConflict, RULE_CONFLICT, true, true, false, THEORY_LAST);

  } else {
    // When only one theory, the conflict should need no processing
    Assert(properConflict(conflict));
    PROOF({
        if (conflict.getKind() == kind::AND) {
          // If the conflict is a conjunction, the corresponding lemma is derived by negating
          // its conjuncts.
          for (unsigned i = 0; i < conflict.getNumChildren(); ++i) {
            if (conflict[i].isConst() && conflict[i].getConst<bool>()) {
              ++ i;
              continue;
            }
            if (conflict[i].getKind() == kind::NOT &&
                conflict[i][0].isConst() && !conflict[i][0].getConst<bool>()) {
              ++ i;
              continue;
            }
            proofRecipe->getStep(0)->addAssertion(conflict[i].negate());
            proofRecipe->addBaseAssertion(conflict[i].negate());
          }
        } else {
          proofRecipe->getStep(0)->addAssertion(conflict.negate());
          proofRecipe->addBaseAssertion(conflict.negate());
        }

        ProofManager::getCnfProof()->setProofRecipe(proofRecipe);
      });

    lemma(conflict, RULE_CONFLICT, true, true, false, THEORY_LAST);
  }

  PROOF({
      delete proofRecipe;
      proofRecipe = NULL;
    });
}

void TheoryEngine::staticInitializeBVOptions(
    const std::vector<Node>& assertions)
{
  bool useSlicer = true;
  if (options::bitvectorEqualitySlicer() == options::BvSlicerMode::ON)
  {
    if (!d_logicInfo.isPure(theory::THEORY_BV) || d_logicInfo.isQuantified())
      throw ModalException(
          "Slicer currently only supports pure QF_BV formulas. Use "
          "--bv-eq-slicer=off");
    if (options::incrementalSolving())
      throw ModalException(
          "Slicer does not currently support incremental mode. Use "
          "--bv-eq-slicer=off");
    if (options::produceModels())
      throw ModalException(
          "Slicer does not currently support model generation. Use "
          "--bv-eq-slicer=off");
  }
  else if (options::bitvectorEqualitySlicer() == options::BvSlicerMode::OFF)
  {
    return;
  }
  else if (options::bitvectorEqualitySlicer() == options::BvSlicerMode::AUTO)
  {
    if ((!d_logicInfo.isPure(theory::THEORY_BV) || d_logicInfo.isQuantified())
        || options::incrementalSolving()
        || options::produceModels())
      return;

    bv::utils::TNodeBoolMap cache;
    for (unsigned i = 0; i < assertions.size(); ++i)
    {
      useSlicer = useSlicer && bv::utils::isCoreTerm(assertions[i], cache);
    }
  }

  if (useSlicer)
  {
    bv::TheoryBV* bv_theory = (bv::TheoryBV*)d_theoryTable[THEORY_BV];
    bv_theory->enableCoreTheorySlicer();
  }
}

void TheoryEngine::getExplanation(std::vector<NodeTheoryPair>& explanationVector, LemmaProofRecipe* proofRecipe) {
  Assert(explanationVector.size() > 0);

  unsigned i = 0; // Index of the current literal we are processing
  unsigned j = 0; // Index of the last literal we are keeping

  std::unique_ptr<std::set<Node>> inputAssertions = nullptr;
  PROOF({
    if (proofRecipe)
    {
      inputAssertions.reset(
          new std::set<Node>(proofRecipe->getStep(0)->getAssertions()));
    }
  });

  while (i < explanationVector.size()) {
    // Get the current literal to explain
    NodeTheoryPair toExplain = explanationVector[i];

    Debug("theory::explain")
        << "[i=" << i << "] TheoryEngine::explain(): processing ["
        << toExplain.d_timestamp << "] " << toExplain.d_node << " sent from "
        << toExplain.d_theory << endl;

    // If a true constant or a negation of a false constant we can ignore it
    if (toExplain.d_node.isConst() && toExplain.d_node.getConst<bool>())
    {
      ++ i;
      continue;
    }
    if (toExplain.d_node.getKind() == kind::NOT && toExplain.d_node[0].isConst()
        && !toExplain.d_node[0].getConst<bool>())
    {
      ++ i;
      continue;
    }

    // If from the SAT solver, keep it
    if (toExplain.d_theory == THEORY_SAT_SOLVER)
    {
      Debug("theory::explain") << "\tLiteral came from THEORY_SAT_SOLVER. Kepping it." << endl;
      explanationVector[j++] = explanationVector[i++];
      continue;
    }

    // If an and, expand it
    if (toExplain.d_node.getKind() == kind::AND)
    {
      Debug("theory::explain")
          << "TheoryEngine::explain(): expanding " << toExplain.d_node
          << " got from " << toExplain.d_theory << endl;
      for (unsigned k = 0; k < toExplain.d_node.getNumChildren(); ++k)
      {
        NodeTheoryPair newExplain(
            toExplain.d_node[k], toExplain.d_theory, toExplain.d_timestamp);
        explanationVector.push_back(newExplain);
      }
      ++ i;
      continue;
    }

    // See if it was sent to the theory by another theory
    PropagationMap::const_iterator find = d_propagationMap.find(toExplain);
    if (find != d_propagationMap.end()) {
      Debug("theory::explain")
          << "\tTerm was propagated by another theory (theory = "
          << getTheoryString((*find).second.d_theory) << ")" << std::endl;
      // There is some propagation, check if its a timely one
      if ((*find).second.d_timestamp < toExplain.d_timestamp)
      {
        Debug("theory::explain")
            << "\tRelevant timetsamp, pushing " << (*find).second.d_node
            << "to index = " << explanationVector.size() << std::endl;
        explanationVector.push_back((*find).second);
        ++i;

        PROOF({
          if (toExplain.d_node != (*find).second.d_node)
          {
            Debug("pf::explain")
                << "TheoryEngine::getExplanation: Rewrite alert! toAssert = "
                << toExplain.d_node << ", toExplain = " << (*find).second.d_node
                << std::endl;

            if (proofRecipe)
            {
              proofRecipe->addRewriteRule(toExplain.d_node,
                                          (*find).second.d_node);
            }
          }
        })

        continue;
      }
    }

    // It was produced by the theory, so ask for an explanation
    Node explanation;
    if (toExplain.d_theory == THEORY_BUILTIN)
    {
      explanation = d_sharedTerms.explain(toExplain.d_node);
      Debug("theory::explain") << "\tTerm was propagated by THEORY_BUILTIN. Explanation: " << explanation << std::endl;
    }
    else
    {
      explanation = theoryOf(toExplain.d_theory)->explain(toExplain.d_node);
      Debug("theory::explain") << "\tTerm was propagated by owner theory: "
                               << theoryOf(toExplain.d_theory)->getId()
                               << ". Explanation: " << explanation << std::endl;
    }

    Debug("theory::explain")
        << "TheoryEngine::explain(): got explanation " << explanation
        << " got from " << toExplain.d_theory << endl;
    Assert(explanation != toExplain.d_node)
        << "wasn't sent to you, so why are you explaining it trivially";
    // Mark the explanation
    NodeTheoryPair newExplain(
        explanation, toExplain.d_theory, toExplain.d_timestamp);
    explanationVector.push_back(newExplain);

    ++ i;

    PROOF({
      if (proofRecipe && inputAssertions)
      {
        // If we're expanding the target node of the explanation (this is the
        // first expansion...), we don't want to add it as a separate proof
        // step. It is already part of the assertions.
        if (!ContainsKey(*inputAssertions, toExplain.d_node))
        {
          LemmaProofRecipe::ProofStep proofStep(toExplain.d_theory,
                                                toExplain.d_node);
          if (explanation.getKind() == kind::AND)
          {
            Node flat = flattenAnd(explanation);
            for (unsigned k = 0; k < flat.getNumChildren(); ++k)
            {
              // If a true constant or a negation of a false constant we can
              // ignore it
              if (!((flat[k].isConst() && flat[k].getConst<bool>())
                    || (flat[k].getKind() == kind::NOT && flat[k][0].isConst()
                        && !flat[k][0].getConst<bool>())))
              {
                proofStep.addAssertion(flat[k].negate());
              }
            }
          }
          else
          {
            if (!((explanation.isConst() && explanation.getConst<bool>())
                  || (explanation.getKind() == kind::NOT
                      && explanation[0].isConst()
                      && !explanation[0].getConst<bool>())))
            {
              proofStep.addAssertion(explanation.negate());
            }
          }
          proofRecipe->addStep(proofStep);
        }
      }
    });
  }

  // Keep only the relevant literals
  explanationVector.resize(j);

  PROOF({
      if (proofRecipe) {
        // The remaining literals are the base of the proof
        for (unsigned k = 0; k < explanationVector.size(); ++k) {
          proofRecipe->addBaseAssertion(explanationVector[k].d_node.negate());
        }
      }
    });
}

void TheoryEngine::setUserAttribute(const std::string& attr,
                                    Node n,
                                    const std::vector<Node>& node_values,
                                    const std::string& str_value)
{
  Trace("te-attr") << "set user attribute " << attr << " " << n << endl;
  if( d_attr_handle.find( attr )!=d_attr_handle.end() ){
    for( size_t i=0; i<d_attr_handle[attr].size(); i++ ){
      d_attr_handle[attr][i]->setUserAttribute(attr, n, node_values, str_value);
    }
  } else {
    //unhandled exception?
  }
}

void TheoryEngine::handleUserAttribute(const char* attr, Theory* t) {
  Trace("te-attr") << "Handle user attribute " << attr << " " << t << endl;
  std::string str( attr );
  d_attr_handle[ str ].push_back( t );
}

void TheoryEngine::checkTheoryAssertionsWithModel(bool hardFailure) {
  for(TheoryId theoryId = THEORY_FIRST; theoryId < THEORY_LAST; ++theoryId) {
    Theory* theory = d_theoryTable[theoryId];
    if(theory && d_logicInfo.isTheoryEnabled(theoryId)) {
      for(context::CDList<Assertion>::const_iterator it = theory->facts_begin(),
            it_end = theory->facts_end();
          it != it_end;
          ++it) {
        Node assertion = (*it).d_assertion;
        Node val = getModel()->getValue(assertion);
        if (val != d_true)
        {
          if (hardFailure)
          {
            InternalError()
                << theoryId
                << " has an asserted fact that the model doesn't satisfy."
                << endl
                << "The fact: " << assertion << endl
                << "Model value: " << val << endl;
          }
        }
      }
    }
  }
}

std::pair<bool, Node> TheoryEngine::entailmentCheck(
    options::TheoryOfMode mode,
    TNode lit,
    const EntailmentCheckParameters* params,
    EntailmentCheckSideEffects* seffects)
{
  TNode atom = (lit.getKind() == kind::NOT) ? lit[0] : lit;
  if( atom.getKind()==kind::AND || atom.getKind()==kind::OR || atom.getKind()==kind::IMPLIES ){
    //Boolean connective, recurse
    std::vector< Node > children;
    bool pol = (lit.getKind()!=kind::NOT);
    bool is_conjunction = pol==(lit.getKind()==kind::AND);
    for( unsigned i=0; i<atom.getNumChildren(); i++ ){
      Node ch = atom[i];
      if( pol==( lit.getKind()==kind::IMPLIES && i==0 ) ){
        ch = atom[i].negate();
      }
      std::pair<bool, Node> chres = entailmentCheck( mode, ch, params, seffects );
      if( chres.first ){
        if( !is_conjunction ){
          return chres;
        }else{
          children.push_back( chres.second );
        }
      }else if( !chres.first && is_conjunction ){
        return std::pair<bool, Node>(false, Node::null());
      }
    }
    if( is_conjunction ){
      return std::pair<bool, Node>(true, NodeManager::currentNM()->mkNode(kind::AND, children));
    }else{
      return std::pair<bool, Node>(false, Node::null());
    }
  }else if( atom.getKind()==kind::ITE || ( atom.getKind()==kind::EQUAL && atom[0].getType().isBoolean() ) ){
    bool pol = (lit.getKind()!=kind::NOT);
    for( unsigned r=0; r<2; r++ ){
      Node ch = atom[0];
      if( r==1 ){
        ch = ch.negate();
      }
      std::pair<bool, Node> chres = entailmentCheck( mode, ch, params, seffects );
      if( chres.first ){
        Node ch2 = atom[ atom.getKind()==kind::ITE ? r+1 : 1 ];
        if( pol==( atom.getKind()==kind::ITE ? true : r==1 ) ){
          ch2 = ch2.negate();
        }
        std::pair<bool, Node> chres2 = entailmentCheck( mode, ch2, params, seffects );
        if( chres2.first ){
          return std::pair<bool, Node>(true, NodeManager::currentNM()->mkNode(kind::AND, chres.second, chres2.second));
        }else{
          break;
        }
      }
    }
    return std::pair<bool, Node>(false, Node::null());
  }else{
    //it is a theory atom
    theory::TheoryId tid = theory::Theory::theoryOf(mode, atom);
    theory::Theory* th = theoryOf(tid);

    Assert(th != NULL);
    Assert(params == NULL || tid == params->getTheoryId());
    Assert(seffects == NULL || tid == seffects->getTheoryId());
    Trace("theory-engine-entc") << "Entailment check : " << lit << std::endl;

    std::pair<bool, Node> chres = th->entailmentCheck(lit, params, seffects);
    return chres;
  }
}

void TheoryEngine::spendResource(ResourceManager::Resource r)
{
  d_resourceManager->spendResource(r);
}

void TheoryEngine::enableTheoryAlternative(const std::string& name){
  Debug("TheoryEngine::enableTheoryAlternative")
      << "TheoryEngine::enableTheoryAlternative(" << name << ")" << std::endl;

  d_theoryAlternatives.insert(name);
}

bool TheoryEngine::useTheoryAlternative(const std::string& name) {
  return d_theoryAlternatives.find(name) != d_theoryAlternatives.end();
}


TheoryEngine::Statistics::Statistics(theory::TheoryId theory):
    conflicts(getStatsPrefix(theory) + "::conflicts", 0),
    propagations(getStatsPrefix(theory) + "::propagations", 0),
    lemmas(getStatsPrefix(theory) + "::lemmas", 0),
    requirePhase(getStatsPrefix(theory) + "::requirePhase", 0),
    restartDemands(getStatsPrefix(theory) + "::restartDemands", 0)
{
  smtStatisticsRegistry()->registerStat(&conflicts);
  smtStatisticsRegistry()->registerStat(&propagations);
  smtStatisticsRegistry()->registerStat(&lemmas);
  smtStatisticsRegistry()->registerStat(&requirePhase);
  smtStatisticsRegistry()->registerStat(&restartDemands);
}

TheoryEngine::Statistics::~Statistics() {
  smtStatisticsRegistry()->unregisterStat(&conflicts);
  smtStatisticsRegistry()->unregisterStat(&propagations);
  smtStatisticsRegistry()->unregisterStat(&lemmas);
  smtStatisticsRegistry()->unregisterStat(&requirePhase);
  smtStatisticsRegistry()->unregisterStat(&restartDemands);
}

}/* CVC4 namespace */<|MERGE_RESOLUTION|>--- conflicted
+++ resolved
@@ -740,11 +740,7 @@
 
     // The equality in question (order for no repetition)
     Node equality = carePair.d_a.eqNode(carePair.d_b);
-<<<<<<< HEAD
-    // EqualityStatus es = getEqualityStatus(carePair.a, carePair.b);
-=======
     // EqualityStatus es = getEqualityStatus(carePair.d_a, carePair.d_b);
->>>>>>> 87f3741d
     // Debug("combineTheories") << "TheoryEngine::combineTheories(): " <<
     //   (es == EQUALITY_TRUE_AND_PROPAGATED ? "EQUALITY_TRUE_AND_PROPAGATED" :
     //   es == EQUALITY_FALSE_AND_PROPAGATED ? "EQUALITY_FALSE_AND_PROPAGATED" :
