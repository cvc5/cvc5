/*********************                                                        */
/*! \file theory_engine.cpp
 ** \verbatim
 ** Top contributors (to current version):
 **   Dejan Jovanovic, Andrew Reynolds, Morgan Deters
 ** This file is part of the CVC4 project.
 ** Copyright (c) 2009-2020 by the authors listed in the file AUTHORS
 ** in the top-level source directory) and their institutional affiliations.
 ** All rights reserved.  See the file COPYING in the top-level source
 ** directory for licensing information.\endverbatim
 **
 ** \brief The theory engine
 **
 ** The theory engine.
 **/

#include "theory/theory_engine.h"

#include <list>
#include <vector>

#include "base/map_util.h"
#include "decision/decision_engine.h"
#include "expr/attribute.h"
#include "expr/node.h"
#include "expr/node_algorithm.h"
#include "expr/node_builder.h"
#include "expr/node_visitor.h"
#include "options/bv_options.h"
#include "options/options.h"
#include "options/quantifiers_options.h"
#include "options/theory_options.h"
#include "preprocessing/assertion_pipeline.h"
#include "smt/logic_exception.h"
#include "smt/term_formula_removal.h"
#include "theory/arith/arith_ite_utils.h"
#include "theory/bv/theory_bv_utils.h"
#include "theory/care_graph.h"
#include "theory/combination_care_graph.h"
#include "theory/decision_manager.h"
#include "theory/quantifiers/first_order_model.h"
#include "theory/quantifiers/fmf/model_engine.h"
#include "theory/quantifiers/theory_quantifiers.h"
#include "theory/quantifiers_engine.h"
#include "theory/relevance_manager.h"
#include "theory/rewriter.h"
#include "theory/theory.h"
#include "theory/theory_model.h"
#include "theory/theory_traits.h"
#include "theory/uf/equality_engine.h"
#include "util/resource_manager.h"

using namespace std;

using namespace CVC4::preprocessing;
using namespace CVC4::theory;

namespace CVC4 {

/* -------------------------------------------------------------------------- */

namespace theory {

/**
 * IMPORTANT: The order of the theories is important. For example, strings
 *            depends on arith, quantifiers needs to come as the very last.
 *            Do not change this order.
 */

#define CVC4_FOR_EACH_THEORY                                     \
  CVC4_FOR_EACH_THEORY_STATEMENT(CVC4::theory::THEORY_BUILTIN)   \
  CVC4_FOR_EACH_THEORY_STATEMENT(CVC4::theory::THEORY_BOOL)      \
  CVC4_FOR_EACH_THEORY_STATEMENT(CVC4::theory::THEORY_UF)        \
  CVC4_FOR_EACH_THEORY_STATEMENT(CVC4::theory::THEORY_ARITH)     \
  CVC4_FOR_EACH_THEORY_STATEMENT(CVC4::theory::THEORY_BV)        \
  CVC4_FOR_EACH_THEORY_STATEMENT(CVC4::theory::THEORY_FP)        \
  CVC4_FOR_EACH_THEORY_STATEMENT(CVC4::theory::THEORY_ARRAYS)    \
  CVC4_FOR_EACH_THEORY_STATEMENT(CVC4::theory::THEORY_DATATYPES) \
  CVC4_FOR_EACH_THEORY_STATEMENT(CVC4::theory::THEORY_SEP)       \
  CVC4_FOR_EACH_THEORY_STATEMENT(CVC4::theory::THEORY_SETS)      \
  CVC4_FOR_EACH_THEORY_STATEMENT(CVC4::theory::THEORY_STRINGS)   \
  CVC4_FOR_EACH_THEORY_STATEMENT(CVC4::theory::THEORY_QUANTIFIERS)

}  // namespace theory

/* -------------------------------------------------------------------------- */

inline void flattenAnd(Node n, std::vector<TNode>& out){
  Assert(n.getKind() == kind::AND);
  for(Node::iterator i=n.begin(), i_end=n.end(); i != i_end; ++i){
    Node curr = *i;
    if(curr.getKind() == kind::AND){
      flattenAnd(curr, out);
    }else{
      out.push_back(curr);
    }
  }
}

inline Node flattenAnd(Node n){
  std::vector<TNode> out;
  flattenAnd(n, out);
  return NodeManager::currentNM()->mkNode(kind::AND, out);
}

/**
 * Compute the string for a given theory id. In this module, we use
 * THEORY_SAT_SOLVER as an id, which is not a normal id but maps to
 * THEORY_LAST. Thus, we need our own string conversion here.
 *
 * @param id The theory id
 * @return The string corresponding to the theory id
 */
std::string getTheoryString(theory::TheoryId id)
{
  if (id == theory::THEORY_SAT_SOLVER)
  {
    return "THEORY_SAT_SOLVER";
  }
  else
  {
    std::stringstream ss;
    ss << id;
    return ss.str();
  }
}

void TheoryEngine::finishInit() {
  // NOTE: This seems to be required since
  // theory::TheoryTraits<THEORY>::isParametric cannot be accessed without
  // using the CVC4_FOR_EACH_THEORY_STATEMENT macro. -AJR
  std::vector<theory::Theory*> paraTheories;
#ifdef CVC4_FOR_EACH_THEORY_STATEMENT
#undef CVC4_FOR_EACH_THEORY_STATEMENT
#endif
#define CVC4_FOR_EACH_THEORY_STATEMENT(THEORY)   \
  if (theory::TheoryTraits<THEORY>::isParametric \
      && d_logicInfo.isTheoryEnabled(THEORY))    \
  {                                              \
    paraTheories.push_back(theoryOf(THEORY));    \
  }
  // Collect the parametric theories, which are given to the theory combination
  // manager below
  CVC4_FOR_EACH_THEORY;

  // Initialize the theory combination architecture
  if (options::tcMode() == options::TcMode::CARE_GRAPH)
  {
    d_tc.reset(new CombinationCareGraph(*this, paraTheories));
  }
  else
  {
    Unimplemented() << "TheoryEngine::finishInit: theory combination mode "
                    << options::tcMode() << " not supported";
  }
  // create the relevance filter if any option requires it
  if (options::relevanceFilter())
  {
    d_relManager.reset(
        new RelevanceManager(d_userContext, theory::Valuation(this)));
  }

  // initialize the quantifiers engine
  if (d_logicInfo.isQuantified())
  {
    // initialize the quantifiers engine
    d_quantEngine = new QuantifiersEngine(d_context, d_userContext, this);
  }
  // initialize the theory combination manager, which decides and allocates the
  // equality engines to use for all theories.
  d_tc->finishInit();

  // set the core equality engine on quantifiers engine
  if (d_logicInfo.isQuantified())
  {
    d_quantEngine->setMasterEqualityEngine(d_tc->getCoreEqualityEngine());
  }

  // finish initializing the theories by linking them with the appropriate
  // utilities and then calling their finishInit method.
  for(TheoryId theoryId = theory::THEORY_FIRST; theoryId != theory::THEORY_LAST; ++ theoryId) {
    Theory* t = d_theoryTable[theoryId];
    if (t == nullptr)
    {
      continue;
    }
    // setup the pointers to the utilities
    const EeTheoryInfo* eeti = d_tc->getEeTheoryInfo(theoryId);
    Assert(eeti != nullptr);
    // the theory's official equality engine is the one specified by the
    // equality engine manager
    t->setEqualityEngine(eeti->d_usedEe);
    // set the quantifiers engine
    t->setQuantifiersEngine(d_quantEngine);
    // set the decision manager for the theory
    t->setDecisionManager(d_decManager.get());
    // finish initializing the theory
    t->finishInit();
  }
}

TheoryEngine::TheoryEngine(context::Context* context,
                           context::UserContext* userContext,
                           ResourceManager* rm,
                           RemoveTermFormulas& iteRemover,
                           const LogicInfo& logicInfo)
    : d_propEngine(nullptr),
      d_context(context),
      d_userContext(userContext),
      d_logicInfo(logicInfo),
      d_sharedTerms(this, context),
      d_tc(nullptr),
      d_quantEngine(nullptr),
      d_decManager(new DecisionManager(userContext)),
      d_relManager(nullptr),
      d_preRegistrationVisitor(this, context),
      d_sharedTermsVisitor(d_sharedTerms),
      d_eager_model_building(false),
      d_possiblePropagations(context),
      d_hasPropagated(context),
      d_inConflict(context, false),
      d_inSatMode(false),
      d_hasShutDown(false),
      d_incomplete(context, false),
      d_propagationMap(context),
      d_propagationMapTimestamp(context, 0),
      d_propagatedLiterals(context),
      d_propagatedLiteralsIndex(context, 0),
      d_atomRequests(context),
      d_tpp(*this, iteRemover),
      d_combineTheoriesTime("TheoryEngine::combineTheoriesTime"),
      d_true(),
      d_false(),
      d_interrupted(false),
      d_resourceManager(rm),
      d_inPreregister(false),
      d_factsAsserted(context, false),
      d_attr_handle(),
      d_arithSubstitutionsAdded("theory::arith::zzz::arith::substitutions", 0)
{
  for(TheoryId theoryId = theory::THEORY_FIRST; theoryId != theory::THEORY_LAST;
      ++ theoryId)
  {
    d_theoryTable[theoryId] = NULL;
    d_theoryOut[theoryId] = NULL;
  }

  smtStatisticsRegistry()->registerStat(&d_combineTheoriesTime);
  d_true = NodeManager::currentNM()->mkConst<bool>(true);
  d_false = NodeManager::currentNM()->mkConst<bool>(false);

  smtStatisticsRegistry()->registerStat(&d_arithSubstitutionsAdded);
}

TheoryEngine::~TheoryEngine() {
  Assert(d_hasShutDown);

  for(TheoryId theoryId = theory::THEORY_FIRST; theoryId != theory::THEORY_LAST; ++ theoryId) {
    if(d_theoryTable[theoryId] != NULL) {
      delete d_theoryTable[theoryId];
      delete d_theoryOut[theoryId];
    }
  }

  delete d_quantEngine;

  smtStatisticsRegistry()->unregisterStat(&d_combineTheoriesTime);
  smtStatisticsRegistry()->unregisterStat(&d_arithSubstitutionsAdded);
}

void TheoryEngine::interrupt() { d_interrupted = true; }
void TheoryEngine::preRegister(TNode preprocessed) {

  Debug("theory") << "TheoryEngine::preRegister( " << preprocessed << ")" << std::endl;
  if(Dump.isOn("missed-t-propagations")) {
    d_possiblePropagations.push_back(preprocessed);
  }
  d_preregisterQueue.push(preprocessed);

  if (!d_inPreregister) {
    // We're in pre-register
    d_inPreregister = true;

    // Process the pre-registration queue
    while (!d_preregisterQueue.empty()) {
      // Get the next atom to pre-register
      preprocessed = d_preregisterQueue.front();
      d_preregisterQueue.pop();

      if (d_logicInfo.isSharingEnabled() && preprocessed.getKind() == kind::EQUAL) {
        // When sharing is enabled, we propagate from the shared terms manager also
        d_sharedTerms.addEqualityToPropagate(preprocessed);
      }

      // the atom should not have free variables
      Debug("theory") << "TheoryEngine::preRegister: " << preprocessed
                      << std::endl;
      Assert(!expr::hasFreeVar(preprocessed));

      // Pre-register the terms in the atom
      Theory::Set theories = NodeVisitor<PreRegisterVisitor>::run(
          d_preRegistrationVisitor, preprocessed);
      theories = Theory::setRemove(THEORY_BOOL, theories);
      // Remove the top theory, if any more that means multiple theories were
      // involved
      bool multipleTheories = Theory::setRemove(Theory::theoryOf(preprocessed), theories);
      if (Configuration::isAssertionBuild())
      {
        TheoryId i;
        // This should never throw an exception, since theories should be
        // guaranteed to be initialized.
        // These checks don't work with finite model finding, because it
        // uses Rational constants to represent cardinality constraints,
        // even though arithmetic isn't actually involved.
        if (!options::finiteModelFind())
        {
          while ((i = Theory::setPop(theories)) != THEORY_LAST)
          {
            if (!d_logicInfo.isTheoryEnabled(i))
            {
              LogicInfo newLogicInfo = d_logicInfo.getUnlockedCopy();
              newLogicInfo.enableTheory(i);
              newLogicInfo.lock();
              std::stringstream ss;
              ss << "The logic was specified as " << d_logicInfo.getLogicString()
                << ", which doesn't include " << i
                << ", but found a term in that theory." << std::endl
                << "You might want to extend your logic to "
                << newLogicInfo.getLogicString() << std::endl;
              throw LogicException(ss.str());
            }
          }
        }
      }
      if (multipleTheories) {
        // Collect the shared terms if there are multiple theories
        NodeVisitor<SharedTermsVisitor>::run(d_sharedTermsVisitor,
                                             preprocessed);
      }
    }

    // Leaving pre-register
    d_inPreregister = false;
  }
}

void TheoryEngine::printAssertions(const char* tag) {
  if (Trace.isOn(tag)) {

    for (TheoryId theoryId = THEORY_FIRST; theoryId < THEORY_LAST; ++theoryId) {
      Theory* theory = d_theoryTable[theoryId];
      if (theory && d_logicInfo.isTheoryEnabled(theoryId)) {
        Trace(tag) << "--------------------------------------------" << endl;
        Trace(tag) << "Assertions of " << theory->getId() << ": " << endl;
        {
          context::CDList<Assertion>::const_iterator it = theory->facts_begin(),
                                                     it_end =
                                                         theory->facts_end();
          for (unsigned i = 0; it != it_end; ++it, ++i)
          {
            if ((*it).d_isPreregistered)
            {
              Trace(tag) << "[" << i << "]: ";
            }
            else
            {
              Trace(tag) << "(" << i << "): ";
            }
            Trace(tag) << (*it).d_assertion << endl;
          }
        }

        if (d_logicInfo.isSharingEnabled()) {
          Trace(tag) << "Shared terms of " << theory->getId() << ": " << endl;
          context::CDList<TNode>::const_iterator it = theory->shared_terms_begin(), it_end = theory->shared_terms_end();
          for (unsigned i = 0; it != it_end; ++ it, ++i) {
              Trace(tag) << "[" << i << "]: " << (*it) << endl;
          }
        }
      }
    }
  }
}

void TheoryEngine::dumpAssertions(const char* tag) {
  if (Dump.isOn(tag)) {
    Dump(tag) << CommentCommand("Starting completeness check");
    for (TheoryId theoryId = THEORY_FIRST; theoryId < THEORY_LAST; ++theoryId) {
      Theory* theory = d_theoryTable[theoryId];
      if (theory && d_logicInfo.isTheoryEnabled(theoryId)) {
        Dump(tag) << CommentCommand("Completeness check");
        Dump(tag) << PushCommand();

        // Dump the shared terms
        if (d_logicInfo.isSharingEnabled()) {
          Dump(tag) << CommentCommand("Shared terms");
          context::CDList<TNode>::const_iterator it = theory->shared_terms_begin(), it_end = theory->shared_terms_end();
          for (unsigned i = 0; it != it_end; ++ it, ++i) {
              stringstream ss;
              ss << (*it);
              Dump(tag) << CommentCommand(ss.str());
          }
        }

        // Dump the assertions
        Dump(tag) << CommentCommand("Assertions");
        context::CDList<Assertion>::const_iterator it = theory->facts_begin(), it_end = theory->facts_end();
        for (; it != it_end; ++ it) {
          // Get the assertion
          Node assertionNode = (*it).d_assertion;
          // Purify all the terms

          if ((*it).d_isPreregistered)
          {
            Dump(tag) << CommentCommand("Preregistered");
          }
          else
          {
            Dump(tag) << CommentCommand("Shared assertion");
          }
          Dump(tag) << AssertCommand(assertionNode.toExpr());
        }
        Dump(tag) << CheckSatCommand();

        Dump(tag) << PopCommand();
      }
    }
  }
}

/**
 * Check all (currently-active) theories for conflicts.
 * @param effort the effort level to use
 */
void TheoryEngine::check(Theory::Effort effort) {
  // spendResource();

  // Reset the interrupt flag
  d_interrupted = false;

#ifdef CVC4_FOR_EACH_THEORY_STATEMENT
#undef CVC4_FOR_EACH_THEORY_STATEMENT
#endif
#define CVC4_FOR_EACH_THEORY_STATEMENT(THEORY)                      \
  if (theory::TheoryTraits<THEORY>::hasCheck                        \
      && d_logicInfo.isTheoryEnabled(THEORY))                       \
  {                                                                 \
    theoryOf(THEORY)->check(effort);                                \
    if (d_inConflict)                                               \
    {                                                               \
      Debug("conflict") << THEORY << " in conflict. " << std::endl; \
      break;                                                        \
    }                                                               \
  }

  // Do the checking
  try {

    // Mark the output channel unused (if this is FULL_EFFORT, and nothing
    // is done by the theories, no additional check will be needed)
    d_outputChannelUsed = false;

    // Mark the lemmas flag (no lemmas added)
    d_lemmasAdded = false;

    Debug("theory") << "TheoryEngine::check(" << effort << "): d_factsAsserted = " << (d_factsAsserted ? "true" : "false") << endl;

    // If in full effort, we have a fake new assertion just to jumpstart the checking
    if (Theory::fullEffort(effort)) {
      d_factsAsserted = true;
      // Reset round for the relevance manager, which notice only sets a flag
      // to indicate that its information must be recomputed.
      if (d_relManager != nullptr)
      {
        d_relManager->resetRound();
      }
      d_tc->resetRound();
    }

    // Check until done
    while (d_factsAsserted && !d_inConflict && !d_lemmasAdded) {

      Debug("theory") << "TheoryEngine::check(" << effort << "): running check" << endl;

      Trace("theory::assertions") << endl;
      if (Trace.isOn("theory::assertions")) {
        printAssertions("theory::assertions");
      }

      if(Theory::fullEffort(effort)) {
        Trace("theory::assertions::fulleffort") << endl;
        if (Trace.isOn("theory::assertions::fulleffort")) {
          printAssertions("theory::assertions::fulleffort");
        }
      }

      // Note that we've discharged all the facts
      d_factsAsserted = false;

      // Do the checking
      CVC4_FOR_EACH_THEORY;

      if(Dump.isOn("missed-t-conflicts")) {
        Dump("missed-t-conflicts")
            << CommentCommand("Completeness check for T-conflicts; expect sat")
            << CheckSatCommand();
      }

      Debug("theory") << "TheoryEngine::check(" << effort << "): running propagation after the initial check" << endl;

      // We are still satisfiable, propagate as much as possible
      propagate(effort);

      // We do combination if all has been processed and we are in fullcheck
      if (Theory::fullEffort(effort) && d_logicInfo.isSharingEnabled() && !d_factsAsserted && !d_lemmasAdded && !d_inConflict) {
        // Do the combination
        Debug("theory") << "TheoryEngine::check(" << effort << "): running combination" << endl;
        {
          TimerStat::CodeTimer combineTheoriesTimer(d_combineTheoriesTime);
          d_tc->combineTheories();
        }
        if(d_logicInfo.isQuantified()){
          d_quantEngine->notifyCombineTheories();
        }
      }
    }

    // Must consult quantifiers theory for last call to ensure sat, or otherwise add a lemma
    if( Theory::fullEffort(effort) && ! d_inConflict && ! needCheck() ) {
      Trace("theory::assertions-model") << endl;
      if (Trace.isOn("theory::assertions-model")) {
        printAssertions("theory::assertions-model");
      }
      // reset the model in the combination engine
      d_tc->resetModel();
      //checks for theories requiring the model go at last call
      for (TheoryId theoryId = THEORY_FIRST; theoryId < THEORY_LAST; ++theoryId) {
        if( theoryId!=THEORY_QUANTIFIERS ){
          Theory* theory = d_theoryTable[theoryId];
          if (theory && d_logicInfo.isTheoryEnabled(theoryId)) {
            if( theory->needsCheckLastEffort() ){
              if (!d_tc->buildModel())
              {
                break;
              }
              theory->check(Theory::EFFORT_LAST_CALL);
            }
          }
        }
      }
      if (!d_inConflict)
      {
        if(d_logicInfo.isQuantified()) {
          // quantifiers engine must check at last call effort
          d_quantEngine->check(Theory::EFFORT_LAST_CALL);
        }
      }
      if (!d_inConflict && !needCheck())
      {
        // If d_eager_model_building is false, then we only mark that we
        // are in "SAT mode". We build the model later only if the user asks
        // for it via getBuiltModel.
        d_inSatMode = true;
        if (d_eager_model_building)
        {
          d_tc->buildModel();
        }
      }
    }

    Debug("theory") << "TheoryEngine::check(" << effort << "): done, we are " << (d_inConflict ? "unsat" : "sat") << (d_lemmasAdded ? " with new lemmas" : " with no new lemmas");
    Debug("theory") << ", need check = " << (needCheck() ? "YES" : "NO") << endl;

    if( Theory::fullEffort(effort) && !d_inConflict && !needCheck()) {
      // Do post-processing of model from the theories (e.g. used for THEORY_SEP
      // to construct heap model)
      d_tc->postProcessModel(d_incomplete.get());
    }
  } catch(const theory::Interrupted&) {
    Trace("theory") << "TheoryEngine::check() => interrupted" << endl;
  }
  // If fulleffort, check all theories
  if(Dump.isOn("theory::fullcheck") && Theory::fullEffort(effort)) {
    if (!d_inConflict && !needCheck()) {
      dumpAssertions("theory::fullcheck");
    }
  }
}

<<<<<<< HEAD
void TheoryEngine::combineTheories() {

  Trace("combineTheories") << "TheoryEngine::combineTheories()" << endl;

  TimerStat::CodeTimer combineTheoriesTimer(d_combineTheoriesTime);

  // Care graph we'll be building
  CareGraph careGraph;

#ifdef CVC4_FOR_EACH_THEORY_STATEMENT
#undef CVC4_FOR_EACH_THEORY_STATEMENT
#endif
#define CVC4_FOR_EACH_THEORY_STATEMENT(THEORY) \
  if (theory::TheoryTraits<THEORY>::isParametric && d_logicInfo.isTheoryEnabled(THEORY)) { \
    theoryOf(THEORY)->getCareGraph(&careGraph); \
  }

  // Call on each parametric theory to give us its care graph
  CVC4_FOR_EACH_THEORY;

  Trace("combineTheories") << "TheoryEngine::combineTheories(): care graph size = " << careGraph.size() << endl;

  // Now add splitters for the ones we are interested in
  CareGraph::const_iterator care_it = careGraph.begin();
  CareGraph::const_iterator care_it_end = careGraph.end();

  for (; care_it != care_it_end; ++ care_it) {
    const CarePair& carePair = *care_it;

    Debug("combineTheories")
        << "TheoryEngine::combineTheories(): checking " << carePair.d_a << " = "
        << carePair.d_b << " from " << carePair.d_theory << endl;

    Assert(d_sharedTerms.isShared(carePair.d_a) || carePair.d_a.isConst());
    Assert(d_sharedTerms.isShared(carePair.d_b) || carePair.d_b.isConst());

    // The equality in question (order for no repetition)
    Node equality = carePair.d_a.eqNode(carePair.d_b);
    // EqualityStatus es = getEqualityStatus(carePair.d_a, carePair.d_b);
    // Debug("combineTheories") << "TheoryEngine::combineTheories(): " <<
    //   (es == EQUALITY_TRUE_AND_PROPAGATED ? "EQUALITY_TRUE_AND_PROPAGATED" :
    //   es == EQUALITY_FALSE_AND_PROPAGATED ? "EQUALITY_FALSE_AND_PROPAGATED" :
    //   es == EQUALITY_TRUE ? "EQUALITY_TRUE" :
    //   es == EQUALITY_FALSE ? "EQUALITY_FALSE" :
    //   es == EQUALITY_TRUE_IN_MODEL ? "EQUALITY_TRUE_IN_MODEL" :
    //   es == EQUALITY_FALSE_IN_MODEL ? "EQUALITY_FALSE_IN_MODEL" :
    //   es == EQUALITY_UNKNOWN ? "EQUALITY_UNKNOWN" :
    //    "Unexpected case") << endl;

    // We need to split on it
    Debug("combineTheories") << "TheoryEngine::combineTheories(): requesting a split " << endl;

    lemma(equality.orNode(equality.notNode()),
          false,
          LemmaProperty::NONE,
          carePair.d_theory);

    // This code is supposed to force preference to follow what the theory models already have
    // but it doesn't seem to make a big difference - need to explore more -Clark
    // if (true) {
    //   if (es == EQUALITY_TRUE || es == EQUALITY_TRUE_IN_MODEL) {
    Node e = ensureLiteral(equality);
    d_propEngine->requirePhase(e, true);
    //   }
    //   else if (es == EQUALITY_FALSE_IN_MODEL) {
    //     Node e = ensureLiteral(equality);
    //     d_propEngine->requirePhase(e, false);
    //   }
    // }
  }
}

void TheoryEngine::propagate(Theory::Effort effort) {
=======
void TheoryEngine::propagate(Theory::Effort effort)
{
>>>>>>> 4adff162
  // Reset the interrupt flag
  d_interrupted = false;

  // Definition of the statement that is to be run by every theory
#ifdef CVC4_FOR_EACH_THEORY_STATEMENT
#undef CVC4_FOR_EACH_THEORY_STATEMENT
#endif
#define CVC4_FOR_EACH_THEORY_STATEMENT(THEORY) \
  if (theory::TheoryTraits<THEORY>::hasPropagate && d_logicInfo.isTheoryEnabled(THEORY)) { \
    theoryOf(THEORY)->propagate(effort); \
  }

  // Reset the interrupt flag
  d_interrupted = false;

  // Propagate for each theory using the statement above
  CVC4_FOR_EACH_THEORY;

  if(Dump.isOn("missed-t-propagations")) {
    for(unsigned i = 0; i < d_possiblePropagations.size(); ++i) {
      Node atom = d_possiblePropagations[i];
      bool value;
      if(d_propEngine->hasValue(atom, value)) {
        continue;
      }
      // Doesn't have a value, check it (and the negation)
      if(d_hasPropagated.find(atom) == d_hasPropagated.end()) {
        Dump("missed-t-propagations")
          << CommentCommand("Completeness check for T-propagations; expect invalid")
          << EchoCommand(atom.toString())
          << QueryCommand(atom.toExpr())
          << EchoCommand(atom.notNode().toString())
          << QueryCommand(atom.notNode().toExpr());
      }
    }
  }
}

Node TheoryEngine::getNextDecisionRequest()
{
  return d_decManager->getNextDecisionRequest();
}

bool TheoryEngine::properConflict(TNode conflict) const {
  bool value;
  if (conflict.getKind() == kind::AND) {
    for (unsigned i = 0; i < conflict.getNumChildren(); ++ i) {
      if (! getPropEngine()->hasValue(conflict[i], value)) {
        Debug("properConflict") << "Bad conflict is due to unassigned atom: "
                                << conflict[i] << endl;
        return false;
      }
      if (! value) {
        Debug("properConflict") << "Bad conflict is due to false atom: "
                                << conflict[i] << endl;
        return false;
      }
      if (conflict[i] != Rewriter::rewrite(conflict[i])) {
        Debug("properConflict") << "Bad conflict is due to atom not in normal form: "
                                << conflict[i] << " vs " << Rewriter::rewrite(conflict[i]) << endl;
        return false;
      }
    }
  } else {
    if (! getPropEngine()->hasValue(conflict, value)) {
      Debug("properConflict") << "Bad conflict is due to unassigned atom: "
                              << conflict << endl;
      return false;
    }
    if(! value) {
      Debug("properConflict") << "Bad conflict is due to false atom: "
                              << conflict << endl;
      return false;
    }
    if (conflict != Rewriter::rewrite(conflict)) {
      Debug("properConflict") << "Bad conflict is due to atom not in normal form: "
                              << conflict << " vs " << Rewriter::rewrite(conflict) << endl;
      return false;
    }
  }
  return true;
}

TheoryModel* TheoryEngine::getModel()
{
  Assert(d_tc != nullptr);
  TheoryModel* m = d_tc->getModel();
  Assert(m != nullptr);
  return m;
}

TheoryModel* TheoryEngine::getBuiltModel()
{
  Assert(d_tc != nullptr);
  // If this method was called, we should be in SAT mode, and produceModels
  // should be true.
  AlwaysAssert(options::produceModels());
  if (!d_inSatMode)
  {
    // not available, perhaps due to interuption.
    return nullptr;
  }
  // must build model at this point
  if (!d_tc->buildModel())
  {
    return nullptr;
  }
  return d_tc->getModel();
}

bool TheoryEngine::buildModel()
{
  Assert(d_tc != nullptr);
  return d_tc->buildModel();
}

bool TheoryEngine::getSynthSolutions(
    std::map<Node, std::map<Node, Node>>& sol_map)
{
  if (d_quantEngine)
  {
    return d_quantEngine->getSynthSolutions(sol_map);
  }
  // we are not in a quantified logic, there is no synthesis solution
  return false;
}

bool TheoryEngine::presolve() {
  // Reset the interrupt flag
  d_interrupted = false;

  // Reset the decision manager. This clears its decision strategies that are
  // no longer valid in this user context.
  d_decManager->presolve();

  try {
    // Definition of the statement that is to be run by every theory
#ifdef CVC4_FOR_EACH_THEORY_STATEMENT
#undef CVC4_FOR_EACH_THEORY_STATEMENT
#endif
#define CVC4_FOR_EACH_THEORY_STATEMENT(THEORY) \
    if (theory::TheoryTraits<THEORY>::hasPresolve) {    \
      theoryOf(THEORY)->presolve(); \
      if(d_inConflict) { \
        return true; \
      } \
    }

    // Presolve for each theory using the statement above
    CVC4_FOR_EACH_THEORY;
  } catch(const theory::Interrupted&) {
    Trace("theory") << "TheoryEngine::presolve() => interrupted" << endl;
  }
  // return whether we have a conflict
  return false;
}/* TheoryEngine::presolve() */

void TheoryEngine::postsolve() {
  // no longer in SAT mode
  d_inSatMode = false;
  // Reset the interrupt flag
  d_interrupted = false;
  bool CVC4_UNUSED wasInConflict = d_inConflict;

  try {
    // Definition of the statement that is to be run by every theory
#ifdef CVC4_FOR_EACH_THEORY_STATEMENT
#undef CVC4_FOR_EACH_THEORY_STATEMENT
#endif
#define CVC4_FOR_EACH_THEORY_STATEMENT(THEORY)    \
  if (theory::TheoryTraits<THEORY>::hasPostsolve) \
  {                                               \
    theoryOf(THEORY)->postsolve();                \
    Assert(!d_inConflict || wasInConflict)        \
        << "conflict raised during postsolve()";  \
  }

    // Postsolve for each theory using the statement above
    CVC4_FOR_EACH_THEORY;
  } catch(const theory::Interrupted&) {
    Trace("theory") << "TheoryEngine::postsolve() => interrupted" << endl;
  }
}/* TheoryEngine::postsolve() */


void TheoryEngine::notifyRestart() {
  // Reset the interrupt flag
  d_interrupted = false;

  // Definition of the statement that is to be run by every theory
#ifdef CVC4_FOR_EACH_THEORY_STATEMENT
#undef CVC4_FOR_EACH_THEORY_STATEMENT
#endif
#define CVC4_FOR_EACH_THEORY_STATEMENT(THEORY) \
  if (theory::TheoryTraits<THEORY>::hasNotifyRestart && d_logicInfo.isTheoryEnabled(THEORY)) { \
    theoryOf(THEORY)->notifyRestart(); \
  }

  // notify each theory using the statement above
  CVC4_FOR_EACH_THEORY;
}

void TheoryEngine::ppStaticLearn(TNode in, NodeBuilder<>& learned) {
  // Reset the interrupt flag
  d_interrupted = false;

  // Definition of the statement that is to be run by every theory
#ifdef CVC4_FOR_EACH_THEORY_STATEMENT
#undef CVC4_FOR_EACH_THEORY_STATEMENT
#endif
#define CVC4_FOR_EACH_THEORY_STATEMENT(THEORY) \
  if (theory::TheoryTraits<THEORY>::hasPpStaticLearn) { \
    theoryOf(THEORY)->ppStaticLearn(in, learned); \
  }

  // static learning for each theory using the statement above
  CVC4_FOR_EACH_THEORY;
}

bool TheoryEngine::isRelevant(Node lit) const
{
  if (d_relManager != nullptr)
  {
    return d_relManager->isRelevant(lit);
  }
  // otherwise must assume its relevant
  return true;
}

void TheoryEngine::shutdown() {
  // Set this first; if a Theory shutdown() throws an exception,
  // at least the destruction of the TheoryEngine won't confound
  // matters.
  d_hasShutDown = true;

  // Shutdown all the theories
  for(TheoryId theoryId = theory::THEORY_FIRST; theoryId < theory::THEORY_LAST; ++theoryId) {
    if(d_theoryTable[theoryId]) {
      theoryOf(theoryId)->shutdown();
    }
  }

  d_tpp.clearCache();
}

theory::Theory::PPAssertStatus TheoryEngine::solve(TNode literal, SubstitutionMap& substitutionOut) {
  // Reset the interrupt flag
  d_interrupted = false;

  TNode atom = literal.getKind() == kind::NOT ? literal[0] : literal;
  Trace("theory::solve") << "TheoryEngine::solve(" << literal << "): solving with " << theoryOf(atom)->getId() << endl;

  if(! d_logicInfo.isTheoryEnabled(Theory::theoryOf(atom)) &&
     Theory::theoryOf(atom) != THEORY_SAT_SOLVER) {
    stringstream ss;
    ss << "The logic was specified as " << d_logicInfo.getLogicString()
       << ", which doesn't include " << Theory::theoryOf(atom)
       << ", but got a preprocessing-time fact for that theory." << endl
       << "The fact:" << endl
       << literal;
    throw LogicException(ss.str());
  }

  Theory::PPAssertStatus solveStatus = theoryOf(atom)->ppAssert(literal, substitutionOut);
  Trace("theory::solve") << "TheoryEngine::solve(" << literal << ") => " << solveStatus << endl;
  return solveStatus;
}

void TheoryEngine::preprocessStart() { d_tpp.clearCache(); }

Node TheoryEngine::preprocess(TNode assertion) {
  TrustNode trn = d_tpp.theoryPreprocess(assertion);
  if (trn.isNull())
  {
    // no change
    return assertion;
  }
  return trn.getNode();
}

void TheoryEngine::notifyPreprocessedAssertions(
    const std::vector<Node>& assertions) {
  // call all the theories
  for (TheoryId theoryId = theory::THEORY_FIRST; theoryId < theory::THEORY_LAST;
       ++theoryId) {
    if (d_theoryTable[theoryId]) {
      theoryOf(theoryId)->ppNotifyAssertions(assertions);
    }
  }
  if (d_relManager != nullptr)
  {
    d_relManager->notifyPreprocessedAssertions(assertions);
  }
}

bool TheoryEngine::markPropagation(TNode assertion, TNode originalAssertion, theory::TheoryId toTheoryId, theory::TheoryId fromTheoryId) {

  // What and where we are asserting
  NodeTheoryPair toAssert(assertion, toTheoryId, d_propagationMapTimestamp);
  // What and where it came from
  NodeTheoryPair toExplain(originalAssertion, fromTheoryId, d_propagationMapTimestamp);

  // See if the theory already got this literal
  PropagationMap::const_iterator find = d_propagationMap.find(toAssert);
  if (find != d_propagationMap.end()) {
    // The theory already knows this
    Trace("theory::assertToTheory") << "TheoryEngine::markPropagation(): already there" << endl;
    return false;
  }

  Trace("theory::assertToTheory") << "TheoryEngine::markPropagation(): marking [" << d_propagationMapTimestamp << "] " << assertion << ", " << toTheoryId << " from " << originalAssertion << ", " << fromTheoryId << endl;

  // Mark the propagation
  d_propagationMap[toAssert] = toExplain;
  d_propagationMapTimestamp = d_propagationMapTimestamp + 1;

  return true;
}


void TheoryEngine::assertToTheory(TNode assertion, TNode originalAssertion, theory::TheoryId toTheoryId, theory::TheoryId fromTheoryId) {

  Trace("theory::assertToTheory") << "TheoryEngine::assertToTheory(" << assertion << ", " << originalAssertion << "," << toTheoryId << ", " << fromTheoryId << ")" << endl;

  Assert(toTheoryId != fromTheoryId);
  if(toTheoryId != THEORY_SAT_SOLVER &&
     ! d_logicInfo.isTheoryEnabled(toTheoryId)) {
    stringstream ss;
    ss << "The logic was specified as " << d_logicInfo.getLogicString()
       << ", which doesn't include " << toTheoryId
       << ", but got an asserted fact to that theory." << endl
       << "The fact:" << endl
       << assertion;
    throw LogicException(ss.str());
  }

  if (d_inConflict) {
    return;
  }

  // If sharing is disabled, things are easy
  if (!d_logicInfo.isSharingEnabled()) {
    Assert(assertion == originalAssertion);
    if (fromTheoryId == THEORY_SAT_SOLVER) {
      // Send to the apropriate theory
      theory::Theory* toTheory = theoryOf(toTheoryId);
      // We assert it, and we know it's preregistereed
      toTheory->assertFact(assertion, true);
      // Mark that we have more information
      d_factsAsserted = true;
    } else {
      Assert(toTheoryId == THEORY_SAT_SOLVER);
      // Check for propositional conflict
      bool value;
      if (d_propEngine->hasValue(assertion, value)) {
        if (!value) {
          Trace("theory::propagate") << "TheoryEngine::assertToTheory(" << assertion << ", " << toTheoryId << ", " << fromTheoryId << "): conflict (no sharing)" << endl;
          Trace("dtview::conflict")
              << ":THEORY-CONFLICT: " << assertion << std::endl;
          d_inConflict = true;
        } else {
          return;
        }
      }
      d_propagatedLiterals.push_back(assertion);
    }
    return;
  }

  // Polarity of the assertion
  bool polarity = assertion.getKind() != kind::NOT;

  // Atom of the assertion
  TNode atom = polarity ? assertion : assertion[0];

  // If sending to the shared terms database, it's also simple
  if (toTheoryId == THEORY_BUILTIN) {
    Assert(atom.getKind() == kind::EQUAL)
        << "atom should be an EQUALity, not `" << atom << "'";
    if (markPropagation(assertion, originalAssertion, toTheoryId, fromTheoryId)) {
      d_sharedTerms.assertEquality(atom, polarity, assertion);
    }
    return;
  }

  // Things from the SAT solver are already normalized, so they go
  // directly to the apropriate theory
  if (fromTheoryId == THEORY_SAT_SOLVER) {
    // We know that this is normalized, so just send it off to the theory
    if (markPropagation(assertion, originalAssertion, toTheoryId, fromTheoryId)) {
      // Is it preregistered
      bool preregistered = d_propEngine->isSatLiteral(assertion) && Theory::theoryOf(assertion) == toTheoryId;
      // We assert it
      theoryOf(toTheoryId)->assertFact(assertion, preregistered);
      // Mark that we have more information
      d_factsAsserted = true;
    }
    return;
  }

  // Propagations to the SAT solver are just enqueued for pickup by
  // the SAT solver later
  if (toTheoryId == THEORY_SAT_SOLVER) {
    if (markPropagation(assertion, originalAssertion, toTheoryId, fromTheoryId)) {
      // Enqueue for propagation to the SAT solver
      d_propagatedLiterals.push_back(assertion);
      // Check for propositional conflicts
      bool value;
      if (d_propEngine->hasValue(assertion, value) && !value) {
        Trace("theory::propagate")
            << "TheoryEngine::assertToTheory(" << assertion << ", "
            << toTheoryId << ", " << fromTheoryId << "): conflict (sharing)"
            << endl;
        Trace("dtview::conflict")
            << ":THEORY-CONFLICT: " << assertion << std::endl;
        d_inConflict = true;
      }
    }
    return;
  }

  Assert(atom.getKind() == kind::EQUAL);

  // Normalize
  Node normalizedLiteral = Rewriter::rewrite(assertion);

  // See if it rewrites false directly -> conflict
  if (normalizedLiteral.isConst()) {
    if (!normalizedLiteral.getConst<bool>()) {
      // Mark the propagation for explanations
      if (markPropagation(normalizedLiteral, originalAssertion, toTheoryId, fromTheoryId)) {
        // Get the explanation (conflict will figure out where it came from)
        conflict(normalizedLiteral, toTheoryId);
      } else {
        Unreachable();
      }
      return;
    }
  }

  // Try and assert (note that we assert the non-normalized one)
  if (markPropagation(assertion, originalAssertion, toTheoryId, fromTheoryId)) {
    // Check if has been pre-registered with the theory
    bool preregistered = d_propEngine->isSatLiteral(assertion) && Theory::theoryOf(assertion) == toTheoryId;
    // Assert away
    theoryOf(toTheoryId)->assertFact(assertion, preregistered);
    d_factsAsserted = true;
  }

  return;
}

void TheoryEngine::assertFact(TNode literal)
{
  Trace("theory") << "TheoryEngine::assertFact(" << literal << ")" << endl;

  // spendResource();

  // If we're in conflict, nothing to do
  if (d_inConflict) {
    return;
  }

  // Get the atom
  bool polarity = literal.getKind() != kind::NOT;
  TNode atom = polarity ? literal : literal[0];

  if (d_logicInfo.isSharingEnabled()) {
    // If any shared terms, it's time to do sharing work
    if (d_sharedTerms.hasSharedTerms(atom)) {
      // Notify the theories the shared terms
      SharedTermsDatabase::shared_terms_iterator it = d_sharedTerms.begin(atom);
      SharedTermsDatabase::shared_terms_iterator it_end = d_sharedTerms.end(atom);
      for (; it != it_end; ++ it) {
        TNode term = *it;
        Theory::Set theories = d_sharedTerms.getTheoriesToNotify(atom, term);
        for (TheoryId id = THEORY_FIRST; id != THEORY_LAST; ++ id) {
          if (Theory::setContains(id, theories)) {
            theoryOf(id)->addSharedTerm(term);
          }
        }
        d_sharedTerms.markNotified(term, theories);
      }
    }

    // If it's an equality, assert it to the shared term manager, even though the terms are not
    // yet shared. As the terms become shared later, the shared terms manager will then add them
    // to the assert the equality to the interested theories
    if (atom.getKind() == kind::EQUAL) {
      // Assert it to the the owning theory
      assertToTheory(literal, literal, /* to */ Theory::theoryOf(atom), /* from */ THEORY_SAT_SOLVER);
      // Shared terms manager will assert to interested theories directly, as
      // the terms become shared
      assertToTheory(literal, literal, /* to */ THEORY_BUILTIN, /* from */ THEORY_SAT_SOLVER);

      // Now, let's check for any atom triggers from lemmas
      AtomRequests::atom_iterator it = d_atomRequests.getAtomIterator(atom);
      while (!it.done()) {
        const AtomRequests::Request& request = it.get();
        Node toAssert =
            polarity ? (Node)request.d_atom : request.d_atom.notNode();
        Debug("theory::atoms") << "TheoryEngine::assertFact(" << literal << "): sending requested " << toAssert << endl;
        assertToTheory(
            toAssert, literal, request.d_toTheory, THEORY_SAT_SOLVER);
        it.next();
      }

    } else {
      // Not an equality, just assert to the appropriate theory
      assertToTheory(literal, literal, /* to */ Theory::theoryOf(atom), /* from */ THEORY_SAT_SOLVER);
    }
  } else {
    // Assert the fact to the appropriate theory directly
    assertToTheory(literal, literal, /* to */ Theory::theoryOf(atom), /* from */ THEORY_SAT_SOLVER);
  }
}

bool TheoryEngine::propagate(TNode literal, theory::TheoryId theory) {
  Debug("theory::propagate") << "TheoryEngine::propagate(" << literal << ", " << theory << ")" << endl;

  Trace("dtview::prop") << std::string(d_context->getLevel(), ' ')
                        << ":THEORY-PROP: " << literal << endl;

  // spendResource();

  if(Dump.isOn("t-propagations")) {
    Dump("t-propagations") << CommentCommand("negation of theory propagation: expect valid")
                           << QueryCommand(literal.toExpr());
  }
  if(Dump.isOn("missed-t-propagations")) {
    d_hasPropagated.insert(literal);
  }

  // Get the atom
  bool polarity = literal.getKind() != kind::NOT;
  TNode atom = polarity ? literal : literal[0];

  if (d_logicInfo.isSharingEnabled() && atom.getKind() == kind::EQUAL) {
    if (d_propEngine->isSatLiteral(literal)) {
      // We propagate SAT literals to SAT
      assertToTheory(literal, literal, /* to */ THEORY_SAT_SOLVER, /* from */ theory);
    }
    if (theory != THEORY_BUILTIN) {
      // Assert to the shared terms database
      assertToTheory(literal, literal, /* to */ THEORY_BUILTIN, /* from */ theory);
    }
  } else {
    // Just send off to the SAT solver
    Assert(d_propEngine->isSatLiteral(literal));
    assertToTheory(literal, literal, /* to */ THEORY_SAT_SOLVER, /* from */ theory);
  }

  return !d_inConflict;
}

const LogicInfo& TheoryEngine::getLogicInfo() const { return d_logicInfo; }

theory::EqualityStatus TheoryEngine::getEqualityStatus(TNode a, TNode b) {
  Assert(a.getType().isComparableTo(b.getType()));
  if (d_sharedTerms.isShared(a) && d_sharedTerms.isShared(b)) {
    if (d_sharedTerms.areEqual(a,b)) {
      return EQUALITY_TRUE_AND_PROPAGATED;
    }
    else if (d_sharedTerms.areDisequal(a,b)) {
      return EQUALITY_FALSE_AND_PROPAGATED;
    }
  }
  return theoryOf(Theory::theoryOf(a.getType()))->getEqualityStatus(a, b);
}

Node TheoryEngine::getModelValue(TNode var) {
  if (var.isConst())
  {
    // the model value of a constant must be itself
    return var;
  }
  Assert(d_sharedTerms.isShared(var));
  return theoryOf(Theory::theoryOf(var.getType()))->getModelValue(var);
}


Node TheoryEngine::ensureLiteral(TNode n) {
  Debug("ensureLiteral") << "rewriting: " << n << std::endl;
  Node rewritten = Rewriter::rewrite(n);
  Debug("ensureLiteral") << "      got: " << rewritten << std::endl;
  Node preprocessed = preprocess(rewritten);
  Debug("ensureLiteral") << "preprocessed: " << preprocessed << std::endl;
  d_propEngine->ensureLiteral(preprocessed);
  return preprocessed;
}


void TheoryEngine::printInstantiations( std::ostream& out ) {
  if( d_quantEngine ){
    d_quantEngine->printInstantiations( out );
  }else{
    out << "Internal error : instantiations not available when quantifiers are not present." << std::endl;
    Assert(false);
  }
}

void TheoryEngine::printSynthSolution( std::ostream& out ) {
  if( d_quantEngine ){
    d_quantEngine->printSynthSolution( out );
  }else{
    out << "Internal error : synth solution not available when quantifiers are not present." << std::endl;
    Assert(false);
  }
}

void TheoryEngine::getInstantiatedQuantifiedFormulas( std::vector< Node >& qs ) {
  if( d_quantEngine ){
    d_quantEngine->getInstantiatedQuantifiedFormulas( qs );
  }else{
    Assert(false);
  }
}

void TheoryEngine::getInstantiations( Node q, std::vector< Node >& insts ) {
  if( d_quantEngine ){
    d_quantEngine->getInstantiations( q, insts );
  }else{
    Assert(false);
  }
}

void TheoryEngine::getInstantiationTermVectors( Node q, std::vector< std::vector< Node > >& tvecs ) {
  if( d_quantEngine ){
    d_quantEngine->getInstantiationTermVectors( q, tvecs );
  }else{
    Assert(false);
  }
}

void TheoryEngine::getInstantiations( std::map< Node, std::vector< Node > >& insts ) {
  if( d_quantEngine ){
    d_quantEngine->getInstantiations( insts );
  }else{
    Assert(false);
  }
}

void TheoryEngine::getInstantiationTermVectors( std::map< Node, std::vector< std::vector< Node > > >& insts ) {
  if( d_quantEngine ){
    d_quantEngine->getInstantiationTermVectors( insts );
  }else{
    Assert(false);
  }
}

Node TheoryEngine::getInstantiatedConjunction( Node q ) {
  if( d_quantEngine ){
    return d_quantEngine->getInstantiatedConjunction( q );
  }else{
    Assert(false);
    return Node::null();
  }
}


static Node mkExplanation(const std::vector<NodeTheoryPair>& explanation) {

  std::set<TNode> all;
  for (unsigned i = 0; i < explanation.size(); ++ i) {
    Assert(explanation[i].d_theory == THEORY_SAT_SOLVER);
    all.insert(explanation[i].d_node);
  }

  if (all.size() == 0) {
    // Normalize to true
    return NodeManager::currentNM()->mkConst<bool>(true);
  }

  if (all.size() == 1) {
    // All the same, or just one
    return explanation[0].d_node;
  }

  NodeBuilder<> conjunction(kind::AND);
  std::set<TNode>::const_iterator it = all.begin();
  std::set<TNode>::const_iterator it_end = all.end();
  while (it != it_end) {
    conjunction << *it;
    ++ it;
  }

  return conjunction;
}

Node TheoryEngine::getExplanation(TNode node)
{
  Debug("theory::explain") << "TheoryEngine::getExplanation(" << node
                           << "): current propagation index = "
                           << d_propagationMapTimestamp << endl;

  bool polarity = node.getKind() != kind::NOT;
  TNode atom = polarity ? node : node[0];

  // If we're not in shared mode, explanations are simple
  if (!d_logicInfo.isSharingEnabled())
  {
    Debug("theory::explain")
        << "TheoryEngine::getExplanation: sharing is NOT enabled. "
        << " Responsible theory is: " << theoryOf(atom)->getId() << std::endl;

    TrustNode texplanation = theoryOf(atom)->explain(node);
    Node explanation = texplanation.getNode();
    Debug("theory::explain") << "TheoryEngine::getExplanation(" << node
                             << ") => " << explanation << endl;
    return explanation;
  }

  Debug("theory::explain") << "TheoryEngine::getExplanation: sharing IS enabled"
                           << std::endl;

  // Initial thing to explain
  NodeTheoryPair toExplain(node, THEORY_SAT_SOLVER, d_propagationMapTimestamp);
  Assert(d_propagationMap.find(toExplain) != d_propagationMap.end());

  NodeTheoryPair nodeExplainerPair = d_propagationMap[toExplain];
  Debug("theory::explain")
      << "TheoryEngine::getExplanation: explainer for node "
      << nodeExplainerPair.d_node
      << " is theory: " << nodeExplainerPair.d_theory << std::endl;

  // Create the workplace for explanations
  std::vector<NodeTheoryPair> explanationVector;
  explanationVector.push_back(d_propagationMap[toExplain]);
  // Process the explanation
  getExplanation(explanationVector);
  Node explanation = mkExplanation(explanationVector);

  Debug("theory::explain") << "TheoryEngine::getExplanation(" << node << ") => "
                           << explanation << endl;

  return explanation;
}

struct AtomsCollect {

  std::vector<TNode> d_atoms;
  std::unordered_set<TNode, TNodeHashFunction> d_visited;

public:

  typedef void return_type;

  bool alreadyVisited(TNode current, TNode parent) {
    // Check if already visited
    if (d_visited.find(current) != d_visited.end()) return true;
    // Don't visit non-boolean
    if (!current.getType().isBoolean()) return true;
    // New node
    return false;
  }

  void visit(TNode current, TNode parent) {
    if (Theory::theoryOf(current) != theory::THEORY_BOOL) {
      d_atoms.push_back(current);
    }
    d_visited.insert(current);
  }

  void start(TNode node) {}
  void done(TNode node) {}

  std::vector<TNode> getAtoms() const {
    return d_atoms;
  }
};

void TheoryEngine::ensureLemmaAtoms(const std::vector<TNode>& atoms, theory::TheoryId atomsTo) {
  for (unsigned i = 0; i < atoms.size(); ++ i) {

    // Non-equality atoms are either owned by theory or they don't make sense
    if (atoms[i].getKind() != kind::EQUAL) {
      continue;
    }

    // The equality
    Node eq = atoms[i];
    // Simple normalization to not repeat stuff
    if (eq[0] > eq[1]) {
      eq = eq[1].eqNode(eq[0]);
    }

    // Rewrite the equality
    Node eqNormalized = Rewriter::rewrite(atoms[i]);

    Debug("theory::atoms") << "TheoryEngine::ensureLemmaAtoms(): " << eq << " with nf " << eqNormalized << endl;

    // If the equality is a boolean constant, we send immediately
    if (eqNormalized.isConst()) {
      if (eqNormalized.getConst<bool>()) {
        assertToTheory(eq, eqNormalized, /** to */ atomsTo, /** Sat solver */ theory::THEORY_SAT_SOLVER);
      } else {
        assertToTheory(eq.notNode(), eqNormalized.notNode(), /** to */ atomsTo, /** Sat solver */ theory::THEORY_SAT_SOLVER);
      }
      continue;
    }else if( eqNormalized.getKind() != kind::EQUAL){
      Assert(eqNormalized.getKind() == kind::BOOLEAN_TERM_VARIABLE
             || (eqNormalized.getKind() == kind::NOT
                 && eqNormalized[0].getKind() == kind::BOOLEAN_TERM_VARIABLE));
      // this happens for Boolean term equalities V = true that are rewritten to V, we should skip
      //  TODO : revisit this
      continue;
    }

    // If the normalization did the just flips, keep the flip
    if (eqNormalized[0] == eq[1] && eqNormalized[1] == eq[0]) {
      eq = eqNormalized;
    }

    // Check if the equality is already known by the sat solver
    if (d_propEngine->isSatLiteral(eqNormalized)) {
      bool value;
      if (d_propEngine->hasValue(eqNormalized, value)) {
        if (value) {
          assertToTheory(eq, eqNormalized, atomsTo, theory::THEORY_SAT_SOLVER);
          continue;
        } else {
          assertToTheory(eq.notNode(), eqNormalized.notNode(), atomsTo, theory::THEORY_SAT_SOLVER);
          continue;
        }
      }
    }

    // If the theory is asking about a different form, or the form is ok but if will go to a different theory
    // then we must figure it out
    if (eqNormalized != eq || Theory::theoryOf(eq) != atomsTo) {
      // If you get eqNormalized, send atoms[i] to atomsTo
      d_atomRequests.add(eqNormalized, eq, atomsTo);
    }
  }
}

theory::LemmaStatus TheoryEngine::lemma(TNode node,
                                        bool negated,
                                        theory::LemmaProperty p,
                                        theory::TheoryId atomsTo)
{
  // For resource-limiting (also does a time check).
  // spendResource();

  // Do we need to check atoms
  if (atomsTo != theory::THEORY_LAST) {
    Debug("theory::atoms") << "TheoryEngine::lemma(" << node << ", " << atomsTo << ")" << endl;
    AtomsCollect collectAtoms;
    NodeVisitor<AtomsCollect>::run(collectAtoms, node);
    ensureLemmaAtoms(collectAtoms.getAtoms(), atomsTo);
  }

  if(Dump.isOn("t-lemmas")) {
    Node n = node;
    if (!negated) {
      n = node.negate();
    }
    Dump("t-lemmas") << CommentCommand("theory lemma: expect valid")
                     << CheckSatCommand(n.toExpr());
  }
  bool removable = isLemmaPropertyRemovable(p);
  bool preprocess = isLemmaPropertyPreprocess(p);

  // call preprocessor
  std::vector<TrustNode> newLemmas;
  std::vector<Node> newSkolems;
  TrustNode tlemma = d_tpp.preprocess(node, newLemmas, newSkolems, preprocess);

  // !!!!!!! temporary, until this method is fully updated from proof-new
  if (tlemma.isNull())
  {
    tlemma = TrustNode::mkTrustLemma(node);
  }

  // must use an assertion pipeline due to decision engine below
  AssertionPipeline lemmas;
  // make the assertion pipeline
  lemmas.push_back(tlemma.getNode());
  lemmas.updateRealAssertionsEnd();
  Assert(newSkolems.size() == newLemmas.size());
  for (size_t i = 0, nsize = newLemmas.size(); i < nsize; i++)
  {
    // store skolem mapping here
    IteSkolemMap& imap = lemmas.getIteSkolemMap();
    imap[newSkolems[i]] = lemmas.size();
    lemmas.push_back(newLemmas[i].getNode());
  }

  // If specified, we must add this lemma to the set of those that need to be
  // justified, where note we pass all auxiliary lemmas in lemmas, since these
  // by extension must be justified as well.
  if (d_relManager != nullptr && isLemmaPropertyNeedsJustify(p))
  {
    d_relManager->notifyPreprocessedAssertions(lemmas.ref());
  }

  // assert lemmas to prop engine
  for (size_t i = 0, lsize = lemmas.size(); i < lsize; ++i)
  {
    d_propEngine->assertLemma(lemmas[i], i == 0 && negated, removable);
  }

  // WARNING: Below this point don't assume lemmas[0] to be not negated.
  if(negated) {
    lemmas.replace(0, lemmas[0].notNode());
    negated = false;
  }

  // assert to decision engine
  if (!removable)
  {
    d_propEngine->addAssertionsToDecisionEngine(lemmas);
  }

  // Mark that we added some lemmas
  d_lemmasAdded = true;

  // Lemma analysis isn't online yet; this lemma may only live for this
  // user level.
  Node retLemma = lemmas[0];
  if (lemmas.size() > 1)
  {
    // the returned lemma is the conjunction of all additional lemmas.
    retLemma = NodeManager::currentNM()->mkNode(kind::AND, lemmas.ref());
  }
  return theory::LemmaStatus(retLemma, d_userContext->getLevel());
}

void TheoryEngine::conflict(TNode conflict, TheoryId theoryId) {

  Debug("theory::conflict") << "TheoryEngine::conflict(" << conflict << ", " << theoryId << ")" << endl;

  Trace("dtview::conflict") << ":THEORY-CONFLICT: " << conflict << std::endl;

  // Mark that we are in conflict
  d_inConflict = true;

  if(Dump.isOn("t-conflicts")) {
    Dump("t-conflicts") << CommentCommand("theory conflict: expect unsat")
                        << CheckSatCommand(conflict.toExpr());
  }

  // In the multiple-theories case, we need to reconstruct the conflict
  if (d_logicInfo.isSharingEnabled()) {
    // Create the workplace for explanations
    std::vector<NodeTheoryPair> explanationVector;
    explanationVector.push_back(NodeTheoryPair(conflict, theoryId, d_propagationMapTimestamp));

    // Process the explanation
    getExplanation(explanationVector);
    Node fullConflict = mkExplanation(explanationVector);
    Debug("theory::conflict") << "TheoryEngine::conflict(" << conflict << ", " << theoryId << "): full = " << fullConflict << endl;
    Assert(properConflict(fullConflict));
    lemma(fullConflict,
          true,
          LemmaProperty::REMOVABLE,
          THEORY_LAST);
  } else {
    // When only one theory, the conflict should need no processing
    Assert(properConflict(conflict));
    lemma(conflict, true, LemmaProperty::REMOVABLE, THEORY_LAST);
  }
}

<<<<<<< HEAD
void TheoryEngine::staticInitializeBVOptions(
    const std::vector<Node>& assertions)
{
  bool useSlicer = true;
  if (options::bitvectorEqualitySlicer() == options::BvSlicerMode::ON)
  {
    if (!d_logicInfo.isPure(theory::THEORY_BV) || d_logicInfo.isQuantified())
      throw ModalException(
          "Slicer currently only supports pure QF_BV formulas. Use "
          "--bv-eq-slicer=off");
    if (options::incrementalSolving())
      throw ModalException(
          "Slicer does not currently support incremental mode. Use "
          "--bv-eq-slicer=off");
    if (options::produceModels())
      throw ModalException(
          "Slicer does not currently support model generation. Use "
          "--bv-eq-slicer=off");
  }
  else if (options::bitvectorEqualitySlicer() == options::BvSlicerMode::OFF)
  {
    return;
  }
  else if (options::bitvectorEqualitySlicer() == options::BvSlicerMode::AUTO)
  {
    if ((!d_logicInfo.isPure(theory::THEORY_BV) || d_logicInfo.isQuantified())
        || options::incrementalSolving()
        || options::produceModels())
      return;

    bv::utils::TNodeBoolMap cache;
    for (unsigned i = 0; i < assertions.size(); ++i)
    {
      useSlicer = useSlicer && bv::utils::isCoreTerm(assertions[i], cache);
    }
  }

  if (useSlicer)
  {
    bv::TheoryBV* bv_theory = (bv::TheoryBV*)d_theoryTable[THEORY_BV];
    bv_theory->enableCoreTheorySlicer();
  }
}

SharedTermsDatabase* TheoryEngine::getSharedTermsDatabase()
{
  return &d_sharedTerms;
}

void TheoryEngine::getExplanation(std::vector<NodeTheoryPair>& explanationVector) {
=======
void TheoryEngine::getExplanation(std::vector<NodeTheoryPair>& explanationVector, LemmaProofRecipe* proofRecipe) {
>>>>>>> 4adff162
  Assert(explanationVector.size() > 0);

  unsigned i = 0; // Index of the current literal we are processing
  unsigned j = 0; // Index of the last literal we are keeping

  // cache of nodes we have already explained by some theory
  std::unordered_map<Node, size_t, NodeHashFunction> cache;

  while (i < explanationVector.size()) {
    // Get the current literal to explain
    NodeTheoryPair toExplain = explanationVector[i];

    Debug("theory::explain")
        << "[i=" << i << "] TheoryEngine::explain(): processing ["
        << toExplain.d_timestamp << "] " << toExplain.d_node << " sent from "
        << toExplain.d_theory << endl;

    if (cache.find(toExplain.d_node) != cache.end()
        && cache[toExplain.d_node] < toExplain.d_timestamp)
    {
      ++i;
      continue;
    }
    cache[toExplain.d_node] = toExplain.d_timestamp;

    // If a true constant or a negation of a false constant we can ignore it
    if (toExplain.d_node.isConst() && toExplain.d_node.getConst<bool>())
    {
      ++ i;
      continue;
    }
    if (toExplain.d_node.getKind() == kind::NOT && toExplain.d_node[0].isConst()
        && !toExplain.d_node[0].getConst<bool>())
    {
      ++ i;
      continue;
    }

    // If from the SAT solver, keep it
    if (toExplain.d_theory == THEORY_SAT_SOLVER)
    {
      Debug("theory::explain") << "\tLiteral came from THEORY_SAT_SOLVER. Kepping it." << endl;
      explanationVector[j++] = explanationVector[i++];
      continue;
    }

    // If an and, expand it
    if (toExplain.d_node.getKind() == kind::AND)
    {
      Debug("theory::explain")
          << "TheoryEngine::explain(): expanding " << toExplain.d_node
          << " got from " << toExplain.d_theory << endl;
      for (unsigned k = 0; k < toExplain.d_node.getNumChildren(); ++k)
      {
        NodeTheoryPair newExplain(
            toExplain.d_node[k], toExplain.d_theory, toExplain.d_timestamp);
        explanationVector.push_back(newExplain);
      }
      ++ i;
      continue;
    }

    // See if it was sent to the theory by another theory
    PropagationMap::const_iterator find = d_propagationMap.find(toExplain);
    if (find != d_propagationMap.end()) {
      Debug("theory::explain")
          << "\tTerm was propagated by another theory (theory = "
          << getTheoryString((*find).second.d_theory) << ")" << std::endl;
      // There is some propagation, check if its a timely one
      if ((*find).second.d_timestamp < toExplain.d_timestamp)
      {
        Debug("theory::explain")
            << "\tRelevant timetsamp, pushing " << (*find).second.d_node
            << "to index = " << explanationVector.size() << std::endl;
        explanationVector.push_back((*find).second);
        ++i;

        continue;
      }
    }

    Node explanation;
    if (toExplain.d_theory == THEORY_BUILTIN)
    {
      explanation = d_sharedTerms.explain(toExplain.d_node);
      Debug("theory::explain") << "\tTerm was propagated by THEORY_BUILTIN. Explanation: " << explanation << std::endl;
    }
    else
    {
      TrustNode texp = theoryOf(toExplain.d_theory)->explain(toExplain.d_node);
      explanation = texp.getNode();
      Debug("theory::explain") << "\tTerm was propagated by owner theory: "
                               << theoryOf(toExplain.d_theory)->getId()
                               << ". Explanation: " << explanation << std::endl;
    }

    Debug("theory::explain")
        << "TheoryEngine::explain(): got explanation " << explanation
        << " got from " << toExplain.d_theory << endl;
    Assert(explanation != toExplain.d_node)
        << "wasn't sent to you, so why are you explaining it trivially";
    // Mark the explanation
    NodeTheoryPair newExplain(
        explanation, toExplain.d_theory, toExplain.d_timestamp);
    explanationVector.push_back(newExplain);

    ++ i;
  }

  // Keep only the relevant literals
  explanationVector.resize(j);
}

void TheoryEngine::setUserAttribute(const std::string& attr,
                                    Node n,
                                    const std::vector<Node>& node_values,
                                    const std::string& str_value)
{
  Trace("te-attr") << "set user attribute " << attr << " " << n << endl;
  if( d_attr_handle.find( attr )!=d_attr_handle.end() ){
    for( size_t i=0; i<d_attr_handle[attr].size(); i++ ){
      d_attr_handle[attr][i]->setUserAttribute(attr, n, node_values, str_value);
    }
  } else {
    //unhandled exception?
  }
}

void TheoryEngine::handleUserAttribute(const char* attr, Theory* t) {
  Trace("te-attr") << "Handle user attribute " << attr << " " << t << endl;
  std::string str( attr );
  d_attr_handle[ str ].push_back( t );
}

void TheoryEngine::checkTheoryAssertionsWithModel(bool hardFailure) {
  for(TheoryId theoryId = THEORY_FIRST; theoryId < THEORY_LAST; ++theoryId) {
    Theory* theory = d_theoryTable[theoryId];
    if(theory && d_logicInfo.isTheoryEnabled(theoryId)) {
      for(context::CDList<Assertion>::const_iterator it = theory->facts_begin(),
            it_end = theory->facts_end();
          it != it_end;
          ++it) {
        Node assertion = (*it).d_assertion;
        if (!isRelevant(assertion))
        {
          // not relevant, skip
          continue;
        }
        Node val = d_tc->getModel()->getValue(assertion);
        if (val != d_true)
        {
          std::stringstream ss;
          ss << " " << theoryId
             << " has an asserted fact that the model doesn't satisfy." << endl
             << "The fact: " << assertion << endl
             << "Model value: " << val << endl;
          if (hardFailure)
          {
            if (val == d_false)
            {
              // Always an error if it is false
              InternalError() << ss.str();
            }
            else
            {
              // Otherwise just a warning. Notice this case may happen for
              // assertions with unevaluable operators, e.g. transcendental
              // functions. It also may happen for separation logic, where
              // check-model support is limited.
              Warning() << ss.str();
            }
          }
        }
      }
    }
  }
}

std::pair<bool, Node> TheoryEngine::entailmentCheck(options::TheoryOfMode mode,
                                                    TNode lit)
{
  TNode atom = (lit.getKind() == kind::NOT) ? lit[0] : lit;
  if( atom.getKind()==kind::AND || atom.getKind()==kind::OR || atom.getKind()==kind::IMPLIES ){
    //Boolean connective, recurse
    std::vector< Node > children;
    bool pol = (lit.getKind()!=kind::NOT);
    bool is_conjunction = pol==(lit.getKind()==kind::AND);
    for( unsigned i=0; i<atom.getNumChildren(); i++ ){
      Node ch = atom[i];
      if( pol==( lit.getKind()==kind::IMPLIES && i==0 ) ){
        ch = atom[i].negate();
      }
      std::pair<bool, Node> chres = entailmentCheck(mode, ch);
      if( chres.first ){
        if( !is_conjunction ){
          return chres;
        }else{
          children.push_back( chres.second );
        }
      }else if( !chres.first && is_conjunction ){
        return std::pair<bool, Node>(false, Node::null());
      }
    }
    if( is_conjunction ){
      return std::pair<bool, Node>(true, NodeManager::currentNM()->mkNode(kind::AND, children));
    }else{
      return std::pair<bool, Node>(false, Node::null());
    }
  }else if( atom.getKind()==kind::ITE || ( atom.getKind()==kind::EQUAL && atom[0].getType().isBoolean() ) ){
    bool pol = (lit.getKind()!=kind::NOT);
    for( unsigned r=0; r<2; r++ ){
      Node ch = atom[0];
      if( r==1 ){
        ch = ch.negate();
      }
      std::pair<bool, Node> chres = entailmentCheck(mode, ch);
      if( chres.first ){
        Node ch2 = atom[ atom.getKind()==kind::ITE ? r+1 : 1 ];
        if( pol==( atom.getKind()==kind::ITE ? true : r==1 ) ){
          ch2 = ch2.negate();
        }
        std::pair<bool, Node> chres2 = entailmentCheck(mode, ch2);
        if( chres2.first ){
          return std::pair<bool, Node>(true, NodeManager::currentNM()->mkNode(kind::AND, chres.second, chres2.second));
        }else{
          break;
        }
      }
    }
    return std::pair<bool, Node>(false, Node::null());
  }else{
    //it is a theory atom
    theory::TheoryId tid = theory::Theory::theoryOf(mode, atom);
    theory::Theory* th = theoryOf(tid);

    Assert(th != NULL);
    Trace("theory-engine-entc") << "Entailment check : " << lit << std::endl;

    std::pair<bool, Node> chres = th->entailmentCheck(lit);
    return chres;
  }
}

void TheoryEngine::spendResource(ResourceManager::Resource r)
{
  d_resourceManager->spendResource(r);
}

}/* CVC4 namespace */<|MERGE_RESOLUTION|>--- conflicted
+++ resolved
@@ -587,84 +587,8 @@
   }
 }
 
-<<<<<<< HEAD
-void TheoryEngine::combineTheories() {
-
-  Trace("combineTheories") << "TheoryEngine::combineTheories()" << endl;
-
-  TimerStat::CodeTimer combineTheoriesTimer(d_combineTheoriesTime);
-
-  // Care graph we'll be building
-  CareGraph careGraph;
-
-#ifdef CVC4_FOR_EACH_THEORY_STATEMENT
-#undef CVC4_FOR_EACH_THEORY_STATEMENT
-#endif
-#define CVC4_FOR_EACH_THEORY_STATEMENT(THEORY) \
-  if (theory::TheoryTraits<THEORY>::isParametric && d_logicInfo.isTheoryEnabled(THEORY)) { \
-    theoryOf(THEORY)->getCareGraph(&careGraph); \
-  }
-
-  // Call on each parametric theory to give us its care graph
-  CVC4_FOR_EACH_THEORY;
-
-  Trace("combineTheories") << "TheoryEngine::combineTheories(): care graph size = " << careGraph.size() << endl;
-
-  // Now add splitters for the ones we are interested in
-  CareGraph::const_iterator care_it = careGraph.begin();
-  CareGraph::const_iterator care_it_end = careGraph.end();
-
-  for (; care_it != care_it_end; ++ care_it) {
-    const CarePair& carePair = *care_it;
-
-    Debug("combineTheories")
-        << "TheoryEngine::combineTheories(): checking " << carePair.d_a << " = "
-        << carePair.d_b << " from " << carePair.d_theory << endl;
-
-    Assert(d_sharedTerms.isShared(carePair.d_a) || carePair.d_a.isConst());
-    Assert(d_sharedTerms.isShared(carePair.d_b) || carePair.d_b.isConst());
-
-    // The equality in question (order for no repetition)
-    Node equality = carePair.d_a.eqNode(carePair.d_b);
-    // EqualityStatus es = getEqualityStatus(carePair.d_a, carePair.d_b);
-    // Debug("combineTheories") << "TheoryEngine::combineTheories(): " <<
-    //   (es == EQUALITY_TRUE_AND_PROPAGATED ? "EQUALITY_TRUE_AND_PROPAGATED" :
-    //   es == EQUALITY_FALSE_AND_PROPAGATED ? "EQUALITY_FALSE_AND_PROPAGATED" :
-    //   es == EQUALITY_TRUE ? "EQUALITY_TRUE" :
-    //   es == EQUALITY_FALSE ? "EQUALITY_FALSE" :
-    //   es == EQUALITY_TRUE_IN_MODEL ? "EQUALITY_TRUE_IN_MODEL" :
-    //   es == EQUALITY_FALSE_IN_MODEL ? "EQUALITY_FALSE_IN_MODEL" :
-    //   es == EQUALITY_UNKNOWN ? "EQUALITY_UNKNOWN" :
-    //    "Unexpected case") << endl;
-
-    // We need to split on it
-    Debug("combineTheories") << "TheoryEngine::combineTheories(): requesting a split " << endl;
-
-    lemma(equality.orNode(equality.notNode()),
-          false,
-          LemmaProperty::NONE,
-          carePair.d_theory);
-
-    // This code is supposed to force preference to follow what the theory models already have
-    // but it doesn't seem to make a big difference - need to explore more -Clark
-    // if (true) {
-    //   if (es == EQUALITY_TRUE || es == EQUALITY_TRUE_IN_MODEL) {
-    Node e = ensureLiteral(equality);
-    d_propEngine->requirePhase(e, true);
-    //   }
-    //   else if (es == EQUALITY_FALSE_IN_MODEL) {
-    //     Node e = ensureLiteral(equality);
-    //     d_propEngine->requirePhase(e, false);
-    //   }
-    // }
-  }
-}
-
-void TheoryEngine::propagate(Theory::Effort effort) {
-=======
 void TheoryEngine::propagate(Theory::Effort effort)
 {
->>>>>>> 4adff162
   // Reset the interrupt flag
   d_interrupted = false;
 
@@ -1629,60 +1553,9 @@
   }
 }
 
-<<<<<<< HEAD
-void TheoryEngine::staticInitializeBVOptions(
-    const std::vector<Node>& assertions)
+void TheoryEngine::getExplanation(
+    std::vector<NodeTheoryPair>& explanationVector)
 {
-  bool useSlicer = true;
-  if (options::bitvectorEqualitySlicer() == options::BvSlicerMode::ON)
-  {
-    if (!d_logicInfo.isPure(theory::THEORY_BV) || d_logicInfo.isQuantified())
-      throw ModalException(
-          "Slicer currently only supports pure QF_BV formulas. Use "
-          "--bv-eq-slicer=off");
-    if (options::incrementalSolving())
-      throw ModalException(
-          "Slicer does not currently support incremental mode. Use "
-          "--bv-eq-slicer=off");
-    if (options::produceModels())
-      throw ModalException(
-          "Slicer does not currently support model generation. Use "
-          "--bv-eq-slicer=off");
-  }
-  else if (options::bitvectorEqualitySlicer() == options::BvSlicerMode::OFF)
-  {
-    return;
-  }
-  else if (options::bitvectorEqualitySlicer() == options::BvSlicerMode::AUTO)
-  {
-    if ((!d_logicInfo.isPure(theory::THEORY_BV) || d_logicInfo.isQuantified())
-        || options::incrementalSolving()
-        || options::produceModels())
-      return;
-
-    bv::utils::TNodeBoolMap cache;
-    for (unsigned i = 0; i < assertions.size(); ++i)
-    {
-      useSlicer = useSlicer && bv::utils::isCoreTerm(assertions[i], cache);
-    }
-  }
-
-  if (useSlicer)
-  {
-    bv::TheoryBV* bv_theory = (bv::TheoryBV*)d_theoryTable[THEORY_BV];
-    bv_theory->enableCoreTheorySlicer();
-  }
-}
-
-SharedTermsDatabase* TheoryEngine::getSharedTermsDatabase()
-{
-  return &d_sharedTerms;
-}
-
-void TheoryEngine::getExplanation(std::vector<NodeTheoryPair>& explanationVector) {
-=======
-void TheoryEngine::getExplanation(std::vector<NodeTheoryPair>& explanationVector, LemmaProofRecipe* proofRecipe) {
->>>>>>> 4adff162
   Assert(explanationVector.size() > 0);
 
   unsigned i = 0; // Index of the current literal we are processing
