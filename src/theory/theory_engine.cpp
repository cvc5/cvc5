--- conflicted
+++ resolved
@@ -166,14 +166,6 @@
     d_aloc_curr_model_builder = true;
   }
 
-<<<<<<< HEAD
-  // set the core equality engine on quantifiers engine
-  if (d_logicInfo.isQuantified())
-  {
-    d_quantEngine->setMasterEqualityEngine(d_eeDistributed->getCoreEqualityEngine());
-  }
-  
-=======
   // Initialize the model
   d_eeDistributed->initializeModel(d_curr_model);
 
@@ -184,7 +176,6 @@
         d_eeDistributed->getCoreEqualityEngine());
   }
 
->>>>>>> 45fd2390
   // finish initializing the theories
   for(TheoryId theoryId = theory::THEORY_FIRST; theoryId != theory::THEORY_LAST; ++ theoryId) {
     Theory* t = d_theoryTable[theoryId];
