--- conflicted
+++ resolved
@@ -153,16 +153,13 @@
         d_userContext, "DefaultModel", options::assignFunctionValues());
     d_aloc_curr_model = true;
   }
-<<<<<<< HEAD
   // create the relevance filter if any option requires it
   if (options::relevanceFilter())
   {
     d_relManager.reset(
         new RelevanceManager(d_userContext, theory::Valuation(this)));
   }
-=======
-
->>>>>>> c460fd4b
+
   //make the default builder, e.g. in the case that the quantifiers engine does not have a model builder
   if( d_curr_model_builder==NULL ){
     d_curr_model_builder = new theory::TheoryEngineModelBuilder(this);
