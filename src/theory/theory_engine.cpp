--- conflicted
+++ resolved
@@ -165,12 +165,7 @@
   if (d_logicInfo.isQuantified())
   {
     // initialize the quantifiers engine
-<<<<<<< HEAD
-    d_quantEngine = new QuantifiersEngine(this, *d_decManager.get());
-=======
-    d_quantEngine =
-        new QuantifiersEngine(d_context, d_userContext, this, d_pnm);
->>>>>>> 5f3d21a7
+    d_quantEngine = new QuantifiersEngine(this, *d_decManager.get(), d_pnm);
   }
   // initialize the theory combination manager, which decides and allocates the
   // equality engines to use for all theories.
