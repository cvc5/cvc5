--- conflicted
+++ resolved
@@ -322,11 +322,7 @@
 
 Node GenericOp::getConcreteApp(const Node& app)
 {
-<<<<<<< HEAD
-  Trace("ajr-temp") << "getConcreteApp " << app << std::endl;
-=======
   Trace("generic-op") << "getConcreteApp " << app << std::endl;
->>>>>>> 8cbefcb1
   Assert(app.getKind() == kind::APPLY_INDEXED_SYMBOLIC);
   Kind okind = app.getOperator().getConst<GenericOp>().getKind();
   // determine how many arguments should be passed to the end function. This is
@@ -343,11 +339,7 @@
   args.push_back(op);
   args.insert(args.end(), app.end() - nargs, app.end());
   Node ret = NodeManager::currentNM()->mkNode(okind, args);
-<<<<<<< HEAD
-  // could have a bad type, in which case we don't rewrite
-=======
   // could be ill typed, in which case we don't rewrite
->>>>>>> 8cbefcb1
   if (ret.getTypeOrNull(true).isNull())
   {
     return app;
