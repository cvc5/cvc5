/******************************************************************************
 * Top contributors (to current version):
 *   Andrew Reynolds, Morgan Deters, Tim King
 *
 * This file is part of the cvc5 project.
 *
 * Copyright (c) 2009-2021 by the authors listed in the file AUTHORS
 * in the top-level source directory and their institutional affiliations.
 * All rights reserved.  See the file COPYING in the top-level source
 * directory for licensing information.
 * ****************************************************************************
 *
 * Enumerator for uninterpreted sorts and functions.
 */

#include "cvc5_private.h"

#ifndef CVC5__THEORY__BUILTIN__TYPE_ENUMERATOR_H
#define CVC5__THEORY__BUILTIN__TYPE_ENUMERATOR_H

#include "expr/kind.h"
#include "expr/type_node.h"
#include "theory/type_enumerator.h"
#include "util/integer.h"
#include "util/uninterpreted_sort_value.h"

namespace cvc5 {
namespace theory {
namespace builtin {

class UninterpretedSortEnumerator : public TypeEnumeratorBase<UninterpretedSortEnumerator> {
  Integer d_count;
  bool d_has_fixed_bound;
  Integer d_fixed_bound;

 public:
  UninterpretedSortEnumerator(TypeNode type,
                              TypeEnumeratorProperties* tep = nullptr);

<<<<<<< HEAD
  Node operator*() override
  {
    if(isFinished()) {
      throw NoMoreValuesException(getType());
    }
    return NodeManager::currentNM()->mkConst(
        UninterpretedSortValue(getType(), d_count));
  }

  UninterpretedSortEnumerator& operator++() override
  {
    d_count += 1;
    return *this;
  }

  bool isFinished() override
  {
    if( d_has_fixed_bound ){
      return d_count>=d_fixed_bound;
    }else{
      return false;
    }
  }
=======
  Node operator*() override;
>>>>>>> ebf4ff6c

  UninterpretedSortEnumerator& operator++() override;

  bool isFinished() override;
};

}  // namespace builtin
}  // namespace theory
}  // namespace cvc5

#endif /* CVC5__THEORY__BUILTIN_TYPE_ENUMERATOR_H */<|MERGE_RESOLUTION|>--- conflicted
+++ resolved
@@ -22,7 +22,6 @@
 #include "expr/type_node.h"
 #include "theory/type_enumerator.h"
 #include "util/integer.h"
-#include "util/uninterpreted_sort_value.h"
 
 namespace cvc5 {
 namespace theory {
@@ -37,33 +36,7 @@
   UninterpretedSortEnumerator(TypeNode type,
                               TypeEnumeratorProperties* tep = nullptr);
 
-<<<<<<< HEAD
-  Node operator*() override
-  {
-    if(isFinished()) {
-      throw NoMoreValuesException(getType());
-    }
-    return NodeManager::currentNM()->mkConst(
-        UninterpretedSortValue(getType(), d_count));
-  }
-
-  UninterpretedSortEnumerator& operator++() override
-  {
-    d_count += 1;
-    return *this;
-  }
-
-  bool isFinished() override
-  {
-    if( d_has_fixed_bound ){
-      return d_count>=d_fixed_bound;
-    }else{
-      return false;
-    }
-  }
-=======
   Node operator*() override;
->>>>>>> ebf4ff6c
 
   UninterpretedSortEnumerator& operator++() override;
 
