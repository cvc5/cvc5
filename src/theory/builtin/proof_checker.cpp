--- conflicted
+++ resolved
@@ -60,12 +60,9 @@
   pc->registerChecker(PfRule::MACRO_SR_PRED_INTRO, this);
   pc->registerChecker(PfRule::MACRO_SR_PRED_ELIM, this);
   pc->registerChecker(PfRule::MACRO_SR_PRED_TRANSFORM, this);
-<<<<<<< HEAD
-  pc->registerChecker(PfRule::REMOVE_TERM_FORMULA_AXIOM, this);
-=======
   pc->registerChecker(PfRule::THEORY_REWRITE, this);
   pc->registerChecker(PfRule::PREPROCESS, this);
->>>>>>> d5141e40
+  pc->registerChecker(PfRule::REMOVE_TERM_FORMULA_AXIOM, this);
 }
 
 Node BuiltinProofRuleChecker::applyTheoryRewrite(Node n, bool preRewrite)
@@ -326,19 +323,17 @@
     }
     return args[0];
   }
-<<<<<<< HEAD
   else if (id == PfRule::REMOVE_TERM_FORMULA_AXIOM)
   {
     Assert(children.empty());
     Assert(args.size() == 1);
     return RemoveTermFormulas::getAxiomFor(args[0]);
-=======
+  }
   else if (id == PfRule::PREPROCESS)
   {
     Assert(children.empty());
     Assert(args.size() == 1);
     return args[0];
->>>>>>> d5141e40
   }
   // no rule
   return Node::null();
