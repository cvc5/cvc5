--- conflicted
+++ resolved
@@ -401,12 +401,8 @@
     Assert(args[0].getType().isBoolean());
     return args[0];
   }
-<<<<<<< HEAD
   else if (id == PfRule::LFSC_RULE || id == PfRule::ALETHE_RULE
            || id == PfRule::LEAN_RULE)
-=======
-  else if (id == PfRule::LFSC_RULE || id == PfRule::ALETHE_RULE)
->>>>>>> 86d874b4
   {
     Assert(args.size() > 1);
     Assert(args[0].getType().isInteger());
