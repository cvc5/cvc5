--- conflicted
+++ resolved
@@ -81,12 +81,9 @@
   pc->registerTrustedChecker(PfRule::TRUST_REWRITE, this, 1);
   pc->registerTrustedChecker(PfRule::TRUST_SUBS, this, 1);
   pc->registerTrustedChecker(PfRule::TRUST_SUBS_MAP, this, 1);
-<<<<<<< HEAD
   // another category
   pc->registerChecker(PfRule::LFSC_RULE, this);
   pc->registerChecker(PfRule::VERIT_RULE, this);
-=======
->>>>>>> 01d8991a
 }
 
 Node BuiltinProofRuleChecker::applySubstitutionRewrite(
@@ -434,12 +431,7 @@
            || id == PfRule::THEORY_PREPROCESS_LEMMA
            || id == PfRule::THEORY_EXPAND_DEF || id == PfRule::WITNESS_AXIOM
            || id == PfRule::THEORY_LEMMA || id == PfRule::THEORY_REWRITE
-<<<<<<< HEAD
-           || id == PfRule::TRUST_REWRITE || id == PfRule::TRUST_SUBS
-           || id == PfRule::TRUST_SUBS_MAP)
-=======
            || id == PfRule::TRUST_SUBS || id == PfRule::TRUST_SUBS_MAP)
->>>>>>> 01d8991a
   {
     // "trusted" rules
     Assert(children.empty());
@@ -447,15 +439,12 @@
     Assert(args[0].getType().isBoolean());
     return args[0];
   }
-<<<<<<< HEAD
   else if (id == PfRule::LFSC_RULE || id == PfRule::VERIT_RULE)
   {
     Assert(args.size() > 1);
     Assert(args[0].getType().isInteger());
     return args[1];
   }
-=======
->>>>>>> 01d8991a
 
   // no rule
   return Node::null();
