/*********************                                                        */
/*! \file proof_checker.cpp
 ** \verbatim
 ** Top contributors (to current version):
 **   Andrew Reynolds
 ** This file is part of the CVC4 project.
 ** Copyright (c) 2009-2019 by the authors listed in the file AUTHORS
 ** in the top-level source directory) and their institutional affiliations.
 ** All rights reserved.  See the file COPYING in the top-level source
 ** directory for licensing information.\endverbatim
 **
 ** \brief Implementation of equality proof checker
 **/

#include "theory/builtin/proof_checker.h"

#include "expr/skolem_manager.h"
#include "smt/term_formula_removal.h"
#include "theory/rewriter.h"
#include "theory/theory.h"

using namespace CVC4::kind;

namespace CVC4 {
namespace theory {

const char* toString(MethodId id)
{
  switch (id)
  {
    case MethodId::RW_REWRITE: return "RW_REWRITE";
    case MethodId::RW_REWRITE_EQ_EXT: return "RW_REWRITE_EQ_EXT";
    case MethodId::RW_IDENTITY: return "RW_IDENTITY";
    case MethodId::SB_DEFAULT: return "SB_DEFAULT";
    case MethodId::SB_LITERAL: return "SB_LITERAL";
    case MethodId::SB_FORMULA: return "SB_FORMULA";
    default: return "MethodId::Unknown";
  };
}

std::ostream& operator<<(std::ostream& out, MethodId id)
{
  out << toString(id);
  return out;
}

Node mkMethodId(MethodId id)
{
  return NodeManager::currentNM()->mkConst(Rational(static_cast<uint32_t>(id)));
}

namespace builtin {

void BuiltinProofRuleChecker::registerTo(ProofChecker* pc)
{
  pc->registerChecker(PfRule::ASSUME, this);
  pc->registerChecker(PfRule::SCOPE, this);
  pc->registerChecker(PfRule::TRUST, this);
  pc->registerChecker(PfRule::SUBS, this);
  pc->registerChecker(PfRule::REWRITE, this);
  pc->registerChecker(PfRule::MACRO_SR_EQ_INTRO, this);
  pc->registerChecker(PfRule::MACRO_SR_PRED_INTRO, this);
  pc->registerChecker(PfRule::MACRO_SR_PRED_ELIM, this);
  pc->registerChecker(PfRule::MACRO_SR_PRED_TRANSFORM, this);
  // we dont' use the checker currently, since lemmas may contain witness
  pc->registerChecker(PfRule::THEORY_LEMMA, nullptr);
  pc->registerChecker(PfRule::THEORY_REWRITE, this);
  pc->registerChecker(PfRule::THEORY_PREPROCESS, this);
<<<<<<< HEAD
  pc->registerChecker(PfRule::REWRITE_PREPROCESS, this);
}

Node BuiltinProofRuleChecker::applyRewrite(Node n, MethodId idr)
{
  Node nk = SkolemManager::getSkolemForm(n);
  Node nkr = applyRewriteExternal(n, idr);
  return SkolemManager::getWitnessForm(nkr);
=======
  pc->registerChecker(PfRule::REMOVE_TERM_FORMULA_AXIOM, this);
>>>>>>> 8a6d41f5
}

Node BuiltinProofRuleChecker::applyTheoryRewrite(Node n, bool preRewrite)
{
  TheoryId tid = Theory::theoryOf(n);
  Rewriter* rewriter = Rewriter::getInstance();
  Node nkr = preRewrite ? rewriter->preRewrite(tid, n).d_node
                        : rewriter->postRewrite(tid, n).d_node;
  return nkr;
}

Node BuiltinProofRuleChecker::applySubstitutionRewrite(
    Node n, const std::vector<Node>& exp, MethodId ids, MethodId idr)
{
  Node nks = applySubstitution(n, exp, ids);
  return applyRewrite(nks, idr);
}

Node BuiltinProofRuleChecker::applyRewrite(Node n, MethodId idr)
{
  Trace("builtin-pfcheck-debug")
      << "applyRewrite (" << idr << "): " << n << std::endl;
  if (idr == MethodId::RW_REWRITE)
  {
    return Rewriter::rewrite(n);
  }
  else if (idr == MethodId::RW_REWRITE_EQ_EXT)
  {
    return Rewriter::rewriteEqualityExt(n);
  }
  else if (idr == MethodId::RW_IDENTITY)
  {
    // does nothing
    return n;
  }
  // unknown rewriter
  Assert(false) << "BuiltinProofRuleChecker::applyRewrite: no rewriter for "
                << idr << std::endl;
  return n;
}

Node BuiltinProofRuleChecker::applySubstitution(Node n, Node exp, MethodId ids)
{
  TNode var, subs;
  if (ids == MethodId::SB_DEFAULT)
  {
    if (exp.getKind() != EQUAL)
    {
      return Node::null();
    }
    var = exp[0];
    subs = exp[1];
  }
  else if (ids == MethodId::SB_LITERAL)
  {
    bool polarity = exp.getKind() != NOT;
    var = polarity ? exp : exp[0];
    subs = NodeManager::currentNM()->mkConst(polarity);
  }
  else if (ids == MethodId::SB_FORMULA)
  {
    var = exp;
    subs = NodeManager::currentNM()->mkConst(true);
  }
  else
  {
    Assert(false) << "BuiltinProofRuleChecker::applySubstitution: no "
                     "substitution for "
                  << ids << std::endl;
  }
  Trace("builtin-pfcheck-debug")
      << "applySubstitution (" << ids << "): " << var << " -> " << subs
      << " (from " << exp << ")" << std::endl;
  return n.substitute(var, subs);
}

Node BuiltinProofRuleChecker::applySubstitution(Node n,
                                                const std::vector<Node>& exp,
                                                MethodId ids)
{
  Node curr = n;
  // apply substitution one at a time, in reverse order
  for (size_t i = 0, nexp = exp.size(); i < nexp; i++)
  {
    if (exp[nexp - 1 - i].isNull())
    {
      return Node::null();
    }
    curr = applySubstitution(curr, exp[nexp - 1 - i], ids);
    if (curr.isNull())
    {
      break;
    }
  }
  return curr;
}

bool BuiltinProofRuleChecker::getMethodId(TNode n, MethodId& i)
{
  uint32_t index;
  if (!getUInt32(n, index))
  {
    return false;
  }
  i = static_cast<MethodId>(index);
  return true;
}

Node BuiltinProofRuleChecker::checkInternal(PfRule id,
                                            const std::vector<Node>& children,
                                            const std::vector<Node>& args)
{
  // compute what was proven
  if (id == PfRule::ASSUME)
  {
    Assert(children.empty());
    Assert(args.size() == 1);
    Assert(args[0].getType().isBoolean());
    return args[0];
  }
  else if (id == PfRule::SCOPE)
  {
    Assert(children.size() == 1);
    if (args.empty())
    {
      // no antecedant
      return children[0];
    }
    Node ant = mkAnd(args);
    // if the conclusion is false, its the negated antencedant only
    if (children[0].isConst() && !children[0].getConst<bool>())
    {
      return ant.notNode();
    }
    return NodeManager::currentNM()->mkNode(IMPLIES, ant, children[0]);
  }
  else if (id == PfRule::TRUST)
  {
    Assert(args.size() == 1);
    return args[0];
  }
  else if (id == PfRule::SUBS)
  {
    Assert(children.size() > 0);
    Assert(1 <= args.size() && args.size() <= 2);
    MethodId ids = MethodId::SB_DEFAULT;
    if (args.size() == 2 && !getMethodId(args[1], ids))
    {
      return Node::null();
    }
    std::vector<Node> exp;
    for (size_t i = 0, nchild = children.size(); i < nchild; i++)
    {
      exp.push_back(children[i]);
    }
    Node res = applySubstitution(args[0], exp);
    return args[0].eqNode(res);
  }
  else if (id == PfRule::REWRITE)
  {
    Assert(children.empty());
    Assert(1 <= args.size() && args.size() <= 2);
    MethodId ids = MethodId::RW_REWRITE;
    if (args.size() == 2 && !getMethodId(args[1], ids))
    {
      return Node::null();
    }
    Node res = applyRewrite(args[0]);
    return args[0].eqNode(res);
  }
  else if (id == PfRule::THEORY_REWRITE)
  {
    Assert(children.empty());
    Assert(args.size() == 2);
    Node res = applyTheoryRewrite(args[0], args[1].getConst<bool>());
    return args[0].eqNode(res);
  }
  else if (id == PfRule::MACRO_SR_EQ_INTRO)
  {
    // NOTE: technically a macro:
    // (TRANS
    //   (SUBS P1 ... Pn t)
    //   (REWRITE <t.substitute(xn,tn). ... .substitute(x1,t1)>))
    Assert(1 <= args.size() && args.size() <= 3);
    MethodId ids, idr;
    if (!getMethodIds(args, ids, idr, 1))
    {
      return Node::null();
    }
    Node res = applySubstitutionRewrite(args[0], children, idr);
    return args[0].eqNode(res);
  }
  else if (id == PfRule::MACRO_SR_PRED_INTRO)
  {
    Trace("builtin-pfcheck") << "Check " << id << " " << children.size() << " "
                             << args.size() << std::endl;
    // NOTE: technically a macro:
    // (TRUE_ELIM
    //   (MACRO_SR_EQ_INTRO <children> <args>[0]))
    Assert(1 <= args.size() && args.size() <= 3);
    MethodId ids, idr;
    if (!getMethodIds(args, ids, idr, 1))
    {
      return Node::null();
    }
    Node res = applySubstitutionRewrite(args[0], children, ids, idr);
    if (res.isNull())
    {
      return Node::null();
    }
    // **** NOTE: can rewrite the witness form here. This enables certain lemmas
    // to be provable, e.g. (= k t) where k is a purification Skolem for t.
    res = Rewriter::rewrite(SkolemManager::getWitnessForm(res));
    if (!res.isConst() || !res.getConst<bool>())
    {
      Trace("builtin-pfcheck")
          << "Failed to rewrite to true, res=" << res << std::endl;
      return Node::null();
    }
    return args[0];
  }
  else if (id == PfRule::MACRO_SR_PRED_ELIM)
  {
    Trace("builtin-pfcheck") << "Check " << id << " " << children.size() << " "
                             << args.size() << std::endl;
    Assert(children.size() >= 1);
    Assert(args.size() <= 2);
    // NOTE: technically a macro:
    // (TRUE_ELIM
    //   (TRANS
    //     (SYMM (MACRO_SR_EQ_INTRO <children>[1:] F))
    //     (TRUE_INTRO <children>[0])))
    std::vector<Node> exp;
    exp.insert(exp.end(), children.begin() + 1, children.end());
    MethodId ids, idr;
    if (!getMethodIds(args, ids, idr, 0))
    {
      return Node::null();
    }
    Node res1 = applySubstitutionRewrite(children[0], exp, ids, idr);
    Trace("builtin-pfcheck") << "Returned " << res1 << std::endl;
    return res1;
  }
  else if (id == PfRule::MACRO_SR_PRED_TRANSFORM)
  {
    Trace("builtin-pfcheck") << "Check " << id << " " << children.size() << " "
                             << args.size() << std::endl;
    Assert(children.size() >= 1);
    Assert(1 <= args.size() && args.size() <= 3);
    Assert(args[0].getType().isBoolean());
    MethodId ids, idr;
    if (!getMethodIds(args, ids, idr, 1))
    {
      return Node::null();
    }
    std::vector<Node> exp;
    exp.insert(exp.end(), children.begin() + 1, children.end());
    Node res1 = applySubstitutionRewrite(children[0], exp, ids, idr);
    // Trace("builtin-pfcheck")
    //    << "Returned " << res1 << std::endl;
    Node res2 = applySubstitutionRewrite(args[0], exp, ids, idr);
    // Trace("builtin-pfcheck")
    //    << "Returned " << res2 << " from " << args[0] << std::endl;
    // if not already equal, do rewriting
    if (res1 != res2)
    {
      // can rewrite the witness forms
      res1 = Rewriter::rewrite(SkolemManager::getWitnessForm(res1));
      res2 = Rewriter::rewrite(SkolemManager::getWitnessForm(res2));
      if (res1.isNull() || res1 != res2)
      {
        Trace("builtin-pfcheck") << "Failed to match results" << std::endl;
        Trace("builtin-pfcheck-debug") << res1 << " vs " << res2 << std::endl;
        return Node::null();
      }
    }
    return args[0];
  }
  else if (id == PfRule::THEORY_LEMMA)
  {
    Assert(children.empty());
    Assert(args.size() == 2);
    Assert(args[0].getType().isBoolean());
    // TODO?
    return args[0];
  }
  else if (id == PfRule::THEORY_PREPROCESS)
  {
    Assert(children.empty());
    Assert(args.size() == 1);
    return args[0];
  }
<<<<<<< HEAD
  if (id == PfRule::REWRITE_PREPROCESS)
  {
    Assert(children.size() == 1);
    Assert(args.empty());
    return applyRewrite(children[0]);
=======
  else if (id == PfRule::REMOVE_TERM_FORMULA_AXIOM)
  {
    Assert(children.empty());
    Assert(args.size() == 1);
    return RemoveTermFormulas::getAxiomFor(args[0]);
>>>>>>> 8a6d41f5
  }
  // no rule
  return Node::null();
}

bool BuiltinProofRuleChecker::getMethodIds(const std::vector<Node>& args,
                                           MethodId& ids,
                                           MethodId& idr,
                                           size_t index)
{
  ids = MethodId::SB_DEFAULT;
  idr = MethodId::RW_REWRITE;
  if (args.size() > index)
  {
    if (!getMethodId(args[index], ids))
    {
      Trace("builtin-pfcheck")
          << "Failed to get id from " << args[index] << std::endl;
      return false;
    }
  }
  if (args.size() > index + 1)
  {
    if (!getMethodId(args[index + 1], idr))
    {
      Trace("builtin-pfcheck")
          << "Failed to get id from " << args[index + 1] << std::endl;
      return false;
    }
  }
  return true;
}

void BuiltinProofRuleChecker::addMethodIds(std::vector<Node>& args,
                                           MethodId ids,
                                           MethodId idr)
{
  bool ndefRewriter = (idr != MethodId::RW_REWRITE);
  if (ids != MethodId::SB_DEFAULT || ndefRewriter)
  {
    args.push_back(mkMethodId(ids));
  }
  if (ndefRewriter)
  {
    args.push_back(mkMethodId(idr));
  }
}

}  // namespace builtin
}  // namespace theory
}  // namespace CVC4<|MERGE_RESOLUTION|>--- conflicted
+++ resolved
@@ -66,18 +66,7 @@
   pc->registerChecker(PfRule::THEORY_LEMMA, nullptr);
   pc->registerChecker(PfRule::THEORY_REWRITE, this);
   pc->registerChecker(PfRule::THEORY_PREPROCESS, this);
-<<<<<<< HEAD
-  pc->registerChecker(PfRule::REWRITE_PREPROCESS, this);
-}
-
-Node BuiltinProofRuleChecker::applyRewrite(Node n, MethodId idr)
-{
-  Node nk = SkolemManager::getSkolemForm(n);
-  Node nkr = applyRewriteExternal(n, idr);
-  return SkolemManager::getWitnessForm(nkr);
-=======
   pc->registerChecker(PfRule::REMOVE_TERM_FORMULA_AXIOM, this);
->>>>>>> 8a6d41f5
 }
 
 Node BuiltinProofRuleChecker::applyTheoryRewrite(Node n, bool preRewrite)
@@ -370,19 +359,11 @@
     Assert(args.size() == 1);
     return args[0];
   }
-<<<<<<< HEAD
-  if (id == PfRule::REWRITE_PREPROCESS)
-  {
-    Assert(children.size() == 1);
-    Assert(args.empty());
-    return applyRewrite(children[0]);
-=======
   else if (id == PfRule::REMOVE_TERM_FORMULA_AXIOM)
   {
     Assert(children.empty());
     Assert(args.size() == 1);
     return RemoveTermFormulas::getAxiomFor(args[0]);
->>>>>>> 8a6d41f5
   }
   // no rule
   return Node::null();
