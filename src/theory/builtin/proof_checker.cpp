--- conflicted
+++ resolved
@@ -62,11 +62,8 @@
   pc->registerChecker(PfRule::MACRO_SR_PRED_TRANSFORM, this);
   pc->registerChecker(PfRule::THEORY_REWRITE, this);
   pc->registerChecker(PfRule::PREPROCESS, this);
-<<<<<<< HEAD
   pc->registerChecker(PfRule::WITNESS_AXIOM, this);
-=======
   pc->registerChecker(PfRule::REMOVE_TERM_FORMULA_AXIOM, this);
->>>>>>> 33b96c65
 }
 
 Node BuiltinProofRuleChecker::applyTheoryRewrite(Node n, bool preRewrite)
@@ -327,17 +324,13 @@
     }
     return args[0];
   }
-<<<<<<< HEAD
-  else if (id == PfRule::PREPROCESS || id == PfRule::WITNESS_AXIOM)
-=======
   else if (id == PfRule::REMOVE_TERM_FORMULA_AXIOM)
   {
     Assert(children.empty());
     Assert(args.size() == 1);
     return RemoveTermFormulas::getAxiomFor(args[0]);
   }
-  else if (id == PfRule::PREPROCESS)
->>>>>>> 33b96c65
+  else if (id == PfRule::PREPROCESS || id == PfRule::WITNESS_AXIOM)
   {
     Assert(children.empty());
     Assert(args.size() == 1);
