/******************************************************************************
 * Top contributors (to current version):
 *   Andrew Reynolds, Aina Niemetz, Morgan Deters
 *
 * This file is part of the cvc5 project.
 *
 * Copyright (c) 2009-2023 by the authors listed in the file AUTHORS
 * in the top-level source directory and their institutional affiliations.
 * All rights reserved.  See the file COPYING in the top-level source
 * directory for licensing information.
 * ****************************************************************************
 *
 * Type rules for the builtin theory.
 */

#include "theory/builtin/theory_builtin_type_rules.h"

#include "expr/attribute.h"
#include "expr/skolem_manager.h"
#include "theory/builtin/generic_op.h"
#include "util/uninterpreted_sort_value.h"

namespace cvc5::internal {
namespace theory {
namespace builtin {

TypeNode EqualityTypeRule::preComputeType(NodeManager* nm, TNode n)
{
  return nm->booleanType();
}
TypeNode EqualityTypeRule::computeType(NodeManager* nodeManager,
                                       TNode n,
                                       bool check,
                                       std::ostream* errOut)
{
  if (check)
  {
    TypeNode lhsType = n[0].getTypeOrNull();
    TypeNode rhsType = n[1].getTypeOrNull();
    if (!lhsType.isComparableTo(rhsType))
    {
      if (errOut)
      {
        (*errOut) << "Subexpressions must have the same type:" << std::endl;
        (*errOut) << "Equation: " << n << std::endl;
        (*errOut) << "Type 1: " << lhsType << std::endl;
        (*errOut) << "Type 2: " << rhsType << std::endl;
      }
      return TypeNode::null();
    }
  }
  return nodeManager->booleanType();
}

TypeNode DistinctTypeRule::preComputeType(NodeManager* nm, TNode n)
{
  return nm->booleanType();
}
TypeNode DistinctTypeRule::computeType(NodeManager* nodeManager,
                                       TNode n,
                                       bool check,
                                       std::ostream* errOut)
{
  if (check)
  {
    TNode::iterator child_it = n.begin();
    TNode::iterator child_it_end = n.end();
    TypeNode joinType = (*child_it).getTypeOrNull();
    for (++child_it; child_it != child_it_end; ++child_it)
    {
      TypeNode currentType = (*child_it).getType();
      joinType = joinType.leastUpperBound(currentType);
      if (joinType.isNull())
      {
        if (errOut)
        {
          (*errOut) << "Not all arguments are of the same type";
        }
        return TypeNode::null();
      }
    }
  }
  return nodeManager->booleanType();
}

TypeNode SExprTypeRule::preComputeType(NodeManager* nm, TNode n)
{
  return nm->sExprType();
}
TypeNode SExprTypeRule::computeType(NodeManager* nodeManager,
                                    TNode n,
                                    bool check,
                                    std::ostream* errOut)
{
  return nodeManager->sExprType();
}

TypeNode UninterpretedSortValueTypeRule::preComputeType(NodeManager* nm,
                                                        TNode n)
{
  return TypeNode::null();
}
TypeNode UninterpretedSortValueTypeRule::computeType(NodeManager* nodeManager,
                                                     TNode n,
                                                     bool check,
                                                     std::ostream* errOut)
{
  return n.getConst<UninterpretedSortValue>().getType();
}

TypeNode WitnessTypeRule::preComputeType(NodeManager* nm, TNode n)
{
  return TypeNode::null();
}
TypeNode WitnessTypeRule::computeType(NodeManager* nodeManager,
                                      TNode n,
                                      bool check,
                                      std::ostream* errOut)
{
  if (n[0].getTypeOrNull() != nodeManager->boundVarListType())
  {
    if (errOut)
    {
      (*errOut) << "expected a bound var list for WITNESS expression, got `"
                << n[0].getType().toString() << "'";
    }
    return TypeNode::null();
  }
  if (n[0].getNumChildren() != 1)
  {
    if (errOut)
    {
      (*errOut) << "expected a bound var list with one argument for WITNESS "
                   "expression";
    }
    return TypeNode::null();
  }
  if (check)
  {
    TypeNode rangeType = n[1].getTypeOrNull();
    if (!rangeType.isBoolean())
    {
      if (errOut)
      {
        (*errOut)
            << "expected a body of a WITNESS expression to have Boolean type";
      }
      return TypeNode::null();
    }
    if (n.getNumChildren() == 3)
    {
      if (n[2].getTypeOrNull() != nodeManager->instPatternListType())
      {
        if (errOut)
        {
          (*errOut)
              << "third argument of witness is not instantiation pattern list";
        }
        return TypeNode::null();
      }
    }
  }
  // The type of a witness function is the type of its bound variable.
  return n[0][0].getType();
}

TypeNode ApplyIndexedSymbolicTypeRule::preComputeType(NodeManager* nm, TNode n)
{
<<<<<<< HEAD
  return TypeNode::null();
}

=======
  return nm->mkAbstractType(kind::ABSTRACT_TYPE);
}
>>>>>>> 5e453424
TypeNode ApplyIndexedSymbolicTypeRule::computeType(NodeManager* nodeManager,
                                                   TNode n,
                                                   bool check,
                                                   std::ostream* errOut)
{
  // get the concrete application version of this, if possible
  Node cn = GenericOp::getConcreteApp(n);
  if (cn == n)
  {
    // if it cannot be made concrete, it has abstract type
    return nodeManager->mkAbstractType(kind::ABSTRACT_TYPE);
  }
  // if we can make concrete, return its type
  return cn.getType();
}
/**
 * Attribute for caching the ground term for each type. Maps TypeNode to the
 * skolem to return for mkGroundTerm.
 */
struct GroundTermAttributeId
{
};
typedef expr::Attribute<GroundTermAttributeId, Node> GroundTermAttribute;

Node SortProperties::mkGroundTerm(TypeNode type)
{
  // we typically use this method for sorts, although there are other types
  // where it is used as well, e.g. arrays that are not closed enumerable.
  GroundTermAttribute gta;
  if (type.hasAttribute(gta))
  {
    return type.getAttribute(gta);
  }
  SkolemManager* sm = NodeManager::currentNM()->getSkolemManager();
  Node k = sm->mkDummySkolem(
      "groundTerm", type, "a ground term created for type " + type.toString());
  type.setAttribute(gta, k);
  return k;
}

}  // namespace builtin
}  // namespace theory
}  // namespace cvc5::internal<|MERGE_RESOLUTION|>--- conflicted
+++ resolved
@@ -166,14 +166,8 @@
 
 TypeNode ApplyIndexedSymbolicTypeRule::preComputeType(NodeManager* nm, TNode n)
 {
-<<<<<<< HEAD
   return TypeNode::null();
 }
-
-=======
-  return nm->mkAbstractType(kind::ABSTRACT_TYPE);
-}
->>>>>>> 5e453424
 TypeNode ApplyIndexedSymbolicTypeRule::computeType(NodeManager* nodeManager,
                                                    TNode n,
                                                    bool check,
