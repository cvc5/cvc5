/******************************************************************************
 * Top contributors (to current version):
 *   Andrew Reynolds, Andres Noetzli, Aina Niemetz
 *
 * This file is part of the cvc5 project.
 *
 * Copyright (c) 2009-2024 by the authors listed in the file AUTHORS
 * in the top-level source directory and their institutional affiliations.
 * All rights reserved.  See the file COPYING in the top-level source
 * directory for licensing information.
 * ****************************************************************************
 *
 * Rewriter of builtin theory.
 */

#include "cvc5_private.h"

#ifndef CVC5__THEORY__BUILTIN__THEORY_BUILTIN_REWRITER_H
#define CVC5__THEORY__BUILTIN__THEORY_BUILTIN_REWRITER_H

#include "theory/theory_rewriter.h"

namespace cvc5::internal {
namespace theory {
namespace builtin {

class TheoryBuiltinRewriter : public TheoryRewriter
{
 public:
  TheoryBuiltinRewriter(NodeManager* nm);

  RewriteResponse postRewrite(TNode node) override;

  RewriteResponse preRewrite(TNode node) override;
<<<<<<< HEAD
=======

  /**
   * Rewrite n based on the proof rewrite rule id.
   * @param id The rewrite rule.
   * @param n The node to rewrite.
   * @return The rewritten version of n based on id, or Node::null() if n
   * cannot be rewritten.
   */
  Node rewriteViaRule(ProofRewriteRule id, const Node& n) override;
>>>>>>> 231c5329

 public:
  /**
   * The default rewriter for rewrites that occur at both pre and post rewrite.
   */
  RewriteResponse doRewrite(TNode node);
  /**
   * Main entry point for rewriting terms of the form (witness ((x T)) (P x)).
   * Returns the rewritten form of node.
   */
  Node rewriteWitness(TNode node);
  /**
   * Main entry point for rewriting APPLY_INDEXED_SYMBOLIC terms.
   */
  Node rewriteApplyIndexedSymbolic(TNode node);
  /**
   * Blast distinct, which eliminates the distinct operator.
   */
  Node blastDistinct(TNode node);
}; /* class TheoryBuiltinRewriter */

}  // namespace builtin
}  // namespace theory
}  // namespace cvc5::internal

#endif /* CVC5__THEORY__BUILTIN__THEORY_BUILTIN_REWRITER_H */<|MERGE_RESOLUTION|>--- conflicted
+++ resolved
@@ -32,8 +32,6 @@
   RewriteResponse postRewrite(TNode node) override;
 
   RewriteResponse preRewrite(TNode node) override;
-<<<<<<< HEAD
-=======
 
   /**
    * Rewrite n based on the proof rewrite rule id.
@@ -43,7 +41,6 @@
    * cannot be rewritten.
    */
   Node rewriteViaRule(ProofRewriteRule id, const Node& n) override;
->>>>>>> 231c5329
 
  public:
   /**
