/******************************************************************************
 * Top contributors (to current version):
 *   Mudathir Mohamed, Andrew Reynolds, Haniel Barbosa
 *
 * This file is part of the cvc5 project.
 *
 * Copyright (c) 2009-2021 by the authors listed in the file AUTHORS
 * in the top-level source directory and their institutional affiliations.
 * All rights reserved.  See the file COPYING in the top-level source
 * directory for licensing information.
 * ****************************************************************************
 *
 * Implementation of the builtin theory.
 */

#include "theory/builtin/theory_builtin.h"

#include "expr/kind.h"
#include "proof/proof_node_manager.h"
#include "theory/builtin/theory_builtin_rewriter.h"
#include "theory/theory_model.h"
#include "theory/valuation.h"

namespace cvc5 {
namespace theory {
namespace builtin {

TheoryBuiltin::TheoryBuiltin(Env& env, OutputChannel& out, Valuation valuation)
    : Theory(THEORY_BUILTIN, env, out, valuation),
<<<<<<< HEAD
      d_state(getSatContext(), getUserContext(), valuation),
=======
      d_state(env, valuation),
>>>>>>> a11de769
      d_im(*this, d_state, d_pnm, "theory::builtin::")
{
  // indicate we are using the default theory state and inference managers
  d_theoryState = &d_state;
  d_inferManager = &d_im;
}

TheoryRewriter* TheoryBuiltin::getTheoryRewriter() { return &d_rewriter; }

ProofRuleChecker* TheoryBuiltin::getProofChecker() { return &d_checker; }

std::string TheoryBuiltin::identify() const
{
  return std::string("TheoryBuiltin");
}

void TheoryBuiltin::finishInit()
{
  // Notice that choice is an unevaluated kind belonging to this theory.
  // However, it should be set as an unevaluated kind where it is used, e.g.
  // in the quantifiers theory. This ensures that a logic like QF_LIA, which
  // includes the builtin theory, does not mark any kinds as unevaluated and
  // hence it is easy to check for illegal eliminations via TheoryModel
  // (see TheoryModel::isLegalElimination) since there are no unevaluated kinds
  // present.
}

}  // namespace builtin
}  // namespace theory
}  // namespace cvc5<|MERGE_RESOLUTION|>--- conflicted
+++ resolved
@@ -27,11 +27,7 @@
 
 TheoryBuiltin::TheoryBuiltin(Env& env, OutputChannel& out, Valuation valuation)
     : Theory(THEORY_BUILTIN, env, out, valuation),
-<<<<<<< HEAD
-      d_state(getSatContext(), getUserContext(), valuation),
-=======
       d_state(env, valuation),
->>>>>>> a11de769
       d_im(*this, d_state, d_pnm, "theory::builtin::")
 {
   // indicate we are using the default theory state and inference managers
