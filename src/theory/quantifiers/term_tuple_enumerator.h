/*********************                                                        */
/*! \file  term_tuple_enumerator.cpp
 ** \verbatim
 ** Top contributors (to current version):
 **   Mikolas Janota
 ** This file is part of the CVC4 project.
 ** Copyright (c) 2009-2021 by the authors listed in the file AUTHORS
 ** in the top-level source directory and their institutional affiliations.
 ** All rights reserved.  See the file COPYING in the top-level source
 ** directory for licensing information.\endverbatim
 **
 ** \brief Implementation of an enumeration of tuples of terms for the purpose
 *of quantifier instantiation.
 **/
#ifndef CVC4__THEORY__QUANTIFIERS__TERM_TUPLE_ENUMERATOR_H
#define CVC4__THEORY__QUANTIFIERS__TERM_TUPLE_ENUMERATOR_H
#include <vector>

#include "expr/node.h"

namespace CVC4 {
namespace theory {
namespace quantifiers {

<<<<<<< HEAD
class TermPools;
=======
class QuantifiersState;
class TermDb;
>>>>>>> 064bce00
class RelevantDomain;

/**  Interface for enumeration of tuples of terms.
 *
 * The interface should be used as follows. Firstly, init is called, then,
 * repeatedly, verify if there are any combinations left by calling hasNext
 * and obtaining the next combination by calling next.
 *
 *  Optionally, if the  most recent combination is determined to be undesirable
 * (for whatever reason), the method failureReason is used to indicate which
 *  positions of the tuple are responsible for the said failure.
 */
class TermTupleEnumeratorInterface
{
 public:
  /** Initialize the enumerator. */
  virtual void init() = 0;
  /** Test if there are any more combinations. */
  virtual bool hasNext() = 0;
  /** Obtain the next combination, meaningful only if hasNext Returns true. */
  virtual void next(/*out*/ std::vector<Node>& terms) = 0;
  /** Record which of the terms obtained by the last call of next should not be
   * explored again. */
  virtual void failureReason(const std::vector<bool>& mask) = 0;
  virtual ~TermTupleEnumeratorInterface() = default;
};

/** A struct bundling up parameters for term tuple enumerator.*/
struct TermTupleEnumeratorEnv
{
  /**
   * Whether we should put full effort into finding an instantiation. If this
   * is false, then we allow for incompleteness, e.g. the tuple enumerator
   * may heuristically give up before it has generated all tuples.
   */
  bool d_fullEffort;
  /** Whether we increase tuples based on sum instead of max (see below) */
  bool d_increaseSum;
};

/**  A function to construct a tuple enumerator.
 *
 * In the methods below, we support the enumerators based on the following idea.
 * The tuples are represented as tuples of
 * indices of  terms, where the tuple has as many elements as there are
 * quantified variables in the considered quantifier q.
 *
 * Like so, we see a tuple as a number, where the digits may have different
 * ranges. The most significant digits are stored first.
 *
 * Tuples are enumerated in a lexicographic order in stages. There are 2
 * possible strategies, either all tuples in a given stage have the same sum of
 * digits, or, the maximum over these digits is the same (controlled by
 * TermTupleEnumeratorEnv::d_increaseSum).
 *
 * In this method, the returned enumerator draws ground terms from the term
 * database (provided by td). The quantifiers state (qs) is used to eliminate
 * duplicates modulo equality.
 */
TermTupleEnumeratorInterface* mkTermTupleEnumerator(
    Node q,
    const TermTupleEnumeratorEnv* env,
    QuantifiersState& qs,
    TermDb* td);
/** Same as above, but draws terms from the relevant domain utility (rd). */
TermTupleEnumeratorInterface* mkTermTupleEnumeratorRd(
    Node q, const TermTupleEnumeratorEnv* env, RelevantDomain* rd);

/** Make term pool enumerator */
TermTupleEnumeratorInterface* mkTermTupleEnumeratorPool(
    Node q, const TermTupleEnumeratorContext* context, TermPools* tp, Node p);

}  // namespace quantifiers
}  // namespace theory
}  // namespace CVC4
#endif /* TERM_TUPLE_ENUMERATOR_H_7640 */<|MERGE_RESOLUTION|>--- conflicted
+++ resolved
@@ -22,12 +22,9 @@
 namespace theory {
 namespace quantifiers {
 
-<<<<<<< HEAD
 class TermPools;
-=======
 class QuantifiersState;
 class TermDb;
->>>>>>> 064bce00
 class RelevantDomain;
 
 /**  Interface for enumeration of tuples of terms.
