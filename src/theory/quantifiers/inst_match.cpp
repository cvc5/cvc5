--- conflicted
+++ resolved
@@ -16,10 +16,7 @@
 #include "theory/quantifiers/inst_match.h"
 
 #include "options/quantifiers_options.h"
-<<<<<<< HEAD
 #include "theory/quantifiers/ieval/inst_evaluator_manager.h"
-=======
->>>>>>> 25be5c61
 #include "theory/quantifiers/quantifiers_state.h"
 #include "theory/quantifiers/term_registry.h"
 
@@ -28,11 +25,7 @@
 namespace quantifiers {
 
 InstMatch::InstMatch(Env& env, QuantifiersState& qs, TermRegistry& tr, TNode q)
-<<<<<<< HEAD
-    : EnvObj(env), d_qs(qs), d_tr(tr), d_quant(q), d_ieval(nullptr)
-=======
     : EnvObj(env), d_qs(qs), d_tr(tr), d_quant(q)
->>>>>>> 25be5c61
 {
   d_vals.resize(q[0].getNumChildren());
   Assert(!d_vals.empty());
@@ -40,7 +33,6 @@
   Assert(d_vals[0].isNull());
 }
 
-<<<<<<< HEAD
 void InstMatch::setEvaluatorMode(ieval::TermEvaluatorMode tev)
 {
   // should only do this if we are empty
@@ -53,8 +45,6 @@
   }
 }
 
-=======
->>>>>>> 25be5c61
 void InstMatch::debugPrint( const char* c ){
   for (unsigned i = 0, size = d_vals.size(); i < size; i++)
   {
@@ -133,7 +123,6 @@
   {
     // if they are equal, we do nothing
     return d_qs.areEqual(d_vals[i], n);
-<<<<<<< HEAD
   }
   if (d_ieval != nullptr)
   {
@@ -142,8 +131,6 @@
     {
       return false;
     }
-=======
->>>>>>> 25be5c61
   }
   // otherwise, we update the value
   d_vals[i] = n;
