--- conflicted
+++ resolved
@@ -34,10 +34,6 @@
 namespace quantifiers {
 
 EnumValueManager::EnumValueManager(Env& env,
-<<<<<<< HEAD
-                                   Node e,
-=======
->>>>>>> 4b0650bf
                                    QuantifiersState& qs,
                                    QuantifiersInferenceManager& qim,
                                    TermRegistry& tr,
