--- conflicted
+++ resolved
@@ -158,18 +158,6 @@
       Node f, Node e, NodeRole nrole, int ind, std::vector<Node>& lemmas) = 0;
   /**
    * Heuristically choose the best solved term for enumerator e,
-<<<<<<< HEAD
-   * currently return the first by default.
-   */
-  virtual Node constructBestSolvedTerm(Node e, const std::vector<Node>& solved);
-  /**
-   * Heuristically choose the best solved string term for enumerator e,
-   * return the first by default.
-   */
-  virtual Node constructBestStringSolvedTerm(Node e,
-                                             const std::vector<Node>& solved);
-  /**
-=======
    * currently return the first by default. A solved term is one that
    * suffices to form part of the solution for the given context. For example,
    * x is a solved term in the context "ite(x>0, _, 0)" for PBE problem
@@ -177,7 +165,6 @@
    */
   virtual Node constructBestSolvedTerm(Node e, const std::vector<Node>& solved);
   /**
->>>>>>> 64624a5f
    * Heuristically choose the best conditional term from conds for condition
    * enumerator ce, random by default.
    */
