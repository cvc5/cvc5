/******************************************************************************
 * Top contributors (to current version):
 *   Andrew Reynolds, Mathias Preiner, Haniel Barbosa
 *
 * This file is part of the cvc5 project.
 *
 * Copyright (c) 2009-2023 by the authors listed in the file AUTHORS
 * in the top-level source directory and their institutional affiliations.
 * All rights reserved.  See the file COPYING in the top-level source
 * directory for licensing information.
 * ****************************************************************************
 *
 * Implementation of sygus_repair_const.
 */

#include "theory/quantifiers/sygus/sygus_repair_const.h"

#include "expr/dtype_cons.h"
#include "expr/node_algorithm.h"
#include "expr/skolem_manager.h"
#include "options/base_options.h"
#include "options/quantifiers_options.h"
#include "printer/printer.h"
#include "theory/datatypes/theory_datatypes_utils.h"
#include "theory/logic_info.h"
#include "theory/quantifiers/cegqi/ceg_instantiator.h"
#include "theory/quantifiers/quantifiers_inference_manager.h"
#include "theory/quantifiers/sygus/sygus_grammar_norm.h"
#include "theory/quantifiers/sygus/term_database_sygus.h"
#include "theory/smt_engine_subsolver.h"

using namespace cvc5::internal::kind;

namespace cvc5::internal {
namespace theory {
namespace quantifiers {

SygusRepairConst::SygusRepairConst(Env& env,
                                   QuantifiersInferenceManager& qim,
                                   TermDbSygus* tds)
    : EnvObj(env), d_qim(qim), d_tds(tds), d_allow_constant_grammar(false)
{
}

void SygusRepairConst::initialize(Node base_inst,
                                  const std::vector<Node>& candidates)
{
  Trace("sygus-repair-const") << "SygusRepairConst::initialize" << std::endl;
  Trace("sygus-repair-const") << "  conjecture : " << base_inst << std::endl;
  d_base_inst = base_inst;

  // compute whether there are "allow all constant" types in the variables of q
  std::map<TypeNode, bool> tprocessed;
  for (const Node& v : candidates)
  {
    TypeNode tn = v.getType();
    // do the type traversal of the sygus type
    registerSygusType(tn, tprocessed);
  }
  Trace("sygus-repair-const")
      << "  allow constants : " << d_allow_constant_grammar << std::endl;
}

// recursion depth bounded by number of types in grammar (small)
void SygusRepairConst::registerSygusType(TypeNode tn,
                                         std::map<TypeNode, bool>& tprocessed)
{
  if (tprocessed.find(tn) == tprocessed.end())
  {
    tprocessed[tn] = true;
    if (!tn.isDatatype())
    {
      // may have recursed to a non-datatype, e.g. in the case that we have
      // "any constant" constructors
      return;
    }
    const DType& dt = tn.getDType();
    if (!dt.isSygus())
    {
      // may have recursed to a non-sygus-datatype
      return;
    }
    // check if this datatype allows all constants
    if (dt.getSygusAllowConst())
    {
      d_allow_constant_grammar = true;
    }
    for (unsigned i = 0, ncons = dt.getNumConstructors(); i < ncons; i++)
    {
      const DTypeConstructor& dtc = dt[i];
      // recurse on all subfields
      for (unsigned j = 0, nargs = dtc.getNumArgs(); j < nargs; j++)
      {
        TypeNode tnc = d_tds->getArgType(dtc, j);
        registerSygusType(tnc, tprocessed);
      }
    }
  }
}

bool SygusRepairConst::isActive() const
{
  return !d_base_inst.isNull() && d_allow_constant_grammar;
}

bool SygusRepairConst::repairSolution(const std::vector<Node>& candidates,
                                      const std::vector<Node>& candidate_values,
                                      std::vector<Node>& repair_cv)
{
  return repairSolution(d_base_inst, candidates, candidate_values, repair_cv);
}

bool SygusRepairConst::repairSolution(Node sygusBody,
                                      const std::vector<Node>& candidates,
                                      const std::vector<Node>& candidate_values,
                                      std::vector<Node>& repair_cv)
{
  Assert(candidates.size() == candidate_values.size());

  // if no grammar type allows constants, no repair is possible
  if (!isActive())
  {
    return false;
  }
  if (TraceIsOn("sygus-repair-const"))
  {
    Trace("sygus-repair-const") << "Repair candidate solutions..." << std::endl;
    for (unsigned i = 0, size = candidates.size(); i < size; i++)
    {
      std::stringstream ss;
      TermDbSygus::toStreamSygus(ss, candidate_values[i]);
      Trace("sygus-repair-const")
          << "  " << candidates[i] << " -> " << ss.str() << std::endl;
      Trace("sygus-repair-const")
          << "From " << candidate_values[i] << std::endl;
    }
    Trace("sygus-repair-const")
        << "Getting candidate skeletons : " << std::endl;
  }
  std::vector<Node> candidate_skeletons;
  std::map<TypeNode, size_t> free_var_count;
  std::vector<Node> sk_vars;
  for (unsigned i = 0, size = candidates.size(); i < size; i++)
  {
    Node cv = candidate_values[i];
    Node skeleton = getSkeleton(cv, free_var_count, sk_vars);
    Assert(skeleton.getType() == cv.getType());
    if (TraceIsOn("sygus-repair-const"))
    {
      std::stringstream ss;
      TermDbSygus::toStreamSygus(ss, cv);
      Trace("sygus-repair-const")
          << "Solution #" << i << " : " << ss.str() << std::endl;
      if (skeleton == cv)
      {
        Trace("sygus-repair-const") << "...solution unchanged" << std::endl;
      }
      else
      {
        std::stringstream sss;
        TermDbSygus::toStreamSygus(sss, skeleton);
        Trace("sygus-repair-const")
            << "...inferred skeleton : " << sss.str() << std::endl;
      }
    }
    candidate_skeletons.push_back(skeleton);
  }

  if (sk_vars.empty())
  {
    Trace("sygus-repair-const") << "...no solutions repaired." << std::endl;
    return false;
  }

  Trace("sygus-repair-const") << "Get first-order query..." << std::endl;
  Node fo_body =
      getFoQuery(sygusBody, candidates, candidate_skeletons, sk_vars);

  Trace("sygus-repair-const-debug") << "...got : " << fo_body << std::endl;
<<<<<<< HEAD

  if (d_queries.find(fo_body) != d_queries.end())
  {
    Trace("sygus-repair-const") << "...duplicate query." << std::endl;
    return false;
  }
  d_queries.insert(fo_body);
=======
>>>>>>> 390da8f9
  Assert(!expr::hasFreeVar(fo_body));

  if (fo_body.isNull() || sk_vars.empty())
  {
    Trace("sygus-repair-const")
        << "...all skeleton variables lead to bad logic." << std::endl;
    return false;
  }
  if (d_queries.find(fo_body) != d_queries.end())
  {
    Trace("sygus-repair-const") << "...duplicate query." << std::endl;
    return false;
  }
  d_queries.insert(fo_body);

  Trace("sygus-repair-const") << "Make satisfiabily query..." << std::endl;
  if (fo_body.getKind() == Kind::FORALL)
  {
    // must be a CBQI quantifier
    CegHandledStatus hstatus =
        CegInstantiator::isCbqiQuant(fo_body, options().quantifiers.cegqiAll);
    if (hstatus < CEG_HANDLED)
    {
      // abort if less than fully handled
      Trace("sygus-repair-const") << "...first-order query is not handlable by "
                                     "counterexample-guided instantiation."
                                  << std::endl;
      return false;
    }
  }

  Trace("sygus-engine") << "Repairing previous solution..." << std::endl;
  // Make the satisfiability query. We use the "ALL" logic, since the subcall
  // may e.g. introduce non-linear arithmetic in linear logics.
  std::unique_ptr<SolverEngine> repcChecker;
  LogicInfo lall("ALL");
  SubsolverSetupInfo ssi(
      d_env.getOptions(), lall, d_env.getSepLocType(), d_env.getSepDataType());
  // initialize the subsolver using the standard method
  initializeSubsolver(repcChecker,
                      ssi,
                      options().quantifiers.sygusRepairConstTimeoutWasSetByUser,
                      options().quantifiers.sygusRepairConstTimeout);
  // renable options disabled by sygus
  repcChecker->setOption("miniscope-quant", "conj-and-fv");
  repcChecker->assertFormula(fo_body);
  // check satisfiability
  Result r = repcChecker->checkSat();
  Trace("sygus-repair-const") << "...got : " << r << std::endl;
  if (r.getStatus() == Result::UNSAT)
  {
    d_unsatQueries.insert(fo_body);
    Trace("sygus-engine") << "...failed (unsat)" << std::endl;
    return false;
  }
  else if (r.isUnknown())
  {
    Trace("sygus-engine") << "...failed" << std::endl;
    return false;
  }
  std::vector<Node> sk_sygus_m;
  for (const Node& v : sk_vars)
  {
    Node fov_m = repcChecker->getValue(v);
    Trace("sygus-repair-const") << "  " << v << " = " << fov_m << std::endl;
    // convert to sygus
    sk_sygus_m.push_back(fov_m);
  }
  std::stringstream ss;
  // convert back to sygus
  for (unsigned i = 0, size = candidates.size(); i < size; i++)
  {
    Node csk = candidate_skeletons[i];
    Node scsk = csk.substitute(
        sk_vars.begin(), sk_vars.end(), sk_sygus_m.begin(), sk_sygus_m.end());
    repair_cv.push_back(scsk);
    if (TraceIsOn("sygus-repair-const") || TraceIsOn("sygus-engine"))
    {
      std::stringstream sss;
      TermDbSygus::toStreamSygus(sss, repair_cv[i]);
      ss << "  * " << candidates[i] << " -> " << sss.str() << std::endl;
    }
  }
  Trace("sygus-engine") << "...success:" << std::endl;
  Trace("sygus-engine") << ss.str();
  Trace("sygus-repair-const")
      << "Repaired constants in solution : " << std::endl;
  Trace("sygus-repair-const") << ss.str();
  return true;
}

bool SygusRepairConst::mustRepair(Node n)
{
  std::unordered_set<TNode> visited;
  std::vector<TNode> visit;
  TNode cur;
  visit.push_back(n);
  do
  {
    cur = visit.back();
    visit.pop_back();
    if (visited.find(cur) == visited.end())
    {
      visited.insert(cur);
      Assert(cur.getKind() == Kind::APPLY_CONSTRUCTOR);
      if (isRepairable(cur))
      {
        return true;
      }
      for (const Node& cn : cur)
      {
        visit.push_back(cn);
      }
    }
  } while (!visit.empty());

  return false;
}

bool SygusRepairConst::isRepairable(Node n)
{
  if (n.getKind() != Kind::APPLY_CONSTRUCTOR)
  {
    return false;
  }
  TypeNode tn = n.getType();
  Assert(tn.isDatatype());
  const DType& dt = tn.getDType();
  if (!dt.isSygus())
  {
    return false;
  }
  Node op = n.getOperator();
  unsigned cindex = datatypes::utils::indexOf(op);
  // if it represents "any constant" then it is repairable
  return dt[cindex].isSygusAnyConstant();
}

Node SygusRepairConst::getSkeleton(Node n,
                                   std::map<TypeNode, size_t>& free_var_count,
                                   std::vector<Node>& sk_vars)
{
  NodeManager* nm = NodeManager::currentNM();
  SkolemManager* skm = nm->getSkolemManager();
  // get the most general candidate skeleton of n
  std::unordered_map<TNode, Node> visited;
  std::unordered_map<TNode, Node>::iterator it;
  std::vector<TNode> visit;
  TNode cur;
  visit.push_back(n);
  do
  {
    cur = visit.back();
    visit.pop_back();
    it = visited.find(cur);
    if (it == visited.end())
    {
      if (isRepairable(cur))
      {
        // replace the argument of the any-constant constructor with a skolem
        Node sk_var = d_tds->getFreeVarInc(cur[0].getType(), free_var_count);
        sk_var = skm->mkPurifySkolem(sk_var);
        sk_vars.push_back(sk_var);
        visited[cur] = nm->mkNode(cur.getKind(), cur.getOperator(), sk_var);
        continue;
      }
      visited[cur] = Node::null();
      visit.push_back(cur);
      for (const Node& cn : cur)
      {
        visit.push_back(cn);
      }
    }
    else if (it->second.isNull())
    {
      Node ret = cur;
      bool childChanged = false;
      std::vector<Node> children;
      if (cur.getMetaKind() == kind::metakind::PARAMETERIZED)
      {
        children.push_back(cur.getOperator());
      }
      for (const Node& cn : cur)
      {
        it = visited.find(cn);
        Assert(it != visited.end());
        Assert(!it->second.isNull());
        Node child = it->second;
        childChanged = childChanged || cn != child;
        children.push_back(child);
      }
      if (childChanged)
      {
        ret = nm->mkNode(cur.getKind(), children);
      }
      visited[cur] = ret;
    }
  } while (!visit.empty());
  Assert(visited.find(n) != visited.end());
  Assert(!visited.find(n)->second.isNull());
  return visited[n];
}

Node SygusRepairConst::getFoQuery(Node body,
                                  const std::vector<Node>& candidates,
                                  const std::vector<Node>& candidate_skeletons,
                                  const std::vector<Node>& sk_vars)
{
  Trace("sygus-repair-const") << "  Substitute skeletons..." << std::endl;
  body = body.substitute(candidates.begin(),
                         candidates.end(),
                         candidate_skeletons.begin(),
                         candidate_skeletons.end());
  Trace("sygus-repair-const-debug") << "  ...got : " << body << std::endl;

  Trace("sygus-repair-const") << "  Unfold the specification..." << std::endl;
  body = d_tds->rewriteNode(body);
  Trace("sygus-repair-const-debug") << "  ...got : " << body << std::endl;
<<<<<<< HEAD

  Trace("sygus-repair-const") << "  Introduce first-order vars..." << std::endl;
  for (const Node& v : sk_vars)
  {
    std::map<Node, Node>::iterator itf = d_sk_to_fo.find(v);
    if (itf == d_sk_to_fo.end())
    {
      TypeNode builtinType = d_tds->sygusToBuiltinType(v.getType());
      Node sk_fov = sm->mkDummySkolem("k", builtinType);
      d_sk_to_fo[v] = sk_fov;
      d_fo_to_sk[sk_fov] = v;
      Trace("sygus-repair-const-debug")
          << "Map " << v << " -> " << sk_fov << std::endl;
    }
  }
  // now, we must replace all terms of the form eval( z_i, t1...tn ) with
  // a fresh first-order variable w_i, where z_i is a variable introduced in
  // the skeleton inference step (z_i is a variable in sk_vars).
  std::unordered_map<TNode, Node> visited;
  std::unordered_map<TNode, Node>::iterator it;
  std::vector<TNode> visit;
  TNode cur;
  visit.push_back(body);
  do
  {
    cur = visit.back();
    visit.pop_back();
    it = visited.find(cur);

    if (it == visited.end())
    {
      visited[cur] = Node::null();
      if (cur.getKind() == Kind::DT_SYGUS_EVAL)
      {
        Node v = cur[0];
        if (std::find(sk_vars.begin(), sk_vars.end(), v) != sk_vars.end())
        {
          std::map<Node, Node>::iterator itf = d_sk_to_fo.find(v);
          Assert(itf != d_sk_to_fo.end());
          visited[cur] = itf->second;
        }
      }
      if (visited[cur].isNull())
      {
        visit.push_back(cur);
        for (const Node& cn : cur)
        {
          visit.push_back(cn);
        }
      }
    }
    else if (it->second.isNull())
    {
      Node ret = cur;
      bool childChanged = false;
      std::vector<Node> children;
      if (cur.getMetaKind() == kind::metakind::PARAMETERIZED)
      {
        children.push_back(cur.getOperator());
      }
      for (const Node& cn : cur)
      {
        it = visited.find(cn);
        Assert(it != visited.end());
        Assert(!it->second.isNull());
        childChanged = childChanged || cn != it->second;
        children.push_back(it->second);
      }
      if (childChanged)
      {
        ret = nm->mkNode(cur.getKind(), children);
      }
      visited[cur] = ret;
    }
  } while (!visit.empty());
  Assert(visited.find(body) != visited.end());
  Assert(!visited.find(body)->second.isNull());
  Node fo_body = visited[body];
  Trace("sygus-repair-const-debug") << "  ...got : " << fo_body << std::endl;
  return fo_body;
=======
  return body;
>>>>>>> 390da8f9
}

}  // namespace quantifiers
}  // namespace theory
}  // namespace cvc5::internal<|MERGE_RESOLUTION|>--- conflicted
+++ resolved
@@ -177,16 +177,7 @@
       getFoQuery(sygusBody, candidates, candidate_skeletons, sk_vars);
 
   Trace("sygus-repair-const-debug") << "...got : " << fo_body << std::endl;
-<<<<<<< HEAD
-
-  if (d_queries.find(fo_body) != d_queries.end())
-  {
-    Trace("sygus-repair-const") << "...duplicate query." << std::endl;
-    return false;
-  }
-  d_queries.insert(fo_body);
-=======
->>>>>>> 390da8f9
+
   Assert(!expr::hasFreeVar(fo_body));
 
   if (fo_body.isNull() || sk_vars.empty())
@@ -405,90 +396,7 @@
   Trace("sygus-repair-const") << "  Unfold the specification..." << std::endl;
   body = d_tds->rewriteNode(body);
   Trace("sygus-repair-const-debug") << "  ...got : " << body << std::endl;
-<<<<<<< HEAD
-
-  Trace("sygus-repair-const") << "  Introduce first-order vars..." << std::endl;
-  for (const Node& v : sk_vars)
-  {
-    std::map<Node, Node>::iterator itf = d_sk_to_fo.find(v);
-    if (itf == d_sk_to_fo.end())
-    {
-      TypeNode builtinType = d_tds->sygusToBuiltinType(v.getType());
-      Node sk_fov = sm->mkDummySkolem("k", builtinType);
-      d_sk_to_fo[v] = sk_fov;
-      d_fo_to_sk[sk_fov] = v;
-      Trace("sygus-repair-const-debug")
-          << "Map " << v << " -> " << sk_fov << std::endl;
-    }
-  }
-  // now, we must replace all terms of the form eval( z_i, t1...tn ) with
-  // a fresh first-order variable w_i, where z_i is a variable introduced in
-  // the skeleton inference step (z_i is a variable in sk_vars).
-  std::unordered_map<TNode, Node> visited;
-  std::unordered_map<TNode, Node>::iterator it;
-  std::vector<TNode> visit;
-  TNode cur;
-  visit.push_back(body);
-  do
-  {
-    cur = visit.back();
-    visit.pop_back();
-    it = visited.find(cur);
-
-    if (it == visited.end())
-    {
-      visited[cur] = Node::null();
-      if (cur.getKind() == Kind::DT_SYGUS_EVAL)
-      {
-        Node v = cur[0];
-        if (std::find(sk_vars.begin(), sk_vars.end(), v) != sk_vars.end())
-        {
-          std::map<Node, Node>::iterator itf = d_sk_to_fo.find(v);
-          Assert(itf != d_sk_to_fo.end());
-          visited[cur] = itf->second;
-        }
-      }
-      if (visited[cur].isNull())
-      {
-        visit.push_back(cur);
-        for (const Node& cn : cur)
-        {
-          visit.push_back(cn);
-        }
-      }
-    }
-    else if (it->second.isNull())
-    {
-      Node ret = cur;
-      bool childChanged = false;
-      std::vector<Node> children;
-      if (cur.getMetaKind() == kind::metakind::PARAMETERIZED)
-      {
-        children.push_back(cur.getOperator());
-      }
-      for (const Node& cn : cur)
-      {
-        it = visited.find(cn);
-        Assert(it != visited.end());
-        Assert(!it->second.isNull());
-        childChanged = childChanged || cn != it->second;
-        children.push_back(it->second);
-      }
-      if (childChanged)
-      {
-        ret = nm->mkNode(cur.getKind(), children);
-      }
-      visited[cur] = ret;
-    }
-  } while (!visit.empty());
-  Assert(visited.find(body) != visited.end());
-  Assert(!visited.find(body)->second.isNull());
-  Node fo_body = visited[body];
-  Trace("sygus-repair-const-debug") << "  ...got : " << fo_body << std::endl;
-  return fo_body;
-=======
   return body;
->>>>>>> 390da8f9
 }
 
 }  // namespace quantifiers
