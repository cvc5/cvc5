--- conflicted
+++ resolved
@@ -319,21 +319,8 @@
                                    std::map<TypeNode, size_t>& free_var_count,
                                    std::vector<Node>& sk_vars)
 {
-<<<<<<< HEAD
-  if (isRepairable(n, useConstantsAsHoles))
-  {
-    Node sk_var = d_tds->getFreeVarInc(n.getType(), free_var_count);
-    sk_vars.push_back(sk_var);
-    sk_vars_to_subs[sk_var] = n;
-    Trace("sygus-repair-const-debug")
-        << "Var to subs : " << sk_var << " -> " << n << std::endl;
-    return sk_var;
-  }
-  NodeManager* nm = nodeManager();
-=======
   NodeManager* nm = NodeManager::currentNM();
   SkolemManager* skm = nm->getSkolemManager();
->>>>>>> b67060c7
   // get the most general candidate skeleton of n
   std::unordered_map<TNode, Node> visited;
   std::unordered_map<TNode, Node>::iterator it;
@@ -398,11 +385,6 @@
                                   const std::vector<Node>& candidate_skeletons,
                                   const std::vector<Node>& sk_vars)
 {
-<<<<<<< HEAD
-  NodeManager* nm = nodeManager();
-  SkolemManager* sm = nm->getSkolemManager();
-=======
->>>>>>> b67060c7
   Trace("sygus-repair-const") << "  Substitute skeletons..." << std::endl;
   body = body.substitute(candidates.begin(),
                          candidates.end(),
