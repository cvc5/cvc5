--- conflicted
+++ resolved
@@ -68,11 +68,7 @@
     }
     else
     {
-<<<<<<< HEAD
-      // It is a builtin (possibly) term. Its children do not correspond
-=======
       // It is a builtin (possibly) ground term. Its children do not correspond
->>>>>>> 357e81df
       // one-to-one with the arugments of the constructor. Hence, we consider
       // only g itself as a variant.
       glist.push_back(g);
