--- conflicted
+++ resolved
@@ -270,7 +270,7 @@
   }
   return nm->mkNode(kind::FORALL, qchildren);
 }
-  
+
 Node CegGrammarConstructor::convertToEmbedding( Node n, std::map< Node, Node >& synth_fun_vars ){
   std::unordered_map<TNode, Node, TNodeHashFunction> visited;
   std::unordered_map<TNode, Node, TNodeHashFunction>::iterator it;
@@ -606,11 +606,6 @@
     }
     Trace("sygus-grammar-def") << "...make datatype " << datatypes[i] << std::endl;
     datatypes[i].setSygus( types[i].toType(), bvl.toExpr(), true, true );
-<<<<<<< HEAD
-    for( unsigned j=0; j<ops[i].size(); j++ ){
-      datatypes[i].addSygusConstructor(
-          ops[i][j], cnames[j], cargs[j], pc, weight);
-=======
     std::map<TypeNode, std::vector<Node>>::iterator itexc =
         exc_cons.find(types[i]);
     for (unsigned j = 0, size = ops[i].size(); j < size; j++)
@@ -621,9 +616,9 @@
           || std::find(itexc->second.begin(), itexc->second.end(), opn)
                  == itexc->second.end())
       {
-        datatypes[i].addSygusConstructor(ops[i][j], cnames[j], cargs[j]);
-      }
->>>>>>> 6a94704d
+        datatypes[i].addSygusConstructor(
+            ops[i][j], cnames[j], cargs[j], pc, weight);
+      }
     }
     Trace("sygus-grammar-def")
         << "...built datatype " << datatypes[i] << " ";
@@ -738,7 +733,7 @@
   }
   //sorts.push_back( btype );
   Trace("sygus-grammar-def") << "...finished make default grammar for " << fun << " " << range << std::endl;
-  
+
   if( startIndex>0 ){
     CVC4::Datatype tmp_dt = datatypes[0];
     datatypes[0] = datatypes[startIndex];
@@ -775,7 +770,7 @@
   return TypeNode::fromType( types[0] );
 }
 
-TypeNode CegGrammarConstructor::mkSygusTemplateTypeRec( Node templ, Node templ_arg, TypeNode templ_arg_sygus_type, Node bvl, 
+TypeNode CegGrammarConstructor::mkSygusTemplateTypeRec( Node templ, Node templ_arg, TypeNode templ_arg_sygus_type, Node bvl,
                                               const std::string& fun, unsigned& tcount ) {
   if( templ==templ_arg ){
     //Assert( templ_arg.getType()==sygusToBuiltinType( templ_arg_sygus_type ) );
@@ -815,7 +810,7 @@
   }
 }
 
-TypeNode CegGrammarConstructor::mkSygusTemplateType( Node templ, Node templ_arg, TypeNode templ_arg_sygus_type, Node bvl, 
+TypeNode CegGrammarConstructor::mkSygusTemplateType( Node templ, Node templ_arg, TypeNode templ_arg_sygus_type, Node bvl,
                                                      const std::string& fun ) {
   unsigned tcount = 0;
   return mkSygusTemplateTypeRec( templ, templ_arg, templ_arg_sygus_type, bvl, fun, tcount );
