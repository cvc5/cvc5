--- conflicted
+++ resolved
@@ -25,13 +25,9 @@
 namespace theory {
 namespace quantifiers {
 
-<<<<<<< HEAD
-SygusEnumerator::SygusEnumerator(TermDbSygus* tds, SynthConjecture* p, SygusStatistics& s)
-=======
 SygusEnumerator::SygusEnumerator(TermDbSygus* tds,
                                  SynthConjecture* p,
                                  SygusStatistics& s)
->>>>>>> bcbddbc8
     : d_tds(tds), d_parent(p), d_stats(s), d_tlEnum(nullptr), d_abortSize(-1)
 {
 }
@@ -156,16 +152,12 @@
       d_sampleRrVInit(false)
 {
 }
-<<<<<<< HEAD
+
 void SygusEnumerator::TermCache::initialize(SygusStatistics* s,
                                             Node e,
                                             TypeNode tn,
                                             TermDbSygus* tds,
                                             ExampleEvalCache* eec)
-=======
-void SygusEnumerator::TermCache::initialize(
-    SygusStatistics* s, Node e, TypeNode tn, TermDbSygus* tds, SygusPbe* pbe)
->>>>>>> bcbddbc8
 {
   Trace("sygus-enum-debug") << "Init term cache " << tn << "..." << std::endl;
   d_stats = s;
@@ -552,11 +544,7 @@
   {
     eec = d_parent->getExampleEvalCache(d_enum);
   }
-<<<<<<< HEAD
-  d_tcache[tn].initialize(&d_stats,d_enum, tn, d_tds, eec);
-=======
   d_tcache[tn].initialize(&d_stats, d_enum, tn, d_tds, pbe);
->>>>>>> bcbddbc8
 }
 
 SygusEnumerator::TermEnum* SygusEnumerator::getMasterEnumForType(TypeNode tn)
