/******************************************************************************
 * Top contributors (to current version):
 *   Andrew Reynolds, Mathias Preiner, Aina Niemetz
 *
 * This file is part of the cvc5 project.
 *
 * Copyright (c) 2009-2021 by the authors listed in the file AUTHORS
 * in the top-level source directory and their institutional affiliations.
 * All rights reserved.  See the file COPYING in the top-level source
 * directory for licensing information.
 * ****************************************************************************
 *
 * Implementation of sygus_enumerator.
 */

#include "theory/quantifiers/sygus/sygus_enumerator.h"

#include "expr/dtype_cons.h"
#include "expr/node_algorithm.h"
#include "options/datatypes_options.h"
#include "options/quantifiers_options.h"
#include "smt/logic_exception.h"
#include "theory/datatypes/sygus_datatype_utils.h"
#include "theory/datatypes/theory_datatypes_utils.h"
#include "theory/quantifiers/sygus/synth_engine.h"
#include "theory/quantifiers/sygus/type_node_id_trie.h"
#include "theory/rewriter.h"

using namespace cvc5::kind;

namespace cvc5 {
namespace theory {
namespace quantifiers {

SygusEnumerator::SygusEnumerator(TermDbSygus* tds,
                                 SygusEnumeratorCallback* sec,
                                 SygusStatistics* s,
                                 bool enumShapes,
                                 bool enumAnyConstHoles)
    : d_tds(tds),
      d_sec(sec),
      d_stats(s),
      d_enumShapes(enumShapes),
      d_enumAnyConstHoles(enumAnyConstHoles),
      d_tlEnum(nullptr),
      d_abortSize(-1)
{
}

void SygusEnumerator::initialize(Node e)
{
  Trace("sygus-enum") << "SygusEnumerator::initialize " << e << std::endl;
  d_enum = e;
  // allocate the default callback
  if (d_sec == nullptr && options::sygusSymBreakDynamic())
  {
    d_secd.reset(new SygusEnumeratorCallbackDefault(e, d_stats));
    d_sec = d_secd.get();
  }
  d_etype = d_enum.getType();
  Assert(d_etype.isDatatype());
  Assert(d_etype.getDType().isSygus());
  d_tlEnum = getMasterEnumForType(d_etype);
  d_abortSize = options::sygusAbortSize();

  // if we don't have a term database, we don't register symmetry breaking
  // lemmas
  if (d_tds == nullptr)
  {
    return;
  }
  // Get the statically registered symmetry breaking clauses for e, see if they
  // can be used for speeding up the enumeration.
  NodeManager* nm = NodeManager::currentNM();
  std::vector<Node> sbl;
  d_tds->getSymBreakLemmas(e, sbl);
  Node ag = d_tds->getActiveGuardForEnumerator(e);
  Node truen = nm->mkConst(true);
  // use TNode for substitute below
  TNode agt = ag;
  TNode truent = truen;
  Assert(d_tcache.find(d_etype) != d_tcache.end());
  const DType& dt = d_etype.getDType();
  for (const Node& lem : sbl)
  {
    if (!d_tds->isSymBreakLemmaTemplate(lem))
    {
      // substitute its active guard by true and rewrite
      Node slem = lem.substitute(agt, truent);
      slem = Rewriter::rewrite(slem);
      // break into conjuncts
      std::vector<Node> sblc;
      if (slem.getKind() == AND)
      {
        for (const Node& slemc : slem)
        {
          sblc.push_back(slemc);
        }
      }
      else
      {
        sblc.push_back(slem);
      }
      for (const Node& sblemma : sblc)
      {
        Trace("sygus-enum")
            << "  symmetry breaking lemma : " << sblemma << std::endl;
        // if its a negation of a unit top-level tester, then this specifies
        // that we should not enumerate terms whose top symbol is that
        // constructor
        if (sblemma.getKind() == NOT)
        {
          Node a;
          int tst = datatypes::utils::isTester(sblemma[0], a);
          if (tst >= 0)
          {
            if (a == e)
            {
              Node cons = dt[tst].getConstructor();
              Trace("sygus-enum") << "  ...unit exclude constructor #" << tst
                                  << ", constructor " << cons << std::endl;
              d_sbExcTlCons.insert(cons);
            }
          }
        }
        // other symmetry breaking lemmas such as disjunctions are not used
      }
    }
  }
}

void SygusEnumerator::addValue(Node v)
{
  // do nothing
}

bool SygusEnumerator::increment() { return d_tlEnum->increment(); }
Node SygusEnumerator::getCurrent()
{
  if (d_abortSize >= 0)
  {
    int cs = static_cast<int>(d_tlEnum->getCurrentSize());
    if (cs > d_abortSize)
    {
      std::stringstream ss;
      ss << "Maximum term size (" << options::sygusAbortSize()
         << ") for enumerative SyGuS exceeded.";
      throw LogicException(ss.str());
    }
  }
  Node ret = d_tlEnum->getCurrent();
  if (!ret.isNull() && !d_sbExcTlCons.empty())
  {
    Assert(ret.hasOperator());
    // might be excluded by an externally provided symmetry breaking clause
    if (d_sbExcTlCons.find(ret.getOperator()) != d_sbExcTlCons.end())
    {
      Trace("sygus-enum-exc")
          << "Exclude (external) : " << datatypes::utils::sygusToBuiltin(ret)
          << std::endl;
      ret = Node::null();
    }
  }
  if (Trace.isOn("sygus-enum"))
  {
    Trace("sygus-enum") << "Enumerate : ";
    TermDbSygus::toStreamSygus("sygus-enum", ret);
    Trace("sygus-enum") << std::endl;
  }
  return ret;
}

bool SygusEnumerator::isEnumShapes() const { return d_enumShapes; }

SygusEnumerator::TermCache::TermCache()
    : d_sec(nullptr),
      d_isSygusType(false),
      d_numConClasses(0),
      d_sizeEnum(0),
      d_isComplete(false)
{
}

void SygusEnumerator::TermCache::initialize(SygusStatistics* s,
                                            Node e,
                                            TypeNode tn,
                                            SygusEnumeratorCallback* sec)
{
  Trace("sygus-enum-debug") << "Init term cache " << tn << "..." << std::endl;
  d_stats = s;
  d_enum = e;
  d_tn = tn;
  d_sec = sec;
  d_sizeStartIndex[0] = 0;
  d_isSygusType = false;

  // compute static information about tn
  if (!d_tn.isDatatype())
  {
    // not a datatype, finish
    return;
  }
  const DType& dt = tn.getDType();
  if (!dt.isSygus())
  {
    // not a sygus datatype, finish
    return;
  }

  d_isSygusType = true;

  // get argument types for all constructors
  std::map<unsigned, std::vector<TypeNode>> argTypes;
  // map weights to constructors
  std::map<unsigned, std::vector<unsigned>> weightsToIndices;

  // constructor class 0 is reserved for nullary operators with 0 weight
  // this is an optimization so that we always skip them for sizes >= 1
  ConstructorClass& ccZero = d_cclass[0];
  ccZero.d_weight = 0;
  d_numConClasses = 1;
  // we must indicate that we should process zero weight constructor classes
  weightsToIndices[0].clear();
  for (unsigned i = 0, ncons = dt.getNumConstructors(); i < ncons; i++)
  {
    // record weight information
    unsigned w = dt[i].getWeight();
    Trace("sygus-enum-debug") << "Weight " << dt[i].getSygusOp() << ": " << w
                              << std::endl;
    weightsToIndices[w].push_back(i);
    // record type information
    for (unsigned j = 0, nargs = dt[i].getNumArgs(); j < nargs; j++)
    {
      TypeNode type = dt[i].getArgType(j);
      argTypes[i].push_back(type);
    }
  }
  NodeManager* nm = NodeManager::currentNM();
  for (std::pair<const unsigned, std::vector<unsigned>>& wp : weightsToIndices)
  {
    unsigned w = wp.first;

    // assign constructors to constructor classes
    TypeNodeIdTrie tnit;
    std::map<Node, unsigned> nToC;
    for (unsigned i : wp.second)
    {
      if (argTypes[i].empty() && w == 0)
      {
        ccZero.d_cons.push_back(i);
      }
      else
      {
        // we merge those whose argument types are the same
        // We could, but choose not to, order these types, which would lead to
        // more aggressive merging of constructor classes. On the negative side,
        // this adds another level of indirection to remember which argument
        // positions the argument types occur in, for each constructor.
        Node n = nm->mkConst(Rational(i));
        nToC[n] = i;
        tnit.add(n, argTypes[i]);
      }
    }
    std::map<Node, unsigned> assign;
    tnit.assignIds(assign, d_numConClasses);
    for (std::pair<const Node, unsigned>& cp : assign)
    {
      // determine which constructor class this goes into using tnit
      unsigned cclassi = cp.second;
      unsigned i = nToC[cp.first];
      Trace("sygus-enum-debug") << "Constructor class for "
                                << dt[i].getSygusOp() << " is " << cclassi
                                << std::endl;
      // initialize the constructor class
      if (d_cclass.find(cclassi) == d_cclass.end())
      {
        d_cclass[cclassi].d_weight = w;
        d_cclass[cclassi].d_types.insert(d_cclass[cclassi].d_types.end(),
                                         argTypes[i].begin(),
                                         argTypes[i].end());
      }
      // add to constructor class
      d_cclass[cclassi].d_cons.push_back(i);
    }
    Trace("sygus-enum-debug") << "#cons classes for weight <= " << w << " : "
                              << d_numConClasses << std::endl;
    d_weightToCcIndex[w] = d_numConClasses;
  }
  Trace("sygus-enum-debug") << "...finish" << std::endl;
}

unsigned SygusEnumerator::TermCache::getLastConstructorClassIndexForWeight(
    unsigned w) const
{
  std::map<unsigned, unsigned>::const_iterator it = d_weightToCcIndex.find(w);
  if (it == d_weightToCcIndex.end())
  {
    return d_numConClasses;
  }
  return it->second;
}
unsigned SygusEnumerator::TermCache::getNumConstructorClasses() const
{
  return d_numConClasses;
}
void SygusEnumerator::TermCache::getConstructorClass(
    unsigned i, std::vector<unsigned>& cclass) const
{
  std::map<unsigned, ConstructorClass>::const_iterator it = d_cclass.find(i);
  Assert(it != d_cclass.end());
  cclass.insert(
      cclass.end(), it->second.d_cons.begin(), it->second.d_cons.end());
}
void SygusEnumerator::TermCache::getTypesForConstructorClass(
    unsigned i, std::vector<TypeNode>& types) const
{
  std::map<unsigned, ConstructorClass>::const_iterator it = d_cclass.find(i);
  Assert(it != d_cclass.end());
  types.insert(
      types.end(), it->second.d_types.begin(), it->second.d_types.end());
}

unsigned SygusEnumerator::TermCache::getWeightForConstructorClass(
    unsigned i) const
{
  std::map<unsigned, ConstructorClass>::const_iterator it = d_cclass.find(i);
  Assert(it != d_cclass.end());
  return it->second.d_weight;
}

bool SygusEnumerator::TermCache::addTerm(Node n)
{
  if (!d_isSygusType)
  {
    // non-sygus terms generated by TermEnumMasterInterp/TermEnumMasterFv
    // enumeration are unique by construction
    Trace("sygus-enum-terms") << "tc(" << d_tn << "): term (builtin): " << n
                              << std::endl;
    d_terms.push_back(n);
    return true;
  }
  Assert(!n.isNull());
  if (d_sec != nullptr)
  {
    if (!d_sec->addTerm(n, d_bterms))
    {
<<<<<<< HEAD
      if (bn != bnr)
      {
        if (!d_sampleRrVInit)
        {
          d_sampleRrVInit = true;
          d_samplerRrV.initializeSygus(
              d_tds, d_enum, options::sygusSamples(), false);
        }
        //FIXME
        //d_samplerRrV.checkEquivalent(bn, bnr);
      }
    }
    // must be unique up to rewriting
    if (d_bterms.find(bnr) != d_bterms.end())
    {
      Trace("sygus-enum-exc") << "Exclude: " << bn << std::endl;
=======
      Trace("sygus-enum-exc")
          << "Exclude: " << datatypes::utils::sygusToBuiltin(n)
          << " due to callback" << std::endl;
>>>>>>> ba34ba8f
      return false;
    }
  }
  if (d_stats != nullptr)
  {
    ++(d_stats->d_enumTerms);
  }
  d_terms.push_back(n);
  return true;
}
void SygusEnumerator::TermCache::pushEnumSizeIndex()
{
  d_sizeEnum++;
  d_sizeStartIndex[d_sizeEnum] = d_terms.size();
  Trace("sygus-enum-debug") << "tc(" << d_tn << "): size " << d_sizeEnum
                            << " terms start at index " << d_terms.size()
                            << std::endl;
}
unsigned SygusEnumerator::TermCache::getEnumSize() const { return d_sizeEnum; }
unsigned SygusEnumerator::TermCache::getIndexForSize(unsigned s) const
{
  Assert(s <= d_sizeEnum);
  std::map<unsigned, unsigned>::const_iterator it = d_sizeStartIndex.find(s);
  Assert(it != d_sizeStartIndex.end());
  return it->second;
}
Node SygusEnumerator::TermCache::getTerm(unsigned index) const
{
  Assert(index < d_terms.size());
  return d_terms[index];
}

unsigned SygusEnumerator::TermCache::getNumTerms() const
{
  return d_terms.size();
}

bool SygusEnumerator::TermCache::isComplete() const { return d_isComplete; }
void SygusEnumerator::TermCache::setComplete() { d_isComplete = true; }
unsigned SygusEnumerator::TermEnum::getCurrentSize() { return d_currSize; }
SygusEnumerator::TermEnum::TermEnum() : d_se(nullptr), d_currSize(0) {}
SygusEnumerator::TermEnumSlave::TermEnumSlave()
    : TermEnum(),
      d_sizeLim(0),
      d_index(0),
      d_indexNextEnd(0),
      d_hasIndexNextEnd(false),
      d_master(nullptr)
{
}

bool SygusEnumerator::TermEnumSlave::initialize(SygusEnumerator* se,
                                                TypeNode tn,
                                                unsigned sizeMin,
                                                unsigned sizeMax)
{
  d_se = se;
  d_tn = tn;
  d_sizeLim = sizeMax;
  Trace("sygus-enum-debug2") << "slave(" << d_tn
                             << "): init, min/max=" << sizeMin << "/" << sizeMax
                             << "...\n";

  // must have pointer to the master
  d_master = d_se->getMasterEnumForType(d_tn);

  SygusEnumerator::TermCache& tc = d_se->d_tcache[d_tn];
  // if the size is exact, we start at the limit
  d_currSize = sizeMin;
  // initialize the index
  while (d_currSize > tc.getEnumSize())
  {
    Trace("sygus-enum-debug2") << "slave(" << d_tn
                               << "): init force increment master...\n";
    // increment the master until we have enough terms
    if (!d_master->increment())
    {
      Trace("sygus-enum-debug2") << "slave(" << d_tn
                                 << "): ...fail init force master\n";
      return false;
    }
    Trace("sygus-enum-debug2") << "slave(" << d_tn
                               << "): ...success init force master\n";
  }
  d_index = tc.getIndexForSize(d_currSize);
  Trace("sygus-enum-debug2") << "slave(" << d_tn << "): validate indices...\n";
  // initialize the next end index (marks where size increments)
  validateIndexNextEnd();
  Trace("sygus-enum-debug2")
      << "slave(" << d_tn << "): validate init end: " << d_hasIndexNextEnd
      << " " << d_indexNextEnd << " " << d_index << " " << d_currSize << "\n";
  // ensure that indexNextEnd is valid (it must be greater than d_index)
  bool ret = validateIndex();
  Trace("sygus-enum-debug2")
      << "slave(" << d_tn << "): ..." << (ret ? "success" : "fail")
      << " init, now: " << d_hasIndexNextEnd << " " << d_indexNextEnd << " "
      << d_index << " " << d_currSize << "\n";
  return ret;
}

Node SygusEnumerator::TermEnumSlave::getCurrent()
{
  SygusEnumerator::TermCache& tc = d_se->d_tcache[d_tn];
  Node curr = tc.getTerm(d_index);
  Trace("sygus-enum-debug2")
      << "slave(" << d_tn
      << "): current : " << datatypes::utils::sygusToBuiltin(curr)
      << ", sizes = " << datatypes::utils::getSygusTermSize(curr) << " "
      << getCurrentSize() << std::endl;
  Trace("sygus-enum-debug2") << "slave(" << d_tn
                             << "): indices : " << d_hasIndexNextEnd << " "
                             << d_indexNextEnd << " " << d_index << std::endl;
  // lookup in the cache
  return tc.getTerm(d_index);
}

bool SygusEnumerator::TermEnumSlave::increment()
{
  // increment index
  d_index++;
  // ensure that index is valid
  return validateIndex();
}

bool SygusEnumerator::TermEnumSlave::validateIndex()
{
  Trace("sygus-enum-debug2") << "slave(" << d_tn << ") : validate index...\n";
  SygusEnumerator::TermCache& tc = d_se->d_tcache[d_tn];
  // ensure that index is in the range
  while (d_index >= tc.getNumTerms())
  {
    Assert(d_index == tc.getNumTerms());
    Trace("sygus-enum-debug2") << "slave(" << d_tn << ") : force master...\n";
    // if the size of the master is larger than the size limit, then
    // there is no use continuing, since there are no more terms that this
    // slave enumerator can return.
    if (d_master->getCurrentSize() > d_sizeLim)
    {
      return false;
    }
    // must push the master index
    if (!d_master->increment())
    {
      Trace("sygus-enum-debug2") << "slave(" << d_tn
                                 << ") : ...fail force master\n";
      return false;
    }
    Trace("sygus-enum-debug2") << "slave(" << d_tn
                               << ") : ...success force master\n";
  }
  // always validate the next index end here
  validateIndexNextEnd();
  Trace("sygus-enum-debug2") << "slave(" << d_tn
                             << ") : validate index end...\n";
  // if we are at the beginning of the next size, increment current size
  while (d_hasIndexNextEnd && d_index == d_indexNextEnd)
  {
    d_currSize++;
    Trace("sygus-enum-debug2") << "slave(" << d_tn << ") : size++ ("
                               << d_currSize << "/" << d_sizeLim << ")\n";
    // if we've hit the size limit, return false
    if (d_currSize > d_sizeLim)
    {
      Trace("sygus-enum-debug2") << "slave(" << d_tn << ") : fail size\n";
      return false;
    }
    validateIndexNextEnd();
  }
  Trace("sygus-enum-debug2") << "slave(" << d_tn << ") : finished\n";
  return true;
}

void SygusEnumerator::TermEnumSlave::validateIndexNextEnd()
{
  SygusEnumerator::TermCache& tc = d_se->d_tcache[d_tn];
  // update the next end index
  d_hasIndexNextEnd = d_currSize < tc.getEnumSize();
  if (d_hasIndexNextEnd)
  {
    d_indexNextEnd = tc.getIndexForSize(d_currSize + 1);
  }
}

void SygusEnumerator::initializeTermCache(TypeNode tn)
{
  // initialize the term cache
  d_tcache[tn].initialize(d_stats, d_enum, tn, d_sec);
}

SygusEnumerator::TermEnum* SygusEnumerator::getMasterEnumForType(TypeNode tn)
{
  if (tn.isDatatype() && tn.getDType().isSygus())
  {
    std::map<TypeNode, TermEnumMaster>::iterator it = d_masterEnum.find(tn);
    if (it != d_masterEnum.end())
    {
      return &it->second;
    }
    initializeTermCache(tn);
    // initialize the master enumerator
    bool ret = d_masterEnum[tn].initialize(this, tn);
    AlwaysAssert(ret);
    return &d_masterEnum[tn];
  }
  if (d_enumAnyConstHoles)
  {
    std::map<TypeNode, TermEnumMasterFv>::iterator it = d_masterEnumFv.find(tn);
    if (it != d_masterEnumFv.end())
    {
      return &it->second;
    }
    initializeTermCache(tn);
    // initialize the master enumerator
    bool ret = d_masterEnumFv[tn].initialize(this, tn);
    AlwaysAssert(ret);
    return &d_masterEnumFv[tn];
  }
  std::map<TypeNode, std::unique_ptr<TermEnumMasterInterp>>::iterator it =
      d_masterEnumInt.find(tn);
  if (it != d_masterEnumInt.end())
  {
    return it->second.get();
  }
  initializeTermCache(tn);
  // create the master enumerator
  d_masterEnumInt[tn].reset(new TermEnumMasterInterp(tn));
  // initialize the master enumerator
  TermEnumMasterInterp* temi = d_masterEnumInt[tn].get();
  bool ret = temi->initialize(this, tn);
  AlwaysAssert(ret);
  return temi;
}

SygusEnumerator::TermEnumMaster::TermEnumMaster()
    : TermEnum(),
      d_enumShapes(false),
      d_enumShapesInit(false),
      d_isIncrementing(false),
      d_currTermSet(false),
      d_consClassNum(0),
      d_ccWeight(0),
      d_consNum(0),
      d_currChildSize(0),
      d_childrenValid(0)
{
}

bool SygusEnumerator::TermEnumMaster::initialize(SygusEnumerator* se,
                                                 TypeNode tn)
{
  Trace("sygus-enum-debug") << "master(" << tn << "): init...\n";
  d_tds = se->d_tds;
  d_se = se;
  d_tn = tn;

  d_currSize = 0;
  // we will start with constructor class zero
  d_consClassNum = 0;
  d_currChildSize = 0;
  d_ccCons.clear();
  d_enumShapes = se->isEnumShapes();
  d_enumShapesInit = false;
  d_isIncrementing = false;
  d_currTermSet = false;
  bool ret = increment();
  Trace("sygus-enum-debug") << "master(" << tn
                            << "): finish init, ret = " << ret << "\n";
  return ret;
}

Node SygusEnumerator::TermEnumMaster::getCurrent()
{
  if (d_currTermSet)
  {
    return d_currTerm;
  }
  d_currTermSet = true;
  // construct based on the children
  std::vector<Node> children;
  const DType& dt = d_tn.getDType();
  Assert(d_consNum > 0 && d_consNum <= d_ccCons.size());
  // get the current constructor number
  unsigned cnum = d_ccCons[d_consNum - 1];
  children.push_back(dt[cnum].getConstructor());
  // add the current of each child to children
  for (unsigned i = 0, nargs = dt[cnum].getNumArgs(); i < nargs; i++)
  {
    Assert(d_children.find(i) != d_children.end());
    Node cc = d_children[i].getCurrent();
    if (cc.isNull())
    {
      d_currTerm = cc;
      return cc;
    }
    children.push_back(cc);
  }
  if (d_enumShapes)
  {
    // ensure all variables are unique
    childrenToShape(children);
  }
  d_currTerm = NodeManager::currentNM()->mkNode(APPLY_CONSTRUCTOR, children);
  return d_currTerm;
}

bool SygusEnumerator::TermEnumMaster::increment()
{
  // Am I already incrementing? If so, fail.
  // This is to break infinite loops for slave enumerators who request an
  // increment() from the master enumerator of their type that is also their
  // parent. This ensures we do not loop on a grammar like:
  //   A -> -( A ) | B+B
  //   B -> x | y
  // where we require the first term enumerated to be over B+B.
  // Set that we are incrementing
  if (d_isIncrementing)
  {
    return false;
  }
  Trace("sygus-enum-summary") << "SygusEnumerator::TermEnumMaster: increment "
                              << d_tn << "..." << std::endl;
  d_isIncrementing = true;
  bool ret = incrementInternal();
  d_isIncrementing = false;
  Trace("sygus-enum-summary")
      << "SygusEnumerator::TermEnumMaster: finished increment " << d_tn
      << std::endl;
  return ret;
}

bool SygusEnumerator::TermEnumMaster::incrementInternal()
{
  SygusEnumerator::TermCache& tc = d_se->d_tcache[d_tn];
  if (tc.isComplete())
  {
    return false;
  }
  Trace("sygus-enum-debug2") << "master(" << d_tn
                             << "): get last constructor class..." << std::endl;
  // the maximum index of a constructor class to consider
  unsigned ncc = tc.getLastConstructorClassIndexForWeight(d_currSize);
  Trace("sygus-enum-debug2") << "Last constructor class " << d_currSize << ": "
                             << ncc << std::endl;
  // If we are enumerating shapes, the first enumerated term is a free variable.
  if (d_enumShapes && !d_enumShapesInit)
  {
    Assert(d_tds != nullptr);
    Node fv = d_tds->getFreeVar(d_tn, 0);
    d_enumShapesInit = true;
    d_currTermSet = true;
    d_currTerm = fv;
    // must add to term cache
    tc.addTerm(fv);
    return true;
  }

  // have we initialized the current constructor class?
  while (d_ccCons.empty() && d_consClassNum < ncc)
  {
    Assert(d_ccTypes.empty());
    Trace("sygus-enum-debug2") << "master(" << d_tn
                               << "): try constructor class " << d_consClassNum
                               << std::endl;
    // get the list of constructors in the constructor class
    tc.getConstructorClass(d_consClassNum, d_ccCons);
    // if there are any...
    if (!d_ccCons.empty())
    {
      // successfully initialized the constructor class
      d_consNum = 0;
      // we will populate the children
      Assert(d_children.empty());
      Assert(d_ccTypes.empty());
      tc.getTypesForConstructorClass(d_consClassNum, d_ccTypes);
      d_ccWeight = tc.getWeightForConstructorClass(d_consClassNum);
      d_childrenValid = 0;
      // initialize the children into their initial state
      if (!initializeChildren())
      {
        // didn't work (due to size), we will try the next class
        d_ccCons.clear();
        d_ccTypes.clear();
        Trace("sygus-enum-debug2") << "master(" << d_tn
                                   << "): failed due to init size\n";
      }
    }
    else
    {
      // No constructors in constructor class. This can happen for class 0 if a
      // type has no nullary constructors with weight 0.
      Trace("sygus-enum-debug2") << "master(" << d_tn
                                 << "): failed due to no cons\n";
    }
    // increment the next constructor class we will try
    d_consClassNum++;
  }

  // have we run out of constructor classes for this size?
  if (d_ccCons.empty())
  {
    // check whether we should terminate, which notice always treats
    // uninterpreted sorts as infinite, since we do not put bounds on them
    // in our enumeration.
    if (isCardinalityClassFinite(d_tn.getCardinalityClass(), false))
    {
      if (ncc == tc.getNumConstructorClasses())
      {
        bool doTerminate = true;
        for (unsigned i = 1; i < ncc; i++)
        {
          // The maximum size of terms from a constructor class can be
          // determined if all of its argument types are finished enumerating.
          // If this maximum size is less than or equal to d_currSize for
          // each constructor class, we are done.
          unsigned sum = tc.getWeightForConstructorClass(i);
          std::vector<TypeNode> cctns;
          tc.getTypesForConstructorClass(i, cctns);
          for (unsigned j = 0, ntypes = cctns.size(); j < ntypes; j++)
          {
            TypeNode tnc = cctns[j];
            SygusEnumerator::TermCache& tcc = d_se->d_tcache[tnc];
            if (!tcc.isComplete())
            {
              // maximum size of this constructor class cannot be determined
              doTerminate = false;
              break;
            }
            else
            {
              sum += tcc.getEnumSize();
              if (sum > d_currSize)
              {
                // maximum size of this constructor class is greater than size
                doTerminate = false;
                break;
              }
            }
          }
          if (!doTerminate)
          {
            break;
          }
        }
        if (doTerminate)
        {
          Trace("sygus-engine") << "master(" << d_tn << "): complete at size "
                                << d_currSize << std::endl;
          tc.setComplete();
          return false;
        }
      }
    }

    // increment the size bound
    d_currSize++;
    Trace("sygus-enum-debug2") << "master(" << d_tn
                               << "): size++ : " << d_currSize << "\n";
    if (Trace.isOn("sygus-engine"))
    {
      // am i the master enumerator? if so, print
      if (d_se->d_tlEnum == this)
      {
        Trace("sygus-engine") << "SygusEnumerator::size = " << d_currSize
                              << std::endl;
      }
    }

    // push the bound
    tc.pushEnumSizeIndex();

    // restart with constructor class one (skip nullary constructors)
    d_consClassNum = 1;

    // We break for a round: return the null term when we cross a size
    // boundary. This ensures that the necessary breaks are taken, e.g.
    // in slave enumerators who may instead want to abandon this call to
    // increment master when the size of the master makes their increment
    // infeasible.
    d_currTermSet = true;
    d_currTerm = Node::null();
    return true;
  }

  bool incSuccess = false;
  do
  {
    Trace("sygus-enum-debug2") << "master(" << d_tn << "): check return "
                               << d_childrenValid << "/" << d_ccTypes.size()
                               << std::endl;
    // the children should be initialized by here
    Assert(d_childrenValid == d_ccTypes.size());

    // do we have more constructors for the given children?
    if (d_consNum < d_ccCons.size())
    {
      Trace("sygus-enum-debug2") << "master(" << d_tn << "): try constructor "
                                 << d_consNum << std::endl;
      // increment constructor index
      // we will build for the current constructor and the given children
      d_consNum++;
      d_currTermSet = false;
      d_currTerm = Node::null();
      Node c = getCurrent();
      if (!c.isNull())
      {
        if (!tc.addTerm(c))
        {
          // the term was not unique based on rewriting
          Trace("sygus-enum-debug2") << "master(" << d_tn
                                     << "): failed addTerm\n";
          // we will return null (d_currTermSet is true at this point)
          Assert(d_currTermSet);
          d_currTerm = Node::null();
        }
      }
      return true;
    }

    // finished constructors for this set of children, must increment children

    // reset the constructor number
    d_consNum = 0;

    // try incrementing the last child until we find one that works
    incSuccess = false;
    while (!incSuccess && d_childrenValid > 0)
    {
      Trace("sygus-enum-debug2") << "master(" << d_tn << "): try incrementing "
                                 << d_childrenValid << std::endl;
      unsigned i = d_childrenValid - 1;
      Assert(d_children[i].getCurrentSize() <= d_currChildSize);
      // track the size
      d_currChildSize -= d_children[i].getCurrentSize();
      if (d_children[i].increment())
      {
        Trace("sygus-enum-debug2") << "master(" << d_tn
                                   << "): increment success...\n";
        d_currChildSize += d_children[i].getCurrentSize();
        // must see if we can initialize the remaining children here
        // if not, there is no use continuing.
        if (initializeChildren())
        {
          Trace("sygus-enum-debug2")
              << "master(" << d_tn << "): success init children\n";
          Assert(d_currChildSize + d_ccWeight <= d_currSize);
          incSuccess = true;
        }
        else
        {
          // failed to initialize the remaining children (likely due to a
          // child having a non-zero minimum size bound).
          Trace("sygus-enum-debug2")
              << "master(" << d_tn << "): fail init children\n";
          d_currChildSize -= d_children[i].getCurrentSize();
        }
      }
      if (!incSuccess)
      {
        Trace("sygus-enum-debug2") << "master(" << d_tn
                                   << "): fail, backtrack...\n";
        // current child is out of values
        d_children.erase(i);
        d_childrenValid--;
      }
    }
  } while (incSuccess);
  Trace("sygus-enum-debug2") << "master(" << d_tn
                             << "): failed increment children\n";
  // restart with the next constructor class
  d_ccCons.clear();
  d_ccTypes.clear();
  return incrementInternal();
}

bool SygusEnumerator::TermEnumMaster::initializeChildren()
{
  Trace("sygus-enum-debug2")
      << "master(" << d_tn << "): init children, start = " << d_childrenValid
      << ", #types=" << d_ccTypes.size() << ", sizes=" << d_currChildSize << "/"
      << d_currSize << std::endl;
  unsigned currChildren = d_childrenValid;
  unsigned sizeMin = 0;
  // while we need to initialize the current child
  while (d_childrenValid < d_ccTypes.size())
  {
    if (!initializeChild(d_childrenValid, sizeMin))
    {
      if (d_childrenValid == currChildren)
      {
        // we are back to the child we started with, we terminate now.
        Trace("sygus-enum-debug2") << "master(" << d_tn
                                   << "): init children : failed, finished"
                                   << std::endl;
        return false;
      }
      Trace("sygus-enum-debug2") << "master(" << d_tn
                                 << "): init children : failed" << std::endl;
      // we failed in this size configuration
      // reinitialize with the next size up
      unsigned currSize = d_children[d_childrenValid - 1].getCurrentSize();
      d_currChildSize -= currSize;
      sizeMin = currSize + 1;
      d_children.erase(d_childrenValid - 1);
      d_childrenValid--;
    }
    else
    {
      sizeMin = 0;
      d_childrenValid++;
    }
  }
  Trace("sygus-enum-debug2") << "master(" << d_tn
                             << "): init children : success" << std::endl;
  // initialized all children
  return true;
}

bool SygusEnumerator::TermEnumMaster::initializeChild(unsigned i,
                                                      unsigned sizeMin)
{
  Assert(d_ccWeight <= d_currSize);
  Assert(d_currChildSize + d_ccWeight <= d_currSize);
  unsigned sizeMax = (d_currSize - d_ccWeight) - d_currChildSize;
  Trace("sygus-enum-debug2") << "master(" << d_tn << "): initializeChild " << i
                             << " (" << d_currSize << ", " << d_ccWeight << ", "
                             << d_currChildSize << ")\n";
  if (sizeMin > sizeMax)
  {
    Trace("sygus-enum-debug2") << "master(" << d_tn << "): failed due to size "
                               << sizeMin << "/" << sizeMax << "\n";
    return false;
  }
  // initialize the child to enumerate exactly the terms that sum to size
  sizeMin = (i + 1 == d_ccTypes.size()) ? sizeMax : sizeMin;
  TermEnumSlave& te = d_children[i];
  bool init = te.initialize(d_se, d_ccTypes[i], sizeMin, sizeMax);
  if (!init)
  {
    // failed to initialize
    d_children.erase(i);
    Trace("sygus-enum-debug2") << "master(" << d_tn
                               << "): failed due to child init\n";
    return false;
  }
  unsigned teSize = te.getCurrentSize();
  // fail if the initial children size does not fit d_currSize-d_ccWeight
  if (teSize + d_currChildSize + d_ccWeight > d_currSize)
  {
    d_children.erase(i);
    Trace("sygus-enum-debug2") << "master(" << d_tn
                               << "): failed due to child size\n";
    return false;
  }
  d_currChildSize += teSize;
  Trace("sygus-enum-debug2") << "master(" << d_tn
                             << "): success initializeChild " << i << "\n";
  return true;
}

void SygusEnumerator::TermEnumMaster::childrenToShape(
    std::vector<Node>& children)
{
  if (children.size() <= 2)
  {
    // don't need to convert constants and unary applications
    return;
  }
  std::map<TypeNode, int> vcounter;
  // Buffered child, so that we only compute vcounter if there are more than
  // one children with free variables, since otherwise there is no change.
  // For example, if we are given { C, (+ x1 x2), 1 }, we buffer child (+ x1 x2)
  // noting that it has free variables. We proceed with processing the remaining
  // children, and note that no other child contains free variables, and hence
  // no change is necessary (since by construction, all children have the
  // property of having unique variable subterms). On the other hand if the
  // last child above was x1, then this would trigger us to convert (+ x1 x2)
  // while computing vcounter, and subsequently update x1 to x3 to obtain
  // { C, (+ x1 x2), x3 }.
  // Have we set the buffer child index
  bool bufferChildSet = false;
  // Have we processed the buffer child index
  bool bufferChildProcessed = false;
  // The buffer child index
  size_t bufferChild = 0;
  for (size_t i = 1, nchildren = children.size(); i < nchildren; i++)
  {
    if (!expr::hasBoundVar(children[i]))
    {
      // don't need to care about expressions with no bound variables
      continue;
    }
    else if (!bufferChildSet)
    {
      bufferChild = i;
      bufferChildSet = true;
      continue;
    }
    else if (!bufferChildProcessed)
    {
      // process the buffer child
      children[bufferChild] = convertShape(children[bufferChild], vcounter);
      bufferChildProcessed = true;
    }
    children[i] = convertShape(children[i], vcounter);
  }
}

Node SygusEnumerator::TermEnumMaster::convertShape(
    Node n, std::map<TypeNode, int>& vcounter)
{
  Assert(d_tds != nullptr);
  NodeManager* nm = NodeManager::currentNM();
  std::unordered_map<TNode, Node> visited;
  std::unordered_map<TNode, Node>::iterator it;
  std::vector<TNode> visit;
  TNode cur;
  visit.push_back(n);
  do
  {
    cur = visit.back();
    visit.pop_back();
    it = visited.find(cur);

    if (it == visited.end())
    {
      if (cur.isVar())
      {
        // do the conversion
        visited[cur] = d_tds->getFreeVarInc(cur.getType(), vcounter);
      }
      else if (!expr::hasBoundVar(cur))
      {
        // no bound variables, no change
        visited[cur] = cur;
      }
      else
      {
        visited[cur] = Node::null();
        visit.push_back(cur);
        visit.insert(visit.end(), cur.begin(), cur.end());
      }
    }
    else if (it->second.isNull())
    {
      Node ret = cur;
      bool childChanged = false;
      std::vector<Node> children;
      if (cur.getMetaKind() == metakind::PARAMETERIZED)
      {
        children.push_back(cur.getOperator());
      }
      for (const Node& cn : cur)
      {
        it = visited.find(cn);
        Assert(it != visited.end());
        Assert(!it->second.isNull());
        childChanged = childChanged || cn != it->second;
        children.push_back(it->second);
      }
      if (childChanged)
      {
        ret = nm->mkNode(cur.getKind(), children);
      }
      visited[cur] = ret;
    }
  } while (!visit.empty());
  Assert(visited.find(n) != visited.end());
  Assert(!visited.find(n)->second.isNull());
  return visited[n];
}

SygusEnumerator::TermEnumMasterInterp::TermEnumMasterInterp(TypeNode tn)
    : TermEnum(), d_te(tn), d_currNumConsts(0), d_nextIndexEnd(0)
{
}

bool SygusEnumerator::TermEnumMasterInterp::initialize(SygusEnumerator* se,
                                                       TypeNode tn)
{
  d_se = se;
  d_tn = tn;
  d_currSize = 0;
  d_currNumConsts = 1;
  d_nextIndexEnd = 1;
  return true;
}

Node SygusEnumerator::TermEnumMasterInterp::getCurrent() { return *d_te; }
bool SygusEnumerator::TermEnumMasterInterp::increment()
{
  if (d_te.isFinished())
  {
    return false;
  }
  SygusEnumerator::TermCache& tc = d_se->d_tcache[d_tn];
  Node curr = getCurrent();
  tc.addTerm(curr);
  if (tc.getNumTerms() == d_nextIndexEnd)
  {
    tc.pushEnumSizeIndex();
    d_currSize++;
    d_currNumConsts = d_currNumConsts * options::sygusActiveGenEnumConsts();
    d_nextIndexEnd = d_nextIndexEnd + d_currNumConsts;
  }
  ++d_te;
  return !d_te.isFinished();
}
SygusEnumerator::TermEnumMasterFv::TermEnumMasterFv() : TermEnum() {}
bool SygusEnumerator::TermEnumMasterFv::initialize(SygusEnumerator* se,
                                                   TypeNode tn)
{
  d_se = se;
  d_tn = tn;
  d_currSize = 0;
  Node ret = getCurrent();
  AlwaysAssert(!ret.isNull());
  SygusEnumerator::TermCache& tc = d_se->d_tcache[d_tn];
  tc.addTerm(ret);
  return true;
}

Node SygusEnumerator::TermEnumMasterFv::getCurrent()
{
  Assert(d_se->d_tds != nullptr);
  Node ret = d_se->d_tds->getFreeVar(d_tn, d_currSize);
  Trace("sygus-enum-debug2") << "master_fv(" << d_tn << "): mk " << ret
                             << std::endl;
  return ret;
}

bool SygusEnumerator::TermEnumMasterFv::increment()
{
  SygusEnumerator::TermCache& tc = d_se->d_tcache[d_tn];
  // size increments at a constant rate
  d_currSize++;
  tc.pushEnumSizeIndex();
  Node curr = getCurrent();
  Trace("sygus-enum-debug2") << "master_fv(" << d_tn << "): increment, add "
                             << curr << std::endl;
  bool ret = tc.addTerm(curr);
  AlwaysAssert(ret);
  return true;
}

}  // namespace quantifiers
}  // namespace theory
}  // namespace cvc5<|MERGE_RESOLUTION|>--- conflicted
+++ resolved
@@ -344,28 +344,9 @@
   {
     if (!d_sec->addTerm(n, d_bterms))
     {
-<<<<<<< HEAD
-      if (bn != bnr)
-      {
-        if (!d_sampleRrVInit)
-        {
-          d_sampleRrVInit = true;
-          d_samplerRrV.initializeSygus(
-              d_tds, d_enum, options::sygusSamples(), false);
-        }
-        //FIXME
-        //d_samplerRrV.checkEquivalent(bn, bnr);
-      }
-    }
-    // must be unique up to rewriting
-    if (d_bterms.find(bnr) != d_bterms.end())
-    {
-      Trace("sygus-enum-exc") << "Exclude: " << bn << std::endl;
-=======
       Trace("sygus-enum-exc")
           << "Exclude: " << datatypes::utils::sygusToBuiltin(n)
           << " due to callback" << std::endl;
->>>>>>> ba34ba8f
       return false;
     }
   }
