/*********************                                                        */
/*! \file sygus_enumerator.cpp
 ** \verbatim
 ** Top contributors (to current version):
 **   Andrew Reynolds
 ** This file is part of the CVC4 project.
 ** Copyright (c) 2009-2018 by the authors listed in the file AUTHORS
 ** in the top-level source directory) and their institutional affiliations.
 ** All rights reserved.  See the file COPYING in the top-level source
 ** directory for licensing information.\endverbatim
 **
 ** \brief Implementation of sygus_enumerator
 **/

#include "theory/quantifiers/sygus/sygus_enumerator.h"

#include "options/datatypes_options.h"
#include "options/quantifiers_options.h"
#include "theory/datatypes/datatypes_rewriter.h"

using namespace CVC4::kind;

namespace CVC4 {
namespace theory {
namespace quantifiers {

SygusEnumerator::SygusEnumerator(TermDbSygus* tds, SynthConjecture* p)
    : d_tds(tds), d_parent(p), d_tlEnum(nullptr), d_abortSize(-1)
{
}

void SygusEnumerator::initialize(Node e)
{
  d_enum = e;
  d_etype = d_enum.getType();
  d_tlEnum = getMasterEnumForType(d_etype);
  d_abortSize = options::sygusAbortSize();
}

void SygusEnumerator::addValue(Node v)
{
  // do nothing
}

bool SygusEnumerator::increment() { return d_tlEnum->increment(); }
Node SygusEnumerator::getCurrent()
{
  if (d_abortSize >= 0)
  {
    int cs = static_cast<int>(d_tlEnum->getCurrentSize());
    if (cs > d_abortSize)
    {
      std::stringstream ss;
      ss << "Maximum term size (" << options::sygusAbortSize()
         << ") for enumerative SyGuS exceeded.";
      throw LogicException(ss.str());
    }
  }
  Node ret = d_tlEnum->getCurrent();
  if (Trace.isOn("sygus-enum"))
  {
    Trace("sygus-enum") << "Enumerate : ";
    TermDbSygus::toStreamSygus("sygus-enum", ret);
    Trace("sygus-enum") << std::endl;
  }
  return ret;
}

SygusEnumerator::TermCache::TermCache()
    : d_tds(nullptr),
      d_pbe(nullptr),
      d_numConClasses(0),
      d_sizeEnum(0),
      d_isComplete(false)
{
}
void SygusEnumerator::TermCache::initialize(Node e,
                                            TypeNode tn,
                                            TermDbSygus* tds,
                                            SygusPbe* pbe)
{
  Trace("sygus-enum-debug") << "Init term cache " << tn << "..." << std::endl;
  d_enum = e;
  d_tn = tn;
  d_tds = tds;
  d_pbe = pbe;
  d_sizeStartIndex[0] = 0;
  d_isSygusType = false;

  // compute static information about tn
  if (!d_tn.isDatatype())
  {
    // not a datatype, finish
    return;
  }
  const Datatype& dt = tn.getDatatype();
  if (!dt.isSygus())
  {
    // not a sygus datatype, finish
    return;
  }

  d_isSygusType = true;

  // get argument types for all constructors
  std::map<unsigned, std::vector<TypeNode>> argTypes;
  // map weights to constructors
  std::map<unsigned, std::vector<unsigned>> weightsToIndices;

  // constructor class 0 is reserved for nullary operators with 0 weight
  // this is an optimization so that we always skip them for sizes >= 1
  d_ccToCons[0].clear();
  d_ccToTypes[0].clear();
  d_ccToWeight[0] = 0;
  d_numConClasses = 1;
  // we must indicate that we should process zero weight constructor classes
  weightsToIndices[0].clear();
  for (unsigned i = 0, ncons = dt.getNumConstructors(); i < ncons; i++)
  {
    // record weight information
    unsigned w = dt[i].getWeight();
    Trace("sygus-enum-debug") << "Weight " << dt[i].getSygusOp() << ": " << w
                              << std::endl;
    weightsToIndices[w].push_back(i);
    // record type information
    for (unsigned j = 0, nargs = dt[i].getNumArgs(); j < nargs; j++)
    {
      TypeNode tn = TypeNode::fromType(dt[i].getArgType(j));
      argTypes[i].push_back(tn);
    }
  }
  NodeManager* nm = NodeManager::currentNM();
  for (std::pair<const unsigned, std::vector<unsigned>>& wp : weightsToIndices)
  {
    unsigned w = wp.first;

    // assign constructors to constructor classes
    TypeNodeIdTrie tnit;
    std::map<Node, unsigned> nToC;
    for (unsigned i : wp.second)
    {
      if (argTypes[i].empty() && w == 0)
      {
        d_ccToCons[0].push_back(i);
      }
      else
      {
        // we merge those whose argument types are the same
        // We could, but choose not to, order these types, which would lead to
        // more aggressive merging of constructor classes. On the negative side,
        // this adds another level of indirection to remember which argument
        // positions the argument types occur in, for each constructor.
        Node n = nm->mkConst(Rational(i));
        nToC[n] = i;
        tnit.add(n, argTypes[i]);
      }
    }
    std::map<Node, unsigned> assign;
    tnit.assignIds(assign, d_numConClasses);
    for (std::pair<const Node, unsigned>& cp : assign)
    {
      // determine which constructor class this goes into using tnit
      unsigned cclassi = cp.second;
      unsigned i = nToC[cp.first];
      Trace("sygus-enum-debug") << "Constructor class for "
                                << dt[i].getSygusOp() << " is " << cclassi
                                << std::endl;
      // initialize the constructor class
      if (d_ccToWeight.find(cclassi) == d_ccToWeight.end())
      {
        d_ccToWeight[cclassi] = w;
        d_ccToTypes[cclassi].insert(
            d_ccToTypes[cclassi].end(), argTypes[i].begin(), argTypes[i].end());
      }
      // add to constructor class
      d_ccToCons[cclassi].push_back(i);
    }
    Trace("sygus-enum-debug") << "#cons classes for weight <= " << w << " : "
                              << d_numConClasses << std::endl;
    d_weightToCcIndex[w] = d_numConClasses;
  }
  Trace("sygus-enum-debug") << "...finish" << std::endl;
}

unsigned SygusEnumerator::TermCache::getLastConstructorClassIndexForWeight(
    unsigned w) const
{
  std::map<unsigned, unsigned>::const_iterator it = d_weightToCcIndex.find(w);
  if (it == d_weightToCcIndex.end())
  {
    return d_numConClasses;
  }
  return it->second;
}
unsigned SygusEnumerator::TermCache::getNumConstructorClasses() const
{
  return d_numConClasses;
}
void SygusEnumerator::TermCache::getConstructorClass(
    unsigned i, std::vector<unsigned>& cclass) const
{
  std::map<unsigned, std::vector<unsigned>>::const_iterator it =
      d_ccToCons.find(i);
  Assert(it != d_ccToCons.end());
  cclass.insert(cclass.end(), it->second.begin(), it->second.end());
}
void SygusEnumerator::TermCache::getTypesForConstructorClass(
    unsigned i, std::vector<TypeNode>& types) const
{
  std::map<unsigned, std::vector<TypeNode>>::const_iterator it =
      d_ccToTypes.find(i);
  Assert(it != d_ccToTypes.end());
  types.insert(types.end(), it->second.begin(), it->second.end());
}

unsigned SygusEnumerator::TermCache::getWeightForConstructorClass(
    unsigned i) const
{
  std::map<unsigned, unsigned>::const_iterator it = d_ccToWeight.find(i);
  Assert(it != d_ccToWeight.end());
  return it->second;
}

bool SygusEnumerator::TermCache::addTerm(Node n)
{
  if (!d_isSygusType)
  {
    // non-sygus terms generated by TermEnumMasterInterp/TermEnumMasterFv
    // enumeration are unique by construction
    Trace("sygus-enum-terms") << "tc(" << d_tn << "): term (builtin): " << n
                              << std::endl;
    d_terms.push_back(n);
    return true;
  }
<<<<<<< HEAD
  Assert(!n.isNull());
  Node bn = d_tds->sygusToBuiltin(n);
  Node bnr = d_tds->getExtRewriter()->extendedRewrite(bn);
  // must be unique up to rewriting
  if (d_bterms.find(bnr) != d_bterms.end())
=======
  if (options::sygusSymBreakDynamic())
>>>>>>> f0d1016c
  {
    Node bn = d_tds->sygusToBuiltin(n);
    Node bnr = d_tds->getExtRewriter()->extendedRewrite(bn);
    // must be unique up to rewriting
    if (d_bterms.find(bnr) != d_bterms.end())
    {
      Trace("sygus-enum-exc") << "Exclude: " << bn << std::endl;
      return false;
    }
    // if we are doing PBE symmetry breaking
    if (d_pbe != nullptr)
    {
      // Is it equivalent under examples?
      Node bne = d_pbe->addSearchVal(d_tn, d_enum, bnr);
      if (!bne.isNull())
      {
        if (bnr != bne)
        {
          Trace("sygus-enum-exc") << "Exclude (by examples): " << bn
                                  << ", since we already have " << bne
                                  << "!=" << bnr << std::endl;
          return false;
        }
      }
    }
    Trace("sygus-enum-terms") << "tc(" << d_tn << "): term " << bn << std::endl;
    d_bterms.insert(bnr);
  }
  d_terms.push_back(n);
  return true;
}
void SygusEnumerator::TermCache::pushEnumSizeIndex()
{
  d_sizeEnum++;
  d_sizeStartIndex[d_sizeEnum] = d_terms.size();
  Trace("sygus-enum-debug") << "tc(" << d_tn << "): size " << d_sizeEnum
                            << " terms start at index " << d_terms.size()
                            << std::endl;
}
unsigned SygusEnumerator::TermCache::getEnumSize() const { return d_sizeEnum; }
unsigned SygusEnumerator::TermCache::getIndexForSize(unsigned s) const
{
  Assert(s <= d_sizeEnum);
  std::map<unsigned, unsigned>::const_iterator it = d_sizeStartIndex.find(s);
  Assert(it != d_sizeStartIndex.end());
  return it->second;
}
Node SygusEnumerator::TermCache::getTerm(unsigned index) const
{
  Assert(index < d_terms.size());
  return d_terms[index];
}

unsigned SygusEnumerator::TermCache::getNumTerms() const
{
  return d_terms.size();
}

bool SygusEnumerator::TermCache::isComplete() const { return d_isComplete; }
void SygusEnumerator::TermCache::setComplete() { d_isComplete = true; }
unsigned SygusEnumerator::TermEnum::getCurrentSize() { return d_currSize; }
SygusEnumerator::TermEnum::TermEnum() : d_se(nullptr), d_currSize(0) {}
SygusEnumerator::TermEnumSlave::TermEnumSlave()
    : TermEnum(), d_sizeLim(0), d_index(0), d_indexNextEnd(0), d_master(nullptr)
{
}

bool SygusEnumerator::TermEnumSlave::initialize(SygusEnumerator* se,
                                                TypeNode tn,
                                                unsigned sizeMin,
                                                unsigned sizeMax)
{
  d_se = se;
  d_tn = tn;
  d_sizeLim = sizeMax;
  Trace("sygus-enum-debug2") << "slave(" << d_tn
                             << "): init, min/max=" << sizeMin << "/" << sizeMax
                             << "...\n";

  // must have pointer to the master
  d_master = d_se->getMasterEnumForType(d_tn);

  SygusEnumerator::TermCache& tc = d_se->d_tcache[d_tn];
  // if the size is exact, we start at the limit
  d_currSize = sizeMin;
  // initialize the index
  while (d_currSize > tc.getEnumSize())
  {
    Trace("sygus-enum-debug2") << "slave(" << d_tn
                               << "): init force increment master...\n";
    // increment the master until we have enough terms
    if (!d_master->increment())
    {
      Trace("sygus-enum-debug2") << "slave(" << d_tn
                                 << "): ...fail init force master\n";
      return false;
    }
    Trace("sygus-enum-debug2") << "slave(" << d_tn
                               << "): ...success init force master\n";
  }
  d_index = tc.getIndexForSize(d_currSize);
  Trace("sygus-enum-debug2") << "slave(" << d_tn << "): validate indices...\n";
  // initialize the next end index (marks where size increments)
  validateIndexNextEnd();
  Trace("sygus-enum-debug2")
      << "slave(" << d_tn << "): validate init end: " << d_hasIndexNextEnd
      << " " << d_indexNextEnd << " " << d_index << " " << d_currSize << "\n";
  // ensure that indexNextEnd is valid (it must be greater than d_index)
  bool ret = validateIndex();
  Trace("sygus-enum-debug2")
      << "slave(" << d_tn << "): ..." << (ret ? "success" : "fail")
      << " init, now: " << d_hasIndexNextEnd << " " << d_indexNextEnd << " "
      << d_index << " " << d_currSize << "\n";
  return ret;
}

Node SygusEnumerator::TermEnumSlave::getCurrent()
{
  SygusEnumerator::TermCache& tc = d_se->d_tcache[d_tn];
  Node curr = tc.getTerm(d_index);
  Trace("sygus-enum-debug2")
      << "slave(" << d_tn
      << "): current : " << d_se->d_tds->sygusToBuiltin(curr)
      << ", sizes = " << d_se->d_tds->getSygusTermSize(curr) << " "
      << getCurrentSize() << std::endl;
  Trace("sygus-enum-debug2") << "slave(" << d_tn
                             << "): indices : " << d_hasIndexNextEnd << " "
                             << d_indexNextEnd << " " << d_index << std::endl;
  // lookup in the cache
  return tc.getTerm(d_index);
}

bool SygusEnumerator::TermEnumSlave::increment()
{
  // increment index
  d_index++;
  // ensure that index is valid
  return validateIndex();
}

bool SygusEnumerator::TermEnumSlave::validateIndex()
{
  Trace("sygus-enum-debug2") << "slave(" << d_tn << ") : validate index...\n";
  SygusEnumerator::TermCache& tc = d_se->d_tcache[d_tn];
  // ensure that index is in the range
  while (d_index >= tc.getNumTerms())
  {
    Assert(d_index == tc.getNumTerms());
    Trace("sygus-enum-debug2") << "slave(" << d_tn << ") : force master...\n";
    // must push the master index
    if (!d_master->increment())
    {
      Trace("sygus-enum-debug2") << "slave(" << d_tn
                                 << ") : ...fail force master\n";
      return false;
    }
    Trace("sygus-enum-debug2") << "slave(" << d_tn
                               << ") : ...success force master\n";
  }
  // always validate the next index end here
  validateIndexNextEnd();
  Trace("sygus-enum-debug2") << "slave(" << d_tn
                             << ") : validate index end...\n";
  // if we are at the beginning of the next size, increment current size
  while (d_hasIndexNextEnd && d_index == d_indexNextEnd)
  {
    d_currSize++;
    Trace("sygus-enum-debug2") << "slave(" << d_tn << ") : size++ ("
                               << d_currSize << "/" << d_sizeLim << ")\n";
    // if we've hit the size limit, return false
    if (d_currSize > d_sizeLim)
    {
      Trace("sygus-enum-debug2") << "slave(" << d_tn << ") : fail size\n";
      return false;
    }
    validateIndexNextEnd();
  }
  Trace("sygus-enum-debug2") << "slave(" << d_tn << ") : finished\n";
  return true;
}

void SygusEnumerator::TermEnumSlave::validateIndexNextEnd()
{
  SygusEnumerator::TermCache& tc = d_se->d_tcache[d_tn];
  // update the next end index
  d_hasIndexNextEnd = d_currSize < tc.getEnumSize();
  if (d_hasIndexNextEnd)
  {
    d_indexNextEnd = tc.getIndexForSize(d_currSize + 1);
  }
}

void SygusEnumerator::initializeTermCache(TypeNode tn)
{
  // initialize the term cache
  // see if we use sygus PBE for symmetry breaking
  SygusPbe* pbe = nullptr;
  if (options::sygusSymBreakPbe())
  {
    pbe = d_parent->getPbe();
    if (!pbe->hasExamples(d_enum))
    {
      pbe = nullptr;
    }
  }
  d_tcache[tn].initialize(d_enum, tn, d_tds, pbe);
}

SygusEnumerator::TermEnum* SygusEnumerator::getMasterEnumForType(TypeNode tn)
{
  if (tn.isDatatype() && tn.getDatatype().isSygus())
  {
    std::map<TypeNode, TermEnumMaster>::iterator it = d_masterEnum.find(tn);
    if (it != d_masterEnum.end())
    {
      return &it->second;
    }
    initializeTermCache(tn);
    // initialize the master enumerator
    bool ret = d_masterEnum[tn].initialize(this, tn);
    AlwaysAssert(ret);
    return &d_masterEnum[tn];
  }
  if (options::sygusRepairConst())
  {
    std::map<TypeNode, TermEnumMasterFv>::iterator it = d_masterEnumFv.find(tn);
    if (it != d_masterEnumFv.end())
    {
      return &it->second;
    }
    initializeTermCache(tn);
    // initialize the master enumerator
    bool ret = d_masterEnumFv[tn].initialize(this, tn);
    AlwaysAssert(ret);
    return &d_masterEnumFv[tn];
  }
  std::map<TypeNode, std::unique_ptr<TermEnumMasterInterp>>::iterator it =
      d_masterEnumInt.find(tn);
  if (it != d_masterEnumInt.end())
  {
    return it->second.get();
  }
  initializeTermCache(tn);
  // create the master enumerator
  d_masterEnumInt[tn].reset(new TermEnumMasterInterp(tn));
  // initialize the master enumerator
  TermEnumMasterInterp* temi = d_masterEnumInt[tn].get();
  bool ret = temi->initialize(this, tn);
  AlwaysAssert(ret);
  return temi;
}

SygusEnumerator::TermEnumMaster::TermEnumMaster()
    : TermEnum(),
      d_isIncrementing(false),
      d_currTermSet(false),
      d_consClassNum(0),
      d_ccWeight(0),
      d_consNum(0),
      d_currChildSize(0),
      d_childrenValid(0)
{
}

bool SygusEnumerator::TermEnumMaster::initialize(SygusEnumerator* se,
                                                 TypeNode tn)
{
  Trace("sygus-enum-debug") << "master(" << tn << "): init...\n";
  d_se = se;
  d_tn = tn;

  d_currSize = 0;
  // we will start with constructor class zero
  d_consClassNum = 0;
  d_currChildSize = 0;
  d_ccCons.clear();
  d_isIncrementing = false;
  d_currTermSet = false;
  bool ret = increment();
  Trace("sygus-enum-debug") << "master(" << tn
                            << "): finish init, ret = " << ret << "\n";
  return ret;
}

Node SygusEnumerator::TermEnumMaster::getCurrent()
{
  if (d_currTermSet)
  {
    return d_currTerm;
  }
  d_currTermSet = true;
  // construct based on the children
  std::vector<Node> children;
  const Datatype& dt = d_tn.getDatatype();
  Assert(d_consNum > 0 && d_consNum <= d_ccCons.size());
  // get the current constructor number
  unsigned cnum = d_ccCons[d_consNum - 1];
  children.push_back(Node::fromExpr(dt[cnum].getConstructor()));
  // add the current of each child to children
  for (unsigned i = 0, nargs = dt[cnum].getNumArgs(); i < nargs; i++)
  {
    Assert(d_children.find(i) != d_children.end());
    Node cc = d_children[i].getCurrent();
    if (cc.isNull())
    {
      d_currTerm = cc;
      return cc;
    }
    children.push_back(cc);
  }
  d_currTerm = NodeManager::currentNM()->mkNode(APPLY_CONSTRUCTOR, children);
  return d_currTerm;
}

bool SygusEnumerator::TermEnumMaster::increment()
{
  // Am I already incrementing? If so, fail.
  // This is to break infinite loops for slave enumerators who request an
  // increment() from the master enumerator of their type that is also their
  // parent. This ensures we do not loop on a grammar like:
  //   A -> -( A ) | B+B
  //   B -> x | y
  // where we require the first term enumerated to be over B+B.
  // Set that we are incrementing
  if (d_isIncrementing)
  {
    return false;
  }
  d_isIncrementing = true;
  bool ret = incrementInternal();
  d_isIncrementing = false;
  return ret;
}

bool SygusEnumerator::TermEnumMaster::incrementInternal()
{
  SygusEnumerator::TermCache& tc = d_se->d_tcache[d_tn];
  if (tc.isComplete())
  {
    return false;
  }
  Trace("sygus-enum-debug2") << "master(" << d_tn
                             << "): get last constructor class..." << std::endl;
  // the maximum index of a constructor class to consider
  unsigned ncc = tc.getLastConstructorClassIndexForWeight(d_currSize);
  Trace("sygus-enum-debug2") << "Last constructor class " << d_currSize << ": "
                             << ncc << std::endl;

  // have we initialized the current constructor class?
  while (d_ccCons.empty() && d_consClassNum < ncc)
  {
    Assert(d_ccTypes.empty());
    Trace("sygus-enum-debug2") << "master(" << d_tn
                               << "): try constructor class " << d_consClassNum
                               << std::endl;
    // get the list of constructors in the constructor class
    tc.getConstructorClass(d_consClassNum, d_ccCons);
    // if there are any...
    if (!d_ccCons.empty())
    {
      // successfully initialized the constructor class
      d_consNum = 0;
      // we will populate the children
      Assert(d_children.empty());
      Assert(d_ccTypes.empty());
      tc.getTypesForConstructorClass(d_consClassNum, d_ccTypes);
      d_ccWeight = tc.getWeightForConstructorClass(d_consClassNum);
      d_childrenValid = 0;
      // initialize the children into their initial state
      if (!initializeChildren())
      {
        // didn't work (due to size), we will try the next class
        d_ccCons.clear();
        d_ccTypes.clear();
        Trace("sygus-enum-debug2") << "master(" << d_tn
                                   << "): failed due to init size\n";
      }
    }
    else
    {
      // No constructors in constructor class. This can happen for class 0 if a
      // type has no nullary constructors with weight 0.
      Trace("sygus-enum-debug2") << "master(" << d_tn
                                 << "): failed due to no cons\n";
    }
    // increment the next constructor class we will try
    d_consClassNum++;
  }

  // have we run out of constructor classes for this size?
  if (d_ccCons.empty())
  {
    // check whether we should terminate
    if (d_tn.isInterpretedFinite())
    {
      if (ncc == tc.getNumConstructorClasses())
      {
        bool doTerminate = true;
        for (unsigned i = 1; i < ncc; i++)
        {
          // The maximum size of terms from a constructor class can be
          // determined if all of its argument types are finished enumerating.
          // If this maximum size is less than or equal to d_currSize for
          // each constructor class, we are done.
          unsigned sum = tc.getWeightForConstructorClass(i);
          std::vector<TypeNode> cctns;
          tc.getTypesForConstructorClass(i, cctns);
          for (unsigned j = 0, ntypes = cctns.size(); j < ntypes; j++)
          {
            TypeNode tnc = cctns[j];
            SygusEnumerator::TermCache& tcc = d_se->d_tcache[tnc];
            if (!tcc.isComplete())
            {
              // maximum size of this constructor class cannot be determined
              doTerminate = false;
              break;
            }
            else
            {
              sum += tcc.getEnumSize();
              if (sum > d_currSize)
              {
                // maximum size of this constructor class is greater than size
                doTerminate = false;
                break;
              }
            }
          }
          if (!doTerminate)
          {
            break;
          }
        }
        if (doTerminate)
        {
          Trace("cegqi-engine") << "master(" << d_tn << "): complete at size "
                                << d_currSize << std::endl;
          tc.setComplete();
          return false;
        }
      }
    }

    // increment the size bound
    d_currSize++;
    Trace("sygus-enum-debug2") << "master(" << d_tn
                               << "): size++ : " << d_currSize << "\n";
    if (Trace.isOn("cegqi-engine"))
    {
      // am i the master enumerator? if so, print
      if (d_se->d_tlEnum == this)
      {
        Trace("cegqi-engine") << "SygusEnumerator::size = " << d_currSize
                              << std::endl;
      }
    }

    // push the bound
    tc.pushEnumSizeIndex();

    // restart with constructor class one (skip nullary constructors)
    d_consClassNum = 1;
    return incrementInternal();
  }

  bool incSuccess = false;
  do
  {
    Trace("sygus-enum-debug2") << "master(" << d_tn << "): check return "
                               << d_childrenValid << "/" << d_ccTypes.size()
                               << std::endl;
    // the children should be initialized by here
    Assert(d_childrenValid == d_ccTypes.size());

    // do we have more constructors for the given children?
    if (d_consNum < d_ccCons.size())
    {
      Trace("sygus-enum-debug2") << "master(" << d_tn << "): try constructor "
                                 << d_consNum << std::endl;
      // increment constructor index
      // we will build for the current constructor and the given children
      d_consNum++;
      d_currTermSet = false;
      d_currTerm = Node::null();
      Node c = getCurrent();
      if (!c.isNull())
      {
        if (!tc.addTerm(c))
        {
          // the term was not unique based on rewriting
          Trace("sygus-enum-debug2") << "master(" << d_tn
                                     << "): failed addTerm\n";
          d_currTerm = Node::null();
        }
      }
      return true;
    }

    // finished constructors for this set of children, must increment children

    // reset the constructor number
    d_consNum = 0;

    // try incrementing the last child until we find one that works
    incSuccess = false;
    while (!incSuccess && d_childrenValid > 0)
    {
      Trace("sygus-enum-debug2") << "master(" << d_tn << "): try incrementing "
                                 << d_childrenValid << std::endl;
      unsigned i = d_childrenValid - 1;
      Assert(d_children[i].getCurrentSize() <= d_currChildSize);
      // track the size
      d_currChildSize -= d_children[i].getCurrentSize();
      if (d_children[i].increment())
      {
        Trace("sygus-enum-debug2") << "master(" << d_tn
                                   << "): increment success...\n";
        d_currChildSize += d_children[i].getCurrentSize();
        // must see if we can initialize the remaining children here
        // if not, there is no use continuing.
        if (initializeChildren())
        {
          Trace("sygus-enum-debug2") << "master(" << d_tn << "): success\n";
          Assert(d_currChildSize + d_ccWeight <= d_currSize);
          incSuccess = true;
        }
      }
      else
      {
        Trace("sygus-enum-debug2") << "master(" << d_tn
                                   << "): fail, backtrack...\n";
        // current child is out of values
        d_children.erase(i);
        d_childrenValid--;
      }
    }
  } while (incSuccess);
  Trace("sygus-enum-debug2") << "master(" << d_tn
                             << "): failed increment children\n";
  // restart with the next constructor class
  d_ccCons.clear();
  d_ccTypes.clear();
  return incrementInternal();
}

bool SygusEnumerator::TermEnumMaster::initializeChildren()
{
  Trace("sygus-enum-debug2")
      << "master(" << d_tn << "): init children, start = " << d_childrenValid
      << ", #types=" << d_ccTypes.size() << ", sizes=" << d_currChildSize << "/"
      << d_currSize << std::endl;
  unsigned sizeMin = 0;
  // while we need to initialize the current child
  while (d_childrenValid < d_ccTypes.size())
  {
    if (!initializeChild(d_childrenValid, sizeMin))
    {
      if (d_childrenValid == 0)
      {
        Trace("sygus-enum-debug2") << "master(" << d_tn
                                   << "): init children : failed, finished"
                                   << std::endl;
        return false;
      }
      Trace("sygus-enum-debug2") << "master(" << d_tn
                                 << "): init children : failed" << std::endl;
      // we failed in this size configuration
      // reinitialize with the next size up
      unsigned currSize = d_children[d_childrenValid - 1].getCurrentSize();
      d_currChildSize -= currSize;
      sizeMin = currSize + 1;
      d_children.erase(d_childrenValid - 1);
      d_childrenValid--;
    }
    else
    {
      sizeMin = 0;
      d_childrenValid++;
    }
  }
  Trace("sygus-enum-debug2") << "master(" << d_tn
                             << "): init children : success" << std::endl;
  // initialized all children
  return true;
}

bool SygusEnumerator::TermEnumMaster::initializeChild(unsigned i,
                                                      unsigned sizeMin)
{
  Assert(d_ccWeight <= d_currSize);
  Assert(d_currChildSize + d_ccWeight <= d_currSize);
  unsigned sizeMax = (d_currSize - d_ccWeight) - d_currChildSize;
  Trace("sygus-enum-debug2") << "master(" << d_tn << "): initializeChild " << i
                             << " (" << d_currSize << ", " << d_ccWeight << ", "
                             << d_currChildSize << ")\n";
  if (sizeMin > sizeMax)
  {
    Trace("sygus-enum-debug2") << "master(" << d_tn << "): failed due to size "
                               << sizeMin << "/" << sizeMax << "\n";
    return false;
  }
  // initialize the child to enumerate exactly the terms that sum to size
  sizeMin = (i + 1 == d_ccTypes.size()) ? sizeMax : sizeMin;
  TermEnumSlave& te = d_children[i];
  bool init = te.initialize(d_se, d_ccTypes[i], sizeMin, sizeMax);
  if (!init)
  {
    // failed to initialize
    d_children.erase(i);
    Trace("sygus-enum-debug2") << "master(" << d_tn
                               << "): failed due to child init\n";
    return false;
  }
  unsigned teSize = te.getCurrentSize();
  // fail if the initial children size does not fit d_currSize-d_ccWeight
  if (teSize + d_currChildSize + d_ccWeight > d_currSize)
  {
    d_children.erase(i);
    Trace("sygus-enum-debug2") << "master(" << d_tn
                               << "): failed due to child size\n";
    return false;
  }
  d_currChildSize += teSize;
  Trace("sygus-enum-debug2") << "master(" << d_tn
                             << "): success initializeChild " << i << "\n";
  return true;
}

SygusEnumerator::TermEnumMasterInterp::TermEnumMasterInterp(TypeNode tn)
    : TermEnum(), d_te(tn), d_currNumConsts(0), d_nextIndexEnd(0)
{
}

bool SygusEnumerator::TermEnumMasterInterp::initialize(SygusEnumerator* se,
                                                       TypeNode tn)
{
  d_se = se;
  d_tn = tn;
  d_currSize = 0;
  d_currNumConsts = 1;
  d_nextIndexEnd = 1;
  return true;
}

Node SygusEnumerator::TermEnumMasterInterp::getCurrent() { return *d_te; }
bool SygusEnumerator::TermEnumMasterInterp::increment()
{
  SygusEnumerator::TermCache& tc = d_se->d_tcache[d_tn];
  Node curr = getCurrent();
  tc.addTerm(curr);
  if (tc.getNumTerms() == d_nextIndexEnd)
  {
    tc.pushEnumSizeIndex();
    d_currSize++;
    d_currNumConsts = d_currNumConsts * options::sygusActiveGenEnumConsts();
    d_nextIndexEnd = d_nextIndexEnd + d_currNumConsts;
  }
  ++d_te;
  return !d_te.isFinished();
}
SygusEnumerator::TermEnumMasterFv::TermEnumMasterFv() : TermEnum() {}
bool SygusEnumerator::TermEnumMasterFv::initialize(SygusEnumerator* se,
                                                   TypeNode tn)
{
  d_se = se;
  d_tn = tn;
  d_currSize = 0;
  Node ret = getCurrent();
  AlwaysAssert(!ret.isNull());
  SygusEnumerator::TermCache& tc = d_se->d_tcache[d_tn];
  tc.addTerm(ret);
  return true;
}

Node SygusEnumerator::TermEnumMasterFv::getCurrent()
{
  Node ret = d_se->d_tds->getFreeVar(d_tn, d_currSize);
  Trace("sygus-enum-debug2") << "master_fv(" << d_tn << "): mk " << ret
                             << std::endl;
  return ret;
}

bool SygusEnumerator::TermEnumMasterFv::increment()
{
  SygusEnumerator::TermCache& tc = d_se->d_tcache[d_tn];
  // size increments at a constant rate
  d_currSize++;
  tc.pushEnumSizeIndex();
  Node curr = getCurrent();
  Trace("sygus-enum-debug2") << "master_fv(" << d_tn << "): increment, add "
                             << curr << std::endl;
  bool ret = tc.addTerm(curr);
  AlwaysAssert(ret);
  return true;
}

}  // namespace quantifiers
}  // namespace theory
}  // namespace CVC4<|MERGE_RESOLUTION|>--- conflicted
+++ resolved
@@ -232,15 +232,8 @@
     d_terms.push_back(n);
     return true;
   }
-<<<<<<< HEAD
   Assert(!n.isNull());
-  Node bn = d_tds->sygusToBuiltin(n);
-  Node bnr = d_tds->getExtRewriter()->extendedRewrite(bn);
-  // must be unique up to rewriting
-  if (d_bterms.find(bnr) != d_bterms.end())
-=======
   if (options::sygusSymBreakDynamic())
->>>>>>> f0d1016c
   {
     Node bn = d_tds->sygusToBuiltin(n);
     Node bnr = d_tds->getExtRewriter()->extendedRewrite(bn);
