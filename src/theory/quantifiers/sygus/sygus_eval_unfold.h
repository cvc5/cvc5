/*********************                                                        */
/*! \file sygus_eval_unfold.h
 ** \verbatim
 ** Top contributors (to current version):
 **   Andrew Reynolds
 ** This file is part of the CVC4 project.
 ** Copyright (c) 2009-2019 by the authors listed in the file AUTHORS
 ** in the top-level source directory) and their institutional affiliations.
 ** All rights reserved.  See the file COPYING in the top-level source
 ** directory for licensing information.\endverbatim
 **
 ** \brief sygus_eval_unfold
 **/

#include "cvc4_private.h"

#ifndef CVC4__THEORY__QUANTIFIERS__SYGUS_EVAL_UNFOLD_H
#define CVC4__THEORY__QUANTIFIERS__SYGUS_EVAL_UNFOLD_H

#include <map>
#include "expr/node.h"
#include "theory/quantifiers/sygus/sygus_invariance.h"

namespace CVC4 {
namespace theory {
namespace quantifiers {

class TermDbSygus;

/** SygusEvalUnfold
 *
 * This class implements techniques for eagerly unfolding sygus evaluation
 * functions. For example, given sygus datatype type corresponding to grammar:
 *   A -> 0 | 1 | A+A
 * whose evaluation function is eval, this class adds lemmas that "eagerly
 * unfold" applications of eval based on the model values of evaluation heads
 * in refinement lemmas.
 */
class SygusEvalUnfold
{
 public:
  SygusEvalUnfold(TermDbSygus* tds);
  ~SygusEvalUnfold() {}
  /** register evaluation term
   *
   * This is called by TermDatabase, during standard effort calls when a term
   * n is registered as an equivalence class in the master equality engine.
   * If this term is of the form:
   *   eval( a, t1, ..., tn )
   * where a is a symbolic term of sygus datatype type (not a application of a
   * constructor), then we remember that n is an evaluation function application
   * for evaluation head a.
   */
  void registerEvalTerm(Node n);
  /** register model value
   *
   * This notifies this class that the model value M(a) of an anchor term a is
   * currently v. Assume in the following that the top symbol of v is some sygus
   * datatype constructor C_op.
   *
   * If we have registered terms eval( a, T1 ), ..., eval( a, Tm ), then we
   * ensure that for each i=1,...,m, a lemma of one of the two forms is
   * generated:
   * [A] a=v => eval( a, Ti ) = [[unfold( eval( v, Ti ) )]]
   * [B] is-C_op(v) => eval(a, Ti ) = op(eval( a.1, Ti ), ..., eval( a.k, Ti )),
   * where this corresponds to a "one step folding" of the sygus evaluation
   * function, i.e. op is a builtin operator encoded by constructor C_op.
   *
   * We decide which kind of lemma to send ([A] or [B]) based on the symbol
   * C_op. If op is an ITE, or if C_op is a Boolean operator, then we add [B].
   * Otherwise, we add [A]. The intuition of why [B] is better than [A] for the
   * former is that evaluation unfolding can lead to useful conflict analysis.
   *
   * For each lemma C => eval( a, T ) = T' we infer is necessary, we add C to
   * exps, eval( a, T ) to terms, and T' to vals. The caller should send the
   * corresponding lemma on the output channel.
   *
   * We do the above scheme *for each* selector chain (see d_subterms below)
   * applied to a.
   */
  void registerModelValue(Node a,
                          Node v,
                          std::vector<Node>& exps,
                          std::vector<Node>& terms,
                          std::vector<Node>& vals);
  /** unfold
   *
   * This method is called when a sygus term d (typically a variable for a SyGuS
   * enumerator) has a model value specified by the map vtm. The argument en
   * is an application of kind DT_SYGUS_EVAL, i.e. eval( d, c1, ..., cm ).
<<<<<<< HEAD
=======
   * Typically, d is a shared selector chain, although it may also be a
   * non-constant application of a constructor.
>>>>>>> 0e5655c7
   *
   * If doRec is false, this method returns the one-step unfolding of this
   * evaluation function application. An example of a one step unfolding is:
   *    eval( C_+( d1, d2 ), t ) ---> +( eval( d1, t ), eval( d2, t ) )
   *
   * This function does this unfolding for a (possibly symbolic) evaluation
   * head, where the argument "variable to model" vtm stores the model value of
   * variables from this head. This allows us to track an explanation of the
   * unfolding in the vector exp when track_exp is true.
   *
   * For example, if vtm[d] = C_+( C_x(), C_0() ) and track_exp is true, then
   * this method applied to eval( d, t ) will return
   * +( eval( d.0, t ), eval( d.1, t ) ), and is-C_+( d ) is added to exp.
   *
   * If the argument doRec is true, we do a multi-step unfolding instead of
   * a single-step unfolding. For example, if vtm[d] = C_+( C_x(), C_0() ),
   * then this method applied to eval(d,5) will return 5+0 = 0.
   *
   * Furthermore, notice that any-constant constructors are *never* expanded to
   * their concrete model values. This means that the multi-step unfolding when
   * vtm[d] = C_+( C_x(), any_constant(n) ), then this method applied to
   * eval(d,5) will return 5 + d.2.1, where the latter term is a shared selector
   * chain. In other words, this unfolding elaborates the connection between
   * the builtin integer field d.2.1 of d and the builtin interpretation of
   * this sygus term, for the given argument.
   */
  Node unfold(Node en,
              std::map<Node, Node>& vtm,
              std::vector<Node>& exp,
              bool track_exp = true,
              bool doRec = false);
  /**
   * Same as above, but without explanation tracking. This is used for concrete
   * evaluation heads
   */
  Node unfold(Node en);

 private:
  /** sygus term database associated with this utility */
  TermDbSygus* d_tds;
  /** the set of evaluation terms we have already processed */
  std::unordered_set<Node, NodeHashFunction> d_eval_processed;
  /** map from evaluation heads to evaluation function applications */
  std::map<Node, std::vector<Node> > d_evals;
  /**
   * Map from evaluation function applications to their arguments (minus the
   * evaluation head). For example, eval(x,0,1) is mapped to { 0, 1 }.
   */
  std::map<Node, std::vector<std::vector<Node> > > d_eval_args;
  /**
   * For each (a,M(a)) pair, the number of terms in d_evals that we have added
   * lemmas for
   */
  std::map<Node, std::map<Node, unsigned> > d_node_mv_args_proc;
  /** subterms map
   *
   * This maps anchor terms to the set of shared selector chains with
   * them as an anchor, for example x may map to { x, x.1, x.2, x.1.1 }.
   */
  std::map<Node, std::unordered_set<Node, NodeHashFunction> > d_subterms;
};

}  // namespace quantifiers
}  // namespace theory
}  // namespace CVC4

#endif /* CVC4__THEORY__QUANTIFIERS__SYGUS_EVAL_UNFOLD_H */<|MERGE_RESOLUTION|>--- conflicted
+++ resolved
@@ -88,11 +88,8 @@
    * This method is called when a sygus term d (typically a variable for a SyGuS
    * enumerator) has a model value specified by the map vtm. The argument en
    * is an application of kind DT_SYGUS_EVAL, i.e. eval( d, c1, ..., cm ).
-<<<<<<< HEAD
-=======
    * Typically, d is a shared selector chain, although it may also be a
    * non-constant application of a constructor.
->>>>>>> 0e5655c7
    *
    * If doRec is false, this method returns the one-step unfolding of this
    * evaluation function application. An example of a one step unfolding is:
