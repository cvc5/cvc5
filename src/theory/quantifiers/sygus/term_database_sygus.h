/*********************                                                        */
/*! \file term_database_sygus.h
 ** \verbatim
 ** Top contributors (to current version):
 **   Andrew Reynolds
 ** This file is part of the CVC4 project.
 ** Copyright (c) 2009-2018 by the authors listed in the file AUTHORS
 ** in the top-level source directory) and their institutional affiliations.
 ** All rights reserved.  See the file COPYING in the top-level source
 ** directory for licensing information.\endverbatim
 **
 ** \brief term database sygus class
 **/

#include "cvc4_private.h"

#ifndef __CVC4__THEORY__QUANTIFIERS__TERM_DATABASE_SYGUS_H
#define __CVC4__THEORY__QUANTIFIERS__TERM_DATABASE_SYGUS_H

#include <unordered_set>

#include "theory/evaluator.h"
#include "theory/quantifiers/extended_rewrite.h"
#include "theory/quantifiers/sygus/sygus_eval_unfold.h"
#include "theory/quantifiers/sygus/sygus_explain.h"
#include "theory/quantifiers/term_database.h"

namespace CVC4 {
namespace theory {
namespace quantifiers {

class SynthConjecture;

// TODO :issue #1235 split and document this class
class TermDbSygus {
 public:
  TermDbSygus(context::Context* c, QuantifiersEngine* qe);
  ~TermDbSygus() {}
  /** Reset this utility */
  bool reset(Theory::Effort e);
  /** Identify this utility */
  std::string identify() const { return "TermDbSygus"; }
  /** register the sygus type
   *
   * This initializes this database for sygus datatype type tn. This may
   * throw an assertion failure if the sygus grammar has type errors. Otherwise,
   * after registering a sygus type, the query functions in this class (such
   * as sygusToBuiltinType, getKindConsNum, etc.) can be called for tn.
   */
  void registerSygusType(TypeNode tn);

  //------------------------------utilities
  /** get the explanation utility */
  SygusExplain* getExplain() { return d_syexp.get(); }
  /** get the extended rewrite utility */
  ExtendedRewriter* getExtRewriter() { return d_ext_rw.get(); }
  /** get the evaluator */
  Evaluator* getEvaluator() { return d_eval.get(); }
  /** evaluation unfolding utility */
  SygusEvalUnfold* getEvalUnfold() { return d_eval_unfold.get(); }
  //------------------------------end utilities

  //------------------------------enumerators
  /**
   * Register a variable e that we will do enumerative search on.
   * conj : the conjecture that the enumeration of e is for.
   * f : the synth-fun that the enumeration of e is for.
   * mkActiveGuard : whether we want to make an active guard for e
   * (see d_enum_to_active_guard),
   * useSymbolicCons : whether we want model values for e to include symbolic
   * constructors like the "any constant" variable.
   * isActiveGen : if this flag is true, the enumerator will be
<<<<<<< HEAD
   * actively-generated.
=======
   * actively-generated based on the mode specified by --sygus-active-gen.
   * For example, if --sygus-active-gen=var-agnostic, then the enumerator will
   * only generate values whose variables are in canonical order (only x1-x2
   * and not x2-x1 will be generated, assuming x1 and x2 are in the same
   * "subclass", see getSubclassForVar).
>>>>>>> 9168f325
   *
   * Notice that enumerator e may not be one-to-one with f in
   * synthesis-through-unification approaches (e.g. decision tree construction
   * for PBE synthesis).
   */
  void registerEnumerator(Node e,
                          Node f,
                          SynthConjecture* conj,
                          bool mkActiveGuard = false,
                          bool useSymbolicCons = false,
                          bool isActiveGen = false);
  /** is e an enumerator registered with this class? */
  bool isEnumerator(Node e) const;
  /** return the conjecture e is associated with */
  SynthConjecture* getConjectureForEnumerator(Node e) const;
  /** return the function-to-synthesize e is associated with */
  Node getSynthFunForEnumerator(Node e) const;
  /** get active guard for e */
  Node getActiveGuardForEnumerator(Node e) const;
  /** are we using symbolic constructors for enumerator e? */
  bool usingSymbolicConsForEnumerator(Node e) const;
  /** is this enumerator agnostic to variables? */
  bool isVariableAgnosticEnumerator(Node e) const;
  /** is this a "passively-generated" enumerator?
   *
   * A "passively-generated" enumerator is one for which the terms it enumerates
   * are obtained by looking at its model value only. For passively-generated
   * enumerators, it is the responsibility of the user of that enumerator (say
   * a SygusModule) to block the current model value of it before asking for
   * another value. By default, the Cegis module uses passively-generated
   * enumerators and "conjecture-specific refinement" to rule out models
   * for passively-generated enumerators.
   *
   * On the other hand, an "actively-generated" enumerator is one for which the
   * terms it enumerates are not necessarily a subset of the model values the
   * enumerator takes. Actively-generated enumerators are centrally managed by
   * SynthConjecture. The user of actively-generated enumerators are prohibited
   * from influencing its model value. For example, conjecture-specific
   * refinement in Cegis is not applied to actively-generated enumerators.
   */
  bool isPassiveEnumerator(Node e) const;
  /** get all registered enumerators */
  void getEnumerators(std::vector<Node>& mts);
  /** Register symmetry breaking lemma
   *
   * This function registers lem as a symmetry breaking lemma template for
   * subterms of enumerator e. For more information on symmetry breaking
   * lemma templates, see datatypes/datatypes_sygus.h.
   *
   * tn : the (sygus datatype) type that lem applies to, i.e. the
   * type of terms that lem blocks models for,
   * sz : the minimum size of terms that the lem blocks.
   *
   * Notice that the symmetry breaking lemma template should be relative to x,
   * where x is returned by the call to getFreeVar( tn, 0 ) in this class.
   */
  void registerSymBreakLemma(Node e, Node lem, TypeNode tn, unsigned sz);
  /** Has symmetry breaking lemmas been added for any enumerator? */
  bool hasSymBreakLemmas(std::vector<Node>& enums) const;
  /** Get symmetry breaking lemmas
   *
   * Returns the set of symmetry breaking lemmas that have been registered
   * for enumerator e. It adds these to lemmas.
   */
  void getSymBreakLemmas(Node e, std::vector<Node>& lemmas) const;
  /** Get the type of term symmetry breaking lemma lem applies to */
  TypeNode getTypeForSymBreakLemma(Node lem) const;
  /** Get the minimum size of terms symmetry breaking lemma lem applies to */
  unsigned getSizeForSymBreakLemma(Node lem) const;
  /** Clear information about symmetry breaking lemmas for enumerator e */
  void clearSymBreakLemmas(Node e);
  //------------------------------end enumerators

  //-----------------------------conversion from sygus to builtin
  /** get free variable
   *
   * This class caches a list of free variables for each type, which are
   * used, for instance, for constructing canonical forms of terms with free
   * variables. This function returns the i^th free variable for type tn.
   * If useSygusType is true, then this function returns a variable of the
   * analog type for sygus type tn (see d_fv for details).
   */
  TNode getFreeVar(TypeNode tn, int i, bool useSygusType = false);
  /** get free variable and increment
   *
   * This function returns the next free variable for type tn, and increments
   * the counter in var_count for that type.
   */
  TNode getFreeVarInc(TypeNode tn,
                      std::map<TypeNode, int>& var_count,
                      bool useSygusType = false);
  /** returns true if n is a cached free variable (in d_fv). */
  bool isFreeVar(Node n) { return d_fv_stype.find(n) != d_fv_stype.end(); }
  /** returns the index of n in the free variable cache (d_fv). */
  int getVarNum(Node n) { return d_fv_num[n]; }
  /** returns true if n has a cached free variable (in d_fv). */
  bool hasFreeVar(Node n);
  /** get sygus proxy variable
   *
   * Returns a fresh variable of type tn with the SygusPrintProxyAttribute set
   * to constant c. The type tn should be a sygus datatype type, and the type of
   * c should be the analog type of tn. The semantics of the returned node
   * is "the variable of sygus datatype tn that encodes constant c".
   */
  Node getProxyVariable(TypeNode tn, Node c);
  /** make generic
   *
   * This function returns a builtin term f( t1, ..., tn ) where f is the
   * builtin op of the sygus datatype constructor specified by arguments
   * dt and c. The mapping pre maps child indices to the term for that index
   * in the term we are constructing. That is, for each i = 1,...,n:
   *   If i is in the domain of pre, then ti = pre[i].
   *   If i is not in the domain of pre, then ti = d_fv[1][ var_count[Ti ] ],
   *     and var_count[Ti] is incremented.
   */
  Node mkGeneric(const Datatype& dt,
                 unsigned c,
                 std::map<TypeNode, int>& var_count,
                 std::map<int, Node>& pre);
  /** same as above, but with empty var_count */
  Node mkGeneric(const Datatype& dt, int c, std::map<int, Node>& pre);
  /** same as above, but with empty pre */
  Node mkGeneric(const Datatype& dt, int c);
  /** makes a symbolic term concrete
   *
   * Given a sygus datatype term n of type tn with holes (symbolic constructor
   * applications), this function returns a term in which holes are replaced by
   * unique variables. To track counters for introducing unique variables, we
   * use the var_count map.
   */
  Node canonizeBuiltin(Node n);
  Node canonizeBuiltin(Node n, std::map<TypeNode, int>& var_count);
  /** sygus to builtin
   *
   * Given a sygus datatype term n of type tn, this function returns its analog,
   * that is, the term that n encodes.
   */
  Node sygusToBuiltin(Node n, TypeNode tn);
  /** same as above, but without tn */
  Node sygusToBuiltin(Node n) { return sygusToBuiltin(n, n.getType()); }
  /** evaluate builtin
   *
   * bn is a term of some sygus datatype tn. This function returns the rewritten
   * form of bn [ args / vars(tn) ], where vars(tn) is the sygus variable
   * list for type tn (see Datatype::getSygusVarList).
   *
   * If the argument tryEval is true, we consult the evaluator before the
   * rewriter, for performance reasons.
   */
  Node evaluateBuiltin(TypeNode tn,
                       Node bn,
                       std::vector<Node>& args,
                       bool tryEval = true);
  /** evaluate with unfolding
   *
   * n is any term that may involve sygus evaluation functions. This function
   * returns the result of unfolding the evaluation functions within n and
   * rewriting the result. For example, if eval_A is the evaluation function
   * for the datatype:
   *   A -> C_0 | C_1 | C_x | C_+( C_A, C_A )
   * corresponding to grammar:
   *   A -> 0 | 1 | x | A + A
   * then calling this function on eval( C_+( x, 1 ), 4 ) = y returns 5 = y.
   * The node returned by this function is in (extended) rewritten form.
   */
  Node evaluateWithUnfolding(Node n);
  /** same as above, but with a cache of visited nodes */
  Node evaluateWithUnfolding(
      Node n, std::unordered_map<Node, Node, NodeHashFunction>& visited);
  /** is evaluation point?
   *
   * Returns true if n is of the form eval( x, c1...cn ) for some variable x
   * and constants c1...cn.
   */
  bool isEvaluationPoint(Node n) const;
  /** return the builtin type of tn
   *
   * The type tn should be a sygus datatype type that has been registered to
   * this database.
   */
  TypeNode sygusToBuiltinType(TypeNode tn);
  //-----------------------------end conversion from sygus to builtin

  /** print to sygus stream n on trace c */
  static void toStreamSygus(const char* c, Node n);

 private:
  /** reference to the quantifiers engine */
  QuantifiersEngine* d_quantEngine;

  //------------------------------utilities
  /** sygus explanation */
  std::unique_ptr<SygusExplain> d_syexp;
  /** extended rewriter */
  std::unique_ptr<ExtendedRewriter> d_ext_rw;
  /** evaluator */
  std::unique_ptr<Evaluator> d_eval;
  /** evaluation function unfolding utility */
  std::unique_ptr<SygusEvalUnfold> d_eval_unfold;
  //------------------------------end utilities

  //------------------------------enumerators
  /** mapping from enumerator terms to the conjecture they are associated with
   */
  std::map<Node, SynthConjecture*> d_enum_to_conjecture;
  /** mapping from enumerator terms to the function-to-synthesize they are
   * associated with 
   */
  std::map<Node, Node> d_enum_to_synth_fun;
  /** mapping from enumerator terms to the guard they are associated with
   * The guard G for an enumerator e has the semantics
   *   if G is true, then there are more values of e to enumerate".
   */
  std::map<Node, Node> d_enum_to_active_guard;
  /**
   * Mapping from enumerators to whether we allow symbolic constructors to
   * appear as subterms of them.
   */
  std::map<Node, bool> d_enum_to_using_sym_cons;
  /** mapping from enumerators to symmetry breaking clauses for them */
  std::map<Node, std::vector<Node> > d_enum_to_sb_lemmas;
  /** mapping from symmetry breaking lemmas to type */
  std::map<Node, TypeNode> d_sb_lemma_to_type;
  /** mapping from symmetry breaking lemmas to size */
  std::map<Node, unsigned> d_sb_lemma_to_size;
  /** enumerators to whether they are actively-generated */
  std::map<Node, bool> d_enum_active_gen;
  /** enumerators to whether they are variable agnostic */
  std::map<Node, bool> d_enum_var_agnostic;
  //------------------------------end enumerators

  //-----------------------------conversion from sygus to builtin
  /** a cache of fresh variables for each type
   *
   * We store two versions of this list:
   *   index 0: mapping from builtin types to fresh variables of that type,
   *   index 1: mapping from sygus types to fresh varaibles of the type they
   *            encode.
   */
  std::map<TypeNode, std::vector<Node> > d_fv[2];
  /** Maps free variables to the domain type they are associated with in d_fv */
  std::map<Node, TypeNode> d_fv_stype;
  /** Maps free variables to their index in d_fv. */
  std::map<Node, int> d_fv_num;
  /** recursive helper for hasFreeVar, visited stores nodes we have visited. */
  bool hasFreeVar(Node n, std::map<Node, bool>& visited);
  /** cache of getProxyVariable */
  std::map<TypeNode, std::map<Node, Node> > d_proxy_vars;
  //-----------------------------end conversion from sygus to builtin

  // TODO :issue #1235 : below here needs refactor

 public:
  Node d_true;
  Node d_false;

 private:
  /** computes the map d_min_type_depth */
  void computeMinTypeDepthInternal( TypeNode root_tn, TypeNode tn, unsigned type_depth );
  bool involvesDivByZero( Node n, std::map< Node, bool >& visited );

 private:
  // information for sygus types
  std::map<TypeNode, TypeNode> d_register;  // stores sygus -> builtin type
  std::map<TypeNode, std::vector<Node> > d_var_list;
  std::map<TypeNode, std::map<int, Kind> > d_arg_kind;
  std::map<TypeNode, std::map<Kind, int> > d_kinds;
  std::map<TypeNode, std::map<int, Node> > d_arg_const;
  std::map<TypeNode, std::map<Node, int> > d_consts;
  std::map<TypeNode, std::map<Node, int> > d_ops;
  std::map<TypeNode, std::map<int, Node> > d_arg_ops;
  std::map<TypeNode, std::map<Node, Node> > d_semantic_skolem;
  // grammar information
  // root -> type -> _
  /**
   * For each sygus type t1, this maps datatype types t2 to the smallest size of
   * a term of type t1 that includes t2 as a subterm. For example, for grammar:
   *   A -> B+B | 0 | B-D
   *   B -> C+C
   *   ...
   * we have that d_min_type_depth[A] = { A -> 0, B -> 1, C -> 2, D -> 1 }.
   */
  std::map<TypeNode, std::map<TypeNode, unsigned> > d_min_type_depth;
  // std::map< TypeNode, std::map< Node, std::map< std::map< int, bool > > >
  // d_consider_const;
  // type -> cons -> _
  std::map<TypeNode, unsigned> d_min_term_size;
  std::map<TypeNode, std::map<unsigned, unsigned> > d_min_cons_term_size;
  /** a cache for getSelectorWeight */
  std::map<TypeNode, std::map<Node, unsigned> > d_sel_weight;
  /**
   * For each sygus type, the index of the "any constant" constructor, if it
   * has one.
   */
  std::map<TypeNode, unsigned> d_sym_cons_any_constant;
  /**
   * Whether any subterm of this type contains a symbolic constructor. This
   * corresponds to whether sygus repair techniques will ever have any effect
   * for this type.
   */
  std::map<TypeNode, bool> d_has_subterm_sym_cons;
  /**
   * Map from sygus types and bound variables to their type subclass id. Note
   * type class identifiers are computed for each type of registered sygus
   * enumerators, but not all sygus types. For details, see getSubclassIdForVar.
   */
  std::map<TypeNode, std::map<Node, unsigned> > d_var_subclass_id;
  /** the list of variables with given subclass */
  std::map<TypeNode, std::map<unsigned, std::vector<Node> > >
      d_var_subclass_list;
  /** the index of each variable in the above list */
  std::map<TypeNode, std::map<Node, unsigned> > d_var_subclass_list_index;

 public:  // general sygus utilities
  bool isRegistered(TypeNode tn) const;
  // get the minimum depth of type in its parent grammar
  unsigned getMinTypeDepth( TypeNode root_tn, TypeNode tn );
  // get the minimum size for a constructor term
  unsigned getMinTermSize( TypeNode tn );
  unsigned getMinConsTermSize( TypeNode tn, unsigned cindex );
  /** get the weight of the selector, where tn is the domain of sel */
  unsigned getSelectorWeight(TypeNode tn, Node sel);
  /** get subfield types
   *
   * This adds all "subfield types" of tn to sf_types. A type tnc is a subfield
   * type of tn if there exists a selector chain S1( ... Sn( x )...) that has
   * type tnc, where x has type tn. In other words, tnc is the type of some
   * subfield of terms of type tn, at any depth.
   */
  void getSubfieldTypes(TypeNode tn, std::vector<TypeNode>& sf_types);

 public:
  int getKindConsNum( TypeNode tn, Kind k );
  int getConstConsNum( TypeNode tn, Node n );
  int getOpConsNum( TypeNode tn, Node n );
  bool hasKind( TypeNode tn, Kind k );
  bool hasConst( TypeNode tn, Node n );
  bool hasOp( TypeNode tn, Node n );
  Node getConsNumConst( TypeNode tn, int i );
  Node getConsNumOp( TypeNode tn, int i );
  Kind getConsNumKind( TypeNode tn, int i );
  bool isKindArg( TypeNode tn, int i );
  bool isConstArg( TypeNode tn, int i );
  /** get arg type */
  TypeNode getArgType(const DatatypeConstructor& c, unsigned i) const;
  /** is type match */
  bool isTypeMatch( const DatatypeConstructor& c1, const DatatypeConstructor& c2 );
  /**
   * Get the index of the "any constant" constructor of type tn if it has one,
   * or returns -1 otherwise.
   */
  int getAnyConstantConsNum(TypeNode tn) const;
  /** has subterm symbolic constructor
   *
   * Returns true if any subterm of type tn can be a symbolic constructor.
   */
  bool hasSubtermSymbolicCons(TypeNode tn) const;
  //--------------------------------- variable subclasses
  /** Get subclass id for variable
   *
   * This returns the "subclass" identifier for variable v in sygus
   * type tn. A subclass identifier groups variables based on the sygus
   * types they occur in:
   *   A -> A + B | C + C | x | y | z | w | u
   *   B -> y | z
   *   C -> u
   * The variables in this grammar can be grouped according to the sygus types
   * they appear in:
   *   { x,w } occur in A
   *   { y,z } occur in A,B
   *   { u } occurs in A,C
   * We say that e.g. x, w are in the same subclass.
   *
   * If this method returns 0, then v is not a variable in sygus type tn.
   * Otherwise, this method returns a positive value n, such that
   * getSubclassIdForVar[v1] = getSubclassIdForVar[v2] iff v1 and v2 are in the
   * same subclass.
   *
   * The type tn should be the type of an enumerator registered to this
   * database, where notice that we do not compute this information for the
   * subfield types of the enumerator.
   */
  unsigned getSubclassForVar(TypeNode tn, Node v) const;
  /**
   * Get the number of variable in the subclass with identifier sc for type tn.
   */
  unsigned getNumSubclassVars(TypeNode tn, unsigned sc) const;
  /** Get the i^th variable in the subclass with identifier sc for type tn */
  Node getVarSubclassIndex(TypeNode tn, unsigned sc, unsigned i) const;
  /**
   * Get the a variable's index in its subclass list. This method returns true
   * iff variable v has been assigned a subclass in tn. It updates index to
   * be v's index iff the method returns true.
   */
  bool getIndexInSubclassForVar(TypeNode tn, Node v, unsigned& index) const;
  //--------------------------------- end variable subclasses
  /** return whether n is an application of a symbolic constructor */
  bool isSymbolicConsApp(Node n) const;
  /** can construct kind
   *
   * Given a sygus datatype type tn, if this method returns true, then there
   * exists values of tn whose builtin analog is equivalent to
   * <k>( t1, ..., tn ). The sygus types of t1...tn are added to arg_types.
   *
   * For example, if:
   *   A -> A+A | ite( B, A, A ) | x | 1 | 0
   *   B -> and( B, B ) | not( B ) | or( B, B ) | A = A
   * - canConstructKind( A, +, ... ) returns true and adds {A,A} to arg_types,
   * - canConstructKind( B, not, ... ) returns true and adds { B } to arg types.
   *
   * We also may infer that operator is constructable. For example,
   * - canConstructKind( B, ite, ... ) may return true, adding { B, B, B } to
   * arg_types, noting that the term
   *   (and (or (not b1) b2) (or b1 b3)) is equivalent to (ite b1 b2 b3)
   * The argument aggr is whether we use aggressive techniques like the one
   * above to infer a kind is constructable. If this flag is false, we only
   * check if the kind is literally a constructor of the grammar.
   */
  bool canConstructKind(TypeNode tn,
                        Kind k,
                        std::vector<TypeNode>& argts,
                        bool aggr = false);

  TypeNode getSygusTypeForVar( Node v );
  Node sygusSubstituted( TypeNode tn, Node n, std::vector< Node >& args );
  Node getSygusNormalized( Node n, std::map< TypeNode, int >& var_count, std::map< Node, Node >& subs );
  Node getNormalized(TypeNode t, Node prog);
  unsigned getSygusTermSize( Node n );
  /** given a term, construct an equivalent smaller one that respects syntax */
  Node minimizeBuiltinTerm( Node n );
  /** given a term, expand it into more basic components */
  Node expandBuiltinTerm( Node n );
  /** get comparison kind */
  Kind getComparisonKind( TypeNode tn );
  Kind getPlusKind( TypeNode tn, bool is_neg = false );
  /** involves div-by-zero */
  bool involvesDivByZero( Node n );
  /** get anchor */
  static Node getAnchor( Node n );
  static unsigned getAnchorDepth( Node n );

 public:
  /** unfold
   *
   * This method returns the one-step unfolding of an evaluation function
   * application. An example of a one step unfolding is:
   *    eval( C_+( d1, d2 ), t ) ---> +( eval( d1, t ), eval( d2, t ) )
   *
   * This function does this unfolding for a (possibly symbolic) evaluation
   * head, where the argument "variable to model" vtm stores the model value of
   * variables from this head. This allows us to track an explanation of the
   * unfolding in the vector exp when track_exp is true.
   *
   * For example, if vtm[d] = C_+( C_x(), C_0() ) and track_exp is true, then
   * this method applied to eval( d, t ) will return
   * +( eval( d.0, t ), eval( d.1, t ) ), and is-C_+( d ) is added to exp.
   */
  Node unfold(Node en,
              std::map<Node, Node>& vtm,
              std::vector<Node>& exp,
              bool track_exp = true);
  /**
   * Same as above, but without explanation tracking. This is used for concrete
   * evaluation heads
   */
  Node unfold(Node en);
  Node getEagerUnfold( Node n, std::map< Node, Node >& visited );
};

}/* CVC4::theory::quantifiers namespace */
}/* CVC4::theory namespace */
}/* CVC4 namespace */

#endif /* __CVC4__THEORY__QUANTIFIERS__TERM_DATABASE_H */<|MERGE_RESOLUTION|>--- conflicted
+++ resolved
@@ -70,15 +70,11 @@
    * useSymbolicCons : whether we want model values for e to include symbolic
    * constructors like the "any constant" variable.
    * isActiveGen : if this flag is true, the enumerator will be
-<<<<<<< HEAD
-   * actively-generated.
-=======
    * actively-generated based on the mode specified by --sygus-active-gen.
    * For example, if --sygus-active-gen=var-agnostic, then the enumerator will
    * only generate values whose variables are in canonical order (only x1-x2
    * and not x2-x1 will be generated, assuming x1 and x2 are in the same
    * "subclass", see getSubclassForVar).
->>>>>>> 9168f325
    *
    * Notice that enumerator e may not be one-to-one with f in
    * synthesis-through-unification approaches (e.g. decision tree construction
