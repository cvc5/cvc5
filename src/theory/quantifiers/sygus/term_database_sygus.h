--- conflicted
+++ resolved
@@ -393,13 +393,10 @@
   std::map<TypeNode, std::vector<Node> > d_var_list;
   std::map<TypeNode, std::map<int, Kind> > d_arg_kind;
   std::map<TypeNode, std::map<Kind, int> > d_kinds;
-<<<<<<< HEAD
-=======
   /**
    * Whether this sygus type has a constructors whose sygus operator is ITE,
    * or is a lambda whose body is ITE.
    */
->>>>>>> 07333515
   std::map<TypeNode, bool> d_hasIte;
   std::map<TypeNode, std::map<int, Node> > d_arg_const;
   std::map<TypeNode, std::map<Node, int> > d_consts;
@@ -470,13 +467,10 @@
   int getConstConsNum( TypeNode tn, Node n );
   int getOpConsNum( TypeNode tn, Node n );
   bool hasKind( TypeNode tn, Kind k );
-<<<<<<< HEAD
-=======
   /**
    * Returns true if this sygus type has a constructors whose sygus operator is
    * ITE, or is a lambda whose body is ITE.
    */
->>>>>>> 07333515
   bool hasIte(TypeNode tn) const;
   bool hasConst( TypeNode tn, Node n );
   bool hasOp( TypeNode tn, Node n );
