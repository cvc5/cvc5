--- conflicted
+++ resolved
@@ -278,19 +278,12 @@
             enums[i], enum_values[i], exp);
       }
       Assert(!exp.empty());
-<<<<<<< HEAD
-      Node expn =
-          exp.size() == 1 ? exp[0] : NodeManager::currentNM()->mkNode(AND, exp);
-      lems.push_back(expn.negate());
-      return ret;
-=======
       NodeManager* nm = NodeManager::currentNM();
       Node expn = exp.size() == 1 ? exp[0] : nm->mkNode(AND, exp);
       // must guard it
       expn = nm->mkNode(OR, d_parent->getGuard().negate(), expn.negate());
       lems.push_back(expn);
-      return false;
->>>>>>> d733e417
+      return ret;
     }
   }
 
