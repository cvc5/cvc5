/*********************                                                        */
/*! \file cegis.cpp
 ** \verbatim
 ** Top contributors (to current version):
 **   Andrew Reynolds, Haniel Barbosa
 ** This file is part of the CVC4 project.
 ** Copyright (c) 2009-2018 by the authors listed in the file AUTHORS
 ** in the top-level source directory) and their institutional affiliations.
 ** All rights reserved.  See the file COPYING in the top-level source
 ** directory for licensing information.\endverbatim
 **
 ** \brief Implementation of cegis
 **/

#include "theory/quantifiers/sygus/cegis.h"
#include "options/base_options.h"
#include "options/quantifiers_options.h"
#include "printer/printer.h"
#include "theory/quantifiers/sygus/ce_guided_conjecture.h"
#include "theory/quantifiers/sygus/term_database_sygus.h"
#include "theory/theory_engine.h"

using namespace std;
using namespace CVC4::kind;
using namespace CVC4::context;

namespace CVC4 {
namespace theory {
namespace quantifiers {

Cegis::Cegis(QuantifiersEngine* qe, CegConjecture* p)
    : SygusModule(qe, p), d_eval_unfold(nullptr), d_using_gr_repair(false)
{
  if (options::sygusEvalUnfold())
  {
    d_eval_unfold = qe->getTermDatabaseSygus()->getEvalUnfold();
  }
}

bool Cegis::initialize(Node n,
                       const std::vector<Node>& candidates,
                       std::vector<Node>& lemmas)
{
  d_base_body = n;
  if (d_base_body.getKind() == NOT && d_base_body[0].getKind() == FORALL)
  {
    for (const Node& v : d_base_body[0][0])
    {
      d_base_vars.push_back(v);
    }
    d_base_body = d_base_body[0][1];
  }

  // assign the cegis sampler if applicable
  if (options::cegisSample() != CEGIS_SAMPLE_NONE)
  {
    Trace("cegis-sample") << "Initialize sampler for " << d_base_body << "..."
                          << std::endl;
    TypeNode bt = d_base_body.getType();
    d_cegis_sampler.initialize(bt, d_base_vars, options::sygusSamples());
  }
  return processInitialize(n, candidates, lemmas);
}

bool Cegis::processInitialize(Node n,
                              const std::vector<Node>& candidates,
                              std::vector<Node>& lemmas)
{
  Trace("cegis") << "Initialize cegis..." << std::endl;
  // initialize an enumerator for each candidate
  for (unsigned i = 0; i < candidates.size(); i++)
  {
    Trace("cegis") << "...register enumerator " << candidates[i];
    bool do_repair_const = false;
    if (options::sygusRepairConst())
    {
      TypeNode ctn = candidates[i].getType();
      d_tds->registerSygusType(ctn);
      if (d_tds->hasSubtermSymbolicCons(ctn))
      {
        do_repair_const = true;
        // remember that we are doing grammar-based repair
        d_using_gr_repair = true;
        Trace("cegis") << " (using repair)";
      }
    }
    Trace("cegis") << std::endl;
    d_tds->registerEnumerator(
        candidates[i], candidates[i], d_parent, false, do_repair_const);
  }
  return true;
}

void Cegis::getTermList(const std::vector<Node>& candidates,
                        std::vector<Node>& enums)
{
  enums.insert(enums.end(), candidates.begin(), candidates.end());
}

bool Cegis::addEvalLemmas(const std::vector<Node>& candidates,
                          const std::vector<Node>& candidate_values)
{
  NodeManager* nm = NodeManager::currentNM();
  bool addedEvalLemmas = false;
  if (options::sygusRefEval())
  {
    Trace("cegqi-engine") << "  *** Do refinement lemma evaluation..."
                          << std::endl;
    // see if any refinement lemma is refuted by evaluation
    std::vector<Node> cre_lems;
    getRefinementEvalLemmas(candidates, candidate_values, cre_lems);
    if (!cre_lems.empty())
    {
      for (const Node& lem : cre_lems)
      {
        if (d_qe->addLemma(lem))
        {
          Trace("cegqi-lemma")
              << "Cegqi::Lemma : ref evaluation : " << lem << std::endl;
          addedEvalLemmas = true;
        }
      }
      /* we could, but do not return here. experimentally, it is better to
         add the lemmas below as well, in parallel. */
    }
  }
  if (d_eval_unfold != nullptr)
  {
    Trace("cegqi-engine") << "  *** Do evaluation unfolding..." << std::endl;
    std::vector<Node> eager_terms, eager_vals, eager_exps;
    for (unsigned i = 0, size = candidates.size(); i < size; ++i)
    {
      Trace("cegqi-debug") << "  register " << candidates[i] << " -> "
                           << candidate_values[i] << std::endl;
      d_eval_unfold->registerModelValue(candidates[i],
                                        candidate_values[i],
                                        eager_terms,
                                        eager_vals,
                                        eager_exps);
    }
    Trace("cegqi-debug") << "...produced " << eager_terms.size()
                         << " evaluation unfold lemmas.\n";
    for (unsigned i = 0, size = eager_terms.size(); i < size; ++i)
    {
      Node lem = nm->mkNode(
          OR, eager_exps[i].negate(), eager_terms[i].eqNode(eager_vals[i]));
      if (d_qe->addLemma(lem))
      {
        Trace("cegqi-lemma")
            << "Cegqi::Lemma : evaluation unfold : " << lem << std::endl;
        addedEvalLemmas = true;
      }
    }
  }
  return addedEvalLemmas;
}

bool Cegis::constructCandidates(const std::vector<Node>& enums,
                                const std::vector<Node>& enum_values,
                                const std::vector<Node>& candidates,
                                std::vector<Node>& candidate_values,
                                std::vector<Node>& lems)
{
  if (Trace.isOn("cegis"))
  {
    Trace("cegis") << "  Enumerators :\n";
    for (unsigned i = 0, size = enums.size(); i < size; ++i)
    {
      Trace("cegis") << "    " << enums[i] << " -> ";
      std::stringstream ss;
      Printer::getPrinter(options::outputLanguage())
          ->toStreamSygus(ss, enum_values[i]);
      Trace("cegis") << ss.str() << std::endl;
    }
  }
  // if we are using grammar-based repair
  if (d_using_gr_repair)
  {
    SygusRepairConst* src = d_parent->getRepairConst();
    Assert(src != nullptr);
    // check if any enum_values have symbolic terms that must be repaired
    bool mustRepair = false;
    for (const Node& c : enum_values)
    {
      if (SygusRepairConst::mustRepair(c))
      {
        mustRepair = true;
        break;
      }
    }
    Trace("cegis") << "...must repair is: " << mustRepair << std::endl;
    // if the solution contains a subterm that must be repaired
    if (mustRepair)
    {
      std::vector<Node> fail_cvs = enum_values;
      Assert(candidates.size() == fail_cvs.size());
      if (src->repairSolution(candidates, fail_cvs, candidate_values))
      {
        return true;
      }
      // repair solution didn't work, exclude this solution
      std::vector<Node> exp;
      for (unsigned i = 0, size = enums.size(); i < size; i++)
      {
        d_tds->getExplain()->getExplanationForEquality(
            enums[i], enum_values[i], exp);
      }
      Assert(!exp.empty());
      Node expn =
          exp.size() == 1 ? exp[0] : NodeManager::currentNM()->mkNode(AND, exp);
      lems.push_back(expn.negate());
      return false;
    }
  }

  // evaluate on refinement lemmas
  bool addedEvalLemmas = addEvalLemmas(enums, enum_values);

  // try to construct candidates
  if (!processConstructCandidates(enums,
                                  enum_values,
                                  candidates,
                                  candidate_values,
                                  !addedEvalLemmas,
                                  lems))
  {
    return false;
  }

  if (options::cegisSample() != CEGIS_SAMPLE_NONE && lems.empty())
  {
    // if we didn't add a lemma, trying sampling to add a refinement lemma
    // that immediately refutes the candidate we just constructed
    if (sampleAddRefinementLemma(enums, enum_values, lems))
    {
      // restart (should be guaranteed to add evaluation lemmas on this call)
      return constructCandidates(
          enums, enum_values, candidates, candidate_values, lems);
    }
  }
  return true;
}

bool Cegis::processConstructCandidates(const std::vector<Node>& enums,
                                       const std::vector<Node>& enum_values,
                                       const std::vector<Node>& candidates,
                                       std::vector<Node>& candidate_values,
                                       bool satisfiedRl,
                                       std::vector<Node>& lems)
{
  if (satisfiedRl)
  {
    candidate_values.insert(
        candidate_values.end(), enum_values.begin(), enum_values.end());
    return true;
  }
  return false;
}

void Cegis::addRefinementLemma(Node lem)
{
  d_refinement_lemmas.push_back(lem);
  // apply existing substitution
  Node slem = lem;
  if (!d_rl_eval_hds.empty())
  {
    slem = lem.substitute(d_rl_eval_hds.begin(),
                          d_rl_eval_hds.end(),
                          d_rl_vals.begin(),
                          d_rl_vals.end());
  }
  // rewrite with extended rewriter
  slem = d_tds->getExtRewriter()->extendedRewrite(slem);
  std::vector<Node> waiting;
  waiting.push_back(lem);
  unsigned wcounter = 0;
  // while we are not done adding lemmas
  while (wcounter < waiting.size())
  {
    // add the conjunct, possibly propagating
    addRefinementLemmaConjunct(wcounter, waiting);
    wcounter++;
  }
}

void Cegis::addRefinementLemmaConjunct(unsigned wcounter,
                                       std::vector<Node>& waiting)
{
  Node lem = waiting[wcounter];
  lem = Rewriter::rewrite(lem);
  // apply substitution and rewrite if applicable
  if (lem.isConst())
  {
    if (!lem.getConst<bool>())
    {
      // conjecture is infeasible
    }
    else
    {
      return;
    }
  }
  // break into conjunctions
  if (lem.getKind() == AND)
  {
    for (const Node& lc : lem)
    {
      waiting.push_back(lc);
    }
    return;
  }
  // does this correspond to a substitution?
  NodeManager* nm = NodeManager::currentNM();
  TNode term;
  TNode val;
  if (lem.getKind() == EQUAL)
  {
    for (unsigned i = 0; i < 2; i++)
    {
      if (lem[i].isConst() && d_tds->isEvaluationPoint(lem[1 - i]))
      {
        term = lem[1 - i];
        val = lem[i];
        break;
      }
    }
  }
  else
  {
    term = lem.getKind() == NOT ? lem[0] : lem;
    // predicate case: the conjunct is a (negated) evaluation point
    if (d_tds->isEvaluationPoint(term))
    {
      val = nm->mkConst(lem.getKind() != NOT);
    }
  }
  if (!val.isNull())
  {
    if (d_refinement_lemma_unit.find(lem) != d_refinement_lemma_unit.end())
    {
      // already added
      return;
    }
    Trace("cegis-rl") << "* cegis-rl: propagate: " << term << " -> " << val
                      << std::endl;
    d_rl_eval_hds.push_back(term);
    d_rl_vals.push_back(val);
    d_refinement_lemma_unit.insert(lem);
    // apply to waiting lemmas beyond this one
    for (unsigned i = wcounter + 1, size = waiting.size(); i < size; i++)
    {
      waiting[i] = waiting[i].substitute(term, val);
    }
    // apply to all existing refinement lemmas
    std::vector<Node> to_rem;
    for (const Node& rl : d_refinement_lemma_conj)
    {
      Node srl = rl.substitute(term, val);
      if (srl != rl)
      {
        Trace("cegis-rl") << "* cegis-rl: replace: " << rl << " -> " << srl
                          << std::endl;
        waiting.push_back(srl);
        to_rem.push_back(rl);
      }
    }
    for (const Node& tr : to_rem)
    {
      d_refinement_lemma_conj.erase(tr);
    }
  }
  else
  {
    if (Trace.isOn("cegis-rl"))
    {
      if (d_refinement_lemma_conj.find(lem) == d_refinement_lemma_conj.end())
      {
        Trace("cegis-rl") << "cegis-rl: add: " << lem << std::endl;
      }
    }
    d_refinement_lemma_conj.insert(lem);
  }
}

void Cegis::registerRefinementLemma(const std::vector<Node>& vars,
                                    Node lem,
                                    std::vector<Node>& lems)
{
  addRefinementLemma(lem);
  // Make the refinement lemma and add it to lems.
  // This lemma is guarded by the parent's guard, which has the semantics
  // "this conjecture has a solution", hence this lemma states:
  // if the parent conjecture has a solution, it satisfies the specification
  // for the given concrete point.
  Node rlem =
      NodeManager::currentNM()->mkNode(OR, d_parent->getGuard().negate(), lem);
  lems.push_back(rlem);
}

bool Cegis::usingRepairConst() { return true; }

void Cegis::getRefinementEvalLemmas(const std::vector<Node>& vs,
                                    const std::vector<Node>& ms,
                                    std::vector<Node>& lems)
{
  Trace("sygus-cref-eval") << "Cref eval : conjecture has "
                           << d_refinement_lemma_unit.size() << " unit and "
                           << d_refinement_lemma_conj.size()
                           << " non-unit refinement lemma conjunctions."
                           << std::endl;
  Assert(vs.size() == ms.size());

  NodeManager* nm = NodeManager::currentNM();

  Node nfalse = nm->mkConst(false);
  Node neg_guard = d_parent->getGuard().negate();
  for (unsigned r = 0; r < 2; r++)
  {
    std::unordered_set<Node, NodeHashFunction>& rlemmas =
        r == 0 ? d_refinement_lemma_unit : d_refinement_lemma_conj;
    for (const Node& lem : rlemmas)
    {
      Assert(!lem.isNull());
      std::map<Node, Node> visited;
      std::map<Node, std::vector<Node> > exp;
      EvalSygusInvarianceTest vsit;
      Trace("sygus-cref-eval") << "Check refinement lemma conjunct " << lem
                               << " against current model." << std::endl;
      Trace("sygus-cref-eval2") << "Check refinement lemma conjunct " << lem
                                << " against current model." << std::endl;
      Node cre_lem;
      Node lemcs = lem.substitute(vs.begin(), vs.end(), ms.begin(), ms.end());
      Trace("sygus-cref-eval2")
          << "...under substitution it is : " << lemcs << std::endl;
      Node lemcsu = vsit.doEvaluateWithUnfolding(d_tds, lemcs);
      Trace("sygus-cref-eval2")
          << "...after unfolding is : " << lemcsu << std::endl;
      if (lemcsu.isConst() && !lemcsu.getConst<bool>())
      {
        std::vector<Node> msu;
        std::vector<Node> mexp;
        msu.insert(msu.end(), ms.begin(), ms.end());
        std::map<TypeNode, int> var_count;
        for (unsigned k = 0; k < vs.size(); k++)
        {
          vsit.setUpdatedTerm(msu[k]);
          msu[k] = vs[k];
          // substitute for everything except this
          Node sconj =
              lem.substitute(vs.begin(), vs.end(), msu.begin(), msu.end());
          vsit.init(sconj, vs[k], nfalse);
          // get minimal explanation for this
          Node ut = vsit.getUpdatedTerm();
          Trace("sygus-cref-eval2-debug")
              << "  compute min explain of : " << vs[k] << " = " << ut
              << std::endl;
          d_tds->getExplain()->getExplanationFor(
              vs[k], ut, mexp, vsit, var_count, false);
          Trace("sygus-cref-eval2-debug") << "exp now: " << mexp << std::endl;
          msu[k] = vsit.getUpdatedTerm();
          Trace("sygus-cref-eval2-debug")
              << "updated term : " << msu[k] << std::endl;
        }
        if (!mexp.empty())
        {
          Node en = mexp.size() == 1 ? mexp[0] : nm->mkNode(kind::AND, mexp);
          cre_lem = nm->mkNode(kind::OR, en.negate(), neg_guard);
        }
        else
        {
          cre_lem = neg_guard;
        }
      }
      if (!cre_lem.isNull()
          && std::find(lems.begin(), lems.end(), cre_lem) == lems.end())
      {
        Trace("sygus-cref-eval")
            << "...produced lemma : " << cre_lem << std::endl;
        lems.push_back(cre_lem);
      }
    }
    if (!lems.empty())
    {
      break;
    }
  }
}

bool Cegis::sampleAddRefinementLemma(const std::vector<Node>& candidates,
                                     const std::vector<Node>& vals,
                                     std::vector<Node>& lems)
{
  Trace("cegqi-engine") << "  *** Do sample add refinement..." << std::endl;
  if (Trace.isOn("cegis-sample"))
  {
    Trace("cegis-sample") << "Check sampling for candidate solution"
                          << std::endl;
    for (unsigned i = 0, size = vals.size(); i < size; i++)
    {
      Trace("cegis-sample") << "  " << candidates[i] << " -> " << vals[i]
                            << std::endl;
    }
  }
  Assert(vals.size() == candidates.size());
  Node sbody = d_base_body.substitute(
      candidates.begin(), candidates.end(), vals.begin(), vals.end());
  Trace("cegis-sample-debug") << "Sample " << sbody << std::endl;
  // do eager unfolding
  std::map<Node, Node> visited_n;
  sbody = d_qe->getTermDatabaseSygus()->getEagerUnfold(sbody, visited_n);
  Trace("cegis-sample") << "Sample (after unfolding): " << sbody << std::endl;

  NodeManager* nm = NodeManager::currentNM();
  for (unsigned i = 0, size = d_cegis_sampler.getNumSamplePoints(); i < size;
       i++)
  {
    if (d_cegis_sample_refine.find(i) == d_cegis_sample_refine.end())
    {
      Node ev = d_cegis_sampler.evaluate(sbody, i);
      Trace("cegis-sample-debug") << "...evaluate point #" << i << " to " << ev
                                  << std::endl;
      Assert(ev.isConst());
      Assert(ev.getType().isBoolean());
      if (!ev.getConst<bool>())
      {
        Trace("cegis-sample-debug") << "...false for point #" << i << std::endl;
        // mark this as a CEGIS point (no longer sampled)
        d_cegis_sample_refine.insert(i);
<<<<<<< HEAD
        std::vector<Node> vars;
        d_cegis_sampler.getVariables(vars);
=======
>>>>>>> 34a4f784
        std::vector<Node> pt;
        d_cegis_sampler.getSamplePoint(i, pt);
        Assert(d_base_vars.size() == pt.size());
        Node rlem = d_base_body.substitute(
            d_base_vars.begin(), d_base_vars.end(), pt.begin(), pt.end());
        rlem = Rewriter::rewrite(rlem);
        if (std::find(
                d_refinement_lemmas.begin(), d_refinement_lemmas.end(), rlem)
            == d_refinement_lemmas.end())
        {
          if (Trace.isOn("cegis-sample"))
          {
            Trace("cegis-sample") << "   false for point #" << i << " : ";
            for (const Node& cn : pt)
            {
              Trace("cegis-sample") << cn << " ";
            }
            Trace("cegis-sample") << std::endl;
          }
          Trace("cegqi-engine") << "  *** Refine by sampling" << std::endl;
          addRefinementLemma(rlem);
          // if trust, we are not interested in sending out refinement lemmas
          if (options::cegisSample() != CEGIS_SAMPLE_TRUST)
          {
            Node lem = nm->mkNode(OR, d_parent->getGuard().negate(), rlem);
            lems.push_back(lem);
          }
          return true;
        }
        else
        {
          Trace("cegis-sample-debug") << "...duplicate." << std::endl;
        }
      }
    }
  }
  return false;
}

} /* CVC4::theory::quantifiers namespace */
} /* CVC4::theory namespace */
} /* CVC4 namespace */<|MERGE_RESOLUTION|>--- conflicted
+++ resolved
@@ -526,11 +526,6 @@
         Trace("cegis-sample-debug") << "...false for point #" << i << std::endl;
         // mark this as a CEGIS point (no longer sampled)
         d_cegis_sample_refine.insert(i);
-<<<<<<< HEAD
-        std::vector<Node> vars;
-        d_cegis_sampler.getVariables(vars);
-=======
->>>>>>> 34a4f784
         std::vector<Node> pt;
         d_cegis_sampler.getSamplePoint(i, pt);
         Assert(d_base_vars.size() == pt.size());
