--- conflicted
+++ resolved
@@ -38,10 +38,7 @@
                            const std::vector<Node>& candidates,
                            std::vector<Node>& lemmas)
 {
-<<<<<<< HEAD
   Trace("cegis-unif") << "Initialize CegisUnif : " << n << std::endl;
-
-  Trace("cegis-unif") << "Initializing enums for pure Cegis case\n";
   // list of strategy points for unification candidates
   std::vector<Node> unif_candidate_pts;
   // map from strategy points to their conditions
@@ -50,15 +47,6 @@
   std::map<Node, std::vector<Node>> strategy_lemmas;
   // Initialize strategies for all functions-to-synhesize
   for (const Node& f : candidates)
-=======
-  Trace("cegis-unif-debug") << "Initialize CegisUnif : " << n << std::endl;
-  // Init UNIF util
-  std::map<Node, std::vector<Node>> strategy_lemmas;
-  d_sygus_unif.initialize(d_qe, candidates, d_cond_enums, strategy_lemmas);
-  std::vector<Node> unif_candidates;
-  // Initialize enumerators for non-unif functions-to-synhesize
-  for (const Node& c : candidates)
->>>>>>> b5264346
   {
     // Init UNIF util for this candidate
     d_sygus_unif.initializeCandidate(
