/*********************                                                        */
/*! \file cegis_unif.cpp
 ** \verbatim
 ** Top contributors (to current version):
 **   Andrew Reynolds, Haniel Barbosa
 ** This file is part of the CVC4 project.
 ** Copyright (c) 2009-2018 by the authors listed in the file AUTHORS
 ** in the top-level source directory) and their institutional affiliations.
 ** All rights reserved.  See the file COPYING in the top-level source
 ** directory for licensing information.\endverbatim
 **
 ** \brief implementation of class for cegis with unification techniques
 **/

#include "theory/quantifiers/sygus/cegis_unif.h"

#include "options/base_options.h"
#include "options/quantifiers_options.h"
#include "printer/printer.h"
#include "theory/quantifiers/sygus/ce_guided_conjecture.h"
#include "theory/quantifiers/sygus/sygus_unif_rl.h"
#include "theory/quantifiers/sygus/term_database_sygus.h"
#include "theory/theory_engine.h"

using namespace CVC4::kind;

namespace CVC4 {
namespace theory {
namespace quantifiers {

CegisUnif::CegisUnif(QuantifiersEngine* qe, CegConjecture* p)
    : Cegis(qe, p), d_sygus_unif(p), d_u_enum_manager(qe, p)
{
}

CegisUnif::~CegisUnif() {}
bool CegisUnif::processInitialize(Node n,
                                  const std::vector<Node>& candidates,
                                  std::vector<Node>& lemmas)
{
  // list of strategy points for unification candidates
  std::vector<Node> unif_candidate_pts;
  // map from strategy points to their conditions
  std::map<Node, Node> pt_to_cond;
  // strategy lemmas for each strategy point
  std::map<Node, std::vector<Node>> strategy_lemmas;
  // Initialize strategies for all functions-to-synhesize
  for (const Node& f : candidates)
  {
    // Init UNIF util for this candidate
    d_sygus_unif.initializeCandidate(
        d_qe, f, d_cand_to_strat_pt[f], strategy_lemmas);
    if (!d_sygus_unif.usingUnif(f))
    {
      Trace("cegis-unif") << "* non-unification candidate : " << f << std::endl;
      d_tds->registerEnumerator(f, f, d_parent);
      d_non_unif_candidates.push_back(f);
    }
    else
    {
      d_unif_candidates.push_back(f);
      Trace("cegis-unif") << "* unification candidate : " << f
                          << " with strategy points:" << std::endl;
      std::vector<Node>& enums = d_cand_to_strat_pt[f];
      unif_candidate_pts.insert(
          unif_candidate_pts.end(), enums.begin(), enums.end());
      // map strategy point to its condition in pt_to_cond
      for (const Node& e : enums)
      {
        Node cond = d_sygus_unif.getConditionForEvaluationPoint(e);
        Assert(!cond.isNull());
        Trace("cegis-unif")
            << "  " << e << " with condition : " << cond << std::endl;
        pt_to_cond[e] = cond;
      }
    }
  }
  // initialize the enumeration manager
  d_u_enum_manager.initialize(unif_candidate_pts, pt_to_cond, strategy_lemmas);
  return true;
}

void CegisUnif::getTermList(const std::vector<Node>& candidates,
                            std::vector<Node>& enums)
{
  // Non-unif candidate are themselves the enumerators
  enums.insert(
      enums.end(), d_non_unif_candidates.begin(), d_non_unif_candidates.end());
  for (const Node& c : d_unif_candidates)
  {
    // Collect heads of candidates
    for (const Node& hd : d_sygus_unif.getEvalPointHeads(c))
    {
      Trace("cegis-unif-enum-debug")
          << "......cand " << c << " with enum hd " << hd << "\n";
      enums.push_back(hd);
    }
  }
}

bool CegisUnif::processConstructCandidates(const std::vector<Node>& enums,
                                           const std::vector<Node>& enum_values,
                                           const std::vector<Node>& candidates,
                                           std::vector<Node>& candidate_values,
                                           bool satisfiedRl,
                                           std::vector<Node>& lems)
{
  if (d_unif_candidates.empty())
  {
    Assert(d_non_unif_candidates.size() == candidates.size());
    return Cegis::processConstructCandidates(
        enums, enum_values, candidates, candidate_values, satisfiedRl, lems);
  }
  if (!satisfiedRl)
  {
    Trace("cegis-unif")
        << "..added refinement lemmas\n---CegisUnif Engine---\n";
    // if we didn't satisfy the specification, there is no way to repair
    return false;
  }
  // the unification enumerators (return values, conditions) and their model
  // values
  NodeManager* nm = NodeManager::currentNM();
  Valuation& valuation = d_qe->getValuation();
  bool addedUnifEnumSymBreakLemma = false;
  Node cost_lit = d_u_enum_manager.getAssertedLiteral();
  std::map<Node, std::vector<Node>> unif_enums[2];
  std::map<Node, std::vector<Node>> unif_values[2];
  for (const Node& c : d_unif_candidates)
  {
    // for each decision tree strategy allocated for c (these are referenced
    // by strategy points in d_cand_to_strat_pt[c])
    for (const Node& e : d_cand_to_strat_pt[c])
    {
      for (unsigned index = 0; index < 2; index++)
      {
        Trace("cegis") << "  " << (index == 0 ? "Return values" : "Conditions")
                       << " for " << e << ":\n";
        // get the current unification enumerators
        d_u_enum_manager.getEnumeratorsForStrategyPt(
            e, unif_enums[index][e], index);
        if (index == 1 && options::sygusUnifCondIndependent())
        {
          Assert(unif_enums[index][e].size() == 1);
          Node eu = unif_enums[index][e][0];
          Node g = d_u_enum_manager.getActiveGuardForEnumerator(eu);
          // If active guard for this enumerator is not true, there are no more
          // values for it, and hence we ignore it
          Node gstatus = valuation.getSatValue(g);
          if (gstatus.isNull() || !gstatus.getConst<bool>())
          {
            Trace("cegis") << "    " << eu << " -> N/A\n";
            unif_enums[index][e].clear();
            continue;
          }
        }
        // get the model value of each enumerator
        for (const Node& eu : unif_enums[index][e])
        {
          Node m_eu = d_parent->getModelValue(eu);
          if (Trace.isOn("cegis"))
          {
            Trace("cegis") << "    " << eu << " -> ";
            std::stringstream ss;
            Printer::getPrinter(options::outputLanguage())
                ->toStreamSygus(ss, m_eu);
            Trace("cegis") << ss.str() << std::endl;
          }
          unif_values[index][e].push_back(m_eu);
        }
        // inter-enumerator symmetry breaking for return values
        if (index == 0)
        {
          // given a pool of unification enumerators eu_1, ..., eu_n,
          // CegisUnifEnumDecisionStrategy insists that size(eu_1) <= ... <= size(eu_n).
          // We additionally insist that M(eu_i) < M(eu_{i+1}) when
          // size(eu_i) = size(eu_{i+1}), where < is pointer comparison.
          // We enforce this below by adding symmetry breaking lemmas of the
          // form ~( eu_i = M(eu_i) ^ eu_{i+1} = M(eu_{i+1} ) )
          // when applicable.
          // we only do this for return value enumerators, since condition
          // enumerators cannot be ordered (their order is based on the
          // seperation resolution scheme during model construction).
          for (unsigned j = 1, nenum = unif_values[index][e].size(); j < nenum;
               j++)
          {
            Node prev_val = unif_values[index][e][j - 1];
            Node curr_val = unif_values[index][e][j];
            // compare the node values
            if (curr_val < prev_val)
            {
              // must have the same size
              unsigned prev_size = d_tds->getSygusTermSize(prev_val);
              unsigned curr_size = d_tds->getSygusTermSize(curr_val);
              Assert(prev_size <= curr_size);
              if (curr_size == prev_size)
              {
                Node slem = nm->mkNode(AND,
                                       unif_enums[index][e][j - 1].eqNode(
                                           unif_values[index][e][j - 1]),
                                       unif_enums[index][e][j].eqNode(
                                           unif_values[index][e][j]))
                                .negate();
                Trace("cegis-unif")
                    << "CegisUnif::lemma, inter-unif-enumerator "
                       "symmetry breaking lemma : "
                    << slem << "\n";
                d_qe->getOutputChannel().lemma(slem);
                addedUnifEnumSymBreakLemma = true;
                break;
              }
            }
          }
        }
      }
    }
  }
  if (addedUnifEnumSymBreakLemma)
  {
    Trace("cegis-unif") << "..added unif enum symmetry breaking "
                           "lemma\n---CegisUnif Engine---\n";
    return false;
  }
  // set the conditions
  for (const Node& c : d_unif_candidates)
  {
    for (const Node& e : d_cand_to_strat_pt[c])
    {
      d_sygus_unif.setConditions(
          e, cost_lit, unif_enums[1][e], unif_values[1][e]);
      // if condition enumerator had value, exclude this value
      if (options::sygusUnifCondIndependent() && !unif_enums[1][e].empty())
      {
        Node eu = unif_enums[1][e][0];
        Node g = d_u_enum_manager.getActiveGuardForEnumerator(eu);
        Node exp_exc = d_tds->getExplain()
                           ->getExplanationForEquality(eu, unif_values[1][e][0])
                           .negate();
        lems.push_back(nm->mkNode(OR, g.negate(), exp_exc));
      }
    }
  }
  // build solutions (for unif candidates a divide-and-conquer approach is used)
  std::vector<Node> sols;
  std::vector<Node> lemmas;
  if (d_sygus_unif.constructSolution(sols, lemmas))
  {
    candidate_values.insert(candidate_values.end(), sols.begin(), sols.end());
    if (Trace.isOn("cegis-unif"))
    {
      Trace("cegis-unif") << "* Candidate solutions are:\n";
      for (const Node& sol : sols)
      {
        Trace("cegis-unif")
            << "... " << d_tds->sygusToBuiltin(sol, sol.getType()) << "\n";
      }
      Trace("cegis-unif") << "---CegisUnif Engine---\n";
    }
    return true;
  }

  // TODO tie this to the lemma for getting a new condition value
  Assert(options::sygusUnifCondIndependent() || !lemmas.empty());
  for (const Node& lem : lemmas)
  {
    Trace("cegis-unif-lemma")
        << "CegisUnif::lemma, separation lemma : " << lem << "\n";
    d_qe->getOutputChannel().lemma(lem);
  }
  Trace("cegis-unif") << "..failed to separate heads\n---CegisUnif Engine---\n";
  return false;
}

void CegisUnif::registerRefinementLemma(const std::vector<Node>& vars,
                                        Node lem,
                                        std::vector<Node>& lems)
{
  // Notify lemma to unification utility and get its purified form
  std::map<Node, std::vector<Node>> eval_pts;
  Node plem = d_sygus_unif.addRefLemma(lem, eval_pts);
  addRefinementLemma(plem);
  Trace("cegis-unif-lemma")
      << "CegisUnif::lemma, refinement lemma : " << plem << "\n";
  // Notify the enumeration manager if there are new evaluation points
  for (const std::pair<const Node, std::vector<Node>>& ep : eval_pts)
  {
    Assert(d_cand_to_strat_pt.find(ep.first) != d_cand_to_strat_pt.end());
    // Notify each strategy point of the respective candidate
    for (const Node& n : d_cand_to_strat_pt[ep.first])
    {
      d_u_enum_manager.registerEvalPts(ep.second, n);
    }
  }
  // Make the refinement lemma and add it to lems. This lemma is guarded by the
  // parent's guard, which has the semantics "this conjecture has a solution",
  // hence this lemma states: if the parent conjecture has a solution, it
  // satisfies the specification for the given concrete point.
  lems.push_back(NodeManager::currentNM()->mkNode(
      OR, d_parent->getGuard().negate(), plem));
}

<<<<<<< HEAD
CegisUnifEnumManager::CegisUnifEnumManager(QuantifiersEngine* qe,
=======
CegisUnifEnumDecisionStrategy::CegisUnifEnumDecisionStrategy(QuantifiersEngine* qe,
>>>>>>> 8d7b71d2
                                           CegConjecture* parent)
    : DecisionStrategyFmf(qe->getSatContext(), qe->getValuation()),
      d_qe(qe),
      d_parent(parent)
{
  d_initialized = false;
  d_tds = d_qe->getTermDatabaseSygus();
}

<<<<<<< HEAD
Node CegisUnifEnumManager::mkLiteral(unsigned n)
=======
Node CegisUnifEnumDecisionStrategy::mkLiteral(unsigned n)
>>>>>>> 8d7b71d2
{
  NodeManager* nm = NodeManager::currentNM();
  Node new_lit = nm->mkSkolem("G_cost", nm->booleanType());
  unsigned new_size = n + 1;

  // allocate an enumerator for each candidate
  for (std::pair<const Node, StrategyPtInfo>& ci : d_ce_info)
  {
    Node c = ci.first;
    TypeNode ct = c.getType();
    Node eu = nm->mkSkolem("eu", ct);
    Node ceu;
    if (!options::sygusUnifCondIndependent() && !ci.second.d_enums[0].empty())
    {
      // make a new conditional enumerator as well, starting the
      // second type around
      ceu = nm->mkSkolem("cu", ci.second.d_ce_type);
    }
    // register the new enumerators
    for (unsigned index = 0; index < 2; index++)
    {
      Node e = index == 0 ? eu : ceu;
      if (e.isNull())
      {
        continue;
      }
      setUpEnumerator(e, ci.second, index);
    }
  }
  // register the evaluation points at the new value
  for (std::pair<const Node, StrategyPtInfo>& ci : d_ce_info)
  {
    Node c = ci.first;
    for (const Node& ei : ci.second.d_eval_points)
    {
      Trace("cegis-unif-enum") << "...increasing enum number for hd " << ei
                               << " to new size " << new_size << "\n";
      registerEvalPtAtSize(c, ei, new_lit, new_size);
    }
  }
  // enforce fairness between number of enumerators and enumerator size
  if (new_size > 1)
  {
    // construct the "virtual enumerator"
    if (d_virtual_enum.isNull())
    {
      // we construct the default integer grammar with no variables, e.g.:
      //   A -> 0 | 1 | A+A
      TypeNode intTn = nm->integerType();
      // use a null variable list
      Node bvl;
      std::stringstream ss;
      ss << "_virtual_enum_grammar";
      std::string virtualEnumName(ss.str());
      std::map<TypeNode, std::vector<Node>> extra_cons;
      std::map<TypeNode, std::vector<Node>> exclude_cons;
      // do not include "-", which is included by default for integers
      exclude_cons[intTn].push_back(nm->operatorOf(MINUS));
      std::unordered_set<Node, NodeHashFunction> term_irrelevant;
      TypeNode vtn = CegGrammarConstructor::mkSygusDefaultType(intTn,
                                                               bvl,
                                                               virtualEnumName,
                                                               extra_cons,
                                                               exclude_cons,
                                                               term_irrelevant);
      d_virtual_enum = nm->mkSkolem("_ve", vtn);
      d_tds->registerEnumerator(d_virtual_enum, Node::null(), d_parent);
    }
    // if new_size is a power of two, then isPow2 returns log2(new_size)+1
    // otherwise, this returns 0. In the case it returns 0, we don't care
    // since the floor( log2( i ) ) = floor( log2( i - 1 ) ) and we do not
    // increase our size bound.
    unsigned pow_two = Integer(new_size).isPow2();
    if (pow_two > 0)
    {
      Node size_ve = nm->mkNode(DT_SIZE, d_virtual_enum);
      Node fair_lemma =
          nm->mkNode(GEQ, size_ve, nm->mkConst(Rational(pow_two - 1)));
      fair_lemma = nm->mkNode(OR, new_lit, fair_lemma);
      Trace("cegis-unif-enum-lemma")
          << "CegisUnifEnum::lemma, fairness size:" << fair_lemma << "\n";
      // this lemma relates the number of conditions we enumerate and the
      // maximum size of a term that is part of our solution. It is of the
      // form:
      //   G_uq_i => size(ve) >= log_2( i-1 )
      // In other words, if we use i conditions, then we allow terms in our
      // solution whose size is at most log_2(i-1).
      d_qe->getOutputChannel().lemma(fair_lemma);
    }
  }

  return new_lit;
}

<<<<<<< HEAD
void CegisUnifEnumManager::initialize(
=======
void CegisUnifEnumDecisionStrategy::initialize(
>>>>>>> 8d7b71d2
    const std::vector<Node>& es,
    const std::map<Node, Node>& e_to_cond,
    const std::map<Node, std::vector<Node>>& strategy_lemmas)
{
  Assert(!d_initialized);
  d_initialized = true;
  if (es.empty())
  {
    return;
  }
  // initialize type information for candidates
  NodeManager* nm = NodeManager::currentNM();
  for (const Node& e : es)
  {
    Trace("cegis-unif-enum-debug") << "...adding strategy point " << e << "\n";
    // currently, we allocate the same enumerators for candidates of the same
    // type
    d_ce_info[e].d_pt = e;
    std::map<Node, Node>::const_iterator itcc = e_to_cond.find(e);
    Assert(itcc != e_to_cond.end());
    Node cond = itcc->second;
    Trace("cegis-unif-enum-debug")
        << "...its condition strategy point is " << cond << "\n";
    d_ce_info[e].d_ce_type = cond.getType();
    // initialize the symmetry breaking lemma templates
    for (unsigned index = 0; index < 2; index++)
    {
      Assert(d_ce_info[e].d_sbt_lemma_tmpl[index].first.isNull());
      Node sp = index == 0 ? e : cond;
      std::map<Node, std::vector<Node>>::const_iterator it =
          strategy_lemmas.find(sp);
      if (it == strategy_lemmas.end())
      {
        continue;
      }
      // collect lemmas for removing redundant ops for this candidate's type
      Node d_sbt_lemma =
          it->second.size() == 1 ? it->second[0] : nm->mkNode(AND, it->second);
      Trace("cegis-unif-enum-debug")
          << "...adding lemma template to remove redundant operators for " << sp
          << " --> lambda " << sp << ". " << d_sbt_lemma << "\n";
      d_ce_info[e].d_sbt_lemma_tmpl[index] =
          std::pair<Node, Node>(d_sbt_lemma, sp);
    }
  }

  // register this strategy
  d_qe->getTheoryEngine()->getDecisionManager()->registerStrategy(
      DecisionManager::STRAT_QUANT_CEGIS_UNIF_NUM_ENUMS, this);

  // create single condition enumerator for each decision tree strategy
  if (options::sygusUnifCondIndependent())
  {
    // allocate a condition enumerator for each candidate
    for (std::pair<const Node, StrategyPtInfo>& ci : d_ce_info)
    {
      Node ceu = nm->mkSkolem("cu", ci.second.d_ce_type);
      setUpEnumerator(ceu, ci.second, 1);
      d_enum_to_active_guard[ceu] = d_tds->getActiveGuardForEnumerator(ceu);
    }
  }
}

void CegisUnifEnumDecisionStrategy::getEnumeratorsForStrategyPt(Node e,
                                                       std::vector<Node>& es,
                                                       unsigned index) const
{
  // the number of active enumerators is related to the current cost value
  unsigned num_enums = 0;
  bool has_num_enums = getAssertedLiteralIndex(num_enums);
  AlwaysAssert(has_num_enums);
  num_enums = num_enums + 1;
  if (index == 1)
  {
    // we always use (cost-1) conditions, or 1 if in the indepedent case
    num_enums = !options::sygusUnifCondIndependent() ? num_enums - 1 : 1;
  }
  if (num_enums > 0)
  {
    std::map<Node, StrategyPtInfo>::const_iterator itc = d_ce_info.find(e);
    Assert(itc != d_ce_info.end());
    Assert(num_enums <= itc->second.d_enums[index].size());
    es.insert(es.end(),
              itc->second.d_enums[index].begin(),
              itc->second.d_enums[index].begin() + num_enums);
  }
}

Node CegisUnifEnumDecisionStrategy::getActiveGuardForEnumerator(Node e)
{
  Assert(d_enum_to_active_guard.find(e) != d_enum_to_active_guard.end());
  return d_enum_to_active_guard[e];
}

void CegisUnifEnumDecisionStrategy::setUpEnumerator(Node e,
                                           StrategyPtInfo& si,
                                           unsigned index)
{
  NodeManager* nm = NodeManager::currentNM();
  // instantiate template for removing redundant operators
  if (!si.d_sbt_lemma_tmpl[index].first.isNull())
  {
    Node templ = si.d_sbt_lemma_tmpl[index].first;
    TNode templ_var = si.d_sbt_lemma_tmpl[index].second;
    Node sym_break_red_ops = templ.substitute(templ_var, e);
    Trace("cegis-unif-enum-lemma")
        << "CegisUnifEnum::lemma, remove redundant ops of " << e << " : "
        << sym_break_red_ops << "\n";
    d_qe->getOutputChannel().lemma(sym_break_red_ops);
  }
  // symmetry breaking between enumerators
  if (!si.d_enums[index].empty() && index == 0)
  {
    Node e_prev = si.d_enums[index].back();
    Node size_e = nm->mkNode(DT_SIZE, e);
    Node size_e_prev = nm->mkNode(DT_SIZE, e_prev);
    Node sym_break = nm->mkNode(GEQ, size_e, size_e_prev);
    Trace("cegis-unif-enum-lemma")
        << "CegisUnifEnum::lemma, enum sym break:" << sym_break << "\n";
    d_qe->getOutputChannel().lemma(sym_break);
  }
  // register the enumerator
  si.d_enums[index].push_back(e);
  Trace("cegis-unif-enum") << "* Registering new enumerator " << e
                           << " to strategy point " << si.d_pt << "\n";
  d_tds->registerEnumerator(
      e, si.d_pt, d_parent, options::sygusUnifCondIndependent() && index == 1);
}

void CegisUnifEnumDecisionStrategy::registerEvalPts(const std::vector<Node>& eis, Node e)
{
  // candidates of the same type are managed
  std::map<Node, StrategyPtInfo>::iterator it = d_ce_info.find(e);
  Assert(it != d_ce_info.end());
  it->second.d_eval_points.insert(
      it->second.d_eval_points.end(), eis.begin(), eis.end());
  // register at all already allocated sizes
  for (const Node& ei : eis)
  {
    Assert(ei.getType() == e.getType());
    for (unsigned j = 0, size = d_literals.size(); j < size; j++)
    {
      Trace("cegis-unif-enum") << "...for cand " << e << " adding hd " << ei
                               << " at size " << j << "\n";
      registerEvalPtAtSize(e, ei, d_literals[j], j + 1);
    }
  }
}


void CegisUnifEnumDecisionStrategy::registerEvalPtAtSize(Node e,
                                                Node ei,
                                                Node guq_lit,
                                                unsigned n)
{
  // must be equal to one of the first n enums
  std::map<Node, StrategyPtInfo>::iterator itc = d_ce_info.find(e);
  Assert(itc != d_ce_info.end());
  Assert(itc->second.d_enums[0].size() >= n);
  std::vector<Node> disj;
  disj.push_back(guq_lit.negate());
  for (unsigned i = 0; i < n; i++)
  {
    disj.push_back(ei.eqNode(itc->second.d_enums[0][i]));
  }
  Node lem = NodeManager::currentNM()->mkNode(OR, disj);
  Trace("cegis-unif-enum-lemma")
      << "CegisUnifEnum::lemma, domain:" << lem << "\n";
  d_qe->getOutputChannel().lemma(lem);
}

}  // namespace quantifiers
}  // namespace theory
}  // namespace CVC4<|MERGE_RESOLUTION|>--- conflicted
+++ resolved
@@ -299,11 +299,7 @@
       OR, d_parent->getGuard().negate(), plem));
 }
 
-<<<<<<< HEAD
-CegisUnifEnumManager::CegisUnifEnumManager(QuantifiersEngine* qe,
-=======
 CegisUnifEnumDecisionStrategy::CegisUnifEnumDecisionStrategy(QuantifiersEngine* qe,
->>>>>>> 8d7b71d2
                                            CegConjecture* parent)
     : DecisionStrategyFmf(qe->getSatContext(), qe->getValuation()),
       d_qe(qe),
@@ -313,11 +309,7 @@
   d_tds = d_qe->getTermDatabaseSygus();
 }
 
-<<<<<<< HEAD
-Node CegisUnifEnumManager::mkLiteral(unsigned n)
-=======
 Node CegisUnifEnumDecisionStrategy::mkLiteral(unsigned n)
->>>>>>> 8d7b71d2
 {
   NodeManager* nm = NodeManager::currentNM();
   Node new_lit = nm->mkSkolem("G_cost", nm->booleanType());
@@ -412,11 +404,7 @@
   return new_lit;
 }
 
-<<<<<<< HEAD
-void CegisUnifEnumManager::initialize(
-=======
 void CegisUnifEnumDecisionStrategy::initialize(
->>>>>>> 8d7b71d2
     const std::vector<Node>& es,
     const std::map<Node, Node>& e_to_cond,
     const std::map<Node, std::vector<Node>>& strategy_lemmas)
