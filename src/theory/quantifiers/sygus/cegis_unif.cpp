--- conflicted
+++ resolved
@@ -322,7 +322,7 @@
     TypeNode ct = c.getType();
     Node eu = nm->mkSkolem("eu", ct);
     Node ceu;
-    if (!ci.second.d_enums[0].empty())
+    if (!options::sygusUnifCondIndependent() && !ci.second.d_enums[0].empty())
     {
       // make a new conditional enumerator as well, starting the
       // second type around
@@ -336,38 +336,7 @@
       {
         continue;
       }
-      // instantiate template for removing redundant operators
-      if (!ci.second.d_sbt_lemma_tmpl[index].first.isNull())
-      {
-        Node templ = ci.second.d_sbt_lemma_tmpl[index].first;
-        TNode templ_var = ci.second.d_sbt_lemma_tmpl[index].second;
-        Node sym_break_red_ops = templ.substitute(templ_var, e);
-        Trace("cegis-unif-enum-lemma")
-            << "CegisUnifEnum::lemma, remove redundant ops of " << e << " : "
-            << sym_break_red_ops << "\n";
-        d_qe->getOutputChannel().lemma(sym_break_red_ops);
-      }
-      // symmetry breaking between enumerators
-      if (!ci.second.d_enums[index].empty() && index == 0)
-      {
-        Node e_prev = ci.second.d_enums[index].back();
-        Node size_e = nm->mkNode(DT_SIZE, e);
-        Node size_e_prev = nm->mkNode(DT_SIZE, e_prev);
-        Node sym_break = nm->mkNode(GEQ, size_e, size_e_prev);
-        Trace("cegis-unif-enum-lemma")
-            << "CegisUnifEnum::lemma, enum sym break:" << sym_break << "\n";
-        d_qe->getOutputChannel().lemma(sym_break);
-      }
-      // register the enumerator
-      ci.second.d_enums[index].push_back(e);
-      Trace("cegis-unif-enum")
-          << "* Registering new enumerator " << e << " to strategy point "
-          << ci.second.d_pt << "\n";
-      d_tds->registerEnumerator(e, ci.second.d_pt, d_parent);
-      // TODO symmetry breaking for making
-      //   e distinct from ei : (ci.second.d_enums[index] \ {e})
-      // if its respective type has had at least
-      // ci.second.d_enums[index].size() distinct values enumerated
+      setUpEnumerator(e, ci.second, index);
     }
   }
   // register the evaluation points at the new value
@@ -485,11 +454,7 @@
   // register this strategy
   d_qe->getTheoryEngine()->getDecisionManager()->registerStrategy(
       DecisionManager::STRAT_QUANT_CEGIS_UNIF_NUM_ENUMS, this);
-  // initialize the current literal
-<<<<<<< HEAD
-  // incrementNumEnumerators();
-=======
-  incrementNumEnumerators();
+
   // create single condition enumerator for each decision tree strategy
   if (options::sygusUnifCondIndependent())
   {
@@ -501,7 +466,6 @@
       d_enum_to_active_guard[ceu] = d_tds->getActiveGuardForEnumerator(ceu);
     }
   }
->>>>>>> b0c630be
 }
 
 void CegisUnifEnumManager::getEnumeratorsForStrategyPt(Node e,
@@ -589,156 +553,7 @@
   }
 }
 
-<<<<<<< HEAD
-=======
-Node CegisUnifEnumManager::getNextDecisionRequest(unsigned& priority)
-{
-  // are we not initialized or have we returned our decision in the current SAT
-  // context?
-  if (!d_initialized || d_ret_dec.get())
-  {
-    return Node::null();
-  }
-  if (d_ce_info.empty())
-  {
-    // if no enumerators, the decision is null
-    d_ret_dec = true;
-    return Node::null();
-  }
-  Node lit = getCurrentLiteral();
-  bool value;
-  if (!d_qe->getValuation().hasSatValue(lit, value))
-  {
-    priority = 1;
-    return lit;
-  }
-  else if (!value)
-  {
-    // propagated false, increment
-    incrementNumEnumerators();
-    return getNextDecisionRequest(priority);
-  }
-  d_ret_dec = true;
-  return Node::null();
-}
-
-void CegisUnifEnumManager::incrementNumEnumerators()
-{
-  unsigned new_size = d_curr_guq_val.get() + 1;
-  d_curr_guq_val.set(new_size);
-  // ensure that the literal has been allocated
-  std::map<unsigned, Node>::iterator itc = d_guq_lit.find(new_size);
-  if (itc == d_guq_lit.end())
-  {
-    // allocate the new literal
-    NodeManager* nm = NodeManager::currentNM();
-    Node new_lit = Rewriter::rewrite(nm->mkSkolem("G_cost", nm->booleanType()));
-    new_lit = d_qe->getValuation().ensureLiteral(new_lit);
-    AlwaysAssert(!new_lit.isNull());
-    d_qe->getOutputChannel().requirePhase(new_lit, true);
-    d_guq_lit[new_size] = new_lit;
-    // allocate an enumerator for each candidate
-    for (std::pair<const Node, StrategyPtInfo>& ci : d_ce_info)
-    {
-      Node c = ci.first;
-      TypeNode ct = c.getType();
-      Node eu = nm->mkSkolem("eu", ct);
-      Node ceu;
-      if (!options::sygusUnifCondIndependent() && !ci.second.d_enums[0].empty())
-      {
-        // make a new conditional enumerator as well, starting the
-        // second type around
-        ceu = nm->mkSkolem("cu", ci.second.d_ce_type);
-      }
-      // register the new enumerators
-      for (unsigned index = 0; index < 2; index++)
-      {
-        Node e = index == 0 ? eu : ceu;
-        if (e.isNull())
-        {
-          continue;
-        }
-        setUpEnumerator(e, ci.second, index);
-      }
-    }
-    // register the evaluation points at the new value
-    for (std::pair<const Node, StrategyPtInfo>& ci : d_ce_info)
-    {
-      Node c = ci.first;
-      for (const Node& ei : ci.second.d_eval_points)
-      {
-        Trace("cegis-unif-enum") << "...increasing enum number for hd " << ei
-                                 << " to new size " << new_size << "\n";
-        registerEvalPtAtSize(c, ei, new_lit, new_size);
-      }
-    }
-    // enforce fairness between number of enumerators and enumerator size
-    if (new_size > 1)
-    {
-      // construct the "virtual enumerator"
-      if (d_virtual_enum.isNull())
-      {
-        // we construct the default integer grammar with no variables, e.g.:
-        //   A -> 0 | 1 | A+A
-        TypeNode intTn = nm->integerType();
-        // use a null variable list
-        Node bvl;
-        std::stringstream ss;
-        ss << "_virtual_enum_grammar";
-        std::string virtualEnumName(ss.str());
-        std::map<TypeNode, std::vector<Node>> extra_cons;
-        std::map<TypeNode, std::vector<Node>> exclude_cons;
-        // do not include "-", which is included by default for integers
-        exclude_cons[intTn].push_back(nm->operatorOf(MINUS));
-        std::unordered_set<Node, NodeHashFunction> term_irrelevant;
-        TypeNode vtn =
-            CegGrammarConstructor::mkSygusDefaultType(intTn,
-                                                      bvl,
-                                                      virtualEnumName,
-                                                      extra_cons,
-                                                      exclude_cons,
-                                                      term_irrelevant);
-        d_virtual_enum = nm->mkSkolem("_ve", vtn);
-        d_tds->registerEnumerator(d_virtual_enum, Node::null(), d_parent);
-      }
-      // if new_size is a power of two, then isPow2 returns log2(new_size)+1
-      // otherwise, this returns 0. In the case it returns 0, we don't care
-      // since the floor( log2( i ) ) = floor( log2( i - 1 ) ) and we do not
-      // increase our size bound.
-      unsigned pow_two = Integer(new_size).isPow2();
-      if (pow_two > 0)
-      {
-        Node size_ve = nm->mkNode(DT_SIZE, d_virtual_enum);
-        Node fair_lemma =
-            nm->mkNode(GEQ, size_ve, nm->mkConst(Rational(pow_two - 1)));
-        fair_lemma = nm->mkNode(OR, new_lit, fair_lemma);
-        Trace("cegis-unif-enum-lemma")
-            << "CegisUnifEnum::lemma, fairness size:" << fair_lemma << "\n";
-        // this lemma relates the number of conditions we enumerate and the
-        // maximum size of a term that is part of our solution. It is of the
-        // form:
-        //   G_uq_i => size(ve) >= log_2( i-1 )
-        // In other words, if we use i conditions, then we allow terms in our
-        // solution whose size is at most log_2(i-1).
-        d_qe->getOutputChannel().lemma(fair_lemma);
-      }
-    }
-  }
-}
-
-Node CegisUnifEnumManager::getCurrentLiteral() const
-{
-  return getLiteral(d_curr_guq_val.get());
-}
-
-Node CegisUnifEnumManager::getLiteral(unsigned n) const
-{
-  std::map<unsigned, Node>::const_iterator itc = d_guq_lit.find(n);
-  Assert(itc != d_guq_lit.end());
-  return itc->second;
-}
-
->>>>>>> b0c630be
+
 void CegisUnifEnumManager::registerEvalPtAtSize(Node e,
                                                 Node ei,
                                                 Node guq_lit,
