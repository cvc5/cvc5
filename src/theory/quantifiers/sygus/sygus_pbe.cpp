/*********************                                                        */
/*! \file sygus_pbe.cpp
 ** \verbatim
 ** Top contributors (to current version):
 **   Andrew Reynolds, Haniel Barbosa, Morgan Deters
 ** This file is part of the CVC4 project.
 ** Copyright (c) 2009-2019 by the authors listed in the file AUTHORS
 ** in the top-level source directory) and their institutional affiliations.
 ** All rights reserved.  See the file COPYING in the top-level source
 ** directory for licensing information.\endverbatim
 **
 ** \brief utility for processing programming by examples synthesis conjectures
 **
 **/
#include "theory/quantifiers/sygus/sygus_pbe.h"

#include "expr/datatype.h"
#include "options/quantifiers_options.h"
#include "theory/quantifiers/sygus/synth_conjecture.h"
#include "theory/quantifiers/sygus/term_database_sygus.h"
#include "theory/quantifiers/term_util.h"
#include "util/random.h"

using namespace CVC4;
using namespace CVC4::kind;

namespace CVC4 {
namespace theory {
namespace quantifiers {

SygusPbe::SygusPbe(QuantifiersEngine* qe, SynthConjecture* p)
    : SygusModule(qe, p)
{
  d_true = NodeManager::currentNM()->mkConst(true);
  d_false = NodeManager::currentNM()->mkConst(false);
  d_is_pbe = false;
}

SygusPbe::~SygusPbe() {}

//--------------------------------- collecting finite input/output domain information

bool SygusPbe::collectExamples(Node n,
                               std::map<Node, bool>& visited,
                               bool hasPol,
                               bool pol)
{
  if( visited.find( n )==visited.end() ){
    visited[n] = true;
    Node neval;
    Node n_output;
    bool neval_is_evalapp = false;
    if (n.getKind() == DT_SYGUS_EVAL)
    {
      neval = n;
      if( hasPol ){
        n_output = pol ? d_true : d_false;
      }
      neval_is_evalapp = true;
    }
    else if (n.getKind() == EQUAL && hasPol && pol)
    {
      for( unsigned r=0; r<2; r++ ){
        if (n[r].getKind() == DT_SYGUS_EVAL)
        {
          neval = n[r];
          if( n[1-r].isConst() ){
            n_output = n[1-r];
          }
          neval_is_evalapp = true;
        }
      }
    }
    // is it an evaluation function?
    if (neval_is_evalapp && d_examples.find(neval[0]) != d_examples.end())
    {
      Trace("sygus-pbe-debug")
          << "Process head: " << n << " == " << n_output << std::endl;
      // If n_output is null, then neval does not have a constant value
      // If n_output is non-null, then neval is constrained to always be
      // that value.
      if (!n_output.isNull())
      {
        std::map<Node, Node>::iterator itet = d_exampleTermMap.find(neval);
        if (itet == d_exampleTermMap.end())
        {
          d_exampleTermMap[neval] = n_output;
        }
        else if (itet->second != n_output)
        {
          // We have a conflicting pair f( c ) = d1 ^ f( c ) = d2 for d1 != d2,
          // the conjecture is infeasible.
          return false;
        }
      }
      // get the evaluation head
      Node eh = neval[0];
      std::map<Node, bool>::iterator itx = d_examples_invalid.find(eh);
      if (itx == d_examples_invalid.end())
      {
        // collect example
        bool success = true;
        std::vector<Node> ex;
        for (unsigned j = 1, nchild = neval.getNumChildren(); j < nchild; j++)
        {
          if (!neval[j].isConst())
          {
            success = false;
            break;
          }
          ex.push_back(neval[j]);
        }
        if (success)
        {
          d_examples[eh].push_back(ex);
          d_examples_out[eh].push_back(n_output);
          d_examples_term[eh].push_back(neval);
          if (n_output.isNull())
          {
            d_examples_out_invalid[eh] = true;
          }
          else
          {
            Assert(n_output.isConst());
          }
          // finished processing this node
          return true;
        }
        d_examples_invalid[eh] = true;
        d_examples_out_invalid[eh] = true;
      }
    }
    for( unsigned i=0; i<n.getNumChildren(); i++ ){
      bool newHasPol;
      bool newPol;
      QuantPhaseReq::getEntailPolarity(n, i, hasPol, pol, newHasPol, newPol);
      if (!collectExamples(n[i], visited, newHasPol, newPol))
      {
        return false;
      }
    }
  }
  return true;
}

bool SygusPbe::initialize(Node conj,
                          Node n,
                          const std::vector<Node>& candidates,
                          std::vector<Node>& lemmas)
{
  Trace("sygus-pbe") << "Initialize PBE : " << n << std::endl;
  NodeManager* nm = NodeManager::currentNM();

  for (unsigned i = 0; i < candidates.size(); i++)
  {
    Node v = candidates[i];
    d_examples[v].clear();
    d_examples_out[v].clear();
    d_examples_term[v].clear();
    d_sygus_unif[v].initializeDefault(d_qe);
  }

  std::map<Node, bool> visited;
  // n is negated conjecture
  if (!collectExamples(n, visited, true, false))
  {
    Trace("sygus-pbe") << "...conflicting examples" << std::endl;
    Node infeasible = d_parent->getGuard().negate();
    lemmas.push_back(infeasible);
    return false;
  }

  for (unsigned i = 0; i < candidates.size(); i++)
  {
    Node v = candidates[i];
    Trace("sygus-pbe") << "  examples for " << v << " : ";
    if (d_examples_invalid.find(v) != d_examples_invalid.end())
    {
      Trace("sygus-pbe") << "INVALID" << std::endl;
    }
    else
    {
      Trace("sygus-pbe") << std::endl;
      for (unsigned j = 0; j < d_examples[v].size(); j++)
      {
        Trace("sygus-pbe") << "    ";
        for (unsigned k = 0; k < d_examples[v][j].size(); k++)
        {
          Trace("sygus-pbe") << d_examples[v][j][k] << " ";
        }
        if (!d_examples_out[v][j].isNull())
        {
          Trace("sygus-pbe") << " -> " << d_examples_out[v][j];
        }
        Trace("sygus-pbe") << std::endl;
      }
    }
    Trace("sygus-pbe") << "Initialize " << d_examples[v].size()
                       << " example points for " << v << "..." << std::endl;
    // initialize the examples
    for (unsigned i = 0, nex = d_examples[v].size(); i < nex; i++)
    {
      d_sygus_unif[v].addExample(d_examples[v][i], d_examples_out[v][i]);
    }
  }

  if (!options::sygusUnifPbe())
  {
    // we are not doing unification
    return false;
  }

  // check if all candidates are valid examples
  d_is_pbe = true;
  for (const Node& c : candidates)
  {
    if (d_examples[c].empty()
        || d_examples_out_invalid.find(c) != d_examples_out_invalid.end())
    {
      d_is_pbe = false;
      return false;
    }
  }
  for (const Node& c : candidates)
  {
    Assert(d_examples.find(c) != d_examples.end());
    Trace("sygus-pbe") << "Initialize unif utility for " << c << "..."
                       << std::endl;
    std::map<Node, std::vector<Node>> strategy_lemmas;
    d_sygus_unif[c].initializeCandidate(
        d_qe, c, d_candidate_to_enum[c], strategy_lemmas);
    Assert(!d_candidate_to_enum[c].empty());
    Trace("sygus-pbe") << "Initialize " << d_candidate_to_enum[c].size()
                       << " enumerators for " << c << "..." << std::endl;
    // collect list per type of strategy points with strategy lemmas
    std::map<TypeNode, std::vector<Node>> tn_to_strategy_pt;
    for (const std::pair<const Node, std::vector<Node>>& p : strategy_lemmas)
    {
      TypeNode tnsp = p.first.getType();
      tn_to_strategy_pt[tnsp].push_back(p.first);
    }
    // initialize the enumerators
    for (const Node& e : d_candidate_to_enum[c])
    {
      TypeNode etn = e.getType();
      d_tds->registerEnumerator(e, c, d_parent, ROLE_ENUM_POOL);
      d_enum_to_candidate[e] = c;
      TNode te = e;
      // initialize static symmetry breaking lemmas for it
      // we register only one "master" enumerator per type
      // thus, the strategy lemmas (which are for individual strategy points)
      // are applicable (disjunctively) to the master enumerator
      std::map<TypeNode, std::vector<Node>>::iterator itt =
          tn_to_strategy_pt.find(etn);
      if (itt != tn_to_strategy_pt.end())
      {
        std::vector<Node> disj;
        for (const Node& sp : itt->second)
        {
          std::map<Node, std::vector<Node>>::iterator itsl =
              strategy_lemmas.find(sp);
          Assert(itsl != strategy_lemmas.end());
          if (!itsl->second.empty())
          {
            TNode tsp = sp;
            Node lem = itsl->second.size() == 1 ? itsl->second[0]
                                                : nm->mkNode(AND, itsl->second);
            if (tsp != te)
            {
              lem = lem.substitute(tsp, te);
            }
            if (std::find(disj.begin(), disj.end(), lem) == disj.end())
            {
              disj.push_back(lem);
            }
          }
        }
        // add its active guard
        Node ag = d_tds->getActiveGuardForEnumerator(e);
        Assert(!ag.isNull());
        disj.push_back(ag.negate());
        Node lem = disj.size() == 1 ? disj[0] : nm->mkNode(OR, disj);
        // Apply extended rewriting on the lemma. This helps utilities like
        // SygusEnumerator more easily recognize the shape of this lemma, e.g.
        // ( ~is-ite(x) or ( ~is-ite(x) ^ P ) ) --> ~is-ite(x).
        lem = d_tds->getExtRewriter()->extendedRewrite(lem);
        Trace("sygus-pbe") << "  static redundant op lemma : " << lem
                           << std::endl;
        // Register as a symmetry breaking lemma with the term database.
        // This will either be processed via a lemma on the output channel
        // of the sygus extension of the datatypes solver, or internally
        // encoded as a constraint to an active enumerator.
        d_tds->registerSymBreakLemma(e, lem, etn, 0, false);
      }
    }
  }
  return true;
}

Node SygusPbe::PbeTrie::addTerm(Node b, const std::vector<Node>& exOut)
{
  PbeTrie* curr = this;
  for (const Node& eo : exOut)
  {
    curr = &(curr->d_children[eo]);
  }
  if (!curr->d_children.empty())
  {
    return curr->d_children.begin()->first;
  }
  curr->d_children.insert(std::pair<Node, PbeTrie>(b, PbeTrie()));
  return b;
}

bool SygusPbe::hasExamples(Node e)
{
  e = d_tds->getSynthFunForEnumerator(e);
<<<<<<< HEAD
  if(e.isNull())
=======
  if (e.isNull())
>>>>>>> 9e94e0bf
  {
    // enumerator is not associated with synthesis function?
    return false;
  }
  std::map<Node, bool>::iterator itx = d_examples_invalid.find(e);
<<<<<<< HEAD
  if (itx == d_examples_invalid.end()) {
=======
  if (itx == d_examples_invalid.end())
  {
>>>>>>> 9e94e0bf
    return d_examples.find(e) != d_examples.end();
  }
  return false;
}

unsigned SygusPbe::getNumExamples(Node e)
{
  e = d_tds->getSynthFunForEnumerator(e);
  Assert(!e.isNull());
  std::map<Node, std::vector<std::vector<Node> > >::iterator it =
      d_examples.find(e);
  if (it != d_examples.end()) {
    return it->second.size();
  } else {
    return 0;
  }
}

void SygusPbe::getExample(Node e, unsigned i, std::vector<Node>& ex)
{
  e = d_tds->getSynthFunForEnumerator(e);
  Assert(!e.isNull());
  std::map<Node, std::vector<std::vector<Node> > >::iterator it =
      d_examples.find(e);
  if (it != d_examples.end()) {
    Assert(i < it->second.size());
    ex.insert(ex.end(), it->second[i].begin(), it->second[i].end());
  } else {
    Assert(false);
  }
}

Node SygusPbe::getExampleOut(Node e, unsigned i)
{
  e = d_tds->getSynthFunForEnumerator(e);
  Assert(!e.isNull());
  std::map<Node, std::vector<Node> >::iterator it = d_examples_out.find(e);
  if (it != d_examples_out.end()) {
    Assert(i < it->second.size());
    return it->second[i];
  } else {
    Assert(false);
    return Node::null();
  }
}

Node SygusPbe::addSearchVal(TypeNode tn, Node e, Node bvr)
{
  Assert(!e.isNull());
  if (d_tds->isVariableAgnosticEnumerator(e))
  {
    // we cannot apply conjecture-specific symmetry breaking on variable
    // agnostic enumerators
    return Node::null();
  }
  Node ee = d_tds->getSynthFunForEnumerator(e);
  Assert(!e.isNull());
<<<<<<< HEAD
  std::vector< Node > vals;
  if (computeExamples(e, bvr, vals))
  {
=======
  std::map<Node, bool>::iterator itx = d_examples_invalid.find(ee);
  if (itx == d_examples_invalid.end()) {
    std::vector<Node> vals;
    Trace("sygus-pbe-debug")
        << "Compute examples " << bvr << "..." << std::endl;
    if (d_is_pbe)
    {
      // Compute example values with the I/O utility, which ensures they are
      // not later recomputed when the enumerated term is given the I/O utility.
      d_sygus_unif[ee].computeExamples(e, bvr, vals);
    }
    else
    {
      // If the I/O utility is not enabled (if the conjecture is not PBE),
      // compute them separately. This handles the case when all applications
      // of a function-to-synthesize are applied to constant arguments but
      // the conjecture is not PBE.
      TypeNode etn = e.getType();
      std::vector<std::vector<Node>>& exs = d_examples[ee];
      for (size_t i = 0, esize = exs.size(); i < esize; i++)
      {
        Node res = d_tds->evaluateBuiltin(etn, bvr, exs[i]);
        vals.push_back(res);
      }
    }
    Assert(vals.size() == d_examples[ee].size());
    Trace("sygus-pbe-debug") << "...got " << vals << std::endl;
>>>>>>> 9e94e0bf
    Trace("sygus-pbe-debug") << "Add to trie..." << std::endl;
    Node ret = d_pbe_trie[e][tn].addTerm(bvr, vals);
    Trace("sygus-pbe-debug") << "...got " << ret << std::endl;
    if (d_is_pbe)
    {
      // Clean up the cache data if necessary: if the enumerated term
      // is redundant, its cached data will not be used later and thus should
      // be cleared now.
      if (ret != bvr)
      {
        Trace("sygus-pbe-debug") << "...clear example cache" << std::endl;
        d_sygus_unif[ee].clearExampleCache(e, bvr);
      }
    }
    Assert(ret.getType() == bvr.getType());
    return ret;
  }
  return Node::null();
}

bool SygusPbe::computeExamples(Node e, Node bvr, std::vector<Node>& exOut)
{
  Node ee = d_tds->getSynthFunForEnumerator(e);
  Assert(!e.isNull());
  std::map<Node, bool>::iterator itx = d_examples_invalid.find(ee);
  if (itx == d_examples_invalid.end()) {
    Trace("sygus-pbe-debug")
        << "Compute examples " << bvr << "..." << std::endl;
    // Compute example values with the I/O utility, which ensures they are
    // not later recomputed when the enumerated term is given the I/O utility.
    d_sygus_unif[ee].computeExamples(e, bvr, exOut);
    Trace("sygus-pbe-debug") << "...got " << exOut << std::endl;
    return true;
  }
  return false;
}

Node SygusPbe::evaluateBuiltin(TypeNode tn, Node bn, Node e, unsigned i)
{
  e = d_tds->getSynthFunForEnumerator(e);
  Assert(!e.isNull());
  std::map<Node, bool>::iterator itx = d_examples_invalid.find(e);
  if (itx == d_examples_invalid.end()) {
    std::map<Node, std::vector<std::vector<Node> > >::iterator it =
        d_examples.find(e);
    if (it != d_examples.end()) {
      Assert(i < it->second.size());
      return d_tds->evaluateBuiltin(tn, bn, it->second[i]);
    }
  }
  return Rewriter::rewrite(bn);
}

// ------------------------------------------- solution construction from enumeration

void SygusPbe::getTermList(const std::vector<Node>& candidates,
                           std::vector<Node>& terms)
{
  for( unsigned i=0; i<candidates.size(); i++ ){
    Node v = candidates[i];
    std::map<Node, std::vector<Node> >::iterator it =
        d_candidate_to_enum.find(v);
    if (it != d_candidate_to_enum.end())
    {
      terms.insert(terms.end(), it->second.begin(), it->second.end());
    }
  }
}

bool SygusPbe::allowPartialModel() { return !options::sygusPbeMultiFair(); }

bool SygusPbe::constructCandidates(const std::vector<Node>& enums,
                                   const std::vector<Node>& enum_values,
                                   const std::vector<Node>& candidates,
                                   std::vector<Node>& candidate_values,
                                   std::vector<Node>& lems)
{
  Assert(enums.size() == enum_values.size());
  if( !enums.empty() ){
    unsigned min_term_size = 0;
    Trace("sygus-pbe-enum") << "Register new enumerated values : " << std::endl;
    std::vector<unsigned> szs;
    for (unsigned i = 0, esize = enums.size(); i < esize; i++)
    {
      Trace("sygus-pbe-enum") << "  " << enums[i] << " -> ";
      TermDbSygus::toStreamSygus("sygus-pbe-enum", enum_values[i]);
      Trace("sygus-pbe-enum") << std::endl;
      if (!enum_values[i].isNull())
      {
        unsigned sz = d_tds->getSygusTermSize(enum_values[i]);
        szs.push_back(sz);
        if (i == 0 || sz < min_term_size)
        {
          min_term_size = sz;
        }
      }
      else
      {
        szs.push_back(0);
      }
    }
    // Assume two enumerators of types T1 and T2.
    // If options::sygusPbeMultiFair() is true,
    // we ensure that all values of type T1 and size n are enumerated before
    // any term of type T2 of size n+d, and vice versa, where d is
    // set by options::sygusPbeMultiFairDiff(). If d is zero, then our
    // enumeration is such that all terms of T1 or T2 of size n are considered
    // before any term of size n+1.
    int diffAllow = options::sygusPbeMultiFairDiff();
    std::vector<unsigned> enum_consider;
    for (unsigned i = 0, esize = enums.size(); i < esize; i++)
    {
      if (!enum_values[i].isNull())
      {
        Assert(szs[i] >= min_term_size);
        int diff = szs[i] - min_term_size;
        if (!options::sygusPbeMultiFair() || diff <= diffAllow)
        {
          enum_consider.push_back(i);
        }
      }
    }

    // only consider the enumerators that are at minimum size (for fairness)
    Trace("sygus-pbe-enum") << "...register " << enum_consider.size() << " / " << enums.size() << std::endl;
    NodeManager* nm = NodeManager::currentNM();
    for (unsigned i = 0, ecsize = enum_consider.size(); i < ecsize; i++)
    {
      unsigned j = enum_consider[i];
      Node e = enums[j];
      Node v = enum_values[j];
      Assert(d_enum_to_candidate.find(e) != d_enum_to_candidate.end());
      Node c = d_enum_to_candidate[e];
      std::vector<Node> enum_lems;
      d_sygus_unif[c].notifyEnumeration(e, v, enum_lems);
      if (!enum_lems.empty())
      {
        // the lemmas must be guarded by the active guard of the enumerator
        Node g = d_tds->getActiveGuardForEnumerator(e);
        Assert(!g.isNull());
        for (unsigned j = 0, size = enum_lems.size(); j < size; j++)
        {
          enum_lems[j] = nm->mkNode(OR, g.negate(), enum_lems[j]);
        }
        lems.insert(lems.end(), enum_lems.begin(), enum_lems.end());
      }
    }
  }
  for( unsigned i=0; i<candidates.size(); i++ ){
    Node c = candidates[i];
    //build decision tree for candidate
    std::vector<Node> sol;
    if (d_sygus_unif[c].constructSolution(sol, lems))
    {
      Assert(sol.size() == 1);
      candidate_values.push_back(sol[0]);
    }
    else
    {
      return false;
    }
  }
  return true;
}

}
}
}<|MERGE_RESOLUTION|>--- conflicted
+++ resolved
@@ -315,22 +315,14 @@
 bool SygusPbe::hasExamples(Node e)
 {
   e = d_tds->getSynthFunForEnumerator(e);
-<<<<<<< HEAD
-  if(e.isNull())
-=======
   if (e.isNull())
->>>>>>> 9e94e0bf
   {
     // enumerator is not associated with synthesis function?
     return false;
   }
   std::map<Node, bool>::iterator itx = d_examples_invalid.find(e);
-<<<<<<< HEAD
-  if (itx == d_examples_invalid.end()) {
-=======
   if (itx == d_examples_invalid.end())
   {
->>>>>>> 9e94e0bf
     return d_examples.find(e) != d_examples.end();
   }
   return false;
@@ -388,39 +380,9 @@
   }
   Node ee = d_tds->getSynthFunForEnumerator(e);
   Assert(!e.isNull());
-<<<<<<< HEAD
   std::vector< Node > vals;
   if (computeExamples(e, bvr, vals))
   {
-=======
-  std::map<Node, bool>::iterator itx = d_examples_invalid.find(ee);
-  if (itx == d_examples_invalid.end()) {
-    std::vector<Node> vals;
-    Trace("sygus-pbe-debug")
-        << "Compute examples " << bvr << "..." << std::endl;
-    if (d_is_pbe)
-    {
-      // Compute example values with the I/O utility, which ensures they are
-      // not later recomputed when the enumerated term is given the I/O utility.
-      d_sygus_unif[ee].computeExamples(e, bvr, vals);
-    }
-    else
-    {
-      // If the I/O utility is not enabled (if the conjecture is not PBE),
-      // compute them separately. This handles the case when all applications
-      // of a function-to-synthesize are applied to constant arguments but
-      // the conjecture is not PBE.
-      TypeNode etn = e.getType();
-      std::vector<std::vector<Node>>& exs = d_examples[ee];
-      for (size_t i = 0, esize = exs.size(); i < esize; i++)
-      {
-        Node res = d_tds->evaluateBuiltin(etn, bvr, exs[i]);
-        vals.push_back(res);
-      }
-    }
-    Assert(vals.size() == d_examples[ee].size());
-    Trace("sygus-pbe-debug") << "...got " << vals << std::endl;
->>>>>>> 9e94e0bf
     Trace("sygus-pbe-debug") << "Add to trie..." << std::endl;
     Node ret = d_pbe_trie[e][tn].addTerm(bvr, vals);
     Trace("sygus-pbe-debug") << "...got " << ret << std::endl;
