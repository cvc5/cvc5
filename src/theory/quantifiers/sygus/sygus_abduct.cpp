--- conflicted
+++ resolved
@@ -19,12 +19,8 @@
 #include "expr/dtype.h"
 #include "expr/node_algorithm.h"
 #include "expr/sygus_datatype.h"
-<<<<<<< HEAD
 #include "printer/sygus_print_callback.h"
 #include "theory/datatypes/sygus_datatype_utils.h"
-=======
-#include "theory/datatypes/theory_datatypes_utils.h"
->>>>>>> 2a518941
 #include "theory/quantifiers/quantifiers_attributes.h"
 #include "theory/quantifiers/quantifiers_rewriter.h"
 #include "theory/quantifiers/sygus/sygus_grammar_cons.h"
@@ -108,11 +104,7 @@
     TypeNode abdGTypeS = datatypes::utils::substituteAndGeneralizeSygusType(
         abdGType, syms, varlist);
 
-<<<<<<< HEAD
-    Assert(abdGTypeS.isDatatype && abdGTypeS.getDType().isSygus());
-=======
     Assert(abdGTypeS.isDatatype() && abdGTypeS.getDType().isSygus());
->>>>>>> 2a518941
 
     Trace("sygus-abduct-debug")
         << "Make sygus grammar attribute..." << std::endl;
