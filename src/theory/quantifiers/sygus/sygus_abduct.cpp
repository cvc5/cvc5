/*********************                                                        */
/*! \file sygus_abduct.cpp
 ** \verbatim
 ** Top contributors (to current version):
 **   Andrew Reynolds
 ** This file is part of the CVC4 project.
 ** Copyright (c) 2009-2021 by the authors listed in the file AUTHORS
 ** in the top-level source directory and their institutional affiliations.
 ** All rights reserved.  See the file COPYING in the top-level source
 ** directory for licensing information.\endverbatim
 **
 ** \brief Implementation of sygus abduction utility, which
 ** transforms an arbitrary input into an abduction problem.
 **/

#include "theory/quantifiers/sygus/sygus_abduct.h"

#include <sstream>

#include "expr/dtype.h"
#include "expr/node_algorithm.h"
#include "expr/skolem_manager.h"
#include "expr/sygus_datatype.h"
#include "theory/datatypes/sygus_datatype_utils.h"
#include "theory/quantifiers/quantifiers_attributes.h"
#include "theory/quantifiers/quantifiers_rewriter.h"
#include "theory/quantifiers/sygus/sygus_grammar_cons.h"
#include "theory/quantifiers/sygus/sygus_utils.h"
#include "theory/quantifiers/term_util.h"
#include "theory/rewriter.h"

using namespace std;
using namespace cvc5::kind;

namespace cvc5 {
namespace theory {
namespace quantifiers {

SygusAbduct::SygusAbduct() {}

Node SygusAbduct::mkAbductionConjecture(const std::string& name,
                                        const std::vector<Node>& asserts,
                                        const std::vector<Node>& axioms,
                                        TypeNode abdGType)
{
  NodeManager* nm = NodeManager::currentNM();
  SkolemManager* sm = nm->getSkolemManager();
  std::unordered_set<Node, NodeHashFunction> symset;
  for (size_t i = 0, size = asserts.size(); i < size; i++)
  {
    expr::getSymbols(asserts[i], symset);
  }
  Trace("sygus-abduct-debug")
      << "...finish, got " << symset.size() << " symbols." << std::endl;

  Trace("sygus-abduct-debug") << "Setup symbols..." << std::endl;
  std::vector<Node> syms;
  std::vector<Node> vars;
  std::vector<Node> varlist;
  std::vector<TypeNode> varlistTypes;
  for (const Node& s : symset)
  {
    TypeNode tn = s.getType();
    if (tn.isConstructor() || tn.isSelector() || tn.isTester())
    {
      // datatype symbols should be considered interpreted symbols here, not
      // (higher-order) variables.
      continue;
    }
    // Notice that we allow for non-first class (e.g. function) variables here.
    // This is applicable to the case where we are doing get-abduct in a logic
    // with UF.
    std::stringstream ss;
    ss << s;
    Node var = nm->mkBoundVar(tn);
    syms.push_back(s);
    vars.push_back(var);
    Node vlv = nm->mkBoundVar(ss.str(), tn);
    varlist.push_back(vlv);
    varlistTypes.push_back(tn);
    // set that this variable encodes the term s
    SygusVarToTermAttribute sta;
    vlv.setAttribute(sta, s);
  }
  Trace("sygus-abduct-debug") << "...finish" << std::endl;

  Trace("sygus-abduct-debug") << "Make abduction predicate..." << std::endl;
  // make the abduction predicate to synthesize
  TypeNode abdType = varlistTypes.empty() ? nm->booleanType()
                                          : nm->mkPredicateType(varlistTypes);
  Node abd = nm->mkBoundVar(name.c_str(), abdType);
  Trace("sygus-abduct-debug") << "...finish" << std::endl;

  // the sygus variable list
  Node abvl;
  // if provided, we will associate the provide sygus datatype type with the
  // function-to-synthesize. However, we must convert it so that its
  // free symbols are universally quantified.
  if (!abdGType.isNull())
  {
    Assert(abdGType.isDatatype() && abdGType.getDType().isSygus());
    Trace("sygus-abduct-debug") << "Process abduction type:" << std::endl;
    Trace("sygus-abduct-debug") << abdGType.getDType().getName() << std::endl;

    // substitute the free symbols of the grammar with variables corresponding
    // to the formal argument list of the new sygus datatype type.
    TypeNode abdGTypeS = datatypes::utils::substituteAndGeneralizeSygusType(
        abdGType, syms, varlist);

    Assert(abdGTypeS.isDatatype() && abdGTypeS.getDType().isSygus());

    Trace("sygus-abduct-debug")
        << "Make sygus grammar attribute..." << std::endl;
    Node sym = nm->mkBoundVar("sfproxy_abduct", abdGTypeS);
    // Set the sygus grammar attribute to indicate that abdGTypeS encodes the
    // grammar for abd.
    theory::SygusSynthGrammarAttribute ssg;
    abd.setAttribute(ssg, sym);
    Trace("sygus-abduct-debug") << "Finished setting up grammar." << std::endl;

    // use the bound variable list from the new substituted grammar type
    const DType& agtsd = abdGTypeS.getDType();
    abvl = agtsd.getSygusVarList();
    Assert(!abvl.isNull() && abvl.getKind() == BOUND_VAR_LIST);
  }
  else if (!varlist.empty())
  {
    // the bound variable list of the abduct-to-synthesize is determined by
    // the variable list above
    abvl = nm->mkNode(BOUND_VAR_LIST, varlist);
    // We do not set a grammar type for abd (SygusSynthGrammarAttribute).
    // Its grammar will be constructed internally in the default way
  }

  Trace("sygus-abduct-debug") << "Make abduction predicate app..." << std::endl;
  std::vector<Node> achildren;
  achildren.push_back(abd);
  achildren.insert(achildren.end(), vars.begin(), vars.end());
  Node abdApp = vars.empty() ? abd : nm->mkNode(APPLY_UF, achildren);
  Trace("sygus-abduct-debug") << "...finish" << std::endl;

  Trace("sygus-abduct-debug") << "Set attributes..." << std::endl;
  // set the sygus bound variable list
  abd.setAttribute(theory::SygusSynthFunVarListAttribute(), abvl);
  Trace("sygus-abduct-debug") << "...finish" << std::endl;

  Trace("sygus-abduct-debug") << "Make conjecture body..." << std::endl;
  Node input = asserts.size() == 1 ? asserts[0] : nm->mkNode(AND, asserts);
  input = input.substitute(syms.begin(), syms.end(), vars.begin(), vars.end());
  // A(x) => ~input( x )
  input = nm->mkNode(OR, abdApp.negate(), input.negate());
  Trace("sygus-abduct-debug") << "...finish" << std::endl;

  Trace("sygus-abduct-debug") << "Make conjecture..." << std::endl;
  Node res = input.negate();
  if (!vars.empty())
  {
    Node bvl = nm->mkNode(BOUND_VAR_LIST, vars);
    // exists x. ~( A( x ) => ~input( x ) )
    res = nm->mkNode(EXISTS, bvl, res);
  }
  // sygus attribute
  Node aconj = axioms.size() == 0
                   ? nm->mkConst(true)
                   : (axioms.size() == 1 ? axioms[0] : nm->mkNode(AND, axioms));
  aconj = aconj.substitute(syms.begin(), syms.end(), vars.begin(), vars.end());
  Trace("sygus-abduct") << "---> Assumptions: " << aconj << std::endl;
  Node sc = nm->mkNode(AND, aconj, abdApp);
<<<<<<< HEAD
  if (!vars.empty())
  {
    Node vbvl = nm->mkNode(BOUND_VAR_LIST, vars);
    sc = nm->mkNode(EXISTS, vbvl, sc);
  }
  Node sygusScVar = nm->mkSkolem("sygus_sc", nm->booleanType());
=======
  Node vbvl = nm->mkNode(BOUND_VAR_LIST, vars);
  sc = nm->mkNode(EXISTS, vbvl, sc);
  Node sygusScVar = sm->mkDummySkolem("sygus_sc", nm->booleanType());
>>>>>>> 04a494e2
  sygusScVar.setAttribute(theory::SygusSideConditionAttribute(), sc);
  Node instAttr = nm->mkNode(INST_ATTRIBUTE, sygusScVar);
  // build in the side condition
  //   exists x. A( x ) ^ input_axioms( x )
  // as an additional annotation on the sygus conjecture. In other words,
  // the abducts A we procedure must be consistent with our axioms.

  // forall A. exists x. ~( A( x ) => ~input( x ) )
  res = SygusUtils::mkSygusConjecture({abd}, res, {instAttr});
  Trace("sygus-abduct-debug") << "...finish" << std::endl;

  res = theory::Rewriter::rewrite(res);

  Trace("sygus-abduct") << "Generate: " << res << std::endl;

  return res;
}

}  // namespace quantifiers
}  // namespace theory
}  // namespace cvc5<|MERGE_RESOLUTION|>--- conflicted
+++ resolved
@@ -166,18 +166,12 @@
   aconj = aconj.substitute(syms.begin(), syms.end(), vars.begin(), vars.end());
   Trace("sygus-abduct") << "---> Assumptions: " << aconj << std::endl;
   Node sc = nm->mkNode(AND, aconj, abdApp);
-<<<<<<< HEAD
   if (!vars.empty())
   {
     Node vbvl = nm->mkNode(BOUND_VAR_LIST, vars);
     sc = nm->mkNode(EXISTS, vbvl, sc);
   }
-  Node sygusScVar = nm->mkSkolem("sygus_sc", nm->booleanType());
-=======
-  Node vbvl = nm->mkNode(BOUND_VAR_LIST, vars);
-  sc = nm->mkNode(EXISTS, vbvl, sc);
   Node sygusScVar = sm->mkDummySkolem("sygus_sc", nm->booleanType());
->>>>>>> 04a494e2
   sygusScVar.setAttribute(theory::SygusSideConditionAttribute(), sc);
   Node instAttr = nm->mkNode(INST_ATTRIBUTE, sygusScVar);
   // build in the side condition
