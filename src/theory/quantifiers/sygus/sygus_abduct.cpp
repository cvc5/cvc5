/******************************************************************************
 * Top contributors (to current version):
 *   Andrew Reynolds, Mathias Preiner, Aina Niemetz
 *
 * This file is part of the cvc5 project.
 *
 * Copyright (c) 2009-2023 by the authors listed in the file AUTHORS
 * in the top-level source directory and their institutional affiliations.
 * All rights reserved.  See the file COPYING in the top-level source
 * directory for licensing information.
 * ****************************************************************************
 *
 * Implementation of sygus abduction utility, which transforms an arbitrary
 * input into an abduction problem.
 */

#include "theory/quantifiers/sygus/sygus_abduct.h"

#include <sstream>

#include "expr/dtype.h"
#include "expr/node_algorithm.h"
#include "expr/skolem_manager.h"
#include "theory/datatypes/sygus_datatype_utils.h"
#include "theory/quantifiers/quantifiers_attributes.h"
#include "theory/quantifiers/quantifiers_rewriter.h"
#include "theory/quantifiers/sygus/sygus_utils.h"
#include "theory/quantifiers/term_util.h"

using namespace std;
using namespace cvc5::internal::kind;

namespace cvc5::internal {
namespace theory {
namespace quantifiers {

SygusAbduct::SygusAbduct() {}

Node SygusAbduct::mkAbductionConjecture(const Options& opts,
                                        const std::string& name,
                                        const std::vector<Node>& asserts,
                                        const std::vector<Node>& axioms,
                                        TypeNode abdGType)
{
  NodeManager* nm = NodeManager::currentNM();
  SkolemManager* sm = nm->getSkolemManager();
  std::unordered_set<Node> symset;
  for (size_t i = 0, size = asserts.size(); i < size; i++)
  {
    expr::getSymbols(asserts[i], symset);
  }
  Trace("sygus-abduct-debug")
      << "...finish, got " << symset.size() << " symbols." << std::endl;

  Trace("sygus-abduct-debug") << "Setup symbols..." << std::endl;
  std::vector<Node> syms;
  std::vector<Node> vars;
  std::vector<Node> varlist;
  std::vector<TypeNode> varlistTypes;
  for (const Node& s : symset)
  {
    TypeNode tn = s.getType();
    if (tn.isDatatypeConstructor() || tn.isDatatypeSelector()
        || tn.isDatatypeTester() || tn.isDatatypeUpdater())
    {
      // datatype symbols should be considered interpreted symbols here, not
      // (higher-order) variables.
      continue;
    }
    // Notice that we allow for non-first class (e.g. function) variables here.
    // This is applicable to the case where we are doing get-abduct in a logic
    // with UF.
    std::stringstream ss;
    ss << s;
    Node var = nm->mkBoundVar(tn);
    syms.push_back(s);
    vars.push_back(var);
    Node vlv = nm->mkBoundVar(ss.str(), tn);
    varlist.push_back(vlv);
    varlistTypes.push_back(tn);
    // set that this variable encodes the term s
    SygusVarToTermAttribute sta;
    vlv.setAttribute(sta, s);
  }
  Trace("sygus-abduct-debug") << "...finish" << std::endl;

  Trace("sygus-abduct-debug") << "Make abduction predicate..." << std::endl;
  // make the abduction predicate to synthesize
  TypeNode abdType = varlistTypes.empty() ? nm->booleanType()
                                          : nm->mkPredicateType(varlistTypes);
  Node abd = nm->mkBoundVar(name.c_str(), abdType);
  Trace("sygus-abduct-debug") << "...finish" << std::endl;

  // the sygus variable list
  Node abvl;
  // if provided, we will associate the provide sygus datatype type with the
  // function-to-synthesize. However, we must convert it so that its
  // free symbols are universally quantified.
  TypeNode abdGTypeS;
  if (!abdGType.isNull())
  {
    Assert(abdGType.isDatatype() && abdGType.getDType().isSygus());
    Trace("sygus-abduct-debug") << "Process abduction type:" << std::endl;
    Trace("sygus-abduct-debug") << abdGType.getDType().getName() << std::endl;

    // substitute the free symbols of the grammar with variables corresponding
    // to the formal argument list of the new sygus datatype type.
    abdGTypeS = datatypes::utils::substituteAndGeneralizeSygusType(
        abdGType, syms, varlist);
<<<<<<< HEAD
=======

    Assert(abdGTypeS.isDatatype() && abdGTypeS.getDType().isSygus());

    Trace("sygus-abduct-debug")
        << "Make sygus grammar attribute..." << std::endl;
    // Set the sygus grammar attribute to indicate that abdGTypeS encodes the
    // grammar for abd.
    SygusUtils::setSygusType(abd, abdGTypeS);
    Trace("sygus-abduct-debug") << "Finished setting up grammar." << std::endl;

    // use the bound variable list from the new substituted grammar type
    const DType& agtsd = abdGTypeS.getDType();
    abvl = agtsd.getSygusVarList();
    Assert(!abvl.isNull() && abvl.getKind() == BOUND_VAR_LIST);
>>>>>>> 8aa93a3b
  }
  else
  {
    TypeNode btype = nm->booleanType();
    std::map<TypeNode, std::unordered_set<Node>> extra_cons;
    std::map<TypeNode, std::unordered_set<Node>> exclude_cons;
    // exclude OR and ITE, as we don't want disjunctive abducts
    exclude_cons[btype].insert(nm->operatorOf(OR));
    exclude_cons[btype].insert(nm->operatorOf(ITE));
    std::map<TypeNode, std::unordered_set<Node>> include_cons;
    std::unordered_set<Node> term_irrelevant;
    Node bvl = nm->mkNode(BOUND_VAR_LIST, varlist);
    abdGTypeS = CegGrammarConstructor::mkSygusDefaultType(opts, btype, bvl, name, extra_cons, exclude_cons, include_cons, term_irrelevant);
  }
  Assert(abdGTypeS.isDatatype() && abdGTypeS.getDType().isSygus());

  Trace("sygus-abduct-debug")
      << "Make sygus grammar attribute..." << std::endl;
  Node sym = nm->mkBoundVar("sfproxy_abduct", abdGTypeS);
  // Set the sygus grammar attribute to indicate that abdGTypeS encodes the
  // grammar for abd.
  theory::SygusSynthGrammarAttribute ssg;
  abd.setAttribute(ssg, sym);
  Trace("sygus-abduct-debug") << "Finished setting up grammar." << std::endl;

  // use the bound variable list from the new substituted grammar type
  const DType& agtsd = abdGTypeS.getDType();
  abvl = agtsd.getSygusVarList();
  Assert(!abvl.isNull() && abvl.getKind() == BOUND_VAR_LIST);


  Trace("sygus-abduct-debug") << "Make abduction predicate app..." << std::endl;
  std::vector<Node> achildren;
  achildren.push_back(abd);
  achildren.insert(achildren.end(), vars.begin(), vars.end());
  Node abdApp = vars.empty() ? abd : nm->mkNode(APPLY_UF, achildren);
  Trace("sygus-abduct-debug") << "...finish" << std::endl;

  Trace("sygus-abduct-debug") << "Set attributes..." << std::endl;
  // set the sygus bound variable list
  SygusUtils::setSygusArgumentList(abd, abvl);
  Trace("sygus-abduct-debug") << "...finish" << std::endl;

  Trace("sygus-abduct-debug") << "Make conjecture body..." << std::endl;
  Node input = asserts.size() == 1 ? asserts[0] : nm->mkNode(AND, asserts);
  input = input.substitute(syms.begin(), syms.end(), vars.begin(), vars.end());
  // A(x) => ~input( x )
  input = nm->mkNode(OR, abdApp.negate(), input.negate());
  Trace("sygus-abduct-debug") << "...finish" << std::endl;

  Trace("sygus-abduct-debug") << "Make conjecture..." << std::endl;
  Node res = input.negate();
  if (!vars.empty())
  {
    Node bvl = nm->mkNode(BOUND_VAR_LIST, vars);
    // exists x. ~( A( x ) => ~input( x ) )
    res = nm->mkNode(EXISTS, bvl, res);
  }
  // sygus attribute
  Node aconj = axioms.size() == 0
                   ? nm->mkConst(true)
                   : (axioms.size() == 1 ? axioms[0] : nm->mkNode(AND, axioms));
  aconj = aconj.substitute(syms.begin(), syms.end(), vars.begin(), vars.end());
  Trace("sygus-abduct") << "---> Assumptions: " << aconj << std::endl;
  Node sc = nm->mkNode(AND, aconj, abdApp);
  if (!vars.empty())
  {
    Node vbvl = nm->mkNode(BOUND_VAR_LIST, vars);
    sc = nm->mkNode(EXISTS, vbvl, sc);
  }
  Node sygusScVar = sm->mkDummySkolem("sygus_sc", nm->booleanType());
  sygusScVar.setAttribute(theory::SygusSideConditionAttribute(), sc);
  Node instAttr = nm->mkNode(INST_ATTRIBUTE, sygusScVar);
  // build in the side condition
  //   exists x. A( x ) ^ input_axioms( x )
  // as an additional annotation on the sygus conjecture. In other words,
  // the abducts A we procedure must be consistent with our axioms.

  // forall A. exists x. ~( A( x ) => ~input( x ) )
  res = SygusUtils::mkSygusConjecture({abd}, res, {instAttr});
  Trace("sygus-abduct-debug") << "...finish" << std::endl;

  Trace("sygus-abduct") << "Generate: " << res << std::endl;

  return res;
}

}  // namespace quantifiers
}  // namespace theory
}  // namespace cvc5::internal<|MERGE_RESOLUTION|>--- conflicted
+++ resolved
@@ -107,23 +107,6 @@
     // to the formal argument list of the new sygus datatype type.
     abdGTypeS = datatypes::utils::substituteAndGeneralizeSygusType(
         abdGType, syms, varlist);
-<<<<<<< HEAD
-=======
-
-    Assert(abdGTypeS.isDatatype() && abdGTypeS.getDType().isSygus());
-
-    Trace("sygus-abduct-debug")
-        << "Make sygus grammar attribute..." << std::endl;
-    // Set the sygus grammar attribute to indicate that abdGTypeS encodes the
-    // grammar for abd.
-    SygusUtils::setSygusType(abd, abdGTypeS);
-    Trace("sygus-abduct-debug") << "Finished setting up grammar." << std::endl;
-
-    // use the bound variable list from the new substituted grammar type
-    const DType& agtsd = abdGTypeS.getDType();
-    abvl = agtsd.getSygusVarList();
-    Assert(!abvl.isNull() && abvl.getKind() == BOUND_VAR_LIST);
->>>>>>> 8aa93a3b
   }
   else
   {
@@ -142,11 +125,9 @@
 
   Trace("sygus-abduct-debug")
       << "Make sygus grammar attribute..." << std::endl;
-  Node sym = nm->mkBoundVar("sfproxy_abduct", abdGTypeS);
   // Set the sygus grammar attribute to indicate that abdGTypeS encodes the
   // grammar for abd.
-  theory::SygusSynthGrammarAttribute ssg;
-  abd.setAttribute(ssg, sym);
+  SygusUtils::setSygusType(abd, abdGTypeS);
   Trace("sygus-abduct-debug") << "Finished setting up grammar." << std::endl;
 
   // use the bound variable list from the new substituted grammar type
