--- conflicted
+++ resolved
@@ -70,14 +70,9 @@
   }
   if (assigned)
   {
-<<<<<<< HEAD
-    // assign conjecture always uses the output channel, we return and
-    // re-check here.
-=======
     // assign conjecture always uses the output channel, either by reducing a
     // quantified formula to another, or adding initial lemmas during
     // SynthConjecture::assign. Thus, we return here and re-check.
->>>>>>> 12246d53
     return;
   }
 
@@ -85,10 +80,7 @@
                         << std::endl;
   Trace("cegqi-engine-debug") << std::endl;
   Valuation& valuation = d_quantEngine->getValuation();
-<<<<<<< HEAD
   std::vector<SynthConjecture*> activeCheckConj;
-=======
->>>>>>> 12246d53
   for (unsigned i = 0, size = d_conjs.size(); i < size; i++)
   {
     SynthConjecture* sc = d_conjs[i].get();
@@ -100,19 +92,13 @@
     }
     else
     {
-<<<<<<< HEAD
-      Trace("cegqi-engine-debug")
-          << "...no value for quantified formula." << std::endl;
-=======
       Trace("cegqi-engine-debug") << "...no value for quantified formula."
                                   << std::endl;
->>>>>>> 12246d53
     }
     Trace("cegqi-engine-debug")
         << "Current conjecture status : active : " << active << std::endl;
     if (active && sc->needsCheck())
     {
-<<<<<<< HEAD
       activeCheckConj.push_back(sc);
     }
   }
@@ -137,11 +123,6 @@
     acnext.clear();
   } while (!activeCheckConj.empty()
            && !d_quantEngine->getTheoryEngine()->needCheck());
-=======
-      checkConjecture(sc);
-    }
-  }
->>>>>>> 12246d53
   Trace("cegqi-engine")
       << "Finished Counterexample Guided Instantiation engine." << std::endl;
 }
