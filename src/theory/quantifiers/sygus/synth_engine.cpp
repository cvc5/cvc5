--- conflicted
+++ resolved
@@ -148,15 +148,10 @@
     // see if we should try to infer that it is a recursive function
     if (qa.isFunDef(q) || options().quantifiers.sygusRecFunInfer)
     {
-<<<<<<< HEAD
-      FunDefEvaluator* fde = d_treg.getTermDatabaseSygus()->getFunDefEvaluator();
-      // if it can be inferred as a recursive function definition, we take ownership
-=======
       FunDefEvaluator* fde =
           d_treg.getTermDatabaseSygus()->getFunDefEvaluator();
       // if it can be inferred as a recursive function definition, we take
       // ownership
->>>>>>> ae1be1ab
       if (fde->isDefinition(q))
       {
         d_qreg.setOwner(q, this, 2);
@@ -185,11 +180,7 @@
     return;
   }
   // otherwise it should be a recursive function definition
-<<<<<<< HEAD
-  Assert (options().quantifiers.sygusRecFun);
-=======
   Assert(options().quantifiers.sygusRecFun);
->>>>>>> ae1be1ab
   // If it is a recursive function definition, add it to the function
   // definition evaluator class.
   Trace("cegqi") << "Registering function definition : " << q << "\n";
