--- conflicted
+++ resolved
@@ -84,29 +84,8 @@
    * registerEvalPtAtSize on the output channel of d_qe.
    */
   void registerEvalPts(const std::vector<Node>& eis, Node e);
-<<<<<<< HEAD
-=======
   /** Retrieves active guard for enumerator */
   Node getActiveGuardForEnumerator(Node e);
-  /** get next decision request
-   *
-   * This function has the same contract as Theory::getNextDecisionRequest.
-   *
-   * If no guard G_uq_* is asserted positively, then this method returns the
-   * minimal G_uq_i that is not asserted negatively. It allocates this guard
-   * if necessary.
-   *
-   * This call may add new lemmas of the form described above
-   * registerEvalPtAtValue on the output channel of d_qe.
-   */
-  Node getNextDecisionRequest(unsigned& priority);
-  /**
-   * Get the "current" literal G_uq_n, where n is the minimal n such that G_uq_n
-   * is not asserted negatively in the current SAT context.
-   */
-  Node getCurrentLiteral() const;
-
->>>>>>> b0c630be
  private:
   /** reference to quantifier engine */
   QuantifiersEngine* d_qe;
@@ -174,13 +153,6 @@
    *   (0,8), ..., (0,15), (1,8), ..., (1,15), ...              [size 3]
    */
   Node d_virtual_enum;
-<<<<<<< HEAD
-=======
-  /**
-   * The minimal n such that G_uq_n is not asserted negatively in the
-   * current SAT context.
-   */
-  context::CDO<unsigned> d_curr_guq_val;
   /** Registers an enumerator and adds symmetry breaking lemmas
    *
    * The symmetry breaking lemmas are generated according to the stored
@@ -190,11 +162,6 @@
    * order of size.
    */
   void setUpEnumerator(Node e, StrategyPtInfo& si, unsigned index);
-  /** increment the number of enumerators */
-  void incrementNumEnumerators();
-  /** get literal G_uq_n */
-  Node getLiteral(unsigned n) const;
->>>>>>> b0c630be
   /** register evaluation point at size
    *
    * This sends a lemma of the form:
