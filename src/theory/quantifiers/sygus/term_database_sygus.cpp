/*********************                                                        */
/*! \file term_database_sygus.cpp
 ** \verbatim
 ** Top contributors (to current version):
 **   Andrew Reynolds
 ** This file is part of the CVC4 project.
 ** Copyright (c) 2009-2017 by the authors listed in the file AUTHORS
 ** in the top-level source directory) and their institutional affiliations.
 ** All rights reserved.  See the file COPYING in the top-level source
 ** directory for licensing information.\endverbatim
 **
 ** \brief Implementation of term database sygus class
 **/

#include "theory/quantifiers/sygus/term_database_sygus.h"

#include "options/quantifiers_options.h"
#include "theory/arith/arith_msum.h"
#include "theory/quantifiers/quantifiers_attributes.h"
#include "theory/quantifiers/term_database.h"
#include "theory/quantifiers/term_util.h"
#include "theory/quantifiers_engine.h"

using namespace std;
using namespace CVC4::kind;
using namespace CVC4::context;
using namespace CVC4::theory::inst;

namespace CVC4 {
namespace theory {
namespace quantifiers {

TermDbSygus::TermDbSygus(context::Context* c, QuantifiersEngine* qe)
    : d_quantEngine(qe),
      d_syexp(new SygusExplain(this)),
      d_ext_rw(new ExtendedRewriter(true))
{
  d_true = NodeManager::currentNM()->mkConst( true );
  d_false = NodeManager::currentNM()->mkConst( false );
}

bool TermDbSygus::reset( Theory::Effort e ) { 
  return true;  
}

TNode TermDbSygus::getFreeVar( TypeNode tn, int i, bool useSygusType ) {
  unsigned sindex = 0;
  TypeNode vtn = tn;
  if( useSygusType ){
    if( tn.isDatatype() ){
      const Datatype& dt = ((DatatypeType)(tn).toType()).getDatatype();
      if( !dt.getSygusType().isNull() ){
        vtn = TypeNode::fromType( dt.getSygusType() );
        sindex = 1;
      } 
    }
  }
  while( i>=(int)d_fv[sindex][tn].size() ){
    std::stringstream ss;
    if( tn.isDatatype() ){
      const Datatype& dt = ((DatatypeType)(tn).toType()).getDatatype();
      ss << "fv_" << dt.getName() << "_" << i;
    }else{
      ss << "fv_" << tn << "_" << i;
    }
    Assert( !vtn.isNull() );
    Node v = NodeManager::currentNM()->mkSkolem( ss.str(), vtn, "for sygus normal form testing" );
    d_fv_stype[v] = tn;
    d_fv_num[v] = i;
    d_fv[sindex][tn].push_back( v );
  }
  return d_fv[sindex][tn][i];
}

TNode TermDbSygus::getFreeVarInc( TypeNode tn, std::map< TypeNode, int >& var_count, bool useSygusType ) {
  std::map< TypeNode, int >::iterator it = var_count.find( tn );
  if( it==var_count.end() ){
    var_count[tn] = 1;
    return getFreeVar( tn, 0, useSygusType );
  }else{
    int index = it->second;
    var_count[tn]++;
    return getFreeVar( tn, index, useSygusType );
  }
}

bool TermDbSygus::hasFreeVar( Node n, std::map< Node, bool >& visited ){
  if( visited.find( n )==visited.end() ){
    visited[n] = true;
    if( isFreeVar( n ) ){
      return true;    
    }
    for( unsigned i=0; i<n.getNumChildren(); i++ ){
      if( hasFreeVar( n[i], visited ) ){
        return true;
      }
    }
  }
  return false;
}

bool TermDbSygus::hasFreeVar( Node n ) {
  std::map< Node, bool > visited;
  return hasFreeVar( n, visited );
}
  
TypeNode TermDbSygus::getSygusTypeForVar( Node v ) {
  Assert( d_fv_stype.find( v )!=d_fv_stype.end() );
  return d_fv_stype[v];
}

Node TermDbSygus::mkGeneric(const Datatype& dt,
                            unsigned c,
                            std::map<TypeNode, int>& var_count,
                            std::map<int, Node>& pre)
{
  Assert(c < dt.getNumConstructors());
  Assert( dt.isSygus() );
  Assert( !dt[c].getSygusOp().isNull() );
  std::vector< Node > children;
  Node op = Node::fromExpr( dt[c].getSygusOp() );
  if( op.getKind()!=BUILTIN ){
    children.push_back( op );
  }
  Trace("sygus-db-debug") << "mkGeneric " << dt.getName() << " " << op << " " << op.getKind() << "..." << std::endl;
  for (unsigned i = 0, nargs = dt[c].getNumArgs(); i < nargs; i++)
  {
    TypeNode tna = getArgType( dt[c], i );
    Node a;
    std::map< int, Node >::iterator it = pre.find( i );
    if( it!=pre.end() ){
      a = it->second;
    }else{
      a = getFreeVarInc( tna, var_count, true );
    }
    Trace("sygus-db-debug")
        << "  child " << i << " : " << a << " : " << a.getType() << std::endl;
    Assert( !a.isNull() );
    children.push_back( a );
  }
  Node ret;
  if( op.getKind()==BUILTIN ){
    Trace("sygus-db-debug") << "Make builtin node..." << std::endl;
    ret = NodeManager::currentNM()->mkNode( op, children );
  }else{
    Kind ok = getOperatorKind( op );
    Trace("sygus-db-debug") << "Operator kind is " << ok << std::endl;
    if( children.size()==1 && ok==kind::UNDEFINED_KIND ){
      ret = children[0];
    }else{
      ret = NodeManager::currentNM()->mkNode( ok, children );
    }
  }
  Trace("sygus-db-debug") << "...returning " << ret << std::endl;
  return ret;
}

Node TermDbSygus::mkGeneric(const Datatype& dt, int c, std::map<int, Node>& pre)
{
  std::map<TypeNode, int> var_count;
  return mkGeneric(dt, c, var_count, pre);
}

<<<<<<< HEAD
struct SygusToBuiltinAttributeId {};
typedef expr::Attribute<SygusToBuiltinAttributeId, Node> SygusToBuiltinAttribute;

=======
struct SygusToBuiltinAttributeId
{
};
typedef expr::Attribute<SygusToBuiltinAttributeId, Node>
    SygusToBuiltinAttribute;
>>>>>>> 966960b4

Node TermDbSygus::sygusToBuiltin( Node n, TypeNode tn ) {
  Assert( n.getType()==tn );
  Assert( tn.isDatatype() );
<<<<<<< HEAD
  
  //has it already been computed?
  if( n.hasAttribute(SygusToBuiltinAttribute()) )
  {
    return n.getAttribute(SygusToBuiltinAttribute());
  }
  
  Trace("sygus-db-debug") << "SygusToBuiltin : compute for " << n << ", type = " << tn << std::endl;
  const Datatype& dt = static_cast<DatatypeType>(tn.toType()).getDatatype();
  if( n.getKind()==APPLY_CONSTRUCTOR ){
    unsigned i = Datatype::indexOf( n.getOperator().toExpr() );
    Assert( n.getNumChildren()==dt[i].getNumArgs() );
    std::map< TypeNode, int > var_count;
    std::map< int, Node > pre;
    for (unsigned j = 0, size = n.getNumChildren(); j < size; j++)
    {
      pre[j] = sygusToBuiltin( n[j], getArgType( dt[i], j ) );
    }
    Node ret = mkGeneric(dt, i, var_count, pre);
    Trace("sygus-db-debug") << "SygusToBuiltin : Generic is " << ret << std::endl;
    n.setAttribute(SygusToBuiltinAttribute(),ret);
=======

  // has it already been computed?
  if (n.hasAttribute(SygusToBuiltinAttribute()))
  {
    return n.getAttribute(SygusToBuiltinAttribute());
  }

  Trace("sygus-db-debug") << "SygusToBuiltin : compute for " << n
                          << ", type = " << tn << std::endl;
  const Datatype& dt = static_cast<DatatypeType>(tn.toType()).getDatatype();
  if (n.getKind() == APPLY_CONSTRUCTOR)
  {
    unsigned i = Datatype::indexOf(n.getOperator().toExpr());
    Assert(n.getNumChildren() == dt[i].getNumArgs());
    std::map<TypeNode, int> var_count;
    std::map<int, Node> pre;
    for (unsigned j = 0, size = n.getNumChildren(); j < size; j++)
    {
      pre[j] = sygusToBuiltin(n[j], getArgType(dt[i], j));
    }
    Node ret = mkGeneric(dt, i, var_count, pre);
    Trace("sygus-db-debug")
        << "SygusToBuiltin : Generic is " << ret << std::endl;
    n.setAttribute(SygusToBuiltinAttribute(), ret);
>>>>>>> 966960b4
    return ret;
  }
  if (n.hasAttribute(SygusPrintProxyAttribute()))
  {
    // this variable was associated by an attribute to a builtin node
    return n.getAttribute(SygusPrintProxyAttribute());
  }
  Assert(isFreeVar(n));
  // map to builtin variable type
  int fv_num = getVarNum(n);
  Assert(!dt.getSygusType().isNull());
  TypeNode vtn = TypeNode::fromType(dt.getSygusType());
  Node ret = getFreeVar(vtn, fv_num);
  return ret;
}

Node TermDbSygus::sygusSubstituted( TypeNode tn, Node n, std::vector< Node >& args ) {
  Assert( d_var_list[tn].size()==args.size() );
  return n.substitute( d_var_list[tn].begin(), d_var_list[tn].end(), args.begin(), args.end() );
}

unsigned TermDbSygus::getSygusTermSize( Node n ){
  if( n.getNumChildren()==0 ){
    return 0;
  }else{
    Assert(n.getKind() == APPLY_CONSTRUCTOR);
    unsigned sum = 0;
    for( unsigned i=0; i<n.getNumChildren(); i++ ){
      sum += getSygusTermSize( n[i] );
    }
    const Datatype& dt = Datatype::datatypeOf(n.getOperator().toExpr());
    int cindex = Datatype::indexOf(n.getOperator().toExpr());
    Assert(cindex >= 0 && cindex < (int)dt.getNumConstructors());
    unsigned weight = dt[cindex].getWeight();
    return weight + sum;
  }
}

class ReqTrie {
public:
  ReqTrie() : d_req_kind( UNDEFINED_KIND ){}
  std::map< unsigned, ReqTrie > d_children;
  Kind d_req_kind;
  TypeNode d_req_type;
  Node d_req_const;
  void print( const char * c, int indent = 0 ){
    if( d_req_kind!=UNDEFINED_KIND ){
      Trace(c) << d_req_kind << " ";
    }else if( !d_req_type.isNull() ){
      Trace(c) << d_req_type;
    }else if( !d_req_const.isNull() ){
      Trace(c) << d_req_const;
    }else{
      Trace(c) << "_";
    }
    Trace(c) << std::endl;
    for( std::map< unsigned, ReqTrie >::iterator it = d_children.begin(); it != d_children.end(); ++it ){
      for( int i=0; i<=indent; i++ ) { Trace(c) << "  "; }
      Trace(c) << it->first << " : ";
      it->second.print( c, indent+1 );
    }
  }
  bool satisfiedBy( quantifiers::TermDbSygus * tdb, TypeNode tn ){
    if( !d_req_const.isNull() ){
      if( !tdb->hasConst( tn, d_req_const ) ){
        return false;
      }
    }
    if( !d_req_type.isNull() ){
      if( tn!=d_req_type ){
        return false;
      }
    }
    if( d_req_kind!=UNDEFINED_KIND ){
      int c = tdb->getKindConsNum( tn, d_req_kind );
      if( c!=-1 ){
        bool ret = true;
        const Datatype& dt = ((DatatypeType)(tn).toType()).getDatatype();
        for( std::map< unsigned, ReqTrie >::iterator it = d_children.begin(); it != d_children.end(); ++it ){
          if( it->first<dt[c].getNumArgs() ){
            TypeNode tnc = tdb->getArgType( dt[c], it->first );
            if( !it->second.satisfiedBy( tdb, tnc ) ){
              ret = false;
              break;
            }
          }else{
            ret = false;
            break;
          }
        }
        if( !ret ){
          return false;
        }
        // TODO : commutative operators try both?
      }else{
        return false;
      }
    }
    return true;
  }
  bool empty() {
    return d_req_kind==UNDEFINED_KIND && d_req_const.isNull() && d_req_type.isNull();
  }
};

//this function gets all easy redundant cases, before consulting rewriters
bool TermDbSygus::considerArgKind( TypeNode tn, TypeNode tnp, Kind k, Kind pk, int arg ) {
  const Datatype& pdt = ((DatatypeType)(tnp).toType()).getDatatype();
  const Datatype& dt = ((DatatypeType)(tn).toType()).getDatatype();
  Assert( hasKind( tn, k ) );
  Assert( hasKind( tnp, pk ) );
  Trace("sygus-sb-debug") << "Consider sygus arg kind " << k << ", pk = " << pk << ", arg = " << arg << "?" << std::endl;
  int c = getKindConsNum( tn, k );
  int pc = getKindConsNum( tnp, pk );
  if( k==pk ){
    //check for associativity
    if( quantifiers::TermUtil::isAssoc( k ) ){
      //if the operator is associative, then a repeated occurrence should only occur in the leftmost argument position
      int firstArg = getFirstArgOccurrence( pdt[pc], tn );
      Assert( firstArg!=-1 );
      if( arg!=firstArg ){
        Trace("sygus-sb-simple") << "  sb-simple : do not consider " << k << " at child arg " << arg << " of " << k << " since it is associative, with first arg = " << firstArg << std::endl;
        return false;
      }else{
        return true;
      }
    }
  }
  //describes the shape of an alternate term to construct
  //  we check whether this term is in the sygus grammar below
  ReqTrie rt;
  Assert( rt.empty() );
  
  //construct rt by cases
  if( pk==NOT || pk==BITVECTOR_NOT || pk==UMINUS || pk==BITVECTOR_NEG ){
    //negation normal form
    if( pk==k ){
      rt.d_req_type = getArgType( dt[c], 0 );
    }else{
      Kind reqk = UNDEFINED_KIND;       //required kind for all children
      std::map< unsigned, Kind > reqkc; //required kind for some children
      if( pk==NOT ){
        if( k==AND ) {
          rt.d_req_kind = OR;reqk = NOT;
        }else if( k==OR ){
          rt.d_req_kind = AND;reqk = NOT;
        //AJR : eliminate this if we eliminate xor
        }else if( k==EQUAL ) {
          rt.d_req_kind = XOR;
        }else if( k==XOR ) {
          rt.d_req_kind = EQUAL;
        }else if( k==ITE ){
          rt.d_req_kind = ITE;reqkc[1] = NOT;reqkc[2] = NOT;
          rt.d_children[0].d_req_type = getArgType( dt[c], 0 );
        }else if( k==LEQ || k==GT ){
          //  (not (~ x y)) ----->  (~ (+ y 1) x)
          rt.d_req_kind = k;
          rt.d_children[0].d_req_kind = PLUS;
          rt.d_children[0].d_children[0].d_req_type = getArgType( dt[c], 1 );
          rt.d_children[0].d_children[1].d_req_const = NodeManager::currentNM()->mkConst( Rational( 1 ) );
          rt.d_children[1].d_req_type = getArgType( dt[c], 0 );
          //TODO: other possibilities?
        }else if( k==LT || k==GEQ ){
          //  (not (~ x y)) ----->  (~ y (+ x 1))
          rt.d_req_kind = k;
          rt.d_children[0].d_req_type = getArgType( dt[c], 1 );
          rt.d_children[1].d_req_kind = PLUS;
          rt.d_children[1].d_children[0].d_req_type = getArgType( dt[c], 0 );
          rt.d_children[1].d_children[1].d_req_const = NodeManager::currentNM()->mkConst( Rational( 1 ) );
        }
      }else if( pk==BITVECTOR_NOT ){
        if( k==BITVECTOR_AND ) {
          rt.d_req_kind = BITVECTOR_OR;reqk = BITVECTOR_NOT;
        }else if( k==BITVECTOR_OR ){
          rt.d_req_kind = BITVECTOR_AND;reqk = BITVECTOR_NOT;
        }else if( k==BITVECTOR_XNOR ) {
          rt.d_req_kind = BITVECTOR_XOR;
        }else if( k==BITVECTOR_XOR ) {
          rt.d_req_kind = BITVECTOR_XNOR;
        }
      }else if( pk==UMINUS ){
        if( k==PLUS ){
          rt.d_req_kind = PLUS;reqk = UMINUS;
        }
      }else if( pk==BITVECTOR_NEG ){
        if( k==PLUS ){
          rt.d_req_kind = PLUS;reqk = BITVECTOR_NEG;
        }
      }
      if( !rt.empty() && ( reqk!=UNDEFINED_KIND || !reqkc.empty() ) ){
        int pcr = getKindConsNum( tnp, rt.d_req_kind );
        if( pcr!=-1 ){
          Assert( pcr<(int)pdt.getNumConstructors() );
          //must have same number of arguments
          if( pdt[pcr].getNumArgs()==dt[c].getNumArgs() ){
            for( unsigned i=0; i<pdt[pcr].getNumArgs(); i++ ){
              Kind rk = reqk;
              if( reqk==UNDEFINED_KIND ){
                std::map< unsigned, Kind >::iterator itr = reqkc.find( i );
                if( itr!=reqkc.end() ){
                  rk = itr->second;
                }
              }
              if( rk!=UNDEFINED_KIND ){
                rt.d_children[i].d_req_kind = rk;
                rt.d_children[i].d_children[0].d_req_type = getArgType( dt[c], i );
              }
            }
          }
        }
      }
    }
  }else if( k==MINUS || k==BITVECTOR_SUB ){
    if( pk==EQUAL || 
        pk==MINUS || pk==BITVECTOR_SUB || 
        pk==LEQ || pk==LT || pk==GEQ || pk==GT ){
      int oarg = arg==0 ? 1 : 0;
      //  (~ x (- y z))  ---->  (~ (+ x z) y)
      //  (~ (- y z) x)  ---->  (~ y (+ x z))
      rt.d_req_kind = pk;
      rt.d_children[arg].d_req_type = getArgType( dt[c], 0 );
      rt.d_children[oarg].d_req_kind = k==MINUS ? PLUS : BITVECTOR_PLUS;
      rt.d_children[oarg].d_children[0].d_req_type = getArgType( pdt[pc], oarg );
      rt.d_children[oarg].d_children[1].d_req_type = getArgType( dt[c], 1 );
    }else if( pk==PLUS || pk==BITVECTOR_PLUS ){
      //  (+ x (- y z))  -----> (- (+ x y) z)
      //  (+ (- y z) x)  -----> (- (+ x y) z)
      rt.d_req_kind = pk==PLUS ? MINUS : BITVECTOR_SUB;
      int oarg = arg==0 ? 1 : 0;
      rt.d_children[0].d_req_kind = pk;
      rt.d_children[0].d_children[0].d_req_type = getArgType( pdt[pc], oarg );
      rt.d_children[0].d_children[1].d_req_type = getArgType( dt[c], 0 );
      rt.d_children[1].d_req_type = getArgType( dt[c], 1 );
      // TODO : this is subsumbed by solving for MINUS
    }
  }else if( k==ITE ){
    if( pk!=ITE ){
      //  (o X (ite y z w) X')  -----> (ite y (o X z X') (o X w X'))
      rt.d_req_kind = ITE;
      rt.d_children[0].d_req_type = getArgType( dt[c], 0 );
      unsigned n_args = pdt[pc].getNumArgs();
      for( unsigned r=1; r<=2; r++ ){
        rt.d_children[r].d_req_kind = pk;
        for( unsigned q=0; q<n_args; q++ ){
          if( (int)q==arg ){
            rt.d_children[r].d_children[q].d_req_type = getArgType( dt[c], r );
          }else{
            rt.d_children[r].d_children[q].d_req_type = getArgType( pdt[pc], q );
          }
        }
      }
      //TODO: this increases term size but is probably a good idea
    }
  }else if( k==NOT ){
    if( pk==ITE ){
      //  (ite (not y) z w)  -----> (ite y w z)
      rt.d_req_kind = ITE;
      rt.d_children[0].d_req_type = getArgType( dt[c], 0 );
      rt.d_children[1].d_req_type = getArgType( pdt[pc], 2 );
      rt.d_children[2].d_req_type = getArgType( pdt[pc], 1 );
    }
  }
  Trace("sygus-sb-debug") << "Consider sygus arg kind " << k << ", pk = " << pk << ", arg = " << arg << "?" << std::endl;
  if( !rt.empty() ){
    rt.print("sygus-sb-debug");
    //check if it meets the requirements
    if( rt.satisfiedBy( this, tnp ) ){
      Trace("sygus-sb-debug") << "...success!" << std::endl;
      Trace("sygus-sb-simple") << "  sb-simple : do not consider " << k << " as arg " << arg << " of " << pk << std::endl;
      //do not need to consider the kind in the search since there are ways to construct equivalent terms
      return false;
    }else{
      Trace("sygus-sb-debug") << "...failed." << std::endl;
    }
    Trace("sygus-sb-debug") << std::endl;
  }
  //must consider this kind in the search  
  return true;
}

bool TermDbSygus::considerConst( TypeNode tn, TypeNode tnp, Node c, Kind pk, int arg ) {
  const Datatype& pdt = ((DatatypeType)(tnp).toType()).getDatatype();
  // child grammar-independent
  if( !considerConst( pdt, tnp, c, pk, arg ) ){
    return false;
  }
  // TODO : this can probably be made child grammar independent
  int pc = getKindConsNum( tnp, pk );
  if( pdt[pc].getNumArgs()==2 ){
    Kind ok;
    int offset;
    if (d_quantEngine->getTermUtil()->hasOffsetArg(pk, arg, offset, ok))
    {
      Trace("sygus-sb-simple-debug") << pk << " has offset arg " << ok << " " << offset << std::endl;
      int ok_arg = getKindConsNum( tnp, ok );
      if( ok_arg!=-1 ){
        Trace("sygus-sb-simple-debug") << "...at argument " << ok_arg << std::endl;
        //other operator be the same type
        if( isTypeMatch( pdt[ok_arg], pdt[arg] ) ){
          int status;
          Node co = d_quantEngine->getTermUtil()->getTypeValueOffset(
              c.getType(), c, offset, status);
          Trace("sygus-sb-simple-debug") << c << " with offset " << offset << " is " << co << ", status=" << status << std::endl;
          if( status==0 && !co.isNull() ){
            if( hasConst( tn, co ) ){
              Trace("sygus-sb-simple") << "  sb-simple : by offset reasoning, do not consider const " << c;
              Trace("sygus-sb-simple") << " as arg " << arg << " of " << pk << " since we can use " << co << " under " << ok << " " << std::endl;
              return false;
            }
          }
        }
      }
    }
  }
  return true;
}

bool TermDbSygus::considerConst( const Datatype& pdt, TypeNode tnp, Node c, Kind pk, int arg ) {
  Assert( hasKind( tnp, pk ) );
  int pc = getKindConsNum( tnp, pk );
  bool ret = true;
  Trace("sygus-sb-debug") << "Consider sygus const " << c << ", parent = " << pk << ", arg = " << arg << "?" << std::endl;
  if (d_quantEngine->getTermUtil()->isIdempotentArg(c, pk, arg))
  {
    if( pdt[pc].getNumArgs()==2 ){
      int oarg = arg==0 ? 1 : 0;
      TypeNode otn = TypeNode::fromType( ((SelectorType)pdt[pc][oarg].getType()).getRangeType() );
      if( otn==tnp ){
        Trace("sygus-sb-simple") << "  sb-simple : " << c << " is idempotent arg " << arg << " of " << pk << "..." << std::endl;
        ret = false;
      }
    }
  }else{
    Node sc = d_quantEngine->getTermUtil()->isSingularArg(c, pk, arg);
    if( !sc.isNull() ){
      if( hasConst( tnp, sc ) ){
        Trace("sygus-sb-simple") << "  sb-simple : " << c << " is singular arg " << arg << " of " << pk << ", evaluating to " << sc << "..." << std::endl;
        ret = false;
      }
    }
  }
  if( ret ){
    ReqTrie rt;
    Assert( rt.empty() );
    Node max_c = d_quantEngine->getTermUtil()->getTypeMaxValue(c.getType());
    Node zero_c = d_quantEngine->getTermUtil()->getTypeValue(c.getType(), 0);
    Node one_c = d_quantEngine->getTermUtil()->getTypeValue(c.getType(), 1);
    if( pk==XOR || pk==BITVECTOR_XOR ){
      if( c==max_c ){
        rt.d_req_kind = pk==XOR ? NOT : BITVECTOR_NOT;
      }
    }else if( pk==ITE ){
      if( arg==0 ){
        if( c==max_c ){
          rt.d_children[2].d_req_type = tnp;
        }else if( c==zero_c ){
          rt.d_children[1].d_req_type = tnp;
        }
      }
    }else if( pk==STRING_SUBSTR ){
      if( c==one_c ){
        rt.d_req_kind = STRING_CHARAT;
        rt.d_children[0].d_req_type = getArgType( pdt[pc], 0 );
        rt.d_children[1].d_req_type = getArgType( pdt[pc], 1 );
      }
    }
    if( !rt.empty() ){
      //check if satisfied
      if( rt.satisfiedBy( this, tnp ) ){
        Trace("sygus-sb-simple") << "  sb-simple : do not consider const " << c << " as arg " << arg << " of " << pk;
        Trace("sygus-sb-simple") << " in " << ((DatatypeType)tnp.toType()).getDatatype().getName() << std::endl;
        //do not need to consider the constant in the search since there are ways to construct equivalent terms
        ret = false;
      }
    }
  }
  // TODO : cache?
  return ret;
}

int TermDbSygus::solveForArgument( TypeNode tn, unsigned cindex, unsigned arg ) {
  // FIXME
  return -1;  // TODO : if using, modify considerArgKind above
  Assert( isRegistered( tn ) );
  const Datatype& dt = ((DatatypeType)(tn).toType()).getDatatype();
  Assert( cindex<dt.getNumConstructors() );
  Assert( arg<dt[cindex].getNumArgs() );
  Kind nk = getConsNumKind( tn, cindex );
  TypeNode tnc = getArgType( dt[cindex], arg );
  const Datatype& cdt = ((DatatypeType)(tnc).toType()).getDatatype();

  ReqTrie rt;
  Assert( rt.empty() );
  int solve_ret = -1;
  if( nk==MINUS || nk==BITVECTOR_SUB ){
    if( dt[cindex].getNumArgs()==2 && arg==0 ){
      TypeNode tnco = getArgType( dt[cindex], 1 );
      Node builtin = d_quantEngine->getTermUtil()->getTypeValue(
          sygusToBuiltinType(tnc), 0);
      solve_ret = getConstConsNum( tn, builtin );
      if( solve_ret!=-1 ){
        // t - s    ----->  ( 0 - s ) + t
        rt.d_req_kind = nk == MINUS ? PLUS : BITVECTOR_PLUS;
        rt.d_children[0].d_req_type = tn; // avoid?
        rt.d_children[0].d_req_kind = nk;
        rt.d_children[0].d_children[0].d_req_const = builtin;
        rt.d_children[0].d_children[0].d_req_type = tnco;
        rt.d_children[1].d_req_type = tnc;
        // TODO : this can be made more general for multiple type grammars to remove MINUS entirely 
      }
    }
  }
  
  if( !rt.empty() ){
    Assert( solve_ret>=0 );
    Assert( solve_ret<=(int)cdt.getNumConstructors() );
    //check if satisfied
    if( rt.satisfiedBy( this, tn ) ){
      Trace("sygus-sb-simple") << "  sb-simple : ONLY consider " << cdt[solve_ret].getSygusOp() << " as arg " << arg << " of " << nk;
      Trace("sygus-sb-simple") << " in " << ((DatatypeType)tn.toType()).getDatatype().getName() << std::endl;
      return solve_ret;
    }
  }
  
  return -1;
}

void TermDbSygus::registerSygusType( TypeNode tn ) {
  std::map< TypeNode, TypeNode >::iterator itr = d_register.find( tn );
  if( itr==d_register.end() ){
    d_register[tn] = TypeNode::null();
    if( tn.isDatatype() ){
      const Datatype& dt = ((DatatypeType)(tn).toType()).getDatatype();
      Trace("sygus-db") << "Register type " << dt.getName() << "..." << std::endl;
      TypeNode btn = TypeNode::fromType( dt.getSygusType() );
      d_register[tn] = btn;
      if( !d_register[tn].isNull() ){
        // get the sygus variable list
        Node var_list = Node::fromExpr( dt.getSygusVarList() );
        if( !var_list.isNull() ){
          for( unsigned j=0; j<var_list.getNumChildren(); j++ ){
            Node sv = var_list[j];
            SygusVarNumAttribute svna;
            sv.setAttribute( svna, j );
            d_var_list[tn].push_back( sv );
          }
        }else{
          // no arguments to synthesis functions
        }
        //iterate over constructors
        for( unsigned i=0; i<dt.getNumConstructors(); i++ ){
          Expr sop = dt[i].getSygusOp();
          Assert( !sop.isNull() );
          Node n = Node::fromExpr( sop );
          Trace("sygus-db") << "  Operator #" << i << " : " << sop;
          if( sop.getKind() == kind::BUILTIN ){
            Kind sk = NodeManager::operatorToKind( n );
            Trace("sygus-db") << ", kind = " << sk;
            d_kinds[tn][sk] = i;
            d_arg_kind[tn][i] = sk;
          }else if( sop.isConst() ){
            Trace("sygus-db") << ", constant";
            d_consts[tn][n] = i;
            d_arg_const[tn][i] = n;
          }
          d_ops[tn][n] = i;
          d_arg_ops[tn][i] = n;
          Trace("sygus-db") << std::endl;
        }
        //register connected types
        for( unsigned i=0; i<dt.getNumConstructors(); i++ ){
          for( unsigned j=0; j<dt[i].getNumArgs(); j++ ){
            registerSygusType( getArgType( dt[i], j ) );
          }
        }
      }
    }
  }
}

void TermDbSygus::registerEnumerator(Node e,
                                     Node f,
                                     CegConjecture* conj,
                                     bool mkActiveGuard)
{
  Assert(d_enum_to_conjecture.find(e) == d_enum_to_conjecture.end());
  Trace("sygus-db") << "Register measured term : " << e << std::endl;
  d_enum_to_conjecture[e] = conj;
  d_enum_to_synth_fun[e] = f;
  if( mkActiveGuard ){
    // make the guard
    Node eg = Rewriter::rewrite( NodeManager::currentNM()->mkSkolem( "eG", NodeManager::currentNM()->booleanType() ) );
    eg = d_quantEngine->getValuation().ensureLiteral( eg );
    AlwaysAssert( !eg.isNull() );
    d_quantEngine->getOutputChannel().requirePhase( eg, true );
    //add immediate lemma
    Node lem = NodeManager::currentNM()->mkNode( OR, eg, eg.negate() );
    Trace("cegqi-lemma") << "Cegqi::Lemma : enumerator : " << lem << std::endl;
    d_quantEngine->getOutputChannel().lemma( lem );
    d_enum_to_active_guard[e] = eg;
  }
}

bool TermDbSygus::isEnumerator(Node e) const
{
  return d_enum_to_conjecture.find(e) != d_enum_to_conjecture.end();
}

CegConjecture* TermDbSygus::getConjectureForEnumerator(Node e)
{
  std::map<Node, CegConjecture*>::iterator itm = d_enum_to_conjecture.find(e);
  if (itm != d_enum_to_conjecture.end()) {
    return itm->second;
  }else{
    return NULL;
  }
}

Node TermDbSygus::getSynthFunForEnumerator(Node e)
{
  std::map<Node, Node>::iterator itsf = d_enum_to_synth_fun.find(e);
  if (itsf != d_enum_to_synth_fun.end())
  {
    return itsf->second;
  }
  else
  {
    return Node::null();
  }
}

Node TermDbSygus::getActiveGuardForEnumerator(Node e)
{
  std::map<Node, Node>::iterator itag = d_enum_to_active_guard.find(e);
  if (itag != d_enum_to_active_guard.end()) {
    return itag->second;
  }else{
    return Node::null();
  }
}

void TermDbSygus::getEnumerators(std::vector<Node>& mts)
{
  for (std::map<Node, CegConjecture*>::iterator itm =
           d_enum_to_conjecture.begin();
       itm != d_enum_to_conjecture.end(); ++itm) {
    mts.push_back( itm->first );
  }
}

void TermDbSygus::registerSymBreakLemma(Node e,
                                        Node lem,
                                        TypeNode tn,
                                        unsigned sz)
{
  d_enum_to_sb_lemmas[e].push_back(lem);
  d_sb_lemma_to_type[lem] = tn;
  d_sb_lemma_to_size[lem] = sz;
}

bool TermDbSygus::hasSymBreakLemmas(std::vector<Node>& enums) const
{
  if (!d_enum_to_sb_lemmas.empty())
  {
    for (std::pair<const Node, std::vector<Node> > sb : d_enum_to_sb_lemmas)
    {
      enums.push_back(sb.first);
    }
    return true;
  }
  return false;
}

void TermDbSygus::getSymBreakLemmas(Node e, std::vector<Node>& lemmas) const
{
  std::map<Node, std::vector<Node> >::const_iterator itsb =
      d_enum_to_sb_lemmas.find(e);
  if (itsb != d_enum_to_sb_lemmas.end())
  {
    lemmas.insert(lemmas.end(), itsb->second.begin(), itsb->second.end());
  }
}

TypeNode TermDbSygus::getTypeForSymBreakLemma(Node lem) const
{
  std::map<Node, TypeNode>::const_iterator it = d_sb_lemma_to_type.find(lem);
  Assert(it != d_sb_lemma_to_type.end());
  return it->second;
}
unsigned TermDbSygus::getSizeForSymBreakLemma(Node lem) const
{
  std::map<Node, unsigned>::const_iterator it = d_sb_lemma_to_size.find(lem);
  Assert(it != d_sb_lemma_to_size.end());
  return it->second;
}

void TermDbSygus::clearSymBreakLemmas()
{
  d_enum_to_sb_lemmas.clear();
  d_sb_lemma_to_type.clear();
  d_sb_lemma_to_size.clear();
}

bool TermDbSygus::isRegistered( TypeNode tn ) {
  return d_register.find( tn )!=d_register.end();
}

TypeNode TermDbSygus::sygusToBuiltinType( TypeNode tn ) {
  Assert( isRegistered( tn ) );
  return d_register[tn];
}

void TermDbSygus::computeMinTypeDepthInternal( TypeNode root_tn, TypeNode tn, unsigned type_depth ) {
  std::map< TypeNode, unsigned >::iterator it = d_min_type_depth[root_tn].find( tn );
  if( it==d_min_type_depth[root_tn].end() || type_depth<it->second ){
    d_min_type_depth[root_tn][tn] = type_depth;
    Assert( tn.isDatatype() );
    const Datatype& dt = ((DatatypeType)(tn).toType()).getDatatype();
    //compute for connected types
    for( unsigned i=0; i<dt.getNumConstructors(); i++ ){
      for( unsigned j=0; j<dt[i].getNumArgs(); j++ ){
        computeMinTypeDepthInternal( root_tn, getArgType( dt[i], j ), type_depth+1 );
      }
    }
  }
}
  
unsigned TermDbSygus::getMinTypeDepth( TypeNode root_tn, TypeNode tn ){
  std::map< TypeNode, unsigned >::iterator it = d_min_type_depth[root_tn].find( tn );
  if( it==d_min_type_depth[root_tn].end() ){
    computeMinTypeDepthInternal( root_tn, root_tn, 0 );
    Assert( d_min_type_depth[root_tn].find( tn )!=d_min_type_depth[root_tn].end() );  
    return d_min_type_depth[root_tn][tn];
  }else{
    return it->second;
  }
}

unsigned TermDbSygus::getMinTermSize( TypeNode tn ) {
  Assert( isRegistered( tn ) );
  std::map< TypeNode, unsigned >::iterator it = d_min_term_size.find( tn );
  if( it==d_min_term_size.end() ){
    const Datatype& dt = ((DatatypeType)(tn).toType()).getDatatype();
    for( unsigned i=0; i<dt.getNumConstructors(); i++ ){
      if (dt[i].getNumArgs() == 0)
      {
        d_min_term_size[tn] = 0;
        return 0;
      }
    }
    // TODO : improve
    d_min_term_size[tn] = 1;
    return 1;
  }else{
    return it->second;
  }
}

unsigned TermDbSygus::getMinConsTermSize( TypeNode tn, unsigned cindex ) {
  Assert( isRegistered( tn ) );
  std::map< unsigned, unsigned >::iterator it = d_min_cons_term_size[tn].find( cindex );
  if( it==d_min_cons_term_size[tn].end() ){
    const Datatype& dt = ((DatatypeType)(tn).toType()).getDatatype();
    Assert( cindex<dt.getNumConstructors() );
    unsigned ret = 0;
    if( dt[cindex].getNumArgs()>0 ){
      ret = 1;
      for( unsigned i=0; i<dt[cindex].getNumArgs(); i++ ){
        ret += getMinTermSize( getArgType( dt[cindex], i ) );
      }
    }
    d_min_cons_term_size[tn][cindex] = ret;
    return ret;
  }else{
    return it->second;
  }
}

unsigned TermDbSygus::getSelectorWeight(TypeNode tn, Node sel)
{
  std::map<TypeNode, std::map<Node, unsigned> >::iterator itsw =
      d_sel_weight.find(tn);
  if (itsw == d_sel_weight.end())
  {
    d_sel_weight[tn].clear();
    itsw = d_sel_weight.find(tn);
    Type t = tn.toType();
    const Datatype& dt = static_cast<DatatypeType>(t).getDatatype();
    Trace("sygus-db") << "Compute selector weights for " << dt.getName()
                      << std::endl;
    for (unsigned i = 0, size = dt.getNumConstructors(); i < size; i++)
    {
      unsigned cw = dt[i].getWeight();
      for (unsigned j = 0, size2 = dt[i].getNumArgs(); j < size2; j++)
      {
        Node csel = Node::fromExpr(dt[i].getSelectorInternal(t, j));
        std::map<Node, unsigned>::iterator its = itsw->second.find(csel);
        if (its == itsw->second.end() || cw < its->second)
        {
          d_sel_weight[tn][csel] = cw;
          Trace("sygus-db") << "  w(" << csel << ") <= " << cw << std::endl;
        }
      }
    }
  }
  Assert(itsw->second.find(sel) != itsw->second.end());
  return itsw->second[sel];
}

int TermDbSygus::getKindConsNum( TypeNode tn, Kind k ) {
  Assert( isRegistered( tn ) );
  std::map< TypeNode, std::map< Kind, int > >::iterator itt = d_kinds.find( tn );
  if( itt!=d_kinds.end() ){
    std::map< Kind, int >::iterator it = itt->second.find( k );
    if( it!=itt->second.end() ){
      return it->second;
    }
  }
  return -1;
}

int TermDbSygus::getConstConsNum( TypeNode tn, Node n ){
  Assert( isRegistered( tn ) );
  std::map< TypeNode, std::map< Node, int > >::iterator itt = d_consts.find( tn );
  if( itt!=d_consts.end() ){
    std::map< Node, int >::iterator it = itt->second.find( n );
    if( it!=itt->second.end() ){
      return it->second;
    }
  }
  return -1;
}

int TermDbSygus::getOpConsNum( TypeNode tn, Node n ) {
  std::map< Node, int >::iterator it = d_ops[tn].find( n );
  if( it!=d_ops[tn].end() ){
    return it->second;
  }else{
    return -1;
  }
}

bool TermDbSygus::hasKind( TypeNode tn, Kind k ) {
  return getKindConsNum( tn, k )!=-1;
}
bool TermDbSygus::hasConst( TypeNode tn, Node n ) {
  return getConstConsNum( tn, n )!=-1;
}
bool TermDbSygus::hasOp( TypeNode tn, Node n ) {
  return getOpConsNum( tn, n )!=-1;
}

Node TermDbSygus::getConsNumOp( TypeNode tn, int i ) {
  Assert( isRegistered( tn ) );
  std::map< TypeNode, std::map< int, Node > >::iterator itt = d_arg_ops.find( tn );
  if( itt!=d_arg_ops.end() ){
    std::map< int, Node >::iterator itn = itt->second.find( i );
    if( itn!=itt->second.end() ){
      return itn->second;
    }
  }
  return Node::null();
}

Node TermDbSygus::getConsNumConst( TypeNode tn, int i ) {
  Assert( isRegistered( tn ) );
  std::map< TypeNode, std::map< int, Node > >::iterator itt = d_arg_const.find( tn );
  if( itt!=d_arg_const.end() ){
    std::map< int, Node >::iterator itn = itt->second.find( i );
    if( itn!=itt->second.end() ){
      return itn->second;
    }
  }
  return Node::null();
}

Kind TermDbSygus::getConsNumKind( TypeNode tn, int i ) {
  Assert( isRegistered( tn ) );
  std::map< TypeNode, std::map< int, Kind > >::iterator itt = d_arg_kind.find( tn );
  if( itt!=d_arg_kind.end() ){
    std::map< int, Kind >::iterator itk = itt->second.find( i );
    if( itk!=itt->second.end() ){
      return itk->second;
    }
  }
  return UNDEFINED_KIND;
}

bool TermDbSygus::isKindArg( TypeNode tn, int i ) {
  return getConsNumKind( tn, i )!=UNDEFINED_KIND;
}

bool TermDbSygus::isConstArg( TypeNode tn, int i ) {
  Assert( isRegistered( tn ) );
  std::map< TypeNode, std::map< int, Node > >::iterator itt = d_arg_const.find( tn );
  if( itt!=d_arg_const.end() ){
    return itt->second.find( i )!=itt->second.end();
  }else{
    return false;
  }
}

TypeNode TermDbSygus::getArgType(const DatatypeConstructor& c, unsigned i)
{
  Assert(i < c.getNumArgs());
  return TypeNode::fromType( ((SelectorType)c[i].getType()).getRangeType() );
}

/** get first occurrence */
int TermDbSygus::getFirstArgOccurrence( const DatatypeConstructor& c, TypeNode tn ) {
  for( unsigned i=0; i<c.getNumArgs(); i++ ){
    TypeNode tni = getArgType( c, i );
    if( tni==tn ){
      return i;
    }
  }
  return -1;
}

bool TermDbSygus::isTypeMatch( const DatatypeConstructor& c1, const DatatypeConstructor& c2 ) {
  if( c1.getNumArgs()!=c2.getNumArgs() ){
    return false;
  }else{
    for( unsigned i=0; i<c1.getNumArgs(); i++ ){
      if( getArgType( c1, i )!=getArgType( c2, i ) ){
        return false;
      }
    }
    return true;
  }
}

Node TermDbSygus::minimizeBuiltinTerm( Node n ) {
  if( ( n.getKind()==EQUAL || n.getKind()==LEQ || n.getKind()==LT || n.getKind()==GEQ || n.getKind()==GT ) &&
      ( n[0].getType().isInteger() || n[0].getType().isReal() ) ){
    bool changed = false;
    std::vector< Node > mon[2];
    for( unsigned r=0; r<2; r++ ){
      unsigned ro = r==0 ? 1 : 0;
      Node c;
      Node nc;
      if( n[r].getKind()==PLUS ){
        for( unsigned i=0; i<n[r].getNumChildren(); i++ ){
          if (ArithMSum::getMonomial(n[r][i], c, nc)
              && c.getConst<Rational>().isNegativeOne())
          {
            mon[ro].push_back( nc );
            changed = true;
          }else{
            if( !n[r][i].isConst() || !n[r][i].getConst<Rational>().isZero() ){
              mon[r].push_back( n[r][i] );
            }
          }
        }
      }else{
        if (ArithMSum::getMonomial(n[r], c, nc)
            && c.getConst<Rational>().isNegativeOne())
        {
          mon[ro].push_back( nc );
          changed = true;
        }else{
          if( !n[r].isConst() || !n[r].getConst<Rational>().isZero() ){
            mon[r].push_back( n[r] );
          }
        }
      }
    }
    if( changed ){
      Node nn[2];
      for( unsigned r=0; r<2; r++ ){
        nn[r] = mon[r].size()==0 ? NodeManager::currentNM()->mkConst( Rational(0) ) : ( mon[r].size()==1 ? mon[r][0] : NodeManager::currentNM()->mkNode( PLUS, mon[r] ) );
      }
      return NodeManager::currentNM()->mkNode( n.getKind(), nn[0], nn[1] );
    }
  }
  return n;
}

Node TermDbSygus::expandBuiltinTerm( Node t ){
  if( t.getKind()==EQUAL ){
    if( t[0].getType().isReal() ){
      return NodeManager::currentNM()->mkNode( AND, NodeManager::currentNM()->mkNode( LEQ, t[0], t[1] ),
                                                    NodeManager::currentNM()->mkNode( LEQ, t[1], t[0] ) );
    }else if( t[0].getType().isBoolean() ){
      return NodeManager::currentNM()->mkNode( OR, NodeManager::currentNM()->mkNode( AND, t[0], t[1] ),
                                                   NodeManager::currentNM()->mkNode( AND, t[0].negate(), t[1].negate() ) );
    }
  }else if( t.getKind()==ITE && t.getType().isBoolean() ){
    return NodeManager::currentNM()->mkNode( OR, NodeManager::currentNM()->mkNode( AND, t[0], t[1] ),
                                                 NodeManager::currentNM()->mkNode( AND, t[0].negate(), t[2] ) );
  }
  return Node::null();
}


Kind TermDbSygus::getComparisonKind( TypeNode tn ) {
  if( tn.isInteger() || tn.isReal() ){
    return LT;
  }else if( tn.isBitVector() ){
    return BITVECTOR_ULT;
  }else{
    return UNDEFINED_KIND;
  }
}

Kind TermDbSygus::getPlusKind( TypeNode tn, bool is_neg ) {
  if( tn.isInteger() || tn.isReal() ){
    return is_neg ? MINUS : PLUS;
  }else if( tn.isBitVector() ){
    return is_neg ? BITVECTOR_SUB : BITVECTOR_PLUS;
  }else{
    return UNDEFINED_KIND;
  }
}

Node TermDbSygus::getSemanticSkolem( TypeNode tn, Node n, bool doMk ){
  std::map< Node, Node >::iterator its = d_semantic_skolem[tn].find( n );
  if( its!=d_semantic_skolem[tn].end() ){
    return its->second;
  }else if( doMk ){
    Node ss = NodeManager::currentNM()->mkSkolem( "sem", tn, "semantic skolem for sygus" );
    d_semantic_skolem[tn][n] = ss;
    return ss;
  }else{
    return Node::null();
  }
}

bool TermDbSygus::involvesDivByZero( Node n, std::map< Node, bool >& visited ){
  if( visited.find( n )==visited.end() ){
    visited[n] = true;
    Kind k = n.getKind();
    if( k==DIVISION || k==DIVISION_TOTAL || k==INTS_DIVISION || k==INTS_DIVISION_TOTAL || 
        k==INTS_MODULUS || k==INTS_MODULUS_TOTAL ){
      if( n[1].isConst() ){
        if (n[1]
            == d_quantEngine->getTermUtil()->getTypeValue(n[1].getType(), 0))
        {
          return true;
        }
      }else{
        // if it has free variables it might be a non-zero constant
        if( !hasFreeVar( n[1] ) ){
          return true;
        }
      }
    }
    for( unsigned i=0; i<n.getNumChildren(); i++ ){
      if( involvesDivByZero( n[i], visited ) ){
        return true;
      }
    }
  }
  return false;
}

bool TermDbSygus::involvesDivByZero( Node n ) {
  std::map< Node, bool > visited;
  return involvesDivByZero( n, visited );
}

void doStrReplace(std::string& str, const std::string& oldStr, const std::string& newStr){
  size_t pos = 0;
  while((pos = str.find(oldStr, pos)) != std::string::npos){
     str.replace(pos, oldStr.length(), newStr);
     pos += newStr.length();
  }
}

Kind TermDbSygus::getOperatorKind( Node op ) {
  Assert( op.getKind()!=BUILTIN );
  if (op.getKind() == LAMBDA)
  {
    // we use APPLY_UF instead of APPLY, since the rewriter for APPLY_UF
    // does beta-reduction but does not for APPLY
    return APPLY_UF;
  }else{
    TypeNode tn = op.getType();
    if( tn.isConstructor() ){
      return APPLY_CONSTRUCTOR;
    }
    else if (tn.isSelector())
    {
      return APPLY_SELECTOR;
    }
    else if (tn.isTester())
    {
      return APPLY_TESTER;
    }
    else if (tn.isFunction())
    {
      return APPLY_UF;
    }
    return NodeManager::operatorToKind(op);
  }
}

Node TermDbSygus::getAnchor( Node n ) {
  if( n.getKind()==APPLY_SELECTOR_TOTAL ){
    return getAnchor( n[0] );
  }else{
    return n;
  }
}

unsigned TermDbSygus::getAnchorDepth( Node n ) {
  if( n.getKind()==APPLY_SELECTOR_TOTAL ){
    return 1+getAnchorDepth( n[0] );
  }else{
    return 0;
  }
}


void TermDbSygus::registerEvalTerm( Node n ) {
  if( options::sygusDirectEval() ){
    if( n.getKind()==APPLY_UF && !n.getType().isBoolean() ){
      TypeNode tn = n[0].getType();
      if( tn.isDatatype() ){
        const Datatype& dt = ((DatatypeType)(tn).toType()).getDatatype();
        if( dt.isSygus() ){
          Node f = n.getOperator();
          if( n[0].getKind()!=APPLY_CONSTRUCTOR ){
            if (d_eval_processed.find(n) == d_eval_processed.end())
            {
              Trace("sygus-eager")
                  << "TermDbSygus::eager: Register eval term : " << n
                  << std::endl;
              d_eval_processed.insert(n);
              d_evals[n[0]].push_back(n);
              TypeNode tn = n[0].getType();
              Assert(tn.isDatatype());
              const Datatype& dt = ((DatatypeType)(tn).toType()).getDatatype();
              Node var_list = Node::fromExpr(dt.getSygusVarList());
              Assert(dt.isSygus());
              d_eval_args[n[0]].push_back(std::vector<Node>());
              bool isConst = true;
              for (unsigned j = 1; j < n.getNumChildren(); j++)
              {
                d_eval_args[n[0]].back().push_back(n[j]);
                if (!n[j].isConst())
                {
                  isConst = false;
                }
              }
              d_eval_args_const[n[0]].push_back(isConst);
              Node a = getAnchor(n[0]);
              d_subterms[a][n[0]] = true;
            }
          }
        }
      }    
    }
  }
}

void TermDbSygus::registerModelValue( Node a, Node v, std::vector< Node >& terms, std::vector< Node >& vals, std::vector< Node >& exps ) {
  std::map< Node, std::map< Node, bool > >::iterator its = d_subterms.find( a );
  if( its!=d_subterms.end() ){
    Trace("sygus-eager") << "registerModelValue : " << a << ", has " << its->second.size() << " registered subterms." << std::endl;
    for( std::map< Node, bool >::iterator itss = its->second.begin(); itss != its->second.end(); ++itss ){
      Node n = itss->first;
      Trace("sygus-eager-debug") << "...process : " << n << std::endl;
      std::map< Node, std::vector< std::vector< Node > > >::iterator it = d_eval_args.find( n );
      if( it!=d_eval_args.end() && !it->second.empty() ){
        TNode at = a;
        TNode vt = v;
        Node vn = n.substitute( at, vt );
        vn = Rewriter::rewrite( vn );
        unsigned start = d_node_mv_args_proc[n][vn];
        // get explanation in terms of testers
        std::vector< Node > antec_exp;
        d_syexp->getExplanationForEquality(n, vn, antec_exp);
        Node antec = antec_exp.size()==1 ? antec_exp[0] : NodeManager::currentNM()->mkNode( kind::AND, antec_exp );
        //Node antec = n.eqNode( vn );
        TypeNode tn = n.getType();
        Assert( tn.isDatatype() );
        const Datatype& dt = ((DatatypeType)(tn).toType()).getDatatype();
        Assert( dt.isSygus() );
        Trace("sygus-eager") << "TermDbSygus::eager: Register model value : " << vn << " for " << n << std::endl;
        Trace("sygus-eager") << "...it has " << it->second.size() << " evaluations, already processed " << start << "." << std::endl;
        Node bTerm = sygusToBuiltin( vn, tn );
        Trace("sygus-eager") << "Built-in term : " << bTerm << std::endl;
        std::vector< Node > vars;
        Node var_list = Node::fromExpr( dt.getSygusVarList() );
        for( unsigned j=0; j<var_list.getNumChildren(); j++ ){
          vars.push_back( var_list[j] );
        }
        //evaluation children
        std::vector< Node > eval_children;
        eval_children.push_back( Node::fromExpr( dt.getSygusEvaluationFunc() ) );
        eval_children.push_back( n );
        //for each evaluation
        for( unsigned i=start; i<it->second.size(); i++ ){
          Node res;
          Node expn;
          // unfold?
          bool do_unfold = false;
          if( options::sygusUnfoldBool() ){
            if( bTerm.getKind()==ITE || bTerm.getType().isBoolean() ){
              do_unfold = true;
            }
          }
          if( do_unfold ){
            // TODO : this is replicated for different values, possibly do better caching
            std::map< Node, Node > vtm; 
            std::vector< Node > exp;
            vtm[n] = vn;
            eval_children.insert( eval_children.end(), it->second[i].begin(), it->second[i].end() );
            Node eval_fun = NodeManager::currentNM()->mkNode( kind::APPLY_UF, eval_children );
            eval_children.resize( 2 );  
            res = unfold( eval_fun, vtm, exp );
            expn = exp.size()==1 ? exp[0] : NodeManager::currentNM()->mkNode( kind::AND, exp );
          }else{

            EvalSygusInvarianceTest esit;
            eval_children.insert( eval_children.end(), it->second[i].begin(), it->second[i].end() );
            Node conj =
                NodeManager::currentNM()->mkNode(kind::APPLY_UF, eval_children);
            eval_children[1] = vn;
            Node eval_fun = NodeManager::currentNM()->mkNode( kind::APPLY_UF, eval_children );
            res = evaluateWithUnfolding(eval_fun);
            esit.init(conj, n, res);
            eval_children.resize( 2 );  
            eval_children[1] = n;
            
            //evaluate with minimal explanation
            std::vector< Node > mexp;
            d_syexp->getExplanationFor(n, vn, mexp, esit);
            Assert( !mexp.empty() );
            expn = mexp.size()==1 ? mexp[0] : NodeManager::currentNM()->mkNode( kind::AND, mexp );
            
            //if all constant, we can use evaluation to minimize the explanation
            //Assert( i<d_eval_args_const[n].size() );
            //if( d_eval_args_const[n][i] ){
              /*
              std::map< Node, Node > vtm; 
              std::map< Node, Node > visited; 
              std::map< Node, std::vector< Node > > exp;
              vtm[n] = vn;
              res = crefEvaluate( eval_fun, vtm, visited, exp );
              Assert( !exp[eval_fun].empty() );
              expn = exp[eval_fun].size()==1 ? exp[eval_fun][0] : NodeManager::currentNM()->mkNode( kind::AND, exp[eval_fun] );
              */
              /*
            //otherwise, just do a substitution
            }else{
              Assert( vars.size()==it->second[i].size() );
              res = bTerm.substitute( vars.begin(), vars.end(), it->second[i].begin(), it->second[i].end() );
              res = Rewriter::rewrite( res );
              expn = antec;
            }
            */
          }
          Assert( !res.isNull() );
          terms.push_back( d_evals[n][i] );
          vals.push_back( res );
          exps.push_back( expn );
          Trace("sygus-eager") << "Conclude : " << d_evals[n][i] << " == " << res << ", cref eval = " << d_eval_args_const[n][i] << std::endl;
          Trace("sygus-eager") << "   from " << expn << std::endl;
        }
        d_node_mv_args_proc[n][vn] = it->second.size();
      }
    }
  }
}

Node TermDbSygus::unfold( Node en, std::map< Node, Node >& vtm, std::vector< Node >& exp, bool track_exp ) {
  if( en.getKind()==kind::APPLY_UF ){
    Trace("sygus-db-debug") << "Unfold : " << en << std::endl;
    Node ev = en[0];
    if( track_exp ){
      std::map< Node, Node >::iterator itv = vtm.find( en[0] );
      if( itv!=vtm.end() ){
        ev = itv->second;
      }else{
        Assert( false );
      }
      Assert( en[0].getType()==ev.getType() );
      Assert( ev.isConst() );
    }
    Assert( ev.getKind()==kind::APPLY_CONSTRUCTOR );
    std::vector< Node > args;
    for( unsigned i=1; i<en.getNumChildren(); i++ ){
      args.push_back( en[i] );
    }
    const Datatype& dt = ((DatatypeType)(ev.getType()).toType()).getDatatype();
    unsigned i = Datatype::indexOf( ev.getOperator().toExpr() );
    if( track_exp ){
      //explanation
      Node ee = NodeManager::currentNM()->mkNode( kind::APPLY_TESTER, Node::fromExpr( dt[i].getTester() ), en[0] );
      if( std::find( exp.begin(), exp.end(), ee )==exp.end() ){
        exp.push_back( ee );
      }
    }
    Assert( !dt.isParametric() );
    std::map< int, Node > pre;
    for( unsigned j=0; j<dt[i].getNumArgs(); j++ ){
      std::vector< Node > cc;
      //get the evaluation argument for the selector
      Type rt = dt[i][j].getRangeType();
      const Datatype & ad = ((DatatypeType)dt[i][j].getRangeType()).getDatatype();
      cc.push_back( Node::fromExpr( ad.getSygusEvaluationFunc() ) );
      Node s;
      if( en[0].getKind()==kind::APPLY_CONSTRUCTOR ){
        s = en[0][j];
      }else{
        s = NodeManager::currentNM()->mkNode( kind::APPLY_SELECTOR_TOTAL, dt[i].getSelectorInternal( en[0].getType().toType(), j ), en[0] );
      }
      cc.push_back( s );
      if( track_exp ){
        //update vtm map
        vtm[s] = ev[j];
      }
      cc.insert( cc.end(), args.begin(), args.end() );
      pre[j] = NodeManager::currentNM()->mkNode( kind::APPLY_UF, cc );
    }
    std::map< TypeNode, int > var_count; 
    Node ret = mkGeneric( dt, i, var_count, pre );
    // if it is a variable, apply the substitution
    if( ret.getKind()==kind::BOUND_VARIABLE ){
      Assert( ret.hasAttribute(SygusVarNumAttribute()) );
      int i = ret.getAttribute(SygusVarNumAttribute());
      Assert( Node::fromExpr( dt.getSygusVarList() )[i]==ret );
      ret = args[i];
    }
    else
    {
      ret = Rewriter::rewrite(ret);
    }
    return ret;
  }else{
    Assert( en.isConst() );
  }
  return en;
}


Node TermDbSygus::getEagerUnfold( Node n, std::map< Node, Node >& visited ) {
  std::map< Node, Node >::iterator itv = visited.find( n );
  if( itv==visited.end() ){
    Trace("cegqi-eager-debug") << "getEagerUnfold " << n << std::endl;
    Node ret;
    if( n.getKind()==APPLY_UF ){
      TypeNode tn = n[0].getType();
      Trace("cegqi-eager-debug") << "check " << n[0].getType() << std::endl;
      if( tn.isDatatype() ){
        const Datatype& dt = ((DatatypeType)(tn).toType()).getDatatype();
        if( dt.isSygus() ){ 
          Trace("cegqi-eager") << "Unfold eager : " << n << std::endl;
          Node bTerm = sygusToBuiltin( n[0], tn );
          Trace("cegqi-eager") << "Built-in term : " << bTerm << std::endl;
          std::vector< Node > vars;
          std::vector< Node > subs;
          Node var_list = Node::fromExpr( dt.getSygusVarList() );
          Assert( var_list.getNumChildren()+1==n.getNumChildren() );
          for( unsigned j=0; j<var_list.getNumChildren(); j++ ){
            vars.push_back( var_list[j] );
          }
          for( unsigned j=1; j<n.getNumChildren(); j++ ){
            Node nc = getEagerUnfold( n[j], visited );
            subs.push_back( nc );
            Assert(subs[j - 1].getType().isComparableTo(
                var_list[j - 1].getType()));
          }
          Assert( vars.size()==subs.size() );
          bTerm = bTerm.substitute( vars.begin(), vars.end(), subs.begin(), subs.end() );
          Trace("cegqi-eager") << "Built-in term after subs : " << bTerm << std::endl;
          Trace("cegqi-eager-debug") << "Types : " << bTerm.getType() << " " << n.getType() << std::endl;
          Assert(n.getType().isComparableTo(bTerm.getType()));
          ret = bTerm; 
        }
      }
    }
    if( ret.isNull() ){
      if( n.getKind()!=FORALL ){
        bool childChanged = false;
        std::vector< Node > children;
        for( unsigned i=0; i<n.getNumChildren(); i++ ){
          Node nc = getEagerUnfold( n[i], visited );
          childChanged = childChanged || n[i]!=nc;
          children.push_back( nc );
        }
        if( childChanged ){
          if( n.getMetaKind() == kind::metakind::PARAMETERIZED ){
            children.insert( children.begin(), n.getOperator() );
          }
          ret = NodeManager::currentNM()->mkNode( n.getKind(), children );
        }
      }
      if( ret.isNull() ){
        ret = n;
      }
    }
    visited[n] = ret;
    return ret;
  }else{
    return itv->second;
  }
}


Node TermDbSygus::evaluateBuiltin( TypeNode tn, Node bn, std::vector< Node >& args ) {
  if( !args.empty() ){
    std::map< TypeNode, std::vector< Node > >::iterator it = d_var_list.find( tn );
    Assert( it!=d_var_list.end() );
    Assert( it->second.size()==args.size() );
    return Rewriter::rewrite( bn.substitute( it->second.begin(), it->second.end(), args.begin(), args.end() ) );
  }else{
    return Rewriter::rewrite( bn );
  }
}

Node TermDbSygus::evaluateWithUnfolding(
    Node n, std::unordered_map<Node, Node, NodeHashFunction>& visited)
{
  std::unordered_map<Node, Node, NodeHashFunction>::iterator it =
      visited.find(n);
  if( it==visited.end() ){
    Node ret = n;
    while( ret.getKind()==APPLY_UF && ret[0].getKind()==APPLY_CONSTRUCTOR ){
      ret = unfold( ret );
    }    
    if( ret.getNumChildren()>0 ){
      std::vector< Node > children;
      if( ret.getMetaKind() == kind::metakind::PARAMETERIZED ){
        children.push_back( ret.getOperator() );
      }
      bool childChanged = false;
      for( unsigned i=0; i<ret.getNumChildren(); i++ ){
        Node nc = evaluateWithUnfolding( ret[i], visited ); 
        childChanged = childChanged || nc!=ret[i];
        children.push_back( nc );
      }
      if( childChanged ){
        ret = NodeManager::currentNM()->mkNode( ret.getKind(), children );
      }
      ret = getExtRewriter()->extendedRewrite(ret);
    }
    visited[n] = ret;
    return ret;
  }else{
    return it->second;
  }
}

Node TermDbSygus::evaluateWithUnfolding( Node n ) {
  std::unordered_map<Node, Node, NodeHashFunction> visited;
  return evaluateWithUnfolding( n, visited );
}

}/* CVC4::theory::quantifiers namespace */
}/* CVC4::theory namespace */
}/* CVC4 namespace */
<|MERGE_RESOLUTION|>--- conflicted
+++ resolved
@@ -161,44 +161,15 @@
   return mkGeneric(dt, c, var_count, pre);
 }
 
-<<<<<<< HEAD
-struct SygusToBuiltinAttributeId {};
-typedef expr::Attribute<SygusToBuiltinAttributeId, Node> SygusToBuiltinAttribute;
-
-=======
 struct SygusToBuiltinAttributeId
 {
 };
 typedef expr::Attribute<SygusToBuiltinAttributeId, Node>
     SygusToBuiltinAttribute;
->>>>>>> 966960b4
 
 Node TermDbSygus::sygusToBuiltin( Node n, TypeNode tn ) {
   Assert( n.getType()==tn );
   Assert( tn.isDatatype() );
-<<<<<<< HEAD
-  
-  //has it already been computed?
-  if( n.hasAttribute(SygusToBuiltinAttribute()) )
-  {
-    return n.getAttribute(SygusToBuiltinAttribute());
-  }
-  
-  Trace("sygus-db-debug") << "SygusToBuiltin : compute for " << n << ", type = " << tn << std::endl;
-  const Datatype& dt = static_cast<DatatypeType>(tn.toType()).getDatatype();
-  if( n.getKind()==APPLY_CONSTRUCTOR ){
-    unsigned i = Datatype::indexOf( n.getOperator().toExpr() );
-    Assert( n.getNumChildren()==dt[i].getNumArgs() );
-    std::map< TypeNode, int > var_count;
-    std::map< int, Node > pre;
-    for (unsigned j = 0, size = n.getNumChildren(); j < size; j++)
-    {
-      pre[j] = sygusToBuiltin( n[j], getArgType( dt[i], j ) );
-    }
-    Node ret = mkGeneric(dt, i, var_count, pre);
-    Trace("sygus-db-debug") << "SygusToBuiltin : Generic is " << ret << std::endl;
-    n.setAttribute(SygusToBuiltinAttribute(),ret);
-=======
 
   // has it already been computed?
   if (n.hasAttribute(SygusToBuiltinAttribute()))
@@ -223,7 +194,6 @@
     Trace("sygus-db-debug")
         << "SygusToBuiltin : Generic is " << ret << std::endl;
     n.setAttribute(SygusToBuiltinAttribute(), ret);
->>>>>>> 966960b4
     return ret;
   }
   if (n.hasAttribute(SygusPrintProxyAttribute()))
