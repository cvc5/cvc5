--- conflicted
+++ resolved
@@ -560,11 +560,7 @@
     }
   }
   Trace("sygus-db") << "  ...finished" << std::endl;
-<<<<<<< HEAD
-  isVarAgnostic = true;
-=======
-
->>>>>>> b9cddd75
+
   d_enum_var_agnostic[e] = isVarAgnostic;
   if (isVarAgnostic)
   {
@@ -991,20 +987,14 @@
       itv = d_var_subclass_list.find(tn);
   if (itv == d_var_subclass_list.end())
   {
-<<<<<<< HEAD
-=======
     Assert(false);
->>>>>>> b9cddd75
     return 0;
   }
   std::map<unsigned, std::vector<Node> >::const_iterator itvv =
       itv->second.find(sc);
   if (itvv == itv->second.end())
   {
-<<<<<<< HEAD
-=======
     Assert(false);
->>>>>>> b9cddd75
     return 0;
   }
   return itvv->second.size();
@@ -1017,20 +1007,14 @@
       itv = d_var_subclass_list.find(tn);
   if (itv == d_var_subclass_list.end())
   {
-<<<<<<< HEAD
-=======
     Assert(false);
->>>>>>> b9cddd75
     return Node::null();
   }
   std::map<unsigned, std::vector<Node> >::const_iterator itvv =
       itv->second.find(sc);
   if (itvv == itv->second.end() || i >= itvv->second.size())
   {
-<<<<<<< HEAD
-=======
     Assert(false);
->>>>>>> b9cddd75
     return Node::null();
   }
   return itvv->second[i];
