/*********************                                                        */
/*! \file term_database_sygus.cpp
 ** \verbatim
 ** Top contributors (to current version):
 **   Andrew Reynolds, Andres Noetzli
 ** This file is part of the CVC4 project.
 ** Copyright (c) 2009-2019 by the authors listed in the file AUTHORS
 ** in the top-level source directory) and their institutional affiliations.
 ** All rights reserved.  See the file COPYING in the top-level source
 ** directory for licensing information.\endverbatim
 **
 ** \brief Implementation of term database sygus class
 **/

#include "theory/quantifiers/sygus/term_database_sygus.h"

#include "base/cvc4_check.h"
#include "options/base_options.h"
#include "options/quantifiers_options.h"
#include "printer/printer.h"
#include "theory/arith/arith_msum.h"
#include "theory/datatypes/datatypes_rewriter.h"
#include "theory/quantifiers/quantifiers_attributes.h"
#include "theory/quantifiers/term_database.h"
#include "theory/quantifiers/term_util.h"
#include "theory/quantifiers_engine.h"

using namespace CVC4::kind;

namespace CVC4 {
namespace theory {
namespace quantifiers {

void TypeNodeIdTrie::add(Node v, std::vector<TypeNode>& types)
{
  TypeNodeIdTrie* tnt = this;
  for (unsigned i = 0, size = types.size(); i < size; i++)
  {
    tnt = &tnt->d_children[types[i]];
  }
  tnt->d_data.push_back(v);
}

void TypeNodeIdTrie::assignIds(std::map<Node, unsigned>& assign,
                               unsigned& idCount)
{
  if (!d_data.empty())
  {
    for (const Node& v : d_data)
    {
      assign[v] = idCount;
    }
    idCount++;
  }
  for (std::pair<const TypeNode, TypeNodeIdTrie>& c : d_children)
  {
    c.second.assignIds(assign, idCount);
  }
}

std::ostream& operator<<(std::ostream& os, EnumeratorRole r)
{
  switch (r)
  {
    case ROLE_ENUM_POOL: os << "POOL"; break;
    case ROLE_ENUM_SINGLE_SOLUTION: os << "SINGLE_SOLUTION"; break;
    case ROLE_ENUM_MULTI_SOLUTION: os << "MULTI_SOLUTION"; break;
    case ROLE_ENUM_CONSTRAINED: os << "CONSTRAINED"; break;
    default: os << "enum_" << static_cast<unsigned>(r); break;
  }
  return os;
}

TermDbSygus::TermDbSygus(context::Context* c, QuantifiersEngine* qe)
    : d_quantEngine(qe),
      d_syexp(new SygusExplain(this)),
      d_ext_rw(new ExtendedRewriter(true)),
      d_eval(new Evaluator),
      d_eval_unfold(new SygusEvalUnfold(this))
{
  d_true = NodeManager::currentNM()->mkConst( true );
  d_false = NodeManager::currentNM()->mkConst( false );
}

bool TermDbSygus::reset( Theory::Effort e ) { 
  return true;  
}

TNode TermDbSygus::getFreeVar( TypeNode tn, int i, bool useSygusType ) {
  unsigned sindex = 0;
  TypeNode vtn = tn;
  if( useSygusType ){
    if( tn.isDatatype() ){
      const Datatype& dt = ((DatatypeType)(tn).toType()).getDatatype();
      if( !dt.getSygusType().isNull() ){
        vtn = TypeNode::fromType( dt.getSygusType() );
        sindex = 1;
      } 
    }
  }
  while( i>=(int)d_fv[sindex][tn].size() ){
    std::stringstream ss;
    if( tn.isDatatype() ){
      const Datatype& dt = ((DatatypeType)(tn).toType()).getDatatype();
      ss << "fv_" << dt.getName() << "_" << i;
    }else{
      ss << "fv_" << tn << "_" << i;
    }
    Assert( !vtn.isNull() );
    Node v = NodeManager::currentNM()->mkSkolem( ss.str(), vtn, "for sygus normal form testing" );
    d_fv_stype[v] = tn;
    d_fv_num[v] = i;
    d_fv[sindex][tn].push_back( v );
  }
  return d_fv[sindex][tn][i];
}

TNode TermDbSygus::getFreeVarInc( TypeNode tn, std::map< TypeNode, int >& var_count, bool useSygusType ) {
  std::map< TypeNode, int >::iterator it = var_count.find( tn );
  if( it==var_count.end() ){
    var_count[tn] = 1;
    return getFreeVar( tn, 0, useSygusType );
  }else{
    int index = it->second;
    var_count[tn]++;
    return getFreeVar( tn, index, useSygusType );
  }
}

bool TermDbSygus::hasFreeVar( Node n, std::map< Node, bool >& visited ){
  if( visited.find( n )==visited.end() ){
    visited[n] = true;
    if( isFreeVar( n ) ){
      return true;    
    }
    for( unsigned i=0; i<n.getNumChildren(); i++ ){
      if( hasFreeVar( n[i], visited ) ){
        return true;
      }
    }
  }
  return false;
}

bool TermDbSygus::hasFreeVar( Node n ) {
  std::map< Node, bool > visited;
  return hasFreeVar( n, visited );
}

Node TermDbSygus::getProxyVariable(TypeNode tn, Node c)
{
  Assert(tn.isDatatype());
  Assert(static_cast<DatatypeType>(tn.toType()).getDatatype().isSygus());
  Assert(
      TypeNode::fromType(
          static_cast<DatatypeType>(tn.toType()).getDatatype().getSygusType())
          .isComparableTo(c.getType()));

  std::map<Node, Node>::iterator it = d_proxy_vars[tn].find(c);
  if (it == d_proxy_vars[tn].end())
  {
    int anyC = getAnyConstantConsNum(tn);
    Node k;
    if (anyC == -1)
    {
      k = NodeManager::currentNM()->mkSkolem("sy", tn, "sygus proxy");
      SygusPrintProxyAttribute spa;
      k.setAttribute(spa, c);
    }
    else
    {
      const Datatype& dt = static_cast<DatatypeType>(tn.toType()).getDatatype();
      k = NodeManager::currentNM()->mkNode(
          APPLY_CONSTRUCTOR, Node::fromExpr(dt[anyC].getConstructor()), c);
    }
    d_proxy_vars[tn][c] = k;
    return k;
  }
  return it->second;
}

TypeNode TermDbSygus::getSygusTypeForVar( Node v ) {
  Assert( d_fv_stype.find( v )!=d_fv_stype.end() );
  return d_fv_stype[v];
}

Node TermDbSygus::mkGeneric(const Datatype& dt,
                            unsigned c,
                            std::map<TypeNode, int>& var_count,
                            std::map<int, Node>& pre)
{
  Assert(c < dt.getNumConstructors());
  Assert( dt.isSygus() );
  Assert( !dt[c].getSygusOp().isNull() );
  std::vector< Node > children;
  Trace("sygus-db-debug") << "mkGeneric " << dt.getName() << " " << c << "..."
                          << std::endl;
  for (unsigned i = 0, nargs = dt[c].getNumArgs(); i < nargs; i++)
  {
    Node a;
    std::map< int, Node >::iterator it = pre.find( i );
    if( it!=pre.end() ){
      a = it->second;
    }else{
      TypeNode tna = TypeNode::fromType(dt[c].getArgType(i));
      a = getFreeVarInc( tna, var_count, true );
    }
    Trace("sygus-db-debug")
        << "  child " << i << " : " << a << " : " << a.getType() << std::endl;
    Assert( !a.isNull() );
    children.push_back( a );
  }
  return datatypes::DatatypesRewriter::mkSygusTerm(dt, c, children);
}

Node TermDbSygus::mkGeneric(const Datatype& dt, int c, std::map<int, Node>& pre)
{
  std::map<TypeNode, int> var_count;
  return mkGeneric(dt, c, var_count, pre);
}

Node TermDbSygus::mkGeneric(const Datatype& dt, int c)
{
  std::map<int, Node> pre;
  return mkGeneric(dt, c, pre);
}

struct CanonizeBuiltinAttributeId
{
};
using CanonizeBuiltinAttribute =
    expr::Attribute<CanonizeBuiltinAttributeId, Node>;

Node TermDbSygus::canonizeBuiltin(Node n)
{
  std::map<TypeNode, int> var_count;
  return canonizeBuiltin(n, var_count);
}

Node TermDbSygus::canonizeBuiltin(Node n, std::map<TypeNode, int>& var_count)
{
  // has it already been computed?
  if (var_count.empty() && n.hasAttribute(CanonizeBuiltinAttribute()))
  {
    Node ret = n.getAttribute(CanonizeBuiltinAttribute());
    Trace("sygus-db-canon") << "cached " << n << " : " << ret << "\n";
    return ret;
  }
  Trace("sygus-db-canon") << "  CanonizeBuiltin : compute for " << n << "\n";
  Node ret = n;
  // it is symbolic if it represents "any constant"
  if (n.getKind() == APPLY_SELECTOR_TOTAL)
  {
    ret = getFreeVarInc(n[0].getType(), var_count, true);
  }
  else if (n.getKind() != APPLY_CONSTRUCTOR)
  {
    ret = n;
  }
  else
  {
    Assert(n.getKind() == APPLY_CONSTRUCTOR);
    bool childChanged = false;
    std::vector<Node> children;
    children.push_back(n.getOperator());
    for (unsigned j = 0, size = n.getNumChildren(); j < size; ++j)
    {
      Node child = canonizeBuiltin(n[j], var_count);
      children.push_back(child);
      childChanged = childChanged || child != n[j];
    }
    if (childChanged)
    {
      ret = NodeManager::currentNM()->mkNode(APPLY_CONSTRUCTOR, children);
    }
  }
  // cache if we had a fresh variable count
  if (var_count.empty())
  {
    n.setAttribute(CanonizeBuiltinAttribute(), ret);
  }
  Trace("sygus-db-canon") << "  ...normalized " << n << " --> " << ret
                          << std::endl;
  Assert(ret.getType().isComparableTo(n.getType()));
  return ret;
}

struct SygusToBuiltinAttributeId
{
};
typedef expr::Attribute<SygusToBuiltinAttributeId, Node>
    SygusToBuiltinAttribute;

Node TermDbSygus::sygusToBuiltin(Node n, TypeNode tn)
{
  Assert(n.getType().isComparableTo(tn));
  if (!tn.isDatatype())
  {
    return n;
  }
  // has it already been computed?
  if (n.hasAttribute(SygusToBuiltinAttribute()))
  {
    return n.getAttribute(SygusToBuiltinAttribute());
  }
  Trace("sygus-db-debug") << "SygusToBuiltin : compute for " << n
                          << ", type = " << tn << std::endl;
  const Datatype& dt = static_cast<DatatypeType>(tn.toType()).getDatatype();
  if (!dt.isSygus())
  {
    return n;
  }
  if (n.getKind() == APPLY_CONSTRUCTOR)
  {
    unsigned i = datatypes::DatatypesRewriter::indexOf(n.getOperator());
    Assert(n.getNumChildren() == dt[i].getNumArgs());
    std::map<int, Node> pre;
    for (unsigned j = 0, size = n.getNumChildren(); j < size; j++)
    {
      pre[j] = sygusToBuiltin(n[j], TypeNode::fromType(dt[i].getArgType(j)));
    }
    Node ret = mkGeneric(dt, i, pre);
    Trace("sygus-db-debug")
        << "SygusToBuiltin : Generic is " << ret << std::endl;
    // cache
    n.setAttribute(SygusToBuiltinAttribute(), ret);
    return ret;
  }
  if (n.hasAttribute(SygusPrintProxyAttribute()))
  {
    // this variable was associated by an attribute to a builtin node
    return n.getAttribute(SygusPrintProxyAttribute());
  }
  Assert(isFreeVar(n));
  // map to builtin variable type
  int fv_num = getVarNum(n);
  Assert(!dt.getSygusType().isNull());
  TypeNode vtn = TypeNode::fromType(dt.getSygusType());
  Node ret = getFreeVar(vtn, fv_num);
  return ret;
}

Node TermDbSygus::sygusSubstituted( TypeNode tn, Node n, std::vector< Node >& args ) {
  Assert( d_var_list[tn].size()==args.size() );
  return n.substitute( d_var_list[tn].begin(), d_var_list[tn].end(), args.begin(), args.end() );
}

unsigned TermDbSygus::getSygusTermSize( Node n ){
  if (n.getKind() != APPLY_CONSTRUCTOR)
  {
    return 0;
  }
  unsigned sum = 0;
  for (unsigned i = 0; i < n.getNumChildren(); i++)
  {
    sum += getSygusTermSize(n[i]);
  }
  const Datatype& dt = Datatype::datatypeOf(n.getOperator().toExpr());
  int cindex = datatypes::DatatypesRewriter::indexOf(n.getOperator());
  Assert(cindex >= 0 && cindex < (int)dt.getNumConstructors());
  unsigned weight = dt[cindex].getWeight();
  return weight + sum;
}

void TermDbSygus::registerSygusType( TypeNode tn ) {
  std::map< TypeNode, TypeNode >::iterator itr = d_register.find( tn );
  if( itr==d_register.end() ){
    d_register[tn] = TypeNode::null();
    if( tn.isDatatype() ){
      const Datatype& dt = ((DatatypeType)(tn).toType()).getDatatype();
      Trace("sygus-db") << "Register type " << dt.getName() << "..." << std::endl;
      TypeNode btn = TypeNode::fromType( dt.getSygusType() );
      d_register[tn] = btn;
      if( !d_register[tn].isNull() ){
        // get the sygus variable list
        Node var_list = Node::fromExpr( dt.getSygusVarList() );
        if( !var_list.isNull() ){
          for( unsigned j=0; j<var_list.getNumChildren(); j++ ){
            Node sv = var_list[j];
            SygusVarNumAttribute svna;
            sv.setAttribute( svna, j );
            d_var_list[tn].push_back( sv );
          }
        }else{
          // no arguments to synthesis functions
          d_var_list[tn].clear();
        }
        // register connected types
        for (unsigned i = 0, ncons = dt.getNumConstructors(); i < ncons; i++)
        {
          for (unsigned j = 0, nargs = dt[i].getNumArgs(); j < nargs; j++)
          {
            TypeNode ctn = TypeNode::fromType(dt[i].getArgType(j));
            registerSygusType(ctn);
            // carry type attributes
            if (d_has_subterm_sym_cons.find(ctn)
                != d_has_subterm_sym_cons.end())
            {
              d_has_subterm_sym_cons[tn] = true;
            }
          }
        }
        //iterate over constructors
        for( unsigned i=0; i<dt.getNumConstructors(); i++ ){
          Expr sop = dt[i].getSygusOp();
          Assert( !sop.isNull() );
          Node n = Node::fromExpr( sop );
          Trace("sygus-db") << "  Operator #" << i << " : " << sop;
          if( sop.getKind() == kind::BUILTIN ){
            Kind sk = NodeManager::operatorToKind( n );
            Trace("sygus-db") << ", kind = " << sk;
            d_kinds[tn][sk] = i;
            d_arg_kind[tn][i] = sk;
            if (sk == ITE)
            {
              // mark that this type has an ITE
              d_hasIte[tn] = true;
            }
          }
          else if (sop.isConst() && dt[i].getNumArgs() == 0)
          {
            Trace("sygus-db") << ", constant";
            d_consts[tn][n] = i;
            d_arg_const[tn][i] = n;
          }
          else if (sop.getKind() == LAMBDA)
          {
            // do type checking
            Assert(sop[0].getNumChildren() == dt[i].getNumArgs());
            for (unsigned j = 0, nargs = dt[i].getNumArgs(); j < nargs; j++)
            {
              TypeNode ct = TypeNode::fromType(dt[i].getArgType(j));
              TypeNode cbt = sygusToBuiltinType(ct);
              TypeNode lat = TypeNode::fromType(sop[0][j].getType());
              CVC4_CHECK(cbt.isSubtypeOf(lat))
                  << "In sygus datatype " << dt.getName()
                  << ", argument to a lambda constructor is not " << lat
                  << std::endl;
            }
            if (sop[0].getKind() == ITE)
            {
              // mark that this type has an ITE
              d_hasIte[tn] = true;
            }
          }
          // symbolic constructors
          if (n.getAttribute(SygusAnyConstAttribute()))
          {
            d_sym_cons_any_constant[tn] = i;
            d_has_subterm_sym_cons[tn] = true;
          }
          // TODO (as part of #1170): we still do not properly catch type
          // errors in sygus grammars for arguments of builtin operators.
          // The challenge is that we easily ask for expected argument types of
          // builtin operators e.g. PLUS. Hence the call to mkGeneric below
          // will throw a type exception.
          d_ops[tn][n] = i;
          d_arg_ops[tn][i] = n;
          Trace("sygus-db") << std::endl;
          // ensure that terms that this constructor encodes are
          // of the type specified in the datatype. This will fail if
          // e.g. bitvector-and is a constructor of an integer grammar.
          Node g = mkGeneric(dt, i);
          TypeNode gtn = g.getType();
          CVC4_CHECK(gtn.isSubtypeOf(btn))
              << "Sygus datatype " << dt.getName()
              << " encodes terms that are not of type " << btn << std::endl;
          Trace("sygus-db") << "...done register Operator #" << i << std::endl;
        }
        // compute min type depth information
        computeMinTypeDepthInternal(tn, tn, 0);
      }
    }
  }
}

void TermDbSygus::registerEnumerator(Node e,
                                     Node f,
                                     SynthConjecture* conj,
                                     EnumeratorRole erole,
                                     bool useSymbolicCons)
{
  if (d_enum_to_conjecture.find(e) != d_enum_to_conjecture.end())
  {
    // already registered
    return;
  }
  Trace("sygus-db") << "Register enumerator : " << e << std::endl;
  // register its type
  TypeNode et = e.getType();
  registerSygusType(et);
  d_enum_to_conjecture[e] = conj;
  d_enum_to_synth_fun[e] = f;
  NodeManager* nm = NodeManager::currentNM();

  Trace("sygus-db") << "  registering symmetry breaking clauses..."
                    << std::endl;
  d_enum_to_using_sym_cons[e] = useSymbolicCons;
  // depending on if we are using symbolic constructors, introduce symmetry
  // breaking lemma templates for each relevant subtype of the grammar
  std::vector<TypeNode> sf_types;
  getSubfieldTypes(et, sf_types);
  // maps variables to the list of subfield types they occur in
  std::map<Node, std::vector<TypeNode> > type_occurs;
  std::map<TypeNode, std::vector<Node> >::iterator itv = d_var_list.find(et);
  Assert(itv != d_var_list.end());
  for (const Node& v : itv->second)
  {
    type_occurs[v].clear();
  }
  // for each type of subfield type of this enumerator
  for (unsigned i = 0, ntypes = sf_types.size(); i < ntypes; i++)
  {
    std::vector<unsigned> rm_indices;
    TypeNode stn = sf_types[i];
    Assert(stn.isDatatype());
    const Datatype& dt = stn.getDatatype();
    int anyC = getAnyConstantConsNum(stn);
    for (unsigned i = 0, ncons = dt.getNumConstructors(); i < ncons; i++)
    {
      Expr sop = dt[i].getSygusOp();
      Assert(!sop.isNull());
      bool isAnyC = static_cast<int>(i) == anyC;
      Node sopn = Node::fromExpr(sop);
      if (type_occurs.find(sopn) != type_occurs.end())
      {
        // if it is a variable, store that it occurs in stn
        type_occurs[sopn].push_back(stn);
      }
      else if (isAnyC && !useSymbolicCons)
      {
        // if we are not using the any constant constructor
        // do not use the symbolic constructor
        rm_indices.push_back(i);
      }
      else if (anyC != -1 && !isAnyC && useSymbolicCons)
      {
        // if we are using the any constant constructor, do not use any
        // concrete constant
        Node c_op = getConsNumConst(stn, i);
        if (!c_op.isNull())
        {
          rm_indices.push_back(i);
        }
      }
    }
    for (unsigned& rindex : rm_indices)
    {
      // make the apply-constructor corresponding to an application of the
      // constant or "any constant" constructor
      // we call getInstCons since in the case of any constant constructors, it
      // is necessary to generate a term of the form any_constant( x.0 ) for a
      // fresh variable x.0.
      Node fv = getFreeVar(stn, 0);
      Node exc_val = datatypes::DatatypesRewriter::getInstCons(fv, dt, rindex);
      // should not include the constuctor in any subterm
      Node x = getFreeVar(stn, 0);
      Trace("sygus-db") << "Construct symmetry breaking lemma from " << x
                        << " == " << exc_val << std::endl;
      Node lem = getExplain()->getExplanationForEquality(x, exc_val);
      lem = lem.negate();
      Trace("cegqi-lemma")
          << "Cegqi::Lemma : exclude symbolic cons lemma (template) : " << lem
          << std::endl;
      // the size of the subterm we are blocking is the weight of the
      // constructor (usually zero)
      registerSymBreakLemma(e, lem, stn, dt[rindex].getWeight());
    }
  }
  Trace("sygus-db") << "  ...finished" << std::endl;

  // determine if we are actively-generated
  bool isActiveGen = false;
  if (options::sygusActiveGenMode() != SYGUS_ACTIVE_GEN_NONE)
  {
    if (erole == ROLE_ENUM_MULTI_SOLUTION || erole == ROLE_ENUM_CONSTRAINED)
    {
      // If the enumerator is a solution for a conjecture with multiple
      // functions, we do not use active generation. If we did, we would have to
      // generate a "product" of two actively-generated enumerators. That is,
      // given a conjecture with two functions-to-synthesize with enumerators
      // e_f and e_g, and if these enumerators generated:
      // e_f -> t1, ..., tn
      // e_g -> s1, ..., sm
      // The sygus module in charge of this conjecture would expect
      // constructCandidates calls of the form
      //   (e_f,e_g) -> (ti, sj)
      // for each i,j. We instead use passive enumeration in this case.
      //
      // If the enumerator is constrained, it cannot be actively generated.
    }
    else if (erole == ROLE_ENUM_POOL)
    {
      // If the enumerator is used for generating a pool of values, we always
      // use active generation.
      isActiveGen = true;
    }
    else if (erole == ROLE_ENUM_SINGLE_SOLUTION)
    {
      // If the enumerator is the single function-to-synthesize, if auto is
      // enabled, we infer whether it is better to enable active generation.
      if (options::sygusActiveGenMode() == SYGUS_ACTIVE_GEN_AUTO)
      {
        // We use active generation if the grammar of the enumerator does not
        // have ITE and is not Boolean. Experimentally, it is better to
        // use passive generation for these cases since it enables useful
        // search space pruning techniques, e.g. evaluation unfolding,
        // conjecture-specific symmetry breaking. Also, if sygus-stream is
        // enabled, we always use active generation, since the use cases of
        // sygus stream are to find many solutions to an easy problem, where
        // the bottleneck often becomes the large number of "exclude the current
        // solution" clauses.
        const Datatype& dt = et.getDatatype();
        if (options::sygusStream()
            || (!hasIte(et) && !dt.getSygusType().isBoolean()))
        {
          isActiveGen = true;
        }
      }
      else
      {
        isActiveGen = true;
      }
    }
    else
    {
      Unreachable("Unknown enumerator mode in registerEnumerator");
    }
  }
  Trace("sygus-db") << "isActiveGen for " << e << ", role = " << erole
                    << " returned " << isActiveGen << std::endl;
  // Currently, actively-generated enumerators are either basic or variable
  // agnostic.
  bool isVarAgnostic =
      isActiveGen
      && options::sygusActiveGenMode() == SYGUS_ACTIVE_GEN_VAR_AGNOSTIC;
  d_enum_var_agnostic[e] = isVarAgnostic;
  if (isVarAgnostic)
  {
    // if not done so already, compute type class identifiers for each variable
    if (d_var_subclass_id.find(et) == d_var_subclass_id.end())
    {
      d_var_subclass_id[et].clear();
      TypeNodeIdTrie tnit;
      for (std::pair<const Node, std::vector<TypeNode> >& to : type_occurs)
      {
        tnit.add(to.first, to.second);
      }
      // 0 is reserved for "no type class id"
      unsigned typeIdCount = 1;
      tnit.assignIds(d_var_subclass_id[et], typeIdCount);
      // assign the list and reverse map to index
      for (std::pair<const Node, std::vector<TypeNode> >& to : type_occurs)
      {
        Node v = to.first;
        unsigned sc = d_var_subclass_id[et][v];
        Trace("sygus-db") << v << " has subclass id " << sc << std::endl;
        d_var_subclass_list_index[et][v] = d_var_subclass_list[et][sc].size();
        d_var_subclass_list[et][sc].push_back(v);
      }
    }
    // If no subclass has more than one variable, do not use variable agnostic
    // enumeration
    bool useVarAgnostic = false;
    for (std::pair<const unsigned, std::vector<Node> >& p :
         d_var_subclass_list[et])
    {
      if (p.second.size() > 1)
      {
        useVarAgnostic = true;
      }
    }
    if (!useVarAgnostic)
    {
      Trace("sygus-db")
          << "...disabling variable agnostic for " << e
          << " since it has no subclass with more than one variable."
          << std::endl;
      d_enum_var_agnostic[e] = false;
      isActiveGen = false;
    }
  }
  d_enum_active_gen[e] = isActiveGen;
  d_enum_basic[e] = isActiveGen && !isVarAgnostic;

  // We make an active guard if we will be explicitly blocking solutions for
  // the enumerator. This is the case if the role of the enumerator is to
  // populate a pool of terms, or (some cases) of when it is actively generated.
  if (isActiveGen || erole == ROLE_ENUM_POOL)
  {
    // make the guard
    Node ag = nm->mkSkolem("eG", nm->booleanType());
    // must ensure it is a literal immediately here
    ag = d_quantEngine->getValuation().ensureLiteral(ag);
    // must ensure that it is asserted as a literal before we begin solving
    Node lem = nm->mkNode(OR, ag, ag.negate());
    d_quantEngine->getOutputChannel().requirePhase(ag, true);
    d_quantEngine->getOutputChannel().lemma(lem);
    d_enum_to_active_guard[e] = ag;
  }
}

bool TermDbSygus::isEnumerator(Node e) const
{
  return d_enum_to_conjecture.find(e) != d_enum_to_conjecture.end();
}

SynthConjecture* TermDbSygus::getConjectureForEnumerator(Node e) const
{
  std::map<Node, SynthConjecture*>::const_iterator itm =
      d_enum_to_conjecture.find(e);
  if (itm != d_enum_to_conjecture.end()) {
    return itm->second;
  }
  return nullptr;
}

Node TermDbSygus::getSynthFunForEnumerator(Node e) const
{
  std::map<Node, Node>::const_iterator itsf = d_enum_to_synth_fun.find(e);
  if (itsf != d_enum_to_synth_fun.end())
  {
    return itsf->second;
  }
  return Node::null();
}

Node TermDbSygus::getActiveGuardForEnumerator(Node e) const
{
  std::map<Node, Node>::const_iterator itag = d_enum_to_active_guard.find(e);
  if (itag != d_enum_to_active_guard.end()) {
    return itag->second;
  }
  return Node::null();
}

bool TermDbSygus::usingSymbolicConsForEnumerator(Node e) const
{
  std::map<Node, bool>::const_iterator itus = d_enum_to_using_sym_cons.find(e);
  if (itus != d_enum_to_using_sym_cons.end())
  {
    return itus->second;
  }
  return false;
}

bool TermDbSygus::isVariableAgnosticEnumerator(Node e) const
{
  std::map<Node, bool>::const_iterator itus = d_enum_var_agnostic.find(e);
  if (itus != d_enum_var_agnostic.end())
  {
    return itus->second;
  }
  return false;
}

bool TermDbSygus::isBasicEnumerator(Node e) const
{
  std::map<Node, bool>::const_iterator itus = d_enum_basic.find(e);
  if (itus != d_enum_basic.end())
  {
    return itus->second;
  }
  return false;
}

bool TermDbSygus::isPassiveEnumerator(Node e) const
{
  std::map<Node, bool>::const_iterator itus = d_enum_active_gen.find(e);
  if (itus != d_enum_active_gen.end())
  {
    return !itus->second;
  }
  return true;
}

void TermDbSygus::getEnumerators(std::vector<Node>& mts)
{
  for (std::map<Node, SynthConjecture*>::iterator itm =
           d_enum_to_conjecture.begin();
       itm != d_enum_to_conjecture.end();
       ++itm)
  {
    mts.push_back( itm->first );
  }
}

void TermDbSygus::registerSymBreakLemma(
    Node e, Node lem, TypeNode tn, unsigned sz, bool isTempl)
{
  d_enum_to_sb_lemmas[e].push_back(lem);
  d_sb_lemma_to_type[lem] = tn;
  d_sb_lemma_to_size[lem] = sz;
  d_sb_lemma_to_isTempl[lem] = isTempl;
}

bool TermDbSygus::hasSymBreakLemmas(std::vector<Node>& enums) const
{
  if (!d_enum_to_sb_lemmas.empty())
  {
    for (std::pair<const Node, std::vector<Node> > sb : d_enum_to_sb_lemmas)
    {
      enums.push_back(sb.first);
    }
    return true;
  }
  return false;
}

void TermDbSygus::getSymBreakLemmas(Node e, std::vector<Node>& lemmas) const
{
  std::map<Node, std::vector<Node> >::const_iterator itsb =
      d_enum_to_sb_lemmas.find(e);
  if (itsb != d_enum_to_sb_lemmas.end())
  {
    lemmas.insert(lemmas.end(), itsb->second.begin(), itsb->second.end());
  }
}

TypeNode TermDbSygus::getTypeForSymBreakLemma(Node lem) const
{
  std::map<Node, TypeNode>::const_iterator it = d_sb_lemma_to_type.find(lem);
  Assert(it != d_sb_lemma_to_type.end());
  return it->second;
}
unsigned TermDbSygus::getSizeForSymBreakLemma(Node lem) const
{
  std::map<Node, unsigned>::const_iterator it = d_sb_lemma_to_size.find(lem);
  Assert(it != d_sb_lemma_to_size.end());
  return it->second;
}

bool TermDbSygus::isSymBreakLemmaTemplate(Node lem) const
{
  std::map<Node, bool>::const_iterator it = d_sb_lemma_to_isTempl.find(lem);
  Assert(it != d_sb_lemma_to_isTempl.end());
  return it->second;
}

void TermDbSygus::clearSymBreakLemmas(Node e) { d_enum_to_sb_lemmas.erase(e); }

bool TermDbSygus::isRegistered(TypeNode tn) const
{
  return d_register.find( tn )!=d_register.end();
}

TypeNode TermDbSygus::sygusToBuiltinType( TypeNode tn ) {
  Assert( isRegistered( tn ) );
  return d_register[tn];
}

void TermDbSygus::toStreamSygus(const char* c, Node n)
{
  if (Trace.isOn(c))
  {
    if (n.isNull())
    {
      Trace(c) << n;
    }
    else
    {
      std::stringstream ss;
      Printer::getPrinter(options::outputLanguage())->toStreamSygus(ss, n);
      Trace(c) << ss.str();
    }
  }
}

void TermDbSygus::computeMinTypeDepthInternal( TypeNode root_tn, TypeNode tn, unsigned type_depth ) {
  std::map< TypeNode, unsigned >::iterator it = d_min_type_depth[root_tn].find( tn );
  if( it==d_min_type_depth[root_tn].end() || type_depth<it->second ){
    if (!tn.isDatatype())
    {
      // do not recurse to non-datatype types
      return;
    }
    d_min_type_depth[root_tn][tn] = type_depth;
    const Datatype& dt = ((DatatypeType)(tn).toType()).getDatatype();
    //compute for connected types
    for( unsigned i=0; i<dt.getNumConstructors(); i++ ){
      for( unsigned j=0; j<dt[i].getNumArgs(); j++ ){
        computeMinTypeDepthInternal( root_tn, getArgType( dt[i], j ), type_depth+1 );
      }
    }
  }
}
  
unsigned TermDbSygus::getMinTypeDepth( TypeNode root_tn, TypeNode tn ){
  std::map< TypeNode, unsigned >::iterator it = d_min_type_depth[root_tn].find( tn );
  if( it==d_min_type_depth[root_tn].end() ){
    Assert( d_min_type_depth[root_tn].find( tn )!=d_min_type_depth[root_tn].end() );  
    return d_min_type_depth[root_tn][tn];
  }else{
    return it->second;
  }
}

unsigned TermDbSygus::getMinTermSize( TypeNode tn ) {
  Assert( isRegistered( tn ) );
  std::map< TypeNode, unsigned >::iterator it = d_min_term_size.find( tn );
  if( it==d_min_term_size.end() ){
    const Datatype& dt = ((DatatypeType)(tn).toType()).getDatatype();
    for( unsigned i=0; i<dt.getNumConstructors(); i++ ){
      if (dt[i].getNumArgs() == 0)
      {
        d_min_term_size[tn] = 0;
        return 0;
      }
    }
    // TODO : improve
    d_min_term_size[tn] = 1;
    return 1;
  }else{
    return it->second;
  }
}

unsigned TermDbSygus::getMinConsTermSize( TypeNode tn, unsigned cindex ) {
  Assert( isRegistered( tn ) );
  std::map< unsigned, unsigned >::iterator it = d_min_cons_term_size[tn].find( cindex );
  if( it==d_min_cons_term_size[tn].end() ){
    const Datatype& dt = ((DatatypeType)(tn).toType()).getDatatype();
    Assert( cindex<dt.getNumConstructors() );
    unsigned ret = 0;
    if( dt[cindex].getNumArgs()>0 ){
      ret = 1;
      for( unsigned i=0; i<dt[cindex].getNumArgs(); i++ ){
        ret += getMinTermSize( getArgType( dt[cindex], i ) );
      }
    }
    d_min_cons_term_size[tn][cindex] = ret;
    return ret;
  }else{
    return it->second;
  }
}

unsigned TermDbSygus::getSelectorWeight(TypeNode tn, Node sel)
{
  std::map<TypeNode, std::map<Node, unsigned> >::iterator itsw =
      d_sel_weight.find(tn);
  if (itsw == d_sel_weight.end())
  {
    d_sel_weight[tn].clear();
    itsw = d_sel_weight.find(tn);
    Type t = tn.toType();
    const Datatype& dt = static_cast<DatatypeType>(t).getDatatype();
    Trace("sygus-db") << "Compute selector weights for " << dt.getName()
                      << std::endl;
    for (unsigned i = 0, size = dt.getNumConstructors(); i < size; i++)
    {
      unsigned cw = dt[i].getWeight();
      for (unsigned j = 0, size2 = dt[i].getNumArgs(); j < size2; j++)
      {
        Node csel = Node::fromExpr(dt[i].getSelectorInternal(t, j));
        std::map<Node, unsigned>::iterator its = itsw->second.find(csel);
        if (its == itsw->second.end() || cw < its->second)
        {
          d_sel_weight[tn][csel] = cw;
          Trace("sygus-db") << "  w(" << csel << ") <= " << cw << std::endl;
        }
      }
    }
  }
  Assert(itsw->second.find(sel) != itsw->second.end());
  return itsw->second[sel];
}

void TermDbSygus::getSubfieldTypes(TypeNode tn, std::vector<TypeNode>& sf_types)
{
  std::map<TypeNode, std::map<TypeNode, unsigned> >::iterator it =
      d_min_type_depth.find(tn);
  Assert(it != d_min_type_depth.end());
  for (const std::pair<const TypeNode, unsigned>& st : it->second)
  {
    sf_types.push_back(st.first);
  }
}

int TermDbSygus::getKindConsNum( TypeNode tn, Kind k ) {
  Assert( isRegistered( tn ) );
  std::map< TypeNode, std::map< Kind, int > >::iterator itt = d_kinds.find( tn );
  if( itt!=d_kinds.end() ){
    std::map< Kind, int >::iterator it = itt->second.find( k );
    if( it!=itt->second.end() ){
      return it->second;
    }
  }
  return -1;
}

int TermDbSygus::getConstConsNum( TypeNode tn, Node n ){
  Assert( isRegistered( tn ) );
  std::map< TypeNode, std::map< Node, int > >::iterator itt = d_consts.find( tn );
  if( itt!=d_consts.end() ){
    std::map< Node, int >::iterator it = itt->second.find( n );
    if( it!=itt->second.end() ){
      return it->second;
    }
  }
  return -1;
}

int TermDbSygus::getOpConsNum( TypeNode tn, Node n ) {
  std::map< Node, int >::iterator it = d_ops[tn].find( n );
  if( it!=d_ops[tn].end() ){
    return it->second;
  }else{
    return -1;
  }
}

bool TermDbSygus::hasKind( TypeNode tn, Kind k ) {
  return getKindConsNum( tn, k )!=-1;
}
bool TermDbSygus::hasIte(TypeNode tn) const
{
  return d_hasIte.find(tn) != d_hasIte.end();
}
bool TermDbSygus::hasConst( TypeNode tn, Node n ) {
  return getConstConsNum( tn, n )!=-1;
}
bool TermDbSygus::hasOp( TypeNode tn, Node n ) {
  return getOpConsNum( tn, n )!=-1;
}

Node TermDbSygus::getConsNumOp( TypeNode tn, int i ) {
  Assert( isRegistered( tn ) );
  std::map< TypeNode, std::map< int, Node > >::iterator itt = d_arg_ops.find( tn );
  if( itt!=d_arg_ops.end() ){
    std::map< int, Node >::iterator itn = itt->second.find( i );
    if( itn!=itt->second.end() ){
      return itn->second;
    }
  }
  return Node::null();
}

Node TermDbSygus::getConsNumConst( TypeNode tn, int i ) {
  Assert( isRegistered( tn ) );
  std::map< TypeNode, std::map< int, Node > >::iterator itt = d_arg_const.find( tn );
  if( itt!=d_arg_const.end() ){
    std::map< int, Node >::iterator itn = itt->second.find( i );
    if( itn!=itt->second.end() ){
      return itn->second;
    }
  }
  return Node::null();
}

Kind TermDbSygus::getConsNumKind( TypeNode tn, int i ) {
  Assert( isRegistered( tn ) );
  std::map< TypeNode, std::map< int, Kind > >::iterator itt = d_arg_kind.find( tn );
  if( itt!=d_arg_kind.end() ){
    std::map< int, Kind >::iterator itk = itt->second.find( i );
    if( itk!=itt->second.end() ){
      return itk->second;
    }
  }
  return UNDEFINED_KIND;
}

bool TermDbSygus::isKindArg( TypeNode tn, int i ) {
  return getConsNumKind( tn, i )!=UNDEFINED_KIND;
}

bool TermDbSygus::isConstArg( TypeNode tn, int i ) {
  Assert( isRegistered( tn ) );
  std::map< TypeNode, std::map< int, Node > >::iterator itt = d_arg_const.find( tn );
  if( itt!=d_arg_const.end() ){
    return itt->second.find( i )!=itt->second.end();
  }else{
    return false;
  }
}

TypeNode TermDbSygus::getArgType(const DatatypeConstructor& c, unsigned i) const
{
  Assert(i < c.getNumArgs());
  return TypeNode::fromType(
      static_cast<SelectorType>(c[i].getType()).getRangeType());
}

bool TermDbSygus::isTypeMatch( const DatatypeConstructor& c1, const DatatypeConstructor& c2 ) {
  if( c1.getNumArgs()!=c2.getNumArgs() ){
    return false;
  }else{
    for( unsigned i=0; i<c1.getNumArgs(); i++ ){
      if( getArgType( c1, i )!=getArgType( c2, i ) ){
        return false;
      }
    }
    return true;
  }
}

int TermDbSygus::getAnyConstantConsNum(TypeNode tn) const
{
  Assert(isRegistered(tn));
  std::map<TypeNode, unsigned>::const_iterator itt =
      d_sym_cons_any_constant.find(tn);
  if (itt != d_sym_cons_any_constant.end())
  {
    return static_cast<int>(itt->second);
  }
  return -1;
}

bool TermDbSygus::hasSubtermSymbolicCons(TypeNode tn) const
{
  return d_has_subterm_sym_cons.find(tn) != d_has_subterm_sym_cons.end();
}

unsigned TermDbSygus::getSubclassForVar(TypeNode tn, Node n) const
{
  std::map<TypeNode, std::map<Node, unsigned> >::const_iterator itc =
      d_var_subclass_id.find(tn);
  if (itc == d_var_subclass_id.end())
  {
    Assert(false);
    return 0;
  }
  std::map<Node, unsigned>::const_iterator itcc = itc->second.find(n);
  if (itcc == itc->second.end())
  {
    Assert(false);
    return 0;
  }
  return itcc->second;
}

unsigned TermDbSygus::getNumSubclassVars(TypeNode tn, unsigned sc) const
{
  std::map<TypeNode, std::map<unsigned, std::vector<Node> > >::const_iterator
      itv = d_var_subclass_list.find(tn);
  if (itv == d_var_subclass_list.end())
  {
    Assert(false);
    return 0;
  }
  std::map<unsigned, std::vector<Node> >::const_iterator itvv =
      itv->second.find(sc);
  if (itvv == itv->second.end())
  {
    Assert(false);
    return 0;
  }
  return itvv->second.size();
}
Node TermDbSygus::getVarSubclassIndex(TypeNode tn,
                                      unsigned sc,
                                      unsigned i) const
{
  std::map<TypeNode, std::map<unsigned, std::vector<Node> > >::const_iterator
      itv = d_var_subclass_list.find(tn);
  if (itv == d_var_subclass_list.end())
  {
    Assert(false);
    return Node::null();
  }
  std::map<unsigned, std::vector<Node> >::const_iterator itvv =
      itv->second.find(sc);
  if (itvv == itv->second.end() || i >= itvv->second.size())
  {
    Assert(false);
    return Node::null();
  }
  return itvv->second[i];
}

bool TermDbSygus::getIndexInSubclassForVar(TypeNode tn,
                                           Node v,
                                           unsigned& index) const
{
  std::map<TypeNode, std::map<Node, unsigned> >::const_iterator itv =
      d_var_subclass_list_index.find(tn);
  if (itv == d_var_subclass_list_index.end())
  {
    return false;
  }
  std::map<Node, unsigned>::const_iterator itvv = itv->second.find(v);
  if (itvv == itv->second.end())
  {
    return false;
  }
  index = itvv->second;
  return true;
}

bool TermDbSygus::isSymbolicConsApp(Node n) const
{
  if (n.getKind() != APPLY_CONSTRUCTOR)
  {
    return false;
  }
  TypeNode tn = n.getType();
  Assert(tn.isDatatype());
  const Datatype& dt = static_cast<DatatypeType>(tn.toType()).getDatatype();
  Assert(dt.isSygus());
  unsigned cindex = datatypes::DatatypesRewriter::indexOf(n.getOperator());
  Node sygusOp = Node::fromExpr(dt[cindex].getSygusOp());
  // it is symbolic if it represents "any constant"
  return sygusOp.getAttribute(SygusAnyConstAttribute());
}

bool TermDbSygus::canConstructKind(TypeNode tn,
                                   Kind k,
                                   std::vector<TypeNode>& argts,
                                   bool aggr)
{
  int c = getKindConsNum(tn, k);
  const Datatype& dt = static_cast<DatatypeType>(tn.toType()).getDatatype();
  if (c != -1)
  {
    for (unsigned i = 0, nargs = dt[c].getNumArgs(); i < nargs; i++)
    {
      argts.push_back(TypeNode::fromType(dt[c].getArgType(i)));
    }
    return true;
  }
  if (!options::sygusSymBreakAgg())
  {
    return false;
  }
  if (sygusToBuiltinType(tn).isBoolean())
  {
    if (k == ITE)
    {
      // ite( b1, b2, b3 ) <---- and( or( ~b1, b2 ), or( b1, b3 ) )
      std::vector<TypeNode> conj_types;
      if (canConstructKind(tn, AND, conj_types, true) && conj_types.size() == 2)
      {
        bool success = true;
        std::vector<TypeNode> disj_types[2];
        for (unsigned c = 0; c < 2; c++)
        {
          if (!canConstructKind(conj_types[c], OR, disj_types[c], true)
              || disj_types[c].size() != 2)
          {
            success = false;
            break;
          }
        }
        if (success)
        {
          for (unsigned r = 0; r < 2; r++)
          {
            for (unsigned d = 0, size = disj_types[r].size(); d < size; d++)
            {
              TypeNode dtn = disj_types[r][d];
              // must have negation that occurs in the other conjunct
              std::vector<TypeNode> ntypes;
              if (canConstructKind(dtn, NOT, ntypes) && ntypes.size() == 1)
              {
                TypeNode ntn = ntypes[0];
                for (unsigned dd = 0, size = disj_types[1 - r].size();
                     dd < size;
                     dd++)
                {
                  if (disj_types[1 - r][dd] == ntn)
                  {
                    argts.push_back(ntn);
                    argts.push_back(disj_types[r][d]);
                    argts.push_back(disj_types[1 - r][1 - dd]);
                    if (Trace.isOn("sygus-cons-kind"))
                    {
                      Trace("sygus-cons-kind")
                          << "Can construct kind " << k << " in " << tn
                          << " via child types:" << std::endl;
                      for (unsigned i = 0; i < 3; i++)
                      {
                        Trace("sygus-cons-kind")
                            << "  " << argts[i] << std::endl;
                      }
                    }
                    return true;
                  }
                }
              }
            }
          }
        }
      }
    }
  }
  // could try aggressive inferences here, such as
  // (and b1 b2) <---- (not (or (not b1) (not b2)))
  // (or b1 b2)  <---- (not (and (not b1) (not b2)))
  return false;
}

Node TermDbSygus::minimizeBuiltinTerm( Node n ) {
  if( ( n.getKind()==EQUAL || n.getKind()==LEQ || n.getKind()==LT || n.getKind()==GEQ || n.getKind()==GT ) &&
      ( n[0].getType().isInteger() || n[0].getType().isReal() ) ){
    bool changed = false;
    std::vector< Node > mon[2];
    for( unsigned r=0; r<2; r++ ){
      unsigned ro = r==0 ? 1 : 0;
      Node c;
      Node nc;
      if( n[r].getKind()==PLUS ){
        for( unsigned i=0; i<n[r].getNumChildren(); i++ ){
          if (ArithMSum::getMonomial(n[r][i], c, nc)
              && c.getConst<Rational>().isNegativeOne())
          {
            mon[ro].push_back( nc );
            changed = true;
          }else{
            if( !n[r][i].isConst() || !n[r][i].getConst<Rational>().isZero() ){
              mon[r].push_back( n[r][i] );
            }
          }
        }
      }else{
        if (ArithMSum::getMonomial(n[r], c, nc)
            && c.getConst<Rational>().isNegativeOne())
        {
          mon[ro].push_back( nc );
          changed = true;
        }else{
          if( !n[r].isConst() || !n[r].getConst<Rational>().isZero() ){
            mon[r].push_back( n[r] );
          }
        }
      }
    }
    if( changed ){
      Node nn[2];
      for( unsigned r=0; r<2; r++ ){
        nn[r] = mon[r].size()==0 ? NodeManager::currentNM()->mkConst( Rational(0) ) : ( mon[r].size()==1 ? mon[r][0] : NodeManager::currentNM()->mkNode( PLUS, mon[r] ) );
      }
      return NodeManager::currentNM()->mkNode( n.getKind(), nn[0], nn[1] );
    }
  }
  return n;
}

Node TermDbSygus::expandBuiltinTerm( Node t ){
  if( t.getKind()==EQUAL ){
    if( t[0].getType().isReal() ){
      return NodeManager::currentNM()->mkNode( AND, NodeManager::currentNM()->mkNode( LEQ, t[0], t[1] ),
                                                    NodeManager::currentNM()->mkNode( LEQ, t[1], t[0] ) );
    }else if( t[0].getType().isBoolean() ){
      return NodeManager::currentNM()->mkNode( OR, NodeManager::currentNM()->mkNode( AND, t[0], t[1] ),
                                                   NodeManager::currentNM()->mkNode( AND, t[0].negate(), t[1].negate() ) );
    }
  }else if( t.getKind()==ITE && t.getType().isBoolean() ){
    return NodeManager::currentNM()->mkNode( OR, NodeManager::currentNM()->mkNode( AND, t[0], t[1] ),
                                                 NodeManager::currentNM()->mkNode( AND, t[0].negate(), t[2] ) );
  }
  return Node::null();
}


Kind TermDbSygus::getComparisonKind( TypeNode tn ) {
  if( tn.isInteger() || tn.isReal() ){
    return LT;
  }else if( tn.isBitVector() ){
    return BITVECTOR_ULT;
  }else{
    return UNDEFINED_KIND;
  }
}

Kind TermDbSygus::getPlusKind( TypeNode tn, bool is_neg ) {
  if( tn.isInteger() || tn.isReal() ){
    return is_neg ? MINUS : PLUS;
  }else if( tn.isBitVector() ){
    return is_neg ? BITVECTOR_SUB : BITVECTOR_PLUS;
  }else{
    return UNDEFINED_KIND;
  }
}

bool TermDbSygus::involvesDivByZero( Node n, std::map< Node, bool >& visited ){
  if( visited.find( n )==visited.end() ){
    visited[n] = true;
    Kind k = n.getKind();
    if( k==DIVISION || k==DIVISION_TOTAL || k==INTS_DIVISION || k==INTS_DIVISION_TOTAL || 
        k==INTS_MODULUS || k==INTS_MODULUS_TOTAL ){
      if( n[1].isConst() ){
        if (n[1]
            == d_quantEngine->getTermUtil()->getTypeValue(n[1].getType(), 0))
        {
          return true;
        }
      }else{
        // if it has free variables it might be a non-zero constant
        if( !hasFreeVar( n[1] ) ){
          return true;
        }
      }
    }
    for( unsigned i=0; i<n.getNumChildren(); i++ ){
      if( involvesDivByZero( n[i], visited ) ){
        return true;
      }
    }
  }
  return false;
}

bool TermDbSygus::involvesDivByZero( Node n ) {
  std::map< Node, bool > visited;
  return involvesDivByZero( n, visited );
}

void doStrReplace(std::string& str, const std::string& oldStr, const std::string& newStr){
  size_t pos = 0;
  while((pos = str.find(oldStr, pos)) != std::string::npos){
     str.replace(pos, oldStr.length(), newStr);
     pos += newStr.length();
  }
}

Node TermDbSygus::getAnchor( Node n ) {
  if( n.getKind()==APPLY_SELECTOR_TOTAL ){
    return getAnchor( n[0] );
  }else{
    return n;
  }
}

unsigned TermDbSygus::getAnchorDepth( Node n ) {
  if( n.getKind()==APPLY_SELECTOR_TOTAL ){
    return 1+getAnchorDepth( n[0] );
  }else{
    return 0;
  }
}

Node TermDbSygus::unfold( Node en, std::map< Node, Node >& vtm, std::vector< Node >& exp, bool track_exp ) {
  if (en.getKind() != DT_SYGUS_EVAL)
  {
    Assert(en.isConst());
    return en;
  }
  Trace("sygus-db-debug") << "Unfold : " << en << std::endl;
  Node ev = en[0];
  if (track_exp)
  {
    std::map<Node, Node>::iterator itv = vtm.find(en[0]);
    Assert(itv != vtm.end());
    if (itv != vtm.end())
    {
      ev = itv->second;
    }
    Assert(en[0].getType() == ev.getType());
    Assert(ev.isConst());
  }
  Assert(ev.getKind() == kind::APPLY_CONSTRUCTOR);
  std::vector<Node> args;
  for (unsigned i = 1, nchild = en.getNumChildren(); i < nchild; i++)
  {
    args.push_back(en[i]);
  }

  Type headType = en[0].getType().toType();
  NodeManager* nm = NodeManager::currentNM();
  const Datatype& dt = static_cast<DatatypeType>(headType).getDatatype();
  unsigned i = datatypes::DatatypesRewriter::indexOf(ev.getOperator());
  if (track_exp)
  {
    // explanation
    Node ee = nm->mkNode(
        kind::APPLY_TESTER, Node::fromExpr(dt[i].getTester()), en[0]);
    if (std::find(exp.begin(), exp.end(), ee) == exp.end())
    {
      exp.push_back(ee);
    }
  }
  // if we are a symbolic constructor, unfolding returns the subterm itself
  Node sop = Node::fromExpr(dt[i].getSygusOp());
  if (sop.getAttribute(SygusAnyConstAttribute()))
  {
    Trace("sygus-db-debug") << "...it is an any-constant constructor"
                            << std::endl;
    Assert(dt[i].getNumArgs() == 1);
    if (en[0].getKind() == APPLY_CONSTRUCTOR)
    {
      return en[0][0];
    }
    else
    {
      return nm->mkNode(
          APPLY_SELECTOR_TOTAL, dt[i].getSelectorInternal(headType, 0), en[0]);
    }
  }

  Assert(!dt.isParametric());
  std::map<int, Node> pre;
  for (unsigned j = 0, nargs = dt[i].getNumArgs(); j < nargs; j++)
  {
    std::vector<Node> cc;
    Node s;
    // get the j^th subfield of en
    if (en[0].getKind() == kind::APPLY_CONSTRUCTOR)
    {
      // if it is a concrete constructor application, as an optimization,
      // just return the argument
      s = en[0][j];
    }
    else
    {
      s = nm->mkNode(kind::APPLY_SELECTOR_TOTAL,
                     dt[i].getSelectorInternal(headType, j),
                     en[0]);
    }
    cc.push_back(s);
    if (track_exp)
    {
      // update vtm map
      vtm[s] = ev[j];
    }
    cc.insert(cc.end(), args.begin(), args.end());
    pre[j] = nm->mkNode(DT_SYGUS_EVAL, cc);
  }
  Node ret = mkGeneric(dt, i, pre);
<<<<<<< HEAD
  // if it is a variable, apply the substitution
=======
  // apply the appropriate substitution to ret
>>>>>>> c83ce8f3
  ret = datatypes::DatatypesRewriter::applySygusArgs(dt, sop, ret, args);
  // rewrite
  ret = Rewriter::rewrite(ret);
  return ret;
}

Node TermDbSygus::unfold(Node en)
{
  std::map<Node, Node> vtm;
  std::vector<Node> exp;
  return unfold(en, vtm, exp, false);
}

Node TermDbSygus::getEagerUnfold( Node n, std::map< Node, Node >& visited ) {
  std::map< Node, Node >::iterator itv = visited.find( n );
  if( itv==visited.end() ){
    Trace("cegqi-eager-debug") << "getEagerUnfold " << n << std::endl;
    Node ret;
    if (n.getKind() == DT_SYGUS_EVAL)
    {
      TypeNode tn = n[0].getType();
      Trace("cegqi-eager-debug") << "check " << n[0].getType() << std::endl;
      if( tn.isDatatype() ){
        const Datatype& dt = ((DatatypeType)(tn).toType()).getDatatype();
        if( dt.isSygus() ){ 
          Trace("cegqi-eager") << "Unfold eager : " << n << std::endl;
          Node bTerm = sygusToBuiltin( n[0], tn );
          Trace("cegqi-eager") << "Built-in term : " << bTerm << std::endl;
          std::vector< Node > vars;
          std::vector< Node > subs;
          Node var_list = Node::fromExpr( dt.getSygusVarList() );
          Assert( var_list.getNumChildren()+1==n.getNumChildren() );
          for( unsigned j=0; j<var_list.getNumChildren(); j++ ){
            vars.push_back( var_list[j] );
          }
          for( unsigned j=1; j<n.getNumChildren(); j++ ){
            Node nc = getEagerUnfold( n[j], visited );
            subs.push_back( nc );
            Assert(subs[j - 1].getType().isComparableTo(
                var_list[j - 1].getType()));
          }
          Assert( vars.size()==subs.size() );
          bTerm = bTerm.substitute( vars.begin(), vars.end(), subs.begin(), subs.end() );
          Trace("cegqi-eager") << "Built-in term after subs : " << bTerm << std::endl;
          Trace("cegqi-eager-debug") << "Types : " << bTerm.getType() << " " << n.getType() << std::endl;
          Assert(n.getType().isComparableTo(bTerm.getType()));
          ret = bTerm; 
        }
      }
    }
    if( ret.isNull() ){
      if( n.getKind()!=FORALL ){
        bool childChanged = false;
        std::vector< Node > children;
        for( unsigned i=0; i<n.getNumChildren(); i++ ){
          Node nc = getEagerUnfold( n[i], visited );
          childChanged = childChanged || n[i]!=nc;
          children.push_back( nc );
        }
        if( childChanged ){
          if( n.getMetaKind() == kind::metakind::PARAMETERIZED ){
            children.insert( children.begin(), n.getOperator() );
          }
          ret = NodeManager::currentNM()->mkNode( n.getKind(), children );
        }
      }
      if( ret.isNull() ){
        ret = n;
      }
    }
    visited[n] = ret;
    return ret;
  }else{
    return itv->second;
  }
}

Node TermDbSygus::evaluateBuiltin(TypeNode tn,
                                  Node bn,
                                  std::vector<Node>& args,
                                  bool tryEval)
{
  if( !args.empty() ){
    std::map< TypeNode, std::vector< Node > >::iterator it = d_var_list.find( tn );
    Assert( it!=d_var_list.end() );
    Assert( it->second.size()==args.size() );

    Node res;
    if (tryEval && options::sygusEvalOpt())
    {
      // Try evaluating, which is much faster than substitution+rewriting.
      // This may fail if there is a subterm of bn under the
      // substitution that is not constant, or if an operator in bn is not
      // supported by the evaluator
      res = d_eval->eval(bn, it->second, args);
    }
    if (!res.isNull())
    {
      Assert(res
             == Rewriter::rewrite(bn.substitute(it->second.begin(),
                                                it->second.end(),
                                                args.begin(),
                                                args.end())));
      return res;
    }
    else
    {
      return Rewriter::rewrite(bn.substitute(
          it->second.begin(), it->second.end(), args.begin(), args.end()));
    }
  }else{
    return Rewriter::rewrite( bn );
  }
}

Node TermDbSygus::evaluateWithUnfolding(
    Node n, std::unordered_map<Node, Node, NodeHashFunction>& visited)
{
  std::unordered_map<Node, Node, NodeHashFunction>::iterator it =
      visited.find(n);
  if( it==visited.end() ){
    Node ret = n;
    while (ret.getKind() == DT_SYGUS_EVAL
           && ret[0].getKind() == APPLY_CONSTRUCTOR)
    {
      if (ret == n && ret[0].isConst())
      {
        Trace("dt-eval-unfold-debug")
            << "Optimize: evaluate constant head " << ret << std::endl;
        // can just do direct evaluation here
        std::vector<Node> args;
        bool success = true;
        for (unsigned i = 1, nchild = ret.getNumChildren(); i < nchild; i++)
        {
          if (!ret[i].isConst())
          {
            success = false;
            break;
          }
          args.push_back(ret[i]);
        }
        if (success)
        {
          TypeNode rt = ret[0].getType();
          Node bret = sygusToBuiltin(ret[0], rt);
          Node rete = evaluateBuiltin(rt, bret, args);
          visited[n] = rete;
          Trace("dt-eval-unfold-debug")
              << "Return " << rete << " for " << n << std::endl;
          return rete;
        }
      }
      ret = unfold( ret );
    }    
    if( ret.getNumChildren()>0 ){
      std::vector< Node > children;
      if( ret.getMetaKind() == kind::metakind::PARAMETERIZED ){
        children.push_back( ret.getOperator() );
      }
      bool childChanged = false;
      for( unsigned i=0; i<ret.getNumChildren(); i++ ){
        Node nc = evaluateWithUnfolding( ret[i], visited ); 
        childChanged = childChanged || nc!=ret[i];
        children.push_back( nc );
      }
      if( childChanged ){
        ret = NodeManager::currentNM()->mkNode( ret.getKind(), children );
      }
      ret = getExtRewriter()->extendedRewrite(ret);
    }
    visited[n] = ret;
    return ret;
  }else{
    return it->second;
  }
}

Node TermDbSygus::evaluateWithUnfolding( Node n ) {
  std::unordered_map<Node, Node, NodeHashFunction> visited;
  return evaluateWithUnfolding( n, visited );
}

bool TermDbSygus::isEvaluationPoint(Node n) const
{
  if (n.getKind() != DT_SYGUS_EVAL)
  {
    return false;
  }
  if (!n[0].isVar())
  {
    return false;
  }
  for (unsigned i = 1, nchild = n.getNumChildren(); i < nchild; i++)
  {
    if (!n[i].isConst())
    {
      return false;
    }
  }
  return true;
}

}/* CVC4::theory::quantifiers namespace */
}/* CVC4::theory namespace */
}/* CVC4 namespace */
<|MERGE_RESOLUTION|>--- conflicted
+++ resolved
@@ -1516,11 +1516,7 @@
     pre[j] = nm->mkNode(DT_SYGUS_EVAL, cc);
   }
   Node ret = mkGeneric(dt, i, pre);
-<<<<<<< HEAD
-  // if it is a variable, apply the substitution
-=======
   // apply the appropriate substitution to ret
->>>>>>> c83ce8f3
   ret = datatypes::DatatypesRewriter::applySygusArgs(dt, sop, ret, args);
   // rewrite
   ret = Rewriter::rewrite(ret);
