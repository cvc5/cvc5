--- conflicted
+++ resolved
@@ -1004,9 +1004,6 @@
         Trace("dt-eval-unfold-debug")
             << "Optimize: evaluate constant head " << ret << std::endl;
         // can just do direct evaluation here
-<<<<<<< HEAD
-        return Rewriter::rewrite(n);
-=======
         // notice we prefer this code to the rewriter since it may use
         // the evaluator
         std::vector<Node> args;
@@ -1030,7 +1027,6 @@
               << "Return " << rete << " for " << n << std::endl;
           return rete;
         }
->>>>>>> 0e5655c7
       }
       ret = d_eval_unfold->unfold(ret);
     }    
