/******************************************************************************
 * Top contributors (to current version):
 *   Andrew Reynolds, Andres Noetzli, Mathias Preiner
 *
 * This file is part of the cvc5 project.
 *
 * Copyright (c) 2009-2021 by the authors listed in the file AUTHORS
 * in the top-level source directory and their institutional affiliations.
 * All rights reserved.  See the file COPYING in the top-level source
 * directory for licensing information.
 * ****************************************************************************
 *
 * Implementation of term database sygus class.
 */

#include "theory/quantifiers/sygus/term_database_sygus.h"

#include <sstream>

#include "base/check.h"
#include "expr/dtype_cons.h"
#include "expr/skolem_manager.h"
#include "expr/sygus_datatype.h"
#include "options/base_options.h"
#include "options/datatypes_options.h"
#include "options/quantifiers_options.h"
#include "printer/printer.h"
#include "theory/datatypes/sygus_datatype_utils.h"
#include "theory/quantifiers/quantifiers_attributes.h"
#include "theory/quantifiers/quantifiers_inference_manager.h"
#include "theory/quantifiers/quantifiers_state.h"
#include "theory/quantifiers/term_util.h"
#include "theory/rewriter.h"

using namespace cvc5::kind;

namespace cvc5 {
namespace theory {
namespace quantifiers {

std::ostream& operator<<(std::ostream& os, EnumeratorRole r)
{
  switch (r)
  {
    case ROLE_ENUM_POOL: os << "POOL"; break;
    case ROLE_ENUM_SINGLE_SOLUTION: os << "SINGLE_SOLUTION"; break;
    case ROLE_ENUM_MULTI_SOLUTION: os << "MULTI_SOLUTION"; break;
    case ROLE_ENUM_CONSTRAINED: os << "CONSTRAINED"; break;
    default: os << "enum_" << static_cast<unsigned>(r); break;
  }
  return os;
}

TermDbSygus::TermDbSygus(Env& env, QuantifiersState& qs)
    : EnvObj(env),
      d_qstate(qs),
      d_syexp(new SygusExplain(this)),
      d_eval(new Evaluator),
      d_funDefEval(new FunDefEvaluator),
      d_eval_unfold(new SygusEvalUnfold(this))
{
  d_true = NodeManager::currentNM()->mkConst( true );
  d_false = NodeManager::currentNM()->mkConst( false );
}

void TermDbSygus::finishInit(QuantifiersInferenceManager* qim) { d_qim = qim; }

bool TermDbSygus::reset( Theory::Effort e ) { 
  return true;  
}

TNode TermDbSygus::getFreeVar( TypeNode tn, int i, bool useSygusType ) {
  unsigned sindex = 0;
  TypeNode vtn = tn;
  TypeNode builtinType = tn;
  if (tn.isDatatype())
  {
    const DType& dt = tn.getDType();
    if (!dt.getSygusType().isNull())
    {
      builtinType = dt.getSygusType();
      if (useSygusType)
      {
        vtn = builtinType;
        sindex = 1;
      }
    }
  }
  NodeManager* nm = NodeManager::currentNM();
  while( i>=(int)d_fv[sindex][tn].size() ){
    std::stringstream ss;
    if( tn.isDatatype() ){
      const DType& dt = tn.getDType();
      ss << "fv_" << dt.getName() << "_" << i;
    }else{
      ss << "fv_" << tn << "_" << i;
    }
    Assert(!vtn.isNull());
    Node v = nm->mkBoundVar(ss.str(), vtn);
    // store its id, which is unique per builtin type, regardless of how it is
    // otherwise cached.
    d_fvId[v] = d_fvTypeIdCounter[builtinType];
    d_fvTypeIdCounter[builtinType]++;
    Trace("sygus-db-debug") << "Free variable id " << v << " = " << d_fvId[v]
                            << ", " << builtinType << std::endl;
    d_fv[sindex][tn].push_back( v );
  }
  return d_fv[sindex][tn][i];
}

TNode TermDbSygus::getFreeVarInc( TypeNode tn, std::map< TypeNode, int >& var_count, bool useSygusType ) {
  std::map< TypeNode, int >::iterator it = var_count.find( tn );
  if( it==var_count.end() ){
    var_count[tn] = 1;
    return getFreeVar( tn, 0, useSygusType );
  }else{
    int index = it->second;
    var_count[tn]++;
    return getFreeVar( tn, index, useSygusType );
  }
}

bool TermDbSygus::isFreeVar(Node n) const
{
  return d_fvId.find(n) != d_fvId.end();
}
size_t TermDbSygus::getFreeVarId(Node n) const
{
  std::map<Node, size_t>::const_iterator it = d_fvId.find(n);
  if (it == d_fvId.end())
  {
    Assert(false) << "TermDbSygus::isFreeVar: " << n
                  << " is not a cached free variable.";
    return 0;
  }
  return it->second;
}

bool TermDbSygus::hasFreeVar( Node n, std::map< Node, bool >& visited ){
  if( visited.find( n )==visited.end() ){
    visited[n] = true;
    if( isFreeVar( n ) ){
      return true;    
    }
    for( unsigned i=0; i<n.getNumChildren(); i++ ){
      if( hasFreeVar( n[i], visited ) ){
        return true;
      }
    }
  }
  return false;
}

bool TermDbSygus::hasFreeVar( Node n ) {
  std::map< Node, bool > visited;
  return hasFreeVar( n, visited );
}

Node TermDbSygus::getProxyVariable(TypeNode tn, Node c)
{
  Assert(tn.isDatatype());
  Assert(tn.getDType().isSygus());
  Assert(tn.getDType().getSygusType().isComparableTo(c.getType()));

  std::map<Node, Node>::iterator it = d_proxy_vars[tn].find(c);
  if (it == d_proxy_vars[tn].end())
  {
    SygusTypeInfo& ti = getTypeInfo(tn);
    int anyC = ti.getAnyConstantConsNum();
    NodeManager* nm = NodeManager::currentNM();
    Node k;
    if (anyC == -1)
    {
      SkolemManager* sm = nm->getSkolemManager();
      k = sm->mkDummySkolem("sy", tn, "sygus proxy");
      SygusPrintProxyAttribute spa;
      k.setAttribute(spa, c);
    }
    else
    {
      const DType& dt = tn.getDType();
      k = nm->mkNode(APPLY_CONSTRUCTOR, dt[anyC].getConstructor(), c);
    }
    d_proxy_vars[tn][c] = k;
    return k;
  }
  return it->second;
}

Node TermDbSygus::mkGeneric(const DType& dt,
                            unsigned c,
                            std::map<TypeNode, int>& var_count,
                            std::map<int, Node>& pre,
                            bool doBetaRed)
{
  Assert(c < dt.getNumConstructors());
  Assert(dt.isSygus());
  Assert(!dt[c].getSygusOp().isNull());
  std::vector< Node > children;
  Trace("sygus-db-debug") << "mkGeneric " << dt.getName() << " " << c << "..."
                          << std::endl;
  for (unsigned i = 0, nargs = dt[c].getNumArgs(); i < nargs; i++)
  {
    Node a;
    std::map< int, Node >::iterator it = pre.find( i );
    if( it!=pre.end() ){
      a = it->second;
      Trace("sygus-db-debug") << "From pre: " << a << std::endl;
    }else{
      TypeNode tna = dt[c].getArgType(i);
      a = getFreeVarInc( tna, var_count, true );
    }
    Trace("sygus-db-debug")
        << "  child " << i << " : " << a << " : " << a.getType() << std::endl;
    Assert(!a.isNull());
    children.push_back( a );
  }
  Node ret = datatypes::utils::mkSygusTerm(dt, c, children, doBetaRed);
  Trace("sygus-db-debug") << "mkGeneric returns " << ret << std::endl;
  return ret;
}

Node TermDbSygus::mkGeneric(const DType& dt,
                            int c,
                            std::map<int, Node>& pre,
                            bool doBetaRed)
{
  std::map<TypeNode, int> var_count;
  return mkGeneric(dt, c, var_count, pre, doBetaRed);
}

Node TermDbSygus::mkGeneric(const DType& dt, int c, bool doBetaRed)
{
  std::map<int, Node> pre;
  return mkGeneric(dt, c, pre, doBetaRed);
}

struct CanonizeBuiltinAttributeId
{
};
using CanonizeBuiltinAttribute =
    expr::Attribute<CanonizeBuiltinAttributeId, Node>;

Node TermDbSygus::canonizeBuiltin(Node n)
{
  std::map<TypeNode, int> var_count;
  return canonizeBuiltin(n, var_count);
}

Node TermDbSygus::canonizeBuiltin(Node n, std::map<TypeNode, int>& var_count)
{
  // has it already been computed?
  if (var_count.empty() && n.hasAttribute(CanonizeBuiltinAttribute()))
  {
    Node ret = n.getAttribute(CanonizeBuiltinAttribute());
    Trace("sygus-db-canon") << "cached " << n << " : " << ret << "\n";
    return ret;
  }
  Trace("sygus-db-canon") << "  CanonizeBuiltin : compute for " << n << "\n";
  Node ret = n;
  // it is symbolic if it represents "any constant"
  if (n.getKind() == APPLY_SELECTOR_TOTAL)
  {
    ret = getFreeVarInc(n[0].getType(), var_count, true);
  }
  else if (n.getKind() != APPLY_CONSTRUCTOR)
  {
    ret = n;
  }
  else
  {
    Assert(n.getKind() == APPLY_CONSTRUCTOR);
    bool childChanged = false;
    std::vector<Node> children;
    children.push_back(n.getOperator());
    for (unsigned j = 0, size = n.getNumChildren(); j < size; ++j)
    {
      Node child = canonizeBuiltin(n[j], var_count);
      children.push_back(child);
      childChanged = childChanged || child != n[j];
    }
    if (childChanged)
    {
      ret = NodeManager::currentNM()->mkNode(APPLY_CONSTRUCTOR, children);
    }
  }
  // cache if we had a fresh variable count
  if (var_count.empty())
  {
    n.setAttribute(CanonizeBuiltinAttribute(), ret);
  }
  Trace("sygus-db-canon") << "  ...normalized " << n << " --> " << ret
                          << std::endl;
  Assert(ret.getType().isComparableTo(n.getType()));
  return ret;
}

struct SygusToBuiltinAttributeId
{
};
typedef expr::Attribute<SygusToBuiltinAttributeId, Node>
    SygusToBuiltinAttribute;

Node TermDbSygus::sygusToBuiltin(Node n, TypeNode tn)
{
  if (n.isConst())
  {
    // if its a constant, we use the datatype utility version
    return datatypes::utils::sygusToBuiltin(n);
  }
  Assert(n.getType().isComparableTo(tn));
  if (!tn.isDatatype())
  {
    return n;
  }
  // has it already been computed?
  if (n.hasAttribute(SygusToBuiltinAttribute()))
  {
    return n.getAttribute(SygusToBuiltinAttribute());
  }
  Trace("sygus-db-debug") << "SygusToBuiltin : compute for " << n
                          << ", type = " << tn << std::endl;
  const DType& dt = tn.getDType();
  if (!dt.isSygus())
  {
    return n;
  }
  if (n.getKind() == APPLY_CONSTRUCTOR)
  {
    unsigned i = datatypes::utils::indexOf(n.getOperator());
    Assert(n.getNumChildren() == dt[i].getNumArgs());
    std::map<int, Node> pre;
    for (unsigned j = 0, size = n.getNumChildren(); j < size; j++)
    {
      pre[j] = sygusToBuiltin(n[j], dt[i].getArgType(j));
      Trace("sygus-db-debug")
          << "sygus to builtin " << n[j] << " is " << pre[j] << std::endl;
    }
    Node ret = mkGeneric(dt, i, pre);
    Trace("sygus-db-debug")
        << "SygusToBuiltin : Generic is " << ret << std::endl;
    // cache
    n.setAttribute(SygusToBuiltinAttribute(), ret);
    return ret;
  }
  if (n.hasAttribute(SygusPrintProxyAttribute()))
  {
    // this variable was associated by an attribute to a builtin node
    return n.getAttribute(SygusPrintProxyAttribute());
  }
  Assert(isFreeVar(n));
  // map to builtin variable type
  size_t fv_num = getFreeVarId(n);
  Assert(!dt.getSygusType().isNull());
  TypeNode vtn = dt.getSygusType();
  Node ret = getFreeVar(vtn, fv_num);
  Trace("sygus-db-debug") << "SygusToBuiltin: variable for " << n << " is "
                          << ret << ", fv_num=" << fv_num << std::endl;
  return ret;
}

bool TermDbSygus::registerSygusType(TypeNode tn)
{
  std::map<TypeNode, bool>::iterator it = d_registerStatus.find(tn);
  if (it != d_registerStatus.end())
  {
    // already registered
    return it->second;
  }
  d_registerStatus[tn] = false;
  // it must be a sygus datatype
  if (!tn.isDatatype())
  {
    return false;
  }
  const DType& dt = tn.getDType();
  if (!dt.isSygus())
  {
    return false;
  }
  d_registerStatus[tn] = true;
  SygusTypeInfo& sti = d_tinfo[tn];
  sti.initialize(this, tn);
  return true;
}

void TermDbSygus::registerEnumerator(Node e,
                                     Node f,
                                     SynthConjecture* conj,
                                     EnumeratorRole erole)
{
  if (d_enum_to_conjecture.find(e) != d_enum_to_conjecture.end())
  {
    // already registered
    return;
  }
  Trace("sygus-db") << "Register enumerator : " << e << std::endl;
  // register its type
  TypeNode et = e.getType();
  registerSygusType(et);
  d_enum_to_conjecture[e] = conj;
  d_enum_to_synth_fun[e] = f;
  NodeManager* nm = NodeManager::currentNM();

  Trace("sygus-db") << "  registering symmetry breaking clauses..."
                    << std::endl;
  // depending on if we are using symbolic constructors, introduce symmetry
  // breaking lemma templates for each relevant subtype of the grammar
  SygusTypeInfo& eti = getTypeInfo(et);
  std::vector<TypeNode> sf_types;
  eti.getSubfieldTypes(sf_types);
  // for each type of subfield type of this enumerator
  for (unsigned i = 0, ntypes = sf_types.size(); i < ntypes; i++)
  {
    std::vector<unsigned> rm_indices;
    TypeNode stn = sf_types[i];
    Assert(stn.isDatatype());
    SygusTypeInfo& sti = getTypeInfo(stn);
    const DType& dt = stn.getDType();
    int anyC = sti.getAnyConstantConsNum();
    for (unsigned j = 0, ncons = dt.getNumConstructors(); j < ncons; j++)
    {
      bool isAnyC = static_cast<int>(j) == anyC;
      if (anyC != -1 && !isAnyC)
      {
        // if we are using the any constant constructor, do not use any
        // concrete constant
        Node c_op = sti.getConsNumConst(j);
        if (!c_op.isNull())
        {
          rm_indices.push_back(j);
        }
      }
    }
    for (unsigned& rindex : rm_indices)
    {
      // make the apply-constructor corresponding to an application of the
      // constant or "any constant" constructor
      // we call getInstCons since in the case of any constant constructors, it
      // is necessary to generate a term of the form any_constant( x.0 ) for a
      // fresh variable x.0.
      Node fv = getFreeVar(stn, 0);
      Node exc_val = datatypes::utils::getInstCons(fv, dt, rindex);
      // should not include the constuctor in any subterm
      Node x = getFreeVar(stn, 0);
      Trace("sygus-db") << "Construct symmetry breaking lemma from " << x
                        << " == " << exc_val << std::endl;
      Node lem = getExplain()->getExplanationForEquality(x, exc_val);
      lem = lem.negate();
      Trace("cegqi-lemma")
          << "Cegqi::Lemma : exclude symbolic cons lemma (template) : " << lem
          << std::endl;
      // the size of the subterm we are blocking is the weight of the
      // constructor (usually zero)
      registerSymBreakLemma(e, lem, stn, dt[rindex].getWeight());
    }
  }
  Trace("sygus-db") << "  ...finished" << std::endl;

  // determine if we are actively-generated
  bool isActiveGen = false;
  if (options::sygusActiveGenMode() != options::SygusActiveGenMode::NONE)
  {
    if (erole == ROLE_ENUM_MULTI_SOLUTION || erole == ROLE_ENUM_CONSTRAINED)
    {
      // If the enumerator is a solution for a conjecture with multiple
      // functions, we do not use active generation. If we did, we would have to
      // generate a "product" of two actively-generated enumerators. That is,
      // given a conjecture with two functions-to-synthesize with enumerators
      // e_f and e_g, and if these enumerators generated:
      // e_f -> t1, ..., tn
      // e_g -> s1, ..., sm
      // The sygus module in charge of this conjecture would expect
      // constructCandidates calls of the form
      //   (e_f,e_g) -> (ti, sj)
      // for each i,j. We instead use passive enumeration in this case.
      //
      // If the enumerator is constrained, it cannot be actively generated.
    }
    else if (erole == ROLE_ENUM_POOL)
    {
      // If the enumerator is used for generating a pool of values, we always
      // use active generation.
      isActiveGen = true;
    }
    else if (erole == ROLE_ENUM_SINGLE_SOLUTION)
    {
      // If the enumerator is the single function-to-synthesize, if auto is
      // enabled, we infer whether it is better to enable active generation.
      if (options::sygusActiveGenMode() == options::SygusActiveGenMode::AUTO)
      {
        // We use active generation if the grammar of the enumerator does not
        // have ITE and does not have Boolean connectives. Experimentally, it
        // is better to use passive generation for these cases since it enables
        // useful search space pruning techniques, e.g. evaluation unfolding,
        // conjecture-specific symmetry breaking. Also, if sygus-stream is
        // enabled, we always use active generation, since the use cases of
        // sygus stream are to find many solutions to an easy problem, where
        // the bottleneck often becomes the large number of "exclude the current
        // solution" clauses.
        if (options::sygusStream()
            || (!eti.hasIte() && !eti.hasBoolConnective()))
        {
          isActiveGen = true;
        }
      }
      else
      {
        isActiveGen = true;
      }
    }
    else
    {
      Unreachable() << "Unknown enumerator mode in registerEnumerator";
    }
  }
  Trace("sygus-db") << "isActiveGen for " << e << ", role = " << erole
                    << " returned " << isActiveGen << std::endl;
  // Currently, actively-generated enumerators are either basic or variable
  // agnostic.
  bool isVarAgnostic = isActiveGen
                       && options::sygusActiveGenMode()
                              == options::SygusActiveGenMode::VAR_AGNOSTIC;
  d_enum_var_agnostic[e] = isVarAgnostic;
  if (isVarAgnostic)
  {
    // requires variable subclasses
    eti.initializeVarSubclasses();
    // If no subclass has more than one variable, do not use variable agnostic
    // enumeration
    bool useVarAgnostic = !eti.isSubclassVarTrivial();
    if (!useVarAgnostic)
    {
      Trace("sygus-db")
          << "...disabling variable agnostic for " << e
          << " since it has no subclass with more than one variable."
          << std::endl;
      d_enum_var_agnostic[e] = false;
      isActiveGen = false;
    }
  }
  d_enum_active_gen[e] = isActiveGen;
  d_enum_basic[e] = isActiveGen && !isVarAgnostic;

  // We make an active guard if we will be explicitly blocking solutions for
  // the enumerator. This is the case if the role of the enumerator is to
  // populate a pool of terms, or (some cases) of when it is actively generated.
  if (isActiveGen || erole == ROLE_ENUM_POOL)
  {
    SkolemManager* sm = nm->getSkolemManager();
    // make the guard
    Node ag = sm->mkDummySkolem("eG", nm->booleanType());
    // must ensure it is a literal immediately here
    ag = d_qstate.getValuation().ensureLiteral(ag);
    // must ensure that it is asserted as a literal before we begin solving
    Node lem = nm->mkNode(OR, ag, ag.negate());
    d_qim->requirePhase(ag, true);
    d_qim->lemma(lem, InferenceId::QUANTIFIERS_SYGUS_ENUM_ACTIVE_GUARD_SPLIT);
    d_enum_to_active_guard[e] = ag;
  }
}

bool TermDbSygus::isEnumerator(Node e) const
{
  return d_enum_to_conjecture.find(e) != d_enum_to_conjecture.end();
}

SynthConjecture* TermDbSygus::getConjectureForEnumerator(Node e) const
{
  std::map<Node, SynthConjecture*>::const_iterator itm =
      d_enum_to_conjecture.find(e);
  if (itm != d_enum_to_conjecture.end()) {
    return itm->second;
  }
  return nullptr;
}

Node TermDbSygus::getSynthFunForEnumerator(Node e) const
{
  std::map<Node, Node>::const_iterator itsf = d_enum_to_synth_fun.find(e);
  if (itsf != d_enum_to_synth_fun.end())
  {
    return itsf->second;
  }
  return Node::null();
}

Node TermDbSygus::getActiveGuardForEnumerator(Node e) const
{
  std::map<Node, Node>::const_iterator itag = d_enum_to_active_guard.find(e);
  if (itag != d_enum_to_active_guard.end()) {
    return itag->second;
  }
  return Node::null();
}

bool TermDbSygus::usingSymbolicConsForEnumerator(Node e) const
{
  std::map<Node, bool>::const_iterator itus = d_enum_to_using_sym_cons.find(e);
  if (itus != d_enum_to_using_sym_cons.end())
  {
    return itus->second;
  }
  return false;
}

bool TermDbSygus::isVariableAgnosticEnumerator(Node e) const
{
  std::map<Node, bool>::const_iterator itus = d_enum_var_agnostic.find(e);
  if (itus != d_enum_var_agnostic.end())
  {
    return itus->second;
  }
  return false;
}

bool TermDbSygus::isBasicEnumerator(Node e) const
{
  std::map<Node, bool>::const_iterator itus = d_enum_basic.find(e);
  if (itus != d_enum_basic.end())
  {
    return itus->second;
  }
  return false;
}

bool TermDbSygus::isPassiveEnumerator(Node e) const
{
  std::map<Node, bool>::const_iterator itus = d_enum_active_gen.find(e);
  if (itus != d_enum_active_gen.end())
  {
    return !itus->second;
  }
  return true;
}

void TermDbSygus::getEnumerators(std::vector<Node>& mts)
{
  for (std::map<Node, SynthConjecture*>::iterator itm =
           d_enum_to_conjecture.begin();
       itm != d_enum_to_conjecture.end();
       ++itm)
  {
    mts.push_back( itm->first );
  }
}

void TermDbSygus::registerSymBreakLemma(
    Node e, Node lem, TypeNode tn, unsigned sz, bool isTempl)
{
  d_enum_to_sb_lemmas[e].push_back(lem);
  d_sb_lemma_to_type[lem] = tn;
  d_sb_lemma_to_size[lem] = sz;
  d_sb_lemma_to_isTempl[lem] = isTempl;
}

bool TermDbSygus::hasSymBreakLemmas(std::vector<Node>& enums) const
{
  if (!d_enum_to_sb_lemmas.empty())
  {
    for (std::pair<const Node, std::vector<Node> > sb : d_enum_to_sb_lemmas)
    {
      enums.push_back(sb.first);
    }
    return true;
  }
  return false;
}

void TermDbSygus::getSymBreakLemmas(Node e, std::vector<Node>& lemmas) const
{
  std::map<Node, std::vector<Node> >::const_iterator itsb =
      d_enum_to_sb_lemmas.find(e);
  if (itsb != d_enum_to_sb_lemmas.end())
  {
    lemmas.insert(lemmas.end(), itsb->second.begin(), itsb->second.end());
  }
}

TypeNode TermDbSygus::getTypeForSymBreakLemma(Node lem) const
{
  std::map<Node, TypeNode>::const_iterator it = d_sb_lemma_to_type.find(lem);
  Assert(it != d_sb_lemma_to_type.end());
  return it->second;
}
unsigned TermDbSygus::getSizeForSymBreakLemma(Node lem) const
{
  std::map<Node, unsigned>::const_iterator it = d_sb_lemma_to_size.find(lem);
  Assert(it != d_sb_lemma_to_size.end());
  return it->second;
}

bool TermDbSygus::isSymBreakLemmaTemplate(Node lem) const
{
  std::map<Node, bool>::const_iterator it = d_sb_lemma_to_isTempl.find(lem);
  Assert(it != d_sb_lemma_to_isTempl.end());
  return it->second;
}

void TermDbSygus::clearSymBreakLemmas(Node e) { d_enum_to_sb_lemmas.erase(e); }

bool TermDbSygus::isRegistered(TypeNode tn) const
{
  return d_tinfo.find(tn) != d_tinfo.end();
}

TypeNode TermDbSygus::sygusToBuiltinType( TypeNode tn ) {
  std::map<TypeNode, SygusTypeInfo>::iterator it = d_tinfo.find(tn);
  Assert(it != d_tinfo.end());
  return it->second.getBuiltinType();
}

void TermDbSygus::toStreamSygus(const char* c, Node n)
{
  if (Trace.isOn(c))
  {
    std::stringstream ss;
    toStreamSygus(ss, n);
    Trace(c) << ss.str();
  }
}

void TermDbSygus::toStreamSygus(std::ostream& out, Node n)
{
  if (n.isNull())
  {
    out << n;
    return;
  }
  // use external conversion
  out << datatypes::utils::sygusToBuiltin(n, true);
}

SygusTypeInfo& TermDbSygus::getTypeInfo(TypeNode tn)
{
  AlwaysAssert(d_tinfo.find(tn) != d_tinfo.end());
  return d_tinfo[tn];
}

Node TermDbSygus::rewriteNode(Node n) const
{
  Node res = extendedRewrite(n);
  if (res.isConst())
  {
    // constant, we are done
    return res;
  }
  if (options::sygusRecFun())
  {
    if (d_funDefEval->hasDefinitions())
    {
      // If recursive functions are enabled, then we use the recursive function
      // evaluation utility.
      Node fres = d_funDefEval->evaluate(res);
      if (!fres.isNull())
      {
        return fres;
      }
      // It may have failed, in which case there are undefined symbols in res or
      // we reached the limit of evaluations. In this case, we revert to the
      // result of rewriting in the return statement below.
    }
  }
  return res;
}

unsigned TermDbSygus::getSelectorWeight(TypeNode tn, Node sel)
{
  std::map<TypeNode, std::map<Node, unsigned> >::iterator itsw =
      d_sel_weight.find(tn);
  if (itsw == d_sel_weight.end())
  {
    d_sel_weight[tn].clear();
    itsw = d_sel_weight.find(tn);
    const DType& dt = tn.getDType();
    Trace("sygus-db") << "Compute selector weights for " << dt.getName()
                      << std::endl;
    for (unsigned i = 0, size = dt.getNumConstructors(); i < size; i++)
    {
      unsigned cw = dt[i].getWeight();
      for (unsigned j = 0, size2 = dt[i].getNumArgs(); j < size2; j++)
      {
        Node csel = dt[i].getSelectorInternal(tn, j);
        std::map<Node, unsigned>::iterator its = itsw->second.find(csel);
        if (its == itsw->second.end() || cw < its->second)
        {
          d_sel_weight[tn][csel] = cw;
          Trace("sygus-db") << "  w(" << csel << ") <= " << cw << std::endl;
        }
      }
    }
  }
  Assert(itsw->second.find(sel) != itsw->second.end());
  return itsw->second[sel];
}

TypeNode TermDbSygus::getArgType(const DTypeConstructor& c, unsigned i) const
{
  Assert(i < c.getNumArgs());
  return c.getArgType(i);
}

bool TermDbSygus::isTypeMatch(const DTypeConstructor& c1,
                              const DTypeConstructor& c2)
{
  if( c1.getNumArgs()!=c2.getNumArgs() ){
    return false;
  }else{
    for( unsigned i=0; i<c1.getNumArgs(); i++ ){
      if( getArgType( c1, i )!=getArgType( c2, i ) ){
        return false;
      }
    }
    return true;
  }
}

bool TermDbSygus::isSymbolicConsApp(Node n) const
{
  if (n.getKind() != APPLY_CONSTRUCTOR)
  {
    return false;
  }
  TypeNode tn = n.getType();
  Assert(tn.isDatatype());
  const DType& dt = tn.getDType();
  Assert(dt.isSygus());
  unsigned cindex = datatypes::utils::indexOf(n.getOperator());
  Node sygusOp = dt[cindex].getSygusOp();
  // it is symbolic if it represents "any constant"
  return sygusOp.getAttribute(SygusAnyConstAttribute());
}

bool TermDbSygus::canConstructKind(TypeNode tn,
                                   Kind k,
                                   std::vector<TypeNode>& argts,
                                   bool aggr)
{
  Assert(isRegistered(tn));
  SygusTypeInfo& ti = getTypeInfo(tn);
  int c = ti.getKindConsNum(k);
  const DType& dt = tn.getDType();
  if (c != -1)
  {
    for (unsigned i = 0, nargs = dt[c].getNumArgs(); i < nargs; i++)
    {
      argts.push_back(dt[c].getArgType(i));
    }
    return true;
  }
  if (!options::sygusSymBreakAgg())
  {
    return false;
  }
  if (sygusToBuiltinType(tn).isBoolean())
  {
    if (k == ITE)
    {
      // ite( b1, b2, b3 ) <---- and( or( ~b1, b2 ), or( b1, b3 ) )
      std::vector<TypeNode> conj_types;
      if (canConstructKind(tn, AND, conj_types, true) && conj_types.size() == 2)
      {
        bool success = true;
        std::vector<TypeNode> disj_types[2];
        for (unsigned cc = 0; cc < 2; cc++)
        {
          if (!canConstructKind(conj_types[cc], OR, disj_types[cc], true)
              || disj_types[cc].size() != 2)
          {
            success = false;
            break;
          }
        }
        if (success)
        {
          for (unsigned r = 0; r < 2; r++)
          {
            for (unsigned d = 0, size = disj_types[r].size(); d < size; d++)
            {
              TypeNode dtn = disj_types[r][d];
              // must have negation that occurs in the other conjunct
              std::vector<TypeNode> ntypes;
              if (canConstructKind(dtn, NOT, ntypes) && ntypes.size() == 1)
              {
                TypeNode ntn = ntypes[0];
                for (unsigned dd = 0, inner_size = disj_types[1 - r].size();
                     dd < inner_size;
                     dd++)
                {
                  if (disj_types[1 - r][dd] == ntn)
                  {
                    argts.push_back(ntn);
                    argts.push_back(disj_types[r][d]);
                    argts.push_back(disj_types[1 - r][1 - dd]);
                    if (Trace.isOn("sygus-cons-kind"))
                    {
                      Trace("sygus-cons-kind")
                          << "Can construct kind " << k << " in " << tn
                          << " via child types:" << std::endl;
                      for (unsigned i = 0; i < 3; i++)
                      {
                        Trace("sygus-cons-kind")
                            << "  " << argts[i] << std::endl;
                      }
                    }
                    return true;
                  }
                }
              }
            }
          }
        }
      }
    }
  }
  // could try aggressive inferences here, such as
  // (and b1 b2) <---- (not (or (not b1) (not b2)))
  // (or b1 b2)  <---- (not (and (not b1) (not b2)))
  return false;
}

bool TermDbSygus::involvesDivByZero( Node n, std::map< Node, bool >& visited ){
  if( visited.find( n )==visited.end() ){
    visited[n] = true;
    Kind k = n.getKind();
    if( k==DIVISION || k==DIVISION_TOTAL || k==INTS_DIVISION || k==INTS_DIVISION_TOTAL || 
        k==INTS_MODULUS || k==INTS_MODULUS_TOTAL ){
      if( n[1].isConst() ){
        if (n[1] == TermUtil::mkTypeValue(n[1].getType(), 0))
        {
          return true;
        }
      }else{
        // if it has free variables it might be a non-zero constant
        if( !hasFreeVar( n[1] ) ){
          return true;
        }
      }
    }
    for( unsigned i=0; i<n.getNumChildren(); i++ ){
      if( involvesDivByZero( n[i], visited ) ){
        return true;
      }
    }
  }
  return false;
}

bool TermDbSygus::involvesDivByZero( Node n ) {
  std::map< Node, bool > visited;
  return involvesDivByZero( n, visited );
}

Node TermDbSygus::getAnchor( Node n ) {
  if( n.getKind()==APPLY_SELECTOR_TOTAL ){
    return getAnchor( n[0] );
  }else{
    return n;
  }
}

unsigned TermDbSygus::getAnchorDepth( Node n ) {
  if( n.getKind()==APPLY_SELECTOR_TOTAL ){
    return 1+getAnchorDepth( n[0] );
  }else{
    return 0;
  }
}

Node TermDbSygus::evaluateBuiltin(TypeNode tn,
                                  Node bn,
                                  const std::vector<Node>& args,
                                  bool tryEval)
{
  if (args.empty())
  {
    return Rewriter::rewrite( bn );
  }
  Assert(isRegistered(tn));
  SygusTypeInfo& ti = getTypeInfo(tn);
  const std::vector<Node>& varlist = ti.getVarList();
  Assert(varlist.size() == args.size());

  Node res;
  if (tryEval && options::sygusEvalOpt())
  {
    // Try evaluating, which is much faster than substitution+rewriting.
    // This may fail if there is a subterm of bn under the
    // substitution that is not constant, or if an operator in bn is not
    // supported by the evaluator
    res = d_eval->eval(bn, varlist, args);
  }
  if (res.isNull())
  {
    // must do substitution
    res =
        bn.substitute(varlist.begin(), varlist.end(), args.begin(), args.end());
  }
  // Call the rewrite node function, which may involve recursive function
  // evaluation.
  return rewriteNode(res);
}

<<<<<<< HEAD
=======
Node TermDbSygus::evaluateWithUnfolding(Node n,
                                        std::unordered_map<Node, Node>& visited)
{
  std::unordered_map<Node, Node>::iterator it = visited.find(n);
  if( it==visited.end() ){
    Node ret = n;
    while (ret.getKind() == DT_SYGUS_EVAL
           && ret[0].getKind() == APPLY_CONSTRUCTOR)
    {
      if (ret == n && ret[0].isConst())
      {
        // use rewriting, possibly involving recursive functions
        ret = rewriteNode(ret);
      }
      else
      {
        ret = d_eval_unfold->unfold(ret);
      }
    }    
    if( ret.getNumChildren()>0 ){
      std::vector< Node > children;
      if( ret.getMetaKind() == kind::metakind::PARAMETERIZED ){
        children.push_back( ret.getOperator() );
      }
      bool childChanged = false;
      for( unsigned i=0; i<ret.getNumChildren(); i++ ){
        Node nc = evaluateWithUnfolding(ret[i], visited);
        childChanged = childChanged || nc!=ret[i];
        children.push_back( nc );
      }
      if( childChanged ){
        ret = NodeManager::currentNM()->mkNode( ret.getKind(), children );
      }
      if (options::sygusExtRew())
      {
        ret = extendedRewrite(ret);
      }
      // use rewriting, possibly involving recursive functions
      ret = rewriteNode(ret);
    }
    visited[n] = ret;
    return ret;
  }else{
    return it->second;
  }
}

Node TermDbSygus::evaluateWithUnfolding(Node n)
{
  std::unordered_map<Node, Node> visited;
  return evaluateWithUnfolding(n, visited);
}

>>>>>>> 54148758
bool TermDbSygus::isEvaluationPoint(Node n) const
{
  if (n.getKind() != DT_SYGUS_EVAL)
  {
    return false;
  }
  if (!n[0].isVar())
  {
    return false;
  }
  for (unsigned i = 1, nchild = n.getNumChildren(); i < nchild; i++)
  {
    if (!n[i].isConst())
    {
      return false;
    }
  }
  return true;
}

}  // namespace quantifiers
}  // namespace theory
}  // namespace cvc5<|MERGE_RESOLUTION|>--- conflicted
+++ resolved
@@ -739,7 +739,15 @@
 
 Node TermDbSygus::rewriteNode(Node n) const
 {
-  Node res = extendedRewrite(n);
+  Node res;
+  if (options().quantifiers.sygusExtRew)
+  {
+    res = extendedRewrite(n);
+  }
+  else
+  {
+    res = rewrite(n);
+  }
   if (res.isConst())
   {
     // constant, we are done
@@ -1001,62 +1009,6 @@
   return rewriteNode(res);
 }
 
-<<<<<<< HEAD
-=======
-Node TermDbSygus::evaluateWithUnfolding(Node n,
-                                        std::unordered_map<Node, Node>& visited)
-{
-  std::unordered_map<Node, Node>::iterator it = visited.find(n);
-  if( it==visited.end() ){
-    Node ret = n;
-    while (ret.getKind() == DT_SYGUS_EVAL
-           && ret[0].getKind() == APPLY_CONSTRUCTOR)
-    {
-      if (ret == n && ret[0].isConst())
-      {
-        // use rewriting, possibly involving recursive functions
-        ret = rewriteNode(ret);
-      }
-      else
-      {
-        ret = d_eval_unfold->unfold(ret);
-      }
-    }    
-    if( ret.getNumChildren()>0 ){
-      std::vector< Node > children;
-      if( ret.getMetaKind() == kind::metakind::PARAMETERIZED ){
-        children.push_back( ret.getOperator() );
-      }
-      bool childChanged = false;
-      for( unsigned i=0; i<ret.getNumChildren(); i++ ){
-        Node nc = evaluateWithUnfolding(ret[i], visited);
-        childChanged = childChanged || nc!=ret[i];
-        children.push_back( nc );
-      }
-      if( childChanged ){
-        ret = NodeManager::currentNM()->mkNode( ret.getKind(), children );
-      }
-      if (options::sygusExtRew())
-      {
-        ret = extendedRewrite(ret);
-      }
-      // use rewriting, possibly involving recursive functions
-      ret = rewriteNode(ret);
-    }
-    visited[n] = ret;
-    return ret;
-  }else{
-    return it->second;
-  }
-}
-
-Node TermDbSygus::evaluateWithUnfolding(Node n)
-{
-  std::unordered_map<Node, Node> visited;
-  return evaluateWithUnfolding(n, visited);
-}
-
->>>>>>> 54148758
 bool TermDbSygus::isEvaluationPoint(Node n) const
 {
   if (n.getKind() != DT_SYGUS_EVAL)
