/*********************                                                        */
/*! \file type_info.cpp
 ** \verbatim
 ** Top contributors (to current version):
 **   Andrew Reynolds
 ** This file is part of the CVC4 project.
 ** Copyright (c) 2009-2019 by the authors listed in the file AUTHORS
 ** in the top-level source directory) and their institutional affiliations.
 ** All rights reserved.  See the file COPYING in the top-level source
 ** directory for licensing information.\endverbatim
 **
 ** \brief Implementation of sygus type info class
 **/

#include "theory/quantifiers/sygus/type_info.h"

#include "base/check.h"
#include "expr/dtype.h"
#include "expr/sygus_datatype.h"
#include "theory/datatypes/theory_datatypes_utils.h"
#include "theory/quantifiers/sygus/term_database_sygus.h"

using namespace CVC4::kind;

namespace CVC4 {
namespace theory {
namespace quantifiers {

SygusTypeInfo::SygusTypeInfo()
    : d_hasIte(false),
      d_min_term_size(0),
      d_sym_cons_any_constant(-1),
      d_has_subterm_sym_cons(false)
{
}

void SygusTypeInfo::initialize(TermDbSygus* tds, TypeNode tn)
{
  d_this = tn;
  Assert(tn.isDatatype());
  const DType& dt = tn.getDType();
  Assert(dt.isSygus());
  Trace("sygus-db") << "Register type " << dt.getName() << "..." << std::endl;
  TypeNode btn = dt.getSygusType();
  d_btype = btn;
  Assert(!d_btype.isNull());
  // get the sygus variable list
  Node var_list = dt.getSygusVarList();
  if (!var_list.isNull())
  {
    for (unsigned j = 0; j < var_list.getNumChildren(); j++)
    {
      Node sv = var_list[j];
      SygusVarNumAttribute svna;
      sv.setAttribute(svna, j);
      d_var_list.push_back(sv);
    }
  }
  else
  {
    // no arguments to synthesis functions
    d_var_list.clear();
  }

  // compute min term size information: this must be computed before registering
  // subfield types
  d_min_term_size = 1;
  for (unsigned i = 0, ncons = dt.getNumConstructors(); i < ncons; i++)
  {
    if (dt[i].getNumArgs() == 0)
    {
      d_min_term_size = 0;
    }
  }

  // register connected types
  for (unsigned i = 0, ncons = dt.getNumConstructors(); i < ncons; i++)
  {
    for (unsigned j = 0, nargs = dt[i].getNumArgs(); j < nargs; j++)
    {
      TypeNode ctn = dt[i].getArgType(j);
      Trace("sygus-db") << "  register subfield type " << ctn << std::endl;
      if (tds->registerSygusType(ctn))
      {
        SygusTypeInfo& stic = tds->getTypeInfo(ctn);
        // carry type attributes
        if (stic.d_has_subterm_sym_cons)
        {
          d_has_subterm_sym_cons = true;
        }
      }
    }
  }
  // iterate over constructors
  for (unsigned i = 0; i < dt.getNumConstructors(); i++)
  {
    Node sop = dt[i].getSygusOp();
    Assert(!sop.isNull());
    Trace("sygus-db") << "  Operator #" << i << " : " << sop;
    if (sop.getKind() == kind::BUILTIN)
    {
      Kind sk = NodeManager::operatorToKind(sop);
      Trace("sygus-db") << ", kind = " << sk;
      d_kinds[sk] = i;
      d_arg_kind[i] = sk;
      if (sk == ITE)
      {
        // mark that this type has an ITE
        d_hasIte = true;
      }
    }
    else if (sop.isConst() && dt[i].getNumArgs() == 0)
    {
      Trace("sygus-db") << ", constant";
      d_consts[sop] = i;
      d_arg_const[i] = sop;
    }
    else if (sop.getKind() == LAMBDA)
    {
      // do type checking
      Assert(sop[0].getNumChildren() == dt[i].getNumArgs());
      for (unsigned j = 0, nargs = dt[i].getNumArgs(); j < nargs; j++)
      {
        TypeNode ct = dt[i].getArgType(j);
        TypeNode cbt = tds->sygusToBuiltinType(ct);
        TypeNode lat = sop[0][j].getType();
        AlwaysAssert(cbt.isSubtypeOf(lat))
            << "In sygus datatype " << dt.getName()
            << ", argument to a lambda constructor is not " << lat << std::endl;
      }
      if (sop[0].getKind() == ITE)
      {
        // mark that this type has an ITE
        d_hasIte = true;
      }
    }
    // symbolic constructors
    if (sop.getAttribute(SygusAnyConstAttribute()))
    {
      d_sym_cons_any_constant = i;
      d_has_subterm_sym_cons = true;
    }
<<<<<<< HEAD
    // TODO (as part of #1170): we still do not properly catch type
    // errors in sygus grammars for arguments of builtin operators.
    // The challenge is that we easily ask for expected argument types of
    // builtin operators e.g. PLUS. Hence the call to mkGeneric below
    // will throw a type exception.
    d_ops[sop] = i;
    d_arg_ops[i] = sop;
=======
    d_ops[n] = i;
    d_arg_ops[i] = n;
>>>>>>> f17b72fc
    Trace("sygus-db") << std::endl;
    // We must properly catch type errors in sygus grammars for arguments of
    // builtin operators. The challenge is that we easily ask for expected
    // argument types of builtin operators e.g. PLUS. Hence we use a call to
    // mkGeneric below. This ensures that terms that this constructor encodes
    // are of the type specified in the datatype. This will fail if
    // e.g. bitvector-and is a constructor of an integer grammar. Our (version
    // 2) SyGuS parser ensures that sygus constructors are built from well-typed
    // terms, so the term created by mkGeneric will also be well-typed here.
    Node g = tds->mkGeneric(dt, i);
    TypeNode gtn = g.getType();
    AlwaysAssert(gtn.isSubtypeOf(btn))
        << "Sygus datatype " << dt.getName()
        << " encodes terms that are not of type " << btn << std::endl;
    Trace("sygus-db") << "...done register Operator #" << i << std::endl;
  }
  // compute minimum type depth information
  computeMinTypeDepthInternal(tn, 0);
  // compute minimum term size information
  d_min_term_size = 1;
  for (unsigned i = 0, ncons = dt.getNumConstructors(); i < ncons; i++)
  {
    unsigned csize = 0;
    if (dt[i].getNumArgs() > 0)
    {
      csize = 1;
      for (unsigned j = 0, nargs = dt[i].getNumArgs(); j < nargs; j++)
      {
        TypeNode ct = dt[i].getArgType(j);
        if (ct == tn)
        {
          csize += d_min_term_size;
        }
        else if (tds->isRegistered(ct))
        {
          SygusTypeInfo& stic = tds->getTypeInfo(ct);
          csize += stic.getMinTermSize();
        }
        else
        {
          Assert(!ct.isDatatype() || !ct.getDType().isSygus());
        }
      }
    }
    d_min_cons_term_size[i] = csize;
  }
  Trace("sygus-db") << "Register type " << dt.getName() << " finished"
                    << std::endl;
}

void SygusTypeInfo::initializeVarSubclasses()
{
  if (d_var_list.empty())
  {
    // no variables
    return;
  }
  if (!d_var_subclass_id.empty())
  {
    // already computed
    return;
  }
  // compute variable subclasses
  std::vector<TypeNode> sf_types;
  getSubfieldTypes(sf_types);
  // maps variables to the list of subfield types they occur in
  std::map<Node, std::vector<TypeNode> > type_occurs;
  for (const Node& v : d_var_list)
  {
    type_occurs[v].clear();
  }
  // for each type of subfield type of this enumerator
  for (unsigned i = 0, ntypes = sf_types.size(); i < ntypes; i++)
  {
    std::vector<unsigned> rm_indices;
    TypeNode stn = sf_types[i];
    Assert(stn.isDatatype());
    const DType& dt = stn.getDType();
    for (unsigned j = 0, ncons = dt.getNumConstructors(); j < ncons; j++)
    {
      Node sopn = dt[j].getSygusOp();
      Assert(!sopn.isNull());
      if (type_occurs.find(sopn) != type_occurs.end())
      {
        // if it is a variable, store that it occurs in stn
        type_occurs[sopn].push_back(stn);
      }
    }
  }
  TypeNodeIdTrie tnit;
  for (std::pair<const Node, std::vector<TypeNode> >& to : type_occurs)
  {
    tnit.add(to.first, to.second);
  }
  // 0 is reserved for "no type class id"
  unsigned typeIdCount = 1;
  tnit.assignIds(d_var_subclass_id, typeIdCount);
  // assign the list and reverse map to index
  for (std::pair<const Node, std::vector<TypeNode> >& to : type_occurs)
  {
    Node v = to.first;
    unsigned sc = d_var_subclass_id[v];
    Trace("sygus-db") << v << " has subclass id " << sc << std::endl;
    d_var_subclass_list_index[v] = d_var_subclass_list[sc].size();
    d_var_subclass_list[sc].push_back(v);
  }
}

TypeNode SygusTypeInfo::getBuiltinType() const { return d_btype; }

const std::vector<Node>& SygusTypeInfo::getVarList() const
{
  return d_var_list;
}

void SygusTypeInfo::computeMinTypeDepthInternal(TypeNode tn,
                                                unsigned type_depth)
{
  std::map<TypeNode, unsigned>::iterator it = d_min_type_depth.find(tn);
  if (it != d_min_type_depth.end() && type_depth >= it->second)
  {
    // no new information
    return;
  }
  if (!tn.isDatatype())
  {
    // do not recurse to non-datatype types
    return;
  }
  const DType& dt = tn.getDType();
  if (!dt.isSygus())
  {
    // do not recurse to non-sygus datatype types
    return;
  }
  d_min_type_depth[tn] = type_depth;
  // compute for connected types
  for (unsigned i = 0, ncons = dt.getNumConstructors(); i < ncons; i++)
  {
    for (unsigned j = 0, nargs = dt[i].getNumArgs(); j < nargs; j++)
    {
      TypeNode at = dt[i].getArgType(j);
      computeMinTypeDepthInternal(at, type_depth + 1);
    }
  }
}

unsigned SygusTypeInfo::getMinTypeDepth(TypeNode tn) const
{
  std::map<TypeNode, unsigned>::const_iterator it = d_min_type_depth.find(tn);
  if (it != d_min_type_depth.end())
  {
    Assert(false);
    return 0;
  }
  return it->second;
}

unsigned SygusTypeInfo::getMinTermSize() const { return d_min_term_size; }

unsigned SygusTypeInfo::getMinConsTermSize(unsigned cindex)
{
  std::map<unsigned, unsigned>::iterator it = d_min_cons_term_size.find(cindex);
  if (it != d_min_cons_term_size.end())
  {
    return it->second;
  }
  Assert(false);
  return 0;
}

void SygusTypeInfo::getSubfieldTypes(std::vector<TypeNode>& sf_types) const
{
  for (const std::pair<const TypeNode, unsigned>& st : d_min_type_depth)
  {
    sf_types.push_back(st.first);
  }
}

int SygusTypeInfo::getKindConsNum(Kind k) const
{
  std::map<Kind, unsigned>::const_iterator it = d_kinds.find(k);
  if (it != d_kinds.end())
  {
    return static_cast<int>(it->second);
  }
  return -1;
}

int SygusTypeInfo::getConstConsNum(Node n) const
{
  std::map<Node, unsigned>::const_iterator it = d_consts.find(n);
  if (it != d_consts.end())
  {
    return static_cast<int>(it->second);
  }
  return -1;
}

int SygusTypeInfo::getOpConsNum(Node n) const
{
  std::map<Node, unsigned>::const_iterator it = d_ops.find(n);
  if (it != d_ops.end())
  {
    return static_cast<int>(it->second);
  }
  return -1;
}

bool SygusTypeInfo::hasKind(Kind k) const { return getKindConsNum(k) != -1; }
bool SygusTypeInfo::hasIte() const { return d_hasIte; }
bool SygusTypeInfo::hasConst(Node n) const { return getConstConsNum(n) != -1; }
bool SygusTypeInfo::hasOp(Node n) const { return getOpConsNum(n) != -1; }

Node SygusTypeInfo::getConsNumOp(unsigned i) const
{
  std::map<unsigned, Node>::const_iterator itn = d_arg_ops.find(i);
  if (itn != d_arg_ops.end())
  {
    return itn->second;
  }
  return Node::null();
}

Node SygusTypeInfo::getConsNumConst(unsigned i) const
{
  std::map<unsigned, Node>::const_iterator itn = d_arg_const.find(i);
  if (itn != d_arg_const.end())
  {
    return itn->second;
  }
  return Node::null();
}

Kind SygusTypeInfo::getConsNumKind(unsigned i) const
{
  std::map<unsigned, Kind>::const_iterator itk = d_arg_kind.find(i);
  if (itk != d_arg_kind.end())
  {
    return itk->second;
  }
  return UNDEFINED_KIND;
}

bool SygusTypeInfo::isKindArg(unsigned i) const
{
  return getConsNumKind(i) != UNDEFINED_KIND;
}

bool SygusTypeInfo::isConstArg(unsigned i) const
{
  return d_arg_const.find(i) != d_arg_const.end();
}

int SygusTypeInfo::getAnyConstantConsNum() const
{
  return d_sym_cons_any_constant;
}

bool SygusTypeInfo::hasSubtermSymbolicCons() const
{
  return d_has_subterm_sym_cons;
}

unsigned SygusTypeInfo::getSubclassForVar(Node n) const
{
  std::map<Node, unsigned>::const_iterator itcc = d_var_subclass_id.find(n);
  if (itcc == d_var_subclass_id.end())
  {
    Assert(false);
    return 0;
  }
  return itcc->second;
}

unsigned SygusTypeInfo::getNumSubclassVars(unsigned sc) const
{
  std::map<unsigned, std::vector<Node> >::const_iterator itvv =
      d_var_subclass_list.find(sc);
  if (itvv == d_var_subclass_list.end())
  {
    Assert(false);
    return 0;
  }
  return itvv->second.size();
}
Node SygusTypeInfo::getVarSubclassIndex(unsigned sc, unsigned i) const
{
  std::map<unsigned, std::vector<Node> >::const_iterator itvv =
      d_var_subclass_list.find(sc);
  if (itvv == d_var_subclass_list.end() || i >= itvv->second.size())
  {
    Assert(false);
    return Node::null();
  }
  return itvv->second[i];
}

bool SygusTypeInfo::getIndexInSubclassForVar(Node v, unsigned& index) const
{
  std::map<Node, unsigned>::const_iterator itvv =
      d_var_subclass_list_index.find(v);
  if (itvv == d_var_subclass_list_index.end())
  {
    return false;
  }
  index = itvv->second;
  return true;
}

bool SygusTypeInfo::isSubclassVarTrivial() const
{
  for (const std::pair<const unsigned, std::vector<Node> >& p :
       d_var_subclass_list)
  {
    if (p.second.size() > 1)
    {
      return false;
    }
  }
  return true;
}

}  // namespace quantifiers
}  // namespace theory
}  // namespace CVC4<|MERGE_RESOLUTION|>--- conflicted
+++ resolved
@@ -140,18 +140,8 @@
       d_sym_cons_any_constant = i;
       d_has_subterm_sym_cons = true;
     }
-<<<<<<< HEAD
-    // TODO (as part of #1170): we still do not properly catch type
-    // errors in sygus grammars for arguments of builtin operators.
-    // The challenge is that we easily ask for expected argument types of
-    // builtin operators e.g. PLUS. Hence the call to mkGeneric below
-    // will throw a type exception.
     d_ops[sop] = i;
     d_arg_ops[i] = sop;
-=======
-    d_ops[n] = i;
-    d_arg_ops[i] = n;
->>>>>>> f17b72fc
     Trace("sygus-db") << std::endl;
     // We must properly catch type errors in sygus grammars for arguments of
     // builtin operators. The challenge is that we easily ask for expected
