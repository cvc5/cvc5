/******************************************************************************
 * Top contributors (to current version):
 *   Abdalrhman Mohamed, Andrew Reynolds
 *
 * This file is part of the cvc5 project.
 *
 * Copyright (c) 2009-2021 by the authors listed in the file AUTHORS
 * in the top-level source directory and their institutional affiliations.
 * All rights reserved.  See the file COPYING in the top-level source
 * directory for licensing information.
 * ****************************************************************************
 *
 * Utility for reconstructing terms to match a grammar.
 */

#include "cvc5_private.h"

#ifndef CVC5__THEORY__QUANTIFIERS__SYGUS_RECONSTRUCT_H
#define CVC5__THEORY__QUANTIFIERS__SYGUS_RECONSTRUCT_H

#include <map>
#include <vector>

#include "theory/quantifiers/sygus/rcons_obligation.h"
#include "theory/quantifiers/sygus/rcons_type_info.h"

namespace cvc5 {
namespace theory {
namespace quantifiers {

<<<<<<< HEAD
using BuiltinSet = std::unordered_set<Node, NodeHashFunction>;
using TypeBuiltinSetMap =
    std::unordered_map<TypeNode, BuiltinSet, TypeNodeHashFunction>;
=======
using ObligationSet = std::unordered_set<Node>;
using TypeObligationSetMap = std::unordered_map<TypeNode, ObligationSet>;
>>>>>>> bcd2e8e2

/** SygusReconstruct
 *
 * This class implements an algorithm for reconstructing a given term such that
 * the reconstructed term is equivalent to the original term and its syntax
 * matches a specified grammar.
 *
 * Goal: find a term g in sygus type T0 that is equivalent to builtin term t0.
 *
 * rcons(t0, T0) returns g
 * {
 *   Obs: A set of pairs to reconstruct into T, where each pair is of the form
 *        (k, ts), where k is a skolem of a sygus type T and ts is a set of
 *        builtin terms of the type encoded by T.
 *
 *   Terms: A map from skolems k to a set of builtin terms in the pairs (k, ts).
 *          That is, Terms[k] = ts.
 *
 *   Sol: A map from skolems k to (possibly null) sygus terms of type T
 *        representing solutions to the obligations.
 *
 *   CandSols : A map from a skolem k to a set of possible solutions for its
 *              corresponding obligation. Whenever there is a successful match,
 *              it is added to this set.
 *
 *   Pool : A map from a sygus type T to a set of enumerated terms in T.
 *          The terms in this pool are patterns whose builtin analogs are used
 *          for matching against the terms to reconstruct ts in (k, ts).
 *
 *   let k0 be a fresh skolem of sygus type T0
 *   Obs[T0] += (k0, {t0})
 *
 *   TermsToRecons[T0] = {t0}
 *
 *   while Sol[k0] == null
 *     // map from T to terms pending addition to TermsToRecons
 *     TermsToRecons' = {}
 *     // enumeration phase
 *     for each subfield type T of T0
 *       // enumerated terms may contain variables zs ranging over all terms of
 *       // their type (subfield types of T0)
 *       s[zs] = nextEnum(T)
 *       if (s[zs] is ground)
 *         builtin = rewrite(toBuiltIn(s[zs]))
 *         // let X be the theory the solver is invoked with
 *         find (k, ts) in Obs s.t. |=_X ts[0] = builtin
 *         if no such pair exists
 *           k = newVar(T)
 *           ts = {builtin}
 *           Obs += (k, ts)
 *         markSolved((k, ts), s[zs])
 *       else if no s' in Pool[T] and matcher sigma s.t.
 *             rewrite(toBuiltIn(s')) * sigma = rewrite(toBuiltIn(s[zs]))
 *         Pool[T] += s[zs]
 *         for each t in TermsToRecons[T]
 *           TermsToRecons' += matchNewObs(t, s[zs])
 *     // match phase
 *     while TermsToRecons' != {}
 *       TermsToRecons'' = {}
 *       for each subfield type T of T0
 *         for each t in TermsToRecons'[T]
 *           TermsToRecons'[T] += t
 *           for each s[zs] in Pool[T]
 *             TermsToRecons'' += matchNewObs(t, s[zs])
 *         TermsToRecons' = TermsToRecons''
 *   g = Sol[k0]
 *   instantiate free variables of g with arbitrary sygus datatype values
 * }
 *
 * matchNewObs(t, s[zs]) returns TermsToRecons'
 * {
 *   u = rewrite(toBuiltIn(s[zs]))
 *   if match(u, t) == {toBuiltin(zs) -> sts}
 *     Sub = {} // substitution map from zs to corresponding new vars ks
 *     for each (z, st) in {zs -> sts}
 *       // let X be the theory the solver is invoked with
 *       if exists (k, ts) in Obs s.t. !=_X ts[0] = st
 *         ts += st
 *         Sub[z] = k
 *       else
 *         sk = newVar(typeOf(z))
 *         Sub[z] = sk
 *         TermsToRecons'[typeOf(z)] += st
 *     if Sol[sk] != null forall (z, sk) in Sub
 *       markSolved(k, s{Sub})
 *     else
 *       CandSol[k] += s{Sub}
 * }
 *
 * markSolved((k, ts), s)
 * {
 *   if Sol[k] != null
 *     return
 *   Sol[k] = s
 *   CandSols[k] += s
 *   Stack = {k}
 *   while Stack != {}
 *     k' = pop(Stack)
 *     for all k'' in CandSols keys
 *       for all s'[k'] in CandSols[k'']
 *         s'{k' -> Sol[k']}
 *         if s' does not contain free variables in Obs
 *           Sol[k''] = s'
 *           push(Stack, k'')
 * }
 */
class SygusReconstruct : public expr::NotifyMatch
{
 public:
  /**
   * Constructor.
   *
   * @param tds database for sygus terms
   * @param s statistics managed for the synth engine
   */
  SygusReconstruct(TermDbSygus* tds, SygusStatistics& s);

  /** Reconstruct solution.
   *
   * Return (if possible) a sygus encoding of a node that is equivalent to sol
   * and whose syntax matches the grammar corresponding to sygus datatype stn.
   *
   * For example, given:
   *   sol = (* 2 x)
   *   stn = A sygus datatype encoding the grammar
   *           Start -> (c_PLUS Start Start) | c_x | c_0 | c_1
   * This method may return (c_PLUS c_x c_x) and set reconstructed to 1.
   *
   * @param sol the target term
   * @param stn the sygus datatype type encoding the syntax restrictions
   * @param reconstructed the flag to update, set to 1 if we successfully return
   *                      a node, otherwise it is set to -1
   * @param enumLimit a value to limit the effort spent by this class (roughly
   *                  equal to the number of intermediate terms to try)
   * @return the reconstructed sygus term
   */
  Node reconstructSolution(Node sol,
                           TypeNode stn,
                           int8_t& reconstructed,
                           uint64_t enumLimit);

 private:
  /** Match builtin term `t` with pattern `sz`.
   *
   * This function matches the builtin term to reconstruct `t` with the builtin
   * analog of the pattern `sz`. If the match succeeds, `sz` is added to the set
   * of candidate solutions for the obligation `ob` corresponding to the builtin
   * term `t` and a set of new sub-terms to reconstruct is returned. If there
   * are no new sub-terms to reconstruct, then `sz` is considered a solution to
   * obligation `ob` and `markSolved(ob, sz)` is called. For example, given:
   *
   * Obs = [(k0, {(+ 1 1)})]
   * Pool[T0] = {(c_+ z1 z2)}
   * CandSols = {}
   *
   * Then calling `matchNewObs((+ 1 1), (c_+ z1 z2))` will result in:
   *
   * Obs = [(k0, {(+ 1 1)}), (k1, {1})]
   * Pool[T0] = {(c_+ z1 z2)}
   * CandSols = {k0 -> {(c_+ k1 k1)}}
   *
   * and will return `{T0 -> {1}}`.
   *
   * Notice that the patterns/shapes in pool are generic, and thus, contain vars
   * `z` as opposed to skolems `k`. Also, notice that `(c_+ z1 z2)` is
   * instantiated with only one skolem `k1`, which is then added to the set of
   * obligations. That's because the builtin analogs of `z1` and `z2` match with
   * the same builtin term `1`.
   *
   * @param t builtin term we need to reconstruct
   * @param sz a pattern to match against `t`
   * @return a set of new builtin terms to reconstruct if the match succeeds
   */
  TypeBuiltinSetMap matchNewObs(Node t, Node sz);

  /** mark obligation `ob` as solved.
   *
   * This function first marks `s` as the complete/constant solution for
   * `ob`. Then it substitutes all instances of `ob` in partial solutions to
   * other obligations with `s`. The function repeats those two steps for each
   * partial solution that gets completed because of the second step. For
   * example, given:
   *
   * CandSols = {
   *   k0 -> {(c_+ k1 c_1)},
   *   k1 -> {(c_* k2 c_x)},
   *   k2 -> {c_2}
   * }
   * Sol = {}
   *
   * Then calling `markSolved(k2, c_2)` will result in:
   *
   * CandSols = {
   *   k0 -> {(c_+ k1 c_1), (c_+ (c_* c_2 c_x) c_1)},
   *   k1 -> {(c_* k2 c_x), (c_* c_2 c_x)},
   *   k2 -> {c_2}
   * }
   * Sol = {
   *   k0 -> (c_+ (c_* c_2 c_x) c_1),
   *   k1 -> (c_* c_2 c_x),
   *   k2 -> c_2
   * }
   *
   * @param ob free var to mark as solved and substitute
   * @param sol solution to `ob`
   */
  void markSolved(RConsObligation* ob, Node s);

  /**
   * Initialize a sygus enumerator and a candidate rewrite database for each
   * sygus datatype type.
   *
   * @param stn The sygus datatype type encoding the syntax restrictions
   */
  void initialize(TypeNode stn);

  /**
   * Remove reconstructed terms from the given set of terms to reconstruct.
   *
   * @param termsToRecons a set of terms to reconstruct possibly containing
   *                      already reconstructed ones
   */
  void removeReconstructedTerms(TypeBuiltinSetMap& termsToRecons);

  /**
   * Replace all variables in `n` with ground values. Before, calling `match`,
   * `matchNewObs` rewrites the builtin analog of `n` which contains variables.
   * The rewritten term, however, may contain fewer variables:
   *
   * rewrite((ite true z1 z2)) = z1 // n = (c_ite c_true z1 z2)
   *
   * In such cases, `matchNewObs` replaces the remaining variables (`z1`) with
   * obligations and ignores the eliminated ones (`z2`). Since the values of the
   * eliminated variables do not matter, they are replaced with some ground
   * values by calling this method.
   *
   * @param n a term containing variables
   * @return `n` with all vars in `n` replaced with ground values
   */
  Node mkGround(Node n) const;

  /**
   * A notification that s is equal to n * { vars -> subs }. This function
   * should return false if we do not wish to be notified of further matches.
   */
  bool notify(Node s,
              Node n,
              std::vector<Node>& vars,
              std::vector<Node>& subs) override;

  /**
   * Reset the state of this SygusReconstruct object.
   */
  void clear();

  /**
   * Print the pool of patterns/shape used in the matching phase.
   *
   * \note requires enabling "sygus-rcons" trace
   *
   * @param pool a pool of patterns/shapes to print
   */
  void printPool(
      const std::unordered_map<TypeNode, std::vector<Node>>& pool) const;

  /** pointer to the sygus term database */
  TermDbSygus* d_tds;
  /** reference to the statistics of parent */
  SygusStatistics& d_stats;

<<<<<<< HEAD
  /** a list of obligations to solve */
  std::vector<std::unique_ptr<RConsObligation>> d_obs;
=======
  /** a map from an obligation to its reconstruction info */
  std::unordered_map<Node, RConsObligationInfo> d_obInfo;
>>>>>>> bcd2e8e2
  /** a map from a sygus datatype type to its reconstruction info */
  std::unordered_map<TypeNode, RConsTypeInfo> d_stnInfo;

<<<<<<< HEAD
  /** a map from an obligation's skolem to its sygus solution (if it exists) */
  std::unordered_map<TNode, TNode, TNodeHashFunction> d_sol;

  /** a map from a candidate solution to its sub-obligations */
  std::unordered_map<Node, std::vector<RConsObligation*>, NodeHashFunction>
      d_subObs;
  /** a map from a candidate solution to its parent obligation */
  std::unordered_map<Node, RConsObligation*, NodeHashFunction> d_parentOb;
=======
  /** a map from an obligation to its sygus solution (if it exists) */
  std::unordered_map<TNode, TNode> d_sol;

  /** a map from a candidate solution to its sub-obligations */
  std::unordered_map<Node, std::vector<Node>> d_subObs;
  /** a map from a candidate solution to its parent obligation */
  std::unordered_map<Node, Node> d_parentOb;
>>>>>>> bcd2e8e2

  /** a cache of sygus variables treated as ground terms by matching */
  std::unordered_map<Node, Node> d_sygusVars;

  /** A trie for filtering out redundant terms from the paterns pool */
  expr::MatchTrie d_poolTrie;
};

}  // namespace quantifiers
}  // namespace theory
}  // namespace cvc5

#endif  // CVC5__THEORY__QUANTIFIERS__SYGUS_RECONSTRUCT_H<|MERGE_RESOLUTION|>--- conflicted
+++ resolved
@@ -28,14 +28,8 @@
 namespace theory {
 namespace quantifiers {
 
-<<<<<<< HEAD
-using BuiltinSet = std::unordered_set<Node, NodeHashFunction>;
-using TypeBuiltinSetMap =
-    std::unordered_map<TypeNode, BuiltinSet, TypeNodeHashFunction>;
-=======
-using ObligationSet = std::unordered_set<Node>;
-using TypeObligationSetMap = std::unordered_map<TypeNode, ObligationSet>;
->>>>>>> bcd2e8e2
+using BuiltinSet = std::unordered_set<Node>;
+using TypeBuiltinSetMap = std::unordered_map<TypeNode, BuiltinSet>;
 
 /** SygusReconstruct
  *
@@ -306,34 +300,18 @@
   /** reference to the statistics of parent */
   SygusStatistics& d_stats;
 
-<<<<<<< HEAD
   /** a list of obligations to solve */
   std::vector<std::unique_ptr<RConsObligation>> d_obs;
-=======
-  /** a map from an obligation to its reconstruction info */
-  std::unordered_map<Node, RConsObligationInfo> d_obInfo;
->>>>>>> bcd2e8e2
   /** a map from a sygus datatype type to its reconstruction info */
   std::unordered_map<TypeNode, RConsTypeInfo> d_stnInfo;
 
-<<<<<<< HEAD
   /** a map from an obligation's skolem to its sygus solution (if it exists) */
-  std::unordered_map<TNode, TNode, TNodeHashFunction> d_sol;
+  std::unordered_map<TNode, TNode> d_sol;
 
   /** a map from a candidate solution to its sub-obligations */
-  std::unordered_map<Node, std::vector<RConsObligation*>, NodeHashFunction>
-      d_subObs;
+  std::unordered_map<Node, std::vector<RConsObligation*>> d_subObs;
   /** a map from a candidate solution to its parent obligation */
-  std::unordered_map<Node, RConsObligation*, NodeHashFunction> d_parentOb;
-=======
-  /** a map from an obligation to its sygus solution (if it exists) */
-  std::unordered_map<TNode, TNode> d_sol;
-
-  /** a map from a candidate solution to its sub-obligations */
-  std::unordered_map<Node, std::vector<Node>> d_subObs;
-  /** a map from a candidate solution to its parent obligation */
-  std::unordered_map<Node, Node> d_parentOb;
->>>>>>> bcd2e8e2
+  std::unordered_map<Node, RConsObligation*> d_parentOb;
 
   /** a cache of sygus variables treated as ground terms by matching */
   std::unordered_map<Node, Node> d_sygusVars;
