--- conflicted
+++ resolved
@@ -50,17 +50,12 @@
    * this is the quantifier elimination step option::sygusQePreproc().
    */
   void assignConjecture(Node q);
-<<<<<<< HEAD
   /** check conjecture
    *
    * This method returns true if the conjecture is finished processing solutions
    * for this call to SynthEngine::check().
    */
   bool checkConjecture(SynthConjecture* conj);
-=======
-  /** check conjecture */
-  void checkConjecture(SynthConjecture* conj);
->>>>>>> 12246d53
 
  public:
   SynthEngine(QuantifiersEngine* qe, context::Context* c);
