--- conflicted
+++ resolved
@@ -276,48 +276,7 @@
   }
 
   // we now have determined whether we will do single invocation techniques
-<<<<<<< HEAD
   if (!d_single_invocation)
-=======
-  if( d_single_invocation ){
-    d_single_inv = d_sip->getSingleInvocation();
-    d_single_inv = TermUtil::simpleNegate( d_single_inv );
-    std::vector<Node> func_vars;
-    d_sip->getFunctionVariables(func_vars);
-    if (!func_vars.empty())
-    {
-      Node pbvl = NodeManager::currentNM()->mkNode(BOUND_VAR_LIST, func_vars);
-      d_single_inv = NodeManager::currentNM()->mkNode( FORALL, pbvl, d_single_inv );
-    }
-    //now, introduce the skolems
-    std::vector<Node> sivars;
-    d_sip->getSingleInvocationVariables(sivars);
-    for (unsigned i = 0, size = sivars.size(); i < size; i++)
-    {
-      Node v = NodeManager::currentNM()->mkSkolem(
-          "a", sivars[i].getType(), "single invocation arg");
-      d_single_inv_arg_sk.push_back( v );
-    }
-    d_single_inv = d_single_inv.substitute(sivars.begin(),
-                                           sivars.end(),
-                                           d_single_inv_arg_sk.begin(),
-                                           d_single_inv_arg_sk.end());
-    Trace("cegqi-si") << "Single invocation formula is : " << d_single_inv << std::endl;
-    // check whether we can handle this quantified formula
-    CegHandledStatus status = CegInstantiator::isCbqiQuant(d_single_inv);
-    if( status<CEG_HANDLED )
-    {
-      Trace("cegqi-si") << "...do not invoke single invocation techniques since the quantified formula does not have a handled counterexample-guided instantiation strategy!" << std::endl;
-      d_single_invocation = false;
-      d_single_inv = Node::null();
-    }
-    else if( options::cbqiPreRegInst() && d_single_inv.getKind()==FORALL ){
-      //just invoke the presolve now
-      d_cinst->presolve( d_single_inv );
-    }
-  }
-  if( !d_single_invocation )
->>>>>>> ef4bac5d
   {
     d_single_inv = Node::null();
     Trace("cegqi-si") << "Formula is not single invocation." << std::endl;
