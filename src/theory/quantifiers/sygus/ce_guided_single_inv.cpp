/*********************                                                        */
/*! \file ce_guided_single_inv.cpp
 ** \verbatim
 ** Top contributors (to current version):
 **   Andrew Reynolds, Tim King
 ** This file is part of the CVC4 project.
 ** Copyright (c) 2009-2018 by the authors listed in the file AUTHORS
 ** in the top-level source directory) and their institutional affiliations.
 ** All rights reserved.  See the file COPYING in the top-level source
 ** directory for licensing information.\endverbatim
 **
 ** \brief utility for processing single invocation synthesis conjectures
 **
 **/
#include "theory/quantifiers/sygus/ce_guided_single_inv.h"

#include "expr/node_algorithm.h"
#include "options/quantifiers_options.h"
#include "theory/arith/arith_msum.h"
#include "theory/quantifiers/sygus/sygus_grammar_cons.h"
#include "theory/quantifiers/sygus/term_database_sygus.h"
#include "theory/quantifiers/term_enumeration.h"
#include "theory/quantifiers/term_util.h"

using namespace CVC4;
using namespace CVC4::kind;
using namespace CVC4::theory;
using namespace CVC4::theory::quantifiers;
using namespace std;

namespace CVC4 {

bool CegqiOutputSingleInv::doAddInstantiation( std::vector< Node >& subs ) {
  return d_out->doAddInstantiation( subs );
}

bool CegqiOutputSingleInv::isEligibleForInstantiation( Node n ) {
  return d_out->isEligibleForInstantiation( n );
}

bool CegqiOutputSingleInv::addLemma( Node n ) {
  return d_out->addLemma( n );
}

CegConjectureSingleInv::CegConjectureSingleInv(QuantifiersEngine* qe,
                                               CegConjecture* p)
    : d_qe(qe),
      d_parent(p),
      d_sip(new SingleInvocationPartition),
      d_sol(new CegConjectureSingleInvSol(qe)),
      d_cosi(new CegqiOutputSingleInv(this)),
      d_cinst(new CegInstantiator(d_qe, d_cosi, false, false)),
      d_c_inst_match_trie(NULL),
      d_single_invocation(false)
{
  // The third and fourth arguments of d_cosi set to (false,false) until we have
  // solution reconstruction for delta and infinity.

  if (options::incrementalSolving()) {
    d_c_inst_match_trie = new inst::CDInstMatchTrie(qe->getUserContext());
  }
}

CegConjectureSingleInv::~CegConjectureSingleInv() {
  if (d_c_inst_match_trie) {
    delete d_c_inst_match_trie;
  }
  delete d_cosi;
  delete d_sol;  // (new CegConjectureSingleInvSol(qe)),
  delete d_sip;  // d_sip(new SingleInvocationPartition),
}

void CegConjectureSingleInv::getInitialSingleInvLemma(Node g,
                                                      std::vector<Node>& lems)
{
  Assert(!g.isNull());
  Assert(!d_single_inv.isNull());
  // make for new var/sk
  d_single_inv_var.clear();
  d_single_inv_sk.clear();
  Node inst;
<<<<<<< HEAD
  if (d_single_inv.getKind() == FORALL)
  {
    for (unsigned i = 0; i < d_single_inv[0].getNumChildren(); i++)
    {
      std::stringstream ss;
      ss << "k_" << d_single_inv[0][i];
      Node k = NodeManager::currentNM()->mkSkolem(
          ss.str(),
          d_single_inv[0][i].getType(),
          "single invocation function skolem");
=======
  NodeManager* nm = NodeManager::currentNM();
  if (d_single_inv.getKind() == FORALL)
  {
    for (unsigned i = 0, size = d_single_inv[0].getNumChildren(); i < size; i++)
    {
      std::stringstream ss;
      ss << "k_" << d_single_inv[0][i];
      Node k = nm->mkSkolem(ss.str(),
                            d_single_inv[0][i].getType(),
                            "single invocation function skolem");
>>>>>>> 0daf3f9c
      d_single_inv_var.push_back(d_single_inv[0][i]);
      d_single_inv_sk.push_back(k);
      d_single_inv_sk_index[k] = i;
    }
    inst = d_single_inv[1].substitute(d_single_inv_var.begin(),
                                      d_single_inv_var.end(),
                                      d_single_inv_sk.begin(),
                                      d_single_inv_sk.end());
  }
  else
  {
    inst = d_single_inv;
  }
  inst = TermUtil::simpleNegate(inst);
  Trace("cegqi-si") << "Single invocation initial lemma : " << inst
                    << std::endl;

  // register with the instantiator
<<<<<<< HEAD
  Node ginst = NodeManager::currentNM()->mkNode(OR, g.negate(), inst);
=======
  Node ginst = nm->mkNode(OR, g.negate(), inst);
>>>>>>> 0daf3f9c
  lems.push_back(ginst);
  // make and register the instantiator
  d_cinst.reset(new CegInstantiator(d_qe, d_cosi, false, false));
  d_cinst->registerCounterexampleLemma(lems, d_single_inv_sk);
}

void CegConjectureSingleInv::initialize( Node q ) {
  // can only register one quantified formula with this
  Assert( d_quant.isNull() );
  d_quant = q;
  d_simp_quant = q;
  Trace("cegqi-si") << "CegConjectureSingleInv::initialize : " << q << std::endl;
  // infer single invocation-ness

  // get the variables
  std::vector< Node > progs;
  std::map< Node, std::vector< Node > > prog_vars;
  for (const Node& sf : q[0])
  {
    progs.push_back( sf );
    Node sfvl = CegGrammarConstructor::getSygusVarList(sf);
    if (!sfvl.isNull())
    {
      for (const Node& sfv : sfvl)
      {
        prog_vars[sf].push_back(sfv);
      }
    }
  }
  // compute single invocation partition
  if( options::cegqiSingleInvMode()!=CEGQI_SI_MODE_NONE ){
    Node qq;
    if( q[1].getKind()==NOT && q[1][0].getKind()==FORALL ){
      qq = q[1][0][1];
    }else{
      qq = TermUtil::simpleNegate( q[1] );
    }
    //process the single invocation-ness of the property
    if( !d_sip->init( progs, qq ) ){
      Trace("cegqi-si") << "...not single invocation (type mismatch)" << std::endl;
    }else{
      Trace("cegqi-si") << "- Partitioned to single invocation parts : " << std::endl;
      d_sip->debugPrint( "cegqi-si" );

      //map from program to bound variables
      std::vector<Node> funcs;
      d_sip->getFunctions(funcs);
      for (unsigned j = 0, size = funcs.size(); j < size; j++)
      {
        Assert(std::find(progs.begin(), progs.end(), funcs[j]) != progs.end());
        d_prog_to_sol_index[funcs[j]] = j;
      }

      //check if it is single invocation
      if (!d_sip->isPurelySingleInvocation())
      {
        SygusInvTemplMode tmode = options::sygusInvTemplMode();
        if (tmode != SYGUS_INV_TEMPL_MODE_NONE)
        {
          // currently only works for single predicate synthesis
          if (q[0].getNumChildren() > 1 || !q[0][0].getType().isPredicate())
          {
            tmode = SYGUS_INV_TEMPL_MODE_NONE;
          }
          else if (!options::sygusInvTemplWhenSyntax())
          {
            // only use invariant templates if no syntactic restrictions
            if (CegGrammarConstructor::hasSyntaxRestrictions(q))
            {
              tmode = SYGUS_INV_TEMPL_MODE_NONE;
            }
          }
        }

        if (tmode != SYGUS_INV_TEMPL_MODE_NONE)
        {
          //if we are doing invariant templates, then construct the template
          Trace("cegqi-si") << "- Do transition inference..." << std::endl;
          d_ti[q].process( qq );
          Trace("cegqi-inv") << std::endl;
          if( !d_ti[q].d_func.isNull() ){
            // map the program back via non-single invocation map
            Node prog = d_ti[q].d_func;
            std::vector< Node > prog_templ_vars;
            prog_templ_vars.insert( prog_templ_vars.end(), d_ti[q].d_vars.begin(), d_ti[q].d_vars.end() );
            d_trans_pre[prog] = d_ti[q].getComponent( 1 );
            d_trans_post[prog] = d_ti[q].getComponent( -1 );
            Trace("cegqi-inv") << "   precondition : " << d_trans_pre[prog] << std::endl;
            Trace("cegqi-inv") << "  postcondition : " << d_trans_post[prog] << std::endl;
            std::vector<Node> sivars;
            d_sip->getSingleInvocationVariables(sivars);
            Node invariant = d_sip->getFunctionInvocationFor(prog);
            Assert(!invariant.isNull());
            invariant = invariant.substitute(sivars.begin(),
                                             sivars.end(),
                                             prog_templ_vars.begin(),
                                             prog_templ_vars.end());
            Trace("cegqi-inv") << "      invariant : " << invariant << std::endl;
            
            // store simplified version of quantified formula
            d_simp_quant = d_sip->getFullSpecification();
            std::vector< Node > new_bv;
            for (unsigned j = 0, size = sivars.size(); j < size; j++)
            {
              new_bv.push_back(
                  NodeManager::currentNM()->mkBoundVar(sivars[j].getType()));
            }
            d_simp_quant = d_simp_quant.substitute(
                sivars.begin(), sivars.end(), new_bv.begin(), new_bv.end());
            Assert( q[1].getKind()==NOT && q[1][0].getKind()==FORALL );
            for( unsigned j=0; j<q[1][0][0].getNumChildren(); j++ ){
              new_bv.push_back( q[1][0][0][j] );
            }
            d_simp_quant = NodeManager::currentNM()->mkNode( kind::FORALL, NodeManager::currentNM()->mkNode( BOUND_VAR_LIST, new_bv ), d_simp_quant ).negate();
            d_simp_quant = Rewriter::rewrite( d_simp_quant );
            d_simp_quant = NodeManager::currentNM()->mkNode( kind::FORALL, q[0], d_simp_quant, q[2] );
            Trace("cegqi-si") << "Rewritten quantifier : " << d_simp_quant << std::endl;

            //construct template argument
            d_templ_arg[prog] = NodeManager::currentNM()->mkSkolem( "I", invariant.getType() );
            
            //construct template
            Node templ;
            if( options::sygusInvAutoUnfold() ){
              if( d_ti[q].isComplete() ){
                Trace("cegqi-inv-auto-unfold") << "Automatic deterministic unfolding... " << std::endl;
                // auto-unfold
                DetTrace dt;
                int init_dt = d_ti[q].initializeTrace( dt );
                if( init_dt==0 ){
                  Trace("cegqi-inv-auto-unfold") << "  Init : ";
                  dt.print("cegqi-inv-auto-unfold");
                  Trace("cegqi-inv-auto-unfold") << std::endl;
                  unsigned counter = 0;
                  unsigned status = 0;
                  while( counter<100 && status==0 ){
                    status = d_ti[q].incrementTrace( dt );
                    counter++;
                    Trace("cegqi-inv-auto-unfold") << "  #" << counter << " : ";
                    dt.print("cegqi-inv-auto-unfold");
                    Trace("cegqi-inv-auto-unfold") << "...status = " << status << std::endl;
                  }
                  if( status==1 ){
                    // we have a trivial invariant
                    templ = d_ti[q].constructFormulaTrace( dt );
                    Trace("cegqi-inv") << "By finite deterministic terminating trace, a solution invariant is : " << std::endl;
                    Trace("cegqi-inv") << "   " << templ << std::endl;
                    // FIXME : this should be unnecessary
                    templ = NodeManager::currentNM()->mkNode( AND, templ, d_templ_arg[prog] );
                  }
                }else{
                  Trace("cegqi-inv-auto-unfold") << "...failed initialize." << std::endl;
                }
              }
            }
            Trace("cegqi-inv") << "Make the template... " << tmode << " "
                               << templ << std::endl;
            if( templ.isNull() ){
              if (tmode == SYGUS_INV_TEMPL_MODE_PRE)
              {
                //d_templ[prog] = NodeManager::currentNM()->mkNode( AND, NodeManager::currentNM()->mkNode( OR, d_trans_pre[prog], invariant ), d_trans_post[prog] );
                templ = NodeManager::currentNM()->mkNode( OR, d_trans_pre[prog], d_templ_arg[prog] );
              }else{
                Assert(tmode == SYGUS_INV_TEMPL_MODE_POST);
                //d_templ[prog] = NodeManager::currentNM()->mkNode( OR, d_trans_pre[prog], NodeManager::currentNM()->mkNode( AND, d_trans_post[prog], invariant ) );
                templ = NodeManager::currentNM()->mkNode( AND, d_trans_post[prog], d_templ_arg[prog] );
              }
            }
            Trace("cegqi-inv") << "       template (pre-substitution) : " << templ << std::endl;
            Assert( !templ.isNull() );
            // subsitute the template arguments
            Assert(prog_templ_vars.size() == prog_vars[prog].size());
            templ = templ.substitute( prog_templ_vars.begin(), prog_templ_vars.end(), prog_vars[prog].begin(), prog_vars[prog].end() );
            Trace("cegqi-inv") << "       template : " << templ << std::endl;
            d_templ[prog] = templ;
          }
        }
      }else{
        //we are fully single invocation
        d_single_invocation = true;
      }
    }
  }
}

void CegConjectureSingleInv::finishInit(bool syntaxRestricted)
{
  Trace("cegqi-si-debug") << "Single invocation: finish init" << std::endl;
  // do not do single invocation if grammar is restricted and CEGQI_SI_MODE_ALL is not enabled
  if( options::cegqiSingleInvMode()==CEGQI_SI_MODE_USE && d_single_invocation && syntaxRestricted ){
    d_single_invocation = false;
    Trace("cegqi-si") << "...grammar is restricted, do not use single invocation techniques." << std::endl;
  }

  // we now have determined whether we will do single invocation techniques
  if( d_single_invocation ){
    d_single_inv = d_sip->getSingleInvocation();
    d_single_inv = TermUtil::simpleNegate( d_single_inv );
    std::vector<Node> func_vars;
    d_sip->getFunctionVariables(func_vars);
    if (!func_vars.empty())
    {
      Node pbvl = NodeManager::currentNM()->mkNode(BOUND_VAR_LIST, func_vars);
      d_single_inv = NodeManager::currentNM()->mkNode( FORALL, pbvl, d_single_inv );
    }
    //now, introduce the skolems
    std::vector<Node> sivars;
    d_sip->getSingleInvocationVariables(sivars);
    for (unsigned i = 0, size = sivars.size(); i < size; i++)
    {
      Node v = NodeManager::currentNM()->mkSkolem(
          "a", sivars[i].getType(), "single invocation arg");
      d_single_inv_arg_sk.push_back( v );
    }
    d_single_inv = d_single_inv.substitute(sivars.begin(),
                                           sivars.end(),
                                           d_single_inv_arg_sk.begin(),
                                           d_single_inv_arg_sk.end());
    Trace("cegqi-si") << "Single invocation formula is : " << d_single_inv << std::endl;
    if( options::cbqiPreRegInst() && d_single_inv.getKind()==FORALL ){
      //just invoke the presolve now
      d_cinst->presolve( d_single_inv );
    }
  }else{
    d_single_inv = Node::null();
    Trace("cegqi-si") << "Formula is not single invocation." << std::endl;
    if (options::cegqiSingleInvAbort())
    {
      std::stringstream ss;
      ss << "Property is not single invocation." << std::endl;
      throw LogicException(ss.str());
    }
  }
}

bool CegConjectureSingleInv::doAddInstantiation( std::vector< Node >& subs ){
  Assert( d_single_inv_sk.size()==subs.size() );
  Trace("cegqi-si-inst-debug") << "CegConjectureSingleInv::doAddInstantiation, #vars = ";
  Trace("cegqi-si-inst-debug") << d_single_inv_sk.size() << "..." << std::endl;
  std::stringstream siss;
  if( Trace.isOn("cegqi-si-inst-debug") || Trace.isOn("cegqi-engine") ){
    siss << "  * single invocation: " << std::endl;
    for( unsigned j=0; j<d_single_inv_sk.size(); j++ ){
      Node op = d_sip->getFunctionForFirstOrderVariable(d_single_inv[0][j]);
      Assert(!op.isNull());
      siss << "    * " << op;
      siss << " (" << d_single_inv_sk[j] << ")";
      siss << " -> " << subs[j] << std::endl;
    }
  }
  Trace("cegqi-si-inst-debug") << siss.str();

  bool alreadyExists;
  Node lem;
  if( subs.empty() ){
    Assert( d_single_inv.getKind()!=FORALL );
    alreadyExists = false;
    lem = d_single_inv;
  }else{
    Assert( d_single_inv.getKind()==FORALL );
    if( options::incrementalSolving() ){
      alreadyExists = !d_c_inst_match_trie->addInstMatch( d_qe, d_single_inv, subs, d_qe->getUserContext() );
    }else{
      alreadyExists = !d_inst_match_trie.addInstMatch( d_qe, d_single_inv, subs );
    }
    Trace("cegqi-si-inst-debug") << "  * success = " << !alreadyExists << std::endl;
    //Trace("cegqi-si-inst-debug") << siss.str();
    //Trace("cegqi-si-inst-debug") << "  * success = " << !alreadyExists << std::endl;
    if( alreadyExists ){
      return false;
    }else{
      Trace("cegqi-engine") << siss.str() << std::endl;
      Assert( d_single_inv_var.size()==subs.size() );
      lem = d_single_inv[1].substitute( d_single_inv_var.begin(), d_single_inv_var.end(), subs.begin(), subs.end() );
      if( d_qe->getTermUtil()->containsVtsTerm( lem ) ){
        Trace("cegqi-engine-debug") << "Rewrite based on vts symbols..." << std::endl;
        lem = d_qe->getTermUtil()->rewriteVtsSymbols( lem );
      }
    }
  }
  Trace("cegqi-engine-debug") << "Rewrite..." << std::endl;
  lem = Rewriter::rewrite( lem );
  Trace("cegqi-si") << "Single invocation lemma : " << lem << std::endl;
  if( std::find( d_lemmas_produced.begin(), d_lemmas_produced.end(), lem )==d_lemmas_produced.end() ){
    d_curr_lemmas.push_back( lem );
    d_lemmas_produced.push_back( lem );
    d_inst.push_back( std::vector< Node >() );
    d_inst.back().insert( d_inst.back().end(), subs.begin(), subs.end() );
  }
  return true;
}

bool CegConjectureSingleInv::isEligibleForInstantiation( Node n ) {
  return n.getKind()!=SKOLEM || std::find( d_single_inv_arg_sk.begin(), d_single_inv_arg_sk.end(), n )!=d_single_inv_arg_sk.end();
}

bool CegConjectureSingleInv::addLemma( Node n ) {
  d_curr_lemmas.push_back( n );
  return true;
}

bool CegConjectureSingleInv::check( std::vector< Node >& lems ) {
  if( !d_single_inv.isNull() ) {
    Trace("cegqi-si-debug") << "CegConjectureSingleInv::check..." << std::endl;
    Trace("cegqi-si-debug") << "CegConjectureSingleInv::check consulting ceg instantiation..." << std::endl;
    d_curr_lemmas.clear();
    Assert( d_cinst!=NULL );
    //call check for instantiator
    d_cinst->check();
    Trace("cegqi-si-debug") << "...returned " << d_curr_lemmas.size() << " lemmas " <<  std::endl;
    //add lemmas
    lems.insert( lems.end(), d_curr_lemmas.begin(), d_curr_lemmas.end() );
    return !lems.empty();
  }else{
    // not single invocation
    return false;
  }
}

Node CegConjectureSingleInv::constructSolution( std::vector< unsigned >& indices, unsigned i, unsigned index, std::map< Node, Node >& weak_imp ) {
  Assert( index<d_inst.size() );
  Assert( i<d_inst[index].size() );
  unsigned uindex = indices[index];
  if( index==indices.size()-1 ){
    return d_inst[uindex][i];
  }else{
    Node cond = d_lemmas_produced[uindex];
    //weaken based on unsat core
    std::map< Node, Node >::iterator itw = weak_imp.find( cond );
    if( itw!=weak_imp.end() ){
      cond = itw->second;
    }
    cond = TermUtil::simpleNegate( cond );
    Node ite1 = d_inst[uindex][i];
    Node ite2 = constructSolution( indices, i, index+1, weak_imp );
    return NodeManager::currentNM()->mkNode( ITE, cond, ite1, ite2 );
  }
}

//TODO: use term size?
struct sortSiInstanceIndices {
  CegConjectureSingleInv* d_ccsi;
  int d_i;
  bool operator() (unsigned i, unsigned j) {
    if( d_ccsi->d_inst[i][d_i].isConst() && !d_ccsi->d_inst[j][d_i].isConst() ){
      return true;
    }else{
      return false;
    }
  }
};


Node CegConjectureSingleInv::postProcessSolution( Node n ){
  bool childChanged = false;
  Kind k = n.getKind();
  if( n.getKind()==INTS_DIVISION_TOTAL ){
    k = INTS_DIVISION;
    childChanged = true;
  }else if( n.getKind()==INTS_MODULUS_TOTAL ){
    k = INTS_MODULUS;
    childChanged = true;
  }
  std::vector< Node > children;
  for( unsigned i=0; i<n.getNumChildren(); i++ ){
    Node nn = postProcessSolution( n[i] );
    children.push_back( nn );
    childChanged = childChanged || nn!=n[i];
  }
  if( childChanged ){
    if( n.hasOperator() && k==n.getKind() ){
      children.insert( children.begin(), n.getOperator() );
    }
    return NodeManager::currentNM()->mkNode( k, children );
  }else{
    return n;
  }
}


Node CegConjectureSingleInv::getSolution( unsigned sol_index, TypeNode stn, int& reconstructed, bool rconsSygus ){
  Assert( d_sol!=NULL );
  Assert( !d_lemmas_produced.empty() );
  const Datatype& dt = ((DatatypeType)(stn).toType()).getDatatype();
  Node varList = Node::fromExpr( dt.getSygusVarList() );
  Node prog = d_quant[0][sol_index];
  std::vector< Node > vars;
  Node s;
  if( d_prog_to_sol_index.find( prog )==d_prog_to_sol_index.end() ){
    Trace("csi-sol") << "Get solution for (unconstrained) " << prog << std::endl;
    s = d_qe->getTermEnumeration()->getEnumerateTerm(
        TypeNode::fromType(dt.getSygusType()), 0);
  }else{
    Trace("csi-sol") << "Get solution for " << prog << ", with skolems : ";
    sol_index = d_prog_to_sol_index[prog];
    d_sol->d_varList.clear();
    Assert( d_single_inv_arg_sk.size()==varList.getNumChildren() );
    for( unsigned i=0; i<d_single_inv_arg_sk.size(); i++ ){
      Trace("csi-sol") << d_single_inv_arg_sk[i] << " ";
      vars.push_back( d_single_inv_arg_sk[i] );
      d_sol->d_varList.push_back( varList[i] );
    }
    Trace("csi-sol") << std::endl;

    //construct the solution
    Trace("csi-sol") << "Sort solution return values " << sol_index << std::endl;
    bool useUnsatCore = false;
    std::vector< Node > active_lemmas;
    //minimize based on unsat core, if possible
    std::map< Node, Node > weak_imp;
    if( options::cegqiSolMinCore() ){
      if( options::cegqiSolMinInst() ){
        if( d_qe->getUnsatCoreLemmas( active_lemmas, weak_imp ) ){
          useUnsatCore = true;
        }
      }else{
        if( d_qe->getUnsatCoreLemmas( active_lemmas ) ){
          useUnsatCore = true;
        }
      }
    } 
    Assert( d_lemmas_produced.size()==d_inst.size() );
    std::vector< unsigned > indices;
    for( unsigned i=0; i<d_lemmas_produced.size(); i++ ){
      bool incl = true;
      if( useUnsatCore ){
        incl = std::find( active_lemmas.begin(), active_lemmas.end(), d_lemmas_produced[i] )!=active_lemmas.end();
      }
      if( incl ){
        Assert( sol_index<d_inst[i].size() );
        indices.push_back( i );
      }
    }
    Trace("csi-sol") << "...included " << indices.size() << " / " << d_lemmas_produced.size() << " instantiations." << std::endl;
    Assert( !indices.empty() );
    //sort indices based on heuristic : currently, do all constant returns first (leads to simpler conditions)
    // TODO : to minimize solution size, put the largest term last
    sortSiInstanceIndices ssii;
    ssii.d_ccsi = this;
    ssii.d_i = sol_index;
    std::sort( indices.begin(), indices.end(), ssii );
    Trace("csi-sol") << "Construct solution" << std::endl;
    s = constructSolution( indices, sol_index, 0, weak_imp );
    Assert( vars.size()==d_sol->d_varList.size() );
    s = s.substitute( vars.begin(), vars.end(), d_sol->d_varList.begin(), d_sol->d_varList.end() );
  }
  d_orig_solution = s;

  //simplify the solution
  Trace("csi-sol") << "Solution (pre-simplification): " << d_orig_solution << std::endl;
  s = d_sol->simplifySolution( s, stn );
  Trace("csi-sol") << "Solution (post-simplification): " << s << std::endl;
  return reconstructToSyntax( s, stn, reconstructed, rconsSygus );
}

Node CegConjectureSingleInv::reconstructToSyntax( Node s, TypeNode stn, int& reconstructed, bool rconsSygus ) {
  d_solution = s;
  const Datatype& dt = ((DatatypeType)(stn).toType()).getDatatype();

  //reconstruct the solution into sygus if necessary
  reconstructed = 0;
  if (options::cegqiSingleInvReconstruct() != CEGQI_SI_RCONS_MODE_NONE
      && !dt.getSygusAllowAll() && !stn.isNull() && rconsSygus)
  {
    d_sol->preregisterConjecture( d_orig_conjecture );
    int enumLimit = -1;
    if (options::cegqiSingleInvReconstruct() == CEGQI_SI_RCONS_MODE_TRY)
    {
      enumLimit = 0;
    }
    else if (options::cegqiSingleInvReconstruct()
             == CEGQI_SI_RCONS_MODE_ALL_LIMIT)
    {
      enumLimit = options::cegqiSingleInvReconstructLimit();
    }
    d_sygus_solution =
        d_sol->reconstructSolution(s, stn, reconstructed, enumLimit);
    if( reconstructed==1 ){
      Trace("csi-sol") << "Solution (post-reconstruction into Sygus): " << d_sygus_solution << std::endl;
    }
  }else{
    Trace("csi-sol") << "Post-process solution..." << std::endl;
    Node prev = d_solution;
    if (options::minSynthSol())
    {
      d_solution =
          d_qe->getTermDatabaseSygus()->getExtRewriter()->extendedRewrite(
              d_solution);
    }
    d_solution = postProcessSolution( d_solution );
    if( prev!=d_solution ){
      Trace("csi-sol") << "Solution (after post process) : " << d_solution << std::endl;
    }
  }


  if( Trace.isOn("csi-sol") ){
    //debug solution
    if (!d_sol->debugSolution(d_solution))
    {
      Trace("csi-sol") << "WARNING : solution " << d_solution << " contains free constants." << std::endl;
    }
  }
  if( Trace.isOn("cegqi-stats") ){
    int tsize, itesize;
    tsize = 0;itesize = 0;
    d_sol->debugTermSize( d_orig_solution, tsize, itesize );
    Trace("cegqi-stats") << tsize << " " << itesize << " ";
    tsize = 0;itesize = 0;
    d_sol->debugTermSize( d_solution, tsize, itesize );
    Trace("cegqi-stats") << tsize << " " << itesize << " ";
    if( !d_sygus_solution.isNull() ){
      tsize = 0;itesize = 0;
      d_sol->debugTermSize( d_sygus_solution, tsize, itesize );
      Trace("cegqi-stats") << tsize << " - ";
    }else{
      Trace("cegqi-stats") << "null ";
    }
    Trace("cegqi-stats") << std::endl;
  }
  Node sol;
  if( reconstructed==1 ){
    sol = d_sygus_solution;
  }else if( reconstructed==-1 ){
    return Node::null();
  }else{
    sol = d_solution;
  }
  //make into lambda
  if( !dt.getSygusVarList().isNull() ){
    Node varList = Node::fromExpr( dt.getSygusVarList() );
    return NodeManager::currentNM()->mkNode( LAMBDA, varList, sol );
  }else{
    return sol;
  }
}

bool CegConjectureSingleInv::needsCheck() {
  return true;
}

void CegConjectureSingleInv::preregisterConjecture( Node q ) {
  d_orig_conjecture = q;
}

bool DetTrace::DetTraceTrie::add( Node loc, std::vector< Node >& val, unsigned index ){
  if( index==val.size() ){
    if( d_children.empty() ){
      d_children[loc].clear();
      return true;
    }else{
      return false;
    }
  }else{
    return d_children[val[index]].add( loc, val, index+1 );
  }
}

Node DetTrace::DetTraceTrie::constructFormula( std::vector< Node >& vars, unsigned index ){
  if( index==vars.size() ){
    return NodeManager::currentNM()->mkConst( true );    
  }else{
    std::vector< Node > disj;
    for( std::map< Node, DetTraceTrie >::iterator it = d_children.begin(); it != d_children.end(); ++it ){
      Node eq = vars[index].eqNode( it->first );
      if( index<vars.size()-1 ){
        Node conc = it->second.constructFormula( vars, index+1 );
        disj.push_back( NodeManager::currentNM()->mkNode( kind::AND, eq, conc ) );
      }else{
        disj.push_back( eq );
      }
    }
    Assert( !disj.empty() );
    return disj.size()==1 ? disj[0] : NodeManager::currentNM()->mkNode( kind::OR, disj );
  }
}

bool DetTrace::increment( Node loc, std::vector< Node >& vals ){
  if( d_trie.add( loc, vals ) ){
    for( unsigned i=0; i<vals.size(); i++ ){
      d_curr[i] = vals[i];
    }
    return true;
  }else{
    return false;
  }
}

Node DetTrace::constructFormula( std::vector< Node >& vars ) {
  return d_trie.constructFormula( vars );
}


void DetTrace::print( const char* c ) {
  for( unsigned i=0; i<d_curr.size(); i++ ){
    Trace(c) << d_curr[i] << " ";
  }
}

void TransitionInference::initialize( Node f, std::vector< Node >& vars ) {
  Assert( d_vars.empty() );
  d_func = f;
  d_vars.insert( d_vars.end(), vars.begin(), vars.end() );
}


void TransitionInference::getConstantSubstitution( std::vector< Node >& vars, std::vector< Node >& disjuncts, std::vector< Node >& const_var, std::vector< Node >& const_subs, bool reqPol ) {
  for( unsigned j=0; j<disjuncts.size(); j++ ){
    Node sn;
    if( !const_var.empty() ){
      sn = disjuncts[j].substitute( const_var.begin(), const_var.end(), const_subs.begin(), const_subs.end() );
      sn = Rewriter::rewrite( sn );
    }else{
      sn = disjuncts[j];
    }
    bool slit_pol = sn.getKind()!=NOT;
    Node slit = sn.getKind()==NOT ? sn[0] : sn;
    if( slit.getKind()==EQUAL && slit_pol==reqPol ){
      // check if it is a variable equality
      TNode v;
      Node s;
      for (unsigned r = 0; r < 2; r++)
      {
        if (std::find(vars.begin(), vars.end(), slit[r]) != vars.end())
        {
          if (!expr::hasSubterm(slit[1 - r], slit[r]))
          {
            v = slit[r];
            s = slit[1 - r];
            break;
          }
        }
      }
      if( v.isNull() ){
        //solve for var
        std::map< Node, Node > msum;
        if (ArithMSum::getMonomialSumLit(slit, msum))
        {
          for (std::map<Node, Node>::iterator itm = msum.begin();
               itm != msum.end();
               ++itm)
          {
            if (std::find(vars.begin(), vars.end(), itm->first) != vars.end())
            {
              Node veq_c;
              Node val;
              int ires =
                  ArithMSum::isolate(itm->first, msum, veq_c, val, EQUAL);
              if (ires != 0 && veq_c.isNull()
                  && !expr::hasSubterm(val, itm->first))
              {
                v = itm->first;
                s = val;
              }
            }
          }
        }
      }
      if( !v.isNull() ){
        TNode ts = s;
        for( unsigned k=0; k<const_subs.size(); k++ ){
          const_subs[k] = Rewriter::rewrite( const_subs[k].substitute( v, ts ) );
        }
        Trace("cegqi-inv-debug2") << "...substitution : " << v << " -> " << s << std::endl;
        const_var.push_back( v );
        const_subs.push_back( s );
      }
    }
  }
}

void TransitionInference::process( Node n ) {
  NodeManager* nm = NodeManager::currentNM();
  d_complete = true;
  std::vector< Node > n_check;
  if( n.getKind()==AND ){
    for( unsigned i=0; i<n.getNumChildren(); i++ ){
      n_check.push_back( n[i] );
    }
  }else{
    n_check.push_back( n );
  }
  for( unsigned i=0; i<n_check.size(); i++ ){
    Node nn = n_check[i];
    std::map< Node, bool > visited;
    std::map< bool, Node > terms;
    std::vector< Node > disjuncts;
    Trace("cegqi-inv") << "TransitionInference : Process disjunct : " << nn << std::endl;
    if( processDisjunct( nn, terms, disjuncts, visited, true ) ){
      if( !terms.empty() ){
        Node curr;
        int comp_num;
        std::map< bool, Node >::iterator itt = terms.find( false );
        if( itt!=terms.end() ){
          curr = itt->second;
          if( terms.find( true )!=terms.end() ){
            comp_num = 0;
          }else{
            comp_num = -1;
          }
        }else{
          curr = terms[true];
          comp_num = 1;
        }
        Trace("cegqi-inv-debug2")
            << "  normalize based on " << curr << std::endl;
        std::vector<Node> vars;
        std::vector<Node> svars;
        getNormalizedSubstitution(curr, d_vars, vars, svars, disjuncts);
        for( unsigned j=0; j<disjuncts.size(); j++ ){
          Trace("cegqi-inv-debug2") << "  apply " << disjuncts[j] << std::endl;
          disjuncts[j] = Rewriter::rewrite(disjuncts[j].substitute(
              vars.begin(), vars.end(), svars.begin(), svars.end()));
          Trace("cegqi-inv-debug2") << "  ..." << disjuncts[j] << std::endl;
        }
        std::vector< Node > const_var;
        std::vector< Node > const_subs;
        if( comp_num==0 ){
          //transition
          Assert( terms.find( true )!=terms.end() );
          Node next = terms[true];
          next = Rewriter::rewrite(next.substitute(
              vars.begin(), vars.end(), svars.begin(), svars.end()));
          Trace("cegqi-inv-debug") << "transition next predicate : " << next << std::endl;
          // make the primed variables if we have not already
          if (d_prime_vars.empty())
          {
            for (unsigned j = 0, nchild = next.getNumChildren(); j < nchild;
                 j++)
            {
              Node v = nm->mkSkolem(
                  "ir", next[j].getType(), "template inference rev argument");
              d_prime_vars.push_back( v );
            }
          }
          // normalize the other direction
          Trace("cegqi-inv-debug2") << "  normalize based on " << next << std::endl;
          std::vector<Node> rvars;
          std::vector<Node> rsvars;
          getNormalizedSubstitution(
              next, d_prime_vars, rvars, rsvars, disjuncts);
          Assert(rvars.size() == rsvars.size());
          for( unsigned j=0; j<disjuncts.size(); j++ ){
            Trace("cegqi-inv-debug2")
                << "  apply " << disjuncts[j] << std::endl;
            disjuncts[j] = Rewriter::rewrite(disjuncts[j].substitute(
                rvars.begin(), rvars.end(), rsvars.begin(), rsvars.end()));
            Trace("cegqi-inv-debug2") << "  ..." << disjuncts[j] << std::endl;
          }
          getConstantSubstitution( d_prime_vars, disjuncts, const_var, const_subs, false );
        }else{
          getConstantSubstitution( d_vars, disjuncts, const_var, const_subs, false );
        }
        Node res;
        if( disjuncts.empty() ){
          res = NodeManager::currentNM()->mkConst( false );
        }else if( disjuncts.size()==1 ){
          res = disjuncts[0];
        }else{
          res = NodeManager::currentNM()->mkNode( kind::OR, disjuncts );
        }
        if (!expr::hasBoundVar(res))
        {
          Trace("cegqi-inv") << "*** inferred " << ( comp_num==1 ? "pre" : ( comp_num==-1 ? "post" : "trans" ) ) << "-condition : " << res << std::endl;
          d_com[comp_num].d_conjuncts.push_back( res );
          if( !const_var.empty() ){
            bool has_const_eq = const_var.size()==d_vars.size();
            Trace("cegqi-inv") << "    with constant substitution, complete = " << has_const_eq << " : " << std::endl;
            for( unsigned i=0; i<const_var.size(); i++ ){
              Trace("cegqi-inv") << "      " << const_var[i] << " -> " << const_subs[i] << std::endl;
              if( has_const_eq ){
                d_com[comp_num].d_const_eq[res][const_var[i]] = const_subs[i];
              }
            }
            Trace("cegqi-inv") << "...size = " << const_var.size() << ", #vars = " << d_vars.size() << std::endl;
          }
        }else{
          Trace("cegqi-inv-debug2") << "...failed, free variable." << std::endl;
          d_complete = false;
        }
      }
    }else{
      d_complete = false;
    }
  }
  
  // finalize the components
  for( int i=-1; i<=1; i++ ){
    Node ret;
    if( d_com[i].d_conjuncts.empty() ){
      ret = NodeManager::currentNM()->mkConst( true );
    }else if( d_com[i].d_conjuncts.size()==1 ){
      ret = d_com[i].d_conjuncts[0];
    }else{
      ret = NodeManager::currentNM()->mkNode( kind::AND, d_com[i].d_conjuncts );
    }
    if( i==0 || i==1 ){
      // pre-condition and transition are negated
      ret = TermUtil::simpleNegate( ret );
    }
    d_com[i].d_this = ret;
  }
}
void TransitionInference::getNormalizedSubstitution(
    Node curr,
    const std::vector<Node>& pvars,
    std::vector<Node>& vars,
    std::vector<Node>& subs,
    std::vector<Node>& disjuncts)
{
  for (unsigned j = 0, nchild = curr.getNumChildren(); j < nchild; j++)
  {
    if (curr[j].getKind() == BOUND_VARIABLE)
    {
      // if the argument is a bound variable, add to the renaming
      vars.push_back(curr[j]);
      subs.push_back(pvars[j]);
    }
    else
    {
      // otherwise, treat as a constraint on the variable
      // For example, this transforms e.g. a precondition clause
      // I( 0, 1 ) to x1 != 0 OR x2 != 1 OR I( x1, x2 ).
      Node eq = curr[j].eqNode(pvars[j]);
      disjuncts.push_back(eq.negate());
    }
  }
}

bool TransitionInference::processDisjunct( Node n, std::map< bool, Node >& terms, std::vector< Node >& disjuncts, 
                                           std::map< Node, bool >& visited, bool topLevel ) {
  if( visited.find( n )==visited.end() ){
    visited[n] = true;
    bool childTopLevel = n.getKind()==OR && topLevel;
    //if another part mentions UF or a free variable, then fail
    bool lit_pol = n.getKind()!=NOT;
    Node lit = n.getKind()==NOT ? n[0] : n;
    if( lit.getKind()==APPLY_UF ){
      Node op = lit.getOperator();
      if( d_func.isNull() ){
        d_func = op;
        Trace("cegqi-inv-debug") << "Use " << op << " with args ";
        for( unsigned i=0; i<lit.getNumChildren(); i++ ){
          Node v = NodeManager::currentNM()->mkSkolem( "i", lit[i].getType(), "template inference argument" );
          d_vars.push_back( v );
          Trace("cegqi-inv-debug") << v << " ";
        }
        Trace("cegqi-inv-debug") << std::endl;
      }
      if( op!=d_func ){
        Trace("cegqi-inv-debug") << "...failed, free function : " << n << std::endl;
        return false;
      }else if( topLevel ){
        if( terms.find( lit_pol )==terms.end() ){
          terms[lit_pol] = lit;
          return true;
        }else{
          Trace("cegqi-inv-debug") << "...failed, repeated inv-app : " << lit << std::endl;
          return false;
        }
      }else{
        Trace("cegqi-inv-debug") << "...failed, non-entailed inv-app : " << lit << std::endl;
        return false;
      }
    }else if( topLevel && !childTopLevel ){
      disjuncts.push_back( n );
    }
    for( unsigned i=0; i<n.getNumChildren(); i++ ){
      if( !processDisjunct( n[i], terms, disjuncts, visited, childTopLevel ) ){
        return false;
      }
    }
  }
  return true;
}

Node TransitionInference::getComponent( int i ) {
  return d_com[i].d_this;
}

int TransitionInference::initializeTrace( DetTrace& dt, Node loc, bool fwd ) {
  int index = fwd ? 1 : -1;
  Assert( d_com[index].has( loc ) );
  std::map< Node, std::map< Node, Node > >::iterator it = d_com[index].d_const_eq.find( loc );
  if( it!=d_com[index].d_const_eq.end() ){
    std::vector< Node > next;
    for( unsigned i=0; i<d_vars.size(); i++ ){
      Node v = d_vars[i];
      Assert( it->second.find( v )!=it->second.end() );
      next.push_back( it->second[v] );
      dt.d_curr.push_back( it->second[v] );
    }
    Trace("cegqi-inv-debug2") << "dtrace : initial increment" << std::endl;
    bool ret = dt.increment( loc, next );
    AlwaysAssert( ret );
    return 0;
  }
  return -1;
}
  
int TransitionInference::incrementTrace( DetTrace& dt, Node loc, bool fwd ) {
  Assert( d_com[0].has( loc ) );
  // check if it satisfies the pre/post condition
  int check_index = fwd ? -1 : 1;
  Node cc = getComponent( check_index );
  Assert( !cc.isNull() );
  Node ccr = Rewriter::rewrite( cc.substitute( d_vars.begin(), d_vars.end(), dt.d_curr.begin(), dt.d_curr.end() ) );
  if( ccr.isConst() ){
    if( ccr.getConst<bool>()==( fwd ? false : true ) ){
      Trace("cegqi-inv-debug2") << "dtrace : counterexample" << std::endl;
      return 2;
    }
  }


  // terminates?
  Node c = getComponent( 0 );
  Assert( !c.isNull() );

  Assert( d_vars.size()==dt.d_curr.size() );
  Node cr = Rewriter::rewrite( c.substitute( d_vars.begin(), d_vars.end(), dt.d_curr.begin(), dt.d_curr.end() ) );
  if( cr.isConst() ){
    if( !cr.getConst<bool>() ){
      Trace("cegqi-inv-debug2") << "dtrace : terminated" << std::endl;
      return 1;
    }else{
      return -1;
    }
  }
  if( fwd ){
    Component& cm = d_com[0];
    std::map<Node, std::map<Node, Node> >::iterator it =
        cm.d_const_eq.find(loc);
    if (it != cm.d_const_eq.end())
    {
      std::vector< Node > next;
      for( unsigned i=0; i<d_prime_vars.size(); i++ ){
        Node pv = d_prime_vars[i];
        Assert( it->second.find( pv )!=it->second.end() );
        Node pvs = it->second[pv];
        Assert( d_vars.size()==dt.d_curr.size() );
        Node pvsr = Rewriter::rewrite( pvs.substitute( d_vars.begin(), d_vars.end(), dt.d_curr.begin(), dt.d_curr.end() ) );
        next.push_back( pvsr );
      }
      if( dt.increment( loc, next ) ){
        Trace("cegqi-inv-debug2") << "dtrace : success increment" << std::endl;
        return 0;
      }else{
        // looped
        Trace("cegqi-inv-debug2") << "dtrace : looped" << std::endl;
        return 1;
      }
    }
  }else{
    //TODO
  }
  return -1;
}

int TransitionInference::initializeTrace( DetTrace& dt, bool fwd ) {
  Trace("cegqi-inv-debug2") << "Initialize trace" << std::endl;
  int index = fwd ? 1 : -1;
  if( d_com[index].d_conjuncts.size()==1 ){
    return initializeTrace( dt, d_com[index].d_conjuncts[0], fwd );
  }else{
    return -1;
  }
}

int TransitionInference::incrementTrace( DetTrace& dt, bool fwd ) {
  if( d_com[0].d_conjuncts.size()==1 ){
    return incrementTrace( dt, d_com[0].d_conjuncts[0], fwd );
  }else{
    return -1;
  }
}

Node TransitionInference::constructFormulaTrace( DetTrace& dt ) {
  return dt.constructFormula( d_vars );
}
  
} //namespace CVC4<|MERGE_RESOLUTION|>--- conflicted
+++ resolved
@@ -79,18 +79,6 @@
   d_single_inv_var.clear();
   d_single_inv_sk.clear();
   Node inst;
-<<<<<<< HEAD
-  if (d_single_inv.getKind() == FORALL)
-  {
-    for (unsigned i = 0; i < d_single_inv[0].getNumChildren(); i++)
-    {
-      std::stringstream ss;
-      ss << "k_" << d_single_inv[0][i];
-      Node k = NodeManager::currentNM()->mkSkolem(
-          ss.str(),
-          d_single_inv[0][i].getType(),
-          "single invocation function skolem");
-=======
   NodeManager* nm = NodeManager::currentNM();
   if (d_single_inv.getKind() == FORALL)
   {
@@ -101,7 +89,6 @@
       Node k = nm->mkSkolem(ss.str(),
                             d_single_inv[0][i].getType(),
                             "single invocation function skolem");
->>>>>>> 0daf3f9c
       d_single_inv_var.push_back(d_single_inv[0][i]);
       d_single_inv_sk.push_back(k);
       d_single_inv_sk_index[k] = i;
@@ -120,11 +107,7 @@
                     << std::endl;
 
   // register with the instantiator
-<<<<<<< HEAD
-  Node ginst = NodeManager::currentNM()->mkNode(OR, g.negate(), inst);
-=======
   Node ginst = nm->mkNode(OR, g.negate(), inst);
->>>>>>> 0daf3f9c
   lems.push_back(ginst);
   // make and register the instantiator
   d_cinst.reset(new CegInstantiator(d_qe, d_cosi, false, false));
