/*********************                                                        */
/*! \file ce_guided_conjecture.cpp
 ** \verbatim
 ** Top contributors (to current version):
 **   Andrew Reynolds
 ** This file is part of the CVC4 project.
 ** Copyright (c) 2009-2017 by the authors listed in the file AUTHORS
 ** in the top-level source directory) and their institutional affiliations.
 ** All rights reserved.  See the file COPYING in the top-level source
 ** directory for licensing information.\endverbatim
 **
 ** \brief implementation of class that encapsulates counterexample-guided instantiation
 **        techniques for a single SyGuS synthesis conjecture
 **/
#include "theory/quantifiers/sygus/ce_guided_conjecture.h"

#include "expr/datatype.h"
#include "options/base_options.h"
#include "options/quantifiers_options.h"
#include "printer/printer.h"
#include "prop/prop_engine.h"
#include "theory/quantifiers/first_order_model.h"
#include "theory/quantifiers/instantiate.h"
#include "theory/quantifiers/quantifiers_attributes.h"
#include "theory/quantifiers/skolemize.h"
#include "theory/quantifiers/sygus/ce_guided_instantiation.h"
#include "theory/quantifiers/sygus/term_database_sygus.h"
#include "theory/quantifiers/term_util.h"
#include "theory/theory_engine.h"

using namespace CVC4::kind;
using namespace std;

namespace CVC4 {
namespace theory {
namespace quantifiers {

CegConjecture::CegConjecture(QuantifiersEngine* qe)
    : d_qe(qe),
      d_ceg_si(new CegConjectureSingleInv(qe, this)),
      d_ceg_proc(new CegConjectureProcess(qe)),
      d_ceg_gc(new CegGrammarConstructor(qe, this)),
      d_ceg_pbe(new CegConjecturePbe(qe, this)),
      d_ceg_cegis(new Cegis(qe, this)),
      d_master(nullptr),
      d_refine_count(0),
      d_syntax_guided(false)
{
  if (options::sygusPbe())
  {
    d_modules.push_back(d_ceg_pbe.get());
  }
  d_modules.push_back(d_ceg_cegis.get());
}

CegConjecture::~CegConjecture() {}

void CegConjecture::assign( Node q ) {
  Assert( d_embed_quant.isNull() );
  Assert( q.getKind()==FORALL );
  Trace("cegqi") << "CegConjecture : assign : " << q << std::endl;
  d_quant = q;

  // pre-simplify the quantified formula based on the process utility
  d_simp_quant = d_ceg_proc->preSimplify(d_quant);

  std::map< Node, Node > templates; 
  std::map< Node, Node > templates_arg;
  //register with single invocation if applicable
  if (d_qe->getQuantAttributes()->isSygus(q))
  {
    d_ceg_si->initialize(d_simp_quant);
    d_simp_quant = d_ceg_si->getSimplifiedConjecture();
    // carry the templates
    for( unsigned i=0; i<q[0].getNumChildren(); i++ ){
      Node v = q[0][i];
      Node templ = d_ceg_si->getTemplate(v);
      if( !templ.isNull() ){
        templates[v] = templ;
        templates_arg[v] = d_ceg_si->getTemplateArg(v);
      }
    }
  }

  // post-simplify the quantified formula based on the process utility
  d_simp_quant = d_ceg_proc->postSimplify(d_simp_quant);

  // finished simplifying the quantified formula at this point

  // convert to deep embedding and finalize single invocation here
  d_embed_quant = d_ceg_gc->process(d_simp_quant, templates, templates_arg);
  Trace("cegqi") << "CegConjecture : converted to embedding : " << d_embed_quant << std::endl;

  // we now finalize the single invocation module, based on the syntax restrictions
  if (d_qe->getQuantAttributes()->isSygus(q))
  {
    d_ceg_si->finishInit( d_ceg_gc->isSyntaxRestricted(), d_ceg_gc->hasSyntaxITE() );
  }

  Assert( d_candidates.empty() );
  std::vector< Node > vars;
  for( unsigned i=0; i<d_embed_quant[0].getNumChildren(); i++ ){
    vars.push_back( d_embed_quant[0][i] );
    Node e = NodeManager::currentNM()->mkSkolem( "e", d_embed_quant[0][i].getType() );
    d_candidates.push_back( e );
  }
  Trace("cegqi") << "Base quantified formula is : " << d_embed_quant << std::endl;
  //construct base instantiation
  d_base_inst = Rewriter::rewrite(d_qe->getInstantiate()->getInstantiation(
      d_embed_quant, vars, d_candidates));
  Trace("cegqi") << "Base instantiation is :      " << d_base_inst << std::endl;

  // register this term with sygus database and other utilities that impact
  // the enumerative sygus search
  std::vector< Node > guarded_lemmas;
  if( !isSingleInvocation() ){
    d_ceg_proc->initialize(d_base_inst, d_candidates);
    for (unsigned i = 0, size = d_modules.size(); i < size; i++)
    {
      if (d_modules[i]->initialize(d_base_inst, d_candidates, guarded_lemmas))
      {
        d_master = d_modules[i];
        break;
      }
    }
    Assert(d_master != nullptr);
  }

  if (d_qe->getQuantAttributes()->isSygus(q))
  {
    // if the base instantiation is an existential, store its variables
    if (d_base_inst.getKind() == NOT && d_base_inst[0].getKind() == FORALL)
    {
      for (const Node& v : d_base_inst[0][0])
      {
        d_inner_vars.push_back(v);
      }
    }
    d_syntax_guided = true;
  }
  else if (d_qe->getQuantAttributes()->isSynthesis(q))
  {
    d_syntax_guided = false;
  }else{
    Assert( false );
  }
  
  // initialize the guard
  if( !d_syntax_guided ){
    if( d_nsg_guard.isNull() ){
      d_nsg_guard = Rewriter::rewrite( NodeManager::currentNM()->mkSkolem( "G", NodeManager::currentNM()->booleanType() ) );
      d_nsg_guard = d_qe->getValuation().ensureLiteral( d_nsg_guard );
      AlwaysAssert( !d_nsg_guard.isNull() );
      d_qe->getOutputChannel().requirePhase( d_nsg_guard, true );
      // negated base as a guarded lemma
      guarded_lemmas.push_back( d_base_inst.negate() );
    }
  }else if( d_ceg_si->getGuard().isNull() ){
    std::vector< Node > lems;
    d_ceg_si->getInitialSingleInvLemma( lems );
    for( unsigned i=0; i<lems.size(); i++ ){
      Trace("cegqi-lemma") << "Cegqi::Lemma : single invocation " << i << " : " << lems[i] << std::endl;
      d_qe->getOutputChannel().lemma( lems[i] );
      if( Trace.isOn("cegqi-debug") ){
        Node rlem = Rewriter::rewrite( lems[i] );
        Trace("cegqi-debug") << "...rewritten : " << rlem << std::endl;
      }
    }
  }
  Assert( !getGuard().isNull() );
  Node gneg = getGuard().negate();
  for( unsigned i=0; i<guarded_lemmas.size(); i++ ){
    Node lem = NodeManager::currentNM()->mkNode( OR, gneg, guarded_lemmas[i] );
    Trace("cegqi-lemma") << "Cegqi::Lemma : initial (guarded) lemma : " << lem << std::endl;
    d_qe->getOutputChannel().lemma( lem );
  }

  Trace("cegqi") << "...finished, single invocation = " << isSingleInvocation() << std::endl;
}

Node CegConjecture::getGuard() {
  return !d_syntax_guided ? d_nsg_guard : d_ceg_si->getGuard();
}

bool CegConjecture::isSingleInvocation() const {
  return d_ceg_si->isSingleInvocation();
}

bool CegConjecture::needsCheck( std::vector< Node >& lem ) {
  if( isSingleInvocation() && !d_ceg_si->needsCheck() ){
    return false;
  }else{
    bool value;
    Assert( !getGuard().isNull() );
    // non or fully single invocation : look at guard only
    if( d_qe->getValuation().hasSatValue( getGuard(), value ) ) {
      if( !value ){
        Trace("cegqi-engine-debug") << "Conjecture is infeasible." << std::endl;
        return false;
      }
    }else{
      Assert( false );
    }
    return true;
  }
}


void CegConjecture::doSingleInvCheck(std::vector< Node >& lems) {
  if( d_ceg_si!=NULL ){
    d_ceg_si->check(lems);
  }
}

void CegConjecture::doBasicCheck(std::vector< Node >& lems) {
  std::vector< Node > model_terms;
  Assert(d_candidates.size() == d_quant[0].getNumChildren());
  getModelValues(d_candidates, model_terms);
  if (d_qe->getInstantiate()->addInstantiation(d_quant, model_terms))
  {
    //record the instantiation
    recordInstantiation( model_terms );
  }else{
    Assert( false );
  }
}

bool CegConjecture::needsRefinement() { 
  return !d_ce_sk.empty();
}

void CegConjecture::doCheck(std::vector<Node>& lems)
{
  Assert(d_master != nullptr);

  // get the list of terms that the master strategy is interested in
  std::vector<Node> terms;
  d_master->getTermList(d_candidates, terms);

  // get their model value
  std::vector<Node> enum_values;
  getModelValues(terms, enum_values);

  std::vector<Node> candidate_values;
  Trace("cegqi-check") << "CegConjuncture : check, build candidates..." << std::endl;
  bool constructed_cand = d_master->constructCandidates(
      terms, enum_values, d_candidates, candidate_values, lems);

  NodeManager* nm = NodeManager::currentNM();

  //must get a counterexample to the value of the current candidate
  Node inst;
  if( constructed_cand ){
    if( Trace.isOn("cegqi-check")  ){
      Trace("cegqi-check") << "CegConjuncture : check candidate : " << std::endl;
      for (unsigned i = 0, size = candidate_values.size(); i < size; i++)
      {
        Trace("cegqi-check") << "  " << i << " : " << d_candidates[i] << " -> "
                             << candidate_values[i] << std::endl;
      }
    }
    Assert(candidate_values.size() == d_candidates.size());
    inst = d_base_inst.substitute(d_candidates.begin(),
                                  d_candidates.end(),
                                  candidate_values.begin(),
                                  candidate_values.end());
  }else{
    inst = d_base_inst;
  }
  
  //check whether we will run CEGIS on inner skolem variables
  bool sk_refine = (!isGround() || d_refine_count == 0) && constructed_cand;
  if( sk_refine ){
    if (options::cegisSample() == CEGIS_SAMPLE_TRUST)
    {
      // we have that the current candidate passed a sample test
      // since we trust sampling in this mode, we assert there is no
      // counterexample to the conjecture here.
      Node lem = nm->mkNode(OR, d_quant.negate(), nm->mkConst(false));
      lem = getStreamGuardedLemma(lem);
      lems.push_back(lem);
      recordInstantiation(candidate_values);
      return;
    }
    Assert( d_ce_sk.empty() );
  }else{
    if( !constructed_cand ){
      return;
    }
  }
  
  //immediately skolemize inner existentials
  Node instr = Rewriter::rewrite(inst);
  Node lem;
  if (instr.getKind() == NOT && instr[0].getKind() == FORALL)
  {
    if (constructed_cand)
    {
      lem = d_qe->getSkolemize()->getSkolemizedBody(instr[0]).negate();
    }
    if (sk_refine)
    {
      Assert(!isGround());
      d_ce_sk.push_back(instr[0]);
    }
  }
  else
  {
    if (constructed_cand)
    {
      // use the instance itself
      lem = instr;
    }
    if (sk_refine)
    {
      // we add null so that one test of the conjecture for the empty
      // substitution is checked
      d_ce_sk.push_back(Node::null());
    }
  }
  if (!lem.isNull())
  {
    lem = Rewriter::rewrite( lem );
    //eagerly unfold applications of evaluation function
    if( options::sygusDirectEval() ){
      Trace("cegqi-debug") << "pre-unfold counterexample : " << lem << std::endl;
      std::map< Node, Node > visited_n;
      lem = d_qe->getTermDatabaseSygus()->getEagerUnfold( lem, visited_n );
    }
    // record the instantiation
    // this is used for remembering the solution
    recordInstantiation(candidate_values);
    if (lem.isConst() && !lem.getConst<bool>() && options::sygusStream())
    {
      // short circuit the check
      // instead, we immediately print the current solution.
      // this saves us from introducing a check lemma and a new guard.
      printAndContinueStream();
    }
    else
    {
      // This is the "verification lemma", which states
      // either this conjecture does not have a solution, or candidate_values
      // is a solution for this conjecture.
      lem = nm->mkNode(OR, d_quant.negate(), lem);
      lem = getStreamGuardedLemma(lem);
      lems.push_back(lem);
    }
  }
}
        
void CegConjecture::doRefine( std::vector< Node >& lems ){
  Assert( lems.empty() );
  Assert( d_ce_sk.size()==1 );

  //first, make skolem substitution
  Trace("cegqi-refine") << "doRefine : construct skolem substitution..." << std::endl;
  std::vector< Node > sk_vars;
  std::vector< Node > sk_subs;
  //collect the substitution over all disjuncts
  Node ce_q = d_ce_sk[0];
  if (!ce_q.isNull())
  {
    std::vector<Node> skolems;
    d_qe->getSkolemize()->getSkolemConstants(ce_q, skolems);
    Assert(d_inner_vars.size() == skolems.size());
    std::vector<Node> model_values;
    getModelValues(skolems, model_values);
    sk_vars.insert(sk_vars.end(), d_inner_vars.begin(), d_inner_vars.end());
    sk_subs.insert(sk_subs.end(), model_values.begin(), model_values.end());
  }
  else
  {
    Assert(d_inner_vars.empty());
  }

  std::vector< Node > lem_c;
  Trace("cegqi-refine") << "doRefine : Construct refinement lemma..." << std::endl;
  Trace("cegqi-refine-debug")
      << "  For counterexample point : " << ce_q << std::endl;
  Node base_lem;
  if (!ce_q.isNull())
  {
    Assert(d_base_inst.getKind() == kind::NOT
           && d_base_inst[0].getKind() == kind::FORALL);
    base_lem = d_base_inst[0][1];
  }
  else
  {
    base_lem = d_base_inst.negate();
  }

  Assert( sk_vars.size()==sk_subs.size() );

  Trace("cegqi-refine") << "doRefine : construct and finalize lemmas..." << std::endl;

  base_lem = base_lem.substitute( sk_vars.begin(), sk_vars.end(), sk_subs.begin(), sk_subs.end() );
  base_lem = Rewriter::rewrite( base_lem );
  d_master->registerRefinementLemma(sk_vars, base_lem, lems);

  d_ce_sk.clear();
}

void CegConjecture::preregisterConjecture( Node q ) {
  d_ceg_si->preregisterConjecture( q );
}

void CegConjecture::getModelValues( std::vector< Node >& n, std::vector< Node >& v ) {
  Trace("cegqi-engine") << "  * Value is : ";
  for( unsigned i=0; i<n.size(); i++ ){
    Node nv = getModelValue( n[i] );
    v.push_back( nv );
    if( Trace.isOn("cegqi-engine") ){
      TypeNode tn = nv.getType();
      Trace("cegqi-engine") << n[i] << " -> ";
      std::stringstream ss;
      Printer::getPrinter(options::outputLanguage())->toStreamSygus(ss, nv);
      Trace("cegqi-engine") << ss.str() << " ";
      if (Trace.isOn("cegqi-engine-rr"))
      {
        Node bv = d_qe->getTermDatabaseSygus()->sygusToBuiltin(nv, tn);
        bv = Rewriter::rewrite(bv);
        Trace("cegqi-engine-rr") << " -> " << bv << std::endl;
      }
    }
    Assert( !nv.isNull() );
  }
  Trace("cegqi-engine") << std::endl;
}

Node CegConjecture::getModelValue( Node n ) {
  Trace("cegqi-mv") << "getModelValue for : " << n << std::endl;
  return d_qe->getModel()->getValue( n );
}

void CegConjecture::debugPrint( const char * c ) {
  Trace(c) << "Synthesis conjecture : " << d_embed_quant << std::endl;
  Trace(c) << "  * Candidate program/output symbol : ";
  for( unsigned i=0; i<d_candidates.size(); i++ ){
    Trace(c) << d_candidates[i] << " ";
  }
  Trace(c) << std::endl;
  Trace(c) << "  * Candidate ce skolems : ";
  for( unsigned i=0; i<d_ce_sk.size(); i++ ){
    Trace(c) << d_ce_sk[i] << " ";
  }
}

Node CegConjecture::getCurrentStreamGuard() const {
  if( d_stream_guards.empty() ){
    return Node::null();
  }else{
    return d_stream_guards.back();
  }
}

Node CegConjecture::getStreamGuardedLemma(Node n) const
{
  if (options::sygusStream())
  {
    // if we are in streaming mode, we guard with the current stream guard
    Node csg = getCurrentStreamGuard();
    Assert(!csg.isNull());
    return NodeManager::currentNM()->mkNode(kind::OR, csg.negate(), n);
  }
  return n;
}

Node CegConjecture::getNextDecisionRequest( unsigned& priority ) {
  // first, must try the guard
  // which denotes "this conjecture is feasible"
  Node feasible_guard = getGuard();
  bool value;
  if( !d_qe->getValuation().hasSatValue( feasible_guard, value ) ) {
    priority = 0;
    return feasible_guard;
  }else{
    if( value ){  
      // the conjecture is feasible
      if( options::sygusStream() ){
        Assert( !isSingleInvocation() );
        // if we are in sygus streaming mode, then get the "next guard" 
        // which denotes "we have not yet generated the next solution to the conjecture"
        Node curr_stream_guard = getCurrentStreamGuard();
        bool needs_new_stream_guard = false;
        if( curr_stream_guard.isNull() ){
          needs_new_stream_guard = true;
        }else{
          // check the polarity of the guard
          if( !d_qe->getValuation().hasSatValue( curr_stream_guard, value ) ) {
            priority = 0;
            return curr_stream_guard;
          }else{
            if( !value ){
              Trace("cegqi-debug") << "getNextDecision : we have a new solution since stream guard was propagated false: " << curr_stream_guard << std::endl;
              // need to make the next stream guard
              needs_new_stream_guard = true;
              // the guard has propagated false, indicating that a verify
              // lemma was unsatisfiable. Hence, the previous candidate is
              // an actual solution. We print and continue the stream.
              printAndContinueStream();
            }
          }
        }
        if( needs_new_stream_guard ){
          // generate a new stream guard
          curr_stream_guard = Rewriter::rewrite( NodeManager::currentNM()->mkSkolem( "G_Stream", NodeManager::currentNM()->booleanType() ) );
          curr_stream_guard = d_qe->getValuation().ensureLiteral( curr_stream_guard );
          AlwaysAssert( !curr_stream_guard.isNull() );
          d_qe->getOutputChannel().requirePhase( curr_stream_guard, true );
          d_stream_guards.push_back( curr_stream_guard );
          Trace("cegqi-debug") << "getNextDecision : allocate new stream guard : " << curr_stream_guard << std::endl;
          // return it as a decision
          priority = 0;
          return curr_stream_guard;
        }
      }
    }else{
      Trace("cegqi-debug") << "getNextDecision : conjecture is infeasible." << std::endl;
    } 
  }
  return Node::null();
}

void CegConjecture::printAndContinueStream()
{
  Assert(d_master != nullptr);
  // we have generated a solution, print it
  // get the current output stream
  // this output stream should coincide with wherever --dump-synth is output on
  Options& nodeManagerOptions = NodeManager::currentNM()->getOptions();
  printSynthSolution(*nodeManagerOptions.getOut(), false);

  // We will not refine the current candidate solution since it is a solution
  // thus, we clear information regarding the current refinement
  d_ce_sk.clear();
  // However, we need to exclude the current solution using an explicit
  // blocking clause, so that we proceed to the next solution.
  std::vector<Node> terms;
  d_master->getTermList(d_candidates, terms);
  std::vector<Node> exp;
  for (const Node& cprog : terms)
  {
    Node sol = cprog;
    if (!d_cinfo[cprog].d_inst.empty())
    {
      sol = d_cinfo[cprog].d_inst.back();
      // add to explanation of exclusion
      d_qe->getTermDatabaseSygus()->getExplain()->getExplanationForEquality(
          cprog, sol, exp);
    }
  }
  Assert(!exp.empty());
  Node exc_lem = exp.size() == 1
                     ? exp[0]
                     : NodeManager::currentNM()->mkNode(kind::AND, exp);
  exc_lem = exc_lem.negate();
  Trace("cegqi-lemma") << "Cegqi::Lemma : stream exclude current solution : "
                       << exc_lem << std::endl;
  d_qe->getOutputChannel().lemma(exc_lem);
}

void CegConjecture::printSynthSolution( std::ostream& out, bool singleInvocation ) {
  Trace("cegqi-debug") << "Printing synth solution..." << std::endl;
  Assert( d_quant[0].getNumChildren()==d_embed_quant[0].getNumChildren() );
  std::vector<Node> sols;
  std::vector<int> statuses;
  getSynthSolutionsInternal(sols, statuses, singleInvocation);
  for (unsigned i = 0, size = d_embed_quant[0].getNumChildren(); i < size; i++)
  {
    Node sol = sols[i];
    if (!sol.isNull())
    {
      Node prog = d_embed_quant[0][i];
      int status = statuses[i];
      TypeNode tn = prog.getType();
      const Datatype& dt = static_cast<DatatypeType>(tn.toType()).getDatatype();
      std::stringstream ss;
      ss << prog;
      std::string f(ss.str());
      f.erase(f.begin());
<<<<<<< HEAD
      if (!options::sygusSilent())
      {
        out << "(define-fun " << f << " ";
        if (dt.getSygusVarList().isNull())
        {
          out << "() ";
        }
        else
        {
          out << dt.getSygusVarList() << " ";
        }
        out << dt.getSygusType() << " ";
        if (status == 0)
        {
          out << sol;
        }
        else
        {
          Printer::getPrinter(options::outputLanguage())
              ->toStreamSygus(out, sol);
        }
        out << ")" << std::endl;
      }
=======
>>>>>>> dc6e0f9c
      CegInstantiation* cei = d_qe->getCegInstantiation();
      ++(cei->d_statistics.d_solutions);

      bool is_unique_term = true;

      if (status != 0 && options::sygusRewSynth())
      {
        std::map<Node, CandidateRewriteDatabase>::iterator its =
            d_crrdb.find(prog);
        if (its == d_crrdb.end())
        {
          d_crrdb[prog].initialize(
              d_qe, d_candidates[i], options::sygusSamples(), true);
          its = d_crrdb.find(prog);
        }
        is_unique_term = d_crrdb[prog].addTerm(sol, out);
      }
      if (is_unique_term)
      {
        out << "(define-fun " << f << " ";
        if (dt.getSygusVarList().isNull())
        {
<<<<<<< HEAD
          ++(cei->d_statistics.d_candidate_rewrites);
          // if eq_sol is null, then we have an uninteresting candidate rewrite,
          // e.g. one that is alpha-equivalent to another.
          if (!eq_sol.isNull())
          {
            ExtendedRewriter* er = sygusDb->getExtRewriter();
            Node solb = sygusDb->sygusToBuiltin(sol);
            Node solbr = er->extendedRewrite(solb);
            Node eq_solb = sygusDb->sygusToBuiltin(eq_sol);
            Node eq_solr = er->extendedRewrite(eq_solb);
            bool success = true;
            bool verified = false;
            // verify it if applicable
            if (options::sygusRewSynthCheck())
            {
              Trace("rr-check") << "Check candidate rewrite..." << std::endl;
              // Notice we don't set produce-models. rrChecker takes the same
              // options as the SmtEngine we belong to, where we ensure that
              // produce-models is set.
              SmtEngine rrChecker(NodeManager::currentNM()->toExprManager());
              rrChecker.setLogic(smt::currentSmtEngine()->getLogicInfo());
              Node crr = solbr.eqNode(eq_solr).negate();
              Trace("rr-check")
                  << "Check candidate rewrite : " << crr << std::endl;
              rrChecker.assertFormula(crr.toExpr());
              Result r = rrChecker.checkSat();
              Trace("rr-check") << "...result : " << r << std::endl;
              if (r.asSatisfiabilityResult().isUnknown()
                  || r.asSatisfiabilityResult().isSat())
              {
                Trace("rr-check")
                    << "...rewrite does not hold for: " << std::endl;
                success = false;
                std::vector<Node> vars;
                d_sampler[prog].getVariables(vars);
                std::vector<Node> pt;
                for (const Node& v : vars)
                {
                  Node val = Node::fromExpr(rrChecker.getValue(v.toExpr()));
                  Trace("rr-check") << "  " << v << " -> " << val << std::endl;
                  pt.push_back(val);
                }
                d_sampler[prog].addSamplePoint(pt);
                // add the solution again
                Node eq_sol_new = its->second.registerTerm(sol);
                Assert(!r.asSatisfiabilityResult().isSat()
                       || eq_sol_new == sol);
              }
              else
              {
                verified = true;
              }
            }
            if (success)
            {
              if (!options::sygusSilent())
              {
                // The analog of terms sol and eq_sol are equivalent under
                // sample points but do not rewrite to the same term. Hence,
                // this indicates a candidate rewrite.
                Printer* p = Printer::getPrinter(options::outputLanguage());
                out << "(" << (verified ? "" : "candidate-") << "rewrite ";
                p->toStreamSygus(out, sol);
                out << " ";
                p->toStreamSygus(out, eq_sol);
                out << ")" << std::endl;
              }
              ++(cei->d_statistics.d_candidate_rewrites_print);
              // debugging information
              if (Trace.isOn("sygus-rr-debug"))
              {
                Trace("sygus-rr-debug")
                    << "; candidate #1 ext-rewrites to: " << solbr << std::endl;
                Trace("sygus-rr-debug")
                    << "; candidate #2 ext-rewrites to: " << eq_solr
                    << std::endl;
              }
              if (options::sygusRewSynthAccel())
              {
                // Add a symmetry breaking clause that excludes the larger
                // of sol and eq_sol. This effectively states that we no longer
                // wish to enumerate any term that contains sol (resp. eq_sol)
                // as a subterm.
                Node exc_sol = sol;
                unsigned sz = sygusDb->getSygusTermSize(sol);
                unsigned eqsz = sygusDb->getSygusTermSize(eq_sol);
                if (eqsz > sz)
                {
                  sz = eqsz;
                  exc_sol = eq_sol;
                }
                TypeNode ptn = prog.getType();
                Node x = sygusDb->getFreeVar(ptn, 0);
                Node lem = sygusDb->getExplain()->getExplanationForEquality(
                    x, exc_sol);
                lem = lem.negate();
                Trace("sygus-rr-sb")
                    << "Symmetry breaking lemma : " << lem << std::endl;
                sygusDb->registerSymBreakLemma(d_candidates[i], lem, ptn, sz);
              }
            }
          }
=======
          out << "() ";
        }
        else
        {
          out << dt.getSygusVarList() << " ";
        }
        out << dt.getSygusType() << " ";
        if (status == 0)
        {
          out << sol;
        }
        else
        {
          Printer::getPrinter(options::outputLanguage())
              ->toStreamSygus(out, sol);
>>>>>>> dc6e0f9c
        }
        out << ")" << std::endl;
      }
    }
  }
}

void CegConjecture::getSynthSolutions(std::map<Node, Node>& sol_map,
                                      bool singleInvocation)
{
  NodeManager* nm = NodeManager::currentNM();
  TermDbSygus* sygusDb = d_qe->getTermDatabaseSygus();
  std::vector<Node> sols;
  std::vector<int> statuses;
  getSynthSolutionsInternal(sols, statuses, singleInvocation);
  for (unsigned i = 0, size = d_embed_quant[0].getNumChildren(); i < size; i++)
  {
    Node sol = sols[i];
    int status = statuses[i];
    // get the builtin solution
    Node bsol = sol;
    if (status != 0)
    {
      // convert sygus to builtin here
      bsol = sygusDb->sygusToBuiltin(sol, sol.getType());
    }
    // convert to lambda
    TypeNode tn = d_embed_quant[0][i].getType();
    const Datatype& dt = static_cast<DatatypeType>(tn.toType()).getDatatype();
    Node bvl = Node::fromExpr(dt.getSygusVarList());
    if (!bvl.isNull())
    {
      bsol = nm->mkNode(LAMBDA, bvl, bsol);
    }
    // store in map
    Node fvar = d_quant[0][i];
    Assert(fvar.getType() == bsol.getType());
    sol_map[fvar] = bsol;
  }
}

void CegConjecture::getSynthSolutionsInternal(std::vector<Node>& sols,
                                              std::vector<int>& statuses,
                                              bool singleInvocation)
{
  for (unsigned i = 0, size = d_embed_quant[0].getNumChildren(); i < size; i++)
  {
    Node prog = d_embed_quant[0][i];
    Trace("cegqi-debug") << "  get solution for " << prog << std::endl;
    TypeNode tn = prog.getType();
    Assert(tn.isDatatype());
    // get the solution
    Node sol;
    int status = -1;
    if (singleInvocation)
    {
      Assert(d_ceg_si != NULL);
      sol = d_ceg_si->getSolution(i, tn, status, true);
      if (!sol.isNull())
      {
        sol = sol.getKind() == LAMBDA ? sol[1] : sol;
      }
    }
    else
    {
      Node cprog = getCandidate(i);
      if (!d_cinfo[cprog].d_inst.empty())
      {
        // the solution is just the last instantiated term
        sol = d_cinfo[cprog].d_inst.back();
        status = 1;

        // check if there was a template
        Node sf = d_quant[0][i];
        Node templ = d_ceg_si->getTemplate(sf);
        if (!templ.isNull())
        {
          Trace("cegqi-inv-debug")
              << sf << " used template : " << templ << std::endl;
          // if it was not embedded into the grammar
          if (!options::sygusTemplEmbedGrammar())
          {
            TNode templa = d_ceg_si->getTemplateArg(sf);
            // make the builtin version of the full solution
            TermDbSygus* sygusDb = d_qe->getTermDatabaseSygus();
            sol = sygusDb->sygusToBuiltin(sol, sol.getType());
            Trace("cegqi-inv") << "Builtin version of solution is : " << sol
                               << ", type : " << sol.getType() << std::endl;
            TNode tsol = sol;
            sol = templ.substitute(templa, tsol);
            Trace("cegqi-inv-debug") << "With template : " << sol << std::endl;
            sol = Rewriter::rewrite(sol);
            Trace("cegqi-inv-debug") << "Simplified : " << sol << std::endl;
            // now, reconstruct to the syntax
            sol = d_ceg_si->reconstructToSyntax(sol, tn, status, true);
            sol = sol.getKind() == LAMBDA ? sol[1] : sol;
            Trace("cegqi-inv-debug")
                << "Reconstructed to syntax : " << sol << std::endl;
          }
          else
          {
            Trace("cegqi-inv-debug")
                << "...was embedding into grammar." << std::endl;
          }
        }
        else
        {
          Trace("cegqi-inv-debug")
              << sf << " did not use template" << std::endl;
        }
      }
      else
      {
        Trace("cegqi-warn") << "WARNING : No recorded instantiations for "
                               "syntax-guided solution!"
                            << std::endl;
      }
    }
    sols.push_back(sol);
    statuses.push_back(status);
  }
}

Node CegConjecture::getSymmetryBreakingPredicate(
    Node x, Node e, TypeNode tn, unsigned tindex, unsigned depth)
{
  std::vector<Node> sb_lemmas;

  // based on simple preprocessing
  Node ppred =
      d_ceg_proc->getSymmetryBreakingPredicate(x, e, tn, tindex, depth);
  if (!ppred.isNull())
  {
    sb_lemmas.push_back(ppred);
  }

  // other static conjecture-dependent symmetry breaking goes here

  if (!sb_lemmas.empty())
  {
    return sb_lemmas.size() == 1
               ? sb_lemmas[0]
               : NodeManager::currentNM()->mkNode(kind::AND, sb_lemmas);
  }
  else
  {
    return Node::null();
  }
}

}/* namespace CVC4::theory::quantifiers */
}/* namespace CVC4::theory */
}/* namespace CVC4 */<|MERGE_RESOLUTION|>--- conflicted
+++ resolved
@@ -579,32 +579,6 @@
       ss << prog;
       std::string f(ss.str());
       f.erase(f.begin());
-<<<<<<< HEAD
-      if (!options::sygusSilent())
-      {
-        out << "(define-fun " << f << " ";
-        if (dt.getSygusVarList().isNull())
-        {
-          out << "() ";
-        }
-        else
-        {
-          out << dt.getSygusVarList() << " ";
-        }
-        out << dt.getSygusType() << " ";
-        if (status == 0)
-        {
-          out << sol;
-        }
-        else
-        {
-          Printer::getPrinter(options::outputLanguage())
-              ->toStreamSygus(out, sol);
-        }
-        out << ")" << std::endl;
-      }
-=======
->>>>>>> dc6e0f9c
       CegInstantiation* cei = d_qe->getCegInstantiation();
       ++(cei->d_statistics.d_solutions);
 
@@ -627,110 +601,6 @@
         out << "(define-fun " << f << " ";
         if (dt.getSygusVarList().isNull())
         {
-<<<<<<< HEAD
-          ++(cei->d_statistics.d_candidate_rewrites);
-          // if eq_sol is null, then we have an uninteresting candidate rewrite,
-          // e.g. one that is alpha-equivalent to another.
-          if (!eq_sol.isNull())
-          {
-            ExtendedRewriter* er = sygusDb->getExtRewriter();
-            Node solb = sygusDb->sygusToBuiltin(sol);
-            Node solbr = er->extendedRewrite(solb);
-            Node eq_solb = sygusDb->sygusToBuiltin(eq_sol);
-            Node eq_solr = er->extendedRewrite(eq_solb);
-            bool success = true;
-            bool verified = false;
-            // verify it if applicable
-            if (options::sygusRewSynthCheck())
-            {
-              Trace("rr-check") << "Check candidate rewrite..." << std::endl;
-              // Notice we don't set produce-models. rrChecker takes the same
-              // options as the SmtEngine we belong to, where we ensure that
-              // produce-models is set.
-              SmtEngine rrChecker(NodeManager::currentNM()->toExprManager());
-              rrChecker.setLogic(smt::currentSmtEngine()->getLogicInfo());
-              Node crr = solbr.eqNode(eq_solr).negate();
-              Trace("rr-check")
-                  << "Check candidate rewrite : " << crr << std::endl;
-              rrChecker.assertFormula(crr.toExpr());
-              Result r = rrChecker.checkSat();
-              Trace("rr-check") << "...result : " << r << std::endl;
-              if (r.asSatisfiabilityResult().isUnknown()
-                  || r.asSatisfiabilityResult().isSat())
-              {
-                Trace("rr-check")
-                    << "...rewrite does not hold for: " << std::endl;
-                success = false;
-                std::vector<Node> vars;
-                d_sampler[prog].getVariables(vars);
-                std::vector<Node> pt;
-                for (const Node& v : vars)
-                {
-                  Node val = Node::fromExpr(rrChecker.getValue(v.toExpr()));
-                  Trace("rr-check") << "  " << v << " -> " << val << std::endl;
-                  pt.push_back(val);
-                }
-                d_sampler[prog].addSamplePoint(pt);
-                // add the solution again
-                Node eq_sol_new = its->second.registerTerm(sol);
-                Assert(!r.asSatisfiabilityResult().isSat()
-                       || eq_sol_new == sol);
-              }
-              else
-              {
-                verified = true;
-              }
-            }
-            if (success)
-            {
-              if (!options::sygusSilent())
-              {
-                // The analog of terms sol and eq_sol are equivalent under
-                // sample points but do not rewrite to the same term. Hence,
-                // this indicates a candidate rewrite.
-                Printer* p = Printer::getPrinter(options::outputLanguage());
-                out << "(" << (verified ? "" : "candidate-") << "rewrite ";
-                p->toStreamSygus(out, sol);
-                out << " ";
-                p->toStreamSygus(out, eq_sol);
-                out << ")" << std::endl;
-              }
-              ++(cei->d_statistics.d_candidate_rewrites_print);
-              // debugging information
-              if (Trace.isOn("sygus-rr-debug"))
-              {
-                Trace("sygus-rr-debug")
-                    << "; candidate #1 ext-rewrites to: " << solbr << std::endl;
-                Trace("sygus-rr-debug")
-                    << "; candidate #2 ext-rewrites to: " << eq_solr
-                    << std::endl;
-              }
-              if (options::sygusRewSynthAccel())
-              {
-                // Add a symmetry breaking clause that excludes the larger
-                // of sol and eq_sol. This effectively states that we no longer
-                // wish to enumerate any term that contains sol (resp. eq_sol)
-                // as a subterm.
-                Node exc_sol = sol;
-                unsigned sz = sygusDb->getSygusTermSize(sol);
-                unsigned eqsz = sygusDb->getSygusTermSize(eq_sol);
-                if (eqsz > sz)
-                {
-                  sz = eqsz;
-                  exc_sol = eq_sol;
-                }
-                TypeNode ptn = prog.getType();
-                Node x = sygusDb->getFreeVar(ptn, 0);
-                Node lem = sygusDb->getExplain()->getExplanationForEquality(
-                    x, exc_sol);
-                lem = lem.negate();
-                Trace("sygus-rr-sb")
-                    << "Symmetry breaking lemma : " << lem << std::endl;
-                sygusDb->registerSymBreakLemma(d_candidates[i], lem, ptn, sz);
-              }
-            }
-          }
-=======
           out << "() ";
         }
         else
@@ -746,7 +616,6 @@
         {
           Printer::getPrinter(options::outputLanguage())
               ->toStreamSygus(out, sol);
->>>>>>> dc6e0f9c
         }
         out << ")" << std::endl;
       }
