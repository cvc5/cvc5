--- conflicted
+++ resolved
@@ -442,20 +442,12 @@
                     std::vector<Node>& lemmas) override;
   /** construct best conditional
    *
-<<<<<<< HEAD
-   * This returns the condition in solved that maximizes information gain with
-   * respect to the current active points in d_context.
-   */
-  Node constructBestConditional(Node ce,
-                                const std::vector<Node>& solved) override;
-=======
    * This returns the condition in conds that maximizes information gain with
    * respect to the current active points in d_context. For example, see
    * Alur et al. TACAS 2017 for an example of information gain.
    */
   Node constructBestConditional(Node ce,
                                 const std::vector<Node>& conds) override;
->>>>>>> 64624a5f
 };
 
 } /* CVC4::theory::quantifiers namespace */
