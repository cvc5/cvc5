/******************************************************************************
 * Top contributors (to current version):
 *   Andrew Reynolds, Mathias Preiner, Haniel Barbosa
 *
 * This file is part of the cvc5 project.
 *
 * Copyright (c) 2009-2021 by the authors listed in the file AUTHORS
 * in the top-level source directory and their institutional affiliations.
 * All rights reserved.  See the file COPYING in the top-level source
 * directory for licensing information.
 * ****************************************************************************
 *
 * Implementation of class that encapsulates techniques for a single
 * (SyGuS) synthesis conjecture.
 */
#include "theory/quantifiers/sygus/synth_conjecture.h"

#include "base/configuration.h"
#include "expr/node_algorithm.h"
#include "expr/skolem_manager.h"
#include "options/base_options.h"
#include "options/datatypes_options.h"
#include "options/outputc.h"
#include "options/quantifiers_options.h"
#include "printer/printer.h"
#include "smt/logic_exception.h"
#include "smt/smt_engine_scope.h"
#include "smt/smt_statistics_registry.h"
#include "theory/datatypes/sygus_datatype_utils.h"
#include "theory/quantifiers/first_order_model.h"
#include "theory/quantifiers/instantiate.h"
#include "theory/quantifiers/quantifiers_attributes.h"
#include "theory/quantifiers/sygus/enum_manager.h"
#include "theory/quantifiers/sygus/sygus_grammar_cons.h"
#include "theory/quantifiers/sygus/sygus_pbe.h"
#include "theory/quantifiers/sygus/synth_engine.h"
#include "theory/quantifiers/sygus/term_database_sygus.h"
#include "theory/quantifiers/term_util.h"
#include "theory/rewriter.h"
#include "theory/smt_engine_subsolver.h"

using namespace cvc5::kind;
using namespace std;

namespace cvc5 {
namespace theory {
namespace quantifiers {

SynthConjecture::SynthConjecture(QuantifiersState& qs,
                                 QuantifiersInferenceManager& qim,
                                 QuantifiersRegistry& qr,
                                 TermRegistry& tr,
                                 SygusStatistics& s)
    : d_qstate(qs),
      d_qim(qim),
      d_qreg(qr),
      d_treg(tr),
      d_stats(s),
      d_tds(tr.getTermDatabaseSygus()),
      d_verify(d_tds),
      d_hasSolution(false),
      d_ceg_si(new CegSingleInv(tr, s)),
      d_templInfer(new SygusTemplateInfer),
      d_ceg_proc(new SynthConjectureProcess),
      d_ceg_gc(new CegGrammarConstructor(d_tds, this)),
      d_sygus_rconst(new SygusRepairConst(d_tds)),
      d_exampleInfer(new ExampleInfer(d_tds)),
      d_ceg_pbe(new SygusPbe(qim, d_tds, this)),
      d_ceg_cegis(new Cegis(qim, d_tds, this)),
      d_ceg_cegisUnif(new CegisUnif(qs, qim, d_tds, this)),
      d_sygus_ccore(new CegisCoreConnective(qim, d_tds, this)),
      d_master(nullptr),
      d_set_ce_sk_vars(false),
      d_repair_index(0),
      d_guarded_stream_exc(false)
{
  if (options::sygusSymBreakPbe() || options::sygusUnifPbe())
  {
    d_modules.push_back(d_ceg_pbe.get());
  }
  if (options::sygusUnifPi() != options::SygusUnifPiMode::NONE)
  {
    d_modules.push_back(d_ceg_cegisUnif.get());
  }
  if (options::sygusCoreConnective())
  {
    d_modules.push_back(d_sygus_ccore.get());
  }
  d_modules.push_back(d_ceg_cegis.get());
}

SynthConjecture::~SynthConjecture() {}

void SynthConjecture::presolve()
{
  // we don't have a solution yet
  d_hasSolution = false;
}

void SynthConjecture::assign(Node q)
{
  Assert(d_embed_quant.isNull());
  Assert(q.getKind() == FORALL);
  Trace("cegqi") << "SynthConjecture : assign : " << q << std::endl;
  d_quant = q;
  NodeManager* nm = NodeManager::currentNM();
  SkolemManager* sm = nm->getSkolemManager();

  // initialize the guard
  d_feasible_guard = sm->mkDummySkolem("G", nm->booleanType());
  d_feasible_guard = Rewriter::rewrite(d_feasible_guard);
  d_feasible_guard = d_qstate.getValuation().ensureLiteral(d_feasible_guard);
  AlwaysAssert(!d_feasible_guard.isNull());

  // pre-simplify the quantified formula based on the process utility
  d_simp_quant = d_ceg_proc->preSimplify(d_quant);

  // compute its attributes
  QAttributes qa;
  QuantAttributes::computeQuantAttributes(q, qa);

  std::map<Node, Node> templates;
  std::map<Node, Node> templates_arg;
  // register with single invocation if applicable
  if (qa.d_sygus)
  {
    d_ceg_si->initialize(d_simp_quant);
    d_simp_quant = d_ceg_si->getSimplifiedConjecture();
    if (!d_ceg_si->isSingleInvocation())
    {
      d_templInfer->initialize(d_simp_quant);
    }
    // carry the templates
    for (const Node& v : q[0])
    {
      Node templ = d_templInfer->getTemplate(v);
      if (!templ.isNull())
      {
        templates[v] = templ;
        templates_arg[v] = d_templInfer->getTemplateArg(v);
      }
    }
  }

  // post-simplify the quantified formula based on the process utility
  d_simp_quant = d_ceg_proc->postSimplify(d_simp_quant);

  // finished simplifying the quantified formula at this point

  // convert to deep embedding and finalize single invocation here
  d_embed_quant = d_ceg_gc->process(d_simp_quant, templates, templates_arg);
  Trace("cegqi") << "SynthConjecture : converted to embedding : "
                 << d_embed_quant << std::endl;

  Node sc = qa.d_sygusSideCondition;
  if (!sc.isNull())
  {
    // convert to deep embedding
    d_embedSideCondition = d_ceg_gc->convertToEmbedding(sc);
    Trace("cegqi") << "SynthConjecture : side condition : "
                   << d_embedSideCondition << std::endl;
  }

  // we now finalize the single invocation module, based on the syntax
  // restrictions
  if (qa.d_sygus)
  {
    d_ceg_si->finishInit(d_ceg_gc->isSyntaxRestricted());
  }

  Assert(d_candidates.empty());
  std::vector<Node> vars;
  for (unsigned i = 0; i < d_embed_quant[0].getNumChildren(); i++)
  {
    vars.push_back(d_embed_quant[0][i]);
    Node e = sm->mkDummySkolem("e", d_embed_quant[0][i].getType());
    d_candidates.push_back(e);
  }
  Trace("cegqi") << "Base quantified formula is : " << d_embed_quant
                 << std::endl;
  // construct base instantiation
  d_base_inst = Rewriter::rewrite(d_qim.getInstantiate()->getInstantiation(
      d_embed_quant, vars, d_candidates));
  if (!d_embedSideCondition.isNull() && !vars.empty())
  {
    d_embedSideCondition = d_embedSideCondition.substitute(
        vars.begin(), vars.end(), d_candidates.begin(), d_candidates.end());
  }
  Trace("cegqi") << "Base instantiation is :      " << d_base_inst << std::endl;

  // initialize the sygus constant repair utility
  if (options::sygusRepairConst())
  {
    d_sygus_rconst->initialize(d_base_inst.negate(), d_candidates);
    if (options::sygusConstRepairAbort())
    {
      if (!d_sygus_rconst->isActive())
      {
        // no constant repair is possible: abort
        std::stringstream ss;
        ss << "Grammar does not allow repair constants." << std::endl;
        throw LogicException(ss.str());
      }
    }
  }
  // initialize the example inference utility
  if (!d_exampleInfer->initialize(d_base_inst, d_candidates))
  {
    // there is a contradictory example pair, the conjecture is infeasible.
    Node infLem = d_feasible_guard.negate();
    d_qim.lemma(infLem, InferenceId::QUANTIFIERS_SYGUS_EXAMPLE_INFER_CONTRA);
    // we don't need to continue initialization in this case
    return;
  }

  // register this term with sygus database and other utilities that impact
  // the enumerative sygus search
  if (!isSingleInvocation())
  {
    d_ceg_proc->initialize(d_base_inst, d_candidates);
    for (unsigned i = 0, size = d_modules.size(); i < size; i++)
    {
      if (d_modules[i]->initialize(d_simp_quant, d_base_inst, d_candidates))
      {
        d_master = d_modules[i];
        break;
      }
    }
    Assert(d_master != nullptr);
  }

  Assert(d_qreg.getQuantAttributes().isSygus(q));
  // if the base instantiation is an existential, store its variables
  if (d_base_inst.getKind() == NOT && d_base_inst[0].getKind() == FORALL)
  {
    for (const Node& v : d_base_inst[0][0])
    {
      d_inner_vars.push_back(v);
    }
  }

  // register the strategy
  d_feasible_strategy.reset(
      new DecisionStrategySingleton("sygus_feasible",
                                    d_feasible_guard,
                                    d_qstate.getSatContext(),
                                    d_qstate.getValuation()));
  d_qim.getDecisionManager()->registerStrategy(
      DecisionManager::STRAT_QUANT_SYGUS_FEASIBLE, d_feasible_strategy.get());
  // this must be called, both to ensure that the feasible guard is
  // decided on with true polariy, but also to ensure that output channel
  // has been used on this call to check.
  d_qim.requirePhase(d_feasible_guard, true);

  Trace("cegqi") << "...finished, single invocation = " << isSingleInvocation()
                 << std::endl;
}

Node SynthConjecture::getGuard() const { return d_feasible_guard; }

bool SynthConjecture::isSingleInvocation() const
{
  return d_ceg_si->isSingleInvocation();
}

bool SynthConjecture::needsCheck()
{
  bool value;
  Assert(!d_feasible_guard.isNull());
  // non or fully single invocation : look at guard only
  if (d_qstate.getValuation().hasSatValue(d_feasible_guard, value))
  {
    if (!value)
    {
      Trace("sygus-engine-debug") << "Conjecture is infeasible." << std::endl;
      Warning() << "Warning : the SyGuS conjecture may be infeasible"
                << std::endl;
      return false;
    }
    else
    {
      Trace("sygus-engine-debug") << "Feasible guard " << d_feasible_guard
                                  << " assigned true." << std::endl;
    }
  }
  else
  {
    Trace("cegqi-warn") << "WARNING: Guard " << d_feasible_guard
                        << " is not assigned!" << std::endl;
    Assert(false);
  }
  return true;
}

bool SynthConjecture::needsRefinement() const { return d_set_ce_sk_vars; }
bool SynthConjecture::doCheck()
{
  if (isSingleInvocation())
  {
    // We now try to solve with the single invocation solver, which may or may
    // not succeed in solving the conjecture. In either case,  we are done and
    // return true.
    if (d_ceg_si->solve())
    {
      d_hasSolution = true;
      // the conjecture has a solution, so its negation holds
      Node qn = d_quant.negate();
      d_qim.addPendingLemma(qn, InferenceId::QUANTIFIERS_SYGUS_SI_SOLVED);
    }
    return true;
  }
  Assert(d_master != nullptr);
  Assert(!d_hasSolution);

  // get the list of terms that the master strategy is interested in
  std::vector<Node> terms;
  d_master->getTermList(d_candidates, terms);

  Assert(!d_candidates.empty());

  Trace("cegqi-check") << "CegConjuncture : check, build candidates..."
                       << std::endl;
  std::vector<Node> candidate_values;
  bool constructed_cand = false;

  // If a module is not trying to repair constants in solutions and the option
  // sygusRepairConst  is true, we use a default scheme for trying to repair
  // constants here.
  bool doRepairConst =
      options::sygusRepairConst() && !d_master->usingRepairConst();
  if (doRepairConst)
  {
    // have we tried to repair the previous solution?
    // if not, call the repair constant utility
    unsigned ninst = d_cinfo[d_candidates[0]].d_inst.size();
    if (d_repair_index < ninst)
    {
      std::vector<Node> fail_cvs;
      for (const Node& cprog : d_candidates)
      {
        Assert(d_repair_index < d_cinfo[cprog].d_inst.size());
        fail_cvs.push_back(d_cinfo[cprog].d_inst[d_repair_index]);
      }
      if (Trace.isOn("sygus-engine"))
      {
        Trace("sygus-engine") << "CegConjuncture : repair previous solution ";
        for (const Node& fc : fail_cvs)
        {
          std::stringstream ss;
          TermDbSygus::toStreamSygus(ss, fc);
          Trace("sygus-engine") << ss.str() << " ";
        }
        Trace("sygus-engine") << std::endl;
      }
      d_repair_index++;
      if (d_sygus_rconst->repairSolution(
              d_candidates, fail_cvs, candidate_values, true))
      {
        constructed_cand = true;
      }
    }
  }

  bool printDebug = Output.isOn(options::OutputTag::SYGUS);
  if (!constructed_cand)
  {
    // get the model value of the relevant terms from the master module
    std::vector<Node> enum_values;
    bool activeIncomplete = false;
    bool fullModel = getEnumeratedValues(terms, enum_values, activeIncomplete);

    // if the master requires a full model and the model is partial, we fail
    if (!d_master->allowPartialModel() && !fullModel)
    {
      // we retain the values in d_ev_active_gen_waiting
      Trace("sygus-engine-debug") << "...partial model, fail." << std::endl;
      // if we are partial due to an active enumerator, we may still succeed
      // on the next call
      return !activeIncomplete;
    }
    // determine if we had at least one value for an enumerator
    Assert(terms.size() == enum_values.size());
    bool modelSuccess = false;
    for (unsigned i = 0, size = terms.size(); i < size; i++)
    {
      if (!enum_values[i].isNull())
      {
        modelSuccess = true;
      }
    }
    if (modelSuccess)
    {
      // Must separately compute whether trace is on due to compilation of
      // Trace.isOn.
      bool traceIsOn = Trace.isOn("sygus-engine");
      if (printDebug || traceIsOn)
      {
        Trace("sygus-engine") << "  * Value is : ";
        std::stringstream sygusEnumOut;
        FirstOrderModel* m = d_treg.getModel();
        for (unsigned i = 0, size = terms.size(); i < size; i++)
        {
          Node nv = enum_values[i];
          Node onv = nv.isNull() ? m->getValue(terms[i]) : nv;
          TypeNode tn = onv.getType();
          std::stringstream ss;
          TermDbSygus::toStreamSygus(ss, onv);
          if (printDebug)
          {
            sygusEnumOut << " " << ss.str();
          }
          Trace("sygus-engine") << terms[i] << " -> ";
          if (nv.isNull())
          {
            Trace("sygus-engine") << "[EXC: " << ss.str() << "] ";
          }
          else
          {
            Trace("sygus-engine") << ss.str() << " ";
            if (Trace.isOn("sygus-engine-rr"))
            {
              Node bv = d_tds->sygusToBuiltin(nv, tn);
              bv = Rewriter::rewrite(bv);
              Trace("sygus-engine-rr") << " -> " << bv << std::endl;
            }
          }
        }
        Trace("sygus-engine") << std::endl;
        Output(options::OutputTag::SYGUS)
            << "(sygus-enum" << sygusEnumOut.str() << ")" << std::endl;
      }
      Assert(candidate_values.empty());
      constructed_cand = d_master->constructCandidates(
          terms, enum_values, d_candidates, candidate_values, lems);
    }
<<<<<<< HEAD
    // notify the enumerator managers of the status of the candidate
    for (std::pair<const Node, std::unique_ptr<EnumManager>>& ecp :
         d_enumManager)
=======
    Assert(candidate_values.empty());
    constructed_cand = d_master->constructCandidates(
        terms, enum_values, d_candidates, candidate_values);
    // now clear the evaluation caches
    for (std::pair<const Node, std::unique_ptr<ExampleEvalCache> >& ecp :
         d_exampleEvalCache)
>>>>>>> 2c35a4fd
    {
      ecp.second->notifyCandidate(modelSuccess);
    }
    // if we did not generate a candidate, return now
    if (!modelSuccess)
    {
      Trace("sygus-engine-debug") << "...empty model, fail." << std::endl;
      return !activeIncomplete;
    }
  }

  NodeManager* nm = NodeManager::currentNM();
  SkolemManager* sm = nm->getSkolemManager();

  // check the side condition if we constructed a candidate
  if (constructed_cand)
  {
    if (!checkSideCondition(candidate_values))
    {
      excludeCurrentSolution(terms, candidate_values);
      Trace("sygus-engine") << "...failed side condition" << std::endl;
      return false;
    }
  }

  // must get a counterexample to the value of the current candidate
  Node inst;
  if (constructed_cand)
  {
    if (Trace.isOn("cegqi-check"))
    {
      Trace("cegqi-check") << "CegConjuncture : check candidate : "
                           << std::endl;
      for (unsigned i = 0, size = candidate_values.size(); i < size; i++)
      {
        Trace("cegqi-check") << "  " << i << " : " << d_candidates[i] << " -> "
                             << candidate_values[i] << std::endl;
      }
    }
    Assert(candidate_values.size() == d_candidates.size());
    inst = d_base_inst.substitute(d_candidates.begin(),
                                  d_candidates.end(),
                                  candidate_values.begin(),
                                  candidate_values.end());
  }
  else
  {
    inst = d_base_inst;
  }

  if (!constructed_cand)
  {
    return false;
  }

  // if we trust the sampling we ran, we terminate now
  if (options::cegisSample() == options::CegisSampleMode::TRUST)
  {
    // we have that the current candidate passed a sample test
    // since we trust sampling in this mode, we assert there is no
    // counterexample to the conjecture here.
    Node qn = d_quant.negate();
    d_qim.addPendingLemma(qn,
                          InferenceId::QUANTIFIERS_SYGUS_SAMPLE_TRUST_SOLVED);
    recordSolution(candidate_values);
    return true;
  }
  Assert(!d_set_ce_sk_vars);

  // immediately skolemize inner existentials
  Node query;
  // introduce the skolem variables
  std::vector<Node> sks;
  std::vector<Node> vars;
  if (constructed_cand)
  {
    if (printDebug)
    {
      Options& sopts = smt::currentSmtEngine()->getOptions();
      std::ostream& out = *sopts.base.out;
      out << "(sygus-candidate ";
      Assert(d_quant[0].getNumChildren() == candidate_values.size());
      for (unsigned i = 0, ncands = candidate_values.size(); i < ncands; i++)
      {
        Node v = candidate_values[i];
        std::stringstream ss;
        TermDbSygus::toStreamSygus(ss, v);
        out << "(" << d_quant[0][i] << " " << ss.str() << ")";
      }
      out << ")" << std::endl;
    }
    if (inst.getKind() == NOT && inst[0].getKind() == FORALL)
    {
      for (const Node& v : inst[0][0])
      {
        Node sk = sm->mkDummySkolem("rsk", v.getType());
        sks.push_back(sk);
        vars.push_back(v);
        Trace("cegqi-check-debug")
            << "  introduce skolem " << sk << " for " << v << "\n";
      }
      query = inst[0][1].substitute(
          vars.begin(), vars.end(), sks.begin(), sks.end());
      query = query.negate();
    }
    else
    {
      // use the instance itself
      query = inst;
    }
  }
  d_ce_sk_vars.insert(d_ce_sk_vars.end(), sks.begin(), sks.end());
  d_set_ce_sk_vars = true;

  if (query.isNull())
  {
    // no lemma to check
    return false;
  }

  // Record the solution, which may be falsified below. We require recording
  // here since the result of the satisfiability test may be unknown.
  recordSolution(candidate_values);

  Result r = d_verify.verify(query, d_ce_sk_vars, d_ce_sk_var_mvs);

  if (r.asSatisfiabilityResult().isSat() == Result::SAT)
  {
    // we have a counterexample
    return false;
  }
  else if (r.asSatisfiabilityResult().isSat() != Result::UNSAT)
  {
    // In the rare case that the subcall is unknown, we simply exclude the
    // solution, without adding a counterexample point. This should only
    // happen if the quantifier free logic is undecidable.
    excludeCurrentSolution(terms, candidate_values);
    // We should set incomplete, since a "sat" answer should not be
    // interpreted as "infeasible", which would make a difference in the rare
    // case where e.g. we had a finite grammar and exhausted the grammar.
    d_qim.setIncomplete(IncompleteId::QUANTIFIERS_SYGUS_NO_VERIFY);
    return false;
  }
  // otherwise we are unsat, and we will process the solution below

  // now mark that we have a solution
  d_hasSolution = true;
  if (options::sygusStream())
  {
    // immediately print the current solution
    printAndContinueStream(terms, candidate_values);
    // streaming means now we immediately are looking for a new solution
    d_hasSolution = false;
    return false;
  }
  // Use lemma to terminate with "unsat", this is justified by the verification
  // check above, which confirms the synthesis conjecture is solved.
  Node qn = d_quant.negate();
  d_qim.addPendingLemma(qn, InferenceId::QUANTIFIERS_SYGUS_VERIFY_SOLVED);
  return true;
}

bool SynthConjecture::checkSideCondition(const std::vector<Node>& cvals) const
{
  if (!d_embedSideCondition.isNull())
  {
    Node sc = d_embedSideCondition;
    if (!cvals.empty())
    {
      sc = sc.substitute(
        d_candidates.begin(), d_candidates.end(), cvals.begin(), cvals.end());
    }
    Trace("sygus-engine") << "Check side condition..." << std::endl;
    Trace("cegqi-debug") << "Check side condition : " << sc << std::endl;
    Result r = checkWithSubsolver(sc);
    Trace("cegqi-debug") << "...got side condition : " << r << std::endl;
    if (r == Result::UNSAT)
    {
      return false;
    }
    Trace("sygus-engine") << "...passed side condition" << std::endl;
  }
  return true;
}

bool SynthConjecture::doRefine()
{
  Assert(d_set_ce_sk_vars);

  // first, make skolem substitution
  Trace("cegqi-refine") << "doRefine : construct skolem substitution..."
                        << std::endl;
  std::vector<Node> sk_vars;
  std::vector<Node> sk_subs;
  // collect the substitution over all disjuncts
  if (!d_ce_sk_vars.empty())
  {
    Trace("cegqi-refine") << "Get model values for skolems..." << std::endl;
    Assert(d_inner_vars.size() == d_ce_sk_vars.size());
    if (d_ce_sk_var_mvs.empty())
    {
      std::vector<Node> model_values;
      for (const Node& v : d_ce_sk_vars)
      {
        Node mv = getModelValue(v);
        Trace("cegqi-refine") << "  " << v << " -> " << mv << std::endl;
        model_values.push_back(mv);
      }
      sk_subs.insert(sk_subs.end(), model_values.begin(), model_values.end());
    }
    else
    {
      Assert(d_ce_sk_var_mvs.size() == d_ce_sk_vars.size());
      sk_subs.insert(
          sk_subs.end(), d_ce_sk_var_mvs.begin(), d_ce_sk_var_mvs.end());
    }
    sk_vars.insert(sk_vars.end(), d_inner_vars.begin(), d_inner_vars.end());
  }
  else
  {
    Assert(d_inner_vars.empty());
  }

  Trace("cegqi-refine") << "doRefine : Construct refinement lemma..."
                        << std::endl;
  Trace("cegqi-refine-debug")
      << "  For counterexample skolems : " << d_ce_sk_vars << std::endl;
  Node base_lem;
  if (d_base_inst.getKind() == NOT && d_base_inst[0].getKind() == FORALL)
  {
    base_lem = d_base_inst[0][1];
  }
  else
  {
    base_lem = d_base_inst.negate();
  }

  Assert(sk_vars.size() == sk_subs.size());

  Trace("cegqi-refine") << "doRefine : substitute..." << std::endl;
  base_lem = base_lem.substitute(
      sk_vars.begin(), sk_vars.end(), sk_subs.begin(), sk_subs.end());
  Trace("cegqi-refine") << "doRefine : rewrite..." << std::endl;
  base_lem = d_tds->rewriteNode(base_lem);
  Trace("cegqi-refine") << "doRefine : register refinement lemma " << base_lem
                        << "..." << std::endl;
  size_t prevPending = d_qim.numPendingLemmas();
  d_master->registerRefinementLemma(sk_vars, base_lem);
  Trace("cegqi-refine") << "doRefine : finished" << std::endl;
  d_set_ce_sk_vars = false;
  d_ce_sk_vars.clear();
  d_ce_sk_var_mvs.clear();

  // check if we added a lemma
  bool addedLemma = d_qim.numPendingLemmas() > prevPending;
  if (addedLemma)
  {
    Trace("sygus-engine-debug") << "  ...refine candidate." << std::endl;
  }
  else
  {
    Trace("sygus-engine-debug") << "  ...(warning) failed to refine candidate, "
                                   "manually exclude candidate."
                                << std::endl;
    std::vector<Node> cvals;
    for (const Node& c : d_candidates)
    {
      cvals.push_back(d_cinfo[c].d_inst.back());
    }
    // something went wrong, exclude the current candidate
    excludeCurrentSolution(d_candidates, cvals);
    // Note this happens when evaluation is incapable of disproving a candidate
    // for counterexample point c, but satisfiability checking happened to find
    // the the same point c is indeed a true counterexample. It is sound
    // to exclude the candidate in this case.
  }
  return addedLemma;
}

void SynthConjecture::preregisterConjecture(Node q)
{
  d_ceg_si->preregisterConjecture(q);
}

bool SynthConjecture::getEnumeratedValues(std::vector<Node>& n,
                                          std::vector<Node>& v,
                                          bool& activeIncomplete)
{
  std::vector<Node> ncheck = n;
  n.clear();
  bool ret = true;
  for (unsigned i = 0, size = ncheck.size(); i < size; i++)
  {
    Node e = ncheck[i];
    // if it is not active, we return null
    Node g = d_tds->getActiveGuardForEnumerator(e);
    if (!g.isNull())
    {
      Node gstatus = d_qstate.getValuation().getSatValue(g);
      if (gstatus.isNull() || !gstatus.getConst<bool>())
      {
        Trace("sygus-engine-debug")
            << "Enumerator " << e << " is inactive." << std::endl;
        continue;
      }
    }
    EnumManager* eman = getEnumManagerFor(e);
    Node nv = eman->getEnumeratedValue(activeIncomplete);
    n.push_back(e);
    v.push_back(nv);
    ret = ret && !nv.isNull();
  }
  return ret;
}

EnumManager* SynthConjecture::getEnumManagerFor(Node e)
{
  std::map<Node, std::unique_ptr<EnumManager>>::iterator it =
      d_enumManager.find(e);
  if (it != d_enumManager.end())
  {
    return it->second.get();
  }
  // otherwise, allocate it
  Node f = d_tds->getSynthFunForEnumerator(e);
  bool hasExamples = (d_exampleInfer->hasExamples(f)
                      && d_exampleInfer->getNumExamples(f) != 0);
  d_enumManager[e].reset(
      new EnumManager(e, d_qim, d_treg, d_stats, hasExamples));
  EnumManager* eman = d_enumManager[e].get();
  // set up the examples
  if (hasExamples)
  {
    ExampleEvalCache* eec = eman->getExampleEvalCache();
    Assert(eec != nullptr);
    for (unsigned i = 0, nex = d_exampleInfer->getNumExamples(f); i < nex; i++)
    {
      std::vector<Node> input;
      d_exampleInfer->getExample(f, i, input);
      eec->addExample(input);
    }
  }
  return eman;
}

Node SynthConjecture::getModelValue(Node n)
{
  Trace("cegqi-mv") << "getModelValue for : " << n << std::endl;
  return d_treg.getModel()->getValue(n);
}

void SynthConjecture::debugPrint(const char* c)
{
  Trace(c) << "Synthesis conjecture : " << d_embed_quant << std::endl;
  Trace(c) << "  * Candidate programs : " << d_candidates << std::endl;
  Trace(c) << "  * Counterexample skolems : " << d_ce_sk_vars << std::endl;
}

void SynthConjecture::printAndContinueStream(const std::vector<Node>& enums,
                                             const std::vector<Node>& values)
{
  Assert(d_master != nullptr);
  // we have generated a solution, print it
  // get the current output stream
  Options& sopts = smt::currentSmtEngine()->getOptions();
  printSynthSolutionInternal(*sopts.base.out);
  excludeCurrentSolution(enums, values);
}

void SynthConjecture::excludeCurrentSolution(const std::vector<Node>& enums,
                                             const std::vector<Node>& values)
{
  Trace("cegqi-debug") << "Exclude current solution: " << enums << " / "
                       << values << std::endl;
  // We will not refine the current candidate solution since it is a solution
  // thus, we clear information regarding the current refinement
  d_set_ce_sk_vars = false;
  d_ce_sk_vars.clear();
  d_ce_sk_var_mvs.clear();
  // However, we need to exclude the current solution using an explicit
  // blocking clause, so that we proceed to the next solution. We do this only
  // for passively-generated enumerators (TermDbSygus::isPassiveEnumerator).
  std::vector<Node> exp;
  for (unsigned i = 0, tsize = enums.size(); i < tsize; i++)
  {
    Node cprog = enums[i];
    Assert(d_tds->isEnumerator(cprog));
    if (d_tds->isPassiveEnumerator(cprog))
    {
      Node cval = values[i];
      // add to explanation of exclusion
      d_tds->getExplain()->getExplanationForEquality(cprog, cval, exp);
    }
  }
  if (!exp.empty())
  {
    if (!d_guarded_stream_exc)
    {
      d_guarded_stream_exc = true;
      exp.push_back(d_feasible_guard);
    }
    Node exc_lem = exp.size() == 1
                       ? exp[0]
                       : NodeManager::currentNM()->mkNode(kind::AND, exp);
    exc_lem = exc_lem.negate();
    Trace("cegqi-lemma") << "Cegqi::Lemma : stream exclude current solution : "
                         << exc_lem << std::endl;
    d_qim.lemma(exc_lem, InferenceId::QUANTIFIERS_SYGUS_STREAM_EXCLUDE_CURRENT);
  }
}

void SynthConjecture::printSynthSolutionInternal(std::ostream& out)
{
  Trace("cegqi-sol-debug") << "Printing synth solution..." << std::endl;
  Assert(d_quant[0].getNumChildren() == d_embed_quant[0].getNumChildren());
  std::vector<Node> sols;
  std::vector<int8_t> statuses;
  if (!getSynthSolutionsInternal(sols, statuses))
  {
    return;
  }
  NodeManager* nm = NodeManager::currentNM();
  for (unsigned i = 0, size = d_embed_quant[0].getNumChildren(); i < size; i++)
  {
    Node sol = sols[i];
    if (!sol.isNull())
    {
      Node prog = d_embed_quant[0][i];
      int8_t status = statuses[i];
      TypeNode tn = prog.getType();
      const DType& dt = tn.getDType();
      std::stringstream ss;
      ss << prog;
      std::string f(ss.str());
      f.erase(f.begin());
      ++(d_stats.d_solutions);

      bool is_unique_term = true;

      if (status != 0
          && (options::sygusRewSynth() || options::sygusQueryGen()
              || options::sygusFilterSolMode()
                     != options::SygusFilterSolMode::NONE))
      {
        Trace("cegqi-sol-debug") << "Run expression mining..." << std::endl;
        std::map<Node, ExpressionMinerManager>::iterator its =
            d_exprm.find(prog);
        if (its == d_exprm.end())
        {
          d_exprm[prog].initializeSygus(
              d_tds, d_candidates[i], options::sygusSamples(), true);
          if (options::sygusRewSynth())
          {
            d_exprm[prog].enableRewriteRuleSynth();
          }
          if (options::sygusQueryGen())
          {
            d_exprm[prog].enableQueryGeneration(options::sygusQueryGenThresh());
          }
          if (options::sygusFilterSolMode()
              != options::SygusFilterSolMode::NONE)
          {
            if (options::sygusFilterSolMode()
                == options::SygusFilterSolMode::STRONG)
            {
              d_exprm[prog].enableFilterStrongSolutions();
            }
            else if (options::sygusFilterSolMode()
                     == options::SygusFilterSolMode::WEAK)
            {
              d_exprm[prog].enableFilterWeakSolutions();
            }
          }
          its = d_exprm.find(prog);
        }
        bool rew_print = false;
        is_unique_term = d_exprm[prog].addTerm(sol, out, rew_print);
        if (rew_print)
        {
          ++(d_stats.d_candidate_rewrites_print);
        }
        if (!is_unique_term)
        {
          ++(d_stats.d_filtered_solutions);
        }
      }
      if (is_unique_term)
      {
        out << "(define-fun " << f << " ";
        // Only include variables that are truly bound variables of the
        // function-to-synthesize. This means we exclude variables that encode
        // external terms. This ensures that --sygus-stream prints
        // solutions with no arguments on the predicate for responses to
        // the get-abduct command.
        // pvs stores the variables that will be printed in the argument list
        // below.
        std::vector<Node> pvs;
        Node vl = dt.getSygusVarList();
        if (!vl.isNull())
        {
          Assert(vl.getKind() == BOUND_VAR_LIST);
          SygusVarToTermAttribute sta;
          for (const Node& v : vl)
          {
            if (!v.hasAttribute(sta))
            {
              pvs.push_back(v);
            }
          }
        }
        if (pvs.empty())
        {
          out << "() ";
        }
        else
        {
          vl = nm->mkNode(BOUND_VAR_LIST, pvs);
          out << vl << " ";
        }
        out << dt.getSygusType() << " ";
        if (status == 0)
        {
          out << sol;
        }
        else
        {
          Node bsol = datatypes::utils::sygusToBuiltin(sol, true);
          out << bsol;
        }
        out << ")" << std::endl;
      }
    }
  }
}

bool SynthConjecture::getSynthSolutions(
    std::map<Node, std::map<Node, Node> >& sol_map)
{
  NodeManager* nm = NodeManager::currentNM();
  std::vector<Node> sols;
  std::vector<int8_t> statuses;
  Trace("cegqi-debug") << "getSynthSolutions..." << std::endl;
  if (!getSynthSolutionsInternal(sols, statuses))
  {
    Trace("cegqi-debug") << "...failed internal" << std::endl;
    return false;
  }
  // we add it to the solution map, indexed by this conjecture
  std::map<Node, Node>& smc = sol_map[d_quant];
  for (unsigned i = 0, size = d_embed_quant[0].getNumChildren(); i < size; i++)
  {
    Node sol = sols[i];
    int8_t status = statuses[i];
    Trace("cegqi-debug") << "...got " << i << ": " << sol
                         << ", status=" << status << std::endl;
    // get the builtin solution
    Node bsol = sol;
    if (status != 0)
    {
      // Convert sygus to builtin here.
      // We must use the external representation to ensure bsol matches the
      // grammar.
      bsol = datatypes::utils::sygusToBuiltin(sol, true);
    }
    // convert to lambda
    TypeNode tn = d_embed_quant[0][i].getType();
    const DType& dt = tn.getDType();
    Node fvar = d_quant[0][i];
    Node bvl = dt.getSygusVarList();
    if (!bvl.isNull())
    {
      // since we don't have function subtyping, this assertion should only
      // check the return type
      Assert(fvar.getType().isFunction());
      Assert(fvar.getType().getRangeType().isComparableTo(bsol.getType()));
      bsol = nm->mkNode(LAMBDA, bvl, bsol);
    }
    else
    {
      Assert(fvar.getType().isComparableTo(bsol.getType()));
    }
    // store in map
    smc[fvar] = bsol;
    Trace("cegqi-debug") << "...return " << bsol << std::endl;
  }
  return true;
}

void SynthConjecture::recordSolution(std::vector<Node>& vs)
{
  Assert(vs.size() == d_candidates.size());
  d_cinfo.clear();
  for (unsigned i = 0; i < vs.size(); i++)
  {
    d_cinfo[d_candidates[i]].d_inst.push_back(vs[i]);
  }
}

bool SynthConjecture::getSynthSolutionsInternal(std::vector<Node>& sols,
                                                std::vector<int8_t>& statuses)
{
  if (!d_hasSolution)
  {
    return false;
  }
  for (unsigned i = 0, size = d_embed_quant[0].getNumChildren(); i < size; i++)
  {
    Node prog = d_embed_quant[0][i];
    Trace("cegqi-debug") << "  get solution for " << prog << std::endl;
    TypeNode tn = prog.getType();
    Assert(tn.isDatatype());
    // get the solution
    Node sol;
    int8_t status = -1;
    if (isSingleInvocation())
    {
      Assert(d_ceg_si != NULL);
      sol = d_ceg_si->getSolution(i, tn, status, true);
      if (sol.isNull())
      {
        return false;
      }
      sol = sol.getKind() == LAMBDA ? sol[1] : sol;
    }
    else
    {
      Node cprog = d_candidates[i];
      if (!d_cinfo[cprog].d_inst.empty())
      {
        // the solution is just the last instantiated term
        sol = d_cinfo[cprog].d_inst.back();
        status = 1;

        // check if there was a template
        Node sf = d_quant[0][i];
        Node templ = d_templInfer->getTemplate(sf);
        if (!templ.isNull())
        {
          Trace("cegqi-inv-debug")
              << sf << " used template : " << templ << std::endl;
          // if it was not embedded into the grammar
          if (!options::sygusTemplEmbedGrammar())
          {
            TNode templa = d_templInfer->getTemplateArg(sf);
            // make the builtin version of the full solution
            sol = d_tds->sygusToBuiltin(sol, sol.getType());
            Trace("cegqi-inv") << "Builtin version of solution is : " << sol
                               << ", type : " << sol.getType() << std::endl;
            TNode tsol = sol;
            sol = templ.substitute(templa, tsol);
            Trace("cegqi-inv-debug") << "With template : " << sol << std::endl;
            sol = Rewriter::rewrite(sol);
            Trace("cegqi-inv-debug") << "Simplified : " << sol << std::endl;
            // now, reconstruct to the syntax
            sol = d_ceg_si->reconstructToSyntax(sol, tn, status, true);
            sol = sol.getKind() == LAMBDA ? sol[1] : sol;
            Trace("cegqi-inv-debug")
                << "Reconstructed to syntax : " << sol << std::endl;
          }
          else
          {
            Trace("cegqi-inv-debug")
                << "...was embedding into grammar." << std::endl;
          }
        }
        else
        {
          Trace("cegqi-inv-debug")
              << sf << " did not use template" << std::endl;
        }
      }
      else
      {
        Trace("cegqi-warn") << "WARNING : No recorded instantiations for "
                               "syntax-guided solution!"
                            << std::endl;
      }
    }
    sols.push_back(sol);
    statuses.push_back(status);
  }
  return true;
}

Node SynthConjecture::getSymmetryBreakingPredicate(
    Node x, Node e, TypeNode tn, unsigned tindex, unsigned depth)
{
  std::vector<Node> sb_lemmas;

  // based on simple preprocessing
  Node ppred =
      d_ceg_proc->getSymmetryBreakingPredicate(x, e, tn, tindex, depth);
  if (!ppred.isNull())
  {
    sb_lemmas.push_back(ppred);
  }

  // other static conjecture-dependent symmetry breaking goes here

  if (!sb_lemmas.empty())
  {
    return sb_lemmas.size() == 1
               ? sb_lemmas[0]
               : NodeManager::currentNM()->mkNode(kind::AND, sb_lemmas);
  }
  else
  {
    return Node::null();
  }
}

ExampleEvalCache* SynthConjecture::getExampleEvalCache(Node e)
{
  EnumManager* eman = getEnumManagerFor(e);
  return eman->getExampleEvalCache();
}

}  // namespace quantifiers
}  // namespace theory
}  // namespace cvc5<|MERGE_RESOLUTION|>--- conflicted
+++ resolved
@@ -433,18 +433,9 @@
       constructed_cand = d_master->constructCandidates(
           terms, enum_values, d_candidates, candidate_values, lems);
     }
-<<<<<<< HEAD
     // notify the enumerator managers of the status of the candidate
     for (std::pair<const Node, std::unique_ptr<EnumManager>>& ecp :
          d_enumManager)
-=======
-    Assert(candidate_values.empty());
-    constructed_cand = d_master->constructCandidates(
-        terms, enum_values, d_candidates, candidate_values);
-    // now clear the evaluation caches
-    for (std::pair<const Node, std::unique_ptr<ExampleEvalCache> >& ecp :
-         d_exampleEvalCache)
->>>>>>> 2c35a4fd
     {
       ecp.second->notifyCandidate(modelSuccess);
     }
