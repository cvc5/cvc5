--- conflicted
+++ resolved
@@ -434,15 +434,11 @@
         Node onv = nv.isNull() ? d_qe->getModel()->getValue(terms[i]) : nv;
         TypeNode tn = onv.getType();
         std::stringstream ss;
-<<<<<<< HEAD
         TermDbSygus::toStreamSygus(ss, onv);
-=======
-        Printer::getPrinter(options::outputLanguage())->toStreamSygus(ss, onv);
         if (printDebug)
         {
           sygusEnumOut << " " << ss.str();
         }
->>>>>>> c13527bf
         Trace("sygus-engine") << terms[i] << " -> ";
         if (nv.isNull())
         {
