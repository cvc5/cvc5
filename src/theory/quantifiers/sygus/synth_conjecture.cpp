--- conflicted
+++ resolved
@@ -42,12 +42,8 @@
 namespace theory {
 namespace quantifiers {
 
-<<<<<<< HEAD
-SynthConjecture::SynthConjecture(QuantifiersEngine* qe, SygusStatistics& s)
-=======
 SynthConjecture::SynthConjecture(QuantifiersEngine* qe,
                                  SygusStatistics& s)
->>>>>>> 36af0952
     : d_qe(qe),
       d_stats(s),
       d_tds(qe->getTermDatabaseSygus()),
