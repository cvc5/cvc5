/*********************                                                        */
/*! \file synth_conjecture.cpp
 ** \verbatim
 ** Top contributors (to current version):
 **   Andrew Reynolds, Haniel Barbosa, Tim King
 ** This file is part of the CVC4 project.
 ** Copyright (c) 2009-2019 by the authors listed in the file AUTHORS
 ** in the top-level source directory) and their institutional affiliations.
 ** All rights reserved.  See the file COPYING in the top-level source
 ** directory for licensing information.\endverbatim
 **
 ** \brief Implementation of class that encapsulates techniques for a single
 ** (SyGuS) synthesis conjecture.
 **/
#include "theory/quantifiers/sygus/synth_conjecture.h"

#include "expr/datatype.h"
#include "options/base_options.h"
#include "options/datatypes_options.h"
#include "options/quantifiers_options.h"
#include "printer/printer.h"
#include "prop/prop_engine.h"
#include "smt/smt_engine.h"
#include "smt/smt_engine_scope.h"
#include "smt/smt_statistics_registry.h"
#include "theory/datatypes/theory_datatypes_utils.h"
#include "theory/quantifiers/first_order_model.h"
#include "theory/quantifiers/instantiate.h"
#include "theory/quantifiers/quantifiers_attributes.h"
#include "theory/quantifiers/sygus/enum_stream_substitution.h"
#include "theory/quantifiers/sygus/sygus_enumerator.h"
#include "theory/quantifiers/sygus/sygus_enumerator_basic.h"
#include "theory/quantifiers/sygus/synth_engine.h"
#include "theory/quantifiers/sygus/term_database_sygus.h"
#include "theory/quantifiers/term_util.h"
#include "theory/quantifiers_engine.h"
#include "theory/theory_engine.h"

using namespace CVC4::kind;
using namespace std;

namespace CVC4 {
namespace theory {
namespace quantifiers {

<<<<<<< HEAD
SynthConjecture::SynthConjecture(QuantifiersEngine* qe, SynthEngine* p, SygusStatistics& s)
=======
SynthConjecture::SynthConjecture(QuantifiersEngine* qe,
                                 SynthEngine* p,
                                 SygusStatistics& s)
>>>>>>> 413bd34c
    : d_qe(qe),
      d_parent(p),
      d_stats(s),
      d_tds(qe->getTermDatabaseSygus()),
      d_hasSolution(false),
      d_ceg_si(new CegSingleInv(qe, this)),
      d_ceg_proc(new SynthConjectureProcess(qe)),
      d_ceg_gc(new CegGrammarConstructor(qe, this)),
      d_sygus_rconst(new SygusRepairConst(qe)),
      d_exampleInfer(new ExampleInfer(d_tds)),
      d_ceg_pbe(new SygusPbe(qe, this)),
      d_ceg_cegis(new Cegis(qe, this)),
      d_ceg_cegisUnif(new CegisUnif(qe, this)),
      d_sygus_ccore(new CegisCoreConnective(qe, this)),
      d_master(nullptr),
      d_set_ce_sk_vars(false),
      d_repair_index(0),
      d_refine_count(0),
      d_guarded_stream_exc(false)
{
  if (options::sygusSymBreakPbe() || options::sygusUnifPbe())
  {
    d_modules.push_back(d_ceg_pbe.get());
  }
  if (options::sygusUnifPi() != options::SygusUnifPiMode::NONE)
  {
    d_modules.push_back(d_ceg_cegisUnif.get());
  }
  if (options::sygusCoreConnective())
  {
    d_modules.push_back(d_sygus_ccore.get());
  }
  d_modules.push_back(d_ceg_cegis.get());
}

SynthConjecture::~SynthConjecture() {}

void SynthConjecture::presolve()
{
  // we don't have a solution yet
  d_hasSolution = false;
}

void SynthConjecture::assign(Node q)
{
  Assert(d_embed_quant.isNull());
  Assert(q.getKind() == FORALL);
  Trace("cegqi") << "SynthConjecture : assign : " << q << std::endl;
  d_quant = q;
  NodeManager* nm = NodeManager::currentNM();

  // initialize the guard
  d_feasible_guard = nm->mkSkolem("G", nm->booleanType());
  d_feasible_guard = Rewriter::rewrite(d_feasible_guard);
  d_feasible_guard = d_qe->getValuation().ensureLiteral(d_feasible_guard);
  AlwaysAssert(!d_feasible_guard.isNull());

  // pre-simplify the quantified formula based on the process utility
  d_simp_quant = d_ceg_proc->preSimplify(d_quant);

  // compute its attributes
  QAttributes qa;
  QuantAttributes::computeQuantAttributes(q, qa);

  std::map<Node, Node> templates;
  std::map<Node, Node> templates_arg;
  // register with single invocation if applicable
  if (qa.d_sygus)
  {
    d_ceg_si->initialize(d_simp_quant);
    d_simp_quant = d_ceg_si->getSimplifiedConjecture();
    // carry the templates
    for (unsigned i = 0; i < q[0].getNumChildren(); i++)
    {
      Node v = q[0][i];
      Node templ = d_ceg_si->getTemplate(v);
      if (!templ.isNull())
      {
        templates[v] = templ;
        templates_arg[v] = d_ceg_si->getTemplateArg(v);
      }
    }
  }

  // post-simplify the quantified formula based on the process utility
  d_simp_quant = d_ceg_proc->postSimplify(d_simp_quant);

  // finished simplifying the quantified formula at this point

  // convert to deep embedding and finalize single invocation here
  d_embed_quant = d_ceg_gc->process(d_simp_quant, templates, templates_arg);
  Trace("cegqi") << "SynthConjecture : converted to embedding : "
                 << d_embed_quant << std::endl;

  Node sc = qa.d_sygusSideCondition;
  if (!sc.isNull())
  {
    // convert to deep embedding
    d_embedSideCondition = d_ceg_gc->convertToEmbedding(sc);
    Trace("cegqi") << "SynthConjecture : side condition : "
                   << d_embedSideCondition << std::endl;
  }

  // we now finalize the single invocation module, based on the syntax
  // restrictions
  if (qa.d_sygus)
  {
    d_ceg_si->finishInit(d_ceg_gc->isSyntaxRestricted());
  }

  Assert(d_candidates.empty());
  std::vector<Node> vars;
  for (unsigned i = 0; i < d_embed_quant[0].getNumChildren(); i++)
  {
    vars.push_back(d_embed_quant[0][i]);
    Node e =
        NodeManager::currentNM()->mkSkolem("e", d_embed_quant[0][i].getType());
    d_candidates.push_back(e);
  }
  Trace("cegqi") << "Base quantified formula is : " << d_embed_quant
                 << std::endl;
  // construct base instantiation
  d_base_inst = Rewriter::rewrite(d_qe->getInstantiate()->getInstantiation(
      d_embed_quant, vars, d_candidates));
  if (!d_embedSideCondition.isNull())
  {
    d_embedSideCondition = d_embedSideCondition.substitute(
        vars.begin(), vars.end(), d_candidates.begin(), d_candidates.end());
  }
  Trace("cegqi") << "Base instantiation is :      " << d_base_inst << std::endl;

  // initialize the sygus constant repair utility
  if (options::sygusRepairConst())
  {
    d_sygus_rconst->initialize(d_base_inst.negate(), d_candidates);
    if (options::sygusConstRepairAbort())
    {
      if (!d_sygus_rconst->isActive())
      {
        // no constant repair is possible: abort
        std::stringstream ss;
        ss << "Grammar does not allow repair constants." << std::endl;
        throw LogicException(ss.str());
      }
    }
  }
  // initialize the example inference utility
  std::vector<Node> guarded_lemmas;
  if (!d_exampleInfer->initialize(d_base_inst, d_candidates))
  {
    // there is a contradictory example pair, the conjecture is infeasible.
    Node infLem = d_feasible_guard.negate();
    d_qe->getOutputChannel().lemma(infLem);
    // we don't need to continue initialization in this case
    return;
  }

  // register this term with sygus database and other utilities that impact
  // the enumerative sygus search
  if (!isSingleInvocation())
  {
    d_ceg_proc->initialize(d_base_inst, d_candidates);
    for (unsigned i = 0, size = d_modules.size(); i < size; i++)
    {
      if (d_modules[i]->initialize(
              d_simp_quant, d_base_inst, d_candidates, guarded_lemmas))
      {
        d_master = d_modules[i];
        break;
      }
    }
    Assert(d_master != nullptr);
  }

  Assert(d_qe->getQuantAttributes()->isSygus(q));
  // if the base instantiation is an existential, store its variables
  if (d_base_inst.getKind() == NOT && d_base_inst[0].getKind() == FORALL)
  {
    for (const Node& v : d_base_inst[0][0])
    {
      d_inner_vars.push_back(v);
    }
  }

  // register the strategy
  d_feasible_strategy.reset(
      new DecisionStrategySingleton("sygus_feasible",
                                    d_feasible_guard,
                                    d_qe->getSatContext(),
                                    d_qe->getValuation()));
  d_qe->getTheoryEngine()->getDecisionManager()->registerStrategy(
      DecisionManager::STRAT_QUANT_SYGUS_FEASIBLE, d_feasible_strategy.get());
  // this must be called, both to ensure that the feasible guard is
  // decided on with true polariy, but also to ensure that output channel
  // has been used on this call to check.
  d_qe->getOutputChannel().requirePhase(d_feasible_guard, true);

  Node gneg = d_feasible_guard.negate();
  for (unsigned i = 0; i < guarded_lemmas.size(); i++)
  {
    Node lem = nm->mkNode(OR, gneg, guarded_lemmas[i]);
    Trace("cegqi-lemma") << "Cegqi::Lemma : initial (guarded) lemma : " << lem
                         << std::endl;
    d_qe->getOutputChannel().lemma(lem);
  }

  if (options::sygusStream())
  {
    d_stream_strategy.reset(new SygusStreamDecisionStrategy(
        d_qe->getSatContext(), d_qe->getValuation()));
    d_qe->getTheoryEngine()->getDecisionManager()->registerStrategy(
        DecisionManager::STRAT_QUANT_SYGUS_STREAM_FEASIBLE,
        d_stream_strategy.get());
    d_current_stream_guard = d_stream_strategy->getLiteral(0);
  }
  Trace("cegqi") << "...finished, single invocation = " << isSingleInvocation()
                 << std::endl;
}

Node SynthConjecture::getGuard() const { return d_feasible_guard; }

bool SynthConjecture::isSingleInvocation() const
{
  return d_ceg_si->isSingleInvocation();
}

bool SynthConjecture::needsCheck()
{
  bool value;
  Assert(!d_feasible_guard.isNull());
  // non or fully single invocation : look at guard only
  if (d_qe->getValuation().hasSatValue(d_feasible_guard, value))
  {
    if (!value)
    {
      Trace("cegqi-engine-debug") << "Conjecture is infeasible." << std::endl;
      return false;
    }
    else
    {
      Trace("cegqi-engine-debug") << "Feasible guard " << d_feasible_guard
                                  << " assigned true." << std::endl;
    }
  }
  else
  {
    Trace("cegqi-warn") << "WARNING: Guard " << d_feasible_guard
                        << " is not assigned!" << std::endl;
    Assert(false);
  }
  return true;
}

bool SynthConjecture::needsRefinement() const { return d_set_ce_sk_vars; }
bool SynthConjecture::doCheck(std::vector<Node>& lems)
{
  if (isSingleInvocation())
  {
    // We now try to solve with the single invocation solver, which may or may
    // not succeed in solving the conjecture. In either case,  we are done and
    // return true.
    if (d_ceg_si->solve())
    {
      d_hasSolution = true;
      // the conjecture has a solution, so its negation holds
      Node lem = d_quant.negate();
      lem = getStreamGuardedLemma(lem);
      lems.push_back(lem);
    }
    return true;
  }
  Assert(d_master != nullptr);
  Assert(!d_hasSolution);

  // get the list of terms that the master strategy is interested in
  std::vector<Node> terms;
  d_master->getTermList(d_candidates, terms);

  // process the sygus streaming guard
  if (options::sygusStream())
  {
    Assert(!isSingleInvocation());
    // it may be the case that we have a new solution now
    Node currGuard = getCurrentStreamGuard();
    if (currGuard != d_current_stream_guard)
    {
      std::vector<Node> vals;
      std::vector<int> status;
      getSynthSolutionsInternal(vals, status);
      // we have a new guard, print and continue the stream
      printAndContinueStream(terms, vals);
      d_current_stream_guard = currGuard;
      return true;
    }
  }

  Assert(!d_candidates.empty());

  Trace("cegqi-check") << "CegConjuncture : check, build candidates..."
                       << std::endl;
  std::vector<Node> candidate_values;
  bool constructed_cand = false;

  // If a module is not trying to repair constants in solutions and the option
  // sygusRepairConst  is true, we use a default scheme for trying to repair
  // constants here.
  bool doRepairConst =
      options::sygusRepairConst() && !d_master->usingRepairConst();
  if (doRepairConst)
  {
    // have we tried to repair the previous solution?
    // if not, call the repair constant utility
    unsigned ninst = d_cinfo[d_candidates[0]].d_inst.size();
    if (d_repair_index < ninst)
    {
      std::vector<Node> fail_cvs;
      for (const Node& cprog : d_candidates)
      {
        Assert(d_repair_index < d_cinfo[cprog].d_inst.size());
        fail_cvs.push_back(d_cinfo[cprog].d_inst[d_repair_index]);
      }
      if (Trace.isOn("cegqi-engine"))
      {
        Trace("cegqi-engine") << "CegConjuncture : repair previous solution ";
        for (const Node& fc : fail_cvs)
        {
          std::stringstream ss;
          Printer::getPrinter(options::outputLanguage())->toStreamSygus(ss, fc);
          Trace("cegqi-engine") << ss.str() << " ";
        }
        Trace("cegqi-engine") << std::endl;
      }
      d_repair_index++;
      if (d_sygus_rconst->repairSolution(
              d_candidates, fail_cvs, candidate_values, true))
      {
        constructed_cand = true;
      }
    }
  }

  if (!constructed_cand)
  {
    // get the model value of the relevant terms from the master module
    std::vector<Node> enum_values;
    bool activeIncomplete = false;
    bool fullModel = getEnumeratedValues(terms, enum_values, activeIncomplete);

    // if the master requires a full model and the model is partial, we fail
    if (!d_master->allowPartialModel() && !fullModel)
    {
      // we retain the values in d_ev_active_gen_waiting
      Trace("cegqi-engine-debug") << "...partial model, fail." << std::endl;
      // if we are partial due to an active enumerator, we may still succeed
      // on the next call
      return !activeIncomplete;
    }
    // the waiting values are passed to the module below, clear
    d_ev_active_gen_waiting.clear();

    Assert(terms.size() == enum_values.size());
    bool emptyModel = true;
    for (unsigned i = 0, size = terms.size(); i < size; i++)
    {
      if (!enum_values[i].isNull())
      {
        emptyModel = false;
      }
    }
    if (emptyModel)
    {
      Trace("cegqi-engine-debug") << "...empty model, fail." << std::endl;
      return !activeIncomplete;
    }
    // debug print
    if (Trace.isOn("cegqi-engine"))
    {
      Trace("cegqi-engine") << "  * Value is : ";
      for (unsigned i = 0, size = terms.size(); i < size; i++)
      {
        Node nv = enum_values[i];
        Node onv = nv.isNull() ? d_qe->getModel()->getValue(terms[i]) : nv;
        TypeNode tn = onv.getType();
        std::stringstream ss;
        Printer::getPrinter(options::outputLanguage())->toStreamSygus(ss, onv);
        Trace("cegqi-engine") << terms[i] << " -> ";
        if (nv.isNull())
        {
          Trace("cegqi-engine") << "[EXC: " << ss.str() << "] ";
        }
        else
        {
          Trace("cegqi-engine") << ss.str() << " ";
          if (Trace.isOn("cegqi-engine-rr"))
          {
            Node bv = d_tds->sygusToBuiltin(nv, tn);
            bv = Rewriter::rewrite(bv);
            Trace("cegqi-engine-rr") << " -> " << bv << std::endl;
          }
        }
      }
      Trace("cegqi-engine") << std::endl;
    }
    Assert(candidate_values.empty());
    constructed_cand = d_master->constructCandidates(
        terms, enum_values, d_candidates, candidate_values, lems);
    // now clear the evaluation caches
    for (std::pair<const Node, std::unique_ptr<ExampleEvalCache> >& ecp :
         d_exampleEvalCache)
    {
      ExampleEvalCache* eec = ecp.second.get();
      if (eec != nullptr)
      {
        eec->clearEvaluationAll();
      }
    }
  }

  NodeManager* nm = NodeManager::currentNM();

  // check the side condition if we constructed a candidate
  if (constructed_cand)
  {
    if (!checkSideCondition(candidate_values))
    {
      excludeCurrentSolution(terms, candidate_values);
      Trace("cegqi-engine") << "...failed side condition" << std::endl;
      return false;
    }
  }

  // must get a counterexample to the value of the current candidate
  Node inst;
  if (constructed_cand)
  {
    if (Trace.isOn("cegqi-check"))
    {
      Trace("cegqi-check") << "CegConjuncture : check candidate : "
                           << std::endl;
      for (unsigned i = 0, size = candidate_values.size(); i < size; i++)
      {
        Trace("cegqi-check") << "  " << i << " : " << d_candidates[i] << " -> "
                             << candidate_values[i] << std::endl;
      }
    }
    Assert(candidate_values.size() == d_candidates.size());
    inst = d_base_inst.substitute(d_candidates.begin(),
                                  d_candidates.end(),
                                  candidate_values.begin(),
                                  candidate_values.end());
  }
  else
  {
    inst = d_base_inst;
  }

  // check whether we will run CEGIS on inner skolem variables
  bool sk_refine = (!isGround() || d_refine_count == 0) && constructed_cand;
  if (sk_refine)
  {
    if (options::cegisSample() == options::CegisSampleMode::TRUST)
    {
      // we have that the current candidate passed a sample test
      // since we trust sampling in this mode, we assert there is no
      // counterexample to the conjecture here.
      Node lem = nm->mkNode(OR, d_quant.negate(), nm->mkConst(false));
      lem = getStreamGuardedLemma(lem);
      lems.push_back(lem);
      recordInstantiation(candidate_values);
      d_hasSolution = true;
      return true;
    }
    Assert(!d_set_ce_sk_vars);
  }
  else
  {
    if (!constructed_cand)
    {
      return false;
    }
  }

  // immediately skolemize inner existentials
  Node lem;
  // introduce the skolem variables
  std::vector<Node> sks;
  std::vector<Node> vars;
  if (constructed_cand)
  {
    if (inst.getKind() == NOT && inst[0].getKind() == FORALL)
    {
      for (const Node& v : inst[0][0])
      {
        Node sk = nm->mkSkolem("rsk", v.getType());
        sks.push_back(sk);
        vars.push_back(v);
        Trace("cegqi-check-debug")
            << "  introduce skolem " << sk << " for " << v << "\n";
      }
      lem = inst[0][1].substitute(
          vars.begin(), vars.end(), sks.begin(), sks.end());
      lem = lem.negate();
    }
    else
    {
      // use the instance itself
      lem = inst;
    }
  }
  if (sk_refine)
  {
    d_ce_sk_vars.insert(d_ce_sk_vars.end(), sks.begin(), sks.end());
    d_set_ce_sk_vars = true;
  }

  if (lem.isNull())
  {
    // no lemma to check
    return false;
  }

  // simplify the lemma based on the term database sygus utility
  lem = d_tds->rewriteNode(lem);
  // eagerly unfold applications of evaluation function
  Trace("cegqi-debug") << "pre-unfold counterexample : " << lem << std::endl;
  // record the instantiation
  // this is used for remembering the solution
  recordInstantiation(candidate_values);

  Node query = lem;
  bool success = false;
  if (query.isConst() && !query.getConst<bool>())
  {
    // short circuit the check
    lem = d_quant.negate();
    success = true;
  }
  else
  {
    // This is the "verification lemma", which states
    // either this conjecture does not have a solution, or candidate_values
    // is a solution for this conjecture.
    lem = nm->mkNode(OR, d_quant.negate(), query);
    if (options::sygusVerifySubcall())
    {
      Trace("cegqi-engine") << "  *** Verify with subcall..." << std::endl;
      SmtEngine verifySmt(nm->toExprManager());
      verifySmt.setIsInternalSubsolver();
      verifySmt.setLogic(smt::currentSmtEngine()->getLogicInfo());
      verifySmt.assertFormula(query.toExpr());
      Result r = verifySmt.checkSat();
      Trace("cegqi-engine") << "  ...got " << r << std::endl;
      if (r.asSatisfiabilityResult().isSat() == Result::SAT)
      {
        Trace("cegqi-engine") << "  * Verification lemma failed for:\n   ";
        // do not send out
        for (unsigned i = 0, size = d_ce_sk_vars.size(); i < size; i++)
        {
          Node v = d_ce_sk_vars[i];
          Node mv = Node::fromExpr(verifySmt.getValue(v.toExpr()));
          Trace("cegqi-engine") << vars[i] << " -> " << mv << " ";
          d_ce_sk_var_mvs.push_back(mv);
        }
        Trace("cegqi-engine") << std::endl;
#ifdef CVC4_ASSERTIONS
        // the values for the query should be a complete model
        Node squery = query.substitute(d_ce_sk_vars.begin(),
                                       d_ce_sk_vars.end(),
                                       d_ce_sk_var_mvs.begin(),
                                       d_ce_sk_var_mvs.end());
        Trace("cegqi-debug") << "...squery : " << squery << std::endl;
        squery = Rewriter::rewrite(squery);
        Trace("cegqi-debug") << "...rewrites to : " << squery << std::endl;
        Assert(options::sygusRecFun()
               || (squery.isConst() && squery.getConst<bool>()));
#endif
        return false;
      }
      else if (r.asSatisfiabilityResult().isSat() == Result::UNSAT)
      {
        // if the result in the subcall was unsatisfiable, we avoid
        // rechecking, hence we drop "query" from the verification lemma
        lem = d_quant.negate();
        // we can short circuit adding the lemma (for sygus stream)
        success = true;
      }
      // In the rare case that the subcall is unknown, we add the verification
      // lemma in the main solver. This should only happen if the quantifier
      // free logic is undecidable.
    }
  }
  if (success)
  {
    d_hasSolution = true;
    if (options::sygusStream())
    {
      // if we were successful, we immediately print the current solution.
      // this saves us from introducing a verification lemma and a new guard.
      printAndContinueStream(terms, candidate_values);
      // streaming means now we immediately are looking for a new solution
      d_hasSolution = false;
      return false;
    }
  }
  lem = getStreamGuardedLemma(lem);
  lems.push_back(lem);
  return true;
}

bool SynthConjecture::checkSideCondition(const std::vector<Node>& cvals) const
{
  if (!d_embedSideCondition.isNull())
  {
    Node sc = d_embedSideCondition.substitute(
        d_candidates.begin(), d_candidates.end(), cvals.begin(), cvals.end());
    sc = Rewriter::rewrite(sc);
    Trace("cegqi-engine") << "Check side condition..." << std::endl;
    Trace("cegqi-debug") << "Check side condition : " << sc << std::endl;
    NodeManager* nm = NodeManager::currentNM();
    SmtEngine scSmt(nm->toExprManager());
    scSmt.setIsInternalSubsolver();
    scSmt.setLogic(smt::currentSmtEngine()->getLogicInfo());
    scSmt.assertFormula(sc.toExpr());
    Result r = scSmt.checkSat();
    Trace("cegqi-debug") << "...got side condition : " << r << std::endl;
    if (r == Result::UNSAT)
    {
      return false;
    }
    Trace("cegqi-engine") << "...passed side condition" << std::endl;
  }
  return true;
}

void SynthConjecture::doRefine(std::vector<Node>& lems)
{
  Assert(lems.empty());
  Assert(d_set_ce_sk_vars);

  // first, make skolem substitution
  Trace("cegqi-refine") << "doRefine : construct skolem substitution..."
                        << std::endl;
  std::vector<Node> sk_vars;
  std::vector<Node> sk_subs;
  // collect the substitution over all disjuncts
  if (!d_ce_sk_vars.empty())
  {
    Trace("cegqi-refine") << "Get model values for skolems..." << std::endl;
    Assert(d_inner_vars.size() == d_ce_sk_vars.size());
    if (d_ce_sk_var_mvs.empty())
    {
      std::vector<Node> model_values;
      for (const Node& v : d_ce_sk_vars)
      {
        Node mv = getModelValue(v);
        Trace("cegqi-refine") << "  " << v << " -> " << mv << std::endl;
        model_values.push_back(mv);
      }
      sk_subs.insert(sk_subs.end(), model_values.begin(), model_values.end());
    }
    else
    {
      Assert(d_ce_sk_var_mvs.size() == d_ce_sk_vars.size());
      sk_subs.insert(
          sk_subs.end(), d_ce_sk_var_mvs.begin(), d_ce_sk_var_mvs.end());
    }
    sk_vars.insert(sk_vars.end(), d_inner_vars.begin(), d_inner_vars.end());
  }
  else
  {
    Assert(d_inner_vars.empty());
  }

  std::vector<Node> lem_c;
  Trace("cegqi-refine") << "doRefine : Construct refinement lemma..."
                        << std::endl;
  Trace("cegqi-refine-debug")
      << "  For counterexample skolems : " << d_ce_sk_vars << std::endl;
  Node base_lem;
  if (d_base_inst.getKind() == NOT && d_base_inst[0].getKind() == FORALL)
  {
    base_lem = d_base_inst[0][1];
  }
  else
  {
    base_lem = d_base_inst.negate();
  }

  Assert(sk_vars.size() == sk_subs.size());

  Trace("cegqi-refine") << "doRefine : substitute..." << std::endl;
  base_lem = base_lem.substitute(
      sk_vars.begin(), sk_vars.end(), sk_subs.begin(), sk_subs.end());
  Trace("cegqi-refine") << "doRefine : rewrite..." << std::endl;
  base_lem = d_tds->rewriteNode(base_lem);
  Trace("cegqi-refine") << "doRefine : register refinement lemma " << base_lem
                        << "..." << std::endl;
  d_master->registerRefinementLemma(sk_vars, base_lem, lems);
  Trace("cegqi-refine") << "doRefine : finished" << std::endl;
  d_set_ce_sk_vars = false;
  d_ce_sk_vars.clear();
  d_ce_sk_var_mvs.clear();
}

void SynthConjecture::preregisterConjecture(Node q)
{
  d_ceg_si->preregisterConjecture(q);
}

bool SynthConjecture::getEnumeratedValues(std::vector<Node>& n,
                                          std::vector<Node>& v,
                                          bool& activeIncomplete)
{
  std::vector<Node> ncheck = n;
  n.clear();
  bool ret = true;
  for (unsigned i = 0, size = ncheck.size(); i < size; i++)
  {
    Node e = ncheck[i];
    // if it is not active, we return null
    Node g = d_tds->getActiveGuardForEnumerator(e);
    if (!g.isNull())
    {
      Node gstatus = d_qe->getValuation().getSatValue(g);
      if (gstatus.isNull() || !gstatus.getConst<bool>())
      {
        Trace("cegqi-engine-debug")
            << "Enumerator " << e << " is inactive." << std::endl;
        continue;
      }
    }
    Node nv = getEnumeratedValue(e, activeIncomplete);
    n.push_back(e);
    v.push_back(nv);
    ret = ret && !nv.isNull();
  }
  return ret;
}

Node SynthConjecture::getEnumeratedValue(Node e, bool& activeIncomplete)
{
  bool isEnum = d_tds->isEnumerator(e);

  if (isEnum && !e.getAttribute(SygusSymBreakOkAttribute()))
  {
    // if the current model value of e was not registered by the datatypes
    // sygus solver, or was excluded by symmetry breaking, then it does not
    // have a proper model value that we should consider, thus we return null.
    Trace("cegqi-engine-debug")
        << "Enumerator " << e << " does not have proper model value."
        << std::endl;
    return Node::null();
  }

  if (!isEnum || d_tds->isPassiveEnumerator(e))
  {
    return getModelValue(e);
  }

  // management of actively generated enumerators goes here

  // initialize the enumerated value generator for e
  std::map<Node, std::unique_ptr<EnumValGenerator> >::iterator iteg =
      d_evg.find(e);
  if (iteg == d_evg.end())
  {
    if (d_tds->isVariableAgnosticEnumerator(e))
    {
      d_evg[e].reset(new EnumStreamConcrete(d_tds));
    }
    else
    {
      // Actively-generated enumerators are currently either variable agnostic
      // or basic. The auto mode always prefers the optimized enumerator over
      // the basic one.
      Assert(d_tds->isBasicEnumerator(e));
      if (options::sygusActiveGenMode()
          == options::SygusActiveGenMode::ENUM_BASIC)
      {
        d_evg[e].reset(new EnumValGeneratorBasic(d_tds, e.getType()));
      }
      else
      {
        Assert(options::sygusActiveGenMode()
                   == options::SygusActiveGenMode::ENUM
               || options::sygusActiveGenMode()
                      == options::SygusActiveGenMode::AUTO);
        d_evg[e].reset(new SygusEnumerator(d_tds, this, d_stats));
      }
    }
    Trace("sygus-active-gen")
        << "Active-gen: initialize for " << e << std::endl;
    d_evg[e]->initialize(e);
    d_ev_curr_active_gen[e] = Node::null();
    iteg = d_evg.find(e);
    Trace("sygus-active-gen-debug") << "...finish" << std::endl;
  }
  // if we have a waiting value, return it
  std::map<Node, Node>::iterator itw = d_ev_active_gen_waiting.find(e);
  if (itw != d_ev_active_gen_waiting.end())
  {
    Trace("sygus-active-gen-debug")
        << "Active-gen: return waiting " << itw->second << std::endl;
    return itw->second;
  }
  // Check if there is an (abstract) value absE we were actively generating
  // values based on.
  Node absE = d_ev_curr_active_gen[e];
  bool firstTime = false;
  if (absE.isNull())
  {
    // None currently exist. The next abstract value is the model value for e.
    absE = getModelValue(e);
    if (Trace.isOn("sygus-active-gen"))
    {
      Trace("sygus-active-gen") << "Active-gen: new abstract value : ";
      TermDbSygus::toStreamSygus("sygus-active-gen", e);
      Trace("sygus-active-gen") << " -> ";
      TermDbSygus::toStreamSygus("sygus-active-gen", absE);
      Trace("sygus-active-gen") << std::endl;
    }
    d_ev_curr_active_gen[e] = absE;
    iteg->second->addValue(absE);
    firstTime = true;
  }
  bool inc = true;
  if (!firstTime)
  {
    inc = iteg->second->increment();
  }
  Node v;
  if (inc)
  {
    v = iteg->second->getCurrent();
  }
  Trace("sygus-active-gen-debug") << "...generated " << v
                                  << ", with increment success : " << inc
                                  << std::endl;
  if (!inc)
  {
    // No more concrete values generated from absE.
    NodeManager* nm = NodeManager::currentNM();
    d_ev_curr_active_gen[e] = Node::null();
    std::vector<Node> exp;
    // If we are a basic enumerator, a single abstract value maps to *all*
    // concrete values of its type, thus we don't depend on the current
    // solution.
    if (!d_tds->isBasicEnumerator(e))
    {
      // We must block e = absE
      d_tds->getExplain()->getExplanationForEquality(e, absE, exp);
      for (unsigned i = 0, size = exp.size(); i < size; i++)
      {
        exp[i] = exp[i].negate();
      }
    }
    Node g = d_tds->getActiveGuardForEnumerator(e);
    if (!g.isNull())
    {
      if (d_ev_active_gen_first_val.find(e) == d_ev_active_gen_first_val.end())
      {
        exp.push_back(g.negate());
        d_ev_active_gen_first_val[e] = absE;
      }
    }
    else
    {
      Assert(false);
    }
    Node lem = exp.size() == 1 ? exp[0] : nm->mkNode(OR, exp);
    Trace("cegqi-lemma") << "Cegqi::Lemma : actively-generated enumerator "
                            "exclude current solution : "
                         << lem << std::endl;
    if (Trace.isOn("sygus-active-gen-debug"))
    {
      Trace("sygus-active-gen-debug") << "Active-gen: block ";
      TermDbSygus::toStreamSygus("sygus-active-gen-debug", absE);
      Trace("sygus-active-gen-debug") << std::endl;
    }
    d_qe->getOutputChannel().lemma(lem);
  }
  else
  {
    // We are waiting to send e -> v to the module that requested it.
    if (v.isNull())
    {
      activeIncomplete = true;
    }
    else
    {
      d_ev_active_gen_waiting[e] = v;
    }
    if (Trace.isOn("sygus-active-gen"))
    {
      Trace("sygus-active-gen") << "Active-gen : " << e << " : ";
      TermDbSygus::toStreamSygus("sygus-active-gen", absE);
      Trace("sygus-active-gen") << " -> ";
      TermDbSygus::toStreamSygus("sygus-active-gen", v);
      Trace("sygus-active-gen") << std::endl;
    }
  }

  return v;
}

Node SynthConjecture::getModelValue(Node n)
{
  Trace("cegqi-mv") << "getModelValue for : " << n << std::endl;
  return d_qe->getModel()->getValue(n);
}

void SynthConjecture::debugPrint(const char* c)
{
  Trace(c) << "Synthesis conjecture : " << d_embed_quant << std::endl;
  Trace(c) << "  * Candidate programs : " << d_candidates << std::endl;
  Trace(c) << "  * Counterexample skolems : " << d_ce_sk_vars << std::endl;
}

Node SynthConjecture::getCurrentStreamGuard() const
{
  if (d_stream_strategy != nullptr)
  {
    // the stream guard is the current asserted literal of the stream strategy
    Node lit = d_stream_strategy->getAssertedLiteral();
    if (lit.isNull())
    {
      // if none exist, get the first
      lit = d_stream_strategy->getLiteral(0);
    }
    return lit;
  }
  return Node::null();
}

Node SynthConjecture::getStreamGuardedLemma(Node n) const
{
  if (options::sygusStream())
  {
    // if we are in streaming mode, we guard with the current stream guard
    Node csg = getCurrentStreamGuard();
    Assert(!csg.isNull());
    return NodeManager::currentNM()->mkNode(kind::OR, csg.negate(), n);
  }
  return n;
}

SynthConjecture::SygusStreamDecisionStrategy::SygusStreamDecisionStrategy(
    context::Context* satContext, Valuation valuation)
    : DecisionStrategyFmf(satContext, valuation)
{
}

Node SynthConjecture::SygusStreamDecisionStrategy::mkLiteral(unsigned i)
{
  NodeManager* nm = NodeManager::currentNM();
  Node curr_stream_guard = nm->mkSkolem("G_Stream", nm->booleanType());
  return curr_stream_guard;
}

void SynthConjecture::printAndContinueStream(const std::vector<Node>& enums,
                                             const std::vector<Node>& values)
{
  Assert(d_master != nullptr);
  // we have generated a solution, print it
  // get the current output stream
  // this output stream should coincide with wherever --dump-synth is output on
  Options& nodeManagerOptions = NodeManager::currentNM()->getOptions();
  printSynthSolution(*nodeManagerOptions.getOut());
  excludeCurrentSolution(enums, values);
}

void SynthConjecture::excludeCurrentSolution(const std::vector<Node>& enums,
                                             const std::vector<Node>& values)
{
  // We will not refine the current candidate solution since it is a solution
  // thus, we clear information regarding the current refinement
  d_set_ce_sk_vars = false;
  d_ce_sk_vars.clear();
  d_ce_sk_var_mvs.clear();
  // However, we need to exclude the current solution using an explicit
  // blocking clause, so that we proceed to the next solution. We do this only
  // for passively-generated enumerators (TermDbSygus::isPassiveEnumerator).
  std::vector<Node> exp;
  for (unsigned i = 0, tsize = enums.size(); i < tsize; i++)
  {
    Node cprog = enums[i];
    Assert(d_tds->isEnumerator(cprog));
    if (d_tds->isPassiveEnumerator(cprog))
    {
      Node cval = values[i];
      // add to explanation of exclusion
      d_tds->getExplain()->getExplanationForEquality(cprog, cval, exp);
    }
  }
  if (!exp.empty())
  {
    if (!d_guarded_stream_exc)
    {
      d_guarded_stream_exc = true;
      exp.push_back(d_feasible_guard);
    }
    Node exc_lem = exp.size() == 1
                       ? exp[0]
                       : NodeManager::currentNM()->mkNode(kind::AND, exp);
    exc_lem = exc_lem.negate();
    Trace("cegqi-lemma") << "Cegqi::Lemma : stream exclude current solution : "
                         << exc_lem << std::endl;
    d_qe->getOutputChannel().lemma(exc_lem);
  }
}

void SynthConjecture::printSynthSolution(std::ostream& out)
{
  Trace("cegqi-sol-debug") << "Printing synth solution..." << std::endl;
  Assert(d_quant[0].getNumChildren() == d_embed_quant[0].getNumChildren());
  std::vector<Node> sols;
  std::vector<int> statuses;
  if (!getSynthSolutionsInternal(sols, statuses))
  {
    return;
  }
  NodeManager* nm = NodeManager::currentNM();
  for (unsigned i = 0, size = d_embed_quant[0].getNumChildren(); i < size; i++)
  {
    Node sol = sols[i];
    if (!sol.isNull())
    {
      Node prog = d_embed_quant[0][i];
      int status = statuses[i];
      TypeNode tn = prog.getType();
      const DType& dt = tn.getDType();
      std::stringstream ss;
      ss << prog;
      std::string f(ss.str());
      f.erase(f.begin());
      ++(d_stats.d_solutions);

      bool is_unique_term = true;

      if (status != 0
          && (options::sygusRewSynth() || options::sygusQueryGen()
              || options::sygusFilterSolMode()
                     != options::SygusFilterSolMode::NONE))
      {
        Trace("cegqi-sol-debug") << "Run expression mining..." << std::endl;
        std::map<Node, ExpressionMinerManager>::iterator its =
            d_exprm.find(prog);
        if (its == d_exprm.end())
        {
          d_exprm[prog].initializeSygus(
              d_qe, d_candidates[i], options::sygusSamples(), true);
          if (options::sygusRewSynth())
          {
            d_exprm[prog].enableRewriteRuleSynth();
          }
          if (options::sygusQueryGen())
          {
            d_exprm[prog].enableQueryGeneration(options::sygusQueryGenThresh());
          }
          if (options::sygusFilterSolMode()
              != options::SygusFilterSolMode::NONE)
          {
            if (options::sygusFilterSolMode()
                == options::SygusFilterSolMode::STRONG)
            {
              d_exprm[prog].enableFilterStrongSolutions();
            }
            else if (options::sygusFilterSolMode()
                     == options::SygusFilterSolMode::WEAK)
            {
              d_exprm[prog].enableFilterWeakSolutions();
            }
          }
          its = d_exprm.find(prog);
        }
        bool rew_print = false;
        is_unique_term = d_exprm[prog].addTerm(sol, out, rew_print);
        if (rew_print)
        {
          ++(d_stats.d_candidate_rewrites_print);
        }
        if (!is_unique_term)
        {
          ++(d_stats.d_filtered_solutions);
        }
      }
      if (is_unique_term)
      {
        out << "(define-fun " << f << " ";
        // Only include variables that are truly bound variables of the
        // function-to-synthesize. This means we exclude variables that encode
        // external terms. This ensures that --sygus-stream prints
        // solutions with no arguments on the predicate for responses to
        // the get-abduct command.
        // pvs stores the variables that will be printed in the argument list
        // below.
        std::vector<Node> pvs;
        Node vl = dt.getSygusVarList();
        if (!vl.isNull())
        {
          Assert(vl.getKind() == BOUND_VAR_LIST);
          SygusVarToTermAttribute sta;
          for (const Node& v : vl)
          {
            if (!v.hasAttribute(sta))
            {
              pvs.push_back(v);
            }
          }
        }
        if (pvs.empty())
        {
          out << "() ";
        }
        else
        {
          vl = nm->mkNode(BOUND_VAR_LIST, pvs);
          out << vl << " ";
        }
        out << dt.getSygusType() << " ";
        if (status == 0)
        {
          out << sol;
        }
        else
        {
          Printer::getPrinter(options::outputLanguage())
              ->toStreamSygus(out, sol);
        }
        out << ")" << std::endl;
      }
    }
  }
}

bool SynthConjecture::getSynthSolutions(
    std::map<Node, std::map<Node, Node> >& sol_map)
{
  NodeManager* nm = NodeManager::currentNM();
  std::vector<Node> sols;
  std::vector<int> statuses;
  if (!getSynthSolutionsInternal(sols, statuses))
  {
    return false;
  }
  // we add it to the solution map, indexed by this conjecture
  std::map<Node, Node>& smc = sol_map[d_quant];
  for (unsigned i = 0, size = d_embed_quant[0].getNumChildren(); i < size; i++)
  {
    Node sol = sols[i];
    int status = statuses[i];
    // get the builtin solution
    Node bsol = sol;
    if (status != 0)
    {
      // convert sygus to builtin here
      bsol = d_tds->sygusToBuiltin(sol, sol.getType());
    }
    // convert to lambda
    TypeNode tn = d_embed_quant[0][i].getType();
    const DType& dt = tn.getDType();
    Node fvar = d_quant[0][i];
    Node bvl = dt.getSygusVarList();
    if (!bvl.isNull())
    {
      // since we don't have function subtyping, this assertion should only
      // check the return type
      Assert(fvar.getType().isFunction());
      Assert(fvar.getType().getRangeType().isComparableTo(bsol.getType()));
      bsol = nm->mkNode(LAMBDA, bvl, bsol);
    }
    else
    {
      Assert(fvar.getType().isComparableTo(bsol.getType()));
    }
    // store in map
    smc[fvar] = bsol;
  }
  return true;
}

bool SynthConjecture::getSynthSolutionsInternal(std::vector<Node>& sols,
                                                std::vector<int>& statuses)
{
  if (!d_hasSolution)
  {
    return false;
  }
  for (unsigned i = 0, size = d_embed_quant[0].getNumChildren(); i < size; i++)
  {
    Node prog = d_embed_quant[0][i];
    Trace("cegqi-debug") << "  get solution for " << prog << std::endl;
    TypeNode tn = prog.getType();
    Assert(tn.isDatatype());
    // get the solution
    Node sol;
    int status = -1;
    if (isSingleInvocation())
    {
      Assert(d_ceg_si != NULL);
      sol = d_ceg_si->getSolution(i, tn, status, true);
      if (sol.isNull())
      {
        return false;
      }
      sol = sol.getKind() == LAMBDA ? sol[1] : sol;
    }
    else
    {
      Node cprog = getCandidate(i);
      if (!d_cinfo[cprog].d_inst.empty())
      {
        // the solution is just the last instantiated term
        sol = d_cinfo[cprog].d_inst.back();
        status = 1;

        // check if there was a template
        Node sf = d_quant[0][i];
        Node templ = d_ceg_si->getTemplate(sf);
        if (!templ.isNull())
        {
          Trace("cegqi-inv-debug")
              << sf << " used template : " << templ << std::endl;
          // if it was not embedded into the grammar
          if (!options::sygusTemplEmbedGrammar())
          {
            TNode templa = d_ceg_si->getTemplateArg(sf);
            // make the builtin version of the full solution
            sol = d_tds->sygusToBuiltin(sol, sol.getType());
            Trace("cegqi-inv") << "Builtin version of solution is : " << sol
                               << ", type : " << sol.getType() << std::endl;
            TNode tsol = sol;
            sol = templ.substitute(templa, tsol);
            Trace("cegqi-inv-debug") << "With template : " << sol << std::endl;
            sol = Rewriter::rewrite(sol);
            Trace("cegqi-inv-debug") << "Simplified : " << sol << std::endl;
            // now, reconstruct to the syntax
            sol = d_ceg_si->reconstructToSyntax(sol, tn, status, true);
            sol = sol.getKind() == LAMBDA ? sol[1] : sol;
            Trace("cegqi-inv-debug")
                << "Reconstructed to syntax : " << sol << std::endl;
          }
          else
          {
            Trace("cegqi-inv-debug")
                << "...was embedding into grammar." << std::endl;
          }
        }
        else
        {
          Trace("cegqi-inv-debug")
              << sf << " did not use template" << std::endl;
        }
      }
      else
      {
        Trace("cegqi-warn") << "WARNING : No recorded instantiations for "
                               "syntax-guided solution!"
                            << std::endl;
      }
    }
    sols.push_back(sol);
    statuses.push_back(status);
  }
  return true;
}

Node SynthConjecture::getSymmetryBreakingPredicate(
    Node x, Node e, TypeNode tn, unsigned tindex, unsigned depth)
{
  std::vector<Node> sb_lemmas;

  // based on simple preprocessing
  Node ppred =
      d_ceg_proc->getSymmetryBreakingPredicate(x, e, tn, tindex, depth);
  if (!ppred.isNull())
  {
    sb_lemmas.push_back(ppred);
  }

  // other static conjecture-dependent symmetry breaking goes here

  if (!sb_lemmas.empty())
  {
    return sb_lemmas.size() == 1
               ? sb_lemmas[0]
               : NodeManager::currentNM()->mkNode(kind::AND, sb_lemmas);
  }
  else
  {
    return Node::null();
  }
}

ExampleEvalCache* SynthConjecture::getExampleEvalCache(Node e)
{
  std::map<Node, std::unique_ptr<ExampleEvalCache> >::iterator it =
      d_exampleEvalCache.find(e);
  if (it != d_exampleEvalCache.end())
  {
    return it->second.get();
  }
  Node f = d_tds->getSynthFunForEnumerator(e);
  // if f does not have examples, we don't construct the utility
  if (!d_exampleInfer->hasExamples(f) || d_exampleInfer->getNumExamples(f) == 0)
  {
    d_exampleEvalCache[e].reset(nullptr);
    return nullptr;
  }
  d_exampleEvalCache[e].reset(new ExampleEvalCache(d_tds, this, f, e));
  return d_exampleEvalCache[e].get();
}

}  // namespace quantifiers
}  // namespace theory
} /* namespace CVC4 */<|MERGE_RESOLUTION|>--- conflicted
+++ resolved
@@ -43,13 +43,9 @@
 namespace theory {
 namespace quantifiers {
 
-<<<<<<< HEAD
-SynthConjecture::SynthConjecture(QuantifiersEngine* qe, SynthEngine* p, SygusStatistics& s)
-=======
 SynthConjecture::SynthConjecture(QuantifiersEngine* qe,
                                  SynthEngine* p,
                                  SygusStatistics& s)
->>>>>>> 413bd34c
     : d_qe(qe),
       d_parent(p),
       d_stats(s),
