--- conflicted
+++ resolved
@@ -765,11 +765,7 @@
   bool hasExamples = (d_exampleInfer->hasExamples(f)
                       && d_exampleInfer->getNumExamples(f) != 0);
   d_enumManager[e].reset(new EnumValueManager(
-<<<<<<< HEAD
-      d_env, e, d_qstate, d_qim, d_treg, d_stats, hasExamples));
-=======
       d_env, d_qstate, d_qim, d_treg, d_stats, e, hasExamples));
->>>>>>> 4b0650bf
   EnumValueManager* eman = d_enumManager[e].get();
   // set up the examples
   if (hasExamples)
