/*********************                                                        */
/*! \file synth_conjecture.cpp
 ** \verbatim
 ** Top contributors (to current version):
 **   Andrew Reynolds, Haniel Barbosa, Tim King
 ** This file is part of the CVC4 project.
 ** Copyright (c) 2009-2019 by the authors listed in the file AUTHORS
 ** in the top-level source directory) and their institutional affiliations.
 ** All rights reserved.  See the file COPYING in the top-level source
 ** directory for licensing information.\endverbatim
 **
 ** \brief Implementation of class that encapsulates techniques for a single
 ** (SyGuS) synthesis conjecture.
 **/
#include "theory/quantifiers/sygus/synth_conjecture.h"

#include "expr/datatype.h"
#include "options/base_options.h"
#include "options/datatypes_options.h"
#include "options/quantifiers_options.h"
#include "printer/printer.h"
#include "prop/prop_engine.h"
#include "smt/smt_engine.h"
#include "smt/smt_engine_scope.h"
#include "smt/smt_statistics_registry.h"
#include "theory/datatypes/theory_datatypes_utils.h"
#include "theory/quantifiers/first_order_model.h"
#include "theory/quantifiers/instantiate.h"
#include "theory/quantifiers/quantifiers_attributes.h"
#include "theory/quantifiers/sygus/enum_stream_substitution.h"
#include "theory/quantifiers/sygus/sygus_enumerator.h"
#include "theory/quantifiers/sygus/sygus_enumerator_basic.h"
#include "theory/quantifiers/sygus/synth_engine.h"
#include "theory/quantifiers/sygus/term_database_sygus.h"
#include "theory/quantifiers/term_util.h"
#include "theory/quantifiers_engine.h"
#include "theory/theory_engine.h"

using namespace CVC4::kind;
using namespace std;

namespace CVC4 {
namespace theory {
namespace quantifiers {

SynthConjecture::SynthConjecture(QuantifiersEngine* qe,
                                 SynthEngine* p,
                                 SygusStatistics& s)
    : d_qe(qe),
      d_parent(p),
      d_stats(s),
      d_tds(qe->getTermDatabaseSygus()),
      d_hasSolution(false),
      d_ceg_si(new CegSingleInv(qe, this)),
      d_ceg_proc(new SynthConjectureProcess(qe)),
      d_ceg_gc(new CegGrammarConstructor(qe, this)),
      d_sygus_rconst(new SygusRepairConst(qe)),
      d_exampleInfer(new ExampleInfer(d_tds)),
      d_ceg_pbe(new SygusPbe(qe, this)),
      d_ceg_cegis(new Cegis(qe, this)),
      d_ceg_cegisUnif(new CegisUnif(qe, this)),
      d_sygus_ccore(new CegisCoreConnective(qe, this)),
      d_master(nullptr),
      d_set_ce_sk_vars(false),
      d_repair_index(0),
      d_refine_count(0),
      d_guarded_stream_exc(false)
{
  if (options::sygusSymBreakPbe() || options::sygusUnifPbe())
  {
    d_modules.push_back(d_ceg_pbe.get());
  }
  if (options::sygusUnifPi() != options::SygusUnifPiMode::NONE)
  {
    d_modules.push_back(d_ceg_cegisUnif.get());
  }
  if (options::sygusCoreConnective())
  {
    d_modules.push_back(d_sygus_ccore.get());
  }
  d_modules.push_back(d_ceg_cegis.get());
}

SynthConjecture::~SynthConjecture() {}

void SynthConjecture::presolve()
{
  // we don't have a solution yet
  d_hasSolution = false;
}

void SynthConjecture::assign(Node q)
{
  Assert(d_embed_quant.isNull());
  Assert(q.getKind() == FORALL);
  Trace("cegqi") << "SynthConjecture : assign : " << q << std::endl;
  d_quant = q;
  NodeManager* nm = NodeManager::currentNM();

  // initialize the guard
  d_feasible_guard = nm->mkSkolem("G", nm->booleanType());
  d_feasible_guard = Rewriter::rewrite(d_feasible_guard);
  d_feasible_guard = d_qe->getValuation().ensureLiteral(d_feasible_guard);
  AlwaysAssert(!d_feasible_guard.isNull());

  // pre-simplify the quantified formula based on the process utility
  d_simp_quant = d_ceg_proc->preSimplify(d_quant);

  // compute its attributes
  QAttributes qa;
  QuantAttributes::computeQuantAttributes(q, qa);

  std::map<Node, Node> templates;
  std::map<Node, Node> templates_arg;
  // register with single invocation if applicable
  if (qa.d_sygus)
  {
    d_ceg_si->initialize(d_simp_quant);
    d_simp_quant = d_ceg_si->getSimplifiedConjecture();
    // carry the templates
    for (unsigned i = 0; i < q[0].getNumChildren(); i++)
    {
      Node v = q[0][i];
      Node templ = d_ceg_si->getTemplate(v);
      if (!templ.isNull())
      {
        templates[v] = templ;
        templates_arg[v] = d_ceg_si->getTemplateArg(v);
      }
    }
  }

  // post-simplify the quantified formula based on the process utility
  d_simp_quant = d_ceg_proc->postSimplify(d_simp_quant);

  // finished simplifying the quantified formula at this point

  // convert to deep embedding and finalize single invocation here
  d_embed_quant = d_ceg_gc->process(d_simp_quant, templates, templates_arg);
  Trace("cegqi") << "SynthConjecture : converted to embedding : "
                 << d_embed_quant << std::endl;

  Node sc = qa.d_sygusSideCondition;
  if (!sc.isNull())
  {
    // convert to deep embedding
    d_embedSideCondition = d_ceg_gc->convertToEmbedding(sc);
    Trace("cegqi") << "SynthConjecture : side condition : "
                   << d_embedSideCondition << std::endl;
  }

  // we now finalize the single invocation module, based on the syntax
  // restrictions
  if (qa.d_sygus)
  {
    d_ceg_si->finishInit(d_ceg_gc->isSyntaxRestricted());
  }

  Assert(d_candidates.empty());
  std::vector<Node> vars;
  for (unsigned i = 0; i < d_embed_quant[0].getNumChildren(); i++)
  {
    vars.push_back(d_embed_quant[0][i]);
    Node e =
        NodeManager::currentNM()->mkSkolem("e", d_embed_quant[0][i].getType());
    d_candidates.push_back(e);
  }
  Trace("cegqi") << "Base quantified formula is : " << d_embed_quant
                 << std::endl;
  // construct base instantiation
  d_base_inst = Rewriter::rewrite(d_qe->getInstantiate()->getInstantiation(
      d_embed_quant, vars, d_candidates));
  if (!d_embedSideCondition.isNull())
  {
    d_embedSideCondition = d_embedSideCondition.substitute(
        vars.begin(), vars.end(), d_candidates.begin(), d_candidates.end());
  }
  Trace("cegqi") << "Base instantiation is :      " << d_base_inst << std::endl;

  // initialize the sygus constant repair utility
  if (options::sygusRepairConst())
  {
    d_sygus_rconst->initialize(d_base_inst.negate(), d_candidates);
    if (options::sygusConstRepairAbort())
    {
      if (!d_sygus_rconst->isActive())
      {
        // no constant repair is possible: abort
        std::stringstream ss;
        ss << "Grammar does not allow repair constants." << std::endl;
        throw LogicException(ss.str());
      }
    }
  }
  // initialize the example inference utility
<<<<<<< HEAD
  std::vector<Node> guarded_lemmas;
=======
>>>>>>> c9a7ca1f
  if (!d_exampleInfer->initialize(d_base_inst, d_candidates))
  {
    // there is a contradictory example pair, the conjecture is infeasible.
    Node infLem = d_feasible_guard.negate();
    d_qe->getOutputChannel().lemma(infLem);
    // we don't need to continue initialization in this case
    return;
  }

  // register this term with sygus database and other utilities that impact
  // the enumerative sygus search
  if (!isSingleInvocation())
  {
    d_ceg_proc->initialize(d_base_inst, d_candidates);
    for (unsigned i = 0, size = d_modules.size(); i < size; i++)
    {
      if (d_modules[i]->initialize(
              d_simp_quant, d_base_inst, d_candidates, guarded_lemmas))
      {
        d_master = d_modules[i];
        break;
      }
    }
    Assert(d_master != nullptr);
  }

  Assert(d_qe->getQuantAttributes()->isSygus(q));
  // if the base instantiation is an existential, store its variables
  if (d_base_inst.getKind() == NOT && d_base_inst[0].getKind() == FORALL)
  {
    for (const Node& v : d_base_inst[0][0])
    {
      d_inner_vars.push_back(v);
    }
  }

  // register the strategy
  d_feasible_strategy.reset(
      new DecisionStrategySingleton("sygus_feasible",
                                    d_feasible_guard,
                                    d_qe->getSatContext(),
                                    d_qe->getValuation()));
  d_qe->getTheoryEngine()->getDecisionManager()->registerStrategy(
      DecisionManager::STRAT_QUANT_SYGUS_FEASIBLE, d_feasible_strategy.get());
  // this must be called, both to ensure that the feasible guard is
  // decided on with true polariy, but also to ensure that output channel
  // has been used on this call to check.
  d_qe->getOutputChannel().requirePhase(d_feasible_guard, true);

  Node gneg = d_feasible_guard.negate();
  for (unsigned i = 0; i < guarded_lemmas.size(); i++)
  {
    Node lem = nm->mkNode(OR, gneg, guarded_lemmas[i]);
    Trace("cegqi-lemma") << "Cegqi::Lemma : initial (guarded) lemma : " << lem
                         << std::endl;
    d_qe->getOutputChannel().lemma(lem);
  }

  if (options::sygusStream())
  {
    d_stream_strategy.reset(new SygusStreamDecisionStrategy(
        d_qe->getSatContext(), d_qe->getValuation()));
    d_qe->getTheoryEngine()->getDecisionManager()->registerStrategy(
        DecisionManager::STRAT_QUANT_SYGUS_STREAM_FEASIBLE,
        d_stream_strategy.get());
    d_current_stream_guard = d_stream_strategy->getLiteral(0);
  }
  Trace("cegqi") << "...finished, single invocation = " << isSingleInvocation()
                 << std::endl;
}

Node SynthConjecture::getGuard() const { return d_feasible_guard; }

bool SynthConjecture::isSingleInvocation() const
{
  return d_ceg_si->isSingleInvocation();
}

bool SynthConjecture::needsCheck()
{
  bool value;
  Assert(!d_feasible_guard.isNull());
  // non or fully single invocation : look at guard only
  if (d_qe->getValuation().hasSatValue(d_feasible_guard, value))
  {
    if (!value)
    {
      Trace("cegqi-engine-debug") << "Conjecture is infeasible." << std::endl;
      return false;
    }
    else
    {
      Trace("cegqi-engine-debug") << "Feasible guard " << d_feasible_guard
                                  << " assigned true." << std::endl;
    }
  }
  else
  {
    Trace("cegqi-warn") << "WARNING: Guard " << d_feasible_guard
                        << " is not assigned!" << std::endl;
    Assert(false);
  }
  return true;
}

bool SynthConjecture::needsRefinement() const { return d_set_ce_sk_vars; }
bool SynthConjecture::doCheck(std::vector<Node>& lems)
{
  if (isSingleInvocation())
  {
    // We now try to solve with the single invocation solver, which may or may
    // not succeed in solving the conjecture. In either case,  we are done and
    // return true.
    if (d_ceg_si->solve())
    {
      d_hasSolution = true;
      // the conjecture has a solution, so its negation holds
      Node lem = d_quant.negate();
      lem = getStreamGuardedLemma(lem);
      lems.push_back(lem);
    }
    return true;
  }
  Assert(d_master != nullptr);
  Assert(!d_hasSolution);

  // get the list of terms that the master strategy is interested in
  std::vector<Node> terms;
  d_master->getTermList(d_candidates, terms);

  // process the sygus streaming guard
  if (options::sygusStream())
  {
    Assert(!isSingleInvocation());
    // it may be the case that we have a new solution now
    Node currGuard = getCurrentStreamGuard();
    if (currGuard != d_current_stream_guard)
    {
      std::vector<Node> vals;
      std::vector<int> status;
      getSynthSolutionsInternal(vals, status);
      // we have a new guard, print and continue the stream
      printAndContinueStream(terms, vals);
      d_current_stream_guard = currGuard;
      return true;
    }
  }

  Assert(!d_candidates.empty());

  Trace("cegqi-check") << "CegConjuncture : check, build candidates..."
                       << std::endl;
  std::vector<Node> candidate_values;
  bool constructed_cand = false;

  // If a module is not trying to repair constants in solutions and the option
  // sygusRepairConst  is true, we use a default scheme for trying to repair
  // constants here.
  bool doRepairConst =
      options::sygusRepairConst() && !d_master->usingRepairConst();
  if (doRepairConst)
  {
    // have we tried to repair the previous solution?
    // if not, call the repair constant utility
    unsigned ninst = d_cinfo[d_candidates[0]].d_inst.size();
    if (d_repair_index < ninst)
    {
      std::vector<Node> fail_cvs;
      for (const Node& cprog : d_candidates)
      {
        Assert(d_repair_index < d_cinfo[cprog].d_inst.size());
        fail_cvs.push_back(d_cinfo[cprog].d_inst[d_repair_index]);
      }
      if (Trace.isOn("cegqi-engine"))
      {
        Trace("cegqi-engine") << "CegConjuncture : repair previous solution ";
        for (const Node& fc : fail_cvs)
        {
          std::stringstream ss;
          Printer::getPrinter(options::outputLanguage())->toStreamSygus(ss, fc);
          Trace("cegqi-engine") << ss.str() << " ";
        }
        Trace("cegqi-engine") << std::endl;
      }
      d_repair_index++;
      if (d_sygus_rconst->repairSolution(
              d_candidates, fail_cvs, candidate_values, true))
      {
        constructed_cand = true;
      }
    }
  }

  if (!constructed_cand)
  {
    // get the model value of the relevant terms from the master module
    std::vector<Node> enum_values;
    bool activeIncomplete = false;
    bool fullModel = getEnumeratedValues(terms, enum_values, activeIncomplete);

    // if the master requires a full model and the model is partial, we fail
    if (!d_master->allowPartialModel() && !fullModel)
    {
      // we retain the values in d_ev_active_gen_waiting
      Trace("cegqi-engine-debug") << "...partial model, fail." << std::endl;
      // if we are partial due to an active enumerator, we may still succeed
      // on the next call
      return !activeIncomplete;
    }
    // the waiting values are passed to the module below, clear
    d_ev_active_gen_waiting.clear();

    Assert(terms.size() == enum_values.size());
    bool emptyModel = true;
    for (unsigned i = 0, size = terms.size(); i < size; i++)
    {
      if (!enum_values[i].isNull())
      {
        emptyModel = false;
      }
    }
    if (emptyModel)
    {
      Trace("cegqi-engine-debug") << "...empty model, fail." << std::endl;
      return !activeIncomplete;
    }
    // debug print
    if (Trace.isOn("cegqi-engine"))
    {
      Trace("cegqi-engine") << "  * Value is : ";
      for (unsigned i = 0, size = terms.size(); i < size; i++)
      {
        Node nv = enum_values[i];
        Node onv = nv.isNull() ? d_qe->getModel()->getValue(terms[i]) : nv;
        TypeNode tn = onv.getType();
        std::stringstream ss;
        Printer::getPrinter(options::outputLanguage())->toStreamSygus(ss, onv);
        Trace("cegqi-engine") << terms[i] << " -> ";
        if (nv.isNull())
        {
          Trace("cegqi-engine") << "[EXC: " << ss.str() << "] ";
        }
        else
        {
          Trace("cegqi-engine") << ss.str() << " ";
          if (Trace.isOn("cegqi-engine-rr"))
          {
            Node bv = d_tds->sygusToBuiltin(nv, tn);
            bv = Rewriter::rewrite(bv);
            Trace("cegqi-engine-rr") << " -> " << bv << std::endl;
          }
        }
      }
      Trace("cegqi-engine") << std::endl;
    }
    Assert(candidate_values.empty());
    constructed_cand = d_master->constructCandidates(
        terms, enum_values, d_candidates, candidate_values, lems);
    // now clear the evaluation caches
    for (std::pair<const Node, std::unique_ptr<ExampleEvalCache> >& ecp :
         d_exampleEvalCache)
    {
      ExampleEvalCache* eec = ecp.second.get();
      if (eec != nullptr)
      {
        eec->clearEvaluationAll();
      }
    }
  }

  NodeManager* nm = NodeManager::currentNM();

  // check the side condition if we constructed a candidate
  if (constructed_cand)
  {
    if (!checkSideCondition(candidate_values))
    {
      excludeCurrentSolution(terms, candidate_values);
      Trace("cegqi-engine") << "...failed side condition" << std::endl;
      return false;
    }
  }

  // must get a counterexample to the value of the current candidate
  Node inst;
  if (constructed_cand)
  {
    if (Trace.isOn("cegqi-check"))
    {
      Trace("cegqi-check") << "CegConjuncture : check candidate : "
                           << std::endl;
      for (unsigned i = 0, size = candidate_values.size(); i < size; i++)
      {
        Trace("cegqi-check") << "  " << i << " : " << d_candidates[i] << " -> "
                             << candidate_values[i] << std::endl;
      }
    }
    Assert(candidate_values.size() == d_candidates.size());
    inst = d_base_inst.substitute(d_candidates.begin(),
                                  d_candidates.end(),
                                  candidate_values.begin(),
                                  candidate_values.end());
  }
  else
  {
    inst = d_base_inst;
  }

  // check whether we will run CEGIS on inner skolem variables
  bool sk_refine = (!isGround() || d_refine_count == 0) && constructed_cand;
  if (sk_refine)
  {
    if (options::cegisSample() == options::CegisSampleMode::TRUST)
    {
      // we have that the current candidate passed a sample test
      // since we trust sampling in this mode, we assert there is no
      // counterexample to the conjecture here.
      Node lem = nm->mkNode(OR, d_quant.negate(), nm->mkConst(false));
      lem = getStreamGuardedLemma(lem);
      lems.push_back(lem);
      recordInstantiation(candidate_values);
      d_hasSolution = true;
      return true;
    }
    Assert(!d_set_ce_sk_vars);
  }
  else
  {
    if (!constructed_cand)
    {
      return false;
    }
  }

  // immediately skolemize inner existentials
  Node lem;
  // introduce the skolem variables
  std::vector<Node> sks;
  std::vector<Node> vars;
  if (constructed_cand)
  {
    if (inst.getKind() == NOT && inst[0].getKind() == FORALL)
    {
      for (const Node& v : inst[0][0])
      {
        Node sk = nm->mkSkolem("rsk", v.getType());
        sks.push_back(sk);
        vars.push_back(v);
        Trace("cegqi-check-debug")
            << "  introduce skolem " << sk << " for " << v << "\n";
      }
      lem = inst[0][1].substitute(
          vars.begin(), vars.end(), sks.begin(), sks.end());
      lem = lem.negate();
    }
    else
    {
      // use the instance itself
      lem = inst;
    }
  }
  if (sk_refine)
  {
    d_ce_sk_vars.insert(d_ce_sk_vars.end(), sks.begin(), sks.end());
    d_set_ce_sk_vars = true;
  }

  if (lem.isNull())
  {
    // no lemma to check
    return false;
  }

  // simplify the lemma based on the term database sygus utility
  lem = d_tds->rewriteNode(lem);
  // eagerly unfold applications of evaluation function
  Trace("cegqi-debug") << "pre-unfold counterexample : " << lem << std::endl;
  // record the instantiation
  // this is used for remembering the solution
  recordInstantiation(candidate_values);

  Node query = lem;
  bool success = false;
  if (query.isConst() && !query.getConst<bool>())
  {
    // short circuit the check
    lem = d_quant.negate();
    success = true;
  }
  else
  {
    // This is the "verification lemma", which states
    // either this conjecture does not have a solution, or candidate_values
    // is a solution for this conjecture.
    lem = nm->mkNode(OR, d_quant.negate(), query);
    if (options::sygusVerifySubcall())
    {
      Trace("cegqi-engine") << "  *** Verify with subcall..." << std::endl;
      SmtEngine verifySmt(nm->toExprManager());
      verifySmt.setIsInternalSubsolver();
      verifySmt.setLogic(smt::currentSmtEngine()->getLogicInfo());
      verifySmt.assertFormula(query.toExpr());
      Result r = verifySmt.checkSat();
      Trace("cegqi-engine") << "  ...got " << r << std::endl;
      if (r.asSatisfiabilityResult().isSat() == Result::SAT)
      {
        Trace("cegqi-engine") << "  * Verification lemma failed for:\n   ";
        // do not send out
        for (unsigned i = 0, size = d_ce_sk_vars.size(); i < size; i++)
        {
          Node v = d_ce_sk_vars[i];
          Node mv = Node::fromExpr(verifySmt.getValue(v.toExpr()));
          Trace("cegqi-engine") << vars[i] << " -> " << mv << " ";
          d_ce_sk_var_mvs.push_back(mv);
        }
        Trace("cegqi-engine") << std::endl;
#ifdef CVC4_ASSERTIONS
        // the values for the query should be a complete model
        Node squery = query.substitute(d_ce_sk_vars.begin(),
                                       d_ce_sk_vars.end(),
                                       d_ce_sk_var_mvs.begin(),
                                       d_ce_sk_var_mvs.end());
        Trace("cegqi-debug") << "...squery : " << squery << std::endl;
        squery = Rewriter::rewrite(squery);
        Trace("cegqi-debug") << "...rewrites to : " << squery << std::endl;
        Assert(options::sygusRecFun()
               || (squery.isConst() && squery.getConst<bool>()));
#endif
        return false;
      }
      else if (r.asSatisfiabilityResult().isSat() == Result::UNSAT)
      {
        // if the result in the subcall was unsatisfiable, we avoid
        // rechecking, hence we drop "query" from the verification lemma
        lem = d_quant.negate();
        // we can short circuit adding the lemma (for sygus stream)
        success = true;
      }
      // In the rare case that the subcall is unknown, we add the verification
      // lemma in the main solver. This should only happen if the quantifier
      // free logic is undecidable.
    }
  }
  if (success)
  {
    d_hasSolution = true;
    if (options::sygusStream())
    {
      // if we were successful, we immediately print the current solution.
      // this saves us from introducing a verification lemma and a new guard.
      printAndContinueStream(terms, candidate_values);
      // streaming means now we immediately are looking for a new solution
      d_hasSolution = false;
      return false;
    }
  }
  lem = getStreamGuardedLemma(lem);
  lems.push_back(lem);
  return true;
}

bool SynthConjecture::checkSideCondition(const std::vector<Node>& cvals) const
{
  if (!d_embedSideCondition.isNull())
  {
    Node sc = d_embedSideCondition.substitute(
        d_candidates.begin(), d_candidates.end(), cvals.begin(), cvals.end());
    sc = Rewriter::rewrite(sc);
    Trace("cegqi-engine") << "Check side condition..." << std::endl;
    Trace("cegqi-debug") << "Check side condition : " << sc << std::endl;
    NodeManager* nm = NodeManager::currentNM();
    SmtEngine scSmt(nm->toExprManager());
    scSmt.setIsInternalSubsolver();
    scSmt.setLogic(smt::currentSmtEngine()->getLogicInfo());
    scSmt.assertFormula(sc.toExpr());
    Result r = scSmt.checkSat();
    Trace("cegqi-debug") << "...got side condition : " << r << std::endl;
    if (r == Result::UNSAT)
    {
      return false;
    }
    Trace("cegqi-engine") << "...passed side condition" << std::endl;
  }
  return true;
}

void SynthConjecture::doRefine(std::vector<Node>& lems)
{
  Assert(lems.empty());
  Assert(d_set_ce_sk_vars);

  // first, make skolem substitution
  Trace("cegqi-refine") << "doRefine : construct skolem substitution..."
                        << std::endl;
  std::vector<Node> sk_vars;
  std::vector<Node> sk_subs;
  // collect the substitution over all disjuncts
  if (!d_ce_sk_vars.empty())
  {
    Trace("cegqi-refine") << "Get model values for skolems..." << std::endl;
    Assert(d_inner_vars.size() == d_ce_sk_vars.size());
    if (d_ce_sk_var_mvs.empty())
    {
      std::vector<Node> model_values;
      for (const Node& v : d_ce_sk_vars)
      {
        Node mv = getModelValue(v);
        Trace("cegqi-refine") << "  " << v << " -> " << mv << std::endl;
        model_values.push_back(mv);
      }
      sk_subs.insert(sk_subs.end(), model_values.begin(), model_values.end());
    }
    else
    {
      Assert(d_ce_sk_var_mvs.size() == d_ce_sk_vars.size());
      sk_subs.insert(
          sk_subs.end(), d_ce_sk_var_mvs.begin(), d_ce_sk_var_mvs.end());
    }
    sk_vars.insert(sk_vars.end(), d_inner_vars.begin(), d_inner_vars.end());
  }
  else
  {
    Assert(d_inner_vars.empty());
  }

  std::vector<Node> lem_c;
  Trace("cegqi-refine") << "doRefine : Construct refinement lemma..."
                        << std::endl;
  Trace("cegqi-refine-debug")
      << "  For counterexample skolems : " << d_ce_sk_vars << std::endl;
  Node base_lem;
  if (d_base_inst.getKind() == NOT && d_base_inst[0].getKind() == FORALL)
  {
    base_lem = d_base_inst[0][1];
  }
  else
  {
    base_lem = d_base_inst.negate();
  }

  Assert(sk_vars.size() == sk_subs.size());

  Trace("cegqi-refine") << "doRefine : substitute..." << std::endl;
  base_lem = base_lem.substitute(
      sk_vars.begin(), sk_vars.end(), sk_subs.begin(), sk_subs.end());
  Trace("cegqi-refine") << "doRefine : rewrite..." << std::endl;
  base_lem = d_tds->rewriteNode(base_lem);
  Trace("cegqi-refine") << "doRefine : register refinement lemma " << base_lem
                        << "..." << std::endl;
  d_master->registerRefinementLemma(sk_vars, base_lem, lems);
  Trace("cegqi-refine") << "doRefine : finished" << std::endl;
  d_set_ce_sk_vars = false;
  d_ce_sk_vars.clear();
  d_ce_sk_var_mvs.clear();
}

void SynthConjecture::preregisterConjecture(Node q)
{
  d_ceg_si->preregisterConjecture(q);
}

bool SynthConjecture::getEnumeratedValues(std::vector<Node>& n,
                                          std::vector<Node>& v,
                                          bool& activeIncomplete)
{
  std::vector<Node> ncheck = n;
  n.clear();
  bool ret = true;
  for (unsigned i = 0, size = ncheck.size(); i < size; i++)
  {
    Node e = ncheck[i];
    // if it is not active, we return null
    Node g = d_tds->getActiveGuardForEnumerator(e);
    if (!g.isNull())
    {
      Node gstatus = d_qe->getValuation().getSatValue(g);
      if (gstatus.isNull() || !gstatus.getConst<bool>())
      {
        Trace("cegqi-engine-debug")
            << "Enumerator " << e << " is inactive." << std::endl;
        continue;
      }
    }
    Node nv = getEnumeratedValue(e, activeIncomplete);
    n.push_back(e);
    v.push_back(nv);
    ret = ret && !nv.isNull();
  }
  return ret;
}

Node SynthConjecture::getEnumeratedValue(Node e, bool& activeIncomplete)
{
  bool isEnum = d_tds->isEnumerator(e);

  if (isEnum && !e.getAttribute(SygusSymBreakOkAttribute()))
  {
    // if the current model value of e was not registered by the datatypes
    // sygus solver, or was excluded by symmetry breaking, then it does not
    // have a proper model value that we should consider, thus we return null.
    Trace("cegqi-engine-debug")
        << "Enumerator " << e << " does not have proper model value."
        << std::endl;
    return Node::null();
  }

  if (!isEnum || d_tds->isPassiveEnumerator(e))
  {
    return getModelValue(e);
  }

  // management of actively generated enumerators goes here

  // initialize the enumerated value generator for e
  std::map<Node, std::unique_ptr<EnumValGenerator> >::iterator iteg =
      d_evg.find(e);
  if (iteg == d_evg.end())
  {
    if (d_tds->isVariableAgnosticEnumerator(e))
    {
      d_evg[e].reset(new EnumStreamConcrete(d_tds));
    }
    else
    {
      // Actively-generated enumerators are currently either variable agnostic
      // or basic. The auto mode always prefers the optimized enumerator over
      // the basic one.
      Assert(d_tds->isBasicEnumerator(e));
      if (options::sygusActiveGenMode()
          == options::SygusActiveGenMode::ENUM_BASIC)
      {
        d_evg[e].reset(new EnumValGeneratorBasic(d_tds, e.getType()));
      }
      else
      {
        Assert(options::sygusActiveGenMode()
                   == options::SygusActiveGenMode::ENUM
               || options::sygusActiveGenMode()
                      == options::SygusActiveGenMode::AUTO);
        d_evg[e].reset(new SygusEnumerator(d_tds, this, d_stats));
      }
    }
    Trace("sygus-active-gen")
        << "Active-gen: initialize for " << e << std::endl;
    d_evg[e]->initialize(e);
    d_ev_curr_active_gen[e] = Node::null();
    iteg = d_evg.find(e);
    Trace("sygus-active-gen-debug") << "...finish" << std::endl;
  }
  // if we have a waiting value, return it
  std::map<Node, Node>::iterator itw = d_ev_active_gen_waiting.find(e);
  if (itw != d_ev_active_gen_waiting.end())
  {
    Trace("sygus-active-gen-debug")
        << "Active-gen: return waiting " << itw->second << std::endl;
    return itw->second;
  }
  // Check if there is an (abstract) value absE we were actively generating
  // values based on.
  Node absE = d_ev_curr_active_gen[e];
  bool firstTime = false;
  if (absE.isNull())
  {
    // None currently exist. The next abstract value is the model value for e.
    absE = getModelValue(e);
    if (Trace.isOn("sygus-active-gen"))
    {
      Trace("sygus-active-gen") << "Active-gen: new abstract value : ";
      TermDbSygus::toStreamSygus("sygus-active-gen", e);
      Trace("sygus-active-gen") << " -> ";
      TermDbSygus::toStreamSygus("sygus-active-gen", absE);
      Trace("sygus-active-gen") << std::endl;
    }
    d_ev_curr_active_gen[e] = absE;
    iteg->second->addValue(absE);
    firstTime = true;
  }
  bool inc = true;
  if (!firstTime)
  {
    inc = iteg->second->increment();
  }
  Node v;
  if (inc)
  {
    v = iteg->second->getCurrent();
  }
  Trace("sygus-active-gen-debug") << "...generated " << v
                                  << ", with increment success : " << inc
                                  << std::endl;
  if (!inc)
  {
    // No more concrete values generated from absE.
    NodeManager* nm = NodeManager::currentNM();
    d_ev_curr_active_gen[e] = Node::null();
    std::vector<Node> exp;
    // If we are a basic enumerator, a single abstract value maps to *all*
    // concrete values of its type, thus we don't depend on the current
    // solution.
    if (!d_tds->isBasicEnumerator(e))
    {
      // We must block e = absE
      d_tds->getExplain()->getExplanationForEquality(e, absE, exp);
      for (unsigned i = 0, size = exp.size(); i < size; i++)
      {
        exp[i] = exp[i].negate();
      }
    }
    Node g = d_tds->getActiveGuardForEnumerator(e);
    if (!g.isNull())
    {
      if (d_ev_active_gen_first_val.find(e) == d_ev_active_gen_first_val.end())
      {
        exp.push_back(g.negate());
        d_ev_active_gen_first_val[e] = absE;
      }
    }
    else
    {
      Assert(false);
    }
    Node lem = exp.size() == 1 ? exp[0] : nm->mkNode(OR, exp);
    Trace("cegqi-lemma") << "Cegqi::Lemma : actively-generated enumerator "
                            "exclude current solution : "
                         << lem << std::endl;
    if (Trace.isOn("sygus-active-gen-debug"))
    {
      Trace("sygus-active-gen-debug") << "Active-gen: block ";
      TermDbSygus::toStreamSygus("sygus-active-gen-debug", absE);
      Trace("sygus-active-gen-debug") << std::endl;
    }
    d_qe->getOutputChannel().lemma(lem);
  }
  else
  {
    // We are waiting to send e -> v to the module that requested it.
    if (v.isNull())
    {
      activeIncomplete = true;
    }
    else
    {
      d_ev_active_gen_waiting[e] = v;
    }
    if (Trace.isOn("sygus-active-gen"))
    {
      Trace("sygus-active-gen") << "Active-gen : " << e << " : ";
      TermDbSygus::toStreamSygus("sygus-active-gen", absE);
      Trace("sygus-active-gen") << " -> ";
      TermDbSygus::toStreamSygus("sygus-active-gen", v);
      Trace("sygus-active-gen") << std::endl;
    }
  }

  return v;
}

Node SynthConjecture::getModelValue(Node n)
{
  Trace("cegqi-mv") << "getModelValue for : " << n << std::endl;
  return d_qe->getModel()->getValue(n);
}

void SynthConjecture::debugPrint(const char* c)
{
  Trace(c) << "Synthesis conjecture : " << d_embed_quant << std::endl;
  Trace(c) << "  * Candidate programs : " << d_candidates << std::endl;
  Trace(c) << "  * Counterexample skolems : " << d_ce_sk_vars << std::endl;
}

Node SynthConjecture::getCurrentStreamGuard() const
{
  if (d_stream_strategy != nullptr)
  {
    // the stream guard is the current asserted literal of the stream strategy
    Node lit = d_stream_strategy->getAssertedLiteral();
    if (lit.isNull())
    {
      // if none exist, get the first
      lit = d_stream_strategy->getLiteral(0);
    }
    return lit;
  }
  return Node::null();
}

Node SynthConjecture::getStreamGuardedLemma(Node n) const
{
  if (options::sygusStream())
  {
    // if we are in streaming mode, we guard with the current stream guard
    Node csg = getCurrentStreamGuard();
    Assert(!csg.isNull());
    return NodeManager::currentNM()->mkNode(kind::OR, csg.negate(), n);
  }
  return n;
}

SynthConjecture::SygusStreamDecisionStrategy::SygusStreamDecisionStrategy(
    context::Context* satContext, Valuation valuation)
    : DecisionStrategyFmf(satContext, valuation)
{
}

Node SynthConjecture::SygusStreamDecisionStrategy::mkLiteral(unsigned i)
{
  NodeManager* nm = NodeManager::currentNM();
  Node curr_stream_guard = nm->mkSkolem("G_Stream", nm->booleanType());
  return curr_stream_guard;
}

void SynthConjecture::printAndContinueStream(const std::vector<Node>& enums,
                                             const std::vector<Node>& values)
{
  Assert(d_master != nullptr);
  // we have generated a solution, print it
  // get the current output stream
  // this output stream should coincide with wherever --dump-synth is output on
  Options& nodeManagerOptions = NodeManager::currentNM()->getOptions();
  printSynthSolution(*nodeManagerOptions.getOut());
  excludeCurrentSolution(enums, values);
}

void SynthConjecture::excludeCurrentSolution(const std::vector<Node>& enums,
                                             const std::vector<Node>& values)
{
  // We will not refine the current candidate solution since it is a solution
  // thus, we clear information regarding the current refinement
  d_set_ce_sk_vars = false;
  d_ce_sk_vars.clear();
  d_ce_sk_var_mvs.clear();
  // However, we need to exclude the current solution using an explicit
  // blocking clause, so that we proceed to the next solution. We do this only
  // for passively-generated enumerators (TermDbSygus::isPassiveEnumerator).
  std::vector<Node> exp;
  for (unsigned i = 0, tsize = enums.size(); i < tsize; i++)
  {
    Node cprog = enums[i];
    Assert(d_tds->isEnumerator(cprog));
    if (d_tds->isPassiveEnumerator(cprog))
    {
      Node cval = values[i];
      // add to explanation of exclusion
      d_tds->getExplain()->getExplanationForEquality(cprog, cval, exp);
    }
  }
  if (!exp.empty())
  {
    if (!d_guarded_stream_exc)
    {
      d_guarded_stream_exc = true;
      exp.push_back(d_feasible_guard);
    }
    Node exc_lem = exp.size() == 1
                       ? exp[0]
                       : NodeManager::currentNM()->mkNode(kind::AND, exp);
    exc_lem = exc_lem.negate();
    Trace("cegqi-lemma") << "Cegqi::Lemma : stream exclude current solution : "
                         << exc_lem << std::endl;
    d_qe->getOutputChannel().lemma(exc_lem);
  }
}

void SynthConjecture::printSynthSolution(std::ostream& out)
{
  Trace("cegqi-sol-debug") << "Printing synth solution..." << std::endl;
  Assert(d_quant[0].getNumChildren() == d_embed_quant[0].getNumChildren());
  std::vector<Node> sols;
  std::vector<int> statuses;
  if (!getSynthSolutionsInternal(sols, statuses))
  {
    return;
  }
  NodeManager* nm = NodeManager::currentNM();
  for (unsigned i = 0, size = d_embed_quant[0].getNumChildren(); i < size; i++)
  {
    Node sol = sols[i];
    if (!sol.isNull())
    {
      Node prog = d_embed_quant[0][i];
      int status = statuses[i];
      TypeNode tn = prog.getType();
      const DType& dt = tn.getDType();
      std::stringstream ss;
      ss << prog;
      std::string f(ss.str());
      f.erase(f.begin());
      ++(d_stats.d_solutions);

      bool is_unique_term = true;

      if (status != 0
          && (options::sygusRewSynth() || options::sygusQueryGen()
              || options::sygusFilterSolMode()
                     != options::SygusFilterSolMode::NONE))
      {
        Trace("cegqi-sol-debug") << "Run expression mining..." << std::endl;
        std::map<Node, ExpressionMinerManager>::iterator its =
            d_exprm.find(prog);
        if (its == d_exprm.end())
        {
          d_exprm[prog].initializeSygus(
              d_qe, d_candidates[i], options::sygusSamples(), true);
          if (options::sygusRewSynth())
          {
            d_exprm[prog].enableRewriteRuleSynth();
          }
          if (options::sygusQueryGen())
          {
            d_exprm[prog].enableQueryGeneration(options::sygusQueryGenThresh());
          }
          if (options::sygusFilterSolMode()
              != options::SygusFilterSolMode::NONE)
          {
            if (options::sygusFilterSolMode()
                == options::SygusFilterSolMode::STRONG)
            {
              d_exprm[prog].enableFilterStrongSolutions();
            }
            else if (options::sygusFilterSolMode()
                     == options::SygusFilterSolMode::WEAK)
            {
              d_exprm[prog].enableFilterWeakSolutions();
            }
          }
          its = d_exprm.find(prog);
        }
        bool rew_print = false;
        is_unique_term = d_exprm[prog].addTerm(sol, out, rew_print);
        if (rew_print)
        {
          ++(d_stats.d_candidate_rewrites_print);
        }
        if (!is_unique_term)
        {
          ++(d_stats.d_filtered_solutions);
        }
      }
      if (is_unique_term)
      {
        out << "(define-fun " << f << " ";
        // Only include variables that are truly bound variables of the
        // function-to-synthesize. This means we exclude variables that encode
        // external terms. This ensures that --sygus-stream prints
        // solutions with no arguments on the predicate for responses to
        // the get-abduct command.
        // pvs stores the variables that will be printed in the argument list
        // below.
        std::vector<Node> pvs;
        Node vl = dt.getSygusVarList();
        if (!vl.isNull())
        {
          Assert(vl.getKind() == BOUND_VAR_LIST);
          SygusVarToTermAttribute sta;
          for (const Node& v : vl)
          {
            if (!v.hasAttribute(sta))
            {
              pvs.push_back(v);
            }
          }
        }
        if (pvs.empty())
        {
          out << "() ";
        }
        else
        {
          vl = nm->mkNode(BOUND_VAR_LIST, pvs);
          out << vl << " ";
        }
        out << dt.getSygusType() << " ";
        if (status == 0)
        {
          out << sol;
        }
        else
        {
          Printer::getPrinter(options::outputLanguage())
              ->toStreamSygus(out, sol);
        }
        out << ")" << std::endl;
      }
    }
  }
}

bool SynthConjecture::getSynthSolutions(
    std::map<Node, std::map<Node, Node> >& sol_map)
{
  NodeManager* nm = NodeManager::currentNM();
  std::vector<Node> sols;
  std::vector<int> statuses;
  if (!getSynthSolutionsInternal(sols, statuses))
  {
    return false;
  }
  // we add it to the solution map, indexed by this conjecture
  std::map<Node, Node>& smc = sol_map[d_quant];
  for (unsigned i = 0, size = d_embed_quant[0].getNumChildren(); i < size; i++)
  {
    Node sol = sols[i];
    int status = statuses[i];
    // get the builtin solution
    Node bsol = sol;
    if (status != 0)
    {
      // convert sygus to builtin here
      bsol = d_tds->sygusToBuiltin(sol, sol.getType());
    }
    // convert to lambda
    TypeNode tn = d_embed_quant[0][i].getType();
    const DType& dt = tn.getDType();
    Node fvar = d_quant[0][i];
    Node bvl = dt.getSygusVarList();
    if (!bvl.isNull())
    {
      // since we don't have function subtyping, this assertion should only
      // check the return type
      Assert(fvar.getType().isFunction());
      Assert(fvar.getType().getRangeType().isComparableTo(bsol.getType()));
      bsol = nm->mkNode(LAMBDA, bvl, bsol);
    }
    else
    {
      Assert(fvar.getType().isComparableTo(bsol.getType()));
    }
    // store in map
    smc[fvar] = bsol;
  }
  return true;
}

bool SynthConjecture::getSynthSolutionsInternal(std::vector<Node>& sols,
                                                std::vector<int>& statuses)
{
  if (!d_hasSolution)
  {
    return false;
  }
  for (unsigned i = 0, size = d_embed_quant[0].getNumChildren(); i < size; i++)
  {
    Node prog = d_embed_quant[0][i];
    Trace("cegqi-debug") << "  get solution for " << prog << std::endl;
    TypeNode tn = prog.getType();
    Assert(tn.isDatatype());
    // get the solution
    Node sol;
    int status = -1;
    if (isSingleInvocation())
    {
      Assert(d_ceg_si != NULL);
      sol = d_ceg_si->getSolution(i, tn, status, true);
      if (sol.isNull())
      {
        return false;
      }
      sol = sol.getKind() == LAMBDA ? sol[1] : sol;
    }
    else
    {
      Node cprog = getCandidate(i);
      if (!d_cinfo[cprog].d_inst.empty())
      {
        // the solution is just the last instantiated term
        sol = d_cinfo[cprog].d_inst.back();
        status = 1;

        // check if there was a template
        Node sf = d_quant[0][i];
        Node templ = d_ceg_si->getTemplate(sf);
        if (!templ.isNull())
        {
          Trace("cegqi-inv-debug")
              << sf << " used template : " << templ << std::endl;
          // if it was not embedded into the grammar
          if (!options::sygusTemplEmbedGrammar())
          {
            TNode templa = d_ceg_si->getTemplateArg(sf);
            // make the builtin version of the full solution
            sol = d_tds->sygusToBuiltin(sol, sol.getType());
            Trace("cegqi-inv") << "Builtin version of solution is : " << sol
                               << ", type : " << sol.getType() << std::endl;
            TNode tsol = sol;
            sol = templ.substitute(templa, tsol);
            Trace("cegqi-inv-debug") << "With template : " << sol << std::endl;
            sol = Rewriter::rewrite(sol);
            Trace("cegqi-inv-debug") << "Simplified : " << sol << std::endl;
            // now, reconstruct to the syntax
            sol = d_ceg_si->reconstructToSyntax(sol, tn, status, true);
            sol = sol.getKind() == LAMBDA ? sol[1] : sol;
            Trace("cegqi-inv-debug")
                << "Reconstructed to syntax : " << sol << std::endl;
          }
          else
          {
            Trace("cegqi-inv-debug")
                << "...was embedding into grammar." << std::endl;
          }
        }
        else
        {
          Trace("cegqi-inv-debug")
              << sf << " did not use template" << std::endl;
        }
      }
      else
      {
        Trace("cegqi-warn") << "WARNING : No recorded instantiations for "
                               "syntax-guided solution!"
                            << std::endl;
      }
    }
    sols.push_back(sol);
    statuses.push_back(status);
  }
  return true;
}

Node SynthConjecture::getSymmetryBreakingPredicate(
    Node x, Node e, TypeNode tn, unsigned tindex, unsigned depth)
{
  std::vector<Node> sb_lemmas;

  // based on simple preprocessing
  Node ppred =
      d_ceg_proc->getSymmetryBreakingPredicate(x, e, tn, tindex, depth);
  if (!ppred.isNull())
  {
    sb_lemmas.push_back(ppred);
  }

  // other static conjecture-dependent symmetry breaking goes here

  if (!sb_lemmas.empty())
  {
    return sb_lemmas.size() == 1
               ? sb_lemmas[0]
               : NodeManager::currentNM()->mkNode(kind::AND, sb_lemmas);
  }
  else
  {
    return Node::null();
  }
}

ExampleEvalCache* SynthConjecture::getExampleEvalCache(Node e)
{
  std::map<Node, std::unique_ptr<ExampleEvalCache> >::iterator it =
      d_exampleEvalCache.find(e);
  if (it != d_exampleEvalCache.end())
  {
    return it->second.get();
  }
  Node f = d_tds->getSynthFunForEnumerator(e);
  // if f does not have examples, we don't construct the utility
  if (!d_exampleInfer->hasExamples(f) || d_exampleInfer->getNumExamples(f) == 0)
  {
    d_exampleEvalCache[e].reset(nullptr);
    return nullptr;
  }
  d_exampleEvalCache[e].reset(new ExampleEvalCache(d_tds, this, f, e));
  return d_exampleEvalCache[e].get();
}

}  // namespace quantifiers
}  // namespace theory
} /* namespace CVC4 */<|MERGE_RESOLUTION|>--- conflicted
+++ resolved
@@ -193,10 +193,6 @@
     }
   }
   // initialize the example inference utility
-<<<<<<< HEAD
-  std::vector<Node> guarded_lemmas;
-=======
->>>>>>> c9a7ca1f
   if (!d_exampleInfer->initialize(d_base_inst, d_candidates))
   {
     // there is a contradictory example pair, the conjecture is infeasible.
@@ -208,6 +204,7 @@
 
   // register this term with sygus database and other utilities that impact
   // the enumerative sygus search
+  std::vector<Node> guarded_lemmas;
   if (!isSingleInvocation())
   {
     d_ceg_proc->initialize(d_base_inst, d_candidates);
