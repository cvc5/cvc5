--- conflicted
+++ resolved
@@ -256,19 +256,7 @@
    */
   void printAndContinueStream();
   //-------------------------------- end sygus stream
-<<<<<<< HEAD
-  //-------------------------------- non-syntax guided (deprecated)
-  /** Whether we are syntax-guided (e.g. was the input in SyGuS format).
-   * This includes SyGuS inputs where no syntactic restrictions are provided.
-   */
-  bool d_syntax_guided;
-  /** the guard for non-syntax-guided synthesis */
-  Node d_nsg_guard;
-  //-------------------------------- end non-syntax guided (deprecated)
   /** expression miner managers for each program variable
-=======
-  /** candidate rewrite objects for each program variable
->>>>>>> 9f9f8d29
    *
    * This is used for the sygusRewSynth() option to synthesize new candidate
    * rewrite rules.
