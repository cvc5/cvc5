--- conflicted
+++ resolved
@@ -261,23 +261,11 @@
    */
   void printAndContinueStream();
   //-------------------------------- end sygus stream
-<<<<<<< HEAD
-  //-------------------------------- non-syntax guided (deprecated)
-  /** Whether we are syntax-guided (e.g. was the input in SyGuS format).
-   * This includes SyGuS inputs where no syntactic restrictions are provided.
-   */
-  bool d_syntax_guided;
-  /** the guard for non-syntax-guided synthesis */
-  Node d_nsg_guard;
-  //-------------------------------- end non-syntax guided (deprecated)
-  /** expression miner managers for each program variable
-=======
   /** expression miner managers for each function-to-synthesize
    *
    * Notice that for each function-to-synthesize, we enumerate a stream of
    * candidate solutions, where each of these streams is independent. Thus,
    * we maintain separate expression miner managers for each of them.
->>>>>>> 4a9a0dcb
    *
    * This is used for the sygusRewSynth() option to synthesize new candidate
    * rewrite rules.
