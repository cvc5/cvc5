--- conflicted
+++ resolved
@@ -21,11 +21,7 @@
 #include <memory>
 
 #include "theory/decision_manager.h"
-<<<<<<< HEAD
-#include "theory/quantifiers/candidate_rewrite_database.h"
-=======
 #include "theory/quantifiers/expr_miner_manager.h"
->>>>>>> dd92afc3
 #include "theory/quantifiers/sygus/ce_guided_single_inv.h"
 #include "theory/quantifiers/sygus/cegis.h"
 #include "theory/quantifiers/sygus/cegis_unif.h"
@@ -54,12 +50,6 @@
   Node getConjecture() { return d_quant; }
   /** get deep embedding version of conjecture */
   Node getEmbeddedConjecture() { return d_embed_quant; }
-<<<<<<< HEAD
-
-=======
-  /** get next decision request */
-  Node getNextDecisionRequest( unsigned& priority );
->>>>>>> dd92afc3
   //-------------------------------for counterexample-guided check/refine
   /** increment the number of times we have successfully done candidate
    * refinement */
@@ -267,11 +257,6 @@
     }
   };
   std::unique_ptr<SygusStreamDecisionStrategy> d_stream_strategy;
-<<<<<<< HEAD
-  /** the streaming guards for sygus streaming mode */
-  std::vector< Node > d_stream_guards;
-=======
->>>>>>> dd92afc3
   /** get current stream guard */
   Node getCurrentStreamGuard() const;
   /** get stream guarded lemma
