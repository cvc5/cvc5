--- conflicted
+++ resolved
@@ -473,10 +473,7 @@
 SygusUnifIo::SygusUnifIo()
     : d_check_sol(false),
       d_cond_count(0),
-<<<<<<< HEAD
       d_sol_term_size(0),
-=======
->>>>>>> 64624a5f
       d_sol_cons_nondet(false),
       d_solConsUsingInfoGain(false)
 {
@@ -789,11 +786,8 @@
     Trace("sygus-pbe") << "Construct solution, #iterations = " << d_cond_count
                        << std::endl;
     d_check_sol = false;
-<<<<<<< HEAD
     Node newSolution;
-=======
     d_solConsUsingInfoGain = false;
->>>>>>> 64624a5f
     // try multiple times if we have done multiple conditions, due to
     // non-determinism
     for (unsigned i = 0; i <= d_cond_count; i++)
@@ -816,26 +810,18 @@
                            << std::endl;
         Trace("sygus-pbe") << "...solved at iteration " << i << std::endl;
         d_solution = vcc;
-<<<<<<< HEAD
         newSolution = vcc;
         d_sol_term_size = d_tds->getSygusTermSize(vcc);
         Trace("sygus-pbe-sol")
             << "PBE solution size: " << d_sol_term_size << std::endl;
-=======
-        sol_term_size = d_tds->getSygusTermSize(vcc);
->>>>>>> 64624a5f
         // We've determined its feasible, now, enable information gain and
         // retry. We do this since information gain comes with an overhead,
         // and we want testing feasibility to be fast.
         if (!d_solConsUsingInfoGain)
         {
-<<<<<<< HEAD
-          // we permanently enable information gain now
+          // we permanently enable information gain and minimality now
           d_solConsUsingInfoGain = true;
           d_enableMinimality = true;
-=======
-          d_solConsUsingInfoGain = true;
->>>>>>> 64624a5f
           i = 0;
         }
       }
@@ -1069,11 +1055,7 @@
           }
           if (!str_solved.empty())
           {
-<<<<<<< HEAD
-            ret_dt = constructBestStringSolvedTerm(e, str_solved);
-=======
             ret_dt = constructBestSolvedTerm(e, str_solved);
->>>>>>> 64624a5f
             indent("sygus-sui-dt", ind);
             Trace("sygus-sui-dt") << "return PBE: success : string solved "
                                   << d_tds->sygusToBuiltin(ret_dt) << std::endl;
@@ -1405,36 +1387,17 @@
 }
 
 Node SygusUnifIo::constructBestConditional(Node ce,
-<<<<<<< HEAD
-                                           const std::vector<Node>& solved)
+                                           const std::vector<Node>& conds)
 {
   if (!d_solConsUsingInfoGain)
   {
-    return SygusUnif::constructBestConditional(ce, solved);
-=======
-                                           const std::vector<Node>& conds)
-{
-  if (!d_solConsUsingInfoGain)
-  {
     return SygusUnif::constructBestConditional(ce, conds);
->>>>>>> 64624a5f
   }
   UnifContextIo& x = d_context;
   // use information gain heuristic
   Trace("sygus-sui-dt-igain") << "Best information gain in context ";
   print_val("sygus-sui-dt-igain", x.d_vals);
   Trace("sygus-sui-dt-igain") << std::endl;
-<<<<<<< HEAD
-  std::vector<unsigned> activeIndices;
-  std::map<unsigned, std::map<Node, std::map<Node, unsigned>>> eval;
-  std::map<unsigned, std::map<Node, unsigned>> evalCount;
-  unsigned nsolved = solved.size();
-  EnumCache& ecache = d_ecache[ce];
-  std::vector<unsigned> eindex;
-  for (unsigned j = 0; j < nsolved; j++)
-  {
-    eindex.push_back(ecache.d_enum_val_to_index[solved[j]]);
-=======
   // set of indices that are active in this branch, i.e. x.d_vals[i] is true
   std::vector<unsigned> activeIndices;
   // map (j,t,s) -> n, such that the j^th condition in the vector conds
@@ -1451,7 +1414,6 @@
   for (unsigned j = 0; j < nconds; j++)
   {
     eindex.push_back(ecache.d_enum_val_to_index[conds[j]]);
->>>>>>> 64624a5f
   }
   unsigned activePoints = 0;
   for (unsigned i = 0, npoints = x.d_vals.size(); i < npoints; i++)
@@ -1460,11 +1422,7 @@
     {
       activePoints++;
       Node eo = d_examples_out[i];
-<<<<<<< HEAD
-      for (unsigned j = 0; j < nsolved; j++)
-=======
       for (unsigned j = 0; j < nconds; j++)
->>>>>>> 64624a5f
       {
         Node resn = ecache.d_enum_vals_res[eindex[j]][i];
         Assert(resn.isConst());
@@ -1474,13 +1432,6 @@
     }
   }
   AlwaysAssert(activePoints > 0);
-<<<<<<< HEAD
-  double minEntropy = 2.0;
-  unsigned bestIndex = 0;
-  int numEqual = 1;
-  for (unsigned j = 0; j < nsolved; j++)
-  {
-=======
   // find the condition that leads to the lowest entropy
   // initially set minEntropy to > 1.0.
   double minEntropy = 2.0;
@@ -1494,7 +1445,6 @@
     // Then, the entropy of C is:
     //   sum{t}. prob(t)*( sum{s}. -prob(s|t)*log2(prob(s|t)) )
     // where notice this is always between 0 and 1.
->>>>>>> 64624a5f
     double entropySum = 0.0;
     Trace("sygus-sui-dt-igain") << j << " : ";
     for (std::pair<const Node, std::map<Node, unsigned>>& ej : eval[j])
@@ -1519,7 +1469,6 @@
       }
     }
     Trace("sygus-sui-dt-igain") << "..." << entropySum << std::endl;
-<<<<<<< HEAD
     // either less, or equal and coin flip passes
     bool doSet = false;
     if (entropySum == minEntropy)
@@ -1536,22 +1485,14 @@
       numEqual = 1;
     }
     if (doSet)
-=======
-    if (entropySum < minEntropy)
->>>>>>> 64624a5f
     {
       minEntropy = entropySum;
       bestIndex = j;
     }
   }
 
-<<<<<<< HEAD
-  Assert(!solved.empty());
-  return solved[bestIndex];
-=======
   Assert(!conds.empty());
   return conds[bestIndex];
->>>>>>> 64624a5f
 }
 
 } /* CVC4::theory::quantifiers namespace */
