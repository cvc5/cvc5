--- conflicted
+++ resolved
@@ -176,11 +176,7 @@
     if( Trigger::isAtomicTrigger( d_match_pattern ) ){
       if (d_match_pattern.getKind() == APPLY_CONSTRUCTOR)
       {
-<<<<<<< HEAD
-        // 1-constructors have a trivially way of generating candidates in a
-=======
         // 1-constructors have a trivial way of generating candidates in a
->>>>>>> e09be104
         // given equivalence class
         const Datatype& dt =
             static_cast<DatatypeType>(d_match_pattern.getType().toType())
@@ -216,15 +212,9 @@
     }else if( d_match_pattern.getKind()==EQUAL &&
               d_match_pattern[0].getKind()==INST_CONSTANT && d_match_pattern[1].getKind()==INST_CONSTANT ){
       //we will be producing candidates via literal matching heuristics
-<<<<<<< HEAD
-      Assert( d_pattern.getKind()==NOT );
-      //candidates will be all disequalities
-      d_cg = new inst::CandidateGeneratorQELitDeq( qe, d_match_pattern );
-=======
       Assert(d_pattern.getKind() == NOT);
       // candidates will be all disequalities
       d_cg = new inst::CandidateGeneratorQELitDeq(qe, d_match_pattern);
->>>>>>> e09be104
     }else{
       Trace("inst-match-gen-warn") << "(?) Unknown matching pattern is " << d_match_pattern << std::endl;
     }
