/*********************                                                        */
/*! \file trigger.cpp
 ** \verbatim
 ** Top contributors (to current version):
 **   Andrew Reynolds, Morgan Deters, Mathias Preiner
 ** This file is part of the CVC4 project.
 ** Copyright (c) 2009-2020 by the authors listed in the file AUTHORS
 ** in the top-level source directory and their institutional affiliations.
 ** All rights reserved.  See the file COPYING in the top-level source
 ** directory for licensing information.\endverbatim
 **
 ** \brief Implementation of trigger class
 **/

#include "theory/quantifiers/ematching/trigger.h"

#include "expr/node_algorithm.h"
#include "expr/skolem_manager.h"
#include "theory/arith/arith_msum.h"
#include "theory/quantifiers/ematching/candidate_generator.h"
#include "theory/quantifiers/ematching/ho_trigger.h"
#include "theory/quantifiers/ematching/inst_match_generator.h"
#include "theory/quantifiers/instantiate.h"
#include "theory/quantifiers/quantifiers_attributes.h"
#include "theory/quantifiers/term_database.h"
#include "theory/quantifiers/term_util.h"
#include "theory/quantifiers_engine.h"
#include "theory/theory_engine.h"
#include "theory/uf/equality_engine.h"
#include "util/hash.h"

using namespace std;
using namespace CVC4::kind;
using namespace CVC4::context;

namespace CVC4 {
namespace theory {
namespace inst {

void TriggerTermInfo::init( Node q, Node n, int reqPol, Node reqPolEq ){
  if( d_fv.empty() ){
    quantifiers::TermUtil::computeInstConstContainsForQuant(q, n, d_fv);
  }
  if( d_reqPol==0 ){
    d_reqPol = reqPol;
    d_reqPolEq = reqPolEq;
  }else{
    //determined a ground (dis)equality must hold or else q is a tautology?
  }
  d_weight = Trigger::getTriggerWeight(n);
}

/** trigger class constructor */
Trigger::Trigger(QuantifiersEngine* qe, Node q, std::vector<Node>& nodes)
    : d_quantEngine(qe), d_quant(q)
{
  // We must ensure that the ground subterms of the trigger have been
  // preprocessed.
  Valuation& val = qe->getValuation();
  for (const Node& n : nodes)
  {
    Node np = ensureGroundTermPreprocessed(val, n, d_groundTerms);
    d_nodes.push_back(np);
  }
  if (Trace.isOn("trigger"))
  {
    quantifiers::QuantAttributes* qa = d_quantEngine->getQuantAttributes();
    Trace("trigger") << "Trigger for " << qa->quantToString(q) << ": "
                     << std::endl;
    for (const Node& n : d_nodes)
    {
      Trace("trigger") << "   " << n << std::endl;
    }
  }
  if( d_nodes.size()==1 ){
    if( isSimpleTrigger( d_nodes[0] ) ){
      d_mg = new InstMatchGeneratorSimple(q, d_nodes[0], qe);
      ++(qe->d_statistics.d_triggers);
    }else{
      d_mg = InstMatchGenerator::mkInstMatchGenerator(q, d_nodes[0], qe);
      ++(qe->d_statistics.d_simple_triggers);
    }
  }else{
    if( options::multiTriggerCache() ){
      d_mg = new InstMatchGeneratorMulti(q, d_nodes, qe);
    }else{
      d_mg = InstMatchGenerator::mkInstMatchGeneratorMulti(q, d_nodes, qe);
    }
    if (Trace.isOn("multi-trigger"))
    {
      Trace("multi-trigger") << "Trigger for " << q << ": " << std::endl;
      for (const Node& nc : d_nodes)
      {
        Trace("multi-trigger") << "   " << nc << std::endl;
      }
    }
    ++(qe->d_statistics.d_multi_triggers);
  }

  Trace("trigger-debug") << "Finished making trigger." << std::endl;
}

Trigger::~Trigger() {
  delete d_mg;
}

void Trigger::resetInstantiationRound(){
  d_mg->resetInstantiationRound( d_quantEngine );
}

void Trigger::reset( Node eqc ){
  d_mg->reset( eqc, d_quantEngine );
}

<<<<<<< HEAD
=======
bool Trigger::isMultiTrigger() const { return d_nodes.size() > 1; }

>>>>>>> 36b5281d
Node Trigger::getInstPattern() const
{
  return NodeManager::currentNM()->mkNode( INST_PATTERN, d_nodes );
}

uint64_t Trigger::addInstantiations()
{
<<<<<<< HEAD
  int addedLemmas = 0;
  if (!d_groundTerms.empty())
  {
    // for each ground term t that does not exist in the equality engine, we
    // add a purification lemma of the form (k = t).
    eq::EqualityEngine* ee = d_quantEngine->getEqualityQuery()->getEngine();
    for (const Node& gt : d_groundTerms)
    {
      if (!ee->hasTerm(gt))
      {
        SkolemManager* sm = NodeManager::currentNM()->getSkolemManager();
        Node k = sm->mkPurifySkolem(gt, "gt");
        Node eq = k.eqNode(gt);
        Trace("trigger-gt-lemma")
            << "Trigger: ground term purify lemma: " << eq << std::endl;
        d_quantEngine->addLemma(eq);
        addedLemmas++;
      }
    }
    if (addedLemmas > 0)
    {
      return addedLemmas;
    }
  }
  addedLemmas = d_mg->addInstantiations(d_quant, d_quantEngine, this);
  if( addedLemmas>0 ){
    if (Debug.isOn("inst-trigger"))
=======
  uint64_t addedLemmas = d_mg->addInstantiations(d_quant, d_quantEngine, this);
  if (Debug.isOn("inst-trigger"))
  {
    if (addedLemmas > 0)
>>>>>>> 36b5281d
    {
      Debug("inst-trigger") << "Added " << addedLemmas
                            << " lemmas, trigger was " << d_nodes << std::endl;
    }
  }
  return addedLemmas;
}

bool Trigger::sendInstantiation(InstMatch& m)
{
  return d_quantEngine->getInstantiate()->addInstantiation(d_quant, m);
}

bool Trigger::mkTriggerTerms(Node q,
                             std::vector<Node>& nodes,
                             size_t nvars,
                             std::vector<Node>& trNodes)
{
  //only take nodes that contribute variables to the trigger when added
  std::vector< Node > temp;
  temp.insert( temp.begin(), nodes.begin(), nodes.end() );
  std::map< Node, bool > vars;
  std::map< Node, std::vector< Node > > patterns;
  size_t varCount = 0;
  std::map< Node, std::vector< Node > > varContains;
  for (const Node& pat : temp)
  {
    quantifiers::TermUtil::computeInstConstContainsForQuant(
        q, pat, varContains[pat]);
  }
  for (const Node& t : temp)
  {
    const std::vector<Node>& vct = varContains[t];
    bool foundVar = false;
    for (const Node& v : vct)
    {
      Assert(quantifiers::TermUtil::getInstConstAttr(v) == q);
      if( vars.find( v )==vars.end() ){
        varCount++;
        vars[ v ] = true;
        foundVar = true;
      }
    }
    if( foundVar ){
      trNodes.push_back(t);
      for (const Node& v : vct)
      {
        patterns[v].push_back(t);
      }
    }
    if (varCount == nvars)
    {
      break;
    }
  }
  if (varCount < nvars)
  {
    Trace("trigger-debug") << "Don't consider trigger since it does not contain specified number of variables." << std::endl;
    Trace("trigger-debug") << nodes << std::endl;
    //do not generate multi-trigger if it does not contain all variables
    return false;
  }
  // now, minimize the trigger
  for (size_t i = 0, tsize = trNodes.size(); i < tsize; i++)
  {
    bool keepPattern = false;
    Node n = trNodes[i];
    const std::vector<Node>& vcn = varContains[n];
    for (const Node& v : vcn)
    {
      if (patterns[v].size() == 1)
      {
        keepPattern = true;
        break;
      }
    }
    if (!keepPattern)
    {
      // remove from pattern vector
      for (const Node& v : vcn)
      {
        std::vector<Node>& pv = patterns[v];
        for (size_t k = 0, pvsize = pv.size(); k < pvsize; k++)
        {
          if (pv[k] == n)
          {
            pv.erase(pv.begin() + k, pv.begin() + k + 1);
            break;
          }
        }
      }
      // remove from trigger nodes
      trNodes.erase(trNodes.begin() + i, trNodes.begin() + i + 1);
      i--;
    }
  }
  return true;
}

Trigger* Trigger::mkTrigger(QuantifiersEngine* qe,
                            Node f,
                            std::vector<Node>& nodes,
                            bool keepAll,
                            int trOption,
                            size_t useNVars)
{
  std::vector< Node > trNodes;
  if( !keepAll ){
    size_t nvars = useNVars == 0 ? f[0].getNumChildren() : useNVars;
    if (!mkTriggerTerms(f, nodes, nvars, trNodes))
    {
      return nullptr;
    }
  }else{
    trNodes.insert( trNodes.begin(), nodes.begin(), nodes.end() );
  }

  //check for duplicate?
  if( trOption!=TR_MAKE_NEW ){
    Trigger* t = qe->getTriggerDatabase()->getTrigger( trNodes );
    if( t ){
      if( trOption==TR_GET_OLD ){
        //just return old trigger
        return t;
      }else{
        return nullptr;
      }
    }
  }

  // check if higher-order
  Trace("trigger-debug") << "Collect higher-order variable triggers..."
                         << std::endl;
  std::map<Node, std::vector<Node> > ho_apps;
  HigherOrderTrigger::collectHoVarApplyTerms(f, trNodes, ho_apps);
  Trace("trigger-debug") << "...got " << ho_apps.size()
                         << " higher-order applications." << std::endl;
  Trigger* t;
  if (!ho_apps.empty())
  {
    t = new HigherOrderTrigger(qe, f, trNodes, ho_apps);
  }
  else
  {
    t = new Trigger(qe, f, trNodes);
  }

  qe->getTriggerDatabase()->addTrigger( trNodes, t );
  return t;
}

Trigger* Trigger::mkTrigger(QuantifiersEngine* qe,
                            Node f,
                            Node n,
                            bool keepAll,
                            int trOption,
                            size_t useNVars)
{
  std::vector< Node > nodes;
  nodes.push_back( n );
  return mkTrigger(qe, f, nodes, keepAll, trOption, useNVars);
}

bool Trigger::isUsable( Node n, Node q ){
  if (quantifiers::TermUtil::getInstConstAttr(n) != q)
  {
    return true;
  }
  if (isAtomicTrigger(n))
  {
    for (const Node& nc : n)
    {
      if (!isUsable(nc, q))
      {
        return false;
      }
    }
    return true;
  }
  else if (n.getKind() == INST_CONSTANT)
  {
    return true;
  }
  std::map<Node, Node> coeffs;
  if (options::purifyTriggers())
  {
    Node x = getInversionVariable(n);
    if (!x.isNull())
    {
      return true;
    }
  }
  return false;
}

Node Trigger::getIsUsableEq( Node q, Node n ) {
  Assert(isRelationalTrigger(n));
  for (size_t i = 0; i < 2; i++)
  {
    if( isUsableEqTerms( q, n[i], n[1-i] ) ){
      if( i==1 && n.getKind()==EQUAL && !quantifiers::TermUtil::hasInstConstAttr(n[0]) ){
        return NodeManager::currentNM()->mkNode( n.getKind(), n[1], n[0] );  
      }else{
        return n;
      }
    }
  }
  return Node::null();
}

bool Trigger::isUsableEqTerms( Node q, Node n1, Node n2 ) {
  if( n1.getKind()==INST_CONSTANT ){
    if( options::relationalTriggers() ){
      Node q1 = quantifiers::TermUtil::getInstConstAttr(n1);
      if (q1 != q)
      {
        // x is a variable from another quantified formula, fail
        return false;
      }
      Node q2 = quantifiers::TermUtil::getInstConstAttr(n2);
      if (q2.isNull())
      {
        // x = c
        return true;
      }
      if (n2.getKind() == INST_CONSTANT && q2 == q)
      {
        // x = y
        return true;
      }
      // we dont check x = f(y), which is handled symmetrically below
      // when n1 and n2 are swapped
    }
  }else if( isUsableAtomicTrigger( n1, q ) ){
    if (options::relationalTriggers() && n2.getKind() == INST_CONSTANT
        && quantifiers::TermUtil::getInstConstAttr(n2) == q
        && !expr::hasSubterm(n1, n2))
    {
      // f(x) = y
      return true;
    }
    else if (!quantifiers::TermUtil::hasInstConstAttr(n2))
    {
      // f(x) = c
      return true;
    }
  }
  return false;
}

Node Trigger::getIsUsableTrigger( Node n, Node q ) {
  bool pol = true;
  Trace("trigger-debug") << "Is " << n << " a usable trigger?" << std::endl;
  if( n.getKind()==NOT ){
    pol = !pol;
    n = n[0];
  }
  NodeManager* nm = NodeManager::currentNM();
  if( n.getKind()==INST_CONSTANT ){
    return pol ? n : nm->mkNode(EQUAL, n, nm->mkConst(true)).notNode();
  }else if( isRelationalTrigger( n ) ){
    Node rtr = getIsUsableEq( q, n );
    if( rtr.isNull() && n[0].getType().isReal() ){
      //try to solve relation
      std::map< Node, Node > m;
      if (ArithMSum::getMonomialSumLit(n, m))
      {
        for( std::map< Node, Node >::iterator it = m.begin(); it!=m.end(); ++it ){
          bool trySolve = false;
          if( !it->first.isNull() ){
            if( it->first.getKind()==INST_CONSTANT ){
              trySolve = options::relationalTriggers();
            }else if( isUsableTrigger( it->first, q ) ){
              trySolve = true;
            }
          }
          if( trySolve ){
            Trace("trigger-debug") << "Try to solve for " << it->first << std::endl;
            Node veq;
            if (ArithMSum::isolate(it->first, m, veq, n.getKind()) != 0)
            {
              rtr = getIsUsableEq( q, veq );
            }
            //either all solves will succeed or all solves will fail
            break;
          }
        }
      }
    }
    if( !rtr.isNull() ){
      Trace("relational-trigger") << "Relational trigger : " << std::endl;
      Trace("relational-trigger") << "    " << rtr << " (from " << n << ")" << std::endl;
      Trace("relational-trigger") << "    in quantifier " << q << std::endl;
      Node rtr2 = pol ? rtr : rtr.negate();
      Trace("relational-trigger") << "    return : " << rtr2 << std::endl;
      return rtr2;
    }
    return Node::null();
  }
  Trace("trigger-debug") << n << " usable : "
                         << (quantifiers::TermUtil::getInstConstAttr(n) == q)
                         << " " << isAtomicTrigger(n) << " " << isUsable(n, q)
                         << std::endl;
  if (isUsableAtomicTrigger(n, q))
  {
    return pol ? n : nm->mkNode(EQUAL, n, nm->mkConst(true)).notNode();
  }
  return Node::null();
}

bool Trigger::isUsableAtomicTrigger( Node n, Node q ) {
  return quantifiers::TermUtil::getInstConstAttr( n )==q && isAtomicTrigger( n ) && isUsable( n, q );
}

bool Trigger::isUsableTrigger( Node n, Node q ){
  Node nu = getIsUsableTrigger( n, q );
  return !nu.isNull();
}

bool Trigger::isAtomicTrigger( Node n ){
  return isAtomicTriggerKind( n.getKind() );
}

bool Trigger::isAtomicTriggerKind( Kind k ) {
  // we use both APPLY_SELECTOR and APPLY_SELECTOR_TOTAL since this
  // method is used both for trigger selection and for ground term registration,
  // where these two things require those kinds respectively.
  return k == APPLY_UF || k == SELECT || k == STORE || k == APPLY_CONSTRUCTOR
         || k == APPLY_SELECTOR || k == APPLY_SELECTOR_TOTAL
         || k == APPLY_TESTER || k == UNION || k == INTERSECTION || k == SUBSET
         || k == SETMINUS || k == MEMBER || k == SINGLETON || k == SEP_PTO
         || k == BITVECTOR_TO_NAT || k == INT_TO_BITVECTOR || k == HO_APPLY
         || k == STRING_LENGTH || k == SEQ_NTH;
}

bool Trigger::isRelationalTrigger( Node n ) {
  return isRelationalTriggerKind( n.getKind() );
}

bool Trigger::isRelationalTriggerKind( Kind k ) {
  return k==EQUAL || k==GEQ;
}

bool Trigger::isSimpleTrigger( Node n ){
  Node t = n.getKind()==NOT ? n[0] : n;
  if( t.getKind()==EQUAL ){
    if( !quantifiers::TermUtil::hasInstConstAttr( t[1] ) ){
      t = t[0];
    }
  }
  if (!isAtomicTrigger(t))
  {
    return false;
  }
  for (const Node& tc : t)
  {
    if (tc.getKind() != INST_CONSTANT
        && quantifiers::TermUtil::hasInstConstAttr(tc))
    {
      return false;
    }
  }
  if (t.getKind() == HO_APPLY && t[0].getKind() == INST_CONSTANT)
  {
    return false;
  }
  return true;
}

//store triggers in reqPol, indicating their polarity (if any) they must appear to falsify the quantified formula
void Trigger::collectPatTerms2(Node q,
                               Node n,
                               std::map<Node, std::vector<Node> >& visited,
                               std::map<Node, TriggerTermInfo>& tinfo,
                               options::TriggerSelMode tstrt,
                               std::vector<Node>& exclude,
                               std::vector<Node>& added,
                               bool pol,
                               bool hasPol,
                               bool epol,
                               bool hasEPol,
                               bool knowIsUsable)
{
  std::map< Node, std::vector< Node > >::iterator itv = visited.find( n );
  if (itv != visited.end())
  {
    // already visited
    for (const Node& t : itv->second)
    {
      if (std::find(added.begin(), added.end(), t) == added.end())
      {
        added.push_back(t);
      }
    }
    return;
  }
  visited[n].clear();
  Trace("auto-gen-trigger-debug2")
      << "Collect pat terms " << n << " " << pol << " " << hasPol << " " << epol
      << " " << hasEPol << std::endl;
  Kind nk = n.getKind();
  if (nk == FORALL || nk == INST_CONSTANT)
  {
    // do not traverse beneath quantified formulas
    return;
  }
  Node nu;
  bool nu_single = false;
  if (knowIsUsable)
  {
    nu = n;
  }
  else if (nk != NOT
           && std::find(exclude.begin(), exclude.end(), n) == exclude.end())
  {
    nu = getIsUsableTrigger(n, q);
    if (!nu.isNull() && nu != n)
    {
      collectPatTerms2(q,
                       nu,
                       visited,
                       tinfo,
                       tstrt,
                       exclude,
                       added,
                       pol,
                       hasPol,
                       epol,
                       hasEPol,
                       true);
      // copy to n
      visited[n].insert(visited[n].end(), added.begin(), added.end());
      return;
    }
  }
  if (!nu.isNull())
  {
    Assert(nu == n);
    Assert(nu.getKind() != NOT);
    Trace("auto-gen-trigger-debug2")
        << "...found usable trigger : " << nu << std::endl;
    Node reqEq;
    if (nu.getKind() == EQUAL)
    {
      if (isAtomicTrigger(nu[0])
          && !quantifiers::TermUtil::hasInstConstAttr(nu[1]))
      {
        if (hasPol)
        {
          reqEq = nu[1];
        }
        nu = nu[0];
      }
    }
    Assert(reqEq.isNull() || !quantifiers::TermUtil::hasInstConstAttr(reqEq));
    Assert(isUsableTrigger(nu, q));
    // tinfo.find( nu )==tinfo.end()
    Trace("auto-gen-trigger-debug2")
        << "...add usable trigger : " << nu << std::endl;
    tinfo[nu].init(q, nu, hasEPol ? (epol ? 1 : -1) : 0, reqEq);
    nu_single = tinfo[nu].d_fv.size() == q[0].getNumChildren();
  }
  Node nrec = nu.isNull() ? n : nu;
  std::vector<Node> added2;
  for (size_t i = 0, nrecc = nrec.getNumChildren(); i < nrecc; i++)
  {
    bool newHasPol, newPol;
    bool newHasEPol, newEPol;
    QuantPhaseReq::getPolarity(nrec, i, hasPol, pol, newHasPol, newPol);
    QuantPhaseReq::getEntailPolarity(
        nrec, i, hasEPol, epol, newHasEPol, newEPol);
    collectPatTerms2(q,
                     nrec[i],
                     visited,
                     tinfo,
                     tstrt,
                     exclude,
                     added2,
                     newPol,
                     newHasPol,
                     newEPol,
                     newHasEPol);
  }
  // if this is not a usable trigger, don't worry about caching the results,
  // since triggers do not contain non-usable subterms
  if (nu.isNull())
  {
    return;
  }
  bool rm_nu = false;
  for (size_t i = 0, asize = added2.size(); i < asize; i++)
  {
    Trace("auto-gen-trigger-debug2") << "..." << nu << " added child " << i
                                     << " : " << added2[i] << std::endl;
    Assert(added2[i] != nu);
    // if child was not already removed
    if (tinfo.find(added2[i]) != tinfo.end())
    {
      if (tstrt == options::TriggerSelMode::MAX
          || (tstrt == options::TriggerSelMode::MIN_SINGLE_MAX && !nu_single))
      {
        // discard all subterms
        // do not remove if it has smaller weight
        if (tinfo[nu].d_weight <= tinfo[added2[i]].d_weight)
        {
          Trace("auto-gen-trigger-debug2") << "......remove it." << std::endl;
          visited[added2[i]].clear();
          tinfo.erase(added2[i]);
        }
      }
      else
      {
        if (tinfo[nu].d_fv.size() == tinfo[added2[i]].d_fv.size())
        {
          if (tinfo[nu].d_weight >= tinfo[added2[i]].d_weight)
          {
            // discard if we added a subterm as a trigger with all
            // variables that nu has
            Trace("auto-gen-trigger-debug2")
                << "......subsumes parent " << tinfo[nu].d_weight << " "
                << tinfo[added2[i]].d_weight << "." << std::endl;
            rm_nu = true;
          }
        }
        if (std::find(added.begin(), added.end(), added2[i]) == added.end())
        {
          added.push_back(added2[i]);
        }
      }
    }
  }
  if (rm_nu
      && (tstrt == options::TriggerSelMode::MIN
          || (tstrt == options::TriggerSelMode::MIN_SINGLE_ALL && nu_single)))
  {
    tinfo.erase(nu);
  }
  else
  {
    if (std::find(added.begin(), added.end(), nu) == added.end())
    {
      added.push_back(nu);
    }
  }
  visited[n].insert(visited[n].end(), added.begin(), added.end());
}

int Trigger::getTriggerWeight( Node n ) {
  if (n.getKind() == APPLY_UF)
  {
    return 0;
  }
  if (isAtomicTrigger(n))
  {
    return 1;
  }
  return 2;
}

void Trigger::collectPatTerms(Node q,
                              Node n,
                              std::vector<Node>& patTerms,
                              options::TriggerSelMode tstrt,
                              std::vector<Node>& exclude,
                              std::map<Node, TriggerTermInfo>& tinfo,
                              bool filterInst)
{
  std::map< Node, std::vector< Node > > visited;
  if( filterInst ){
    //immediately do not consider any term t for which another term is an instance of t
    std::vector< Node > patTerms2;
    std::map< Node, TriggerTermInfo > tinfo2;
    collectPatTerms(
        q, n, patTerms2, options::TriggerSelMode::ALL, exclude, tinfo2, false);
    std::vector< Node > temp;
    temp.insert( temp.begin(), patTerms2.begin(), patTerms2.end() );
    filterTriggerInstances(temp);
    if (Trace.isOn("trigger-filter-instance"))
    {
      if (temp.size() != patTerms2.size())
      {
        Trace("trigger-filter-instance") << "Filtered an instance: "
                                         << std::endl;
        Trace("trigger-filter-instance") << "Old: ";
        for (unsigned i = 0; i < patTerms2.size(); i++)
        {
          Trace("trigger-filter-instance") << patTerms2[i] << " ";
        }
        Trace("trigger-filter-instance") << std::endl << "New: ";
        for (unsigned i = 0; i < temp.size(); i++)
        {
          Trace("trigger-filter-instance") << temp[i] << " ";
        }
        Trace("trigger-filter-instance") << std::endl;
      }
    }
    if (tstrt == options::TriggerSelMode::ALL)
    {
      for( unsigned i=0; i<temp.size(); i++ ){
        //copy information
        tinfo[temp[i]].d_fv.insert( tinfo[temp[i]].d_fv.end(), tinfo2[temp[i]].d_fv.begin(), tinfo2[temp[i]].d_fv.end() );
        tinfo[temp[i]].d_reqPol = tinfo2[temp[i]].d_reqPol;
        tinfo[temp[i]].d_reqPolEq = tinfo2[temp[i]].d_reqPolEq;
        patTerms.push_back( temp[i] );
      }
      return;
    }
    else
    {
      //do not consider terms that have instances
      for( unsigned i=0; i<patTerms2.size(); i++ ){
        if( std::find( temp.begin(), temp.end(), patTerms2[i] )==temp.end() ){
          visited[ patTerms2[i] ].clear();
        }
      }
    }
  }
  std::vector< Node > added;
  collectPatTerms2( q, n, visited, tinfo, tstrt, exclude, added, true, true, false, true );
  for (const std::pair<const Node, TriggerTermInfo>& t : tinfo)
  {
    patTerms.push_back(t.first);
  }
}

int Trigger::isTriggerInstanceOf(Node n1,
                                 Node n2,
                                 const std::vector<Node>& fv1,
                                 const std::vector<Node>& fv2)
{
  Assert(n1 != n2);
  int status = 0;
  std::unordered_set<TNode, TNodeHashFunction> subs_vars;
  std::unordered_set<std::pair<TNode, TNode>,
                     PairHashFunction<TNode,
                                      TNode,
                                      TNodeHashFunction,
                                      TNodeHashFunction> >
      visited;
  std::vector<std::pair<TNode, TNode> > visit;
  std::pair<TNode, TNode> cur;
  TNode cur1;
  TNode cur2;
  visit.push_back(std::pair<TNode, TNode>(n1, n2));
  do
  {
    cur = visit.back();
    visit.pop_back();
    if (visited.find(cur) != visited.end())
    {
      continue;
    }
    visited.insert(cur);
    cur1 = cur.first;
    cur2 = cur.second;
    Assert(cur1 != cur2);
    // recurse if they have the same operator
    if (cur1.hasOperator() && cur2.hasOperator()
        && cur1.getNumChildren() == cur2.getNumChildren()
        && cur1.getOperator() == cur2.getOperator()
        && cur1.getOperator().getKind() != INST_CONSTANT)
    {
      visit.push_back(std::pair<TNode, TNode>(cur1, cur2));
      for (size_t i = 0, size = cur1.getNumChildren(); i < size; i++)
      {
        if (cur1[i] != cur2[i])
        {
          visit.push_back(std::pair<TNode, TNode>(cur1[i], cur2[i]));
        }
        else if (cur1[i].getKind() == INST_CONSTANT)
        {
          if (subs_vars.find(cur1[i]) != subs_vars.end())
          {
            return 0;
          }
          // the variable must map to itself in the substitution
          subs_vars.insert(cur1[i]);
        }
      }
      continue;
    }
    bool success = false;
    // check if we are in a unifiable instance case
    // must be only this case
    for (unsigned r = 0; r < 2; r++)
    {
      if (status == 0 || ((status == 1) == (r == 0)))
      {
        TNode curi = r == 0 ? cur1 : cur2;
        if (curi.getKind() == INST_CONSTANT
            && subs_vars.find(curi) == subs_vars.end())
        {
          TNode curj = r == 0 ? cur2 : cur1;
          // RHS must be a simple trigger
          if (getTriggerWeight(curj) == 0)
          {
            // must occur in the free variables in the other
            const std::vector<Node>& free_vars = r == 0 ? fv2 : fv1;
            if (std::find(free_vars.begin(), free_vars.end(), curi)
                != free_vars.end())
            {
              status = r == 0 ? 1 : -1;
              subs_vars.insert(curi);
              success = true;
              break;
            }
          }
        }
      }
    }
    if (!success)
    {
      return 0;
    }
  } while (!visit.empty());
  return status;
}

void Trigger::filterTriggerInstances(std::vector<Node>& nodes)
{
  std::map<unsigned, std::vector<Node> > fvs;
  for (size_t i = 0, size = nodes.size(); i < size; i++)
  {
    quantifiers::TermUtil::computeInstConstContains(nodes[i], fvs[i]);
  }
  std::vector<bool> active;
  active.resize(nodes.size(), true);
  for (size_t i = 0, size = nodes.size(); i < size; i++)
  {
    std::vector<Node>& fvsi = fvs[i];
    if (!active[i])
    {
      continue;
    }
    for (size_t j = i + 1, size2 = nodes.size(); j < size2; j++)
    {
      if (!active[j])
      {
        continue;
      }
      int result = isTriggerInstanceOf(nodes[i], nodes[j], fvsi, fvs[j]);
      if (result == 1)
      {
        Trace("filter-instances")
            << nodes[j] << " is an instance of " << nodes[i] << std::endl;
        active[i] = false;
        break;
      }
      else if (result == -1)
      {
        Trace("filter-instances")
            << nodes[i] << " is an instance of " << nodes[j] << std::endl;
        active[j] = false;
      }
    }
  }
  std::vector<Node> temp;
  for (size_t i = 0, nsize = nodes.size(); i < nsize; i++)
  {
    if (active[i])
    {
      temp.push_back(nodes[i]);
    }
  }
  nodes.clear();
  nodes.insert(nodes.begin(), temp.begin(), temp.end());
}

Node Trigger::getInversionVariable( Node n ) {
  Kind nk = n.getKind();
  if (nk == INST_CONSTANT)
  {
    return n;
  }
  else if (nk == PLUS || nk == MULT)
  {
    Node ret;
    for (const Node& nc : n)
    {
      if (quantifiers::TermUtil::hasInstConstAttr(nc))
      {
        if( ret.isNull() ){
          ret = getInversionVariable(nc);
          if( ret.isNull() ){
            Trace("var-trigger-debug") << "No : multiple variables " << n << std::endl;
            return Node::null();
          }
        }else{
          return Node::null();
        }
      }
      else if (nk == MULT)
      {
        if (!nc.isConst())
        {
          Trace("var-trigger-debug") << "No : non-linear coefficient " << n << std::endl;
          return Node::null();
        }
      }
    }
    return ret;
  }
  Trace("var-trigger-debug")
      << "No : unsupported operator " << n << "." << std::endl;
  return Node::null();
}

Node Trigger::getInversion( Node n, Node x ) {
  Kind nk = n.getKind();
  if (nk == INST_CONSTANT)
  {
    return x;
  }
  else if (nk == PLUS || nk == MULT)
  {
    NodeManager* nm = NodeManager::currentNM();
    int cindex = -1;
    bool cindexSet = false;
    for (size_t i = 0, nchild = n.getNumChildren(); i < nchild; i++)
    {
      Node nc = n[i];
      if (!quantifiers::TermUtil::hasInstConstAttr(nc))
      {
        if (nk == PLUS)
        {
          x = nm->mkNode(MINUS, x, nc);
        }
        else if (nk == MULT)
        {
          Assert(nc.isConst());
          if( x.getType().isInteger() ){
            Node coeff = nm->mkConst(nc.getConst<Rational>().abs());
            if (!nc.getConst<Rational>().abs().isOne())
            {
              x = nm->mkNode(INTS_DIVISION_TOTAL, x, coeff);
            }
            if (nc.getConst<Rational>().sgn() < 0)
            {
              x = nm->mkNode(UMINUS, x);
            }
          }else{
            Node coeff = nm->mkConst(Rational(1) / nc.getConst<Rational>());
            x = nm->mkNode(MULT, x, coeff);
          }
        }
        x = Rewriter::rewrite( x );
      }else{
        Assert(!cindexSet);
        cindex = i;
        cindexSet = true;
      }
    }
    if (cindexSet)
    {
      return getInversion(n[cindex], x);
    }
  }
  return Node::null();
}

void Trigger::getTriggerVariables(Node n, Node q, std::vector<Node>& t_vars)
{
  std::vector< Node > patTerms;
  std::map< Node, TriggerTermInfo > tinfo;
  // collect all patterns from n
  std::vector< Node > exclude;
  collectPatTerms(q, n, patTerms, options::TriggerSelMode::ALL, exclude, tinfo);
  //collect all variables from all patterns in patTerms, add to t_vars
  for (const Node& pat : patTerms)
  {
    quantifiers::TermUtil::computeInstConstContainsForQuant(q, pat, t_vars);
  }
}

int Trigger::getActiveScore() {
  return d_mg->getActiveScore( d_quantEngine );
}

<<<<<<< HEAD
Node Trigger::ensureGroundTermPreprocessed(Valuation& val,
                                           Node n,
                                           std::vector<Node>& gts)
{
  NodeManager* nm = NodeManager::currentNM();
  std::unordered_map<TNode, Node, TNodeHashFunction> visited;
  std::unordered_map<TNode, Node, TNodeHashFunction>::iterator it;
  std::vector<TNode> visit;
  TNode cur;
  visit.push_back(n);
  do
  {
    cur = visit.back();
    visit.pop_back();
    it = visited.find(cur);
    if (it == visited.end())
    {
      if (cur.getNumChildren() == 0)
      {
        visited[cur] = cur;
      }
      else if (!quantifiers::TermUtil::hasInstConstAttr(cur))
      {
        Node vcur = val.getPreprocessedTerm(cur);
        gts.push_back(vcur);
        visited[cur] = vcur;
      }
      else
      {
        visited[cur] = Node::null();
        visit.push_back(cur);
        visit.insert(visit.end(), cur.begin(), cur.end());
      }
    }
    else if (it->second.isNull())
    {
      Node ret = cur;
      bool childChanged = false;
      std::vector<Node> children;
      if (cur.getMetaKind() == metakind::PARAMETERIZED)
      {
        children.push_back(cur.getOperator());
      }
      for (const Node& cn : cur)
      {
        it = visited.find(cn);
        Assert(it != visited.end());
        Assert(!it->second.isNull());
        childChanged = childChanged || cn != it->second;
        children.push_back(it->second);
      }
      if (childChanged)
      {
        ret = nm->mkNode(cur.getKind(), children);
      }
      visited[cur] = ret;
    }
  } while (!visit.empty());
  Assert(visited.find(n) != visited.end());
  Assert(!visited.find(n)->second.isNull());
  return visited[n];
=======
void Trigger::debugPrint(const char* c) const
{
  Trace(c) << "TRIGGER( " << d_nodes << " )" << std::endl;
>>>>>>> 36b5281d
}

}/* CVC4::theory::inst namespace */
}/* CVC4::theory namespace */
}/* CVC4 namespace */<|MERGE_RESOLUTION|>--- conflicted
+++ resolved
@@ -112,11 +112,8 @@
   d_mg->reset( eqc, d_quantEngine );
 }
 
-<<<<<<< HEAD
-=======
 bool Trigger::isMultiTrigger() const { return d_nodes.size() > 1; }
 
->>>>>>> 36b5281d
 Node Trigger::getInstPattern() const
 {
   return NodeManager::currentNM()->mkNode( INST_PATTERN, d_nodes );
@@ -124,8 +121,7 @@
 
 uint64_t Trigger::addInstantiations()
 {
-<<<<<<< HEAD
-  int addedLemmas = 0;
+  uint64_t gtAddedLemmas = 0;
   if (!d_groundTerms.empty())
   {
     // for each ground term t that does not exist in the equality engine, we
@@ -141,29 +137,20 @@
         Trace("trigger-gt-lemma")
             << "Trigger: ground term purify lemma: " << eq << std::endl;
         d_quantEngine->addLemma(eq);
-        addedLemmas++;
-      }
-    }
-    if (addedLemmas > 0)
-    {
-      return addedLemmas;
-    }
-  }
-  addedLemmas = d_mg->addInstantiations(d_quant, d_quantEngine, this);
-  if( addedLemmas>0 ){
-    if (Debug.isOn("inst-trigger"))
-=======
+        gtAddedLemmas++;
+      }
+    }
+  }
   uint64_t addedLemmas = d_mg->addInstantiations(d_quant, d_quantEngine, this);
   if (Debug.isOn("inst-trigger"))
   {
     if (addedLemmas > 0)
->>>>>>> 36b5281d
     {
       Debug("inst-trigger") << "Added " << addedLemmas
                             << " lemmas, trigger was " << d_nodes << std::endl;
     }
   }
-  return addedLemmas;
+  return gtAddedLemmas+addedLemmas;
 }
 
 bool Trigger::sendInstantiation(InstMatch& m)
@@ -1036,7 +1023,6 @@
   return d_mg->getActiveScore( d_quantEngine );
 }
 
-<<<<<<< HEAD
 Node Trigger::ensureGroundTermPreprocessed(Valuation& val,
                                            Node n,
                                            std::vector<Node>& gts)
@@ -1098,11 +1084,11 @@
   Assert(visited.find(n) != visited.end());
   Assert(!visited.find(n)->second.isNull());
   return visited[n];
-=======
+}
+
 void Trigger::debugPrint(const char* c) const
 {
   Trace(c) << "TRIGGER( " << d_nodes << " )" << std::endl;
->>>>>>> 36b5281d
 }
 
 }/* CVC4::theory::inst namespace */
