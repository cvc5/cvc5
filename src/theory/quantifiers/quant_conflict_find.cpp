--- conflicted
+++ resolved
@@ -1214,26 +1214,19 @@
       }
     }
   }else if( d_type==typ_eq ){
-<<<<<<< HEAD
     TermDb* tdb = p->getTermDatabase();
     QuantifiersEngine* qe = p->getQuantifiersEngine();
-    for( unsigned i=0; i<d_n.getNumChildren(); i++ ){
-      if( !d_n[i].hasBoundVar() ){
-        TNode t = tdb->getEntailedTerm(d_n[i]);
+    for (unsigned i = 0, size = d_n.getNumChildren(); i < size; i++)
+    {
+      if (!expr::hasBoundVar(d_n[i]))
+      {
+        TNode t = tdb->getEntailedTerm(d_n[i]);        
         if (qe->inConflict())
         {
           return false;
         }
-        if( t.isNull() ){
-=======
-    for (unsigned i = 0; i < d_n.getNumChildren(); i++)
-    {
-      if (!expr::hasBoundVar(d_n[i]))
-      {
-        TNode t = p->getTermDatabase()->getEntailedTerm(d_n[i]);
         if (t.isNull())
         {
->>>>>>> 32530dad
           d_ground_eval[i] = d_n[i];
         }
         else
