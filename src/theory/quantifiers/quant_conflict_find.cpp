--- conflicted
+++ resolved
@@ -2277,10 +2277,7 @@
     if (tdb->hasTermCurrent(r))
     {
       TypeNode rtn = r.getType();
-<<<<<<< HEAD
-=======
       // check regardless of options
->>>>>>> 354fc414
       if (!TermUtil::hasInstConstAttr(r))
       {
         d_eqcs[rtn].push_back(r);
