--- conflicted
+++ resolved
@@ -343,7 +343,7 @@
 
   // added lemma, which checks for lemma duplication
   bool addedLem = false;
-  LemmaProperty p = LemmaProperty::NONE;
+  LemmaProperty p = LemmaProperty::INPROCESS;
   if (options().quantifiers.instLocal)
   {
     p = LemmaProperty::LOCAL;
@@ -351,20 +351,11 @@
   if (hasProof)
   {
     // use proof generator
-<<<<<<< HEAD
     addedLem = d_qim.addPendingLemma(lem, id, p, d_pfInst.get());
   }
   else
   {
     addedLem = d_qim.addPendingLemma(lem, id, p);
-=======
-    addedLem = d_qim.addPendingLemma(
-        lem, id, LemmaProperty::INPROCESS, d_pfInst.get());
-  }
-  else
-  {
-    addedLem = d_qim.addPendingLemma(lem, id, LemmaProperty::INPROCESS);
->>>>>>> deded6a5
   }
 
   if (!addedLem)
