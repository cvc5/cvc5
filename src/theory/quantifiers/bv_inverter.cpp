/*********************                                                        */
/*! \file bv_inverter.cpp
 ** \verbatim
 ** Top contributors (to current version):
 **   Andrew Reynolds
 ** This file is part of the CVC4 project.
 ** Copyright (c) 2009-2017 by the authors listed in the file AUTHORS
 ** in the top-level source directory) and their institutional affiliations.
 ** All rights reserved.  See the file COPYING in the top-level source
 ** directory for licensing information.\endverbatim
 **
 ** \brief inverse rules for bit-vector operators
 **/

#include "theory/quantifiers/bv_inverter.h"

#include <algorithm>
#include <stack>

#include "options/quantifiers_options.h"
#include "theory/quantifiers/term_util.h"
#include "theory/rewriter.h"
#include "theory/bv/theory_bv_utils.h"


using namespace CVC4::kind;

namespace CVC4 {
namespace theory {
namespace quantifiers {

/*---------------------------------------------------------------------------*/

Node BvInverter::getSolveVariable(TypeNode tn)
{
  std::map<TypeNode, Node>::iterator its = d_solve_var.find(tn);
  if (its == d_solve_var.end())
  {
    Node k = NodeManager::currentNM()->mkSkolem("slv", tn);
    d_solve_var[tn] = k;
    return k;
  }
  else
  {
    return its->second;
  }
}

/*---------------------------------------------------------------------------*/

Node BvInverter::getInversionNode(Node cond, TypeNode tn, BvInverterQuery* m)
{
  TNode solve_var = getSolveVariable(tn);

  // condition should be rewritten
  Node new_cond = Rewriter::rewrite(cond);
  if (new_cond != cond)
  {
    Trace("cegqi-bv-skvinv-debug") << "Condition " << cond
                                   << " was rewritten to " << new_cond
                                   << std::endl;
  }
  // optimization : if condition is ( x = solve_var ) should just return
  // solve_var and not introduce a Skolem this can happen when we ask for
  // the multiplicative inversion with bv1
  Node c;
  if (new_cond.getKind() == EQUAL)
  {
    for (unsigned i = 0; i < 2; i++)
    {
      if (new_cond[i] == solve_var)
      {
        c = new_cond[1 - i];
        Trace("cegqi-bv-skvinv") << "SKVINV : " << c
                                 << " is trivially associated with conditon "
                                 << new_cond << std::endl;
        break;
      }
    }
  }
  // TODO : compute the value if the condition is deterministic, e.g. calc
  // multiplicative inverse of 2 constants
  if (c.isNull())
  {
    NodeManager* nm = NodeManager::currentNM();
    Node x = m->getBoundVariable(tn);
    Node ccond = new_cond.substitute(solve_var, x);
    c = nm->mkNode(kind::CHOICE, nm->mkNode(BOUND_VAR_LIST, x), ccond);
    Trace("cegqi-bv-skvinv") << "SKVINV : Make " << c << " for " << new_cond
                             << std::endl;
  }
  // currently shouldn't cache since
  // the return value depends on the
  // state of m (which bound variable is returned).
  return c;
}

/*---------------------------------------------------------------------------*/

static bool isInvertible(Kind k, unsigned index)
{
  return  k == NOT
      ||  k == EQUAL
      ||  k == BITVECTOR_ULT
      ||  k == BITVECTOR_SLT
      ||  k == BITVECTOR_COMP
      ||  k == BITVECTOR_NOT
      ||  k == BITVECTOR_NEG
      ||  k == BITVECTOR_CONCAT
      ||  k == BITVECTOR_SIGN_EXTEND
      ||  k == BITVECTOR_PLUS
      ||  k == BITVECTOR_SUB
      ||  k == BITVECTOR_MULT
      ||  k == BITVECTOR_UREM_TOTAL
      ||  k == BITVECTOR_UDIV_TOTAL
      ||  k == BITVECTOR_AND
      ||  k == BITVECTOR_OR
      ||  k == BITVECTOR_XOR
      || k == BITVECTOR_LSHR
      || k == BITVECTOR_ASHR
      || k == BITVECTOR_SHL;
}

Node BvInverter::getPathToPv(
    Node lit,
    Node pv,
    Node sv,
    std::vector<unsigned>& path,
    std::unordered_set<TNode, TNodeHashFunction>& visited)
{
  if (visited.find(lit) == visited.end())
  {
    visited.insert(lit);
    if (lit == pv)
    {
      return sv;
    }
    else
    {
      unsigned rmod = 0;  // TODO : randomize?
      for (unsigned i = 0; i < lit.getNumChildren(); i++)
      {
        unsigned ii = (i + rmod) % lit.getNumChildren();
        // only recurse if the kind is invertible
        // this allows us to avoid paths that go through skolem functions
        if (!isInvertible(lit.getKind(), ii))
        {
          continue;
        }
        Node litc = getPathToPv(lit[ii], pv, sv, path, visited);
        if (!litc.isNull())
        {
          // path is outermost term index last
          path.push_back(ii);
          std::vector<Node> children;
          if (lit.getMetaKind() == kind::metakind::PARAMETERIZED)
          {
            children.push_back(lit.getOperator());
          }
          for (unsigned j = 0; j < lit.getNumChildren(); j++)
          {
            children.push_back(j == ii ? litc : lit[j]);
          }
          return NodeManager::currentNM()->mkNode(lit.getKind(), children);
        }
      }
    }
  }
  return Node::null();
}

Node BvInverter::getPathToPv(
    Node lit, Node pv, Node sv, Node pvs, std::vector<unsigned>& path)
{
  std::unordered_set<TNode, TNodeHashFunction> visited;
  Node slit = getPathToPv(lit, pv, sv, path, visited);
  // if we are able to find a (invertible) path to pv
  if (!slit.isNull())
  {
    // substitute pvs for the other occurrences of pv
    TNode tpv = pv;
    TNode tpvs = pvs;
    slit = slit.substitute(tpv, tpvs);
  }
  return slit;
}

/*---------------------------------------------------------------------------*/

/* Drop child at given index from expression.
 * E.g., dropChild((x + y + z), 1) -> (x + z)  */
static Node dropChild(Node n, unsigned index)
{
  unsigned nchildren = n.getNumChildren();
  Assert(index < nchildren);
  Kind k = n.getKind();
  Assert(k == BITVECTOR_AND || k == BITVECTOR_OR || k == BITVECTOR_MULT
         || k == BITVECTOR_PLUS);
  NodeBuilder<> nb(NodeManager::currentNM(), k);
  for (unsigned i = 0; i < nchildren; ++i)
  {
    if (i == index) continue;
    nb << n[i];
  }
  return nb.constructNode();
}

static Node getScBvUltUgt(bool pol, Kind k, Node x, Node t)
{
  Assert(k == BITVECTOR_ULT || k == BITVECTOR_UGT);

  NodeManager* nm = NodeManager::currentNM();
  unsigned w = bv::utils::getSize(t);
  Node sc;

  if (k == BITVECTOR_ULT)
  {
    if (pol == true)
    {
      /* x < t
       * with side condition:
       * t != 0  */
      Node scl = nm->mkNode(DISTINCT, t, bv::utils::mkZero(w));
      Node scr = nm->mkNode(k, x, t);
      sc = nm->mkNode(IMPLIES, scl, scr);
    }
    else
    {
      /* x >= t
       * true (no side condition)  */
      sc = nm->mkNode(NOT, nm->mkNode(k, x, t));
    }
  }
  else
  {
    Assert(k == BITVECTOR_UGT);
    if (pol == true)
    {
      /* x > t
       * with side condition:
       * t != ~0  */
      Node scl = nm->mkNode(DISTINCT, t, bv::utils::mkOnes(w));
      Node scr = nm->mkNode(k, x, t);
      sc = nm->mkNode(IMPLIES, scl, scr);
    }
    else
    {
      /* x <= t
       * true (no side condition) */
      sc = nm->mkNode(NOT, nm->mkNode(k, x, t));
    }
  }
  Trace("bv-invert") << "Add SC_" << k << "(" << x << "): " << sc << std::endl;
  return sc;
}

static Node getScBvSltSgt(bool pol, Kind k, Node x, Node t)
{
  Assert(k == BITVECTOR_SLT || k == BITVECTOR_SGT);

  NodeManager* nm = NodeManager::currentNM();
  unsigned w = bv::utils::getSize(t);
  Node sc;

  if (k == BITVECTOR_SLT)
  {
    if (pol == true)
    {
      /* x < t
       * with side condition:
       * t != 10...0 */
      Node min = bv::utils::mkConst(BitVector(w).setBit(w - 1));
      Node scl = nm->mkNode(DISTINCT, min, t);
      Node scr = nm->mkNode(k, x, t);
      sc = nm->mkNode(IMPLIES, scl, scr);
    }
    else
    {
      /* x >= t
       * true (no side condition) */
      sc = nm->mkNode(NOT, nm->mkNode(k, x, t));
    }
  }
  else
  {
    Assert(k == BITVECTOR_SGT);
    if (pol == true)
    {
      /* x > t
       * with side condition:
       * t != 01...1  */
      BitVector bv = BitVector(w).setBit(w - 1);
      Node max = bv::utils::mkConst(~bv);
      Node scl = nm->mkNode(DISTINCT, t, max);
      Node scr = nm->mkNode(k, x, t);
      sc = nm->mkNode(IMPLIES, scl, scr);
    }
    else
    {
      /* x <= t
       * true (no side condition) */
      sc = nm->mkNode(NOT, nm->mkNode(k, x, t));
    }
  }
  Trace("bv-invert") << "Add SC_" << k << "(" << x << "): " << sc << std::endl;
  return sc;
}

static Node getScBvPlus(bool pol,
                        Kind litk,
                        Kind k,
                        unsigned idx,
                        Node x,
                        Node s,
                        Node t)
{
  Assert(k == BITVECTOR_PLUS);
  Assert (litk == BITVECTOR_ULT || litk == BITVECTOR_SLT
       || litk == BITVECTOR_UGT || litk == BITVECTOR_SGT);

  NodeManager* nm = NodeManager::currentNM();
  unsigned w = bv::utils::getSize(s);
  Assert (w == bv::utils::getSize(t));
  Node scl;

  if (litk == BITVECTOR_ULT)
  {
    if (pol)
    {
      /* x + s < t
       * with side condition (synthesized):
       * (distinct t z)
       * where z = 0 with getSize(z) = w  */
      Node z = bv::utils::mkZero(w);
      scl = t.eqNode(z).notNode();
    }
    else
    {
      /* x + s >= t
       * true (no side condition) */
      scl = nm->mkConst<bool>(true);
    }
  }
  else if (litk == BITVECTOR_UGT)
  {
    if (pol)
    {
      /* x + s > t
       * with side condition (synthesized):
       * (distinct t (bvnot z))
       * where z = 0 with getSize(z) = w  */
      Node n = bv::utils::mkOnes(w);
      scl = t.eqNode(n).notNode();
    }
    else
    {
      /* x + s <= t
       * true (no side condition) */
      scl = nm->mkConst<bool>(true);
    }
  }
  else if (litk == BITVECTOR_SLT)
  {
    if (pol)
    {
      /* x + s < t
       * with side condition (synthesized):
       * (bvslt (bvnot (bvneg t)) t)  */
      scl = nm->mkNode(BITVECTOR_SLT,
          nm->mkNode(BITVECTOR_NOT, nm->mkNode(BITVECTOR_NEG, t)), t);
    }
    else
    {
      /* x + s >= t
       * true (no side condition) */
      scl = nm->mkConst<bool>(true);
    }
  }
  else  /* litk == BITVECTOR_SGT  */
  {
    if (pol)
    {
      /* x + s > t
       * with side condition (synthesized):
       * (bvslt t (bvneg (bvnot t)))  */
      scl = nm->mkNode(BITVECTOR_SLT,
          t, nm->mkNode(BITVECTOR_NEG, nm->mkNode(BITVECTOR_NOT, t)));
    }
    else
    {
      /* x + s <= t
       * true (no side condition) */
      scl = nm->mkConst<bool>(true);
    }
  }

  Node scr =
    nm->mkNode(litk, idx == 0 ? nm->mkNode(k, x, s) : nm->mkNode(k, s, x), t);
  Node sc = nm->mkNode(IMPLIES, scl, pol ? scr : scr.notNode());
  Trace("bv-invert") << "Add SC_" << k << "(" << x << "): " << sc << std::endl;
  return sc;
}

static Node getScBvMult(bool pol,
                        Kind litk,
                        Kind k,
                        unsigned idx,
                        Node x,
                        Node s,
                        Node t)
{
  Assert(k == BITVECTOR_MULT);
  Assert (litk == EQUAL
      || litk == BITVECTOR_ULT || litk == BITVECTOR_SLT
      || litk == BITVECTOR_UGT || litk == BITVECTOR_SGT);

  NodeManager* nm = NodeManager::currentNM();
  Node scl;
  unsigned w = bv::utils::getSize(s);
  Assert (w == bv::utils::getSize(t));

  if (litk == EQUAL)
  {
    Node z = bv::utils::mkZero(w);

    if (pol)
    {
      /* x * s = t
       * with side condition (synthesized):
       * (= (bvand (bvor (bvneg s) s) t) t)
       *
       * is equivalent to:
       * ctz(t) >= ctz(s)
       * ->
       * (or
       *   (= t z)
       *   (and
       *     (bvuge (bvand t (bvneg t)) (bvand s (bvneg s)))
       *     (distinct s z)))  */
      Node o = nm->mkNode(BITVECTOR_OR, nm->mkNode(BITVECTOR_NEG, s), s);
      scl = nm->mkNode(EQUAL, nm->mkNode(BITVECTOR_AND, o, t), t);
    }
    else
    {
      /* x * s != t
       * with side condition:
       * (or (distinct t z) (distinct s z))
       * where z = 0 with getSize(z) = w  */
      scl = nm->mkNode(OR, t.eqNode(z).notNode(), s.eqNode(z).notNode());
    }
  }
  else if (litk == BITVECTOR_ULT)
  {
    if (pol)
    {
      /* x * s < t
       * with side condition (synthesized):
       * (distinct t z)
       * where z = 0 with getSize(z) = w  */
      Node z = bv::utils::mkZero(w);
      scl =  nm->mkNode(DISTINCT, t, z);
    }
    else
    {
      /* x * s >= t
       * with side condition (synthesized):
       * (not (bvult (bvor (bvneg s) s) t))  */
      Node o = nm->mkNode(BITVECTOR_OR, nm->mkNode(BITVECTOR_NEG, s), s);
      scl = nm->mkNode(BITVECTOR_UGE, o, t);
    }
  }
  else if (litk == BITVECTOR_UGT)
  {
    if (pol)
    {
      /* x * s > t
       * with side condition (synthesized):
       * (bvult t (bvor (bvneg s) s))  */
      Node o = nm->mkNode(BITVECTOR_OR, nm->mkNode(BITVECTOR_NEG, s), s);
      scl = nm->mkNode(BITVECTOR_ULT, t, o);
    }
    else
    {
      /* x * s <= t
       * true (no side condition) */
      scl = nm->mkConst<bool>(true);
    }
  }
  else if (litk == BITVECTOR_SLT)
  {
    if (pol)
    {
      /* x * s < t
       * with side condition (synthesized):
       * (bvslt (bvand (bvnot (bvneg t)) (bvor (bvneg s) s)) t)  */
      Node a1 = nm->mkNode(BITVECTOR_NOT, nm->mkNode(BITVECTOR_NEG, t));
      Node a2 = nm->mkNode(BITVECTOR_OR, nm->mkNode(BITVECTOR_NEG, s), s);
      scl = nm->mkNode(BITVECTOR_SLT, nm->mkNode(BITVECTOR_AND, a1, a2), t);
    }
    else
    {
      /* x * s >= t
       * with side condition (synthesized):
       * (bvsge (bvand (bvor (bvneg s) s) max) t))  */
      BitVector bv = BitVector(w).setBit(w - 1);
      Node max = bv::utils::mkConst(~bv);
      Node o = nm->mkNode(BITVECTOR_OR, nm->mkNode(BITVECTOR_NEG, s), s);
      Node a = nm->mkNode(BITVECTOR_AND, o, max);
      scl = nm->mkNode(BITVECTOR_SGE, a, t);
    }
  }
  else  /* litk == BITVECTOR_SGT  */
  {
    if (pol)
    {
      /* x * s > t
       * with side condition (synthesized):
       * (bvslt t (bvsub t (bvor (bvor s t) (bvneg s))))  */
      Node o = nm->mkNode(BITVECTOR_OR,
          nm->mkNode(BITVECTOR_OR, s, t), nm->mkNode(BITVECTOR_NEG, s));
      Node sub = nm->mkNode(BITVECTOR_SUB, t, o);
      scl = nm->mkNode(BITVECTOR_SLT, t, sub);
    }
    else
    {
      /* x * s <= t
       * with side condition (synthesized):
       * (not (and (= s z) (bvslt t s)))
       * where z = 0 with getSize(z) = w  */
      Node z = bv::utils::mkZero(w);
      scl = nm->mkNode(AND, s.eqNode(z), nm->mkNode(BITVECTOR_SLT, t, s));
      scl = scl.notNode();
    }
  }

  Node scr =
    nm->mkNode(litk, idx == 0 ? nm->mkNode(k, x, s) : nm->mkNode(k, s, x), t);
  Node sc = nm->mkNode(IMPLIES, scl, pol ? scr : scr.notNode());
  Trace("bv-invert") << "Add SC_" << k << "(" << x << "): " << sc << std::endl;
  return sc;
}

static Node getScBvUrem(bool pol,
                        Kind litk,
                        Kind k,
                        unsigned idx,
                        Node x,
                        Node s,
                        Node t)
{
  Assert(k == BITVECTOR_UREM_TOTAL);
  Assert (litk == EQUAL
<<<<<<< HEAD
       || litk == BITVECTOR_ULT || litk == BITVECTOR_SLT
       || litk == BITVECTOR_UGT || litk == BITVECTOR_SGT);
=======
      || litk == BITVECTOR_ULT || litk == BITVECTOR_SLT
      || litk == BITVECTOR_UGT || litk == BITVECTOR_SGT);
>>>>>>> 0ef293ca

  NodeManager* nm = NodeManager::currentNM();
  Node scl;
  unsigned w = bv::utils::getSize(s);
  Assert (w == bv::utils::getSize(t));

  if (litk == EQUAL)
  {
    if (idx == 0)
    {
      if (pol)
      {
        /* x % s = t
         * with side condition (synthesized):
         * (not (bvult (bvnot (bvneg s)) t))  */
        Node neg = nm->mkNode(BITVECTOR_NEG, s);
        scl = nm->mkNode(BITVECTOR_UGE, nm->mkNode(BITVECTOR_NOT, neg), t);
      }
      else
      {
        /* x % s != t
         * with side condition:
         * (or (distinct s (_ bv1 w)) (distinct t z))
         * where z = 0 with getSize(z) = w  */
        Node z = bv::utils::mkZero(w);
        scl = nm->mkNode(OR,
            s.eqNode(bv::utils::mkOne(w)).notNode(),
            t.eqNode(z).notNode());
      }
    }
    else
    {
      if (pol)
      {
        /* s % x = t
         * with side condition (synthesized):
         * (bvuge (bvand (bvsub (bvadd t t) s) s) t)
         *
         * is equivalent to:
         * (or (= s t)
         *     (and (bvugt s t)
         *          (bvugt (bvsub s t) t)
         *          (or (= t z) (distinct (bvsub s (_ bv1 w)) t))))
         * where z = 0 with getSize(z) = w  */
        Node add = nm->mkNode(BITVECTOR_PLUS, t, t);
        Node sub = nm->mkNode(BITVECTOR_SUB, add, s);
        Node a = nm->mkNode(BITVECTOR_AND, sub, s);
        scl = nm->mkNode(BITVECTOR_UGE, a, t);
      }
      else
      {
        /* s % x != t
         * with side condition:
         * (or (distinct s z) (distinct t z))
         * where z = 0 with getSize(z) = w  */
        Node z = bv::utils::mkZero(w);
        scl = nm->mkNode(OR, s.eqNode(z).notNode(), t.eqNode(z).notNode());
      }
    }
  }
  else if (litk == BITVECTOR_ULT)
  {
    if (idx == 0)
    {
      if (pol)
      {
        /* x % s < t
         * with side condition:
         * (distinct t z)
         * where z = 0 with getSize(z) = w  */
        Node z = bv::utils::mkZero(w);
        scl = t.eqNode(z).notNode();
      }
      else
      {
        /* x % s >= t
         * with side condition (synthesized):
         * (bvuge (bvnot (bvneg s)) t)  */
        Node neg = nm->mkNode(BITVECTOR_NEG, s);
        scl = nm->mkNode(BITVECTOR_UGE, nm->mkNode(BITVECTOR_NOT, neg), t);
      }
    }
    else
    {
      if (pol)
      {
        /* s % x < t
         * with side condition:
         * (distinct t z)
         * where z = 0 with getSize(z) = w  */
        Node z = bv::utils::mkZero(w);
        scl = t.eqNode(z).notNode();
      }
      else
      {
        /* s % x >= t
         * with side condition (combination of = and >):
         * (or
         *   (bvuge (bvand (bvsub (bvadd t t) s) s) t)  ; eq, synthesized
         *   (bvult t s))                               ; ugt, synthesized  */
        Node add = nm->mkNode(BITVECTOR_PLUS, t, t);
        Node sub = nm->mkNode(BITVECTOR_SUB, add, s);
        Node a = nm->mkNode(BITVECTOR_AND, sub, s);
        Node sceq = nm->mkNode(BITVECTOR_UGE, a, t);
        Node scugt = nm->mkNode(BITVECTOR_ULT, t, s);
        scl = nm->mkNode(OR, sceq, scugt);
      }
    }
  }
  else if (litk == BITVECTOR_UGT)
  {
    if (idx == 0)
    {
      if (pol)
      {
        /* x % s > t
         * with side condition (synthesized):
         * (bvult t (bvnot (bvneg s)))  */
        Node nt = nm->mkNode(BITVECTOR_NOT, nm->mkNode(BITVECTOR_NEG, s));
        scl = nm->mkNode(BITVECTOR_ULT, t, nt);
      }
      else
      {
        /* x % s <= t
         * true (no side condition) */
        scl = nm->mkConst<bool>(true);
      }
    }
    else
    {
      if (pol)
      {
        /* s % x > t
         * with side condition (synthesized):
         * (bvult t s)  */
        scl = nm->mkNode(BITVECTOR_ULT, t, s);
      }
      else
      {
        /* s % x <= t
         * true (no side condition) */
        scl = nm->mkConst<bool>(true);
      }
    }
  }
  else if (litk == BITVECTOR_SLT)
  {
    if (idx == 0)
    {
      if (pol)
      {
        /* x % s < t
         * with side condition (synthesized):
         * (bvslt (bvnot t) (bvor (bvneg s) (bvneg t)))  */
        Node o1 = nm->mkNode(BITVECTOR_NEG, s);
        Node o2 = nm->mkNode(BITVECTOR_NEG, t);
        Node o = nm->mkNode(BITVECTOR_OR, o1, o2);
        scl = nm->mkNode(BITVECTOR_SLT, nm->mkNode(BITVECTOR_NOT, t), o);
      }
      else
      {
        /* x % s >= t
         * with side condition (synthesized):
         * (or (bvslt t s) (bvsge z s))
         * where z = 0 with getSize(z) = w  */
        Node z = bv::utils::mkZero(w);
        Node s1 = nm->mkNode(BITVECTOR_SLT, t, s);
        Node s2 = nm->mkNode(BITVECTOR_SGE, z, s);
        scl = nm->mkNode(OR, s1, s2);
      }
    }
    else
    {
      Node z = bv::utils::mkZero(w);

      if (pol)
      {
        /* s % x < t
         * with side condition (synthesized):
         * (or (bvslt s t) (bvslt z t))
         * where z = 0 with getSize(z) = w  */
        Node slt1 = nm->mkNode(BITVECTOR_SLT, s, t);
        Node slt2 = nm->mkNode(BITVECTOR_SLT, z, t);
        scl = nm->mkNode(OR, slt1, slt2);
      }
      else
      {
        /* s % x >= t
         * with side condition:
         * (and
         *   (=> (bvsge s z) (bvsge s t))
         *   (=> (and (bvslt s z) (bvsge t z)) (bvugt (bvsub s t) t)))
         * where z = 0 with getSize(z) = w  */
        Node i1 = nm->mkNode(IMPLIES,
            nm->mkNode(BITVECTOR_SGE, s, z), nm->mkNode(BITVECTOR_SGE, s, t));
        Node i2 = nm->mkNode(IMPLIES,
            nm->mkNode(AND,
              nm->mkNode(BITVECTOR_SLT, s, z), nm->mkNode(BITVECTOR_SGE, t, z)),
            nm->mkNode(BITVECTOR_UGT, nm->mkNode(BITVECTOR_SUB, s, t), t));
        scl = nm->mkNode(AND, i1, i2);
      }
    }
  }
  else  /* litk == BITVECTOR_SGT  */
  {
    if (idx == 0)
    {
      Node z = bv::utils::mkZero(w);

      if (pol)
      {
        /* x % s > t
         * with side condition:
         *
         * (and
         *   (and
         *     (=> (bvsgt s z) (bvslt t (bvnot (bvneg s))))
         *     (=> (bvsle s z) (distinct t max)))
         *   (or (distinct t z) (distinct s (_ bv1 w))))
         * where z = 0 with getSize(z) = w
         * and max is the maximum signed value  */
        BitVector bv_ones = utils::mkBitVectorOnes(w - 1);
        BitVector bv_max = BitVector(1).concat(bv_ones);
        Node max = bv::utils::mkConst(bv_max);
        Node nt = nm->mkNode(BITVECTOR_NOT, nm->mkNode(BITVECTOR_NEG, s));
        Node i1 = nm->mkNode(IMPLIES,
            nm->mkNode(BITVECTOR_SGT, s, z), nm->mkNode(BITVECTOR_SLT, t, nt));
        Node i2 = nm->mkNode(IMPLIES,
            nm->mkNode(BITVECTOR_SLE, s, z), t.eqNode(max).notNode());
        Node a1 = nm->mkNode(AND, i1, i2);
        Node a2 = nm->mkNode(OR,
            t.eqNode(z).notNode(), s.eqNode(bv::utils::mkOne(w)).notNode());
        scl = nm->mkNode(AND, a1, a2);
      }
      else
      {
        /* x % s <= t
         * with side condition (synthesized):
         * (bvslt (bvnot z) (bvand (bvneg s) t))
         * where z = 0 with getSize(z) = w  */
        Node a = nm->mkNode(BITVECTOR_AND, nm->mkNode(BITVECTOR_NEG, s), t);
        scl = nm->mkNode(BITVECTOR_SLT, nm->mkNode(BITVECTOR_NOT, z), a);
      }
    }
    else
    {
      if (pol)
      {
        /* s % x >= t
         * with side condition:
         * (and
         *   (=> (bvsge s z) (bvsgt s t))
         *   (=> (bvslt s z)
         *    (bvsgt (bvlshr (bvsub s (_ bv1 w)) (_ bv1 w)) t)))
         * where z = 0 with getSize(z) = w  */
        Node z = bv::utils::mkZero(w);
        Node i1 = nm->mkNode(IMPLIES,
            nm->mkNode(BITVECTOR_SGE, s, z), nm->mkNode(BITVECTOR_SGT, s, t));
        Node shr = nm->mkNode(BITVECTOR_LSHR,
            bv::utils::mkDec(s), bv::utils::mkOne(w));
        Node i2 = nm->mkNode(IMPLIES,
            nm->mkNode(BITVECTOR_SLT, s, z), nm->mkNode(BITVECTOR_SGT, shr, t));
        scl = nm->mkNode(AND, i1, i2);
      }
      else
      {
        /* s % x < t
         * with side condition (synthesized):
         * (or (bvult t min) (bvsge t s))
         * where min is the minimum signed value  */
        BitVector bv_min = BitVector(w).setBit(w - 1);
        Node min = bv::utils::mkConst(bv_min);
        Node o1 = nm->mkNode(BITVECTOR_ULT, t, min);
        Node o2 = nm->mkNode(BITVECTOR_SGE, t, s);
        scl = nm->mkNode(OR, o1, o2);
      }
    }
  }

  Node scr =
    nm->mkNode(litk, idx == 0 ? nm->mkNode(k, x, s) : nm->mkNode(k, s, x), t);
  Node sc = nm->mkNode(IMPLIES, scl, pol ? scr : scr.notNode());
  Trace("bv-invert") << "Add SC_" << k << "(" << x << "): " << sc << std::endl;
  return sc;
}

static Node getScBvUdiv(bool pol,
                        Kind litk,
                        Kind k,
                        unsigned idx,
                        Node x,
                        Node s,
                        Node t)
{
  Assert(k == BITVECTOR_UDIV_TOTAL);
  Assert(litk == EQUAL
      || litk == BITVECTOR_ULT || litk == BITVECTOR_SLT
      || litk == BITVECTOR_UGT || litk == BITVECTOR_SGT);

  NodeManager* nm = NodeManager::currentNM();
  unsigned w = bv::utils::getSize(s);
  Assert (w == bv::utils::getSize(t));
  Node scl;
  Node z = bv::utils::mkZero(w);

  if (litk == EQUAL)
  {
    if (idx == 0)
    {
      if (pol)
      {
        /* x udiv s = t
         * with side condition (synthesized):
         * (= (bvudiv (bvmul s t) s) t)
         *
         * is equivalent to:
         * (or
         *   (and (= t (bvnot z))
         *        (or (= s z) (= s (_ bv1 w))))
         *   (and (distinct t (bvnot z))
         *        (distinct s z)
         *        (not (umulo s t))))
         *
         * where umulo(s, t) is true if s * t produces and overflow
         * and z = 0 with getSize(z) = w  */
        Node mul = nm->mkNode(BITVECTOR_MULT, s, t);
        Node div = nm->mkNode(BITVECTOR_UDIV_TOTAL, mul, s);
        scl = nm->mkNode(EQUAL, div, t);
      }
      else
      {
        /* x udiv s != t
         * with side condition:
         * (or (distinct s z) (distinct t ones))
         * where z = 0 with getSize(z) = w and ones = ~0   */
        Node ones = bv::utils::mkOnes(w);
        scl = nm->mkNode(OR, s.eqNode(z).notNode(), t.eqNode(ones).notNode());
      }
    }
    else
    {
      if (pol)
      {
        /* s udiv x = t
         * with side condition (synthesized):
         * (= (bvudiv s (bvudiv s t)) t)
         *
         * is equivalent to:
         * (or
         *   (= s t)
         *   (= t (bvnot z))
         *   (and
         *     (bvuge s t)
         *     (or
         *       (= (bvurem s t) z)
         *       (bvule (bvadd (bvudiv s (bvadd t (_ bv1 w))) (_ bv1 w))
         *              (bvudiv s t)))
         *     (=> (= s (bvnot (_ bv0 8))) (distinct t (_ bv0 8)))))
         *
         * where z = 0 with getSize(z) = w  */
        Node div = nm->mkNode(BITVECTOR_UDIV_TOTAL, s, t);
        scl = nm->mkNode(EQUAL, nm->mkNode(BITVECTOR_UDIV_TOTAL, s, div), t);
      }
      else
      {
        /* s udiv x != t
         * true (no side condition) */
        scl = nm->mkConst<bool>(true);
      }
    }
  }
  else if (litk == BITVECTOR_ULT)
  {
    if (idx == 0)
    {
      if (pol)
      {
        /* x udiv s < t
         * with side condition (synthesized):
         * (and (bvult z s) (bvult z t))
         * where z = 0 with getSize(z) = w  */
        Node u1 = nm->mkNode(BITVECTOR_ULT, z, s);
        Node u2 = nm->mkNode(BITVECTOR_ULT, z, t);
        scl = nm->mkNode(AND, u1, u2);
      }
      else
      {
        /* x udiv s >= t
         * with side condition (synthesized):
         * (= (bvand (bvudiv (bvmul s t) t) s) s)  */
        Node mul = nm->mkNode(BITVECTOR_MULT, s, t);
        Node div = nm->mkNode(BITVECTOR_UDIV_TOTAL, mul, t);
        scl = nm->mkNode(EQUAL, nm->mkNode(BITVECTOR_AND, div, s), s);
      }
    }
    else
    {
      if (pol)
      {
        /* s udiv x < t
         * with side condition (synthesized):
         * (and (bvult z (bvnot (bvand (bvneg t) s))) (bvult z t))
         * where z = 0 with getSize(z) = w  */
        Node a = nm->mkNode(BITVECTOR_AND, nm->mkNode(BITVECTOR_NEG, t), s);
        Node u1 = nm->mkNode(BITVECTOR_ULT, z, nm->mkNode(BITVECTOR_NOT, a));
        Node u2 = nm->mkNode(BITVECTOR_ULT, z, t);
        scl = nm->mkNode(AND, u1, u2);
      }
      else
      {
        /* s udiv x >= t
         * true (no side condition) */
        scl = nm->mkConst<bool>(true);
      }
    }
  }
  else if (litk == BITVECTOR_UGT)
  {
    if (idx == 0)
    {
      if (pol)
      {
        /* x udiv s > t
         * with side condition:
         * (bvugt (bvudiv ones s) t)
         * with ones = ~0   */
        Node ones = bv::utils::mkOnes(w);
        Node div = nm->mkNode(BITVECTOR_UDIV_TOTAL, ones, s);
        scl = nm->mkNode(BITVECTOR_UGT, div, t);
      }
      else
      {
        /* x udiv s <= t
         * with side condition (synthesized):
         * (not (bvult (bvor s t) (bvnot (bvneg s))))  */
        Node u1 = nm->mkNode(BITVECTOR_OR, s, t);
        Node u2 = nm->mkNode(BITVECTOR_NOT, nm->mkNode(BITVECTOR_NEG, s));
        scl = nm->mkNode(BITVECTOR_UGE, u1, u2);
      }
    }
    else
    {
      if (pol)
      {
        /* s udiv x > t
         * with side condition (synthesized):
         * (bvult t ones)
         * with ones = ~0   */
        Node ones = bv::utils::mkOnes(w);
        scl = nm->mkNode(BITVECTOR_ULT, t, ones);
      }
      else
      {
        /* s udiv x <= t
         * with side condition (synthesized):
         * (bvult z (bvor (bvnot s) t))
         * where z = 0 with getSize(z) = w  */
        scl = nm->mkNode(BITVECTOR_ULT,
            z, nm->mkNode(BITVECTOR_OR, nm->mkNode(BITVECTOR_NOT, s), t));
      }
    }
  }
  else if (litk == BITVECTOR_SLT)
  {
    if (idx == 0)
    {
      if (pol)
      {
        /* x udiv s < t
         * with side condition:
         * (=> (bvsle t z) (bvslt (bvudiv min s) t))
         * where z = 0 with getSize(z) = w
         * and min is the minimum signed value */
        BitVector bv_min = BitVector(w).setBit(w - 1);
        Node min = bv::utils::mkConst(bv_min);
        Node sle = nm->mkNode(BITVECTOR_SLE, t, z);
        Node div = nm->mkNode(BITVECTOR_UDIV_TOTAL, min, s);
        Node slt = nm->mkNode(BITVECTOR_SLT, div, t);
        scl = nm->mkNode(IMPLIES, sle, slt);
      }
      else
      {
        /* x udiv s >= t
         * with side condition:
         * (or
         *   (bvsge (bvudiv ones s) t)
         *   (bvsge (bvudiv max s) t))
         * with ones = ~0 and max the maximum signed value */
        BitVector bv_ones = utils::mkBitVectorOnes(w - 1);
        BitVector bv_max = BitVector(1).concat(bv_ones);
        Node max = bv::utils::mkConst(bv_max);
        Node ones = bv::utils::mkOnes(w);
        Node udiv1 = nm->mkNode(BITVECTOR_UDIV_TOTAL, ones, s);
        Node udiv2 = nm->mkNode(BITVECTOR_UDIV_TOTAL, max, s);
        Node sge1 = nm->mkNode(BITVECTOR_SGE, udiv1, t);
        Node sge2 = nm->mkNode(BITVECTOR_SGE, udiv2, t);
        scl = nm->mkNode(OR, sge1, sge2);
      }
    }
    else
    {
      if (pol)
      {
        /* s udiv x < t
         * with side condition (synthesized):
         * (or (bvslt s t) (bvsge t z))
         * where z = 0 with getSize(z) = w  */
        Node slt = nm->mkNode(BITVECTOR_SLT, s, t);
        Node sge = nm->mkNode(BITVECTOR_SGE, t, z);
        scl = nm->mkNode(OR, slt, sge);
      }
      else
      {
        /* s udiv x >= t
         * with side condition:
         * (and
         *   (=> (bvsge s z) (bvsge s t))
         *   (=> (bvslt s z) (bvsge (bvudiv s (_ bv2 w)) t)))
         * where z = 0 with getSize(z) = w  */
        Node div = nm->mkNode(BITVECTOR_UDIV_TOTAL,
            s, bv::utils::mkConst(w, 2));
        Node i1 = nm->mkNode(IMPLIES,
            nm->mkNode(BITVECTOR_SGE, s, z), nm->mkNode(BITVECTOR_SGE, s, t));
        Node i2 = nm->mkNode(IMPLIES,
            nm->mkNode(BITVECTOR_SLT, s, z), nm->mkNode(BITVECTOR_SGE, div, t));
        scl = nm->mkNode(AND, i1, i2);
      }
    }
  }
  else  /* litk == BITVECTOR_SGT  */
  {
    if (idx == 0)
    {
      if (pol)
      {
        /* x udiv s > t
         * with side condition:
         * (or
         *   (bvsgt (bvudiv ones s) t)
         *   (bvsgt (bvudiv max s) t))
         * with ones = ~0 and max the maximum signed value */
        BitVector bv_ones = utils::mkBitVectorOnes(w - 1);
        BitVector bv_max = BitVector(1).concat(bv_ones);
        Node max = bv::utils::mkConst(bv_max);
        Node ones = bv::utils::mkOnes(w);
        Node div1 = nm->mkNode(BITVECTOR_UDIV_TOTAL, ones, s);
        Node sgt1 = nm->mkNode(BITVECTOR_SGT, div1, t);
        Node div2 = nm->mkNode(BITVECTOR_UDIV_TOTAL, max, s);
        Node sgt2 = nm->mkNode(BITVECTOR_SGT, div2, t);
        scl = nm->mkNode(OR, sgt1, sgt2);
      }
      else
      {
        /* x udiv s <= t
         * with side condition (combination of = and <):
         * (or
         *   (= (bvudiv (bvmul s t) s) t)                ; eq, synthesized
         *   (=> (bvsle t z) (bvslt (bvudiv min s) t)))  ; slt
         * where z = 0 with getSize(z) = w  */
        Node mul = nm->mkNode(BITVECTOR_MULT, s, t);
        Node div1 = nm->mkNode(BITVECTOR_UDIV_TOTAL, mul, s);
        Node o1 = nm->mkNode(EQUAL, div1, t);
        BitVector bv_min = BitVector(w).setBit(w - 1);
        Node min = bv::utils::mkConst(bv_min);
        Node sle = nm->mkNode(BITVECTOR_SLE, t, z);
        Node div2 = nm->mkNode(BITVECTOR_UDIV_TOTAL, min, s);
        Node slt = nm->mkNode(BITVECTOR_SLT, div2, t);
        Node o2 = nm->mkNode(IMPLIES, sle, slt);
        scl = nm->mkNode(OR, o1, o2);
      }
    }
    else
    {
      if (pol)
      {
        /* s udiv x > t
         * with side condition:
         * (and
         *   (=> (bvsge s z) (bvsgt s t))
         *   (=> (bvslt s z) (bvsgt (bvudiv s (_ bv2 w)) t)))
         * where z = 0 with getSize(z) = w  */
        Node div = nm->mkNode(BITVECTOR_UDIV_TOTAL,
            s, bv::utils::mkConst(w, 2));
        Node i1 = nm->mkNode(IMPLIES,
            nm->mkNode(BITVECTOR_SGE, s, z), nm->mkNode(BITVECTOR_SGT, s, t));
        Node i2 = nm->mkNode(IMPLIES,
            nm->mkNode(BITVECTOR_SLT, s, z), nm->mkNode(BITVECTOR_SGT, div, t));
        scl = nm->mkNode(AND, i1, i2);
      }
      else
      {
        /* s udiv x <= t
         * with side condition (synthesized):
         * (not (and (bvslt t (bvnot #x0)) (bvslt t s)))
         * <->
         * (or (bvsge t ones) (bvsge t s))
         * with ones = ~0  */
        Node ones = bv::utils::mkOnes(w);
        Node sge1 = nm->mkNode(BITVECTOR_SGE, t, ones);
        Node sge2 = nm->mkNode(BITVECTOR_SGE, t, s);
        scl = nm->mkNode(OR, sge1, sge2);
      }
    }
  }

  Node scr =
    nm->mkNode(litk, idx == 0 ? nm->mkNode(k, x, s) : nm->mkNode(k, s, x), t);
  Node sc = nm->mkNode(IMPLIES, scl, pol ? scr : scr.notNode());
  Trace("bv-invert") << "Add SC_" << k << "(" << x << "): " << sc << std::endl;
  return sc;
}

static Node getScBvAndOr(bool pol,
                         Kind litk,
                         Kind k,
                         unsigned idx,
                         Node x,
                         Node s,
                         Node t)
{
  Assert (k == BITVECTOR_AND || k == BITVECTOR_OR);
  Assert (litk == EQUAL || litk == BITVECTOR_ULT || litk == BITVECTOR_SLT
          || litk == BITVECTOR_UGT || litk == BITVECTOR_SGT);

  NodeManager* nm = NodeManager::currentNM();
  Node scl;

  if (litk == EQUAL)
  {
    if (pol)
    {
      /* x & s = t
       * x | s = t
       * with side condition:
       * t & s = t
       * t | s = t */
      scl = nm->mkNode(EQUAL, t, nm->mkNode(k, t, s));
    }
    else
    {
      unsigned w = bv::utils::getSize(s);
      Assert (w == bv::utils::getSize(t));

      if (k == BITVECTOR_AND)
      {
        /* x & s = t
         * with side condition:
         * s != 0 || t != 0  */
        Node z = bv::utils::mkZero(w);
        scl = nm->mkNode(OR, s.eqNode(z).notNode(), t.eqNode(z).notNode());
      }
      else
      {
        /* x | s = t
         * with side condition:
         * s != ~0 || t != ~0  */
        Node n = bv::utils::mkOnes(w);
        scl = nm->mkNode(OR, s.eqNode(n).notNode(), t.eqNode(n).notNode());
      }
    }
  }
  else if (litk == BITVECTOR_ULT)
  {
    if (pol)
    {
      if (k == BITVECTOR_AND)
      {
        /* x & s < t
         * with side condition (synthesized):
         * t != 0 */
        Node z = bv::utils::mkZero(bv::utils::getSize(t));
        scl = t.eqNode(z).notNode();
      }
      else
      {
        /* x | s < t
         * with side condition (synthesized):
         * (bvult s t) */
        scl = nm->mkNode(BITVECTOR_ULT, s, t);
      }
    }
    else  /* litk == BITVECTOR_SLT  */
    {
      if (k == BITVECTOR_AND)
      {
        /* x & s >= t
         * with side condition (synthesized):
         * (not (bvult s t)) */
        scl = nm->mkNode(BITVECTOR_UGE, s, t);
      }
      else
      {
        /* x | s >= t
         * with side condition (synthesized):
         * true (no side condition) */
        scl = nm->mkConst<bool>(true);
      }
    }
  }
  else if (litk == BITVECTOR_SLT)
  {
    if (pol)
    {
      if (k == BITVECTOR_AND)
      {
        /* x & s < t
         * with side condition (synthesized):
         * (bvslt (bvand (bvnot (bvneg t)) s) t) */
        Node nnt = nm->mkNode(BITVECTOR_NOT, nm->mkNode(BITVECTOR_NEG, t));
        scl = nm->mkNode(BITVECTOR_SLT, nm->mkNode(BITVECTOR_AND, nnt, s), t);
      }
      else
      {
        /* x | s < t
         * with side condition (synthesized):
         * (bvslt (bvor (bvnot (bvsub s t)) s) t) */
        Node st = nm->mkNode(BITVECTOR_NOT, nm->mkNode(BITVECTOR_SUB, s, t));
        scl = nm->mkNode(BITVECTOR_SLT, nm->mkNode(BITVECTOR_OR, st, s), t);
      }
    }
    else
    {
      if (k == BITVECTOR_AND)
      {
        /* x & s >= t
         * with side condition (case = combined with synthesized bvsgt):
         * (or
         *  (= (bvand s t) t)
         *  (bvslt t (bvand (bvsub t s) s))
         * ) */
        Node sc_sgt = nm->mkNode(
            BITVECTOR_SLT,
            t,
            nm->mkNode(BITVECTOR_AND, nm->mkNode(BITVECTOR_SUB, t, s), s));
        Node sc_eq = nm->mkNode(BITVECTOR_AND, s, t).eqNode(t);
        scl = sc_eq.orNode(sc_sgt);
      }
      else
      {
        /* x | s >= t
         * with side condition (synthesized):
         * (not (bvslt s (bvand s t))) */
        scl = nm->mkNode(BITVECTOR_SGE, s, nm->mkNode(BITVECTOR_AND, s, t));
      }
    }
  }
  else
  {
    return Node::null();
  }
  Node scr = nm->mkNode(litk, nm->mkNode(k, x, s), t);
  Node sc = nm->mkNode(IMPLIES, scl, pol ? scr : scr.notNode());
  Trace("bv-invert") << "Add SC_" << k << "(" << x << "): " << sc << std::endl;
  return sc;
}

static Node getScBvLshr(bool pol,
                        Kind litk,
                        Kind k,
                        unsigned idx,
                        Node x,
                        Node s,
                        Node t)
{
  Assert(k == BITVECTOR_LSHR);
  Assert(litk == EQUAL || litk == BITVECTOR_ULT || litk == BITVECTOR_SLT
         || litk == BITVECTOR_UGT || litk == BITVECTOR_SGT);

  NodeManager* nm = NodeManager::currentNM();
  Node scl;
  unsigned w = bv::utils::getSize(s);
  Assert(w == bv::utils::getSize(t));
  Node z = bv::utils::mkZero(w);

  if (litk == EQUAL)
  {
    if (idx == 0)
    {
      Node ww = bv::utils::mkConst(w, w);

      if (pol)
      {
        /* x >> s = t
         * with side condition:
         * s = 0 || (s < w && clz(t) >=s) || (s >= w && t = 0)
         * ->
         * s = 0
         * || (s < w && ((z o t) << (z o s))[2w-1 : w] = z)
         * || (s >= w && t = 0)
         * with w = getSize(t) = getSize(s)
         * and z = 0 with getSize(z) = w  */
        Node z_o_t = nm->mkNode(BITVECTOR_CONCAT, z, t);
        Node z_o_s = nm->mkNode(BITVECTOR_CONCAT, z, s);
        Node shl = nm->mkNode(BITVECTOR_SHL, z_o_t, z_o_s);
        Node ext = bv::utils::mkExtract(shl, 2*w-1, w);

        Node o1 = s.eqNode(z);
        Node o2 = nm->mkNode(AND,
            nm->mkNode(BITVECTOR_ULT, s, ww), ext.eqNode(z));
        Node o3 = nm->mkNode(AND,
            nm->mkNode(BITVECTOR_UGE, s, ww), t.eqNode(z));

        scl = nm->mkNode(OR, o1, o2, o3);
      }
      else
      {
        /* x >> s != t
         * with side condition:
         * t != 0 || s < w
         * with
         * w = getSize(s) = getSize(t)
         */
        scl = nm->mkNode(OR,
            t.eqNode(z).notNode(),
            nm->mkNode(BITVECTOR_ULT, s, ww));
      }
    }
    else
    {
      if (pol)
      {
        /* s >> x = t
         * with side condition:
         * t = 0
         * ||
         * s = t
         * || 
         * \/ (t[w-1-i:0] = s[w-1:i] && t[w-1:w-i] = 0) for 0 < i < w
         * where
         * w = getSize(s) = getSize(t)
         */
        NodeBuilder<> nb(nm, OR);
        nb << nm->mkNode(EQUAL, t, s);
        for (unsigned i = 1; i < w; ++i)
        {
          nb << nm->mkNode(AND,
              nm->mkNode(EQUAL,
                bv::utils::mkExtract(t, w - 1 - i, 0),
                bv::utils::mkExtract(s, w - 1, i)),
              nm->mkNode(EQUAL,
                bv::utils::mkExtract(t, w - 1, w - i),
                bv::utils::mkZero(i)));
        }
        nb << t.eqNode(z);
        scl = nb.constructNode();
      }
      else
      {
        /* s >> x != t
         * with side condition:
         * s != 0 || t != 0  */
        scl = nm->mkNode(OR, s.eqNode(z).notNode(), t.eqNode(z).notNode());
      }
    }
  }
  else if (litk == BITVECTOR_ULT)
  {
    if (idx == 0)
    {
      if (pol)
      {
        /* x >> s < t
         * with side condition (synthesized):
         * (not (= #x0 t)) */
        scl = t.eqNode(z).notNode();
      }
      else
      {
        /* x >> s >= t
         * with side condition (synthesized):
         * (= (bvlshr (bvshl t s) s) t) */
        Node ts = nm->mkNode(BITVECTOR_SHL, t, s);
        scl = nm->mkNode(BITVECTOR_LSHR, ts, s).eqNode(t);
      }
    }
    else  /* litk == BITVECTOR_SLT  */
    {
      if (pol)
      {
        /* s >> x < t
         * with side condition (synthesized):
         * (not (= #x0 t)) */
        scl = t.eqNode(z).notNode();
      }
      else
      {
        /* s >> x >= t
         * with side condition (synthesized):
         * (bvuge s t) */
        scl = nm->mkNode(BITVECTOR_UGE, s, t);
      }
    }
  }
  else if (litk == BITVECTOR_UGT)
  {
    if (idx == 0)
    {
      if (pol)
      {
        /* x >> s > t
         * with side condition (synthesized):
         * (bvult t (bvlshr (bvnot s) s)) */
        Node lshr = nm->mkNode(BITVECTOR_LSHR, nm->mkNode(BITVECTOR_NOT, s), s);
        scl = nm->mkNode(BITVECTOR_ULT, t, lshr);
      }
      else
      {
        /* x >> s <= t
         * with side condition:
         * true (no side condition) */
        scl = nm->mkConst<bool>(true);
      }
    }
    else
    {
      if (pol)
      {
        /* s >> x > t
         * with side condition (synthesized):
         * (bvult t s)
         */
        scl = nm->mkNode(BITVECTOR_ULT, t, s);
      }
      else
      {
        /* s >> x <= t
         * with side condition:
         * true (no side condition) */
        scl = nm->mkConst<bool>(true);
      }
    }
  }
  else if (litk == BITVECTOR_SLT)
  {
    if (idx == 0)
    {
      if (pol)
      {
        /* x >> s < t
         * with side condition (synthesized):
         * (bvslt (bvlshr (bvnot (bvneg t)) s) t) */
        Node nnt = nm->mkNode(BITVECTOR_NOT, nm->mkNode(BITVECTOR_NEG, t));
        Node lshr = nm->mkNode(BITVECTOR_LSHR, nnt, s);
        scl = nm->mkNode(BITVECTOR_SLT, lshr, t);
      }
      else
      {
        /* x >> s >= t
         * with side condition:
         * (=> (not (= s z)) (bvsge (bvlshr ones s) t)) */
        Node ones = bv::utils::mkOnes(w);
        Node lshr = nm->mkNode(BITVECTOR_LSHR, ones, s);
        Node nz = s.eqNode(z).notNode();
        scl = nz.impNode(nm->mkNode(BITVECTOR_SGE, lshr, t));
      }
    }
    else
    {
      if (pol)
      {
        /* s >> x < t
         * with side condition (synthesized):
         * (or (bvslt s t) (bvslt z t)) */
        Node st = nm->mkNode(BITVECTOR_SLT, s, t);
        Node zt = nm->mkNode(BITVECTOR_SLT, z, t);
        scl = st.orNode(zt);
      }
      else
      {
        /* s >> x >= t
         * with side condition:
         * (and
         *  (=> (bvslt s z) (bvsge (bvlshr s one) t))
         *  (=> (bvsge s z) (bvsge s t))
         * ) */
        Node one = bv::utils::mkConst(w, 1);
        Node sz = nm->mkNode(BITVECTOR_SLT, s, z);
        Node lshr = nm->mkNode(BITVECTOR_LSHR, s, one);
        Node sge1 = nm->mkNode(BITVECTOR_SGE, lshr, t);
        Node sge2 = nm->mkNode(BITVECTOR_SGE, s, t);
        scl = sz.impNode(sge1).andNode(sz.notNode().impNode(sge2));
      }
    }
  }
  else
  {
    Assert(litk == BITVECTOR_SGT);
    if (idx == 0)
    {
      if (pol)
      {
        /* x >> s > t
         * with side condition (synthesized):
         * (bvslt t (bvlshr (bvshl max_val s) s))
         * where
         * max_val is the signed maximum value */
        BitVector bv_ones = bv::utils::mkBitVectorOnes(w - 1);
        BitVector bv_max_val = BitVector(1).concat(bv_ones);
        Node max = bv::utils::mkConst(bv_max_val);
        Node shl = nm->mkNode(BITVECTOR_SHL, max, s);
        Node lshr = nm->mkNode(BITVECTOR_LSHR, shl, s);
        scl = nm->mkNode(BITVECTOR_SLT, t, lshr);
      }
      else
      {
        /* x >> s <= t
         * with side condition (synthesized):
         * (bvsge t (bvlshr t s)) */
        scl = nm->mkNode(BITVECTOR_SGE, t, nm->mkNode(BITVECTOR_LSHR, t, s));
      }
    }
    else
    {
      if (pol)
      {
        /* s >> x > t
         * with side condition:
         * (and
         *  (=> (bvslt s z) (bvsgt (bvlshr s one)) t))
         *  (=> (bvsge s z) (bvsgt s t))) */
        Node one = bv::utils::mkOne(w);
        Node sz = nm->mkNode(BITVECTOR_SLT, s, z);
        Node lshr = nm->mkNode(BITVECTOR_LSHR, s, one);
        Node sgt1 = nm->mkNode(BITVECTOR_SGT, lshr, t);
        Node sgt2 = nm->mkNode(BITVECTOR_SGT, s, t);
        scl = sz.impNode(sgt1).andNode(sz.notNode().impNode(sgt2));
      }
      else
      {
        /* s >> x <= t
         * with side condition (synthesized):
         * (or (bvult t min_val) (bvsge t s))
         * where
         * min_val is the signed minimum value */
        BitVector bv_min_val = BitVector(w).setBit(w - 1);
        Node min = bv::utils::mkConst(bv_min_val);
        Node ult = nm->mkNode(BITVECTOR_ULT, t, min);
        Node sge = nm->mkNode(BITVECTOR_SGE, t, s);
        scl = ult.orNode(sge);
      }
    }
  }
  Node scr =
    nm->mkNode(litk, idx == 0 ? nm->mkNode(k, x, s) : nm->mkNode(k, s, x), t);
  Node sc = nm->mkNode(IMPLIES, scl, pol ? scr : scr.notNode());
  Trace("bv-invert") << "Add SC_" << k << "(" << x << "): " << sc << std::endl;
  return sc;
}

static Node getScBvAshr(bool pol,
                        Kind litk,
                        Kind k,
                        unsigned idx,
                        Node x,
                        Node s,
                        Node t)
{
  Assert(k == BITVECTOR_ASHR);
  Assert(litk == EQUAL || litk == BITVECTOR_ULT || litk == BITVECTOR_SLT
         || litk == BITVECTOR_UGT || litk == BITVECTOR_SGT);

  NodeManager* nm = NodeManager::currentNM();
  Node scl;
  unsigned w = bv::utils::getSize(s);
  Assert(w == bv::utils::getSize(t));
  Node z = bv::utils::mkZero(w);
  Node n = bv::utils::mkOnes(w);

  if (litk == EQUAL)
  {
    if (idx == 0)
    {
      if (pol)
      {
        /* x >> s = t
         * with side condition:
         * s = 0
         * ||
         * (s < w && (((z o t) << (z o s))[2w-1:w-1] = z
         *            ||
         *            ((~z o t) << (z o s))[2w-1:w-1] = ~z))
         * ||
         * (s >= w && (t = 0 || t = ~0))
         * with w = getSize(t) = getSize(s)
         * and z = 0 with getSize(z) = w  */

        Node zz = bv::utils::mkZero(w+1);
        Node nn = bv::utils::mkOnes(w+1);
        Node ww = bv::utils::mkConst(w, w);

        Node z_o_t = bv::utils::mkConcat(z, t);
        Node z_o_s = bv::utils::mkConcat(z, s);
        Node n_o_t = bv::utils::mkConcat(n, t);

        Node shlz = nm->mkNode(BITVECTOR_SHL, z_o_t, z_o_s);
        Node shln = nm->mkNode(BITVECTOR_SHL, n_o_t, z_o_s);
        Node extz = bv::utils::mkExtract(shlz, 2*w-1, w-1);
        Node extn = bv::utils::mkExtract(shln, 2*w-1, w-1);

        Node o1 = s.eqNode(z);
        Node o2 = nm->mkNode(AND,
            nm->mkNode(BITVECTOR_ULT, s, ww),
            nm->mkNode(OR, extz.eqNode(zz), extn.eqNode(nn)));
        Node o3 = nm->mkNode(AND,
            nm->mkNode(BITVECTOR_UGE, s, ww),
            nm->mkNode(OR, t.eqNode(z), t.eqNode(n)));

        scl = nm->mkNode(OR, o1, o2, o3);
      }
      else
      {
        /* x >> s != t
         * true (no side condition) */
        scl = nm->mkConst<bool>(true);
      }
    }
    else  /* litk == BITVECTOR_SLT  */
    {
      if (pol)
      {
        /* s >> x = t
         * with side condition:
         * (s[w-1:w-1] = 0 && t = 0)
         * ||
         * (s[w-1:w-1] = 1 && t == ~0)
         * ||
         * s = t
         * || 
         * \/ (t[w-1-i:0] = s[w-1:i]
         *     && ((s[w-1:w-1] = 0 && t[w-1:w-i] = 0)
         *         ||
         *         (s[w-1:w-1] = 1 &&  t[w-1:w-i] = ~0)))
         * for 0 < i < w
         * where
         * w = getSize(s) = getSize(t)
         */
        Node msbz = bv::utils::mkExtract(
            s, w-1, w-1).eqNode(bv::utils::mkZero(1));
        Node msbn = bv::utils::mkExtract(
            s, w-1, w-1).eqNode(bv::utils::mkOnes(1));
        NodeBuilder<> nb(nm, OR);
        nb << nm->mkNode(EQUAL, t, s);
        for (unsigned i = 1; i < w; ++i)
        {
          Node ext = bv::utils::mkExtract(t, w-1, w-i);

          Node o1 = nm->mkNode(AND, msbz, ext.eqNode(bv::utils::mkZero(i)));
          Node o2 = nm->mkNode(AND, msbn, ext.eqNode(bv::utils::mkOnes(i)));
          Node o = nm->mkNode(OR, o1, o2);

          Node e = nm->mkNode(EQUAL,
                              bv::utils::mkExtract(t, w - 1 - i, 0),
                              bv::utils::mkExtract(s, w - 1, i));

          nb << nm->mkNode(AND, e, o);
        }
        nb << nm->mkNode(AND, msbz, t.eqNode(z));
        nb << nm->mkNode(AND, msbn, t.eqNode(n));
        scl = nb.constructNode();
      }
      else
      {
        /* s >> x != t
         * with side condition:
         * (and
         *  (or (not (= t z)) (not (= s z)))
         *  (or (not (= t (bvnot z)) (not (= s (bvnot z))))))
         */
        scl = nm->mkNode(AND,
            nm->mkNode(OR, t.eqNode(z).notNode(), s.eqNode(z).notNode()),
            nm->mkNode(OR, t.eqNode(n).notNode(), s.eqNode(n).notNode()));
      }
    }
  }
  else if (litk == BITVECTOR_ULT)
  {
    if (idx == 0)
    {
      if (pol)
      {
        /* x >> s < t
         * with side condition (synthesized):
         * (not (= t z)) */
        scl = t.eqNode(z).notNode();
      }
      else
      {
        /* x >> s >= t
         * with side condition (synthesized):
         * true (no side condition) */
        scl = nm->mkConst<bool>(true);
      }
    }
    else
    {
      if (pol)
      {
        /* s >> x < t
         * with side condition (synthesized):
         * (and (not (and (not (bvult s t)) (bvslt s z))) (not (= t z))) */
        Node st = nm->mkNode(BITVECTOR_UGE, s, t);
        Node sz = nm->mkNode(BITVECTOR_SLT, s, z);
        Node tz = t.eqNode(z).notNode();
        scl = st.andNode(sz).notNode().andNode(tz);
      }
      else
      {
        /* s >> x < t
         * with side condition (synthesized):
         * (not (and (bvult s (bvnot s)) (bvult s t))) */
        Node ss = nm->mkNode(BITVECTOR_ULT, s, nm->mkNode(BITVECTOR_NOT, s));
        Node st = nm->mkNode(BITVECTOR_ULT, s, t);
        scl = ss.andNode(st).notNode();
      }
    }
  }
  else if (litk == BITVECTOR_UGT)
  {
    if (idx == 0)
    {
      if (pol)
      {
        /* x >> s > t
         * with side condition (synthesized):
         * (bvult t (bvnot #x0))
         */
        scl = nm->mkNode(BITVECTOR_ULT, t, bv::utils::mkOnes(w));
      }
      else
      {
        /* x >> s <= t
         * with side condition (synthesized):
         * true (no side condition)
         */
        scl = nm->mkConst<bool>(true);
      }
    }
    else
    {
      if (pol)
      {
        /* s >> x > t
         * with side condition (synthesized):
         * (or (bvslt s (bvlshr s (bvnot t))) (bvult t s))
         */
        Node lshr = nm->mkNode(BITVECTOR_LSHR, s, nm->mkNode(BITVECTOR_NOT, t));
        Node ts = nm->mkNode(BITVECTOR_ULT, t, s);
        Node slt = nm->mkNode(BITVECTOR_SLT, s, lshr);
        scl = slt.orNode(ts);
      }
      else
      {
        /* s >> x <= t
         * with side condition (synthesized):
         * (or (bvult s min_val) (bvuge t s))
         * where
         * min_val is the signed minimum value */
        BitVector bv_min_val = BitVector(w).setBit(w - 1);
        Node min = bv::utils::mkConst(bv_min_val);
        Node ult = nm->mkNode(BITVECTOR_ULT, s, min);
        Node uge = nm->mkNode(BITVECTOR_UGE, t, s);
        scl = ult.orNode(uge);
      }
    }
  }
  else if (litk == BITVECTOR_SLT)
  {
    if (idx == 0)
    {
      if (pol)
      {
        /* x >> s < t
         * with side condition:
         * (bvslt (bvashr min_val s) t)
         * where
         * min_val is the signed minimum value */
        BitVector bv_min_val = BitVector(w).setBit(w - 1);
        Node min = bv::utils::mkConst(bv_min_val);
        scl = nm->mkNode(BITVECTOR_SLT, nm->mkNode(BITVECTOR_ASHR, min, s), t);
      }
      else
      {
        /* x >> s >= t
         * with side condition:
         * (bvsge (bvlshr max_val s) t)
         * where
         * max_val is the signed maximum value */
        BitVector bv_ones = bv::utils::mkBitVectorOnes(w - 1);
        BitVector bv_max_val = BitVector(1).concat(bv_ones);
        Node max = bv::utils::mkConst(bv_max_val);
        scl = nm->mkNode(BITVECTOR_SGE, nm->mkNode(BITVECTOR_LSHR, max, s), t);
      }
    }
    else
    {
      if (pol)
      {
        /* s >> x < t
         * with side condition (synthesized):
         * (or (bvslt s t) (bvslt z t)) */
        Node st = nm->mkNode(BITVECTOR_SLT, s, t);
        Node zt = nm->mkNode(BITVECTOR_SLT, z, t);
        scl = st.orNode(zt);
      }
      else
      {
        /* s >> x >= t
         * with side condition (synthesized):
         * (not (and (bvult t (bvnot t)) (bvslt s t))) */
        Node tt = nm->mkNode(BITVECTOR_ULT, t, nm->mkNode(BITVECTOR_NOT, t));
        Node st = nm->mkNode(BITVECTOR_SLT, s, t);
        scl = tt.andNode(st).notNode();
      }
    }
  }
  else
  {
    Assert(litk == BITVECTOR_SGT);
    BitVector bv_ones = bv::utils::mkBitVectorOnes(w - 1);
    BitVector bv_max_val = BitVector(1).concat(bv_ones);
    Node max = bv::utils::mkConst(bv_max_val);
    if (idx == 0)
    {
      Node lshr = nm->mkNode(BITVECTOR_LSHR, max, s);
      if (pol)
      {
        /* x >> s > t
         * with side condition (synthesized):
         * (bvslt t (bvlshr max_val s)))
         * where
         * max_val is the signed maximum value */
        scl = nm->mkNode(BITVECTOR_SLT, t, lshr);
      }
      else
      {
        /* x >> s <= t
         * with side condition (synthesized):
         * (bvsge t (bvnot (bvlshr max_value s)))
         * where
         * max_val is the signed maximum value */
        scl = nm->mkNode(BITVECTOR_SGE, t, nm->mkNode(BITVECTOR_NOT, lshr));
      }
    }
    else
    {
      if (pol)
      {
        /* s >> x > t
         * with side condition (synthesized):
         * (and (bvslt t (bvand s max_val)) (bvslt t (bvor s max_val)))
         * where
         * max_val is the signed maximum value */
        Node sam = nm->mkNode(BITVECTOR_AND, s, max);
        Node som = nm->mkNode(BITVECTOR_OR, s, max);
        Node slta = nm->mkNode(BITVECTOR_SLT, t, sam);
        Node slto = nm->mkNode(BITVECTOR_SLT, t, som);
        scl = slta.andNode(slto);
      }
      else
      {
        /* s >> x <= t
         * with side condition (synthesized):
         * (not (and (bvslt t z) (bvslt t s)))
         * (or (bvsge t z) (bvsge t s))
         */
        Node tz = nm->mkNode(BITVECTOR_SGE, t, z);
        Node ts = nm->mkNode(BITVECTOR_SGE, t, s);
        scl = tz.orNode(ts);
      }
    }
  }
  Node scr =
      nm->mkNode(litk, idx == 0 ? nm->mkNode(k, x, s) : nm->mkNode(k, s, x), t);
  Node sc = nm->mkNode(IMPLIES, scl, pol ? scr : scr.notNode());
  Trace("bv-invert") << "Add SC_" << k << "(" << x << "): " << sc << std::endl;
  return sc;
}

static Node getScBvShl(bool pol,
                       Kind litk,
                       Kind k,
                       unsigned idx,
                       Node x,
                       Node s,
                       Node t)
{
  Assert(k == BITVECTOR_SHL);

  NodeManager* nm = NodeManager::currentNM();
  Node scl, scr;
  unsigned w = bv::utils::getSize(s);
  Assert(w == bv::utils::getSize(t));
  Node z = bv::utils::mkZero(w);

  if (litk == EQUAL)
  {
    if (idx == 0)
    {
      Node ww = bv::utils::mkConst(w, w);

      if (pol)
      {
        /* x << s = t
         * with side condition:
         * (s = 0 || ctz(t) >= s)
         * <->
         * s = 0
         * ||
         * (s < w && ((t o z) >> (z o s))[w-1:0] = z)
         * ||
         * (s >= w && t = 0)
         *
         * where
         * w = getSize(s) = getSize(t) = getSize (z) && z = 0
         */
        Node shr = nm->mkNode(BITVECTOR_LSHR,
            bv::utils::mkConcat(t, z),
            bv::utils::mkConcat(z, s));
        Node ext = bv::utils::mkExtract(shr, w - 1, 0);

        Node o1 = nm->mkNode(EQUAL, s, z);
        Node o2 = nm->mkNode(AND,
            nm->mkNode(BITVECTOR_ULT, s, ww), ext.eqNode(z));
        Node o3 = nm->mkNode(AND,
            nm->mkNode(BITVECTOR_UGE, s, ww), t.eqNode(z));

        scl = nm->mkNode(OR, o1, o2, o3);
        scr = nm->mkNode(EQUAL, nm->mkNode(k, x, s), t);
      }
      else
      {
        /* x << s != t
         * with side condition:
         * t != 0 || s < w
         * with
         * w = getSize(s) = getSize(t)
         */
        scl = nm->mkNode(OR,
            t.eqNode(z).notNode(),
            nm->mkNode(BITVECTOR_ULT, s, ww));
        scr = nm->mkNode(DISTINCT, nm->mkNode(k, x, s), t);
      }
    }
    else
    {
      if (pol)
      {
        /* s << x = t
         * with side condition:
         * t = 0
         * ||
         * s = t
         * || 
         * \/ (t[w-1:i] = s[w-1-i:0] && t[i-1:0] = 0) for 0 < i < w
         * where
         * w = getSize(s) = getSize(t)
         */
        NodeBuilder<> nb(nm, OR);
        nb << nm->mkNode(EQUAL, t, s);
        for (unsigned i = 1; i < w; ++i)
        {
          nb << nm->mkNode(AND,
              nm->mkNode(EQUAL,
                bv::utils::mkExtract(t, w-1, i), bv::utils::mkExtract(s, w-1-i, 0)),
              nm->mkNode(EQUAL,
                bv::utils::mkExtract(t, i-1, 0), bv::utils::mkZero(i)));
        }
        nb << t.eqNode(z);
        scl = nb.constructNode();
        scr = nm->mkNode(EQUAL, nm->mkNode(k, s, x), t);
      }
      else
      {
        /* s << x != t
         * with side condition:
         * s != 0 || t != 0  */
        scl = nm->mkNode(OR, s.eqNode(z).notNode(), t.eqNode(z).notNode());
        scr = nm->mkNode(DISTINCT, nm->mkNode(k, s, x), t);
      }
    }
  }
  else
  {
    return Node::null();
  }
  Node sc = nm->mkNode(IMPLIES, scl, scr);
  Trace("bv-invert") << "Add SC_" << k << "(" << x << "): " << sc << std::endl;
  return sc;
}

Node BvInverter::solveBvLit(Node sv,
                            Node lit,
                            std::vector<unsigned>& path,
                            BvInverterQuery* m)
{
  Assert(!path.empty());

  bool pol = true;
  unsigned index, nchildren;
  NodeManager* nm = NodeManager::currentNM();
  Kind k, litk;

  Assert(!path.empty());
  index = path.back();
  Assert(index < lit.getNumChildren());
  path.pop_back();
  litk = k = lit.getKind();

  /* Note: option --bool-to-bv is currently disabled when CBQI BV
   *       is enabled. We currently do not support Boolean operators
   *       that are interpreted as bit-vector operators of width 1.  */

  /* Boolean layer ----------------------------------------------- */

  if (k == NOT)
  {
    pol = !pol;
    lit = lit[index];
    Assert(!path.empty());
    index = path.back();
    Assert(index < lit.getNumChildren());
    path.pop_back();
    litk = k = lit.getKind();
  }

  Assert(k == EQUAL
      || k == BITVECTOR_ULT
      || k == BITVECTOR_SLT);

  Node sv_t = lit[index];
  Node t = lit[1-index];
  if (litk == BITVECTOR_ULT && index == 1)
  {
    litk = BITVECTOR_UGT;
  }
  else if (litk == BITVECTOR_SLT && index == 1)
  {
    litk = BITVECTOR_SGT;
  }

  /* Bit-vector layer -------------------------------------------- */

  while (!path.empty())
  {
    index = path.back();
    Assert(index < sv_t.getNumChildren());
    path.pop_back();
    k = sv_t.getKind();
    nchildren = sv_t.getNumChildren();

    if (k == BITVECTOR_NOT || k == BITVECTOR_NEG)
    {
      t = nm->mkNode(k, t);
    }
    else if (k == BITVECTOR_CONCAT && litk == EQUAL)
    {
      /* x = t[upper:lower]
       * where
       * upper = getSize(t) - 1 - sum(getSize(sv_t[i])) for i < index
       * lower = getSize(sv_t[i]) for i > index
       */
      unsigned upper, lower;
      upper = bv::utils::getSize(t) - 1;
      lower = 0;
      NodeBuilder<> nb(nm, BITVECTOR_CONCAT);
      for (unsigned i = 0; i < nchildren; i++)
      {
        if (i < index) { upper -= bv::utils::getSize(sv_t[i]); }
        else if (i > index) { lower += bv::utils::getSize(sv_t[i]); }
      }
      t = bv::utils::mkExtract(t, upper, lower);
    }
    else if (k == BITVECTOR_SIGN_EXTEND && litk == EQUAL)
    {
      t = bv::utils::mkExtract(t, bv::utils::getSize(sv_t[index]) - 1, 0);
    }
    else if (k == BITVECTOR_EXTRACT || k == BITVECTOR_COMP)
    {
      Trace("bv-invert") << "bv-invert : Unsupported for index " << index
                         << ", from " << sv_t << std::endl;
      return Node::null();
    }
    else
    {
      Assert(nchildren >= 2);
      Node s = nchildren == 2 ? sv_t[1 - index] : dropChild(sv_t, index);
      /* Note: All n-ary kinds except for CONCAT (i.e., AND, OR, MULT, PLUS)
       *       are commutative (no case split based on index). */
      if (k == BITVECTOR_PLUS && litk == EQUAL)
      {
        t = nm->mkNode(BITVECTOR_SUB, t, s);
      }
      else if (k == BITVECTOR_XOR && litk == EQUAL)
      {
        t = nm->mkNode(BITVECTOR_XOR, t, s);
      }
      else
      {
        TypeNode solve_tn = sv_t[index].getType();
        Node sc;

        switch (k)
        {
          case BITVECTOR_PLUS:
            sc = getScBvPlus(
                pol, litk, k, index, getSolveVariable(solve_tn), s, t);
            break;

          case BITVECTOR_MULT:
            sc = getScBvMult(
                pol, litk, k, index, getSolveVariable(solve_tn), s, t);
            break;

          case BITVECTOR_SHL:
            sc = getScBvShl(
                pol, litk, k, index, getSolveVariable(solve_tn), s, t);
            break;

          case BITVECTOR_UREM_TOTAL:
            sc = getScBvUrem(
                pol, litk, k, index, getSolveVariable(solve_tn), s, t);
            break;

          case BITVECTOR_UDIV_TOTAL:
            sc = getScBvUdiv(
                pol, litk, k, index, getSolveVariable(solve_tn), s, t);
            break;

          case BITVECTOR_AND:
          case BITVECTOR_OR:
            sc = getScBvAndOr(
                pol, litk, k, index, getSolveVariable(solve_tn), s, t);
            break;

          case BITVECTOR_LSHR:
            sc = getScBvLshr(
                pol, litk, k, index, getSolveVariable(solve_tn), s, t);
            break;

          case BITVECTOR_ASHR:
            sc = getScBvAshr(
                pol, litk, k, index, getSolveVariable(solve_tn), s, t);
            break;

          default:
            Trace("bv-invert") << "bv-invert : Unknown kind " << k
                               << " for bit-vector term " << sv_t << std::endl;
            return Node::null();
        }
        Assert (litk != EQUAL || !sc.isNull());
        /* No specific handling for litk and operator k, generate generic
         * side condition. */
        if (sc.isNull())
        {
          solve_tn = sv_t.getType();
          if (litk == BITVECTOR_ULT || litk == BITVECTOR_UGT)
          {
            sc = getScBvUltUgt(pol, litk, getSolveVariable(solve_tn), t);
          }
          else
          {
            Assert (litk == BITVECTOR_SLT || litk == BITVECTOR_SGT);
            sc = getScBvSltSgt(pol, litk, getSolveVariable(solve_tn), t);
          }
        }
        /* We generate a choice term (choice x0. SC => x0 <k> s <litk> t) for
         * x <k> s <litk> t. When traversing down, this choice term determines
         * the value for x <k> s = (choice x0. SC => x0 <k> s <litk> t), i.e.,
         * from here on, the propagated literal is a positive equality. */
        litk = EQUAL;
        pol = true;
        /* t = fresh skolem constant */
        t = getInversionNode(sc, solve_tn, m);
      }
    }
    sv_t = sv_t[index];
  }
  Assert(sv_t == sv);
  if (litk == BITVECTOR_ULT || litk == BITVECTOR_UGT)
  {
    TypeNode solve_tn = sv_t.getType();
    Node sc = getScBvUltUgt(pol, litk, getSolveVariable(solve_tn), t);
    t = getInversionNode(sc, solve_tn, m);
  }
  else if (litk == BITVECTOR_SLT || litk == BITVECTOR_SGT)
  {
    TypeNode solve_tn = sv_t.getType();
    Node sc = getScBvSltSgt(pol, litk, getSolveVariable(solve_tn), t);
    t = getInversionNode(sc, solve_tn, m);
  }
  else if (pol == false)
  {
    Assert (litk == EQUAL);
    TypeNode solve_tn = sv_t.getType();
    Node x = getSolveVariable(solve_tn);
    Node sc = nm->mkNode(DISTINCT, x, t);
    Trace("bv-invert") << "Add SC_" << litk << "(" << x << "): " << sc
                       << std::endl;
    t = getInversionNode(sc, solve_tn, m);
  }
  return t;
}

/*---------------------------------------------------------------------------*/

}  // namespace quantifiers
}  // namespace theory
}  // namespace CVC4<|MERGE_RESOLUTION|>--- conflicted
+++ resolved
@@ -550,13 +550,8 @@
 {
   Assert(k == BITVECTOR_UREM_TOTAL);
   Assert (litk == EQUAL
-<<<<<<< HEAD
        || litk == BITVECTOR_ULT || litk == BITVECTOR_SLT
        || litk == BITVECTOR_UGT || litk == BITVECTOR_SGT);
-=======
-      || litk == BITVECTOR_ULT || litk == BITVECTOR_SLT
-      || litk == BITVECTOR_UGT || litk == BITVECTOR_SGT);
->>>>>>> 0ef293ca
 
   NodeManager* nm = NodeManager::currentNM();
   Node scl;
