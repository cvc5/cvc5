--- conflicted
+++ resolved
@@ -25,17 +25,6 @@
 using namespace CVC4::theory;
 using namespace CVC4::theory::quantifiers;
 
-<<<<<<< HEAD
-static Node dropChild (Node n, unsigned index)
-{
-  unsigned nchildren = n.getNumChildren();
-  Assert (index < nchildren);
-  Kind k = n.getKind();
-  Assert (k == AND || k == OR || k == BITVECTOR_MULT || k == BITVECTOR_PLUS);
-  NodeBuilder<> nb (NodeManager::currentNM(), k);
-  for (size_t i = 0, nchildren = n.getNumChildren(); i < nchildren; ++i)
-  {
-=======
 /* Drop child at given index from expression.
  * E.g., dropChild((x + y + z), 1) -> (x + z)  */
 static Node dropChild(Node n, unsigned index) {
@@ -45,7 +34,6 @@
   Assert(k == AND || k == OR || k == BITVECTOR_MULT || k == BITVECTOR_PLUS);
   NodeBuilder<> nb(NodeManager::currentNM(), k);
   for (unsigned i = 0; i < nchildren; ++i) {
->>>>>>> 3b0ce95e
     if (i == index) continue;
     nb << n[i];
   }
@@ -281,13 +269,10 @@
     /* inversions  */
     if (k == BITVECTOR_CONCAT) {
       // TODO
-<<<<<<< HEAD
-=======
       Trace("bv-invert") << "bv-invert : Unknown kind for bit-vector term "
                          << k
                          << ", from " << sv_t << std::endl;
       return Node::null();
->>>>>>> 3b0ce95e
     } else {
       Node s = sv_t.getNumChildren() == 2
         ? sv_t[1 - index]
@@ -330,16 +315,10 @@
         if (index == 0) {
           /* x % s = t
            * with side condition:
-<<<<<<< HEAD
-           * s > t  */
-          scl = nm->mkNode(BITVECTOR_UGT, s, t);
-          scr = nm->mkNode(EQUAL, nm->mkNode(BITVECTOR_UREM_TOTAL, x, s), t);
-=======
            * TODO  */
           Trace("bv-invert") << "bv-invert : Unsupported for index " << index
                              << ", from " << sv_t << std::endl;
           return Node::null();
->>>>>>> 3b0ce95e
         } else {
           /* s % x = t
            * with side conditions:
@@ -364,7 +343,7 @@
         status.d_conds.push_back(sc);
         Node skv = getInversionNode(sc, solve_tn);
         t = skv;
-<<<<<<< HEAD
+#if 0
       } else if (k == BITVECTOR_ULT) {
         /* t = skv (fresh skolem constant)  */
         TypeNode solve_tn = sv_t[index].getType();
@@ -394,8 +373,7 @@
         status.d_conds.push_back(sc);
         Node skv = getInversionNode(sc, solve_tn);
         t = skv;
-=======
->>>>>>> 3b0ce95e
+#endif
       } else if (k == BITVECTOR_AND || k == BITVECTOR_OR) {
         /* t = skv (fresh skolem constant)
          * with side condition:
@@ -444,12 +422,7 @@
            *         || "remaining shifted bits in t "
            *            "match corresponding bits in s"))  */
           Trace("bv-invert") << "bv-invert : Unsupported for index " << index
-<<<<<<< HEAD
-                           << "for kind " << k
-                           << ", from " << sv_t << std::endl;
-=======
                              << ", from " << sv_t << std::endl;
->>>>>>> 3b0ce95e
           return Node::null();
         }
       } else if (k == BITVECTOR_NEG || k == BITVECTOR_NOT) {
@@ -459,12 +432,8 @@
         //}else if( k==BITVECTOR_ASHR ){
         // TODO
       } else {
-<<<<<<< HEAD
-        Trace("bv-invert") << "bv-invert : Unknown kind for bit-vector term " << k
-=======
         Trace("bv-invert") << "bv-invert : Unknown kind for bit-vector term "
                            << k
->>>>>>> 3b0ce95e
                            << ", from " << sv_t << std::endl;
         return Node::null();
       }
