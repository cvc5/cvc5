/*********************                                                        */
/*! \file bv_inverter.cpp
 ** \verbatim
 ** Top contributors (to current version):
 **   Andrew Reynolds
 ** This file is part of the CVC4 project.
 ** Copyright (c) 2009-2017 by the authors listed in the file AUTHORS
 ** in the top-level source directory) and their institutional affiliations.
 ** All rights reserved.  See the file COPYING in the top-level source
 ** directory for licensing information.\endverbatim
 **
 ** \brief inverse rules for bit-vector operators
 **/

#include "theory/quantifiers/bv_inverter.h"

#include <algorithm>
#include <stack>

#include "theory/rewriter.h"
#include "theory/quantifiers/term_util.h"
#include "theory/bv/theory_bv_utils.h"


using namespace CVC4::kind;

namespace CVC4 {
namespace theory {
namespace quantifiers {

/* Drop child at given index from expression.
 * E.g., dropChild((x + y + z), 1) -> (x + z)  */
static Node dropChild(Node n, unsigned index) {
  unsigned nchildren = n.getNumChildren();
  Assert(index < nchildren);
  Kind k = n.getKind();
  Assert(k == BITVECTOR_AND
         || k == BITVECTOR_OR
         || k == BITVECTOR_MULT
         || k == BITVECTOR_PLUS);
  NodeBuilder<> nb(NodeManager::currentNM(), k);
  for (unsigned i = 0; i < nchildren; ++i) {
    if (i == index) continue;
    nb << n[i];
  }
  return nb.constructNode();
}

Node BvInverter::getSolveVariable(TypeNode tn) {
  std::map<TypeNode, Node>::iterator its = d_solve_var.find(tn);
  if (its == d_solve_var.end()) {
    std::stringstream ss;
    if (tn.isFunction()) {
      Assert(tn.getNumChildren() == 2);
      Assert(tn[0].isBoolean());
      ss << "slv_f";
    } else {
      ss << "slv";
    }
    Node k = NodeManager::currentNM()->mkSkolem(ss.str(), tn);
    // marked as a virtual term (it is eligible for instantiation)
    VirtualTermSkolemAttribute vtsa;
    k.setAttribute(vtsa, true);
    d_solve_var[tn] = k;
    return k;
  } else {
    return its->second;
  }
}

Node BvInverter::getInversionSkolemFor(Node cond, TypeNode tn) {
  // condition should be rewritten
  Assert(Rewriter::rewrite(cond) == cond);
  std::unordered_map<Node, Node, NodeHashFunction>::iterator it =
      d_inversion_skolem_cache.find(cond);
  if (it == d_inversion_skolem_cache.end()) {
    Node skv;
    if (cond.getKind() == EQUAL) {
      // optimization : if condition is ( x = v ) should just return v and not
      // introduce a Skolem this can happen when we ask for the multiplicative
      // inversion with bv1
      Node x = getSolveVariable(tn);
      for (unsigned i = 0; i < 2; i++) {
        if (cond[i] == x) {
          skv = cond[1 - i];
          Trace("cegqi-bv-skvinv")
              << "SKVINV : " << skv << " is trivially associated with conditon "
              << cond << std::endl;
          break;
        }
      }
    }
    if (skv.isNull()) {
      // TODO : compute the value if the condition is deterministic, e.g. calc
      // multiplicative inverse of 2 constants
      skv = NodeManager::currentNM()->mkSkolem("skvinv", tn,
                                               "created for BvInverter");
      Trace("cegqi-bv-skvinv")
          << "SKVINV : " << skv << " is the skolem associated with conditon "
          << cond << std::endl;
      // marked as a virtual term (it is eligible for instantiation)
      VirtualTermSkolemAttribute vtsa;
      skv.setAttribute(vtsa, true);
    }
    d_inversion_skolem_cache[cond] = skv;
    return skv;
  } else {
    Assert(it->second.getType() == tn);
    return it->second;
  }
}

Node BvInverter::getInversionSkolemFunctionFor(TypeNode tn) {
  NodeManager* nm = NodeManager::currentNM();
  // function maps conditions to skolems
  TypeNode ftn = nm->mkFunctionType(nm->booleanType(), tn);
  return getSolveVariable(ftn);
}

Node BvInverter::getInversionNode(Node cond, TypeNode tn) {
  // condition should be rewritten
  Node new_cond = Rewriter::rewrite(cond);
  if (new_cond != cond) {
    Trace("bv-invert-debug") << "Condition " << cond << " was rewritten to "
                             << new_cond << std::endl;
  }
  Node f = getInversionSkolemFunctionFor(tn);
  return NodeManager::currentNM()->mkNode(kind::APPLY_UF, f, new_cond);
}

bool BvInverter::isInvertible(Kind k) {
  // TODO : make this precise (this should correspond to all kinds that we
  // handle in solve_bv_lit/solve_bv_constraint)
  return k != APPLY_UF;
}

Node BvInverter::getPathToPv(
    Node lit, Node pv, Node sv, std::vector<unsigned>& path,
    std::unordered_set<TNode, TNodeHashFunction>& visited) {
  if (visited.find(lit) == visited.end()) {
    visited.insert(lit);
    if (lit == pv) {
      return sv;
    } else {
      // only recurse if the kind is invertible
      // this allows us to avoid paths that go through skolem functions
      if (isInvertible(lit.getKind())) {
        unsigned rmod = 0;  // TODO : randomize?
        for (unsigned i = 0; i < lit.getNumChildren(); i++) {
          unsigned ii = (i + rmod) % lit.getNumChildren();
          Node litc = getPathToPv(lit[ii], pv, sv, path, visited);
          if (!litc.isNull()) {
            // path is outermost term index last
            path.push_back(ii);
            std::vector<Node> children;
            if (lit.getMetaKind() == kind::metakind::PARAMETERIZED) {
              children.push_back(lit.getOperator());
            }
            for (unsigned j = 0; j < lit.getNumChildren(); j++) {
              children.push_back(j == ii ? litc : lit[j]);
            }
            return NodeManager::currentNM()->mkNode(lit.getKind(), children);
          }
        }
      }
    }
  }
  return Node::null();
}

Node BvInverter::eliminateSkolemFunctions(TNode n,
                                          std::vector<Node>& side_conditions) {
  std::unordered_map<TNode, Node, TNodeHashFunction> visited;
  std::unordered_map<TNode, Node, TNodeHashFunction>::iterator it;
  std::stack<TNode> visit;
  TNode cur;

  visit.push(n);
  do {
    cur = visit.top();
    visit.pop();
    it = visited.find(cur);

    if (it == visited.end()) {
      visited[cur] = Node::null();
      visit.push(cur);
      for (unsigned i = 0; i < cur.getNumChildren(); i++) {
        visit.push(cur[i]);
      }
    } else if (it->second.isNull()) {
      Trace("bv-invert-debug")
          << "eliminateSkolemFunctions from " << cur << "..." << std::endl;

      Node ret = cur;
      bool childChanged = false;
      std::vector<Node> children;
      if (cur.getMetaKind() == kind::metakind::PARAMETERIZED) {
        children.push_back(cur.getOperator());
      }
      for (unsigned i = 0; i < cur.getNumChildren(); i++) {
        it = visited.find(cur[i]);
        Assert(it != visited.end());
        Assert(!it->second.isNull());
        childChanged = childChanged || cur[i] != it->second;
        children.push_back(it->second);
      }
      if (childChanged) {
        ret = NodeManager::currentNM()->mkNode(cur.getKind(), children);
      }
      // now, check if it is a skolem function
      if (ret.getKind() == APPLY_UF) {
        Node op = ret.getOperator();
        TypeNode tnp = op.getType();
        // is this a skolem function?
        std::map<TypeNode, Node>::iterator its = d_solve_var.find(tnp);
        if (its != d_solve_var.end() && its->second == op) {
          Assert(ret.getNumChildren() == 1);
          Assert(ret[0].getType().isBoolean());

          Node cond = ret[0];
          // must rewrite now to ensure we lookup the correct skolem
          cond = Rewriter::rewrite(cond);

          // if so, we replace by the (finalized) skolem variable
          // Notice that since we are post-rewriting, skolem functions are
          // already eliminated from cond
          ret = getInversionSkolemFor(cond, ret.getType());

          // also must add (substituted) side condition to vector
          // substitute ( solve variable -> inversion skolem )
          TNode solve_var = getSolveVariable(ret.getType());
          TNode tret = ret;
          cond = cond.substitute(solve_var, tret);
          if (std::find(side_conditions.begin(), side_conditions.end(), cond) ==
              side_conditions.end()) {
            side_conditions.push_back(cond);
          }
        }
      }
      Trace("bv-invert-debug") << "eliminateSkolemFunctions from " << cur
                               << " returned " << ret << std::endl;
      visited[cur] = ret;
    }
  } while (!visit.empty());
  Assert(visited.find(n) != visited.end());
  Assert(!visited.find(n)->second.isNull());
  return visited[n];
}

Node BvInverter::getPathToPv(Node lit, Node pv, Node sv, Node pvs,
                             std::vector<unsigned>& path) {
  std::unordered_set<TNode, TNodeHashFunction> visited;
  Node slit = getPathToPv(lit, pv, sv, path, visited);
  // if we are able to find a (invertible) path to pv
  if (!slit.isNull()) {
    // substitute pvs for the other occurrences of pv
    TNode tpv = pv;
    TNode tpvs = pvs;
    slit = slit.substitute(tpv, tpvs);
  }
  return slit;
}

Node BvInverter::solve_bv_constraint(Node sv, Node sv_t, Node t, Kind rk,
                                     bool pol, std::vector<unsigned>& path,
                                     BvInverterModelQuery* m,
                                     BvInverterStatus& status) {
  NodeManager* nm = NodeManager::currentNM();
  while (!path.empty()) {
    unsigned index = path.back();
    Assert(index < sv_t.getNumChildren());
    path.pop_back();
    Kind k = sv_t.getKind();
    unsigned nchildren = sv_t.getNumChildren();

    /* inversions  */
    if (k == BITVECTOR_CONCAT) {
      /* x = t[upper:lower]
       * where
       * upper = getSize(t) - 1 - sum(getSize(sv_t[i])) for i < index
       * lower = getSize(sv_t[i]) for i > index
       */
      unsigned upper, lower;
      upper = bv::utils::getSize(t) - 1;
      lower = 0;
      NodeBuilder<> nb(nm, BITVECTOR_CONCAT);
      for (unsigned i = 0; i < nchildren; i++) {
        if (i < index)
          upper -= bv::utils::getSize(sv_t[i]);
        else if (i > index)
          lower += bv::utils::getSize(sv_t[i]);
      }
      t = bv::utils::mkExtract(t, upper, lower);
    } else if (k == BITVECTOR_EXTRACT) {
      Trace("bv-invert") << "bv-invert : Unsupported for index " << index
                         << ", from " << sv_t << std::endl;
      return Node::null();
<<<<<<< HEAD
=======
    } else if (k == BITVECTOR_NEG || k == BITVECTOR_NOT) {
      t = NodeManager::currentNM()->mkNode(k, t);
>>>>>>> 27dac5e9
    } else {
      Assert (nchildren >= 2);
      Node s = nchildren == 2 ? sv_t[1 - index] : dropChild(sv_t, index);
      /* Note: All n-ary kinds except for CONCAT (i.e., AND, OR, MULT, PLUS)
       *       are commutative (no case split based on index). */
      if (k == BITVECTOR_PLUS) {
        t = nm->mkNode(BITVECTOR_SUB, t, s);
      } else if (k == BITVECTOR_SUB) {
        t = nm->mkNode(BITVECTOR_PLUS, t, s);
      } else if (k == BITVECTOR_MULT) {
        /* t = skv (fresh skolem constant)
         * with side condition:
         * ctz(t) >= ctz(s) <-> x * s = t
         * where
         * ctz(t) >= ctz(s) -> (t & -t) >= (s & -s)  */
        TypeNode solve_tn = sv_t[index].getType();
        Node x = getSolveVariable(solve_tn);
        /* left hand side of side condition  */
        Node scl = nm->mkNode(
            BITVECTOR_UGE,
            nm->mkNode(BITVECTOR_AND, t, nm->mkNode(BITVECTOR_NEG, t)),
            nm->mkNode(BITVECTOR_AND, s, nm->mkNode(BITVECTOR_NEG, s)));
        /* right hand side of side condition  */
        Node scr = nm->mkNode(EQUAL, nm->mkNode(BITVECTOR_MULT, x, s), t);
        /* overall side condition  */
        Node sc = nm->mkNode(IMPLIES, scl, scr);
        /* add side condition  */
        status.d_conds.push_back(sc);

        /* get the skolem node for this side condition  */
        Node skv = getInversionNode(sc, solve_tn);
        /* now solving with the skolem node as the RHS  */
        t = skv;
      } else if (k == BITVECTOR_UREM_TOTAL) {
        /* t = skv (fresh skolem constant)  */
        TypeNode solve_tn = sv_t[index].getType();
        Node x = getSolveVariable(solve_tn);
        Node scl, scr;
        if (index == 0) {
          /* x % s = t is rewritten to x - x / y * y */
          Trace("bv-invert") << "bv-invert : Unsupported for index " << index
                             << ", from " << sv_t << std::endl;
          return Node::null();
        } else {
          /* s % x = t
           * with side conditions:
           * s > t
           * && s-t > t
           * && (t = 0 || t != s-1)  */
          Node s_gt_t = nm->mkNode(BITVECTOR_UGT, s, t);
          Node s_m_t = nm->mkNode(BITVECTOR_SUB, s, t);
          Node smt_gt_t = nm->mkNode(BITVECTOR_UGT, s_m_t, t);
          Node t_eq_z = nm->mkNode(EQUAL,
              t, bv::utils::mkZero(bv::utils::getSize(t)));
          Node s_m_o = nm->mkNode(BITVECTOR_SUB,
              s, bv::utils::mkOne(bv::utils::getSize(s)));
          Node t_d_smo = nm->mkNode(DISTINCT, t, s_m_o);

          scl = nm->mkNode(AND,
              nm->mkNode(AND, s_gt_t, smt_gt_t),
              nm->mkNode(OR, t_eq_z, t_d_smo));
          scr = nm->mkNode(EQUAL, nm->mkNode(BITVECTOR_UREM_TOTAL, s, x), t);
        }
        Node sc = nm->mkNode(IMPLIES, scl, scr);
        status.d_conds.push_back(sc);
        Node skv = getInversionNode(sc, solve_tn);
        t = skv;
      } else if (k == BITVECTOR_AND || k == BITVECTOR_OR) {
        /* t = skv (fresh skolem constant)
         * with side condition:
         * t & s = t
         * t | s = t */
        TypeNode solve_tn = sv_t[index].getType();
        Node x = getSolveVariable(solve_tn);
        Node scl = nm->mkNode(EQUAL, t, nm->mkNode(k, t, s));
        Node scr = nm->mkNode(EQUAL, nm->mkNode(k, x, s), t);
        Node sc = nm->mkNode(IMPLIES, scl, scr);
        status.d_conds.push_back(sc);
        Node skv = getInversionNode(sc, solve_tn);
        t = skv;
      } else if (k == BITVECTOR_LSHR) {
        /* t = skv (fresh skolem constant)  */
        TypeNode solve_tn = sv_t[index].getType();
        Node x = getSolveVariable(solve_tn);
        Node scl, scr;
        if (index == 0) {
          /* x >> s = t
           * with side condition:
           * s = 0 || clz(t) >= s
           * ->
           * s = 0 || ((z o t) << s)[2w-1 : w] = z
           * with w = getSize(t) = getSize(s) and z = 0 with getSize(z) = w  */
          unsigned w = bv::utils::getSize(s);
          Node z = bv::utils::mkZero(w);
          Node z_o_t = nm->mkNode(BITVECTOR_CONCAT, z, t);
          Node z_o_s = nm->mkNode(BITVECTOR_CONCAT, z, s);
          Node zot_shl_zos = nm->mkNode(BITVECTOR_SHL, z_o_t, z_o_s);
          Node ext = bv::utils::mkExtract(zot_shl_zos, 2*w-1, w);
          scl = nm->mkNode(OR,
              nm->mkNode(EQUAL, s, z),
              nm->mkNode(EQUAL, ext, z));
          scr = nm->mkNode(EQUAL, nm->mkNode(BITVECTOR_LSHR, x, s), t);
          Node sc = nm->mkNode(IMPLIES, scl, scr);
          status.d_conds.push_back(sc);
          Node skv = getInversionNode(sc, solve_tn);
          t = skv;
        } else {
          // TODO: index == 1
          /* s >> x = t
           * with side conditions:
           * (s = 0 && t = 0)
           * || (clz(t) >= clz(s)
           *     && (t = 0
           *         || "remaining shifted bits in t "
           *            "match corresponding bits in s"))  */
          Trace("bv-invert") << "bv-invert : Unsupported for index " << index
                             << ", from " << sv_t << std::endl;
          return Node::null();
        }
      } else if (k == BITVECTOR_UDIV_TOTAL) {
        TypeNode solve_tn = sv_t[index].getType();
        Node x = getSolveVariable(solve_tn);
        Node s = sv_t[1 - index];
        unsigned w = bv::utils::getSize(s);
        Node scl, scr;
        Node zero = bv::utils::mkConst(w, 0u);

        /* x udiv s = t */
        if (index == 0) {
          /* with side conditions:
           * !umulo(s * t)
           */
          scl = nm->mkNode(NOT, bv::utils::mkUmulo(s, t));
          scr = nm->mkNode(EQUAL, nm->mkNode(BITVECTOR_UDIV_TOTAL, x, s), t);
        /* s udiv x = t */
        } else {
          /* with side conditions:
           * (t = 0 && (s = 0 || s != 2^w-1))
           * || s >= t
           * || t = 2^w-1
           */
          Node ones = bv::utils::mkOnes(w);
          Node t_eq_zero = nm->mkNode(EQUAL, t, zero);
          Node s_eq_zero = nm->mkNode(EQUAL, s, zero);
          Node s_ne_ones = nm->mkNode(DISTINCT, s, ones);
          Node s_ge_t = nm->mkNode(BITVECTOR_UGE, s, t);
          Node t_eq_ones = nm->mkNode(EQUAL, t, ones);
          scl = nm->mkNode(
              OR,
              nm->mkNode(AND, t_eq_zero, nm->mkNode(OR, s_eq_zero, s_ne_ones)),
              s_ge_t, t_eq_ones);
          scr = nm->mkNode(EQUAL, nm->mkNode(BITVECTOR_UDIV_TOTAL, s, x), t);
        }

        /* overall side condition */
        Node sc = nm->mkNode(IMPLIES, scl, scr);
        /* add side condition */
        status.d_conds.push_back(sc);

        /* get the skolem node for this side condition*/
        Node skv = getInversionNode(sc, solve_tn);
        /* now solving with the skolem node as the RHS */
        t = skv;
      } else if (k == BITVECTOR_SHL) {
        TypeNode solve_tn = sv_t[index].getType();
        Node x = getSolveVariable(solve_tn);
        Node s = sv_t[1 - index];
        unsigned w = bv::utils::getSize(s);
        Node scl, scr;

        /* x << s = t */
        if (index == 0) {
          /* with side conditions:
           * (s = 0 || ctz(t) >= s)
           * <->
           * (s = 0 || ((t o z) >> (z o s))[w-1:0] = z)
           *
           * where
           * w = getSize(s) = getSize(t) = getSize (z) && z = 0
           */
          Node zero = bv::utils::mkConst(w, 0u);
          Node s_eq_zero = nm->mkNode(EQUAL, s, zero);
          Node t_conc_zero = nm->mkNode(BITVECTOR_CONCAT, t, zero);
          Node zero_conc_s = nm->mkNode(BITVECTOR_CONCAT, zero, s);
          Node shr_s = nm->mkNode(BITVECTOR_LSHR, t_conc_zero, zero_conc_s);
          Node extr_shr_s = bv::utils::mkExtract(shr_s, w - 1, 0);
          Node ctz_t_ge_s = nm->mkNode(EQUAL, extr_shr_s, zero);
          scl = nm->mkNode(OR, s_eq_zero, ctz_t_ge_s);
          scr = nm->mkNode(EQUAL, nm->mkNode(BITVECTOR_SHL, x, s), t);
          /* s << x = t */
        } else {
          /* with side conditions:
           * (s = 0 && t = 0)
           * || (ctz(t) >= ctz(s)
           *     && (t = 0 ||
           *         "remaining shifted bits in t match corresponding bits in s"))
           */
          Trace("bv-invert") << "bv-invert : Unsupported for index " << index
                             << ", from " << sv_t << std::endl;
          return Node::null();
        }

        /* overall side condition */
        Node sc = nm->mkNode(IMPLIES, scl, scr);
        /* add side condition */
        status.d_conds.push_back(sc);

        /* get the skolem node for this side condition*/
        Node skv = getInversionNode(sc, solve_tn);
        /* now solving with the skolem node as the RHS */
        t = skv;
      //}else if( k==BITVECTOR_ASHR ){
      // TODO
      } else {
        Trace("bv-invert") << "bv-invert : Unknown kind for bit-vector term "
                           << k
                           << ", from " << sv_t << std::endl;
        return Node::null();
      }
    }
    sv_t = sv_t[index];
  }
  Assert(sv_t == sv);
  // finalize based on the kind of constraint
  // TODO
  if (rk == EQUAL) {
    return t;
  } else {
    Trace("bv-invert")
        << "bv-invert : Unknown relation kind for bit-vector literal " << rk
        << std::endl;
    return t;
  }
}

Node BvInverter::solve_bv_lit(Node sv, Node lit, bool pol,
                              std::vector<unsigned>& path,
                              BvInverterModelQuery* m,
                              BvInverterStatus& status) {
  Assert(!path.empty());
  unsigned index = path.back();
  Assert(index < lit.getNumChildren());
  path.pop_back();
  Kind k = lit.getKind();
  if (k == NOT) {
    Assert(index == 0);
    return solve_bv_lit(sv, lit[index], !pol, path, m, status);
  } else if (k == EQUAL) {
    return solve_bv_constraint(sv, lit[index], lit[1 - index], k, pol, path, m,
                               status);
  } else if (k == BITVECTOR_ULT || k == BITVECTOR_ULE || k == BITVECTOR_SLT ||
             k == BITVECTOR_SLE) {
    if (!pol) {
      if (k == BITVECTOR_ULT) {
        k = index == 1 ? BITVECTOR_ULE : BITVECTOR_UGE;
      } else if (k == BITVECTOR_ULE) {
        k = index == 1 ? BITVECTOR_ULT : BITVECTOR_UGT;
      } else if (k == BITVECTOR_SLT) {
        k = index == 1 ? BITVECTOR_SLE : BITVECTOR_SGE;
      } else {
        Assert(k == BITVECTOR_SLE);
        k = index == 1 ? BITVECTOR_SLT : BITVECTOR_SGT;
      }
    } else if (index == 1) {
      if (k == BITVECTOR_ULT) {
        k = BITVECTOR_UGT;
      } else if (k == BITVECTOR_ULE) {
        k = BITVECTOR_UGE;
      } else if (k == BITVECTOR_SLT) {
        k = BITVECTOR_SGT;
      } else {
        Assert(k == BITVECTOR_SLE);
        k = BITVECTOR_SGE;
      }
    }
    return solve_bv_constraint(sv, lit[index], lit[1 - index], k, true, path, m,
                               status);
  } else {
    Trace("bv-invert") << "bv-invert : Unknown kind for bit-vector literal "
                       << lit << std::endl;
  }
  return Node::null();
}

}  // namespace quantifiers
}  // namespace theory
}  // namespace CVC4<|MERGE_RESOLUTION|>--- conflicted
+++ resolved
@@ -295,11 +295,8 @@
       Trace("bv-invert") << "bv-invert : Unsupported for index " << index
                          << ", from " << sv_t << std::endl;
       return Node::null();
-<<<<<<< HEAD
-=======
     } else if (k == BITVECTOR_NEG || k == BITVECTOR_NOT) {
       t = NodeManager::currentNM()->mkNode(k, t);
->>>>>>> 27dac5e9
     } else {
       Assert (nchildren >= 2);
       Node s = nchildren == 2 ? sv_t[1 - index] : dropChild(sv_t, index);
