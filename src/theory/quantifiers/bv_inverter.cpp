/*********************                                                        */
/*! \file bv_inverter.cpp
 ** \verbatim
 ** Top contributors (to current version):
 **   Andrew Reynolds
 ** This file is part of the CVC4 project.
 ** Copyright (c) 2009-2017 by the authors listed in the file AUTHORS
 ** in the top-level source directory) and their institutional affiliations.
 ** All rights reserved.  See the file COPYING in the top-level source
 ** directory for licensing information.\endverbatim
 **
 ** \brief inverse rules for bit-vector operators
 **/

#include "theory/quantifiers/bv_inverter.h"

#include <algorithm>
#include <stack>

<<<<<<< HEAD
#include "theory/bv/theory_bv_utils.h"
#include "theory/quantifiers/term_database.h"
=======
#include "theory/rewriter.h"
#include "theory/quantifiers/term_util.h"
#include "theory/bv/theory_bv_utils.h"

>>>>>>> 8c860213

using namespace CVC4;
using namespace CVC4::kind;
using namespace CVC4::theory;
using namespace CVC4::theory::quantifiers;

/* Drop child at given index from expression.
 * E.g., dropChild((x + y + z), 1) -> (x + z)  */
static Node dropChild(Node n, unsigned index) {
  unsigned nchildren = n.getNumChildren();
  Assert(index < nchildren);
  Kind k = n.getKind();
  Assert(k == AND || k == OR || k == BITVECTOR_MULT || k == BITVECTOR_PLUS);
  NodeBuilder<> nb(NodeManager::currentNM(), k);
  for (unsigned i = 0; i < nchildren; ++i) {
    if (i == index) continue;
    nb << n[i];
  }
  return nb.constructNode();
}

Node BvInverter::getSolveVariable(TypeNode tn) {
  std::map<TypeNode, Node>::iterator its = d_solve_var.find(tn);
  if (its == d_solve_var.end()) {
    std::stringstream ss;
    if (tn.isFunction()) {
      Assert(tn.getNumChildren() == 2);
      Assert(tn[0].isBoolean());
      ss << "slv_f";
    } else {
      ss << "slv";
    }
    Node k = NodeManager::currentNM()->mkSkolem(ss.str(), tn);
    // marked as a virtual term (it is eligible for instantiation)
    VirtualTermSkolemAttribute vtsa;
    k.setAttribute(vtsa, true);
    d_solve_var[tn] = k;
    return k;
  } else {
    return its->second;
  }
}

Node BvInverter::getInversionSkolemFor(Node cond, TypeNode tn) {
  // condition should be rewritten
  Assert(Rewriter::rewrite(cond) == cond);
  std::unordered_map<Node, Node, NodeHashFunction>::iterator it =
      d_inversion_skolem_cache.find(cond);
  if (it == d_inversion_skolem_cache.end()) {
    Node skv;
    if (cond.getKind() == EQUAL) {
      // optimization : if condition is ( x = v ) should just return v and not
      // introduce a Skolem this can happen when we ask for the multiplicative
      // inversion with bv1
      Node x = getSolveVariable(tn);
      for (unsigned i = 0; i < 2; i++) {
        if (cond[i] == x) {
          skv = cond[1 - i];
          Trace("cegqi-bv-skvinv")
              << "SKVINV : " << skv << " is trivially associated with conditon "
              << cond << std::endl;
          break;
        }
      }
    }
    if (skv.isNull()) {
      // TODO : compute the value if the condition is deterministic, e.g. calc
      // multiplicative inverse of 2 constants
      skv = NodeManager::currentNM()->mkSkolem("skvinv", tn,
                                               "created for BvInverter");
      Trace("cegqi-bv-skvinv")
          << "SKVINV : " << skv << " is the skolem associated with conditon "
          << cond << std::endl;
      // marked as a virtual term (it is eligible for instantiation)
      VirtualTermSkolemAttribute vtsa;
      skv.setAttribute(vtsa, true);
    }
    d_inversion_skolem_cache[cond] = skv;
    return skv;
  } else {
    Assert(it->second.getType() == tn);
    return it->second;
  }
}

Node BvInverter::getInversionSkolemFunctionFor(TypeNode tn) {
  NodeManager* nm = NodeManager::currentNM();
  // function maps conditions to skolems
  TypeNode ftn = nm->mkFunctionType(nm->booleanType(), tn);
  return getSolveVariable(ftn);
}

Node BvInverter::getInversionNode(Node cond, TypeNode tn) {
  // condition should be rewritten
  Node new_cond = Rewriter::rewrite(cond);
  if (new_cond != cond) {
    Trace("bv-invert-debug") << "Condition " << cond << " was rewritten to "
                             << new_cond << std::endl;
  }
  Node f = getInversionSkolemFunctionFor(tn);
  return NodeManager::currentNM()->mkNode(kind::APPLY_UF, f, new_cond);
}

bool BvInverter::isInvertible(Kind k) {
  // TODO : make this precise (this should correspond to all kinds that we
  // handle in solve_bv_lit/solve_bv_constraint)
  return k != APPLY_UF;
}

Node BvInverter::getPathToPv(
    Node lit, Node pv, Node sv, std::vector<unsigned>& path,
    std::unordered_set<TNode, TNodeHashFunction>& visited) {
  if (visited.find(lit) == visited.end()) {
    visited.insert(lit);
    if (lit == pv) {
      return sv;
    } else {
      // only recurse if the kind is invertible
      // this allows us to avoid paths that go through skolem functions
      if (isInvertible(lit.getKind())) {
        unsigned rmod = 0;  // TODO : randomize?
        for (unsigned i = 0; i < lit.getNumChildren(); i++) {
          unsigned ii = (i + rmod) % lit.getNumChildren();
          Node litc = getPathToPv(lit[ii], pv, sv, path, visited);
          if (!litc.isNull()) {
            // path is outermost term index last
            path.push_back(ii);
            std::vector<Node> children;
            if (lit.getMetaKind() == kind::metakind::PARAMETERIZED) {
              children.push_back(lit.getOperator());
            }
            for (unsigned j = 0; j < lit.getNumChildren(); j++) {
              children.push_back(j == ii ? litc : lit[j]);
            }
            return NodeManager::currentNM()->mkNode(lit.getKind(), children);
          }
        }
      }
    }
  }
  return Node::null();
}

Node BvInverter::eliminateSkolemFunctions(TNode n,
                                          std::vector<Node>& side_conditions) {
  std::unordered_map<TNode, Node, TNodeHashFunction> visited;
  std::unordered_map<TNode, Node, TNodeHashFunction>::iterator it;
  std::stack<TNode> visit;
  TNode cur;

  visit.push(n);
  do {
    cur = visit.top();
    visit.pop();
    it = visited.find(cur);

    if (it == visited.end()) {
      visited[cur] = Node::null();
      visit.push(cur);
      for (unsigned i = 0; i < cur.getNumChildren(); i++) {
        visit.push(cur[i]);
      }
    } else if (it->second.isNull()) {
      Trace("bv-invert-debug")
          << "eliminateSkolemFunctions from " << cur << "..." << std::endl;

      Node ret = cur;
      bool childChanged = false;
      std::vector<Node> children;
      if (cur.getMetaKind() == kind::metakind::PARAMETERIZED) {
        children.push_back(cur.getOperator());
      }
      for (unsigned i = 0; i < cur.getNumChildren(); i++) {
        it = visited.find(cur[i]);
        Assert(it != visited.end());
        Assert(!it->second.isNull());
        childChanged = childChanged || cur[i] != it->second;
        children.push_back(it->second);
      }
      if (childChanged) {
        ret = NodeManager::currentNM()->mkNode(cur.getKind(), children);
      }
      // now, check if it is a skolem function
      if (ret.getKind() == APPLY_UF) {
        Node op = ret.getOperator();
        TypeNode tnp = op.getType();
        // is this a skolem function?
        std::map<TypeNode, Node>::iterator its = d_solve_var.find(tnp);
        if (its != d_solve_var.end() && its->second == op) {
          Assert(ret.getNumChildren() == 1);
          Assert(ret[0].getType().isBoolean());

          Node cond = ret[0];
          // must rewrite now to ensure we lookup the correct skolem
          cond = Rewriter::rewrite(cond);

          // if so, we replace by the (finalized) skolem variable
          // Notice that since we are post-rewriting, skolem functions are
          // already eliminated from cond
          ret = getInversionSkolemFor(cond, ret.getType());

          // also must add (substituted) side condition to vector
          // substitute ( solve variable -> inversion skolem )
          TNode solve_var = getSolveVariable(ret.getType());
          TNode tret = ret;
          cond = cond.substitute(solve_var, tret);
          if (std::find(side_conditions.begin(), side_conditions.end(), cond) ==
              side_conditions.end()) {
            side_conditions.push_back(cond);
          }
        }
      }
      Trace("bv-invert-debug") << "eliminateSkolemFunctions from " << cur
                               << " returned " << ret << std::endl;
      visited[cur] = ret;
    }
  } while (!visit.empty());
  Assert(visited.find(n) != visited.end());
  Assert(!visited.find(n)->second.isNull());
  return visited[n];
}

Node BvInverter::getPathToPv(Node lit, Node pv, Node sv, Node pvs,
                             std::vector<unsigned>& path) {
  std::unordered_set<TNode, TNodeHashFunction> visited;
  Node slit = getPathToPv(lit, pv, sv, path, visited);
  // if we are able to find a (invertible) path to pv
  if (!slit.isNull()) {
    // substitute pvs for the other occurrences of pv
    TNode tpv = pv;
    TNode tpvs = pvs;
    slit = slit.substitute(tpv, tpvs);
  }
  return slit;
}

Node BvInverter::solve_bv_constraint(Node sv, Node sv_t, Node t, Kind rk,
                                     bool pol, std::vector<unsigned>& path,
                                     BvInverterModelQuery* m,
                                     BvInverterStatus& status) {
  NodeManager* nm = NodeManager::currentNM();
  while (!path.empty()) {
    unsigned index = path.back();
    Assert(index < sv_t.getNumChildren());
    path.pop_back();
    Kind k = sv_t.getKind();

<<<<<<< HEAD
      // get the skolem node for this side condition
      Node skv = getInversionNode(sc, solve_tn);
      // now solving with the skolem node as the RHS
      t = skv;

    } else if (k == BITVECTOR_UDIV_TOTAL) {
      TypeNode solve_tn = sv_t[index].getType();
      Node x = getSolveVariable(solve_tn);
      Node s = sv_t[1 - index];
      unsigned w = bv::utils::getSize(s);
      Node scl, scr;
      Node zero = bv::utils::mkConst(w, 0u);

      /* x udiv s = t */
      if (index == 0) {
        /* with side conditions:
         * !umulo(s * t)
         */
        scl = nm->mkNode(NOT, bv::utils::mkUmulo(s, t));
        scr = nm->mkNode(EQUAL, nm->mkNode(BITVECTOR_UDIV_TOTAL, x, s), t);
      /* s udiv x = t */
      } else {
        /* with side conditions:
         * (t = 0 && (s = 0 || s != 2^w-1))
         * || s >= t
         * || t = 2^w-1
         */
        Node ones = bv::utils::mkOnes(w);
        Node t_eq_zero = nm->mkNode(EQUAL, t, zero);
        Node s_eq_zero = nm->mkNode(EQUAL, s, zero);
        Node s_ne_ones = nm->mkNode(DISTINCT, s, ones);
        Node s_ge_t = nm->mkNode(BITVECTOR_UGE, s, t);
        Node t_eq_ones = nm->mkNode(EQUAL, t, ones);
        scl = nm->mkNode(
            OR,
            nm->mkNode(AND, t_eq_zero, nm->mkNode(OR, s_eq_zero, s_ne_ones)),
            s_ge_t, t_eq_ones);
        scr = nm->mkNode(EQUAL, nm->mkNode(BITVECTOR_UDIV_TOTAL, s, x), t);
      }

      /* overall side condition */
      Node sc = nm->mkNode(IMPLIES, scl, scr);
      /* add side condition */
      status.d_conds.push_back(sc);

      /* get the skolem node for this side condition*/
      Node skv = getInversionNode(sc, solve_tn);
      /* now solving with the skolem node as the RHS */
      t = skv;
    } else if (k == BITVECTOR_SHL) {
      TypeNode solve_tn = sv_t[index].getType();
      Node x = getSolveVariable(solve_tn);
      Node s = sv_t[1 - index];
      unsigned w = bv::utils::getSize(s);
      Node scl, scr;

      /* x << s = t */
      if (index == 0) {
        /* with side conditions:
         * (s = 0 || ctz(t) >= s)
         * <->
         * (s = 0 || ((t o z) >> (z o s))[w-1:0] = z)
         *
         * where
         * w = getSize(s) = getSize(t) = getSize (z) && z = 0
         */
        Node zero = bv::utils::mkConst(w, 0u);
        Node s_eq_zero = nm->mkNode(EQUAL, s, zero);
        Node t_conc_zero = nm->mkNode(BITVECTOR_CONCAT, t, zero);
        Node zero_conc_s = nm->mkNode(BITVECTOR_CONCAT, zero, s);
        Node shr_s = nm->mkNode(BITVECTOR_LSHR, t_conc_zero, zero_conc_s);
        Node extr_shr_s = bv::utils::mkExtract(shr_s, w - 1, 0);
        Node ctz_t_ge_s = nm->mkNode(EQUAL, extr_shr_s, zero);
        scl = nm->mkNode(OR, s_eq_zero, ctz_t_ge_s);
        scr = nm->mkNode(EQUAL, nm->mkNode(BITVECTOR_SHL, x, s), t);
        /* s << x = t */
      } else {
        /* with side conditions:
         * (s = 0 && t = 0)
         * || (ctz(t) >= ctz(s)
         *     && (t = 0 ||
         *         "remaining shifted bits in t match corresponding bits in s"))
         */
        Trace("bv-invert") << "bv-invert : Unsupported for index " << index
                           << ", from " << sv_t << std::endl;
        return Node::null();
      }

      /* overall side condition */
      Node sc = nm->mkNode(IMPLIES, scl, scr);
      /* add side condition */
      status.d_conds.push_back(sc);

      /* get the skolem node for this side condition*/
      Node skv = getInversionNode(sc, solve_tn);
      /* now solving with the skolem node as the RHS */
      t = skv;
    } else if (k == BITVECTOR_CONCAT) {
      TypeNode solve_tn = sv_t[index].getType();
      Node x = getSolveVariable(solve_tn);
      Node s = sv_t[1 - index];
      Node sc;

      /* x o s = t */
      if (index == 0) {
        sc = nm->mkNode(EQUAL, nm->mkNode(BITVECTOR_CONCAT, x, s), t);
      /* s o x = t */
      } else {
        sc = nm->mkNode(EQUAL, nm->mkNode(BITVECTOR_CONCAT, s, x), t);
      }

      /* add side condition */
      status.d_conds.push_back(sc);

      /* get the skolem node for this side condition*/
      Node skv = getInversionNode(sc, solve_tn);
      /* now solving with the skolem node as the RHS */
      t = skv;
    } else if (k == BITVECTOR_NEG || k == BITVECTOR_NOT) {
      t = NodeManager::currentNM()->mkNode(k, t);
      //}else if( k==BITVECTOR_AND || k==BITVECTOR_OR ){
      // TODO
      //}else if( k==BITVECTOR_SHL || k==BITVECTOR_LSHR ){
      // TODO
      //}else if( k==BITVECTOR_ASHR ){
=======
    /* inversions  */
    if (k == BITVECTOR_CONCAT) {
>>>>>>> 8c860213
      // TODO
      Trace("bv-invert") << "bv-invert : Unknown kind for bit-vector term "
                         << k
                         << ", from " << sv_t << std::endl;
      return Node::null();
    } else {
      Node s = sv_t.getNumChildren() == 2
        ? sv_t[1 - index]
        : dropChild(sv_t, index);
      /* Note: All n-ary kinds except for CONCAT (i.e., AND, OR, MULT, PLUS)
       *       are commutative (no case split based on index). */
      if (k == BITVECTOR_PLUS) {
        t = nm->mkNode(BITVECTOR_SUB, t, s);
      } else if (k == BITVECTOR_SUB) {
        t = nm->mkNode(BITVECTOR_PLUS, t, s);
      } else if (k == BITVECTOR_MULT) {
        /* t = skv (fresh skolem constant)
         * with side condition:
         * ctz(t) >= ctz(s) <-> x * s = t
         * where
         * ctz(t) >= ctz(s) -> (t & -t) >= (s & -s)  */
        TypeNode solve_tn = sv_t[index].getType();
        Node x = getSolveVariable(solve_tn);
        /* left hand side of side condition  */
        Node scl = nm->mkNode(
            BITVECTOR_UGE,
            nm->mkNode(BITVECTOR_AND, t, nm->mkNode(BITVECTOR_NEG, t)),
            nm->mkNode(BITVECTOR_AND, s, nm->mkNode(BITVECTOR_NEG, s)));
        /* right hand side of side condition  */
        Node scr = nm->mkNode(EQUAL, nm->mkNode(BITVECTOR_MULT, x, s), t);
        /* overall side condition  */
        Node sc = nm->mkNode(IMPLIES, scl, scr);
        /* add side condition  */
        status.d_conds.push_back(sc);

        /* get the skolem node for this side condition  */
        Node skv = getInversionNode(sc, solve_tn);
        /* now solving with the skolem node as the RHS  */
        t = skv;
      } else if (k == BITVECTOR_UREM_TOTAL) {
        /* t = skv (fresh skolem constant)  */
        TypeNode solve_tn = sv_t[index].getType();
        Node x = getSolveVariable(solve_tn);
        Node scl, scr;
        if (index == 0) {
          /* x % s = t
           * with side condition:
           * TODO  */
          Trace("bv-invert") << "bv-invert : Unsupported for index " << index
                             << ", from " << sv_t << std::endl;
          return Node::null();
        } else {
          /* s % x = t
           * with side conditions:
           * s > t
           * && s-t > t
           * && (t = 0 || t != s-1)  */
          Node s_gt_t = nm->mkNode(BITVECTOR_UGT, s, t);
          Node s_m_t = nm->mkNode(BITVECTOR_SUB, s, t);
          Node smt_gt_t = nm->mkNode(BITVECTOR_UGT, s_m_t, t);
          Node t_eq_z = nm->mkNode(EQUAL,
              t, bv::utils::mkZero(bv::utils::getSize(t)));
          Node s_m_o = nm->mkNode(BITVECTOR_SUB,
              s, bv::utils::mkOne(bv::utils::getSize(s)));
          Node t_d_smo = nm->mkNode(DISTINCT, t, s_m_o);

          scl = nm->mkNode(AND,
              nm->mkNode(AND, s_gt_t, smt_gt_t),
              nm->mkNode(OR, t_eq_z, t_d_smo));
          scr = nm->mkNode(EQUAL, nm->mkNode(BITVECTOR_UREM_TOTAL, s, x), t);
        }
        Node sc = nm->mkNode(IMPLIES, scl, scr);
        status.d_conds.push_back(sc);
        Node skv = getInversionNode(sc, solve_tn);
        t = skv;
      } else if (k == BITVECTOR_AND || k == BITVECTOR_OR) {
        /* t = skv (fresh skolem constant)
         * with side condition:
         * t & s = t
         * t | s = t */
        TypeNode solve_tn = sv_t[index].getType();
        Node x = getSolveVariable(solve_tn);
        Node scl = nm->mkNode(EQUAL, t, nm->mkNode(k, t, s));
        Node scr = nm->mkNode(EQUAL, nm->mkNode(k, x, s), t);
        Node sc = nm->mkNode(IMPLIES, scl, scr);
        status.d_conds.push_back(sc);
        Node skv = getInversionNode(sc, solve_tn);
        t = skv;
      } else if (k == BITVECTOR_LSHR) {
        /* t = skv (fresh skolem constant)  */
        TypeNode solve_tn = sv_t[index].getType();
        Node x = getSolveVariable(solve_tn);
        Node scl, scr;
        if (index == 0) {
          /* x >> s = t
           * with side condition:
           * s = 0 || clz(t) >= s
           * ->
           * s = 0 || ((z o t) << s)[2w-1 : w] = z
           * with w = getSize(t) = getSize(s) and z = 0 with getSize(z) = w  */
          unsigned w = bv::utils::getSize(s);
          Node z = bv::utils::mkZero(w);
          Node z_o_t =  nm->mkNode(BITVECTOR_CONCAT, z, t);
          Node zot_shl_s = nm->mkNode(BITVECTOR_SHL, z_o_t, s);
          Node ext = bv::utils::mkExtract(zot_shl_s, 2*w-1, w);
          scl = nm->mkNode(OR,
              nm->mkNode(EQUAL, s, z),
              nm->mkNode(EQUAL, ext, z));
          scr = nm->mkNode(EQUAL, nm->mkNode(BITVECTOR_LSHR, x, s), t);
          Node sc = nm->mkNode(IMPLIES, scl, scr);
          status.d_conds.push_back(sc);
          Node skv = getInversionNode(sc, solve_tn);
          t = skv;
        } else {
          // TODO: index == 1
          /* s >> x = t
           * with side conditions:
           * (s = 0 && t = 0)
           * || (clz(t) >= clz(s)
           *     && (t = 0
           *         || "remaining shifted bits in t "
           *            "match corresponding bits in s"))  */
          Trace("bv-invert") << "bv-invert : Unsupported for index " << index
                             << ", from " << sv_t << std::endl;
          return Node::null();
        }
      } else if (k == BITVECTOR_NEG || k == BITVECTOR_NOT) {
        t = NodeManager::currentNM()->mkNode(k, t);
        //}else if( k==BITVECTOR_CONCAT ){
        // TODO
        //}else if( k==BITVECTOR_ASHR ){
        // TODO
      } else {
        Trace("bv-invert") << "bv-invert : Unknown kind for bit-vector term "
                           << k
                           << ", from " << sv_t << std::endl;
        return Node::null();
      }
    }
    sv_t = sv_t[index];
  }
  Assert(sv_t == sv);
  // finalize based on the kind of constraint
  // TODO
  if (rk == EQUAL) {
    return t;
  } else {
    Trace("bv-invert")
        << "bv-invert : Unknown relation kind for bit-vector literal " << rk
        << std::endl;
    return t;
  }
}

Node BvInverter::solve_bv_lit(Node sv, Node lit, bool pol,
                              std::vector<unsigned>& path,
                              BvInverterModelQuery* m,
                              BvInverterStatus& status) {
  Assert(!path.empty());
  unsigned index = path.back();
  Assert(index < lit.getNumChildren());
  path.pop_back();
  Kind k = lit.getKind();
  if (k == NOT) {
    Assert(index == 0);
    return solve_bv_lit(sv, lit[index], !pol, path, m, status);
  } else if (k == EQUAL) {
    return solve_bv_constraint(sv, lit[index], lit[1 - index], k, pol, path, m,
                               status);
  } else if (k == BITVECTOR_ULT || k == BITVECTOR_ULE || k == BITVECTOR_SLT ||
             k == BITVECTOR_SLE) {
    if (!pol) {
      if (k == BITVECTOR_ULT) {
        k = index == 1 ? BITVECTOR_ULE : BITVECTOR_UGE;
      } else if (k == BITVECTOR_ULE) {
        k = index == 1 ? BITVECTOR_ULT : BITVECTOR_UGT;
      } else if (k == BITVECTOR_SLT) {
        k = index == 1 ? BITVECTOR_SLE : BITVECTOR_SGE;
      } else {
        Assert(k == BITVECTOR_SLE);
        k = index == 1 ? BITVECTOR_SLT : BITVECTOR_SGT;
      }
    } else if (index == 1) {
      if (k == BITVECTOR_ULT) {
        k = BITVECTOR_UGT;
      } else if (k == BITVECTOR_ULE) {
        k = BITVECTOR_UGE;
      } else if (k == BITVECTOR_SLT) {
        k = BITVECTOR_SGT;
      } else {
        Assert(k == BITVECTOR_SLE);
        k = BITVECTOR_SGE;
      }
    }
    return solve_bv_constraint(sv, lit[index], lit[1 - index], k, true, path, m,
                               status);
  } else {
    Trace("bv-invert") << "bv-invert : Unknown kind for bit-vector literal "
                       << lit << std::endl;
  }
  return Node::null();
}<|MERGE_RESOLUTION|>--- conflicted
+++ resolved
@@ -17,15 +17,10 @@
 #include <algorithm>
 #include <stack>
 
-<<<<<<< HEAD
-#include "theory/bv/theory_bv_utils.h"
-#include "theory/quantifiers/term_database.h"
-=======
 #include "theory/rewriter.h"
 #include "theory/quantifiers/term_util.h"
 #include "theory/bv/theory_bv_utils.h"
 
->>>>>>> 8c860213
 
 using namespace CVC4;
 using namespace CVC4::kind;
@@ -273,141 +268,28 @@
     path.pop_back();
     Kind k = sv_t.getKind();
 
-<<<<<<< HEAD
-      // get the skolem node for this side condition
-      Node skv = getInversionNode(sc, solve_tn);
-      // now solving with the skolem node as the RHS
-      t = skv;
-
-    } else if (k == BITVECTOR_UDIV_TOTAL) {
-      TypeNode solve_tn = sv_t[index].getType();
-      Node x = getSolveVariable(solve_tn);
-      Node s = sv_t[1 - index];
-      unsigned w = bv::utils::getSize(s);
-      Node scl, scr;
-      Node zero = bv::utils::mkConst(w, 0u);
-
-      /* x udiv s = t */
-      if (index == 0) {
-        /* with side conditions:
-         * !umulo(s * t)
-         */
-        scl = nm->mkNode(NOT, bv::utils::mkUmulo(s, t));
-        scr = nm->mkNode(EQUAL, nm->mkNode(BITVECTOR_UDIV_TOTAL, x, s), t);
-      /* s udiv x = t */
-      } else {
-        /* with side conditions:
-         * (t = 0 && (s = 0 || s != 2^w-1))
-         * || s >= t
-         * || t = 2^w-1
-         */
-        Node ones = bv::utils::mkOnes(w);
-        Node t_eq_zero = nm->mkNode(EQUAL, t, zero);
-        Node s_eq_zero = nm->mkNode(EQUAL, s, zero);
-        Node s_ne_ones = nm->mkNode(DISTINCT, s, ones);
-        Node s_ge_t = nm->mkNode(BITVECTOR_UGE, s, t);
-        Node t_eq_ones = nm->mkNode(EQUAL, t, ones);
-        scl = nm->mkNode(
-            OR,
-            nm->mkNode(AND, t_eq_zero, nm->mkNode(OR, s_eq_zero, s_ne_ones)),
-            s_ge_t, t_eq_ones);
-        scr = nm->mkNode(EQUAL, nm->mkNode(BITVECTOR_UDIV_TOTAL, s, x), t);
-      }
-
-      /* overall side condition */
-      Node sc = nm->mkNode(IMPLIES, scl, scr);
-      /* add side condition */
-      status.d_conds.push_back(sc);
-
-      /* get the skolem node for this side condition*/
-      Node skv = getInversionNode(sc, solve_tn);
-      /* now solving with the skolem node as the RHS */
-      t = skv;
-    } else if (k == BITVECTOR_SHL) {
-      TypeNode solve_tn = sv_t[index].getType();
-      Node x = getSolveVariable(solve_tn);
-      Node s = sv_t[1 - index];
-      unsigned w = bv::utils::getSize(s);
-      Node scl, scr;
-
-      /* x << s = t */
-      if (index == 0) {
-        /* with side conditions:
-         * (s = 0 || ctz(t) >= s)
-         * <->
-         * (s = 0 || ((t o z) >> (z o s))[w-1:0] = z)
-         *
-         * where
-         * w = getSize(s) = getSize(t) = getSize (z) && z = 0
-         */
-        Node zero = bv::utils::mkConst(w, 0u);
-        Node s_eq_zero = nm->mkNode(EQUAL, s, zero);
-        Node t_conc_zero = nm->mkNode(BITVECTOR_CONCAT, t, zero);
-        Node zero_conc_s = nm->mkNode(BITVECTOR_CONCAT, zero, s);
-        Node shr_s = nm->mkNode(BITVECTOR_LSHR, t_conc_zero, zero_conc_s);
-        Node extr_shr_s = bv::utils::mkExtract(shr_s, w - 1, 0);
-        Node ctz_t_ge_s = nm->mkNode(EQUAL, extr_shr_s, zero);
-        scl = nm->mkNode(OR, s_eq_zero, ctz_t_ge_s);
-        scr = nm->mkNode(EQUAL, nm->mkNode(BITVECTOR_SHL, x, s), t);
-        /* s << x = t */
-      } else {
-        /* with side conditions:
-         * (s = 0 && t = 0)
-         * || (ctz(t) >= ctz(s)
-         *     && (t = 0 ||
-         *         "remaining shifted bits in t match corresponding bits in s"))
-         */
-        Trace("bv-invert") << "bv-invert : Unsupported for index " << index
-                           << ", from " << sv_t << std::endl;
-        return Node::null();
-      }
-
-      /* overall side condition */
-      Node sc = nm->mkNode(IMPLIES, scl, scr);
-      /* add side condition */
-      status.d_conds.push_back(sc);
-
-      /* get the skolem node for this side condition*/
-      Node skv = getInversionNode(sc, solve_tn);
-      /* now solving with the skolem node as the RHS */
-      t = skv;
-    } else if (k == BITVECTOR_CONCAT) {
-      TypeNode solve_tn = sv_t[index].getType();
-      Node x = getSolveVariable(solve_tn);
-      Node s = sv_t[1 - index];
-      Node sc;
-
-      /* x o s = t */
-      if (index == 0) {
-        sc = nm->mkNode(EQUAL, nm->mkNode(BITVECTOR_CONCAT, x, s), t);
-      /* s o x = t */
-      } else {
-        sc = nm->mkNode(EQUAL, nm->mkNode(BITVECTOR_CONCAT, s, x), t);
-      }
-
-      /* add side condition */
-      status.d_conds.push_back(sc);
-
-      /* get the skolem node for this side condition*/
-      Node skv = getInversionNode(sc, solve_tn);
-      /* now solving with the skolem node as the RHS */
-      t = skv;
-    } else if (k == BITVECTOR_NEG || k == BITVECTOR_NOT) {
-      t = NodeManager::currentNM()->mkNode(k, t);
-      //}else if( k==BITVECTOR_AND || k==BITVECTOR_OR ){
-      // TODO
-      //}else if( k==BITVECTOR_SHL || k==BITVECTOR_LSHR ){
-      // TODO
-      //}else if( k==BITVECTOR_ASHR ){
-=======
     /* inversions  */
     if (k == BITVECTOR_CONCAT) {
->>>>>>> 8c860213
-      // TODO
-      Trace("bv-invert") << "bv-invert : Unknown kind for bit-vector term "
-                         << k
-                         << ", from " << sv_t << std::endl;
-      return Node::null();
+        TypeNode solve_tn = sv_t[index].getType();
+        Node x = getSolveVariable(solve_tn);
+        Node s = sv_t[1 - index];
+        Node sc;
+
+        /* x o s = t */
+        if (index == 0) {
+          sc = nm->mkNode(EQUAL, nm->mkNode(BITVECTOR_CONCAT, x, s), t);
+        /* s o x = t */
+        } else {
+          sc = nm->mkNode(EQUAL, nm->mkNode(BITVECTOR_CONCAT, s, x), t);
+        }
+
+        /* add side condition */
+        status.d_conds.push_back(sc);
+
+        /* get the skolem node for this side condition*/
+        Node skv = getInversionNode(sc, solve_tn);
+        /* now solving with the skolem node as the RHS */
+        t = skv;
     } else {
       Node s = sv_t.getNumChildren() == 2
         ? sv_t[1 - index]
@@ -529,6 +411,98 @@
                              << ", from " << sv_t << std::endl;
           return Node::null();
         }
+      } else if (k == BITVECTOR_UDIV_TOTAL) {
+        TypeNode solve_tn = sv_t[index].getType();
+        Node x = getSolveVariable(solve_tn);
+        Node s = sv_t[1 - index];
+        unsigned w = bv::utils::getSize(s);
+        Node scl, scr;
+        Node zero = bv::utils::mkConst(w, 0u);
+
+        /* x udiv s = t */
+        if (index == 0) {
+          /* with side conditions:
+           * !umulo(s * t)
+           */
+          scl = nm->mkNode(NOT, bv::utils::mkUmulo(s, t));
+          scr = nm->mkNode(EQUAL, nm->mkNode(BITVECTOR_UDIV_TOTAL, x, s), t);
+        /* s udiv x = t */
+        } else {
+          /* with side conditions:
+           * (t = 0 && (s = 0 || s != 2^w-1))
+           * || s >= t
+           * || t = 2^w-1
+           */
+          Node ones = bv::utils::mkOnes(w);
+          Node t_eq_zero = nm->mkNode(EQUAL, t, zero);
+          Node s_eq_zero = nm->mkNode(EQUAL, s, zero);
+          Node s_ne_ones = nm->mkNode(DISTINCT, s, ones);
+          Node s_ge_t = nm->mkNode(BITVECTOR_UGE, s, t);
+          Node t_eq_ones = nm->mkNode(EQUAL, t, ones);
+          scl = nm->mkNode(
+              OR,
+              nm->mkNode(AND, t_eq_zero, nm->mkNode(OR, s_eq_zero, s_ne_ones)),
+              s_ge_t, t_eq_ones);
+          scr = nm->mkNode(EQUAL, nm->mkNode(BITVECTOR_UDIV_TOTAL, s, x), t);
+        }
+
+        /* overall side condition */
+        Node sc = nm->mkNode(IMPLIES, scl, scr);
+        /* add side condition */
+        status.d_conds.push_back(sc);
+
+        /* get the skolem node for this side condition*/
+        Node skv = getInversionNode(sc, solve_tn);
+        /* now solving with the skolem node as the RHS */
+        t = skv;
+      } else if (k == BITVECTOR_SHL) {
+        TypeNode solve_tn = sv_t[index].getType();
+        Node x = getSolveVariable(solve_tn);
+        Node s = sv_t[1 - index];
+        unsigned w = bv::utils::getSize(s);
+        Node scl, scr;
+
+        /* x << s = t */
+        if (index == 0) {
+          /* with side conditions:
+           * (s = 0 || ctz(t) >= s)
+           * <->
+           * (s = 0 || ((t o z) >> (z o s))[w-1:0] = z)
+           *
+           * where
+           * w = getSize(s) = getSize(t) = getSize (z) && z = 0
+           */
+          Node zero = bv::utils::mkConst(w, 0u);
+          Node s_eq_zero = nm->mkNode(EQUAL, s, zero);
+          Node t_conc_zero = nm->mkNode(BITVECTOR_CONCAT, t, zero);
+          Node zero_conc_s = nm->mkNode(BITVECTOR_CONCAT, zero, s);
+          Node shr_s = nm->mkNode(BITVECTOR_LSHR, t_conc_zero, zero_conc_s);
+          Node extr_shr_s = bv::utils::mkExtract(shr_s, w - 1, 0);
+          Node ctz_t_ge_s = nm->mkNode(EQUAL, extr_shr_s, zero);
+          scl = nm->mkNode(OR, s_eq_zero, ctz_t_ge_s);
+          scr = nm->mkNode(EQUAL, nm->mkNode(BITVECTOR_SHL, x, s), t);
+          /* s << x = t */
+        } else {
+          /* with side conditions:
+           * (s = 0 && t = 0)
+           * || (ctz(t) >= ctz(s)
+           *     && (t = 0 ||
+           *         "remaining shifted bits in t match corresponding bits in s"))
+           */
+          Trace("bv-invert") << "bv-invert : Unsupported for index " << index
+                             << ", from " << sv_t << std::endl;
+          return Node::null();
+        }
+
+        /* overall side condition */
+        Node sc = nm->mkNode(IMPLIES, scl, scr);
+        /* add side condition */
+        status.d_conds.push_back(sc);
+
+        /* get the skolem node for this side condition*/
+        Node skv = getInversionNode(sc, solve_tn);
+        /* now solving with the skolem node as the RHS */
+        t = skv;
       } else if (k == BITVECTOR_NEG || k == BITVECTOR_NOT) {
         t = NodeManager::currentNM()->mkNode(k, t);
         //}else if( k==BITVECTOR_CONCAT ){
