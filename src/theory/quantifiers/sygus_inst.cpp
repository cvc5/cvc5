/*********************                                                        */
/*! \file sygus_inst.cpp
 ** \verbatim
 ** Top contributors (to current version):
 **   Mathias Preiner, Andrew Reynolds
 ** This file is part of the CVC4 project.
 ** Copyright (c) 2009-2020 by the authors listed in the file AUTHORS
 ** in the top-level source directory and their institutional affiliations.
 ** All rights reserved.  See the file COPYING in the top-level source
 ** directory for licensing information.\endverbatim
 **
 ** \brief SyGuS instantiator class.
 **/

#include "theory/quantifiers/sygus_inst.h"

#include <sstream>
#include <unordered_set>

#include "expr/node_algorithm.h"
#include "theory/bv/theory_bv_utils.h"
#include "theory/datatypes/sygus_datatype_utils.h"
#include "theory/quantifiers/sygus/sygus_enumerator.h"
#include "theory/quantifiers/sygus/sygus_grammar_cons.h"
#include "theory/quantifiers/sygus/synth_engine.h"
#include "theory/quantifiers_engine.h"
#include "theory/theory_engine.h"

namespace CVC4 {
namespace theory {
namespace quantifiers {

namespace {

/**
 * Collect maximal ground terms with type tn in node n.
 *
 * @param n: Node to traverse.
 * @param tn: Collects only terms with type tn.
 * @param terms: Collected terms.
 * @param cache: Caches visited nodes.
 * @param skip_quant: Do not traverse quantified formulas (skip quantifiers).
 */
void getMaxGroundTerms(TNode n,
                       TypeNode tn,
                       std::unordered_set<Node, NodeHashFunction>& terms,
                       std::unordered_set<TNode, TNodeHashFunction>& cache,
                       bool skip_quant = false)
{
  if (options::sygusInstTermSel() != options::SygusInstTermSelMode::MAX
      && options::sygusInstTermSel() != options::SygusInstTermSelMode::BOTH)
  {
    return;
  }

  Trace("sygus-inst-term") << "Find maximal terms with type " << tn
                           << " in: " << n << std::endl;

  Node cur;
  std::vector<TNode> visit;

  visit.push_back(n);
  do
  {
    cur = visit.back();
    visit.pop_back();

    if (cache.find(cur) != cache.end())
    {
      continue;
    }
    cache.insert(cur);

    if (expr::hasBoundVar(cur) || cur.getType() != tn)
    {
      if (!skip_quant || cur.getKind() != kind::FORALL)
      {
        visit.insert(visit.end(), cur.begin(), cur.end());
      }
    }
    else
    {
      terms.insert(cur);
      Trace("sygus-inst-term") << "  found: " << cur << std::endl;
    }
  } while (!visit.empty());
}

/*
 * Collect minimal ground terms with type tn in node n.
 *
 * @param n: Node to traverse.
 * @param tn: Collects only terms with type tn.
 * @param terms: Collected terms.
 * @param cache: Caches visited nodes and flags indicating whether a minimal
 *               term was already found in a subterm.
 * @param skip_quant: Do not traverse quantified formulas (skip quantifiers).
 */
void getMinGroundTerms(
    TNode n,
    TypeNode tn,
    std::unordered_set<Node, NodeHashFunction>& terms,
    std::unordered_map<TNode, std::pair<bool, bool>, TNodeHashFunction>& cache,
    bool skip_quant = false)
{
  if (options::sygusInstTermSel() != options::SygusInstTermSelMode::MIN
      && options::sygusInstTermSel() != options::SygusInstTermSelMode::BOTH)
  {
    return;
  }

  Trace("sygus-inst-term") << "Find minimal terms with type " << tn
                           << " in: " << n << std::endl;

  Node cur;
  std::vector<TNode> visit;

  visit.push_back(n);
  do
  {
    cur = visit.back();
    visit.pop_back();

    auto it = cache.find(cur);
    if (it == cache.end())
    {
      cache.emplace(cur, std::make_pair(false, false));
      if (!skip_quant || cur.getKind() != kind::FORALL)
      {
        visit.push_back(cur);
        visit.insert(visit.end(), cur.begin(), cur.end());
      }
    }
    /* up-traversal */
    else if (!it->second.first)
    {
      bool found_min_term = false;

      /* Check if we found a minimal term in one of the children. */
      for (const Node& c : cur)
      {
        found_min_term |= cache[c].second;
        if (found_min_term) break;
      }

      /* If we haven't found a minimal term yet, add this term if it has the
       * right type. */
      if (cur.getType() == tn && !expr::hasBoundVar(cur) && !found_min_term)
      {
        terms.insert(cur);
        found_min_term = true;
        Trace("sygus-inst-term") << "  found: " << cur << std::endl;
      }

      it->second.first = true;
      it->second.second = found_min_term;
    }
  } while (!visit.empty());
}

/*
 * Add special values for a given type.
 *
 * @param tn: The type node.
 * @param extra_cons: A map of TypeNode to constants, which are added in
 *                    addition to the default grammar.
 */
void addSpecialValues(
    const TypeNode& tn,
    std::map<TypeNode, std::unordered_set<Node, NodeHashFunction>>& extra_cons)
{
  if (tn.isBitVector())
  {
    uint32_t size = tn.getBitVectorSize();
    extra_cons[tn].insert(bv::utils::mkOnes(size));
    extra_cons[tn].insert(bv::utils::mkMinSigned(size));
    extra_cons[tn].insert(bv::utils::mkMaxSigned(size));
  }
}

}  // namespace

SygusInst::SygusInst(QuantifiersEngine* qe)
    : QuantifiersModule(qe),
      d_ce_lemma_added(qe->getUserContext()),
      d_global_terms(qe->getUserContext()),
      d_notified_assertions(qe->getUserContext())
{
}

bool SygusInst::needsCheck(Theory::Effort e)
{
  return e >= Theory::EFFORT_LAST_CALL;
}

QuantifiersModule::QEffort SygusInst::needsModel(Theory::Effort e)
{
  return QEFFORT_STANDARD;
}

void SygusInst::reset_round(Theory::Effort e)
{
  d_active_quant.clear();
  d_inactive_quant.clear();

  FirstOrderModel* model = d_quantEngine->getModel();
  uint32_t nasserted = model->getNumAssertedQuantifiers();

  for (uint32_t i = 0; i < nasserted; ++i)
  {
    Node q = model->getAssertedQuantifier(i);

    if (model->isQuantifierActive(q))
    {
      d_active_quant.insert(q);
      Node lit = getCeLiteral(q);

      bool value;
      if (d_quantEngine->getValuation().hasSatValue(lit, value))
      {
        if (!value)
        {
          if (!d_quantEngine->getValuation().isDecision(lit))
          {
            model->setQuantifierActive(q, false);
            d_active_quant.erase(q);
            d_inactive_quant.insert(q);
            Trace("sygus-inst") << "Set inactive: " << q << std::endl;
          }
        }
      }
    }
  }
}

void SygusInst::check(Theory::Effort e, QEffort quant_e)
{
  Trace("sygus-inst") << "Check " << e << ", " << quant_e << std::endl;

  if (quant_e != QEFFORT_STANDARD) return;

  FirstOrderModel* model = d_quantEngine->getModel();
  Instantiate* inst = d_quantEngine->getInstantiate();
  TermDbSygus* db = d_quantEngine->getTermDatabaseSygus();
  SygusExplain syexplain(db);
  NodeManager* nm = NodeManager::currentNM();
  options::SygusInstMode mode = options::sygusInstMode();

  for (const Node& q : d_active_quant)
  {
    const std::vector<Node>& inst_constants = d_inst_constants.at(q);
    const std::vector<Node>& dt_evals = d_var_eval.at(q);
    Assert(inst_constants.size() == dt_evals.size());
    Assert(inst_constants.size() == q[0].getNumChildren());

    std::vector<Node> terms, eval_unfold_lemmas;
    for (size_t i = 0, size = q[0].getNumChildren(); i < size; ++i)
    {
      Node dt_var = inst_constants[i];
      Node dt_eval = dt_evals[i];
      Node value = model->getValue(dt_var);
      Node t = datatypes::utils::sygusToBuiltin(value);
      terms.push_back(t);

      std::vector<Node> exp;
      syexplain.getExplanationForEquality(dt_var, value, exp);
      Node lem;
      if (exp.empty())
      {
        lem = dt_eval.eqNode(t);
      }
      else
      {
        lem = nm->mkNode(kind::IMPLIES,
                         exp.size() == 1 ? exp[0] : nm->mkNode(kind::AND, exp),
                         dt_eval.eqNode(t));
      }
      eval_unfold_lemmas.push_back(lem);
    }

    if (mode == options::SygusInstMode::PRIORITY_INST)
    {
      if (!inst->addInstantiation(q, terms))
      {
        sendEvalUnfoldLemmas(eval_unfold_lemmas);
      }
    }
    else if (mode == options::SygusInstMode::PRIORITY_EVAL)
    {
      if (!sendEvalUnfoldLemmas(eval_unfold_lemmas))
      {
        inst->addInstantiation(q, terms);
      }
    }
    else
    {
      Assert(mode == options::SygusInstMode::INTERLEAVE);
      inst->addInstantiation(q, terms);
      sendEvalUnfoldLemmas(eval_unfold_lemmas);
    }
  }
}

bool SygusInst::sendEvalUnfoldLemmas(const std::vector<Node>& lemmas)
{
  bool added_lemma = false;
  for (const Node& lem : lemmas)
  {
    Trace("sygus-inst") << "Evaluation unfolding: " << lem << std::endl;
    added_lemma |= d_quantEngine->addLemma(lem);
  }
  return added_lemma;
}

bool SygusInst::checkCompleteFor(Node q)
{
  return d_inactive_quant.find(q) != d_inactive_quant.end();
}

void SygusInst::registerQuantifier(Node q)
{
  Assert(d_ce_lemmas.find(q) == d_ce_lemmas.end());

  Trace("sygus-inst") << "Register " << q << std::endl;

  std::map<TypeNode, std::unordered_set<Node, NodeHashFunction>> extra_cons;
  std::map<TypeNode, std::unordered_set<Node, NodeHashFunction>> exclude_cons;
  std::map<TypeNode, std::unordered_set<Node, NodeHashFunction>> include_cons;
  std::unordered_set<Node, NodeHashFunction> term_irrelevant;

<<<<<<< HEAD
  /* Collect extra symbols in 'q' to be used in the grammar. */
  std::unordered_set<Node, NodeHashFunction> syms;
  expr::getSymbols(q, syms);
  for (const Node& var : syms)
=======
  /* Collect relevant local ground terms for each variable type. */
  if (options::sygusInstScope() == options::SygusInstScope::IN
      || options::sygusInstScope() == options::SygusInstScope::BOTH)
  {
    std::unordered_map<TypeNode,
                       std::unordered_set<Node, NodeHashFunction>,
                       TypeNodeHashFunction>
        relevant_terms;
    for (const Node& var : q[0])
    {
      TypeNode tn = var.getType();

      /* Collect relevant ground terms for type tn. */
      if (relevant_terms.find(tn) == relevant_terms.end())
      {
        std::unordered_set<Node, NodeHashFunction> terms;
        std::unordered_set<TNode, TNodeHashFunction> cache_max;
        std::unordered_map<TNode, std::pair<bool, bool>, TNodeHashFunction>
            cache_min;

        getMinGroundTerms(q, tn, terms, cache_min);
        getMaxGroundTerms(q, tn, terms, cache_max);
        relevant_terms.emplace(tn, terms);
      }

      /* Add relevant ground terms to grammar. */
      auto& terms = relevant_terms[tn];
      for (const auto& t : terms)
      {
        TypeNode ttn = t.getType();
        extra_cons[ttn].insert(t);
        Trace("sygus-inst") << "Adding (local) extra cons: " << t << std::endl;
      }
    }
  }

  /* Collect relevant global ground terms for each variable type. */
  if (options::sygusInstScope() == options::SygusInstScope::OUT
      || options::sygusInstScope() == options::SygusInstScope::BOTH)
>>>>>>> 36af0952
  {
    for (const Node& var : q[0])
    {
      TypeNode tn = var.getType();

      /* Collect relevant ground terms for type tn. */
      if (d_global_terms.find(tn) == d_global_terms.end())
      {
        std::unordered_set<Node, NodeHashFunction> terms;
        std::unordered_set<TNode, TNodeHashFunction> cache_max;
        std::unordered_map<TNode, std::pair<bool, bool>, TNodeHashFunction>
            cache_min;

        for (const Node& a : d_notified_assertions)
        {
          getMinGroundTerms(a, tn, terms, cache_min, true);
          getMaxGroundTerms(a, tn, terms, cache_max, true);
        }
        d_global_terms.insert(tn, terms);
      }

      /* Add relevant ground terms to grammar. */
      auto it = d_global_terms.find(tn);
      if (it != d_global_terms.end())
      {
        for (const auto& t : (*it).second)
        {
          TypeNode ttn = t.getType();
          extra_cons[ttn].insert(t);
          Trace("sygus-inst")
              << "Adding (global) extra cons: " << t << std::endl;
        }
      }
    }
  }

  /* Construct grammar for each bound variable of 'q'. */
  Trace("sygus-inst") << "Process variables of " << q << std::endl;
  std::vector<TypeNode> types;
  for (const Node& var : q[0])
  {
    addSpecialValues(var.getType(), extra_cons);
    TypeNode tn = CegGrammarConstructor::mkSygusDefaultType(var.getType(),
                                                            Node(),
                                                            var.toString(),
                                                            extra_cons,
                                                            exclude_cons,
                                                            include_cons,
                                                            term_irrelevant);
    types.push_back(tn);

    Trace("sygus-inst") << "Construct (default) datatype for " << var
                        << std::endl
                        << tn << std::endl;
  }

  registerCeLemma(q, types);
}

/* Construct grammars for all bound variables of quantifier 'q'. Currently,
 * we use the default grammar of the variable's type.
 */
void SygusInst::preRegisterQuantifier(Node q)
{
  Trace("sygus-inst") << "preRegister " << q << std::endl;
  addCeLemma(q);
}

void SygusInst::ppNotifyAssertions(const std::vector<Node>& assertions)
{
  for (const Node& a : assertions)
  {
    d_notified_assertions.insert(a);
  }
}

/*****************************************************************************/
/* private methods                                                           */
/*****************************************************************************/

Node SygusInst::getCeLiteral(Node q)
{
  auto it = d_ce_lits.find(q);
  if (it != d_ce_lits.end())
  {
    return it->second;
  }

  NodeManager* nm = NodeManager::currentNM();
  Node sk = nm->mkSkolem("CeLiteral", nm->booleanType());
  Node lit = d_quantEngine->getValuation().ensureLiteral(sk);
  d_ce_lits[q] = lit;
  return lit;
}

void SygusInst::registerCeLemma(Node q, std::vector<TypeNode>& types)
{
  Assert(q[0].getNumChildren() == types.size());
  Assert(d_ce_lemmas.find(q) == d_ce_lemmas.end());
  Assert(d_inst_constants.find(q) == d_inst_constants.end());
  Assert(d_var_eval.find(q) == d_var_eval.end());

  Trace("sygus-inst") << "Register CE Lemma for " << q << std::endl;

  /* Generate counterexample lemma for 'q'. */
  NodeManager* nm = NodeManager::currentNM();
  TermDbSygus* db = d_quantEngine->getTermDatabaseSygus();

  /* For each variable x_i of \forall x_i . P[x_i], create a fresh datatype
   * instantiation constant ic_i with type types[i] and wrap each ic_i in
   * DT_SYGUS_EVAL(ic_i), which will be used to instantiate x_i. */
  std::vector<Node> evals;
  std::vector<Node> inst_constants;
  for (size_t i = 0, size = types.size(); i < size; ++i)
  {
    TypeNode tn = types[i];
    TNode var = q[0][i];

    /* Create the instantiation constant and set attribute accordingly. */
    Node ic = nm->mkInstConstant(tn);
    InstConstantAttribute ica;
    ic.setAttribute(ica, q);
    Trace("sygus-inst") << "Create " << ic << " for " << var << std::endl;

    db->registerEnumerator(ic, ic, nullptr, ROLE_ENUM_MULTI_SOLUTION);

    std::vector<Node> args = {ic};
    Node svl = tn.getDType().getSygusVarList();
    if (!svl.isNull())
    {
      args.insert(args.end(), svl.begin(), svl.end());
    }
    Node eval = nm->mkNode(kind::DT_SYGUS_EVAL, args);

    inst_constants.push_back(ic);
    evals.push_back(eval);
  }

  d_inst_constants.emplace(q, inst_constants);
  d_var_eval.emplace(q, evals);

  Node lit = getCeLiteral(q);
  d_quantEngine->addRequirePhase(lit, true);

  /* The decision strategy for quantified formula 'q' ensures that its
   * counterexample literal is decided on first. It is user-context dependent.
   */
  Assert(d_dstrat.find(q) == d_dstrat.end());
  DecisionStrategy* ds =
      new DecisionStrategySingleton("CeLiteral",
                                    lit,
                                    d_quantEngine->getSatContext(),
                                    d_quantEngine->getValuation());

  d_dstrat[q].reset(ds);
  d_quantEngine->getDecisionManager()->registerStrategy(
      DecisionManager::STRAT_QUANT_CEGQI_FEASIBLE, ds);

  /* Add counterexample lemma (lit => ~P[x_i/eval_i]) */
  Node body =
      q[1].substitute(q[0].begin(), q[0].end(), evals.begin(), evals.end());
  Node lem = nm->mkNode(kind::OR, lit.negate(), body.negate());
  lem = Rewriter::rewrite(lem);

  d_ce_lemmas.emplace(std::make_pair(q, lem));
  Trace("sygus-inst") << "Register CE Lemma: " << lem << std::endl;
}

void SygusInst::addCeLemma(Node q)
{
  Assert(d_ce_lemmas.find(q) != d_ce_lemmas.end());

  /* Already added in previous contexts. */
  if (d_ce_lemma_added.find(q) != d_ce_lemma_added.end()) return;

  Node lem = d_ce_lemmas[q];
  d_quantEngine->addLemma(lem, false);
  d_ce_lemma_added.insert(q);
  Trace("sygus-inst") << "Add CE Lemma: " << lem << std::endl;
}

}  // namespace quantifiers
}  // namespace theory
}  // namespace CVC4<|MERGE_RESOLUTION|>--- conflicted
+++ resolved
@@ -328,12 +328,6 @@
   std::map<TypeNode, std::unordered_set<Node, NodeHashFunction>> include_cons;
   std::unordered_set<Node, NodeHashFunction> term_irrelevant;
 
-<<<<<<< HEAD
-  /* Collect extra symbols in 'q' to be used in the grammar. */
-  std::unordered_set<Node, NodeHashFunction> syms;
-  expr::getSymbols(q, syms);
-  for (const Node& var : syms)
-=======
   /* Collect relevant local ground terms for each variable type. */
   if (options::sygusInstScope() == options::SygusInstScope::IN
       || options::sygusInstScope() == options::SygusInstScope::BOTH)
@@ -373,7 +367,6 @@
   /* Collect relevant global ground terms for each variable type. */
   if (options::sygusInstScope() == options::SygusInstScope::OUT
       || options::sygusInstScope() == options::SygusInstScope::BOTH)
->>>>>>> 36af0952
   {
     for (const Node& var : q[0])
     {
