--- conflicted
+++ resolved
@@ -490,11 +490,7 @@
 
   /* Generate counterexample lemma for 'q'. */
   NodeManager* nm = NodeManager::currentNM();
-<<<<<<< HEAD
-  SkolemManager* sm = nm->getSkolemManager();
-=======
   SkolemManager * sm = nm->getSkolemManager();
->>>>>>> b4f69d41
   TermDbSygus* db = d_treg.getTermDatabaseSygus();
 
   // For each variable x_i of \forall x_i . P[x_i], create a fresh datatype
