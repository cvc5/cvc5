/*********************                                                        */
/*! \file ceg_t_instantiator.cpp
 ** \verbatim
 ** Top contributors (to current version):
 **   Andrew Reynolds
 ** This file is part of the CVC4 project.
 ** Copyright (c) 2009-2017 by the authors listed in the file AUTHORS
 ** in the top-level source directory) and their institutional affiliations.
 ** All rights reserved.  See the file COPYING in the top-level source
 ** directory for licensing information.\endverbatim
 **
 ** \brief Implementation of theory-specific counterexample-guided quantifier instantiation
 **/

#include "theory/quantifiers/ceg_t_instantiator.h"

#include "options/quantifiers_options.h"
#include "theory/quantifiers/first_order_model.h"
#include "theory/quantifiers/term_database.h"
#include "theory/quantifiers/term_util.h"
#include "theory/quantifiers/quantifiers_rewriter.h"
#include "theory/quantifiers/trigger.h"

#include "theory/arith/partial_model.h"
#include "theory/arith/theory_arith.h"
#include "theory/arith/theory_arith_private.h"
#include "theory/bv/theory_bv_utils.h"
#include "util/bitvector.h"

#include <algorithm>
#include <stack>

using namespace std;
using namespace CVC4;
using namespace CVC4::kind;
using namespace CVC4::context;
using namespace CVC4::theory;
using namespace CVC4::theory::quantifiers;

Node ArithInstantiator::getModelBasedProjectionValue( CegInstantiator * ci, Node e, Node t, bool isLower, Node c, Node me, Node mt, Node theta, Node inf_coeff, Node delta_coeff ) {
  Node val = t;
  Trace("cegqi-arith-bound2") << "Value : " << val << std::endl;
  Assert( !e.getType().isInteger() || t.getType().isInteger() );
  Assert( !e.getType().isInteger() || mt.getType().isInteger() );
  //add rho value
  //get the value of c*e
  Node ceValue = me;
  Node new_theta = theta;
  if( !c.isNull() ){
    Assert( c.getType().isInteger() );
    ceValue = NodeManager::currentNM()->mkNode( MULT, ceValue, c );
    ceValue = Rewriter::rewrite( ceValue );
    if( new_theta.isNull() ){
      new_theta = c;
    }else{
      new_theta = NodeManager::currentNM()->mkNode( MULT, new_theta, c );
      new_theta = Rewriter::rewrite( new_theta );
    }
    Trace("cegqi-arith-bound2") << "...c*e = " << ceValue << std::endl;
    Trace("cegqi-arith-bound2") << "...theta = " << new_theta << std::endl;
  }
  if( !new_theta.isNull() && e.getType().isInteger() ){
    Node rho;
    //if( !mt.getType().isInteger() ){
      //round up/down
      //mt = NodeManager::currentNM()->mkNode(
    //}
    if( isLower ){
      rho = NodeManager::currentNM()->mkNode( MINUS, ceValue, mt );
    }else{
      rho = NodeManager::currentNM()->mkNode( MINUS, mt, ceValue );
    }
    rho = Rewriter::rewrite( rho );
    Trace("cegqi-arith-bound2") << "...rho = " << me << " - " << mt << " = " << rho << std::endl;
    Trace("cegqi-arith-bound2") << "..." << rho << " mod " << new_theta << " = ";
    rho = NodeManager::currentNM()->mkNode( INTS_MODULUS_TOTAL, rho, new_theta );
    rho = Rewriter::rewrite( rho );
    Trace("cegqi-arith-bound2") << rho << std::endl;
    Kind rk = isLower ? PLUS : MINUS;
    val = NodeManager::currentNM()->mkNode( rk, val, rho );
    val = Rewriter::rewrite( val );
    Trace("cegqi-arith-bound2") << "(after rho) : " << val << std::endl;
  }
  if( !inf_coeff.isNull() ){
    Assert( !d_vts_sym[0].isNull() );
    val = NodeManager::currentNM()->mkNode( PLUS, val, NodeManager::currentNM()->mkNode( MULT, inf_coeff, d_vts_sym[0] ) );
    val = Rewriter::rewrite( val );
  }
  if( !delta_coeff.isNull() ){
    //create delta here if necessary
    val = NodeManager::currentNM()->mkNode( PLUS, val, NodeManager::currentNM()->mkNode( MULT, delta_coeff, ci->getQuantifiersEngine()->getTermUtil()->getVtsDelta() ) );
    val = Rewriter::rewrite( val );
  }
  return val;
}

//this isolates the atom into solved form
//     veq_c * pv <> val + vts_coeff_delta * delta + vts_coeff_inf * inf
//  ensures val is Int if pv is Int, and val does not contain vts symbols
int ArithInstantiator::solve_arith( CegInstantiator * ci, Node pv, Node atom, Node& veq_c, Node& val, Node& vts_coeff_inf, Node& vts_coeff_delta ) {
  int ires = 0;
  Trace("cegqi-arith-debug") << "isolate for " << pv << " in " << atom << std::endl;
  std::map< Node, Node > msum;
  if( QuantArith::getMonomialSumLit( atom, msum ) ){
    Trace("cegqi-arith-debug") << "got monomial sum: " << std::endl;
    if( Trace.isOn("cegqi-arith-debug") ){
      QuantArith::debugPrintMonomialSum( msum, "cegqi-arith-debug" );
    }
    TypeNode pvtn = pv.getType();
    //remove vts symbols from polynomial
    Node vts_coeff[2];
    for( unsigned t=0; t<2; t++ ){
      if( !d_vts_sym[t].isNull() ){
        std::map< Node, Node >::iterator itminf = msum.find( d_vts_sym[t] );
        if( itminf!=msum.end() ){
          vts_coeff[t] = itminf->second;
          if( vts_coeff[t].isNull() ){
            vts_coeff[t] = NodeManager::currentNM()->mkConst( Rational( 1 ) );
          }
          //negate if coefficient on variable is positive
          std::map< Node, Node >::iterator itv = msum.find( pv );
          if( itv!=msum.end() ){
            //multiply by the coefficient we will isolate for
            if( itv->second.isNull() ){
              vts_coeff[t] = QuantArith::negate(vts_coeff[t]);
            }else{
              if( !pvtn.isInteger() ){
                vts_coeff[t] = NodeManager::currentNM()->mkNode( MULT, NodeManager::currentNM()->mkConst( Rational(-1) / itv->second.getConst<Rational>() ), vts_coeff[t] );
                vts_coeff[t] = Rewriter::rewrite( vts_coeff[t] );
              }else if( itv->second.getConst<Rational>().sgn()==1 ){
                vts_coeff[t] = QuantArith::negate(vts_coeff[t]);
              }
            }
          }
          Trace("cegqi-arith-debug") << "vts[" << t << "] coefficient is " << vts_coeff[t] << std::endl;
          msum.erase( d_vts_sym[t] );
        }
      }
    }

    ires = QuantArith::isolate( pv, msum, veq_c, val, atom.getKind() );
    if( ires!=0 ){
      Node realPart;
      if( Trace.isOn("cegqi-arith-debug") ){
        Trace("cegqi-arith-debug") << "Isolate : ";
        if( !veq_c.isNull() ){
          Trace("cegqi-arith-debug") << veq_c << " * ";
        }
        Trace("cegqi-arith-debug") << pv << " " << atom.getKind() << " " << val << std::endl;
      }
      if( options::cbqiAll() ){
        // when not pure LIA/LRA, we must check whether the lhs contains pv
        if( TermUtil::containsTerm( val, pv ) ){
          Trace("cegqi-arith-debug") << "fail : contains bad term" << std::endl;
          return 0;
        }
      }
      if( pvtn.isInteger() && ( ( !veq_c.isNull() && !veq_c.getType().isInteger() ) || !val.getType().isInteger() ) ){
        //redo, split integer/non-integer parts
        bool useCoeff = false;
        Integer coeff = ci->getQuantifiersEngine()->getTermUtil()->d_one.getConst<Rational>().getNumerator();
        for( std::map< Node, Node >::iterator it = msum.begin(); it != msum.end(); ++it ){
          if( it->first.isNull() || it->first.getType().isInteger() ){
            if( !it->second.isNull() ){
              coeff = coeff.lcm( it->second.getConst<Rational>().getDenominator() );
              useCoeff = true;
            }
          }
        }
        //multiply everything by this coefficient
        Node rcoeff = NodeManager::currentNM()->mkConst( Rational( coeff ) );
        std::vector< Node > real_part;
        for( std::map< Node, Node >::iterator it = msum.begin(); it != msum.end(); ++it ){
          if( useCoeff ){
            if( it->second.isNull() ){
              msum[it->first] = rcoeff;
            }else{
              msum[it->first] = Rewriter::rewrite( NodeManager::currentNM()->mkNode( MULT, it->second, rcoeff ) );
            }
          }
          if( !it->first.isNull() && !it->first.getType().isInteger() ){
            real_part.push_back( msum[it->first].isNull() ? it->first : NodeManager::currentNM()->mkNode( MULT, msum[it->first], it->first ) );
          }
        }
        //remove delta  TODO: check this
        vts_coeff[1] = Node::null();
        //multiply inf
        if( !vts_coeff[0].isNull() ){
          vts_coeff[0] = Rewriter::rewrite( NodeManager::currentNM()->mkNode( MULT, rcoeff, vts_coeff[0] ) );
        }
        realPart = real_part.empty() ? ci->getQuantifiersEngine()->getTermUtil()->d_zero : ( real_part.size()==1 ? real_part[0] : NodeManager::currentNM()->mkNode( PLUS, real_part ) );
        Assert( ci->getOutput()->isEligibleForInstantiation( realPart ) );
        //re-isolate
        Trace("cegqi-arith-debug") << "Re-isolate..." << std::endl;
        ires = QuantArith::isolate( pv, msum, veq_c, val, atom.getKind() );
        Trace("cegqi-arith-debug") << "Isolate for mixed Int/Real : " << veq_c << " * " << pv << " " << atom.getKind() << " " << val << std::endl;
        Trace("cegqi-arith-debug") << "                 real part : " << realPart << std::endl;
        if( ires!=0 ){
          int ires_use = ( msum[pv].isNull() || msum[pv].getConst<Rational>().sgn()==1 ) ? 1 : -1;
          val = Rewriter::rewrite( NodeManager::currentNM()->mkNode( ires_use==-1 ? PLUS : MINUS,
                                    NodeManager::currentNM()->mkNode( ires_use==-1 ? MINUS : PLUS, val, realPart ),
                                    NodeManager::currentNM()->mkNode( TO_INTEGER, realPart ) ) );  //TODO: round up for upper bounds?
          Trace("cegqi-arith-debug") << "result : " << val << std::endl;
          Assert( val.getType().isInteger() );
        }
      }
    }
    vts_coeff_inf = vts_coeff[0];
    vts_coeff_delta = vts_coeff[1];
    Trace("cegqi-arith-debug") << "Return " << veq_c << " * " << pv << " " << atom.getKind() << " " << val << ", vts = (" << vts_coeff_inf << ", " << vts_coeff_delta << ")" << std::endl;
  }else{
    Trace("cegqi-arith-debug") << "fail : could not get monomial sum" << std::endl;
  }
  return ires;
}

void ArithInstantiator::reset( CegInstantiator * ci, SolvedForm& sf, Node pv, unsigned effort ) {
  d_vts_sym[0] = ci->getQuantifiersEngine()->getTermUtil()->getVtsInfinity( d_type, false, false );
  d_vts_sym[1] = ci->getQuantifiersEngine()->getTermUtil()->getVtsDelta( false, false );
  for( unsigned i=0; i<2; i++ ){
    d_mbp_bounds[i].clear();
    d_mbp_coeff[i].clear();
    for( unsigned j=0; j<2; j++ ){
      d_mbp_vts_coeff[i][j].clear();
    }
    d_mbp_lit[i].clear();
  }
}

bool ArithInstantiator::processEquality( CegInstantiator * ci, SolvedForm& sf, Node pv, std::vector< TermProperties >& term_props, std::vector< Node >& terms, unsigned effort ) {
  Node eq_lhs = terms[0];
  Node eq_rhs = terms[1];
  Node lhs_coeff = term_props[0].d_coeff;
  Node rhs_coeff = term_props[1].d_coeff;
  //make the same coefficient
  if( rhs_coeff!=lhs_coeff ){
    if( !rhs_coeff.isNull() ){
      Trace("cegqi-arith-debug") << "...mult lhs by " << rhs_coeff << std::endl;
      eq_lhs = NodeManager::currentNM()->mkNode( MULT, rhs_coeff, eq_lhs );
      eq_lhs = Rewriter::rewrite( eq_lhs );
    }
    if( !lhs_coeff.isNull() ){
      Trace("cegqi-arith-debug") << "...mult rhs by " << lhs_coeff << std::endl;
      eq_rhs = NodeManager::currentNM()->mkNode( MULT, lhs_coeff, eq_rhs );
      eq_rhs = Rewriter::rewrite( eq_rhs );
    }
  }
  Node eq = eq_lhs.eqNode( eq_rhs );
  eq = Rewriter::rewrite( eq );
  Node val;
  TermProperties pv_prop;
  Node vts_coeff_inf;
  Node vts_coeff_delta;
  //isolate pv in the equality
  int ires = solve_arith( ci, pv, eq, pv_prop.d_coeff, val, vts_coeff_inf, vts_coeff_delta );
  if( ires!=0 ){
    pv_prop.d_type = 0;
    if( ci->doAddInstantiationInc( pv, val, pv_prop, sf, effort ) ){
      return true;
    }
  }

  return false;
}

Node ArithInstantiator::hasProcessAssertion(CegInstantiator* ci, SolvedForm& sf,
                                            Node pv, Node lit,
                                            unsigned effort) {
  Node atom = lit.getKind()==NOT ? lit[0] : lit;
  bool pol = lit.getKind()!=NOT;
  //arithmetic inequalities and disequalities
  if (atom.getKind() == GEQ ||
      (atom.getKind() == EQUAL && !pol && atom[0].getType().isReal())) {
    return lit;
  } else {
    return Node::null();
  }
}

bool ArithInstantiator::processAssertion(CegInstantiator* ci, SolvedForm& sf,
                                         Node pv, Node lit, Node alit,
                                         unsigned effort) {
  Node atom = lit.getKind()==NOT ? lit[0] : lit;
  bool pol = lit.getKind()!=NOT;
  //arithmetic inequalities and disequalities
  Assert( atom.getKind()==GEQ || ( atom.getKind()==EQUAL && !pol && atom[0].getType().isReal() ) );
  // get model value for pv
  Node pv_value = ci->getModelValue( pv );
  //cannot contain infinity?
  Node vts_coeff_inf;
  Node vts_coeff_delta;
  Node val;
  TermProperties pv_prop;
  //isolate pv in the inequality
  int ires = solve_arith( ci, pv, atom, pv_prop.d_coeff, val, vts_coeff_inf, vts_coeff_delta );
  if( ires!=0 ){
    //disequalities are either strict upper or lower bounds
    unsigned rmax = ( atom.getKind()==GEQ || options::cbqiModel() ) ? 1 : 2;
    for( unsigned r=0; r<rmax; r++ ){
      int uires = ires;
      Node uval = val;
      if( atom.getKind()==GEQ ){
        //push negation downwards
        if( !pol ){
          uires = -ires;
          if( d_type.isInteger() ){
            uval = NodeManager::currentNM()->mkNode( PLUS, val, NodeManager::currentNM()->mkConst( Rational( uires ) ) );
            uval = Rewriter::rewrite( uval );
          }else{
            Assert( d_type.isReal() );
            //now is strict inequality
            uires = uires*2;
          }
        }
      }else{
        bool is_upper;
        if( options::cbqiModel() ){
          // disequality is a disjunction : only consider the bound in the direction of the model
          //first check if there is an infinity...
          if( !vts_coeff_inf.isNull() ){
            //coefficient or val won't make a difference, just compare with zero
            Trace("cegqi-arith-debug") << "Disequality : check infinity polarity " << vts_coeff_inf << std::endl;
            Assert( vts_coeff_inf.isConst() );
            is_upper = ( vts_coeff_inf.getConst<Rational>().sgn()==1 );
          }else{
            Node rhs_value = ci->getModelValue( val );
            Node lhs_value = pv_prop.getModifiedTerm( pv_value );
            if( !pv_prop.isBasic() ){
              lhs_value = pv_prop.getModifiedTerm( pv_value );
              lhs_value = Rewriter::rewrite( lhs_value );
            }
            Trace("cegqi-arith-debug") << "Disequality : check model values " << lhs_value << " " << rhs_value << std::endl;
            Assert( lhs_value!=rhs_value );
            Node cmp = NodeManager::currentNM()->mkNode( GEQ, lhs_value, rhs_value );
            cmp = Rewriter::rewrite( cmp );
            Assert( cmp.isConst() );
            is_upper = ( cmp!=ci->getQuantifiersEngine()->getTermUtil()->d_true );
          }
        }else{
          is_upper = (r==0);
        }
        Assert( atom.getKind()==EQUAL && !pol );
        if( d_type.isInteger() ){
          uires = is_upper ? -1 : 1;
          uval = NodeManager::currentNM()->mkNode( PLUS, val, NodeManager::currentNM()->mkConst( Rational( uires ) ) );
          uval = Rewriter::rewrite( uval );
        }else{
          Assert( d_type.isReal() );
          uires = is_upper ? -2 : 2;
        }
      }
      if( Trace.isOn("cegqi-arith-bound-inf") ){
        Node pvmod = pv_prop.getModifiedTerm( pv );
        Trace("cegqi-arith-bound-inf") << "From " << lit << ", got : ";
        Trace("cegqi-arith-bound-inf") << pvmod << " -> " << uval << ", styp = " << uires << std::endl;
      }
      //take into account delta
      if( ci->useVtsDelta() && ( uires==2 || uires==-2 ) ){
        if( options::cbqiModel() ){
          Node delta_coeff = NodeManager::currentNM()->mkConst( Rational( uires > 0 ? 1 : -1 ) );
          if( vts_coeff_delta.isNull() ){
            vts_coeff_delta = delta_coeff;
          }else{
            vts_coeff_delta = NodeManager::currentNM()->mkNode( PLUS, vts_coeff_delta, delta_coeff );
            vts_coeff_delta = Rewriter::rewrite( vts_coeff_delta );
          }
        }else{
          Node delta = ci->getQuantifiersEngine()->getTermUtil()->getVtsDelta();
          uval = NodeManager::currentNM()->mkNode( uires==2 ? PLUS : MINUS, uval, delta );
          uval = Rewriter::rewrite( uval );
        }
      }
      if( options::cbqiModel() ){
        //just store bounds, will choose based on tighest bound
        unsigned index = uires>0 ? 0 : 1;
        d_mbp_bounds[index].push_back( uval );
        d_mbp_coeff[index].push_back( pv_prop.d_coeff );
        Trace("cegqi-arith-debug") << "Store bound " << index << " " << uval << " " << pv_prop.d_coeff << " " << vts_coeff_inf << " " << vts_coeff_delta << " " << lit << std::endl;
        for( unsigned t=0; t<2; t++ ){
          d_mbp_vts_coeff[index][t].push_back( t==0 ? vts_coeff_inf : vts_coeff_delta );
        }
        d_mbp_lit[index].push_back( lit );
      }else{
        //try this bound
        pv_prop.d_type = uires>0 ? 1 : -1;
        if( ci->doAddInstantiationInc( pv, uval, pv_prop, sf, effort ) ){
          return true;
        }
      }
    }
  }


  return false;
}

bool ArithInstantiator::processAssertions(CegInstantiator* ci, SolvedForm& sf,
                                          Node pv, unsigned effort) {
  if (options::cbqiModel()) {
    bool use_inf = ci->useVtsInfinity() && ( d_type.isInteger() ? options::cbqiUseInfInt() : options::cbqiUseInfReal() );
    bool upper_first = false;
    if( options::cbqiMinBounds() ){
      upper_first = d_mbp_bounds[1].size()<d_mbp_bounds[0].size();
    }
    int best_used[2];
    std::vector< Node > t_values[3];
    Node zero = ci->getQuantifiersEngine()->getTermUtil()->d_zero;
    Node one = ci->getQuantifiersEngine()->getTermUtil()->d_one;
    Node pv_value = ci->getModelValue( pv );
    //try optimal bounds
    for( unsigned r=0; r<2; r++ ){
      int rr = upper_first ? (1-r) : r;
      best_used[rr] = -1;
      if( d_mbp_bounds[rr].empty() ){
        if( use_inf ){
          Trace("cegqi-arith-bound") << "No " << ( rr==0 ? "lower" : "upper" ) << " bounds for " << pv << " (type=" << d_type << ")" << std::endl;
          //no bounds, we do +- infinity
          Node val = ci->getQuantifiersEngine()->getTermUtil()->getVtsInfinity( d_type );
          //TODO : rho value for infinity?
          if( rr==0 ){
            val = NodeManager::currentNM()->mkNode( UMINUS, val );
            val = Rewriter::rewrite( val );
          }
          TermProperties pv_prop_no_bound;
          if( ci->doAddInstantiationInc( pv, val, pv_prop_no_bound, sf, effort ) ){
            return true;
          }
        }
      }else{
        Trace("cegqi-arith-bound") << ( rr==0 ? "Lower" : "Upper" ) << " bounds for " << pv << " (type=" << d_type << ") : " << std::endl;
        int best = -1;
        Node best_bound_value[3];
        for( unsigned j=0; j<d_mbp_bounds[rr].size(); j++ ){
          Node value[3];
          if( Trace.isOn("cegqi-arith-bound") ){
            Assert( !d_mbp_bounds[rr][j].isNull() );
            Trace("cegqi-arith-bound") << "  " << j << ": " << d_mbp_bounds[rr][j];
            if( !d_mbp_vts_coeff[rr][0][j].isNull() ){
              Trace("cegqi-arith-bound") << " (+ " << d_mbp_vts_coeff[rr][0][j] << " * INF)";
            }
            if( !d_mbp_vts_coeff[rr][1][j].isNull() ){
              Trace("cegqi-arith-bound") << " (+ " << d_mbp_vts_coeff[rr][1][j] << " * DELTA)";
            }
            if( !d_mbp_coeff[rr][j].isNull() ){
              Trace("cegqi-arith-bound") << " (div " << d_mbp_coeff[rr][j] << ")";
            }
            Trace("cegqi-arith-bound") << ", value = ";
          }
          t_values[rr].push_back( Node::null() );
          //check if it is better than the current best bound : lexicographic order infinite/finite/infinitesimal parts
          bool new_best = true;
          for( unsigned t=0; t<3; t++ ){
            //get the value
            if( t==0 ){
              value[0] = d_mbp_vts_coeff[rr][0][j];
              if( !value[0].isNull() ){
                Trace("cegqi-arith-bound") << "( " << value[0] << " * INF ) + ";
              }else{
                value[0] = zero;
              }
            }else if( t==1 ){
              Node t_value = ci->getModelValue( d_mbp_bounds[rr][j] );
              t_values[rr][j] = t_value;
              value[1] = t_value;
              Trace("cegqi-arith-bound") << value[1];
            }else{
              value[2] = d_mbp_vts_coeff[rr][1][j];
              if( !value[2].isNull() ){
                Trace("cegqi-arith-bound") << " + ( " << value[2] << " * DELTA )";
              }else{
                value[2] = zero;
              }
            }
            //multiply by coefficient
            if( value[t]!=zero && !d_mbp_coeff[rr][j].isNull() ){
              Assert( d_mbp_coeff[rr][j].isConst() );
              value[t] = NodeManager::currentNM()->mkNode( MULT, NodeManager::currentNM()->mkConst( Rational(1) / d_mbp_coeff[rr][j].getConst<Rational>() ), value[t] );
              value[t] = Rewriter::rewrite( value[t] );
            }
            //check if new best
            if( best!=-1 ){
              Assert( !value[t].isNull() && !best_bound_value[t].isNull() );
              if( value[t]!=best_bound_value[t] ){
                Kind k = rr==0 ? GEQ : LEQ;
                Node cmp_bound = NodeManager::currentNM()->mkNode( k, value[t], best_bound_value[t] );
                cmp_bound = Rewriter::rewrite( cmp_bound );
                if( cmp_bound!=ci->getQuantifiersEngine()->getTermUtil()->d_true ){
                  new_best = false;
                  break;
                }
              }
            }
          }
          Trace("cegqi-arith-bound") << std::endl;
          if( new_best ){
            for( unsigned t=0; t<3; t++ ){
              best_bound_value[t] = value[t];
            }
            best = j;
          }
        }
        if( best!=-1 ){
          Trace("cegqi-arith-bound") << "...best bound is " << best << " : ";
          if( best_bound_value[0]!=zero ){
            Trace("cegqi-arith-bound") << "( " << best_bound_value[0] << " * INF ) + ";
          }
          Trace("cegqi-arith-bound") << best_bound_value[1];
          if( best_bound_value[2]!=zero ){
            Trace("cegqi-arith-bound") << " + ( " << best_bound_value[2] << " * DELTA )";
          }
          Trace("cegqi-arith-bound") << std::endl;
          best_used[rr] = best;
          //if using cbqiMidpoint, only add the instance based on one bound if the bound is non-strict
          if( !options::cbqiMidpoint() || d_type.isInteger() || d_mbp_vts_coeff[rr][1][best].isNull() ){
            Node val = d_mbp_bounds[rr][best];
            val = getModelBasedProjectionValue( ci, pv, val, rr==0, d_mbp_coeff[rr][best], pv_value, t_values[rr][best], sf.getTheta(),
                                                d_mbp_vts_coeff[rr][0][best], d_mbp_vts_coeff[rr][1][best] );
            if( !val.isNull() ){
              TermProperties pv_prop_bound;
              pv_prop_bound.d_coeff = d_mbp_coeff[rr][best];
              pv_prop_bound.d_type = rr==0 ? 1 : -1;
              if( ci->doAddInstantiationInc( pv, val, pv_prop_bound, sf, effort ) ){
                return true;
              }
            }
          }
        }
      }
    }
    //if not using infinity, use model value of zero
    if( !use_inf && d_mbp_bounds[0].empty() && d_mbp_bounds[1].empty() ){
      Node val = zero;
      TermProperties pv_prop_zero;
      Node theta = sf.getTheta();
      val = getModelBasedProjectionValue( ci, pv, val, true, pv_prop_zero.d_coeff, pv_value, zero, sf.getTheta(), Node::null(), Node::null() );
      if( !val.isNull() ){
        if( ci->doAddInstantiationInc( pv, val, pv_prop_zero, sf, effort ) ){
          return true;
        }
      }
    }
    if( options::cbqiMidpoint() && !d_type.isInteger() ){
      Node vals[2];
      bool bothBounds = true;
      Trace("cegqi-arith-bound") << "Try midpoint of bounds..." << std::endl;
      for( unsigned rr=0; rr<2; rr++ ){
        int best = best_used[rr];
        if( best==-1 ){
          bothBounds = false;
        }else{
          vals[rr] = d_mbp_bounds[rr][best];
          vals[rr] = getModelBasedProjectionValue( ci, pv, vals[rr], rr==0, Node::null(), pv_value, t_values[rr][best], sf.getTheta(),
                                                   d_mbp_vts_coeff[rr][0][best], Node::null() );
        }
        Trace("cegqi-arith-bound") << "Bound : " << vals[rr] << std::endl;
      }
      Node val;
      if( bothBounds ){
        Assert( !vals[0].isNull() && !vals[1].isNull() );
        if( vals[0]==vals[1] ){
          val = vals[0];
        }else{
          val = NodeManager::currentNM()->mkNode( MULT, NodeManager::currentNM()->mkNode( PLUS, vals[0], vals[1] ),
                                                        NodeManager::currentNM()->mkConst( Rational(1)/Rational(2) ) );
          val = Rewriter::rewrite( val );
        }
      }else{
        if( !vals[0].isNull() ){
          val = NodeManager::currentNM()->mkNode( PLUS, vals[0], one );
          val = Rewriter::rewrite( val );
        }else if( !vals[1].isNull() ){
          val = NodeManager::currentNM()->mkNode( MINUS, vals[1], one );
          val = Rewriter::rewrite( val );
        }
      }
      Trace("cegqi-arith-bound") << "Midpoint value : " << val << std::endl;
      if( !val.isNull() ){
        TermProperties pv_prop_midpoint;
        if( ci->doAddInstantiationInc( pv, val, pv_prop_midpoint, sf, effort ) ){
          return true;
        }
      }
    }
    //generally should not make it to this point FIXME: write proper assertion
    //Assert( ( ci->hasNestedQuantification() && !options::cbqiNestedQE() ) || options::cbqiAll() );

    if( options::cbqiNopt() ){
      //try non-optimal bounds (heuristic, may help when nested quantification) ?
      Trace("cegqi-arith-bound") << "Try non-optimal bounds..." << std::endl;
      for( unsigned r=0; r<2; r++ ){
        int rr = upper_first ? (1-r) : r;
        for( unsigned j=0; j<d_mbp_bounds[rr].size(); j++ ){
          if( (int)j!=best_used[rr] && ( !options::cbqiMidpoint() || d_mbp_vts_coeff[rr][1][j].isNull() ) ){
            Node val = getModelBasedProjectionValue( ci, pv, d_mbp_bounds[rr][j], rr==0, d_mbp_coeff[rr][j], pv_value, t_values[rr][j], sf.getTheta(),
                                                     d_mbp_vts_coeff[rr][0][j], d_mbp_vts_coeff[rr][1][j] );
            if( !val.isNull() ){
              TermProperties pv_prop_nopt_bound;
              pv_prop_nopt_bound.d_coeff = d_mbp_coeff[rr][j];
              pv_prop_nopt_bound.d_type = rr==0 ? 1 : -1;
              if( ci->doAddInstantiationInc( pv, val, pv_prop_nopt_bound, sf, effort ) ){
                return true;
              }
            }
          }
        }
      }
    }
  }
  return false;
}

bool ArithInstantiator::needsPostProcessInstantiationForVariable( CegInstantiator * ci, SolvedForm& sf, Node pv, unsigned effort ) {
  return std::find( sf.d_non_basic.begin(), sf.d_non_basic.end(), pv )!=sf.d_non_basic.end();
}

bool ArithInstantiator::postProcessInstantiationForVariable( CegInstantiator * ci, SolvedForm& sf, Node pv, unsigned effort, 
                                                             std::vector< Node >& lemmas ) {
  Assert( std::find( sf.d_non_basic.begin(), sf.d_non_basic.end(), pv )!=sf.d_non_basic.end() );
  Assert( std::find( sf.d_vars.begin(), sf.d_vars.end(), pv )!=sf.d_vars.end() );
  unsigned index = std::find( sf.d_vars.begin(), sf.d_vars.end(), pv )-sf.d_vars.begin();
  Assert( !sf.d_props[index].isBasic() );
  Node eq_lhs = sf.d_props[index].getModifiedTerm( sf.d_vars[index] );
  if( Trace.isOn("cegqi-arith-debug") ){
    Trace("cegqi-arith-debug") << "Normalize substitution for ";
    Trace("cegqi-arith-debug") << eq_lhs << " = " << sf.d_subs[index] << std::endl;
  }
  Assert( sf.d_vars[index].getType().isInteger() );
  //must ensure that divisibility constraints are met
  //solve updated rewritten equality for vars[index], if coefficient is one, then we are successful
  Node eq_rhs = sf.d_subs[index];
  Node eq = eq_lhs.eqNode( eq_rhs );
  eq = Rewriter::rewrite( eq );
  Trace("cegqi-arith-debug") << "...equality is " << eq << std::endl;
  std::map< Node, Node > msum;
  if( QuantArith::getMonomialSumLit( eq, msum ) ){
    Node veq;
    if( QuantArith::isolate( sf.d_vars[index], msum, veq, EQUAL, true )!=0 ){
      Node veq_c;
      if( veq[0]!=sf.d_vars[index] ){
        Node veq_v;
        if( QuantArith::getMonomial( veq[0], veq_c, veq_v ) ){
          Assert( veq_v==sf.d_vars[index] );
        }
      }
      sf.d_subs[index] = veq[1];
      if( !veq_c.isNull() ){
        sf.d_subs[index] = NodeManager::currentNM()->mkNode( INTS_DIVISION_TOTAL, veq[1], veq_c );
        Trace("cegqi-arith-debug") << "...bound type is : " << sf.d_props[index].d_type << std::endl;
        //intger division rounding up if from a lower bound
        if( sf.d_props[index].d_type==1 && options::cbqiRoundUpLowerLia() ){
          sf.d_subs[index] = NodeManager::currentNM()->mkNode( PLUS, sf.d_subs[index],
            NodeManager::currentNM()->mkNode( ITE,
              NodeManager::currentNM()->mkNode( EQUAL,
                NodeManager::currentNM()->mkNode( INTS_MODULUS_TOTAL, veq[1], veq_c ),
                ci->getQuantifiersEngine()->getTermUtil()->d_zero ),
              ci->getQuantifiersEngine()->getTermUtil()->d_zero, ci->getQuantifiersEngine()->getTermUtil()->d_one )
          );
        }
      }
      Trace("cegqi-arith-debug") << "...normalize integers : " << sf.d_vars[index] << " -> " << sf.d_subs[index] << std::endl;
    }else{
      Trace("cegqi-arith-debug") << "...failed to isolate." << std::endl;
      return false;
    }
  }else{
    Trace("cegqi-arith-debug") << "...failed to get monomial sum." << std::endl;
    return false;
  }
  return true;
}

void DtInstantiator::reset( CegInstantiator * ci, SolvedForm& sf, Node pv, unsigned effort ) {

}

Node DtInstantiator::solve_dt( Node v, Node a, Node b, Node sa, Node sb ) {
  Trace("cegqi-arith-debug2") << "Solve dt : " << v << " " << a << " " << b << " " << sa << " " << sb << std::endl;
  Node ret;
  if( !a.isNull() && a==v ){
    ret = sb;
  }else if( !b.isNull() && b==v ){
    ret = sa;
  }else if( !a.isNull() && a.getKind()==APPLY_CONSTRUCTOR ){
    if( !b.isNull() && b.getKind()==APPLY_CONSTRUCTOR ){
      if( a.getOperator()==b.getOperator() ){
        for( unsigned i=0; i<a.getNumChildren(); i++ ){
          Node s = solve_dt( v, a[i], b[i], sa[i], sb[i] );
          if( !s.isNull() ){
            return s;
          }
        }
      }
    }else{
      unsigned cindex = Datatype::indexOf( a.getOperator().toExpr() );
      TypeNode tn = a.getType();
      const Datatype& dt = ((DatatypeType)(tn).toType()).getDatatype();
      for( unsigned i=0; i<a.getNumChildren(); i++ ){
        Node nn = NodeManager::currentNM()->mkNode( APPLY_SELECTOR_TOTAL, Node::fromExpr( dt[cindex].getSelectorInternal( tn.toType(), i ) ), sb );
        Node s = solve_dt( v, a[i], Node::null(), sa[i], nn );
        if( !s.isNull() ){
          return s;
        }
      }
    }
  }else if( !b.isNull() && b.getKind()==APPLY_CONSTRUCTOR ){
    return solve_dt( v, b, a, sb, sa );
  }
  if( !ret.isNull() ){
    //ensure does not contain
    if( TermUtil::containsTerm( ret, v ) ){
      ret = Node::null();
    }
  }
  return ret;
}

bool DtInstantiator::processEqualTerms( CegInstantiator * ci, SolvedForm& sf, Node pv, std::vector< Node >& eqc, unsigned effort ) {
  Trace("cegqi-dt-debug") << "[2] try based on constructors in equivalence class." << std::endl;
  //[2] look in equivalence class for a constructor
  for( unsigned k=0; k<eqc.size(); k++ ){
    Node n = eqc[k];
    if( n.getKind()==APPLY_CONSTRUCTOR ){
      Trace("cegqi-dt-debug") << "...try based on constructor term " << n << std::endl;
      std::vector< Node > children;
      children.push_back( n.getOperator() );
      const Datatype& dt = ((DatatypeType)(d_type).toType()).getDatatype();
      unsigned cindex = Datatype::indexOf( n.getOperator().toExpr() );
      //now must solve for selectors applied to pv
      for( unsigned j=0; j<dt[cindex].getNumArgs(); j++ ){
        Node c = NodeManager::currentNM()->mkNode( APPLY_SELECTOR_TOTAL, Node::fromExpr( dt[cindex].getSelectorInternal( d_type.toType(), j ) ), pv );
        ci->pushStackVariable( c );
        children.push_back( c );
      }
      Node val = NodeManager::currentNM()->mkNode( kind::APPLY_CONSTRUCTOR, children );
      TermProperties pv_prop_dt;
      if( ci->doAddInstantiationInc( pv, val, pv_prop_dt, sf, effort ) ){
        return true;
      }else{
        //cleanup
        for( unsigned j=0; j<dt[cindex].getNumArgs(); j++ ){
          ci->popStackVariable();
        }
        break;
      }
    }
  }
  return false;
}

bool DtInstantiator::processEquality( CegInstantiator * ci, SolvedForm& sf, Node pv, std::vector< TermProperties >& term_props, std::vector< Node >& terms, unsigned effort ) {
  Node val = solve_dt( pv, terms[0], terms[1], terms[0], terms[1] );
  if( !val.isNull() ){
    TermProperties pv_prop;
    if( ci->doAddInstantiationInc( pv, val, pv_prop, sf, effort ) ){
      return true;
    }
  }
  return false;
}

void EprInstantiator::reset( CegInstantiator * ci, SolvedForm& sf, Node pv, unsigned effort ) {
  d_equal_terms.clear();
}

bool EprInstantiator::processEqualTerm( CegInstantiator * ci, SolvedForm& sf, Node pv, TermProperties& pv_prop, Node n, unsigned effort ) {
  if( options::quantEprMatching() ){
    Assert( pv_prop.isBasic() );
    d_equal_terms.push_back( n );
    return false;
  }else{
    pv_prop.d_type = 0;
    return ci->doAddInstantiationInc( pv, n, pv_prop, sf, effort );
  }
}

void EprInstantiator::computeMatchScore( CegInstantiator * ci, Node pv, Node catom, std::vector< Node >& arg_reps, TermArgTrie * tat, unsigned index, std::map< Node, int >& match_score ) {
  if( index==catom.getNumChildren() ){
    Assert( tat->hasNodeData() );
    Node gcatom = tat->getNodeData();
    Trace("cegqi-epr") << "Matched : " << catom << " and " << gcatom << std::endl;
    for( unsigned i=0; i<catom.getNumChildren(); i++ ){
      if( catom[i]==pv ){
        Trace("cegqi-epr") << "...increment " << gcatom[i] << std::endl;
        match_score[gcatom[i]]++;
      }else{
        //recursive matching
        computeMatchScore( ci, pv, catom[i], gcatom[i], match_score );
      }
    }
  }else{
    std::map< TNode, TermArgTrie >::iterator it = tat->d_data.find( arg_reps[index] );
    if( it!=tat->d_data.end() ){
      computeMatchScore( ci, pv, catom, arg_reps, &it->second, index+1, match_score );
    }
  }
}

void EprInstantiator::computeMatchScore( CegInstantiator * ci, Node pv, Node catom, Node eqc, std::map< Node, int >& match_score ) {
  if( inst::Trigger::isAtomicTrigger( catom ) && TermUtil::containsTerm( catom, pv ) ){
    Trace("cegqi-epr") << "Find matches for " << catom << "..." << std::endl;
    std::vector< Node > arg_reps;
    for( unsigned j=0; j<catom.getNumChildren(); j++ ){
      arg_reps.push_back( ci->getQuantifiersEngine()->getMasterEqualityEngine()->getRepresentative( catom[j] ) );
    }
    if( ci->getQuantifiersEngine()->getMasterEqualityEngine()->hasTerm( eqc ) ){
      Node rep = ci->getQuantifiersEngine()->getMasterEqualityEngine()->getRepresentative( eqc );
      Node op = ci->getQuantifiersEngine()->getTermDatabase()->getMatchOperator( catom );
      TermArgTrie * tat = ci->getQuantifiersEngine()->getTermDatabase()->getTermArgTrie( rep, op );
      Trace("cegqi-epr") << "EPR instantiation match term : " << catom << ", check ground terms=" << (tat!=NULL) << std::endl;
      if( tat ){
        computeMatchScore( ci, pv, catom, arg_reps, tat, 0, match_score );
      }
    }
  }
}

struct sortEqTermsMatch {
  std::map< Node, int > d_match_score;
  bool operator() (Node i, Node j) {
    int match_score_i = d_match_score[i];
    int match_score_j = d_match_score[j];
    return match_score_i>match_score_j || ( match_score_i==match_score_j && i<j );
  }
};


bool EprInstantiator::processEqualTerms( CegInstantiator * ci, SolvedForm& sf, Node pv, std::vector< Node >& eqc, unsigned effort ) {
  if( options::quantEprMatching() ){
    //heuristic for best matching constant
    sortEqTermsMatch setm;
    for( unsigned i=0; i<ci->getNumCEAtoms(); i++ ){
      Node catom = ci->getCEAtom( i );
      computeMatchScore( ci, pv, catom, catom, setm.d_match_score );
    }
    //sort by match score
    std::sort( d_equal_terms.begin(), d_equal_terms.end(), setm );
    TermProperties pv_prop;
    pv_prop.d_type = 0;
    for( unsigned i=0; i<d_equal_terms.size(); i++ ){
      if( ci->doAddInstantiationInc( pv, d_equal_terms[i], pv_prop, sf, effort ) ){
        return true;
      }
    }
  }
  return false;
}

// this class can be used to query the model value through the CegInstaniator class
class CegInstantiatorBvInverterModelQuery : public BvInverterModelQuery {
public:
  CegInstantiatorBvInverterModelQuery( CegInstantiator * ci ) : 
    BvInverterModelQuery(), d_ci( ci ){}
  ~CegInstantiatorBvInverterModelQuery(){}
  // get the model value of n
  Node getModelValue( Node n ) {
    return d_ci->getModelValue( n );
  }
protected:
  // pointer to class that is able to query model values
  CegInstantiator * d_ci;
};


BvInstantiator::BvInstantiator( QuantifiersEngine * qe, TypeNode tn ) : Instantiator( qe, tn ){
  // get the global inverter utility
  // this must be global since we need to:
  // * process Skolem functions properly across multiple variables within the same quantifier
  // * cache Skolem variables uniformly across multiple quantified formulas
  d_inverter = qe->getBvInverter();
}

BvInstantiator::~BvInstantiator(){

}

void BvInstantiator::reset( CegInstantiator * ci, SolvedForm& sf, Node pv, unsigned effort ) {
  d_inst_id_counter = 0;
  d_var_to_inst_id.clear();
  d_inst_id_to_term.clear();
  d_inst_id_to_status.clear();
  d_inst_id_to_alit.clear();
  d_var_to_curr_inst_id.clear();
  d_alit_to_model_slack.clear();
}

void BvInstantiator::processLiteral(CegInstantiator* ci, SolvedForm& sf,
                                    Node pv, Node lit, Node alit,
                                    unsigned effort) {
  Assert( d_inverter!=NULL );
  // find path to pv
  std::vector< unsigned > path;
  Node sv = d_inverter->getSolveVariable( pv.getType() );
  Node pvs = ci->getModelValue( pv );
  Node slit = d_inverter->getPathToPv( lit, pv, sv, pvs, path );
  if( !slit.isNull() ){
    CegInstantiatorBvInverterModelQuery m( ci );
    unsigned iid = d_inst_id_counter;
    Node inst = d_inverter->solve_bv_lit( sv, slit, path, &m, d_inst_id_to_status[iid] );
    if( !inst.isNull() ){
      inst = Rewriter::rewrite(inst);
      Trace("cegqi-bv") << "...solved form is " << inst << std::endl;
      // store information for id and increment
      d_var_to_inst_id[pv].push_back( iid );
      d_inst_id_to_term[iid] = inst;
      d_inst_id_to_alit[iid] = alit;
      d_inst_id_counter++;
    }else{
      Trace("cegqi-bv") << "...failed to solve." << std::endl;
      // cleanup information if we failed to solve
      d_inst_id_to_status.erase( iid );
    }
  }
}

Node BvInstantiator::hasProcessAssertion(CegInstantiator* ci, SolvedForm& sf,
                                         Node pv, Node lit, unsigned effort) {
  Node atom = lit.getKind() == NOT ? lit[0] : lit;
  bool pol = lit.getKind() != NOT;
  Kind k = atom.getKind();
<<<<<<< HEAD
  if ((pol && k == EQUAL) || (k != EQUAL && options::cbqiBvInvLt())) {
=======
  if ((pol && k == EQUAL) || (options::cbqiBvInvInDisEq())) {
>>>>>>> 00e75cb0
    // positively asserted equalities between bitvector terms we leave unmodifed
    if (atom[0].getType().isBitVector()) {
      return lit;
    }
  } else {
    bool useSlack = false;
    if (k == EQUAL) {
      // always use slack for disequalities
      useSlack = true;
    } else if (k == BITVECTOR_ULT || k == BITVECTOR_SLT) {
      if (options::cbqiBvSlackIneq()) {
        useSlack = true;
      }
    } else {
      // others should be rewritten
      Assert(false);
      return Node::null();
    }
    // for all other predicates, we convert them to a positive equality based on
    // the current model M, e.g.:
    //   (not) s ~ t  --->  s = t + ( s^M - t^M )
    if (useSlack) {
      Node s = atom[0];
      Node t = atom[1];
      // only handle equalities between bitvectors
      if (s.getType().isBitVector()) {
        NodeManager* nm = NodeManager::currentNM();
        Node sm = ci->getModelValue(s);
        Assert(!sm.isNull() && sm.isConst());
        Node tm = ci->getModelValue(t);
        Assert(!tm.isNull() && tm.isConst());
        Node ret;
        if (sm != tm) {
          Node slack =
              Rewriter::rewrite(nm->mkNode(kind::BITVECTOR_SUB, sm, tm));
          Assert(slack.isConst());
          // remember the slack value for the asserted literal
          d_alit_to_model_slack[lit] = slack;
          ret = nm->mkNode(kind::EQUAL, s,
                           nm->mkNode(kind::BITVECTOR_PLUS, t, slack));
          Trace("cegqi-bv") << "Process " << lit << " as " << ret
                            << ", slack is " << slack << std::endl;
        } else {
          ret = s.eqNode(t);          
          Trace("cegqi-bv") << "Process " << lit << " as " << ret << std::endl;
        }
        return ret;
      }
    } else {
      // otherwise, we optimistically solve for the boundary point of an inequality
      // for example
      //   for s < t, we solve s+1 = t
      //   for ~( s < t ), we solve s = t
      // notice that this equality does not necessarily hold in the model, and
      // hence the corresponding instantiation strategy is not guaranteed to be
      // monotonic.
      Node ret;
      if (!pol) {
        ret = atom[0].eqNode(atom[1]);
      } else {
        unsigned one = 1;
        BitVector bval(atom[0].getType().getConst<BitVectorSize>(), one);
        Node bv_one = NodeManager::currentNM()->mkConst<BitVector>(bval);
        ret = NodeManager::currentNM()
                  ->mkNode(kind::BITVECTOR_PLUS, atom[0], bv_one)
                  .eqNode(atom[1]);
      }
      return ret;
    }
  }
  return Node::null();
}

bool BvInstantiator::processAssertion(CegInstantiator* ci, SolvedForm& sf,
                                      Node pv, Node lit, Node alit,
                                      unsigned effort) {
  // if option enabled, use approach for word-level inversion for BV instantiation
  if( options::cbqiBv() ){
    // get the best rewritten form of lit for solving for pv 
    //   this should remove instances of non-invertible operators, and "linearize" lit with respect to pv as much as possible
    Node rlit = rewriteAssertionForSolvePv( pv, lit );
    if( Trace.isOn("cegqi-bv") ){
      Trace("cegqi-bv") << "BvInstantiator::processAssertion : solve " << pv << " in " << lit << std::endl;
      if( lit!=rlit ){
        Trace("cegqi-bv") << "...rewritten to " << rlit << std::endl;
      }
    }
    processLiteral(ci, sf, pv, rlit, alit, effort);
  }
  return false;
}

bool BvInstantiator::processAssertions(CegInstantiator* ci, SolvedForm& sf,
                                       Node pv, unsigned effort) {
  std::unordered_map< Node, std::vector< unsigned >, NodeHashFunction >::iterator iti = d_var_to_inst_id.find( pv );
  if( iti!=d_var_to_inst_id.end() ){
    Trace("cegqi-bv") << "BvInstantiator::processAssertions for " << pv << std::endl;
    // if interleaving, do not do inversion half the time
    if (!options::cbqiBvInterleaveValue() || rand() % 2 == 0) {
      // get inst id list
      Trace("cegqi-bv") << "  " << iti->second.size()
                        << " candidate instantiations for " << pv << " : "
                        << std::endl;
      // the order of instantiation ids we will try
      std::vector<unsigned> inst_ids_try;
      // until we have a model-preserving selection function for BV, this must
      // be heuristic (we only pick one literal)
      // hence we randomize the list
      // this helps robustness, since picking the same literal every time may
      // lead to a stream of value instantiations, whereas with randomization
      // we may find an invertible literal that leads to a useful instantiation.
      std::random_shuffle(iti->second.begin(), iti->second.end());

      for (unsigned j = 0; j < iti->second.size(); j++) {
        unsigned inst_id = iti->second[j];
        Assert(d_inst_id_to_term.find(inst_id) != d_inst_id_to_term.end());
        Node inst_term = d_inst_id_to_term[inst_id];
        Assert(d_inst_id_to_alit.find(inst_id) != d_inst_id_to_alit.end());
        Node alit = d_inst_id_to_alit[inst_id];

        // get the slack value introduced for the asserted literal
        Node curr_slack_val;
        std::unordered_map<Node, Node, NodeHashFunction>::iterator itms =
            d_alit_to_model_slack.find(alit);
        if (itms != d_alit_to_model_slack.end()) {
          curr_slack_val = itms->second;
        }

        // debug printing
        if (Trace.isOn("cegqi-bv")) {
          Trace("cegqi-bv") << "   [" << j << "] : ";
          Trace("cegqi-bv") << inst_term << std::endl;
          if (!curr_slack_val.isNull()) {
            Trace("cegqi-bv") << "   ...with slack value : " << curr_slack_val
                              << std::endl;
          }
          // process information about solved status
          std::unordered_map<unsigned, BvInverterStatus>::iterator its =
              d_inst_id_to_status.find(inst_id);
          Assert(its != d_inst_id_to_status.end());
          if (!its->second.d_conds.empty()) {
            Trace("cegqi-bv") << "   ...with " << its->second.d_conds.size()
                              << " side conditions : " << std::endl;
            for (unsigned k = 0; k < its->second.d_conds.size(); k++) {
              Node cond = its->second.d_conds[k];
              Trace("cegqi-bv") << "       " << cond << std::endl;
            }
          }
          Trace("cegqi-bv") << std::endl;
        }

        // currently we select the first literal
        if (inst_ids_try.empty()) {
          // try the first one
          inst_ids_try.push_back(inst_id);
        } else {
          // selection criteria across multiple literals goes here
        }
      }

      // now, try all instantiation ids we want to try
      // typically size( inst_ids_try )=0, otherwise worst-case performance for
      // constructing
      // instantiations is exponential on the number of variables in this
      // quantifier
      for (unsigned j = 0; j < inst_ids_try.size(); j++) {
        unsigned inst_id = iti->second[j];
        Assert(d_inst_id_to_term.find(inst_id) != d_inst_id_to_term.end());
        Node inst_term = d_inst_id_to_term[inst_id];
        // try instantiation pv -> inst_term
        TermProperties pv_prop_bv;
        Trace("cegqi-bv") << "*** try " << pv << " -> " << inst_term
                          << std::endl;
        d_var_to_curr_inst_id[pv] = inst_id;
        if (ci->doAddInstantiationInc(pv, inst_term, pv_prop_bv, sf, effort)) {
          return true;
        }
      }
      Trace("cegqi-bv") << "...failed to add instantiation for " << pv
                        << std::endl;
      d_var_to_curr_inst_id.erase(pv);
    } else {
      Trace("cegqi-bv") << "...do not do instantiation for " << pv
                        << " (skip, based on heuristic)" << std::endl;
    }
  }

  return false;
}


bool BvInstantiator::needsPostProcessInstantiationForVariable( CegInstantiator * ci, SolvedForm& sf, Node pv, unsigned effort ) {
  // we may need to post-process the instantiation since inversion skolems need to be finalized
  // TODO : technically skolem functions can appear in datatypes with bit-vector fields. We need to eliminate them there too.
  return true;
}

bool BvInstantiator::postProcessInstantiationForVariable( CegInstantiator * ci, SolvedForm& sf, Node pv, unsigned effort, std::vector< Node >& lemmas ) {
  Trace("cegqi-bv") << "BvInstantiator::postProcessInstantiation " << pv << std::endl;
  Assert( std::find( sf.d_vars.begin(), sf.d_vars.end(), pv )!=sf.d_vars.end() );
  unsigned index = std::find( sf.d_vars.begin(), sf.d_vars.end(), pv )-sf.d_vars.begin();
  Trace("cegqi-bv") << "  postprocess : " << pv << " -> " << sf.d_subs[index] << std::endl;
  // eliminate skolem functions from the substitution
  unsigned prev_lem_size = lemmas.size();
  sf.d_subs[index] = d_inverter->eliminateSkolemFunctions( sf.d_subs[index], lemmas );
  if( Trace.isOn("cegqi-bv") ){
    Trace("cegqi-bv") << "  got : " << pv << " -> " << sf.d_subs[index] << std::endl;
    for( unsigned i=prev_lem_size; i<lemmas.size(); i++ ){
      Trace("cegqi-bv") << "  side condition : " << lemmas[i] << std::endl;
    }
  }

  return true;
}
  
Node BvInstantiator::rewriteAssertionForSolvePv( Node pv, Node lit ) {
  NodeManager* nm = NodeManager::currentNM();
  // result of rewriting the visited term
  std::unordered_map<TNode, Node, TNodeHashFunction> visited;
  // whether the visited term contains pv
  std::unordered_map<TNode, bool, TNodeHashFunction> visited_contains_pv;
  std::unordered_map<TNode, Node, TNodeHashFunction>::iterator it;
  std::stack<TNode> visit;
  TNode cur;
  visit.push(lit);
  do {
    cur = visit.top();
    visit.pop();
    it = visited.find(cur);

    if (it == visited.end()) {
      visited[cur] = Node::null();
      visit.push(cur);
      for (unsigned i = 0; i < cur.getNumChildren(); i++) {
        visit.push(cur[i]);
      }
    } else if (it->second.isNull()) {
      Node ret;
      bool childChanged = false;
      std::vector<Node> children;
      if (cur.getMetaKind() == kind::metakind::PARAMETERIZED) {
        children.push_back(cur.getOperator());
      }
      bool contains_pv = ( cur==pv );
      for (unsigned i = 0; i < cur.getNumChildren(); i++) {
        it = visited.find(cur[i]);
        Assert(it != visited.end());
        Assert(!it->second.isNull());
        childChanged = childChanged || cur[i] != it->second;
        children.push_back(it->second);
        contains_pv = contains_pv || visited_contains_pv[cur[i]];
      }
      
      // [1] rewrite cases of non-invertible operators
      
      // if cur is urem( x, y ) where x contains pv but y does not, then
      // rewrite urem( x, y ) ---> x - udiv( x, y )*y
      if (cur.getKind()==BITVECTOR_UREM_TOTAL) {
        if( visited_contains_pv[cur[0]] && !visited_contains_pv[cur[1]] ){
          ret = nm->mkNode( BITVECTOR_SUB, children[0], 
                  nm->mkNode( BITVECTOR_MULT,
                    nm->mkNode( BITVECTOR_UDIV_TOTAL, children[0], children[1] ),
                    children[1] ) );
        }
      }
      
      // [2] try to rewrite non-linear literals -> linear literals
      
      
      // return original if the above steps do not produce a result
      if (ret.isNull()) {
        if (childChanged) {
          ret = NodeManager::currentNM()->mkNode(cur.getKind(), children);
        }else{
          ret = cur;
        }
      }
      visited[cur] = ret;
      // careful that rewrites above do not affect whether this term contains pv
      visited_contains_pv[cur] = contains_pv;
    }
  } while (!visit.empty());
  Assert(visited.find(lit) != visited.end());
  Assert(!visited.find(lit)->second.isNull());
  return visited[lit];
}
<|MERGE_RESOLUTION|>--- conflicted
+++ resolved
@@ -917,11 +917,7 @@
   Node atom = lit.getKind() == NOT ? lit[0] : lit;
   bool pol = lit.getKind() != NOT;
   Kind k = atom.getKind();
-<<<<<<< HEAD
-  if ((pol && k == EQUAL) || (k != EQUAL && options::cbqiBvInvLt())) {
-=======
   if ((pol && k == EQUAL) || (options::cbqiBvInvInDisEq())) {
->>>>>>> 00e75cb0
     // positively asserted equalities between bitvector terms we leave unmodifed
     if (atom[0].getType().isBitVector()) {
       return lit;
