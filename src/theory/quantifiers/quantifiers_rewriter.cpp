--- conflicted
+++ resolved
@@ -359,19 +359,11 @@
         visited[cur] = cur;
         continue;
       }
-<<<<<<< HEAD
       preKind[cur] = k;
       visited[cur] = Node::null();
       visit.push_back(cur);
       std::vector<Node>& pc = preChildren[cur];
-      for (size_t i = 0, nchild = ncur.getNumChildren(); i < nchild; i++)
-=======
-      preKind[ocur] = k;
-      visited[ocur] = Node::null();
-      visit.push_back(ocur);
-      std::vector<Node>& pc = preChildren[ocur];
-      for (size_t i = 0, nchild = cur.getNumChildren(); i < nchild; ++i)
->>>>>>> 3045987a
+      for (size_t i = 0, nchild = ncur.getNumChildren(); i < nchild; ++i)
       {
         Node c =
             (i == 0 && negCh1) != negAllCh ? ncur[i].negate() : Node(ncur[i]);
