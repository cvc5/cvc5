/******************************************************************************
 * Top contributors (to current version):
 *   Andrew Reynolds, Morgan Deters, Haniel Barbosa
 *
 * This file is part of the cvc5 project.
 *
 * Copyright (c) 2009-2023 by the authors listed in the file AUTHORS
 * in the top-level source directory and their institutional affiliations.
 * All rights reserved.  See the file COPYING in the top-level source
 * directory for licensing information.
 * ****************************************************************************
 *
 * Implementation of QuantifiersRewriter class.
 */

#include "theory/quantifiers/quantifiers_rewriter.h"

#include "expr/ascription_type.h"
#include "expr/bound_var_manager.h"
#include "expr/dtype.h"
#include "expr/dtype_cons.h"
#include "expr/elim_shadow_converter.h"
#include "expr/node_algorithm.h"
#include "expr/skolem_manager.h"
#include "options/quantifiers_options.h"
#include "theory/arith/arith_msum.h"
#include "theory/datatypes/theory_datatypes_utils.h"
#include "theory/quantifiers/bv_inverter.h"
#include "theory/quantifiers/ematching/trigger.h"
#include "theory/quantifiers/extended_rewrite.h"
#include "theory/quantifiers/quantifiers_attributes.h"
#include "theory/quantifiers/skolemize.h"
#include "theory/quantifiers/term_database.h"
#include "theory/quantifiers/term_util.h"
#include "theory/rewriter.h"
#include "theory/strings/theory_strings_utils.h"
#include "theory/uf/theory_uf_rewriter.h"
#include "util/rational.h"

using namespace std;
using namespace cvc5::internal::kind;
using namespace cvc5::context;

namespace cvc5::internal {
namespace theory {
namespace quantifiers {

/**
 * Attributes used for constructing bound variables in a canonical way. These
 * are attributes that map to bound variable, introduced for the following
 * purposes:
 * - QRewPrenexAttribute: cached on (v, body) where we are prenexing bound
 * variable v in a nested quantified formula within the given body.
 * - QRewMiniscopeAttribute: cached on (v, q, i) where q is being miniscoped
 * for F_i in its body (and F_1 ... F_n), and v is one of the bound variables
 * that q binds.
 * - QRewDtExpandAttribute: cached on (F, lit, a) where lit is the tested
 * literal used for expanding a quantified datatype variable in quantified
 * formula with body F, and a is the rational corresponding to the argument
 * position of the variable, e.g. lit is ((_ is C) x) and x is
 * replaced by (C y1 ... yn), where the argument position of yi is i.
 */
struct QRewPrenexAttributeId
{
};
using QRewPrenexAttribute = expr::Attribute<QRewPrenexAttributeId, Node>;
struct QRewMiniscopeAttributeId
{
};
using QRewMiniscopeAttribute = expr::Attribute<QRewMiniscopeAttributeId, Node>;
struct QRewDtExpandAttributeId
{
};
using QRewDtExpandAttribute = expr::Attribute<QRewDtExpandAttributeId, Node>;

std::ostream& operator<<(std::ostream& out, RewriteStep s)
{
  switch (s)
  {
    case COMPUTE_ELIM_SYMBOLS: out << "COMPUTE_ELIM_SYMBOLS"; break;
    case COMPUTE_MINISCOPING: out << "COMPUTE_MINISCOPING"; break;
    case COMPUTE_AGGRESSIVE_MINISCOPING:
      out << "COMPUTE_AGGRESSIVE_MINISCOPING";
      break;
    case COMPUTE_EXT_REWRITE: out << "COMPUTE_EXT_REWRITE"; break;
    case COMPUTE_PROCESS_TERMS: out << "COMPUTE_PROCESS_TERMS"; break;
    case COMPUTE_PRENEX: out << "COMPUTE_PRENEX"; break;
    case COMPUTE_VAR_ELIMINATION: out << "COMPUTE_VAR_ELIMINATION"; break;
    case COMPUTE_COND_SPLIT: out << "COMPUTE_COND_SPLIT"; break;
    default: out << "UnknownRewriteStep"; break;
  }
  return out;
}

QuantifiersRewriter::QuantifiersRewriter(Rewriter* r, const Options& opts)
    : d_rewriter(r), d_opts(opts)
{
}

bool QuantifiersRewriter::isLiteral( Node n ){
  switch( n.getKind() ){
    case Kind::NOT:
      return n[0].getKind() != Kind::NOT && isLiteral(n[0]);
      break;
    case Kind::OR:
    case Kind::AND:
    case Kind::IMPLIES:
    case Kind::XOR:
    case Kind::ITE: return false; break;
    case Kind::EQUAL:
      // for boolean terms
      return !n[0].getType().isBoolean();
      break;
    default: break;
  }
  return true;
}

void QuantifiersRewriter::computeArgs(const std::vector<Node>& args,
                                      std::map<Node, bool>& activeMap,
                                      Node n,
                                      std::map<Node, bool>& visited)
{
  if( visited.find( n )==visited.end() ){
    visited[n] = true;
    if (n.getKind() == Kind::BOUND_VARIABLE)
    {
      if( std::find( args.begin(), args.end(), n )!=args.end() ){
        activeMap[ n ] = true;
      }
    }
    else
    {
      if (n.hasOperator())
      {
        computeArgs(args, activeMap, n.getOperator(), visited);
      }
      for( int i=0; i<(int)n.getNumChildren(); i++ ){
        computeArgs( args, activeMap, n[i], visited );
      }
    }
  }
}

void QuantifiersRewriter::computeArgVec(const std::vector<Node>& args,
                                        std::vector<Node>& activeArgs,
                                        Node n)
{
  Assert(activeArgs.empty());
  std::map< Node, bool > activeMap;
  std::map< Node, bool > visited;
  computeArgs( args, activeMap, n, visited );
  if( !activeMap.empty() ){
    for( unsigned i=0; i<args.size(); i++ ){
      if( activeMap.find( args[i] )!=activeMap.end() ){
        activeArgs.push_back( args[i] );
      }
    }
  }
}

void QuantifiersRewriter::computeArgVec2(const std::vector<Node>& args,
                                         std::vector<Node>& activeArgs,
                                         Node n,
                                         Node ipl)
{
  Assert(activeArgs.empty());
  std::map< Node, bool > activeMap;
  std::map< Node, bool > visited;
  computeArgs( args, activeMap, n, visited );
  // Collect variables in inst pattern list only if we cannot eliminate
  // quantifier, or if we have an add-to-pool annotation.
  bool varComputePatList = !activeMap.empty();
  for (const Node& ip : ipl)
  {
    Kind k = ip.getKind();
    if (k == Kind::INST_ADD_TO_POOL || k == Kind::SKOLEM_ADD_TO_POOL)
    {
      varComputePatList = true;
      break;
    }
  }
  if (varComputePatList)
  {
    computeArgs( args, activeMap, ipl, visited );
  }
  if (!activeMap.empty())
  {
    for (const Node& a : args)
    {
      if (activeMap.find(a) != activeMap.end())
      {
        activeArgs.push_back(a);
      }
    }
  }
}

RewriteResponse QuantifiersRewriter::preRewrite(TNode in) {
  return RewriteResponse(REWRITE_DONE, in);
}

RewriteResponse QuantifiersRewriter::postRewrite(TNode in)
{
  Trace("quantifiers-rewrite-debug") << "post-rewriting " << in << std::endl;
  RewriteStatus status = REWRITE_DONE;
  Node ret = in;
  RewriteStep rew_op = COMPUTE_LAST;
  // get the body
  if (in.getKind() == Kind::EXISTS)
  {
    std::vector<Node> children;
    children.push_back(in[0]);
    children.push_back(in[1].negate());
    if (in.getNumChildren() == 3)
    {
      children.push_back(in[2]);
    }
    ret = NodeManager::currentNM()->mkNode(Kind::FORALL, children);
    ret = ret.negate();
    status = REWRITE_AGAIN_FULL;
  }
  else if (in.getKind() == Kind::FORALL)
  {
    std::vector<Node> boundVars;
    Node body = in;
    bool combineQuantifiers = false;
    bool continueCombine = false;
    do
    {
      for (const Node& v : body[0])
      {
        if (std::find(boundVars.begin(), boundVars.end(), v)==boundVars.end())
        {
          boundVars.push_back(v);
        }
      }
      continueCombine = false;
      if (body.getNumChildren() == 2 && body[1].getKind() == Kind::FORALL)
      {
        QAttributes qa;
        QuantAttributes::computeQuantAttributes(body[1], qa);
        // should never combine a quantified formula with a pool or
        // non-standard quantified formula here.
        // note that we technically should check
        // doOperation(body[1], COMPUTE_PRENEX, qa) here, although this
        // is too restrictive, as sometimes nested patterns should just be
        // applied to the top level.
        if (qa.isStandard() && !qa.d_hasPool)
        {
          body = body[1];
          continueCombine = true;
          combineQuantifiers = true;
        }
      }
    }
    while (continueCombine);
    if (combineQuantifiers)
    {
      NodeManager* nm = NodeManager::currentNM();
      std::vector<Node> children;
      children.push_back(nm->mkNode(Kind::BOUND_VAR_LIST, boundVars));
      children.push_back(body[1]);
      if (body.getNumChildren() == 3)
      {
        children.push_back(body[2]);
      }
      ret = nm->mkNode(Kind::FORALL, children);
      status = REWRITE_AGAIN_FULL;
    }
    else if (in[1].isConst() && in.getNumChildren() == 2)
    {
      return RewriteResponse( status, in[1] );
    }
    else
    {
      //compute attributes
      QAttributes qa;
      QuantAttributes::computeQuantAttributes( in, qa );
      for (unsigned i = 0; i < COMPUTE_LAST; ++i)
      {
        RewriteStep op = static_cast<RewriteStep>(i);
        if( doOperation( in, op, qa ) ){
          ret = computeOperation( in, op, qa );
          if( ret!=in ){
            rew_op = op;
            status = REWRITE_AGAIN_FULL;
            break;
          }
        }
      }
    }
  }
  //print if changed
  if( in!=ret ){
    Trace("quantifiers-rewrite") << "*** rewrite (op=" << rew_op << ") " << in << std::endl;
    Trace("quantifiers-rewrite") << " to " << std::endl;
    Trace("quantifiers-rewrite") << ret << std::endl;
  }
  return RewriteResponse( status, ret );
}

bool QuantifiersRewriter::addCheckElimChild(std::vector<Node>& children,
                                            Node c,
                                            Kind k,
                                            std::map<Node, bool>& lit_pol,
                                            bool& childrenChanged) const
{
  if ((k == Kind::OR || k == Kind::AND) && d_opts.quantifiers.elimTautQuant)
  {
    Node lit = c.getKind() == Kind::NOT ? c[0] : c;
    bool pol = c.getKind() != Kind::NOT;
    std::map< Node, bool >::iterator it = lit_pol.find( lit );
    if( it==lit_pol.end() ){
      lit_pol[lit] = pol;
      children.push_back( c );
    }else{
      childrenChanged = true;
      if( it->second!=pol ){
        return false;
      }
    }
  }
  else
  {
    children.push_back( c );
  }
  return true;
}

Node QuantifiersRewriter::computeElimSymbols(Node body) const
{
  // at pre-order traversal, we store preKind and preChildren, which
  // determine the Kind and the children for the node to reconstruct.
  std::unordered_map<TNode, Kind> preKind;
  std::unordered_map<TNode, std::vector<Node>> preChildren;
  NodeManager* nm = NodeManager::currentNM();
  std::unordered_map<TNode, Node> visited;
  std::unordered_map<TNode, Node>::iterator it;
  std::vector<TNode> visit;
  TNode cur;
  visit.push_back(body);
  do
  {
    cur = visit.back();
    visit.pop_back();
    it = visited.find(cur);
    if (it == visited.end())
    {
      Kind k = cur.getKind();
      bool negAllCh = false;
      bool negCh1 = false;
      // the new formula we should traverse
      TNode ncur = cur;
      if (k == Kind::IMPLIES)
      {
        k = Kind::OR;
        negCh1 = true;
      }
      else if (k == Kind::XOR)
      {
        k = Kind::EQUAL;
        negCh1 = true;
      }
      else if (k == Kind::NOT)
      {
        // double negation should already be eliminated
        Assert(cur[0].getKind() != Kind::NOT);
        if (cur[0].getKind() == Kind::OR || cur[0].getKind() == Kind::IMPLIES)
        {
          k = Kind::AND;
          negAllCh = true;
          negCh1 = cur[0].getKind() == Kind::IMPLIES;
        }
        else if (cur[0].getKind() == Kind::AND)
        {
          k = Kind::OR;
          negAllCh = true;
        }
        else if (cur[0].getKind() == Kind::XOR
                 || (cur[0].getKind() == Kind::EQUAL
                     && cur[0][0].getType().isBoolean()))
        {
          k = Kind::EQUAL;
          negCh1 = (cur[0].getKind() == Kind::EQUAL);
        }
        else if (cur[0].getKind() == Kind::ITE)
        {
          k = cur[0].getKind();
          negAllCh = true;
          negCh1 = true;
        }
        else
        {
          visited[cur] = cur;
          continue;
        }
        ncur = cur[0];
      }
      else if ((k != Kind::EQUAL || !body[0].getType().isBoolean())
               && k != Kind::ITE && k != Kind::AND && k != Kind::OR)
      {
        // a literal
        visited[cur] = cur;
        continue;
      }
      preKind[cur] = k;
      visited[cur] = Node::null();
      visit.push_back(cur);
      std::vector<Node>& pc = preChildren[cur];
      for (size_t i = 0, nchild = ncur.getNumChildren(); i < nchild; ++i)
      {
        Node c =
            (i == 0 && negCh1) != negAllCh ? ncur[i].negate() : Node(ncur[i]);
        pc.push_back(c);
        visit.push_back(c);
      }
    }
    else if (it->second.isNull())
    {
      Kind ok = cur.getKind();
      Assert(preKind.find(cur) != preKind.end());
      Kind k = preKind[cur];
      Assert(cur.getMetaKind() != kind::metakind::PARAMETERIZED);
      bool childChanged = false;
      std::vector<Node> children;
      std::vector<Node>& pc = preChildren[cur];
      std::map<Node, bool> lit_pol;
      bool success = true;
      for (const Node& cn : pc)
      {
        it = visited.find(cn);
        Assert(it != visited.end());
        Assert(!it->second.isNull());
        Node c = it->second;
        if (c.getKind() == k && (k == Kind::OR || k == Kind::AND))
        {
          // flatten
          childChanged = true;
          for (const Node& cc : c)
          {
            if (!addCheckElimChild(children, cc, k, lit_pol, childChanged))
            {
              success = false;
              break;
            }
          }
        }
        else
        {
          success = addCheckElimChild(children, c, k, lit_pol, childChanged);
        }
        if (!success)
        {
          // tautology
          break;
        }
        childChanged = childChanged || c != cn;
      }
      Node ret = cur;
      if (!success)
      {
        Assert(k == Kind::OR || k == Kind::AND);
        ret = nm->mkConst(k == Kind::OR);
      }
      else if (childChanged || k != ok)
      {
        ret = (children.size() == 1 && k != Kind::NOT)
                  ? children[0]
                  : nm->mkNode(k, children);
      }
      visited[cur] = ret;
    }
  } while (!visit.empty());
  Assert(visited.find(body) != visited.end());
  Assert(!visited.find(body)->second.isNull());
  return visited[body];
}

void QuantifiersRewriter::computeDtTesterIteSplit( Node n, std::map< Node, Node >& pcons, std::map< Node, std::map< int, Node > >& ncons,
                                                   std::vector< Node >& conj ){
  if (n.getKind() == Kind::ITE && n[0].getKind() == Kind::APPLY_TESTER
      && n[1].getType().isBoolean())
  {
    Trace("quantifiers-rewrite-ite-debug") << "Split tester condition : " << n << std::endl;
    Node x = n[0][0];
    std::map< Node, Node >::iterator itp = pcons.find( x );
    if( itp!=pcons.end() ){
      Trace("quantifiers-rewrite-ite-debug") << "...condition already set " << itp->second << std::endl;
      computeDtTesterIteSplit( n[ itp->second==n[0] ? 1 : 2 ], pcons, ncons, conj );
    }else{
      Node tester = n[0].getOperator();
      int index = datatypes::utils::indexOf(tester);
      std::map< int, Node >::iterator itn = ncons[x].find( index );
      if( itn!=ncons[x].end() ){
        Trace("quantifiers-rewrite-ite-debug") << "...condition negated " << itn->second << std::endl;
        computeDtTesterIteSplit( n[ 2 ], pcons, ncons, conj );
      }else{
        for( unsigned i=0; i<2; i++ ){
          if( i==0 ){
            pcons[x] = n[0];
          }else{
            pcons.erase( x );
            ncons[x][index] = n[0].negate();
          }
          computeDtTesterIteSplit( n[i+1], pcons, ncons, conj );
        }
        ncons[x].erase( index );
      }
    }
  }
  else
  {
    NodeManager* nm = NodeManager::currentNM();
    Trace("quantifiers-rewrite-ite-debug") << "Return value : " << n << std::endl;
    std::vector< Node > children;
    children.push_back( n );
    std::vector< Node > vars;
    //add all positive testers
    for( std::map< Node, Node >::iterator it = pcons.begin(); it != pcons.end(); ++it ){
      children.push_back( it->second.negate() );
      vars.push_back( it->first );
    }
    //add all negative testers
    for( std::map< Node, std::map< int, Node > >::iterator it = ncons.begin(); it != ncons.end(); ++it ){
      Node x = it->first;
      //only if we haven't settled on a positive tester
      if( std::find( vars.begin(), vars.end(), x )==vars.end() ){
        //check if we have exhausted all options but one
        const DType& dt = x.getType().getDType();
        std::vector< Node > nchildren;
        int pos_cons = -1;
        for( int i=0; i<(int)dt.getNumConstructors(); i++ ){
          std::map< int, Node >::iterator itt = it->second.find( i );
          if( itt==it->second.end() ){
            pos_cons = pos_cons==-1 ? i : -2;
          }else{
            nchildren.push_back( itt->second.negate() );
          }
        }
        if( pos_cons>=0 ){
          Node tester = dt[pos_cons].getTester();
          children.push_back(
              nm->mkNode(Kind::APPLY_TESTER, tester, x).negate());
        }else{
          children.insert( children.end(), nchildren.begin(), nchildren.end() );
        }
      }
    }
    //make condition/output pair
    Node c = children.size() == 1
                 ? children[0]
                 : NodeManager::currentNM()->mkNode(Kind::OR, children);
    conj.push_back( c );
  }
}

Node QuantifiersRewriter::computeProcessTerms(const Node& q,
                                              const std::vector<Node>& args,
                                              Node body,
                                              QAttributes& qa) const
{
  options::IteLiftQuantMode iteLiftMode = options::IteLiftQuantMode::NONE;
  if (qa.isStandard())
  {
    iteLiftMode = d_opts.quantifiers.iteLiftQuant;
  }
  std::vector<Node> new_conds;
  std::map<Node, Node> cache;
  Node n = computeProcessTerms2(q, args, body, cache, new_conds, iteLiftMode);
  if (!new_conds.empty())
  {
    new_conds.push_back(n);
    n = NodeManager::currentNM()->mkNode(Kind::OR, new_conds);
  }
  return n;
}

Node QuantifiersRewriter::computeProcessTerms2(
    const Node& q,
    const std::vector<Node>& args,
    Node body,
    std::map<Node, Node>& cache,
    std::vector<Node>& new_conds,
    options::IteLiftQuantMode iteLiftMode) const
{
  NodeManager* nm = NodeManager::currentNM();
  Trace("quantifiers-rewrite-term-debug2")
      << "computeProcessTerms " << body << std::endl;
  std::map< Node, Node >::iterator iti = cache.find( body );
  if( iti!=cache.end() ){
    return iti->second;
  }
  if (body.isClosure())
  {
    // Ensure no shadowing. If this term is a closure quantifying a variable
    // in args, then we introduce fresh variable(s) and replace this closure
    // to be over the fresh variables instead.
    std::vector<Node> oldVars;
    std::vector<Node> newVars;
    for (const Node& v : body[0])
    {
      if (std::find(args.begin(), args.end(), v) != args.end())
      {
        Trace("quantifiers-rewrite-unshadow")
            << "Found shadowed variable " << v << " in " << q << std::endl;
        oldVars.push_back(v);
        Node nv = ElimShadowNodeConverter::getElimShadowVar(q, body, v);
        newVars.push_back(nv);
      }
    }
    if (!oldVars.empty())
    {
      Assert(oldVars.size() == newVars.size());
      Node sbody = body.substitute(
          oldVars.begin(), oldVars.end(), newVars.begin(), newVars.end());
      cache[body] = sbody;
      return sbody;
    }
  }
  bool changed = false;
  std::vector<Node> children;
  for (const Node& bc : body)
  {
    // do the recursive call on children
    Node nn = computeProcessTerms2(q, args, bc, cache, new_conds, iteLiftMode);
    children.push_back(nn);
    changed = changed || nn != bc;
  }

  // make return value
  Node ret;
  if (changed)
  {
    if (body.getMetaKind() == kind::metakind::PARAMETERIZED)
    {
      children.insert(children.begin(), body.getOperator());
    }
    ret = nm->mkNode(body.getKind(), children);
  }
  else
  {
    ret = body;
  }

  Trace("quantifiers-rewrite-term-debug2")
      << "Returning " << ret << " for " << body << std::endl;
  // do context-independent rewriting
  if (ret.getKind() == Kind::EQUAL
      && iteLiftMode != options::IteLiftQuantMode::NONE)
  {
    for (size_t i = 0; i < 2; i++)
    {
      if (ret[i].getKind() == Kind::ITE)
      {
        Node no = i == 0 ? ret[1] : ret[0];
        if (no.getKind() != Kind::ITE)
        {
          bool doRewrite = (iteLiftMode == options::IteLiftQuantMode::ALL);
          std::vector<Node> childrenIte;
          childrenIte.push_back(ret[i][0]);
          for (size_t j = 1; j <= 2; j++)
          {
            // check if it rewrites to a constant
            Node nn = nm->mkNode(Kind::EQUAL, no, ret[i][j]);
            childrenIte.push_back(nn);
            // check if it will rewrite to a constant
            if (no == ret[i][j] || (no.isConst() && ret[i][j].isConst()))
            {
              doRewrite = true;
            }
          }
          if (doRewrite)
          {
            ret = nm->mkNode(Kind::ITE, childrenIte);
            break;
          }
        }
      }
    }
  }
  else if (ret.getKind() == Kind::SELECT && ret[0].getKind() == Kind::STORE)
  {
    Node st = ret[0];
    Node index = ret[1];
    std::vector<Node> iconds;
    std::vector<Node> elements;
    while (st.getKind() == Kind::STORE)
    {
      iconds.push_back(index.eqNode(st[1]));
      elements.push_back(st[2]);
      st = st[0];
    }
    ret = nm->mkNode(Kind::SELECT, st, index);
    // conditions
    for (int i = (iconds.size() - 1); i >= 0; i--)
    {
      ret = nm->mkNode(Kind::ITE, iconds[i], elements[i], ret);
    }
  }
  else if (ret.getKind() == Kind::HO_APPLY && !ret.getType().isFunction())
  {
    // fully applied functions are converted to APPLY_UF here.
    Node fullApp = uf::TheoryUfRewriter::getApplyUfForHoApply(ret);
    // it may not be possible to convert e.g. if the head is not a variable
    if (!fullApp.isNull())
    {
      ret = fullApp;
    }
  }
  cache[body] = ret;
  return ret;
}

Node QuantifiersRewriter::computeExtendedRewrite(TNode q,
                                                 const QAttributes& qa) const
{
  // do not apply to recursive functions
  if (qa.isFunDef())
  {
    return q;
  }
  Node body = q[1];
  // apply extended rewriter
  Node bodyr = d_rewriter->extendedRewrite(body);
  if (body != bodyr)
  {
    std::vector<Node> children;
    children.push_back(q[0]);
    children.push_back(bodyr);
    if (q.getNumChildren() == 3)
    {
      children.push_back(q[2]);
    }
    return NodeManager::currentNM()->mkNode(Kind::FORALL, children);
  }
  return q;
}

Node QuantifiersRewriter::computeCondSplit(Node body,
                                           const std::vector<Node>& args,
                                           QAttributes& qa) const
{
  NodeManager* nm = NodeManager::currentNM();
  Kind bk = body.getKind();
  if (d_opts.quantifiers.iteDtTesterSplitQuant && bk == Kind::ITE
      && body[0].getKind() == Kind::APPLY_TESTER)
  {
    Trace("quantifiers-rewrite-ite-debug") << "DTT split : " << body << std::endl;
    std::map< Node, Node > pcons;
    std::map< Node, std::map< int, Node > > ncons;
    std::vector< Node > conj;
    computeDtTesterIteSplit( body, pcons, ncons, conj );
    Assert(!conj.empty());
    if( conj.size()>1 ){
      Trace("quantifiers-rewrite-ite") << "*** Split ITE (datatype tester) " << body << " into : " << std::endl;
      for( unsigned i=0; i<conj.size(); i++ ){
        Trace("quantifiers-rewrite-ite") << "   " << conj[i] << std::endl;
      }
      return nm->mkNode(Kind::AND, conj);
    }
  }
  if (d_opts.quantifiers.condVarSplitQuant
      == options::CondVarSplitQuantMode::OFF)
  {
    return body;
  }
  Trace("cond-var-split-debug")
      << "Conditional var elim split " << body << "?" << std::endl;
  // we only do this splitting if miniscoping is enabled, as this is
  // required to eliminate variables in conjuncts below. We also never
  // miniscope non-standard quantifiers, so this is also guarded here.
  if (!doMiniscopeConj(d_opts) || !qa.isStandard())
  {
    return body;
  }

  bool aggCondSplit = (d_opts.quantifiers.condVarSplitQuant
                       == options::CondVarSplitQuantMode::AGG);
  if (bk == Kind::ITE
      || (bk == Kind::EQUAL && body[0].getType().isBoolean() && aggCondSplit))
  {
    Assert(!qa.isFunDef());
    bool do_split = false;
    unsigned index_max = bk == Kind::ITE ? 0 : 1;
    std::vector<Node> tmpArgs = args;
    for (unsigned index = 0; index <= index_max; index++)
    {
      if (hasVarElim(body[index], true, tmpArgs)
          || hasVarElim(body[index], false, tmpArgs))
      {
        do_split = true;
        break;
      }
    }
    if (do_split)
    {
      Node pos;
      Node neg;
      if (bk == Kind::ITE)
      {
        pos = nm->mkNode(Kind::OR, body[0].negate(), body[1]);
        neg = nm->mkNode(Kind::OR, body[0], body[2]);
      }
      else
      {
        pos = nm->mkNode(Kind::OR, body[0].negate(), body[1]);
        neg = nm->mkNode(Kind::OR, body[0], body[1].negate());
      }
      Trace("cond-var-split-debug") << "*** Split (conditional variable eq) "
                                    << body << " into : " << std::endl;
      Trace("cond-var-split-debug") << "   " << pos << std::endl;
      Trace("cond-var-split-debug") << "   " << neg << std::endl;
      return nm->mkNode(Kind::AND, pos, neg);
    }
  }

  if (bk == Kind::OR)
  {
    unsigned size = body.getNumChildren();
    bool do_split = false;
    unsigned split_index = 0;
    for (unsigned i = 0; i < size; i++)
    {
      // check if this child is a (conditional) variable elimination
      Node b = body[i];
      if (b.getKind() == Kind::AND)
      {
        std::vector<Node> vars;
        std::vector<Node> subs;
        std::vector<Node> tmpArgs = args;
        for (unsigned j = 0, bsize = b.getNumChildren(); j < bsize; j++)
        {
          if (getVarElimLit(body, b[j], false, tmpArgs, vars, subs))
          {
            Trace("cond-var-split-debug") << "Variable elimination in child #"
                                          << j << " under " << i << std::endl;
            // Figure out if we should split
            // Currently we split if the aggressive option is set, or
            // if the top-level OR is binary.
            if (aggCondSplit || size == 2)
            {
              do_split = true;
            }
            // other splitting criteria go here

            if (do_split)
            {
              split_index = i;
              break;
            }
            vars.clear();
            subs.clear();
            tmpArgs = args;
          }
        }
      }
      if (do_split)
      {
        break;
      }
    }
    if (do_split)
    {
      std::vector<Node> children;
      for (TNode bc : body)
      {
        children.push_back(bc);
      }
      std::vector<Node> split_children;
      for (TNode bci : body[split_index])
      {
        children[split_index] = bci;
        split_children.push_back(nm->mkNode(Kind::OR, children));
      }
      // split the AND child, for example:
      //  ( x!=a ^ P(x) ) V Q(x) ---> ( x!=a V Q(x) ) ^ ( P(x) V Q(x) )
      return nm->mkNode(Kind::AND, split_children);
    }
  }

  return body;
}

bool QuantifiersRewriter::isVarElim(Node v, Node s)
{
  Assert(v.getKind() == Kind::BOUND_VARIABLE);
  return !expr::hasSubterm(s, v) && s.getType() == v.getType();
}

Node QuantifiersRewriter::getVarElimEq(Node lit,
                                       const std::vector<Node>& args,
                                       Node& var) const
{
  Assert(lit.getKind() == Kind::EQUAL);
  Node slv;
  TypeNode tt = lit[0].getType();
  if (tt.isRealOrInt())
  {
    slv = getVarElimEqReal(lit, args, var);
  }
  else if (tt.isBitVector())
  {
    slv = getVarElimEqBv(lit, args, var);
  }
  else if (tt.isStringLike())
  {
    slv = getVarElimEqString(lit, args, var);
  }
  return slv;
}

Node QuantifiersRewriter::getVarElimEqReal(Node lit,
                                           const std::vector<Node>& args,
                                           Node& var) const
{
  // for arithmetic, solve the equality
  std::map<Node, Node> msum;
  if (!ArithMSum::getMonomialSumLit(lit, msum))
  {
    return Node::null();
  }
  std::vector<Node>::const_iterator ita;
  for (std::map<Node, Node>::iterator itm = msum.begin(); itm != msum.end();
       ++itm)
  {
    if (itm->first.isNull())
    {
      continue;
    }
    ita = std::find(args.begin(), args.end(), itm->first);
    if (ita != args.end())
    {
      Node veq_c;
      Node val;
      int ires = ArithMSum::isolate(itm->first, msum, veq_c, val, Kind::EQUAL);
      if (ires != 0 && veq_c.isNull() && isVarElim(itm->first, val))
      {
        var = itm->first;
        return val;
      }
    }
  }
  return Node::null();
}

Node QuantifiersRewriter::getVarElimEqBv(Node lit,
                                         const std::vector<Node>& args,
                                         Node& var) const
{
  if (TraceIsOn("quant-velim-bv"))
  {
    Trace("quant-velim-bv") << "Bv-Elim : " << lit << " varList = { ";
    for (const Node& v : args)
    {
      Trace("quant-velim-bv") << v << " ";
    }
    Trace("quant-velim-bv") << "} ?" << std::endl;
  }
  Assert(lit.getKind() == Kind::EQUAL);
  // TODO (#1494) : linearize the literal using utility

  // compute a subset active_args of the bound variables args that occur in lit
  std::vector<Node> active_args;
  computeArgVec(args, active_args, lit);

  BvInverter binv(d_opts);
  for (const Node& cvar : active_args)
  {
    // solve for the variable on this path using the inverter
    std::vector<unsigned> path;
    Node slit = binv.getPathToPv(lit, cvar, path);
    if (!slit.isNull())
    {
      Node slv = binv.solveBvLit(cvar, lit, path, nullptr);
      Trace("quant-velim-bv") << "...solution : " << slv << std::endl;
      if (!slv.isNull())
      {
        var = cvar;
        // if this is a proper variable elimination, that is, var = slv where
        // var is not in the free variables of slv, then we can return this
        // as the variable elimination for lit.
        if (isVarElim(var, slv))
        {
          return slv;
        }
      }
    }
    else
    {
      Trace("quant-velim-bv") << "...non-invertible path." << std::endl;
    }
  }

  return Node::null();
}

Node QuantifiersRewriter::getVarElimEqString(Node lit,
                                             const std::vector<Node>& args,
                                             Node& var) const
{
  Assert(lit.getKind() == Kind::EQUAL);
  NodeManager* nm = NodeManager::currentNM();
  for (unsigned i = 0; i < 2; i++)
  {
    if (lit[i].getKind() == Kind::STRING_CONCAT)
    {
      TypeNode stype = lit[i].getType();
      for (unsigned j = 0, nchildren = lit[i].getNumChildren(); j < nchildren;
           j++)
      {
        if (std::find(args.begin(), args.end(), lit[i][j]) != args.end())
        {
          var = lit[i][j];
          Node slv = lit[1 - i];
          std::vector<Node> preL(lit[i].begin(), lit[i].begin() + j);
          std::vector<Node> postL(lit[i].begin() + j + 1, lit[i].end());
          Node tpre = strings::utils::mkConcat(preL, stype);
          Node tpost = strings::utils::mkConcat(postL, stype);
          Node slvL = nm->mkNode(Kind::STRING_LENGTH, slv);
          Node tpreL = nm->mkNode(Kind::STRING_LENGTH, tpre);
          Node tpostL = nm->mkNode(Kind::STRING_LENGTH, tpost);
          slv = nm->mkNode(
              Kind::STRING_SUBSTR,
              slv,
              tpreL,
              nm->mkNode(
                  Kind::SUB, slvL, nm->mkNode(Kind::ADD, tpreL, tpostL)));
          // forall x. r ++ x ++ t = s => P( x )
          //   is equivalent to
          // r ++ s' ++ t = s => P( s' ) where
          // s' = substr( s, |r|, |s|-(|t|+|r|) ).
          // We apply this only if r,t,s do not contain free variables.
          if (!expr::hasFreeVar(slv))
          {
            return slv;
          }
        }
      }
    }
  }

  return Node::null();
}

bool QuantifiersRewriter::getVarElimLit(Node body,
                                        Node lit,
                                        bool pol,
                                        std::vector<Node>& args,
                                        std::vector<Node>& vars,
                                        std::vector<Node>& subs) const
{
  if (lit.getKind() == Kind::NOT)
  {
    lit = lit[0];
    pol = !pol;
    Assert(lit.getKind() != Kind::NOT);
  }
  NodeManager* nm = NodeManager::currentNM();
  Trace("var-elim-quant-debug")
      << "Eliminate : " << lit << ", pol = " << pol << "?" << std::endl;
  if (lit.getKind() == Kind::APPLY_TESTER && pol
      && lit[0].getKind() == Kind::BOUND_VARIABLE
      && d_opts.quantifiers.dtVarExpandQuant)
  {
    Trace("var-elim-dt") << "Expand datatype variable based on : " << lit
                         << std::endl;
    std::vector<Node>::iterator ita =
        std::find(args.begin(), args.end(), lit[0]);
    if (ita != args.end())
    {
      vars.push_back(lit[0]);
      Node tester = lit.getOperator();
      int index = datatypes::utils::indexOf(tester);
      const DType& dt = datatypes::utils::datatypeOf(tester);
      const DTypeConstructor& c = dt[index];
      std::vector<Node> newChildren;
      Node cons = c.getConstructor();
      TypeNode tspec;
      // take into account if parametric
      if (dt.isParametric())
      {
        TypeNode ltn = lit[0].getType();
        tspec = c.getInstantiatedConstructorType(ltn);
        cons = c.getInstantiatedConstructor(ltn);
      }
      else
      {
        tspec = cons.getType();
      }
      newChildren.push_back(cons);
      std::vector<Node> newVars;
      BoundVarManager* bvm = nm->getBoundVarManager();
      for (size_t j = 0, nargs = c.getNumArgs(); j < nargs; j++)
      {
        TypeNode tn = tspec[j];
        Node rn = nm->mkConstInt(Rational(j));
        Node cacheVal = BoundVarManager::getCacheValue(body, lit, rn);
        Node v = bvm->mkBoundVar<QRewDtExpandAttribute>(cacheVal, tn);
        newChildren.push_back(v);
        newVars.push_back(v);
      }
      subs.push_back(nm->mkNode(Kind::APPLY_CONSTRUCTOR, newChildren));
      Trace("var-elim-dt") << "...apply substitution " << subs[0] << "/"
                           << vars[0] << std::endl;
      args.erase(ita);
      args.insert(args.end(), newVars.begin(), newVars.end());
      return true;
    }
  }
  // all eliminations below guarded by varElimQuant()
  if (!d_opts.quantifiers.varElimQuant)
  {
    return false;
  }

  if (lit.getKind() == Kind::EQUAL)
  {
    if (pol || lit[0].getType().isBoolean())
    {
      for (unsigned i = 0; i < 2; i++)
      {
        bool tpol = pol;
        Node v_slv = lit[i];
        if (v_slv.getKind() == Kind::NOT)
        {
          v_slv = v_slv[0];
          tpol = !tpol;
        }
        std::vector<Node>::iterator ita =
            std::find(args.begin(), args.end(), v_slv);
        if (ita != args.end())
        {
          if (isVarElim(v_slv, lit[1 - i]))
          {
            Node slv = lit[1 - i];
            if (!tpol)
            {
              Assert(slv.getType().isBoolean());
              slv = slv.negate();
            }
            Trace("var-elim-quant")
                << "Variable eliminate based on equality : " << v_slv << " -> "
                << slv << std::endl;
            vars.push_back(v_slv);
            subs.push_back(slv);
            args.erase(ita);
            return true;
          }
        }
      }
    }
  }
  if (lit.getKind() == Kind::BOUND_VARIABLE)
  {
    std::vector< Node >::iterator ita = std::find( args.begin(), args.end(), lit );
    if( ita!=args.end() ){
      Trace("var-elim-bool") << "Variable eliminate : " << lit << std::endl;
      vars.push_back( lit );
      subs.push_back( NodeManager::currentNM()->mkConst( pol ) );
      args.erase( ita );
      return true;
    }
  }
  if (lit.getKind() == Kind::EQUAL && pol)
  {
    Node var;
    Node slv = getVarElimEq(lit, args, var);
    if (!slv.isNull())
    {
      Assert(!var.isNull());
      std::vector<Node>::iterator ita =
          std::find(args.begin(), args.end(), var);
      Assert(ita != args.end());
      Trace("var-elim-quant")
          << "Variable eliminate based on theory-specific solving : " << var
          << " -> " << slv << std::endl;
      Assert(!expr::hasSubterm(slv, var));
      Assert(slv.getType() == var.getType());
      vars.push_back(var);
      subs.push_back(slv);
      args.erase(ita);
      return true;
    }
  }
  return false;
}

bool QuantifiersRewriter::getVarElim(Node body,
                                     std::vector<Node>& args,
                                     std::vector<Node>& vars,
                                     std::vector<Node>& subs) const
{
  return getVarElimInternal(body, body, false, args, vars, subs);
}

bool QuantifiersRewriter::getVarElimInternal(Node body,
                                             Node n,
                                             bool pol,
                                             std::vector<Node>& args,
                                             std::vector<Node>& vars,
                                             std::vector<Node>& subs) const
{
  Kind nk = n.getKind();
  while (nk == Kind::NOT)
  {
    n = n[0];
    pol = !pol;
    nk = n.getKind();
  }
  if ((nk == Kind::AND && pol) || (nk == Kind::OR && !pol))
  {
    for (const Node& cn : n)
    {
      if (getVarElimInternal(body, cn, pol, args, vars, subs))
      {
        return true;
      }
    }
    return false;
  }
  return getVarElimLit(body, n, pol, args, vars, subs);
}

bool QuantifiersRewriter::hasVarElim(Node n,
                                     bool pol,
                                     std::vector<Node>& args) const
{
  std::vector< Node > vars;
  std::vector< Node > subs;
  return getVarElimInternal(n, n, pol, args, vars, subs);
}

bool QuantifiersRewriter::getVarElimIneq(Node body,
                                         std::vector<Node>& args,
                                         std::vector<Node>& bounds,
                                         std::vector<Node>& subs,
                                         QAttributes& qa)
{
  Trace("var-elim-quant-debug") << "getVarElimIneq " << body << std::endl;
  // For each variable v, we compute a set of implied bounds in the body
  // of the quantified formula.
  //   num_bounds[x][-1] stores the entailed lower bounds for x
  //   num_bounds[x][1] stores the entailed upper bounds for x
  //   num_bounds[x][0] stores the entailed disequalities for x
  // These bounds are stored in a map that maps the literal for the bound to
  // its required polarity. For example, for quantified formula
  //   (forall ((x Int)) (or (= x 0) (>= x a)))
  // we have:
  //   num_bounds[x][0] contains { x -> { (= x 0) -> false } }
  //   num_bounds[x][-1] contains { x -> { (>= x a) -> false } }
  // This method succeeds in eliminating x if its only occurrences are in
  // entailed disequalities, and one kind of bound. This is the case for the
  // above quantified formula, which can be rewritten to false. The reason
  // is that we can always chose a value for x that is arbitrarily large (resp.
  // small) to satisfy all disequalities and inequalities for x.
  std::map<Node, std::map<int, std::map<Node, bool>>> num_bounds;
  // The set of variables that we know we can not eliminate
  std::unordered_set<Node> ineligVars;
  // compute the entailed literals
  QuantPhaseReq qpr(body);
  // map to track which literals we have already processed, and hence can be
  // excluded from the free variables check in the latter half of this method.
  std::map<Node, int> processed;
  for (const std::pair<const Node, bool>& pr : qpr.d_phase_reqs)
  {
    // an inequality that is entailed with a given polarity
    Node lit = pr.first;
    bool pol = pr.second;
    Trace("var-elim-quant-debug") << "Process inequality bounds : " << lit
                                  << ", pol = " << pol << "..." << std::endl;
    bool canSolve = lit.getKind() == Kind::GEQ
                    || (lit.getKind() == Kind::EQUAL
                        && lit[0].getType().isRealOrInt() && !pol);
    if (!canSolve)
    {
      continue;
    }
    // solve the inequality
    std::map<Node, Node> msum;
    if (!ArithMSum::getMonomialSumLit(lit, msum))
    {
      // not an inequality, cannot use
      continue;
    }
    processed[lit] = pol ? -1 : 1;
    for (const std::pair<const Node, Node>& m : msum)
    {
      if (!m.first.isNull() && ineligVars.find(m.first) == ineligVars.end())
      {
        std::vector<Node>::iterator ita =
            std::find(args.begin(), args.end(), m.first);
        if (ita != args.end())
        {
          // store that this literal is upper/lower bound for itm->first
          Node veq_c;
          Node val;
          int ires =
              ArithMSum::isolate(m.first, msum, veq_c, val, lit.getKind());
          if (ires != 0 && veq_c.isNull())
          {
            if (lit.getKind() == Kind::GEQ)
            {
              bool is_upper = pol != (ires == 1);
              Trace("var-elim-ineq-debug")
                  << lit << " is a " << (is_upper ? "upper" : "lower")
                  << " bound for " << m.first << std::endl;
              Trace("var-elim-ineq-debug")
                  << "  pol/ires = " << pol << " " << ires << std::endl;
              num_bounds[m.first][is_upper ? 1 : -1][lit] = pol;
            }
            else
            {
              Trace("var-elim-ineq-debug")
                  << lit << " is a disequality for " << m.first << std::endl;
              num_bounds[m.first][0][lit] = pol;
            }
          }
          else
          {
            Trace("var-elim-ineq-debug")
                << "...ineligible " << m.first
                << " since it cannot be solved for (" << ires << ", " << veq_c
                << ")." << std::endl;
            num_bounds.erase(m.first);
            ineligVars.insert(m.first);
          }
        }
        else
        {
          // compute variables in itm->first, these are not eligible for
          // elimination
          std::unordered_set<Node> fvs;
          expr::getFreeVariables(m.first, fvs);
          for (const Node& v : fvs)
          {
            Trace("var-elim-ineq-debug")
                << "...ineligible " << v
                << " since it is contained in monomial." << std::endl;
            num_bounds.erase(v);
            ineligVars.insert(v);
          }
        }
      }
    }
  }

  // collect all variables that have only upper/lower bounds
  std::map<Node, bool> elig_vars;
  for (const std::pair<const Node, std::map<int, std::map<Node, bool>>>& nb :
       num_bounds)
  {
    if (nb.second.find(1) == nb.second.end())
    {
      Trace("var-elim-ineq-debug")
          << "Variable " << nb.first << " has only lower bounds." << std::endl;
      elig_vars[nb.first] = false;
    }
    else if (nb.second.find(-1) == nb.second.end())
    {
      Trace("var-elim-ineq-debug")
          << "Variable " << nb.first << " has only upper bounds." << std::endl;
      elig_vars[nb.first] = true;
    }
  }
  if (elig_vars.empty())
  {
    return false;
  }
  std::vector<Node> inactive_vars;
  std::map<Node, std::map<int, bool> > visited;
  // traverse the body, invalidate variables if they occur in places other than
  // the bounds they occur in
  std::unordered_map<TNode, std::unordered_set<int>> evisited;
  std::vector<TNode> evisit;
  std::vector<int> evisit_pol;
  TNode ecur;
  int ecur_pol;
  evisit.push_back(body);
  evisit_pol.push_back(1);
  if (!qa.d_ipl.isNull())
  {
    // do not eliminate variables that occur in the annotation
    evisit.push_back(qa.d_ipl);
    evisit_pol.push_back(0);
  }
  do
  {
    ecur = evisit.back();
    evisit.pop_back();
    ecur_pol = evisit_pol.back();
    evisit_pol.pop_back();
    std::unordered_set<int>& epp = evisited[ecur];
    if (epp.find(ecur_pol) == epp.end())
    {
      epp.insert(ecur_pol);
      if (elig_vars.find(ecur) != elig_vars.end())
      {
        // variable contained in a place apart from bounds, no longer eligible
        // for elimination
        elig_vars.erase(ecur);
        Trace("var-elim-ineq-debug") << "...found occurrence of " << ecur
                                     << ", mark ineligible" << std::endl;
      }
      else
      {
        bool rec = true;
        bool pol = ecur_pol >= 0;
        bool hasPol = ecur_pol != 0;
        if (hasPol)
        {
          std::map<Node, int>::iterator itx = processed.find(ecur);
          if (itx != processed.end() && itx->second == ecur_pol)
          {
            // already processed this literal as a bound
            rec = false;
          }
        }
        if (rec)
        {
          for (unsigned j = 0, size = ecur.getNumChildren(); j < size; j++)
          {
            bool newHasPol;
            bool newPol;
            QuantPhaseReq::getPolarity(ecur, j, hasPol, pol, newHasPol, newPol);
            evisit.push_back(ecur[j]);
            evisit_pol.push_back(newHasPol ? (newPol ? 1 : -1) : 0);
          }
        }
      }
    }
  } while (!evisit.empty() && !elig_vars.empty());

  bool ret = false;
  NodeManager* nm = NodeManager::currentNM();
  for (const std::pair<const Node, bool>& ev : elig_vars)
  {
    Node v = ev.first;
    Trace("var-elim-ineq-debug")
        << v << " is eligible for elimination." << std::endl;
    // do substitution corresponding to infinite projection, all literals
    // involving unbounded variable go to true/false
    // disequalities of eligible variables are also eliminated
    std::map<int, std::map<Node, bool>>& nbv = num_bounds[v];
    for (size_t i = 0; i < 2; i++)
    {
      size_t nindex = i == 0 ? (elig_vars[v] ? 1 : -1) : 0;
      for (const std::pair<const Node, bool>& nb : nbv[nindex])
      {
        Trace("var-elim-ineq-debug")
            << "  subs : " << nb.first << " -> " << nb.second << std::endl;
        bounds.push_back(nb.first);
        subs.push_back(nm->mkConst(nb.second));
      }
    }
    // eliminate from args
    std::vector<Node>::iterator ita = std::find(args.begin(), args.end(), v);
    Assert(ita != args.end());
    args.erase(ita);
    ret = true;
  }
  return ret;
}

Node QuantifiersRewriter::computeVarElimination(Node body,
                                                std::vector<Node>& args,
                                                QAttributes& qa) const
{
  if (!d_opts.quantifiers.varElimQuant && !d_opts.quantifiers.dtVarExpandQuant
      && !d_opts.quantifiers.varIneqElimQuant)
  {
    return body;
  }
  Trace("var-elim-quant-debug")
      << "computeVarElimination " << body << std::endl;
  Node prev;
  while (prev != body && !args.empty())
  {
    prev = body;

    std::vector<Node> vars;
    std::vector<Node> subs;
    // standard variable elimination
    if (d_opts.quantifiers.varElimQuant)
    {
      getVarElim(body, args, vars, subs);
    }
    // variable elimination based on one-direction inequalities
    if (vars.empty() && d_opts.quantifiers.varIneqElimQuant)
    {
      getVarElimIneq(body, args, vars, subs, qa);
    }
    // if we eliminated a variable, update body and reprocess
    if (!vars.empty())
    {
      Trace("var-elim-quant-debug")
          << "VE " << vars.size() << "/" << args.size() << std::endl;
      Assert(vars.size() == subs.size());
      // remake with eliminated nodes
      body =
          body.substitute(vars.begin(), vars.end(), subs.begin(), subs.end());
      if (!qa.d_ipl.isNull())
      {
        qa.d_ipl = qa.d_ipl.substitute(
            vars.begin(), vars.end(), subs.begin(), subs.end());
      }
      Trace("var-elim-quant") << "Return " << body << std::endl;
    }
  }
  return body;
}

Node QuantifiersRewriter::computePrenex(Node q,
                                        Node body,
                                        std::unordered_set<Node>& args,
                                        std::unordered_set<Node>& nargs,
                                        bool pol,
                                        bool prenexAgg) const
{
  NodeManager* nm = NodeManager::currentNM();
  Kind k = body.getKind();
  if (k == Kind::FORALL)
  {
    if ((pol || prenexAgg)
        && (d_opts.quantifiers.prenexQuantUser
            || !QuantAttributes::hasPattern(body)))
    {
      std::vector< Node > terms;
      std::vector< Node > subs;
      BoundVarManager* bvm = nm->getBoundVarManager();
      //for doing prenexing of same-signed quantifiers
      //must rename each variable that already exists
      for (const Node& v : body[0])
      {
        terms.push_back(v);
        TypeNode vt = v.getType();
        Node vv;
        if (!q.isNull())
        {
          // We cache based on the original quantified formula, the subformula
          // that we are pulling variables from (body), and the variable v.
          // The argument body is required since in rare cases, two subformulas
          // may share the same variables. This is the case for define-fun
          // or inferred substitutions that contain quantified formulas.
          Node cacheVal = BoundVarManager::getCacheValue(q, body, v);
          vv = bvm->mkBoundVar<QRewPrenexAttribute>(cacheVal, vt);
        }
        else
        {
          // not specific to a quantified formula, use normal
          vv = nm->mkBoundVar(vt);
        }
        subs.push_back(vv);
      }
      if (pol)
      {
        args.insert(subs.begin(), subs.end());
      }
      else
      {
        nargs.insert(subs.begin(), subs.end());
      }
      Node newBody = body[1];
      newBody = newBody.substitute( terms.begin(), terms.end(), subs.begin(), subs.end() );
      return newBody;
    }
  //must remove structure
  }
  else if (prenexAgg && k == Kind::ITE && body.getType().isBoolean())
  {
    Node nn = nm->mkNode(Kind::AND,
                         nm->mkNode(Kind::OR, body[0].notNode(), body[1]),
                         nm->mkNode(Kind::OR, body[0], body[2]));
    return computePrenex(q, nn, args, nargs, pol, prenexAgg);
  }
  else if (prenexAgg && k == Kind::EQUAL && body[0].getType().isBoolean())
  {
    Node nn = nm->mkNode(Kind::AND,
                         nm->mkNode(Kind::OR, body[0].notNode(), body[1]),
                         nm->mkNode(Kind::OR, body[0], body[1].notNode()));
    return computePrenex(q, nn, args, nargs, pol, prenexAgg);
  }else if( body.getType().isBoolean() ){
    Assert(k != Kind::EXISTS);
    bool childrenChanged = false;
    std::vector< Node > newChildren;
    for (size_t i = 0, nchild = body.getNumChildren(); i < nchild; i++)
    {
      bool newHasPol;
      bool newPol;
      QuantPhaseReq::getPolarity( body, i, true, pol, newHasPol, newPol );
      if (!newHasPol)
      {
        newChildren.push_back( body[i] );
        continue;
      }
      Node n = computePrenex(q, body[i], args, nargs, newPol, prenexAgg);
      newChildren.push_back(n);
      childrenChanged = n != body[i] || childrenChanged;
    }
    if( childrenChanged ){
      if (k == Kind::NOT && newChildren[0].getKind() == Kind::NOT)
      {
        return newChildren[0][0];
      }
      return nm->mkNode(k, newChildren);
    }
  }
  return body;
}

Node QuantifiersRewriter::computeSplit(std::vector<Node>& args,
                                       Node body,
                                       QAttributes& qa) const
{
  Assert(body.getKind() == Kind::OR);
  size_t eqc_count = 0;
  size_t eqc_active = 0;
  std::map< Node, int > var_to_eqc;
  std::map< int, std::vector< Node > > eqc_to_var;
  std::map< int, std::vector< Node > > eqc_to_lit;

  std::vector<Node> lits;

  for( unsigned i=0; i<body.getNumChildren(); i++ ){
    //get variables contained in the literal
    Node n = body[i];
    std::vector< Node > lit_args;
    computeArgVec( args, lit_args, n );
    if( lit_args.empty() ){
      lits.push_back( n );
    }else {
      //collect the equivalence classes this literal belongs to, and the new variables it contributes
      std::vector< int > eqcs;
      std::vector< Node > lit_new_args;
      //for each variable in literal
      for( unsigned j=0; j<lit_args.size(); j++) {
        //see if the variable has already been found
        if (var_to_eqc.find(lit_args[j])!=var_to_eqc.end()) {
          int eqc = var_to_eqc[lit_args[j]];
          if (std::find(eqcs.begin(), eqcs.end(), eqc)==eqcs.end()) {
            eqcs.push_back(eqc);
          }
<<<<<<< HEAD
        }
        else
        {
=======
        }else{
>>>>>>> a287aabd
          lit_new_args.push_back(lit_args[j]);
        }
      }
      if (eqcs.empty()) {
        eqcs.push_back(eqc_count);
        eqc_count++;
        eqc_active++;
      }

      int eqcz = eqcs[0];
      //merge equivalence classes with eqcz
      for (unsigned j=1; j<eqcs.size(); j++) {
        int eqc = eqcs[j];
        //move all variables from equivalence class
        for (unsigned k=0; k<eqc_to_var[eqc].size(); k++) {
          Node v = eqc_to_var[eqc][k];
          var_to_eqc[v] = eqcz;
          eqc_to_var[eqcz].push_back(v);
        }
        eqc_to_var.erase(eqc);
        //move all literals from equivalence class
        for (unsigned k=0; k<eqc_to_lit[eqc].size(); k++) {
          Node l = eqc_to_lit[eqc][k];
          eqc_to_lit[eqcz].push_back(l);
        }
        eqc_to_lit.erase(eqc);
        eqc_active--;
      }
      //add variables to equivalence class
      for (unsigned j=0; j<lit_new_args.size(); j++) {
        var_to_eqc[lit_new_args[j]] = eqcz;
        eqc_to_var[eqcz].push_back(lit_new_args[j]);
      }
      //add literal to equivalence class
      eqc_to_lit[eqcz].push_back(n);
    }
  }
  if ( eqc_active>1 || !lits.empty() || var_to_eqc.size()!=args.size() ){
    NodeManager* nm = NodeManager::currentNM();
    Trace("clause-split-debug") << "Split quantified formula with body " << body << std::endl;
    Trace("clause-split-debug") << "   Ground literals: " << std::endl;
    for( size_t i=0; i<lits.size(); i++) {
      Trace("clause-split-debug") << "      " << lits[i] << std::endl;
    }
    Trace("clause-split-debug") << std::endl;
    Trace("clause-split-debug") << "Equivalence classes: " << std::endl;
    for (std::map< int, std::vector< Node > >::iterator it = eqc_to_lit.begin(); it != eqc_to_lit.end(); ++it ){
      Trace("clause-split-debug") << "   Literals: " << std::endl;
      for (size_t i=0; i<it->second.size(); i++) {
        Trace("clause-split-debug") << "      " << it->second[i] << std::endl;
      }
      int eqc = it->first;
      Trace("clause-split-debug") << "   Variables: " << std::endl;
      for (size_t i=0; i<eqc_to_var[eqc].size(); i++) {
        Trace("clause-split-debug") << "      " << eqc_to_var[eqc][i] << std::endl;
      }
      Trace("clause-split-debug") << std::endl;
      Node bvl = NodeManager::currentNM()->mkNode(Kind::BOUND_VAR_LIST,
                                                  eqc_to_var[eqc]);
      Node bd = it->second.size() == 1 ? it->second[0]
                                       : nm->mkNode(Kind::OR, it->second);
      Node fa = nm->mkNode(Kind::FORALL, bvl, bd);
      lits.push_back(fa);
    }
    Assert(!lits.empty());
    Node nf = lits.size() == 1
                  ? lits[0]
                  : NodeManager::currentNM()->mkNode(Kind::OR, lits);
    Trace("clause-split-debug") << "Made node : " << nf << std::endl;
    return nf;
  }else{
    return mkForAll( args, body, qa );
  }
}

Node QuantifiersRewriter::mkForAll(const std::vector<Node>& args,
                                   Node body,
                                   QAttributes& qa)
{
  if (args.empty())
  {
    return body;
  }
  NodeManager* nm = NodeManager::currentNM();
  std::vector<Node> children;
  children.push_back(nm->mkNode(Kind::BOUND_VAR_LIST, args));
  children.push_back(body);
  if (!qa.d_ipl.isNull())
  {
    children.push_back(qa.d_ipl);
  }
  return nm->mkNode(Kind::FORALL, children);
}

Node QuantifiersRewriter::mkForall(const std::vector<Node>& args,
                                   Node body,
                                   bool marked)
{
  std::vector< Node > iplc;
  return mkForall( args, body, iplc, marked );
}

Node QuantifiersRewriter::mkForall(const std::vector<Node>& args,
                                   Node body,
                                   std::vector<Node>& iplc,
                                   bool marked)
{
  if (args.empty())
  {
    return body;
  }
  NodeManager* nm = NodeManager::currentNM();
  std::vector<Node> children;
  children.push_back(nm->mkNode(Kind::BOUND_VAR_LIST, args));
  children.push_back(body);
  if (marked)
  {
    SkolemManager* sm = nm->getSkolemManager();
    Node avar = sm->mkDummySkolem("id", nm->booleanType());
    QuantIdNumAttribute ida;
    avar.setAttribute(ida, 0);
    iplc.push_back(nm->mkNode(Kind::INST_ATTRIBUTE, avar));
  }
  if (!iplc.empty())
  {
    children.push_back(nm->mkNode(Kind::INST_PATTERN_LIST, iplc));
  }
  return nm->mkNode(Kind::FORALL, children);
}

//computes miniscoping, also eliminates variables that do not occur free in body
Node QuantifiersRewriter::computeMiniscoping(Node q,
                                             QAttributes& qa,
                                             bool miniscopeConj,
                                             bool miniscopeFv) const
{
  NodeManager* nm = NodeManager::currentNM();
  std::vector<Node> args(q[0].begin(), q[0].end());
  Node body = q[1];
  if (body.getKind() == Kind::AND)
  {
    // aggressive miniscoping implies that structural miniscoping should
    // be applied first
    if (miniscopeConj)
    {
      BoundVarManager* bvm = nm->getBoundVarManager();
      // Break apart the quantifed formula
      // forall x. P1 ^ ... ^ Pn ---> forall x. P1 ^ ... ^ forall x. Pn
      NodeBuilder t(Kind::AND);
      std::vector<Node> argsc;
      for (size_t i = 0, nchild = body.getNumChildren(); i < nchild; i++)
      {
        if (argsc.empty())
        {
          // If not done so, we must create fresh copy of args. This is to
          // ensure that quantified formulas do not reuse variables.
          for (const Node& v : q[0])
          {
            TypeNode vt = v.getType();
            Node cacheVal = BoundVarManager::getCacheValue(q, v, i);
            Node vv = bvm->mkBoundVar<QRewMiniscopeAttribute>(cacheVal, vt);
            argsc.push_back(vv);
          }
        }
        Node b = body[i];
        Node bodyc =
            b.substitute(args.begin(), args.end(), argsc.begin(), argsc.end());
        if (b == bodyc)
        {
          // Did not contain variables in args, thus it is ground. Since we did
          // not use them, we keep the variables argsc for the next child.
          t << b;
        }
        else
        {
          // make the miniscoped quantified formula
          Node cbvl = nm->mkNode(Kind::BOUND_VAR_LIST, argsc);
          Node qq = nm->mkNode(Kind::FORALL, cbvl, bodyc);
          t << qq;
          // We used argsc, clear so we will construct a fresh copy above.
          argsc.clear();
        }
      }
      Node retVal = t;
      return retVal;
    }
  }
  else if (body.getKind() == Kind::OR)
  {
    if (miniscopeFv)
    {
      //splitting subsumes free variable miniscoping, apply it with higher priority
      return computeSplit( args, body, qa );
    }
  }
  else if (body.getKind() == Kind::NOT)
  {
    Assert(isLiteral(body[0]));
  }
  //remove variables that don't occur
  std::vector< Node > activeArgs;
  computeArgVec2( args, activeArgs, body, qa.d_ipl );
  return mkForAll( activeArgs, body, qa );
}

Node QuantifiersRewriter::computeAggressiveMiniscoping(std::vector<Node>& args,
                                                       Node body) const
{
  std::map<Node, std::vector<Node> > varLits;
  std::map<Node, std::vector<Node> > litVars;
  if (body.getKind() == Kind::OR)
  {
    Trace("ag-miniscope") << "compute aggressive miniscoping on " << body << std::endl;
    for (size_t i = 0; i < body.getNumChildren(); i++) {
      std::vector<Node> activeArgs;
      computeArgVec(args, activeArgs, body[i]);
      for (unsigned j = 0; j < activeArgs.size(); j++) {
        varLits[activeArgs[j]].push_back(body[i]);
      }
      std::vector<Node>& lit_body_i = litVars[body[i]];
      std::vector<Node>::iterator lit_body_i_begin = lit_body_i.begin();
      std::vector<Node>::const_iterator active_begin = activeArgs.begin();
      std::vector<Node>::const_iterator active_end = activeArgs.end();
      lit_body_i.insert(lit_body_i_begin, active_begin, active_end);
    }
    //find the variable in the least number of literals
    Node bestVar;
    for( std::map< Node, std::vector<Node> >::iterator it = varLits.begin(); it != varLits.end(); ++it ){
      if( bestVar.isNull() || varLits[bestVar].size()>it->second.size() ){
        bestVar = it->first;
      }
    }
    Trace("ag-miniscope-debug") << "Best variable " << bestVar << " occurs in " << varLits[bestVar].size() << "/ " << body.getNumChildren() << " literals." << std::endl;
    if( !bestVar.isNull() && varLits[bestVar].size()<body.getNumChildren() ){
      //we can miniscope
      Trace("ag-miniscope") << "Miniscope on " << bestVar << std::endl;
      //make the bodies
      std::vector<Node> qlit1;
      qlit1.insert( qlit1.begin(), varLits[bestVar].begin(), varLits[bestVar].end() );
      std::vector<Node> qlitt;
      //for all literals not containing bestVar
      for( size_t i=0; i<body.getNumChildren(); i++ ){
        if( std::find( qlit1.begin(), qlit1.end(), body[i] )==qlit1.end() ){
          qlitt.push_back( body[i] );
        }
      }
      //make the variable lists
      std::vector<Node> qvl1;
      std::vector<Node> qvl2;
      std::vector<Node> qvsh;
      for( unsigned i=0; i<args.size(); i++ ){
        bool found1 = false;
        bool found2 = false;
        for( size_t j=0; j<varLits[args[i]].size(); j++ ){
          if( !found1 && std::find( qlit1.begin(), qlit1.end(), varLits[args[i]][j] )!=qlit1.end() ){
            found1 = true;
          }else if( !found2 && std::find( qlitt.begin(), qlitt.end(), varLits[args[i]][j] )!=qlitt.end() ){
            found2 = true;
          }
          if( found1 && found2 ){
            break;
          }
        }
        if( found1 ){
          if( found2 ){
            qvsh.push_back( args[i] );
          }else{
            qvl1.push_back( args[i] );
          }
        }else{
          Assert(found2);
          qvl2.push_back( args[i] );
        }
      }
      Assert(!qvl1.empty());
      //check for literals that only contain shared variables
      std::vector<Node> qlitsh;
      std::vector<Node> qlit2;
      for( size_t i=0; i<qlitt.size(); i++ ){
        bool hasVar2 = false;
        for( size_t j=0; j<litVars[qlitt[i]].size(); j++ ){
          if( std::find( qvl2.begin(), qvl2.end(), litVars[qlitt[i]][j] )!=qvl2.end() ){
            hasVar2 = true;
            break;
          }
        }
        if( hasVar2 ){
          qlit2.push_back( qlitt[i] );
        }else{
          qlitsh.push_back( qlitt[i] );
        }
      }
      varLits.clear();
      litVars.clear();
      Trace("ag-miniscope-debug") << "Split into literals : " << qlit1.size() << " / " << qlit2.size() << " / " << qlitsh.size();
      Trace("ag-miniscope-debug") << ", variables : " << qvl1.size() << " / " << qvl2.size() << " / " << qvsh.size() << std::endl;
      Node n1 = qlit1.size() == 1
                    ? qlit1[0]
                    : NodeManager::currentNM()->mkNode(Kind::OR, qlit1);
      n1 = computeAggressiveMiniscoping( qvl1, n1 );
      qlitsh.push_back( n1 );
      if( !qlit2.empty() ){
        Node n2 = qlit2.size() == 1
                      ? qlit2[0]
                      : NodeManager::currentNM()->mkNode(Kind::OR, qlit2);
        n2 = computeAggressiveMiniscoping( qvl2, n2 );
        qlitsh.push_back( n2 );
      }
      Node n = NodeManager::currentNM()->mkNode(Kind::OR, qlitsh);
      if( !qvsh.empty() ){
        Node bvl = NodeManager::currentNM()->mkNode(Kind::BOUND_VAR_LIST, qvsh);
        n = NodeManager::currentNM()->mkNode(Kind::FORALL, bvl, n);
      }
      Trace("ag-miniscope") << "Return " << n << " for " << body << std::endl;
      return n;
    }
  }
  QAttributes qa;
  return mkForAll( args, body, qa );
}

bool QuantifiersRewriter::isStandard(const Node& q, const Options& opts)
{
  QAttributes qa;
  QuantAttributes::computeQuantAttributes(q, qa);
  return isStandard(qa, opts);
}

bool QuantifiersRewriter::isStandard(QAttributes& qa, const Options& opts)
{
  bool is_strict_trigger =
      qa.d_hasPattern
      && opts.quantifiers.userPatternsQuant == options::UserPatMode::STRICT;
  return qa.isStandard() && !is_strict_trigger;
}

bool QuantifiersRewriter::doOperation(Node q,
                                      RewriteStep computeOption,
                                      QAttributes& qa) const
{
  bool is_strict_trigger =
      qa.d_hasPattern
      && d_opts.quantifiers.userPatternsQuant == options::UserPatMode::STRICT;
  bool is_std = isStandard(qa, d_opts);
  if (computeOption == COMPUTE_ELIM_SYMBOLS)
  {
    return true;
  }
  else if (computeOption == COMPUTE_MINISCOPING)
  {
    return is_std;
  }
  else if (computeOption == COMPUTE_AGGRESSIVE_MINISCOPING)
  {
    return d_opts.quantifiers.miniscopeQuant == options::MiniscopeQuantMode::AGG
           && is_std;
  }
  else if (computeOption == COMPUTE_EXT_REWRITE)
  {
    return d_opts.quantifiers.extRewriteQuant;
  }
  else if (computeOption == COMPUTE_PROCESS_TERMS)
  {
    return true;
  }
  else if (computeOption == COMPUTE_COND_SPLIT)
  {
    return (d_opts.quantifiers.iteDtTesterSplitQuant
            || d_opts.quantifiers.condVarSplitQuant
                   != options::CondVarSplitQuantMode::OFF)
           && !is_strict_trigger;
  }
  else if (computeOption == COMPUTE_PRENEX)
  {
    // do not prenex to pull variables into those with user patterns
    if (!d_opts.quantifiers.prenexQuantUser && qa.d_hasPattern)
    {
      return false;
    }
    if (qa.d_hasPool)
    {
      return false;
    }
    return d_opts.quantifiers.prenexQuant != options::PrenexQuantMode::NONE
           && d_opts.quantifiers.miniscopeQuant
                  != options::MiniscopeQuantMode::AGG
           && is_std;
  }
  else if (computeOption == COMPUTE_VAR_ELIMINATION)
  {
    return (d_opts.quantifiers.varElimQuant
            || d_opts.quantifiers.dtVarExpandQuant)
           && is_std;
  }
  else
  {
    return false;
  }
}

//general method for computing various rewrites
Node QuantifiersRewriter::computeOperation(Node f,
                                           RewriteStep computeOption,
                                           QAttributes& qa) const
{
  Trace("quantifiers-rewrite-debug") << "Compute operation " << computeOption << " on " << f << " " << qa.d_qid_num << std::endl;
  if (computeOption == COMPUTE_MINISCOPING)
  {
    if (d_opts.quantifiers.prenexQuant == options::PrenexQuantMode::NORMAL)
    {
      if( !qa.d_qid_num.isNull() ){
        //already processed this, return self
        return f;
      }
    }
    bool miniscopeConj = doMiniscopeConj(d_opts);
    bool miniscopeFv = doMiniscopeFv(d_opts);
    //return directly
    return computeMiniscoping(f, qa, miniscopeConj, miniscopeFv);
  }
  std::vector<Node> args(f[0].begin(), f[0].end());
  Node n = f[1];
  if (computeOption == COMPUTE_ELIM_SYMBOLS)
  {
    n = computeElimSymbols(n);
  }else if( computeOption==COMPUTE_AGGRESSIVE_MINISCOPING ){
    return computeAggressiveMiniscoping( args, n );
  }
  else if (computeOption == COMPUTE_EXT_REWRITE)
  {
    return computeExtendedRewrite(f, qa);
  }
  else if (computeOption == COMPUTE_PROCESS_TERMS)
  {
    n = computeProcessTerms(f, args, n, qa);
  }
  else if (computeOption == COMPUTE_COND_SPLIT)
  {
    n = computeCondSplit(n, args, qa);
  }
  else if (computeOption == COMPUTE_PRENEX)
  {
    if (d_opts.quantifiers.prenexQuant == options::PrenexQuantMode::NORMAL)
    {
      //will rewrite at preprocess time
      return f;
    }
    else
    {
      std::unordered_set<Node> argsSet, nargsSet;
      n = computePrenex(f, n, argsSet, nargsSet, true, false);
      Assert(nargsSet.empty());
      args.insert(args.end(), argsSet.begin(), argsSet.end());
    }
  }
  else if (computeOption == COMPUTE_VAR_ELIMINATION)
  {
    n = computeVarElimination( n, args, qa );
  }
  Trace("quantifiers-rewrite-debug") << "Compute Operation: return " << n << ", " << args.size() << std::endl;
  if( f[1]==n && args.size()==f[0].getNumChildren() ){
    return f;
  }else{
    if( args.empty() ){
      return n;
    }else{
      std::vector< Node > children;
      children.push_back(
          NodeManager::currentNM()->mkNode(Kind::BOUND_VAR_LIST, args));
      children.push_back( n );
      if( !qa.d_ipl.isNull() && args.size()==f[0].getNumChildren() ){
        children.push_back( qa.d_ipl );
      }
      return NodeManager::currentNM()->mkNode(Kind::FORALL, children);
    }
  }
}
bool QuantifiersRewriter::doMiniscopeConj(const Options& opts)
{
  options::MiniscopeQuantMode mqm = opts.quantifiers.miniscopeQuant;
  return mqm == options::MiniscopeQuantMode::CONJ_AND_FV
         || mqm == options::MiniscopeQuantMode::CONJ
         || mqm == options::MiniscopeQuantMode::AGG;
}

bool QuantifiersRewriter::doMiniscopeFv(const Options& opts)
{
  options::MiniscopeQuantMode mqm = opts.quantifiers.miniscopeQuant;
  return mqm == options::MiniscopeQuantMode::CONJ_AND_FV
         || mqm == options::MiniscopeQuantMode::FV
         || mqm == options::MiniscopeQuantMode::AGG;
}

bool QuantifiersRewriter::isPrenexNormalForm( Node n ) {
  if (n.getKind() == Kind::FORALL)
  {
    return n[1].getKind() != Kind::FORALL && isPrenexNormalForm(n[1]);
  }
  else if (n.getKind() == Kind::NOT)
  {
    return n[0].getKind() != Kind::NOT && isPrenexNormalForm(n[0]);
  }
  else
  {
    return !expr::hasClosure(n);
  }
}

}  // namespace quantifiers
}  // namespace theory
}  // namespace cvc5::internal<|MERGE_RESOLUTION|>--- conflicted
+++ resolved
@@ -1640,13 +1640,7 @@
           if (std::find(eqcs.begin(), eqcs.end(), eqc)==eqcs.end()) {
             eqcs.push_back(eqc);
           }
-<<<<<<< HEAD
-        }
-        else
-        {
-=======
         }else{
->>>>>>> a287aabd
           lit_new_args.push_back(lit_args[j]);
         }
       }
