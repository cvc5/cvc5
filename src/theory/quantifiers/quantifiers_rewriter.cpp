--- conflicted
+++ resolved
@@ -1734,25 +1734,8 @@
   NodeManager* nm = NodeManager::currentNM();
   std::vector<Node> args(q[0].begin(), q[0].end());
   Node body = q[1];
-<<<<<<< HEAD
-  if( body.getKind()==FORALL ){
-    //combine prenex
-    std::vector< Node > newArgs;
-    newArgs.insert(newArgs.end(), q[0].begin(), q[0].end());
-    for (const Node& v : body[0])
-    {
-      // check for shadowing
-      if (std::find(newArgs.begin(), newArgs.end(), v) == newArgs.end())
-      {
-        newArgs.push_back(v);
-      }
-    }
-    return mkForAll(newArgs, body[1], qa);
-  }else if( body.getKind()==AND ){
-=======
   if (body.getKind() == AND)
   {
->>>>>>> 9a20c372
     // aggressive miniscoping implies that structural miniscoping should
     // be applied first
     if (miniscopeConj)
