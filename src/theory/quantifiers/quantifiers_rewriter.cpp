/******************************************************************************
 * Top contributors (to current version):
 *   Andrew Reynolds, Aina Niemetz, Morgan Deters
 *
 * This file is part of the cvc5 project.
 *
 * Copyright (c) 2009-2024 by the authors listed in the file AUTHORS
 * in the top-level source directory and their institutional affiliations.
 * All rights reserved.  See the file COPYING in the top-level source
 * directory for licensing information.
 * ****************************************************************************
 *
 * Implementation of QuantifiersRewriter class.
 */

#include "theory/quantifiers/quantifiers_rewriter.h"

#include "expr/ascription_type.h"
#include "expr/bound_var_manager.h"
#include "expr/dtype.h"
#include "expr/dtype_cons.h"
#include "expr/elim_shadow_converter.h"
#include "expr/node_algorithm.h"
#include "expr/skolem_manager.h"
#include "options/quantifiers_options.h"
#include "theory/arith/arith_msum.h"
#include "theory/booleans/theory_bool_rewriter.h"
#include "theory/datatypes/theory_datatypes_utils.h"
#include "theory/quantifiers/bv_inverter.h"
#include "theory/quantifiers/ematching/trigger.h"
#include "theory/quantifiers/extended_rewrite.h"
#include "theory/quantifiers/quantifiers_attributes.h"
#include "theory/quantifiers/skolemize.h"
#include "theory/quantifiers/term_database.h"
#include "theory/quantifiers/term_util.h"
#include "theory/rewriter.h"
#include "theory/strings/theory_strings_utils.h"
#include "theory/uf/theory_uf_rewriter.h"
#include "util/rational.h"

using namespace std;
using namespace cvc5::internal::kind;
using namespace cvc5::context;

namespace cvc5::internal {
namespace theory {
namespace quantifiers {

/**
 * Attributes used for constructing bound variables in a canonical way. These
 * are attributes that map to bound variable, introduced for the following
 * purposes:
 * - QRewPrenexAttribute: cached on (v, body) where we are prenexing bound
 * variable v in a nested quantified formula within the given body.
 * - QRewMiniscopeAttribute: cached on (v, q, i) where q is being miniscoped
 * for F_i in its body (and F_1 ... F_n), and v is one of the bound variables
 * that q binds.
 * - QRewDtExpandAttribute: cached on (F, lit, a) where lit is the tested
 * literal used for expanding a quantified datatype variable in quantified
 * formula with body F, and a is the rational corresponding to the argument
 * position of the variable, e.g. lit is ((_ is C) x) and x is
 * replaced by (C y1 ... yn), where the argument position of yi is i.
 */
struct QRewPrenexAttributeId
{
};
using QRewPrenexAttribute = expr::Attribute<QRewPrenexAttributeId, Node>;
struct QRewMiniscopeAttributeId
{
};
using QRewMiniscopeAttribute = expr::Attribute<QRewMiniscopeAttributeId, Node>;
struct QRewDtExpandAttributeId
{
};
using QRewDtExpandAttribute = expr::Attribute<QRewDtExpandAttributeId, Node>;

std::ostream& operator<<(std::ostream& out, RewriteStep s)
{
  switch (s)
  {
    case COMPUTE_ELIM_SYMBOLS: out << "COMPUTE_ELIM_SYMBOLS"; break;
    case COMPUTE_MINISCOPING: out << "COMPUTE_MINISCOPING"; break;
    case COMPUTE_AGGRESSIVE_MINISCOPING:
      out << "COMPUTE_AGGRESSIVE_MINISCOPING";
      break;
    case COMPUTE_PROCESS_TERMS: out << "COMPUTE_PROCESS_TERMS"; break;
    case COMPUTE_PRENEX: out << "COMPUTE_PRENEX"; break;
    case COMPUTE_VAR_ELIMINATION: out << "COMPUTE_VAR_ELIMINATION"; break;
    case COMPUTE_COND_SPLIT: out << "COMPUTE_COND_SPLIT"; break;
    case COMPUTE_EXT_REWRITE: out << "COMPUTE_EXT_REWRITE"; break;
    default: out << "UnknownRewriteStep"; break;
  }
  return out;
}

QuantifiersRewriter::QuantifiersRewriter(NodeManager* nm,
                                         Rewriter* r,
                                         const Options& opts)
    : TheoryRewriter(nm), d_rewriter(r), d_opts(opts)
{
  registerProofRewriteRule(ProofRewriteRule::EXISTS_ELIM,
                           TheoryRewriteCtx::PRE_DSL);
  registerProofRewriteRule(ProofRewriteRule::QUANT_UNUSED_VARS,
                           TheoryRewriteCtx::PRE_DSL);
  registerProofRewriteRule(ProofRewriteRule::QUANT_MERGE_PRENEX,
                           TheoryRewriteCtx::PRE_DSL);
  registerProofRewriteRule(ProofRewriteRule::QUANT_MINISCOPE,
                           TheoryRewriteCtx::PRE_DSL);
  registerProofRewriteRule(ProofRewriteRule::MACRO_QUANT_PARTITION_CONNECTED_FV,
                           TheoryRewriteCtx::PRE_DSL);
}

Node QuantifiersRewriter::rewriteViaRule(ProofRewriteRule id, const Node& n)
{
  switch (id)
  {
    case ProofRewriteRule::EXISTS_ELIM:
    {
      if (n.getKind() != Kind::EXISTS)
      {
        return Node::null();
      }
      std::vector<Node> fchildren;
      fchildren.push_back(n[0]);
      fchildren.push_back(n[1].negate());
      if (n.getNumChildren() == 3)
      {
        fchildren.push_back(n[2]);
      }
      return d_nm->mkNode(Kind::NOT, d_nm->mkNode(Kind::FORALL, fchildren));
    }
    case ProofRewriteRule::QUANT_UNUSED_VARS:
    {
      if (!n.isClosure())
      {
        return Node::null();
      }
      std::vector<Node> vars(n[0].begin(), n[0].end());
      std::vector<Node> activeVars;
      computeArgVec(vars, activeVars, n[1]);
      if (activeVars.size() < vars.size())
      {
        if (activeVars.empty())
        {
          return n[1];
        }
        return d_nm->mkNode(
            n.getKind(), d_nm->mkNode(Kind::BOUND_VAR_LIST, activeVars), n[1]);
      }
    }
    break;
    case ProofRewriteRule::QUANT_MERGE_PRENEX:
    {
      if (!n.isClosure())
      {
        return Node::null();
      }
      // Don't check standard here, which can't be replicated in a proof checker
      // without modelling the patterns.
      Node q = mergePrenex(n, false);
      if (q != n)
      {
        return q;
      }
    }
    break;
    case ProofRewriteRule::QUANT_MINISCOPE:
    {
      if (n.getKind() != Kind::FORALL || n[1].getKind() != Kind::AND)
      {
        return Node::null();
      }
      // note that qa is not needed; moreover external proofs should be agnostic
      // to it
      QAttributes qa;
      QuantAttributes::computeQuantAttributes(n, qa);
      Node nret = computeMiniscoping(n, qa, true, false);
      Assert(nret != n);
      return nret;
    }
    break;
    case ProofRewriteRule::MACRO_QUANT_PARTITION_CONNECTED_FV:
    {
      if (n.getKind() != Kind::FORALL || n[1].getKind() != Kind::OR)
      {
        return Node::null();
      }
      // note that qa is not needed; moreover external proofs should be agnostic
      // to it
      QAttributes qa;
      QuantAttributes::computeQuantAttributes(n, qa);
      std::vector<Node> vars(n[0].begin(), n[0].end());
      Node body = n[1];
      Node nret = computeSplit(vars, body, qa);
      if (!nret.isNull())
      {
        // only do this rule if it is a proper split; otherwise it will be
        // subsumed by QUANT_UNUSED_VARS.
        if (nret.getKind() == Kind::OR)
        {
          return nret;
        }
      }
    }
    break;
    case ProofRewriteRule::QUANT_MINISCOPE_FV:
    {
      if (n.getKind() != Kind::FORALL || n[1].getKind() != Kind::OR)
      {
        return Node::null();
      }
      size_t nvars = n[0].getNumChildren();
      std::vector<Node> disj;
      std::unordered_set<Node> varsUsed;
      size_t varIndex = 0;
      for (const Node& d : n[1])
      {
        // Note that we may apply to a nested quantified formula, in which
        // case some variables in fvs may not be bound by this quantified
        // formula.
        std::unordered_set<Node> fvs;
        expr::getFreeVariables(d, fvs);
        size_t prevVarIndex = varIndex;
        while (varIndex < nvars && fvs.find(n[0][varIndex]) != fvs.end())
        {
          varIndex++;
        }
        std::vector<Node> dvs(n[0].begin() + prevVarIndex,
                              n[0].begin() + varIndex);
        if (dvs.empty())
        {
          disj.emplace_back(d);
        }
        else
        {
          Node bvl = d_nm->mkNode(Kind::BOUND_VAR_LIST, dvs);
          disj.emplace_back(d_nm->mkNode(Kind::FORALL, bvl, d));
        }
      }
      // must consume all variables
      if (varIndex != nvars)
      {
        return Node::null();
      }
      Node ret = d_nm->mkOr(disj);
      // go back and ensure all variables are bound
      std::unordered_set<Node> fvs;
      expr::getFreeVariables(ret, fvs);
      for (const Node& v : n[0])
      {
        if (fvs.find(v) != fvs.end())
        {
          return Node::null();
        }
      }
      return ret;
    }
    break;
    default: break;
  }
  return Node::null();
}

bool QuantifiersRewriter::isLiteral( Node n ){
  switch( n.getKind() ){
    case Kind::NOT:
      return n[0].getKind() != Kind::NOT && isLiteral(n[0]);
      break;
    case Kind::OR:
    case Kind::AND:
    case Kind::IMPLIES:
    case Kind::XOR:
    case Kind::ITE: return false; break;
    case Kind::EQUAL:
      // for boolean terms
      return !n[0].getType().isBoolean();
      break;
    default: break;
  }
  return true;
}

void QuantifiersRewriter::computeArgs(const std::vector<Node>& args,
                                      std::map<Node, bool>& activeMap,
                                      Node n,
                                      std::map<Node, bool>& visited)
{
  if( visited.find( n )==visited.end() ){
    visited[n] = true;
    if (n.getKind() == Kind::BOUND_VARIABLE)
    {
      if( std::find( args.begin(), args.end(), n )!=args.end() ){
        activeMap[ n ] = true;
      }
    }
    else
    {
      if (n.hasOperator())
      {
        computeArgs(args, activeMap, n.getOperator(), visited);
      }
      for( int i=0; i<(int)n.getNumChildren(); i++ ){
        computeArgs( args, activeMap, n[i], visited );
      }
    }
  }
}

void QuantifiersRewriter::computeArgVec(const std::vector<Node>& args,
                                        std::vector<Node>& activeArgs,
                                        Node n)
{
  Assert(activeArgs.empty());
  std::map< Node, bool > activeMap;
  std::map< Node, bool > visited;
  computeArgs( args, activeMap, n, visited );
  if( !activeMap.empty() ){
    for( unsigned i=0; i<args.size(); i++ ){
      if( activeMap.find( args[i] )!=activeMap.end() ){
        activeArgs.push_back( args[i] );
      }
    }
  }
}

void QuantifiersRewriter::computeArgVec2(const std::vector<Node>& args,
                                         std::vector<Node>& activeArgs,
                                         Node n,
                                         Node ipl)
{
  Assert(activeArgs.empty());
  std::map< Node, bool > activeMap;
  std::map< Node, bool > visited;
  computeArgs( args, activeMap, n, visited );
  // Collect variables in inst pattern list only if we cannot eliminate
  // quantifier, or if we have an add-to-pool annotation.
  bool varComputePatList = !activeMap.empty();
  for (const Node& ip : ipl)
  {
    Kind k = ip.getKind();
    if (k == Kind::INST_ADD_TO_POOL || k == Kind::SKOLEM_ADD_TO_POOL)
    {
      varComputePatList = true;
      break;
    }
  }
  if (varComputePatList)
  {
    computeArgs( args, activeMap, ipl, visited );
  }
  if (!activeMap.empty())
  {
    for (const Node& a : args)
    {
      if (activeMap.find(a) != activeMap.end())
      {
        activeArgs.push_back(a);
      }
    }
  }
}

RewriteResponse QuantifiersRewriter::preRewrite(TNode q)
{
  Kind k = q.getKind();
  if (k == Kind::FORALL || k == Kind::EXISTS)
  {
    // Do prenex merging now, since this may impact trigger selection.
    // In particular consider:
    //   (forall ((x Int)) (forall ((y Int)) (! (P x) :pattern ((f x)))))
    // If we wait until post-rewrite, we would rewrite the inner quantified
    // formula, dropping the pattern, so the entire formula becomes:
    //   (forall ((x Int)) (P x))
    // Instead, we merge to:
    //   (forall ((x Int) (y Int)) (! (P x) :pattern ((f x))))
    // eagerly here, where after we would drop y to obtain:
    //   (forall ((x Int)) (! (P x) :pattern ((f x))))
    // See issue #10303.
    Node qm = mergePrenex(q, true);
    if (q != qm)
    {
      return RewriteResponse(REWRITE_AGAIN_FULL, qm);
    }
  }
  return RewriteResponse(REWRITE_DONE, q);
}

RewriteResponse QuantifiersRewriter::postRewrite(TNode in)
{
  Trace("quantifiers-rewrite-debug") << "post-rewriting " << in << std::endl;
  RewriteStatus status = REWRITE_DONE;
  Node ret = in;
  RewriteStep rew_op = COMPUTE_LAST;
  // get the body
  if (in.getKind() == Kind::EXISTS)
  {
    std::vector<Node> children;
    children.push_back(in[0]);
    children.push_back(in[1].negate());
    if (in.getNumChildren() == 3)
    {
      children.push_back(in[2]);
    }
    ret = nodeManager()->mkNode(Kind::FORALL, children);
    ret = ret.negate();
    status = REWRITE_AGAIN_FULL;
  }
  else if (in.getKind() == Kind::FORALL)
  {
    // do prenex merging
    ret = mergePrenex(in, true);
    if (ret != in)
    {
      status = REWRITE_AGAIN_FULL;
    }
    else if (in[1].isConst() && in.getNumChildren() == 2)
    {
      return RewriteResponse( status, in[1] );
    }
    else
    {
      //compute attributes
      QAttributes qa;
      QuantAttributes::computeQuantAttributes( in, qa );
      for (unsigned i = 0; i < COMPUTE_LAST; ++i)
      {
        RewriteStep op = static_cast<RewriteStep>(i);
        if( doOperation( in, op, qa ) ){
          ret = computeOperation( in, op, qa );
          if( ret!=in ){
            rew_op = op;
            status = REWRITE_AGAIN_FULL;
            break;
          }
        }
      }
    }
  }
  //print if changed
  if( in!=ret ){
    Trace("quantifiers-rewrite") << "*** rewrite (op=" << rew_op << ") " << in << std::endl;
    Trace("quantifiers-rewrite") << " to " << std::endl;
    Trace("quantifiers-rewrite") << ret << std::endl;
  }
  return RewriteResponse( status, ret );
}

Node QuantifiersRewriter::mergePrenex(const Node& q, bool checkStd)
{
  Assert(q.getKind() == Kind::FORALL || q.getKind() == Kind::EXISTS);
  Kind k = q.getKind();
  std::vector<Node> boundVars;
  Node body = q;
  bool combineQuantifiers = false;
  bool continueCombine = false;
  do
  {
    for (const Node& v : body[0])
    {
      if (std::find(boundVars.begin(), boundVars.end(), v) == boundVars.end())
      {
        boundVars.push_back(v);
      }
      else
      {
        // if duplicate variable due to shadowing, we must rewrite
        combineQuantifiers = true;
      }
    }
    continueCombine = false;
    if (body.getNumChildren() == 2 && body[1].getKind() == k)
    {
      bool process = true;
      if (checkStd)
      {
        // Should never combine a quantified formula with a pool or
        // non-standard quantified formula here.
        // Note that we technically should check
        // doOperation(body[1], COMPUTE_PRENEX, qa) here, although this
        // is too restrictive, as sometimes nested patterns should just be
        // applied to the top level, for example:
        // (forall ((x Int)) (forall ((y Int)) (! P :pattern ((f x y)))))
        // should be a pattern for the top-level quantifier here.
        QAttributes qa;
        QuantAttributes::computeQuantAttributes(body[1], qa);
        process = qa.isStandard();
      }
      if (process)
      {
        body = body[1];
        continueCombine = true;
        combineQuantifiers = true;
      }
    }
  } while (continueCombine);
  if (combineQuantifiers)
  {
    NodeManager* nm = nodeManager();
    std::vector<Node> children;
    children.push_back(nm->mkNode(Kind::BOUND_VAR_LIST, boundVars));
    children.push_back(body[1]);
    if (body.getNumChildren() == 3)
    {
      children.push_back(body[2]);
    }
    return nm->mkNode(k, children);
  }
  return q;
}

void QuantifiersRewriter::computeDtTesterIteSplit(
    Node n,
    std::map<Node, Node>& pcons,
    std::map<Node, std::map<int, Node>>& ncons,
    std::vector<Node>& conj) const
{
  if (n.getKind() == Kind::ITE && n[0].getKind() == Kind::APPLY_TESTER
      && n[1].getType().isBoolean())
  {
    Trace("quantifiers-rewrite-ite-debug") << "Split tester condition : " << n << std::endl;
    Node x = n[0][0];
    std::map< Node, Node >::iterator itp = pcons.find( x );
    if( itp!=pcons.end() ){
      Trace("quantifiers-rewrite-ite-debug") << "...condition already set " << itp->second << std::endl;
      computeDtTesterIteSplit( n[ itp->second==n[0] ? 1 : 2 ], pcons, ncons, conj );
    }else{
      Node tester = n[0].getOperator();
      int index = datatypes::utils::indexOf(tester);
      std::map< int, Node >::iterator itn = ncons[x].find( index );
      if( itn!=ncons[x].end() ){
        Trace("quantifiers-rewrite-ite-debug") << "...condition negated " << itn->second << std::endl;
        computeDtTesterIteSplit( n[ 2 ], pcons, ncons, conj );
      }else{
        for( unsigned i=0; i<2; i++ ){
          if( i==0 ){
            pcons[x] = n[0];
          }else{
            pcons.erase( x );
            ncons[x][index] = n[0].negate();
          }
          computeDtTesterIteSplit( n[i+1], pcons, ncons, conj );
        }
        ncons[x].erase( index );
      }
    }
  }
  else
  {
    NodeManager* nm = nodeManager();
    Trace("quantifiers-rewrite-ite-debug") << "Return value : " << n << std::endl;
    std::vector< Node > children;
    children.push_back( n );
    std::vector< Node > vars;
    //add all positive testers
    for( std::map< Node, Node >::iterator it = pcons.begin(); it != pcons.end(); ++it ){
      children.push_back( it->second.negate() );
      vars.push_back( it->first );
    }
    //add all negative testers
    for( std::map< Node, std::map< int, Node > >::iterator it = ncons.begin(); it != ncons.end(); ++it ){
      Node x = it->first;
      //only if we haven't settled on a positive tester
      if( std::find( vars.begin(), vars.end(), x )==vars.end() ){
        //check if we have exhausted all options but one
        const DType& dt = x.getType().getDType();
        std::vector< Node > nchildren;
        int pos_cons = -1;
        for( int i=0; i<(int)dt.getNumConstructors(); i++ ){
          std::map< int, Node >::iterator itt = it->second.find( i );
          if( itt==it->second.end() ){
            pos_cons = pos_cons==-1 ? i : -2;
          }else{
            nchildren.push_back( itt->second.negate() );
          }
        }
        if( pos_cons>=0 ){
          Node tester = dt[pos_cons].getTester();
          children.push_back(
              nm->mkNode(Kind::APPLY_TESTER, tester, x).negate());
        }else{
          children.insert( children.end(), nchildren.begin(), nchildren.end() );
        }
      }
    }
    //make condition/output pair
    Node c = children.size() == 1 ? children[0]
                                  : nodeManager()->mkNode(Kind::OR, children);
    conj.push_back( c );
  }
}

Node QuantifiersRewriter::computeProcessTerms(const Node& q,
                                              const std::vector<Node>& args,
                                              Node body,
                                              QAttributes& qa) const
{
  options::IteLiftQuantMode iteLiftMode = options::IteLiftQuantMode::NONE;
  if (qa.isStandard())
  {
    iteLiftMode = d_opts.quantifiers.iteLiftQuant;
  }
  std::vector<Node> new_conds;
  std::map<Node, Node> cache;
  Node n = computeProcessTerms2(q, args, body, cache, new_conds, iteLiftMode);
  if (!new_conds.empty())
  {
    new_conds.push_back(n);
    n = nodeManager()->mkNode(Kind::OR, new_conds);
  }
  return n;
}

Node QuantifiersRewriter::computeProcessTerms2(
    const Node& q,
    const std::vector<Node>& args,
    Node body,
    std::map<Node, Node>& cache,
    std::vector<Node>& new_conds,
    options::IteLiftQuantMode iteLiftMode) const
{
  NodeManager* nm = nodeManager();
  Trace("quantifiers-rewrite-term-debug2")
      << "computeProcessTerms " << body << std::endl;
  std::map< Node, Node >::iterator iti = cache.find( body );
  if( iti!=cache.end() ){
    return iti->second;
  }
  if (body.isClosure())
  {
    // Ensure no shadowing. If this term is a closure quantifying a variable
    // in args, then we introduce fresh variable(s) and replace this closure
    // to be over the fresh variables instead.
    std::vector<Node> oldVars;
    std::vector<Node> newVars;
    for (size_t i = 0, nvars = body[0].getNumChildren(); i < nvars; i++)
    {
      const Node& v = body[0][i];
      if (std::find(args.begin(), args.end(), v) != args.end())
      {
        Trace("quantifiers-rewrite-unshadow")
            << "Found shadowed variable " << v << " in " << q << std::endl;
        oldVars.push_back(v);
        Node nv = ElimShadowNodeConverter::getElimShadowVar(q, body, i);
        newVars.push_back(nv);
      }
    }
    if (!oldVars.empty())
    {
      Assert(oldVars.size() == newVars.size());
      Node sbody = body.substitute(
          oldVars.begin(), oldVars.end(), newVars.begin(), newVars.end());
      cache[body] = sbody;
      return sbody;
    }
  }
  bool changed = false;
  std::vector<Node> children;
  for (const Node& bc : body)
  {
    // do the recursive call on children
    Node nn = computeProcessTerms2(q, args, bc, cache, new_conds, iteLiftMode);
    children.push_back(nn);
    changed = changed || nn != bc;
  }

  // make return value
  Node ret;
  if (changed)
  {
    if (body.getMetaKind() == kind::metakind::PARAMETERIZED)
    {
      children.insert(children.begin(), body.getOperator());
    }
    ret = nm->mkNode(body.getKind(), children);
  }
  else
  {
    ret = body;
  }

  Trace("quantifiers-rewrite-term-debug2")
      << "Returning " << ret << " for " << body << std::endl;
  // do context-independent rewriting
  if (ret.getKind() == Kind::EQUAL
      && iteLiftMode != options::IteLiftQuantMode::NONE)
  {
    for (size_t i = 0; i < 2; i++)
    {
      if (ret[i].getKind() == Kind::ITE)
      {
        Node no = i == 0 ? ret[1] : ret[0];
        if (no.getKind() != Kind::ITE)
        {
          bool doRewrite = (iteLiftMode == options::IteLiftQuantMode::ALL);
          std::vector<Node> childrenIte;
          childrenIte.push_back(ret[i][0]);
          for (size_t j = 1; j <= 2; j++)
          {
            // check if it rewrites to a constant
            Node nn = nm->mkNode(Kind::EQUAL, no, ret[i][j]);
            childrenIte.push_back(nn);
            // check if it will rewrite to a constant
            if (no == ret[i][j] || (no.isConst() && ret[i][j].isConst()))
            {
              doRewrite = true;
            }
          }
          if (doRewrite)
          {
            ret = nm->mkNode(Kind::ITE, childrenIte);
            break;
          }
        }
      }
    }
  }
  else if (ret.getKind() == Kind::SELECT && ret[0].getKind() == Kind::STORE)
  {
    Node st = ret[0];
    Node index = ret[1];
    std::vector<Node> iconds;
    std::vector<Node> elements;
    while (st.getKind() == Kind::STORE)
    {
      iconds.push_back(index.eqNode(st[1]));
      elements.push_back(st[2]);
      st = st[0];
    }
    ret = nm->mkNode(Kind::SELECT, st, index);
    // conditions
    for (int i = (iconds.size() - 1); i >= 0; i--)
    {
      ret = nm->mkNode(Kind::ITE, iconds[i], elements[i], ret);
    }
  }
  else if (ret.getKind() == Kind::HO_APPLY && !ret.getType().isFunction())
  {
    // fully applied functions are converted to APPLY_UF here.
    Node fullApp = uf::TheoryUfRewriter::getApplyUfForHoApply(ret);
    // it may not be possible to convert e.g. if the head is not a variable
    if (!fullApp.isNull())
    {
      ret = fullApp;
    }
  }
  cache[body] = ret;
  return ret;
}

Node QuantifiersRewriter::computeExtendedRewrite(TNode q,
                                                 const QAttributes& qa) const
{
  // do not apply to recursive functions
  if (qa.isFunDef())
  {
    return q;
  }
  Node body = q[1];
  // apply extended rewriter
  Node bodyr = d_rewriter->extendedRewrite(body);
  if (body != bodyr)
  {
    std::vector<Node> children;
    children.push_back(q[0]);
    children.push_back(bodyr);
    if (q.getNumChildren() == 3)
    {
      children.push_back(q[2]);
    }
    return nodeManager()->mkNode(Kind::FORALL, children);
  }
  return q;
}

Node QuantifiersRewriter::computeCondSplit(Node body,
                                           const std::vector<Node>& args,
                                           QAttributes& qa) const
{
  NodeManager* nm = nodeManager();
  Kind bk = body.getKind();
  if (d_opts.quantifiers.iteDtTesterSplitQuant && bk == Kind::ITE
      && body[0].getKind() == Kind::APPLY_TESTER)
  {
    Trace("quantifiers-rewrite-ite-debug") << "DTT split : " << body << std::endl;
    std::map< Node, Node > pcons;
    std::map< Node, std::map< int, Node > > ncons;
    std::vector< Node > conj;
    computeDtTesterIteSplit( body, pcons, ncons, conj );
    Assert(!conj.empty());
    if( conj.size()>1 ){
      Trace("quantifiers-rewrite-ite") << "*** Split ITE (datatype tester) " << body << " into : " << std::endl;
      for( unsigned i=0; i<conj.size(); i++ ){
        Trace("quantifiers-rewrite-ite") << "   " << conj[i] << std::endl;
      }
      return nm->mkNode(Kind::AND, conj);
    }
  }
  if (d_opts.quantifiers.condVarSplitQuant
      == options::CondVarSplitQuantMode::OFF)
  {
    return body;
  }
  Trace("cond-var-split-debug")
      << "Conditional var elim split " << body << "?" << std::endl;
  // we only do this splitting if miniscoping is enabled, as this is
  // required to eliminate variables in conjuncts below. We also never
  // miniscope non-standard quantifiers, so this is also guarded here.
  if (!doMiniscopeConj(d_opts) || !qa.isStandard())
  {
    return body;
  }

  bool aggCondSplit = (d_opts.quantifiers.condVarSplitQuant
                       == options::CondVarSplitQuantMode::AGG);
  if (bk == Kind::ITE
      || (bk == Kind::EQUAL && body[0].getType().isBoolean() && aggCondSplit))
  {
    Assert(!qa.isFunDef());
    bool do_split = false;
    unsigned index_max = bk == Kind::ITE ? 0 : 1;
    std::vector<Node> tmpArgs = args;
    for (unsigned index = 0; index <= index_max; index++)
    {
      if (hasVarElim(body[index], true, tmpArgs)
          || hasVarElim(body[index], false, tmpArgs))
      {
        do_split = true;
        break;
      }
    }
    if (do_split)
    {
      Node pos;
      Node neg;
      if (bk == Kind::ITE)
      {
        pos = nm->mkNode(Kind::OR, body[0].negate(), body[1]);
        neg = nm->mkNode(Kind::OR, body[0], body[2]);
      }
      else
      {
        pos = nm->mkNode(Kind::OR, body[0].negate(), body[1]);
        neg = nm->mkNode(Kind::OR, body[0], body[1].negate());
      }
      Trace("cond-var-split-debug") << "*** Split (conditional variable eq) "
                                    << body << " into : " << std::endl;
      Trace("cond-var-split-debug") << "   " << pos << std::endl;
      Trace("cond-var-split-debug") << "   " << neg << std::endl;
      return nm->mkNode(Kind::AND, pos, neg);
    }
  }

  if (bk == Kind::OR)
  {
    unsigned size = body.getNumChildren();
    bool do_split = false;
    unsigned split_index = 0;
    for (unsigned i = 0; i < size; i++)
    {
      // check if this child is a (conditional) variable elimination
      Node b = body[i];
      if (b.getKind() == Kind::AND)
      {
        std::vector<Node> vars;
        std::vector<Node> subs;
        std::vector<Node> tmpArgs = args;
        for (unsigned j = 0, bsize = b.getNumChildren(); j < bsize; j++)
        {
          if (getVarElimLit(body, b[j], false, tmpArgs, vars, subs))
          {
            Trace("cond-var-split-debug") << "Variable elimination in child #"
                                          << j << " under " << i << std::endl;
            // Figure out if we should split
            // Currently we split if the aggressive option is set, or
            // if the top-level OR is binary.
            if (aggCondSplit || size == 2)
            {
              do_split = true;
            }
            // other splitting criteria go here

            if (do_split)
            {
              split_index = i;
              break;
            }
            vars.clear();
            subs.clear();
            tmpArgs = args;
          }
        }
      }
      if (do_split)
      {
        break;
      }
    }
    if (do_split)
    {
      std::vector<Node> children;
      for (TNode bc : body)
      {
        children.push_back(bc);
      }
      std::vector<Node> split_children;
      for (TNode bci : body[split_index])
      {
        children[split_index] = bci;
        split_children.push_back(nm->mkNode(Kind::OR, children));
      }
      // split the AND child, for example:
      //  ( x!=a ^ P(x) ) V Q(x) ---> ( x!=a V Q(x) ) ^ ( P(x) V Q(x) )
      return nm->mkNode(Kind::AND, split_children);
    }
  }

  return body;
}

bool QuantifiersRewriter::isVarElim(Node v, Node s)
{
  Assert(v.getKind() == Kind::BOUND_VARIABLE);
  return !expr::hasSubterm(s, v) && s.getType() == v.getType();
}

Node QuantifiersRewriter::getVarElimEq(Node lit,
                                       const std::vector<Node>& args,
                                       Node& var) const
{
  Assert(lit.getKind() == Kind::EQUAL);
  Node slv;
  TypeNode tt = lit[0].getType();
  if (tt.isRealOrInt())
  {
    slv = getVarElimEqReal(lit, args, var);
  }
  else if (tt.isBitVector())
  {
    slv = getVarElimEqBv(lit, args, var);
  }
  else if (tt.isStringLike())
  {
    slv = getVarElimEqString(lit, args, var);
  }
  return slv;
}

Node QuantifiersRewriter::getVarElimEqReal(Node lit,
                                           const std::vector<Node>& args,
                                           Node& var) const
{
  // for arithmetic, solve the equality
  std::map<Node, Node> msum;
  if (!ArithMSum::getMonomialSumLit(lit, msum))
  {
    return Node::null();
  }
  std::vector<Node>::const_iterator ita;
  for (std::map<Node, Node>::iterator itm = msum.begin(); itm != msum.end();
       ++itm)
  {
    if (itm->first.isNull())
    {
      continue;
    }
    ita = std::find(args.begin(), args.end(), itm->first);
    if (ita != args.end())
    {
      Node veq_c;
      Node val;
      int ires = ArithMSum::isolate(itm->first, msum, veq_c, val, Kind::EQUAL);
      if (ires != 0 && veq_c.isNull() && isVarElim(itm->first, val))
      {
        var = itm->first;
        return val;
      }
    }
  }
  return Node::null();
}

Node QuantifiersRewriter::getVarElimEqBv(Node lit,
                                         const std::vector<Node>& args,
                                         Node& var) const
{
  if (TraceIsOn("quant-velim-bv"))
  {
    Trace("quant-velim-bv") << "Bv-Elim : " << lit << " varList = { ";
    for (const Node& v : args)
    {
      Trace("quant-velim-bv") << v << " ";
    }
    Trace("quant-velim-bv") << "} ?" << std::endl;
  }
  Assert(lit.getKind() == Kind::EQUAL);
  // TODO (#1494) : linearize the literal using utility

  // compute a subset active_args of the bound variables args that occur in lit
  std::vector<Node> active_args;
  computeArgVec(args, active_args, lit);

  BvInverter binv(d_opts);
  for (const Node& cvar : active_args)
  {
    // solve for the variable on this path using the inverter
    std::vector<unsigned> path;
    Node slit = binv.getPathToPv(lit, cvar, path);
    if (!slit.isNull())
    {
      Node slv = binv.solveBvLit(cvar, lit, path, nullptr);
      Trace("quant-velim-bv") << "...solution : " << slv << std::endl;
      if (!slv.isNull())
      {
        var = cvar;
        // if this is a proper variable elimination, that is, var = slv where
        // var is not in the free variables of slv, then we can return this
        // as the variable elimination for lit.
        if (isVarElim(var, slv))
        {
          return slv;
        }
      }
    }
    else
    {
      Trace("quant-velim-bv") << "...non-invertible path." << std::endl;
    }
  }

  return Node::null();
}

Node QuantifiersRewriter::getVarElimEqString(Node lit,
                                             const std::vector<Node>& args,
                                             Node& var) const
{
  Assert(lit.getKind() == Kind::EQUAL);
  NodeManager* nm = nodeManager();
  for (unsigned i = 0; i < 2; i++)
  {
    if (lit[i].getKind() == Kind::STRING_CONCAT)
    {
      TypeNode stype = lit[i].getType();
      for (unsigned j = 0, nchildren = lit[i].getNumChildren(); j < nchildren;
           j++)
      {
        if (std::find(args.begin(), args.end(), lit[i][j]) != args.end())
        {
          var = lit[i][j];
          Node slv = lit[1 - i];
          std::vector<Node> preL(lit[i].begin(), lit[i].begin() + j);
          std::vector<Node> postL(lit[i].begin() + j + 1, lit[i].end());
          Node tpre = strings::utils::mkConcat(preL, stype);
          Node tpost = strings::utils::mkConcat(postL, stype);
          Node slvL = nm->mkNode(Kind::STRING_LENGTH, slv);
          Node tpreL = nm->mkNode(Kind::STRING_LENGTH, tpre);
          Node tpostL = nm->mkNode(Kind::STRING_LENGTH, tpost);
          slv = nm->mkNode(
              Kind::STRING_SUBSTR,
              slv,
              tpreL,
              nm->mkNode(
                  Kind::SUB, slvL, nm->mkNode(Kind::ADD, tpreL, tpostL)));
          // forall x. r ++ x ++ t = s => P( x )
          //   is equivalent to
          // r ++ s' ++ t = s => P( s' ) where
          // s' = substr( s, |r|, |s|-(|t|+|r|) ).
          // We apply this only if r,t,s do not contain free variables.
          if (!expr::hasFreeVar(slv))
          {
            return slv;
          }
        }
      }
    }
  }

  return Node::null();
}

bool QuantifiersRewriter::getVarElimLit(Node body,
                                        Node lit,
                                        bool pol,
                                        std::vector<Node>& args,
                                        std::vector<Node>& vars,
                                        std::vector<Node>& subs) const
{
  if (lit.getKind() == Kind::NOT)
  {
    lit = lit[0];
    pol = !pol;
    Assert(lit.getKind() != Kind::NOT);
  }
  NodeManager* nm = nodeManager();
  Trace("var-elim-quant-debug")
      << "Eliminate : " << lit << ", pol = " << pol << "?" << std::endl;
  if (lit.getKind() == Kind::APPLY_TESTER && pol
      && lit[0].getKind() == Kind::BOUND_VARIABLE
      && d_opts.quantifiers.dtVarExpandQuant)
  {
    Trace("var-elim-dt") << "Expand datatype variable based on : " << lit
                         << std::endl;
    std::vector<Node>::iterator ita =
        std::find(args.begin(), args.end(), lit[0]);
    if (ita != args.end())
    {
      vars.push_back(lit[0]);
      Node tester = lit.getOperator();
      int index = datatypes::utils::indexOf(tester);
      const DType& dt = datatypes::utils::datatypeOf(tester);
      const DTypeConstructor& c = dt[index];
      std::vector<Node> newChildren;
      Node cons = c.getConstructor();
      TypeNode tspec;
      // take into account if parametric
      if (dt.isParametric())
      {
        TypeNode ltn = lit[0].getType();
        tspec = c.getInstantiatedConstructorType(ltn);
        cons = c.getInstantiatedConstructor(ltn);
      }
      else
      {
        tspec = cons.getType();
      }
      newChildren.push_back(cons);
      std::vector<Node> newVars;
      BoundVarManager* bvm = nm->getBoundVarManager();
      for (size_t j = 0, nargs = c.getNumArgs(); j < nargs; j++)
      {
        TypeNode tn = tspec[j];
        Node rn = nm->mkConstInt(Rational(j));
        Node cacheVal = BoundVarManager::getCacheValue(body, lit, rn);
        Node v = bvm->mkBoundVar<QRewDtExpandAttribute>(cacheVal, tn);
        newChildren.push_back(v);
        newVars.push_back(v);
      }
      subs.push_back(nm->mkNode(Kind::APPLY_CONSTRUCTOR, newChildren));
      Trace("var-elim-dt") << "...apply substitution " << subs[0] << "/"
                           << vars[0] << std::endl;
      args.erase(ita);
      args.insert(args.end(), newVars.begin(), newVars.end());
      return true;
    }
  }
  // all eliminations below guarded by varElimQuant()
  if (!d_opts.quantifiers.varElimQuant)
  {
    return false;
  }

  if (lit.getKind() == Kind::EQUAL)
  {
    if (pol || lit[0].getType().isBoolean())
    {
      for (unsigned i = 0; i < 2; i++)
      {
        bool tpol = pol;
        Node v_slv = lit[i];
        if (v_slv.getKind() == Kind::NOT)
        {
          v_slv = v_slv[0];
          tpol = !tpol;
        }
        std::vector<Node>::iterator ita =
            std::find(args.begin(), args.end(), v_slv);
        if (ita != args.end())
        {
          if (isVarElim(v_slv, lit[1 - i]))
          {
            Node slv = lit[1 - i];
            if (!tpol)
            {
              Assert(slv.getType().isBoolean());
              slv = slv.negate();
            }
            Trace("var-elim-quant")
                << "Variable eliminate based on equality : " << v_slv << " -> "
                << slv << std::endl;
            vars.push_back(v_slv);
            subs.push_back(slv);
            args.erase(ita);
            return true;
          }
        }
      }
    }
  }
  if (lit.getKind() == Kind::BOUND_VARIABLE)
  {
    std::vector< Node >::iterator ita = std::find( args.begin(), args.end(), lit );
    if( ita!=args.end() ){
      Trace("var-elim-bool") << "Variable eliminate : " << lit << std::endl;
      vars.push_back( lit );
      subs.push_back(nodeManager()->mkConst(pol));
      args.erase( ita );
      return true;
    }
  }
  if (lit.getKind() == Kind::EQUAL && pol)
  {
    Node var;
    Node slv = getVarElimEq(lit, args, var);
    if (!slv.isNull())
    {
      Assert(!var.isNull());
      std::vector<Node>::iterator ita =
          std::find(args.begin(), args.end(), var);
      Assert(ita != args.end());
      Trace("var-elim-quant")
          << "Variable eliminate based on theory-specific solving : " << var
          << " -> " << slv << std::endl;
      Assert(!expr::hasSubterm(slv, var));
      Assert(slv.getType() == var.getType());
      vars.push_back(var);
      subs.push_back(slv);
      args.erase(ita);
      return true;
    }
  }
  return false;
}

bool QuantifiersRewriter::getVarElim(Node body,
                                     std::vector<Node>& args,
                                     std::vector<Node>& vars,
                                     std::vector<Node>& subs) const
{
  return getVarElimInternal(body, body, false, args, vars, subs);
}

bool QuantifiersRewriter::getVarElimInternal(Node body,
                                             Node n,
                                             bool pol,
                                             std::vector<Node>& args,
                                             std::vector<Node>& vars,
                                             std::vector<Node>& subs) const
{
  Kind nk = n.getKind();
  while (nk == Kind::NOT)
  {
    n = n[0];
    pol = !pol;
    nk = n.getKind();
  }
  if ((nk == Kind::AND && pol) || (nk == Kind::OR && !pol))
  {
    for (const Node& cn : n)
    {
      if (getVarElimInternal(body, cn, pol, args, vars, subs))
      {
        return true;
      }
    }
    return false;
  }
  return getVarElimLit(body, n, pol, args, vars, subs);
}

bool QuantifiersRewriter::hasVarElim(Node n,
                                     bool pol,
                                     std::vector<Node>& args) const
{
  std::vector< Node > vars;
  std::vector< Node > subs;
  return getVarElimInternal(n, n, pol, args, vars, subs);
}

bool QuantifiersRewriter::getVarElimIneq(Node body,
                                         std::vector<Node>& args,
                                         std::vector<Node>& bounds,
                                         std::vector<Node>& subs,
                                         QAttributes& qa) const
{
  Trace("var-elim-quant-debug") << "getVarElimIneq " << body << std::endl;
  // For each variable v, we compute a set of implied bounds in the body
  // of the quantified formula.
  //   num_bounds[x][-1] stores the entailed lower bounds for x
  //   num_bounds[x][1] stores the entailed upper bounds for x
  //   num_bounds[x][0] stores the entailed disequalities for x
  // These bounds are stored in a map that maps the literal for the bound to
  // its required polarity. For example, for quantified formula
  //   (forall ((x Int)) (or (= x 0) (>= x a)))
  // we have:
  //   num_bounds[x][0] contains { x -> { (= x 0) -> false } }
  //   num_bounds[x][-1] contains { x -> { (>= x a) -> false } }
  // This method succeeds in eliminating x if its only occurrences are in
  // entailed disequalities, and one kind of bound. This is the case for the
  // above quantified formula, which can be rewritten to false. The reason
  // is that we can always chose a value for x that is arbitrarily large (resp.
  // small) to satisfy all disequalities and inequalities for x.
  std::map<Node, std::map<int, std::map<Node, bool>>> num_bounds;
  // The set of variables that we know we can not eliminate
  std::unordered_set<Node> ineligVars;
  // compute the entailed literals
  QuantPhaseReq qpr(body);
  // map to track which literals we have already processed, and hence can be
  // excluded from the free variables check in the latter half of this method.
  std::map<Node, int> processed;
  for (const std::pair<const Node, bool>& pr : qpr.d_phase_reqs)
  {
    // an inequality that is entailed with a given polarity
    Node lit = pr.first;
    bool pol = pr.second;
    Trace("var-elim-quant-debug") << "Process inequality bounds : " << lit
                                  << ", pol = " << pol << "..." << std::endl;
    bool canSolve = lit.getKind() == Kind::GEQ
                    || (lit.getKind() == Kind::EQUAL
                        && lit[0].getType().isRealOrInt() && !pol);
    if (!canSolve)
    {
      continue;
    }
    // solve the inequality
    std::map<Node, Node> msum;
    if (!ArithMSum::getMonomialSumLit(lit, msum))
    {
      // not an inequality, cannot use
      continue;
    }
    processed[lit] = pol ? -1 : 1;
    for (const std::pair<const Node, Node>& m : msum)
    {
      if (!m.first.isNull() && ineligVars.find(m.first) == ineligVars.end())
      {
        std::vector<Node>::iterator ita =
            std::find(args.begin(), args.end(), m.first);
        if (ita != args.end())
        {
          // store that this literal is upper/lower bound for itm->first
          Node veq_c;
          Node val;
          int ires =
              ArithMSum::isolate(m.first, msum, veq_c, val, lit.getKind());
          if (ires != 0 && veq_c.isNull())
          {
            if (lit.getKind() == Kind::GEQ)
            {
              bool is_upper = pol != (ires == 1);
              Trace("var-elim-ineq-debug")
                  << lit << " is a " << (is_upper ? "upper" : "lower")
                  << " bound for " << m.first << std::endl;
              Trace("var-elim-ineq-debug")
                  << "  pol/ires = " << pol << " " << ires << std::endl;
              num_bounds[m.first][is_upper ? 1 : -1][lit] = pol;
            }
            else
            {
              Trace("var-elim-ineq-debug")
                  << lit << " is a disequality for " << m.first << std::endl;
              num_bounds[m.first][0][lit] = pol;
            }
          }
          else
          {
            Trace("var-elim-ineq-debug")
                << "...ineligible " << m.first
                << " since it cannot be solved for (" << ires << ", " << veq_c
                << ")." << std::endl;
            num_bounds.erase(m.first);
            ineligVars.insert(m.first);
          }
        }
        else
        {
          // compute variables in itm->first, these are not eligible for
          // elimination
          std::unordered_set<Node> fvs;
          expr::getFreeVariables(m.first, fvs);
          for (const Node& v : fvs)
          {
            Trace("var-elim-ineq-debug")
                << "...ineligible " << v
                << " since it is contained in monomial." << std::endl;
            num_bounds.erase(v);
            ineligVars.insert(v);
          }
        }
      }
    }
  }

  // collect all variables that have only upper/lower bounds
  std::map<Node, bool> elig_vars;
  for (const std::pair<const Node, std::map<int, std::map<Node, bool>>>& nb :
       num_bounds)
  {
    if (nb.second.find(1) == nb.second.end())
    {
      Trace("var-elim-ineq-debug")
          << "Variable " << nb.first << " has only lower bounds." << std::endl;
      elig_vars[nb.first] = false;
    }
    else if (nb.second.find(-1) == nb.second.end())
    {
      Trace("var-elim-ineq-debug")
          << "Variable " << nb.first << " has only upper bounds." << std::endl;
      elig_vars[nb.first] = true;
    }
  }
  if (elig_vars.empty())
  {
    return false;
  }
  std::vector<Node> inactive_vars;
  std::map<Node, std::map<int, bool> > visited;
  // traverse the body, invalidate variables if they occur in places other than
  // the bounds they occur in
  std::unordered_map<TNode, std::unordered_set<int>> evisited;
  std::vector<TNode> evisit;
  std::vector<int> evisit_pol;
  TNode ecur;
  int ecur_pol;
  evisit.push_back(body);
  evisit_pol.push_back(1);
  if (!qa.d_ipl.isNull())
  {
    // do not eliminate variables that occur in the annotation
    evisit.push_back(qa.d_ipl);
    evisit_pol.push_back(0);
  }
  do
  {
    ecur = evisit.back();
    evisit.pop_back();
    ecur_pol = evisit_pol.back();
    evisit_pol.pop_back();
    std::unordered_set<int>& epp = evisited[ecur];
    if (epp.find(ecur_pol) == epp.end())
    {
      epp.insert(ecur_pol);
      if (elig_vars.find(ecur) != elig_vars.end())
      {
        // variable contained in a place apart from bounds, no longer eligible
        // for elimination
        elig_vars.erase(ecur);
        Trace("var-elim-ineq-debug") << "...found occurrence of " << ecur
                                     << ", mark ineligible" << std::endl;
      }
      else
      {
        bool rec = true;
        bool pol = ecur_pol >= 0;
        bool hasPol = ecur_pol != 0;
        if (hasPol)
        {
          std::map<Node, int>::iterator itx = processed.find(ecur);
          if (itx != processed.end() && itx->second == ecur_pol)
          {
            // already processed this literal as a bound
            rec = false;
          }
        }
        if (rec)
        {
          for (unsigned j = 0, size = ecur.getNumChildren(); j < size; j++)
          {
            bool newHasPol;
            bool newPol;
            QuantPhaseReq::getPolarity(ecur, j, hasPol, pol, newHasPol, newPol);
            evisit.push_back(ecur[j]);
            evisit_pol.push_back(newHasPol ? (newPol ? 1 : -1) : 0);
          }
        }
      }
    }
  } while (!evisit.empty() && !elig_vars.empty());

  bool ret = false;
  NodeManager* nm = nodeManager();
  for (const std::pair<const Node, bool>& ev : elig_vars)
  {
    Node v = ev.first;
    Trace("var-elim-ineq-debug")
        << v << " is eligible for elimination." << std::endl;
    // do substitution corresponding to infinite projection, all literals
    // involving unbounded variable go to true/false
    // disequalities of eligible variables are also eliminated
    std::map<int, std::map<Node, bool>>& nbv = num_bounds[v];
    for (size_t i = 0; i < 2; i++)
    {
      size_t nindex = i == 0 ? (elig_vars[v] ? 1 : -1) : 0;
      for (const std::pair<const Node, bool>& nb : nbv[nindex])
      {
        Trace("var-elim-ineq-debug")
            << "  subs : " << nb.first << " -> " << nb.second << std::endl;
        bounds.push_back(nb.first);
        subs.push_back(nm->mkConst(nb.second));
      }
    }
    // eliminate from args
    std::vector<Node>::iterator ita = std::find(args.begin(), args.end(), v);
    Assert(ita != args.end());
    args.erase(ita);
    ret = true;
  }
  return ret;
}

Node QuantifiersRewriter::computeVarElimination(Node body,
                                                std::vector<Node>& args,
                                                QAttributes& qa) const
{
  if (!d_opts.quantifiers.varElimQuant && !d_opts.quantifiers.dtVarExpandQuant
      && !d_opts.quantifiers.varIneqElimQuant)
  {
    return body;
  }
  Trace("var-elim-quant-debug")
      << "computeVarElimination " << body << std::endl;
  Node prev;
  while (prev != body && !args.empty())
  {
    prev = body;

    std::vector<Node> vars;
    std::vector<Node> subs;
    // standard variable elimination
    if (d_opts.quantifiers.varElimQuant)
    {
      getVarElim(body, args, vars, subs);
    }
    // variable elimination based on one-direction inequalities
    if (vars.empty() && d_opts.quantifiers.varIneqElimQuant)
    {
      getVarElimIneq(body, args, vars, subs, qa);
    }
    // if we eliminated a variable, update body and reprocess
    if (!vars.empty())
    {
      Trace("var-elim-quant-debug")
          << "VE " << vars.size() << "/" << args.size() << std::endl;
      Assert(vars.size() == subs.size());
      // remake with eliminated nodes
      body =
          body.substitute(vars.begin(), vars.end(), subs.begin(), subs.end());
      if (!qa.d_ipl.isNull())
      {
        qa.d_ipl = qa.d_ipl.substitute(
            vars.begin(), vars.end(), subs.begin(), subs.end());
      }
      Trace("var-elim-quant") << "Return " << body << std::endl;
    }
  }
  return body;
}

Node QuantifiersRewriter::computePrenex(Node q,
                                        Node body,
                                        std::unordered_set<Node>& args,
                                        std::unordered_set<Node>& nargs,
                                        bool pol,
                                        bool prenexAgg) const
{
  NodeManager* nm = nodeManager();
  Kind k = body.getKind();
  if (k == Kind::FORALL)
  {
    if ((pol || prenexAgg)
        && (d_opts.quantifiers.prenexQuantUser
            || !QuantAttributes::hasPattern(body)))
    {
      std::vector< Node > terms;
      std::vector< Node > subs;
      BoundVarManager* bvm = nm->getBoundVarManager();
      //for doing prenexing of same-signed quantifiers
      //must rename each variable that already exists
      for (const Node& v : body[0])
      {
        terms.push_back(v);
        TypeNode vt = v.getType();
        Node vv;
        if (!q.isNull())
        {
          // We cache based on the original quantified formula, the subformula
          // that we are pulling variables from (body), and the variable v.
          // The argument body is required since in rare cases, two subformulas
          // may share the same variables. This is the case for define-fun
          // or inferred substitutions that contain quantified formulas.
          Node cacheVal = BoundVarManager::getCacheValue(q, body, v);
          vv = bvm->mkBoundVar<QRewPrenexAttribute>(cacheVal, vt);
        }
        else
        {
          // not specific to a quantified formula, use normal
          vv = nm->mkBoundVar(vt);
        }
        subs.push_back(vv);
      }
      if (pol)
      {
        args.insert(subs.begin(), subs.end());
      }
      else
      {
        nargs.insert(subs.begin(), subs.end());
      }
      Node newBody = body[1];
      newBody = newBody.substitute( terms.begin(), terms.end(), subs.begin(), subs.end() );
      return newBody;
    }
  //must remove structure
  }
  else if (prenexAgg && k == Kind::ITE && body.getType().isBoolean())
  {
    Node nn = nm->mkNode(Kind::AND,
                         nm->mkNode(Kind::OR, body[0].notNode(), body[1]),
                         nm->mkNode(Kind::OR, body[0], body[2]));
    return computePrenex(q, nn, args, nargs, pol, prenexAgg);
  }
  else if (prenexAgg && k == Kind::EQUAL && body[0].getType().isBoolean())
  {
    Node nn = nm->mkNode(Kind::AND,
                         nm->mkNode(Kind::OR, body[0].notNode(), body[1]),
                         nm->mkNode(Kind::OR, body[0], body[1].notNode()));
    return computePrenex(q, nn, args, nargs, pol, prenexAgg);
  }else if( body.getType().isBoolean() ){
    Assert(k != Kind::EXISTS);
    bool childrenChanged = false;
    std::vector< Node > newChildren;
    for (size_t i = 0, nchild = body.getNumChildren(); i < nchild; i++)
    {
      bool newHasPol;
      bool newPol;
      QuantPhaseReq::getPolarity( body, i, true, pol, newHasPol, newPol );
      if (!newHasPol)
      {
        newChildren.push_back( body[i] );
        continue;
      }
      Node n = computePrenex(q, body[i], args, nargs, newPol, prenexAgg);
      newChildren.push_back(n);
      childrenChanged = n != body[i] || childrenChanged;
    }
    if( childrenChanged ){
      if (k == Kind::NOT && newChildren[0].getKind() == Kind::NOT)
      {
        return newChildren[0][0];
      }
      return nm->mkNode(k, newChildren);
    }
  }
  return body;
}

Node QuantifiersRewriter::computeSplit(std::vector<Node>& args,
                                       Node body,
                                       QAttributes& qa) const
{
  Assert(body.getKind() == Kind::OR);
  size_t eqc_count = 0;
  size_t eqc_active = 0;
  std::map< Node, int > var_to_eqc;
  std::map< int, std::vector< Node > > eqc_to_var;
  std::map< int, std::vector< Node > > eqc_to_lit;

  std::vector<Node> lits;

  for( unsigned i=0; i<body.getNumChildren(); i++ ){
    //get variables contained in the literal
    Node n = body[i];
    std::vector< Node > lit_args;
    computeArgVec( args, lit_args, n );
    if( lit_args.empty() ){
      lits.push_back( n );
    }else {
      //collect the equivalence classes this literal belongs to, and the new variables it contributes
      std::vector< int > eqcs;
      std::vector< Node > lit_new_args;
      //for each variable in literal
      for( unsigned j=0; j<lit_args.size(); j++) {
        //see if the variable has already been found
        if (var_to_eqc.find(lit_args[j])!=var_to_eqc.end()) {
          int eqc = var_to_eqc[lit_args[j]];
          if (std::find(eqcs.begin(), eqcs.end(), eqc)==eqcs.end()) {
            eqcs.push_back(eqc);
          }
        }else{
          lit_new_args.push_back(lit_args[j]);
        }
      }
      if (eqcs.empty()) {
        eqcs.push_back(eqc_count);
        eqc_count++;
        eqc_active++;
      }

      int eqcz = eqcs[0];
      //merge equivalence classes with eqcz
      for (unsigned j=1; j<eqcs.size(); j++) {
        int eqc = eqcs[j];
        //move all variables from equivalence class
        for (unsigned k=0; k<eqc_to_var[eqc].size(); k++) {
          Node v = eqc_to_var[eqc][k];
          var_to_eqc[v] = eqcz;
          eqc_to_var[eqcz].push_back(v);
        }
        eqc_to_var.erase(eqc);
        //move all literals from equivalence class
        for (unsigned k=0; k<eqc_to_lit[eqc].size(); k++) {
          Node l = eqc_to_lit[eqc][k];
          eqc_to_lit[eqcz].push_back(l);
        }
        eqc_to_lit.erase(eqc);
        eqc_active--;
      }
      //add variables to equivalence class
      for (unsigned j=0; j<lit_new_args.size(); j++) {
        var_to_eqc[lit_new_args[j]] = eqcz;
        eqc_to_var[eqcz].push_back(lit_new_args[j]);
      }
      //add literal to equivalence class
      eqc_to_lit[eqcz].push_back(n);
    }
  }
  if ( eqc_active>1 || !lits.empty() || var_to_eqc.size()!=args.size() ){
    NodeManager* nm = nodeManager();
    if (TraceIsOn("clause-split-debug"))
    {
      Trace("clause-split-debug")
          << "Split quantified formula with body " << body << std::endl;
      Trace("clause-split-debug") << "   Ground literals: " << std::endl;
      for (size_t i = 0; i < lits.size(); i++)
      {
        Trace("clause-split-debug") << "      " << lits[i] << std::endl;
      }
      Trace("clause-split-debug") << std::endl;
      Trace("clause-split-debug") << "Equivalence classes: " << std::endl;
    }
    for (std::map< int, std::vector< Node > >::iterator it = eqc_to_lit.begin(); it != eqc_to_lit.end(); ++it ){
      int eqc = it->first;
      if (TraceIsOn("clause-split-debug"))
      {
        Trace("clause-split-debug") << "   Literals: " << std::endl;
        for (size_t i = 0; i < it->second.size(); i++)
        {
          Trace("clause-split-debug") << "      " << it->second[i] << std::endl;
        }
        Trace("clause-split-debug") << "   Variables: " << std::endl;
        for (size_t i = 0; i < eqc_to_var[eqc].size(); i++)
        {
          Trace("clause-split-debug")
              << "      " << eqc_to_var[eqc][i] << std::endl;
        }
        Trace("clause-split-debug") << std::endl;
      }
      std::vector<Node>& evars = eqc_to_var[eqc];
      // for the sake of proofs, we provide the variables in the order
      // they appear in the original quantified formula
      std::vector<Node> ovars;
      for (const Node& v : args)
      {
        if (std::find(evars.begin(), evars.end(), v) != evars.end())
        {
          ovars.emplace_back(v);
        }
      }
      Node bvl = nodeManager()->mkNode(Kind::BOUND_VAR_LIST, ovars);
      Node bd = it->second.size() == 1 ? it->second[0]
                                       : nm->mkNode(Kind::OR, it->second);
      Node fa = nm->mkNode(Kind::FORALL, bvl, bd);
      lits.push_back(fa);
    }
    Assert(!lits.empty());
    Node nf = nodeManager()->mkOr(lits);
    Trace("clause-split-debug") << "Made node : " << nf << std::endl;
    return nf;
  }
  return Node::null();
}

Node QuantifiersRewriter::mkForAll(const std::vector<Node>& args,
                                   Node body,
                                   QAttributes& qa) const
{
  if (args.empty())
  {
    return body;
  }
  NodeManager* nm = nodeManager();
  std::vector<Node> children;
  children.push_back(nm->mkNode(Kind::BOUND_VAR_LIST, args));
  children.push_back(body);
  if (!qa.d_ipl.isNull())
  {
    children.push_back(qa.d_ipl);
  }
  return nm->mkNode(Kind::FORALL, children);
}

Node QuantifiersRewriter::mkForall(const std::vector<Node>& args,
                                   Node body,
                                   bool marked) const
{
  std::vector< Node > iplc;
  return mkForall( args, body, iplc, marked );
}

Node QuantifiersRewriter::mkForall(const std::vector<Node>& args,
                                   Node body,
                                   std::vector<Node>& iplc,
                                   bool marked) const
{
  if (args.empty())
  {
    return body;
  }
  NodeManager* nm = nodeManager();
  std::vector<Node> children;
  children.push_back(nm->mkNode(Kind::BOUND_VAR_LIST, args));
  children.push_back(body);
  if (marked)
  {
    SkolemManager* sm = nm->getSkolemManager();
    Node avar = sm->mkDummySkolem("id", nm->booleanType());
    QuantIdNumAttribute ida;
    avar.setAttribute(ida, 0);
    iplc.push_back(nm->mkNode(Kind::INST_ATTRIBUTE, avar));
  }
  if (!iplc.empty())
  {
    children.push_back(nm->mkNode(Kind::INST_PATTERN_LIST, iplc));
  }
  return nm->mkNode(Kind::FORALL, children);
}

//computes miniscoping, also eliminates variables that do not occur free in body
Node QuantifiersRewriter::computeMiniscoping(Node q,
                                             QAttributes& qa,
                                             bool miniscopeConj,
                                             bool miniscopeFv) const
{
  NodeManager* nm = nodeManager();
  std::vector<Node> args(q[0].begin(), q[0].end());
  Node body = q[1];
  if (body.getKind() == Kind::AND)
  {
    // aggressive miniscoping implies that structural miniscoping should
    // be applied first
    if (miniscopeConj)
    {
      BoundVarManager* bvm = nm->getBoundVarManager();
      // Break apart the quantifed formula
      // forall x. P1 ^ ... ^ Pn ---> forall x. P1 ^ ... ^ forall x. Pn
      NodeBuilder t(Kind::AND);
      std::vector<Node> argsc;
      for (size_t i = 0, nchild = body.getNumChildren(); i < nchild; i++)
      {
        if (argsc.empty())
        {
          // If not done so, we must create fresh copy of args. This is to
          // ensure that quantified formulas do not reuse variables.
          for (const Node& v : q[0])
          {
            TypeNode vt = v.getType();
            Node cacheVal = BoundVarManager::getCacheValue(q, v, i);
            Node vv = bvm->mkBoundVar<QRewMiniscopeAttribute>(cacheVal, vt);
            argsc.push_back(vv);
          }
        }
        Node b = body[i];
        Node bodyc =
            b.substitute(args.begin(), args.end(), argsc.begin(), argsc.end());
        if (b == bodyc)
        {
          // Did not contain variables in args, thus it is ground. Since we did
          // not use them, we keep the variables argsc for the next child.
          t << b;
        }
        else
        {
          // make the miniscoped quantified formula
          Node cbvl = nm->mkNode(Kind::BOUND_VAR_LIST, argsc);
          Node qq = nm->mkNode(Kind::FORALL, cbvl, bodyc);
          t << qq;
          // We used argsc, clear so we will construct a fresh copy above.
          argsc.clear();
        }
      }
      Node retVal = t;
      return retVal;
    }
  }
  else if (body.getKind() == Kind::OR)
  {
    if (miniscopeFv)
    {
      //splitting subsumes free variable miniscoping, apply it with higher priority
<<<<<<< HEAD
      return computeSplit(args, body, qa);
=======
      Node ret = computeSplit(args, body, qa);
      if (!ret.isNull())
      {
        return ret;
      }
>>>>>>> 79b55078
    }
  }
  else if (body.getKind() == Kind::NOT)
  {
    Assert(isLiteral(body[0]));
  }
  //remove variables that don't occur
  std::vector< Node > activeArgs;
  computeArgVec2( args, activeArgs, body, qa.d_ipl );
  return mkForAll( activeArgs, body, qa );
}

Node QuantifiersRewriter::computeAggressiveMiniscoping(std::vector<Node>& args,
                                                       Node body) const
{
  std::map<Node, std::vector<Node> > varLits;
  std::map<Node, std::vector<Node> > litVars;
  if (body.getKind() == Kind::OR)
  {
    Trace("ag-miniscope") << "compute aggressive miniscoping on " << body << std::endl;
    for (size_t i = 0; i < body.getNumChildren(); i++) {
      std::vector<Node> activeArgs;
      computeArgVec(args, activeArgs, body[i]);
      for (unsigned j = 0; j < activeArgs.size(); j++) {
        varLits[activeArgs[j]].push_back(body[i]);
      }
      std::vector<Node>& lit_body_i = litVars[body[i]];
      std::vector<Node>::iterator lit_body_i_begin = lit_body_i.begin();
      std::vector<Node>::const_iterator active_begin = activeArgs.begin();
      std::vector<Node>::const_iterator active_end = activeArgs.end();
      lit_body_i.insert(lit_body_i_begin, active_begin, active_end);
    }
    //find the variable in the least number of literals
    Node bestVar;
    for( std::map< Node, std::vector<Node> >::iterator it = varLits.begin(); it != varLits.end(); ++it ){
      if( bestVar.isNull() || varLits[bestVar].size()>it->second.size() ){
        bestVar = it->first;
      }
    }
    Trace("ag-miniscope-debug") << "Best variable " << bestVar << " occurs in " << varLits[bestVar].size() << "/ " << body.getNumChildren() << " literals." << std::endl;
    if( !bestVar.isNull() && varLits[bestVar].size()<body.getNumChildren() ){
      //we can miniscope
      Trace("ag-miniscope") << "Miniscope on " << bestVar << std::endl;
      //make the bodies
      std::vector<Node> qlit1;
      qlit1.insert( qlit1.begin(), varLits[bestVar].begin(), varLits[bestVar].end() );
      std::vector<Node> qlitt;
      //for all literals not containing bestVar
      for( size_t i=0; i<body.getNumChildren(); i++ ){
        if( std::find( qlit1.begin(), qlit1.end(), body[i] )==qlit1.end() ){
          qlitt.push_back( body[i] );
        }
      }
      //make the variable lists
      std::vector<Node> qvl1;
      std::vector<Node> qvl2;
      std::vector<Node> qvsh;
      for( unsigned i=0; i<args.size(); i++ ){
        bool found1 = false;
        bool found2 = false;
        for( size_t j=0; j<varLits[args[i]].size(); j++ ){
          if( !found1 && std::find( qlit1.begin(), qlit1.end(), varLits[args[i]][j] )!=qlit1.end() ){
            found1 = true;
          }else if( !found2 && std::find( qlitt.begin(), qlitt.end(), varLits[args[i]][j] )!=qlitt.end() ){
            found2 = true;
          }
          if( found1 && found2 ){
            break;
          }
        }
        if( found1 ){
          if( found2 ){
            qvsh.push_back( args[i] );
          }else{
            qvl1.push_back( args[i] );
          }
        }else{
          Assert(found2);
          qvl2.push_back( args[i] );
        }
      }
      Assert(!qvl1.empty());
      //check for literals that only contain shared variables
      std::vector<Node> qlitsh;
      std::vector<Node> qlit2;
      for( size_t i=0; i<qlitt.size(); i++ ){
        bool hasVar2 = false;
        for( size_t j=0; j<litVars[qlitt[i]].size(); j++ ){
          if( std::find( qvl2.begin(), qvl2.end(), litVars[qlitt[i]][j] )!=qvl2.end() ){
            hasVar2 = true;
            break;
          }
        }
        if( hasVar2 ){
          qlit2.push_back( qlitt[i] );
        }else{
          qlitsh.push_back( qlitt[i] );
        }
      }
      varLits.clear();
      litVars.clear();
      Trace("ag-miniscope-debug") << "Split into literals : " << qlit1.size() << " / " << qlit2.size() << " / " << qlitsh.size();
      Trace("ag-miniscope-debug") << ", variables : " << qvl1.size() << " / " << qvl2.size() << " / " << qvsh.size() << std::endl;
      Node n1 =
          qlit1.size() == 1 ? qlit1[0] : nodeManager()->mkNode(Kind::OR, qlit1);
      n1 = computeAggressiveMiniscoping( qvl1, n1 );
      qlitsh.push_back( n1 );
      if( !qlit2.empty() ){
        Node n2 = qlit2.size() == 1 ? qlit2[0]
                                    : nodeManager()->mkNode(Kind::OR, qlit2);
        n2 = computeAggressiveMiniscoping( qvl2, n2 );
        qlitsh.push_back( n2 );
      }
      Node n = nodeManager()->mkNode(Kind::OR, qlitsh);
      if( !qvsh.empty() ){
        Node bvl = nodeManager()->mkNode(Kind::BOUND_VAR_LIST, qvsh);
        n = nodeManager()->mkNode(Kind::FORALL, bvl, n);
      }
      Trace("ag-miniscope") << "Return " << n << " for " << body << std::endl;
      return n;
    }
  }
  QAttributes qa;
  return mkForAll( args, body, qa );
}

bool QuantifiersRewriter::isStandard(const Node& q, const Options& opts)
{
  QAttributes qa;
  QuantAttributes::computeQuantAttributes(q, qa);
  return isStandard(qa, opts);
}

bool QuantifiersRewriter::isStandard(QAttributes& qa, const Options& opts)
{
  bool is_strict_trigger =
      qa.d_hasPattern
      && opts.quantifiers.userPatternsQuant == options::UserPatMode::STRICT;
  return qa.isStandard() && !is_strict_trigger;
}

bool QuantifiersRewriter::doOperation(Node q,
                                      RewriteStep computeOption,
                                      QAttributes& qa) const
{
  bool is_strict_trigger =
      qa.d_hasPattern
      && d_opts.quantifiers.userPatternsQuant == options::UserPatMode::STRICT;
  bool is_std = isStandard(qa, d_opts);
  if (computeOption == COMPUTE_ELIM_SYMBOLS)
  {
    return true;
  }
  else if (computeOption == COMPUTE_MINISCOPING
           || computeOption == COMPUTE_AGGRESSIVE_MINISCOPING)
  {
    // in the rare case the body is ground, we always eliminate unless it
    // is truly a non-standard quantified formula (e.g. one for QE).
    if (!expr::hasBoundVar(q[1]))
    {
      // This returns true if q is a non-standard quantified formula. Note that
      // is_std is additionally true if user-pat is strict and q has user
      // patterns.
      return qa.isStandard();
    }
    if (!is_std)
    {
      return false;
    }
    // do not miniscope if we have user patterns unless option is set
    if (!d_opts.quantifiers.miniscopeQuantUser && qa.d_hasPattern)
    {
      return false;
    }
    if (computeOption == COMPUTE_AGGRESSIVE_MINISCOPING)
    {
      return d_opts.quantifiers.miniscopeQuant
             == options::MiniscopeQuantMode::AGG;
    }
    return true;
  }
  else if (computeOption == COMPUTE_EXT_REWRITE)
  {
    return d_opts.quantifiers.extRewriteQuant;
  }
  else if (computeOption == COMPUTE_PROCESS_TERMS)
  {
    return true;
  }
  else if (computeOption == COMPUTE_COND_SPLIT)
  {
    return (d_opts.quantifiers.iteDtTesterSplitQuant
            || d_opts.quantifiers.condVarSplitQuant
                   != options::CondVarSplitQuantMode::OFF)
           && !is_strict_trigger;
  }
  else if (computeOption == COMPUTE_PRENEX)
  {
    // do not prenex to pull variables into those with user patterns
    if (!d_opts.quantifiers.prenexQuantUser && qa.d_hasPattern)
    {
      return false;
    }
    if (qa.d_hasPool)
    {
      return false;
    }
    return d_opts.quantifiers.prenexQuant != options::PrenexQuantMode::NONE
           && d_opts.quantifiers.miniscopeQuant
                  != options::MiniscopeQuantMode::AGG
           && is_std;
  }
  else if (computeOption == COMPUTE_VAR_ELIMINATION)
  {
    return (d_opts.quantifiers.varElimQuant
            || d_opts.quantifiers.dtVarExpandQuant)
           && is_std && !is_strict_trigger;
  }
  else
  {
    return false;
  }
}

//general method for computing various rewrites
Node QuantifiersRewriter::computeOperation(Node f,
                                           RewriteStep computeOption,
                                           QAttributes& qa) const
{
  Trace("quantifiers-rewrite-debug") << "Compute operation " << computeOption << " on " << f << " " << qa.d_qid_num << std::endl;
  if (computeOption == COMPUTE_MINISCOPING)
  {
    if (d_opts.quantifiers.prenexQuant == options::PrenexQuantMode::NORMAL)
    {
      if( !qa.d_qid_num.isNull() ){
        //already processed this, return self
        return f;
      }
    }
    bool miniscopeConj = doMiniscopeConj(d_opts);
    bool miniscopeFv = doMiniscopeFv(d_opts);
    //return directly
    return computeMiniscoping(f, qa, miniscopeConj, miniscopeFv);
  }
  std::vector<Node> args(f[0].begin(), f[0].end());
  Node n = f[1];
  if (computeOption == COMPUTE_ELIM_SYMBOLS)
  {
    // relies on external utility
    n = booleans::TheoryBoolRewriter::computeNnfNorm(nodeManager(), n);
  }
  else if (computeOption == COMPUTE_AGGRESSIVE_MINISCOPING)
  {
    return computeAggressiveMiniscoping( args, n );
  }
  else if (computeOption == COMPUTE_EXT_REWRITE)
  {
    return computeExtendedRewrite(f, qa);
  }
  else if (computeOption == COMPUTE_PROCESS_TERMS)
  {
    n = computeProcessTerms(f, args, n, qa);
  }
  else if (computeOption == COMPUTE_COND_SPLIT)
  {
    n = computeCondSplit(n, args, qa);
  }
  else if (computeOption == COMPUTE_PRENEX)
  {
    if (d_opts.quantifiers.prenexQuant == options::PrenexQuantMode::NORMAL)
    {
      //will rewrite at preprocess time
      return f;
    }
    else
    {
      std::unordered_set<Node> argsSet, nargsSet;
      n = computePrenex(f, n, argsSet, nargsSet, true, false);
      Assert(nargsSet.empty());
      args.insert(args.end(), argsSet.begin(), argsSet.end());
    }
  }
  else if (computeOption == COMPUTE_VAR_ELIMINATION)
  {
    n = computeVarElimination( n, args, qa );
  }
  Trace("quantifiers-rewrite-debug") << "Compute Operation: return " << n << ", " << args.size() << std::endl;
  if( f[1]==n && args.size()==f[0].getNumChildren() ){
    return f;
  }else{
    if( args.empty() ){
      return n;
    }else{
      std::vector< Node > children;
      children.push_back(nodeManager()->mkNode(Kind::BOUND_VAR_LIST, args));
      children.push_back( n );
      if( !qa.d_ipl.isNull() && args.size()==f[0].getNumChildren() ){
        children.push_back( qa.d_ipl );
      }
      return nodeManager()->mkNode(Kind::FORALL, children);
    }
  }
}
bool QuantifiersRewriter::doMiniscopeConj(const Options& opts)
{
  options::MiniscopeQuantMode mqm = opts.quantifiers.miniscopeQuant;
  return mqm == options::MiniscopeQuantMode::CONJ_AND_FV
         || mqm == options::MiniscopeQuantMode::CONJ
         || mqm == options::MiniscopeQuantMode::AGG;
}

bool QuantifiersRewriter::doMiniscopeFv(const Options& opts)
{
  options::MiniscopeQuantMode mqm = opts.quantifiers.miniscopeQuant;
  return mqm == options::MiniscopeQuantMode::CONJ_AND_FV
         || mqm == options::MiniscopeQuantMode::FV
         || mqm == options::MiniscopeQuantMode::AGG;
}

bool QuantifiersRewriter::isPrenexNormalForm( Node n ) {
  if (n.getKind() == Kind::FORALL)
  {
    return n[1].getKind() != Kind::FORALL && isPrenexNormalForm(n[1]);
  }
  else if (n.getKind() == Kind::NOT)
  {
    return n[0].getKind() != Kind::NOT && isPrenexNormalForm(n[0]);
  }
  else
  {
    return !expr::hasClosure(n);
  }
}

}  // namespace quantifiers
}  // namespace theory
}  // namespace cvc5::internal<|MERGE_RESOLUTION|>--- conflicted
+++ resolved
@@ -1886,15 +1886,11 @@
     if (miniscopeFv)
     {
       //splitting subsumes free variable miniscoping, apply it with higher priority
-<<<<<<< HEAD
-      return computeSplit(args, body, qa);
-=======
       Node ret = computeSplit(args, body, qa);
       if (!ret.isNull())
       {
         return ret;
       }
->>>>>>> 79b55078
     }
   }
   else if (body.getKind() == Kind::NOT)
