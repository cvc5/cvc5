/******************************************************************************
 * Top contributors (to current version):
 *   Andrew Reynolds, Aina Niemetz, Morgan Deters
 *
 * This file is part of the cvc5 project.
 *
 * Copyright (c) 2009-2024 by the authors listed in the file AUTHORS
 * in the top-level source directory and their institutional affiliations.
 * All rights reserved.  See the file COPYING in the top-level source
 * directory for licensing information.
 * ****************************************************************************
 *
 * Implementation of QuantifiersRewriter class.
 */

#include "theory/quantifiers/quantifiers_rewriter.h"

#include "expr/ascription_type.h"
#include "expr/bound_var_manager.h"
#include "expr/dtype.h"
#include "expr/dtype_cons.h"
#include "expr/elim_shadow_converter.h"
#include "expr/node_algorithm.h"
#include "expr/skolem_manager.h"
#include "options/quantifiers_options.h"
#include "theory/arith/arith_msum.h"
#include "theory/booleans/theory_bool_rewriter.h"
#include "theory/datatypes/theory_datatypes_utils.h"
#include "theory/quantifiers/bv_inverter.h"
#include "theory/quantifiers/ematching/trigger.h"
#include "theory/quantifiers/extended_rewrite.h"
#include "theory/quantifiers/quant_split.h"
#include "theory/quantifiers/quantifiers_attributes.h"
#include "theory/quantifiers/skolemize.h"
#include "theory/quantifiers/term_database.h"
#include "theory/quantifiers/term_util.h"
#include "theory/rewriter.h"
#include "theory/strings/theory_strings_utils.h"
#include "theory/uf/theory_uf_rewriter.h"
#include "util/rational.h"

using namespace std;
using namespace cvc5::internal::kind;
using namespace cvc5::context;

namespace cvc5::internal {
namespace theory {
namespace quantifiers {

/**
 * Attributes used for constructing bound variables in a canonical way. These
 * are attributes that map to bound variable, introduced for the following
 * purposes:
 * - QRewPrenexAttribute: cached on (v, body) where we are prenexing bound
 * variable v in a nested quantified formula within the given body.
 * - QRewMiniscopeAttribute: cached on (v, q, i) where q is being miniscoped
 * for F_i in its body (and F_1 ... F_n), and v is one of the bound variables
 * that q binds.
 * - QRewDtExpandAttribute: cached on (F, lit, a) where lit is the tested
 * literal used for expanding a quantified datatype variable in quantified
 * formula with body F, and a is the rational corresponding to the argument
 * position of the variable, e.g. lit is ((_ is C) x) and x is
 * replaced by (C y1 ... yn), where the argument position of yi is i.
 */
struct QRewPrenexAttributeId
{
};
using QRewPrenexAttribute = expr::Attribute<QRewPrenexAttributeId, Node>;
struct QRewMiniscopeAttributeId
{
};
using QRewMiniscopeAttribute = expr::Attribute<QRewMiniscopeAttributeId, Node>;
struct QRewDtExpandAttributeId
{
};
using QRewDtExpandAttribute = expr::Attribute<QRewDtExpandAttributeId, Node>;

std::ostream& operator<<(std::ostream& out, RewriteStep s)
{
  switch (s)
  {
    case COMPUTE_ELIM_SYMBOLS: out << "COMPUTE_ELIM_SYMBOLS"; break;
    case COMPUTE_MINISCOPING: out << "COMPUTE_MINISCOPING"; break;
    case COMPUTE_AGGRESSIVE_MINISCOPING:
      out << "COMPUTE_AGGRESSIVE_MINISCOPING";
      break;
    case COMPUTE_PROCESS_TERMS: out << "COMPUTE_PROCESS_TERMS"; break;
    case COMPUTE_PRENEX: out << "COMPUTE_PRENEX"; break;
    case COMPUTE_VAR_ELIMINATION: out << "COMPUTE_VAR_ELIMINATION"; break;
    case COMPUTE_COND_SPLIT: out << "COMPUTE_COND_SPLIT"; break;
    case COMPUTE_EXT_REWRITE: out << "COMPUTE_EXT_REWRITE"; break;
    default: out << "UnknownRewriteStep"; break;
  }
  return out;
}

QuantifiersRewriter::QuantifiersRewriter(NodeManager* nm,
                                         Rewriter* r,
                                         const Options& opts)
    : TheoryRewriter(nm), d_rewriter(r), d_opts(opts)
{
  registerProofRewriteRule(ProofRewriteRule::EXISTS_ELIM,
                           TheoryRewriteCtx::PRE_DSL);
  registerProofRewriteRule(ProofRewriteRule::QUANT_UNUSED_VARS,
                           TheoryRewriteCtx::PRE_DSL);
  registerProofRewriteRule(ProofRewriteRule::QUANT_MERGE_PRENEX,
                           TheoryRewriteCtx::PRE_DSL);
  registerProofRewriteRule(ProofRewriteRule::QUANT_MINISCOPE,
                           TheoryRewriteCtx::PRE_DSL);
  registerProofRewriteRule(ProofRewriteRule::MACRO_QUANT_PARTITION_CONNECTED_FV,
                           TheoryRewriteCtx::PRE_DSL);
<<<<<<< HEAD
  // note ProofRewriteRule::QUANT_DT_SPLIT is done by a module dynamically with
  // manual proof generation thus not registered here.
=======
  registerProofRewriteRule(ProofRewriteRule::MACRO_QUANT_VAR_ELIM_EQ,
                           TheoryRewriteCtx::PRE_DSL);
  registerProofRewriteRule(ProofRewriteRule::MACRO_QUANT_VAR_ELIM_INEQ,
                           TheoryRewriteCtx::PRE_DSL);
>>>>>>> 9779842a
}

Node QuantifiersRewriter::rewriteViaRule(ProofRewriteRule id, const Node& n)
{
  switch (id)
  {
    case ProofRewriteRule::EXISTS_ELIM:
    {
      if (n.getKind() != Kind::EXISTS)
      {
        return Node::null();
      }
      std::vector<Node> fchildren;
      fchildren.push_back(n[0]);
      fchildren.push_back(n[1].negate());
      if (n.getNumChildren() == 3)
      {
        fchildren.push_back(n[2]);
      }
      return d_nm->mkNode(Kind::NOT, d_nm->mkNode(Kind::FORALL, fchildren));
    }
    case ProofRewriteRule::QUANT_UNUSED_VARS:
    {
      if (!n.isClosure())
      {
        return Node::null();
      }
      std::vector<Node> vars(n[0].begin(), n[0].end());
      std::vector<Node> activeVars;
      computeArgVec(vars, activeVars, n[1]);
      if (activeVars.size() < vars.size())
      {
        if (activeVars.empty())
        {
          return n[1];
        }
        return d_nm->mkNode(
            n.getKind(), d_nm->mkNode(Kind::BOUND_VAR_LIST, activeVars), n[1]);
      }
    }
    break;
    case ProofRewriteRule::QUANT_MERGE_PRENEX:
    {
      if (!n.isClosure())
      {
        return Node::null();
      }
      // Don't check standard here, which can't be replicated in a proof checker
      // without modelling the patterns.
      Node q = mergePrenex(n, false);
      if (q != n)
      {
        return q;
      }
    }
    break;
    case ProofRewriteRule::QUANT_MINISCOPE:
    {
      if (n.getKind() != Kind::FORALL || n[1].getKind() != Kind::AND)
      {
        return Node::null();
      }
      // note that qa is not needed; moreover external proofs should be agnostic
      // to it
      QAttributes qa;
      QuantAttributes::computeQuantAttributes(n, qa);
      Node nret = computeMiniscoping(n, qa, true, false);
      Assert(nret != n);
      return nret;
    }
    break;
    case ProofRewriteRule::MACRO_QUANT_PARTITION_CONNECTED_FV:
    {
      if (n.getKind() != Kind::FORALL || n[1].getKind() != Kind::OR)
      {
        return Node::null();
      }
      // note that qa is not needed; moreover external proofs should be agnostic
      // to it
      QAttributes qa;
      QuantAttributes::computeQuantAttributes(n, qa);
      std::vector<Node> vars(n[0].begin(), n[0].end());
      Node body = n[1];
      Node nret = computeSplit(vars, body, qa);
      if (!nret.isNull())
      {
        // only do this rule if it is a proper split; otherwise it will be
        // subsumed by QUANT_UNUSED_VARS.
        if (nret.getKind() == Kind::OR)
        {
          return nret;
        }
      }
    }
    break;
    case ProofRewriteRule::QUANT_MINISCOPE_FV:
    {
      if (n.getKind() != Kind::FORALL || n[1].getKind() != Kind::OR)
      {
        return Node::null();
      }
      size_t nvars = n[0].getNumChildren();
      std::vector<Node> disj;
      std::unordered_set<Node> varsUsed;
      size_t varIndex = 0;
      for (const Node& d : n[1])
      {
        // Note that we may apply to a nested quantified formula, in which
        // case some variables in fvs may not be bound by this quantified
        // formula.
        std::unordered_set<Node> fvs;
        expr::getFreeVariables(d, fvs);
        size_t prevVarIndex = varIndex;
        while (varIndex < nvars && fvs.find(n[0][varIndex]) != fvs.end())
        {
          varIndex++;
        }
        std::vector<Node> dvs(n[0].begin() + prevVarIndex,
                              n[0].begin() + varIndex);
        if (dvs.empty())
        {
          disj.emplace_back(d);
        }
        else
        {
          Node bvl = d_nm->mkNode(Kind::BOUND_VAR_LIST, dvs);
          disj.emplace_back(d_nm->mkNode(Kind::FORALL, bvl, d));
        }
      }
      // must consume all variables
      if (varIndex != nvars)
      {
        return Node::null();
      }
      Node ret = d_nm->mkOr(disj);
      // go back and ensure all variables are bound
      std::unordered_set<Node> fvs;
      expr::getFreeVariables(ret, fvs);
      for (const Node& v : n[0])
      {
        if (fvs.find(v) != fvs.end())
        {
          return Node::null();
        }
      }
      return ret;
    }
    break;
<<<<<<< HEAD
    case ProofRewriteRule::QUANT_DT_SPLIT:
    {
      // always runs split utility on the first variable
      if (n.getKind() != Kind::FORALL || !n[0][0].getType().isDatatype())
      {
        return Node::null();
      }
      return QuantDSplit::split(nodeManager(), n, 0);
=======
    case ProofRewriteRule::MACRO_QUANT_VAR_ELIM_EQ:
    case ProofRewriteRule::MACRO_QUANT_VAR_ELIM_INEQ:
    {
      if (n.getKind() != Kind::FORALL)
      {
        return Node::null();
      }
      std::vector<Node> args(n[0].begin(), n[0].end());
      std::vector<Node> vars;
      std::vector<Node> subs;
      if (id == ProofRewriteRule::MACRO_QUANT_VAR_ELIM_EQ)
      {
        getVarElim(n[1], args, vars, subs);
      }
      else
      {
        // assume empty attribute
        QAttributes qa;
        getVarElimIneq(n[1], args, vars, subs, qa);
      }
      // if we eliminated a variable, update body and reprocess
      if (!vars.empty())
      {
        Assert(vars.size() == subs.size());
        std::vector<Node> qc(n.begin(), n.end());
        qc[1] =
            n[1].substitute(vars.begin(), vars.end(), subs.begin(), subs.end());
        if (args.empty())
        {
          return qc[1];
        }
        qc[0] = d_nm->mkNode(Kind::BOUND_VAR_LIST, args);
        return d_nm->mkNode(Kind::FORALL, qc);
      }
>>>>>>> 9779842a
    }
    break;
    default: break;
  }
  return Node::null();
}

bool QuantifiersRewriter::isLiteral( Node n ){
  switch( n.getKind() ){
    case Kind::NOT:
      return n[0].getKind() != Kind::NOT && isLiteral(n[0]);
      break;
    case Kind::OR:
    case Kind::AND:
    case Kind::IMPLIES:
    case Kind::XOR:
    case Kind::ITE: return false; break;
    case Kind::EQUAL:
      // for boolean terms
      return !n[0].getType().isBoolean();
      break;
    default: break;
  }
  return true;
}

void QuantifiersRewriter::computeArgs(const std::vector<Node>& args,
                                      std::map<Node, bool>& activeMap,
                                      Node n,
                                      std::map<Node, bool>& visited)
{
  if( visited.find( n )==visited.end() ){
    visited[n] = true;
    if (n.getKind() == Kind::BOUND_VARIABLE)
    {
      if( std::find( args.begin(), args.end(), n )!=args.end() ){
        activeMap[ n ] = true;
      }
    }
    else
    {
      if (n.hasOperator())
      {
        computeArgs(args, activeMap, n.getOperator(), visited);
      }
      for( int i=0; i<(int)n.getNumChildren(); i++ ){
        computeArgs( args, activeMap, n[i], visited );
      }
    }
  }
}

void QuantifiersRewriter::computeArgVec(const std::vector<Node>& args,
                                        std::vector<Node>& activeArgs,
                                        Node n)
{
  Assert(activeArgs.empty());
  std::map< Node, bool > activeMap;
  std::map< Node, bool > visited;
  computeArgs( args, activeMap, n, visited );
  if( !activeMap.empty() ){
    for( unsigned i=0; i<args.size(); i++ ){
      if( activeMap.find( args[i] )!=activeMap.end() ){
        activeArgs.push_back( args[i] );
      }
    }
  }
}

void QuantifiersRewriter::computeArgVec2(const std::vector<Node>& args,
                                         std::vector<Node>& activeArgs,
                                         Node n,
                                         Node ipl)
{
  Assert(activeArgs.empty());
  std::map< Node, bool > activeMap;
  std::map< Node, bool > visited;
  computeArgs( args, activeMap, n, visited );
  // Collect variables in inst pattern list only if we cannot eliminate
  // quantifier, or if we have an add-to-pool annotation.
  bool varComputePatList = !activeMap.empty();
  for (const Node& ip : ipl)
  {
    Kind k = ip.getKind();
    if (k == Kind::INST_ADD_TO_POOL || k == Kind::SKOLEM_ADD_TO_POOL)
    {
      varComputePatList = true;
      break;
    }
  }
  if (varComputePatList)
  {
    computeArgs( args, activeMap, ipl, visited );
  }
  if (!activeMap.empty())
  {
    for (const Node& a : args)
    {
      if (activeMap.find(a) != activeMap.end())
      {
        activeArgs.push_back(a);
      }
    }
  }
}

RewriteResponse QuantifiersRewriter::preRewrite(TNode q)
{
  Kind k = q.getKind();
  if (k == Kind::FORALL || k == Kind::EXISTS)
  {
    // Do prenex merging now, since this may impact trigger selection.
    // In particular consider:
    //   (forall ((x Int)) (forall ((y Int)) (! (P x) :pattern ((f x)))))
    // If we wait until post-rewrite, we would rewrite the inner quantified
    // formula, dropping the pattern, so the entire formula becomes:
    //   (forall ((x Int)) (P x))
    // Instead, we merge to:
    //   (forall ((x Int) (y Int)) (! (P x) :pattern ((f x))))
    // eagerly here, where after we would drop y to obtain:
    //   (forall ((x Int)) (! (P x) :pattern ((f x))))
    // See issue #10303.
    Node qm = mergePrenex(q, true);
    if (q != qm)
    {
      return RewriteResponse(REWRITE_AGAIN_FULL, qm);
    }
  }
  return RewriteResponse(REWRITE_DONE, q);
}

RewriteResponse QuantifiersRewriter::postRewrite(TNode in)
{
  Trace("quantifiers-rewrite-debug") << "post-rewriting " << in << std::endl;
  RewriteStatus status = REWRITE_DONE;
  Node ret = in;
  RewriteStep rew_op = COMPUTE_LAST;
  // get the body
  if (in.getKind() == Kind::EXISTS)
  {
    std::vector<Node> children;
    children.push_back(in[0]);
    children.push_back(in[1].negate());
    if (in.getNumChildren() == 3)
    {
      children.push_back(in[2]);
    }
    ret = nodeManager()->mkNode(Kind::FORALL, children);
    ret = ret.negate();
    status = REWRITE_AGAIN_FULL;
  }
  else if (in.getKind() == Kind::FORALL)
  {
    // do prenex merging
    ret = mergePrenex(in, true);
    if (ret != in)
    {
      status = REWRITE_AGAIN_FULL;
    }
    else if (in[1].isConst() && in.getNumChildren() == 2)
    {
      return RewriteResponse( status, in[1] );
    }
    else
    {
      //compute attributes
      QAttributes qa;
      QuantAttributes::computeQuantAttributes( in, qa );
      for (unsigned i = 0; i < COMPUTE_LAST; ++i)
      {
        RewriteStep op = static_cast<RewriteStep>(i);
        if( doOperation( in, op, qa ) ){
          ret = computeOperation( in, op, qa );
          if( ret!=in ){
            rew_op = op;
            status = REWRITE_AGAIN_FULL;
            break;
          }
        }
      }
    }
  }
  //print if changed
  if( in!=ret ){
    Trace("quantifiers-rewrite") << "*** rewrite (op=" << rew_op << ") " << in << std::endl;
    Trace("quantifiers-rewrite") << " to " << std::endl;
    Trace("quantifiers-rewrite") << ret << std::endl;
  }
  return RewriteResponse( status, ret );
}

Node QuantifiersRewriter::mergePrenex(const Node& q, bool checkStd)
{
  Assert(q.getKind() == Kind::FORALL || q.getKind() == Kind::EXISTS);
  Kind k = q.getKind();
  std::vector<Node> boundVars;
  Node body = q;
  bool combineQuantifiers = false;
  bool continueCombine = false;
  do
  {
    for (const Node& v : body[0])
    {
      if (std::find(boundVars.begin(), boundVars.end(), v) == boundVars.end())
      {
        boundVars.push_back(v);
      }
      else
      {
        // if duplicate variable due to shadowing, we must rewrite
        combineQuantifiers = true;
      }
    }
    continueCombine = false;
    if (body.getNumChildren() == 2 && body[1].getKind() == k)
    {
      bool process = true;
      if (checkStd)
      {
        // Should never combine a quantified formula with a pool or
        // non-standard quantified formula here.
        // Note that we technically should check
        // doOperation(body[1], COMPUTE_PRENEX, qa) here, although this
        // is too restrictive, as sometimes nested patterns should just be
        // applied to the top level, for example:
        // (forall ((x Int)) (forall ((y Int)) (! P :pattern ((f x y)))))
        // should be a pattern for the top-level quantifier here.
        QAttributes qa;
        QuantAttributes::computeQuantAttributes(body[1], qa);
        process = qa.isStandard();
      }
      if (process)
      {
        body = body[1];
        continueCombine = true;
        combineQuantifiers = true;
      }
    }
  } while (continueCombine);
  if (combineQuantifiers)
  {
    NodeManager* nm = nodeManager();
    std::vector<Node> children;
    children.push_back(nm->mkNode(Kind::BOUND_VAR_LIST, boundVars));
    children.push_back(body[1]);
    if (body.getNumChildren() == 3)
    {
      children.push_back(body[2]);
    }
    return nm->mkNode(k, children);
  }
  return q;
}

void QuantifiersRewriter::computeDtTesterIteSplit(
    Node n,
    std::map<Node, Node>& pcons,
    std::map<Node, std::map<int, Node>>& ncons,
    std::vector<Node>& conj) const
{
  if (n.getKind() == Kind::ITE && n[0].getKind() == Kind::APPLY_TESTER
      && n[1].getType().isBoolean())
  {
    Trace("quantifiers-rewrite-ite-debug") << "Split tester condition : " << n << std::endl;
    Node x = n[0][0];
    std::map< Node, Node >::iterator itp = pcons.find( x );
    if( itp!=pcons.end() ){
      Trace("quantifiers-rewrite-ite-debug") << "...condition already set " << itp->second << std::endl;
      computeDtTesterIteSplit( n[ itp->second==n[0] ? 1 : 2 ], pcons, ncons, conj );
    }else{
      Node tester = n[0].getOperator();
      int index = datatypes::utils::indexOf(tester);
      std::map< int, Node >::iterator itn = ncons[x].find( index );
      if( itn!=ncons[x].end() ){
        Trace("quantifiers-rewrite-ite-debug") << "...condition negated " << itn->second << std::endl;
        computeDtTesterIteSplit( n[ 2 ], pcons, ncons, conj );
      }else{
        for( unsigned i=0; i<2; i++ ){
          if( i==0 ){
            pcons[x] = n[0];
          }else{
            pcons.erase( x );
            ncons[x][index] = n[0].negate();
          }
          computeDtTesterIteSplit( n[i+1], pcons, ncons, conj );
        }
        ncons[x].erase( index );
      }
    }
  }
  else
  {
    NodeManager* nm = nodeManager();
    Trace("quantifiers-rewrite-ite-debug") << "Return value : " << n << std::endl;
    std::vector< Node > children;
    children.push_back( n );
    std::vector< Node > vars;
    //add all positive testers
    for( std::map< Node, Node >::iterator it = pcons.begin(); it != pcons.end(); ++it ){
      children.push_back( it->second.negate() );
      vars.push_back( it->first );
    }
    //add all negative testers
    for( std::map< Node, std::map< int, Node > >::iterator it = ncons.begin(); it != ncons.end(); ++it ){
      Node x = it->first;
      //only if we haven't settled on a positive tester
      if( std::find( vars.begin(), vars.end(), x )==vars.end() ){
        //check if we have exhausted all options but one
        const DType& dt = x.getType().getDType();
        std::vector< Node > nchildren;
        int pos_cons = -1;
        for( int i=0; i<(int)dt.getNumConstructors(); i++ ){
          std::map< int, Node >::iterator itt = it->second.find( i );
          if( itt==it->second.end() ){
            pos_cons = pos_cons==-1 ? i : -2;
          }else{
            nchildren.push_back( itt->second.negate() );
          }
        }
        if( pos_cons>=0 ){
          Node tester = dt[pos_cons].getTester();
          children.push_back(
              nm->mkNode(Kind::APPLY_TESTER, tester, x).negate());
        }else{
          children.insert( children.end(), nchildren.begin(), nchildren.end() );
        }
      }
    }
    //make condition/output pair
    Node c = children.size() == 1 ? children[0]
                                  : nodeManager()->mkNode(Kind::OR, children);
    conj.push_back( c );
  }
}

Node QuantifiersRewriter::computeProcessTerms(const Node& q,
                                              const std::vector<Node>& args,
                                              Node body,
                                              QAttributes& qa) const
{
  options::IteLiftQuantMode iteLiftMode = options::IteLiftQuantMode::NONE;
  if (qa.isStandard())
  {
    iteLiftMode = d_opts.quantifiers.iteLiftQuant;
  }
  std::vector<Node> new_conds;
  std::map<Node, Node> cache;
  Node n = computeProcessTerms2(q, args, body, cache, new_conds, iteLiftMode);
  if (!new_conds.empty())
  {
    new_conds.push_back(n);
    n = nodeManager()->mkNode(Kind::OR, new_conds);
  }
  return n;
}

Node QuantifiersRewriter::computeProcessTerms2(
    const Node& q,
    const std::vector<Node>& args,
    Node body,
    std::map<Node, Node>& cache,
    std::vector<Node>& new_conds,
    options::IteLiftQuantMode iteLiftMode) const
{
  NodeManager* nm = nodeManager();
  Trace("quantifiers-rewrite-term-debug2")
      << "computeProcessTerms " << body << std::endl;
  std::map< Node, Node >::iterator iti = cache.find( body );
  if( iti!=cache.end() ){
    return iti->second;
  }
  if (body.isClosure())
  {
    // Ensure no shadowing. If this term is a closure quantifying a variable
    // in args, then we introduce fresh variable(s) and replace this closure
    // to be over the fresh variables instead.
    std::vector<Node> oldVars;
    std::vector<Node> newVars;
    for (size_t i = 0, nvars = body[0].getNumChildren(); i < nvars; i++)
    {
      const Node& v = body[0][i];
      if (std::find(args.begin(), args.end(), v) != args.end())
      {
        Trace("quantifiers-rewrite-unshadow")
            << "Found shadowed variable " << v << " in " << q << std::endl;
        oldVars.push_back(v);
        Node nv = ElimShadowNodeConverter::getElimShadowVar(q, body, i);
        newVars.push_back(nv);
      }
    }
    if (!oldVars.empty())
    {
      Assert(oldVars.size() == newVars.size());
      Node sbody = body.substitute(
          oldVars.begin(), oldVars.end(), newVars.begin(), newVars.end());
      cache[body] = sbody;
      return sbody;
    }
  }
  bool changed = false;
  std::vector<Node> children;
  for (const Node& bc : body)
  {
    // do the recursive call on children
    Node nn = computeProcessTerms2(q, args, bc, cache, new_conds, iteLiftMode);
    children.push_back(nn);
    changed = changed || nn != bc;
  }

  // make return value
  Node ret;
  if (changed)
  {
    if (body.getMetaKind() == kind::metakind::PARAMETERIZED)
    {
      children.insert(children.begin(), body.getOperator());
    }
    ret = nm->mkNode(body.getKind(), children);
  }
  else
  {
    ret = body;
  }

  Trace("quantifiers-rewrite-term-debug2")
      << "Returning " << ret << " for " << body << std::endl;
  // do context-independent rewriting
  if (ret.getKind() == Kind::EQUAL
      && iteLiftMode != options::IteLiftQuantMode::NONE)
  {
    for (size_t i = 0; i < 2; i++)
    {
      if (ret[i].getKind() == Kind::ITE)
      {
        Node no = i == 0 ? ret[1] : ret[0];
        if (no.getKind() != Kind::ITE)
        {
          bool doRewrite = (iteLiftMode == options::IteLiftQuantMode::ALL);
          std::vector<Node> childrenIte;
          childrenIte.push_back(ret[i][0]);
          for (size_t j = 1; j <= 2; j++)
          {
            // check if it rewrites to a constant
            Node nn = nm->mkNode(Kind::EQUAL, no, ret[i][j]);
            childrenIte.push_back(nn);
            // check if it will rewrite to a constant
            if (no == ret[i][j] || (no.isConst() && ret[i][j].isConst()))
            {
              doRewrite = true;
            }
          }
          if (doRewrite)
          {
            ret = nm->mkNode(Kind::ITE, childrenIte);
            break;
          }
        }
      }
    }
  }
  else if (ret.getKind() == Kind::SELECT && ret[0].getKind() == Kind::STORE)
  {
    Node st = ret[0];
    Node index = ret[1];
    std::vector<Node> iconds;
    std::vector<Node> elements;
    while (st.getKind() == Kind::STORE)
    {
      iconds.push_back(index.eqNode(st[1]));
      elements.push_back(st[2]);
      st = st[0];
    }
    ret = nm->mkNode(Kind::SELECT, st, index);
    // conditions
    for (int i = (iconds.size() - 1); i >= 0; i--)
    {
      ret = nm->mkNode(Kind::ITE, iconds[i], elements[i], ret);
    }
  }
  else if (ret.getKind() == Kind::HO_APPLY && !ret.getType().isFunction())
  {
    // fully applied functions are converted to APPLY_UF here.
    Node fullApp = uf::TheoryUfRewriter::getApplyUfForHoApply(ret);
    // it may not be possible to convert e.g. if the head is not a variable
    if (!fullApp.isNull())
    {
      ret = fullApp;
    }
  }
  cache[body] = ret;
  return ret;
}

Node QuantifiersRewriter::computeExtendedRewrite(TNode q,
                                                 const QAttributes& qa) const
{
  // do not apply to recursive functions
  if (qa.isFunDef())
  {
    return q;
  }
  Node body = q[1];
  // apply extended rewriter
  Node bodyr = d_rewriter->extendedRewrite(body);
  if (body != bodyr)
  {
    std::vector<Node> children;
    children.push_back(q[0]);
    children.push_back(bodyr);
    if (q.getNumChildren() == 3)
    {
      children.push_back(q[2]);
    }
    return nodeManager()->mkNode(Kind::FORALL, children);
  }
  return q;
}

Node QuantifiersRewriter::computeCondSplit(Node body,
                                           const std::vector<Node>& args,
                                           QAttributes& qa) const
{
  NodeManager* nm = nodeManager();
  Kind bk = body.getKind();
  if (d_opts.quantifiers.iteDtTesterSplitQuant && bk == Kind::ITE
      && body[0].getKind() == Kind::APPLY_TESTER)
  {
    Trace("quantifiers-rewrite-ite-debug") << "DTT split : " << body << std::endl;
    std::map< Node, Node > pcons;
    std::map< Node, std::map< int, Node > > ncons;
    std::vector< Node > conj;
    computeDtTesterIteSplit( body, pcons, ncons, conj );
    Assert(!conj.empty());
    if( conj.size()>1 ){
      Trace("quantifiers-rewrite-ite") << "*** Split ITE (datatype tester) " << body << " into : " << std::endl;
      for( unsigned i=0; i<conj.size(); i++ ){
        Trace("quantifiers-rewrite-ite") << "   " << conj[i] << std::endl;
      }
      return nm->mkNode(Kind::AND, conj);
    }
  }
  if (d_opts.quantifiers.condVarSplitQuant
      == options::CondVarSplitQuantMode::OFF)
  {
    return body;
  }
  Trace("cond-var-split-debug")
      << "Conditional var elim split " << body << "?" << std::endl;
  // we only do this splitting if miniscoping is enabled, as this is
  // required to eliminate variables in conjuncts below. We also never
  // miniscope non-standard quantifiers, so this is also guarded here.
  if (!doMiniscopeConj(d_opts) || !qa.isStandard())
  {
    return body;
  }

  bool aggCondSplit = (d_opts.quantifiers.condVarSplitQuant
                       == options::CondVarSplitQuantMode::AGG);
  if (bk == Kind::ITE
      || (bk == Kind::EQUAL && body[0].getType().isBoolean() && aggCondSplit))
  {
    Assert(!qa.isFunDef());
    bool do_split = false;
    unsigned index_max = bk == Kind::ITE ? 0 : 1;
    std::vector<Node> tmpArgs = args;
    for (unsigned index = 0; index <= index_max; index++)
    {
      if (hasVarElim(body[index], true, tmpArgs)
          || hasVarElim(body[index], false, tmpArgs))
      {
        do_split = true;
        break;
      }
    }
    if (do_split)
    {
      Node pos;
      Node neg;
      if (bk == Kind::ITE)
      {
        pos = nm->mkNode(Kind::OR, body[0].negate(), body[1]);
        neg = nm->mkNode(Kind::OR, body[0], body[2]);
      }
      else
      {
        pos = nm->mkNode(Kind::OR, body[0].negate(), body[1]);
        neg = nm->mkNode(Kind::OR, body[0], body[1].negate());
      }
      Trace("cond-var-split-debug") << "*** Split (conditional variable eq) "
                                    << body << " into : " << std::endl;
      Trace("cond-var-split-debug") << "   " << pos << std::endl;
      Trace("cond-var-split-debug") << "   " << neg << std::endl;
      return nm->mkNode(Kind::AND, pos, neg);
    }
  }

  if (bk == Kind::OR)
  {
    unsigned size = body.getNumChildren();
    bool do_split = false;
    unsigned split_index = 0;
    for (unsigned i = 0; i < size; i++)
    {
      // check if this child is a (conditional) variable elimination
      Node b = body[i];
      if (b.getKind() == Kind::AND)
      {
        std::vector<Node> vars;
        std::vector<Node> subs;
        std::vector<Node> tmpArgs = args;
        for (unsigned j = 0, bsize = b.getNumChildren(); j < bsize; j++)
        {
          if (getVarElimLit(body, b[j], false, tmpArgs, vars, subs))
          {
            Trace("cond-var-split-debug") << "Variable elimination in child #"
                                          << j << " under " << i << std::endl;
            // Figure out if we should split
            // Currently we split if the aggressive option is set, or
            // if the top-level OR is binary.
            if (aggCondSplit || size == 2)
            {
              do_split = true;
            }
            // other splitting criteria go here

            if (do_split)
            {
              split_index = i;
              break;
            }
            vars.clear();
            subs.clear();
            tmpArgs = args;
          }
        }
      }
      if (do_split)
      {
        break;
      }
    }
    if (do_split)
    {
      std::vector<Node> children;
      for (TNode bc : body)
      {
        children.push_back(bc);
      }
      std::vector<Node> split_children;
      for (TNode bci : body[split_index])
      {
        children[split_index] = bci;
        split_children.push_back(nm->mkNode(Kind::OR, children));
      }
      // split the AND child, for example:
      //  ( x!=a ^ P(x) ) V Q(x) ---> ( x!=a V Q(x) ) ^ ( P(x) V Q(x) )
      return nm->mkNode(Kind::AND, split_children);
    }
  }

  return body;
}

bool QuantifiersRewriter::isVarElim(Node v, Node s)
{
  Assert(v.getKind() == Kind::BOUND_VARIABLE);
  return !expr::hasSubterm(s, v) && s.getType() == v.getType();
}

Node QuantifiersRewriter::getVarElimEq(Node lit,
                                       const std::vector<Node>& args,
                                       Node& var) const
{
  Assert(lit.getKind() == Kind::EQUAL);
  Node slv;
  TypeNode tt = lit[0].getType();
  if (tt.isRealOrInt())
  {
    slv = getVarElimEqReal(lit, args, var);
  }
  else if (tt.isBitVector())
  {
    slv = getVarElimEqBv(lit, args, var);
  }
  else if (tt.isStringLike())
  {
    slv = getVarElimEqString(lit, args, var);
  }
  return slv;
}

Node QuantifiersRewriter::getVarElimEqReal(Node lit,
                                           const std::vector<Node>& args,
                                           Node& var) const
{
  // for arithmetic, solve the equality
  std::map<Node, Node> msum;
  if (!ArithMSum::getMonomialSumLit(lit, msum))
  {
    return Node::null();
  }
  std::vector<Node>::const_iterator ita;
  for (std::map<Node, Node>::iterator itm = msum.begin(); itm != msum.end();
       ++itm)
  {
    if (itm->first.isNull())
    {
      continue;
    }
    ita = std::find(args.begin(), args.end(), itm->first);
    if (ita != args.end())
    {
      Node veq_c;
      Node val;
      int ires = ArithMSum::isolate(itm->first, msum, veq_c, val, Kind::EQUAL);
      if (ires != 0 && veq_c.isNull() && isVarElim(itm->first, val))
      {
        var = itm->first;
        return val;
      }
    }
  }
  return Node::null();
}

Node QuantifiersRewriter::getVarElimEqBv(Node lit,
                                         const std::vector<Node>& args,
                                         Node& var) const
{
  if (TraceIsOn("quant-velim-bv"))
  {
    Trace("quant-velim-bv") << "Bv-Elim : " << lit << " varList = { ";
    for (const Node& v : args)
    {
      Trace("quant-velim-bv") << v << " ";
    }
    Trace("quant-velim-bv") << "} ?" << std::endl;
  }
  Assert(lit.getKind() == Kind::EQUAL);
  // TODO (#1494) : linearize the literal using utility

  // compute a subset active_args of the bound variables args that occur in lit
  std::vector<Node> active_args;
  computeArgVec(args, active_args, lit);

  BvInverter binv(d_opts);
  for (const Node& cvar : active_args)
  {
    // solve for the variable on this path using the inverter
    std::vector<unsigned> path;
    Node slit = binv.getPathToPv(lit, cvar, path);
    if (!slit.isNull())
    {
      Node slv = binv.solveBvLit(cvar, lit, path, nullptr);
      Trace("quant-velim-bv") << "...solution : " << slv << std::endl;
      if (!slv.isNull())
      {
        var = cvar;
        // if this is a proper variable elimination, that is, var = slv where
        // var is not in the free variables of slv, then we can return this
        // as the variable elimination for lit.
        if (isVarElim(var, slv))
        {
          return slv;
        }
      }
    }
    else
    {
      Trace("quant-velim-bv") << "...non-invertible path." << std::endl;
    }
  }

  return Node::null();
}

Node QuantifiersRewriter::getVarElimEqString(Node lit,
                                             const std::vector<Node>& args,
                                             Node& var) const
{
  Assert(lit.getKind() == Kind::EQUAL);
  NodeManager* nm = nodeManager();
  for (unsigned i = 0; i < 2; i++)
  {
    if (lit[i].getKind() == Kind::STRING_CONCAT)
    {
      TypeNode stype = lit[i].getType();
      for (unsigned j = 0, nchildren = lit[i].getNumChildren(); j < nchildren;
           j++)
      {
        if (std::find(args.begin(), args.end(), lit[i][j]) != args.end())
        {
          var = lit[i][j];
          Node slv = lit[1 - i];
          std::vector<Node> preL(lit[i].begin(), lit[i].begin() + j);
          std::vector<Node> postL(lit[i].begin() + j + 1, lit[i].end());
          Node tpre = strings::utils::mkConcat(preL, stype);
          Node tpost = strings::utils::mkConcat(postL, stype);
          Node slvL = nm->mkNode(Kind::STRING_LENGTH, slv);
          Node tpreL = nm->mkNode(Kind::STRING_LENGTH, tpre);
          Node tpostL = nm->mkNode(Kind::STRING_LENGTH, tpost);
          slv = nm->mkNode(
              Kind::STRING_SUBSTR,
              slv,
              tpreL,
              nm->mkNode(
                  Kind::SUB, slvL, nm->mkNode(Kind::ADD, tpreL, tpostL)));
          // forall x. r ++ x ++ t = s => P( x )
          //   is equivalent to
          // r ++ s' ++ t = s => P( s' ) where
          // s' = substr( s, |r|, |s|-(|t|+|r|) ).
          // We apply this only if r,t,s do not contain free variables.
          if (!expr::hasFreeVar(slv))
          {
            return slv;
          }
        }
      }
    }
  }

  return Node::null();
}

bool QuantifiersRewriter::getVarElimLit(Node body,
                                        Node lit,
                                        bool pol,
                                        std::vector<Node>& args,
                                        std::vector<Node>& vars,
                                        std::vector<Node>& subs) const
{
  if (lit.getKind() == Kind::NOT)
  {
    lit = lit[0];
    pol = !pol;
    Assert(lit.getKind() != Kind::NOT);
  }
  NodeManager* nm = nodeManager();
  Trace("var-elim-quant-debug")
      << "Eliminate : " << lit << ", pol = " << pol << "?" << std::endl;
  if (lit.getKind() == Kind::APPLY_TESTER && pol
      && lit[0].getKind() == Kind::BOUND_VARIABLE
      && d_opts.quantifiers.dtVarExpandQuant)
  {
    Trace("var-elim-dt") << "Expand datatype variable based on : " << lit
                         << std::endl;
    std::vector<Node>::iterator ita =
        std::find(args.begin(), args.end(), lit[0]);
    if (ita != args.end())
    {
      vars.push_back(lit[0]);
      Node tester = lit.getOperator();
      int index = datatypes::utils::indexOf(tester);
      const DType& dt = datatypes::utils::datatypeOf(tester);
      const DTypeConstructor& c = dt[index];
      std::vector<Node> newChildren;
      Node cons = c.getConstructor();
      TypeNode tspec;
      // take into account if parametric
      if (dt.isParametric())
      {
        TypeNode ltn = lit[0].getType();
        tspec = c.getInstantiatedConstructorType(ltn);
        cons = c.getInstantiatedConstructor(ltn);
      }
      else
      {
        tspec = cons.getType();
      }
      newChildren.push_back(cons);
      std::vector<Node> newVars;
      BoundVarManager* bvm = nm->getBoundVarManager();
      for (size_t j = 0, nargs = c.getNumArgs(); j < nargs; j++)
      {
        TypeNode tn = tspec[j];
        Node rn = nm->mkConstInt(Rational(j));
        Node cacheVal = BoundVarManager::getCacheValue(body, lit, rn);
        Node v = bvm->mkBoundVar<QRewDtExpandAttribute>(cacheVal, tn);
        newChildren.push_back(v);
        newVars.push_back(v);
      }
      subs.push_back(nm->mkNode(Kind::APPLY_CONSTRUCTOR, newChildren));
      Trace("var-elim-dt") << "...apply substitution " << subs[0] << "/"
                           << vars[0] << std::endl;
      args.erase(ita);
      args.insert(args.end(), newVars.begin(), newVars.end());
      return true;
    }
  }
  // all eliminations below guarded by varElimQuant()
  if (!d_opts.quantifiers.varElimQuant)
  {
    return false;
  }

  if (lit.getKind() == Kind::EQUAL)
  {
    if (pol || lit[0].getType().isBoolean())
    {
      for (unsigned i = 0; i < 2; i++)
      {
        bool tpol = pol;
        Node v_slv = lit[i];
        if (v_slv.getKind() == Kind::NOT)
        {
          v_slv = v_slv[0];
          tpol = !tpol;
        }
        std::vector<Node>::iterator ita =
            std::find(args.begin(), args.end(), v_slv);
        if (ita != args.end())
        {
          if (isVarElim(v_slv, lit[1 - i]))
          {
            Node slv = lit[1 - i];
            if (!tpol)
            {
              Assert(slv.getType().isBoolean());
              slv = slv.negate();
            }
            Trace("var-elim-quant")
                << "Variable eliminate based on equality : " << v_slv << " -> "
                << slv << std::endl;
            vars.push_back(v_slv);
            subs.push_back(slv);
            args.erase(ita);
            return true;
          }
        }
      }
    }
  }
  if (lit.getKind() == Kind::BOUND_VARIABLE)
  {
    std::vector< Node >::iterator ita = std::find( args.begin(), args.end(), lit );
    if( ita!=args.end() ){
      Trace("var-elim-bool") << "Variable eliminate : " << lit << std::endl;
      vars.push_back( lit );
      subs.push_back(nodeManager()->mkConst(pol));
      args.erase( ita );
      return true;
    }
  }
  if (lit.getKind() == Kind::EQUAL && pol)
  {
    Node var;
    Node slv = getVarElimEq(lit, args, var);
    if (!slv.isNull())
    {
      Assert(!var.isNull());
      std::vector<Node>::iterator ita =
          std::find(args.begin(), args.end(), var);
      Assert(ita != args.end());
      Trace("var-elim-quant")
          << "Variable eliminate based on theory-specific solving : " << var
          << " -> " << slv << std::endl;
      Assert(!expr::hasSubterm(slv, var));
      Assert(slv.getType() == var.getType());
      vars.push_back(var);
      subs.push_back(slv);
      args.erase(ita);
      return true;
    }
  }
  return false;
}

bool QuantifiersRewriter::getVarElim(Node body,
                                     std::vector<Node>& args,
                                     std::vector<Node>& vars,
                                     std::vector<Node>& subs) const
{
  return getVarElimInternal(body, body, false, args, vars, subs);
}

bool QuantifiersRewriter::getVarElimInternal(Node body,
                                             Node n,
                                             bool pol,
                                             std::vector<Node>& args,
                                             std::vector<Node>& vars,
                                             std::vector<Node>& subs) const
{
  Kind nk = n.getKind();
  while (nk == Kind::NOT)
  {
    n = n[0];
    pol = !pol;
    nk = n.getKind();
  }
  if ((nk == Kind::AND && pol) || (nk == Kind::OR && !pol))
  {
    for (const Node& cn : n)
    {
      if (getVarElimInternal(body, cn, pol, args, vars, subs))
      {
        return true;
      }
    }
    return false;
  }
  return getVarElimLit(body, n, pol, args, vars, subs);
}

bool QuantifiersRewriter::hasVarElim(Node n,
                                     bool pol,
                                     std::vector<Node>& args) const
{
  std::vector< Node > vars;
  std::vector< Node > subs;
  return getVarElimInternal(n, n, pol, args, vars, subs);
}

bool QuantifiersRewriter::getVarElimIneq(Node body,
                                         std::vector<Node>& args,
                                         std::vector<Node>& bounds,
                                         std::vector<Node>& subs,
                                         QAttributes& qa) const
{
  Trace("var-elim-quant-debug") << "getVarElimIneq " << body << std::endl;
  // For each variable v, we compute a set of implied bounds in the body
  // of the quantified formula.
  //   num_bounds[x][-1] stores the entailed lower bounds for x
  //   num_bounds[x][1] stores the entailed upper bounds for x
  //   num_bounds[x][0] stores the entailed disequalities for x
  // These bounds are stored in a map that maps the literal for the bound to
  // its required polarity. For example, for quantified formula
  //   (forall ((x Int)) (or (= x 0) (>= x a)))
  // we have:
  //   num_bounds[x][0] contains { x -> { (= x 0) -> false } }
  //   num_bounds[x][-1] contains { x -> { (>= x a) -> false } }
  // This method succeeds in eliminating x if its only occurrences are in
  // entailed disequalities, and one kind of bound. This is the case for the
  // above quantified formula, which can be rewritten to false. The reason
  // is that we can always chose a value for x that is arbitrarily large (resp.
  // small) to satisfy all disequalities and inequalities for x.
  std::map<Node, std::map<int, std::map<Node, bool>>> num_bounds;
  // The set of variables that we know we can not eliminate
  std::unordered_set<Node> ineligVars;
  // compute the entailed literals
  QuantPhaseReq qpr(body);
  // map to track which literals we have already processed, and hence can be
  // excluded from the free variables check in the latter half of this method.
  std::map<Node, int> processed;
  for (const std::pair<const Node, bool>& pr : qpr.d_phase_reqs)
  {
    // an inequality that is entailed with a given polarity
    Node lit = pr.first;
    bool pol = pr.second;
    Trace("var-elim-quant-debug") << "Process inequality bounds : " << lit
                                  << ", pol = " << pol << "..." << std::endl;
    bool canSolve = lit.getKind() == Kind::GEQ
                    || (lit.getKind() == Kind::EQUAL
                        && lit[0].getType().isRealOrInt() && !pol);
    if (!canSolve)
    {
      continue;
    }
    // solve the inequality
    std::map<Node, Node> msum;
    if (!ArithMSum::getMonomialSumLit(lit, msum))
    {
      // not an inequality, cannot use
      continue;
    }
    processed[lit] = pol ? -1 : 1;
    for (const std::pair<const Node, Node>& m : msum)
    {
      if (!m.first.isNull() && ineligVars.find(m.first) == ineligVars.end())
      {
        std::vector<Node>::iterator ita =
            std::find(args.begin(), args.end(), m.first);
        if (ita != args.end())
        {
          // store that this literal is upper/lower bound for itm->first
          Node veq_c;
          Node val;
          int ires =
              ArithMSum::isolate(m.first, msum, veq_c, val, lit.getKind());
          if (ires != 0 && veq_c.isNull())
          {
            if (lit.getKind() == Kind::GEQ)
            {
              bool is_upper = pol != (ires == 1);
              Trace("var-elim-ineq-debug")
                  << lit << " is a " << (is_upper ? "upper" : "lower")
                  << " bound for " << m.first << std::endl;
              Trace("var-elim-ineq-debug")
                  << "  pol/ires = " << pol << " " << ires << std::endl;
              num_bounds[m.first][is_upper ? 1 : -1][lit] = pol;
            }
            else
            {
              Trace("var-elim-ineq-debug")
                  << lit << " is a disequality for " << m.first << std::endl;
              num_bounds[m.first][0][lit] = pol;
            }
          }
          else
          {
            Trace("var-elim-ineq-debug")
                << "...ineligible " << m.first
                << " since it cannot be solved for (" << ires << ", " << veq_c
                << ")." << std::endl;
            num_bounds.erase(m.first);
            ineligVars.insert(m.first);
          }
        }
        else
        {
          // compute variables in itm->first, these are not eligible for
          // elimination
          std::unordered_set<Node> fvs;
          expr::getFreeVariables(m.first, fvs);
          for (const Node& v : fvs)
          {
            Trace("var-elim-ineq-debug")
                << "...ineligible " << v
                << " since it is contained in monomial." << std::endl;
            num_bounds.erase(v);
            ineligVars.insert(v);
          }
        }
      }
    }
  }

  // collect all variables that have only upper/lower bounds
  std::map<Node, bool> elig_vars;
  for (const std::pair<const Node, std::map<int, std::map<Node, bool>>>& nb :
       num_bounds)
  {
    if (nb.second.find(1) == nb.second.end())
    {
      Trace("var-elim-ineq-debug")
          << "Variable " << nb.first << " has only lower bounds." << std::endl;
      elig_vars[nb.first] = false;
    }
    else if (nb.second.find(-1) == nb.second.end())
    {
      Trace("var-elim-ineq-debug")
          << "Variable " << nb.first << " has only upper bounds." << std::endl;
      elig_vars[nb.first] = true;
    }
  }
  if (elig_vars.empty())
  {
    return false;
  }
  std::vector<Node> inactive_vars;
  std::map<Node, std::map<int, bool> > visited;
  // traverse the body, invalidate variables if they occur in places other than
  // the bounds they occur in
  std::unordered_map<TNode, std::unordered_set<int>> evisited;
  std::vector<TNode> evisit;
  std::vector<int> evisit_pol;
  TNode ecur;
  int ecur_pol;
  evisit.push_back(body);
  evisit_pol.push_back(1);
  if (!qa.d_ipl.isNull())
  {
    // do not eliminate variables that occur in the annotation
    evisit.push_back(qa.d_ipl);
    evisit_pol.push_back(0);
  }
  do
  {
    ecur = evisit.back();
    evisit.pop_back();
    ecur_pol = evisit_pol.back();
    evisit_pol.pop_back();
    std::unordered_set<int>& epp = evisited[ecur];
    if (epp.find(ecur_pol) == epp.end())
    {
      epp.insert(ecur_pol);
      if (elig_vars.find(ecur) != elig_vars.end())
      {
        // variable contained in a place apart from bounds, no longer eligible
        // for elimination
        elig_vars.erase(ecur);
        Trace("var-elim-ineq-debug") << "...found occurrence of " << ecur
                                     << ", mark ineligible" << std::endl;
      }
      else
      {
        bool rec = true;
        bool pol = ecur_pol >= 0;
        bool hasPol = ecur_pol != 0;
        if (hasPol)
        {
          std::map<Node, int>::iterator itx = processed.find(ecur);
          if (itx != processed.end() && itx->second == ecur_pol)
          {
            // already processed this literal as a bound
            rec = false;
          }
        }
        if (rec)
        {
          for (unsigned j = 0, size = ecur.getNumChildren(); j < size; j++)
          {
            bool newHasPol;
            bool newPol;
            QuantPhaseReq::getPolarity(ecur, j, hasPol, pol, newHasPol, newPol);
            evisit.push_back(ecur[j]);
            evisit_pol.push_back(newHasPol ? (newPol ? 1 : -1) : 0);
          }
        }
      }
    }
  } while (!evisit.empty() && !elig_vars.empty());

  bool ret = false;
  NodeManager* nm = nodeManager();
  for (const std::pair<const Node, bool>& ev : elig_vars)
  {
    Node v = ev.first;
    Trace("var-elim-ineq-debug")
        << v << " is eligible for elimination." << std::endl;
    // do substitution corresponding to infinite projection, all literals
    // involving unbounded variable go to true/false
    // disequalities of eligible variables are also eliminated
    std::map<int, std::map<Node, bool>>& nbv = num_bounds[v];
    for (size_t i = 0; i < 2; i++)
    {
      size_t nindex = i == 0 ? (elig_vars[v] ? 1 : -1) : 0;
      for (const std::pair<const Node, bool>& nb : nbv[nindex])
      {
        Trace("var-elim-ineq-debug")
            << "  subs : " << nb.first << " -> " << nb.second << std::endl;
        bounds.push_back(nb.first);
        subs.push_back(nm->mkConst(nb.second));
      }
    }
    // eliminate from args
    std::vector<Node>::iterator ita = std::find(args.begin(), args.end(), v);
    Assert(ita != args.end());
    args.erase(ita);
    ret = true;
  }
  return ret;
}

Node QuantifiersRewriter::computeVarElimination(Node body,
                                                std::vector<Node>& args,
                                                QAttributes& qa) const
{
  if (!d_opts.quantifiers.varElimQuant && !d_opts.quantifiers.dtVarExpandQuant
      && !d_opts.quantifiers.varIneqElimQuant)
  {
    return body;
  }
  Trace("var-elim-quant-debug")
      << "computeVarElimination " << body << std::endl;
  std::vector<Node> vars;
  std::vector<Node> subs;
  // standard variable elimination
  if (d_opts.quantifiers.varElimQuant)
  {
    getVarElim(body, args, vars, subs);
  }
  // variable elimination based on one-direction inequalities
  if (vars.empty() && d_opts.quantifiers.varIneqElimQuant)
  {
    getVarElimIneq(body, args, vars, subs, qa);
  }
  // if we eliminated a variable, update body and reprocess
  if (!vars.empty())
  {
    Trace("var-elim-quant-debug")
        << "VE " << vars.size() << "/" << args.size() << std::endl;
    Assert(vars.size() == subs.size());
    // remake with eliminated nodes
    body = body.substitute(vars.begin(), vars.end(), subs.begin(), subs.end());
    if (!qa.d_ipl.isNull())
    {
      qa.d_ipl = qa.d_ipl.substitute(
          vars.begin(), vars.end(), subs.begin(), subs.end());
    }
    Trace("var-elim-quant") << "Return " << body << std::endl;
  }
  return body;
}

Node QuantifiersRewriter::computePrenex(Node q,
                                        Node body,
                                        std::unordered_set<Node>& args,
                                        std::unordered_set<Node>& nargs,
                                        bool pol,
                                        bool prenexAgg) const
{
  NodeManager* nm = nodeManager();
  Kind k = body.getKind();
  if (k == Kind::FORALL)
  {
    if ((pol || prenexAgg)
        && (d_opts.quantifiers.prenexQuantUser
            || !QuantAttributes::hasPattern(body)))
    {
      std::vector< Node > terms;
      std::vector< Node > subs;
      BoundVarManager* bvm = nm->getBoundVarManager();
      //for doing prenexing of same-signed quantifiers
      //must rename each variable that already exists
      for (const Node& v : body[0])
      {
        terms.push_back(v);
        TypeNode vt = v.getType();
        Node vv;
        if (!q.isNull())
        {
          // We cache based on the original quantified formula, the subformula
          // that we are pulling variables from (body), and the variable v.
          // The argument body is required since in rare cases, two subformulas
          // may share the same variables. This is the case for define-fun
          // or inferred substitutions that contain quantified formulas.
          Node cacheVal = BoundVarManager::getCacheValue(q, body, v);
          vv = bvm->mkBoundVar<QRewPrenexAttribute>(cacheVal, vt);
        }
        else
        {
          // not specific to a quantified formula, use normal
          vv = nm->mkBoundVar(vt);
        }
        subs.push_back(vv);
      }
      if (pol)
      {
        args.insert(subs.begin(), subs.end());
      }
      else
      {
        nargs.insert(subs.begin(), subs.end());
      }
      Node newBody = body[1];
      newBody = newBody.substitute( terms.begin(), terms.end(), subs.begin(), subs.end() );
      return newBody;
    }
  //must remove structure
  }
  else if (prenexAgg && k == Kind::ITE && body.getType().isBoolean())
  {
    Node nn = nm->mkNode(Kind::AND,
                         nm->mkNode(Kind::OR, body[0].notNode(), body[1]),
                         nm->mkNode(Kind::OR, body[0], body[2]));
    return computePrenex(q, nn, args, nargs, pol, prenexAgg);
  }
  else if (prenexAgg && k == Kind::EQUAL && body[0].getType().isBoolean())
  {
    Node nn = nm->mkNode(Kind::AND,
                         nm->mkNode(Kind::OR, body[0].notNode(), body[1]),
                         nm->mkNode(Kind::OR, body[0], body[1].notNode()));
    return computePrenex(q, nn, args, nargs, pol, prenexAgg);
  }else if( body.getType().isBoolean() ){
    Assert(k != Kind::EXISTS);
    bool childrenChanged = false;
    std::vector< Node > newChildren;
    for (size_t i = 0, nchild = body.getNumChildren(); i < nchild; i++)
    {
      bool newHasPol;
      bool newPol;
      QuantPhaseReq::getPolarity( body, i, true, pol, newHasPol, newPol );
      if (!newHasPol)
      {
        newChildren.push_back( body[i] );
        continue;
      }
      Node n = computePrenex(q, body[i], args, nargs, newPol, prenexAgg);
      newChildren.push_back(n);
      childrenChanged = n != body[i] || childrenChanged;
    }
    if( childrenChanged ){
      if (k == Kind::NOT && newChildren[0].getKind() == Kind::NOT)
      {
        return newChildren[0][0];
      }
      return nm->mkNode(k, newChildren);
    }
  }
  return body;
}

Node QuantifiersRewriter::computeSplit(std::vector<Node>& args,
                                       Node body,
                                       QAttributes& qa) const
{
  Assert(body.getKind() == Kind::OR);
  size_t eqc_count = 0;
  size_t eqc_active = 0;
  std::map< Node, int > var_to_eqc;
  std::map< int, std::vector< Node > > eqc_to_var;
  std::map< int, std::vector< Node > > eqc_to_lit;

  std::vector<Node> lits;

  for( unsigned i=0; i<body.getNumChildren(); i++ ){
    //get variables contained in the literal
    Node n = body[i];
    std::vector< Node > lit_args;
    computeArgVec( args, lit_args, n );
    if( lit_args.empty() ){
      lits.push_back( n );
    }else {
      //collect the equivalence classes this literal belongs to, and the new variables it contributes
      std::vector< int > eqcs;
      std::vector< Node > lit_new_args;
      //for each variable in literal
      for( unsigned j=0; j<lit_args.size(); j++) {
        //see if the variable has already been found
        if (var_to_eqc.find(lit_args[j])!=var_to_eqc.end()) {
          int eqc = var_to_eqc[lit_args[j]];
          if (std::find(eqcs.begin(), eqcs.end(), eqc)==eqcs.end()) {
            eqcs.push_back(eqc);
          }
        }else{
          lit_new_args.push_back(lit_args[j]);
        }
      }
      if (eqcs.empty()) {
        eqcs.push_back(eqc_count);
        eqc_count++;
        eqc_active++;
      }

      int eqcz = eqcs[0];
      //merge equivalence classes with eqcz
      for (unsigned j=1; j<eqcs.size(); j++) {
        int eqc = eqcs[j];
        //move all variables from equivalence class
        for (unsigned k=0; k<eqc_to_var[eqc].size(); k++) {
          Node v = eqc_to_var[eqc][k];
          var_to_eqc[v] = eqcz;
          eqc_to_var[eqcz].push_back(v);
        }
        eqc_to_var.erase(eqc);
        //move all literals from equivalence class
        for (unsigned k=0; k<eqc_to_lit[eqc].size(); k++) {
          Node l = eqc_to_lit[eqc][k];
          eqc_to_lit[eqcz].push_back(l);
        }
        eqc_to_lit.erase(eqc);
        eqc_active--;
      }
      //add variables to equivalence class
      for (unsigned j=0; j<lit_new_args.size(); j++) {
        var_to_eqc[lit_new_args[j]] = eqcz;
        eqc_to_var[eqcz].push_back(lit_new_args[j]);
      }
      //add literal to equivalence class
      eqc_to_lit[eqcz].push_back(n);
    }
  }
  if ( eqc_active>1 || !lits.empty() || var_to_eqc.size()!=args.size() ){
    NodeManager* nm = nodeManager();
    if (TraceIsOn("clause-split-debug"))
    {
      Trace("clause-split-debug")
          << "Split quantified formula with body " << body << std::endl;
      Trace("clause-split-debug") << "   Ground literals: " << std::endl;
      for (size_t i = 0; i < lits.size(); i++)
      {
        Trace("clause-split-debug") << "      " << lits[i] << std::endl;
      }
      Trace("clause-split-debug") << std::endl;
      Trace("clause-split-debug") << "Equivalence classes: " << std::endl;
    }
    for (std::map< int, std::vector< Node > >::iterator it = eqc_to_lit.begin(); it != eqc_to_lit.end(); ++it ){
      int eqc = it->first;
      if (TraceIsOn("clause-split-debug"))
      {
        Trace("clause-split-debug") << "   Literals: " << std::endl;
        for (size_t i = 0; i < it->second.size(); i++)
        {
          Trace("clause-split-debug") << "      " << it->second[i] << std::endl;
        }
        Trace("clause-split-debug") << "   Variables: " << std::endl;
        for (size_t i = 0; i < eqc_to_var[eqc].size(); i++)
        {
          Trace("clause-split-debug")
              << "      " << eqc_to_var[eqc][i] << std::endl;
        }
        Trace("clause-split-debug") << std::endl;
      }
      std::vector<Node>& evars = eqc_to_var[eqc];
      // for the sake of proofs, we provide the variables in the order
      // they appear in the original quantified formula
      std::vector<Node> ovars;
      for (const Node& v : args)
      {
        if (std::find(evars.begin(), evars.end(), v) != evars.end())
        {
          ovars.emplace_back(v);
        }
      }
      Node bvl = nodeManager()->mkNode(Kind::BOUND_VAR_LIST, ovars);
      Node bd = it->second.size() == 1 ? it->second[0]
                                       : nm->mkNode(Kind::OR, it->second);
      Node fa = nm->mkNode(Kind::FORALL, bvl, bd);
      lits.push_back(fa);
    }
    Assert(!lits.empty());
    Node nf = nodeManager()->mkOr(lits);
    Trace("clause-split-debug") << "Made node : " << nf << std::endl;
    return nf;
  }
  return Node::null();
}

Node QuantifiersRewriter::mkForAll(const std::vector<Node>& args,
                                   Node body,
                                   QAttributes& qa) const
{
  if (args.empty())
  {
    return body;
  }
  NodeManager* nm = nodeManager();
  std::vector<Node> children;
  children.push_back(nm->mkNode(Kind::BOUND_VAR_LIST, args));
  children.push_back(body);
  if (!qa.d_ipl.isNull())
  {
    children.push_back(qa.d_ipl);
  }
  return nm->mkNode(Kind::FORALL, children);
}

Node QuantifiersRewriter::mkForall(const std::vector<Node>& args,
                                   Node body,
                                   bool marked) const
{
  std::vector< Node > iplc;
  return mkForall( args, body, iplc, marked );
}

Node QuantifiersRewriter::mkForall(const std::vector<Node>& args,
                                   Node body,
                                   std::vector<Node>& iplc,
                                   bool marked) const
{
  if (args.empty())
  {
    return body;
  }
  NodeManager* nm = nodeManager();
  std::vector<Node> children;
  children.push_back(nm->mkNode(Kind::BOUND_VAR_LIST, args));
  children.push_back(body);
  if (marked)
  {
    SkolemManager* sm = nm->getSkolemManager();
    Node avar = sm->mkDummySkolem("id", nm->booleanType());
    QuantIdNumAttribute ida;
    avar.setAttribute(ida, 0);
    iplc.push_back(nm->mkNode(Kind::INST_ATTRIBUTE, avar));
  }
  if (!iplc.empty())
  {
    children.push_back(nm->mkNode(Kind::INST_PATTERN_LIST, iplc));
  }
  return nm->mkNode(Kind::FORALL, children);
}

//computes miniscoping, also eliminates variables that do not occur free in body
Node QuantifiersRewriter::computeMiniscoping(Node q,
                                             QAttributes& qa,
                                             bool miniscopeConj,
                                             bool miniscopeFv) const
{
  NodeManager* nm = nodeManager();
  std::vector<Node> args(q[0].begin(), q[0].end());
  Node body = q[1];
  if (body.getKind() == Kind::AND)
  {
    // aggressive miniscoping implies that structural miniscoping should
    // be applied first
    if (miniscopeConj)
    {
      BoundVarManager* bvm = nm->getBoundVarManager();
      // Break apart the quantifed formula
      // forall x. P1 ^ ... ^ Pn ---> forall x. P1 ^ ... ^ forall x. Pn
      NodeBuilder t(Kind::AND);
      std::vector<Node> argsc;
      for (size_t i = 0, nchild = body.getNumChildren(); i < nchild; i++)
      {
        if (argsc.empty())
        {
          // If not done so, we must create fresh copy of args. This is to
          // ensure that quantified formulas do not reuse variables.
          for (const Node& v : q[0])
          {
            TypeNode vt = v.getType();
            Node cacheVal = BoundVarManager::getCacheValue(q, v, i);
            Node vv = bvm->mkBoundVar<QRewMiniscopeAttribute>(cacheVal, vt);
            argsc.push_back(vv);
          }
        }
        Node b = body[i];
        Node bodyc =
            b.substitute(args.begin(), args.end(), argsc.begin(), argsc.end());
        if (b == bodyc)
        {
          // Did not contain variables in args, thus it is ground. Since we did
          // not use them, we keep the variables argsc for the next child.
          t << b;
        }
        else
        {
          // make the miniscoped quantified formula
          Node cbvl = nm->mkNode(Kind::BOUND_VAR_LIST, argsc);
          Node qq = nm->mkNode(Kind::FORALL, cbvl, bodyc);
          t << qq;
          // We used argsc, clear so we will construct a fresh copy above.
          argsc.clear();
        }
      }
      Node retVal = t;
      return retVal;
    }
  }
  else if (body.getKind() == Kind::OR)
  {
    if (miniscopeFv)
    {
      //splitting subsumes free variable miniscoping, apply it with higher priority
      Node ret = computeSplit(args, body, qa);
      if (!ret.isNull())
      {
        return ret;
      }
    }
  }
  else if (body.getKind() == Kind::NOT)
  {
    Assert(isLiteral(body[0]));
  }
  //remove variables that don't occur
  std::vector< Node > activeArgs;
  computeArgVec2( args, activeArgs, body, qa.d_ipl );
  return mkForAll( activeArgs, body, qa );
}

Node QuantifiersRewriter::computeAggressiveMiniscoping(std::vector<Node>& args,
                                                       Node body) const
{
  std::map<Node, std::vector<Node> > varLits;
  std::map<Node, std::vector<Node> > litVars;
  if (body.getKind() == Kind::OR)
  {
    Trace("ag-miniscope") << "compute aggressive miniscoping on " << body << std::endl;
    for (size_t i = 0; i < body.getNumChildren(); i++) {
      std::vector<Node> activeArgs;
      computeArgVec(args, activeArgs, body[i]);
      for (unsigned j = 0; j < activeArgs.size(); j++) {
        varLits[activeArgs[j]].push_back(body[i]);
      }
      std::vector<Node>& lit_body_i = litVars[body[i]];
      std::vector<Node>::iterator lit_body_i_begin = lit_body_i.begin();
      std::vector<Node>::const_iterator active_begin = activeArgs.begin();
      std::vector<Node>::const_iterator active_end = activeArgs.end();
      lit_body_i.insert(lit_body_i_begin, active_begin, active_end);
    }
    //find the variable in the least number of literals
    Node bestVar;
    for( std::map< Node, std::vector<Node> >::iterator it = varLits.begin(); it != varLits.end(); ++it ){
      if( bestVar.isNull() || varLits[bestVar].size()>it->second.size() ){
        bestVar = it->first;
      }
    }
    Trace("ag-miniscope-debug") << "Best variable " << bestVar << " occurs in " << varLits[bestVar].size() << "/ " << body.getNumChildren() << " literals." << std::endl;
    if( !bestVar.isNull() && varLits[bestVar].size()<body.getNumChildren() ){
      //we can miniscope
      Trace("ag-miniscope") << "Miniscope on " << bestVar << std::endl;
      //make the bodies
      std::vector<Node> qlit1;
      qlit1.insert( qlit1.begin(), varLits[bestVar].begin(), varLits[bestVar].end() );
      std::vector<Node> qlitt;
      //for all literals not containing bestVar
      for( size_t i=0; i<body.getNumChildren(); i++ ){
        if( std::find( qlit1.begin(), qlit1.end(), body[i] )==qlit1.end() ){
          qlitt.push_back( body[i] );
        }
      }
      //make the variable lists
      std::vector<Node> qvl1;
      std::vector<Node> qvl2;
      std::vector<Node> qvsh;
      for( unsigned i=0; i<args.size(); i++ ){
        bool found1 = false;
        bool found2 = false;
        for( size_t j=0; j<varLits[args[i]].size(); j++ ){
          if( !found1 && std::find( qlit1.begin(), qlit1.end(), varLits[args[i]][j] )!=qlit1.end() ){
            found1 = true;
          }else if( !found2 && std::find( qlitt.begin(), qlitt.end(), varLits[args[i]][j] )!=qlitt.end() ){
            found2 = true;
          }
          if( found1 && found2 ){
            break;
          }
        }
        if( found1 ){
          if( found2 ){
            qvsh.push_back( args[i] );
          }else{
            qvl1.push_back( args[i] );
          }
        }else{
          Assert(found2);
          qvl2.push_back( args[i] );
        }
      }
      Assert(!qvl1.empty());
      //check for literals that only contain shared variables
      std::vector<Node> qlitsh;
      std::vector<Node> qlit2;
      for( size_t i=0; i<qlitt.size(); i++ ){
        bool hasVar2 = false;
        for( size_t j=0; j<litVars[qlitt[i]].size(); j++ ){
          if( std::find( qvl2.begin(), qvl2.end(), litVars[qlitt[i]][j] )!=qvl2.end() ){
            hasVar2 = true;
            break;
          }
        }
        if( hasVar2 ){
          qlit2.push_back( qlitt[i] );
        }else{
          qlitsh.push_back( qlitt[i] );
        }
      }
      varLits.clear();
      litVars.clear();
      Trace("ag-miniscope-debug") << "Split into literals : " << qlit1.size() << " / " << qlit2.size() << " / " << qlitsh.size();
      Trace("ag-miniscope-debug") << ", variables : " << qvl1.size() << " / " << qvl2.size() << " / " << qvsh.size() << std::endl;
      Node n1 =
          qlit1.size() == 1 ? qlit1[0] : nodeManager()->mkNode(Kind::OR, qlit1);
      n1 = computeAggressiveMiniscoping( qvl1, n1 );
      qlitsh.push_back( n1 );
      if( !qlit2.empty() ){
        Node n2 = qlit2.size() == 1 ? qlit2[0]
                                    : nodeManager()->mkNode(Kind::OR, qlit2);
        n2 = computeAggressiveMiniscoping( qvl2, n2 );
        qlitsh.push_back( n2 );
      }
      Node n = nodeManager()->mkNode(Kind::OR, qlitsh);
      if( !qvsh.empty() ){
        Node bvl = nodeManager()->mkNode(Kind::BOUND_VAR_LIST, qvsh);
        n = nodeManager()->mkNode(Kind::FORALL, bvl, n);
      }
      Trace("ag-miniscope") << "Return " << n << " for " << body << std::endl;
      return n;
    }
  }
  QAttributes qa;
  return mkForAll( args, body, qa );
}

bool QuantifiersRewriter::isStandard(const Node& q, const Options& opts)
{
  QAttributes qa;
  QuantAttributes::computeQuantAttributes(q, qa);
  return isStandard(qa, opts);
}

bool QuantifiersRewriter::isStandard(QAttributes& qa, const Options& opts)
{
  bool is_strict_trigger =
      qa.d_hasPattern
      && opts.quantifiers.userPatternsQuant == options::UserPatMode::STRICT;
  return qa.isStandard() && !is_strict_trigger;
}

bool QuantifiersRewriter::doOperation(Node q,
                                      RewriteStep computeOption,
                                      QAttributes& qa) const
{
  bool is_strict_trigger =
      qa.d_hasPattern
      && d_opts.quantifiers.userPatternsQuant == options::UserPatMode::STRICT;
  bool is_std = isStandard(qa, d_opts);
  if (computeOption == COMPUTE_ELIM_SYMBOLS)
  {
    return true;
  }
  else if (computeOption == COMPUTE_MINISCOPING
           || computeOption == COMPUTE_AGGRESSIVE_MINISCOPING)
  {
    // in the rare case the body is ground, we always eliminate unless it
    // is truly a non-standard quantified formula (e.g. one for QE).
    if (!expr::hasBoundVar(q[1]))
    {
      // This returns true if q is a non-standard quantified formula. Note that
      // is_std is additionally true if user-pat is strict and q has user
      // patterns.
      return qa.isStandard();
    }
    if (!is_std)
    {
      return false;
    }
    // do not miniscope if we have user patterns unless option is set
    if (!d_opts.quantifiers.miniscopeQuantUser && qa.d_hasPattern)
    {
      return false;
    }
    if (computeOption == COMPUTE_AGGRESSIVE_MINISCOPING)
    {
      return d_opts.quantifiers.miniscopeQuant
             == options::MiniscopeQuantMode::AGG;
    }
    return true;
  }
  else if (computeOption == COMPUTE_EXT_REWRITE)
  {
    return d_opts.quantifiers.extRewriteQuant;
  }
  else if (computeOption == COMPUTE_PROCESS_TERMS)
  {
    return true;
  }
  else if (computeOption == COMPUTE_COND_SPLIT)
  {
    return (d_opts.quantifiers.iteDtTesterSplitQuant
            || d_opts.quantifiers.condVarSplitQuant
                   != options::CondVarSplitQuantMode::OFF)
           && !is_strict_trigger;
  }
  else if (computeOption == COMPUTE_PRENEX)
  {
    // do not prenex to pull variables into those with user patterns
    if (!d_opts.quantifiers.prenexQuantUser && qa.d_hasPattern)
    {
      return false;
    }
    if (qa.d_hasPool)
    {
      return false;
    }
    return d_opts.quantifiers.prenexQuant != options::PrenexQuantMode::NONE
           && d_opts.quantifiers.miniscopeQuant
                  != options::MiniscopeQuantMode::AGG
           && is_std;
  }
  else if (computeOption == COMPUTE_VAR_ELIMINATION)
  {
    return (d_opts.quantifiers.varElimQuant
            || d_opts.quantifiers.dtVarExpandQuant)
           && is_std && !is_strict_trigger;
  }
  else
  {
    return false;
  }
}

//general method for computing various rewrites
Node QuantifiersRewriter::computeOperation(Node f,
                                           RewriteStep computeOption,
                                           QAttributes& qa) const
{
  Trace("quantifiers-rewrite-debug") << "Compute operation " << computeOption << " on " << f << " " << qa.d_qid_num << std::endl;
  if (computeOption == COMPUTE_MINISCOPING)
  {
    if (d_opts.quantifiers.prenexQuant == options::PrenexQuantMode::NORMAL)
    {
      if( !qa.d_qid_num.isNull() ){
        //already processed this, return self
        return f;
      }
    }
    bool miniscopeConj = doMiniscopeConj(d_opts);
    bool miniscopeFv = doMiniscopeFv(d_opts);
    //return directly
    return computeMiniscoping(f, qa, miniscopeConj, miniscopeFv);
  }
  std::vector<Node> args(f[0].begin(), f[0].end());
  Node n = f[1];
  if (computeOption == COMPUTE_ELIM_SYMBOLS)
  {
    // relies on external utility
    n = booleans::TheoryBoolRewriter::computeNnfNorm(nodeManager(), n);
  }
  else if (computeOption == COMPUTE_AGGRESSIVE_MINISCOPING)
  {
    return computeAggressiveMiniscoping( args, n );
  }
  else if (computeOption == COMPUTE_EXT_REWRITE)
  {
    return computeExtendedRewrite(f, qa);
  }
  else if (computeOption == COMPUTE_PROCESS_TERMS)
  {
    n = computeProcessTerms(f, args, n, qa);
  }
  else if (computeOption == COMPUTE_COND_SPLIT)
  {
    n = computeCondSplit(n, args, qa);
  }
  else if (computeOption == COMPUTE_PRENEX)
  {
    if (d_opts.quantifiers.prenexQuant == options::PrenexQuantMode::NORMAL)
    {
      //will rewrite at preprocess time
      return f;
    }
    else
    {
      std::unordered_set<Node> argsSet, nargsSet;
      n = computePrenex(f, n, argsSet, nargsSet, true, false);
      Assert(nargsSet.empty());
      args.insert(args.end(), argsSet.begin(), argsSet.end());
    }
  }
  else if (computeOption == COMPUTE_VAR_ELIMINATION)
  {
    n = computeVarElimination( n, args, qa );
  }
  Trace("quantifiers-rewrite-debug") << "Compute Operation: return " << n << ", " << args.size() << std::endl;
  if( f[1]==n && args.size()==f[0].getNumChildren() ){
    return f;
  }else{
    if( args.empty() ){
      return n;
    }else{
      std::vector< Node > children;
      children.push_back(nodeManager()->mkNode(Kind::BOUND_VAR_LIST, args));
      children.push_back( n );
      if( !qa.d_ipl.isNull() && args.size()==f[0].getNumChildren() ){
        children.push_back( qa.d_ipl );
      }
      return nodeManager()->mkNode(Kind::FORALL, children);
    }
  }
}
bool QuantifiersRewriter::doMiniscopeConj(const Options& opts)
{
  options::MiniscopeQuantMode mqm = opts.quantifiers.miniscopeQuant;
  return mqm == options::MiniscopeQuantMode::CONJ_AND_FV
         || mqm == options::MiniscopeQuantMode::CONJ
         || mqm == options::MiniscopeQuantMode::AGG;
}

bool QuantifiersRewriter::doMiniscopeFv(const Options& opts)
{
  options::MiniscopeQuantMode mqm = opts.quantifiers.miniscopeQuant;
  return mqm == options::MiniscopeQuantMode::CONJ_AND_FV
         || mqm == options::MiniscopeQuantMode::FV
         || mqm == options::MiniscopeQuantMode::AGG;
}

bool QuantifiersRewriter::isPrenexNormalForm( Node n ) {
  if (n.getKind() == Kind::FORALL)
  {
    return n[1].getKind() != Kind::FORALL && isPrenexNormalForm(n[1]);
  }
  else if (n.getKind() == Kind::NOT)
  {
    return n[0].getKind() != Kind::NOT && isPrenexNormalForm(n[0]);
  }
  else
  {
    return !expr::hasClosure(n);
  }
}

}  // namespace quantifiers
}  // namespace theory
}  // namespace cvc5::internal<|MERGE_RESOLUTION|>--- conflicted
+++ resolved
@@ -109,15 +109,12 @@
                            TheoryRewriteCtx::PRE_DSL);
   registerProofRewriteRule(ProofRewriteRule::MACRO_QUANT_PARTITION_CONNECTED_FV,
                            TheoryRewriteCtx::PRE_DSL);
-<<<<<<< HEAD
   // note ProofRewriteRule::QUANT_DT_SPLIT is done by a module dynamically with
   // manual proof generation thus not registered here.
-=======
   registerProofRewriteRule(ProofRewriteRule::MACRO_QUANT_VAR_ELIM_EQ,
                            TheoryRewriteCtx::PRE_DSL);
   registerProofRewriteRule(ProofRewriteRule::MACRO_QUANT_VAR_ELIM_INEQ,
                            TheoryRewriteCtx::PRE_DSL);
->>>>>>> 9779842a
 }
 
 Node QuantifiersRewriter::rewriteViaRule(ProofRewriteRule id, const Node& n)
@@ -266,7 +263,6 @@
       return ret;
     }
     break;
-<<<<<<< HEAD
     case ProofRewriteRule::QUANT_DT_SPLIT:
     {
       // always runs split utility on the first variable
@@ -275,7 +271,8 @@
         return Node::null();
       }
       return QuantDSplit::split(nodeManager(), n, 0);
-=======
+    }
+    break;
     case ProofRewriteRule::MACRO_QUANT_VAR_ELIM_EQ:
     case ProofRewriteRule::MACRO_QUANT_VAR_ELIM_INEQ:
     {
@@ -310,7 +307,6 @@
         qc[0] = d_nm->mkNode(Kind::BOUND_VAR_LIST, args);
         return d_nm->mkNode(Kind::FORALL, qc);
       }
->>>>>>> 9779842a
     }
     break;
     default: break;
