/*********************                                                        */
/*! \file candidate_rewrite_database.h
 ** \verbatim
 ** Top contributors (to current version):
 **   Andrew Reynolds
 ** This file is part of the CVC4 project.
 ** Copyright (c) 2009-2018 by the authors listed in the file AUTHORS
 ** in the top-level source directory) and their institutional affiliations.
 ** All rights reserved.  See the file COPYING in the top-level source
 ** directory for licensing information.\endverbatim
 **
 ** \brief candidate_rewrite_database
 **/

#include "cvc4_private.h"

#ifndef __CVC4__THEORY__QUANTIFIERS__CANDIDATE_REWRITE_DATABASE_H
#define __CVC4__THEORY__QUANTIFIERS__CANDIDATE_REWRITE_DATABASE_H

#include <map>
#include <memory>
#include <unordered_set>
#include <vector>
#include "theory/quantifiers/candidate_rewrite_filter.h"
#include "theory/quantifiers/expr_miner.h"
#include "theory/quantifiers/sygus_sampler.h"

namespace CVC4 {
namespace theory {
namespace quantifiers {

/** CandidateRewriteDatabase
 *
 * This maintains the necessary data structures for generating a database
 * of candidate rewrite rules (see Reynolds et al "Rewrites for SMT Solvers
 * Using Syntax-Guided Enumeration" SMT 2018). The primary responsibilities
 * of this class are to perform the "equivalence checking" and "congruence
 * and matching filtering" in Figure 1. The equivalence checking is done
 * through a combination of the sygus sampler object owned by this class
 * and the calls made to copies of the SmtEngine in ::addTerm. The rewrite
 * rule filtering (based on congruence, matching, variable ordering) is also
 * managed by the sygus sampler object.
 */
class CandidateRewriteDatabase : public ExprMiner
{
 public:
  CandidateRewriteDatabase();
  ~CandidateRewriteDatabase() {}
  /**  Initialize this class */
  void initialize(const std::vector<Node>& var,
                  SygusSampler* ss = nullptr) override;
  /**  Initialize this class
   *
   * Serves the same purpose as the above function, but we will be using
   * sygus to enumerate terms and generate samples.
   *
   * qe : pointer to quantifiers engine. We use the sygus term database of this
   * quantifiers engine, and the extended rewriter of the corresponding term
   * database when computing candidate rewrites,
   * f : a term of some SyGuS datatype type whose values we will be
   * testing under the free variables in the grammar of f. This is the
   * "candidate variable" CegConjecture::d_candidates.
   */
  void initializeSygus(const std::vector<Node>& vars,
                       QuantifiersEngine* qe,
                       Node f,
                       SygusSampler* ss = nullptr);
  /** add term
   *
   * Notifies this class that the solution sol was enumerated. This may
   * cause a candidate-rewrite to be printed on the output stream out.
   * We return true if the term sol is distinct (up to equivalence) with
   * all previous terms added to this class. The argument rew_print is set to
   * true if this class printed a rewrite involving sol.
   *
   * If the flag rec is true, then we also recursively add all subterms of sol
   * to this class as well.
   */
<<<<<<< HEAD
  bool addTerm(Node sol, bool rec, std::ostream& out, bool& rew_print);
  bool addTerm(Node sol, bool rec, std::ostream& out);
=======
  bool addTerm(Node sol, std::ostream& out, bool& rew_print);
  bool addTerm(Node sol, std::ostream& out) override;
  /** sets whether this class should output candidate rewrites it finds */
  void setSilent(bool flag);
  /** set the (extended) rewriter used by this class */
  void setExtendedRewriter(ExtendedRewriter* er);
>>>>>>> 464470c3

 private:
  /** reference to quantifier engine */
  QuantifiersEngine* d_qe;
  /** (required) pointer to the sygus term database of d_qe */
  TermDbSygus* d_tds;
  /** an extended rewriter object */
  ExtendedRewriter* d_ext_rewrite;
  /** the function-to-synthesize we are testing (if sygus) */
  Node d_candidate;
  /** whether we are using sygus */
  bool d_using_sygus;
  /** candidate rewrite filter */
  CandidateRewriteFilter d_crewrite_filter;
<<<<<<< HEAD
  /**
   * Cache of skolems for each free variable that appears in a synthesis check
   * (for --sygus-rr-synth-check).
   */
  std::map<Node, Node> d_fv_to_skolem;
  /** the cache for results of addTerm */
  std::unordered_map<Node, bool, NodeHashFunction> d_add_term_cache;
=======
  /** if true, we silence the output of candidate rewrites */
  bool d_silent;
>>>>>>> 464470c3
};

/**
 * This class generates and stores candidate rewrite databases for multiple
 * types as needed.
 */
class CandidateRewriteDatabaseGen
{
 public:
  /** constructor
   *
   * vars : the variables we are testing substitutions for, for all types,
   * nsamples : number of sample points this class will test for all types.
   */
  CandidateRewriteDatabaseGen(std::vector<Node>& vars, unsigned nsamples);
  /** add term
   *
   * This registers term n with this class. We generate the candidate rewrite
   * database of the appropriate type (if not allocated already), and register
   * n with this database. This may result in "candidate-rewrite" being
   * printed on the output stream out. We return true if the term sol is
   * distinct (up to equivalence) with all previous terms added to this class.
   */
  bool addTerm(Node n, std::ostream& out);

 private:
  /** reference to quantifier engine */
  QuantifiersEngine* d_qe;
  /** the variables */
  std::vector<Node> d_vars;
  /** sygus sampler object for each type */
  std::map<TypeNode, SygusSampler> d_sampler;
  /** the number of samples */
  unsigned d_nsamples;
  /** candidate rewrite databases for each type */
  std::map<TypeNode, CandidateRewriteDatabase> d_cdbs;
  /** an extended rewriter object */
  ExtendedRewriter d_ext_rewrite;
};

} /* CVC4::theory::quantifiers namespace */
} /* CVC4::theory namespace */
} /* CVC4 namespace */

#endif /* __CVC4__THEORY__QUANTIFIERS__CANDIDATE_REWRITE_DATABASE_H */<|MERGE_RESOLUTION|>--- conflicted
+++ resolved
@@ -76,17 +76,13 @@
    * If the flag rec is true, then we also recursively add all subterms of sol
    * to this class as well.
    */
-<<<<<<< HEAD
   bool addTerm(Node sol, bool rec, std::ostream& out, bool& rew_print);
   bool addTerm(Node sol, bool rec, std::ostream& out);
-=======
-  bool addTerm(Node sol, std::ostream& out, bool& rew_print);
   bool addTerm(Node sol, std::ostream& out) override;
   /** sets whether this class should output candidate rewrites it finds */
   void setSilent(bool flag);
   /** set the (extended) rewriter used by this class */
   void setExtendedRewriter(ExtendedRewriter* er);
->>>>>>> 464470c3
 
  private:
   /** reference to quantifier engine */
@@ -101,7 +97,6 @@
   bool d_using_sygus;
   /** candidate rewrite filter */
   CandidateRewriteFilter d_crewrite_filter;
-<<<<<<< HEAD
   /**
    * Cache of skolems for each free variable that appears in a synthesis check
    * (for --sygus-rr-synth-check).
@@ -109,10 +104,8 @@
   std::map<Node, Node> d_fv_to_skolem;
   /** the cache for results of addTerm */
   std::unordered_map<Node, bool, NodeHashFunction> d_add_term_cache;
-=======
   /** if true, we silence the output of candidate rewrites */
   bool d_silent;
->>>>>>> 464470c3
 };
 
 /**
