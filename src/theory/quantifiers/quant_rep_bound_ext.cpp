--- conflicted
+++ resolved
@@ -24,14 +24,10 @@
 namespace theory {
 namespace quantifiers {
 
-<<<<<<< HEAD
-QRepBoundExt::QRepBoundExt() : {}
-=======
 QRepBoundExt::QRepBoundExt(QuantifiersBoundInference& qbi, FirstOrderModel* m)
     : d_qbi(qbi), d_model(m)
 {
 }
->>>>>>> 7e9a4a35
 
 RsiEnumType QRepBoundExt::setBound(Node owner,
                                    unsigned i,
