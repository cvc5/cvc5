/*********************                                                        */
/*! \file term_util.cpp
 ** \verbatim
 ** Top contributors (to current version):
 **   Andrew Reynolds, Morgan Deters, Andres Noetzli
 ** This file is part of the CVC4 project.
 ** Copyright (c) 2009-2019 by the authors listed in the file AUTHORS
 ** in the top-level source directory) and their institutional affiliations.
 ** All rights reserved.  See the file COPYING in the top-level source
 ** directory for licensing information.\endverbatim
 **
 ** \brief Implementation of term utilities class
 **/

#include "theory/quantifiers/term_util.h"

#include "expr/datatype.h"
#include "expr/node_algorithm.h"
#include "options/base_options.h"
#include "options/datatypes_options.h"
#include "options/quantifiers_options.h"
#include "options/uf_options.h"
#include "theory/arith/arith_msum.h"
#include "theory/bv/theory_bv_utils.h"
#include "theory/quantifiers/term_database.h"
#include "theory/quantifiers/term_enumeration.h"
#include "theory/quantifiers_engine.h"
#include "theory/theory_engine.h"

using namespace std;
using namespace CVC4::kind;
using namespace CVC4::context;
using namespace CVC4::theory::inst;

namespace CVC4 {
namespace theory {
namespace quantifiers {

TermUtil::TermUtil(QuantifiersEngine* qe) : d_quantEngine(qe)
{
  d_true = NodeManager::currentNM()->mkConst(true);
  d_false = NodeManager::currentNM()->mkConst(false);
  d_zero = NodeManager::currentNM()->mkConst(Rational(0));
  d_one = NodeManager::currentNM()->mkConst(Rational(1));
}

TermUtil::~TermUtil(){

}

void TermUtil::registerQuantifier( Node q ){
  if( d_inst_constants.find( q )==d_inst_constants.end() ){
    Debug("quantifiers-engine") << "Instantiation constants for " << q << " : " << std::endl;
    for( unsigned i=0; i<q[0].getNumChildren(); i++ ){
      d_vars[q].push_back( q[0][i] );
      d_var_num[q][q[0][i]] = i;
      //make instantiation constants
      Node ic = NodeManager::currentNM()->mkInstConstant( q[0][i].getType() );
      d_inst_constants_map[ic] = q;
      d_inst_constants[ q ].push_back( ic );
      Debug("quantifiers-engine") << "  " << ic << std::endl;
      //set the var number attribute
      InstVarNumAttribute ivna;
      ic.setAttribute( ivna, i );
      InstConstantAttribute ica;
      ic.setAttribute( ica, q );
    }
  }
}

Node TermUtil::getRemoveQuantifiers2( Node n, std::map< Node, Node >& visited ) {
  std::map< Node, Node >::iterator it = visited.find( n );
  if( it!=visited.end() ){
    return it->second;
  }else{
    Node ret = n;
    if( n.getKind()==FORALL ){
      ret = getRemoveQuantifiers2( n[1], visited );
    }else if( n.getNumChildren()>0 ){
      std::vector< Node > children;
      bool childrenChanged = false;
      for( unsigned i=0; i<n.getNumChildren(); i++ ){
        Node ni = getRemoveQuantifiers2( n[i], visited );
        childrenChanged = childrenChanged || ni!=n[i];
        children.push_back( ni );
      }
      if( childrenChanged ){
        if( n.getMetaKind() == kind::metakind::PARAMETERIZED ){
          children.insert( children.begin(), n.getOperator() );
        }
        ret = NodeManager::currentNM()->mkNode( n.getKind(), children );
      }
    }
    visited[n] = ret;
    return ret;
  }
}

Node TermUtil::getInstConstAttr( Node n ) {
  if (!n.hasAttribute(InstConstantAttribute()) ){
    Node q;
    if (n.hasOperator())
    {
      q = getInstConstAttr(n.getOperator());
    }
    if (q.isNull())
    {
      for (const Node& nc : n)
      {
        q = getInstConstAttr(nc);
        if (!q.isNull())
        {
          break;
        }
      }
    }
    InstConstantAttribute ica;
    n.setAttribute(ica, q);
  }
  return n.getAttribute(InstConstantAttribute());
}

bool TermUtil::hasInstConstAttr( Node n ) {
  return !getInstConstAttr(n).isNull();
}

Node TermUtil::getBoundVarAttr( Node n ) {
  if (!n.hasAttribute(BoundVarAttribute()) ){
    Node bv;
    if( n.getKind()==BOUND_VARIABLE ){
      bv = n;
    }else{
      for( unsigned i=0; i<n.getNumChildren(); i++ ){
        bv = getBoundVarAttr(n[i]);
        if( !bv.isNull() ){
          break;
        }
      }
    }
    BoundVarAttribute bva;
    n.setAttribute(bva, bv);
  }
  return n.getAttribute(BoundVarAttribute());
}

bool TermUtil::hasBoundVarAttr( Node n ) {
  return !getBoundVarAttr(n).isNull();
}

//remove quantifiers
Node TermUtil::getRemoveQuantifiers( Node n ) {
  std::map< Node, Node > visited;
  return getRemoveQuantifiers2( n, visited );
}

//quantified simplify
Node TermUtil::getQuantSimplify( Node n ) {
  std::unordered_set<Node, NodeHashFunction> fvs;
  expr::getFreeVariables(n, fvs);
  if (fvs.empty())
  {
    return Rewriter::rewrite( n );
  }
  std::vector<Node> bvs;
  bvs.insert(bvs.end(), fvs.begin(), fvs.end());
  NodeManager* nm = NodeManager::currentNM();
  Node q = nm->mkNode(FORALL, nm->mkNode(BOUND_VAR_LIST, bvs), n);
  q = Rewriter::rewrite(q);
  return getRemoveQuantifiers(q);
}

/** get the i^th instantiation constant of q */
Node TermUtil::getInstantiationConstant( Node q, int i ) const {
  std::map< Node, std::vector< Node > >::const_iterator it = d_inst_constants.find( q );
  if( it!=d_inst_constants.end() ){
    return it->second[i];
  }else{
    return Node::null();
  }
}

/** get number of instantiation constants for q */
unsigned TermUtil::getNumInstantiationConstants( Node q ) const {
  std::map< Node, std::vector< Node > >::const_iterator it = d_inst_constants.find( q );
  if( it!=d_inst_constants.end() ){
    return it->second.size();
  }else{
    return 0;
  }
}

Node TermUtil::getInstConstantBody( Node q ){
  std::map< Node, Node >::iterator it = d_inst_const_body.find( q );
  if( it==d_inst_const_body.end() ){
    Node n = substituteBoundVariablesToInstConstants(q[1], q);
    d_inst_const_body[ q ] = n;
    return n;
  }else{
    return it->second;
  }
}

Node TermUtil::substituteBoundVariablesToInstConstants(Node n, Node q)
{
  registerQuantifier( q );
  return n.substitute( d_vars[q].begin(), d_vars[q].end(), d_inst_constants[q].begin(), d_inst_constants[q].end() );
}

Node TermUtil::substituteInstConstantsToBoundVariables(Node n, Node q)
{
  registerQuantifier( q );
  return n.substitute( d_inst_constants[q].begin(), d_inst_constants[q].end(), d_vars[q].begin(), d_vars[q].end() );
}

Node TermUtil::substituteBoundVariables(Node n,
                                        Node q,
                                        std::vector<Node>& terms)
{
  registerQuantifier(q);
  Assert( d_vars[q].size()==terms.size() );
  return n.substitute( d_vars[q].begin(), d_vars[q].end(), terms.begin(), terms.end() );
}

Node TermUtil::substituteInstConstants(Node n, Node q, std::vector<Node>& terms)
{
  registerQuantifier(q);
  Assert(d_inst_constants[q].size() == terms.size());
  return n.substitute(d_inst_constants[q].begin(),
                      d_inst_constants[q].end(),
                      terms.begin(),
                      terms.end());
}

void TermUtil::computeInstConstContains(Node n, std::vector<Node>& ics)
{
  computeVarContainsInternal(n, INST_CONSTANT, ics);
}

void TermUtil::computeVarContains(Node n, std::vector<Node>& vars)
{
  computeVarContainsInternal(n, BOUND_VARIABLE, vars);
}

void TermUtil::computeQuantContains(Node n, std::vector<Node>& quants)
{
  computeVarContainsInternal(n, FORALL, quants);
}

void TermUtil::computeVarContainsInternal(Node n,
                                          Kind k,
                                          std::vector<Node>& vars)
{
  std::unordered_set<TNode, TNodeHashFunction> visited;
  std::unordered_set<TNode, TNodeHashFunction>::iterator it;
  std::vector<TNode> visit;
  TNode cur;
  visit.push_back(n);
  do
  {
    cur = visit.back();
    visit.pop_back();
    it = visited.find(cur);

    if (it == visited.end())
    {
      visited.insert(cur);
      if (cur.getKind() == k)
      {
        if (std::find(vars.begin(), vars.end(), cur) == vars.end())
        {
          vars.push_back(cur);
        }
      }
      else
      {
        if (cur.hasOperator())
        {
          visit.push_back(cur.getOperator());
        }
        for (const Node& cn : cur)
        {
          visit.push_back(cn);
        }
      }
    }
  } while (!visit.empty());
}

void TermUtil::computeInstConstContainsForQuant(Node q,
                                                Node n,
                                                std::vector<Node>& vars)
{
  std::vector<Node> ics;
  computeInstConstContains(n, ics);
  for (const Node& v : ics)
  {
    if (v.getAttribute(InstConstantAttribute()) == q)
    {
      if (std::find(vars.begin(), vars.end(), v) == vars.end())
      {
        vars.push_back(v);
      }
    }
  }
}

<<<<<<< HEAD
=======
void TermUtil::getVtsTerms( std::vector< Node >& t, bool isFree, bool create, bool inc_delta ) {
  if( inc_delta ){
    Node delta = getVtsDelta( isFree, create );
    if( !delta.isNull() ){
      t.push_back( delta );
    }
  }
  for( unsigned r=0; r<2; r++ ){
    Node inf = getVtsInfinityIndex( r, isFree, create );
    if( !inf.isNull() ){
      t.push_back( inf );
    }
  }
}

Node TermUtil::getVtsDelta( bool isFree, bool create ) {
  if( create ){
    if( d_vts_delta_free.isNull() ){
      d_vts_delta_free = NodeManager::currentNM()->mkSkolem( "delta_free", NodeManager::currentNM()->realType(), "free delta for virtual term substitution" );
      Node delta_lem = NodeManager::currentNM()->mkNode( GT, d_vts_delta_free, d_zero );
      d_quantEngine->getOutputChannel().lemma( delta_lem );
    }
    if( d_vts_delta.isNull() ){
      d_vts_delta = NodeManager::currentNM()->mkSkolem( "delta", NodeManager::currentNM()->realType(), "delta for virtual term substitution" );
      //mark as a virtual term
      VirtualTermSkolemAttribute vtsa;
      d_vts_delta.setAttribute(vtsa,true);
    }
  }
  return isFree ? d_vts_delta_free : d_vts_delta;
}

Node TermUtil::getVtsInfinity( TypeNode tn, bool isFree, bool create ) {
  if( create ){
    if( d_vts_inf_free[tn].isNull() ){
      d_vts_inf_free[tn] = NodeManager::currentNM()->mkSkolem( "inf_free", tn, "free infinity for virtual term substitution" );
    }
    if( d_vts_inf[tn].isNull() ){
      d_vts_inf[tn] = NodeManager::currentNM()->mkSkolem( "inf", tn, "infinity for virtual term substitution" );
      //mark as a virtual term
      VirtualTermSkolemAttribute vtsa;
      d_vts_inf[tn].setAttribute(vtsa,true);
    }
  }
  return isFree ? d_vts_inf_free[tn] : d_vts_inf[tn];
}

Node TermUtil::getVtsInfinityIndex( int i, bool isFree, bool create ) {
  if( i==0 ){
    return getVtsInfinity( NodeManager::currentNM()->realType(), isFree, create );
  }else if( i==1 ){
    return getVtsInfinity( NodeManager::currentNM()->integerType(), isFree, create );
  }else{
    Assert( false );
    return Node::null();
  }
}

Node TermUtil::substituteVtsFreeTerms( Node n ) {
  std::vector< Node > vars;
  getVtsTerms( vars, false, false );
  std::vector< Node > vars_free;
  getVtsTerms( vars_free, true, false );
  Assert( vars.size()==vars_free.size() );
  if( !vars.empty() ){
    return n.substitute( vars.begin(), vars.end(), vars_free.begin(), vars_free.end() );
  }else{
    return n;
  }
}

Node TermUtil::rewriteVtsSymbols( Node n ) {
  if( ( n.getKind()==EQUAL || n.getKind()==GEQ ) ){
    Trace("quant-vts-debug") << "VTS : process " << n << std::endl;
    Node rew_vts_inf;
    bool rew_delta = false;
    //rewriting infinity always takes precedence over rewriting delta
    for( unsigned r=0; r<2; r++ ){
      Node inf = getVtsInfinityIndex( r, false, false );
      if (!inf.isNull() && expr::hasSubterm(n, inf))
      {
        if( rew_vts_inf.isNull() ){
          rew_vts_inf = inf;
        }else{
          //for mixed int/real with multiple infinities
          Trace("quant-vts-debug") << "Multiple infinities...equate " << inf << " = " << rew_vts_inf << std::endl;
          std::vector< Node > subs_lhs;
          subs_lhs.push_back( inf );
          std::vector< Node > subs_rhs;
          subs_lhs.push_back( rew_vts_inf );
          n = n.substitute( subs_lhs.begin(), subs_lhs.end(), subs_rhs.begin(), subs_rhs.end() );
          n = Rewriter::rewrite( n );
          // may have cancelled
          if (!expr::hasSubterm(n, rew_vts_inf))
          {
            rew_vts_inf = Node::null();
          }
        }
      }
    }
    if (rew_vts_inf.isNull())
    {
      if (!d_vts_delta.isNull() && expr::hasSubterm(n, d_vts_delta))
      {
        rew_delta = true;
      }
    }
    if( !rew_vts_inf.isNull()  || rew_delta ){
      std::map< Node, Node > msum;
      if (ArithMSum::getMonomialSumLit(n, msum))
      {
        if( Trace.isOn("quant-vts-debug") ){
          Trace("quant-vts-debug") << "VTS got monomial sum : " << std::endl;
          ArithMSum::debugPrintMonomialSum(msum, "quant-vts-debug");
        }
        Node vts_sym = !rew_vts_inf.isNull() ? rew_vts_inf : d_vts_delta;
        Assert( !vts_sym.isNull() );
        Node iso_n;
        Node nlit;
        int res = ArithMSum::isolate(vts_sym, msum, iso_n, n.getKind(), true);
        if( res!=0 ){
          Trace("quant-vts-debug") << "VTS isolated :  -> " << iso_n << ", res = " << res << std::endl;
          Node slv = iso_n[res==1 ? 1 : 0];
          //ensure the vts terms have been eliminated
          if( containsVtsTerm( slv ) ){
            Trace("quant-vts-warn") << "Bad vts literal : " << n << ", contains " << vts_sym << " but bad solved form " << slv << "." << std::endl;
            nlit = substituteVtsFreeTerms( n );
            Trace("quant-vts-debug") << "...return " << nlit << std::endl;
            //Assert( false );
            //safe case: just convert to free symbols
            return nlit;
          }else{
            if( !rew_vts_inf.isNull() ){
              nlit = ( n.getKind()==GEQ && res==1 ) ? d_true : d_false;
            }else{
              Assert( iso_n[res==1 ? 0 : 1]==d_vts_delta );
              if( n.getKind()==EQUAL ){
                nlit = d_false;
              }else if( res==1 ){
                nlit = NodeManager::currentNM()->mkNode( GEQ, d_zero, slv );
              }else{
                nlit = NodeManager::currentNM()->mkNode( GT, slv, d_zero );
              }
            }
          }
          Trace("quant-vts-debug") << "Return " << nlit << std::endl;
          return nlit;
        }else{
          Trace("quant-vts-warn") << "Bad vts literal : " << n << ", contains " << vts_sym << " but could not isolate." << std::endl;
          //safe case: just convert to free symbols
          nlit = substituteVtsFreeTerms( n );
          Trace("quant-vts-debug") << "...return " << nlit << std::endl;
          //Assert( false );
          return nlit;
        }
      }
    }
    return n;
  }else if( n.getKind()==FORALL ){
    //cannot traverse beneath quantifiers
    return substituteVtsFreeTerms( n );
  }else{
    bool childChanged = false;
    std::vector< Node > children;
    for( unsigned i=0; i<n.getNumChildren(); i++ ){
      Node nn = rewriteVtsSymbols( n[i] );
      children.push_back( nn );
      childChanged = childChanged || nn!=n[i];
    }
    if( childChanged ){
      if( n.getMetaKind() == kind::metakind::PARAMETERIZED ){
        children.insert( children.begin(), n.getOperator() );
      }
      Node ret = NodeManager::currentNM()->mkNode( n.getKind(), children );
      Trace("quant-vts-debug") << "...make node " << ret << std::endl;
      return ret;
    }else{
      return n;
    }
  }
}

bool TermUtil::containsVtsTerm( Node n, bool isFree ) {
  std::vector< Node > t;
  getVtsTerms( t, isFree, false );
  return expr::hasSubterm(n, t);
}

bool TermUtil::containsVtsTerm( std::vector< Node >& n, bool isFree ) {
  std::vector< Node > t;
  getVtsTerms( t, isFree, false );
  if( !t.empty() ){
    for (const Node& nc : n)
    {
      if (expr::hasSubterm(nc, t))
      {
        return true;
      }
    }
  }
  return false;
}

bool TermUtil::containsVtsInfinity( Node n, bool isFree ) {
  std::vector< Node > t;
  getVtsTerms( t, isFree, false, false );
  return expr::hasSubterm(n, t);
}

>>>>>>> f62cb035
Node TermUtil::ensureType( Node n, TypeNode tn ) {
  TypeNode ntn = n.getType();
  Assert( ntn.isComparableTo( tn ) );
  if( ntn.isSubtypeOf( tn ) ){
    return n;
  }else{
    if( tn.isInteger() ){
      return NodeManager::currentNM()->mkNode( TO_INTEGER, n );
    }
    return Node::null();
  }
}

int TermUtil::getTermDepth( Node n ) {
  if (!n.hasAttribute(TermDepthAttribute()) ){
    int maxDepth = -1;
    for( unsigned i=0; i<n.getNumChildren(); i++ ){
      int depth = getTermDepth( n[i] );
      if( depth>maxDepth ){
        maxDepth = depth;
      }
    }
    TermDepthAttribute tda;
    n.setAttribute(tda,1+maxDepth);
  }
  return n.getAttribute(TermDepthAttribute());
}

bool TermUtil::containsUninterpretedConstant( Node n ) {
  if (!n.hasAttribute(ContainsUConstAttribute()) ){
    bool ret = false;
    if( n.getKind()==UNINTERPRETED_CONSTANT ){
      ret = true;
    }else{ 
      for( unsigned i=0; i<n.getNumChildren(); i++ ){
        if( containsUninterpretedConstant( n[i] ) ){
          ret = true;
          break;
        }
      }
    }
    ContainsUConstAttribute cuca;
    n.setAttribute(cuca, ret ? 1 : 0);
  }
  return n.getAttribute(ContainsUConstAttribute())!=0;
}

Node TermUtil::simpleNegate(Node n)
{
  Assert(n.getType().isBoolean());
  NodeManager* nm = NodeManager::currentNM();
  if( n.getKind()==OR || n.getKind()==AND ){
    std::vector< Node > children;
    for (const Node& cn : n)
    {
      children.push_back(simpleNegate(cn));
    }
    return nm->mkNode(n.getKind() == OR ? AND : OR, children);
  }
  else if (n.isConst())
  {
    return nm->mkConst(!n.getConst<bool>());
  }
  return n.negate();
}

Node TermUtil::mkNegate(Kind notk, Node n)
{
  if (n.getKind() == notk)
  {
    return n[0];
  }
  return NodeManager::currentNM()->mkNode(notk, n);
}

bool TermUtil::isNegate(Kind k)
{
  return k == NOT || k == BITVECTOR_NOT || k == BITVECTOR_NEG || k == UMINUS;
}

bool TermUtil::isAssoc(Kind k, bool reqNAry)
{
  if (reqNAry)
  {
    if (k == UNION || k == INTERSECTION)
    {
      return false;
    }
  }
  return k == PLUS || k == MULT || k == NONLINEAR_MULT || k == AND || k == OR
         || k == XOR || k == BITVECTOR_PLUS || k == BITVECTOR_MULT
         || k == BITVECTOR_AND || k == BITVECTOR_OR || k == BITVECTOR_XOR
         || k == BITVECTOR_XNOR || k == BITVECTOR_CONCAT || k == STRING_CONCAT
         || k == UNION || k == INTERSECTION || k == JOIN || k == PRODUCT
         || k == SEP_STAR;
}

bool TermUtil::isComm(Kind k, bool reqNAry)
{
  if (reqNAry)
  {
    if (k == UNION || k == INTERSECTION)
    {
      return false;
    }
  }
  return k == EQUAL || k == PLUS || k == MULT || k == NONLINEAR_MULT || k == AND
         || k == OR || k == XOR || k == BITVECTOR_PLUS || k == BITVECTOR_MULT
         || k == BITVECTOR_AND || k == BITVECTOR_OR || k == BITVECTOR_XOR
         || k == BITVECTOR_XNOR || k == UNION || k == INTERSECTION
         || k == SEP_STAR;
}

bool TermUtil::isNonAdditive( Kind k ) {
  return k==AND || k==OR || k==BITVECTOR_AND || k==BITVECTOR_OR;
}

bool TermUtil::isBoolConnective( Kind k ) {
  return k==OR || k==AND || k==EQUAL || k==ITE || k==FORALL || k==NOT || k==SEP_STAR;
}

bool TermUtil::isBoolConnectiveTerm( TNode n ) {
  return isBoolConnective( n.getKind() ) &&
         ( n.getKind()!=EQUAL || n[0].getType().isBoolean() ) && 
         ( n.getKind()!=ITE || n.getType().isBoolean() );
}

Node TermUtil::getTypeValue(TypeNode tn, int val)
{
  std::unordered_map<int, Node>::iterator it = d_type_value[tn].find(val);
  if (it == d_type_value[tn].end())
  {
    Node n = mkTypeValue(tn, val);
    d_type_value[tn][val] = n;
    return n;
  }
  return it->second;
}

Node TermUtil::mkTypeValue(TypeNode tn, int val)
{
  Node n;
  if (tn.isInteger() || tn.isReal())
  {
    Rational c(val);
    n = NodeManager::currentNM()->mkConst(c);
  }
  else if (tn.isBitVector())
  {
    unsigned int uv = val;
    BitVector bval(tn.getConst<BitVectorSize>(), uv);
    n = NodeManager::currentNM()->mkConst<BitVector>(bval);
  }
  else if (tn.isBoolean())
  {
    if (val == 0)
    {
      n = NodeManager::currentNM()->mkConst(false);
    }
  }
  else if (tn.isString())
  {
    if (val == 0)
    {
      n = NodeManager::currentNM()->mkConst(::CVC4::String(""));
    }
  }
  return n;
}

Node TermUtil::getTypeMaxValue(TypeNode tn)
{
  std::unordered_map<TypeNode, Node, TypeNodeHashFunction>::iterator it =
      d_type_max_value.find(tn);
  if (it == d_type_max_value.end())
  {
    Node n = mkTypeMaxValue(tn);
    d_type_max_value[tn] = n;
    return n;
  }
  return it->second;
}

Node TermUtil::mkTypeMaxValue(TypeNode tn)
{
  Node n;
  if (tn.isBitVector())
  {
    n = bv::utils::mkOnes(tn.getConst<BitVectorSize>());
  }
  else if (tn.isBoolean())
  {
    n = NodeManager::currentNM()->mkConst(true);
  }
  return n;
}

Node TermUtil::getTypeValueOffset(TypeNode tn,
                                  Node val,
                                  int offset,
                                  int& status)
{
  std::unordered_map<int, Node>::iterator it =
      d_type_value_offset[tn][val].find(offset);
  if (it == d_type_value_offset[tn][val].end())
  {
    Node val_o;
    Node offset_val = getTypeValue(tn, offset);
    status = -1;
    if (!offset_val.isNull())
    {
      if (tn.isInteger() || tn.isReal())
      {
        val_o = Rewriter::rewrite(
            NodeManager::currentNM()->mkNode(PLUS, val, offset_val));
        status = 0;
      }
      else if (tn.isBitVector())
      {
        val_o = Rewriter::rewrite(
            NodeManager::currentNM()->mkNode(BITVECTOR_PLUS, val, offset_val));
        // TODO : enable?  watch for overflows
      }
    }
    d_type_value_offset[tn][val][offset] = val_o;
    d_type_value_offset_status[tn][val][offset] = status;
    return val_o;
  }
  status = d_type_value_offset_status[tn][val][offset];
  return it->second;
}

Node TermUtil::mkTypeConst(TypeNode tn, bool pol)
{
  return pol ? mkTypeMaxValue(tn) : mkTypeValue(tn, 0);
}

bool TermUtil::isAntisymmetric(Kind k, Kind& dk)
{
  if (k == GT)
  {
    dk = LT;
    return true;
  }
  else if (k == GEQ)
  {
    dk = LEQ;
    return true;
  }
  else if (k == BITVECTOR_UGT)
  {
    dk = BITVECTOR_ULT;
    return true;
  }
  else if (k == BITVECTOR_UGE)
  {
    dk = BITVECTOR_ULE;
    return true;
  }
  else if (k == BITVECTOR_SGT)
  {
    dk = BITVECTOR_SLT;
    return true;
  }
  else if (k == BITVECTOR_SGE)
  {
    dk = BITVECTOR_SLE;
    return true;
  }
  return false;
}

bool TermUtil::isIdempotentArg(Node n, Kind ik, int arg)
{
  // these should all be binary operators
  // Assert( ik!=DIVISION && ik!=INTS_DIVISION && ik!=INTS_MODULUS &&
  // ik!=BITVECTOR_UDIV );
  TypeNode tn = n.getType();
  if (n == getTypeValue(tn, 0))
  {
    if (ik == PLUS || ik == OR || ik == XOR || ik == BITVECTOR_PLUS
        || ik == BITVECTOR_OR
        || ik == BITVECTOR_XOR
        || ik == STRING_CONCAT)
    {
      return true;
    }
    else if (ik == MINUS || ik == BITVECTOR_SHL || ik == BITVECTOR_LSHR
             || ik == BITVECTOR_ASHR
             || ik == BITVECTOR_SUB
             || ik == BITVECTOR_UREM
             || ik == BITVECTOR_UREM_TOTAL)
    {
      return arg == 1;
    }
  }
  else if (n == getTypeValue(tn, 1))
  {
    if (ik == MULT || ik == BITVECTOR_MULT)
    {
      return true;
    }
    else if (ik == DIVISION || ik == DIVISION_TOTAL || ik == INTS_DIVISION
             || ik == INTS_DIVISION_TOTAL
             || ik == INTS_MODULUS
             || ik == INTS_MODULUS_TOTAL
             || ik == BITVECTOR_UDIV_TOTAL
             || ik == BITVECTOR_UDIV
             || ik == BITVECTOR_SDIV)
    {
      return arg == 1;
    }
  }
  else if (n == getTypeMaxValue(tn))
  {
    if (ik == EQUAL || ik == BITVECTOR_AND || ik == BITVECTOR_XNOR)
    {
      return true;
    }
  }
  return false;
}

Node TermUtil::isSingularArg(Node n, Kind ik, unsigned arg)
{
  TypeNode tn = n.getType();
  if (n == getTypeValue(tn, 0))
  {
    if (ik == AND || ik == MULT || ik == BITVECTOR_AND || ik == BITVECTOR_MULT)
    {
      return n;
    }
    else if (ik == BITVECTOR_SHL || ik == BITVECTOR_LSHR || ik == BITVECTOR_ASHR
             || ik == BITVECTOR_UREM
             || ik == BITVECTOR_UREM_TOTAL)
    {
      if (arg == 0)
      {
        return n;
      }
    }
    else if (ik == BITVECTOR_UDIV_TOTAL || ik == BITVECTOR_UDIV
             || ik == BITVECTOR_SDIV)
    {
      if (arg == 0)
      {
        return n;
      }
      else if (arg == 1)
      {
        return getTypeMaxValue(tn);
      }
    }
    else if (ik == DIVISION || ik == DIVISION_TOTAL || ik == INTS_DIVISION
             || ik == INTS_DIVISION_TOTAL
             || ik == INTS_MODULUS
             || ik == INTS_MODULUS_TOTAL)
    {
      if (arg == 0)
      {
        return n;
      }
    }
    else if (ik == STRING_SUBSTR)
    {
      if (arg == 0)
      {
        return n;
      }
      else if (arg == 2)
      {
        return getTypeValue(NodeManager::currentNM()->stringType(), 0);
      }
    }
    else if (ik == STRING_STRIDOF)
    {
      if (arg == 0 || arg == 1)
      {
        return getTypeValue(NodeManager::currentNM()->integerType(), -1);
      }
    }
  }
  else if (n == getTypeValue(tn, 1))
  {
    if (ik == BITVECTOR_UREM_TOTAL)
    {
      return getTypeValue(tn, 0);
    }
  }
  else if (n == getTypeMaxValue(tn))
  {
    if (ik == OR || ik == BITVECTOR_OR)
    {
      return n;
    }
  }
  else
  {
    if (n.getType().isReal() && n.getConst<Rational>().sgn() < 0)
    {
      // negative arguments
      if (ik == STRING_SUBSTR || ik == STRING_CHARAT)
      {
        return getTypeValue(NodeManager::currentNM()->stringType(), 0);
      }
      else if (ik == STRING_STRIDOF)
      {
        Assert(arg == 2);
        return getTypeValue(NodeManager::currentNM()->integerType(), -1);
      }
    }
  }
  return Node::null();
}

bool TermUtil::hasOffsetArg(Kind ik, int arg, int& offset, Kind& ok)
{
  if (ik == LT)
  {
    Assert(arg == 0 || arg == 1);
    offset = arg == 0 ? 1 : -1;
    ok = LEQ;
    return true;
  }
  else if (ik == BITVECTOR_ULT)
  {
    Assert(arg == 0 || arg == 1);
    offset = arg == 0 ? 1 : -1;
    ok = BITVECTOR_ULE;
    return true;
  }
  else if (ik == BITVECTOR_SLT)
  {
    Assert(arg == 0 || arg == 1);
    offset = arg == 0 ? 1 : -1;
    ok = BITVECTOR_SLE;
    return true;
  }
  return false;
}

Node TermUtil::getHoTypeMatchPredicate( TypeNode tn ) {
  std::map< TypeNode, Node >::iterator ithp = d_ho_type_match_pred.find( tn );
  if( ithp==d_ho_type_match_pred.end() ){
    TypeNode ptn = NodeManager::currentNM()->mkFunctionType( tn, NodeManager::currentNM()->booleanType() );
    Node k = NodeManager::currentNM()->mkSkolem( "U", ptn, "predicate to force higher-order types" );
    d_ho_type_match_pred[tn] = k;
    return k;
  }else{
    return ithp->second;  
  }
}


}/* CVC4::theory::quantifiers namespace */
}/* CVC4::theory namespace */
}/* CVC4 namespace */<|MERGE_RESOLUTION|>--- conflicted
+++ resolved
@@ -304,218 +304,6 @@
   }
 }
 
-<<<<<<< HEAD
-=======
-void TermUtil::getVtsTerms( std::vector< Node >& t, bool isFree, bool create, bool inc_delta ) {
-  if( inc_delta ){
-    Node delta = getVtsDelta( isFree, create );
-    if( !delta.isNull() ){
-      t.push_back( delta );
-    }
-  }
-  for( unsigned r=0; r<2; r++ ){
-    Node inf = getVtsInfinityIndex( r, isFree, create );
-    if( !inf.isNull() ){
-      t.push_back( inf );
-    }
-  }
-}
-
-Node TermUtil::getVtsDelta( bool isFree, bool create ) {
-  if( create ){
-    if( d_vts_delta_free.isNull() ){
-      d_vts_delta_free = NodeManager::currentNM()->mkSkolem( "delta_free", NodeManager::currentNM()->realType(), "free delta for virtual term substitution" );
-      Node delta_lem = NodeManager::currentNM()->mkNode( GT, d_vts_delta_free, d_zero );
-      d_quantEngine->getOutputChannel().lemma( delta_lem );
-    }
-    if( d_vts_delta.isNull() ){
-      d_vts_delta = NodeManager::currentNM()->mkSkolem( "delta", NodeManager::currentNM()->realType(), "delta for virtual term substitution" );
-      //mark as a virtual term
-      VirtualTermSkolemAttribute vtsa;
-      d_vts_delta.setAttribute(vtsa,true);
-    }
-  }
-  return isFree ? d_vts_delta_free : d_vts_delta;
-}
-
-Node TermUtil::getVtsInfinity( TypeNode tn, bool isFree, bool create ) {
-  if( create ){
-    if( d_vts_inf_free[tn].isNull() ){
-      d_vts_inf_free[tn] = NodeManager::currentNM()->mkSkolem( "inf_free", tn, "free infinity for virtual term substitution" );
-    }
-    if( d_vts_inf[tn].isNull() ){
-      d_vts_inf[tn] = NodeManager::currentNM()->mkSkolem( "inf", tn, "infinity for virtual term substitution" );
-      //mark as a virtual term
-      VirtualTermSkolemAttribute vtsa;
-      d_vts_inf[tn].setAttribute(vtsa,true);
-    }
-  }
-  return isFree ? d_vts_inf_free[tn] : d_vts_inf[tn];
-}
-
-Node TermUtil::getVtsInfinityIndex( int i, bool isFree, bool create ) {
-  if( i==0 ){
-    return getVtsInfinity( NodeManager::currentNM()->realType(), isFree, create );
-  }else if( i==1 ){
-    return getVtsInfinity( NodeManager::currentNM()->integerType(), isFree, create );
-  }else{
-    Assert( false );
-    return Node::null();
-  }
-}
-
-Node TermUtil::substituteVtsFreeTerms( Node n ) {
-  std::vector< Node > vars;
-  getVtsTerms( vars, false, false );
-  std::vector< Node > vars_free;
-  getVtsTerms( vars_free, true, false );
-  Assert( vars.size()==vars_free.size() );
-  if( !vars.empty() ){
-    return n.substitute( vars.begin(), vars.end(), vars_free.begin(), vars_free.end() );
-  }else{
-    return n;
-  }
-}
-
-Node TermUtil::rewriteVtsSymbols( Node n ) {
-  if( ( n.getKind()==EQUAL || n.getKind()==GEQ ) ){
-    Trace("quant-vts-debug") << "VTS : process " << n << std::endl;
-    Node rew_vts_inf;
-    bool rew_delta = false;
-    //rewriting infinity always takes precedence over rewriting delta
-    for( unsigned r=0; r<2; r++ ){
-      Node inf = getVtsInfinityIndex( r, false, false );
-      if (!inf.isNull() && expr::hasSubterm(n, inf))
-      {
-        if( rew_vts_inf.isNull() ){
-          rew_vts_inf = inf;
-        }else{
-          //for mixed int/real with multiple infinities
-          Trace("quant-vts-debug") << "Multiple infinities...equate " << inf << " = " << rew_vts_inf << std::endl;
-          std::vector< Node > subs_lhs;
-          subs_lhs.push_back( inf );
-          std::vector< Node > subs_rhs;
-          subs_lhs.push_back( rew_vts_inf );
-          n = n.substitute( subs_lhs.begin(), subs_lhs.end(), subs_rhs.begin(), subs_rhs.end() );
-          n = Rewriter::rewrite( n );
-          // may have cancelled
-          if (!expr::hasSubterm(n, rew_vts_inf))
-          {
-            rew_vts_inf = Node::null();
-          }
-        }
-      }
-    }
-    if (rew_vts_inf.isNull())
-    {
-      if (!d_vts_delta.isNull() && expr::hasSubterm(n, d_vts_delta))
-      {
-        rew_delta = true;
-      }
-    }
-    if( !rew_vts_inf.isNull()  || rew_delta ){
-      std::map< Node, Node > msum;
-      if (ArithMSum::getMonomialSumLit(n, msum))
-      {
-        if( Trace.isOn("quant-vts-debug") ){
-          Trace("quant-vts-debug") << "VTS got monomial sum : " << std::endl;
-          ArithMSum::debugPrintMonomialSum(msum, "quant-vts-debug");
-        }
-        Node vts_sym = !rew_vts_inf.isNull() ? rew_vts_inf : d_vts_delta;
-        Assert( !vts_sym.isNull() );
-        Node iso_n;
-        Node nlit;
-        int res = ArithMSum::isolate(vts_sym, msum, iso_n, n.getKind(), true);
-        if( res!=0 ){
-          Trace("quant-vts-debug") << "VTS isolated :  -> " << iso_n << ", res = " << res << std::endl;
-          Node slv = iso_n[res==1 ? 1 : 0];
-          //ensure the vts terms have been eliminated
-          if( containsVtsTerm( slv ) ){
-            Trace("quant-vts-warn") << "Bad vts literal : " << n << ", contains " << vts_sym << " but bad solved form " << slv << "." << std::endl;
-            nlit = substituteVtsFreeTerms( n );
-            Trace("quant-vts-debug") << "...return " << nlit << std::endl;
-            //Assert( false );
-            //safe case: just convert to free symbols
-            return nlit;
-          }else{
-            if( !rew_vts_inf.isNull() ){
-              nlit = ( n.getKind()==GEQ && res==1 ) ? d_true : d_false;
-            }else{
-              Assert( iso_n[res==1 ? 0 : 1]==d_vts_delta );
-              if( n.getKind()==EQUAL ){
-                nlit = d_false;
-              }else if( res==1 ){
-                nlit = NodeManager::currentNM()->mkNode( GEQ, d_zero, slv );
-              }else{
-                nlit = NodeManager::currentNM()->mkNode( GT, slv, d_zero );
-              }
-            }
-          }
-          Trace("quant-vts-debug") << "Return " << nlit << std::endl;
-          return nlit;
-        }else{
-          Trace("quant-vts-warn") << "Bad vts literal : " << n << ", contains " << vts_sym << " but could not isolate." << std::endl;
-          //safe case: just convert to free symbols
-          nlit = substituteVtsFreeTerms( n );
-          Trace("quant-vts-debug") << "...return " << nlit << std::endl;
-          //Assert( false );
-          return nlit;
-        }
-      }
-    }
-    return n;
-  }else if( n.getKind()==FORALL ){
-    //cannot traverse beneath quantifiers
-    return substituteVtsFreeTerms( n );
-  }else{
-    bool childChanged = false;
-    std::vector< Node > children;
-    for( unsigned i=0; i<n.getNumChildren(); i++ ){
-      Node nn = rewriteVtsSymbols( n[i] );
-      children.push_back( nn );
-      childChanged = childChanged || nn!=n[i];
-    }
-    if( childChanged ){
-      if( n.getMetaKind() == kind::metakind::PARAMETERIZED ){
-        children.insert( children.begin(), n.getOperator() );
-      }
-      Node ret = NodeManager::currentNM()->mkNode( n.getKind(), children );
-      Trace("quant-vts-debug") << "...make node " << ret << std::endl;
-      return ret;
-    }else{
-      return n;
-    }
-  }
-}
-
-bool TermUtil::containsVtsTerm( Node n, bool isFree ) {
-  std::vector< Node > t;
-  getVtsTerms( t, isFree, false );
-  return expr::hasSubterm(n, t);
-}
-
-bool TermUtil::containsVtsTerm( std::vector< Node >& n, bool isFree ) {
-  std::vector< Node > t;
-  getVtsTerms( t, isFree, false );
-  if( !t.empty() ){
-    for (const Node& nc : n)
-    {
-      if (expr::hasSubterm(nc, t))
-      {
-        return true;
-      }
-    }
-  }
-  return false;
-}
-
-bool TermUtil::containsVtsInfinity( Node n, bool isFree ) {
-  std::vector< Node > t;
-  getVtsTerms( t, isFree, false, false );
-  return expr::hasSubterm(n, t);
-}
-
->>>>>>> f62cb035
 Node TermUtil::ensureType( Node n, TypeNode tn ) {
   TypeNode ntn = n.getType();
   Assert( ntn.isComparableTo( tn ) );
