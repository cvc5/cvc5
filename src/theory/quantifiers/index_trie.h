<<<<<<< HEAD
/******************************************************************************
 * Top contributors (to current version):
 *   MikolasJanota
 *
 * This file is part of the cvc5 project.
 *
 * Copyright (c) 2009-2021 by the authors listed in the file AUTHORS
 * in the top-level source directory and their institutional affiliations.
 * All rights reserved.  See the file COPYING in the top-level source
 * directory for licensing information.
 * ****************************************************************************
 *
 * Implementation of a trie that store subsets of tuples of term indices
 * that are not yielding  useful instantiations. of quantifier instantiation.
 * This is used in the term_tuple_enumerator.
 */
#ifndef CVC4__THEORY__QUANTIFIERS__INDEX_TRIE_H
#define CVC4__THEORY__QUANTIFIERS__INDEX_TRIE_H
=======
/*********************                                                        */
/*! \file index_trie.h
 ** \verbatim
 ** Top contributors (to current version):
 **   Mikolas Janota
 ** This file is part of the CVC4 project.
 ** Copyright (c) 2009-2021 by the authors listed in the file AUTHORS
 ** in the top-level source directory and their institutional affiliations.
 ** All rights reserved.  See the file COPYING in the top-level source
 ** directory for licensing information.\endverbatim
 **
 ** \brief Implementation of a trie that store subsets of tuples of term indices
 ** that are not yielding  useful instantiations. of quantifier instantiation.
 ** This is used in the term_tuple_enumerator.
 **/
#ifndef CVC5__THEORY__QUANTIFIERS__INDEX_TRIE_H
#define CVC5__THEORY__QUANTIFIERS__INDEX_TRIE_H
>>>>>>> 7361b587
#include <algorithm>
#include <utility>
#include <vector>

#include "base/check.h"

namespace cvc5 {
namespace theory {
namespace quantifiers {

/** A single node of the IndexTrie. */
struct IndexTrieNode
{
  std::vector<std::pair<size_t, IndexTrieNode*>> d_children;
  IndexTrieNode* d_blank = nullptr;
};

/** Trie of  sequences indices, used to check for subsequence membership.
 *
 * The  data structure stores tuples of indices where some elements may be
 * left blank. The objective is to enable checking whether a given, completely
 * filled in, tuple has a  sub-tuple  present in the data structure.  This is
 * used in the term tuple enumeration (term_tuple_enumerator.cpp) to store
 * combinations of terms that had yielded a useless instantiation  and therefore
 * should not be repeated.  Hence, we are always assuming that all tuples have
 * the same number of elements.
 *
 * So for instance, if the data structure contains (_, 1, _, 3),  any  given
 * tuple that contains 1 and 3 on second and forth position, respectively, would
 * match.
 *
 *  The data structure behaves essentially as a traditional trie. Each tuple
 * is treated as a sequence of integers with a special symbol for blank, which
 * is in fact stored  in a special  child (member d_blank).  As a small
 * optimization, a suffix containing only blanks is represented by  the empty
 * subtree, i.e., a null pointer.
 *
 */
class IndexTrie
{
 public:
  /*  Construct the trie,  if the argument ignoreFullySpecified is true,
   *  the data structure will  store only data structure containing at least
   *  one blank. */
  IndexTrie(bool ignoreFullySpecified)
      : d_ignoreFullySpecified(ignoreFullySpecified),
        d_root(new IndexTrieNode())
  {
  }

  virtual ~IndexTrie() { freeRec(d_root); }

  /**  Add a tuple of values into the trie  masked by a bitmask, i.e.\ position
   * i is considered blank iff mask[i] is false. */
  void add(const std::vector<bool>& mask, const std::vector<size_t>& values);

  /** Check if the given set of indices is subsumed by something present in the
   * trie. If it is subsumed, give the maximum non-blank index. */
  bool find(const std::vector<size_t>& members,
            /*out*/ size_t& nonBlankLength) const
  {
    nonBlankLength = 0;
    return findRec(d_root, 0, members, nonBlankLength);
  }

 private:
  /**  ignore tuples with no blanks in the add method */
  const bool d_ignoreFullySpecified;
  /**  the root of the trie, becomes null, if all tuples should match */
  IndexTrieNode* d_root;

  /** Auxiliary recursive function for cleanup. */
  void freeRec(IndexTrieNode* n);

  /** Auxiliary recursive function for finding  subsuming tuple. */
  bool findRec(const IndexTrieNode* n,
               size_t index,
               const std::vector<size_t>& members,
               size_t& nonBlankLength) const;

  /** Add master values  starting from index  to a given subtree. The
   * cardinality represents the number of non-blank elements left. */
  IndexTrieNode* addRec(IndexTrieNode* n,
                        size_t index,
                        size_t cardinality,
                        const std::vector<bool>& mask,
                        const std::vector<size_t>& values);
};

}  // namespace quantifiers
}  // namespace theory
}  // namespace cvc5
#endif /* THEORY__QUANTIFIERS__INDEX_TRIE_H */<|MERGE_RESOLUTION|>--- conflicted
+++ resolved
@@ -1,4 +1,3 @@
-<<<<<<< HEAD
 /******************************************************************************
  * Top contributors (to current version):
  *   MikolasJanota
@@ -15,27 +14,9 @@
  * that are not yielding  useful instantiations. of quantifier instantiation.
  * This is used in the term_tuple_enumerator.
  */
-#ifndef CVC4__THEORY__QUANTIFIERS__INDEX_TRIE_H
-#define CVC4__THEORY__QUANTIFIERS__INDEX_TRIE_H
-=======
-/*********************                                                        */
-/*! \file index_trie.h
- ** \verbatim
- ** Top contributors (to current version):
- **   Mikolas Janota
- ** This file is part of the CVC4 project.
- ** Copyright (c) 2009-2021 by the authors listed in the file AUTHORS
- ** in the top-level source directory and their institutional affiliations.
- ** All rights reserved.  See the file COPYING in the top-level source
- ** directory for licensing information.\endverbatim
- **
- ** \brief Implementation of a trie that store subsets of tuples of term indices
- ** that are not yielding  useful instantiations. of quantifier instantiation.
- ** This is used in the term_tuple_enumerator.
- **/
 #ifndef CVC5__THEORY__QUANTIFIERS__INDEX_TRIE_H
 #define CVC5__THEORY__QUANTIFIERS__INDEX_TRIE_H
->>>>>>> 7361b587
+
 #include <algorithm>
 #include <utility>
 #include <vector>
