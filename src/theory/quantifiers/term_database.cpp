/******************************************************************************
 * Top contributors (to current version):
 *   Andrew Reynolds, Gereon Kremer, Mathias Preiner
 *
 * This file is part of the cvc5 project.
 *
 * Copyright (c) 2009-2022 by the authors listed in the file AUTHORS
 * in the top-level source directory and their institutional affiliations.
 * All rights reserved.  See the file COPYING in the top-level source
 * directory for licensing information.
 * ****************************************************************************
 *
 * Implementation of term database class.
 */

#include "theory/quantifiers/term_database.h"

#include "expr/skolem_manager.h"
#include "options/base_options.h"
#include "options/quantifiers_options.h"
#include "options/smt_options.h"
#include "options/theory_options.h"
#include "options/uf_options.h"
#include "theory/quantifiers/ematching/trigger_term_info.h"
#include "theory/quantifiers/quantifiers_attributes.h"
#include "theory/quantifiers/quantifiers_inference_manager.h"
#include "theory/quantifiers/quantifiers_registry.h"
#include "theory/quantifiers/quantifiers_state.h"
#include "theory/quantifiers/term_util.h"
#include "theory/rewriter.h"
#include "theory/uf/equality_engine.h"

using namespace cvc5::internal::kind;
using namespace cvc5::context;

namespace cvc5::internal {
namespace theory {
namespace quantifiers {

TermDb::TermDb(Env& env, QuantifiersState& qs, QuantifiersRegistry& qr)
    : QuantifiersUtil(env),
      d_qstate(qs),
      d_qim(nullptr),
      d_qreg(qr),
      d_termsContext(),
      d_termsContextUse(options().quantifiers.termDbCd ? context()
                                                       : &d_termsContext),
      d_processed(d_termsContextUse),
      d_typeMap(d_termsContextUse),
      d_ops(d_termsContextUse),
      d_opMap(d_termsContextUse),
      d_inactive_map(context())
{
  d_consistent_ee = true;
  d_true = NodeManager::currentNM()->mkConst(true);
  d_false = NodeManager::currentNM()->mkConst(false);
  if (!options().quantifiers.termDbCd)
  {
    // when not maintaining terms in a context-dependent manner, we clear during
    // each presolve, which requires maintaining a single outermost level
    d_termsContext.push();
  }
}

TermDb::~TermDb(){

}

void TermDb::finishInit(QuantifiersInferenceManager* qim) { d_qim = qim; }

void TermDb::registerQuantifier( Node q ) {
  Assert(q[0].getNumChildren() == d_qreg.getNumInstantiationConstants(q));
  for (size_t i = 0, nvars = q[0].getNumChildren(); i < nvars; i++)
  {
    Node ic = d_qreg.getInstantiationConstant(q, i);
    setTermInactive( ic );
  }
}

size_t TermDb::getNumOperators() const { return d_ops.size(); }

Node TermDb::getOperator(size_t i) const
{
  Assert(i < d_ops.size());
  return d_ops[i];
}

/** ground terms */
size_t TermDb::getNumGroundTerms(TNode f) const
{
  NodeDbListMap::const_iterator it = d_opMap.find(f);
  if (it != d_opMap.end())
  {
    return it->second->d_list.size();
  }
  return 0;
}

Node TermDb::getGroundTerm(TNode f, size_t i) const
{
  NodeDbListMap::const_iterator it = d_opMap.find(f);
  if (it != d_opMap.end())
  {
    Assert(i < it->second->d_list.size());
    return it->second->d_list[i];
  }
  Assert(false);
  return Node::null();
}

DbList* TermDb::getGroundTermList(TNode f) const
{
  NodeDbListMap::const_iterator it = d_opMap.find(f);
  if (it != d_opMap.end())
  {
    return it->second.get();
  }
  return nullptr;
}

size_t TermDb::getNumTypeGroundTerms(TypeNode tn) const
{
  TypeNodeDbListMap::const_iterator it = d_typeMap.find(tn);
  if (it != d_typeMap.end())
  {
    return it->second->d_list.size();
  }
  return 0;
}

Node TermDb::getTypeGroundTerm(TypeNode tn, size_t i) const
{
  TypeNodeDbListMap::const_iterator it = d_typeMap.find(tn);
  if (it != d_typeMap.end())
  {
    Assert(i < it->second->d_list.size());
    return it->second->d_list[i];
  }
  Assert(false);
  return Node::null();
}

Node TermDb::getOrMakeTypeGroundTerm(TypeNode tn, bool reqVar)
{
  TypeNodeDbListMap::const_iterator it = d_typeMap.find(tn);
  if (it != d_typeMap.end())
  {
    Assert(!it->second->d_list.empty());
    if (!reqVar)
    {
      return it->second->d_list[0];
    }
    for (const Node& v : it->second->d_list)
    {
      if (v.isVar())
      {
        return v;
      }
    }
  }
  return getOrMakeTypeFreshVariable(tn);
}

Node TermDb::getOrMakeTypeFreshVariable(TypeNode tn)
{
  std::unordered_map<TypeNode, Node>::iterator it = d_type_fv.find(tn);
  if (it == d_type_fv.end())
  {
    SkolemManager* sm = NodeManager::currentNM()->getSkolemManager();
    std::stringstream ss;
    options::ioutils::applyOutputLang(ss, options().base.outputLanguage);
    ss << "e_" << tn;
    Node k = sm->mkDummySkolem(ss.str(), tn, "is a termDb fresh variable");
    Trace("mkVar") << "TermDb:: Make variable " << k << " : " << tn
                   << std::endl;
    if (options().quantifiers.instMaxLevel != -1)
    {
      QuantAttributes::setInstantiationLevelAttr(k, 0);
    }
    d_type_fv[tn] = k;
    return k;
  }
  return it->second;
}

Node TermDb::getMatchOperator(TNode n)
{
  Kind k = n.getKind();
  //datatype operators may be parametric, always assume they are
  if (k == SELECT || k == STORE || k == SET_UNION || k == SET_INTER
      || k == SET_SUBSET || k == SET_MINUS || k == SET_MEMBER
      || k == SET_SINGLETON || k == APPLY_SELECTOR || k == APPLY_TESTER
      || k == SEP_PTO || k == HO_APPLY || k == SEQ_NTH || k == STRING_LENGTH)
  {
    //since it is parametric, use a particular one as op
    TypeNode tn = n[0].getType();
    Node op = n.getOperator();
    std::map< Node, std::map< TypeNode, Node > >::iterator ito = d_par_op_map.find( op );
    if( ito!=d_par_op_map.end() ){
      std::map< TypeNode, Node >::iterator it = ito->second.find( tn );
      if( it!=ito->second.end() ){
        return it->second;
      }
    }
    Trace("par-op") << "Parametric operator : " << k << ", " << n.getOperator() << ", " << tn << " : " << n << std::endl;
    d_par_op_map[op][tn] = n;
    return n;
  }
  else if (inst::TriggerTermInfo::isAtomicTriggerKind(k))
  {
    return n.getOperator();
  }
  return Node::null();
}

bool TermDb::isMatchable(TNode n) { return !getMatchOperator(n).isNull(); }

void TermDb::addTerm(Node n)
{
  if (d_processed.find(n) != d_processed.end())
  {
    return;
  }
  d_processed.insert(n);
  if (!TermUtil::hasInstConstAttr(n))
  {
    Trace("term-db-debug") << "register term : " << n << std::endl;
    DbList* dlt = getOrMkDbListForType(n.getType());
    dlt->d_list.push_back(n);
    // if this is an atomic trigger, consider adding it
    if (inst::TriggerTermInfo::isAtomicTrigger(n))
    {
      Trace("term-db") << "register term in db " << n << std::endl;

      Node op = getMatchOperator(n);
      Trace("term-db-debug") << "  match operator is : " << op << std::endl;
      DbList* dlo = getOrMkDbListForOp(op);
      dlo->d_list.push_back(n);
      // If we are higher-order, we may need to register more terms.
      addTermInternal(n);
    }
  }
  else
  {
    setTermInactive(n);
  }
  if (!n.isClosure())
  {
    for (const Node& nc : n)
    {
      addTerm(nc);
    }
  }
}

DbList* TermDb::getOrMkDbListForType(TypeNode tn)
{
  TypeNodeDbListMap::iterator it = d_typeMap.find(tn);
  if (it != d_typeMap.end())
  {
    return it->second.get();
  }
  std::shared_ptr<DbList> dl = std::make_shared<DbList>(d_termsContextUse);
  d_typeMap.insert(tn, dl);
  return dl.get();
}

DbList* TermDb::getOrMkDbListForOp(TNode op)
{
  NodeDbListMap::iterator it = d_opMap.find(op);
  if (it != d_opMap.end())
  {
    return it->second.get();
  }
  std::shared_ptr<DbList> dl = std::make_shared<DbList>(d_termsContextUse);
  d_opMap.insert(op, dl);
  Assert(op.getKind() != BOUND_VARIABLE);
  d_ops.push_back(op);
  return dl.get();
}

void TermDb::computeArgReps( TNode n ) {
  if (d_arg_reps.find(n) == d_arg_reps.end())
  {
    eq::EqualityEngine* ee = d_qstate.getEqualityEngine();
    for (const TNode& nc : n)
    {
      TNode r = ee->hasTerm(nc) ? ee->getRepresentative(nc) : nc;
      d_arg_reps[n].push_back( r );
    }
  }
}

void TermDb::computeUfEqcTerms( TNode f ) {
  Assert(f == getOperatorRepresentative(f));
  if (d_func_map_eqc_trie.find(f) != d_func_map_eqc_trie.end())
  {
    return;
  }
  TNodeTrie& tnt = d_func_map_eqc_trie[f];
  tnt.clear();
  // get the matchable operators in the equivalence class of f
  std::vector<TNode> ops;
  getOperatorsFor(f, ops);
  eq::EqualityEngine* ee = d_qstate.getEqualityEngine();
  for (TNode ff : ops)
  {
    DbList* dbl = getOrMkDbListForOp(ff);
    for (const Node& n : dbl->d_list)
    {
      if (hasTermCurrent(n) && isTermActive(n))
      {
        computeArgReps(n);
        TNode r = ee->hasTerm(n) ? ee->getRepresentative(n) : TNode(n);
        tnt.d_data[r].addTerm(n, d_arg_reps[n]);
      }
    }
  }
}

void TermDb::computeUfTerms( TNode f ) {
  if (d_op_nonred_count.find(f) != d_op_nonred_count.end())
  {
    // already computed
    return;
  }
  Assert(f == getOperatorRepresentative(f));
  d_op_nonred_count[f] = 0;
  // get the matchable operators in the equivalence class of f
  std::vector<TNode> ops;
  getOperatorsFor(f, ops);
  Trace("term-db-debug") << "computeUfTerms for " << f << std::endl;
  unsigned congruentCount = 0;
  unsigned nonCongruentCount = 0;
  unsigned alreadyCongruentCount = 0;
  unsigned relevantCount = 0;
  NodeManager* nm = NodeManager::currentNM();
  for (TNode ff : ops)
  {
    NodeDbListMap::iterator it = d_opMap.find(ff);
    if (it == d_opMap.end())
    {
      // no terms for this operator
      continue;
    }
    Trace("term-db-debug") << "Adding terms for operator " << ff << std::endl;
    for (const Node& n : it->second->d_list)
    {
      // to be added to term index, term must be relevant, and exist in EE
      if (!hasTermCurrent(n) || !d_qstate.hasTerm(n))
      {
        Trace("term-db-debug") << n << " is not relevant." << std::endl;
        continue;
      }

      relevantCount++;
      if (!isTermActive(n))
      {
        Trace("term-db-debug") << n << " is already redundant." << std::endl;
        alreadyCongruentCount++;
        continue;
      }

      computeArgReps(n);
      std::vector<TNode>& reps = d_arg_reps[n];
      Trace("term-db-debug") << "Adding term " << n << " with arg reps : ";
      std::vector<std::vector<TNode> >& frds = d_fmapRelDom[f];
      size_t rsize = reps.size();
<<<<<<< HEAD
=======
      // ensure the relevant domain vector has been allocated
>>>>>>> 7d7cfa23
      frds.resize(rsize);
      for (size_t i = 0; i < rsize; i++)
      {
        TNode r = reps[i];
        Trace("term-db-debug") << r << " ";
        std::vector<TNode>& frd = frds[i];
        if (std::find(frd.begin(), frd.end(), r) == frd.end())
        {
          frd.push_back(r);
        }
      }
      Trace("term-db-debug") << std::endl;
      Assert(d_qstate.hasTerm(n));
      Trace("term-db-debug")
          << "  and value : " << d_qstate.getRepresentative(n) << std::endl;
      Node at = d_func_map_trie[f].addOrGetTerm(n, reps);
      Assert(d_qstate.hasTerm(at));
      Trace("term-db-debug2") << "...add term returned " << at << std::endl;
      if (at != n && d_qstate.areEqual(at, n))
      {
        setTermInactive(n);
        Trace("term-db-debug") << n << " is redundant." << std::endl;
        congruentCount++;
        continue;
      }
      std::vector<Node> lits;
      if (checkCongruentDisequal(at, n, lits))
      {
        Assert(at.getNumChildren() == n.getNumChildren());
        for (size_t k = 0, size = at.getNumChildren(); k < size; k++)
        {
          if (at[k] != n[k])
          {
            lits.push_back(nm->mkNode(EQUAL, at[k], n[k]).negate());
          }
        }
        Node lem = nm->mkOr(lits);
        if (TraceIsOn("term-db-lemma"))
        {
          Trace("term-db-lemma") << "Disequal congruent terms : " << at << " "
                                 << n << "!!!!" << std::endl;
          if (!d_qstate.getValuation().needCheck())
          {
            Trace("term-db-lemma")
                << "  all theories passed with no lemmas." << std::endl;
            // we should be a full effort check, prior to theory combination
          }
          Trace("term-db-lemma") << "  add lemma : " << lem << std::endl;
        }
        d_qim->addPendingLemma(lem, InferenceId::QUANTIFIERS_TDB_DEQ_CONG);
        d_qstate.notifyInConflict();
        d_consistent_ee = false;
        return;
      }
      nonCongruentCount++;
      d_op_nonred_count[f]++;
    }
    if (TraceIsOn("tdb"))
    {
      Trace("tdb") << "Term db size [" << f << "] : " << nonCongruentCount
                   << " / ";
      Trace("tdb") << (nonCongruentCount + congruentCount) << " / "
                   << (nonCongruentCount + congruentCount
                       + alreadyCongruentCount)
                   << " / ";
      Trace("tdb") << relevantCount << " / " << it->second->d_list.size()
                   << std::endl;
    }
  }
}

Node TermDb::getOperatorRepresentative(TNode op) const { return op; }

bool TermDb::checkCongruentDisequal(TNode a, TNode b, std::vector<Node>& exp)
{
  if (d_qstate.areDisequal(a, b))
  {
    exp.push_back(a.eqNode(b));
    return true;
  }
  return false;
}

bool TermDb::inRelevantDomain(TNode f, size_t i, TNode r)
{
  // notice if we are not higher-order, getOperatorRepresentative is a no-op
  f = getOperatorRepresentative(f);
  computeUfTerms(f);
  Assert(!d_qstate.getEqualityEngine()->hasTerm(r)
         || d_qstate.getEqualityEngine()->getRepresentative(r) == r);
  std::map<Node, std::vector<std::vector<TNode> > >::const_iterator it =
      d_fmapRelDom.find(f);
  if (it != d_fmapRelDom.end())
  {
    Assert(i < it->second.size());
    const std::vector<TNode>& rd = it->second[i];
    return std::find(rd.begin(), rd.end(), r) != rd.end();
  }
  return false;
}

bool TermDb::isTermActive( Node n ) {
  return d_inactive_map.find( n )==d_inactive_map.end(); 
  //return !n.getAttribute(NoMatchAttribute());
}

void TermDb::setTermInactive( Node n ) {
  d_inactive_map[n] = true;
  //Trace("term-db-debug2") << "set no match attribute" << std::endl;
  //NoMatchAttribute nma;
  //n.setAttribute(nma,true);
}

bool TermDb::hasTermCurrent( Node n, bool useMode ) {
  if( !useMode ){
    return d_has_map.find( n )!=d_has_map.end();
  }
  //some assertions are not sent to EE
  if (options().quantifiers.termDbMode == options::TermDbMode::ALL)
  {
    return true;
  }
  else if (options().quantifiers.termDbMode == options::TermDbMode::RELEVANT)
  {
    return d_has_map.find( n )!=d_has_map.end();
  }
  Assert(false) << "TermDb::hasTermCurrent: Unknown termDbMode : "
                << options().quantifiers.termDbMode;
  return false;
}

bool TermDb::isTermEligibleForInstantiation(TNode n, TNode f)
{
  if (options().quantifiers.instMaxLevel != -1)
  {
    if( n.hasAttribute(InstLevelAttribute()) ){
      int64_t fml =
          f.isNull() ? -1 : d_qreg.getQuantAttributes().getQuantInstLevel(f);
      unsigned ml = fml >= 0 ? fml : options().quantifiers.instMaxLevel;

      if( n.getAttribute(InstLevelAttribute())>ml ){
        Trace("inst-add-debug") << "Term " << n << " has instantiation level " << n.getAttribute(InstLevelAttribute());
        Trace("inst-add-debug") << ", which is more than maximum allowed level " << ml << " for this quantified formula." << std::endl;
        return false;
      }
    }else{
      Trace("inst-add-debug")
          << "Term " << n << " does not have an instantiation level."
          << std::endl;
      return false;
    }
  }
  // it cannot have instantiation constants, which originate from
  // counterexample-guided instantiation strategies.
  return !TermUtil::hasInstConstAttr(n);
}

Node TermDb::getEligibleTermInEqc( TNode r ) {
  if( isTermEligibleForInstantiation( r, TNode::null() ) ){
    return r;
  }else{
    std::map< Node, Node >::iterator it = d_term_elig_eqc.find( r );
    if( it==d_term_elig_eqc.end() ){
      Node h;
      eq::EqualityEngine* ee = d_qstate.getEqualityEngine();
      eq::EqClassIterator eqc_i = eq::EqClassIterator(r, ee);
      while (!eqc_i.isFinished())
      {
        TNode n = (*eqc_i);
        ++eqc_i;
        if (isTermEligibleForInstantiation(n, TNode::null()))
        {
          h = n;
          break;
        }
      }
      d_term_elig_eqc[r] = h;
      return h;
    }else{
      return it->second;
    }
  }
}

bool TermDb::resetInternal(Theory::Effort e)
{
  // do nothing
  return true;
}

bool TermDb::finishResetInternal(Theory::Effort e)
{
  // do nothing
  return true;
}

void TermDb::addTermInternal(Node n)
{
  // do nothing
}

void TermDb::getOperatorsFor(TNode f, std::vector<TNode>& ops)
{
  ops.push_back(f);
}

void TermDb::setHasTerm( Node n ) {
  Trace("term-db-debug2") << "hasTerm : " << n  << std::endl;
  if( d_has_map.find( n )==d_has_map.end() ){
    d_has_map[n] = true;
    for( unsigned i=0; i<n.getNumChildren(); i++ ){
      setHasTerm( n[i] );
    }
  }
}

void TermDb::presolve() {
  if (options().base.incrementalSolving && !options().quantifiers.termDbCd)
  {
    d_termsContext.pop();
    d_termsContext.push();
  }
}

bool TermDb::reset( Theory::Effort effort ){
  d_op_nonred_count.clear();
  d_arg_reps.clear();
  d_func_map_trie.clear();
  d_func_map_eqc_trie.clear();
  d_fmapRelDom.clear();
  d_consistent_ee = true;

  eq::EqualityEngine* ee = d_qstate.getEqualityEngine();

  Assert(ee->consistent());
  // if higher-order, add equalities for the purification terms now
  if (!resetInternal(effort))
  {
    return false;
  }

  //compute has map
  if (options().quantifiers.termDbMode == options::TermDbMode::RELEVANT)
  {
    d_has_map.clear();
    d_term_elig_eqc.clear();
    eq::EqClassesIterator eqcs_i = eq::EqClassesIterator( ee );
    while( !eqcs_i.isFinished() ){
      TNode r = (*eqcs_i);
      bool addedFirst = false;
      Node first;
      //TODO: ignoring singleton eqc isn't enough, need to ensure eqc are relevant
      eq::EqClassIterator eqc_i = eq::EqClassIterator(r, ee);
      while( !eqc_i.isFinished() ){
        TNode n = (*eqc_i);
        if( first.isNull() ){
          first = n;
        }else{
          if( !addedFirst ){
            addedFirst = true;
            setHasTerm( first );
          }
          setHasTerm( n );
        }
        ++eqc_i;
      }
      ++eqcs_i;
    }
    const LogicInfo& logicInfo = d_qstate.getLogicInfo();
    for (TheoryId theoryId = THEORY_FIRST; theoryId < THEORY_LAST; ++theoryId)
    {
      if (!logicInfo.isTheoryEnabled(theoryId))
      {
        continue;
      }
      for (context::CDList<Assertion>::const_iterator
               it = d_qstate.factsBegin(theoryId),
               it_end = d_qstate.factsEnd(theoryId);
           it != it_end;
           ++it)
      {
        setHasTerm((*it).d_assertion);
      }
    }
  }
  // finish reset
  return finishResetInternal(effort);
}

TNodeTrie* TermDb::getTermArgTrie(Node f)
{
  f = getOperatorRepresentative(f);
  computeUfTerms( f );
  std::map<Node, TNodeTrie>::iterator itut = d_func_map_trie.find(f);
  if( itut!=d_func_map_trie.end() ){
    return &itut->second;
  }else{
    return NULL;
  }
}

TNodeTrie* TermDb::getTermArgTrie(Node eqc, Node f)
{
  f = getOperatorRepresentative(f);
  computeUfEqcTerms( f );
  std::map<Node, TNodeTrie>::iterator itut = d_func_map_eqc_trie.find(f);
  if( itut==d_func_map_eqc_trie.end() ){
    return NULL;
  }else{
    if( eqc.isNull() ){
      return &itut->second;
    }else{
      std::map<TNode, TNodeTrie>::iterator itute =
          itut->second.d_data.find(eqc);
      if( itute!=itut->second.d_data.end() ){
        return &itute->second;
      }else{
        return NULL;
      }
    }
  }
}

TNode TermDb::getCongruentTerm( Node f, Node n ) {
  f = getOperatorRepresentative(f);
  computeUfTerms( f );
  std::map<Node, TNodeTrie>::iterator itut = d_func_map_trie.find(f);
  if( itut!=d_func_map_trie.end() ){
    computeArgReps( n );
    return itut->second.existsTerm( d_arg_reps[n] );
  }
  return TNode::null();
}

TNode TermDb::getCongruentTerm(Node f, const std::vector<TNode>& args)
{
  f = getOperatorRepresentative(f);
  computeUfTerms( f );
  return d_func_map_trie[f].existsTerm( args );
}

}  // namespace quantifiers
}  // namespace theory
}  // namespace cvc5::internal<|MERGE_RESOLUTION|>--- conflicted
+++ resolved
@@ -366,10 +366,7 @@
       Trace("term-db-debug") << "Adding term " << n << " with arg reps : ";
       std::vector<std::vector<TNode> >& frds = d_fmapRelDom[f];
       size_t rsize = reps.size();
-<<<<<<< HEAD
-=======
       // ensure the relevant domain vector has been allocated
->>>>>>> 7d7cfa23
       frds.resize(rsize);
       for (size_t i = 0; i < rsize; i++)
       {
