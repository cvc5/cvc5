/*********************                                                        */
/*! \file model_builder.cpp
 ** \verbatim
 ** Top contributors (to current version):
 **   Andrew Reynolds, Morgan Deters, Tim King
 ** This file is part of the CVC4 project.
 ** Copyright (c) 2009-2021 by the authors listed in the file AUTHORS
 ** in the top-level source directory and their institutional affiliations.
 ** All rights reserved.  See the file COPYING in the top-level source
 ** directory for licensing information.\endverbatim
 **
 ** \brief Implementation of model builder class
 **/

#include "theory/quantifiers/fmf/model_builder.h"

#include "options/quantifiers_options.h"
#include "theory/quantifiers/first_order_model.h"
#include "theory/quantifiers/fmf/model_engine.h"
#include "theory/quantifiers/instantiate.h"
#include "theory/quantifiers/quant_rep_bound_ext.h"
#include "theory/quantifiers/quantifiers_state.h"
#include "theory/quantifiers_engine.h"
#include "theory/uf/equality_engine.h"

using namespace std;
using namespace CVC4;
using namespace CVC4::kind;
using namespace CVC4::context;
using namespace CVC4::theory;
using namespace CVC4::theory::quantifiers;

<<<<<<< HEAD
QModelBuilder::QModelBuilder(QuantifiersState& qs)
=======
QModelBuilder::QModelBuilder(QuantifiersEngine* qe,
                             QuantifiersState& qs,
                             QuantifiersRegistry& qr)
>>>>>>> 7e9a4a35
    : TheoryEngineModelBuilder(),
      d_addedLemmas(0),
      d_triedLemmas(0),
      d_qstate(qs),
      d_qreg(qr)
{
}

bool QModelBuilder::optUseModel() {
  return options::mbqiMode() != options::MbqiMode::NONE || options::fmfBound();
}

bool QModelBuilder::preProcessBuildModel(TheoryModel* m) {
  return preProcessBuildModelStd( m );
}

bool QModelBuilder::preProcessBuildModelStd(TheoryModel* m) {
  d_addedLemmas = 0;
  d_triedLemmas = 0;
  if (options::fmfFunWellDefinedRelevant())
  {
    FirstOrderModel * fm = (FirstOrderModel*)m;
    //traverse equality engine
    std::map< TypeNode, bool > eqc_usort;
    eq::EqClassesIterator eqcs_i =
        eq::EqClassesIterator(fm->getEqualityEngine());
    while( !eqcs_i.isFinished() ){
      TypeNode tr = (*eqcs_i).getType();
      eqc_usort[tr] = true;
      ++eqcs_i;
    }
    //look at quantified formulas
    for( unsigned i=0; i<fm->getNumAssertedQuantifiers(); i++ ){
      Node q = fm->getAssertedQuantifier( i, true );
      if( fm->isQuantifierActive( q ) ){
        //check if any of these quantified formulas can be set inactive
        if (q[0].getNumChildren() == 1)
        {
          TypeNode tn = q[0][0].getType();
          if (tn.getAttribute(AbsTypeFunDefAttribute()))
          {
            // we are allowed to assume the introduced type is empty
            if (eqc_usort.find(tn) == eqc_usort.end())
            {
              Trace("model-engine-debug")
                  << "Irrelevant function definition : " << q << std::endl;
              fm->setQuantifierActive( q, false );
            }
          }
        }
      }
    }
  }
  return true;
}

void QModelBuilder::debugModel( TheoryModel* m ){
  //debug the model: cycle through all instantiations for all quantifiers, report ones that are not true
  if( Trace.isOn("quant-check-model") ){
    FirstOrderModel* fm = (FirstOrderModel*)m;
    Trace("quant-check-model") << "Testing quantifier instantiations..." << std::endl;
    int tests = 0;
    int bad = 0;
    QuantifiersBoundInference& qbi = d_qreg.getQuantifiersBoundInference();
    for( unsigned i=0; i<fm->getNumAssertedQuantifiers(); i++ ){
      Node f = fm->getAssertedQuantifier( i );
      std::vector< Node > vars;
      for( unsigned j=0; j<f[0].getNumChildren(); j++ ){
        vars.push_back( f[0][j] );
      }
<<<<<<< HEAD
      QRepBoundExt qrbe(d_qe);
=======
      QRepBoundExt qrbe(qbi, fm);
>>>>>>> 7e9a4a35
      RepSetIterator riter(fm->getRepSet(), &qrbe);
      if( riter.setQuantifier( f ) ){
        while( !riter.isFinished() ){
          tests++;
          std::vector< Node > terms;
          for (unsigned k = 0; k < riter.getNumTerms(); k++)
          {
            terms.push_back( riter.getCurrentTerm( k ) );
          }
          Node n = d_qe->getInstantiate()->getInstantiation(f, vars, terms);
          Node val = fm->getValue( n );
          if (!val.isConst() || !val.getConst<bool>())
          {
            Trace("quant-check-model") << "*******  Instantiation " << n << " for " << std::endl;
            Trace("quant-check-model") << "         " << f << std::endl;
            Trace("quant-check-model") << "         Evaluates to " << val << std::endl;
            bad++;
          }
          riter.increment();
        }
        Trace("quant-check-model") << "Tested " << tests << " instantiations";
        if( bad>0 ){
          Trace("quant-check-model") << ", " << bad << " failed" << std::endl;
        }
        Trace("quant-check-model") << "." << std::endl;
      }else{
        if( riter.isIncomplete() ){
          Trace("quant-check-model") << "Warning: Could not test quantifier " << f << std::endl;
        }
      }
    }
  }
}<|MERGE_RESOLUTION|>--- conflicted
+++ resolved
@@ -20,7 +20,6 @@
 #include "theory/quantifiers/instantiate.h"
 #include "theory/quantifiers/quant_rep_bound_ext.h"
 #include "theory/quantifiers/quantifiers_state.h"
-#include "theory/quantifiers_engine.h"
 #include "theory/uf/equality_engine.h"
 
 using namespace std;
@@ -30,13 +29,8 @@
 using namespace CVC4::theory;
 using namespace CVC4::theory::quantifiers;
 
-<<<<<<< HEAD
-QModelBuilder::QModelBuilder(QuantifiersState& qs)
-=======
-QModelBuilder::QModelBuilder(QuantifiersEngine* qe,
-                             QuantifiersState& qs,
+QModelBuilder::QModelBuilder(QuantifiersState& qs,
                              QuantifiersRegistry& qr)
->>>>>>> 7e9a4a35
     : TheoryEngineModelBuilder(),
       d_addedLemmas(0),
       d_triedLemmas(0),
@@ -107,11 +101,7 @@
       for( unsigned j=0; j<f[0].getNumChildren(); j++ ){
         vars.push_back( f[0][j] );
       }
-<<<<<<< HEAD
-      QRepBoundExt qrbe(d_qe);
-=======
       QRepBoundExt qrbe(qbi, fm);
->>>>>>> 7e9a4a35
       RepSetIterator riter(fm->getRepSet(), &qrbe);
       if( riter.setQuantifier( f ) ){
         while( !riter.isFinished() ){
