/******************************************************************************
 * Top contributors (to current version):
 *   Andrew Reynolds, Morgan Deters, Gereon Kremer
 *
 * This file is part of the cvc5 project.
 *
 * Copyright (c) 2009-2022 by the authors listed in the file AUTHORS
 * in the top-level source directory and their institutional affiliations.
 * All rights reserved.  See the file COPYING in the top-level source
 * directory for licensing information.
 * ****************************************************************************
 *
 * Implementation of model engine class.
 */

#include "theory/quantifiers/fmf/model_engine.h"

#include "options/quantifiers_options.h"
#include "theory/quantifiers/first_order_model.h"
#include "theory/quantifiers/fmf/full_model_check.h"
#include "theory/quantifiers/instantiate.h"
#include "theory/quantifiers/quant_rep_bound_ext.h"
#include "theory/quantifiers/quantifiers_attributes.h"
#include "theory/quantifiers/term_database.h"

using namespace cvc5::internal::kind;
using namespace cvc5::context;

namespace cvc5::internal {
namespace theory {
namespace quantifiers {

//Model Engine constructor
ModelEngine::ModelEngine(Env& env,
                         QuantifiersState& qs,
                         QuantifiersInferenceManager& qim,
                         QuantifiersRegistry& qr,
                         TermRegistry& tr,
                         QModelBuilder* builder)
    : QuantifiersModule(env, qs, qim, qr, tr),
      d_incomplete_check(true),
      d_addedLemmas(0),
      d_triedLemmas(0),
      d_totalLemmas(0),
      d_builder(builder)
{

}

ModelEngine::~ModelEngine() {

}

bool ModelEngine::needsCheck( Theory::Effort e ) {
  return e==Theory::EFFORT_LAST_CALL;
}

QuantifiersModule::QEffort ModelEngine::needsModel(Theory::Effort e)
{
  if (options().quantifiers.mbqiInterleave)
  {
    return QEFFORT_STANDARD;
  }
  else
  {
    return QEFFORT_MODEL;
  }
}

void ModelEngine::reset_round( Theory::Effort e ) {
  d_incomplete_check = true;
}
void ModelEngine::check(Theory::Effort e, QEffort quant_e)
{
  bool doCheck = false;
  if (options().quantifiers.mbqiInterleave)
  {
    doCheck = quant_e == QEFFORT_STANDARD && d_qim.hasPendingLemma();
  }
  if( !doCheck ){
    doCheck = quant_e == QEFFORT_MODEL;
  }
  if( doCheck ){
    Assert(!d_qstate.isInConflict());
    int addedLemmas = 0;

    //the following will test that the model satisfies all asserted universal quantifiers by
    // (model-based) exhaustive instantiation.
    double clSet = 0;
    if( TraceIsOn("model-engine") ){
      Trace("model-engine") << "---Model Engine Round---" << std::endl;
      clSet = double(clock())/double(CLOCKS_PER_SEC);
    }
    Trace("model-engine-debug") << "Check model..." << std::endl;
    d_incomplete_check = false;
    // print debug
    if (TraceIsOn("fmf-model-complete"))
    {
      Trace("fmf-model-complete") << std::endl;
      debugPrint("fmf-model-complete");
    }
    // successfully built an acceptable model, now check it
    addedLemmas += checkModel();

    if( TraceIsOn("model-engine") ){
      double clSet2 = double(clock())/double(CLOCKS_PER_SEC);
      Trace("model-engine") << "Finished model engine, time = " << (clSet2-clSet) << std::endl;
    }

    if( addedLemmas==0 ){
      Trace("model-engine-debug")
          << "No lemmas added, incomplete = "
          << (d_incomplete_check || !d_incompleteQuants.empty()) << std::endl;
      // cvc5 will answer SAT or unknown
      if( TraceIsOn("fmf-consistent") ){
        Trace("fmf-consistent") << std::endl;
        debugPrint("fmf-consistent");
      }
    }
  }
}

bool ModelEngine::checkComplete(IncompleteId& incId)
{
  if (d_incomplete_check)
  {
    incId = IncompleteId::QUANTIFIERS_FMF;
    return false;
  }
  return true;
}

bool ModelEngine::checkCompleteFor( Node q ) {
  return d_incompleteQuants.find(q) == d_incompleteQuants.end();
}

void ModelEngine::registerQuantifier( Node f ){
  if( TraceIsOn("fmf-warn") ){
    bool canHandle = true;
    for( unsigned i=0; i<f[0].getNumChildren(); i++ ){
      TypeNode tn = f[0][i].getType();
      if (!tn.isUninterpretedSort())
      {
        if (!d_env.isFiniteType(tn))
        {
          if( tn.isInteger() ){
            if (!options().quantifiers.fmfBound)
            {
              canHandle = false;
            }
          }else{
            canHandle = false;
          }
        }
      }
    }
    if( !canHandle ){
      Trace("fmf-warn") << "Warning : Model Engine : may not be able to answer SAT because of formula : " << f << std::endl;
    }
  }
}

int ModelEngine::checkModel(){
  FirstOrderModel* fm = d_treg.getModel();

  //for debugging, setup
  for (std::map<TypeNode, std::vector<Node> >::iterator it =
           fm->getRepSetPtr()->d_type_reps.begin();
       it != fm->getRepSetPtr()->d_type_reps.end();
       ++it)
  {
    if (it->first.isUninterpretedSort())
    {
      Trace("model-engine") << "Cardinality( " << it->first << " )"
                            << " = " << it->second.size() << std::endl;
      Trace("model-engine-debug") << "        Reps : ";
      for( size_t i=0; i<it->second.size(); i++ ){
        Trace("model-engine-debug") << it->second[i] << "  ";
      }
      Trace("model-engine-debug") << std::endl;
      Trace("model-engine-debug") << "   Term reps : ";
      for( size_t i=0; i<it->second.size(); i++ ){
        Node r = fm->getInternalRepresentative(it->second[i], Node::null(), 0);
        if (r.isNull())
        {
          // there was an invalid equivalence class
          d_incomplete_check = true;
        }
        Trace("model-engine-debug") << r << " ";
      }
      Trace("model-engine-debug") << std::endl;
      Node mbt = fm->getModelBasisTerm(it->first);
      Trace("model-engine-debug") << "  Basis term : " << mbt << std::endl;
    }
  }

  d_triedLemmas = 0;
  d_addedLemmas = 0;
  d_totalLemmas = 0;
  //for statistics
  if( TraceIsOn("model-engine") ){
    for( unsigned i=0; i<fm->getNumAssertedQuantifiers(); i++ ){
      Node f = fm->getAssertedQuantifier( i );
      if (fm->isQuantifierActive(f) && shouldProcess(f))
      {
        int totalInst = 1;
        for( unsigned j=0; j<f[0].getNumChildren(); j++ ){
          TypeNode tn = f[0][j].getType();
          if (fm->getRepSet()->hasType(tn))
          {
            totalInst =
                totalInst * (int)fm->getRepSet()->getNumRepresentatives(tn);
          }
        }
        d_totalLemmas += totalInst;
      }
    }
  }

  Trace("model-engine-debug") << "Do exhaustive instantiation..." << std::endl;
  // FMC uses two sub-effort levels
  int e_max =
      options().quantifiers.mbqiMode == options::MbqiMode::FMC
          ? 2
          : (options().quantifiers.mbqiMode == options::MbqiMode::TRUST ? 0
                                                                        : 1);
  for( int e=0; e<e_max; e++) {
    d_incompleteQuants.clear();
    for( unsigned i=0; i<fm->getNumAssertedQuantifiers(); i++ ){
      Node q = fm->getAssertedQuantifier( i, true );
      Trace("fmf-exh-inst") << "-> Exhaustive instantiate " << q << ", effort = " << e << "..." << std::endl;
      //determine if we should check this quantifier
      if (!fm->isQuantifierActive(q))
      {
        Trace("fmf-exh-inst") << "-> Inactive : " << q << std::endl;
        continue;
      }
      if (!shouldProcess(q))
      {
        Trace("fmf-exh-inst") << "-> Not processed : " << q << std::endl;
        d_incompleteQuants.insert(q);
        continue;
      }
      exhaustiveInstantiate(q, e);
      if (d_qstate.isInConflict())
      {
        break;
      }
    }
    if( d_addedLemmas>0 ){
      break;
    }else{
      Assert(!d_qstate.isInConflict());
    }
  }

  //print debug information
  if (d_qstate.isInConflict())
  {
    Trace("model-engine") << "Conflict, added lemmas = ";
  }else{
    Trace("model-engine") << "Added Lemmas = ";
  } 
  Trace("model-engine") << d_addedLemmas << " / " << d_triedLemmas << " / ";
  Trace("model-engine") << d_totalLemmas << std::endl;
  return d_addedLemmas;
}

void ModelEngine::exhaustiveInstantiate(Node q, int effort)
{
  //first check if the builder can do the exhaustive instantiation
  unsigned prev_alem = d_builder->getNumAddedLemmas();
  unsigned prev_tlem = d_builder->getNumTriedLemmas();
  FirstOrderModel* fm = d_treg.getModel();
  int retEi = d_builder->doExhaustiveInstantiation(fm, q, effort);
  if( retEi!=0 ){
    if( retEi<0 ){
      Trace("fmf-exh-inst") << "-> Builder determined complete instantiation was impossible." << std::endl;
      d_incompleteQuants.insert(q);
    }else{
      Trace("fmf-exh-inst") << "-> Builder determined instantiation(s)." << std::endl;
    }
    d_triedLemmas += d_builder->getNumTriedLemmas() - prev_tlem;
    d_addedLemmas += d_builder->getNumAddedLemmas() - prev_alem;
  }else{
    if( TraceIsOn("fmf-exh-inst-debug") ){
      Trace("fmf-exh-inst-debug") << "   Instantiation Constants: ";
      for (size_t i = 0, nchild = q[0].getNumChildren(); i < nchild; i++)
      {
        Trace("fmf-exh-inst-debug")
            << d_qreg.getInstantiationConstant(q, i) << " ";
      }
      Trace("fmf-exh-inst-debug") << std::endl;
    }
    QuantifiersBoundInference& qbi = d_qreg.getQuantifiersBoundInference();
    //create a rep set iterator and iterate over the (relevant) domain of the quantifier
    QRepBoundExt qrbe(qbi, fm);
    RepSetIterator riter(fm->getRepSet(), &qrbe);
    if (riter.setQuantifier(q))
    {
      Trace("fmf-exh-inst") << "...exhaustive instantiation set, incomplete=" << riter.isIncomplete() << "..." << std::endl;
      if( !riter.isIncomplete() ){
        int triedLemmas = 0;
        int addedLemmas = 0;
        Instantiate* inst = d_qim.getInstantiate();
        while (
            !riter.isFinished()
            && (addedLemmas == 0 || !options().quantifiers.fmfOneInstPerRound))
        {
          // instantiation was not shown to be true, construct the term vector
          std::vector<Node> terms;
          riter.getCurrentTerms(terms);
          Trace("fmf-model-eval")
              << "* Add instantiation " << terms << std::endl;
          triedLemmas++;
          //add as instantiation
<<<<<<< HEAD
          if (inst->addInstantiation(f,
                                     m.get(),
=======
          inst->processInstantiationRep(q, terms);
          if (inst->addInstantiation(q,
                                     terms,
>>>>>>> 28869764
                                     InferenceId::QUANTIFIERS_INST_FMF_EXH,
                                     Node::null()))
          {
            addedLemmas++;
            if (d_qstate.isInConflict())
            {
              break;
            }
          }else{
            Trace("fmf-model-eval")
                << "* Failed Add instantiation " << terms << std::endl;
          }
          riter.increment();
        }
        d_addedLemmas += addedLemmas;
        d_triedLemmas += triedLemmas;
      }
    }
    else
    {
      Trace("fmf-exh-inst") << "...exhaustive instantiation did set, incomplete=" << riter.isIncomplete() << "..." << std::endl;
    }
    //if the iterator is incomplete, we will return unknown instead of sat if no instantiations are added this round
    if (riter.isIncomplete())
    {
      d_incompleteQuants.insert(q);
    }
  }
}

void ModelEngine::debugPrint( const char* c ){
  if (TraceIsOn(c))
  {
    Trace(c) << "Quantifiers: " << std::endl;
    FirstOrderModel* m = d_treg.getModel();
    for (size_t i = 0, nquant = m->getNumAssertedQuantifiers(); i < nquant; i++)
    {
      Node q = m->getAssertedQuantifier(i);
      if (d_qreg.hasOwnership(q, this))
      {
        Trace(c) << "   ";
        if (!m->isQuantifierActive(q))
        {
          Trace(c) << "*Inactive* ";
        }
        else
        {
          Trace(c) << "           ";
        }
        Trace(c) << q << std::endl;
      }
    }
  }
}

bool ModelEngine::shouldProcess(Node q)
{
  if (!d_qreg.hasOwnership(q, this))
  {
    // if we don't have ownership, another module has taken responsibility
    // for processing q.
    return false;
  }
  // if finite model finding or fmf bound is on, we process everything
  if (options().quantifiers.finiteModelFind || options().quantifiers.fmfBound)
  {
    return true;
  }
  // otherwise, we are only using model-based instantiation for internally
  // generated bounded quantified formulas
  QuantAttributes& qattr = d_qreg.getQuantAttributes();
  return qattr.isQuantBounded(q);
}

}  // namespace quantifiers
}  // namespace theory
}  // namespace cvc5::internal<|MERGE_RESOLUTION|>--- conflicted
+++ resolved
@@ -314,14 +314,9 @@
               << "* Add instantiation " << terms << std::endl;
           triedLemmas++;
           //add as instantiation
-<<<<<<< HEAD
-          if (inst->addInstantiation(f,
-                                     m.get(),
-=======
           inst->processInstantiationRep(q, terms);
           if (inst->addInstantiation(q,
                                      terms,
->>>>>>> 28869764
                                      InferenceId::QUANTIFIERS_INST_FMF_EXH,
                                      Node::null()))
           {
