/*********************                                                        */
/*! \file full_model_check.cpp
 ** \verbatim
 ** Top contributors (to current version):
 **   Andrew Reynolds, Mathias Preiner, Morgan Deters
 ** This file is part of the CVC4 project.
 ** Copyright (c) 2009-2021 by the authors listed in the file AUTHORS
 ** in the top-level source directory and their institutional affiliations.
 ** All rights reserved.  See the file COPYING in the top-level source
 ** directory for licensing information.\endverbatim
 **
 ** \brief Implementation of full model check class
 **/

#include "theory/quantifiers/fmf/full_model_check.h"

#include "options/quantifiers_options.h"
#include "options/theory_options.h"
#include "options/uf_options.h"
#include "theory/quantifiers/first_order_model.h"
#include "theory/quantifiers/fmf/bounded_integers.h"
#include "theory/quantifiers/instantiate.h"
#include "theory/quantifiers/quant_rep_bound_ext.h"
#include "theory/quantifiers/quantifiers_registry.h"
#include "theory/quantifiers/quantifiers_state.h"
#include "theory/quantifiers/term_database.h"
#include "theory/quantifiers/term_util.h"
#include "theory/quantifiers_engine.h"
#include "theory/rewriter.h"

using namespace std;
using namespace CVC4;
using namespace CVC4::kind;
using namespace CVC4::context;
using namespace CVC4::theory;
using namespace CVC4::theory::quantifiers;
using namespace CVC4::theory::inst;
using namespace CVC4::theory::quantifiers::fmcheck;

struct ModelBasisArgSort
{
  std::vector< Node > d_terms;
  // number of arguments that are model-basis terms
  std::unordered_map<Node, unsigned, NodeHashFunction> d_mba_count;
  bool operator() (int i,int j) {
    return (d_mba_count[d_terms[i]] < d_mba_count[d_terms[j]]);
  }
};

bool EntryTrie::hasGeneralization( FirstOrderModelFmc * m, Node c, int index ) {
  if (index==(int)c.getNumChildren()) {
    return d_data!=-1;
  }else{
    TypeNode tn = c[index].getType();
    Node st = m->getStar(tn);
    if(d_child.find(st)!=d_child.end()) {
      if( d_child[st].hasGeneralization(m, c, index+1) ){
        return true;
      }
    }
    if( c[index]!=st && d_child.find( c[index] )!=d_child.end() ){
      if( d_child[ c[index] ].hasGeneralization(m, c, index+1) ){
        return true;
      }
    }
    if( c[index].getType().isSort() ){
      //for star: check if all children are defined and have generalizations
      if( c[index]==st ){     ///options::fmfFmcCoverSimplify()
        //check if all children exist and are complete
        unsigned num_child_def =
            d_child.size() - (d_child.find(st) != d_child.end() ? 1 : 0);
        if (num_child_def == m->getRepSet()->getNumRepresentatives(tn))
        {
          bool complete = true;
          for ( std::map<Node,EntryTrie>::iterator it = d_child.begin(); it != d_child.end(); ++it ){
            if( !m->isStar(it->first) ){
              if( !it->second.hasGeneralization(m, c, index+1) ){
                complete = false;
                break;
              }
            }
          }
          if( complete ){
            return true;
          }
        }
      }
    }

    return false;
  }
}

int EntryTrie::getGeneralizationIndex( FirstOrderModelFmc * m, std::vector<Node> & inst, int index ) {
  Debug("fmc-entry-trie") << "Get generalization index " << inst.size() << " " << index << std::endl;
  if (index==(int)inst.size()) {
    return d_data;
  }else{
    int minIndex = -1;
    Node st = m->getStar(inst[index].getType());
    if (d_child.find(st) != d_child.end())
    {
      minIndex = d_child[st].getGeneralizationIndex(m, inst, index + 1);
    }
    Node cc = inst[index];
    if (cc != st && d_child.find(cc) != d_child.end())
    {
      int gindex = d_child[cc].getGeneralizationIndex(m, inst, index + 1);
      if (minIndex == -1 || (gindex != -1 && gindex < minIndex))
      {
        minIndex = gindex;
      }
    }
    return minIndex;
  }
}

void EntryTrie::addEntry( FirstOrderModelFmc * m, Node c, Node v, int data, int index ) {
  if (index==(int)c.getNumChildren()) {
    if(d_data==-1) {
      d_data = data;
    }
  }
  else {
    d_child[ c[index] ].addEntry(m,c,v,data,index+1);
    if( d_complete==0 ){
      d_complete = -1;
    }
  }
}

void EntryTrie::getEntries( FirstOrderModelFmc * m, Node c, std::vector<int> & compat, std::vector<int> & gen, int index, bool is_gen ) {
  if (index==(int)c.getNumChildren()) {
    if( d_data!=-1) {
      if( is_gen ){
        gen.push_back(d_data);
      }
      compat.push_back(d_data);
    }
  }else{
    if (m->isStar(c[index])) {
      for ( std::map<Node,EntryTrie>::iterator it = d_child.begin(); it != d_child.end(); ++it ){
        it->second.getEntries(m, c, compat, gen, index+1, is_gen );
      }
    }else{
      Node st = m->getStar(c[index].getType());
      if(d_child.find(st)!=d_child.end()) {
        d_child[st].getEntries(m, c, compat, gen, index+1, false);
      }
      if( d_child.find( c[index] )!=d_child.end() ){
        d_child[ c[index] ].getEntries(m, c, compat, gen, index+1, is_gen);
      }
    }

  }
}

bool Def::addEntry( FirstOrderModelFmc * m, Node c, Node v) {
  if (d_et.hasGeneralization(m, c)) {
    Trace("fmc-debug") << "Already has generalization, skip." << std::endl;
    return false;
  }
  int newIndex = (int)d_cond.size();
  if (!d_has_simplified) {
    std::vector<int> compat;
    std::vector<int> gen;
    d_et.getEntries(m, c, compat, gen);
    for( unsigned i=0; i<compat.size(); i++) {
      if( d_status[compat[i]]==status_unk ){
        if( d_value[compat[i]]!=v ){
          d_status[compat[i]] = status_non_redundant;
        }
      }
    }
    for( unsigned i=0; i<gen.size(); i++) {
      if( d_status[gen[i]]==status_unk ){
        if( d_value[gen[i]]==v ){
          d_status[gen[i]] = status_redundant;
        }
      }
    }
    d_status.push_back( status_unk );
  }
  d_et.addEntry(m, c, v, newIndex);
  d_cond.push_back(c);
  d_value.push_back(v);
  return true;
}

Node Def::evaluate( FirstOrderModelFmc * m, std::vector<Node>& inst ) {
  int gindex = d_et.getGeneralizationIndex(m, inst);
  if (gindex!=-1) {
    return d_value[gindex];
  }else{
    Trace("fmc-warn") << "Warning : evaluation came up null!" << std::endl;
    return Node::null();
  }
}

int Def::getGeneralizationIndex( FirstOrderModelFmc * m, std::vector<Node>& inst ) {
  return d_et.getGeneralizationIndex(m, inst);
}

void Def::basic_simplify( FirstOrderModelFmc * m ) {
  d_has_simplified = true;
  std::vector< Node > cond;
  cond.insert( cond.end(), d_cond.begin(), d_cond.end() );
  d_cond.clear();
  std::vector< Node > value;
  value.insert( value.end(), d_value.begin(), d_value.end() );
  d_value.clear();
  d_et.reset();
  for (unsigned i=0; i<d_status.size(); i++) {
    if( d_status[i]!=status_redundant ){
      addEntry(m, cond[i], value[i]);
    }
  }
  d_status.clear();
}

void Def::simplify(FullModelChecker * mc, FirstOrderModelFmc * m) {
  Trace("fmc-simplify") << "Simplify definition, #cond = " << d_cond.size() << std::endl;
  basic_simplify( m );
  Trace("fmc-simplify") << "post-basic simplify, #cond = " << d_cond.size() << std::endl;

  //check if the last entry is not all star, if so, we can make the last entry all stars
  if( !d_cond.empty() ){
    bool last_all_stars = true;
    Node cc = d_cond[d_cond.size()-1];
    for( unsigned i=0; i<cc.getNumChildren(); i++ ){
      if (!m->isStar(cc[i]))
      {
        last_all_stars = false;
        break;
      }
    }
    if( !last_all_stars ){
      Trace("fmc-cover-simplify") << "Need to modify last entry to be all stars." << std::endl;
      Trace("fmc-cover-simplify") << "Before: " << std::endl;
      debugPrint("fmc-cover-simplify",Node::null(), mc);
      Trace("fmc-cover-simplify") << std::endl;
      std::vector< Node > cond;
      cond.insert( cond.end(), d_cond.begin(), d_cond.end() );
      d_cond.clear();
      std::vector< Node > value;
      value.insert( value.end(), d_value.begin(), d_value.end() );
      d_value.clear();
      d_et.reset();
      d_has_simplified = false;
      //change the last to all star
      std::vector< Node > nc;
      nc.push_back( cc.getOperator() );
      for( unsigned j=0; j< cc.getNumChildren(); j++){
        nc.push_back(m->getStar(cc[j].getType()));
      }
      cond[cond.size()-1] = NodeManager::currentNM()->mkNode( APPLY_UF, nc );
      //re-add the entries
      for (unsigned i=0; i<cond.size(); i++) {
        addEntry(m, cond[i], value[i]);
      }
      Trace("fmc-cover-simplify") << "Finished re-adding entries." << std::endl;
      basic_simplify( m );
      Trace("fmc-cover-simplify") << "After: " << std::endl;
      debugPrint("fmc-cover-simplify",Node::null(), mc);
      Trace("fmc-cover-simplify") << std::endl;
    }
  }
  Trace("fmc-simplify") << "finish simplify, #cond = " << d_cond.size() << std::endl;
}

void Def::debugPrint(const char * tr, Node op, FullModelChecker * m) {
  if (!op.isNull()) {
    Trace(tr) << "Model for " << op << " : " << std::endl;
  }
  for( unsigned i=0; i<d_cond.size(); i++) {
    //print the condition
    if (!op.isNull()) {
      Trace(tr) << op;
    }
    m->debugPrintCond(tr, d_cond[i], true);
    Trace(tr) << " -> ";
    m->debugPrint(tr, d_value[i]);
    Trace(tr) << std::endl;
  }
}

<<<<<<< HEAD
FullModelChecker::FullModelChecker(QuantifiersState& qs)
    : QModelBuilder(qs)
=======
FullModelChecker::FullModelChecker(QuantifiersEngine* qe,
                                   QuantifiersState& qs,
                                   QuantifiersRegistry& qr)
    : QModelBuilder(qe, qs, qr)
>>>>>>> 7e9a4a35
{
  d_true = NodeManager::currentNM()->mkConst(true);
  d_false = NodeManager::currentNM()->mkConst(false);
}

bool FullModelChecker::preProcessBuildModel(TheoryModel* m) {
  //standard pre-process
  if( !preProcessBuildModelStd( m ) ){
    return false;
  }
  
  FirstOrderModelFmc * fm = (FirstOrderModelFmc*)m;
  Trace("fmc") << "---Full Model Check preprocess() " << std::endl;
  d_preinitialized_eqc.clear();
  d_preinitialized_types.clear();
  //traverse equality engine
  eq::EqClassesIterator eqcs_i = eq::EqClassesIterator( fm->d_equalityEngine );
  while( !eqcs_i.isFinished() ){
    Node r = *eqcs_i;
    TypeNode tr = r.getType();
    d_preinitialized_eqc[tr] = r;
    ++eqcs_i;
  }

  //must ensure model basis terms exists in model for each relevant type
  Trace("fmc") << "preInitialize types..." << std::endl;
  fm->initialize();
  for( std::map<Node, Def * >::iterator it = fm->d_models.begin(); it != fm->d_models.end(); ++it ) {
    Node op = it->first;
    Trace("fmc") << "preInitialize types for " << op << std::endl;
    TypeNode tno = op.getType();
    for( unsigned i=0; i<tno.getNumChildren(); i++) {
      Trace("fmc") << "preInitializeType " << tno[i] << std::endl;
      preInitializeType( fm, tno[i] );
      Trace("fmc") << "finished preInitializeType " << tno[i] << std::endl;
    }
  }
  Trace("fmc") << "Finish preInitialize types" << std::endl;
  //do not have to introduce terms for sorts of domains of quantified formulas if we are allowed to assume empty sorts
  for (unsigned i = 0, nquant = fm->getNumAssertedQuantifiers(); i < nquant;
       i++)
  {
    Node q = fm->getAssertedQuantifier(i);
    // make sure all types are set
    for (const Node& v : q[0])
    {
      preInitializeType(fm, v.getType());
    }
  }
  return true;
}

bool FullModelChecker::processBuildModel(TheoryModel* m){
  if (!m->areFunctionValuesEnabled())
  {
    // nothing to do if no functions
    return true;
  }
  FirstOrderModelFmc * fm = (FirstOrderModelFmc*)m;
  Trace("fmc") << "---Full Model Check reset() " << std::endl;
  d_quant_models.clear();
  d_rep_ids.clear();
  d_star_insts.clear();
  //process representatives
  RepSet* rs = fm->getRepSetPtr();
  for (std::map<TypeNode, std::vector<Node> >::iterator it =
           rs->d_type_reps.begin();
       it != rs->d_type_reps.end();
       ++it)
  {
    if( it->first.isSort() ){
      Trace("fmc") << "Cardinality( " << it->first << " )" << " = " << it->second.size() << std::endl;
      for( size_t a=0; a<it->second.size(); a++ ){
        Node r = fm->getRepresentative( it->second[a] );
        if( Trace.isOn("fmc-model-debug") ){
          std::vector< Node > eqc;
          d_qstate.getEquivalenceClass(r, eqc);
          Trace("fmc-model-debug") << "   " << (it->second[a]==r);
          Trace("fmc-model-debug") << " : " << it->second[a] << " : " << r << " : ";
          //Trace("fmc-model-debug") << r2 << " : " << ir << " : ";
          Trace("fmc-model-debug") << " {";
          for( size_t i=0; i<eqc.size(); i++ ){
            Trace("fmc-model-debug") << eqc[i] << ", ";
          }
          Trace("fmc-model-debug") << "}" << std::endl;
        }
        d_rep_ids[it->first][r] = (int)a;
      }
      Trace("fmc-model-debug") << std::endl;
    }
  }

  //now, make models
  for( std::map<Node, Def * >::iterator it = fm->d_models.begin(); it != fm->d_models.end(); ++it ) {
    Node op = it->first;
    //reset the model
    fm->d_models[op]->reset();

    std::vector< Node > add_conds;
    std::vector< Node > add_values;      
    bool needsDefault = true;
    std::map< Node, std::vector< Node > >::iterator itut = fm->d_uf_terms.find( op );
    if( itut!=fm->d_uf_terms.end() ){
      Trace("fmc-model-debug") << itut->second.size() << " model values for " << op << " ... " << std::endl;
      for( size_t i=0; i<itut->second.size(); i++ ){
        Node n = itut->second[i];
        // only consider unique up to congruence (in model equality engine)?
        add_conds.push_back( n );
        add_values.push_back( n );
        Node r = fm->getRepresentative(n);
        Trace("fmc-model-debug") << n << " -> " << r << std::endl;
        //AlwaysAssert( fm->areEqual( itut->second[i], r ) );
      }
    }else{
      Trace("fmc-model-debug") << "No model values for " << op << " ... " << std::endl;
    }
    Trace("fmc-model-debug") << std::endl;
    //possibly get default
    if( needsDefault ){
      Node nmb = fm->getModelBasisOpTerm(op);
      //add default value if necessary
      if( fm->hasTerm( nmb ) ){
        Trace("fmc-model-debug") << "Add default " << nmb << std::endl;
        add_conds.push_back( nmb );
        add_values.push_back( nmb );
      }else{
        Node vmb = getSomeDomainElement(fm, nmb.getType());
        Trace("fmc-model-debug") << "Add default to default representative " << nmb << " ";
        Trace("fmc-model-debug")
            << fm->getRepSet()->getNumRepresentatives(nmb.getType())
            << std::endl;
        add_conds.push_back( nmb );
        add_values.push_back( vmb );
      }
    }

    std::vector< Node > conds;
    std::vector< Node > values;
    std::vector< Node > entry_conds;
    //get the entries for the model
    for( size_t i=0; i<add_conds.size(); i++ ){
      Node c = add_conds[i];
      Node v = add_values[i];
      Trace("fmc-model-debug")
          << "Add cond/value : " << c << " -> " << v << std::endl;
      std::vector< Node > children;
      std::vector< Node > entry_children;
      children.push_back(op);
      entry_children.push_back(op);
      bool hasNonStar = false;
      for (const Node& ci : c)
      {
        Node ri = fm->getRepresentative(ci);
        children.push_back(ri);
        bool isStar = false;
        if (fm->isModelBasisTerm(ri))
        {
          ri = fm->getStar(ri.getType());
          isStar = true;
        }
        else
        {
          hasNonStar = true;
        }
        if( !isStar && !ri.isConst() ){
          Trace("fmc-warn") << "Warning : model for " << op
                            << " has non-constant argument in model " << ri
                            << " (from " << ci << ")" << std::endl;
          Assert(false);
        }
        entry_children.push_back(ri);
      }
      Node n = NodeManager::currentNM()->mkNode( APPLY_UF, children );
      Node nv = fm->getRepresentative( v );
      Trace("fmc-model-debug")
          << "Representative of " << v << " is " << nv << std::endl;
      if( !nv.isConst() ){
        Trace("fmc-warn") << "Warning : model for " << op << " has non-constant value in model " << nv << std::endl;
        Assert(false);
      }
      Node en = (useSimpleModels() && hasNonStar) ? n : NodeManager::currentNM()->mkNode( APPLY_UF, entry_children );
      if( std::find(conds.begin(), conds.end(), n )==conds.end() ){
        Trace("fmc-model-debug") << "- add " << n << " -> " << nv << " (entry is " << en << ")" << std::endl;
        conds.push_back(n);
        values.push_back(nv);
        entry_conds.push_back(en);
      }
      else {
        Trace("fmc-model-debug") << "Already have entry for : " << n << " -> " << nv << " (entry is " << en << ")" << std::endl;
      }
    }


    //sort based on # default arguments
    std::vector< int > indices;
    ModelBasisArgSort mbas;
    for (int i=0; i<(int)conds.size(); i++) {
      mbas.d_terms.push_back(conds[i]);
      mbas.d_mba_count[conds[i]] = fm->getModelBasisArg(conds[i]);
      indices.push_back(i);
    }
    std::sort( indices.begin(), indices.end(), mbas );

    for (int i=0; i<(int)indices.size(); i++) {
      fm->d_models[op]->addEntry(fm, entry_conds[indices[i]], values[indices[i]]);
    }

    Trace("fmc-model-simplify") << "Before simplification : " << std::endl;
    fm->d_models[op]->debugPrint("fmc-model-simplify", op, this);
    Trace("fmc-model-simplify") << std::endl;

    Trace("fmc-model-simplify") << "Simplifying " << op << "..." << std::endl;
    fm->d_models[op]->simplify( this, fm );

    fm->d_models[op]->debugPrint("fmc-model", op, this);
    Trace("fmc-model") << std::endl;

    //for debugging
    /*
    for( size_t i=0; i<fm->d_uf_terms[op].size(); i++ ){
      std::vector< Node > inst;
      for( unsigned j=0; j<fm->d_uf_terms[op][i].getNumChildren(); j++ ){
        Node r = fm->getRepresentative( fm->d_uf_terms[op][i][j] );
        inst.push_back( r );
      }
      Node ev = fm->d_models[op]->evaluate( fm, inst );
      Trace("fmc-model-debug") << ".....Checking eval( " <<
    fm->d_uf_terms[op][i] << " ) = " << ev << std::endl; AlwaysAssert(
    fm->areEqual( ev, fm->d_uf_terms[op][i] ) );
    }
    */
  }
  Assert(d_addedLemmas == 0);

  //make function values
  for( std::map<Node, Def * >::iterator it = fm->d_models.begin(); it != fm->d_models.end(); ++it ){
    Node f_def = getFunctionValue( fm, it->first, "$x" );
    m->assignFunctionDefinition( it->first, f_def );
  }
  return TheoryEngineModelBuilder::processBuildModel( m );
}

void FullModelChecker::preInitializeType( FirstOrderModelFmc * fm, TypeNode tn ){
  if( d_preinitialized_types.find( tn )==d_preinitialized_types.end() ){
    d_preinitialized_types[tn] = true;
    if (tn.isFirstClass())
    {
      Trace("fmc") << "Get model basis term " << tn << "..." << std::endl;
      Node mb = fm->getModelBasisTerm(tn);
      Trace("fmc") << "...return " << mb << std::endl;
      // if the model basis term does not exist in the model,
      // either add it directly to the model's equality engine if no other terms
      // of this type exist, or otherwise assert that it is equal to the first
      // equivalence class of its type.
      if (!fm->hasTerm(mb) && !mb.isConst())
      {
        std::map<TypeNode, Node>::iterator itpe = d_preinitialized_eqc.find(tn);
        if (itpe == d_preinitialized_eqc.end())
        {
          Trace("fmc") << "...add model basis term to EE of model " << mb << " "
                       << tn << std::endl;
          fm->d_equalityEngine->addTerm(mb);
        }
        else
        {
          Trace("fmc") << "...add model basis eqc equality to model " << mb
                       << " == " << itpe->second << " " << tn << std::endl;
          bool ret = fm->assertEquality(mb, itpe->second, true);
          AlwaysAssert(ret);
        }
      }
    }
  }
}

void FullModelChecker::debugPrintCond(const char * tr, Node n, bool dispStar) {
  Trace(tr) << "(";
  for( unsigned j=0; j<n.getNumChildren(); j++) {
    if( j>0 ) Trace(tr) << ", ";
    debugPrint(tr, n[j], dispStar);
  }
  Trace(tr) << ")";
}

void FullModelChecker::debugPrint(const char * tr, Node n, bool dispStar) {
  if( n.isNull() ){
    Trace(tr) << "null";
  }
  else if (FirstOrderModelFmc::isStar(n) && dispStar)
  {
    Trace(tr) << "*";
  }
  else
  {
    TypeNode tn = n.getType();
    if( tn.isSort() && d_rep_ids.find(tn)!=d_rep_ids.end() ){
      if (d_rep_ids[tn].find(n)!=d_rep_ids[tn].end()) {
        Trace(tr) << d_rep_ids[tn][n];
      }else{
        Trace(tr) << n;
      }
    }else{
      Trace(tr) << n;
    }
  }
}


int FullModelChecker::doExhaustiveInstantiation( FirstOrderModel * fm, Node f, int effort ) {
  Trace("fmc") << "Full model check " << f << ", effort = " << effort << "..." << std::endl;
  // register the quantifier
  registerQuantifiedFormula(f);
  Assert(!d_qstate.isInConflict());
  // we do not do model-based quantifier instantiation if the option
  // disables it, or if the quantified formula has an unhandled type.
  if (!optUseModel() || !isHandled(f))
  {
    return 0;
  }
  FirstOrderModelFmc* fmfmc = static_cast<FirstOrderModelFmc*>(fm);
  if (effort == 0)
  {
    if (options::mbqiMode() == options::MbqiMode::NONE)
    {
      // just exhaustive instantiate
      Node c = mkCondDefault(fmfmc, f);
      d_quant_models[f].addEntry(fmfmc, c, d_false);
      if (!exhaustiveInstantiate(fmfmc, f, c))
      {
        return 0;
      }
      return 1;
    }
    // model check the quantifier
    doCheck(fmfmc, f, d_quant_models[f], f[1]);
    std::vector<Node>& mcond = d_quant_models[f].d_cond;
    Trace("fmc") << "Definition for quantifier " << f << " is : " << std::endl;
    Assert(!mcond.empty());
    d_quant_models[f].debugPrint("fmc", Node::null(), this);
    Trace("fmc") << std::endl;

    // consider all entries going to non-true
    Instantiate* instq = d_qe->getInstantiate();
    for (unsigned i = 0, msize = mcond.size(); i < msize; i++)
    {
      if (d_quant_models[f].d_value[i] == d_true)
      {
        // already satisfied
        continue;
      }
      Trace("fmc-inst") << "Instantiate based on " << mcond[i] << "..."
                        << std::endl;
      bool hasStar = false;
      std::vector<Node> inst;
      for (unsigned j = 0, nchild = mcond[i].getNumChildren(); j < nchild; j++)
      {
        if (fmfmc->isStar(mcond[i][j]))
        {
          hasStar = true;
          inst.push_back(fmfmc->getModelBasisTerm(mcond[i][j].getType()));
        }
        else
        {
          inst.push_back(mcond[i][j]);
        }
      }
      bool addInst = true;
      if (hasStar)
      {
        // try obvious (specified by inst)
        Node ev = d_quant_models[f].evaluate(fmfmc, inst);
        if (ev == d_true)
        {
          addInst = false;
          Trace("fmc-debug")
              << "...do not instantiate, evaluation was " << ev << std::endl;
        }
      }
      else
      {
        // for debugging
        if (Trace.isOn("fmc-test-inst"))
        {
          Node ev = d_quant_models[f].evaluate(fmfmc, inst);
          if (ev == d_true)
          {
            CVC4Message() << "WARNING: instantiation was true! " << f << " "
                          << mcond[i] << std::endl;
            AlwaysAssert(false);
          }
          else
          {
            Trace("fmc-test-inst")
                << "...instantiation evaluated to false." << std::endl;
          }
        }
      }
      if (!addInst)
      {
        Trace("fmc-debug-inst")
            << "** Instantiation was already true." << std::endl;
        // might try it next effort level
        d_star_insts[f].push_back(i);
        continue;
      }
      if (options::fmfBound())
      {
        std::vector<Node> cond;
        cond.push_back(d_quant_cond[f]);
        cond.insert(cond.end(), inst.begin(), inst.end());
        // need to do exhaustive instantiate algorithm to set things properly
        // (should only add one instance)
        Node c = mkCond(cond);
        unsigned prevInst = d_addedLemmas;
        exhaustiveInstantiate(fmfmc, f, c);
        if (d_addedLemmas == prevInst)
        {
          d_star_insts[f].push_back(i);
        }
        continue;
      }
      // just add the instance
      d_triedLemmas++;
      if (instq->addInstantiation(
              f, inst, InferenceId::QUANTIFIERS_INST_FMF_FMC, true))
      {
        Trace("fmc-debug-inst") << "** Added instantiation." << std::endl;
        d_addedLemmas++;
        if (d_qstate.isInConflict() || options::fmfOneInstPerRound())
        {
          break;
        }
      }
      else
      {
        Trace("fmc-debug-inst")
            << "** Instantiation was duplicate." << std::endl;
        // might try it next effort level
        d_star_insts[f].push_back(i);
      }
    }
    return 1;
  }
  // Get the list of instantiation regions (described by "star entries" in the
  // definition) that were not tried at the previous effort level. For each
  // of these, we add one instantiation.
  std::vector<Node>& mcond = d_quant_models[f].d_cond;
  if (!d_star_insts[f].empty())
  {
    if (Trace.isOn("fmc-exh"))
    {
      Trace("fmc-exh") << "Exhaustive instantiate " << f << std::endl;
      Trace("fmc-exh") << "Definition was : " << std::endl;
      d_quant_models[f].debugPrint("fmc-exh", Node::null(), this);
      Trace("fmc-exh") << std::endl;
    }
    Def temp;
    // simplify the exceptions?
    for (int i = (d_star_insts[f].size() - 1); i >= 0; i--)
    {
      // get witness for d_star_insts[f][i]
      int j = d_star_insts[f][i];
      if (temp.addEntry(fmfmc, mcond[j], d_quant_models[f].d_value[j]))
      {
        if (!exhaustiveInstantiate(fmfmc, f, mcond[j]))
        {
          // something went wrong, resort to exhaustive instantiation
          return 0;
        }
      }
    }
  }
  return 1;
}

/** Representative bound fmc entry
 *
 * This bound information corresponds to one
 * entry in a term definition (see terminology in
 * Chapter 5 of Finite Model Finding for
 * Satisfiability Modulo Theories thesis).
 * For example, a term definition for the body
 * of a quantified formula:
 *   forall xyz. P( x, y, z )
 * may be:
 *   ( 0, 0, 0 ) -> false
 *   ( *, 1, 2 ) -> false
 *   ( *, *, * ) -> true
 * Indicating that the quantified formula evaluates
 * to false in the current model for x=0, y=0, z=0,
 * or y=1, z=2 for any x, and evaluates to true
 * otherwise.
 * This class is used if we wish
 * to iterate over all values corresponding to one
 * of these entries. For example, for the second entry:
 *   (*, 1, 2 )
 * we iterate over all values of x, but only {1}
 * for y and {2} for z.
 */
class RepBoundFmcEntry : public QRepBoundExt
{
 public:
<<<<<<< HEAD
  RepBoundFmcEntry(Node e, FirstOrderModelFmc* f)
      : QRepBoundExt(), d_entry(e), d_fm(f)
=======
  RepBoundFmcEntry(QuantifiersBoundInference& qbi,
                   Node e,
                   FirstOrderModelFmc* f)
      : QRepBoundExt(qbi, f), d_entry(e), d_fm(f)
>>>>>>> 7e9a4a35
  {
  }
  ~RepBoundFmcEntry() {}
  /** set bound */
  virtual RsiEnumType setBound(Node owner,
                               unsigned i,
                               std::vector<Node>& elements) override
  {
    if (!d_fm->isStar(d_entry[i]))
    {
      // only need to consider the single point
      elements.push_back(d_entry[i]);
      return ENUM_DEFAULT;
    }
    return QRepBoundExt::setBound(owner, i, elements);
  }

 private:
  /** the entry for this bound */
  Node d_entry;
  /** the model builder associated with this bound */
  FirstOrderModelFmc* d_fm;
};

bool FullModelChecker::exhaustiveInstantiate(FirstOrderModelFmc* fm,
                                             Node f,
                                             Node c)
{
  Trace("fmc-exh") << "----Exhaustive instantiate based on " << c << " ";
  debugPrintCond("fmc-exh", c, true);
  Trace("fmc-exh")<< std::endl;
<<<<<<< HEAD
  RepBoundFmcEntry rbfe(c, fm);
=======
  QuantifiersBoundInference& qbi = d_qreg.getQuantifiersBoundInference();
  RepBoundFmcEntry rbfe(qbi, c, fm);
>>>>>>> 7e9a4a35
  RepSetIterator riter(fm->getRepSet(), &rbfe);
  Trace("fmc-exh-debug") << "Set quantifier..." << std::endl;
  //initialize
  if (riter.setQuantifier(f))
  {
    Trace("fmc-exh-debug") << "Set element domains..." << std::endl;
    int addedLemmas = 0;
    //now do full iteration
    while( !riter.isFinished() ){
      d_triedLemmas++;
      Trace("fmc-exh-debug") << "Inst : ";
      std::vector< Node > ev_inst;
      std::vector< Node > inst;
      for (unsigned i = 0; i < riter.getNumTerms(); i++)
      {
        TypeNode tn = riter.getTypeOf(i);
        // if the type is not closed enumerable (see
        // TypeNode::isClosedEnumerable), then we must ensure that we are
        // using a term and not a value. This ensures that e.g. uninterpreted
        // constants do not appear in instantiations.
        Node rr = riter.getCurrentTerm(i, !tn.isClosedEnumerable());
        Node r = fm->getRepresentative(rr);
        debugPrint("fmc-exh-debug", r);
        Trace("fmc-exh-debug") << " (term : " << rr << ")";
        ev_inst.push_back( r );
        inst.push_back( rr );
      }
      int ev_index = d_quant_models[f].getGeneralizationIndex(fm, ev_inst);
      Trace("fmc-exh-debug") << ", index = " << ev_index << " / " << d_quant_models[f].d_value.size();
      Node ev = ev_index==-1 ? Node::null() : d_quant_models[f].d_value[ev_index];
      if (ev!=d_true) {
        Trace("fmc-exh-debug") << ", add!";
        //add as instantiation
        if (d_qe->getInstantiate()->addInstantiation(
                f, inst, InferenceId::QUANTIFIERS_INST_FMF_FMC_EXH, true))
        {
          Trace("fmc-exh-debug")  << " ...success.";
          addedLemmas++;
          if (d_qstate.isInConflict() || options::fmfOneInstPerRound())
          {
            break;
          }
        }else{
          Trace("fmc-exh-debug") << ", failed.";
        }
      }else{
        Trace("fmc-exh-debug") << ", already true";
      }
      Trace("fmc-exh-debug") << std::endl;
      int index = riter.increment();
      Trace("fmc-exh-debug") << "Incremented index " << index << std::endl;
      if( !riter.isFinished() ){
        if (index >= 0 && riter.d_index[index] > 0 && addedLemmas > 0
            && riter.d_enum_type[index] == ENUM_CUSTOM)
        {
          Trace("fmc-exh-debug")
              << "Since this is a custom enumeration, skip to the next..."
              << std::endl;
          riter.incrementAtIndex(index - 1);
        }
      }
    }
    d_addedLemmas += addedLemmas;
    Trace("fmc-exh") << "----Finished Exhaustive instantiate, lemmas = " << addedLemmas << ", incomplete=" << riter.isIncomplete() << std::endl;
    return addedLemmas>0 || !riter.isIncomplete();
  }else{
    Trace("fmc-exh") << "----Finished Exhaustive instantiate, failed." << std::endl;
    return !riter.isIncomplete();
  }
}

void FullModelChecker::doCheck(FirstOrderModelFmc * fm, Node f, Def & d, Node n ) {
  Trace("fmc-debug") << "Check " << n << " " << n.getKind() << std::endl;
  //first check if it is a bounding literal
  if( n.hasAttribute(BoundIntLitAttribute()) ){
    Trace("fmc-debug") << "It is a bounding literal, polarity = " << n.getAttribute(BoundIntLitAttribute()) << std::endl;
    d.addEntry(fm, mkCondDefault(fm, f), n.getAttribute(BoundIntLitAttribute())==1 ? d_false : d_true );
  }else if( n.getKind() == kind::BOUND_VARIABLE ){
    Trace("fmc-debug") << "Add default entry..." << std::endl;
    d.addEntry(fm, mkCondDefault(fm, f), n);
  }
  else if( n.getKind() == kind::NOT ){
    //just do directly
    doCheck( fm, f, d, n[0] );
    doNegate( d );
  }
  else if( n.getKind() == kind::FORALL ){
    d.addEntry(fm, mkCondDefault(fm, f), Node::null());
  }
  else if( n.getType().isArray() ){
    //Trace("fmc-warn") << "WARNING : ARRAYS : Can't process base array " << r << std::endl;
    //Trace("fmc-warn") << "          Default value was : " << odefaultValue << std::endl;
    //Trace("fmc-debug") << "Can't process base array " << r << std::endl;
    //can't process this array
    d.reset();
    d.addEntry(fm, mkCondDefault(fm, f), Node::null());
  }
  else if( n.getNumChildren()==0 ){
    Node r = n;
    if( !n.isConst() ){
      if( !fm->hasTerm(n) ){
        r = getSomeDomainElement(fm, n.getType() );
      }
      r = fm->getRepresentative( r );
    }
    Trace("fmc-debug") << "Add constant entry..." << std::endl;
    d.addEntry(fm, mkCondDefault(fm, f), r);
  }
  else{
    std::vector< int > var_ch;
    std::vector< Def > children;
    for( int i=0; i<(int)n.getNumChildren(); i++) {
      Def dc;
      doCheck(fm, f, dc, n[i]);
      children.push_back(dc);
      if( n[i].getKind() == kind::BOUND_VARIABLE ){
        var_ch.push_back(i);
      }
    }

    if( n.getKind()==APPLY_UF ){
      Trace("fmc-debug") << "Do uninterpreted compose " << n << std::endl;
      //uninterpreted compose
      doUninterpretedCompose( fm, f, d, n.getOperator(), children );
      /*
    } else if( n.getKind()==SELECT ){
      Trace("fmc-debug") << "Do select compose " << n << std::endl;
      std::vector< Def > children2;
      children2.push_back( children[1] );
      std::vector< Node > cond;
      mkCondDefaultVec(fm, f, cond);
      std::vector< Node > val;
      doUninterpretedCompose(fm, f, d, children[0], children2, 0, cond, val );
      */
    } else {
      if( !var_ch.empty() ){
        if( n.getKind()==EQUAL && !n[0].getType().isBoolean() ){
          if( var_ch.size()==2 ){
            Trace("fmc-debug") << "Do variable equality " << n << std::endl;
            doVariableEquality( fm, f, d, n );
          }else{
            Trace("fmc-debug") << "Do variable relation " << n << std::endl;
            doVariableRelation( fm, f, d, var_ch[0]==0 ? children[1] : children[0], var_ch[0]==0 ? n[0] : n[1] );
          }
        }else{
          Trace("fmc-warn") << "Don't know how to check " << n << std::endl;
          d.addEntry(fm, mkCondDefault(fm, f), Node::null());
        }
      }else{
        Trace("fmc-debug") << "Do interpreted compose " << n << std::endl;
        std::vector< Node > cond;
        mkCondDefaultVec(fm, f, cond);
        std::vector< Node > val;
        //interpreted compose
        doInterpretedCompose( fm, f, d, n, children, 0, cond, val );
      }
    }
    Trace("fmc-debug") << "Simplify the definition..." << std::endl;
    d.debugPrint("fmc-debug", Node::null(), this);
    d.simplify(this, fm);
    Trace("fmc-debug") << "Done simplifying" << std::endl;
  }
  Trace("fmc-debug") << "Definition for " << n << " is : " << std::endl;
  d.debugPrint("fmc-debug", Node::null(), this);
  Trace("fmc-debug") << std::endl;
}

void FullModelChecker::doNegate( Def & dc ) {
  for (unsigned i=0; i<dc.d_cond.size(); i++) {
    Node v = dc.d_value[i];
    if (!v.isNull())
    {
      // In the case that the value is not-constant, we cannot reason about
      // its value (since the range of this must be a constant or variable).
      // In particular, returning null here is important if we have (not x)
      // where x is a bound variable.
      dc.d_value[i] =
          v == d_true ? d_false : (v == d_false ? d_true : Node::null());
    }
  }
}

void FullModelChecker::doVariableEquality( FirstOrderModelFmc * fm, Node f, Def & d, Node eq ) {
  std::vector<Node> cond;
  mkCondDefaultVec(fm, f, cond);
  if (eq[0]==eq[1]){
    d.addEntry(fm, mkCond(cond), d_true);
  }else{
    TypeNode tn = eq[0].getType();
    if( tn.isSort() ){
      int j = fm->getVariableId(f, eq[0]);
      int k = fm->getVariableId(f, eq[1]);
      const RepSet* rs = fm->getRepSet();
      if (!rs->hasType(tn))
      {
        getSomeDomainElement( fm, tn );  //to verify the type is initialized
      }
      unsigned nreps = rs->getNumRepresentatives(tn);
      for (unsigned i = 0; i < nreps; i++)
      {
        Node r = fm->getRepresentative(rs->getRepresentative(tn, i));
        cond[j+1] = r;
        cond[k+1] = r;
        d.addEntry( fm, mkCond(cond), d_true);
      }
      d.addEntry( fm, mkCondDefault(fm, f), d_false);
    }else{
      d.addEntry( fm, mkCondDefault(fm, f), Node::null());
    }
  }
}

void FullModelChecker::doVariableRelation( FirstOrderModelFmc * fm, Node f, Def & d, Def & dc, Node v) {
  int j = fm->getVariableId(f, v);
  for (unsigned i=0; i<dc.d_cond.size(); i++) {
    Node val = dc.d_value[i];
    if( val.isNull() ){
      d.addEntry( fm, dc.d_cond[i], val);
    }else{
      if( dc.d_cond[i][j]!=val ){
        if (fm->isStar(dc.d_cond[i][j])) {
          std::vector<Node> cond;
          mkCondVec(dc.d_cond[i],cond);
          cond[j+1] = val;
          d.addEntry(fm, mkCond(cond), d_true);
          cond[j+1] = fm->getStar(val.getType());
          d.addEntry(fm, mkCond(cond), d_false);
        }else{
          d.addEntry( fm, dc.d_cond[i], d_false);
        }
      }else{
        d.addEntry( fm, dc.d_cond[i], d_true);
      }
    }
  }
}

void FullModelChecker::doUninterpretedCompose( FirstOrderModelFmc * fm, Node f, Def & d, Node op, std::vector< Def > & dc ) {
  Trace("fmc-uf-debug") << "Definition : " << std::endl;
  fm->d_models[op]->debugPrint("fmc-uf-debug", op, this);
  Trace("fmc-uf-debug") << std::endl;

  std::vector< Node > cond;
  mkCondDefaultVec(fm, f, cond);
  std::vector< Node > val;
  doUninterpretedCompose( fm, f, d, *fm->d_models[op], dc, 0, cond, val);
}

void FullModelChecker::doUninterpretedCompose( FirstOrderModelFmc * fm, Node f, Def & d,
                                               Def & df, std::vector< Def > & dc, int index,
                                               std::vector< Node > & cond, std::vector<Node> & val ) {
  Trace("fmc-uf-process") << "process at " << index << std::endl;
  for( unsigned i=1; i<cond.size(); i++) {
    debugPrint("fmc-uf-process", cond[i], true);
    Trace("fmc-uf-process") << " ";
  }
  Trace("fmc-uf-process") << std::endl;
  if (index==(int)dc.size()) {
    //we have an entry, now do actual compose
    std::map< int, Node > entries;
    doUninterpretedCompose2( fm, f, entries, 0, cond, val, df.d_et);
    if( entries.empty() ){
      d.addEntry(fm, mkCond(cond), Node::null());
    }else{
      //add them to the definition
      for( unsigned e=0; e<df.d_cond.size(); e++ ){
        if ( entries.find(e)!=entries.end() ){
          Trace("fmf-uf-process-debug") << "Add entry..." << std::endl;
          d.addEntry(fm, entries[e], df.d_value[e] );
          Trace("fmf-uf-process-debug") << "Done add entry." << std::endl;
        }
      }
    }
  }else{
    for (unsigned i=0; i<dc[index].d_cond.size(); i++) {
      if (isCompat(fm, cond, dc[index].d_cond[i])!=0) {
        std::vector< Node > new_cond;
        new_cond.insert(new_cond.end(), cond.begin(), cond.end());
        if( doMeet(fm, new_cond, dc[index].d_cond[i]) ){
          Trace("fmc-uf-process") << "index " << i << " succeeded meet." << std::endl;
          val.push_back(dc[index].d_value[i]);
          doUninterpretedCompose(fm, f, d, df, dc, index+1, new_cond, val);
          val.pop_back();
        }else{
          Trace("fmc-uf-process") << "index " << i << " failed meet." << std::endl;
        }
      }
    }
  }
}

void FullModelChecker::doUninterpretedCompose2( FirstOrderModelFmc * fm, Node f,
                                                std::map< int, Node > & entries, int index,
                                                std::vector< Node > & cond, std::vector< Node > & val,
                                                EntryTrie & curr ) {
  Trace("fmc-uf-process") << "compose " << index << " / " << val.size() << std::endl;
  for( unsigned i=1; i<cond.size(); i++) {
    debugPrint("fmc-uf-process", cond[i], true);
    Trace("fmc-uf-process") << " ";
  }
  Trace("fmc-uf-process") << std::endl;
  if (index==(int)val.size()) {
    Node c = mkCond(cond);
    Trace("fmc-uf-entry") << "Entry : " << c << " -> index[" << curr.d_data << "]" << std::endl;
    entries[curr.d_data] = c;
  }else{
    Node v = val[index];
    Trace("fmc-uf-process") << "Process " << v << std::endl;
    bool bind_var = false;
    if( !v.isNull() && v.getKind()==kind::BOUND_VARIABLE ){
      int j = fm->getVariableId(f, v);
      Trace("fmc-uf-process") << v << " is variable #" << j << std::endl;
      if (!fm->isStar(cond[j + 1]))
      {
        v = cond[j+1];
      }else{
        bind_var = true;
      }
    }
    if (bind_var) {
      Trace("fmc-uf-process") << "bind variable..." << std::endl;
      int j = fm->getVariableId(f, v);
      Assert(fm->isStar(cond[j + 1]));
      for (std::map<Node, EntryTrie>::iterator it = curr.d_child.begin();
           it != curr.d_child.end();
           ++it)
      {
        cond[j + 1] = it->first;
        doUninterpretedCompose2(
            fm, f, entries, index + 1, cond, val, it->second);
      }
      cond[j + 1] = fm->getStar(v.getType());
    }else{
      if( !v.isNull() ){
        if (curr.d_child.find(v) != curr.d_child.end())
        {
          Trace("fmc-uf-process") << "follow value..." << std::endl;
          doUninterpretedCompose2(
              fm, f, entries, index + 1, cond, val, curr.d_child[v]);
        }
        Node st = fm->getStar(v.getType());
        if (curr.d_child.find(st) != curr.d_child.end())
        {
          Trace("fmc-uf-process") << "follow star..." << std::endl;
          doUninterpretedCompose2(
              fm, f, entries, index + 1, cond, val, curr.d_child[st]);
        }
      }
    }
  }
}

void FullModelChecker::doInterpretedCompose( FirstOrderModelFmc * fm, Node f, Def & d, Node n,
                                             std::vector< Def > & dc, int index,
                                             std::vector< Node > & cond, std::vector<Node> & val ) {
  Trace("fmc-if-process") << "int compose " << index << " / " << dc.size() << std::endl;
  for( unsigned i=1; i<cond.size(); i++) {
    debugPrint("fmc-if-process", cond[i], true);
    Trace("fmc-if-process") << " ";
  }
  Trace("fmc-if-process") << std::endl;
  if ( index==(int)dc.size() ){
    Node c = mkCond(cond);
    Node v = evaluateInterpreted(n, val);
    d.addEntry(fm, c, v);
  }
  else {
    TypeNode vtn = n.getType();
    for (unsigned i=0; i<dc[index].d_cond.size(); i++) {
      if (isCompat(fm, cond, dc[index].d_cond[i])!=0) {
        std::vector< Node > new_cond;
        new_cond.insert(new_cond.end(), cond.begin(), cond.end());
        if( doMeet(fm, new_cond, dc[index].d_cond[i]) ){
          bool process = true;
          if (vtn.isBoolean()) {
            //short circuit
            if( (n.getKind()==OR && dc[index].d_value[i]==d_true) ||
                (n.getKind()==AND && dc[index].d_value[i]==d_false) ){
              Node c = mkCond(new_cond);
              d.addEntry(fm, c, dc[index].d_value[i]);
              process = false;
            }
          }
          if (process) {
            val.push_back(dc[index].d_value[i]);
            doInterpretedCompose(fm, f, d, n, dc, index+1, new_cond, val);
            val.pop_back();
          }
        }
      }
    }
  }
}

int FullModelChecker::isCompat( FirstOrderModelFmc * fm, std::vector< Node > & cond, Node c ) {
  Trace("fmc-debug3") << "isCompat " << c << std::endl;
  Assert(cond.size() == c.getNumChildren() + 1);
  for (unsigned i=1; i<cond.size(); i++) {
    if (cond[i] != c[i - 1] && !fm->isStar(cond[i]) && !fm->isStar(c[i - 1]))
    {
      return 0;
    }
  }
  return 1;
}

bool FullModelChecker::doMeet( FirstOrderModelFmc * fm, std::vector< Node > & cond, Node c ) {
  Trace("fmc-debug3") << "doMeet " << c << std::endl;
  Assert(cond.size() == c.getNumChildren() + 1);
  for (unsigned i=1; i<cond.size(); i++) {
    if( cond[i]!=c[i-1] ) {
      if (fm->isStar(cond[i]))
      {
        cond[i] = c[i - 1];
      }
      else if (!fm->isStar(c[i - 1]))
      {
        return false;
      }
    }
  }
  return true;
}

Node FullModelChecker::mkCond( std::vector< Node > & cond ) {
  return NodeManager::currentNM()->mkNode(APPLY_UF, cond);
}

Node FullModelChecker::mkCondDefault( FirstOrderModelFmc * fm, Node f) {
  std::vector< Node > cond;
  mkCondDefaultVec(fm, f, cond);
  return mkCond(cond);
}

void FullModelChecker::mkCondDefaultVec( FirstOrderModelFmc * fm, Node f, std::vector< Node > & cond ) {
  Trace("fmc-debug") << "Make default vec" << std::endl;
  //get function symbol for f
  cond.push_back(d_quant_cond[f]);
  for (unsigned i=0; i<f[0].getNumChildren(); i++) {
    Node ts = fm->getStar(f[0][i].getType());
    Assert(ts.getType() == f[0][i].getType());
    cond.push_back(ts);
  }
}

void FullModelChecker::mkCondVec( Node n, std::vector< Node > & cond ) {
  cond.push_back(n.getOperator());
  for( unsigned i=0; i<n.getNumChildren(); i++ ){
    cond.push_back( n[i] );
  }
}

Node FullModelChecker::evaluateInterpreted( Node n, std::vector< Node > & vals ) {
  if( n.getKind()==EQUAL && !n[0].getType().isBoolean() ){
    if (!vals[0].isNull() && !vals[1].isNull()) {
      return vals[0]==vals[1] ? d_true : d_false;
    }else{
      return Node::null();
    }
  }else if( n.getKind()==ITE ){
    if( vals[0]==d_true ){
      return vals[1];
    }else if( vals[0]==d_false ){
      return vals[2];
    }else{
      return vals[1]==vals[2] ? vals[1] : Node::null();
    }
  }else if( n.getKind()==AND || n.getKind()==OR ){
    bool isNull = false;
    for (unsigned i=0; i<vals.size(); i++) {
      if((vals[i]==d_true && n.getKind()==OR) || (vals[i]==d_false && n.getKind()==AND)) {
        return vals[i];
      }else if( vals[i].isNull() ){
        isNull = true;
      }
    }
    return isNull ? Node::null() : vals[0];
  }else{
    std::vector<Node> children;
    if( n.getMetaKind() == kind::metakind::PARAMETERIZED ){
      children.push_back( n.getOperator() );
    }
    for (unsigned i=0; i<vals.size(); i++) {
      if( vals[i].isNull() ){
        return Node::null();
      }else{
        children.push_back( vals[i] );
      }
    }
    Node nc = NodeManager::currentNM()->mkNode(n.getKind(), children);
    Trace("fmc-eval") << "Evaluate " << nc << " to ";
    nc = Rewriter::rewrite(nc);
    Trace("fmc-eval") << nc << std::endl;
    return nc;
  }
}

Node FullModelChecker::getSomeDomainElement( FirstOrderModelFmc * fm, TypeNode tn ) {
  bool addRepId = !fm->getRepSet()->hasType(tn);
  Node de = fm->getSomeDomainElement(tn);
  if( addRepId ){
    d_rep_ids[tn][de] = 0;
  }
  return de;
}

Node FullModelChecker::getFunctionValue(FirstOrderModelFmc * fm, Node op, const char* argPrefix ) {
  return fm->getFunctionValue(op, argPrefix);
}


bool FullModelChecker::useSimpleModels() {
  return options::fmfFmcSimple();
}

void FullModelChecker::registerQuantifiedFormula(Node q)
{
  if (d_quant_cond.find(q) != d_quant_cond.end())
  {
    return;
  }
  NodeManager* nm = NodeManager::currentNM();
  std::vector<TypeNode> types;
  for (const Node& v : q[0])
  {
    TypeNode tn = v.getType();
    if (tn.isFunction())
    {
      // we will not use model-based quantifier instantiation for q, since
      // the model-based instantiation algorithm does not handle (universally
      // quantified) functions
      d_unhandledQuant.insert(q);
    }
    types.push_back(tn);
  }
  TypeNode typ = nm->mkFunctionType(types, nm->booleanType());
  Node op = nm->mkSkolem("qfmc", typ, "op for full-model checking");
  d_quant_cond[q] = op;
}

bool FullModelChecker::isHandled(Node q) const
{
  return d_unhandledQuant.find(q) == d_unhandledQuant.end();
}<|MERGE_RESOLUTION|>--- conflicted
+++ resolved
@@ -25,7 +25,6 @@
 #include "theory/quantifiers/quantifiers_state.h"
 #include "theory/quantifiers/term_database.h"
 #include "theory/quantifiers/term_util.h"
-#include "theory/quantifiers_engine.h"
 #include "theory/rewriter.h"
 
 using namespace std;
@@ -284,15 +283,9 @@
   }
 }
 
-<<<<<<< HEAD
-FullModelChecker::FullModelChecker(QuantifiersState& qs)
-    : QModelBuilder(qs)
-=======
-FullModelChecker::FullModelChecker(QuantifiersEngine* qe,
-                                   QuantifiersState& qs,
+FullModelChecker::FullModelChecker(QuantifiersState& qs,
                                    QuantifiersRegistry& qr)
-    : QModelBuilder(qe, qs, qr)
->>>>>>> 7e9a4a35
+    : QModelBuilder(qs, qr)
 {
   d_true = NodeManager::currentNM()->mkConst(true);
   d_false = NodeManager::currentNM()->mkConst(false);
@@ -795,15 +788,10 @@
 class RepBoundFmcEntry : public QRepBoundExt
 {
  public:
-<<<<<<< HEAD
-  RepBoundFmcEntry(Node e, FirstOrderModelFmc* f)
-      : QRepBoundExt(), d_entry(e), d_fm(f)
-=======
   RepBoundFmcEntry(QuantifiersBoundInference& qbi,
                    Node e,
                    FirstOrderModelFmc* f)
       : QRepBoundExt(qbi, f), d_entry(e), d_fm(f)
->>>>>>> 7e9a4a35
   {
   }
   ~RepBoundFmcEntry() {}
@@ -835,12 +823,8 @@
   Trace("fmc-exh") << "----Exhaustive instantiate based on " << c << " ";
   debugPrintCond("fmc-exh", c, true);
   Trace("fmc-exh")<< std::endl;
-<<<<<<< HEAD
-  RepBoundFmcEntry rbfe(c, fm);
-=======
   QuantifiersBoundInference& qbi = d_qreg.getQuantifiersBoundInference();
   RepBoundFmcEntry rbfe(qbi, c, fm);
->>>>>>> 7e9a4a35
   RepSetIterator riter(fm->getRepSet(), &rbfe);
   Trace("fmc-exh-debug") << "Set quantifier..." << std::endl;
   //initialize
