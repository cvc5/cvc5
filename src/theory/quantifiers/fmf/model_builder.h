/*********************                                                        */
/*! \file model_builder.h
 ** \verbatim
 ** Top contributors (to current version):
 **   Andrew Reynolds, Mathias Preiner
 ** This file is part of the CVC4 project.
 ** Copyright (c) 2009-2021 by the authors listed in the file AUTHORS
 ** in the top-level source directory and their institutional affiliations.
 ** All rights reserved.  See the file COPYING in the top-level source
 ** directory for licensing information.\endverbatim
 **
 ** \brief Model Builder class
 **/

#include "cvc4_private.h"

#ifndef CVC4__THEORY__QUANTIFIERS__MODEL_BUILDER_H
#define CVC4__THEORY__QUANTIFIERS__MODEL_BUILDER_H

#include "expr/node.h"
#include "theory/quantifiers/inst_match.h"
#include "theory/theory_model_builder.h"

namespace CVC4 {
namespace theory {
namespace quantifiers {

class FirstOrderModel;
class QuantifiersState;
class QuantifiersRegistry;

class QModelBuilder : public TheoryEngineModelBuilder
{
 protected:
  //quantifiers engine
  QuantifiersEngine* d_qe;
  // must call preProcessBuildModelStd
  bool preProcessBuildModel(TheoryModel* m) override;
  bool preProcessBuildModelStd(TheoryModel* m);
  /** number of lemmas generated while building model */
  unsigned d_addedLemmas;
  unsigned d_triedLemmas;

 public:
<<<<<<< HEAD
  QModelBuilder(QuantifiersState& qs);
=======
  QModelBuilder(QuantifiersEngine* qe,
                QuantifiersState& qs,
                QuantifiersRegistry& qr);
>>>>>>> 7e9a4a35

  //do exhaustive instantiation  
  // 0 :  failed, but resorting to true exhaustive instantiation may work
  // >0 : success
  // <0 : failed
  virtual int doExhaustiveInstantiation( FirstOrderModel * fm, Node f, int effort ) { return false; }
  //whether to construct model
  virtual bool optUseModel();
  /** exist instantiation ? */
  virtual bool existsInstantiation( Node f, InstMatch& m, bool modEq = true, bool modInst = false ) { return false; }
  //debug model
  void debugModel(TheoryModel* m) override;
  //statistics 
  unsigned getNumAddedLemmas() { return d_addedLemmas; }
  unsigned getNumTriedLemmas() { return d_triedLemmas; }

 protected:
  /** The quantifiers state object */
  QuantifiersState& d_qstate;
  /** Reference to the quantifiers registry */
  QuantifiersRegistry& d_qreg;
};

}/* CVC4::theory::quantifiers namespace */
}/* CVC4::theory namespace */
}/* CVC4 namespace */

#endif /* CVC4__THEORY__QUANTIFIERS__MODEL_BUILDER_H */<|MERGE_RESOLUTION|>--- conflicted
+++ resolved
@@ -42,13 +42,8 @@
   unsigned d_triedLemmas;
 
  public:
-<<<<<<< HEAD
-  QModelBuilder(QuantifiersState& qs);
-=======
-  QModelBuilder(QuantifiersEngine* qe,
-                QuantifiersState& qs,
+  QModelBuilder(QuantifiersState& qs,
                 QuantifiersRegistry& qr);
->>>>>>> 7e9a4a35
 
   //do exhaustive instantiation  
   // 0 :  failed, but resorting to true exhaustive instantiation may work
