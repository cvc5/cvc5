/******************************************************************************
 * Top contributors (to current version):
 *   Andrew Reynolds, Aina Niemetz
 *
 * This file is part of the cvc5 project.
 *
 * Copyright (c) 2009-2023 by the authors listed in the file AUTHORS
 * in the top-level source directory and their institutional affiliations.
 * All rights reserved.  See the file COPYING in the top-level source
 * directory for licensing information.
 * ****************************************************************************
 *
 * expr_miner
 */

#include "cvc5_private.h"

#ifndef CVC5__THEORY__QUANTIFIERS__EXPRESSION_MINER_H
#define CVC5__THEORY__QUANTIFIERS__EXPRESSION_MINER_H

#include <map>
#include <memory>
#include <vector>

#include "expr/node.h"
#include "smt/env_obj.h"
#include "theory/quantifiers/sygus_sampler.h"
#include "theory/smt_engine_subsolver.h"

namespace cvc5::internal {

class Env;
class SolverEngine;

namespace theory {
namespace quantifiers {

/** Expression miner
 *
 * This is a virtual base class for modules that "mines" certain information
 * from (enumerated) expressions. This includes:
 * - candidate rewrite rules (find-synth :rewrite)
 * - unsound rewrite rules (find-synth :rewrite_unsound)
 * - queries (find-synth :query)
 */
class ExprMiner : protected EnvObj
{
 public:
  ExprMiner(Env& env) : EnvObj(env), d_sampler(nullptr) {}
  virtual ~ExprMiner() {}
  /** initialize
   *
   * This initializes this expression miner. The argument vars indicates the
   * free variables of terms that will be added to this class. The argument
   * sampler gives an (optional) pointer to a sampler, which is used to
   * sample tuples of valuations of these variables.
   */
  virtual void initialize(const std::vector<Node>& vars,
                          SygusSampler* ss = nullptr);
  /** add term
   *
<<<<<<< HEAD
   * This registers term n with this expression miner, and adds an expressions
=======
   * This registers term n with this expression miner, and adds expressions
>>>>>>> 95da75e9
   * found (e.g. rewrites, queries) to found.
   */
  virtual bool addTerm(Node n, std::vector<Node>& found) = 0;

 protected:
  /** the set of variables used by this class */
  std::vector<Node> d_vars;
  /**
   * The set of skolems corresponding to the above variables. These are
   * used during initializeChecker so that query (which may contain free
   * variables) is converted to a formula without free variables.
   */
  std::vector<Node> d_skolems;
  /** pointer to the sygus sampler object we are using */
  SygusSampler* d_sampler;
  /** Maps to skolems for each free variable based on d_vars/d_skolems. */
  std::map<Node, Node> d_fv_to_skolem;
  /** convert */
  Node convertToSkolem(Node n);
  /** initialize checker
   *
   * This function initializes the smt engine smte to check the satisfiability
   * of the argument "query", which is a formula whose free variables (of
   * kind BOUND_VARIABLE) are a subset of d_vars.
   */
  void initializeChecker(std::unique_ptr<SolverEngine>& checker,
                         Node query,
                         const SubsolverSetupInfo& info);
  /**
   * Run the satisfiability check on query and return the result
   * (sat/unsat/unknown).
   *
   * In contrast to the above method, this call should be used for cases where
   * the model for the query is not important.
   */
  Result doCheck(Node query, const SubsolverSetupInfo& info);
};

/** Identity expression miner */
class ExprMinerId : public ExprMiner
{
 public:
  ExprMinerId(Env& env) : ExprMiner(env) {}
  virtual ~ExprMinerId() {}
  /** Returns true and adds n to found */
  bool addTerm(Node n, std::vector<Node>& found) override;
};

}  // namespace quantifiers
}  // namespace theory
}  // namespace cvc5::internal

#endif /* CVC5__THEORY__QUANTIFIERS__EXPRESSION_MINER_H */<|MERGE_RESOLUTION|>--- conflicted
+++ resolved
@@ -59,11 +59,7 @@
                           SygusSampler* ss = nullptr);
   /** add term
    *
-<<<<<<< HEAD
-   * This registers term n with this expression miner, and adds an expressions
-=======
    * This registers term n with this expression miner, and adds expressions
->>>>>>> 95da75e9
    * found (e.g. rewrites, queries) to found.
    */
   virtual bool addTerm(Node n, std::vector<Node>& found) = 0;
