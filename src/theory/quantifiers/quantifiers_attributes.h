/*********************                                                        */
/*! \file quantifiers_attributes.h
 ** \verbatim
 ** Top contributors (to current version):
 **   Morgan Deters, Paul Meng, Andrew Reynolds
 ** This file is part of the CVC4 project.
 ** Copyright (c) 2009-2017 by the authors listed in the file AUTHORS
 ** in the top-level source directory) and their institutional affiliations.
 ** All rights reserved.  See the file COPYING in the top-level source
 ** directory for licensing information.\endverbatim
 **
 ** \brief Attributes for the theory quantifiers
 **
 ** Attributes for the theory quantifiers.
 **/

#include "cvc4_private.h"

#ifndef __CVC4__THEORY__QUANTIFIERS__QUANTIFIERS_ATTRIBUTES_H
#define __CVC4__THEORY__QUANTIFIERS__QUANTIFIERS_ATTRIBUTES_H

#include "expr/attribute.h"
#include "expr/node.h"

namespace CVC4 {
namespace theory {

class QuantifiersEngine;

/** Attribute true for quantifiers that are axioms */
struct AxiomAttributeId {};
typedef expr::Attribute< AxiomAttributeId, bool > AxiomAttribute;

/** Attribute true for quantifiers that are conjecture */
struct ConjectureAttributeId {};
typedef expr::Attribute< ConjectureAttributeId, bool > ConjectureAttribute;

/** Attribute true for function definition quantifiers */
struct FunDefAttributeId {};
typedef expr::Attribute< FunDefAttributeId, bool > FunDefAttribute;

/** Attribute true for quantifiers that we are doing quantifier elimination on */
struct QuantElimAttributeId {};
typedef expr::Attribute< QuantElimAttributeId, bool > QuantElimAttribute;

/** Attribute true for quantifiers that we are doing partial quantifier elimination on */
struct QuantElimPartialAttributeId {};
typedef expr::Attribute< QuantElimPartialAttributeId, bool > QuantElimPartialAttribute;

/** Attribute true for quantifiers that are SyGus conjectures */
struct SygusAttributeId {};
typedef expr::Attribute< SygusAttributeId, bool > SygusAttribute;

/** Attribute true for quantifiers that are synthesis conjectures */
struct SynthesisAttributeId {};
typedef expr::Attribute< SynthesisAttributeId, bool > SynthesisAttribute;

<<<<<<< HEAD
struct InstLevelAttributeId
{
};
typedef expr::Attribute<InstLevelAttributeId, uint64_t> InstLevelAttribute;
=======
/** Attribute for setting printing information for sygus variables
 *
 * For variable d of sygus datatype type, if
 * d.getAttribute(SygusPrintProxyAttribute) = t, then printing d will print t.
 */
struct SygusPrintProxyAttributeId
{
};
typedef expr::Attribute<SygusPrintProxyAttributeId, Node>
    SygusPrintProxyAttribute;
>>>>>>> c9ae6b98

namespace quantifiers {

/** Attribute priority for rewrite rules */
//struct RrPriorityAttributeId {};
//typedef expr::Attribute< RrPriorityAttributeId, uint64_t > RrPriorityAttribute;

/** This struct stores attributes for a single quantified formula */
struct QAttributes
{
 public:
  QAttributes() : d_hasPattern(false), d_conjecture(false), d_axiom(false), d_sygus(false),
                  d_synthesis(false), d_rr_priority(-1), d_qinstLevel(-1), d_quant_elim(false), d_quant_elim_partial(false){}
  ~QAttributes(){}
  /** does the quantified formula have a pattern? */
  bool d_hasPattern;
  /** if non-null, this is the rewrite rule representation of the quantified
   * formula */
  Node d_rr;
  /** is this formula marked a conjecture? */
  bool d_conjecture;
  /** is this formula marked an axiom? */
  bool d_axiom;
  /** if non-null, this quantified formula is a function definition for function
   * d_fundef_f */
  Node d_fundef_f;
  /** is this formula marked as a sygus conjecture? */
  bool d_sygus;
  /** is this formula marked as a synthesis (non-sygus) conjecture? */
  bool d_synthesis;
  /** if a rewrite rule, then this is the priority value for the rewrite rule */
  int d_rr_priority;
  /** stores the maximum instantiation level allowed for this quantified formula
   * (-1 means allow any) */
  int d_qinstLevel;
  /** is this formula marked for quantifier elimination? */
  bool d_quant_elim;
  /** is this formula marked for partial quantifier elimination? */
  bool d_quant_elim_partial;
  /** the instantiation pattern list for this quantified formula (its 3rd child)
   */
  Node d_ipl;
  /** the quantifier id associated with this formula */
  Node d_qid_num;
  /** is this quantified formula a rewrite rule? */
  bool isRewriteRule() { return !d_rr.isNull(); }
  /** is this quantified formula a function definition? */
  bool isFunDef() { return !d_fundef_f.isNull(); }
};

/** This class caches information about attributes of quantified formulas
*
* It also has static utility functions used for determining attributes and
* information about
* quantified formulas.
*/
class QuantAttributes
{
public:
  QuantAttributes( QuantifiersEngine * qe );
  ~QuantAttributes(){}
  /** set user attribute
  * This function applies an attribute
  * This can be called when we mark expressions with attributes, e.g. (! q
  * :attribute attr [node_values, str_value...]),
  * It can also be called internally in various ways (for SyGus, quantifier
  * elimination, etc.)
  */
  static void setUserAttribute(const std::string& attr,
                               Node q,
                               std::vector<Node>& node_values,
                               std::string str_value);

  /** compute quantifier attributes */
  static void computeQuantAttributes(Node q, QAttributes& qa);
  /** compute the attributes for q */
  void computeAttributes(Node q);

  /** is quantifier treated as a rewrite rule? */
  static bool checkRewriteRule( Node q );
  /** get the rewrite rule associated with the quanfied formula */
  static Node getRewriteRule( Node q );
  /** is fun def */
  static bool checkFunDef( Node q );
  /** is fun def */
  static bool checkFunDefAnnotation( Node ipl );
  /** is sygus conjecture */
  static bool checkSygusConjecture( Node q );
  /** is sygus conjecture */
  static bool checkSygusConjectureAnnotation( Node ipl );
  /** get fun def body */
  static Node getFunDefHead( Node q );
  /** get fun def body */
  static Node getFunDefBody( Node q );
  /** is quant elim annotation */
  static bool checkQuantElimAnnotation( Node ipl );

  /** is conjecture */
  bool isConjecture( Node q );
  /** is axiom */
  bool isAxiom( Node q );
  /** is function definition */
  bool isFunDef( Node q );
  /** is sygus conjecture */
  bool isSygus( Node q );
  /** is synthesis conjecture */
  bool isSynthesis( Node q );
  /** get instantiation level */
  int getQuantInstLevel( Node q );
  /** get rewrite rule priority */
  int getRewriteRulePriority( Node q );
  /** is quant elim */
  bool isQuantElim( Node q );
  /** is quant elim partial */
  bool isQuantElimPartial( Node q );
  /** get quant id num */
  int getQuantIdNum( Node q );
  /** get quant id num */
  Node getQuantIdNumNode( Node q );

  /** set instantiation level attr */
  static void setInstantiationLevelAttr(Node n, uint64_t level);
  /** set instantiation level attr */
  static void setInstantiationLevelAttr(Node n, Node qn, uint64_t level);

 private:
  /** pointer to quantifiers engine */
  QuantifiersEngine * d_quantEngine;
  /** cache of attributes */
  std::map< Node, QAttributes > d_qattr;
  /** function definitions */
  std::map< Node, bool > d_fun_defs;
};

}
}
}

#endif<|MERGE_RESOLUTION|>--- conflicted
+++ resolved
@@ -55,12 +55,11 @@
 struct SynthesisAttributeId {};
 typedef expr::Attribute< SynthesisAttributeId, bool > SynthesisAttribute;
 
-<<<<<<< HEAD
 struct InstLevelAttributeId
 {
 };
 typedef expr::Attribute<InstLevelAttributeId, uint64_t> InstLevelAttribute;
-=======
+
 /** Attribute for setting printing information for sygus variables
  *
  * For variable d of sygus datatype type, if
@@ -71,7 +70,7 @@
 };
 typedef expr::Attribute<SygusPrintProxyAttributeId, Node>
     SygusPrintProxyAttribute;
->>>>>>> c9ae6b98
+
 
 namespace quantifiers {
 
