--- conflicted
+++ resolved
@@ -44,13 +44,9 @@
    */
   bool assertDefinition(Node q);
   /**
-<<<<<<< HEAD
-   * Same as above, without asserting
-=======
    * Same as above, without asserting.
    * @param q The quantified formula.
    * @return true if a definition could be inferred for q.
->>>>>>> ae1be1ab
    */
   bool isDefinition(const Node& q) const;
   /**
@@ -74,15 +70,11 @@
   Node getLambdaFor(Node f) const;
 
  private:
-<<<<<<< HEAD
-  /** If returns true, updates index to the child index of the equality that is the head */
-=======
   /**
    * If returns true, updates index to the child index of the equality that is
    * the head, i.e. for (forall ((x Int)) (= (f x) t)) we set index to 0, for
    * (forall ((x Int)) (= t (f x))) we set index to 1.
    */
->>>>>>> ae1be1ab
   bool getDefinitionIndex(const Node& q, size_t& index) const;
   /** Add definition head = body, from quantified formula q */
   void addDefinition(const Node& head, const Node& body, const Node& q);
