--- conflicted
+++ resolved
@@ -15,13 +15,9 @@
 
 #include "theory/quantifiers/alpha_equivalence.h"
 
-<<<<<<< HEAD
 #include "expr/proof.h"
 
-using namespace CVC4::kind;
-=======
 using namespace CVC5::kind;
->>>>>>> a1466978
 
 namespace CVC5 {
 namespace theory {
