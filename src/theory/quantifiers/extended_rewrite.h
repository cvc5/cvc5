--- conflicted
+++ resolved
@@ -228,11 +228,8 @@
   //--------------------------------------theory-specific top-level calls
   /** extended rewrite arith */
   Node extendedRewriteArith(Node ret);
-<<<<<<< HEAD
   /** extended rewrite bv */
   Node extendedRewriteBv(Node ret);
-=======
->>>>>>> 86d9ba44
   //--------------------------------------end theory-specific top-level calls
 
   //--------------------------------------bit-vectors
