--- conflicted
+++ resolved
@@ -136,15 +136,12 @@
     }
     std::unordered_set<Node> varSet1(eq[0][0].begin(), eq[0][0].end());
     std::unordered_set<Node> varSet2(eq[1][0].begin(), eq[1][0].end());
-<<<<<<< HEAD
-=======
     // cannot have repetition
     if (varSet1.size() != eq[0].getNumChildren()
         || varSet2.size() != eq[1].getNumChildren())
     {
       return Node::null();
     }
->>>>>>> a9d5a44c
     if (varSet1 != varSet2)
     {
       return Node::null();
