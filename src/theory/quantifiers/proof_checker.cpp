/******************************************************************************
 * Top contributors (to current version):
 *   Andrew Reynolds, Mathias Preiner, Haniel Barbosa
 *
 * This file is part of the cvc5 project.
 *
 * Copyright (c) 2009-2023 by the authors listed in the file AUTHORS
 * in the top-level source directory and their institutional affiliations.
 * All rights reserved.  See the file COPYING in the top-level source
 * directory for licensing information.
 * ****************************************************************************
 *
 * Implementation of quantifiers proof checker.
 */

#include "theory/quantifiers/proof_checker.h"

#include "expr/node_algorithm.h"
#include "expr/skolem_manager.h"
#include "theory/builtin/proof_checker.h"
#include "theory/quantifiers/skolemize.h"

using namespace cvc5::internal::kind;

namespace cvc5::internal {
namespace theory {
namespace quantifiers {

void QuantifiersProofRuleChecker::registerTo(ProofChecker* pc)
{
  // add checkers
<<<<<<< HEAD
  pc->registerChecker(PfRule::SKOLEM_INTRO, this);
  pc->registerChecker(PfRule::SKOLEMIZE, this);
  pc->registerChecker(PfRule::INSTANTIATE, this);
  pc->registerChecker(PfRule::ALPHA_EQUIV, this);
  pc->registerChecker(PfRule::EXISTS_ELIM, this);
=======
  pc->registerChecker(ProofRule::SKOLEM_INTRO, this);
  pc->registerChecker(ProofRule::SKOLEMIZE, this);
  pc->registerChecker(ProofRule::INSTANTIATE, this);
  pc->registerChecker(ProofRule::ALPHA_EQUIV, this);
>>>>>>> 3d8ce5a1
  // trusted rules
  pc->registerTrustedChecker(ProofRule::QUANTIFIERS_PREPROCESS, this, 3);
}

Node QuantifiersProofRuleChecker::checkInternal(
    ProofRule id,
    const std::vector<Node>& children,
    const std::vector<Node>& args)
{
  NodeManager* nm = NodeManager::currentNM();
  if (id == ProofRule::SKOLEM_INTRO)
  {
    Assert(children.empty());
    Assert(args.size() == 1);
    Node t = SkolemManager::getUnpurifiedForm(args[0]);
    return args[0].eqNode(t);
  }
  else if (id == ProofRule::SKOLEMIZE)
  {
    Assert(children.size() == 1);
    Assert(args.empty());
    // can use either negated FORALL or EXISTS
    if (children[0].getKind() != Kind::EXISTS
        && (children[0].getKind() != Kind::NOT
            || children[0][0].getKind() != Kind::FORALL))
    {
      return Node::null();
    }
    Node exists;
    if (children[0].getKind() == Kind::EXISTS)
    {
      exists = children[0];
    }
    else
    {
      std::vector<Node> echildren(children[0][0].begin(), children[0][0].end());
      echildren[1] = echildren[1].notNode();
      exists = nm->mkNode(Kind::EXISTS, echildren);
    }
    std::vector<Node> vars(exists[0].begin(), exists[0].end());
    std::vector<Node> skolems = Skolemize::getSkolemConstants(exists);
    Node res = exists[1].substitute(
        vars.begin(), vars.end(), skolems.begin(), skolems.end());
    return res;
  }
  else if (id == ProofRule::INSTANTIATE)
  {
    Assert(children.size() == 1);
    // note we may have more arguments than just the term vector
    if (children[0].getKind() != Kind::FORALL
        || args.size() < children[0][0].getNumChildren())
    {
      return Node::null();
    }
    Node body = children[0][1];
    std::vector<Node> vars;
    std::vector<Node> subs;
    for (size_t i = 0, nc = children[0][0].getNumChildren(); i < nc; i++)
    {
      vars.push_back(children[0][0][i]);
      subs.push_back(args[i]);
    }
    Node inst =
        body.substitute(vars.begin(), vars.end(), subs.begin(), subs.end());
    return inst;
  }
  else if (id == ProofRule::ALPHA_EQUIV)
  {
    Assert(children.empty());
<<<<<<< HEAD
=======
    if (args[0].getKind() != Kind::FORALL)
    {
      return Node::null();
    }
>>>>>>> 3d8ce5a1
    // arguments must be equalities that are bound variables that are
    // pairwise unique
    std::unordered_set<Node> allVars[2];
    std::vector<Node> vars;
    std::vector<Node> newVars;
    for (size_t i = 1, nargs = args.size(); i < nargs; i++)
    {
      if (args[i].getKind() != Kind::EQUAL)
      {
        return Node::null();
      }
      for (size_t j = 0; j < 2; j++)
      {
        Node v = args[i][j];
        if (v.getKind() != Kind::BOUND_VARIABLE
            || allVars[j].find(v) != allVars[j].end())
        {
          return Node::null();
        }
        allVars[j].insert(v);
      }
      vars.push_back(args[i][0]);
      newVars.push_back(args[i][1]);
    }
    Node renamedBody = args[0].substitute(
        vars.begin(), vars.end(), newVars.begin(), newVars.end());
    return args[0].eqNode(renamedBody);
  }
<<<<<<< HEAD
  else if (id == PfRule::EXISTS_ELIM)
  {
    Assert(children.empty());
    if (args[0].getKind() != kind::EXISTS)
    {
      return Node::null();
    }
    std::vector<Node> forallChildren;
    forallChildren.push_back(args[0][0]);
    forallChildren.push_back(args[0][1].negate());
    if (args[0].getNumChildren() == 3)
    {
      forallChildren.push_back(args[0][2]);
    }
    return args[0].eqNode(nm->mkNode(NOT, nm->mkNode(FORALL, forallChildren)));
  }
  else if (id == PfRule::QUANTIFIERS_PREPROCESS)
=======
  else if (id == ProofRule::QUANTIFIERS_PREPROCESS)
>>>>>>> 3d8ce5a1
  {
    Assert(!args.empty());
    Assert(args[0].getType().isBoolean());
    return args[0];
  }

  // no rule
  return Node::null();
}

}  // namespace quantifiers
}  // namespace theory
}  // namespace cvc5::internal<|MERGE_RESOLUTION|>--- conflicted
+++ resolved
@@ -29,18 +29,11 @@
 void QuantifiersProofRuleChecker::registerTo(ProofChecker* pc)
 {
   // add checkers
-<<<<<<< HEAD
-  pc->registerChecker(PfRule::SKOLEM_INTRO, this);
-  pc->registerChecker(PfRule::SKOLEMIZE, this);
-  pc->registerChecker(PfRule::INSTANTIATE, this);
-  pc->registerChecker(PfRule::ALPHA_EQUIV, this);
-  pc->registerChecker(PfRule::EXISTS_ELIM, this);
-=======
   pc->registerChecker(ProofRule::SKOLEM_INTRO, this);
   pc->registerChecker(ProofRule::SKOLEMIZE, this);
   pc->registerChecker(ProofRule::INSTANTIATE, this);
   pc->registerChecker(ProofRule::ALPHA_EQUIV, this);
->>>>>>> 3d8ce5a1
+  pc->registerChecker(ProofRule::EXISTS_ELIM, this);
   // trusted rules
   pc->registerTrustedChecker(ProofRule::QUANTIFIERS_PREPROCESS, this, 3);
 }
@@ -110,13 +103,6 @@
   else if (id == ProofRule::ALPHA_EQUIV)
   {
     Assert(children.empty());
-<<<<<<< HEAD
-=======
-    if (args[0].getKind() != Kind::FORALL)
-    {
-      return Node::null();
-    }
->>>>>>> 3d8ce5a1
     // arguments must be equalities that are bound variables that are
     // pairwise unique
     std::unordered_set<Node> allVars[2];
@@ -145,11 +131,10 @@
         vars.begin(), vars.end(), newVars.begin(), newVars.end());
     return args[0].eqNode(renamedBody);
   }
-<<<<<<< HEAD
-  else if (id == PfRule::EXISTS_ELIM)
+  else if (id == ProofRule::EXISTS_ELIM)
   {
     Assert(children.empty());
-    if (args[0].getKind() != kind::EXISTS)
+    if (args[0].getKind() != Kind::EXISTS)
     {
       return Node::null();
     }
@@ -160,12 +145,9 @@
     {
       forallChildren.push_back(args[0][2]);
     }
-    return args[0].eqNode(nm->mkNode(NOT, nm->mkNode(FORALL, forallChildren)));
+    return args[0].eqNode(nm->mkNode(Kind::NOT, nm->mkNode(Kind::FORALL, forallChildren)));
   }
-  else if (id == PfRule::QUANTIFIERS_PREPROCESS)
-=======
   else if (id == ProofRule::QUANTIFIERS_PREPROCESS)
->>>>>>> 3d8ce5a1
   {
     Assert(!args.empty());
     Assert(args[0].getType().isBoolean());
