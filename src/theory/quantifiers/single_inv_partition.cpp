--- conflicted
+++ resolved
@@ -205,17 +205,12 @@
       std::vector<Node> si_subs;
       Trace("si-prt") << "Process conjunct : " << conj[i] << std::endl;
       // do DER on conjunct
-<<<<<<< HEAD
-      // Must avoid eliminating the first-order input functions. We use a
-      // substitution to avoid this.
-=======
       // Must avoid eliminating the first-order input functions in the
       // getQuantSimplify step below. We use a substitution to avoid this.
       // This makes it so that e.g. the synthesis conjecture:
       //   exists f. f!=0 ^ P
       // is not rewritten to exists f. (f=0 => false) ^ P and subsquently
       // rewritten to exists f. false ^ P by the elimination f -> 0.
->>>>>>> 1872a6d2
       Node cr = conj[i].substitute(d_input_funcs.begin(),
                                    d_input_funcs.end(),
                                    d_input_func_sks.begin(),
