--- conflicted
+++ resolved
@@ -148,11 +148,7 @@
   else
   {
     // can we complete it?
-<<<<<<< HEAD
-    if (d_treg.getTermEnumeration()->mayComplete(tn))
-=======
     if (d_qreg.getQuantifiersBoundInference().mayComplete(tn))
->>>>>>> 7e9a4a35
     {
       Trace("fm-debug") << "  do complete, since cardinality is small ("
                         << tn.getCardinality() << ")..." << std::endl;
