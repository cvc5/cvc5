/*********************                                                        */
/*! \file inst_match_generator.cpp
 ** \verbatim
 ** Top contributors (to current version):
 **   Andrew Reynolds, Morgan Deters, Tim King
 ** This file is part of the CVC4 project.
 ** Copyright (c) 2009-2017 by the authors listed in the file AUTHORS
 ** in the top-level source directory) and their institutional affiliations.
 ** All rights reserved.  See the file COPYING in the top-level source
 ** directory for licensing information.\endverbatim
 **
 ** [[ Add lengthier description here ]]
 ** \todo document this file
 **/
#include "theory/quantifiers/inst_match_generator.h"

#include "expr/datatype.h"
#include "options/datatypes_options.h"
#include "options/quantifiers_options.h"
#include "theory/quantifiers/candidate_generator.h"
#include "theory/quantifiers/instantiate.h"
#include "theory/quantifiers/term_database.h"
#include "theory/quantifiers/term_util.h"
#include "theory/quantifiers/trigger.h"
#include "theory/quantifiers_engine.h"

using namespace std;
using namespace CVC4;
using namespace CVC4::kind;
using namespace CVC4::context;
using namespace CVC4::theory;

namespace CVC4 {
namespace theory {
namespace inst {

bool IMGenerator::sendInstantiation(Trigger* tparent, InstMatch& m)
{
  return tparent->sendInstantiation(m);
}

InstMatchGenerator::InstMatchGenerator( Node pat ){
  d_cg = NULL;
  d_needsReset = true;
  d_active_add = true;
  Assert( quantifiers::TermUtil::hasInstConstAttr(pat) );
  d_pattern = pat;
  d_match_pattern = pat;
  d_match_pattern_type = pat.getType();
  d_next = NULL;
  d_matchPolicy = MATCH_GEN_DEFAULT;
  d_independent_gen = false;
}

InstMatchGenerator::InstMatchGenerator() {
  d_cg = NULL;
  d_needsReset = true;
  d_active_add = true;
  d_next = NULL;
  d_matchPolicy = MATCH_GEN_DEFAULT;
  d_independent_gen = false;
}

InstMatchGenerator::~InstMatchGenerator() throw() {
  for( unsigned i=0; i<d_children.size(); i++ ){
    delete d_children[i];
  }
  delete d_cg;
}

void InstMatchGenerator::setActiveAdd(bool val){
  d_active_add = val;
  if( d_next!=NULL ){
    d_next->setActiveAdd(val);
  }
}

int InstMatchGenerator::getActiveScore( QuantifiersEngine * qe ) {
  if( d_match_pattern.isNull() ){
    return -1;
  }else if( Trigger::isAtomicTrigger( d_match_pattern ) ){
    Node f = qe->getTermDatabase()->getMatchOperator( d_match_pattern );
    unsigned ngt = qe->getTermDatabase()->getNumGroundTerms( f );
    Trace("trigger-active-sel-debug") << "Number of ground terms for " << f << " is " << ngt << std::endl;
    return ngt;
  }else if( d_match_pattern.getKind()==INST_CONSTANT ){
    TypeNode tn = d_match_pattern.getType();
    unsigned ngtt = qe->getTermDatabase()->getNumTypeGroundTerms( tn );
    Trace("trigger-active-sel-debug") << "Number of ground terms for " << tn << " is " << ngtt << std::endl;
    return ngtt;
//  }else if( d_match_pattern_getKind()==EQUAL ){
    
  }else{
    return -1;
  }
}

void InstMatchGenerator::initialize( Node q, QuantifiersEngine* qe, std::vector< InstMatchGenerator * > & gens ){
  if( !d_pattern.isNull() ){
    Trace("inst-match-gen") << "Initialize, pattern term is " << d_pattern << std::endl;
    if( d_match_pattern.getKind()==NOT ){
      //we want to add the children of the NOT
      d_match_pattern = d_pattern[0];
    }
    if( d_match_pattern.getKind()==EQUAL || d_match_pattern.getKind()==GEQ ){
      //make sure the matching portion of the equality is on the LHS of d_pattern
      //  and record what d_match_pattern is
      for( unsigned i=0; i<2; i++ ){
        if( !quantifiers::TermUtil::hasInstConstAttr(d_match_pattern[i]) || d_match_pattern[i].getKind()==INST_CONSTANT ){
          Node mp = d_match_pattern[1-i];
          Node mpo = d_match_pattern[i];
          if( mp.getKind()!=INST_CONSTANT ){
            if( i==0 ){
              if( d_match_pattern.getKind()==GEQ ){
                d_pattern = NodeManager::currentNM()->mkNode( kind::GT, mp, mpo );
                d_pattern = d_pattern.negate();
              }else{
                d_pattern = NodeManager::currentNM()->mkNode( d_match_pattern.getKind(), mp, mpo );
              }
            }
            d_eq_class_rel = mpo;
            d_match_pattern = mp;
          }
          break;
        }
      }
    }else if( d_match_pattern.getKind()==APPLY_SELECTOR_TOTAL && d_match_pattern[0].getKind()==INST_CONSTANT && 
              options::purifyDtTriggers() && !options::dtSharedSelectors() ){
      d_match_pattern = d_match_pattern[0];
    }
    d_match_pattern_type = d_match_pattern.getType();
    Trace("inst-match-gen") << "Pattern is " << d_pattern << ", match pattern is " << d_match_pattern << std::endl;
    d_match_pattern_op = qe->getTermDatabase()->getMatchOperator( d_match_pattern );

    //now, collect children of d_match_pattern
    if (d_match_pattern.getKind() == INST_CONSTANT)
    {
      d_var_num[0] = d_match_pattern.getAttribute(InstVarNumAttribute());
    }
    else
    {
      for (unsigned i = 0, size = d_match_pattern.getNumChildren(); i < size;
           i++)
      {
        Node qa = quantifiers::TermUtil::getInstConstAttr(d_match_pattern[i]);
        if (!qa.isNull())
        {
          InstMatchGenerator* cimg =
              getInstMatchGenerator(q, d_match_pattern[i]);
          if (cimg)
          {
            d_children.push_back(cimg);
            d_children_index.push_back(i);
            d_children_types.push_back(1);
          }else{
            if (d_match_pattern[i].getKind() == INST_CONSTANT && qa == q)
            {
              d_var_num[i] =
                  d_match_pattern[i].getAttribute(InstVarNumAttribute());
              d_children_types.push_back(0);
            }
            else
            {
              d_children_types.push_back(-1);
            }
          }
        }
        else
        {
          d_children_types.push_back(-1);
        }
      }
    }

    //create candidate generator
    if( Trigger::isAtomicTrigger( d_match_pattern ) ){
      //we will be scanning lists trying to find d_match_pattern.getOperator()
      d_cg = new inst::CandidateGeneratorQE( qe, d_match_pattern );
      //if matching on disequality, inform the candidate generator not to match on eqc
      if( d_pattern.getKind()==NOT && d_pattern[0].getKind()==EQUAL ){
        ((inst::CandidateGeneratorQE*)d_cg)->excludeEqc( d_eq_class_rel );
        d_eq_class_rel = Node::null();
      }
    }else if( d_match_pattern.getKind()==INST_CONSTANT ){
      if( d_pattern.getKind()==APPLY_SELECTOR_TOTAL ){
        Expr selectorExpr = qe->getTermDatabase()->getMatchOperator( d_pattern ).toExpr();
        size_t selectorIndex = Datatype::cindexOf(selectorExpr);
        const Datatype& dt = Datatype::datatypeOf(selectorExpr);
        const DatatypeConstructor& c = dt[selectorIndex];
        Node cOp = Node::fromExpr(c.getConstructor());
        Trace("inst-match-gen") << "Purify dt trigger " << d_pattern << ", will match terms of op " << cOp << std::endl;
        d_cg = new inst::CandidateGeneratorQE( qe, cOp );
      }else{
        d_cg = new CandidateGeneratorQEAll( qe, d_match_pattern );
      }
    }else if( d_match_pattern.getKind()==EQUAL &&
              d_match_pattern[0].getKind()==INST_CONSTANT && d_match_pattern[1].getKind()==INST_CONSTANT ){
      //we will be producing candidates via literal matching heuristics
      if( d_pattern.getKind()!=NOT ){
        //candidates will be all equalities
        d_cg = new inst::CandidateGeneratorQELitEq( qe, d_match_pattern );
      }else{
        //candidates will be all disequalities
        d_cg = new inst::CandidateGeneratorQELitDeq( qe, d_match_pattern );
      }
    }else{
      d_cg = new CandidateGeneratorQueue( qe );
      Trace("inst-match-gen-warn") << "(?) Unknown matching pattern is " << d_match_pattern << std::endl;
      d_matchPolicy = MATCH_GEN_INTERNAL_ERROR;
    }
  }
  gens.insert( gens.end(), d_children.begin(), d_children.end() );
}

/** get match (not modulo equality) */
int InstMatchGenerator::getMatch(
    Node f, Node t, InstMatch& m, QuantifiersEngine* qe, Trigger* tparent)
{
  Trace("matching") << "Matching " << t << " against pattern " << d_match_pattern << " ("
                    << m << ")" << ", " << d_children.size() << ", pattern is " << d_pattern << std::endl;
  Assert( !d_match_pattern.isNull() );
  if( d_matchPolicy==MATCH_GEN_INTERNAL_ERROR ){
    Trace("matching-fail") << "Internal error for match generator." << std::endl;
    return -2;
  }else{
    EqualityQuery* q = qe->getEqualityQuery();
    bool success = true;
    //save previous match
    //InstMatch prev( &m );
    std::vector< int > prev;
    //if t is null
    Assert( !t.isNull() );
    Assert( !quantifiers::TermUtil::hasInstConstAttr(t) );
    Assert( d_match_pattern.getKind()==INST_CONSTANT || t.getKind()==d_match_pattern.getKind() );
    Assert( !Trigger::isAtomicTrigger( d_match_pattern ) || t.getOperator()==d_match_pattern.getOperator() );
    //first, check if ground arguments are not equal, or a match is in conflict
    Trace("matching-debug2") << "Setting immediate matches..." << std::endl;
    for( unsigned i=0; i<d_match_pattern.getNumChildren(); i++ ){
      if( d_children_types[i]==0 ){
        Trace("matching-debug2") << "Setting " << d_var_num[i] << " to " << t[i] << "..." << std::endl;
        bool addToPrev = m.get( d_var_num[i] ).isNull();
        if (!m.set(q, d_var_num[i], t[i]))
        {
          //match is in conflict
          Trace("matching-fail") << "Match fail: " << m.get(d_var_num[i]) << " and " << t[i] << std::endl;
          success = false;
          break;
        }else if( addToPrev ){
          Trace("matching-debug2") << "Success." << std::endl;
          prev.push_back( d_var_num[i] );
        }
      }else if( d_children_types[i]==-1 ){
        if( !q->areEqual( d_match_pattern[i], t[i] ) ){
          Trace("matching-fail") << "Match fail arg: " << d_match_pattern[i] << " and " << t[i] << std::endl;
          //ground arguments are not equal
          success = false;
          break;
        }
      }
    }
    Trace("matching-debug2") << "Done setting immediate matches, success = " << success << "." << std::endl;
    //for variable matching
    if( d_match_pattern.getKind()==INST_CONSTANT ){
      bool addToPrev = m.get( d_var_num[0] ).isNull();
      if (!m.set(q, d_var_num[0], t))
      {
        success = false;
      }else{
        if( addToPrev ){
          prev.push_back( d_var_num[0] );
        }
      }
    //for relational matching
    }else if( !d_eq_class_rel.isNull() && d_eq_class_rel.getKind()==INST_CONSTANT ){
      int v = d_eq_class_rel.getAttribute(InstVarNumAttribute());
      //also must fit match to equivalence class
      bool pol = d_pattern.getKind()!=NOT;
      Node pat = d_pattern.getKind()==NOT ? d_pattern[0] : d_pattern;
      Node t_match;
      if( pol ){
        if( pat.getKind()==GT ){
          t_match = NodeManager::currentNM()->mkNode(MINUS, t, qe->getTermUtil()->d_one);
        }else{
          t_match = t;
        }
      }else{
        if( pat.getKind()==EQUAL ){
          if( t.getType().isBoolean() ){
            t_match = NodeManager::currentNM()->mkConst( !q->areEqual( qe->getTermUtil()->d_true, t ) );
          }else{
            Assert( t.getType().isReal() );
            t_match = NodeManager::currentNM()->mkNode(PLUS, t, qe->getTermUtil()->d_one);
          }
        }else if( pat.getKind()==GEQ ){
          t_match = NodeManager::currentNM()->mkNode(PLUS, t, qe->getTermUtil()->d_one);
        }else if( pat.getKind()==GT ){
          t_match = t;
        }
      }
      if( !t_match.isNull() ){
        bool addToPrev = m.get( v ).isNull();
        if (!m.set(q, v, t_match))
        {
          success = false;
        }else if( addToPrev ){
          prev.push_back( v );
        }
      }
    }
    int ret_val = -1;
    if( success ){
      Trace("matching-debug2") << "Reset children..." << std::endl;
      //now, fit children into match
      //we will be requesting candidates for matching terms for each child
      for( unsigned i=0; i<d_children.size(); i++ ){
        if( !d_children[i]->reset( t[ d_children_index[i] ], qe ) ){
          success = false;
          break;
        }
      }
      if( success ){
        Trace("matching-debug2") << "Continue next " << d_next << std::endl;
        ret_val = continueNextMatch(f, m, qe, tparent);
      }
    }
    if( ret_val<0 ){
      //m = InstMatch( &prev );
      for( unsigned i=0; i<prev.size(); i++ ){
        m.d_vals[prev[i]] = Node::null();
      }
    }
    return ret_val;
  }
}

int InstMatchGenerator::continueNextMatch(Node f,
                                          InstMatch& m,
                                          QuantifiersEngine* qe,
                                          Trigger* tparent)
{
  if( d_next!=NULL ){
    return d_next->getNextMatch(f, m, qe, tparent);
  }else{
    if( d_active_add ){
<<<<<<< HEAD
      return qe->getInstantiate()->addInstantiation(f, m) ? 1 : -1;
=======
      return sendInstantiation(tparent, m) ? 1 : -1;
>>>>>>> 8ccb1ee5
    }else{
      return 1;
    }
  }
}

/** reset instantiation round */
void InstMatchGenerator::resetInstantiationRound( QuantifiersEngine* qe ){
  if( !d_match_pattern.isNull() ){
    Trace("matching-debug2") << this << " reset instantiation round." << std::endl;
    d_needsReset = true;
    if( d_cg ){
      d_cg->resetInstantiationRound();
    }
  }
  if( d_next ){
    d_next->resetInstantiationRound( qe );
  }
  d_curr_exclude_match.clear();
}

bool InstMatchGenerator::reset( Node eqc, QuantifiersEngine* qe ){
  eqc = qe->getEqualityQuery()->getRepresentative( eqc );
  Trace("matching-debug2") << this << " reset " << eqc << "." << std::endl;
  if( !d_eq_class_rel.isNull() && d_eq_class_rel.getKind()!=INST_CONSTANT ){
    d_eq_class = d_eq_class_rel;
  }else if( !eqc.isNull() ){
    d_eq_class = eqc;
  }
  //we have a specific equivalence class in mind
  //we are producing matches for f(E) ~ t, where E is a non-ground vector of terms, and t is a ground term
  //just look in equivalence class of the RHS
  d_cg->reset( d_eq_class );
  d_needsReset = false;
  
  //generate the first candidate preemptively
  d_curr_first_candidate = Node::null();
  Node t;
  do {
    t = d_cg->getNextCandidate();
    if( d_curr_exclude_match.find( t )==d_curr_exclude_match.end() ){
      d_curr_first_candidate = t;
    }
  }while( !t.isNull() && d_curr_first_candidate.isNull() );
  Trace("matching-summary") << "Reset " << d_match_pattern << " in " << eqc << " returns " << !d_curr_first_candidate.isNull() << "." << std::endl;

  return !d_curr_first_candidate.isNull();
}

int InstMatchGenerator::getNextMatch(Node f,
                                     InstMatch& m,
                                     QuantifiersEngine* qe,
                                     Trigger* tparent)
{
  if( d_needsReset ){
    Trace("matching") << "Reset not done yet, must do the reset..." << std::endl;
    reset( d_eq_class, qe );
  }
  d_curr_matched = Node::null();
  Trace("matching") << this << " " << d_match_pattern << " get next match " << m << " in eq class " << d_eq_class << std::endl;
  int success = -1;
  Node t = d_curr_first_candidate;
  do{
    Trace("matching-debug2") << "Matching candidate : " << t << std::endl;
    //if t not null, try to fit it into match m
    if( !t.isNull() ){
      if( d_curr_exclude_match.find( t )==d_curr_exclude_match.end() ){
        Assert( t.getType().isComparableTo( d_match_pattern_type ) );
        Trace("matching-summary") << "Try " << d_match_pattern << " : " << t << std::endl;
        success = getMatch(f, t, m, qe, tparent);
        if( d_independent_gen && success<0 ){
          Assert( d_eq_class.isNull() );
          d_curr_exclude_match[t] = true;
        }
      }
      //get the next candidate term t
      if( success<0 ){
        t = d_cg->getNextCandidate();
      }else{
        d_curr_first_candidate = d_cg->getNextCandidate();
      }
    }
  }while( success<0 && !t.isNull() );
  d_curr_matched = t;
  if( success<0 ){
    Trace("matching-summary") << "..." << d_match_pattern << " failed, reset." << std::endl;
    Trace("matching") << this << " failed, reset " << d_eq_class << std::endl;
    //we failed, must reset
    reset( d_eq_class, qe );
  }else{
    Trace("matching-summary") << "..." << d_match_pattern << " success." << std::endl;
  }
  return success;
}

int InstMatchGenerator::addInstantiations(Node f,
                                          InstMatch& baseMatch,
                                          QuantifiersEngine* qe,
                                          Trigger* tparent)
{
  //try to add instantiation for each match produced
  int addedLemmas = 0;
  InstMatch m( f );
  while (getNextMatch(f, m, qe, tparent) > 0)
  {
    if( !d_active_add ){
      m.add( baseMatch );
<<<<<<< HEAD
      if (qe->getInstantiate()->addInstantiation(f, m))
=======
      if (sendInstantiation(tparent, m))
>>>>>>> 8ccb1ee5
      {
        addedLemmas++;
        if( qe->inConflict() ){
          break;
        }
      }
    }else{
      addedLemmas++;
      if( qe->inConflict() ){
        break;
      }
    }
    m.clear();
  }
  //return number of lemmas added
  return addedLemmas;
}


InstMatchGenerator* InstMatchGenerator::mkInstMatchGenerator( Node q, Node pat, QuantifiersEngine* qe ) {
  std::vector< Node > pats;
  pats.push_back( pat );
  std::map< Node, InstMatchGenerator * > pat_map_init;
  return mkInstMatchGenerator( q, pats, qe, pat_map_init );
}

InstMatchGenerator* InstMatchGenerator::mkInstMatchGeneratorMulti( Node q, std::vector< Node >& pats, QuantifiersEngine* qe ) {
  Assert( pats.size()>1 );
  InstMatchGeneratorMultiLinear * imgm = new InstMatchGeneratorMultiLinear( q, pats, qe );
  std::vector< InstMatchGenerator* > gens;
  imgm->initialize(q, qe, gens);
  Assert( gens.size()==pats.size() );
  std::vector< Node > patsn;
  std::map< Node, InstMatchGenerator * > pat_map_init;
  for( unsigned i=0; i<gens.size(); i++ ){
    Node pn = gens[i]->d_match_pattern;
    patsn.push_back( pn );
    pat_map_init[pn] = gens[i];
  }
  //return mkInstMatchGenerator( q, patsn, qe, pat_map_init );
  imgm->d_next = mkInstMatchGenerator( q, patsn, qe, pat_map_init );
  return imgm;
}

InstMatchGenerator* InstMatchGenerator::mkInstMatchGenerator( Node q, std::vector< Node >& pats, QuantifiersEngine* qe, 
                                                              std::map< Node, InstMatchGenerator * >& pat_map_init ) {
  size_t pCounter = 0;
  InstMatchGenerator* prev = NULL;
  InstMatchGenerator* oinit = NULL;
  while( pCounter<pats.size() ){
    size_t counter = 0;
    std::vector< InstMatchGenerator* > gens;
    InstMatchGenerator* init;
    std::map< Node, InstMatchGenerator * >::iterator iti = pat_map_init.find( pats[pCounter] );
    if( iti==pat_map_init.end() ){
      init = new InstMatchGenerator(pats[pCounter]);
    }else{
      init = iti->second;
    }
    if(pCounter==0){
      oinit = init;
    }
    gens.push_back(init);
    //chain the resulting match generators together
    while (counter<gens.size()) {
      InstMatchGenerator* curr = gens[counter];
      if( prev ){
        prev->d_next = curr;
      }
      curr->initialize(q, qe, gens);
      prev = curr;
      counter++;
    }
    pCounter++;
  }
  return oinit;
}

InstMatchGenerator* InstMatchGenerator::getInstMatchGenerator(Node q, Node n)
{
  if (n.getKind() == INST_CONSTANT)
  {
    return NULL;
  }
  Trace("var-trigger-debug") << "Is " << n << " a variable trigger?"
                             << std::endl;
  if (Trigger::isBooleanTermTrigger(n))
  {
    VarMatchGeneratorBooleanTerm* vmg =
        new VarMatchGeneratorBooleanTerm(n[0], n[1]);
    Trace("var-trigger") << "Boolean term trigger : " << n << ", var = " << n[0]
                         << std::endl;
    return vmg;
  }
  Node x;
  if (options::purifyTriggers())
  {
    x = Trigger::getInversionVariable(n);
  }
  if (!x.isNull())
  {
    Node s = Trigger::getInversion(n, x);
    VarMatchGeneratorTermSubs* vmg = new VarMatchGeneratorTermSubs(x, s);
    Trace("var-trigger") << "Term substitution trigger : " << n
                         << ", var = " << x << ", subs = " << s << std::endl;
    return vmg;
  }
  return new InstMatchGenerator(n);
}

VarMatchGeneratorBooleanTerm::VarMatchGeneratorBooleanTerm( Node var, Node comp ) :
  InstMatchGenerator(), d_comp( comp ), d_rm_prev( false ) {
  d_var_num[0] = var.getAttribute(InstVarNumAttribute());
}

int VarMatchGeneratorBooleanTerm::getNextMatch(Node q,
                                               InstMatch& m,
                                               QuantifiersEngine* qe,
                                               Trigger* tparent)
{
  int ret_val = -1;
  if( !d_eq_class.isNull() ){
    Node s = NodeManager::currentNM()->mkConst(qe->getEqualityQuery()->areEqual( d_eq_class, d_pattern ));
    d_eq_class = Node::null();
    d_rm_prev = m.get( d_var_num[0] ).isNull();
    if (!m.set(qe->getEqualityQuery(), d_var_num[0], s))
    {
      return -1;
    }else{
      ret_val = continueNextMatch(q, m, qe, tparent);
      if( ret_val>0 ){
        return ret_val;
      }
    }
  }
  if( d_rm_prev ){
    m.d_vals[d_var_num[0]] = Node::null();
    d_rm_prev = false;
  }
  return ret_val;
}

VarMatchGeneratorTermSubs::VarMatchGeneratorTermSubs( Node var, Node subs ) :
  InstMatchGenerator(), d_var( var ), d_subs( subs ), d_rm_prev( false ){
  d_var_num[0] = d_var.getAttribute(InstVarNumAttribute());
  d_var_type = d_var.getType();
}

int VarMatchGeneratorTermSubs::getNextMatch(Node q,
                                            InstMatch& m,
                                            QuantifiersEngine* qe,
                                            Trigger* tparent)
{
  int ret_val = -1;
  if( !d_eq_class.isNull() ){
    Trace("var-trigger-matching") << "Matching " << d_eq_class << " against " << d_var << " in " << d_subs << std::endl;
    Node s = d_subs.substitute( d_var, d_eq_class );
    s = Rewriter::rewrite( s );
    Trace("var-trigger-matching") << "...got " << s << ", " << s.getKind() << std::endl;
    d_eq_class = Node::null();
    //if( s.getType().isSubtypeOf( d_var_type ) ){
    d_rm_prev = m.get( d_var_num[0] ).isNull();
    if (!m.set(qe->getEqualityQuery(), d_var_num[0], s))
    {
      return -1;
    }else{
      ret_val = continueNextMatch(q, m, qe, tparent);
      if( ret_val>0 ){
        return ret_val;
      }
    }
  }
  if( d_rm_prev ){
    m.d_vals[d_var_num[0]] = Node::null();
    d_rm_prev = false;
  }
  return -1;
}

InstMatchGeneratorMultiLinear::InstMatchGeneratorMultiLinear( Node q, std::vector< Node >& pats, QuantifiersEngine* qe ) {
  //order patterns to maximize eager matching failures
  std::map< Node, std::vector< Node > > var_contains;
  qe->getTermUtil()->getVarContains( q, pats, var_contains );
  std::map< Node, std::vector< Node > > var_to_node;
  for( std::map< Node, std::vector< Node > >::iterator it = var_contains.begin(); it != var_contains.end(); ++it ){
    for( unsigned i=0; i<it->second.size(); i++ ){
      var_to_node[ it->second[i] ].push_back( it->first );
    }
  }
  std::vector< Node > pats_ordered;
  std::vector< bool > pats_ordered_independent;
  std::map< Node, bool > var_bound;
  while( pats_ordered.size()<pats.size() ){
    // score is lexographic ( bound vars, shared vars )
    int score_max_1 = -1;
    int score_max_2 = -1;
    int score_index = -1;
    for( unsigned i=0; i<pats.size(); i++ ){
      Node p = pats[i];
      if( std::find( pats_ordered.begin(), pats_ordered.end(), p )==pats_ordered.end() ){
        int score_1 = 0;
        int score_2 = 0;
        for( unsigned j=0; j<var_contains[p].size(); j++ ){
          Node v = var_contains[p][j];
          if( var_bound.find( v )!=var_bound.end() ){
            score_1++;
          }else if( var_to_node[v].size()>1 ){
            score_2++;
          }
        }
        if( score_index==-1 || score_1>score_max_1 || ( score_1==score_max_1 && score_2>score_max_2 ) ){
          score_index = i;
          score_max_1 = score_1;
          score_max_2 = score_2;
        }
      }
    }
    //update the variable bounds
    Node mp = pats[score_index];
    for( unsigned i=0; i<var_contains[mp].size(); i++ ){
      var_bound[var_contains[mp][i]] = true;
    }
    pats_ordered.push_back( mp );
    pats_ordered_independent.push_back( score_max_1==0 );
  }
  
  Trace("multi-trigger-linear") << "Make children for linear multi trigger." << std::endl;
  for( unsigned i=0; i<pats_ordered.size(); i++ ){
    Trace("multi-trigger-linear") << "...make for " << pats_ordered[i] << std::endl;
    InstMatchGenerator* cimg = getInstMatchGenerator(q, pats_ordered[i]);
    Assert( cimg!=NULL );
    d_children.push_back( cimg );
    if( i==0 ){  //TODO : improve
      cimg->setIndependent();
    }
  }
}

InstMatchGeneratorMultiLinear::~InstMatchGeneratorMultiLinear() throw() {

}

int InstMatchGeneratorMultiLinear::resetChildren( QuantifiersEngine* qe ){
  for( unsigned i=0; i<d_children.size(); i++ ){
    if( !d_children[i]->reset( Node::null(), qe ) ){
      return -2;
    }
  }
  return 1;
}

bool InstMatchGeneratorMultiLinear::reset( Node eqc, QuantifiersEngine* qe ) {
  Assert( eqc.isNull() );
  if( options::multiTriggerLinear() ){
    return true;
  }else{
    return resetChildren( qe )>0;
  }
}

int InstMatchGeneratorMultiLinear::getNextMatch(Node q,
                                                InstMatch& m,
                                                QuantifiersEngine* qe,
                                                Trigger* tparent)
{
  Trace("multi-trigger-linear-debug") << "InstMatchGeneratorMultiLinear::getNextMatch : reset " << std::endl;
  if( options::multiTriggerLinear() ){
    //reset everyone
    int rc_ret = resetChildren( qe );
    if( rc_ret<0 ){
      return rc_ret;
    }
  }
  Trace("multi-trigger-linear-debug") << "InstMatchGeneratorMultiLinear::getNextMatch : continue match " << std::endl;
  Assert( d_next!=NULL );
  int ret_val = continueNextMatch(q, m, qe, tparent);
  if( ret_val>0 ){
    Trace("multi-trigger-linear") << "Successful multi-trigger instantiation." << std::endl;
    if( options::multiTriggerLinear() ){
      // now, restrict everyone
      for( unsigned i=0; i<d_children.size(); i++ ){
        Node mi = d_children[i]->getCurrentMatch();
        Trace("multi-trigger-linear") << "   child " << i << " match : " << mi << std::endl;
        d_children[i]->excludeMatch( mi );
      }
    }
  }
  return ret_val;
}


/** constructors */
InstMatchGeneratorMulti::InstMatchGeneratorMulti(Node q,
                                                 std::vector<Node>& pats,
                                                 QuantifiersEngine* qe)
    : d_quant(q)
{
  Trace("multi-trigger-cache") << "Making smart multi-trigger for " << q << std::endl;
  std::map< Node, std::vector< Node > > var_contains;
  qe->getTermUtil()->getVarContains( q, pats, var_contains );
  //convert to indicies
  for( std::map< Node, std::vector< Node > >::iterator it = var_contains.begin(); it != var_contains.end(); ++it ){
    Trace("multi-trigger-cache") << "Pattern " << it->first << " contains: ";
    for( int i=0; i<(int)it->second.size(); i++ ){
      Trace("multi-trigger-cache") << it->second[i] << " ";
      int index = it->second[i].getAttribute(InstVarNumAttribute());
      d_var_contains[ it->first ].push_back( index );
      d_var_to_node[ index ].push_back( it->first );
    }
    Trace("multi-trigger-cache") << std::endl;
  }
  for( unsigned i=0; i<pats.size(); i++ ){
    Node n = pats[i];
    //make the match generator
    InstMatchGenerator* img =
        InstMatchGenerator::mkInstMatchGenerator(q, n, qe);
    img->setActiveAdd(false);
    d_children.push_back(img);
    //compute unique/shared variables
    std::vector< int > unique_vars;
    std::map< int, bool > shared_vars;
    int numSharedVars = 0;
    for( unsigned j=0; j<d_var_contains[n].size(); j++ ){
      if( d_var_to_node[ d_var_contains[n][j] ].size()==1 ){
        Trace("multi-trigger-cache") << "Var " << d_var_contains[n][j] << " is unique to " << pats[i] << std::endl;
        unique_vars.push_back( d_var_contains[n][j] );
      }else{
        shared_vars[ d_var_contains[n][j] ] = true;
        numSharedVars++;
      }
    }
    //we use the latest shared variables, then unique variables
    std::vector< int > vars;
    unsigned index = i==0 ? pats.size()-1 : (i-1);
    while( numSharedVars>0 && index!=i ){
      for( std::map< int, bool >::iterator it = shared_vars.begin(); it != shared_vars.end(); ++it ){
        if( it->second ){
          if( std::find( d_var_contains[ pats[index] ].begin(), d_var_contains[ pats[index] ].end(), it->first )!=
              d_var_contains[ pats[index] ].end() ){
            vars.push_back( it->first );
            shared_vars[ it->first ] = false;
            numSharedVars--;
          }
        }
      }
      index = index==0 ? (int)(pats.size()-1) : (index-1);
    }
    vars.insert( vars.end(), unique_vars.begin(), unique_vars.end() );
    Trace("multi-trigger-cache") << "   Index[" << i << "]: ";
    for( unsigned j=0; j<vars.size(); j++ ){
      Trace("multi-trigger-cache") << vars[j] << " ";
    }
    Trace("multi-trigger-cache") << std::endl;
    //make ordered inst match trie
    d_imtio[i] = new InstMatchTrie::ImtIndexOrder;
    d_imtio[i]->d_order.insert( d_imtio[i]->d_order.begin(), vars.begin(), vars.end() );
    d_children_trie.push_back( InstMatchTrieOrdered( d_imtio[i] ) );
  }
}

InstMatchGeneratorMulti::~InstMatchGeneratorMulti() throw() {
  for( unsigned i=0; i<d_children.size(); i++ ){
    delete d_children[i];
  }
  for( std::map< unsigned, InstMatchTrie::ImtIndexOrder* >::iterator it = d_imtio.begin(); it != d_imtio.end(); ++it ){
    delete it->second;
  }
}

/** reset instantiation round (call this whenever equivalence classes have changed) */
void InstMatchGeneratorMulti::resetInstantiationRound( QuantifiersEngine* qe ){
  for( unsigned i=0; i<d_children.size(); i++ ){
    d_children[i]->resetInstantiationRound( qe );
  }
}

/** reset, eqc is the equivalence class to search in (any if eqc=null) */
bool InstMatchGeneratorMulti::reset( Node eqc, QuantifiersEngine* qe ){
  for( unsigned i=0; i<d_children.size(); i++ ){
    if( !d_children[i]->reset( eqc, qe ) ){
      //return false;
    }
  }
  return true;
}

int InstMatchGeneratorMulti::addInstantiations(Node q,
                                               InstMatch& baseMatch,
                                               QuantifiersEngine* qe,
                                               Trigger* tparent)
{
  int addedLemmas = 0;
  Trace("multi-trigger-cache") << "Process smart multi trigger" << std::endl;
  for( unsigned i=0; i<d_children.size(); i++ ){
    Trace("multi-trigger-cache") << "Calculate matches " << i << std::endl;
    std::vector< InstMatch > newMatches;
    InstMatch m( q );
    while (d_children[i]->getNextMatch(q, m, qe, tparent) > 0)
    {
      //m.makeRepresentative( qe );
      newMatches.push_back( InstMatch( &m ) );
      m.clear();
    }
    Trace("multi-trigger-cache") << "Made " << newMatches.size() << " new matches for index " << i << std::endl;
    for( unsigned j=0; j<newMatches.size(); j++ ){
      Trace("multi-trigger-cache2") << "...processing " << j << " / " << newMatches.size() << ", #lemmas = " << addedLemmas << std::endl;
      processNewMatch(qe, tparent, newMatches[j], i, addedLemmas);
      if( qe->inConflict() ){
        return addedLemmas;
      }
    }
  }
  return addedLemmas;
}

void InstMatchGeneratorMulti::processNewMatch(QuantifiersEngine* qe,
                                              Trigger* tparent,
                                              InstMatch& m,
                                              int fromChildIndex,
                                              int& addedLemmas)
{
  //see if these produce new matches
  d_children_trie[fromChildIndex].addInstMatch(qe, d_quant, m);
  //possibly only do the following if we know that new matches will be produced?
  //the issue is that instantiations are filtered in quantifiers engine, and so there is no guarentee that
  // we can safely skip the following lines, even when we have already produced this match.
  Trace("multi-trigger-cache-debug") << "Child " << fromChildIndex << " produced match " << m << std::endl;
  //process new instantiations
  int childIndex = (fromChildIndex+1)%(int)d_children.size();
  processNewInstantiations(qe,
                           tparent,
                           m,
                           addedLemmas,
                           d_children_trie[childIndex].getTrie(),
                           0,
                           childIndex,
                           fromChildIndex,
                           true);
}

void InstMatchGeneratorMulti::processNewInstantiations(QuantifiersEngine* qe,
                                                       Trigger* tparent,
                                                       InstMatch& m,
                                                       int& addedLemmas,
                                                       InstMatchTrie* tr,
                                                       int trieIndex,
                                                       int childIndex,
                                                       int endChildIndex,
                                                       bool modEq)
{
  Assert( !qe->inConflict() );
  if( childIndex==endChildIndex ){
    // m is an instantiation
    if (sendInstantiation(tparent, m))
    {
      addedLemmas++;
      Trace("multi-trigger-cache-debug") << "-> Produced instantiation " << m
                                         << std::endl;
    }
  }else if( trieIndex<(int)d_children_trie[childIndex].getOrdering()->d_order.size() ){
    int curr_index = d_children_trie[childIndex].getOrdering()->d_order[trieIndex];
    // Node curr_ic = qe->getTermUtil()->getInstantiationConstant( d_quant,
    // curr_index );
    Node n = m.get( curr_index );
    if( n.isNull() ){
      // add to InstMatch
      for (std::pair<const Node, InstMatchTrie>& d : tr->d_data)
      {
        InstMatch mn(&m);
        mn.setValue(curr_index, d.first);
        processNewInstantiations(qe,
                                 tparent,
                                 mn,
                                 addedLemmas,
                                 &(d.second),
                                 trieIndex + 1,
                                 childIndex,
                                 endChildIndex,
                                 modEq);
        if (qe->inConflict())
        {
          break;
        }
      }
    }
    // shared and set variable, try to merge
    std::map<Node, InstMatchTrie>::iterator it = tr->d_data.find(n);
    if (it != tr->d_data.end())
    {
      processNewInstantiations(qe,
                               tparent,
                               m,
                               addedLemmas,
                               &(it->second),
                               trieIndex + 1,
                               childIndex,
                               endChildIndex,
                               modEq);
    }
    if (modEq)
    {
      // check modulo equality for other possible instantiations
      if (qe->getEqualityQuery()->getEngine()->hasTerm(n))
      {
        eq::EqClassIterator eqc(
            qe->getEqualityQuery()->getEngine()->getRepresentative(n),
            qe->getEqualityQuery()->getEngine());
        while (!eqc.isFinished())
        {
          Node en = (*eqc);
          if (en != n)
          {
            std::map<Node, InstMatchTrie>::iterator itc = tr->d_data.find(en);
            if (itc != tr->d_data.end())
            {
              processNewInstantiations(qe,
                                       tparent,
                                       m,
                                       addedLemmas,
                                       &(itc->second),
                                       trieIndex + 1,
                                       childIndex,
                                       endChildIndex,
                                       modEq);
              if (qe->inConflict())
              {
                break;
              }
            }
          }
          ++eqc;
        }
      }
    }
  }else{
    int newChildIndex = (childIndex+1)%(int)d_children.size();
<<<<<<< HEAD
    processNewInstantiations( qe, m, addedLemmas, d_children_trie[newChildIndex].getTrie(), unique_var_tries,
                              0, newChildIndex, endChildIndex, modEq );
  }
}

void InstMatchGeneratorMulti::processNewInstantiations2( QuantifiersEngine* qe, InstMatch& m, int& addedLemmas,
                                                         std::vector< IndexedTrie >& unique_var_tries,
                                                         int uvtIndex, InstMatchTrie* tr, int trieIndex ){
  if( uvtIndex<(int)unique_var_tries.size() ){
    int childIndex = unique_var_tries[uvtIndex].first.first;
    if( !tr ){
      tr = unique_var_tries[uvtIndex].second;
      trieIndex = unique_var_tries[uvtIndex].first.second;
    }
    if( trieIndex<(int)d_children_trie[childIndex].getOrdering()->d_order.size() ){
      int curr_index = d_children_trie[childIndex].getOrdering()->d_order[trieIndex];
      //Node curr_ic = qe->getTermUtil()->getInstantiationConstant( d_f, curr_index );
      //unique non-set variable, add to InstMatch
      for( std::map< Node, InstMatchTrie >::iterator it = tr->d_data.begin(); it != tr->d_data.end(); ++it ){
        InstMatch mn( &m );
        mn.setValue( curr_index, it->first);
        processNewInstantiations2( qe, mn, addedLemmas, unique_var_tries, uvtIndex, &(it->second), trieIndex+1 );
        if( qe->inConflict() ){
          break;
        }
      }
    }else{
      processNewInstantiations2( qe, m, addedLemmas, unique_var_tries, uvtIndex+1 );
    }
  }else{
    //m is an instantiation
    if (qe->getInstantiate()->addInstantiation(d_f, m))
    {
      addedLemmas++;
      Trace("multi-trigger-cache-debug") << "-> Produced instantiation " << m << std::endl;
    }
=======
    processNewInstantiations(qe,
                             tparent,
                             m,
                             addedLemmas,
                             d_children_trie[newChildIndex].getTrie(),
                             0,
                             newChildIndex,
                             endChildIndex,
                             modEq);
>>>>>>> 8ccb1ee5
  }
}

InstMatchGeneratorSimple::InstMatchGeneratorSimple(Node q,
                                                   Node pat,
                                                   QuantifiersEngine* qe)
    : d_quant(q), d_match_pattern(pat)
{
  if( d_match_pattern.getKind()==NOT ){
    d_match_pattern = d_match_pattern[0];
    d_pol = false;
  }else{
    d_pol = true;
  }
  if( d_match_pattern.getKind()==EQUAL ){
    d_eqc = d_match_pattern[1];
    d_match_pattern = d_match_pattern[0];
    Assert( !quantifiers::TermUtil::hasInstConstAttr( d_eqc ) );
  }
  Assert( Trigger::isSimpleTrigger( d_match_pattern ) );
  for( unsigned i=0; i<d_match_pattern.getNumChildren(); i++ ){
    if( d_match_pattern[i].getKind()==INST_CONSTANT ){
      if( !options::cbqi() || quantifiers::TermUtil::getInstConstAttr(d_match_pattern[i])==q ){
        d_var_num[i] = d_match_pattern[i].getAttribute(InstVarNumAttribute());
      }else{
        d_var_num[i] = -1;
      }
    }
    d_match_pattern_arg_types.push_back( d_match_pattern[i].getType() );
  }
  d_op = qe->getTermDatabase()->getMatchOperator( d_match_pattern );
}

void InstMatchGeneratorSimple::resetInstantiationRound( QuantifiersEngine* qe ) {
  
}
int InstMatchGeneratorSimple::addInstantiations(Node q,
                                                InstMatch& baseMatch,
                                                QuantifiersEngine* qe,
                                                Trigger* tparent)
{
  int addedLemmas = 0;
  quantifiers::TermArgTrie* tat;
  if( d_eqc.isNull() ){
    tat = qe->getTermDatabase()->getTermArgTrie( d_op );
  }else{
    if( d_pol ){
      tat = qe->getTermDatabase()->getTermArgTrie( d_eqc, d_op );
    }else{
      Node r = qe->getEqualityQuery()->getRepresentative( d_eqc );
      //iterate over all classes except r
      tat = qe->getTermDatabase()->getTermArgTrie( Node::null(), d_op );
      if( tat ){
        for( std::map< TNode, quantifiers::TermArgTrie >::iterator it = tat->d_data.begin(); it != tat->d_data.end(); ++it ){
          if( it->first!=r ){
            InstMatch m( q );
            m.add( baseMatch );
            addInstantiations( m, qe, addedLemmas, 0, &(it->second) );
            if( qe->inConflict() ){
              break;
            }
          }
        }
        tat = NULL;
      }
    }
  }
  Debug("simple-trigger-debug") << "Adding instantiations based on " << tat << " from " << d_op << " " << d_eqc << std::endl;
  if( tat ){
    InstMatch m( q );
    m.add( baseMatch );
    addInstantiations( m, qe, addedLemmas, 0, tat );
  }
  return addedLemmas;
}

void InstMatchGeneratorSimple::addInstantiations(InstMatch& m,
                                                 QuantifiersEngine* qe,
                                                 int& addedLemmas,
                                                 unsigned argIndex,
                                                 quantifiers::TermArgTrie* tat)
{
  Debug("simple-trigger-debug") << "Add inst " << argIndex << " " << d_match_pattern << std::endl;
  if (argIndex == d_match_pattern.getNumChildren())
  {
    Assert( !tat->d_data.empty() );
    TNode t = tat->getNodeData();
    Debug("simple-trigger") << "Actual term is " << t << std::endl;
    //convert to actual used terms
    for( std::map< int, int >::iterator it = d_var_num.begin(); it != d_var_num.end(); ++it ){
      if( it->second>=0 ){
        Debug("simple-trigger") << "...set " << it->second << " " << t[it->first] << std::endl;
        m.setValue( it->second, t[it->first] );
      }
    }
<<<<<<< HEAD
    if (qe->getInstantiate()->addInstantiation(d_f, m))
=======
    // we do not need the trigger parent for simple triggers (no post-processing
    // required)
    if (qe->addInstantiation(d_quant, m))
>>>>>>> 8ccb1ee5
    {
      addedLemmas++;
      Debug("simple-trigger") << "-> Produced instantiation " << m << std::endl;
    }
  }else{
    if( d_match_pattern[argIndex].getKind()==INST_CONSTANT ){
      int v = d_var_num[argIndex];
      if( v!=-1 ){
        for( std::map< TNode, quantifiers::TermArgTrie >::iterator it = tat->d_data.begin(); it != tat->d_data.end(); ++it ){
          Node t = it->first;
          Node prev = m.get( v );
          //using representatives, just check if equal
          Assert( t.getType().isComparableTo( d_match_pattern_arg_types[argIndex] ) );
          if( prev.isNull() || prev==t ){
            m.setValue( v, t);
            addInstantiations( m, qe, addedLemmas, argIndex+1, &(it->second) );
            m.setValue( v, prev);
            if( qe->inConflict() ){
              break;
            }
          }
        }
        return;
      }
      //inst constant from another quantified formula, treat as ground term  TODO: remove this?
    }
    Node r = qe->getEqualityQuery()->getRepresentative( d_match_pattern[argIndex] );
    std::map< TNode, quantifiers::TermArgTrie >::iterator it = tat->d_data.find( r );
    if( it!=tat->d_data.end() ){
      addInstantiations( m, qe, addedLemmas, argIndex+1, &(it->second) );
    }
  }
}

int InstMatchGeneratorSimple::getActiveScore( QuantifiersEngine * qe ) {
  Node f = qe->getTermDatabase()->getMatchOperator( d_match_pattern );
  unsigned ngt = qe->getTermDatabase()->getNumGroundTerms( f );
  Trace("trigger-active-sel-debug") << "Number of ground terms for (simple) " << f << " is " << ngt << std::endl;
  return ngt;   
}


}/* CVC4::theory::inst namespace */
}/* CVC4::theory namespace */
}/* CVC4 namespace */<|MERGE_RESOLUTION|>--- conflicted
+++ resolved
@@ -342,11 +342,7 @@
     return d_next->getNextMatch(f, m, qe, tparent);
   }else{
     if( d_active_add ){
-<<<<<<< HEAD
-      return qe->getInstantiate()->addInstantiation(f, m) ? 1 : -1;
-=======
       return sendInstantiation(tparent, m) ? 1 : -1;
->>>>>>> 8ccb1ee5
     }else{
       return 1;
     }
@@ -454,11 +450,7 @@
   {
     if( !d_active_add ){
       m.add( baseMatch );
-<<<<<<< HEAD
-      if (qe->getInstantiate()->addInstantiation(f, m))
-=======
       if (sendInstantiation(tparent, m))
->>>>>>> 8ccb1ee5
       {
         addedLemmas++;
         if( qe->inConflict() ){
@@ -995,44 +987,6 @@
     }
   }else{
     int newChildIndex = (childIndex+1)%(int)d_children.size();
-<<<<<<< HEAD
-    processNewInstantiations( qe, m, addedLemmas, d_children_trie[newChildIndex].getTrie(), unique_var_tries,
-                              0, newChildIndex, endChildIndex, modEq );
-  }
-}
-
-void InstMatchGeneratorMulti::processNewInstantiations2( QuantifiersEngine* qe, InstMatch& m, int& addedLemmas,
-                                                         std::vector< IndexedTrie >& unique_var_tries,
-                                                         int uvtIndex, InstMatchTrie* tr, int trieIndex ){
-  if( uvtIndex<(int)unique_var_tries.size() ){
-    int childIndex = unique_var_tries[uvtIndex].first.first;
-    if( !tr ){
-      tr = unique_var_tries[uvtIndex].second;
-      trieIndex = unique_var_tries[uvtIndex].first.second;
-    }
-    if( trieIndex<(int)d_children_trie[childIndex].getOrdering()->d_order.size() ){
-      int curr_index = d_children_trie[childIndex].getOrdering()->d_order[trieIndex];
-      //Node curr_ic = qe->getTermUtil()->getInstantiationConstant( d_f, curr_index );
-      //unique non-set variable, add to InstMatch
-      for( std::map< Node, InstMatchTrie >::iterator it = tr->d_data.begin(); it != tr->d_data.end(); ++it ){
-        InstMatch mn( &m );
-        mn.setValue( curr_index, it->first);
-        processNewInstantiations2( qe, mn, addedLemmas, unique_var_tries, uvtIndex, &(it->second), trieIndex+1 );
-        if( qe->inConflict() ){
-          break;
-        }
-      }
-    }else{
-      processNewInstantiations2( qe, m, addedLemmas, unique_var_tries, uvtIndex+1 );
-    }
-  }else{
-    //m is an instantiation
-    if (qe->getInstantiate()->addInstantiation(d_f, m))
-    {
-      addedLemmas++;
-      Trace("multi-trigger-cache-debug") << "-> Produced instantiation " << m << std::endl;
-    }
-=======
     processNewInstantiations(qe,
                              tparent,
                              m,
@@ -1042,7 +996,6 @@
                              newChildIndex,
                              endChildIndex,
                              modEq);
->>>>>>> 8ccb1ee5
   }
 }
 
@@ -1138,13 +1091,9 @@
         m.setValue( it->second, t[it->first] );
       }
     }
-<<<<<<< HEAD
-    if (qe->getInstantiate()->addInstantiation(d_f, m))
-=======
     // we do not need the trigger parent for simple triggers (no post-processing
     // required)
-    if (qe->addInstantiation(d_quant, m))
->>>>>>> 8ccb1ee5
+    if (qe->getInstantiate()->addInstantiation(d_quant, m))
     {
       addedLemmas++;
       Debug("simple-trigger") << "-> Produced instantiation " << m << std::endl;
