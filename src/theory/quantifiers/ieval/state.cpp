--- conflicted
+++ resolved
@@ -72,19 +72,6 @@
 void State::setEvaluatorMode(TermEvaluatorMode tev)
 {
   d_tevMode = tev;
-<<<<<<< HEAD
-  // TODO: could preserve the term evaluator?
-  // initialize the term evaluator
-  if (tev == TermEvaluatorMode::CONFLICT || tev == TermEvaluatorMode::PROP
-      || tev == TermEvaluatorMode::NO_ENTAIL)
-  {
-    d_tec.reset(new TermEvaluatorEntailed(d_env, tev, d_qstate, d_tdb));
-  }
-  else if (tev == TermEvaluatorMode::MODEL)
-  {
-    // d_tec.reset(new TermEvaluatorModel(
-  }
-=======
   // initialize the term evaluator, which is freshly allocated
   if (tev == TermEvaluatorMode::CONFLICT || tev == TermEvaluatorMode::PROP
       || tev == TermEvaluatorMode::NO_ENTAIL)
@@ -93,17 +80,12 @@
     // involve the entailment term evaluator
     d_tec.reset(new TermEvaluatorEntailed(d_env, tev, d_qstate, d_tdb));
   }
->>>>>>> 1af8f473
 }
 
 void State::watch(Node q, const std::vector<Node>& vars, Node body)
 {
-<<<<<<< HEAD
-  // Note this method cannot rely on d_tec currently!
-=======
   // Note this method does not rely on d_tec, since evaluation may be
   // context dependent.
->>>>>>> 1af8f473
   std::map<Node, QuantInfo>::iterator it = d_quantInfo.find(q);
   if (it != d_quantInfo.end())
   {
@@ -129,11 +111,7 @@
   {
     // we will notify the quantified formula when the pattern becomes set
     PatTermInfo& pi = getOrMkPatTermInfo(c.first);
-<<<<<<< HEAD
-    // (2) when the constraint term is assigned, we notify q
-=======
     // when the constraint term is assigned, we notify q
->>>>>>> 1af8f473
     pi.d_parentNotify.push_back(q);
     // we visit the constraint term below
     visit.push_back(c.first);
@@ -424,14 +402,10 @@
     {
       // if we are looking for conflicts and propagations only, we are now
       // inactive
-<<<<<<< HEAD
-      inactiveReason << "none, req conflict/prop";
-=======
       if (TraceIsOn("ieval"))
       {
         inactiveReason << "none, req conflict/prop";
       }
->>>>>>> 1af8f473
       setInactive = true;
     }
     else
@@ -446,14 +420,10 @@
     if (d_tevMode == TermEvaluatorMode::CONFLICT)
     {
       // if we require conflicts, we are inactive now
-<<<<<<< HEAD
-      inactiveReason << "some, req conflict";
-=======
       if (TraceIsOn("ieval"))
       {
         inactiveReason << "some, req conflict";
       }
->>>>>>> 1af8f473
       setInactive = true;
     }
     else
@@ -470,14 +440,10 @@
     if (val.getConst<bool>() != itm->second)
     {
       setInactive = true;
-<<<<<<< HEAD
-      inactiveReason << "constraint-true";
-=======
       if (TraceIsOn("ieval"))
       {
         inactiveReason << "constraint-true";
       }
->>>>>>> 1af8f473
     }
     else
     {
