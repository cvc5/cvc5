/******************************************************************************
 * Top contributors (to current version):
 *   Andrew Reynolds
 *
 * This file is part of the cvc5 project.
 *
 * Copyright (c) 2009-2021 by the authors listed in the file AUTHORS
 * in the top-level source directory and their institutional affiliations.
 * All rights reserved.  See the file COPYING in the top-level source
 * directory for licensing information.
 * ****************************************************************************
 *
 * State for instantiation evaluator
 */

#include "cvc5_private.h"

#ifndef CVC5__THEORY__QUANTIFIERS__IEVAL__STATE_H
#define CVC5__THEORY__QUANTIFIERS__IEVAL__STATE_H

#include <memory>

#include "context/cdhashset.h"
#include "smt/env_obj.h"
#include "theory/quantifiers/ieval/free_var_info.h"
#include "theory/quantifiers/ieval/pattern_term_info.h"
#include "theory/quantifiers/ieval/quant_info.h"
#include "theory/quantifiers/ieval/term_evaluator.h"

namespace cvc5::internal {
namespace theory {
namespace quantifiers {

class QuantifiersState;
class TermRegistry;

namespace ieval {

class State : protected EnvObj
{
  using NodeSet = context::CDHashSet<Node>;

 public:
  State(Env& env, context::Context* c, QuantifiersState& qs, TermDb& tdb);

<<<<<<< HEAD
  /** has initialize */
=======
  /** has initialized */
>>>>>>> 885a9228
  bool hasInitialized() const;

  /** initialize, return false if we are finished */
  bool initialize();

  /** Set evaluator mode */
  void setEvaluatorMode(TermEvaluatorMode tev);

<<<<<<< HEAD
  /** Watch quantified formula with the given variables and body */
=======
  /**
   * Watch quantified formula with the given variables and body. This impacts
   * whether the state is finished (isFinished), in particular, that method
   * returns false if at least one watched quantified formula is active.
   */
>>>>>>> 885a9228
  void watch(Node q, const std::vector<Node>& vars, Node body);

  /** Assign variable, return false if we are finished */
  bool assignVar(TNode v,
                 TNode r,
                 std::vector<Node>& assignedQuants,
                 bool trackAssignedQuant);

  /**
   * Get failure explanation for q, add all terms that were the reason for
   * q failing to processed.
   */
  void getFailureExp(Node q, std::unordered_set<Node>& processed) const;

  /** Is finished */
  bool isFinished() const;
  /** Evaluate ground term n */
  TNode evaluate(TNode n) const;
  /** Get value for pattern or ground term p. */
  TNode getValue(TNode p) const;
  /** Get none node */
  TNode getNone() const;
  /** Is none */
  bool isNone(TNode n) const;
  /** Get some node */
  TNode getSome() const;
  /** Is some */
  bool isSome(TNode n) const;
  /** Invoke the rewriter for term n */
  Node doRewrite(Node n) const;
  /** Is quantifier active? */
  bool isQuantActive(TNode q) const;
  /** Set quantified formula active / inactive */
  void setQuantInactive(QuantInfo& qi);

  /** debugging */
  std::string toString() const;
  std::string toStringSearch() const;
  std::string toStringDebugSearch() const;

 private:
  //---------------quantifiers info
  /** Get quantifiers info */
  QuantInfo& getQuantInfo(TNode q);
  const QuantInfo& getQuantInfo(TNode q) const;
  //---------------free variable info
  /** Get free variable info */
  FreeVarInfo& getOrMkFreeVarInfo(TNode v);
  FreeVarInfo& getFreeVarInfo(TNode v);
  //---------------pattern term info
  /** Get pattern term info */
  PatTermInfo& getOrMkPatTermInfo(TNode p);
  PatTermInfo& getPatTermInfo(TNode p);
  const PatTermInfo& getPatTermInfo(TNode p) const;
  //---------------queries
  /**
   * Called when it is determined what pattern p is equal to.
   *
   * If g is not none, then g is the (ground) equivalence class that pattern p
   * is equal to. If g is none, then we have determined that p will *never*
   * merge into a ground equivalence class in this context.
   */
  void notifyPatternEqGround(TNode p, TNode g);
  /**
   * Notify quantified formula.
   *
   * Called when a constraint term p of quantified formula q has been assigned
   * the value val.
   */
  void notifyQuant(TNode q, TNode p, TNode val);
  /** The context, managed by the parent inst evaluator */
  context::Context* d_ctx;
  /** Reference to quantifiers state */
  QuantifiersState& d_qstate;
  /** Reference to term database */
  TermDb& d_tdb;
  /** The term evaluator mode */
  TermEvaluatorMode d_tevMode;
  /** The term evaluator callback we are using */
  std::unique_ptr<TermEvaluator> d_tec;
  /** Map quantified formulas to their info */
  std::map<Node, QuantInfo> d_quantInfo;
  /** Free variable info */
  std::map<Node, FreeVarInfo> d_fvInfo;
  /** Pattern term info */
  std::map<Node, PatTermInfo> d_pInfo;
  /** The none node */
  Node d_none;
  /** The some node */
  Node d_some;
  /** The terms we have set up notifications for */
  NodeSet d_registeredTerms;
  /**
   * The terms we have set up notifications for that have no notifying children.
   * These terms must be evaluated at the very beginning.
   */
  NodeSet d_registeredBaseTerms;
  /** Has the state been initialized? */
  context::CDO<bool> d_initialized;
  /** total number of alive quantified formulas */
  context::CDO<size_t> d_numActiveQuant;
};

}  // namespace ieval
}  // namespace quantifiers
}  // namespace theory
}  // namespace cvc5::internal

#endif<|MERGE_RESOLUTION|>--- conflicted
+++ resolved
@@ -43,11 +43,7 @@
  public:
   State(Env& env, context::Context* c, QuantifiersState& qs, TermDb& tdb);
 
-<<<<<<< HEAD
-  /** has initialize */
-=======
   /** has initialized */
->>>>>>> 885a9228
   bool hasInitialized() const;
 
   /** initialize, return false if we are finished */
@@ -56,15 +52,11 @@
   /** Set evaluator mode */
   void setEvaluatorMode(TermEvaluatorMode tev);
 
-<<<<<<< HEAD
-  /** Watch quantified formula with the given variables and body */
-=======
   /**
    * Watch quantified formula with the given variables and body. This impacts
    * whether the state is finished (isFinished), in particular, that method
    * returns false if at least one watched quantified formula is active.
    */
->>>>>>> 885a9228
   void watch(Node q, const std::vector<Node>& vars, Node body);
 
   /** Assign variable, return false if we are finished */
