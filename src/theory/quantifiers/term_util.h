/*********************                                                        */
/*! \file term_util.h
 ** \verbatim
 ** Top contributors (to current version):
 **   Andrew Reynolds
 ** This file is part of the CVC4 project.
 ** Copyright (c) 2009-2017 by the authors listed in the file AUTHORS
 ** in the top-level source directory) and their institutional affiliations.
 ** All rights reserved.  See the file COPYING in the top-level source
 ** directory for licensing information.\endverbatim
 **
 ** \brief term utilities class
 **/

#include "cvc4_private.h"

#ifndef __CVC4__THEORY__QUANTIFIERS__TERM_UTIL_H
#define __CVC4__THEORY__QUANTIFIERS__TERM_UTIL_H

#include <map>
#include <unordered_set>

#include "expr/attribute.h"
#include "theory/quantifiers/quant_util.h"
#include "theory/type_enumerator.h"

namespace CVC4 {
namespace theory {

// attribute for "contains instantiation constants from"
struct InstConstantAttributeId {};
typedef expr::Attribute<InstConstantAttributeId, Node> InstConstantAttribute;

struct BoundVarAttributeId {};
typedef expr::Attribute<BoundVarAttributeId, Node> BoundVarAttribute;

struct InstVarNumAttributeId {};
typedef expr::Attribute<InstVarNumAttributeId, uint64_t> InstVarNumAttribute;

struct TermDepthAttributeId {};
typedef expr::Attribute<TermDepthAttributeId, uint64_t> TermDepthAttribute;

struct ContainsUConstAttributeId {};
typedef expr::Attribute<ContainsUConstAttributeId, uint64_t> ContainsUConstAttribute;

//for bounded integers
struct BoundIntLitAttributeId {};
typedef expr::Attribute<BoundIntLitAttributeId, uint64_t> BoundIntLitAttribute;

//for quantifier instantiation level
struct QuantInstLevelAttributeId {};
typedef expr::Attribute<QuantInstLevelAttributeId, uint64_t> QuantInstLevelAttribute;

//rewrite-rule priority
struct RrPriorityAttributeId {};
typedef expr::Attribute<RrPriorityAttributeId, uint64_t> RrPriorityAttribute;

/** Attribute true for quantifiers that do not need to be partially instantiated */
struct LtePartialInstAttributeId {};
typedef expr::Attribute< LtePartialInstAttributeId, bool > LtePartialInstAttribute;

// attribute for associating a synthesis function with a first order variable
struct SygusSynthGrammarAttributeId {};
typedef expr::Attribute<SygusSynthGrammarAttributeId, Node>
    SygusSynthGrammarAttribute;

// attribute for associating a variable list with a synth fun
struct SygusSynthFunVarListAttributeId {};
typedef expr::Attribute<SygusSynthFunVarListAttributeId, Node> SygusSynthFunVarListAttribute;

//attribute for fun-def abstraction type
struct AbsTypeFunDefAttributeId {};
typedef expr::Attribute<AbsTypeFunDefAttributeId, bool> AbsTypeFunDefAttribute;

/** Attribute for id number */
struct QuantIdNumAttributeId {};
typedef expr::Attribute< QuantIdNumAttributeId, uint64_t > QuantIdNumAttribute;

/** sygus var num */
struct SygusVarNumAttributeId {};
typedef expr::Attribute<SygusVarNumAttributeId, uint64_t> SygusVarNumAttribute;

/** Attribute to mark Skolems as virtual terms */
struct VirtualTermSkolemAttributeId {};
typedef expr::Attribute< VirtualTermSkolemAttributeId, bool > VirtualTermSkolemAttribute;

class QuantifiersEngine;

namespace inst{
  class Trigger;
  class HigherOrderTrigger;
}

namespace quantifiers {

class TermDatabase;
class Instantiate;

// TODO : #1216 split this class, most of the functions in this class should be dispersed to where they are used.
class TermUtil : public QuantifiersUtil
{
  // TODO : remove these
  friend class ::CVC4::theory::QuantifiersEngine;
  friend class Instantiate;

 private:
  /** reference to the quantifiers engine */
  QuantifiersEngine* d_quantEngine;
public:
  TermUtil(QuantifiersEngine * qe);
  ~TermUtil();
  /** boolean terms */
  Node d_true;
  Node d_false;
  /** constants */
  Node d_zero;
  Node d_one;

  /** reset */
  bool reset(Theory::Effort e) override { return true; }
  /** register quantifier */
  void registerQuantifier(Node q) override;
  /** identify */
  std::string identify() const override { return "TermUtil"; }
  // for inst constant
 private:
  /** map from universal quantifiers to the list of variables */
  std::map< Node, std::vector< Node > > d_vars;
  std::map< Node, std::map< Node, unsigned > > d_var_num;
  /** map from universal quantifiers to their inst constant body */
  std::map< Node, Node > d_inst_const_body;
  /** map from universal quantifiers to their counterexample literals */
  std::map< Node, Node > d_ce_lit;
  /** instantiation constants to universal quantifiers */
  std::map< Node, Node > d_inst_constants_map;
public:
  /** map from universal quantifiers to the list of instantiation constants */
  std::map< Node, std::vector< Node > > d_inst_constants;
  /** get variable number */
  unsigned getVariableNum( Node q, Node v ) { return d_var_num[q][v]; }
  /** get the i^th instantiation constant of q */
  Node getInstantiationConstant( Node q, int i ) const;
  /** get number of instantiation constants for q */
  unsigned getNumInstantiationConstants( Node q ) const;
  /** get the ce body q[e/x] */
  Node getInstConstantBody( Node q );
  /** get counterexample literal (for cbqi) */
  Node getCounterexampleLiteral( Node q );
  /** returns node n with bound vars of q replaced by instantiation constants of q
      node n : is the future pattern
      node q : is the quantifier containing which bind the variable
      return a pattern where the variable are replaced by variable for
      instantiation.
   */
  Node substituteBoundVariablesToInstConstants(Node n, Node q);
  /** substitute { instantiation constants of q -> bound variables of q } in n
   */
  Node substituteInstConstantsToBoundVariables(Node n, Node q);
  /** substitute { variables of q -> terms } in n */
  Node substituteBoundVariables(Node n, Node q, std::vector<Node>& terms);
  /** substitute { instantiation constants of q -> terms } in n */
  Node substituteInstConstants(Node n, Node q, std::vector<Node>& terms);

  static Node getInstConstAttr( Node n );
  static bool hasInstConstAttr( Node n );
  static Node getBoundVarAttr( Node n );
  static bool hasBoundVarAttr( Node n );
  
private:
  /** get bound vars */
  static void getBoundVars2( Node n, std::vector< Node >& vars, std::map< Node, bool >& visited );
  /** get bound vars */
  static Node getRemoveQuantifiers2( Node n, std::map< Node, Node >& visited );
public:
  //get the bound variables in this node
  static void getBoundVars( Node n, std::vector< Node >& vars );
  //remove quantifiers
  static Node getRemoveQuantifiers( Node n );
  //quantified simplify (treat free variables in n as quantified and run rewriter)
  static Node getQuantSimplify( Node n );

 private:
  /** helper function for compute var contains */
  static void computeVarContains2( Node n, Kind k, std::vector< Node >& varContains, std::map< Node, bool >& visited );
 public:
  /** compute var contains */
  static void computeVarContains( Node n, std::vector< Node >& varContains );
  /** get var contains for each of the patterns in pats */
  static void getVarContains( Node f, std::vector< Node >& pats, std::map< Node, std::vector< Node > >& varContains );
  /** get var contains for node n */
  static void getVarContainsNode( Node f, Node n, std::vector< Node >& varContains );
  /** compute quant contains */
  static void computeQuantContains( Node n, std::vector< Node >& quantContains );
  // TODO (#1216) : this should be in trigger.h
  /** filter all nodes that have instances */
  static void filterInstances( std::vector< Node >& nodes );

//for term ordering
private:
  /** operator id count */
  int d_op_id_count;
  /** map from operators to id */
  std::map< Node, int > d_op_id;
  /** type id count */
  int d_typ_id_count;
  /** map from type to id */
  std::map< TypeNode, int > d_typ_id;
  //free variables
  std::map< TypeNode, std::vector< Node > > d_cn_free_var;
  // get canonical term, return null if it contains a term apart from handled signature
  Node getCanonicalTerm( TNode n, std::map< TypeNode, unsigned >& var_count, std::map< TNode, TNode >& subs, bool apply_torder, 
                         std::map< TNode, Node >& visited );
public:
  /** get id for operator */
  int getIdForOperator( Node op );
  /** get id for type */
  int getIdForType( TypeNode t );
  /** get term order */
  bool getTermOrder( Node a, Node b );
  /** get canonical free variable #i of type tn */
  Node getCanonicalFreeVar( TypeNode tn, unsigned i );
  /** get canonical term */
  Node getCanonicalTerm( TNode n, bool apply_torder = false );

//for virtual term substitution
private:
  Node d_vts_delta;
  std::map< TypeNode, Node > d_vts_inf;
  Node d_vts_delta_free;
  std::map< TypeNode, Node > d_vts_inf_free;
  /** get vts infinity index */
  Node getVtsInfinityIndex( int i, bool isFree = false, bool create = true  );
  /** substitute vts free terms */
  Node substituteVtsFreeTerms( Node n );
public:
  /** get vts delta */
  Node getVtsDelta( bool isFree = false, bool create = true );
  /** get vts infinity */
  Node getVtsInfinity( TypeNode tn, bool isFree = false, bool create = true );
  /** get all vts terms */
  void getVtsTerms( std::vector< Node >& t, bool isFree = false, bool create = true, bool inc_delta = true );
  /** rewrite delta */
  Node rewriteVtsSymbols( Node n );
  /** simple check for contains term */
  bool containsVtsTerm( Node n, bool isFree = false );
  /** simple check for contains term */
  bool containsVtsTerm( std::vector< Node >& n, bool isFree = false );
  /** simple check for contains term */
  bool containsVtsInfinity( Node n, bool isFree = false );
  /** ensure type */
  static Node ensureType( Node n, TypeNode tn );
  
//general utilities
  // TODO #1216 : promote these?
 private:
  //helper for contains term
  static bool containsTerm2( Node n, Node t, std::map< Node, bool >& visited );
  static bool containsTerms2( Node n, std::vector< Node >& t, std::map< Node, bool >& visited );
  /** cache for getTypeValue */
  std::unordered_map<TypeNode,
                     std::unordered_map<int, Node>,
                     TypeNodeHashFunction>
      d_type_value;
  /** cache for getTypeMaxValue */
  std::unordered_map<TypeNode, Node, TypeNodeHashFunction> d_type_max_value;
  /** cache for getTypeValueOffset */
  std::unordered_map<TypeNode,
                     std::unordered_map<Node,
                                        std::unordered_map<int, Node>,
                                        NodeHashFunction>,
                     TypeNodeHashFunction>
      d_type_value_offset;
  /** cache for status of getTypeValueOffset*/
  std::unordered_map<TypeNode,
                     std::unordered_map<Node,
                                        std::unordered_map<int, int>,
                                        NodeHashFunction>,
                     TypeNodeHashFunction>
      d_type_value_offset_status;

 public:
  /** simple check for whether n contains t as subterm */
  static bool containsTerm( Node n, Node t );
  /** simple check for contains term, true if contains at least one term in t */
  static bool containsTerms( Node n, std::vector< Node >& t );
  /** contains uninterpreted constant */
  static bool containsUninterpretedConstant( Node n );
  /** get the term depth of n */
  static int getTermDepth( Node n );
  /** simple negate */
  static Node simpleNegate( Node n );
  /**
   * Make negated term, returns the negation of n wrt Kind notk, eliminating
   * double negation if applicable, e.g. mkNegate( ~, ~x ) ---> x.
   */
  static Node mkNegate(Kind notk, Node n);
  /** is assoc */
  static bool isAssoc( Kind k );
  /** is k commutative? */
  static bool isComm( Kind k );

  /** is k non-additive?
   * Returns true if
   *   <k>( <k>( T1, x, T2 ), x ) =
   *   <k>( T1, x, T2 )
   * always holds, where T1 and T2 are vectors.
   */
  static bool isNonAdditive( Kind k );
  /** is k a bool connective? */
  static bool isBoolConnective( Kind k );
  /** is n a bool connective term? */
  static bool isBoolConnectiveTerm( TNode n );

  /** is the kind k antisymmetric?
   * If so, return true and store its inverse kind in dk.
   */
  static bool isAntisymmetric(Kind k, Kind& dk);

  /** has offset arg
   * Returns true if there is a Kind ok and offset
   * such that
   *   <ik>( ... t_{arg-1}, n, t_{arg+1}... ) =
   *   <ok>( ... t_{arg-1}, n+offset, t_{arg+1}...)
   * always holds.
   * If so, this function returns true and stores
   * offset and ok in the respective fields.
   */
  static bool hasOffsetArg(Kind ik, int arg, int& offset, Kind& ok);

  /** is idempotent arg
   * Returns true if
   *   <k>( ... t_{arg-1}, n, t_{arg+1}...) =
   *   <k>( ... t_{arg-1}, t_{arg+1}...)
   * always holds.
   */
  bool isIdempotentArg(Node n, Kind ik, int arg);

  /** is singular arg
   * Returns true if
   *   <k>( ... t_{arg-1}, n, t_{arg+1}...) = n
   * always holds.
   */
  Node isSingularArg(Node n, Kind ik, int arg);

  /** get type value
   * This gets the Node that represents value val for Type tn
   * This is used to get simple values, e.g. -1,0,1,
   * in a uniform way per type.
   */
  Node getTypeValue(TypeNode tn, int val);

  /** get type value offset
   * Returns the value of ( val + getTypeValue( tn, offset ) ),
   * where + is the additive operator for the type.
   * Stores the status (0: success, -1: failure) in status.
   */
  Node getTypeValueOffset(TypeNode tn, Node val, int offset, int& status);

  /** get the "max" value for type tn
   * For example,
   *   the max value for Bool is true,
   *   the max value for BitVector is 1..1.
   */
  Node getTypeMaxValue(TypeNode tn);

  /** make value, static version of get value */
  static Node mkTypeValue(TypeNode tn, int val);
  /** make value offset, static version of get value offset */
  static Node mkTypeValueOffset(TypeNode tn, Node val, int offset, int& status);
  /** make max value, static version of get max value */
  static Node mkTypeMaxValue(TypeNode tn);
<<<<<<< HEAD
  /** make const, returns pol ? mkTypeValue(tn,0) : mkTypeMaxValue(tn) */
=======
  /**
   * Make const, returns pol ? mkTypeValue(tn,0) : mkTypeMaxValue(tn).
   * In other words, this returns either the minimum element of tn if pol is
   * true, and the maximum element in pol is false. The type tn should have
   * minimum and maximum elements, for example tn is Bool or BitVector.
   */
>>>>>>> 4a516e33
  static Node mkTypeConst(TypeNode tn, bool pol);

  // for higher-order
 private:
  /** dummy predicate that states terms should be considered first-class members of equality engine */
  std::map< TypeNode, Node > d_ho_type_match_pred;
public:
  /** get higher-order type match predicate
   * This predicate is used to force certain functions f of type tn to appear as first-class representatives in the
   * quantifier-free UF solver. For a typical use case, we call getHoTypeMatchPredicate which returns a fresh 
   * predicate P of type (tn -> Bool). Then, we add P( f ) as a lemma.  
   * TODO: we may eliminate this depending on how github issue #1115 is resolved.
   */
  Node getHoTypeMatchPredicate( TypeNode tn );
};/* class TermUtil */

}/* CVC4::theory::quantifiers namespace */
}/* CVC4::theory namespace */
}/* CVC4 namespace */

#endif /* __CVC4__THEORY__QUANTIFIERS__TERM_UTIL_H */<|MERGE_RESOLUTION|>--- conflicted
+++ resolved
@@ -369,16 +369,12 @@
   static Node mkTypeValueOffset(TypeNode tn, Node val, int offset, int& status);
   /** make max value, static version of get max value */
   static Node mkTypeMaxValue(TypeNode tn);
-<<<<<<< HEAD
-  /** make const, returns pol ? mkTypeValue(tn,0) : mkTypeMaxValue(tn) */
-=======
   /**
    * Make const, returns pol ? mkTypeValue(tn,0) : mkTypeMaxValue(tn).
    * In other words, this returns either the minimum element of tn if pol is
    * true, and the maximum element in pol is false. The type tn should have
    * minimum and maximum elements, for example tn is Bool or BitVector.
    */
->>>>>>> 4a516e33
   static Node mkTypeConst(TypeNode tn, bool pol);
 
   // for higher-order
