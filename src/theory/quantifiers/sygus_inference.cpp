--- conflicted
+++ resolved
@@ -168,13 +168,8 @@
     processed_assertions.push_back(pas);
   }
 
-<<<<<<< HEAD
-  // if no free function symbols, there is no use changing into SyGuS
-  if (free_functions_uf.empty())
-=======
   // no functions to synthesize
   if (free_functions.empty())
->>>>>>> 1872a6d2
   {
     Trace("sygus-infer") << "...fail: no free function symbols." << std::endl;
     return false;
@@ -268,10 +263,7 @@
       Node ff = itffv->second;
       Expr body = it->second;
       std::vector<Expr> args;
-<<<<<<< HEAD
-=======
       // if it is a non-constant function
->>>>>>> 1872a6d2
       if (lambda.getKind() == LAMBDA)
       {
         for (const Node& v : lambda[0])
