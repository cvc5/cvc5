--- conflicted
+++ resolved
@@ -145,83 +145,42 @@
                                                                   Node q)
 {
   registerQuantifier(q);
-<<<<<<< HEAD
-  std::map<Node, std::vector<Node> >::const_iterator itv = d_vars.find(q);
-  std::map<Node, std::vector<Node> >::const_iterator itc =
-      d_inst_constants.find(q);
-  Assert(itv != d_vars.end());
-  Assert(itc != d_inst_constants.end());
-  return n.substitute(itv->second.begin(),
-                      itv->second.end(),
-                      itc->second.begin(),
-                      itc->second.end());
-=======
   std::vector<Node>& vars = d_vars.at(q);
   std::vector<Node>& consts = d_inst_constants.at(q);
   Assert(vars.size() == q[0].getNumChildren());
   Assert(vars.size() == consts.size());
   return n.substitute(vars.begin(), vars.end(), consts.begin(), consts.end());
->>>>>>> 36b9c045
 }
 
 Node QuantifiersRegistry::substituteInstConstantsToBoundVariables(Node n,
                                                                   Node q)
 {
   registerQuantifier(q);
-<<<<<<< HEAD
-  std::map<Node, std::vector<Node> >::const_iterator itv = d_vars.find(q);
-  std::map<Node, std::vector<Node> >::const_iterator itc =
-      d_inst_constants.find(q);
-  Assert(itv != d_vars.end());
-  Assert(itc != d_inst_constants.end());
-  return n.substitute(itc->second.begin(),
-                      itc->second.end(),
-                      itv->second.begin(),
-                      itv->second.end());
-=======
   std::vector<Node>& vars = d_vars.at(q);
   std::vector<Node>& consts = d_inst_constants.at(q);
   Assert(vars.size() == q[0].getNumChildren());
   Assert(vars.size() == consts.size());
   return n.substitute(consts.begin(), consts.end(), vars.begin(), vars.end());
->>>>>>> 36b9c045
 }
 
 Node QuantifiersRegistry::substituteBoundVariables(
     Node n, Node q, const std::vector<Node>& terms)
 {
   registerQuantifier(q);
-<<<<<<< HEAD
-  std::map<Node, std::vector<Node> >::const_iterator itv = d_vars.find(q);
-  Assert(itv != d_vars.end());
-  Assert(itv->second.size() == terms.size());
-  return n.substitute(
-      itv->second.begin(), itv->second.end(), terms.begin(), terms.end());
-=======
   std::vector<Node>& vars = d_vars.at(q);
   Assert(vars.size() == q[0].getNumChildren());
   Assert(vars.size() == terms.size());
   return n.substitute(vars.begin(), vars.end(), terms.begin(), terms.end());
->>>>>>> 36b9c045
 }
 
 Node QuantifiersRegistry::substituteInstConstants(
     Node n, Node q, const std::vector<Node>& terms)
 {
   registerQuantifier(q);
-<<<<<<< HEAD
-  std::map<Node, std::vector<Node> >::const_iterator itc =
-      d_inst_constants.find(q);
-  Assert(itc != d_inst_constants.end());
-  Assert(itc->second.size() == terms.size());
-  return n.substitute(
-      itc->second.begin(), itc->second.end(), terms.begin(), terms.end());
-=======
   std::vector<Node>& consts = d_inst_constants.at(q);
   Assert(consts.size() == q[0].getNumChildren());
   Assert(consts.size() == terms.size());
   return n.substitute(consts.begin(), consts.end(), terms.begin(), terms.end());
->>>>>>> 36b9c045
 }
 
 QuantAttributes& QuantifiersRegistry::getQuantAttributes()
