/*********************                                                        */
/*! \file ce_guided_conjecture.h
 ** \verbatim
 ** Top contributors (to current version):
 **   Andrew Reynolds, Tim King
 ** This file is part of the CVC4 project.
 ** Copyright (c) 2009-2017 by the authors listed in the file AUTHORS
 ** in the top-level source directory) and their institutional affiliations.
 ** All rights reserved.  See the file COPYING in the top-level source
 ** directory for licensing information.\endverbatim
 **
 ** \brief class that encapsulates counterexample-guided instantiation
 **        techniques for a single SyGuS synthesis conjecture
 **/

#include "cvc4_private.h"

#ifndef __CVC4__THEORY__QUANTIFIERS__CE_GUIDED_CONJECTURE_H
#define __CVC4__THEORY__QUANTIFIERS__CE_GUIDED_CONJECTURE_H

#include <memory>

#include "theory/quantifiers/ce_guided_pbe.h"
#include "theory/quantifiers/ce_guided_single_inv.h"
#include "theory/quantifiers/sygus_grammar_cons.h"
#include "theory/quantifiers/sygus_process_conj.h"
#include "theory/quantifiers_engine.h"

namespace CVC4 {
namespace theory {
namespace quantifiers {

/** a synthesis conjecture
 * This class implements approaches for a synthesis conecjture, given by data
 * member d_quant.
 * This includes both approaches for synthesis in Reynolds et al CAV 2015. It
 * determines which approach and optimizations are applicable to the
 * conjecture, and has interfaces for implementing them.
 */
class CegConjecture {
public:
  CegConjecture( QuantifiersEngine * qe );
  ~CegConjecture();
  /** get original version of conjecture */
  Node getConjecture() { return d_quant; }
  /** get deep embedding version of conjecture */
  Node getEmbeddedConjecture() { return d_embed_quant; }
  /** get next decision request */
  Node getNextDecisionRequest( unsigned& priority );

  //-------------------------------for counterexample-guided check/refine
  /** increment the number of times we have successfully done candidate
   * refinement */
  void incrementRefineCount() { d_refine_count++; }
  /** whether the conjecture is waiting for a call to doCheck below */
  bool needsCheck( std::vector< Node >& lem );
  /** whether the conjecture is waiting for a call to doRefine below */
  bool needsRefinement();
  /** get the list of candidates */
  void getCandidateList( std::vector< Node >& clist, bool forceOrig = false );
  /** do single invocation check 
  * This updates Gamma for an iteration of step 2 of Figure 1 of Reynolds et al CAV 2015.
  */
  void doSingleInvCheck(std::vector< Node >& lems);
  /** do syntax-guided enumerative check 
  * This is step 2(a) of Figure 3 of Reynolds et al CAV 2015.
  */
  void doCheck(std::vector< Node >& lems, std::vector< Node >& model_values);
  /** do basic check 
  * This is called for non-SyGuS synthesis conjectures
  */
  void doBasicCheck(std::vector< Node >& lems);
  /** do refinement 
  * This is step 2(b) of Figure 3 of Reynolds et al CAV 2015.
  */
  void doRefine(std::vector< Node >& lems);
  /** Print the synthesis solution
   * singleInvocation is whether the solution was found by single invocation techniques.
   */
  //-------------------------------end for counterexample-guided check/refine

  void printSynthSolution( std::ostream& out, bool singleInvocation );
  /** get guard, this is "G" in Figure 3 of Reynolds et al CAV 2015 */
  Node getGuard();
  /** is ground */
  bool isGround() { return d_inner_vars.empty(); }
  /** does this conjecture correspond to a syntax-guided synthesis input */
  bool isSyntaxGuided() const { return d_syntax_guided; }
  /** are we using single invocation techniques */
  bool isSingleInvocation() const;
  /** preregister conjecture 
  * This is used as a heuristic for solution reconstruction, so that we 
  * remember expressions in the conjecture before preprocessing, since they
  * may be helpful during solution reconstruction (Figure 5 of Reynolds et al CAV 2015)
  */
  void preregisterConjecture( Node q );
  /** assign conjecture q to this class */
  void assign( Node q );
  /** has a conjecture been assigned to this class */
  bool isAssigned() { return !d_embed_quant.isNull(); }
  /** get model values for terms n, store in vector v */
  void getModelValues( std::vector< Node >& n, std::vector< Node >& v );
  /** get model value for term n */
  Node getModelValue( Node n );

  //-----------------------------------refinement lemmas
  /** get number of refinement lemmas we have added so far */
  unsigned getNumRefinementLemmas() { return d_refinement_lemmas.size(); }
  /** get refinement lemma */
  Node getRefinementLemma( unsigned i ) { return d_refinement_lemmas[i]; }
  /** get refinement lemma */
  Node getRefinementBaseLemma( unsigned i ) { return d_refinement_lemmas_base[i]; }
  //-----------------------------------end refinement lemmas

  /** get program by examples utility */
<<<<<<< HEAD
  CegConjecturePbe* getPbe() { return d_ceg_pbe; }
  /** get utility for static preprocessing and analysis of conjectures */
  CegConjectureProcess* getProcess() { return d_ceg_proc; }
=======
  CegConjecturePbe* getPbe() { return d_ceg_pbe.get(); }
>>>>>>> f42bc238
  /** get the symmetry breaking predicate for type */
  Node getSymmetryBreakingPredicate(
      Node x, Node e, TypeNode tn, unsigned tindex, unsigned depth);
  /** print out debug information about this conjecture */
  void debugPrint( const char * c );
private:
  /** reference to quantifier engine */
  QuantifiersEngine * d_qe;
  /** single invocation utility */
  std::unique_ptr<CegConjectureSingleInv> d_ceg_si;
  /** program by examples utility */
  std::unique_ptr<CegConjecturePbe> d_ceg_pbe;
  /** utility for static preprocessing and analysis of conjectures */
  std::unique_ptr<CegConjectureProcess> d_ceg_proc;
  /** grammar utility */
  std::unique_ptr<CegGrammarConstructor> d_ceg_gc;
  /** list of constants for quantified formula
  * The Skolems for the negation of d_embed_quant.
  */
  std::vector< Node > d_candidates;
  /** base instantiation
  * If d_embed_quant is forall d. exists y. P( d, y ), then
  * this is the formula  P( candidates, y ).
  */
  Node d_base_inst;
  /** expand base inst to disjuncts */
  std::vector< Node > d_base_disj;
  /** list of variables on inner quantification */
  std::vector< Node > d_inner_vars;
  std::vector< std::vector< Node > > d_inner_vars_disj;
  /** current extential quantifeirs whose couterexamples we must refine */
  std::vector< std::vector< Node > > d_ce_sk;

  //-----------------------------------refinement lemmas
  /** refinement lemmas */
  std::vector< Node > d_refinement_lemmas;
  std::vector< Node > d_refinement_lemmas_base;
  //-----------------------------------end refinement lemmas

  /** quantified formula asserted */
  Node d_quant;
  /** quantified formula (after simplification) */
  Node d_simp_quant;
  /** quantified formula (after simplification, conversion to deep embedding) */
  Node d_embed_quant;
  /** candidate information */
  class CandidateInfo {
  public:
    CandidateInfo(){}
    /** list of terms we have instantiated candidates with */
    std::vector< Node > d_inst;
  };
  std::map< Node, CandidateInfo > d_cinfo;  
  /** number of times we have called doRefine */
  unsigned d_refine_count;
  /** construct candidates */
  bool constructCandidates( std::vector< Node >& clist, std::vector< Node >& model_values, 
                            std::vector< Node >& candidate_values, std::vector< Node >& lems );
  /** get candidadate */
  Node getCandidate( unsigned int i ) { return d_candidates[i]; }
  /** record instantiation (this is used to construct solutions later) */
  void recordInstantiation( std::vector< Node >& vs ) {
    Assert( vs.size()==d_candidates.size() );
    for( unsigned i=0; i<vs.size(); i++ ){
      d_cinfo[d_candidates[i]].d_inst.push_back( vs[i] );
    }
  }
  //-------------------------------- sygus stream
  /** the streaming guards for sygus streaming mode */
  std::vector< Node > d_stream_guards;
  /** get current stream guard */
  Node getCurrentStreamGuard() const;
  //-------------------------------- end sygus stream
  //-------------------------------- non-syntax guided (deprecated)
  /** Whether we are syntax-guided (e.g. was the input in SyGuS format).
   * This includes SyGuS inputs where no syntactic restrictions are provided.
   */
  bool d_syntax_guided;
  /** the guard for non-syntax-guided synthesis */
  Node d_nsg_guard;
  //-------------------------------- end non-syntax guided (deprecated)
};

} /* namespace CVC4::theory::quantifiers */
} /* namespace CVC4::theory */
} /* namespace CVC4 */

#endif<|MERGE_RESOLUTION|>--- conflicted
+++ resolved
@@ -113,13 +113,9 @@
   //-----------------------------------end refinement lemmas
 
   /** get program by examples utility */
-<<<<<<< HEAD
-  CegConjecturePbe* getPbe() { return d_ceg_pbe; }
+  CegConjecturePbe* getPbe() { return d_ceg_pbe.get(); }
   /** get utility for static preprocessing and analysis of conjectures */
-  CegConjectureProcess* getProcess() { return d_ceg_proc; }
-=======
-  CegConjecturePbe* getPbe() { return d_ceg_pbe.get(); }
->>>>>>> f42bc238
+  CegConjectureProcess* getProcess() { return d_ceg_proc.get(); }
   /** get the symmetry breaking predicate for type */
   Node getSymmetryBreakingPredicate(
       Node x, Node e, TypeNode tn, unsigned tindex, unsigned depth);
