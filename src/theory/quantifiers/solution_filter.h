/*********************                                                        */
/*! \file solution_filter.h
 ** \verbatim
 ** Top contributors (to current version):
 **   Andrew Reynolds
 ** This file is part of the CVC4 project.
 ** Copyright (c) 2009-2018 by the authors listed in the file AUTHORS
 ** in the top-level source directory) and their institutional affiliations.
 ** All rights reserved.  See the file COPYING in the top-level source
 ** directory for licensing information.\endverbatim
 **
 ** \brief Utility for filtering sygus solutions.
 **/

#include "cvc4_private.h"

#ifndef __CVC4__THEORY__QUANTIFIERS__SOLUTION_FILTER_H
#define __CVC4__THEORY__QUANTIFIERS__SOLUTION_FILTER_H

#include <map>
#include <unordered_set>
#include "expr/node.h"
#include "theory/quantifiers/expr_miner.h"
#include "theory/quantifiers/lazy_trie.h"
#include "theory/quantifiers/sygus_sampler.h"

namespace CVC4 {
namespace theory {
namespace quantifiers {

/**
 * This class is used to filter solutions based on logical strength.
 *
 * Currently, it is used to filter predicate solutions that are collectively
 * entailed by the previous predicate solutions (if we are looking for logically
<<<<<<< HEAD
 * strong solutions), or to filter predicate solutions that entail any previous
 * predicate (if we are looking for logically weak solutions).
=======
 * stronger solutions), or to filter predicate solutions that entail any
 * previous predicate (if we are looking for logically weaker solutions).
>>>>>>> 64624a5f
 */
class SolutionFilterStrength : public ExprMiner
{
 public:
  SolutionFilterStrength();
  ~SolutionFilterStrength() {}
  /** initialize */
  void initialize(const std::vector<Node>& vars,
                  SygusSampler* ss = nullptr) override;
  /**
   * Add term to this miner. It is expected that n has Boolean type.
   *
   * If d_isStrong is true, then if this method returns false, then the
   * entailment n_1 ^ ... ^ n_m |= n holds, where n_1, ..., n_m are the terms
   * previously registered to this class.
   *
   * Dually, if d_isStrong is false, then if this method returns false, then
   * the entailment n |= n_1 V ... V n_m holds.
   */
  bool addTerm(Node n, std::ostream& out) override;
  /** set logically strong */
  void setLogicallyStrong(bool isStrong);

 private:
  /**
   * Set of all (non-filtered) terms registered to this class. We store the
   * negation of these terms if d_isStrong is false.
   */
  std::vector<Node> d_curr_sols;
  /** whether we are trying to find the logically strongest solutions */
  bool d_isStrong;
};

}  // namespace quantifiers
}  // namespace theory
}  // namespace CVC4

#endif /* __CVC4__THEORY__QUANTIFIERS__SOLUTION_FILTER_H */<|MERGE_RESOLUTION|>--- conflicted
+++ resolved
@@ -33,13 +33,8 @@
  *
  * Currently, it is used to filter predicate solutions that are collectively
  * entailed by the previous predicate solutions (if we are looking for logically
-<<<<<<< HEAD
- * strong solutions), or to filter predicate solutions that entail any previous
- * predicate (if we are looking for logically weak solutions).
-=======
  * stronger solutions), or to filter predicate solutions that entail any
  * previous predicate (if we are looking for logically weaker solutions).
->>>>>>> 64624a5f
  */
 class SolutionFilterStrength : public ExprMiner
 {
