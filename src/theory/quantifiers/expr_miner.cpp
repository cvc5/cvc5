/******************************************************************************
 * Top contributors (to current version):
 *   Andrew Reynolds, Andres Noetzli, Aina Niemetz
 *
 * This file is part of the cvc5 project.
 *
 * Copyright (c) 2009-2021 by the authors listed in the file AUTHORS
 * in the top-level source directory and their institutional affiliations.
 * All rights reserved.  See the file COPYING in the top-level source
 * directory for licensing information.
 * ****************************************************************************
 *
 * Implementation of expr_miner.
 */

#include "theory/quantifiers/expr_miner.h"

#include "expr/skolem_manager.h"
#include "options/quantifiers_options.h"
#include "theory/quantifiers/term_util.h"
#include "theory/rewriter.h"

using namespace std;
using namespace cvc5::kind;

namespace cvc5 {
namespace theory {
namespace quantifiers {

void ExprMiner::initialize(const std::vector<Node>& vars, SygusSampler* ss)
{
  d_sampler = ss;
  d_vars.insert(d_vars.end(), vars.begin(), vars.end());
}

Node ExprMiner::convertToSkolem(Node n)
{
  if (d_skolems.empty())
  {
    NodeManager* nm = NodeManager::currentNM();
    SkolemManager* sm = nm->getSkolemManager();
    for (const Node& v : d_vars)
    {
      Node sk = sm->mkDummySkolem("rrck", v.getType());
      d_skolems.push_back(sk);
      d_fv_to_skolem[v] = sk;
    }
  }
  return n.substitute(
      d_vars.begin(), d_vars.end(), d_skolems.begin(), d_skolems.end());
}

void ExprMiner::initializeChecker(std::unique_ptr<SolverEngine>& checker,
                                  Node query)
{
  initializeChecker(checker, query, options(), logicInfo());
}

void ExprMiner::initializeChecker(std::unique_ptr<SolverEngine>& checker,
                                  Node query,
                                  const Options& opts,
                                  const LogicInfo& logicInfo)
{
  Assert (!query.isNull());
  if (Options::current().quantifiers.sygusExprMinerCheckTimeoutWasSetByUser)
  {
    initializeSubsolver(
<<<<<<< HEAD
        checker, d_env, true, options::sygusExprMinerCheckTimeout());
=======
        checker, opts, logicInfo, true, options::sygusExprMinerCheckTimeout());
>>>>>>> 118b83f4
  }
  else
  {
    initializeSubsolver(checker, opts, logicInfo);
  }
  // also set the options
  checker->setOption("sygus-rr-synth-input", "false");
  checker->setOption("input-language", "smt2");
  // Convert bound variables to skolems. This ensures the satisfiability
  // check is ground.
  Node squery = convertToSkolem(query);
  checker->assertFormula(squery);
}

Result ExprMiner::doCheck(Node query)
{
  Node queryr = Rewriter::rewrite(query);
  if (queryr.isConst())
  {
    if (!queryr.getConst<bool>())
    {
      return Result(Result::UNSAT);
    }
    else
    {
      return Result(Result::SAT);
    }
  }
  std::unique_ptr<SolverEngine> smte;
  initializeChecker(smte, query);
  return smte->checkSat();
}

}  // namespace quantifiers
}  // namespace theory
}  // namespace cvc5<|MERGE_RESOLUTION|>--- conflicted
+++ resolved
@@ -65,11 +65,7 @@
   if (Options::current().quantifiers.sygusExprMinerCheckTimeoutWasSetByUser)
   {
     initializeSubsolver(
-<<<<<<< HEAD
-        checker, d_env, true, options::sygusExprMinerCheckTimeout());
-=======
         checker, opts, logicInfo, true, options::sygusExprMinerCheckTimeout());
->>>>>>> 118b83f4
   }
   else
   {
