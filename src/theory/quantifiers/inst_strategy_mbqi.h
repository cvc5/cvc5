--- conflicted
+++ resolved
@@ -26,11 +26,7 @@
 #include "theory/quantifiers/quant_module.h"
 
 namespace cvc5::internal {
-<<<<<<< HEAD
-
-=======
     
->>>>>>> e3c400c9
 class SolverEngine;
 
 namespace theory {
@@ -119,11 +115,8 @@
    * which can lead to logic exceptions in subsolvers.
    */
   Node mkMbqiSkolem(const Node& t);
-<<<<<<< HEAD
   /** Return the model value for term t */
   Node modelValueToQuery(const Node& t);
-=======
->>>>>>> e3c400c9
   /**
    * Return the model value for term t from the solver, possibly post-processing
    * it with modules maintained by this class (e.g. d_msenum).
@@ -147,11 +140,8 @@
   std::unordered_set<Kind, kind::KindHashFunction> d_nonClosedKinds;
   /** Submodule for sygus enum */
   std::unique_ptr<MbqiFastSygus> d_msenum;
-<<<<<<< HEAD
   /* Set of global ground terms in assertions (outside of quantifiers). */
   context::CDHashSet<Node> d_globalSyms;
-=======
->>>>>>> e3c400c9
 };
 
 }  // namespace quantifiers
