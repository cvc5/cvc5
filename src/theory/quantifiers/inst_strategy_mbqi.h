/******************************************************************************
 * Top contributors (to current version):
 *   Andrew Reynolds
 *
 * This file is part of the cvc5 project.
 *
 * Copyright (c) 2009-2024 by the authors listed in the file AUTHORS
 * in the top-level source directory and their institutional affiliations.
 * All rights reserved.  See the file COPYING in the top-level source
 * directory for licensing information.
 * ****************************************************************************
 *
 * Model-based quantifier instantiation
 */

#include "cvc5_private.h"

#ifndef CVC5__THEORY__QUANTIFIERS__INST_STRATEGY_MBQI_H
#define CVC5__THEORY__QUANTIFIERS__INST_STRATEGY_MBQI_H

#include <map>
#include <unordered_map>
#include <unordered_set>

#include "context/cdhashset.h"
#include "theory/quantifiers/quant_module.h"

namespace cvc5::internal {

class SolverEngine;

namespace theory {
namespace quantifiers {

class MbqiFastSygus;

/**
 * InstStrategyMbqi
 *
 * A basic implementation of Ge/de Moura CAV 2009. This class can be used to
 * check whether the current model satisfies quantified formulas using
 * subsolvers. The negation of the quantified formula is added as an assertion,
 * along with embeddings of the models of uninterpreted sorts. If the query
 * to the subsolver is unsat, then the quantified formula is satisfied.
 * Otherwise, the model from the subsolver is used to construct an
 * instantiation.
 */
class InstStrategyMbqi : public QuantifiersModule
{
  friend class MbqiFastSygus;
<<<<<<< HEAD

=======
>>>>>>> 0bc7fa28
 public:
  InstStrategyMbqi(Env& env,
                   QuantifiersState& qs,
                   QuantifiersInferenceManager& qim,
                   QuantifiersRegistry& qr,
                   TermRegistry& tr);
  ~InstStrategyMbqi() {}
  /** reset round */
  void reset_round(Theory::Effort e) override;
  /** needs check */
  bool needsCheck(Theory::Effort e) override;
  /** needs model */
  QEffort needsModel(Theory::Effort e) override;
  /** check */
  void check(Theory::Effort e, QEffort quant_e) override;
  /** Check was complete for quantified formula q */
  bool checkCompleteFor(Node q) override;
  /** identify */
<<<<<<< HEAD
  std::string identify() const override { return "InstStrategyMbqi"; }
  /** For collecting global terms from all available assertions. */
  void ppNotifyAssertions(const std::vector<Node>& assertions);
  /** Get the symbols appearing in assertions */
  const context::CDHashSet<Node>& getGlobalSyms() const;
=======
  std::string identify() const override { return "mbqi"; }
>>>>>>> 0bc7fa28

 private:
  /**
   * Process quantified formula q, which may add q to d_quantChecked, add an
   * instantiation for q, or do nothing if something went wrong (e.g. if the
   * query to the subsolver could not be constructed).
   */
  void process(Node q);
  /**
   * Convert to query.
   *
   * This converts term t that is the body of a quantified
   * formula into a term that can be sent to the subsolver. Its free constants
   * are replaced by their model values. The map freshVarType maintains fresh
   * variables that were introduced corresponding to values of uninterpreted
   * sort constants.
   *
   * cmap caches the results of the conversion.
   */
  Node convertToQuery(
      Node t,
      std::unordered_map<Node, Node>& cmap,
      std::map<TypeNode, std::unordered_set<Node> >& freshVarType);
  /**
   * Convert from model
   *
   * This converts a term t that was returned as a model
   * value by a subsolver. We use the mapping mvToFreshVar to convert
   * uninterpreted constants to the fresh variables that were used for
   * that value in the model from the subsolver.
   *
   * cmap caches the results of the conversion.
   */
  Node convertFromModel(Node t,
                        std::unordered_map<Node, Node>& cmap,
                        const std::map<Node, Node>& mvToFreshVar);
  /**
   * Make skolem for term. We use a separate skolem identifier MBQI_INPUT
   * to refer to the variables of a quantified formula. While purification
   * skolems could also suffice, this avoids further complications due to
   * purification skolems for Boolean variables being treated as UF atoms,
   * which can lead to logic exceptions in subsolvers.
   */
  Node mkMbqiSkolem(const Node& t);
  /** Return the model value for term t */
  Node modelValueToQuery(const Node& t);
  /** Return the model value for term t from the solver */
  void modelValueFromQuery(const Node& q,
                           const Node& query,
                           SolverEngine& smt,
                           const std::vector<Node>& vars,
                           std::vector<Node>& mvs,
                           const std::map<Node, Node>& mvToFreshVar);
  /** The quantified formulas that we succeeded in checking */
  std::unordered_set<Node> d_quantChecked;
  /** Kinds that cannot appear in queries */
  std::unordered_set<Kind, kind::KindHashFunction> d_nonClosedKinds;
  /** Submodule for sygus enum */
  std::unique_ptr<MbqiFastSygus> d_msenum;
  /* Set of global ground terms in assertions (outside of quantifiers). */
  context::CDHashSet<Node> d_globalSyms;
};

}  // namespace quantifiers
}  // namespace theory
}  // namespace cvc5::internal

#endif /* CVC5__THEORY__QUANTIFIERS__INST_STRATEGY_MBQI_H */<|MERGE_RESOLUTION|>--- conflicted
+++ resolved
@@ -48,10 +48,6 @@
 class InstStrategyMbqi : public QuantifiersModule
 {
   friend class MbqiFastSygus;
-<<<<<<< HEAD
-
-=======
->>>>>>> 0bc7fa28
  public:
   InstStrategyMbqi(Env& env,
                    QuantifiersState& qs,
@@ -69,16 +65,12 @@
   void check(Theory::Effort e, QEffort quant_e) override;
   /** Check was complete for quantified formula q */
   bool checkCompleteFor(Node q) override;
-  /** identify */
-<<<<<<< HEAD
-  std::string identify() const override { return "InstStrategyMbqi"; }
   /** For collecting global terms from all available assertions. */
   void ppNotifyAssertions(const std::vector<Node>& assertions);
   /** Get the symbols appearing in assertions */
   const context::CDHashSet<Node>& getGlobalSyms() const;
-=======
+  /** identify */
   std::string identify() const override { return "mbqi"; }
->>>>>>> 0bc7fa28
 
  private:
   /**
