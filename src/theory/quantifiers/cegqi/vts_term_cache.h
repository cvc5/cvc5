--- conflicted
+++ resolved
@@ -76,13 +76,8 @@
   VtsTermCache(Env& env);
   ~VtsTermCache() {}
   /**
-<<<<<<< HEAD
-   * Have we allocated any VTS symbol? This impacts quantifier instantiation,
-   * in particular we use virtual term substitution for all instantiations
-=======
    * Have we allocated any VTS symbol? This impacts quantifier instantiation.
    * In particular we use virtual term substitution for all instantiations
->>>>>>> c7b4826b
    * when this is true.
    */
   bool hasAllocated() const;
