/******************************************************************************
 * Top contributors (to current version):
 *   Andrew Reynolds, Aina Niemetz, Mathias Preiner
 *
 * This file is part of the cvc5 project.
 *
 * Copyright (c) 2009-2024 by the authors listed in the file AUTHORS
 * in the top-level source directory and their institutional affiliations.
 * All rights reserved.  See the file COPYING in the top-level source
 * directory for licensing information.
 * ****************************************************************************
 *
 * Implementation of counterexample-guided quantifier instantiation.
 */

#include "theory/quantifiers/cegqi/ceg_instantiator.h"

#include "expr/annotation_elim_node_converter.h"
#include "expr/dtype.h"
#include "expr/dtype_cons.h"
#include "expr/node_algorithm.h"
#include "options/quantifiers_options.h"
#include "theory/arith/arith_msum.h"
#include "theory/arith/arith_utilities.h"
#include "theory/quantifiers/cegqi/ceg_arith_instantiator.h"
#include "theory/quantifiers/cegqi/ceg_bv_instantiator.h"
#include "theory/quantifiers/cegqi/ceg_dt_instantiator.h"
#include "theory/quantifiers/cegqi/inst_strategy_cegqi.h"
#include "theory/quantifiers/first_order_model.h"
#include "theory/quantifiers/quantifiers_attributes.h"
#include "theory/quantifiers/quantifiers_state.h"
#include "theory/quantifiers/term_database.h"
#include "theory/quantifiers/term_util.h"
#include "theory/rewriter.h"
#include "util/rational.h"

using namespace std;
using namespace cvc5::internal::kind;

namespace cvc5::internal {
namespace theory {
namespace quantifiers {

CegInstantiator::CegInstantiator(Env& env,
                                 Node q,
                                 QuantifiersState& qs,
                                 QuantifiersInferenceManager& qim,
                                 QuantifiersRegistry& qr,
                                 TermRegistry& tr)
    : EnvObj(env),
      d_quant(q),
      d_qstate(qs),
      d_qim(qim),
      d_qreg(qr),
      d_treg(tr),
      d_is_nested_quant(false),
      d_effort(CEG_INST_EFFORT_NONE)
{
}

CegInstantiator::~CegInstantiator() {
  for (std::pair<Node, Instantiator*> inst : d_instantiator)
  {
    delete inst.second;
  }
  for (std::pair<TheoryId, InstantiatorPreprocess*> instp : d_tipp)
  {
    delete instp.second;
  }
}

void CegInstantiator::computeProgVars( Node n ){
  if( d_prog_var.find( n )==d_prog_var.end() ){
    d_prog_var[n].clear();
    Kind k = n.getKind();
    if (k == Kind::WITNESS)
    {
      Assert(d_prog_var.find(n[0][0]) == d_prog_var.end());
      // ignore the bound variable
      d_prog_var[n[0][0]].clear();
    }
    if (d_vars_set.find(n) != d_vars_set.end())
    {
      d_prog_var[n].insert(n);
    }
    else if (!isEligibleForInstantiation(n))
    {
      d_inelig.insert(n);
      return;
    }
    bool isClosure = n.isClosure();
    for (size_t i = 0, nchild = n.getNumChildren(); i < nchild; i++)
    {
      if (isClosure && i != 1)
      {
        // ignore the bound variable list and annotation
        continue;
      }
      computeProgVars( n[i] );
      if( d_inelig.find( n[i] )!=d_inelig.end() ){
        d_inelig.insert(n);
      }
      // all variables in child are contained in this
      d_prog_var[n].insert(d_prog_var[n[i]].begin(), d_prog_var[n[i]].end());
    }
    // selectors applied to program variables are also variables
    if (k == Kind::APPLY_SELECTOR
        && d_prog_var[n].find(n[0]) != d_prog_var[n].end())
    {
      d_prog_var[n].insert(n);
    }
    if (k == Kind::WITNESS)
    {
      d_prog_var.erase(n[0][0]);
    }
  }
}

bool CegInstantiator::isEligible( Node n ) {
  //compute d_subs_fv, which program variables are contained in n, and determines if eligible
  computeProgVars( n );
  return d_inelig.find( n )==d_inelig.end();
}

CegHandledStatus CegInstantiator::isCbqiKind(Kind k)
{
  if (quantifiers::TermUtil::isBoolConnective(k) || k == Kind::ADD
      || k == Kind::GEQ || k == Kind::EQUAL || k == Kind::MULT
      || k == Kind::NONLINEAR_MULT || k == Kind::DIVISION
      || k == Kind::DIVISION_TOTAL || k == Kind::INTS_DIVISION
      || k == Kind::INTS_DIVISION_TOTAL || k == Kind::INTS_MODULUS
      || k == Kind::INTS_MODULUS_TOTAL || k == Kind::TO_INTEGER
      || k == Kind::IS_INTEGER || k == Kind::TO_REAL)
  {
    return CEG_HANDLED;
  }

  // CBQI typically works for satisfaction-complete theories
  TheoryId t = kindToTheoryId(k);
  if (t == THEORY_BV || t == THEORY_FP || t == THEORY_DATATYPES
      || t == THEORY_BOOL)
  {
    return CEG_HANDLED;
  }
  return CEG_UNHANDLED;
}

CegHandledStatus CegInstantiator::isCbqiTerm(Node n)
{
  CegHandledStatus ret = CEG_HANDLED;
  std::unordered_set<TNode> visited;
  std::vector<TNode> visit;
  TNode cur;
  visit.push_back(n);
  do
  {
    cur = visit.back();
    visit.pop_back();
    if (visited.find(cur) == visited.end())
    {
      visited.insert(cur);
      if (cur.getKind() != Kind::BOUND_VARIABLE
          && TermUtil::hasBoundVarAttr(cur))
      {
        if (cur.getKind() == Kind::FORALL || cur.getKind() == Kind::WITNESS)
        {
          visit.push_back(cur[1]);
        }
        else
        {
          CegHandledStatus curr = isCbqiKind(cur.getKind());
          if (curr < ret)
          {
            ret = curr;
            Trace("cegqi-debug2") << "Non-cbqi kind : " << cur.getKind()
                                 << " in " << n << std::endl;
            if (curr == CEG_UNHANDLED)
            {
              return CEG_UNHANDLED;
            }
          }
          for (const Node& nc : cur)
          {
            visit.push_back(nc);
          }
        }
      }
    }
  } while (!visit.empty());
  return ret;
}

CegHandledStatus CegInstantiator::isCbqiSort(TypeNode tn)
{
  std::map<TypeNode, CegHandledStatus> visited;
  return isCbqiSort(tn, visited);
}

CegHandledStatus CegInstantiator::isCbqiSort(
    TypeNode tn, std::map<TypeNode, CegHandledStatus>& visited)
{
  std::map<TypeNode, CegHandledStatus>::iterator itv = visited.find(tn);
  if (itv != visited.end())
  {
    return itv->second;
  }
  CegHandledStatus ret = CEG_UNHANDLED;
  if (tn.isRealOrInt() || tn.isBoolean() || tn.isBitVector()
      || tn.isFloatingPoint())
  {
    ret = CEG_HANDLED;
  }
  else if (tn.isDatatype())
  {
    // recursive calls to this datatype are handlable
    visited[tn] = CEG_HANDLED;
    // we initialize to handled, we remain handled as long as all subfields
    // of this datatype are not unhandled.
    ret = CEG_HANDLED;
    const DType& dt = tn.getDType();
    for (unsigned i = 0, ncons = dt.getNumConstructors(); i < ncons; i++)
    {
      // get the constructor type
      TypeNode consType;
      if (dt.isParametric())
      {
        // if parametric, must instantiate the argument types
        consType = dt[i].getInstantiatedConstructorType(tn);
      }
      else
      {
        consType = dt[i].getConstructor().getType();
      }
      for (const TypeNode& crange : consType)
      {
        CegHandledStatus cret = isCbqiSort(crange, visited);
        if (cret == CEG_UNHANDLED)
        {
          Trace("cegqi-debug2")
              << "Non-cbqi sort : " << tn << " due to " << crange << std::endl;
          visited[tn] = CEG_UNHANDLED;
          return CEG_UNHANDLED;
        }
        else if (cret < ret)
        {
          ret = cret;
        }
      }
    }
  }
  // sets, arrays, functions and others are not supported
  visited[tn] = ret;
  return ret;
}

CegHandledStatus CegInstantiator::isCbqiQuantPrefix(Node q)
{
  CegHandledStatus hmin = CEG_HANDLED_UNCONDITIONAL;
  for (const Node& v : q[0])
  {
    TypeNode tn = v.getType();
    CegHandledStatus handled = isCbqiSort(tn);
    if (handled == CEG_UNHANDLED)
    {
      return CEG_UNHANDLED;
    }
    else if (handled < hmin)
    {
      hmin = handled;
    }
  }
  return hmin;
}

CegHandledStatus CegInstantiator::isCbqiQuant(Node q, bool cegqiAll)
{
  Assert(q.getKind() == Kind::FORALL);
  // compute attributes
  QAttributes qa;
  QuantAttributes::computeQuantAttributes(q, qa);
  if (qa.d_quant_elim)
  {
    return CEG_HANDLED;
  }
  if (qa.d_sygus)
  {
    return CEG_UNHANDLED;
  }
  Assert(!qa.d_quant_elim_partial);
  // if has an instantiation pattern, don't do it
  if (q.getNumChildren() == 3)
  {
    for (const Node& pat : q[2])
    {
      if (pat.getKind() == Kind::INST_PATTERN)
      {
        return CEG_UNHANDLED;
      }
    }
  }
  CegHandledStatus ret = CEG_HANDLED;
  // if quantifier has a non-handled variable, then do not use cbqi
  CegHandledStatus ncbqiv = CegInstantiator::isCbqiQuantPrefix(q);
  Trace("cegqi-quant-debug") << "isCbqiQuantPrefix returned " << ncbqiv
                            << std::endl;
  if (ncbqiv == CEG_UNHANDLED)
  {
    // unhandled variable type
    ret = CEG_UNHANDLED;
  }
  else
  {
    CegHandledStatus cbqit = CegInstantiator::isCbqiTerm(q);
    Trace("cegqi-quant-debug") << "isCbqiTerm returned " << cbqit << std::endl;
    if (cbqit == CEG_UNHANDLED)
    {
      if (ncbqiv == CEG_HANDLED_UNCONDITIONAL)
      {
        // all variables are fully handled, this implies this will be handlable
        // regardless of body (e.g. for EPR)
        //  so, try but not exclusively
        ret = CEG_PARTIALLY_HANDLED;
      }
      else
      {
        // cannot be handled
        ret = CEG_UNHANDLED;
      }
    }
    else if (cbqit == CEG_PARTIALLY_HANDLED)
    {
      ret = CEG_PARTIALLY_HANDLED;
    }
  }
  if (ret == CEG_UNHANDLED && cegqiAll)
  {
    // try but not exclusively
    ret = CEG_PARTIALLY_HANDLED;
  }
  return ret;
}

bool CegInstantiator::hasVariable( Node n, Node pv ) {
  computeProgVars( n );
  return d_prog_var[n].find( pv )!=d_prog_var[n].end();
}

void CegInstantiator::activateInstantiationVariable(Node v, unsigned index)
{
  if( d_instantiator.find( v )==d_instantiator.end() ){
    TypeNode tn = v.getType();
    Instantiator * vinst;
    if (tn.isRealOrInt())
    {
      VtsTermCache* vtc = d_treg.getVtsTermCache();
      vinst = new ArithInstantiator(d_env, tn, vtc);
    }
    else if (tn.isDatatype())
    {
      vinst = new DtInstantiator(d_env, tn);
    }
    else if (tn.isBitVector())
    {
      vinst = new BvInstantiator(d_env, tn, d_treg.getBvInverter());
    }
    else if (tn.isBoolean())
    {
      vinst = new ModelValueInstantiator(d_env, tn);
    }
    else
    {
      //default
      vinst = new Instantiator(d_env, tn);
    }
    d_instantiator[v] = vinst;
  }
  d_curr_subs_proc[v].clear();
  d_curr_index[v] = index;
  d_curr_iphase[v] = CEG_INST_PHASE_NONE;
}

void CegInstantiator::deactivateInstantiationVariable(Node v)
{
  d_curr_subs_proc.erase(v);
  d_curr_index.erase(v);
  d_curr_iphase.erase(v);
}

bool CegInstantiator::hasTriedInstantiation(Node v)
{
  return !d_curr_subs_proc[v].empty();
}

void CegInstantiator::registerTheoryIds(TypeNode tn,
                                        std::map<TypeNode, bool>& visited)
{
  if (visited.find(tn) == visited.end())
  {
    visited[tn] = true;
    TheoryId tid = d_env.theoryOf(tn);
    registerTheoryId(tid);
    if (tn.isDatatype())
    {
      const DType& dt = tn.getDType();
      for (unsigned i = 0; i < dt.getNumConstructors(); i++)
      {
        for (unsigned j = 0; j < dt[i].getNumArgs(); j++)
        {
          registerTheoryIds(dt[i].getArgType(j), visited);
        }
      }
    }
  }
}

void CegInstantiator::registerTheoryId(TheoryId tid)
{
  if (std::find(d_tids.begin(), d_tids.end(), tid) == d_tids.end())
  {
    // setup any theory-specific preprocessors here
    if (tid == THEORY_BV)
    {
      d_tipp[tid] = new BvInstantiatorPreprocess(d_env.getOptions());
    }
    d_tids.push_back(tid);
  }
}

void CegInstantiator::registerVariable(Node v)
{
  Assert(std::find(d_vars.begin(), d_vars.end(), v) == d_vars.end());
  d_vars.push_back(v);
  d_vars_set.insert(v);
  TypeNode vtn = v.getType();
  Trace("cegqi-proc-debug") << "Collect theory ids from type " << vtn << " of "
                           << v << std::endl;
  // collect relevant theories for this variable
  std::map<TypeNode, bool> visited;
  registerTheoryIds(vtn, visited);
}

bool CegInstantiator::constructInstantiation(SolvedForm& sf, unsigned i)
{
  if( i==d_vars.size() ){
    //solved for all variables, now construct instantiation
    bool needsPostprocess =
        sf.d_vars.size() > d_input_vars.size() || !d_var_order_index.empty();
    std::vector< Instantiator * > pp_inst;
    std::map< Instantiator *, Node > pp_inst_to_var;
    for( std::map< Node, Instantiator * >::iterator ita = d_active_instantiators.begin(); ita != d_active_instantiators.end(); ++ita ){
      if (ita->second->needsPostProcessInstantiationForVariable(
              this, sf, ita->first, d_effort))
      {
        needsPostprocess = true;
        pp_inst_to_var[ ita->second ] = ita->first;
      }
    }
    if( needsPostprocess ){
      //must make copy so that backtracking reverts sf
      SolvedForm sf_tmp = sf;
      bool postProcessSuccess = true;
      for( std::map< Instantiator *, Node >::iterator itp = pp_inst_to_var.begin(); itp != pp_inst_to_var.end(); ++itp ){
        if (!itp->first->postProcessInstantiationForVariable(
                this, sf_tmp, itp->second, d_effort))
        {
          postProcessSuccess = false;
          break;
        }
      }
      if( postProcessSuccess ){
        return doAddInstantiation(sf_tmp.d_vars, sf_tmp.d_subs);
      }else{
        return false;
      }
    }else{
      return doAddInstantiation(sf.d_vars, sf.d_subs);
    }
  }else{
    bool is_sv = false;
    Node pv;
    if( d_stack_vars.empty() ){
      pv = d_vars[i];
    }else{
      pv = d_stack_vars.back();
      is_sv = true;
      d_stack_vars.pop_back();
    }
    activateInstantiationVariable(pv, i);

    //get the instantiator object
    Assert(d_instantiator.find(pv) != d_instantiator.end());
    Instantiator* vinst = d_instantiator[pv];
    Assert(vinst != NULL);
    d_active_instantiators[pv] = vinst;
    vinst->reset(this, sf, pv, d_effort);
    // if d_effort is full, we must choose at least one model value
    if ((i + 1) < d_vars.size() || d_effort != CEG_INST_EFFORT_FULL)
    {
      // First, try to construct an instantiation term for pv based on
      // equality and theory-specific instantiation techniques.
      if (constructInstantiation(sf, vinst, pv))
      {
        return true;
      }
    }
    // If the above call fails, resort to using value in model. We do so if:
    // - we have yet to try an instantiation this round (or we are trying
    //   multiple instantiations, indicated by options::cegqiMultiInst),
    // - the instantiator uses model values at this effort or
    //   if we are solving for a subfield of a datatype (is_sv), and
    // - the instantiator allows model values.
    // Furthermore, we only permit the value if it is constant, since the model
    // may contain internal-only expressions, e.g. RANs.
    if ((options().quantifiers.cegqiMultiInst || !hasTriedInstantiation(pv))
        && (vinst->useModelValue(this, sf, pv, d_effort) || is_sv)
        && vinst->allowModelValue(this, sf, pv, d_effort))
    {
      Node mv = getModelValue( pv );
      if (mv.isConst())
      {
        TermProperties pv_prop_m;
        Trace("cegqi-inst-debug")
            << "[4] " << i << "...try model value " << mv << std::endl;
        d_curr_iphase[pv] = CEG_INST_PHASE_MVALUE;
        CegInstEffort prev = d_effort;
        if (d_effort < CEG_INST_EFFORT_STANDARD_MV)
        {
          // update the effort level to indicate we have used a model value
          d_effort = CEG_INST_EFFORT_STANDARD_MV;
        }
        if (constructInstantiationInc(pv, mv, pv_prop_m, sf))
        {
          return true;
        }
        d_effort = prev;
      }
    }

    Trace("cegqi-inst-debug") << "[No instantiation found for " << pv << "]" << std::endl;
    if (is_sv)
    {
      d_stack_vars.push_back( pv );
    }
    d_active_instantiators.erase( pv );
    deactivateInstantiationVariable(pv);
    return false;
  }
}

bool CegInstantiator::constructInstantiation(SolvedForm& sf,
                                             Instantiator* vinst,
                                             Node pv)
{
  TypeNode pvtn = pv.getType();
  Node pvr = pv;
  eq::EqualityEngine* ee = d_qstate.getEqualityEngine();
  if (ee->hasTerm(pv))
  {
    pvr = ee->getRepresentative(pv);
  }
  Trace("cegqi-inst-debug") << "[Find instantiation for " << pv
                           << "], rep=" << pvr << ", instantiator is "
                           << vinst->identify() << std::endl;
  Node pv_value = getModelValue(pv);
  Trace("cegqi-bound2") << "...M( " << pv << " ) = " << pv_value << std::endl;

  //[1] easy case : pv is in the equivalence class as another term not
  // containing pv
  if (vinst->hasProcessEqualTerm(this, sf, pv, d_effort))
  {
    Trace("cegqi-inst-debug")
        << "[1] try based on equivalence class." << std::endl;
    d_curr_iphase[pv] = CEG_INST_PHASE_EQC;
    std::map<Node, std::vector<Node> >::iterator it_eqc = d_curr_eqc.find(pvr);
    if (it_eqc != d_curr_eqc.end())
    {
      // std::vector< Node > eq_candidates;
      Trace("cegqi-inst-debug2")
          << "...eqc has size " << it_eqc->second.size() << std::endl;
      for (const Node& n : it_eqc->second)
      {
        if (n != pv)
        {
          Trace("cegqi-inst-debug")
              << "...try based on equal term " << n << std::endl;
          // must be an eligible term
          if (isEligible(n))
          {
            Node ns;
            // coefficient of pv in the equality we solve (null is 1)
            TermProperties pv_prop;
            bool proc = false;
            if (!d_prog_var[n].empty())
            {
              ns = applySubstitution(pvtn, n, sf, pv_prop, false);
              if (!ns.isNull())
              {
                computeProgVars(ns);
                // substituted version must be new and cannot contain pv
                proc = d_prog_var[ns].find(pv) == d_prog_var[ns].end();
              }
            }
            else
            {
              ns = n;
              proc = true;
            }
            if (proc)
            {
              if (vinst->processEqualTerm(this, sf, pv, pv_prop, ns, d_effort))
              {
                return true;
              }
              else if (!options().quantifiers.cegqiMultiInst
                       && hasTriedInstantiation(pv))
              {
                return false;
              }
              // Do not consider more than one equal term,
              // this helps non-monotonic strategies that may encounter
              // duplicate instantiations.
              break;
            }
          }
        }
      }
      if (vinst->processEqualTerms(this, sf, pv, it_eqc->second, d_effort))
      {
        return true;
      }
      else if (!options().quantifiers.cegqiMultiInst
               && hasTriedInstantiation(pv))
      {
        return false;
      }
    }
    else
    {
      Trace("cegqi-inst-debug2") << "...eqc not found." << std::endl;
    }
  }

  //[2] : we can solve an equality for pv
  /// iterate over equivalence classes to find cases where we can solve for
  /// the variable
  if (vinst->hasProcessEquality(this, sf, pv, d_effort))
  {
    Trace("cegqi-inst-debug")
        << "[2] try based on solving equalities." << std::endl;
    d_curr_iphase[pv] = CEG_INST_PHASE_EQUAL;
    std::vector<Node>& cteqc = d_curr_type_eqc[pvtn];

    for (const Node& r : cteqc)
    {
      std::map<Node, std::vector<Node> >::iterator it_reqc = d_curr_eqc.find(r);
      std::vector<Node> lhs;
      std::vector<bool> lhs_v;
      std::vector<TermProperties> lhs_prop;
      Assert(it_reqc != d_curr_eqc.end());
      for (const Node& n : it_reqc->second)
      {
        Trace("cegqi-inst-debug2") << "...look at term " << n << std::endl;
        // must be an eligible term
        if (isEligible(n))
        {
          Node ns;
          TermProperties pv_prop;
          if (!d_prog_var[n].empty())
          {
            ns = applySubstitution(pvtn, n, sf, pv_prop);
            if (!ns.isNull())
            {
              computeProgVars(ns);
            }
          }
          else
          {
            ns = n;
          }
          if (!ns.isNull())
          {
            bool hasVar = d_prog_var[ns].find(pv) != d_prog_var[ns].end();
            Trace("cegqi-inst-debug2") << "... " << ns << " has var " << pv
                                      << " : " << hasVar << std::endl;
            std::vector<TermProperties> term_props;
            std::vector<Node> terms;
            term_props.push_back(pv_prop);
            terms.push_back(ns);
            for (unsigned j = 0, size = lhs.size(); j < size; j++)
            {
              // if this term or the another has pv in it, try to solve for it
              if (hasVar || lhs_v[j])
              {
                Trace("cegqi-inst-debug") << "......try based on equality "
                                         << lhs[j] << " = " << ns << std::endl;
                term_props.push_back(lhs_prop[j]);
                terms.push_back(lhs[j]);
                if (vinst->processEquality(
                        this, sf, pv, term_props, terms, d_effort))
                {
                  return true;
                }
                else if (!options().quantifiers.cegqiMultiInst
                         && hasTriedInstantiation(pv))
                {
                  return false;
                }
                term_props.pop_back();
                terms.pop_back();
              }
            }
            lhs.push_back(ns);
            lhs_v.push_back(hasVar);
            lhs_prop.push_back(pv_prop);
          }
          else
          {
            Trace("cegqi-inst-debug2")
                << "... term " << n << " is ineligible after substitution."
                << std::endl;
          }
        }
        else
        {
          Trace("cegqi-inst-debug2")
              << "... term " << n << " is ineligible." << std::endl;
        }
      }
    }
  }
  //[3] directly look at assertions
  if (!vinst->hasProcessAssertion(this, sf, pv, d_effort))
  {
    return false;
  }
  Trace("cegqi-inst-debug") << "[3] try based on assertions." << std::endl;
  d_curr_iphase[pv] = CEG_INST_PHASE_ASSERTION;
  std::unordered_set<Node> lits;
  for (unsigned r = 0; r < 2; r++)
  {
    TheoryId tid = r == 0 ? d_env.theoryOf(pvtn) : THEORY_UF;
    Trace("cegqi-inst-debug2") << "  look at assertions of " << tid << std::endl;
    std::map<TheoryId, std::vector<Node> >::iterator ita =
        d_curr_asserts.find(tid);
    if (ita != d_curr_asserts.end())
    {
      for (const Node& lit : ita->second)
      {
        if (lits.find(lit) == lits.end())
        {
          lits.insert(lit);
          Node plit;
          if (!isSolvedAssertion(lit))
          {
            plit = vinst->hasProcessAssertion(this, sf, pv, lit, d_effort);
          }
          if (!plit.isNull())
          {
            Trace("cegqi-inst-debug2") << "  look at " << lit;
            if (plit != lit)
            {
              Trace("cegqi-inst-debug2") << "...processed to : " << plit;
            }
            Trace("cegqi-inst-debug2") << std::endl;
            // apply substitutions
            Node slit = applySubstitutionToLiteral(plit, sf);
            if (!slit.isNull())
            {
              // check if contains pv
              if (hasVariable(slit, pv))
              {
                Trace("cegqi-inst-debug")
                    << "...try based on literal " << slit << "," << std::endl;
                Trace("cegqi-inst-debug") << "...from " << lit << std::endl;
                if (vinst->processAssertion(this, sf, pv, slit, lit, d_effort))
                {
                  return true;
                }
                else if (!options().quantifiers.cegqiMultiInst
                         && hasTriedInstantiation(pv))
                {
                  return false;
                }
              }
            }
          }
        }
      }
    }
  }
  if (vinst->processAssertions(this, sf, pv, d_effort))
  {
    return true;
  }
  return false;
}

void CegInstantiator::pushStackVariable( Node v ) {
  d_stack_vars.push_back( v );
}

void CegInstantiator::popStackVariable() {
  Assert(!d_stack_vars.empty());
  d_stack_vars.pop_back();
}

bool CegInstantiator::constructInstantiationInc(Node pv,
                                                Node n,
                                                TermProperties& pv_prop,
                                                SolvedForm& sf,
                                                bool revertOnSuccess)
{
  Assert(n.getType() == pv.getType());
  Node cnode = pv_prop.getCacheNode();
  if( d_curr_subs_proc[pv][n].find( cnode )==d_curr_subs_proc[pv][n].end() ){
    d_curr_subs_proc[pv][n][cnode] = true;
    if( TraceIsOn("cegqi-inst-debug") ){
      for( unsigned j=0; j<sf.d_subs.size(); j++ ){
        Trace("cegqi-inst-debug") << " ";
      }
      Trace("cegqi-inst-debug") << sf.d_subs.size() << ": (" << d_curr_iphase[pv]
                         << ") ";
      Node mod_pv = pv_prop.getModifiedTerm( pv );
      Trace("cegqi-inst-debug") << mod_pv << " -> " << n << std::endl;
      Assert(n.getType() == pv.getType());
    }
    //must ensure variables have been computed for n
    computeProgVars( n );
    Assert(d_inelig.find(n) == d_inelig.end());

    //substitute into previous substitutions, when applicable
    std::vector< Node > a_var;
    a_var.push_back( pv );
    std::vector< Node > a_subs;
    a_subs.push_back( n );
    std::vector< TermProperties > a_prop;
    a_prop.push_back( pv_prop );
    std::vector< Node > a_non_basic;
    if( !pv_prop.isBasic() ){
      a_non_basic.push_back( pv );
    }
    bool success = true;
    std::map< int, Node > prev_subs;
    std::map< int, TermProperties > prev_prop;
    std::map< int, Node > prev_sym_subs;
    std::vector< Node > new_non_basic;
    Trace("cegqi-inst-debug2") << "Applying substitutions to previous substitution terms..." << std::endl;
    for( unsigned j=0; j<sf.d_subs.size(); j++ ){
      Trace("cegqi-inst-debug2") << "  Apply for " << sf.d_subs[j]  << std::endl;
      Assert(d_prog_var.find(sf.d_subs[j]) != d_prog_var.end());
      if( d_prog_var[sf.d_subs[j]].find( pv )!=d_prog_var[sf.d_subs[j]].end() ){
        prev_subs[j] = sf.d_subs[j];
        TNode tv = pv;
        TNode ts = n;
        TermProperties a_pv_prop;
        Node new_subs = applySubstitution( sf.d_vars[j].getType(), sf.d_subs[j], a_var, a_subs, a_prop, a_non_basic, a_pv_prop, true );
        if( !new_subs.isNull() ){
          sf.d_subs[j] = new_subs;
          // the substitution apply to this term resulted in a non-basic substitution relationship
          if( !a_pv_prop.isBasic() ){
            // we are processing:
            //    sf.d_props[j].getModifiedTerm( sf.d_vars[j] ) = sf.d_subs[j] { pv_prop.getModifiedTerm( pv ) -> n } 
          
            // based on the above substitution, we have:
            //   x = sf.d_subs[j] { pv_prop.getModifiedTerm( pv ) -> n } 
            // is equivalent to
            //   a_pv_prop.getModifiedTerm( x ) = new_subs
            
            // thus we must compose substitutions:
            //   a_pv_prop.getModifiedTerm( sf.d_props[j].getModifiedTerm( sf.d_vars[j] ) ) = new_subs
            
            prev_prop[j] = sf.d_props[j];
            bool prev_basic = sf.d_props[j].isBasic();
            
            // now compose the property
            sf.d_props[j].composeProperty( a_pv_prop );
            
            // if previously was basic, becomes non-basic
            if( prev_basic && !sf.d_props[j].isBasic() ){
              Assert(std::find(sf.d_non_basic.begin(),
                               sf.d_non_basic.end(),
                               sf.d_vars[j])
                     == sf.d_non_basic.end());
              new_non_basic.push_back( sf.d_vars[j] );
              sf.d_non_basic.push_back( sf.d_vars[j] );
            }
          }
          if( sf.d_subs[j]!=prev_subs[j] ){
            computeProgVars( sf.d_subs[j] );
            Assert(d_inelig.find(sf.d_subs[j]) == d_inelig.end());
          }
          Trace("cegqi-inst-debug2") << "Subs " << j << " " << sf.d_subs[j] << std::endl;
        }else{
          Trace("cegqi-inst-debug2") << "...failed to apply substitution to " << sf.d_subs[j] << std::endl;
          success = false;
          break;
        }
      }else{
        Trace("cegqi-inst-debug2") << "Skip " << j << " " << sf.d_subs[j] << std::endl;
      }
    }
    if( success ){
      Trace("cegqi-inst-debug2") << "Adding to vectors..." << std::endl;
      sf.push_back( pv, n, pv_prop );
      Trace("cegqi-inst-debug2") << "Recurse..." << std::endl;
      unsigned i = d_curr_index[pv];
      success = constructInstantiation(sf, d_stack_vars.empty() ? i + 1 : i);
      if (!success || revertOnSuccess)
      {
        Trace("cegqi-inst-debug2") << "Removing from vectors..." << std::endl;
        sf.pop_back( pv, n, pv_prop );
      }
    }
    if (success && !revertOnSuccess)
    {
      return true;
    }else{
      Trace("cegqi-inst-debug2") << "Revert substitutions..." << std::endl;
      //revert substitution information
      for (std::map<int, Node>::iterator it = prev_subs.begin();
           it != prev_subs.end();
           ++it)
      {
        sf.d_subs[it->first] = it->second;
      }
      for (std::map<int, TermProperties>::iterator it = prev_prop.begin();
           it != prev_prop.end();
           ++it)
      {
        sf.d_props[it->first] = it->second;
      }
      for( unsigned i=0; i<new_non_basic.size(); i++ ){
        sf.d_non_basic.pop_back();
      }
      return success;
    }
  }else{
    //already tried this substitution
    return false;
  }
}

bool CegInstantiator::doAddInstantiation(std::vector<Node>& vars,
                                         std::vector<Node>& subs)
{
  if (vars.size() > d_input_vars.size() || !d_var_order_index.empty())
  {
    Trace("cegqi-inst-debug") << "Reconstructing instantiations...." << std::endl;
    std::map< Node, Node > subs_map;
    for( unsigned i=0; i<subs.size(); i++ ){
      subs_map[vars[i]] = subs[i];
    }
    subs.clear();
    for (unsigned i = 0, size = d_input_vars.size(); i < size; ++i)
    {
      std::map<Node, Node>::iterator it = subs_map.find(d_input_vars[i]);
      Assert(it != subs_map.end());
      Node n = it->second;
      Trace("cegqi-inst-debug") << "  " << d_input_vars[i] << " -> " << n
                               << std::endl;
      Assert(n.getType() == d_input_vars[i].getType());
      subs.push_back( n );
    }
  }
  if (TraceIsOn("cegqi-inst"))
  {
    Trace("cegqi-inst") << "Ceg Instantiator produced : " << std::endl;
    for (unsigned i = 0, size = d_input_vars.size(); i < size; ++i)
    {
      Node v = d_input_vars[i];
      Trace("cegqi-inst") << i << " (" << d_curr_iphase[v] << ") : " 
                         << v << " -> " << subs[i] << std::endl;
      Assert(subs[i].getType() == v.getType());
    }
  }
  Trace("cegqi-inst-debug") << "Do the instantiation...." << std::endl;

  Assert(!d_quant.isNull());
  // check if we need virtual term substitution (if used delta or infinity)
  VtsTermCache* vtc = d_treg.getVtsTermCache();
  bool usedVts = vtc->containsVtsTerm(subs, false);
  Instantiate* inst = d_qim.getInstantiate();
  // if doing partial quantifier elimination, record the instantiation and set
  // the incomplete flag instead of sending instantiation lemma
  if (d_qreg.getQuantAttributes().isQuantElimPartial(d_quant))
  {
    inst->recordInstantiation(d_quant, subs, usedVts);
    return true;
  }
  else if (inst->addInstantiation(d_quant,
                                  subs,
                                  InferenceId::QUANTIFIERS_INST_CEGQI,
                                  Node::null(),
                                  usedVts))
  {
    return true;
  }
  // this should never happen for monotonic selection strategies
  Trace("cegqi-warn") << "WARNING: Existing instantiation" << std::endl;
  return false;
}

bool CegInstantiator::isEligibleForInstantiation(Node n) const
{
  Kind nk = n.getKind();
  if (nk != Kind::INST_CONSTANT && nk != Kind::SKOLEM)
  {
    return true;
  }
  if (n.getAttribute(VirtualTermSkolemAttribute()))
  {
    // virtual terms are allowed
    return true;
  }
  // only legal if current quantified formula contains n
  return expr::hasSubterm(d_quant, n);
}

bool CegInstantiator::canApplyBasicSubstitution( Node n, std::vector< Node >& non_basic ){
  Assert(d_prog_var.find(n) != d_prog_var.end());
  if( !non_basic.empty() ){
    for (std::unordered_set<Node>::iterator it = d_prog_var[n].begin();
         it != d_prog_var[n].end();
         ++it)
    {
      if (std::find(non_basic.begin(), non_basic.end(), *it) != non_basic.end())
      {
        return false;
      }
    }
  }
  return true;
}

Node CegInstantiator::applySubstitution( TypeNode tn, Node n, std::vector< Node >& vars, std::vector< Node >& subs, std::vector< TermProperties >& prop, 
                                         std::vector< Node >& non_basic, TermProperties& pv_prop, bool try_coeff ) {
  NodeManager* nm = nodeManager();
  n = rewrite(n);
  computeProgVars( n );
  bool is_basic = canApplyBasicSubstitution( n, non_basic );
  if( TraceIsOn("sygus-si-apply-subs-debug") ){
    Trace("sygus-si-apply-subs-debug") << "is_basic = " << is_basic << "  " << tn << std::endl;
    for( unsigned i=0; i<subs.size(); i++ ){
      Trace("sygus-si-apply-subs-debug") << "  " << vars[i] << " -> " << subs[i] << "   types : " << vars[i].getType() << " -> " << subs[i].getType() << std::endl;
      Assert(subs[i].getType() == vars[i].getType());
    }
  }
  Node nret;
  if( is_basic ){
    nret = n.substitute( vars.begin(), vars.end(), subs.begin(), subs.end() );
  }else{
    if( !tn.isInteger() ){
      //can do basic substitution instead with divisions
      std::vector< Node > nvars;
      std::vector< Node > nsubs;
      for( unsigned i=0; i<vars.size(); i++ ){
        if( !prop[i].d_coeff.isNull() ){
          Assert(vars[i].getType().isInteger());
          Assert(prop[i].d_coeff.isConst());
          Node nn = nodeManager()->mkNode(
              Kind::MULT,
              subs[i],
              nodeManager()->mkConstReal(
                  Rational(1) / prop[i].d_coeff.getConst<Rational>()));
          nn = nodeManager()->mkNode(Kind::TO_INTEGER, nn);
          nn = rewrite(nn);
          nsubs.push_back( nn );
        }else{
          nsubs.push_back( subs[i] );
        }
      }
      nret = n.substitute( vars.begin(), vars.end(), nsubs.begin(), nsubs.end() );
    }else if( try_coeff ){
      //must convert to monomial representation
      std::map< Node, Node > msum;
      if (ArithMSum::getMonomialSum(n, msum))
      {
        std::map< Node, Node > msum_coeff;
        std::map< Node, Node > msum_term;
        for( std::map< Node, Node >::iterator it = msum.begin(); it != msum.end(); ++it ){
          //check if in substitution
          std::vector< Node >::iterator its = std::find( vars.begin(), vars.end(), it->first );
          if( its!=vars.end() ){
            int index = its-vars.begin();
            if( prop[index].d_coeff.isNull() ){
              //apply substitution
              msum_term[it->first] = subs[index];
            }else{
              //apply substitution, multiply to ensure no divisibility conflict
              msum_term[it->first] = subs[index];
              //relative coefficient
              msum_coeff[it->first] = prop[index].d_coeff;
              if( pv_prop.d_coeff.isNull() ){
                pv_prop.d_coeff = prop[index].d_coeff;
              }else{
                pv_prop.d_coeff = nodeManager()->mkNode(
                    Kind::MULT, pv_prop.d_coeff, prop[index].d_coeff);
              }
            }
          }else{
            msum_term[it->first] = it->first;
          }
        }
        //make sum with normalized coefficient
        if( !pv_prop.d_coeff.isNull() ){
          pv_prop.d_coeff = rewrite(pv_prop.d_coeff);
          Trace("sygus-si-apply-subs-debug") << "Combined coeff : " << pv_prop.d_coeff << std::endl;
          std::vector< Node > children;
          TypeNode type = n.getType();
          for( std::map< Node, Node >::iterator it = msum.begin(); it != msum.end(); ++it ){
            Rational c_coeff = pv_prop.d_coeff.getConst<Rational>();
            Node mc = msum_coeff[it->first];
            if (!mc.isNull())
            {
              Assert(mc.isConst());
              c_coeff = c_coeff / mc.getConst<Rational>();
            }
            if( !it->second.isNull() ){
              Assert(it->second.isConst());
              c_coeff = c_coeff * it->second.getConst<Rational>();
            }
            Node c = nm->mkConstRealOrInt(type, c_coeff);
            Node v = msum_term[it->first];
            if (!v.isNull())
            {
              Assert(v.getType() == type);
              c = nm->mkNode(Kind::MULT, c, v);
            }
            children.push_back( c );
            Trace("sygus-si-apply-subs-debug") << "Add child : " << c << std::endl;
          }
          Node nretc = children.size() == 1 ? children[0]
                                            : nm->mkNode(Kind::ADD, children);
          nretc = rewrite(nretc);
          //ensure that nret does not contain vars
          if (!expr::hasSubterm(nretc, vars))
          {
            //result is ( nret / pv_prop.d_coeff )
            nret = nretc;
          }else{
            Trace("sygus-si-apply-subs-debug") << "Failed, since result " << nretc << " contains free variable." << std::endl;
          }
        }else{
          //implies that we have a monomial that has a free variable
          Trace("sygus-si-apply-subs-debug") << "Failed to find coefficient during substitution, implies monomial with free variable." << std::endl;
        }
      }else{
        Trace("sygus-si-apply-subs-debug") << "Failed to find monomial sum " << n << std::endl;
      }
    }
  }
  if( n!=nret && !nret.isNull() ){
    nret = rewrite(nret);
  }
  return nret;
}

Node CegInstantiator::applySubstitutionToLiteral( Node lit, std::vector< Node >& vars, std::vector< Node >& subs, 
                                                  std::vector< TermProperties >& prop, std::vector< Node >& non_basic ) {
  computeProgVars( lit );
  bool is_basic = canApplyBasicSubstitution( lit, non_basic );
  Node lret;
  if( is_basic ){
   lret = lit.substitute( vars.begin(), vars.end(), subs.begin(), subs.end() );
  }else{
    Node atom = lit.getKind() == Kind::NOT ? lit[0] : lit;
    bool pol = lit.getKind() != Kind::NOT;
    //arithmetic inequalities and disequalities
    if (atom.getKind() == Kind::GEQ
        || (atom.getKind() == Kind::EQUAL && !pol
            && atom[0].getType().isRealOrInt()))
    {
      NodeManager* nm = nodeManager();
      Assert(atom.getKind() != Kind::GEQ || atom[1].isConst());
      Node atom_lhs;
      Node atom_rhs;
      if (atom.getKind() == Kind::GEQ)
      {
        atom_lhs = atom[0];
        atom_rhs = atom[1];
      }
      else
      {
        atom_lhs = nm->mkNode(Kind::SUB, atom[0], atom[1]);
        atom_lhs = rewrite(atom_lhs);
        atom_rhs = nm->mkConstRealOrInt(atom_lhs.getType(), Rational(0));
      }
      //must be an eligible term
      if( isEligible( atom_lhs ) ){
        //apply substitution to LHS of atom
        TermProperties atom_lhs_prop;
        atom_lhs = applySubstitution(nm->realType(),
                                     atom_lhs,
                                     vars,
                                     subs,
                                     prop,
                                     non_basic,
                                     atom_lhs_prop);
        if( !atom_lhs.isNull() ){
          if( !atom_lhs_prop.d_coeff.isNull() ){
            atom_rhs = nm->mkNode(Kind::MULT, atom_lhs_prop.d_coeff, atom_rhs);
            atom_rhs = rewrite(atom_rhs);
          }
          lret = nm->mkNode(atom.getKind(), atom_lhs, atom_rhs);
          if( !pol ){
            lret = lret.negate();
          }
        }
      }
    }
    else
    {
      // don't know how to apply substitution to literal
    }
  }
  if( lit!=lret && !lret.isNull() ){
    lret = rewrite(lret);
  }
  return lret;
}
  
bool CegInstantiator::check() {
  processAssertions();
  for( unsigned r=0; r<2; r++ ){
    d_effort = r == 0 ? CEG_INST_EFFORT_STANDARD : CEG_INST_EFFORT_FULL;
    SolvedForm sf;
    d_stack_vars.clear();
    d_bound_var_index.clear();
    d_solved_asserts.clear();
    //try to add an instantiation
    if (constructInstantiation(sf, 0))
    {
      return true;
    }
  }
  Trace("cegqi-engine") << "  WARNING : unable to find CEGQI single invocation instantiation." << std::endl;
  return false;
}

void CegInstantiator::processAssertions() {
  Trace("cegqi-proc") << "--- Process assertions, #var = " << d_vars.size()
                     << std::endl;
  d_curr_asserts.clear();
  d_curr_eqc.clear();
  d_curr_type_eqc.clear();

  // must use master equality engine to avoid value instantiations
  eq::EqualityEngine* ee = d_qstate.getEqualityEngine();

  //for each variable
  for( unsigned i=0; i<d_vars.size(); i++ ){
    Node pv = d_vars[i];
    TypeNode pvtn = pv.getType();
    Trace("cegqi-proc-debug") << "Collect theory ids from type " << pvtn << " of " << pv << std::endl;
    //collect information about eqc
    if( ee->hasTerm( pv ) ){
      Node pvr = ee->getRepresentative( pv );
      if( d_curr_eqc.find( pvr )==d_curr_eqc.end() ){
        Trace("cegqi-proc") << "Collect equivalence class " << pvr << std::endl;
        eq::EqClassIterator eqc_i = eq::EqClassIterator( pvr, ee );
        while( !eqc_i.isFinished() ){
          d_curr_eqc[pvr].push_back( *eqc_i );
          ++eqc_i;
        }
      }
    }
  }
  //collect assertions for relevant theories
  const LogicInfo& logicInfo = d_qstate.getLogicInfo();
  for (TheoryId tid : d_tids)
  {
    if (!logicInfo.isTheoryEnabled(tid))
    {
      continue;
    }
    Trace("cegqi-proc") << "Collect assertions from theory " << tid
                        << std::endl;
    d_curr_asserts[tid].clear();
    // collect all assertions from theory
    for (context::CDList<Assertion>::const_iterator
             it = d_qstate.factsBegin(tid),
             itEnd = d_qstate.factsEnd(tid);
         it != itEnd;
         ++it)
    {
      Node lit = (*it).d_assertion;
      Node atom = lit.getKind() == Kind::NOT ? lit[0] : lit;
      if (d_is_nested_quant
          || std::find(d_ce_atoms.begin(), d_ce_atoms.end(), atom)
                 != d_ce_atoms.end())
      {
        d_curr_asserts[tid].push_back(lit);
        Trace("cegqi-proc-debug") << "...add : " << lit << std::endl;
      }
      else
      {
        Trace("cegqi-proc")
            << "...do not consider literal " << tid << " : " << lit
            << " since it is not part of CE body." << std::endl;
      }
    }
  }
  //collect equivalence classes that correspond to relevant theories
  Trace("cegqi-proc-debug") << "...collect typed equivalence classes" << std::endl;
  eq::EqClassesIterator eqcs_i = eq::EqClassesIterator( ee );
  while( !eqcs_i.isFinished() ){
    Node r = *eqcs_i;
    TypeNode rtn = r.getType();
    TheoryId tid = d_env.theoryOf(rtn);
    //if we care about the theory of this eqc
    if( std::find( d_tids.begin(), d_tids.end(), tid )!=d_tids.end() ){
      Trace("cegqi-proc-debug") << "...type eqc: " << r << std::endl;
      d_curr_type_eqc[rtn].push_back( r );
      if( d_curr_eqc.find( r )==d_curr_eqc.end() ){
        Trace("cegqi-proc") << "Collect equivalence class " << r << std::endl;
        Trace("cegqi-proc-debug") << "  ";
        eq::EqClassIterator eqc_i = eq::EqClassIterator( r, ee );
        while( !eqc_i.isFinished() ){
          Trace("cegqi-proc-debug") << *eqc_i << " ";
          d_curr_eqc[r].push_back( *eqc_i );
          ++eqc_i;
        }
        Trace("cegqi-proc-debug") << std::endl;
      }
    }
    ++eqcs_i;
  }

  //remove unecessary assertions
  for( std::map< TheoryId, std::vector< Node > >::iterator it = d_curr_asserts.begin(); it != d_curr_asserts.end(); ++it ){
    std::vector< Node > akeep;
    for( unsigned i=0; i<it->second.size(); i++ ){
      Node n = it->second[i];
      //must be an eligible term
      if( isEligible( n ) ){
        //must contain at least one variable
        if( !d_prog_var[n].empty() ){
          Trace("cegqi-proc") << "...literal[" << it->first << "] : " << n << std::endl;
          akeep.push_back( n );
        }else{
          Trace("cegqi-proc") << "...remove literal from " << it->first << " : " << n << " since it contains no relevant variables." << std::endl;
        }
      }else{
        Trace("cegqi-proc") << "...remove literal from " << it->first << " : " << n << " since it contains ineligible terms." << std::endl;
      }
    }
    it->second.clear();
    it->second.insert( it->second.end(), akeep.begin(), akeep.end() );
  }

  //remove duplicate terms from eqc
  for( std::map< Node, std::vector< Node > >::iterator it = d_curr_eqc.begin(); it != d_curr_eqc.end(); ++it ){
    std::vector< Node > new_eqc;
    for( unsigned i=0; i<it->second.size(); i++ ){
      if( std::find( new_eqc.begin(), new_eqc.end(), it->second[i] )==new_eqc.end() ){
        new_eqc.push_back( it->second[i] );
      }
    }
    it->second.clear();
    it->second.insert( it->second.end(), new_eqc.begin(), new_eqc.end() );
  }
}

Node CegInstantiator::getModelValue(Node n)
{
  Node mv = d_treg.getModel()->getValue(n);
<<<<<<< HEAD
  // Witness terms with identifiers may appear in the model. We require
  // dropping their annotations here.
  AnnotationElimNodeConverter aenc(nodeManager());
  mv = aenc.convert(mv);
=======
  // if the model value is not constant, it may require some processing
  if (!mv.isConst())
  {
    // Witness terms with identifiers may appear in the model. We require
    // dropping their annotations here.
    AnnotationElimNodeConverter aenc;
    mv = aenc.convert(mv);
  }
>>>>>>> b9b4e1b9
  return mv;
}

Node CegInstantiator::getBoundVariable(TypeNode tn)
{
  unsigned index = 0;
  std::unordered_map<TypeNode, unsigned>::iterator itb =
      d_bound_var_index.find(tn);
  if (itb != d_bound_var_index.end())
  {
    index = itb->second;
  }
  d_bound_var_index[tn] = index + 1;
  while (index >= d_bound_var[tn].size())
  {
    std::stringstream ss;
    ss << "x" << index;
    Node x = nodeManager()->mkBoundVar(ss.str(), tn);
    d_bound_var[tn].push_back(x);
  }
  return d_bound_var[tn][index];
}

bool CegInstantiator::isSolvedAssertion(Node n) const
{
  return d_solved_asserts.find(n) != d_solved_asserts.end();
}

void CegInstantiator::markSolved(Node n, bool solved)
{
  if (solved)
  {
    d_solved_asserts.insert(n);
  }
  else if (isSolvedAssertion(n))
  {
    d_solved_asserts.erase(n);
  }
}

void CegInstantiator::collectCeAtoms(Node n)
{
  std::unordered_set<TNode> visited;
  std::vector<TNode> visit;
  TNode cur;
  visit.push_back(n);
  do
  {
    cur = visit.back();
    visit.pop_back();
    if (visited.find(cur) == visited.end())
    {
      visited.insert(cur);
      if (cur.getKind() == Kind::FORALL)
      {
        d_is_nested_quant = true;
      }
      if (TermUtil::isBoolConnectiveTerm(cur))
      {
        visit.insert(visit.end(), cur.begin(), cur.end());
      }
      else if (std::find(d_ce_atoms.begin(), d_ce_atoms.end(), cur)
               == d_ce_atoms.end())
      {
        Trace("cegqi-ce-atoms") << "CE atoms : " << cur << std::endl;
        d_ce_atoms.push_back(cur);
      }
    }
  } while (!visit.empty());
}

void CegInstantiator::registerCounterexampleLemma(Node lem,
                                                  std::vector<Node>& ceVars,
                                                  std::vector<Node>& auxLems)
{
  Trace("cegqi-reg") << "Register counterexample lemma..." << std::endl;
  d_input_vars.clear();
  d_input_vars.insert(d_input_vars.end(), ceVars.begin(), ceVars.end());

  //Assert( d_vars.empty() );
  d_vars.clear();
  registerTheoryId(THEORY_UF);
  for (const Node& cv : ceVars)
  {
    Trace("cegqi-reg") << "  register input variable : " << cv << std::endl;
    registerVariable(cv);
  }

  // preprocess with all relevant instantiator preprocessors
  Trace("cegqi-debug") << "Preprocess based on theory-specific methods..."
                      << std::endl;
  std::vector<Node> pvars;
  pvars.insert(pvars.end(), d_vars.begin(), d_vars.end());
  for (std::pair<const TheoryId, InstantiatorPreprocess*>& p : d_tipp)
  {
    p.second->registerCounterexampleLemma(lem, pvars, auxLems);
  }
  // must register variables generated by preprocessors
  Trace("cegqi-debug") << "Register variables from theory-specific methods "
                      << d_input_vars.size() << " " << pvars.size() << " ..."
                      << std::endl;
  for (unsigned i = d_input_vars.size(), size = pvars.size(); i < size; ++i)
  {
    Trace("cegqi-reg") << "  register inst preprocess variable : " << pvars[i]
                       << std::endl;
    registerVariable(pvars[i]);
  }

  // register variables that were introduced during TheoryEngine preprocessing
  std::unordered_set<Node> ceSyms;
  expr::getSymbols(lem, ceSyms);
  std::unordered_set<Node> qSyms;
  expr::getSymbols(d_quant, qSyms);
  // all variables that are in counterexample lemma but not in quantified
  // formula
  for (const Node& ces : ceSyms)
  {
    if (qSyms.find(ces) != qSyms.end())
    {
      // a free symbol of the quantified formula.
      continue;
    }
    if (std::find(d_vars.begin(), d_vars.end(), ces) != d_vars.end())
    {
      // already processed variable
      continue;
    }
    // must avoid selector symbols, and function skolems introduced by
    // theory preprocessing
    TypeNode ct = ces.getType();
    if (ct.isBoolean() || ct.isFunctionLike())
    {
      // Boolean variables, including the counterexample literal, don't matter
      // since they are always assigned a model value.
      continue;
    }
    Trace("cegqi-reg") << "  register theory preprocess variable : " << ces
                       << std::endl;
    // register the variable, which was introduced by TheoryEngine's preprocess
    // method, e.g. an ITE skolem.
    registerVariable(ces);
  }

  // determine variable order: must do Reals before Ints
  Trace("cegqi-debug") << "Determine variable order..." << std::endl;
  if (!d_vars.empty())
  {
    std::map<Node, unsigned> voo;
    bool doSort = false;
    std::vector<Node> vars;
    std::map<TypeNode, std::vector<Node> > tvars;
    for (unsigned i = 0, size = d_vars.size(); i < size; i++)
    {
      voo[d_vars[i]] = i;
      d_var_order_index.push_back(0);
      TypeNode tn = d_vars[i].getType();
      if (tn.isInteger())
      {
        doSort = true;
        tvars[tn].push_back(d_vars[i]);
      }
      else
      {
        vars.push_back(d_vars[i]);
      }
    }
    if (doSort)
    {
      Trace("cegqi-debug") << "Sort variables based on ordering." << std::endl;
      for (std::pair<const TypeNode, std::vector<Node> >& vs : tvars)
      {
        vars.insert(vars.end(), vs.second.begin(), vs.second.end());
      }

      Trace("cegqi-debug") << "Consider variables in this order : " << std::endl;
      for (unsigned i = 0; i < vars.size(); i++)
      {
        d_var_order_index[voo[vars[i]]] = i;
        Trace("cegqi-debug") << "  " << vars[i] << " : " << vars[i].getType()
                            << ", index was : " << voo[vars[i]] << std::endl;
        d_vars[i] = vars[i];
      }
      Trace("cegqi-debug") << std::endl;
    }
    else
    {
      d_var_order_index.clear();
    }
  }

  // collect atoms from all lemmas: we will only solve for literals coming from
  // the original body
  d_is_nested_quant = false;
  Node lemr = rewrite(lem);
  collectCeAtoms(lemr);
  for (const Node& alem : auxLems)
  {
    Node alemr = rewrite(alem);
    collectCeAtoms(alemr);
  }
}

}  // namespace quantifiers
}  // namespace theory
}  // namespace cvc5::internal<|MERGE_RESOLUTION|>--- conflicted
+++ resolved
@@ -1364,21 +1364,14 @@
 Node CegInstantiator::getModelValue(Node n)
 {
   Node mv = d_treg.getModel()->getValue(n);
-<<<<<<< HEAD
-  // Witness terms with identifiers may appear in the model. We require
-  // dropping their annotations here.
-  AnnotationElimNodeConverter aenc(nodeManager());
-  mv = aenc.convert(mv);
-=======
   // if the model value is not constant, it may require some processing
   if (!mv.isConst())
   {
     // Witness terms with identifiers may appear in the model. We require
     // dropping their annotations here.
-    AnnotationElimNodeConverter aenc;
+    AnnotationElimNodeConverter aenc(nodeManager());
     mv = aenc.convert(mv);
   }
->>>>>>> b9b4e1b9
   return mv;
 }
 
