/******************************************************************************
 * Top contributors (to current version):
 *   Andrew Reynolds, Aina Niemetz, Mathias Preiner
 *
 * This file is part of the cvc5 project.
 *
 * Copyright (c) 2009-2025 by the authors listed in the file AUTHORS
 * in the top-level source directory and their institutional affiliations.
 * All rights reserved.  See the file COPYING in the top-level source
 * directory for licensing information.
 * ****************************************************************************
 *
 * Implementation of counterexample-guided quantifier instantiation.
 */

#include "theory/quantifiers/cegqi/ceg_instantiator.h"

#include "expr/annotation_elim_node_converter.h"
#include "expr/dtype.h"
#include "expr/dtype_cons.h"
#include "expr/node_algorithm.h"
#include "options/quantifiers_options.h"
#include "theory/arith/arith_msum.h"
#include "theory/arith/arith_utilities.h"
#include "theory/quantifiers/cegqi/ceg_arith_instantiator.h"
#include "theory/quantifiers/cegqi/ceg_bv_instantiator.h"
#include "theory/quantifiers/cegqi/ceg_dt_instantiator.h"
#include "theory/quantifiers/cegqi/inst_strategy_cegqi.h"
#include "theory/quantifiers/first_order_model.h"
#include "theory/quantifiers/quantifiers_attributes.h"
#include "theory/quantifiers/quantifiers_state.h"
#include "theory/quantifiers/term_database.h"
#include "theory/quantifiers/term_util.h"
#include "theory/rewriter.h"
#include "expr/elim_witness_converter.h"
#include "util/rational.h"

using namespace std;
using namespace cvc5::internal::kind;

namespace cvc5::internal {
namespace theory {
namespace quantifiers {

CegInstantiator::CegInstantiator(Env& env,
                                 Node q,
                                 QuantifiersState& qs,
                                 QuantifiersInferenceManager& qim,
                                 QuantifiersRegistry& qr,
                                 TermRegistry& tr)
    : EnvObj(env),
      d_quant(q),
      d_qstate(qs),
      d_qim(qim),
      d_qreg(qr),
      d_treg(tr),
      d_is_nested_quant(false),
      d_effort(CEG_INST_EFFORT_NONE)
{
  if (d_env.isTheoryProofProducing())
  {
    d_vwpg.reset(new ValidWitnessProofGenerator(env));
  }
}

CegInstantiator::~CegInstantiator() {
  for (std::pair<Node, Instantiator*> inst : d_instantiator)
  {
    delete inst.second;
  }
  for (std::pair<TheoryId, InstantiatorPreprocess*> instp : d_tipp)
  {
    delete instp.second;
  }
}

void CegInstantiator::computeProgVars( Node n ){
  if( d_prog_var.find( n )==d_prog_var.end() ){
    d_prog_var[n].clear();
    Kind k = n.getKind();
    if (k == Kind::WITNESS)
    {
      Assert(d_prog_var.find(n[0][0]) == d_prog_var.end());
      // ignore the bound variable
      d_prog_var[n[0][0]].clear();
    }
    if (d_vars_set.find(n) != d_vars_set.end())
    {
      d_prog_var[n].insert(n);
    }
    else if (!isEligibleForInstantiation(n))
    {
      d_inelig.insert(n);
      return;
    }
    bool isClosure = n.isClosure();
    for (size_t i = 0, nchild = n.getNumChildren(); i < nchild; i++)
    {
      if (isClosure && i != 1)
      {
        // ignore the bound variable list and annotation
        continue;
      }
      computeProgVars( n[i] );
      if( d_inelig.find( n[i] )!=d_inelig.end() ){
        d_inelig.insert(n);
      }
      // all variables in child are contained in this
      d_prog_var[n].insert(d_prog_var[n[i]].begin(), d_prog_var[n[i]].end());
    }
    // selectors applied to program variables are also variables
    if (k == Kind::APPLY_SELECTOR
        && d_prog_var[n].find(n[0]) != d_prog_var[n].end())
    {
      d_prog_var[n].insert(n);
    }
    if (k == Kind::WITNESS)
    {
      d_prog_var.erase(n[0][0]);
    }
  }
}

bool CegInstantiator::isEligible( Node n ) {
  //compute d_subs_fv, which program variables are contained in n, and determines if eligible
  computeProgVars( n );
  return d_inelig.find( n )==d_inelig.end();
}

CegHandledStatus CegInstantiator::isCbqiKind(Kind k)
{
  if (quantifiers::TermUtil::isBoolConnective(k) || k == Kind::ADD
      || k == Kind::GEQ || k == Kind::EQUAL || k == Kind::MULT
      || k == Kind::NONLINEAR_MULT || k == Kind::DIVISION
      || k == Kind::DIVISION_TOTAL || k == Kind::INTS_DIVISION
      || k == Kind::INTS_DIVISION_TOTAL || k == Kind::INTS_MODULUS
      || k == Kind::INTS_MODULUS_TOTAL || k == Kind::TO_INTEGER
      || k == Kind::IS_INTEGER || k == Kind::TO_REAL || k == Kind::ABS)
  {
    return CEG_HANDLED;
  }

  // CBQI typically works for satisfaction-complete theories
  TheoryId t = kindToTheoryId(k);
  if (t == THEORY_BV || t == THEORY_FP || t == THEORY_DATATYPES
      || t == THEORY_BOOL)
  {
    return CEG_HANDLED;
  }
  return CEG_UNHANDLED;
}

CegHandledStatus CegInstantiator::isCbqiTerm(Node n)
{
  CegHandledStatus ret = CEG_HANDLED;
  std::unordered_set<TNode> visited;
  std::vector<TNode> visit;
  TNode cur;
  visit.push_back(n);
  do
  {
    cur = visit.back();
    visit.pop_back();
    if (visited.find(cur) == visited.end())
    {
      visited.insert(cur);
      if (cur.getKind() != Kind::BOUND_VARIABLE && expr::hasBoundVar(cur))
      {
        if (cur.getKind() == Kind::FORALL || cur.getKind() == Kind::WITNESS)
        {
          visit.push_back(cur[1]);
        }
        else
        {
          CegHandledStatus curr = isCbqiKind(cur.getKind());
          if (curr < ret)
          {
            ret = curr;
            Trace("cegqi-debug2") << "Non-cbqi kind : " << cur.getKind()
                                 << " in " << n << std::endl;
            if (curr == CEG_UNHANDLED)
            {
              return CEG_UNHANDLED;
            }
          }
          for (const Node& nc : cur)
          {
            visit.push_back(nc);
          }
        }
      }
    }
  } while (!visit.empty());
  return ret;
}

CegHandledStatus CegInstantiator::isCbqiSort(TypeNode tn)
{
  std::map<TypeNode, CegHandledStatus> visited;
  return isCbqiSort(tn, visited);
}

CegHandledStatus CegInstantiator::isCbqiSort(
    TypeNode tn, std::map<TypeNode, CegHandledStatus>& visited)
{
  std::map<TypeNode, CegHandledStatus>::iterator itv = visited.find(tn);
  if (itv != visited.end())
  {
    return itv->second;
  }
  CegHandledStatus ret = CEG_UNHANDLED;
  if (tn.isRealOrInt() || tn.isBoolean() || tn.isBitVector()
      || tn.isFloatingPoint())
  {
    ret = CEG_HANDLED;
  }
  else if (tn.isDatatype())
  {
    // recursive calls to this datatype are handlable
    visited[tn] = CEG_HANDLED;
    // we initialize to handled, we remain handled as long as all subfields
    // of this datatype are not unhandled.
    ret = CEG_HANDLED;
    const DType& dt = tn.getDType();
    for (unsigned i = 0, ncons = dt.getNumConstructors(); i < ncons; i++)
    {
      // get the constructor type
      TypeNode consType;
      if (dt.isParametric())
      {
        // if parametric, must instantiate the argument types
        consType = dt[i].getInstantiatedConstructorType(tn);
      }
      else
      {
        consType = dt[i].getConstructor().getType();
      }
      for (const TypeNode& crange : consType)
      {
        CegHandledStatus cret = isCbqiSort(crange, visited);
        if (cret == CEG_UNHANDLED)
        {
          Trace("cegqi-debug2")
              << "Non-cbqi sort : " << tn << " due to " << crange << std::endl;
          visited[tn] = CEG_UNHANDLED;
          return CEG_UNHANDLED;
        }
        else if (cret < ret)
        {
          ret = cret;
        }
      }
    }
  }
  // sets, arrays, functions and others are not supported
  visited[tn] = ret;
  return ret;
}

CegHandledStatus CegInstantiator::isCbqiQuantPrefix(Node q)
{
  CegHandledStatus hmin = CEG_HANDLED_UNCONDITIONAL;
  for (const Node& v : q[0])
  {
    TypeNode tn = v.getType();
    CegHandledStatus handled = isCbqiSort(tn);
    if (handled == CEG_UNHANDLED)
    {
      return CEG_UNHANDLED;
    }
    else if (handled < hmin)
    {
      hmin = handled;
    }
  }
  return hmin;
}

CegHandledStatus CegInstantiator::isCbqiQuant(Node q, bool cegqiAll)
{
  Assert(q.getKind() == Kind::FORALL);
  // compute attributes
  QAttributes qa;
  QuantAttributes::computeQuantAttributes(q, qa);
  if (qa.d_quant_elim)
  {
    return CEG_HANDLED;
  }
  if (qa.d_sygus)
  {
    return CEG_UNHANDLED;
  }
  Assert(!qa.d_quant_elim_partial);
  // if has an instantiation pattern, don't do it
  if (q.getNumChildren() == 3)
  {
    for (const Node& pat : q[2])
    {
      if (pat.getKind() == Kind::INST_PATTERN)
      {
        return CEG_UNHANDLED;
      }
    }
  }
  CegHandledStatus ret = CEG_HANDLED;
  // if quantifier has a non-handled variable, then do not use cbqi
  CegHandledStatus ncbqiv = CegInstantiator::isCbqiQuantPrefix(q);
  Trace("cegqi-quant-debug") << "isCbqiQuantPrefix returned " << ncbqiv
                            << std::endl;
  if (ncbqiv == CEG_UNHANDLED)
  {
    // unhandled variable type
    ret = CEG_UNHANDLED;
  }
  else
  {
    CegHandledStatus cbqit = CegInstantiator::isCbqiTerm(q);
    Trace("cegqi-quant-debug") << "isCbqiTerm returned " << cbqit << std::endl;
    if (cbqit == CEG_UNHANDLED)
    {
      if (ncbqiv == CEG_HANDLED_UNCONDITIONAL)
      {
        // all variables are fully handled, this implies this will be handlable
        // regardless of body (e.g. for EPR)
        //  so, try but not exclusively
        ret = CEG_PARTIALLY_HANDLED;
      }
      else
      {
        // cannot be handled
        ret = CEG_UNHANDLED;
      }
    }
    else if (cbqit == CEG_PARTIALLY_HANDLED)
    {
      ret = CEG_PARTIALLY_HANDLED;
    }
  }
  if (ret == CEG_UNHANDLED && cegqiAll)
  {
    // try but not exclusively
    ret = CEG_PARTIALLY_HANDLED;
  }
  return ret;
}

bool CegInstantiator::hasVariable( Node n, Node pv ) {
  computeProgVars( n );
  return d_prog_var[n].find( pv )!=d_prog_var[n].end();
}

void CegInstantiator::activateInstantiationVariable(Node v, unsigned index)
{
  if( d_instantiator.find( v )==d_instantiator.end() ){
    TypeNode tn = v.getType();
    Instantiator * vinst;
    if (tn.isRealOrInt())
    {
      VtsTermCache* vtc = d_treg.getVtsTermCache();
      vinst = new ArithInstantiator(d_env, tn, vtc);
    }
    else if (tn.isDatatype())
    {
      vinst = new DtInstantiator(d_env, tn);
    }
    else if (tn.isBitVector())
    {
      vinst = new BvInstantiator(d_env, tn, d_treg.getBvInverter());
    }
    else if (tn.isBoolean())
    {
      vinst = new ModelValueInstantiator(d_env, tn);
    }
    else
    {
      //default
      vinst = new Instantiator(d_env, tn);
    }
    d_instantiator[v] = vinst;
  }
  d_curr_subs_proc[v].clear();
  d_curr_index[v] = index;
  d_curr_iphase[v] = CEG_INST_PHASE_NONE;
}

void CegInstantiator::deactivateInstantiationVariable(Node v)
{
  d_curr_subs_proc.erase(v);
  d_curr_index.erase(v);
  d_curr_iphase.erase(v);
}

bool CegInstantiator::hasTriedInstantiation(Node v)
{
  return !d_curr_subs_proc[v].empty();
}

void CegInstantiator::registerTheoryIds(TypeNode tn,
                                        std::map<TypeNode, bool>& visited)
{
  if (visited.find(tn) == visited.end())
  {
    visited[tn] = true;
    TheoryId tid = d_env.theoryOf(tn);
    registerTheoryId(tid);
    if (tn.isDatatype())
    {
      const DType& dt = tn.getDType();
      for (unsigned i = 0; i < dt.getNumConstructors(); i++)
      {
        for (unsigned j = 0; j < dt[i].getNumArgs(); j++)
        {
          registerTheoryIds(dt[i].getArgType(j), visited);
        }
      }
    }
  }
}

void CegInstantiator::registerTheoryId(TheoryId tid)
{
  if (std::find(d_tids.begin(), d_tids.end(), tid) == d_tids.end())
  {
    // setup any theory-specific preprocessors here
    if (tid == THEORY_BV)
    {
      d_tipp[tid] = new BvInstantiatorPreprocess(d_env.getOptions());
    }
    d_tids.push_back(tid);
  }
}

void CegInstantiator::registerVariable(Node v)
{
  Assert(std::find(d_vars.begin(), d_vars.end(), v) == d_vars.end());
  d_vars.push_back(v);
  d_vars_set.insert(v);
  TypeNode vtn = v.getType();
  Trace("cegqi-proc-debug") << "Collect theory ids from type " << vtn << " of "
                           << v << std::endl;
  // collect relevant theories for this variable
  std::map<TypeNode, bool> visited;
  registerTheoryIds(vtn, visited);
}

bool CegInstantiator::constructInstantiation(SolvedForm& sf, unsigned i)
{
  if( i==d_vars.size() ){
    //solved for all variables, now construct instantiation
    bool needsPostprocess =
        sf.d_vars.size() > d_input_vars.size() || !d_var_order_index.empty();
    std::vector< Instantiator * > pp_inst;
    std::map< Instantiator *, Node > pp_inst_to_var;
    for( std::map< Node, Instantiator * >::iterator ita = d_active_instantiators.begin(); ita != d_active_instantiators.end(); ++ita ){
      if (ita->second->needsPostProcessInstantiationForVariable(
              this, sf, ita->first, d_effort))
      {
        needsPostprocess = true;
        pp_inst_to_var[ ita->second ] = ita->first;
      }
    }
    if( needsPostprocess ){
      //must make copy so that backtracking reverts sf
      SolvedForm sf_tmp = sf;
      bool postProcessSuccess = true;
      for( std::map< Instantiator *, Node >::iterator itp = pp_inst_to_var.begin(); itp != pp_inst_to_var.end(); ++itp ){
        if (!itp->first->postProcessInstantiationForVariable(
                this, sf_tmp, itp->second, d_effort))
        {
          postProcessSuccess = false;
          break;
        }
      }
      if( postProcessSuccess ){
        return doAddInstantiation(sf_tmp.d_vars, sf_tmp.d_subs);
      }else{
        return false;
      }
    }else{
      return doAddInstantiation(sf.d_vars, sf.d_subs);
    }
  }else{
    bool is_sv = false;
    Node pv;
    if( d_stack_vars.empty() ){
      pv = d_vars[i];
    }else{
      pv = d_stack_vars.back();
      is_sv = true;
      d_stack_vars.pop_back();
    }
    activateInstantiationVariable(pv, i);

    //get the instantiator object
    Assert(d_instantiator.find(pv) != d_instantiator.end());
    Instantiator* vinst = d_instantiator[pv];
    Assert(vinst != NULL);
    d_active_instantiators[pv] = vinst;
    vinst->reset(this, sf, pv, d_effort);
    // if d_effort is full, we must choose at least one model value
    if ((i + 1) < d_vars.size() || d_effort != CEG_INST_EFFORT_FULL)
    {
      // First, try to construct an instantiation term for pv based on
      // equality and theory-specific instantiation techniques.
      if (constructInstantiation(sf, vinst, pv))
      {
        return true;
      }
    }
    // If the above call fails, resort to using value in model. We do so if:
    // (A) we are doing quantifier elimination for this quantified formula, or
    // (B) all of the following hold:
    // - we have yet to try an instantiation this round (or we are trying
    //   multiple instantiations, indicated by options::cegqiMultiInst),
    // - the instantiator uses model values at this effort or
    //   if we are solving for a subfield of a datatype (is_sv), and
    // - the instantiator allows model values.
    // Furthermore, we only permit the value if it is constant, since the model
    // may contain internal-only expressions, e.g. RANs.
    bool isQElim = d_qreg.getQuantAttributes().isQuantElim(d_quant);
    if (isQElim
        || ((options().quantifiers.cegqiMultiInst || !hasTriedInstantiation(pv))
            && (vinst->useModelValue(this, sf, pv, d_effort) || is_sv)
            && vinst->allowModelValue(this, sf, pv, d_effort)))
    {
      Node mv = getModelValue( pv );
      if (mv.isConst())
      {
        TermProperties pv_prop_m;
        Trace("cegqi-inst-debug")
            << "[4] " << i << "...try model value " << mv << std::endl;
        d_curr_iphase[pv] = CEG_INST_PHASE_MVALUE;
        CegInstEffort prev = d_effort;
        if (d_effort < CEG_INST_EFFORT_STANDARD_MV)
        {
          // update the effort level to indicate we have used a model value
          d_effort = CEG_INST_EFFORT_STANDARD_MV;
        }
        if (constructInstantiationInc(pv, mv, pv_prop_m, sf))
        {
          return true;
        }
        d_effort = prev;
      }
    }

    Trace("cegqi-inst-debug") << "[No instantiation found for " << pv << "]" << std::endl;
    if (is_sv)
    {
      d_stack_vars.push_back( pv );
    }
    d_active_instantiators.erase( pv );
    deactivateInstantiationVariable(pv);
    return false;
  }
}

bool CegInstantiator::constructInstantiation(SolvedForm& sf,
                                             Instantiator* vinst,
                                             Node pv)
{
  TypeNode pvtn = pv.getType();
  Node pvr = pv;
  eq::EqualityEngine* ee = d_qstate.getEqualityEngine();
  if (ee->hasTerm(pv))
  {
    pvr = ee->getRepresentative(pv);
  }
  Trace("cegqi-inst-debug") << "[Find instantiation for " << pv
                           << "], rep=" << pvr << ", instantiator is "
                           << vinst->identify() << std::endl;
  Node pv_value = getModelValue(pv);
  Trace("cegqi-bound2") << "...M( " << pv << " ) = " << pv_value << std::endl;

  //[1] easy case : pv is in the equivalence class as another term not
  // containing pv
  if (vinst->hasProcessEqualTerm(this, sf, pv, d_effort))
  {
    Trace("cegqi-inst-debug")
        << "[1] try based on equivalence class." << std::endl;
    d_curr_iphase[pv] = CEG_INST_PHASE_EQC;
    std::map<Node, std::vector<Node> >::iterator it_eqc = d_curr_eqc.find(pvr);
    if (it_eqc != d_curr_eqc.end())
    {
      // std::vector< Node > eq_candidates;
      Trace("cegqi-inst-debug2")
          << "...eqc has size " << it_eqc->second.size() << std::endl;
      for (const Node& n : it_eqc->second)
      {
        if (n != pv)
        {
          Trace("cegqi-inst-debug")
              << "...try based on equal term " << n << std::endl;
          // must be an eligible term
          if (isEligible(n))
          {
            Node ns;
            // coefficient of pv in the equality we solve (null is 1)
            TermProperties pv_prop;
            bool proc = false;
            if (!d_prog_var[n].empty())
            {
              ns = applySubstitution(pvtn, n, sf, pv_prop, false);
              if (!ns.isNull())
              {
                computeProgVars(ns);
                // substituted version must be new and cannot contain pv
                proc = d_prog_var[ns].find(pv) == d_prog_var[ns].end();
              }
            }
            else
            {
              ns = n;
              proc = true;
            }
            if (proc)
            {
              if (vinst->processEqualTerm(this, sf, pv, pv_prop, ns, d_effort))
              {
                return true;
              }
              else if (!options().quantifiers.cegqiMultiInst
                       && hasTriedInstantiation(pv))
              {
                return false;
              }
              // Do not consider more than one equal term,
              // this helps non-monotonic strategies that may encounter
              // duplicate instantiations.
              break;
            }
          }
        }
      }
      if (vinst->processEqualTerms(this, sf, pv, it_eqc->second, d_effort))
      {
        return true;
      }
      else if (!options().quantifiers.cegqiMultiInst
               && hasTriedInstantiation(pv))
      {
        return false;
      }
    }
    else
    {
      Trace("cegqi-inst-debug2") << "...eqc not found." << std::endl;
    }
  }

  //[2] : we can solve an equality for pv
  /// iterate over equivalence classes to find cases where we can solve for
  /// the variable
  if (vinst->hasProcessEquality(this, sf, pv, d_effort))
  {
    Trace("cegqi-inst-debug")
        << "[2] try based on solving equalities." << std::endl;
    d_curr_iphase[pv] = CEG_INST_PHASE_EQUAL;
    std::vector<Node>& cteqc = d_curr_type_eqc[pvtn];

    for (const Node& r : cteqc)
    {
      std::map<Node, std::vector<Node> >::iterator it_reqc = d_curr_eqc.find(r);
      std::vector<Node> lhs;
      std::vector<bool> lhs_v;
      std::vector<TermProperties> lhs_prop;
      Assert(it_reqc != d_curr_eqc.end());
      for (const Node& n : it_reqc->second)
      {
        Trace("cegqi-inst-debug2") << "...look at term " << n << std::endl;
        // must be an eligible term
        if (isEligible(n))
        {
          Node ns;
          TermProperties pv_prop;
          if (!d_prog_var[n].empty())
          {
            ns = applySubstitution(pvtn, n, sf, pv_prop);
            if (!ns.isNull())
            {
              computeProgVars(ns);
            }
          }
          else
          {
            ns = n;
          }
          if (!ns.isNull())
          {
            bool hasVar = d_prog_var[ns].find(pv) != d_prog_var[ns].end();
            Trace("cegqi-inst-debug2") << "... " << ns << " has var " << pv
                                      << " : " << hasVar << std::endl;
            std::vector<TermProperties> term_props;
            std::vector<Node> terms;
            term_props.push_back(pv_prop);
            terms.push_back(ns);
            for (unsigned j = 0, size = lhs.size(); j < size; j++)
            {
              // if this term or the another has pv in it, try to solve for it
              if (hasVar || lhs_v[j])
              {
                Trace("cegqi-inst-debug") << "......try based on equality "
                                         << lhs[j] << " = " << ns << std::endl;
                term_props.push_back(lhs_prop[j]);
                terms.push_back(lhs[j]);
                if (vinst->processEquality(
                        this, sf, pv, term_props, terms, d_effort))
                {
                  return true;
                }
                else if (!options().quantifiers.cegqiMultiInst
                         && hasTriedInstantiation(pv))
                {
                  return false;
                }
                term_props.pop_back();
                terms.pop_back();
              }
            }
            lhs.push_back(ns);
            lhs_v.push_back(hasVar);
            lhs_prop.push_back(pv_prop);
          }
          else
          {
            Trace("cegqi-inst-debug2")
                << "... term " << n << " is ineligible after substitution."
                << std::endl;
          }
        }
        else
        {
          Trace("cegqi-inst-debug2")
              << "... term " << n << " is ineligible." << std::endl;
        }
      }
    }
  }
  //[3] directly look at assertions
  if (!vinst->hasProcessAssertion(this, sf, pv, d_effort))
  {
    return false;
  }
  Trace("cegqi-inst-debug") << "[3] try based on assertions." << std::endl;
  d_curr_iphase[pv] = CEG_INST_PHASE_ASSERTION;
  std::unordered_set<Node> lits;
  for (unsigned r = 0; r < 2; r++)
  {
    TheoryId tid = r == 0 ? d_env.theoryOf(pvtn) : THEORY_UF;
    Trace("cegqi-inst-debug2") << "  look at assertions of " << tid << std::endl;
    std::map<TheoryId, std::vector<Node> >::iterator ita =
        d_curr_asserts.find(tid);
    if (ita != d_curr_asserts.end())
    {
      for (const Node& lit : ita->second)
      {
        if (lits.find(lit) == lits.end())
        {
          lits.insert(lit);
          Node plit;
          if (!isSolvedAssertion(lit))
          {
            plit = vinst->hasProcessAssertion(this, sf, pv, lit, d_effort);
          }
          if (!plit.isNull())
          {
            Trace("cegqi-inst-debug2") << "  look at " << lit;
            if (plit != lit)
            {
              Trace("cegqi-inst-debug2") << "...processed to : " << plit;
            }
            Trace("cegqi-inst-debug2") << std::endl;
            // apply substitutions
            Node slit = applySubstitutionToLiteral(plit, sf);
            if (!slit.isNull())
            {
              // check if contains pv
              if (hasVariable(slit, pv))
              {
                Trace("cegqi-inst-debug")
                    << "...try based on literal " << slit << "," << std::endl;
                Trace("cegqi-inst-debug") << "...from " << lit << std::endl;
                if (vinst->processAssertion(this, sf, pv, slit, lit, d_effort))
                {
                  return true;
                }
                else if (!options().quantifiers.cegqiMultiInst
                         && hasTriedInstantiation(pv))
                {
                  return false;
                }
              }
            }
          }
        }
      }
    }
  }
  if (vinst->processAssertions(this, sf, pv, d_effort))
  {
    return true;
  }
  return false;
}

void CegInstantiator::pushStackVariable( Node v ) {
  d_stack_vars.push_back( v );
}

void CegInstantiator::popStackVariable() {
  Assert(!d_stack_vars.empty());
  d_stack_vars.pop_back();
}

bool CegInstantiator::constructInstantiationInc(Node pv,
                                                Node n,
                                                TermProperties& pv_prop,
                                                SolvedForm& sf,
                                                bool revertOnSuccess)
{
  Assert(n.getType() == pv.getType());
  Node cnode = pv_prop.getCacheNode();
  if( d_curr_subs_proc[pv][n].find( cnode )==d_curr_subs_proc[pv][n].end() ){
    d_curr_subs_proc[pv][n][cnode] = true;
    if( TraceIsOn("cegqi-inst-debug") ){
      for( unsigned j=0; j<sf.d_subs.size(); j++ ){
        Trace("cegqi-inst-debug") << " ";
      }
      Trace("cegqi-inst-debug") << sf.d_subs.size() << ": (" << d_curr_iphase[pv]
                         << ") ";
      Node mod_pv = pv_prop.getModifiedTerm( pv );
      Trace("cegqi-inst-debug") << mod_pv << " -> " << n << std::endl;
      Assert(n.getType() == pv.getType());
    }
    //must ensure variables have been computed for n
    computeProgVars( n );
    Assert(d_inelig.find(n) == d_inelig.end());

    //substitute into previous substitutions, when applicable
    std::vector< Node > a_var;
    a_var.push_back( pv );
    std::vector< Node > a_subs;
    a_subs.push_back( n );
    std::vector< TermProperties > a_prop;
    a_prop.push_back( pv_prop );
    std::vector< Node > a_non_basic;
    if( !pv_prop.isBasic() ){
      a_non_basic.push_back( pv );
    }
    bool success = true;
    std::map< int, Node > prev_subs;
    std::map< int, TermProperties > prev_prop;
    std::map< int, Node > prev_sym_subs;
    std::vector< Node > new_non_basic;
    Trace("cegqi-inst-debug2") << "Applying substitutions to previous substitution terms..." << std::endl;
    for( unsigned j=0; j<sf.d_subs.size(); j++ ){
      Trace("cegqi-inst-debug2") << "  Apply for " << sf.d_subs[j]  << std::endl;
      Assert(d_prog_var.find(sf.d_subs[j]) != d_prog_var.end());
      if( d_prog_var[sf.d_subs[j]].find( pv )!=d_prog_var[sf.d_subs[j]].end() ){
        prev_subs[j] = sf.d_subs[j];
        TNode tv = pv;
        TNode ts = n;
        TermProperties a_pv_prop;
        Node new_subs = applySubstitution( sf.d_vars[j].getType(), sf.d_subs[j], a_var, a_subs, a_prop, a_non_basic, a_pv_prop, true );
        if( !new_subs.isNull() ){
          sf.d_subs[j] = new_subs;
          // the substitution apply to this term resulted in a non-basic substitution relationship
          if( !a_pv_prop.isBasic() ){
            // we are processing:
            //    sf.d_props[j].getModifiedTerm( sf.d_vars[j] ) = sf.d_subs[j] { pv_prop.getModifiedTerm( pv ) -> n } 
          
            // based on the above substitution, we have:
            //   x = sf.d_subs[j] { pv_prop.getModifiedTerm( pv ) -> n } 
            // is equivalent to
            //   a_pv_prop.getModifiedTerm( x ) = new_subs
            
            // thus we must compose substitutions:
            //   a_pv_prop.getModifiedTerm( sf.d_props[j].getModifiedTerm( sf.d_vars[j] ) ) = new_subs
            
            prev_prop[j] = sf.d_props[j];
            bool prev_basic = sf.d_props[j].isBasic();
            
            // now compose the property
            sf.d_props[j].composeProperty( a_pv_prop );
            
            // if previously was basic, becomes non-basic
            if( prev_basic && !sf.d_props[j].isBasic() ){
              Assert(std::find(sf.d_non_basic.begin(),
                               sf.d_non_basic.end(),
                               sf.d_vars[j])
                     == sf.d_non_basic.end());
              new_non_basic.push_back( sf.d_vars[j] );
              sf.d_non_basic.push_back( sf.d_vars[j] );
            }
          }
          if( sf.d_subs[j]!=prev_subs[j] ){
            computeProgVars( sf.d_subs[j] );
            Assert(d_inelig.find(sf.d_subs[j]) == d_inelig.end());
          }
          Trace("cegqi-inst-debug2") << "Subs " << j << " " << sf.d_subs[j] << std::endl;
        }else{
          Trace("cegqi-inst-debug2") << "...failed to apply substitution to " << sf.d_subs[j] << std::endl;
          success = false;
          break;
        }
      }else{
        Trace("cegqi-inst-debug2") << "Skip " << j << " " << sf.d_subs[j] << std::endl;
      }
    }
    if( success ){
      Trace("cegqi-inst-debug2") << "Adding to vectors..." << std::endl;
      sf.push_back( pv, n, pv_prop );
      Trace("cegqi-inst-debug2") << "Recurse..." << std::endl;
      unsigned i = d_curr_index[pv];
      success = constructInstantiation(sf, d_stack_vars.empty() ? i + 1 : i);
      if (!success || revertOnSuccess)
      {
        Trace("cegqi-inst-debug2") << "Removing from vectors..." << std::endl;
        sf.pop_back( pv, n, pv_prop );
      }
    }
    if (success && !revertOnSuccess)
    {
      return true;
    }else{
      Trace("cegqi-inst-debug2") << "Revert substitutions..." << std::endl;
      //revert substitution information
      for (std::map<int, Node>::iterator it = prev_subs.begin();
           it != prev_subs.end();
           ++it)
      {
        sf.d_subs[it->first] = it->second;
      }
      for (std::map<int, TermProperties>::iterator it = prev_prop.begin();
           it != prev_prop.end();
           ++it)
      {
        sf.d_props[it->first] = it->second;
      }
      for( unsigned i=0; i<new_non_basic.size(); i++ ){
        sf.d_non_basic.pop_back();
      }
      return success;
    }
  }else{
    //already tried this substitution
    return false;
  }
}

bool CegInstantiator::doAddInstantiation(std::vector<Node>& vars,
                                         std::vector<Node>& subs)
{
  if (vars.size() > d_input_vars.size() || !d_var_order_index.empty())
  {
    Trace("cegqi-inst-debug") << "Reconstructing instantiations...." << std::endl;
    std::map< Node, Node > subs_map;
    for( unsigned i=0; i<subs.size(); i++ ){
      subs_map[vars[i]] = subs[i];
    }
    subs.clear();
    for (unsigned i = 0, size = d_input_vars.size(); i < size; ++i)
    {
      std::map<Node, Node>::iterator it = subs_map.find(d_input_vars[i]);
      Assert(it != subs_map.end());
      Node n = it->second;
      Trace("cegqi-inst-debug") << "  " << d_input_vars[i] << " -> " << n
                               << std::endl;
      Assert(n.getType() == d_input_vars[i].getType());
      subs.push_back( n );
    }
  }
  if (TraceIsOn("cegqi-inst"))
  {
    Trace("cegqi-inst") << "Ceg Instantiator produced : " << std::endl;
    for (unsigned i = 0, size = d_input_vars.size(); i < size; ++i)
    {
      Node v = d_input_vars[i];
      Trace("cegqi-inst") << i << " (" << d_curr_iphase[v] << ") : " 
                         << v << " -> " << subs[i] << std::endl;
      Assert(subs[i].getType() == v.getType());
    }
  }
  Trace("cegqi-inst-debug") << "Do the instantiation...." << std::endl;

  // construct the final instantiation by eliminating witness terms
  bool isQElim = d_qreg.getQuantAttributes().isQuantElim(d_quant);
  std::vector<Node> svec;
  std::vector<Node> axioms;
  for (const Node& s : subs)
  {
    if (expr::hasSubtermKind(Kind::WITNESS, s))
    {
      if (isQElim)
      {
        Trace("cegqi-inst-debug") << "...no witness if QE" << std::endl;
        // not allowed to use witness if doing quantifier elimination
        return false;
      }
      ElimWitnessNodeConverter ewc(d_env);
      Node sc = ewc.convert(s);
      const std::vector<Node>& waxioms = ewc.getAxioms();
      axioms.insert(axioms.end(), waxioms.begin(), waxioms.end());
      svec.push_back(sc);
    }
    else
    {
      svec.push_back(s);
    }
  }
  
  Assert(!d_quant.isNull());
  // check if we need virtual term substitution (if used delta or infinity)
  VtsTermCache* vtc = d_treg.getVtsTermCache();
  bool usedVts = vtc->containsVtsTerm(svec, false);
  Instantiate* inst = d_qim.getInstantiate();
  // if doing partial quantifier elimination, record the instantiation and set
  // the incomplete flag instead of sending instantiation lemma
  if (d_qreg.getQuantAttributes().isQuantElimPartial(d_quant))
  {
    inst->recordInstantiation(d_quant, svec, usedVts);
    return true;
  }
  else if (inst->addInstantiation(d_quant,
                                  svec,
                                  InferenceId::QUANTIFIERS_INST_CEGQI,
                                  Node::null(),
                                  usedVts))
  {
    // add the axioms, if any witness term was eliminated
    for (const Node& q : axioms)
    {
      d_qim.addPendingLemma(q,
                            InferenceId::QUANTIFIERS_CEGQI_WITNESS,
                            LemmaProperty::NONE,
                            d_vwpg.get());
    }
    return true;
  }
  // this should never happen for monotonic selection strategies
  Trace("cegqi-warn") << "WARNING: Existing instantiation" << std::endl;
  return false;
}

bool CegInstantiator::isEligibleForInstantiation(Node n) const
{
  Kind nk = n.getKind();
  if (nk != Kind::INST_CONSTANT && nk != Kind::SKOLEM)
  {
    return true;
  }
  if (n.getAttribute(VirtualTermSkolemAttribute()))
  {
    // virtual terms are allowed
    return true;
  }
  // only legal if current quantified formula contains n
  return expr::hasSubterm(d_quant, n);
}

bool CegInstantiator::canApplyBasicSubstitution( Node n, std::vector< Node >& non_basic ){
  Assert(d_prog_var.find(n) != d_prog_var.end());
  if( !non_basic.empty() ){
    for (std::unordered_set<Node>::iterator it = d_prog_var[n].begin();
         it != d_prog_var[n].end();
         ++it)
    {
      if (std::find(non_basic.begin(), non_basic.end(), *it) != non_basic.end())
      {
        return false;
      }
    }
  }
  return true;
}

Node CegInstantiator::applySubstitution( TypeNode tn, Node n, std::vector< Node >& vars, std::vector< Node >& subs, std::vector< TermProperties >& prop, 
                                         std::vector< Node >& non_basic, TermProperties& pv_prop, bool try_coeff ) {
  NodeManager* nm = nodeManager();
  n = rewrite(n);
  computeProgVars( n );
  bool is_basic = canApplyBasicSubstitution( n, non_basic );
  if( TraceIsOn("sygus-si-apply-subs-debug") ){
    Trace("sygus-si-apply-subs-debug") << "is_basic = " << is_basic << "  " << tn << std::endl;
    for( unsigned i=0; i<subs.size(); i++ ){
      Trace("sygus-si-apply-subs-debug") << "  " << vars[i] << " -> " << subs[i] << "   types : " << vars[i].getType() << " -> " << subs[i].getType() << std::endl;
      Assert(subs[i].getType() == vars[i].getType());
    }
  }
  Node nret;
  if( is_basic ){
    nret = n.substitute( vars.begin(), vars.end(), subs.begin(), subs.end() );
  }else{
    if( !tn.isInteger() ){
      //can do basic substitution instead with divisions
      std::vector< Node > nvars;
      std::vector< Node > nsubs;
      for( unsigned i=0; i<vars.size(); i++ ){
        if( !prop[i].d_coeff.isNull() ){
          Assert(vars[i].getType().isInteger());
          Assert(prop[i].d_coeff.isConst());
          Node nn = nodeManager()->mkNode(
              Kind::MULT,
              subs[i],
              nodeManager()->mkConstReal(
                  Rational(1) / prop[i].d_coeff.getConst<Rational>()));
          nn = nodeManager()->mkNode(Kind::TO_INTEGER, nn);
          nn = rewrite(nn);
          nsubs.push_back( nn );
        }else{
          nsubs.push_back( subs[i] );
        }
      }
      nret = n.substitute( vars.begin(), vars.end(), nsubs.begin(), nsubs.end() );
    }else if( try_coeff ){
      //must convert to monomial representation
      std::map< Node, Node > msum;
      if (ArithMSum::getMonomialSum(n, msum))
      {
        std::map< Node, Node > msum_coeff;
        std::map< Node, Node > msum_term;
        for( std::map< Node, Node >::iterator it = msum.begin(); it != msum.end(); ++it ){
          //check if in substitution
          std::vector< Node >::iterator its = std::find( vars.begin(), vars.end(), it->first );
          if( its!=vars.end() ){
            int index = its-vars.begin();
            if( prop[index].d_coeff.isNull() ){
              //apply substitution
              msum_term[it->first] = subs[index];
            }else{
              //apply substitution, multiply to ensure no divisibility conflict
              msum_term[it->first] = subs[index];
              //relative coefficient
              msum_coeff[it->first] = prop[index].d_coeff;
              if( pv_prop.d_coeff.isNull() ){
                pv_prop.d_coeff = prop[index].d_coeff;
              }else{
                pv_prop.d_coeff = nodeManager()->mkNode(
                    Kind::MULT, pv_prop.d_coeff, prop[index].d_coeff);
              }
            }
          }else{
            msum_term[it->first] = it->first;
          }
        }
        //make sum with normalized coefficient
        if( !pv_prop.d_coeff.isNull() ){
          pv_prop.d_coeff = rewrite(pv_prop.d_coeff);
          Trace("sygus-si-apply-subs-debug") << "Combined coeff : " << pv_prop.d_coeff << std::endl;
          std::vector< Node > children;
          TypeNode type = n.getType();
          for( std::map< Node, Node >::iterator it = msum.begin(); it != msum.end(); ++it ){
            Rational c_coeff = pv_prop.d_coeff.getConst<Rational>();
            Node mc = msum_coeff[it->first];
            if (!mc.isNull())
            {
              Assert(mc.isConst());
              c_coeff = c_coeff / mc.getConst<Rational>();
            }
            if( !it->second.isNull() ){
              Assert(it->second.isConst());
              c_coeff = c_coeff * it->second.getConst<Rational>();
            }
            Node c = nm->mkConstRealOrInt(type, c_coeff);
            Node v = msum_term[it->first];
            if (!v.isNull())
            {
              Assert(v.getType() == type);
              c = nm->mkNode(Kind::MULT, c, v);
            }
            children.push_back( c );
            Trace("sygus-si-apply-subs-debug") << "Add child : " << c << std::endl;
          }
          Node nretc = children.size() == 1 ? children[0]
                                            : nm->mkNode(Kind::ADD, children);
          nretc = rewrite(nretc);
          //ensure that nret does not contain vars
          if (!expr::hasSubterm(nretc, vars))
          {
            //result is ( nret / pv_prop.d_coeff )
            nret = nretc;
          }else{
            Trace("sygus-si-apply-subs-debug") << "Failed, since result " << nretc << " contains free variable." << std::endl;
          }
        }else{
          //implies that we have a monomial that has a free variable
          Trace("sygus-si-apply-subs-debug") << "Failed to find coefficient during substitution, implies monomial with free variable." << std::endl;
        }
      }else{
        Trace("sygus-si-apply-subs-debug") << "Failed to find monomial sum " << n << std::endl;
      }
    }
  }
  if( n!=nret && !nret.isNull() ){
    nret = rewrite(nret);
  }
  return nret;
}

Node CegInstantiator::applySubstitutionToLiteral( Node lit, std::vector< Node >& vars, std::vector< Node >& subs, 
                                                  std::vector< TermProperties >& prop, std::vector< Node >& non_basic ) {
  computeProgVars( lit );
  bool is_basic = canApplyBasicSubstitution( lit, non_basic );
  Node lret;
  if( is_basic ){
   lret = lit.substitute( vars.begin(), vars.end(), subs.begin(), subs.end() );
  }else{
    Node atom = lit.getKind() == Kind::NOT ? lit[0] : lit;
    bool pol = lit.getKind() != Kind::NOT;
    //arithmetic inequalities and disequalities
    if (atom.getKind() == Kind::GEQ
        || (atom.getKind() == Kind::EQUAL && !pol
            && atom[0].getType().isRealOrInt()))
    {
      NodeManager* nm = nodeManager();
      Assert(atom.getKind() != Kind::GEQ || atom[1].isConst());
      Node atom_lhs;
      Node atom_rhs;
      if (atom.getKind() == Kind::GEQ)
      {
        atom_lhs = atom[0];
        atom_rhs = atom[1];
      }
      else
      {
        atom_lhs = nm->mkNode(Kind::SUB, atom[0], atom[1]);
        atom_lhs = rewrite(atom_lhs);
        atom_rhs = nm->mkConstRealOrInt(atom_lhs.getType(), Rational(0));
      }
      //must be an eligible term
      if( isEligible( atom_lhs ) ){
        //apply substitution to LHS of atom
        TermProperties atom_lhs_prop;
        atom_lhs = applySubstitution(nm->realType(),
                                     atom_lhs,
                                     vars,
                                     subs,
                                     prop,
                                     non_basic,
                                     atom_lhs_prop);
        if( !atom_lhs.isNull() ){
          if( !atom_lhs_prop.d_coeff.isNull() ){
            atom_rhs = nm->mkNode(Kind::MULT, atom_lhs_prop.d_coeff, atom_rhs);
            atom_rhs = rewrite(atom_rhs);
          }
          lret = nm->mkNode(atom.getKind(), atom_lhs, atom_rhs);
          if( !pol ){
            lret = lret.negate();
          }
        }
      }
    }
    else
    {
      // don't know how to apply substitution to literal
    }
  }
  if( lit!=lret && !lret.isNull() ){
    lret = rewrite(lret);
  }
  return lret;
}
  
bool CegInstantiator::check() {
  processAssertions();
  for( unsigned r=0; r<2; r++ ){
    d_effort = r == 0 ? CEG_INST_EFFORT_STANDARD : CEG_INST_EFFORT_FULL;
    SolvedForm sf;
    d_stack_vars.clear();
    d_bound_var_index.clear();
    d_solved_asserts.clear();
    //try to add an instantiation
    if (constructInstantiation(sf, 0))
    {
      return true;
    }
  }
  Trace("cegqi-engine") << "  WARNING : unable to find CEGQI single invocation instantiation." << std::endl;
  return false;
}

void CegInstantiator::processAssertions() {
  Trace("cegqi-proc") << "--- Process assertions, #var = " << d_vars.size()
                     << std::endl;
  d_curr_asserts.clear();
  d_curr_eqc.clear();
  d_curr_type_eqc.clear();

  // must use master equality engine to avoid value instantiations
  eq::EqualityEngine* ee = d_qstate.getEqualityEngine();

  //for each variable
  for( unsigned i=0; i<d_vars.size(); i++ ){
    Node pv = d_vars[i];
    TypeNode pvtn = pv.getType();
    Trace("cegqi-proc-debug") << "Collect theory ids from type " << pvtn << " of " << pv << std::endl;
    //collect information about eqc
    if( ee->hasTerm( pv ) ){
      Node pvr = ee->getRepresentative( pv );
      if( d_curr_eqc.find( pvr )==d_curr_eqc.end() ){
        Trace("cegqi-proc") << "Collect equivalence class " << pvr << std::endl;
        eq::EqClassIterator eqc_i = eq::EqClassIterator( pvr, ee );
        while( !eqc_i.isFinished() ){
          d_curr_eqc[pvr].push_back( *eqc_i );
          ++eqc_i;
        }
      }
    }
  }
  //collect assertions for relevant theories
  const LogicInfo& logicInfo = d_qstate.getLogicInfo();
  for (TheoryId tid : d_tids)
  {
    if (!logicInfo.isTheoryEnabled(tid))
    {
      continue;
    }
    Trace("cegqi-proc") << "Collect assertions from theory " << tid
                        << std::endl;
    d_curr_asserts[tid].clear();
    // collect all assertions from theory
    for (context::CDList<Assertion>::const_iterator
             it = d_qstate.factsBegin(tid),
             itEnd = d_qstate.factsEnd(tid);
         it != itEnd;
         ++it)
    {
      Node lit = (*it).d_assertion;
      Node atom = lit.getKind() == Kind::NOT ? lit[0] : lit;
      if (d_is_nested_quant
          || std::find(d_ce_atoms.begin(), d_ce_atoms.end(), atom)
                 != d_ce_atoms.end())
      {
        d_curr_asserts[tid].push_back(lit);
        Trace("cegqi-proc-debug") << "...add : " << lit << std::endl;
      }
      else
      {
        Trace("cegqi-proc")
            << "...do not consider literal " << tid << " : " << lit
            << " since it is not part of CE body." << std::endl;
      }
    }
  }
  //collect equivalence classes that correspond to relevant theories
  Trace("cegqi-proc-debug") << "...collect typed equivalence classes" << std::endl;
  eq::EqClassesIterator eqcs_i = eq::EqClassesIterator( ee );
  while( !eqcs_i.isFinished() ){
    Node r = *eqcs_i;
    TypeNode rtn = r.getType();
    TheoryId tid = d_env.theoryOf(rtn);
    //if we care about the theory of this eqc
    if( std::find( d_tids.begin(), d_tids.end(), tid )!=d_tids.end() ){
      Trace("cegqi-proc-debug") << "...type eqc: " << r << std::endl;
      d_curr_type_eqc[rtn].push_back( r );
      if( d_curr_eqc.find( r )==d_curr_eqc.end() ){
        Trace("cegqi-proc") << "Collect equivalence class " << r << std::endl;
        Trace("cegqi-proc-debug") << "  ";
        eq::EqClassIterator eqc_i = eq::EqClassIterator( r, ee );
        while( !eqc_i.isFinished() ){
          Trace("cegqi-proc-debug") << *eqc_i << " ";
          d_curr_eqc[r].push_back( *eqc_i );
          ++eqc_i;
        }
        Trace("cegqi-proc-debug") << std::endl;
      }
    }
    ++eqcs_i;
  }

  //remove unecessary assertions
  for( std::map< TheoryId, std::vector< Node > >::iterator it = d_curr_asserts.begin(); it != d_curr_asserts.end(); ++it ){
    std::vector< Node > akeep;
    for( unsigned i=0; i<it->second.size(); i++ ){
      Node n = it->second[i];
      //must be an eligible term
      if( isEligible( n ) ){
        //must contain at least one variable
        if( !d_prog_var[n].empty() ){
          Trace("cegqi-proc") << "...literal[" << it->first << "] : " << n << std::endl;
          akeep.push_back( n );
        }else{
          Trace("cegqi-proc") << "...remove literal from " << it->first << " : " << n << " since it contains no relevant variables." << std::endl;
        }
      }else{
        Trace("cegqi-proc") << "...remove literal from " << it->first << " : " << n << " since it contains ineligible terms." << std::endl;
      }
    }
    it->second.clear();
    it->second.insert( it->second.end(), akeep.begin(), akeep.end() );
  }

  //remove duplicate terms from eqc
  for( std::map< Node, std::vector< Node > >::iterator it = d_curr_eqc.begin(); it != d_curr_eqc.end(); ++it ){
    std::vector< Node > new_eqc;
    for( unsigned i=0; i<it->second.size(); i++ ){
      if( std::find( new_eqc.begin(), new_eqc.end(), it->second[i] )==new_eqc.end() ){
        new_eqc.push_back( it->second[i] );
      }
    }
    it->second.clear();
    it->second.insert( it->second.end(), new_eqc.begin(), new_eqc.end() );
  }
}

Node CegInstantiator::getModelValue(Node n)
{
  Node mv = d_treg.getModel()->getValue(n);
<<<<<<< HEAD
=======
  // if mv is a witness term, we require keeping its annotation, which may
  // specify its proof.
>>>>>>> 1e7433d2
  return mv;
}

Node CegInstantiator::getBoundVariable(TypeNode tn)
{
  unsigned index = 0;
  std::unordered_map<TypeNode, unsigned>::iterator itb =
      d_bound_var_index.find(tn);
  if (itb != d_bound_var_index.end())
  {
    index = itb->second;
  }
  d_bound_var_index[tn] = index + 1;
  while (index >= d_bound_var[tn].size())
  {
    std::stringstream ss;
    ss << "x" << index;
    Node x = nodeManager()->mkBoundVar(ss.str(), tn);
    d_bound_var[tn].push_back(x);
  }
  return d_bound_var[tn][index];
}

bool CegInstantiator::isSolvedAssertion(Node n) const
{
  return d_solved_asserts.find(n) != d_solved_asserts.end();
}

void CegInstantiator::markSolved(Node n, bool solved)
{
  if (solved)
  {
    d_solved_asserts.insert(n);
  }
  else if (isSolvedAssertion(n))
  {
    d_solved_asserts.erase(n);
  }
}

void CegInstantiator::collectCeAtoms(Node n)
{
  std::unordered_set<TNode> visited;
  std::vector<TNode> visit;
  TNode cur;
  visit.push_back(n);
  do
  {
    cur = visit.back();
    visit.pop_back();
    if (visited.find(cur) == visited.end())
    {
      visited.insert(cur);
      if (cur.getKind() == Kind::FORALL)
      {
        d_is_nested_quant = true;
      }
      if (TermUtil::isBoolConnectiveTerm(cur))
      {
        visit.insert(visit.end(), cur.begin(), cur.end());
      }
      else if (std::find(d_ce_atoms.begin(), d_ce_atoms.end(), cur)
               == d_ce_atoms.end())
      {
        Trace("cegqi-ce-atoms") << "CE atoms : " << cur << std::endl;
        d_ce_atoms.push_back(cur);
      }
    }
  } while (!visit.empty());
}

void CegInstantiator::registerCounterexampleLemma(Node lem,
                                                  std::vector<Node>& ceVars,
                                                  std::vector<Node>& auxLems)
{
  Trace("cegqi-reg") << "Register counterexample lemma..." << std::endl;
  d_input_vars.clear();
  d_input_vars.insert(d_input_vars.end(), ceVars.begin(), ceVars.end());

  //Assert( d_vars.empty() );
  d_vars.clear();
  registerTheoryId(THEORY_UF);
  for (const Node& cv : ceVars)
  {
    Trace("cegqi-reg") << "  register input variable : " << cv << std::endl;
    registerVariable(cv);
  }

  // preprocess with all relevant instantiator preprocessors
  Trace("cegqi-debug") << "Preprocess based on theory-specific methods..."
                      << std::endl;
  std::vector<Node> pvars;
  pvars.insert(pvars.end(), d_vars.begin(), d_vars.end());
  for (std::pair<const TheoryId, InstantiatorPreprocess*>& p : d_tipp)
  {
    p.second->registerCounterexampleLemma(lem, pvars, auxLems);
  }
  // must register variables generated by preprocessors
  Trace("cegqi-debug") << "Register variables from theory-specific methods "
                      << d_input_vars.size() << " " << pvars.size() << " ..."
                      << std::endl;
  for (unsigned i = d_input_vars.size(), size = pvars.size(); i < size; ++i)
  {
    Trace("cegqi-reg") << "  register inst preprocess variable : " << pvars[i]
                       << std::endl;
    registerVariable(pvars[i]);
  }

  // register variables that were introduced during TheoryEngine preprocessing
  std::unordered_set<Node> ceSyms;
  expr::getSymbols(lem, ceSyms);
  std::unordered_set<Node> qSyms;
  expr::getSymbols(d_quant, qSyms);
  // all variables that are in counterexample lemma but not in quantified
  // formula
  for (const Node& ces : ceSyms)
  {
    if (qSyms.find(ces) != qSyms.end())
    {
      // a free symbol of the quantified formula.
      continue;
    }
    if (std::find(d_vars.begin(), d_vars.end(), ces) != d_vars.end())
    {
      // already processed variable
      continue;
    }
    // must avoid selector symbols, and function skolems introduced by
    // theory preprocessing
    TypeNode ct = ces.getType();
    if (ct.isBoolean() || ct.isFunctionLike())
    {
      // Boolean variables, including the counterexample literal, don't matter
      // since they are always assigned a model value.
      continue;
    }
    Trace("cegqi-reg") << "  register theory preprocess variable : " << ces
                       << std::endl;
    // register the variable, which was introduced by TheoryEngine's preprocess
    // method, e.g. an ITE skolem.
    registerVariable(ces);
  }

  // determine variable order: must do Reals before Ints
  Trace("cegqi-debug") << "Determine variable order..." << std::endl;
  if (!d_vars.empty())
  {
    std::map<Node, unsigned> voo;
    bool doSort = false;
    std::vector<Node> vars;
    std::map<TypeNode, std::vector<Node> > tvars;
    for (unsigned i = 0, size = d_vars.size(); i < size; i++)
    {
      voo[d_vars[i]] = i;
      d_var_order_index.push_back(0);
      TypeNode tn = d_vars[i].getType();
      if (tn.isInteger())
      {
        doSort = true;
        tvars[tn].push_back(d_vars[i]);
      }
      else
      {
        vars.push_back(d_vars[i]);
      }
    }
    if (doSort)
    {
      Trace("cegqi-debug") << "Sort variables based on ordering." << std::endl;
      for (std::pair<const TypeNode, std::vector<Node> >& vs : tvars)
      {
        vars.insert(vars.end(), vs.second.begin(), vs.second.end());
      }

      Trace("cegqi-debug") << "Consider variables in this order : " << std::endl;
      for (unsigned i = 0; i < vars.size(); i++)
      {
        d_var_order_index[voo[vars[i]]] = i;
        Trace("cegqi-debug") << "  " << vars[i] << " : " << vars[i].getType()
                            << ", index was : " << voo[vars[i]] << std::endl;
        d_vars[i] = vars[i];
      }
      Trace("cegqi-debug") << std::endl;
    }
    else
    {
      d_var_order_index.clear();
    }
  }

  // collect atoms from all lemmas: we will only solve for literals coming from
  // the original body
  d_is_nested_quant = false;
  Node lemr = rewrite(lem);
  collectCeAtoms(lemr);
  for (const Node& alem : auxLems)
  {
    Node alemr = rewrite(alem);
    collectCeAtoms(alemr);
  }
}

}  // namespace quantifiers
}  // namespace theory
}  // namespace cvc5::internal<|MERGE_RESOLUTION|>--- conflicted
+++ resolved
@@ -1406,11 +1406,8 @@
 Node CegInstantiator::getModelValue(Node n)
 {
   Node mv = d_treg.getModel()->getValue(n);
-<<<<<<< HEAD
-=======
   // if mv is a witness term, we require keeping its annotation, which may
   // specify its proof.
->>>>>>> 1e7433d2
   return mv;
 }
 
