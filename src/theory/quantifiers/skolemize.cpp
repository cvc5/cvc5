--- conflicted
+++ resolved
@@ -121,14 +121,8 @@
   Assert(i < q[0].getNumChildren());
   NodeManager* nm = NodeManager::currentNM();
   SkolemManager* sm = nm->getSkolemManager();
-<<<<<<< HEAD
   std::vector<Node> cacheVals{q, q[0][i]};
-  return sm->mkSkolemFunction(SkolemFunId::QUANTIFIERS_SKOLEMIZE, cacheVals);
-=======
-  Node r = nm->mkConstInt(Rational(i));
-  std::vector<Node> cacheVals{q, r};
   return sm->mkSkolemFunction(SkolemId::QUANTIFIERS_SKOLEMIZE, cacheVals);
->>>>>>> 7af25ed7
 }
 
 void Skolemize::getSelfSel(const DType& dt,
