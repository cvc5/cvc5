--- conflicted
+++ resolved
@@ -488,11 +488,7 @@
     Subs subs;
     inferSubstitution(n[0], subs, true);
 
-<<<<<<< HEAD
-    if (!subs.d_vars.empty())
-=======
     if (!subs.empty())
->>>>>>> 7ae818d5
     {
       // reverse substitution to opposite child
       // r{ x -> t } = s  implies  ite( x=t ^ C, s, r ) ---> r
