--- conflicted
+++ resolved
@@ -110,13 +110,8 @@
   // full saturation : instantiate from relevant domain, then arbitrary terms
   if (options::fullSaturateQuant() || options::fullSaturateInterleave())
   {
-<<<<<<< HEAD
-    d_rel_dom.reset(new RelevantDomain(qr));
+    d_rel_dom.reset(new RelevantDomain(qs, qr, tr));
     d_fs.reset(new InstStrategyEnum(qs, qim, qr, tr, d_rel_dom.get()));
-=======
-    d_rel_dom.reset(new RelevantDomain(qs, qr, tr));
-    d_fs.reset(new InstStrategyEnum(qe, qs, qim, qr, tr, d_rel_dom.get()));
->>>>>>> 7e5fe049
     modules.push_back(d_fs.get());
   }
   if (options::sygusInst())
