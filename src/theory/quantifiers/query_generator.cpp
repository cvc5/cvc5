--- conflicted
+++ resolved
@@ -45,11 +45,7 @@
 {
   d_queryCount++;
   bool isSolved =
-<<<<<<< HEAD
-      (r.getStatus() == Result::SAT || r.getStatus() == Result::UNSAT);
-=======
       r.getStatus() == Result::SAT || r.getStatus() == Result::UNSAT;
->>>>>>> 2d904c8f
   // add to queries if not filtered
   if (!isSolved || !options().quantifiers.sygusQueryFilterSolved)
   {
