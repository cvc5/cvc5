--- conflicted
+++ resolved
@@ -50,14 +50,6 @@
                                     std::map< Node, Node >& cache, std::map< Node, Node >& icache,
                                     std::vector< Node >& new_vars, std::vector< Node >& new_conds, bool elimExtArith );
   static void computeDtTesterIteSplit( Node n, std::map< Node, Node >& pcons, std::map< Node, std::map< int, Node > >& ncons, std::vector< Node >& conj );
-<<<<<<< HEAD
-  static bool isConditionalVariableElim( Node n, int pol=0 );
-  static bool isVariableElim( Node v, Node s );
-  static void isVariableBoundElig( Node n, std::map< Node, int >& exclude, std::map< Node, std::map< int, bool > >& visited, bool hasPol, bool pol, 
-                                   std::map< Node, bool >& elig_vars );
-  static bool computeVariableElimLit( Node n, bool pol, std::vector< Node >& args, std::vector< Node >& var, std::vector< Node >& subs,
-                                      std::map< Node, std::map< bool, std::map< Node, bool > > >& num_bounds );
-  static Node computeVarElimination2( Node body, std::vector< Node >& args, QAttributes& qa );
   /** datatype expand
    *
    * If v occurs in args and has a datatype type whose index^th constructor is
@@ -66,7 +58,6 @@
    */
   static Node datatypeExpand(unsigned index, Node v, std::vector<Node>& args);
   /** variable eliminate for bit-vector literals
-=======
   //-------------------------------------variable elimination
   /** is variable elimination
    *
@@ -87,7 +78,6 @@
                             std::vector<Node>& vars,
                             std::vector<Node>& subs);
   /** variable eliminate for bit-vector equalities
->>>>>>> 57524fd9
    *
    * If this returns a non-null value ret, then var is updated to a member of
    * args, lit is equivalent to ( var = ret ).
