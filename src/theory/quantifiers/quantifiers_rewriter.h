--- conflicted
+++ resolved
@@ -199,71 +199,6 @@
                      bool prenexAgg) const;
   Node computeSplit(std::vector<Node>& args, Node body, QAttributes& qa) const;
 
-<<<<<<< HEAD
- public:
-  static Node computeElimSymbols( Node body );
-  static Node computeMiniscoping( std::vector< Node >& args, Node body, QAttributes& qa );
-  static Node computeAggressiveMiniscoping( std::vector< Node >& args, Node body );
-  //cache is dependent upon currCond, icache is not, new_conds are negated conditions
-  static Node computeProcessTerms( Node body, std::vector< Node >& new_vars, std::vector< Node >& new_conds, Node q, QAttributes& qa );
-  static Node computeCondSplit( Node body, QAttributes& qa );
-  static Node computePrenex( Node body, std::vector< Node >& args, std::vector< Node >& nargs, bool pol, bool prenexAgg );
-  static Node computePrenexAgg( Node n, bool topLevel, std::map< unsigned, std::map< Node, Node > >& visited );
-  static Node computeSplit( std::vector< Node >& args, Node body, QAttributes& qa );
-  static Node computeVarElimination( Node body, std::vector< Node >& args, QAttributes& qa );
-private:
-  enum{
-    COMPUTE_ELIM_SYMBOLS = 0,
-    COMPUTE_MINISCOPING,
-    COMPUTE_AGGRESSIVE_MINISCOPING,
-    COMPUTE_PROCESS_TERMS,
-    COMPUTE_PRENEX,
-    COMPUTE_VAR_ELIMINATION,
-    COMPUTE_COND_SPLIT,
-    //COMPUTE_FLATTEN_ARGS_UF,
-    //COMPUTE_CNF,
-    COMPUTE_LAST
-  };
-  static Node computeOperation( Node f, int computeOption, QAttributes& qa );
-public:
-  static RewriteResponse preRewrite(TNode in);
-  static RewriteResponse postRewrite(TNode in);
-  static inline void init() {}
-  static inline void shutdown() {}
-private:
-  /** options */
-  static bool doOperation( Node f, int computeOption, QAttributes& qa );
-private:
-  static Node preSkolemizeQuantifiers(Node n, bool polarity, std::vector< TypeNode >& fvTypes, std::vector<TNode>& fvs);
-public:
-  static Node rewriteRewriteRule( Node r );
-  /** returns true if n contains any quantified formula as a subterm */
-  static bool containsQuantifiers( Node n );
-  static bool isPrenexNormalForm( Node n );
-  /** preprocess
-   *
-   * This returns the result of applying simple quantifiers-specific
-   * preprocessing to n, including but not limited to:
-   * - rewrite rule elimination,
-   * - pre-skolemization,
-   * - aggressive prenexing.
-   * The argument isInst is set to true if n is an instance of a previously
-   * registered quantified formula. If this flag is true, we do not apply
-   * certain steps like pre-skolemization since we know they will have no
-   * effect.
-   */
-  static Node preprocess( Node n, bool isInst = false );
-  static Node mkForAll( std::vector< Node >& args, Node body, QAttributes& qa );
-  static Node mkForall( std::vector< Node >& args, Node body, bool marked = false );
-  static Node mkForall( std::vector< Node >& args, Node body, std::vector< Node >& iplc, bool marked = false );
-};/* class QuantifiersRewriter */
-
-}/* CVC4::theory::quantifiers namespace */
-}/* CVC4::theory namespace */
-}/* CVC4 namespace */
-
-#endif /* __CVC4__THEORY__QUANTIFIERS__QUANTIFIERS_REWRITER_H */
-=======
   static bool isPrenexNormalForm(Node n);
   static Node mkForAll(const std::vector<Node>& args,
                        Node body,
@@ -406,6 +341,5 @@
 }  // namespace quantifiers
 }  // namespace theory
 }  // namespace cvc5::internal
->>>>>>> 68b6948d
 
 #endif /* CVC5__THEORY__QUANTIFIERS__QUANTIFIERS_REWRITER_H */