/*********************                                                        */
/*! \file sygus_process_conj.h
 ** \verbatim
 ** Top contributors (to current version):
 **   Andrew Reynolds
 ** This file is part of the CVC4 project.
 ** Copyright (c) 2009-2017 by the authors listed in the file AUTHORS
 ** in the top-level source directory) and their institutional affiliations.
 ** All rights reserved.  See the file COPYING in the top-level source
 ** directory for licensing information.\endverbatim
 **
 ** \brief Techniqures for static preprocessing and analysis of
 ** sygus conjectures.
 **/

#include "cvc4_private.h"

#ifndef __CVC4__THEORY__QUANTIFIERS__SYGUS_PROCESS_CONJ_H
#define __CVC4__THEORY__QUANTIFIERS__SYGUS_PROCESS_CONJ_H

#include <map>
#include <unordered_map>
#include <unordered_set>
#include <vector>

#include "expr/node.h"
#include "expr/type_node.h"
#include "theory/quantifiers_engine.h"

namespace CVC4 {
namespace theory {
namespace quantifiers {

/** This file contains techniques that compute
 * argument relevancy for synthesis functions
 *
 * Let F be a synthesis conjecture of the form:
 *   exists f. forall X. P( f, X )
 *
 * The classes below compute whether certain arguments of
 * the function-to-synthesize f are irrelevant.
 * Assume that f is a binary function, where possible solutions
 * to the above conjecture are of the form:
 *   f -> (lambda (xy) t[x,y])
 * We say e.g. that the 2nd argument of f is irrelevant if we
 * can determine:
 *   F has a solution
 * if and only if
 *   F has a solution of the form f -> (lambda (xy) t[x] )
 * We conclude that arguments are irrelevant using the following
 * techniques.
 *
 *
 * (1) Argument invariance:
 *
 * Let s[z] be a term whose free variables are contained in { z }.
 * If all occurrences of f-applications in F are of the form:
 *   f(t, s[t])
 * then:
 *   f = (lambda (xy) r[x,y])
 * is a solution to F only if:
 *   f = (lambda (xy) r[x,s[x]])
 * is as well.
 * Hence the second argument of f is not relevant.
 *
 *
 * (2) Variable irrelevance:
 *
 * If F is equivalent to:
 *   exists f. forall w z u1...un. C1 ^...^Cm,
 * where for i=1...m, Ci is of the form:
 *   ( w1 = f(tm1[z], u1) ^
 *     ... ^
 *     wn = f(tmn[z], un) ) => Pm(w1...wn, z)
 * then the second argument of f is irrelevant.
 * We call u1...un single occurrence variables
 * (in Ci).
 *
 *
 * TODO (#1210) others, generalize (2)?
 *
 */

/** This structure stores information regarding
 * an argument of a function to synthesize.
 *
 * It is used to store whether the argument
 * position in the function to synthesize is
 * relevant.
 */
class CegConjectureProcessArg
{
 public:
  CegConjectureProcessArg() : d_var_single_occ(false), d_relevant(false) {}
  /** template definition
   * This is the term s[z] described
   * under "Argument Invariance" above.
   */
  Node d_template;
  /** single occurrence
   * Whether we are trying to show this argument
   * is irrelevant by "Variable irrelevance"
   * described above.
   */
  bool d_var_single_occ;
  /** whether this argument is relevant
   * An argument is marked as relevant if:
   * (A) it is explicitly marked as relevant
   *     due to a function application containing
   *     a relevant term at this argument position, or
   * (B) if it is given conflicting template definitions.
   */
  bool d_relevant;
};

/** This structure stores information regarding conjecture-specific
* analysis of a single function to synthesize within
* a conjecture to synthesize.
*
* It maintains information about each of the function to
* synthesize's arguments.
*/
struct CegConjectureProcessFun
{
 public:
  CegConjectureProcessFun() {}
  ~CegConjectureProcessFun() {}
  /** initialize this class for function f */
  void init(Node f);
  /** process terms
   *
   * This is called once per conjunction in
   * the synthesis conjecture.
   *
   * ns are the f-applications to process,
   * ks are the variables we introduced to flatten them,
   * nf is the flattened form of our conjecture to process,
   * free_vars maps all subterms of n and nf to the set
   *   of variables (in set synth_fv) they contain.
   *
   * This updates information regarding which arguments
   * of the function-to-synthesize are relevant.
   */
  void processTerms(
      std::vector<Node>& ns,
      std::vector<Node>& ks,
      Node nf,
      std::unordered_set<Node, NodeHashFunction>& synth_fv,
      std::unordered_map<Node,
                         std::unordered_set<Node, NodeHashFunction>,
                         NodeHashFunction>& free_vars);
  /** is the i^th argument of the function-to-synthesize of this class relevant?
   */
  bool isArgRelevant(unsigned i);
  /** get irrelevant arguments for the function-to-synthesize of this class */
  void getIrrelevantArgs(std::unordered_set<unsigned>& args);

 private:
  /** the synth fun associated with this */
  Node d_synth_fun;
  /** properties of each argument */
  std::vector<CegConjectureProcessArg> d_arg_props;
  /** variables for each argument type of f
   *
   * These are used to express templates for argument
   * invariance, in the data member
   * CegConjectureProcessArg::d_template.
   */
  std::vector<Node> d_arg_vars;
  /** map from d_arg_vars to the argument #
   * they represent.
   */
  std::unordered_map<Node, unsigned, NodeHashFunction> d_arg_var_num;
  /** check match
   * This function returns true iff we can infer:
   *   cn * { x -> n_arg_map[d_arg_var_num[x]] | x in d_arg_vars } = n
   * In other words, cn and n are equivalent
   * via the substitution mapping argument variables to terms
   * specified by n_arg_map. The rewriter is used for inferring
   * this equivalence.
   *
   * For example, if n_arg_map contains { 1 -> t, 2 -> s }, then
   *   checkMatch( x1+x2, t+s, n_arg_map ) returns true,
   *   checkMatch( x1+1, t+1, n_arg_map ) returns true,
   *   checkMatch( 0, 0, n_arg_map ) returns true,
   *   checkMatch( x1+1, s, n_arg_map ) returns false.
   */
  bool checkMatch(Node cn,
                  Node n,
                  std::unordered_map<unsigned, Node>& n_arg_map);
  /** infer definition
   *
   * In the following, we say a term is a "template
   * definition" if its free variables are a subset of d_arg_vars.
   *
   * If this function returns a non-null node ret, then
   *   checkMatch( ret, n, term_to_arg_carry^-1 ) returns true.
   * and ret is a template definition.
   *
   * The free variables for all subterms of n are stored in
   * free_vars. The map term_to_arg_carry is injective.
   *
   * For example, if term_to_arg_carry contains { t -> 1, s -> 2 } and
   * free_vars is { t -> {y}, r -> {y}, s -> {}, q -> {}, ... -> {} }, then
   *   inferDefinition( 0, term_to_arg_carry, free_vars )
   *     returns 0
   *   inferDefinition( t, term_to_arg_carry, free_vars )
   *     returns x1
   *   inferDefinition( t+s+q, term_to_arg_carry, free_vars )
   *     returns x1+x2+q
   *   inferDefinition( t+r, term_to_arg_carry, free_vars )
   *     returns null
   *
   * Notice that multiple definitions are possible, e.g. above:
   *  inferDefinition( s, term_to_arg_carry, free_vars )
   *    may return either s or x2
   * TODO (#1210) : try multiple definitions?
   */
  Node inferDefinition(
      Node n,
      std::unordered_map<Node, unsigned, NodeHashFunction>& term_to_arg_carry,
      std::unordered_map<Node,
                         std::unordered_set<Node, NodeHashFunction>,
                         NodeHashFunction>& free_vars);
  /** Assign relevant definition
   *
   * If def is non-null,
   * this function assigns def as a template definition
   * for the argument positions in args.
   * This is called when there exists a term of the form
   *   f( t1....tn )
   * in the synthesis conjecture that we are processing,
   * where t_i = def * sigma for all i \in args,
   * for some substitution sigma, where def is a template
   * definition.
   *
   * If def is null, then there exists a term of the form
   *   f( t1....tn )
   * where t_i = s for for all i \in args, and s is not
   * a template definition. In this case, at least one
   * argument in args must be marked as a relevant
   * argument position.
   *
   * Returns a value rid such that:
   * (1) rid occurs in args,
   * (2) if def is null, then argument rid was marked
   *     relevant by this call.
   */
  unsigned assignRelevantDef(Node def, std::vector<unsigned>& args);
  /** returns true if n is in d_arg_vars, updates arg_index
   * to its position in d_arg_vars.
   */
  bool isArgVar(Node n, unsigned& arg_index);
};

/** Ceg Conjecture Process
*
* This class implements static techniques for preprocessing and analysis of
* sygus conjectures.
*
* It is used as a back-end to CegConjecture, which calls it using the following
* interface:
* (1) When a sygus conjecture is asserted, we call
* CegConjectureProcess::simplify( q ),
*     where q is the sygus conjecture in original form.
*
* (2) After a sygus conjecture is simplified and converted to deep
* embedding form, we call CegConjectureProcess::initialize( n, candidates ).
*
* (3) During enumerative SyGuS search, calls may be made by
* the extension of the quantifier-free datatypes decision procedure for
* sygus to CegConjectureProcess::getSymmetryBreakingPredicate(...), which are
* used for pruning search space based on conjecture-specific analysis.
*/
class CegConjectureProcess
{
 public:
  CegConjectureProcess(QuantifiersEngine* qe);
  ~CegConjectureProcess();
  /** simplify the synthesis conjecture q
  * Returns a formula that is equivalent to q.
  * This simplification pass is called before all others
  * in CegConjecture::assign.
  *
  * This function is intended for simplifications that
  * impact whether or not the synthesis conjecture is
  * single-invocation.
  */
  Node preSimplify(Node q);
  /** simplify the synthesis conjecture q
  * Returns a formula that is equivalent to q.
  * This simplification pass is called after all others
  * in CegConjecture::assign.
  */
  Node postSimplify(Node q);
  /** initialize
  *
  * n is the "base instantiation" of the deep-embedding version of
  *   the synthesis conjecture under "candidates".
  *   (see CegConjecture::d_base_inst)
  */
  void initialize(Node n, std::vector<Node>& candidates);
  /** is the i^th argument of the function-to-synthesize f relevant? */
  bool isArgRelevant(Node f, unsigned i);
  /** get irrelevant arguments for function-to-synthesize f
   * returns true if f is a function-to-synthesize.
   */
  bool getIrrelevantArgs(Node f, std::unordered_set<unsigned>& args);
  /** get symmetry breaking predicate
  *
  * Returns a formula that restricts the enumerative search space (for a given
  * depth) for a term x of sygus type tn whose top symbol is the tindex^{th}
  * constructor, where x is a subterm of enumerator e.
  */
  Node getSymmetryBreakingPredicate(
      Node x, Node e, TypeNode tn, unsigned tindex, unsigned depth);
  /** print out debug information about this conjecture */
  void debugPrint(const char* c);
 private:
  /** process conjunct
   *
   * This sets up initial information about functions to synthesize
   * where n is a conjunct of the synthesis conjecture, and synth_fv
   * is the set of (inner) universal variables in the synthesis
   * conjecture.
   */
  void processConjunct(Node n,
                       Node f,
                       std::unordered_set<Node, NodeHashFunction>& synth_fv);
  /** flatten
   *
   * Flattens all applications of f in term n.
   * This may add new variables to synth_fv, which
   * are introduced at all positions of functions
   * to synthesize in a bottom-up fashion. For each
   * variable k introduced for a function application
   * f(t), we add ( k -> f(t) ) to defs and ( f -> k )
   * to fun_to_defs.
   */
  Node flatten(Node n,
               Node f,
               std::unordered_set<Node, NodeHashFunction>& synth_fv,
               std::unordered_map<Node, Node, NodeHashFunction>& defs);
  /** get free variables
   * Constructs a map of all free variables that occur in n
   * from synth_fv and stores them in the map free_vars.
   */
  void getFreeVariables(
      Node n,
      std::unordered_set<Node, NodeHashFunction>& synth_fv,
      std::unordered_map<Node,
                         std::unordered_set<Node, NodeHashFunction>,
                         NodeHashFunction>& free_vars);
  /** for each synth-fun, information that is specific to this conjecture */
<<<<<<< HEAD
  std::map<Node, CegSynthFunProcessInfo> d_sf_info;
=======
  std::map<Node, CegConjectureProcessFun> d_sf_info;
  /** reference to quantifier engine */
  QuantifiersEngine* d_qe;
  /** get component vector */
  void getComponentVector(Kind k, Node n, std::vector<Node>& args);
>>>>>>> c3c7e380
};

} /* namespace CVC4::theory::quantifiers */
} /* namespace CVC4::theory */
} /* namespace CVC4 */

#endif<|MERGE_RESOLUTION|>--- conflicted
+++ resolved
@@ -352,15 +352,10 @@
                          std::unordered_set<Node, NodeHashFunction>,
                          NodeHashFunction>& free_vars);
   /** for each synth-fun, information that is specific to this conjecture */
-<<<<<<< HEAD
-  std::map<Node, CegSynthFunProcessInfo> d_sf_info;
-=======
   std::map<Node, CegConjectureProcessFun> d_sf_info;
-  /** reference to quantifier engine */
-  QuantifiersEngine* d_qe;
+
   /** get component vector */
   void getComponentVector(Kind k, Node n, std::vector<Node>& args);
->>>>>>> c3c7e380
 };
 
 } /* namespace CVC4::theory::quantifiers */
