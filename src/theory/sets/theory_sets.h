/*********************                                                        */
/*! \file theory_sets.h
 ** \verbatim
 ** Top contributors (to current version):
 **   Tim King, Kshitij Bansal, Andrew Reynolds
 ** This file is part of the CVC4 project.
 ** Copyright (c) 2009-2020 by the authors listed in the file AUTHORS
 ** in the top-level source directory) and their institutional affiliations.
 ** All rights reserved.  See the file COPYING in the top-level source
 ** directory for licensing information.\endverbatim
 **
 ** \brief Sets theory.
 **
 ** Sets theory.
 **/

#include "cvc4_private.h"

#ifndef CVC4__THEORY__SETS__THEORY_SETS_H
#define CVC4__THEORY__SETS__THEORY_SETS_H

#include <memory>

#include "theory/theory.h"
#include "theory/uf/equality_engine.h"

namespace CVC4 {
namespace theory {
namespace sets {

class TheorySetsPrivate;
class TheorySetsScrutinize;

class TheorySets : public Theory
{
 public:
  /** Constructs a new instance of TheorySets w.r.t. the provided contexts. */
  TheorySets(context::Context* c,
             context::UserContext* u,
             OutputChannel& out,
             Valuation valuation,
             const LogicInfo& logicInfo,
<<<<<<< HEAD
             ProofChecker* pc);
=======
             ProofNodeManager* pnm);
>>>>>>> c5a6aa2e
  ~TheorySets() override;

  TheoryRewriter* getTheoryRewriter() override;

  /** finish initialization */
  void finishInit() override;
  void addSharedTerm(TNode) override;
  void check(Effort) override;
  bool collectModelInfo(TheoryModel* m) override;
  void computeCareGraph() override;
  TrustNode explain(TNode) override;
  EqualityStatus getEqualityStatus(TNode a, TNode b) override;
  Node getModelValue(TNode) override;
  std::string identify() const override { return "THEORY_SETS"; }
  void preRegisterTerm(TNode node) override;
  TrustNode expandDefinition(Node n) override;
  PPAssertStatus ppAssert(TNode in, SubstitutionMap& outSubstitutions) override;
  void presolve() override;
  void propagate(Effort) override;
  void setMasterEqualityEngine(eq::EqualityEngine* eq) override;
  bool isEntailed(Node n, bool pol);

 private:
  friend class TheorySetsPrivate;
  friend class TheorySetsScrutinize;
  friend class TheorySetsRels;

  std::unique_ptr<TheorySetsPrivate> d_internal;
}; /* class TheorySets */

}/* CVC4::theory::sets namespace */
}/* CVC4::theory namespace */
}/* CVC4 namespace */

#endif /* CVC4__THEORY__SETS__THEORY_SETS_H */<|MERGE_RESOLUTION|>--- conflicted
+++ resolved
@@ -40,11 +40,7 @@
              OutputChannel& out,
              Valuation valuation,
              const LogicInfo& logicInfo,
-<<<<<<< HEAD
-             ProofChecker* pc);
-=======
              ProofNodeManager* pnm);
->>>>>>> c5a6aa2e
   ~TheorySets() override;
 
   TheoryRewriter* getTheoryRewriter() override;
