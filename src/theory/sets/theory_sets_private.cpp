/*********************                                                        */
/*! \file theory_sets_private.cpp
 ** \verbatim
 ** Top contributors (to current version):
 **   Andrew Reynolds, Kshitij Bansal, Paul Meng
 ** This file is part of the CVC4 project.
 ** Copyright (c) 2009-2019 by the authors listed in the file AUTHORS
 ** in the top-level source directory) and their institutional affiliations.
 ** All rights reserved.  See the file COPYING in the top-level source
 ** directory for licensing information.\endverbatim
 **
 ** \brief Sets theory implementation.
 **
 ** Sets theory implementation.
 **/

#include "theory/sets/theory_sets_private.h"

#include <algorithm>

#include "expr/emptyset.h"
#include "expr/node_algorithm.h"
#include "options/sets_options.h"
#include "smt/smt_statistics_registry.h"
#include "theory/sets/normal_form.h"
#include "theory/sets/theory_sets.h"
#include "theory/theory_model.h"
#include "util/result.h"

using namespace std;
using namespace CVC4::kind;

namespace CVC4 {
namespace theory {
namespace sets {

TheorySetsPrivate::TheorySetsPrivate(TheorySets& external,
                                     context::Context* c,
                                     context::UserContext* u)
    : d_members(c),
      d_deq(c),
      d_termProcessed(u),
      d_keep(c),
      d_full_check_incomplete(false),
      d_external(external),
      d_notify(*this),
      d_equalityEngine(d_notify, c, "theory::sets::ee", true),
      d_state(*this, d_equalityEngine, c, u),
      d_im(*this, d_state, d_equalityEngine, c, u),
      d_rels(new TheorySetsRels(d_state, d_im, d_equalityEngine, u)),
      d_cardSolver(
          new CardinalityExtension(d_state, d_im, d_equalityEngine, c, u)),
      d_rels_enabled(false),
      d_card_enabled(false)
{
  d_true = NodeManager::currentNM()->mkConst(true);
  d_false = NodeManager::currentNM()->mkConst(false);
  d_zero = NodeManager::currentNM()->mkConst(Rational(0));

  d_equalityEngine.addFunctionKind(kind::SINGLETON);
  d_equalityEngine.addFunctionKind(kind::UNION);
  d_equalityEngine.addFunctionKind(kind::INTERSECTION);
  d_equalityEngine.addFunctionKind(kind::SETMINUS);

  d_equalityEngine.addFunctionKind(kind::MEMBER);
  d_equalityEngine.addFunctionKind(kind::SUBSET);
}

TheorySetsPrivate::~TheorySetsPrivate()
{
  for (std::pair<const Node, EqcInfo*>& current_pair : d_eqc_info)
  {
    delete current_pair.second;
  }
}

void TheorySetsPrivate::eqNotifyNewClass(TNode t)
{
  if (t.getKind() == kind::SINGLETON || t.getKind() == kind::EMPTYSET)
  {
    EqcInfo* e = getOrMakeEqcInfo(t, true);
    e->d_singleton = t;
  }
}

void TheorySetsPrivate::eqNotifyPreMerge(TNode t1, TNode t2) {}

void TheorySetsPrivate::eqNotifyPostMerge(TNode t1, TNode t2)
{
  if (!d_state.isInConflict())
  {
    Trace("sets-prop-debug")
        << "Merge " << t1 << " and " << t2 << "..." << std::endl;
    Node s1, s2;
    EqcInfo* e2 = getOrMakeEqcInfo(t2);
    if (e2)
    {
      s2 = e2->d_singleton;
      EqcInfo* e1 = getOrMakeEqcInfo(t1);
      Trace("sets-prop-debug") << "Merging singletons..." << std::endl;
      if (e1)
      {
        s1 = e1->d_singleton;
        if (!s1.isNull() && !s2.isNull())
        {
          if (s1.getKind() == s2.getKind())
          {
            Trace("sets-prop") << "Propagate eq inference : " << s1
                               << " == " << s2 << std::endl;
            // infer equality between elements of singleton
            Node exp = s1.eqNode(s2);
            Node eq = s1[0].eqNode(s2[0]);
            d_keep.insert(exp);
            d_keep.insert(eq);
            assertFact(eq, exp);
          }
          else
          {
            // singleton equal to emptyset, conflict
            Trace("sets-prop")
                << "Propagate conflict : " << s1 << " == " << s2 << std::endl;
            conflict(s1, s2);
            return;
          }
        }
      }
      else
      {
        // copy information
        e1 = getOrMakeEqcInfo(t1, true);
        e1->d_singleton.set(e2->d_singleton);
      }
    }
    // merge membership list
    Trace("sets-prop-debug") << "Copying membership list..." << std::endl;
    NodeIntMap::iterator mem_i2 = d_members.find(t2);
    if (mem_i2 != d_members.end())
    {
      NodeIntMap::iterator mem_i1 = d_members.find(t1);
      int n_members = 0;
      if (mem_i1 != d_members.end())
      {
        n_members = (*mem_i1).second;
      }
      for (int i = 0; i < (*mem_i2).second; i++)
      {
        Assert(i < (int)d_members_data[t2].size()
               && d_members_data[t2][i].getKind() == kind::MEMBER);
        Node m2 = d_members_data[t2][i];
        // check if redundant
        bool add = true;
        for (int j = 0; j < n_members; j++)
        {
          Assert(j < (int)d_members_data[t1].size()
                 && d_members_data[t1][j].getKind() == kind::MEMBER);
          if (d_state.areEqual(m2[0], d_members_data[t1][j][0]))
          {
            add = false;
            break;
          }
        }
        if (add)
        {
          if (!s1.isNull() && s2.isNull())
          {
            Assert(m2[1].getType().isComparableTo(s1.getType()));
            Assert(d_state.areEqual(m2[1], s1));
            Node exp = NodeManager::currentNM()->mkNode(
                kind::AND, m2[1].eqNode(s1), m2);
            if (s1.getKind() == kind::SINGLETON)
            {
              if (s1[0] != m2[0])
              {
                Node eq = s1[0].eqNode(m2[0]);
                d_keep.insert(exp);
                d_keep.insert(eq);
                Trace("sets-prop") << "Propagate eq-mem eq inference : " << exp
                                   << " => " << eq << std::endl;
                assertFact(eq, exp);
              }
            }
            else
            {
              // conflict
              Trace("sets-prop")
                  << "Propagate eq-mem conflict : " << exp << std::endl;
              d_state.setConflict(exp);
              return;
            }
          }
          if (n_members < (int)d_members_data[t1].size())
          {
            d_members_data[t1][n_members] = m2;
          }
          else
          {
            d_members_data[t1].push_back(m2);
          }
          n_members++;
        }
      }
      d_members[t1] = n_members;
    }
  }
}

void TheorySetsPrivate::eqNotifyDisequal(TNode t1, TNode t2, TNode reason)
{
  if (t1.getType().isSet())
  {
    Node eq = t1.eqNode(t2);
    if (d_deq.find(eq) == d_deq.end())
    {
      d_deq[eq] = true;
    }
  }
}

TheorySetsPrivate::EqcInfo::EqcInfo(context::Context* c) : d_singleton(c) {}

TheorySetsPrivate::EqcInfo* TheorySetsPrivate::getOrMakeEqcInfo(TNode n,
                                                                bool doMake)
{
  std::map<Node, EqcInfo*>::iterator eqc_i = d_eqc_info.find(n);
  if (eqc_i == d_eqc_info.end())
  {
    EqcInfo* ei = NULL;
    if (doMake)
    {
      ei = new EqcInfo(d_external.getSatContext());
      d_eqc_info[n] = ei;
    }
    return ei;
  }
  else
  {
    return eqc_i->second;
  }
}

bool TheorySetsPrivate::areCareDisequal(Node a, Node b)
{
  if (d_equalityEngine.isTriggerTerm(a, THEORY_SETS)
      && d_equalityEngine.isTriggerTerm(b, THEORY_SETS))
  {
    TNode a_shared =
        d_equalityEngine.getTriggerTermRepresentative(a, THEORY_SETS);
    TNode b_shared =
        d_equalityEngine.getTriggerTermRepresentative(b, THEORY_SETS);
    EqualityStatus eqStatus =
        d_external.d_valuation.getEqualityStatus(a_shared, b_shared);
    if (eqStatus == EQUALITY_FALSE_AND_PROPAGATED || eqStatus == EQUALITY_FALSE
        || eqStatus == EQUALITY_FALSE_IN_MODEL)
    {
      return true;
    }
  }
  return false;
}

bool TheorySetsPrivate::isMember(Node x, Node s)
{
  Assert(d_equalityEngine.hasTerm(s)
         && d_equalityEngine.getRepresentative(s) == s);
  NodeIntMap::iterator mem_i = d_members.find(s);
  if (mem_i != d_members.end())
  {
    for (int i = 0; i < (*mem_i).second; i++)
    {
      if (d_state.areEqual(d_members_data[s][i][0], x))
      {
        return true;
      }
    }
  }
  return false;
}

bool TheorySetsPrivate::assertFact(Node fact, Node exp)
{
  Trace("sets-assert") << "TheorySets::assertFact : " << fact
                       << ", exp = " << exp << std::endl;
  bool polarity = fact.getKind() != kind::NOT;
  TNode atom = polarity ? fact : fact[0];
  if (!d_state.isEntailed(atom, polarity))
  {
    if (atom.getKind() == kind::EQUAL)
    {
      d_equalityEngine.assertEquality(atom, polarity, exp);
    }
    else
    {
      d_equalityEngine.assertPredicate(atom, polarity, exp);
    }
    if (!d_state.isInConflict())
    {
      if (atom.getKind() == kind::MEMBER && polarity)
      {
        // check if set has a value, if so, we can propagate
        Node r = d_equalityEngine.getRepresentative(atom[1]);
        EqcInfo* e = getOrMakeEqcInfo(r, true);
        if (e)
        {
          Node s = e->d_singleton;
          if (!s.isNull())
          {
            Node pexp = NodeManager::currentNM()->mkNode(
                kind::AND, atom, atom[1].eqNode(s));
            d_keep.insert(pexp);
            if (s.getKind() == kind::SINGLETON)
            {
              if (s[0] != atom[0])
              {
                Trace("sets-prop")
                    << "Propagate mem-eq : " << pexp << std::endl;
                Node eq = s[0].eqNode(atom[0]);
                d_keep.insert(eq);
                assertFact(eq, pexp);
              }
            }
            else
            {
              Trace("sets-prop")
                  << "Propagate mem-eq conflict : " << pexp << std::endl;
              d_state.setConflict(pexp);
            }
          }
        }
        // add to membership list
        NodeIntMap::iterator mem_i = d_members.find(r);
        int n_members = 0;
        if (mem_i != d_members.end())
        {
          n_members = (*mem_i).second;
        }
        d_members[r] = n_members + 1;
        if (n_members < (int)d_members_data[r].size())
        {
          d_members_data[r][n_members] = atom;
        }
        else
        {
          d_members_data[r].push_back(atom);
        }
      }
    }
    return true;
  }
  else
  {
    return false;
  }
}

void TheorySetsPrivate::fullEffortReset()
{
  Assert(d_equalityEngine.consistent());
  d_full_check_incomplete = false;
  d_most_common_type.clear();
  d_most_common_type_term.clear();
  d_card_enabled = false;
  d_rels_enabled = false;
  // reset the state object
  d_state.reset();
  // reset the inference manager
  d_im.reset();
  // reset the cardinality solver
  d_cardSolver->reset();
}

void TheorySetsPrivate::fullEffortCheck()
{
  Trace("sets") << "----- Full effort check ------" << std::endl;
  do
  {
    Assert(!d_im.hasPendingLemmas() || d_im.hasProcessed());

    Trace("sets") << "...iterate full effort check..." << std::endl;
    fullEffortReset();

    Trace("sets-eqc") << "Equality Engine:" << std::endl;
    std::map<TypeNode, unsigned> eqcTypeCount;
    eq::EqClassesIterator eqcs_i = eq::EqClassesIterator(&d_equalityEngine);
    while (!eqcs_i.isFinished())
    {
      Node eqc = (*eqcs_i);
      bool isSet = false;
      TypeNode tn = eqc.getType();
      d_state.registerEqc(tn, eqc);
      eqcTypeCount[tn]++;
      // common type node and term
      TypeNode tnc;
      Node tnct;
      if (tn.isSet())
      {
        isSet = true;
        tnc = tn.getSetElementType();
        tnct = eqc;
      }
      Trace("sets-eqc") << "[" << eqc << "] : ";
      eq::EqClassIterator eqc_i = eq::EqClassIterator(eqc, &d_equalityEngine);
      while (!eqc_i.isFinished())
      {
        Node n = (*eqc_i);
        if (n != eqc)
        {
          Trace("sets-eqc") << n << " ";
        }
        TypeNode tnn = n.getType();
        if (isSet)
        {
          Assert(tnn.isSet());
          TypeNode tnnel = tnn.getSetElementType();
          tnc = TypeNode::mostCommonTypeNode(tnc, tnnel);
          Assert(!tnc.isNull());
          // update the common type term
          if (tnc == tnnel)
          {
            tnct = n;
          }
        }
        // register it with the state
        d_state.registerTerm(eqc, tnn, n);
        if (n.getKind() == kind::CARD)
        {
          d_card_enabled = true;
          // register it with the cardinality solver
          d_cardSolver->registerTerm(n);
          // if we do not handle the kind, set incomplete
          Kind nk = n[0].getKind();
          // some kinds of cardinality we cannot handle
          if (d_rels->isRelationKind(nk))
          {
            d_full_check_incomplete = true;
            Trace("sets-incomplete")
                << "Sets : incomplete because of " << n << "." << std::endl;
            // TODO (#1124):  The issue can be divided into 4 parts
            // 1- Supporting the universe cardinality for finite types with
            // finite cardinality (done)
            // 2- Supporting the universe cardinality for uninterpreted sorts
            // with finite-model-find (pending) See the implementation of
            //    CardinalityExtension::checkCardinalityExtended
            // 3- Supporting the universe cardinality for non-finite types
            // (done)
            // 4- Supporting cardinality for relations (hard)
          }
        }
        else
        {
          if (d_rels->isRelationKind(n.getKind()))
          {
            d_rels_enabled = true;
          }
        }
        ++eqc_i;
      }
      if (isSet)
      {
        Assert(tnct.getType().getSetElementType() == tnc);
        d_most_common_type[eqc] = tnc;
        d_most_common_type_term[eqc] = tnct;
      }
      Trace("sets-eqc") << std::endl;
      ++eqcs_i;
    }

    Trace("sets-eqc") << "...finished equality engine." << std::endl;

    if (Trace.isOn("sets-state"))
    {
      Trace("sets-state") << "Equivalence class counters:" << std::endl;
      for (std::pair<const TypeNode, unsigned>& ec : eqcTypeCount)
      {
        Trace("sets-state")
            << "  " << ec.first << " -> " << ec.second << std::endl;
      }
    }

    // We may have sent lemmas while registering the terms in the loop above,
    // e.g. the cardinality solver.
    if (d_im.hasProcessed())
    {
      continue;
    }
    if (Trace.isOn("sets-mem"))
    {
      const std::vector<Node>& sec = d_state.getSetsEqClasses();
      for (const Node& s : sec)
      {
        Trace("sets-mem") << "Eqc " << s << " : ";
        const std::map<Node, Node>& smem = d_state.getMembers(s);
        if (!smem.empty())
        {
          Trace("sets-mem") << "Memberships : ";
          for (const std::pair<const Node, Node>& it2 : smem)
          {
            Trace("sets-mem") << it2.first << " ";
          }
        }
        Node ss = d_state.getSingletonEqClass(s);
        if (!ss.isNull())
        {
          Trace("sets-mem") << " : Singleton : " << ss;
        }
        Trace("sets-mem") << std::endl;
      }
    }
    // check subtypes
    checkSubtypes();
    d_im.flushPendingLemmas(true);
    if (d_im.hasProcessed())
    {
      continue;
    }
    // check downwards closure
    checkDownwardsClosure();
    if (options::setsInferAsLemmas())
    {
      d_im.flushPendingLemmas();
    }
    if (d_im.hasProcessed())
    {
      continue;
    }
    // check upwards closure
    checkUpwardsClosure();
    d_im.flushPendingLemmas();
    if (d_im.hasProcessed())
    {
      continue;
    }
    // check disequalities
    checkDisequalities();
    d_im.flushPendingLemmas();
    if (d_im.hasProcessed())
    {
      continue;
    }
    // check reduce comprehensions
    checkReduceComprehensions();
    d_im.flushPendingLemmas();
    if (d_im.hasProcessed())
    {
      continue;
    }
    if (d_card_enabled)
    {
      // call the check method of the cardinality solver
      d_cardSolver->check();
      if (d_im.hasProcessed())
      {
        continue;
      }
    }
    if (d_rels_enabled)
    {
      // call the check method of the relations solver
      d_rels->check(Theory::EFFORT_FULL);
    }
  } while (!d_im.hasSentLemma() && !d_state.isInConflict()
           && d_im.hasAddedFact());
  Assert(!d_im.hasPendingLemmas() || d_im.hasProcessed());
  Trace("sets") << "----- End full effort check, conflict="
                << d_state.isInConflict() << ", lemma=" << d_im.hasSentLemma()
                << std::endl;
}

void TheorySetsPrivate::checkSubtypes()
{
  Trace("sets") << "TheorySetsPrivate: check Subtypes..." << std::endl;
  const std::vector<Node>& sec = d_state.getSetsEqClasses();
  for (const Node& s : sec)
  {
    TypeNode mct = d_most_common_type[s];
    Assert(!mct.isNull());
    const std::map<Node, Node>& smems = d_state.getMembers(s);
    if (!smems.empty())
    {
      for (const std::pair<const Node, Node>& it2 : smems)
      {
        Trace("sets") << "  check subtype " << it2.first << " " << it2.second
                      << std::endl;
        Trace("sets") << "    types : " << it2.first.getType() << " " << mct
                      << std::endl;
        if (!it2.first.getType().isSubtypeOf(mct))
        {
          Node mctt = d_most_common_type_term[s];
          Assert(!mctt.isNull());
          Trace("sets") << "    most common type term is " << mctt << std::endl;
          std::vector<Node> exp;
          exp.push_back(it2.second);
          Assert(d_state.areEqual(mctt, it2.second[1]));
          exp.push_back(mctt.eqNode(it2.second[1]));
          Node tc_k = d_state.getTypeConstraintSkolem(it2.first, mct);
          if (!tc_k.isNull())
          {
            Node etc = tc_k.eqNode(it2.first);
            d_im.assertInference(etc, exp, "subtype-clash");
            if (d_state.isInConflict())
            {
              return;
            }
          }
        }
      }
    }
  }
  Trace("sets") << "TheorySetsPrivate: finished." << std::endl;
}

void TheorySetsPrivate::checkDownwardsClosure()
{
  Trace("sets") << "TheorySetsPrivate: check downwards closure..." << std::endl;
  // downwards closure
  const std::vector<Node>& sec = d_state.getSetsEqClasses();
  for (const Node& s : sec)
  {
    const std::vector<Node>& nvsets = d_state.getNonVariableSets(s);
    if (!nvsets.empty())
    {
      const std::map<Node, Node>& smem = d_state.getMembers(s);
      for (const Node& nv : nvsets)
      {
        if (!d_state.isCongruent(nv))
        {
          for (const std::pair<const Node, Node>& it2 : smem)
          {
            Node mem = it2.second;
            Node eq_set = nv;
            Assert(d_equalityEngine.areEqual(mem[1], eq_set));
            if (mem[1] != eq_set)
            {
              Trace("sets-debug") << "Downwards closure based on " << mem
                                  << ", eq_set = " << eq_set << std::endl;
              if (!options::setsProxyLemmas())
              {
                Node nmem = NodeManager::currentNM()->mkNode(
                    kind::MEMBER, mem[0], eq_set);
                nmem = Rewriter::rewrite(nmem);
                std::vector<Node> exp;
                exp.push_back(mem);
                exp.push_back(mem[1].eqNode(eq_set));
                d_im.assertInference(nmem, exp, "downc");
                if (d_state.isInConflict())
                {
                  return;
                }
              }
              else
              {
                // use proxy set
                Node k = d_state.getProxy(eq_set);
                Node pmem =
                    NodeManager::currentNM()->mkNode(kind::MEMBER, mem[0], k);
                Node nmem = NodeManager::currentNM()->mkNode(
                    kind::MEMBER, mem[0], eq_set);
                nmem = Rewriter::rewrite(nmem);
                std::vector<Node> exp;
                if (d_state.areEqual(mem, pmem))
                {
                  exp.push_back(pmem);
                }
                else
                {
                  nmem = NodeManager::currentNM()->mkNode(
                      kind::OR, pmem.negate(), nmem);
                }
                d_im.assertInference(nmem, exp, "downc");
              }
            }
          }
        }
      }
    }
  }
}

void TheorySetsPrivate::checkUpwardsClosure()
{
  // upwards closure
  NodeManager* nm = NodeManager::currentNM();
  const std::map<Kind, std::map<Node, std::map<Node, Node> > >& boi =
      d_state.getBinaryOpIndex();
  for (const std::pair<const Kind, std::map<Node, std::map<Node, Node> > >&
           itb : boi)
  {
    Kind k = itb.first;
    Trace("sets") << "TheorySetsPrivate: check upwards closure " << k << "..."
                  << std::endl;
    for (const std::pair<const Node, std::map<Node, Node> >& it : itb.second)
    {
      Node r1 = it.first;
      // see if there are members in first argument r1
      const std::map<Node, Node>& r1mem = d_state.getMembers(r1);
      if (!r1mem.empty() || k == kind::UNION)
      {
        for (const std::pair<const Node, Node>& it2 : it.second)
        {
          Node r2 = it2.first;
          Node term = it2.second;
          // see if there are members in second argument
          const std::map<Node, Node>& r2mem = d_state.getMembers(r2);
          const std::map<Node, Node>& r2nmem = d_state.getNegativeMembers(r2);
          if (!r2mem.empty() || k != kind::INTERSECTION)
          {
            Trace("sets-debug")
                << "Checking " << term << ", members = " << (!r1mem.empty())
                << ", " << (!r2mem.empty()) << std::endl;
            // for all members of r1
            if (!r1mem.empty())
            {
              for (const std::pair<const Node, Node>& itm1m : r1mem)
              {
                Node xr = itm1m.first;
                Node x = itm1m.second[0];
                Trace("sets-debug") << "checking membership " << xr << " "
                                    << itm1m.second << std::endl;
                std::vector<Node> exp;
                exp.push_back(itm1m.second);
                d_state.addEqualityToExp(term[0], itm1m.second[1], exp);
                bool valid = false;
                int inferType = 0;
                if (k == kind::UNION)
                {
                  valid = true;
                }
                else if (k == kind::INTERSECTION)
                {
                  // conclude x is in term
                  // if also existing in members of r2
                  std::map<Node, Node>::const_iterator itm = r2mem.find(xr);
                  if (itm != r2mem.end())
                  {
                    exp.push_back(itm->second);
                    d_state.addEqualityToExp(term[1], itm->second[1], exp);
                    d_state.addEqualityToExp(x, itm->second[0], exp);
                    valid = true;
                  }
                  else
                  {
                    // if not, check whether it is definitely not a member, if
                    // unknown, split
                    if (r2nmem.find(xr) == r2nmem.end())
                    {
                      exp.push_back(nm->mkNode(kind::MEMBER, x, term[1]));
                      valid = true;
                      inferType = 1;
                    }
                  }
                }
                else
                {
                  Assert(k == kind::SETMINUS);
                  std::map<Node, Node>::const_iterator itm = r2mem.find(xr);
                  if (itm == r2mem.end())
                  {
                    // must add lemma for set minus since non-membership in this
                    // case is not explained
                    exp.push_back(
                        nm->mkNode(kind::MEMBER, x, term[1]).negate());
                    valid = true;
                    inferType = 1;
                  }
                }
                if (valid)
                {
                  Node rr = d_equalityEngine.getRepresentative(term);
                  if (!isMember(x, rr))
                  {
                    Node kk = d_state.getProxy(term);
                    Node fact = nm->mkNode(kind::MEMBER, x, kk);
                    d_im.assertInference(fact, exp, "upc", inferType);
                    if (d_state.isInConflict())
                    {
                      return;
                    }
                  }
                }
                Trace("sets-debug") << "done checking membership " << xr << " "
                                    << itm1m.second << std::endl;
              }
            }
            if (k == kind::UNION)
            {
              if (!r2mem.empty())
              {
                // for all members of r2
                for (const std::pair<const Node, Node>& itm2m : r2mem)
                {
                  Node x = itm2m.second[0];
                  Node rr = d_equalityEngine.getRepresentative(term);
                  if (!isMember(x, rr))
                  {
                    std::vector<Node> exp;
                    exp.push_back(itm2m.second);
                    d_state.addEqualityToExp(term[1], itm2m.second[1], exp);
                    Node r = d_state.getProxy(term);
                    Node fact = nm->mkNode(kind::MEMBER, x, r);
                    d_im.assertInference(fact, exp, "upc2");
                    if (d_state.isInConflict())
                    {
                      return;
                    }
                  }
                }
              }
            }
          }
        }
      }
    }
  }
  if (!d_im.hasProcessed())
  {
    if (options::setsExt())
    {
      // universal sets
      Trace("sets-debug") << "Check universe sets..." << std::endl;
      // all elements must be in universal set
      const std::vector<Node>& sec = d_state.getSetsEqClasses();
      for (const Node& s : sec)
      {
        // if equivalence class contains a variable
        Node v = d_state.getVariableSet(s);
        if (!v.isNull())
        {
          // the variable in the equivalence class
          std::map<TypeNode, Node> univ_set;
          const std::map<Node, Node>& smems = d_state.getMembers(s);
          for (const std::pair<const Node, Node>& it2 : smems)
          {
            Node e = it2.second[0];
            TypeNode tn = NodeManager::currentNM()->mkSetType(e.getType());
            Node u;
            std::map<TypeNode, Node>::iterator itu = univ_set.find(tn);
            if (itu == univ_set.end())
            {
              Node ueqc = d_state.getUnivSetEqClass(tn);
              // if the universe does not yet exist, or is not in this
              // equivalence class
              if (s != ueqc)
              {
                u = d_state.getUnivSet(tn);
              }
              univ_set[tn] = u;
            }
            else
            {
              u = itu->second;
            }
            if (!u.isNull())
            {
              Assert(it2.second.getKind() == kind::MEMBER);
              std::vector<Node> exp;
              exp.push_back(it2.second);
              if (v != it2.second[1])
              {
                exp.push_back(v.eqNode(it2.second[1]));
              }
              Node fact = nm->mkNode(kind::MEMBER, it2.second[0], u);
              d_im.assertInference(fact, exp, "upuniv");
              if (d_state.isInConflict())
              {
                return;
              }
            }
          }
        }
      }
    }
  }
}

void TheorySetsPrivate::checkDisequalities()
{
  // disequalities
  Trace("sets") << "TheorySetsPrivate: check disequalities..." << std::endl;
  NodeManager* nm = NodeManager::currentNM();
  for (NodeBoolMap::const_iterator it = d_deq.begin(); it != d_deq.end(); ++it)
  {
    if (!(*it).second)
    {
      // not active
      continue;
    }
    Node deq = (*it).first;
    // check if it is already satisfied
    Assert(d_equalityEngine.hasTerm(deq[0])
           && d_equalityEngine.hasTerm(deq[1]));
    Node r1 = d_equalityEngine.getRepresentative(deq[0]);
    Node r2 = d_equalityEngine.getRepresentative(deq[1]);
    bool is_sat = d_state.isSetDisequalityEntailed(r1, r2);
    Trace("sets-debug") << "Check disequality " << deq
                        << ", is_sat = " << is_sat << std::endl;
    // will process regardless of sat/processed/unprocessed
    d_deq[deq] = false;

    if (is_sat)
    {
      // already satisfied
      continue;
    }
    if (d_termProcessed.find(deq) != d_termProcessed.end())
    {
      // already added lemma
      continue;
    }
    d_termProcessed.insert(deq);
    d_termProcessed.insert(deq[1].eqNode(deq[0]));
    Trace("sets") << "Process Disequality : " << deq.negate() << std::endl;
    TypeNode elementType = deq[0].getType().getSetElementType();
    Node x = d_state.getSkolemCache().mkTypedSkolemCached(
        elementType, deq[0], deq[1], SkolemCache::SK_DISEQUAL, "sde");
    Node mem1 = nm->mkNode(MEMBER, x, deq[0]);
    Node mem2 = nm->mkNode(MEMBER, x, deq[1]);
    Node lem = nm->mkNode(OR, deq, nm->mkNode(EQUAL, mem1, mem2).negate());
    lem = Rewriter::rewrite(lem);
    d_im.assertInference(lem, d_emp_exp, "diseq", 1);
    d_im.flushPendingLemmas();
    if (d_im.hasProcessed())
    {
      return;
    }
  }
}

void TheorySetsPrivate::checkReduceComprehensions()
{
  NodeManager* nm = NodeManager::currentNM();
  const std::vector<Node>& comps = d_state.getComprehensionSets();
  for (const Node& n : comps)
  {
    if (d_termProcessed.find(n) != d_termProcessed.end())
    {
      // already reduced it
      continue;
    }
    d_termProcessed.insert(n);
    Node v = nm->mkBoundVar(n[2].getType());
    Node body = nm->mkNode(AND, n[1], v.eqNode(n[2]));
    // must do substitution
    std::vector<Node> vars;
    std::vector<Node> subs;
    for (const Node& cv : n[0])
    {
      vars.push_back(cv);
      Node cvs = nm->mkBoundVar(cv.getType());
      subs.push_back(cvs);
    }
    body = body.substitute(vars.begin(), vars.end(), subs.begin(), subs.end());
    Node bvl = nm->mkNode(BOUND_VAR_LIST, subs);
    body = nm->mkNode(EXISTS, bvl, body);
    Node mem = nm->mkNode(MEMBER, v, n);
    Node lem =
        nm->mkNode(FORALL, nm->mkNode(BOUND_VAR_LIST, v), body.eqNode(mem));
    Trace("sets-comprehension")
        << "Comprehension reduction: " << lem << std::endl;
    d_im.flushLemma(lem);
  }
}

/**************************** TheorySetsPrivate *****************************/
/**************************** TheorySetsPrivate *****************************/
/**************************** TheorySetsPrivate *****************************/

void TheorySetsPrivate::check(Theory::Effort level)
{
  Trace("sets-check") << "Sets check effort " << level << std::endl;
  if (level == Theory::EFFORT_LAST_CALL)
  {
    return;
  }
  while (!d_external.done() && !d_state.isInConflict())
  {
    // Get all the assertions
    Assertion assertion = d_external.get();
    TNode fact = assertion.d_assertion;
    Trace("sets-assert") << "Assert from input " << fact << std::endl;
    // assert the fact
    assertFact(fact, fact);
  }
  Trace("sets-check") << "Sets finished assertions effort " << level
                      << std::endl;
  // invoke full effort check, relations check
  if (!d_state.isInConflict())
  {
    if (level == Theory::EFFORT_FULL)
    {
      if (!d_external.d_valuation.needCheck())
      {
        fullEffortCheck();
        if (!d_state.isInConflict() && !d_im.hasSentLemma()
            && d_full_check_incomplete)
        {
          d_external.d_out->setIncomplete();
        }
      }
    }
  }
  Trace("sets-check") << "Sets finish Check effort " << level << std::endl;
} /* TheorySetsPrivate::check() */

/************************ Sharing ************************/
/************************ Sharing ************************/
/************************ Sharing ************************/

void TheorySetsPrivate::addSharedTerm(TNode n)
{
  Debug("sets") << "[sets] TheorySetsPrivate::addSharedTerm( " << n << ")"
                << std::endl;
  d_equalityEngine.addTriggerTerm(n, THEORY_SETS);
}

void TheorySetsPrivate::addCarePairs(TNodeTrie* t1,
                                     TNodeTrie* t2,
                                     unsigned arity,
                                     unsigned depth,
                                     unsigned& n_pairs)
{
  if (depth == arity)
  {
    if (t2 != NULL)
    {
      Node f1 = t1->getData();
      Node f2 = t2->getData();
      if (!d_state.areEqual(f1, f2))
      {
        Trace("sets-cg") << "Check " << f1 << " and " << f2 << std::endl;
        vector<pair<TNode, TNode> > currentPairs;
        for (unsigned k = 0; k < f1.getNumChildren(); ++k)
        {
          TNode x = f1[k];
          TNode y = f2[k];
          Assert(d_equalityEngine.hasTerm(x));
          Assert(d_equalityEngine.hasTerm(y));
          Assert(!d_state.areDisequal(x, y));
          Assert(!areCareDisequal(x, y));
          if (!d_equalityEngine.areEqual(x, y))
          {
            Trace("sets-cg")
                << "Arg #" << k << " is " << x << " " << y << std::endl;
            if (d_equalityEngine.isTriggerTerm(x, THEORY_SETS)
                && d_equalityEngine.isTriggerTerm(y, THEORY_SETS))
            {
              TNode x_shared =
                  d_equalityEngine.getTriggerTermRepresentative(x, THEORY_SETS);
              TNode y_shared =
                  d_equalityEngine.getTriggerTermRepresentative(y, THEORY_SETS);
              currentPairs.push_back(make_pair(x_shared, y_shared));
            }
            else if (isCareArg(f1, k) && isCareArg(f2, k))
            {
              // splitting on sets (necessary for handling set of sets properly)
              if (x.getType().isSet())
              {
                Assert(y.getType().isSet());
                if (!d_state.areDisequal(x, y))
                {
                  Trace("sets-cg-lemma")
                      << "Should split on : " << x << "==" << y << std::endl;
                  d_im.split(x.eqNode(y));
                }
              }
            }
          }
        }
        for (unsigned c = 0; c < currentPairs.size(); ++c)
        {
          Trace("sets-cg-pair") << "Pair : " << currentPairs[c].first << " "
                                << currentPairs[c].second << std::endl;
          d_external.addCarePair(currentPairs[c].first, currentPairs[c].second);
          n_pairs++;
        }
      }
    }
  }
  else
  {
    if (t2 == NULL)
    {
      if (depth < (arity - 1))
      {
        // add care pairs internal to each child
        for (std::pair<const TNode, TNodeTrie>& t : t1->d_data)
        {
          addCarePairs(&t.second, NULL, arity, depth + 1, n_pairs);
        }
      }
      // add care pairs based on each pair of non-disequal arguments
      for (std::map<TNode, TNodeTrie>::iterator it = t1->d_data.begin();
           it != t1->d_data.end();
           ++it)
      {
        std::map<TNode, TNodeTrie>::iterator it2 = it;
        ++it2;
        for (; it2 != t1->d_data.end(); ++it2)
        {
          if (!d_equalityEngine.areDisequal(it->first, it2->first, false))
          {
            if (!areCareDisequal(it->first, it2->first))
            {
              addCarePairs(
                  &it->second, &it2->second, arity, depth + 1, n_pairs);
            }
          }
        }
      }
    }
    else
    {
      // add care pairs based on product of indices, non-disequal arguments
      for (std::pair<const TNode, TNodeTrie>& tt1 : t1->d_data)
      {
        for (std::pair<const TNode, TNodeTrie>& tt2 : t2->d_data)
        {
          if (!d_equalityEngine.areDisequal(tt1.first, tt2.first, false))
          {
            if (!areCareDisequal(tt1.first, tt2.first))
            {
              addCarePairs(&tt1.second, &tt2.second, arity, depth + 1, n_pairs);
            }
          }
        }
      }
    }
  }
}

void TheorySetsPrivate::computeCareGraph()
{
  const std::map<Kind, std::vector<Node> >& ol = d_state.getOperatorList();
  for (const std::pair<const Kind, std::vector<Node> >& it : ol)
  {
    Kind k = it.first;
    if (k == kind::SINGLETON || k == kind::MEMBER)
    {
      unsigned n_pairs = 0;
      Trace("sets-cg-summary") << "Compute graph for sets, op=" << k << "..."
                               << it.second.size() << std::endl;
      Trace("sets-cg") << "Build index for " << k << "..." << std::endl;
      std::map<TypeNode, TNodeTrie> index;
      unsigned arity = 0;
      // populate indices
      for (TNode f1 : it.second)
      {
        Assert(d_equalityEngine.hasTerm(f1));
        Trace("sets-cg-debug") << "...build for " << f1 << std::endl;
        Assert(d_equalityEngine.hasTerm(f1));
        // break into index based on operator, and type of first argument (since
        // some operators are parametric)
        TypeNode tn = f1[0].getType();
        std::vector<TNode> reps;
        bool hasCareArg = false;
        for (unsigned j = 0; j < f1.getNumChildren(); j++)
        {
          reps.push_back(d_equalityEngine.getRepresentative(f1[j]));
          if (isCareArg(f1, j))
          {
            hasCareArg = true;
          }
        }
        if (hasCareArg)
        {
          Trace("sets-cg-debug") << "......adding." << std::endl;
          index[tn].addTerm(f1, reps);
          arity = reps.size();
        }
        else
        {
          Trace("sets-cg-debug") << "......skip." << std::endl;
        }
      }
      if (arity > 0)
      {
        // for each index
        for (std::pair<const TypeNode, TNodeTrie>& tt : index)
        {
          Trace("sets-cg") << "Process index " << tt.first << "..."
                           << std::endl;
          addCarePairs(&tt.second, nullptr, arity, 0, n_pairs);
        }
      }
      Trace("sets-cg-summary") << "...done, # pairs = " << n_pairs << std::endl;
    }
  }
}

bool TheorySetsPrivate::isCareArg(Node n, unsigned a)
{
  if (d_equalityEngine.isTriggerTerm(n[a], THEORY_SETS))
  {
    return true;
  }
  else if ((n.getKind() == kind::MEMBER || n.getKind() == kind::SINGLETON)
           && a == 0 && n[0].getType().isSet())
  {
    return true;
  }
  else
  {
    return false;
  }
}

EqualityStatus TheorySetsPrivate::getEqualityStatus(TNode a, TNode b)
{
  Assert(d_equalityEngine.hasTerm(a) && d_equalityEngine.hasTerm(b));
  if (d_equalityEngine.areEqual(a, b))
  {
    // The terms are implied to be equal
    return EQUALITY_TRUE;
  }
  if (d_equalityEngine.areDisequal(a, b, false))
  {
    // The terms are implied to be dis-equal
    return EQUALITY_FALSE;
  }
  return EQUALITY_UNKNOWN;
  /*
  Node aModelValue = d_external.d_valuation.getModelValue(a);
  if(aModelValue.isNull()) { return EQUALITY_UNKNOWN; }
  Node bModelValue = d_external.d_valuation.getModelValue(b);
  if(bModelValue.isNull()) { return EQUALITY_UNKNOWN; }
  if( aModelValue == bModelValue ) {
    // The term are true in current model
    return EQUALITY_TRUE_IN_MODEL;
  } else {
    return EQUALITY_FALSE_IN_MODEL;
  }
  */
  // }
  // //TODO: can we be more precise sometimes?
  // return EQUALITY_UNKNOWN;
}

/******************** Model generation ********************/
/******************** Model generation ********************/
/******************** Model generation ********************/

namespace {
/**
 * This function is a helper function to print sets as
 * Set A = { a0, a1, a2, }
 * instead of
 * (union (singleton a0) (union (singleton a1) (singleton a2)))
 */
void traceSetElementsRecursively(stringstream& stream, const Node& set)
{
  Assert(set.getType().isSet());
  if (set.getKind() == SINGLETON)
  {
    stream << set[0] << ", ";
  }
  if (set.getKind() == UNION)
  {
    traceSetElementsRecursively(stream, set[0]);
    traceSetElementsRecursively(stream, set[1]);
  }
}

std::string traceElements(const Node& set)
{
  std::stringstream stream;
  traceSetElementsRecursively(stream, set);
  return stream.str();
}

}  // namespace

bool TheorySetsPrivate::collectModelInfo(TheoryModel* m)
{
  Trace("sets-model") << "Set collect model info" << std::endl;
  set<Node> termSet;
  // Compute terms appearing in assertions and shared terms
  d_external.computeRelevantTerms(termSet);

  // Assert equalities and disequalities to the model
  if (!m->assertEqualityEngine(&d_equalityEngine, &termSet))
  {
    return false;
  }

  NodeManager* nm = NodeManager::currentNM();
  std::map<Node, Node> mvals;
  // If cardinality is enabled, we need to use the ordered equivalence class
  // list computed by the cardinality solver, where sets equivalence classes
  // are assigned model values based on their position in the cardinality
  // graph.
  const std::vector<Node>& sec = d_card_enabled
                                     ? d_cardSolver->getOrderedSetsEqClasses()
                                     : d_state.getSetsEqClasses();
  Valuation& val = getValuation();
  for (int i = (int)(sec.size() - 1); i >= 0; i--)
  {
    Node eqc = sec[i];
    if (termSet.find(eqc) == termSet.end())
    {
      Trace("sets-model") << "* Do not assign value for " << eqc
                          << " since is not relevant." << std::endl;
    }
    else
    {
      std::vector<Node> els;
      bool is_base = !d_card_enabled || d_cardSolver->isModelValueBasic(eqc);
      if (is_base)
      {
        Trace("sets-model")
            << "Collect elements of base eqc " << eqc << std::endl;
        // members that must be in eqc
        const std::map<Node, Node>& emems = d_state.getMembers(eqc);
        if (!emems.empty())
        {
          for (const std::pair<const Node, Node>& itmm : emems)
          {
            Node t = nm->mkNode(kind::SINGLETON, itmm.first);
            els.push_back(t);
          }
        }
      }
      if (d_card_enabled)
      {
        // make the slack elements for the equivalence class based on set
        // cardinality
        d_cardSolver->mkModelValueElementsFor(val, eqc, els, mvals, m);
      }
      Node rep = NormalForm::mkBop(kind::UNION, els, eqc.getType());
      rep = Rewriter::rewrite(rep);
      Trace("sets-model") << "* Assign representative of " << eqc << " to "
                          << rep << std::endl;
      mvals[eqc] = rep;
      if (!m->assertEquality(eqc, rep, true))
      {
        return false;
      }
      m->assertSkeleton(rep);

      Trace("sets-model") << "Set " << eqc << " = { " << traceElements(rep)
                          << " }" << std::endl;
    }
  }

  // handle slack elements constraints for finite types
  if (d_card_enabled)
  {
    const std::map<TypeNode, std::vector<TNode> >& slackElements =
        d_cardSolver->getFiniteTypeSlackElements();
    for (const std::pair<TypeNode, std::vector<TNode> >& pair : slackElements)
    {
      const std::vector<Node>& members =
          d_cardSolver->getFiniteTypeMembers(pair.first);
      m->setAssignmentExclusionSetGroup(pair.second, members);
      Trace("sets-model") << "ExclusionSet: Group " << pair.second
                          << " is excluded from set" << members << std::endl;
    }
  }
  return true;
}

/********************** Helper functions ***************************/
/********************** Helper functions ***************************/
/********************** Helper functions ***************************/

Node mkAnd(const std::vector<TNode>& conjunctions)
{
  Assert(conjunctions.size() > 0);

  std::set<TNode> all;
  for (unsigned i = 0; i < conjunctions.size(); ++i)
  {
    TNode t = conjunctions[i];
    if (t.getKind() == kind::AND)
    {
      for (TNode::iterator child_it = t.begin(); child_it != t.end();
           ++child_it)
      {
        Assert((*child_it).getKind() != kind::AND);
        all.insert(*child_it);
      }
    }
    else
    {
      all.insert(t);
    }
  }

  Assert(all.size() > 0);
  if (all.size() == 1)
  {
    // All the same, or just one
    return conjunctions[0];
  }

  NodeBuilder<> conjunction(kind::AND);
  std::set<TNode>::const_iterator it = all.begin();
  std::set<TNode>::const_iterator it_end = all.end();
  while (it != it_end)
  {
    conjunction << *it;
    ++it;
  }
  return conjunction;
} /* mkAnd() */

void TheorySetsPrivate::propagate(Theory::Effort effort) {}

bool TheorySetsPrivate::propagate(TNode literal)
{
  Debug("sets-prop") << " propagate(" << literal << ")" << std::endl;

  // If already in conflict, no more propagation
  if (d_state.isInConflict())
  {
    Debug("sets-prop") << "TheoryUF::propagate(" << literal
                       << "): already in conflict" << std::endl;
    return false;
  }

  // Propagate out
  bool ok = d_external.d_out->propagate(literal);
  if (!ok)
  {
    d_state.setConflict();
  }

  return ok;
} /* TheorySetsPrivate::propagate(TNode) */

OutputChannel* TheorySetsPrivate::getOutputChannel()
{
  return d_external.d_out;
}

Valuation& TheorySetsPrivate::getValuation() { return d_external.d_valuation; }

void TheorySetsPrivate::setMasterEqualityEngine(eq::EqualityEngine* eq)
{
  d_equalityEngine.setMasterEqualityEngine(eq);
}

void TheorySetsPrivate::conflict(TNode a, TNode b)
{
  Node conf = explain(a.eqNode(b));
  d_state.setConflict(conf);
  Debug("sets") << "[sets] conflict: " << a << " iff " << b << ", explanation "
                << conf << std::endl;
  Trace("sets-lemma") << "Equality Conflict : " << conf << std::endl;
}

Node TheorySetsPrivate::explain(TNode literal)
{
  Debug("sets") << "TheorySetsPrivate::explain(" << literal << ")" << std::endl;

  bool polarity = literal.getKind() != kind::NOT;
  TNode atom = polarity ? literal : literal[0];
  std::vector<TNode> assumptions;

  if (atom.getKind() == kind::EQUAL)
  {
    d_equalityEngine.explainEquality(atom[0], atom[1], polarity, assumptions);
  }
  else if (atom.getKind() == kind::MEMBER)
  {
    d_equalityEngine.explainPredicate(atom, polarity, assumptions);
  }
  else
  {
    Debug("sets") << "unhandled: " << literal << "; (" << atom << ", "
                  << polarity << "); kind" << atom.getKind() << std::endl;
    Unhandled();
  }

  return mkAnd(assumptions);
}

void TheorySetsPrivate::preRegisterTerm(TNode node)
{
  Debug("sets") << "TheorySetsPrivate::preRegisterTerm(" << node << ")"
                << std::endl;
  switch (node.getKind())
  {
    case kind::EQUAL: d_equalityEngine.addTriggerEquality(node); break;
    case kind::MEMBER: d_equalityEngine.addTriggerPredicate(node); break;
    case kind::CARD: d_equalityEngine.addTriggerTerm(node, THEORY_SETS); break;
    default: d_equalityEngine.addTerm(node); break;
  }
}

<<<<<<< HEAD
Node TheorySetsPrivate::expandDefinition(LogicRequest& logicRequest, Node node)
=======
Node TheorySetsPrivate::expandDefinition(Node n)
>>>>>>> a48cafdd
{
  Debug("sets-proc") << "expandDefinition : " << node << std::endl;

  if (node.getKind() == kind::CHOOSE)
  {
    // (choose A) is expanded as
    // (witness ((x elementType))
    //    (ite
    //      (= A (as emptyset setType))
    //      (= x chooseUf(A))
    //      (and (member x A) (= x chooseUf(A)))

    NodeManager* nm = NodeManager::currentNM();
    Node set = node[0];
    TypeNode setType = set.getType();
    Node chooseSkolem = getChooseFunction(setType);
    Node apply = NodeManager::currentNM()->mkNode(APPLY_UF, chooseSkolem, set);

    Node witnessVariable = nm->mkBoundVar(setType.getSetElementType());

    Node equal = witnessVariable.eqNode(apply);
    Node emptySet = nm->mkConst(EmptySet(setType.toType()));
    Node isEmpty = set.eqNode(emptySet);
    Node member = nm->mkNode(MEMBER, witnessVariable, set);
    Node memberAndEqual = member.andNode(equal);
    Node ite = nm->mkNode(kind::ITE, isEmpty, equal, memberAndEqual);
    Node witnessVariables = nm->mkNode(BOUND_VAR_LIST, witnessVariable);
    Node witness = nm->mkNode(CHOICE, witnessVariables, ite);
    return witness;
  }

  return node;
}

Node TheorySetsPrivate::getChooseFunction(const TypeNode& setType)
{
  std::map<TypeNode, Node>::iterator it = d_chooseFunctions.find(setType);
  if (it != d_chooseFunctions.end())
  {
    return it->second;
  }

  NodeManager* nm = NodeManager::currentNM();
  TypeNode chooseUf = nm->mkFunctionType(setType, setType.getSetElementType());
  stringstream stream;
  stream << "chooseUf" << setType.getId();
  string name = stream.str();
  Node chooseSkolem = nm->mkSkolem(
      name, chooseUf, "choose function", NodeManager::SKOLEM_EXACT_NAME);
  d_chooseFunctions[setType] = chooseSkolem;
  return chooseSkolem;
}

Theory::PPAssertStatus TheorySetsPrivate::ppAssert(
    TNode in, SubstitutionMap& outSubstitutions)
{
  Debug("sets-proc") << "ppAssert : " << in << std::endl;
  Theory::PPAssertStatus status = Theory::PP_ASSERT_STATUS_UNSOLVED;

  // TODO: allow variable elimination for sets when setsExt = true

  // this is based off of Theory::ppAssert
  if (in.getKind() == kind::EQUAL)
  {
    if (in[0].isVar() && !expr::hasSubterm(in[1], in[0])
        && (in[1].getType()).isSubtypeOf(in[0].getType()))
    {
      if (!in[0].getType().isSet() || !options::setsExt())
      {
        outSubstitutions.addSubstitution(in[0], in[1]);
        status = Theory::PP_ASSERT_STATUS_SOLVED;
      }
    }
    else if (in[1].isVar() && !expr::hasSubterm(in[0], in[1])
             && (in[0].getType()).isSubtypeOf(in[1].getType()))
    {
      if (!in[1].getType().isSet() || !options::setsExt())
      {
        outSubstitutions.addSubstitution(in[1], in[0]);
        status = Theory::PP_ASSERT_STATUS_SOLVED;
      }
    }
    else if (in[0].isConst() && in[1].isConst())
    {
      if (in[0] != in[1])
      {
        status = Theory::PP_ASSERT_STATUS_CONFLICT;
      }
    }
  }
  return status;
}

void TheorySetsPrivate::presolve() { d_state.reset(); }

/**************************** eq::NotifyClass *****************************/
/**************************** eq::NotifyClass *****************************/
/**************************** eq::NotifyClass *****************************/

bool TheorySetsPrivate::NotifyClass::eqNotifyTriggerEquality(TNode equality,
                                                             bool value)
{
  Debug("sets-eq") << "[sets-eq] eqNotifyTriggerEquality: equality = "
                   << equality << " value = " << value << std::endl;
  if (value)
  {
    return d_theory.propagate(equality);
  }
  else
  {
    // We use only literal triggers so taking not is safe
    return d_theory.propagate(equality.notNode());
  }
}

bool TheorySetsPrivate::NotifyClass::eqNotifyTriggerPredicate(TNode predicate,
                                                              bool value)
{
  Debug("sets-eq") << "[sets-eq] eqNotifyTriggerPredicate: predicate = "
                   << predicate << " value = " << value << std::endl;
  if (value)
  {
    return d_theory.propagate(predicate);
  }
  else
  {
    return d_theory.propagate(predicate.notNode());
  }
}

bool TheorySetsPrivate::NotifyClass::eqNotifyTriggerTermEquality(TheoryId tag,
                                                                 TNode t1,
                                                                 TNode t2,
                                                                 bool value)
{
  Debug("sets-eq") << "[sets-eq] eqNotifyTriggerTermEquality: tag = " << tag
                   << " t1 = " << t1 << "  t2 = " << t2 << "  value = " << value
                   << std::endl;
  d_theory.propagate(value ? t1.eqNode(t2) : t1.eqNode(t2).negate());
  return true;
}

void TheorySetsPrivate::NotifyClass::eqNotifyConstantTermMerge(TNode t1,
                                                               TNode t2)
{
  Debug("sets-eq") << "[sets-eq] eqNotifyConstantTermMerge "
                   << " t1 = " << t1 << " t2 = " << t2 << std::endl;
  d_theory.conflict(t1, t2);
}

void TheorySetsPrivate::NotifyClass::eqNotifyNewClass(TNode t)
{
  Debug("sets-eq") << "[sets-eq] eqNotifyNewClass:"
                   << " t = " << t << std::endl;
  d_theory.eqNotifyNewClass(t);
}

void TheorySetsPrivate::NotifyClass::eqNotifyPreMerge(TNode t1, TNode t2)
{
  Debug("sets-eq") << "[sets-eq] eqNotifyPreMerge:"
                   << " t1 = " << t1 << " t2 = " << t2 << std::endl;
  d_theory.eqNotifyPreMerge(t1, t2);
}

void TheorySetsPrivate::NotifyClass::eqNotifyPostMerge(TNode t1, TNode t2)
{
  Debug("sets-eq") << "[sets-eq] eqNotifyPostMerge:"
                   << " t1 = " << t1 << " t2 = " << t2 << std::endl;
  d_theory.eqNotifyPostMerge(t1, t2);
}

void TheorySetsPrivate::NotifyClass::eqNotifyDisequal(TNode t1,
                                                      TNode t2,
                                                      TNode reason)
{
  Debug("sets-eq") << "[sets-eq] eqNotifyDisequal:"
                   << " t1 = " << t1 << " t2 = " << t2 << " reason = " << reason
                   << std::endl;
  d_theory.eqNotifyDisequal(t1, t2, reason);
}

}  // namespace sets
}  // namespace theory
}  // namespace CVC4<|MERGE_RESOLUTION|>--- conflicted
+++ resolved
@@ -1485,11 +1485,7 @@
   }
 }
 
-<<<<<<< HEAD
-Node TheorySetsPrivate::expandDefinition(LogicRequest& logicRequest, Node node)
-=======
-Node TheorySetsPrivate::expandDefinition(Node n)
->>>>>>> a48cafdd
+Node TheorySetsPrivate::expandDefinition(Node node)
 {
   Debug("sets-proc") << "expandDefinition : " << node << std::endl;
 
