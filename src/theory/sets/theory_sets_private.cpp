/*********************                                                        */
/*! \file theory_sets_private.cpp
 ** \verbatim
 ** Top contributors (to current version):
 **   Andrew Reynolds, Mudathir Mohamed, Kshitij Bansal
 ** This file is part of the CVC4 project.
 ** Copyright (c) 2009-2020 by the authors listed in the file AUTHORS
 ** in the top-level source directory) and their institutional affiliations.
 ** All rights reserved.  See the file COPYING in the top-level source
 ** directory for licensing information.\endverbatim
 **
 ** \brief Sets theory implementation.
 **
 ** Sets theory implementation.
 **/

#include "theory/sets/theory_sets_private.h"

#include <algorithm>

#include "expr/emptyset.h"
#include "expr/node_algorithm.h"
#include "options/sets_options.h"
#include "smt/smt_statistics_registry.h"
#include "theory/sets/normal_form.h"
#include "theory/sets/theory_sets.h"
#include "theory/theory_model.h"
#include "util/result.h"

using namespace std;
using namespace CVC4::kind;

namespace CVC4 {
namespace theory {
namespace sets {

TheorySetsPrivate::TheorySetsPrivate(TheorySets& external,
                                     context::Context* c,
                                     context::UserContext* u,
                                     Valuation valuation)
    : d_members(c),
      d_deq(c),
      d_termProcessed(u),
      d_keep(c),
      d_full_check_incomplete(false),
      d_external(external),
      d_state(*this, c, u, valuation),
      d_im(*this, d_state, c, u),
      d_rels(new TheorySetsRels(d_state, d_im, u)),
      d_cardSolver(new CardinalityExtension(d_state, d_im, c, u)),
      d_rels_enabled(false),
      d_card_enabled(false)
{
  d_true = NodeManager::currentNM()->mkConst(true);
  d_false = NodeManager::currentNM()->mkConst(false);
  d_zero = NodeManager::currentNM()->mkConst(Rational(0));
}

TheorySetsPrivate::~TheorySetsPrivate()
{
  for (std::pair<const Node, EqcInfo*>& current_pair : d_eqc_info)
  {
    delete current_pair.second;
  }
}

void TheorySetsPrivate::finishInit()
{
  d_equalityEngine = d_external.getEqualityEngine();
  Assert(d_equalityEngine != nullptr);
}

void TheorySetsPrivate::eqNotifyNewClass(TNode t)
{
  if (t.getKind() == kind::SINGLETON || t.getKind() == kind::EMPTYSET)
  {
    EqcInfo* e = getOrMakeEqcInfo(t, true);
    e->d_singleton = t;
  }
}

void TheorySetsPrivate::eqNotifyMerge(TNode t1, TNode t2)
{
  if (!d_state.isInConflict())
  {
    Trace("sets-prop-debug")
        << "Merge " << t1 << " and " << t2 << "..." << std::endl;
    Node s1, s2;
    EqcInfo* e2 = getOrMakeEqcInfo(t2);
    if (e2)
    {
      s2 = e2->d_singleton;
      EqcInfo* e1 = getOrMakeEqcInfo(t1);
      Trace("sets-prop-debug") << "Merging singletons..." << std::endl;
      if (e1)
      {
        s1 = e1->d_singleton;
        if (!s1.isNull() && !s2.isNull())
        {
          if (s1.getKind() == s2.getKind())
          {
            Trace("sets-prop") << "Propagate eq inference : " << s1
                               << " == " << s2 << std::endl;
            // infer equality between elements of singleton
            Node exp = s1.eqNode(s2);
            Node eq = s1[0].eqNode(s2[0]);
            d_keep.insert(exp);
            d_keep.insert(eq);
            assertFact(eq, exp);
          }
          else
          {
            // singleton equal to emptyset, conflict
            Trace("sets-prop")
                << "Propagate conflict : " << s1 << " == " << s2 << std::endl;
            conflict(s1, s2);
            return;
          }
        }
      }
      else
      {
        // copy information
        e1 = getOrMakeEqcInfo(t1, true);
        e1->d_singleton.set(e2->d_singleton);
      }
    }
    // merge membership list
    Trace("sets-prop-debug") << "Copying membership list..." << std::endl;
    NodeIntMap::iterator mem_i2 = d_members.find(t2);
    if (mem_i2 != d_members.end())
    {
      NodeIntMap::iterator mem_i1 = d_members.find(t1);
      int n_members = 0;
      if (mem_i1 != d_members.end())
      {
        n_members = (*mem_i1).second;
      }
      for (int i = 0; i < (*mem_i2).second; i++)
      {
        Assert(i < (int)d_members_data[t2].size()
               && d_members_data[t2][i].getKind() == kind::MEMBER);
        Node m2 = d_members_data[t2][i];
        // check if redundant
        bool add = true;
        for (int j = 0; j < n_members; j++)
        {
          Assert(j < (int)d_members_data[t1].size()
                 && d_members_data[t1][j].getKind() == kind::MEMBER);
          if (d_state.areEqual(m2[0], d_members_data[t1][j][0]))
          {
            add = false;
            break;
          }
        }
        if (add)
        {
          if (!s1.isNull() && s2.isNull())
          {
            Assert(m2[1].getType().isComparableTo(s1.getType()));
            Assert(d_state.areEqual(m2[1], s1));
            Node exp = NodeManager::currentNM()->mkNode(
                kind::AND, m2[1].eqNode(s1), m2);
            if (s1.getKind() == kind::SINGLETON)
            {
              if (s1[0] != m2[0])
              {
                Node eq = s1[0].eqNode(m2[0]);
                d_keep.insert(exp);
                d_keep.insert(eq);
                Trace("sets-prop") << "Propagate eq-mem eq inference : " << exp
                                   << " => " << eq << std::endl;
                assertFact(eq, exp);
              }
            }
            else
            {
              // conflict
              Trace("sets-prop")
                  << "Propagate eq-mem conflict : " << exp << std::endl;
              d_im.conflict(exp);
              return;
            }
          }
          if (n_members < (int)d_members_data[t1].size())
          {
            d_members_data[t1][n_members] = m2;
          }
          else
          {
            d_members_data[t1].push_back(m2);
          }
          n_members++;
        }
      }
      d_members[t1] = n_members;
    }
  }
}

void TheorySetsPrivate::eqNotifyDisequal(TNode t1, TNode t2, TNode reason)
{
  if (t1.getType().isSet())
  {
    Node eq = t1.eqNode(t2);
    if (d_deq.find(eq) == d_deq.end())
    {
      d_deq[eq] = true;
    }
  }
}

TheorySetsPrivate::EqcInfo::EqcInfo(context::Context* c) : d_singleton(c) {}

TheorySetsPrivate::EqcInfo* TheorySetsPrivate::getOrMakeEqcInfo(TNode n,
                                                                bool doMake)
{
  std::map<Node, EqcInfo*>::iterator eqc_i = d_eqc_info.find(n);
  if (eqc_i == d_eqc_info.end())
  {
    EqcInfo* ei = NULL;
    if (doMake)
    {
      ei = new EqcInfo(d_external.getSatContext());
      d_eqc_info[n] = ei;
    }
    return ei;
  }
  else
  {
    return eqc_i->second;
  }
}

bool TheorySetsPrivate::areCareDisequal(Node a, Node b)
{
  if (d_equalityEngine->isTriggerTerm(a, THEORY_SETS)
      && d_equalityEngine->isTriggerTerm(b, THEORY_SETS))
  {
    TNode a_shared =
        d_equalityEngine->getTriggerTermRepresentative(a, THEORY_SETS);
    TNode b_shared =
        d_equalityEngine->getTriggerTermRepresentative(b, THEORY_SETS);
    EqualityStatus eqStatus =
        d_external.d_valuation.getEqualityStatus(a_shared, b_shared);
    if (eqStatus == EQUALITY_FALSE_AND_PROPAGATED || eqStatus == EQUALITY_FALSE
        || eqStatus == EQUALITY_FALSE_IN_MODEL)
    {
      return true;
    }
  }
  return false;
}

bool TheorySetsPrivate::isMember(Node x, Node s)
{
  Assert(d_equalityEngine->hasTerm(s)
         && d_equalityEngine->getRepresentative(s) == s);
  NodeIntMap::iterator mem_i = d_members.find(s);
  if (mem_i != d_members.end())
  {
    for (int i = 0; i < (*mem_i).second; i++)
    {
      if (d_state.areEqual(d_members_data[s][i][0], x))
      {
        return true;
      }
    }
  }
  return false;
}

bool TheorySetsPrivate::assertFact(Node fact, Node exp)
{
  Trace("sets-assert") << "TheorySets::assertFact : " << fact
                       << ", exp = " << exp << std::endl;
  bool polarity = fact.getKind() != kind::NOT;
  TNode atom = polarity ? fact : fact[0];
  if (!d_state.isEntailed(atom, polarity))
  {
    if (atom.getKind() == kind::EQUAL)
    {
      d_equalityEngine->assertEquality(atom, polarity, exp);
    }
    else
    {
      d_equalityEngine->assertPredicate(atom, polarity, exp);
    }
    if (!d_state.isInConflict())
    {
      if (atom.getKind() == kind::MEMBER && polarity)
      {
        // check if set has a value, if so, we can propagate
        Node r = d_equalityEngine->getRepresentative(atom[1]);
        EqcInfo* e = getOrMakeEqcInfo(r, true);
        if (e)
        {
          Node s = e->d_singleton;
          if (!s.isNull())
          {
            Node pexp = NodeManager::currentNM()->mkNode(
                kind::AND, atom, atom[1].eqNode(s));
            d_keep.insert(pexp);
            if (s.getKind() == kind::SINGLETON)
            {
              if (s[0] != atom[0])
              {
                Trace("sets-prop")
                    << "Propagate mem-eq : " << pexp << std::endl;
                Node eq = s[0].eqNode(atom[0]);
                d_keep.insert(eq);
                assertFact(eq, pexp);
              }
            }
            else
            {
              Trace("sets-prop")
                  << "Propagate mem-eq conflict : " << pexp << std::endl;
              d_im.conflict(pexp);
            }
          }
        }
        // add to membership list
        NodeIntMap::iterator mem_i = d_members.find(r);
        int n_members = 0;
        if (mem_i != d_members.end())
        {
          n_members = (*mem_i).second;
        }
        d_members[r] = n_members + 1;
        if (n_members < (int)d_members_data[r].size())
        {
          d_members_data[r][n_members] = atom;
        }
        else
        {
          d_members_data[r].push_back(atom);
        }
      }
    }
    return true;
  }
  else
  {
    return false;
  }
}

void TheorySetsPrivate::fullEffortReset()
{
  Assert(d_equalityEngine->consistent());
  d_full_check_incomplete = false;
  d_most_common_type.clear();
  d_most_common_type_term.clear();
  d_card_enabled = false;
  d_rels_enabled = false;
  // reset the state object
  d_state.reset();
  // reset the inference manager
  d_im.reset();
  // reset the cardinality solver
  d_cardSolver->reset();
}

void TheorySetsPrivate::fullEffortCheck()
{
  Trace("sets") << "----- Full effort check ------" << std::endl;
  do
  {
    Assert(!d_im.hasPendingLemmas() || d_im.hasProcessed());

    Trace("sets") << "...iterate full effort check..." << std::endl;
    fullEffortReset();

    Trace("sets-eqc") << "Equality Engine:" << std::endl;
    std::map<TypeNode, unsigned> eqcTypeCount;
    eq::EqClassesIterator eqcs_i = eq::EqClassesIterator(d_equalityEngine);
    while (!eqcs_i.isFinished())
    {
      Node eqc = (*eqcs_i);
      bool isSet = false;
      TypeNode tn = eqc.getType();
      d_state.registerEqc(tn, eqc);
      eqcTypeCount[tn]++;
      // common type node and term
      TypeNode tnc;
      Node tnct;
      if (tn.isSet())
      {
        isSet = true;
        tnc = tn.getSetElementType();
        tnct = eqc;
      }
<<<<<<< HEAD
      Trace("sets-eqc") << "[" << eqc << " (" << eqc.isConst() << ") ] : ";
      eq::EqClassIterator eqc_i = eq::EqClassIterator(eqc, &d_equalityEngine);
=======
      Trace("sets-eqc") << "[" << eqc << "] : ";
      eq::EqClassIterator eqc_i = eq::EqClassIterator(eqc, d_equalityEngine);
>>>>>>> 31f2135a
      while (!eqc_i.isFinished())
      {
        Node n = (*eqc_i);
        if (n != eqc)
        {
          Trace("sets-eqc") << n << " (" << n.isConst() << ") ";
        }
        TypeNode tnn = n.getType();
        if (isSet)
        {
          Assert(tnn.isSet());
          TypeNode tnnel = tnn.getSetElementType();
          tnc = TypeNode::mostCommonTypeNode(tnc, tnnel);
          Assert(!tnc.isNull());
          // update the common type term
          if (tnc == tnnel)
          {
            tnct = n;
          }
        }
        // register it with the state
        d_state.registerTerm(eqc, tnn, n);
        if (n.getKind() == kind::CARD)
        {
          d_card_enabled = true;
          // register it with the cardinality solver
          d_cardSolver->registerTerm(n);
          // if we do not handle the kind, set incomplete
          Kind nk = n[0].getKind();
          // some kinds of cardinality we cannot handle
          if (d_rels->isRelationKind(nk))
          {
            d_full_check_incomplete = true;
            Trace("sets-incomplete")
                << "Sets : incomplete because of " << n << "." << std::endl;
            // TODO (#1124):  The issue can be divided into 4 parts
            // 1- Supporting the universe cardinality for finite types with
            // finite cardinality (done)
            // 2- Supporting the universe cardinality for uninterpreted sorts
            // with finite-model-find (pending) See the implementation of
            //    CardinalityExtension::checkCardinalityExtended
            // 3- Supporting the universe cardinality for non-finite types
            // (done)
            // 4- Supporting cardinality for relations (hard)
          }
        }
        else
        {
          if (d_rels->isRelationKind(n.getKind()))
          {
            d_rels_enabled = true;
          }
        }
        ++eqc_i;
      }
      if (isSet)
      {
        Assert(tnct.getType().getSetElementType() == tnc);
        d_most_common_type[eqc] = tnc;
        d_most_common_type_term[eqc] = tnct;
      }
      Trace("sets-eqc") << std::endl;
      ++eqcs_i;
    }

    Trace("sets-eqc") << "...finished equality engine." << std::endl;

    if (Trace.isOn("sets-state"))
    {
      Trace("sets-state") << "Equivalence class counters:" << std::endl;
      for (std::pair<const TypeNode, unsigned>& ec : eqcTypeCount)
      {
        Trace("sets-state")
            << "  " << ec.first << " -> " << ec.second << std::endl;
      }
    }

    // We may have sent lemmas while registering the terms in the loop above,
    // e.g. the cardinality solver.
    if (d_im.hasProcessed())
    {
      continue;
    }
    if (Trace.isOn("sets-mem"))
    {
      const std::vector<Node>& sec = d_state.getSetsEqClasses();
      for (const Node& s : sec)
      {
        Trace("sets-mem") << "Eqc " << s << " : ";
        const std::map<Node, Node>& smem = d_state.getMembers(s);
        if (!smem.empty())
        {
          Trace("sets-mem") << "Memberships : ";
          for (const std::pair<const Node, Node>& it2 : smem)
          {
            Trace("sets-mem") << it2.first << " ";
          }
        }
        Node ss = d_state.getSingletonEqClass(s);
        if (!ss.isNull())
        {
          Trace("sets-mem") << " : Singleton : " << ss;
        }
        Trace("sets-mem") << std::endl;
      }
    }
    // check subtypes
    checkSubtypes();
    d_im.flushPendingLemmas(true);
    if (d_im.hasProcessed())
    {
      continue;
    }
    // check downwards closure
    checkDownwardsClosure();
    d_im.flushPendingLemmas();
    if (d_im.hasProcessed())
    {
      continue;
    }
    // check upwards closure
    checkUpwardsClosure();
    d_im.flushPendingLemmas();
    if (d_im.hasProcessed())
    {
      continue;
    }
    // check disequalities
    checkDisequalities();
    d_im.flushPendingLemmas();
    if (d_im.hasProcessed())
    {
      continue;
    }
    // check reduce comprehensions
    checkReduceComprehensions();
    d_im.flushPendingLemmas();
    if (d_im.hasProcessed())
    {
      continue;
    }
    if (d_card_enabled)
    {
      // call the check method of the cardinality solver
      d_cardSolver->check();
      if (d_im.hasProcessed())
      {
        continue;
      }
    }
    if (d_rels_enabled)
    {
      // call the check method of the relations solver
      d_rels->check(Theory::EFFORT_FULL);
    }
  } while (!d_im.hasSentLemma() && !d_state.isInConflict()
           && d_im.hasAddedFact());
  Assert(!d_im.hasPendingLemmas() || d_im.hasProcessed());
  Trace("sets") << "----- End full effort check, conflict="
                << d_state.isInConflict() << ", lemma=" << d_im.hasSentLemma()
                << std::endl;
}

void TheorySetsPrivate::checkSubtypes()
{
  Trace("sets") << "TheorySetsPrivate: check Subtypes..." << std::endl;
  const std::vector<Node>& sec = d_state.getSetsEqClasses();
  for (const Node& s : sec)
  {
    TypeNode mct = d_most_common_type[s];
    Assert(!mct.isNull());
    const std::map<Node, Node>& smems = d_state.getMembers(s);
    if (!smems.empty())
    {
      for (const std::pair<const Node, Node>& it2 : smems)
      {
        Trace("sets") << "  check subtype " << it2.first << " " << it2.second
                      << std::endl;
        Trace("sets") << "    types : " << it2.first.getType() << " " << mct
                      << std::endl;
        if (!it2.first.getType().isSubtypeOf(mct))
        {
          Node mctt = d_most_common_type_term[s];
          Assert(!mctt.isNull());
          Trace("sets") << "    most common type term is " << mctt << std::endl;
          std::vector<Node> exp;
          exp.push_back(it2.second);
          Assert(d_state.areEqual(mctt, it2.second[1]));
          exp.push_back(mctt.eqNode(it2.second[1]));
          Node tc_k = d_state.getTypeConstraintSkolem(it2.first, mct);
          if (!tc_k.isNull())
          {
            Node etc = tc_k.eqNode(it2.first);
            d_im.assertInference(etc, exp, "subtype-clash");
            if (d_state.isInConflict())
            {
              return;
            }
          }
        }
      }
    }
  }
  Trace("sets") << "TheorySetsPrivate: finished." << std::endl;
}

void TheorySetsPrivate::checkDownwardsClosure()
{
  Trace("sets") << "TheorySetsPrivate: check downwards closure..." << std::endl;
  // downwards closure
  const std::vector<Node>& sec = d_state.getSetsEqClasses();
  for (const Node& s : sec)
  {
    const std::vector<Node>& nvsets = d_state.getNonVariableSets(s);
    if (!nvsets.empty())
    {
      const std::map<Node, Node>& smem = d_state.getMembers(s);
      for (const Node& nv : nvsets)
      {
        if (!d_state.isCongruent(nv))
        {
          for (const std::pair<const Node, Node>& it2 : smem)
          {
            Node mem = it2.second;
            Node eq_set = nv;
            Assert(d_equalityEngine->areEqual(mem[1], eq_set));
            if (mem[1] != eq_set)
            {
              Trace("sets-debug") << "Downwards closure based on " << mem
                                  << ", eq_set = " << eq_set << std::endl;
              if (!options::setsProxyLemmas())
              {
                Node nmem = NodeManager::currentNM()->mkNode(
                    kind::MEMBER, mem[0], eq_set);
                nmem = Rewriter::rewrite(nmem);
                std::vector<Node> exp;
                exp.push_back(mem);
                exp.push_back(mem[1].eqNode(eq_set));
                d_im.assertInference(nmem, exp, "downc");
                if (d_state.isInConflict())
                {
                  return;
                }
              }
              else
              {
                // use proxy set
                Node k = d_state.getProxy(eq_set);
                Node pmem =
                    NodeManager::currentNM()->mkNode(kind::MEMBER, mem[0], k);
                Node nmem = NodeManager::currentNM()->mkNode(
                    kind::MEMBER, mem[0], eq_set);
                nmem = Rewriter::rewrite(nmem);
                std::vector<Node> exp;
                if (d_state.areEqual(mem, pmem))
                {
                  exp.push_back(pmem);
                }
                else
                {
                  nmem = NodeManager::currentNM()->mkNode(
                      kind::OR, pmem.negate(), nmem);
                }
                d_im.assertInference(nmem, exp, "downc");
              }
            }
          }
        }
      }
    }
  }
}

void TheorySetsPrivate::checkUpwardsClosure()
{
  // upwards closure
  NodeManager* nm = NodeManager::currentNM();
  const std::map<Kind, std::map<Node, std::map<Node, Node> > >& boi =
      d_state.getBinaryOpIndex();
  for (const std::pair<const Kind, std::map<Node, std::map<Node, Node> > >&
           itb : boi)
  {
    Kind k = itb.first;
    Trace("sets") << "TheorySetsPrivate: check upwards closure " << k << "..."
                  << std::endl;
    for (const std::pair<const Node, std::map<Node, Node> >& it : itb.second)
    {
      Node r1 = it.first;
      // see if there are members in first argument r1
      const std::map<Node, Node>& r1mem = d_state.getMembers(r1);
      if (!r1mem.empty() || k == kind::UNION)
      {
        for (const std::pair<const Node, Node>& it2 : it.second)
        {
          Node r2 = it2.first;
          Node term = it2.second;
          // see if there are members in second argument
          const std::map<Node, Node>& r2mem = d_state.getMembers(r2);
          const std::map<Node, Node>& r2nmem = d_state.getNegativeMembers(r2);
          if (!r2mem.empty() || k != kind::INTERSECTION)
          {
            Trace("sets-debug")
                << "Checking " << term << ", members = " << (!r1mem.empty())
                << ", " << (!r2mem.empty()) << std::endl;
            // for all members of r1
            if (!r1mem.empty())
            {
              for (const std::pair<const Node, Node>& itm1m : r1mem)
              {
                Node xr = itm1m.first;
                Node x = itm1m.second[0];
                Trace("sets-debug") << "checking membership " << xr << " "
                                    << itm1m.second << std::endl;
                std::vector<Node> exp;
                exp.push_back(itm1m.second);
                d_state.addEqualityToExp(term[0], itm1m.second[1], exp);
                bool valid = false;
                int inferType = 0;
                if (k == kind::UNION)
                {
                  valid = true;
                }
                else if (k == kind::INTERSECTION)
                {
                  // conclude x is in term
                  // if also existing in members of r2
                  std::map<Node, Node>::const_iterator itm = r2mem.find(xr);
                  if (itm != r2mem.end())
                  {
                    exp.push_back(itm->second);
                    d_state.addEqualityToExp(term[1], itm->second[1], exp);
                    d_state.addEqualityToExp(x, itm->second[0], exp);
                    valid = true;
                  }
                  else
                  {
                    // if not, check whether it is definitely not a member, if
                    // unknown, split
                    if (r2nmem.find(xr) == r2nmem.end())
                    {
                      exp.push_back(nm->mkNode(kind::MEMBER, x, term[1]));
                      valid = true;
                      inferType = 1;
                    }
                  }
                }
                else
                {
                  Assert(k == kind::SETMINUS);
                  std::map<Node, Node>::const_iterator itm = r2mem.find(xr);
                  if (itm == r2mem.end())
                  {
                    // must add lemma for set minus since non-membership in this
                    // case is not explained
                    exp.push_back(
                        nm->mkNode(kind::MEMBER, x, term[1]).negate());
                    valid = true;
                    inferType = 1;
                  }
                }
                if (valid)
                {
                  Node rr = d_equalityEngine->getRepresentative(term);
                  if (!isMember(x, rr))
                  {
                    Node kk = d_state.getProxy(term);
                    Node fact = nm->mkNode(kind::MEMBER, x, kk);
                    d_im.assertInference(fact, exp, "upc", inferType);
                    if (d_state.isInConflict())
                    {
                      return;
                    }
                  }
                }
                Trace("sets-debug") << "done checking membership " << xr << " "
                                    << itm1m.second << std::endl;
              }
            }
            if (k == kind::UNION)
            {
              if (!r2mem.empty())
              {
                // for all members of r2
                for (const std::pair<const Node, Node>& itm2m : r2mem)
                {
                  Node x = itm2m.second[0];
                  Node rr = d_equalityEngine->getRepresentative(term);
                  if (!isMember(x, rr))
                  {
                    std::vector<Node> exp;
                    exp.push_back(itm2m.second);
                    d_state.addEqualityToExp(term[1], itm2m.second[1], exp);
                    Node r = d_state.getProxy(term);
                    Node fact = nm->mkNode(kind::MEMBER, x, r);
                    d_im.assertInference(fact, exp, "upc2");
                    if (d_state.isInConflict())
                    {
                      return;
                    }
                  }
                }
              }
            }
          }
        }
      }
    }
  }
  if (!d_im.hasProcessed())
  {
    if (options::setsExt())
    {
      // universal sets
      Trace("sets-debug") << "Check universe sets..." << std::endl;
      // all elements must be in universal set
      const std::vector<Node>& sec = d_state.getSetsEqClasses();
      for (const Node& s : sec)
      {
        // if equivalence class contains a variable
        Node v = d_state.getVariableSet(s);
        if (!v.isNull())
        {
          // the variable in the equivalence class
          std::map<TypeNode, Node> univ_set;
          const std::map<Node, Node>& smems = d_state.getMembers(s);
          for (const std::pair<const Node, Node>& it2 : smems)
          {
            Node e = it2.second[0];
            TypeNode tn = NodeManager::currentNM()->mkSetType(e.getType());
            Node u;
            std::map<TypeNode, Node>::iterator itu = univ_set.find(tn);
            if (itu == univ_set.end())
            {
              Node ueqc = d_state.getUnivSetEqClass(tn);
              // if the universe does not yet exist, or is not in this
              // equivalence class
              if (s != ueqc)
              {
                u = d_state.getUnivSet(tn);
              }
              univ_set[tn] = u;
            }
            else
            {
              u = itu->second;
            }
            if (!u.isNull())
            {
              Assert(it2.second.getKind() == kind::MEMBER);
              std::vector<Node> exp;
              exp.push_back(it2.second);
              if (v != it2.second[1])
              {
                exp.push_back(v.eqNode(it2.second[1]));
              }
              Node fact = nm->mkNode(kind::MEMBER, it2.second[0], u);
              d_im.assertInference(fact, exp, "upuniv");
              if (d_state.isInConflict())
              {
                return;
              }
            }
          }
        }
      }
    }
  }
}

void TheorySetsPrivate::checkDisequalities()
{
  // disequalities
  Trace("sets") << "TheorySetsPrivate: check disequalities..." << std::endl;
  NodeManager* nm = NodeManager::currentNM();
  for (NodeBoolMap::const_iterator it = d_deq.begin(); it != d_deq.end(); ++it)
  {
    if (!(*it).second)
    {
      // not active
      continue;
    }
    Node deq = (*it).first;
    // check if it is already satisfied
    Assert(d_equalityEngine->hasTerm(deq[0])
           && d_equalityEngine->hasTerm(deq[1]));
    Node r1 = d_equalityEngine->getRepresentative(deq[0]);
    Node r2 = d_equalityEngine->getRepresentative(deq[1]);
    bool is_sat = d_state.isSetDisequalityEntailed(r1, r2);
    Trace("sets-debug") << "Check disequality " << deq
                        << ", is_sat = " << is_sat << std::endl;
    // will process regardless of sat/processed/unprocessed
    d_deq[deq] = false;

    if (is_sat)
    {
      // already satisfied
      continue;
    }
    if (d_termProcessed.find(deq) != d_termProcessed.end())
    {
      // already added lemma
      continue;
    }
    d_termProcessed.insert(deq);
    d_termProcessed.insert(deq[1].eqNode(deq[0]));
    Trace("sets") << "Process Disequality : " << deq.negate() << std::endl;
    TypeNode elementType = deq[0].getType().getSetElementType();
    Node x = d_state.getSkolemCache().mkTypedSkolemCached(
        elementType, deq[0], deq[1], SkolemCache::SK_DISEQUAL, "sde");
    Node mem1 = nm->mkNode(MEMBER, x, deq[0]);
    Node mem2 = nm->mkNode(MEMBER, x, deq[1]);
    Node lem = nm->mkNode(OR, deq, nm->mkNode(EQUAL, mem1, mem2).negate());
    lem = Rewriter::rewrite(lem);
    d_im.assertInference(lem, d_true, "diseq", 1);
    d_im.flushPendingLemmas();
    if (d_im.hasProcessed())
    {
      return;
    }
  }
}

void TheorySetsPrivate::checkReduceComprehensions()
{
  NodeManager* nm = NodeManager::currentNM();
  const std::vector<Node>& comps = d_state.getComprehensionSets();
  for (const Node& n : comps)
  {
    if (d_termProcessed.find(n) != d_termProcessed.end())
    {
      // already reduced it
      continue;
    }
    d_termProcessed.insert(n);
    Node v = nm->mkBoundVar(n[2].getType());
    Node body = nm->mkNode(AND, n[1], v.eqNode(n[2]));
    // must do substitution
    std::vector<Node> vars;
    std::vector<Node> subs;
    for (const Node& cv : n[0])
    {
      vars.push_back(cv);
      Node cvs = nm->mkBoundVar(cv.getType());
      subs.push_back(cvs);
    }
    body = body.substitute(vars.begin(), vars.end(), subs.begin(), subs.end());
    Node bvl = nm->mkNode(BOUND_VAR_LIST, subs);
    body = nm->mkNode(EXISTS, bvl, body);
    Node mem = nm->mkNode(MEMBER, v, n);
    Node lem =
        nm->mkNode(FORALL, nm->mkNode(BOUND_VAR_LIST, v), body.eqNode(mem));
    Trace("sets-comprehension")
        << "Comprehension reduction: " << lem << std::endl;
    d_im.flushLemma(lem);
  }
}

/**************************** TheorySetsPrivate *****************************/
/**************************** TheorySetsPrivate *****************************/
/**************************** TheorySetsPrivate *****************************/

void TheorySetsPrivate::check(Theory::Effort level)
{
  Trace("sets-check") << "Sets check effort " << level << std::endl;
  if (level == Theory::EFFORT_LAST_CALL)
  {
    return;
  }
  while (!d_external.done() && !d_state.isInConflict())
  {
    // Get all the assertions
    Assertion assertion = d_external.get();
    TNode fact = assertion.d_assertion;
    Trace("sets-assert") << "Assert from input " << fact << std::endl;
    // assert the fact
    assertFact(fact, fact);
  }
  Trace("sets-check") << "Sets finished assertions effort " << level
                      << std::endl;
  // invoke full effort check, relations check
  if (!d_state.isInConflict())
  {
    if (level == Theory::EFFORT_FULL)
    {
      if (!d_external.d_valuation.needCheck())
      {
        fullEffortCheck();
        if (!d_state.isInConflict() && !d_im.hasSentLemma()
            && d_full_check_incomplete)
        {
          d_external.d_out->setIncomplete();
        }
      }
    }
  }
  Trace("sets-check") << "Sets finish Check effort " << level << std::endl;
} /* TheorySetsPrivate::check() */

/************************ Sharing ************************/
/************************ Sharing ************************/
/************************ Sharing ************************/

void TheorySetsPrivate::addSharedTerm(TNode n)
{
  Debug("sets") << "[sets] TheorySetsPrivate::addSharedTerm( " << n << ")"
                << std::endl;
  d_equalityEngine->addTriggerTerm(n, THEORY_SETS);
}

void TheorySetsPrivate::addCarePairs(TNodeTrie* t1,
                                     TNodeTrie* t2,
                                     unsigned arity,
                                     unsigned depth,
                                     unsigned& n_pairs)
{
  if (depth == arity)
  {
    if (t2 != NULL)
    {
      Node f1 = t1->getData();
      Node f2 = t2->getData();
      if (!d_state.areEqual(f1, f2))
      {
        Trace("sets-cg") << "Check " << f1 << " and " << f2 << std::endl;
        vector<pair<TNode, TNode> > currentPairs;
        for (unsigned k = 0; k < f1.getNumChildren(); ++k)
        {
          TNode x = f1[k];
          TNode y = f2[k];
          Assert(d_equalityEngine->hasTerm(x));
          Assert(d_equalityEngine->hasTerm(y));
          Assert(!d_state.areDisequal(x, y));
          Assert(!areCareDisequal(x, y));
          if (!d_equalityEngine->areEqual(x, y))
          {
            Trace("sets-cg")
                << "Arg #" << k << " is " << x << " " << y << std::endl;
            if (d_equalityEngine->isTriggerTerm(x, THEORY_SETS)
                && d_equalityEngine->isTriggerTerm(y, THEORY_SETS))
            {
              TNode x_shared = d_equalityEngine->getTriggerTermRepresentative(
                  x, THEORY_SETS);
              TNode y_shared = d_equalityEngine->getTriggerTermRepresentative(
                  y, THEORY_SETS);
              currentPairs.push_back(make_pair(x_shared, y_shared));
            }
            else if (isCareArg(f1, k) && isCareArg(f2, k))
            {
              // splitting on sets (necessary for handling set of sets properly)
              if (x.getType().isSet())
              {
                Assert(y.getType().isSet());
                if (!d_state.areDisequal(x, y))
                {
                  Trace("sets-cg-lemma")
                      << "Should split on : " << x << "==" << y << std::endl;
                  d_im.split(x.eqNode(y));
                }
              }
            }
          }
        }
        for (unsigned c = 0; c < currentPairs.size(); ++c)
        {
          Trace("sets-cg-pair") << "Pair : " << currentPairs[c].first << " "
                                << currentPairs[c].second << std::endl;
          d_external.addCarePair(currentPairs[c].first, currentPairs[c].second);
          n_pairs++;
        }
      }
    }
  }
  else
  {
    if (t2 == NULL)
    {
      if (depth < (arity - 1))
      {
        // add care pairs internal to each child
        for (std::pair<const TNode, TNodeTrie>& t : t1->d_data)
        {
          addCarePairs(&t.second, NULL, arity, depth + 1, n_pairs);
        }
      }
      // add care pairs based on each pair of non-disequal arguments
      for (std::map<TNode, TNodeTrie>::iterator it = t1->d_data.begin();
           it != t1->d_data.end();
           ++it)
      {
        std::map<TNode, TNodeTrie>::iterator it2 = it;
        ++it2;
        for (; it2 != t1->d_data.end(); ++it2)
        {
          if (!d_equalityEngine->areDisequal(it->first, it2->first, false))
          {
            if (!areCareDisequal(it->first, it2->first))
            {
              addCarePairs(
                  &it->second, &it2->second, arity, depth + 1, n_pairs);
            }
          }
        }
      }
    }
    else
    {
      // add care pairs based on product of indices, non-disequal arguments
      for (std::pair<const TNode, TNodeTrie>& tt1 : t1->d_data)
      {
        for (std::pair<const TNode, TNodeTrie>& tt2 : t2->d_data)
        {
          if (!d_equalityEngine->areDisequal(tt1.first, tt2.first, false))
          {
            if (!areCareDisequal(tt1.first, tt2.first))
            {
              addCarePairs(&tt1.second, &tt2.second, arity, depth + 1, n_pairs);
            }
          }
        }
      }
    }
  }
}

void TheorySetsPrivate::computeCareGraph()
{
  const std::map<Kind, std::vector<Node> >& ol = d_state.getOperatorList();
  for (const std::pair<const Kind, std::vector<Node> >& it : ol)
  {
    Kind k = it.first;
    if (k == kind::SINGLETON || k == kind::MEMBER)
    {
      unsigned n_pairs = 0;
      Trace("sets-cg-summary") << "Compute graph for sets, op=" << k << "..."
                               << it.second.size() << std::endl;
      Trace("sets-cg") << "Build index for " << k << "..." << std::endl;
      std::map<TypeNode, TNodeTrie> index;
      unsigned arity = 0;
      // populate indices
      for (TNode f1 : it.second)
      {
        Assert(d_equalityEngine->hasTerm(f1));
        Trace("sets-cg-debug") << "...build for " << f1 << std::endl;
        Assert(d_equalityEngine->hasTerm(f1));
        // break into index based on operator, and type of first argument (since
        // some operators are parametric)
        TypeNode tn = f1[0].getType();
        std::vector<TNode> reps;
        bool hasCareArg = false;
        for (unsigned j = 0; j < f1.getNumChildren(); j++)
        {
          reps.push_back(d_equalityEngine->getRepresentative(f1[j]));
          if (isCareArg(f1, j))
          {
            hasCareArg = true;
          }
        }
        if (hasCareArg)
        {
          Trace("sets-cg-debug") << "......adding." << std::endl;
          index[tn].addTerm(f1, reps);
          arity = reps.size();
        }
        else
        {
          Trace("sets-cg-debug") << "......skip." << std::endl;
        }
      }
      if (arity > 0)
      {
        // for each index
        for (std::pair<const TypeNode, TNodeTrie>& tt : index)
        {
          Trace("sets-cg") << "Process index " << tt.first << "..."
                           << std::endl;
          addCarePairs(&tt.second, nullptr, arity, 0, n_pairs);
        }
      }
      Trace("sets-cg-summary") << "...done, # pairs = " << n_pairs << std::endl;
    }
  }
}

bool TheorySetsPrivate::isCareArg(Node n, unsigned a)
{
  if (d_equalityEngine->isTriggerTerm(n[a], THEORY_SETS))
  {
    return true;
  }
  else if ((n.getKind() == kind::MEMBER || n.getKind() == kind::SINGLETON)
           && a == 0 && n[0].getType().isSet())
  {
    return true;
  }
  else
  {
    return false;
  }
}

EqualityStatus TheorySetsPrivate::getEqualityStatus(TNode a, TNode b)
{
  Assert(d_equalityEngine->hasTerm(a) && d_equalityEngine->hasTerm(b));
  if (d_equalityEngine->areEqual(a, b))
  {
    // The terms are implied to be equal
    return EQUALITY_TRUE;
  }
  if (d_equalityEngine->areDisequal(a, b, false))
  {
    // The terms are implied to be dis-equal
    return EQUALITY_FALSE;
  }
  return EQUALITY_UNKNOWN;
  /*
  Node aModelValue = d_external.d_valuation.getModelValue(a);
  if(aModelValue.isNull()) { return EQUALITY_UNKNOWN; }
  Node bModelValue = d_external.d_valuation.getModelValue(b);
  if(bModelValue.isNull()) { return EQUALITY_UNKNOWN; }
  if( aModelValue == bModelValue ) {
    // The term are true in current model
    return EQUALITY_TRUE_IN_MODEL;
  } else {
    return EQUALITY_FALSE_IN_MODEL;
  }
  */
  // }
  // //TODO: can we be more precise sometimes?
  // return EQUALITY_UNKNOWN;
}

/******************** Model generation ********************/
/******************** Model generation ********************/
/******************** Model generation ********************/

namespace {
/**
 * This function is a helper function to print sets as
 * Set A = { a0, a1, a2, }
 * instead of
 * (union (singleton a0) (union (singleton a1) (singleton a2)))
 */
void traceSetElementsRecursively(stringstream& stream, const Node& set)
{
  Assert(set.getType().isSet());
  if (set.getKind() == SINGLETON)
  {
    stream << set[0] << ", ";
  }
  if (set.getKind() == UNION)
  {
    traceSetElementsRecursively(stream, set[0]);
    traceSetElementsRecursively(stream, set[1]);
  }
}

std::string traceElements(const Node& set)
{
  std::stringstream stream;
  traceSetElementsRecursively(stream, set);
  return stream.str();
}

}  // namespace

bool TheorySetsPrivate::collectModelInfo(TheoryModel* m)
{
  Trace("sets-model") << "Set collect model info" << std::endl;
  set<Node> termSet;
  // Compute terms appearing in assertions and shared terms
  d_external.computeRelevantTerms(termSet);

  // Assert equalities and disequalities to the model
  if (!m->assertEqualityEngine(d_equalityEngine, &termSet))
  {
    return false;
  }

  NodeManager* nm = NodeManager::currentNM();
  std::map<Node, Node> mvals;
  // If cardinality is enabled, we need to use the ordered equivalence class
  // list computed by the cardinality solver, where sets equivalence classes
  // are assigned model values based on their position in the cardinality
  // graph.
  const std::vector<Node>& sec = d_card_enabled
                                     ? d_cardSolver->getOrderedSetsEqClasses()
                                     : d_state.getSetsEqClasses();
  Valuation& val = getValuation();
  for (int i = (int)(sec.size() - 1); i >= 0; i--)
  {
    Node eqc = sec[i];
    if (termSet.find(eqc) == termSet.end())
    {
      Trace("sets-model") << "* Do not assign value for " << eqc
                          << " since is not relevant." << std::endl;
    }
    else
    {
      std::vector<Node> els;
      std::set<Node> elsSet;
      bool is_base = !d_card_enabled || d_cardSolver->isModelValueBasic(eqc);
      if (is_base)
      {
        Trace("sets-model")
            << "Collect elements of base eqc " << eqc << std::endl;
        // members that must be in eqc
        const std::map<Node, Node>& emems = d_state.getMembers(eqc);
        if (!emems.empty())
        {
          for (const std::pair<const Node, Node>& itmm : emems)
          {
            Node t = nm->mkNode(kind::SINGLETON, itmm.first);
            els.push_back(t);
          }
        }
      }
      if (d_card_enabled)
      {
        // make the slack elements for the equivalence class based on set
        // cardinality
        d_cardSolver->mkModelValueElementsFor(val, eqc, els, mvals, m);
      }
      Node rep = NormalForm::mkBop(kind::UNION, els, eqc.getType());
      rep = Rewriter::rewrite(rep);
      Trace("sets-model") << "* Assign representative of " << eqc << " to "
                          << rep << std::endl;
      mvals[eqc] = rep;
      if (!m->assertEquality(eqc, rep, true))
      {
        return false;
      }
      m->assertSkeleton(rep);

      Trace("sets-model") << "Set " << eqc << " = { " << traceElements(rep)
                          << " }" << std::endl;
    }
  }

  // handle slack elements constraints for finite types
  if (d_card_enabled)
  {
    const std::map<TypeNode, std::vector<TNode> >& slackElements =
        d_cardSolver->getFiniteTypeSlackElements();
    for (const std::pair<TypeNode, std::vector<TNode> >& pair : slackElements)
    {
      const std::vector<Node>& members =
          d_cardSolver->getFiniteTypeMembers(pair.first);
      m->setAssignmentExclusionSetGroup(pair.second, members);
      Trace("sets-model") << "ExclusionSet: Group " << pair.second
                          << " is excluded from set" << members << std::endl;
    }
  }
  return true;
}

/********************** Helper functions ***************************/
/********************** Helper functions ***************************/
/********************** Helper functions ***************************/

Node mkAnd(const std::vector<TNode>& conjunctions)
{
  Assert(conjunctions.size() > 0);

  std::set<TNode> all;
  for (unsigned i = 0; i < conjunctions.size(); ++i)
  {
    TNode t = conjunctions[i];
    if (t.getKind() == kind::AND)
    {
      for (TNode::iterator child_it = t.begin(); child_it != t.end();
           ++child_it)
      {
        Assert((*child_it).getKind() != kind::AND);
        all.insert(*child_it);
      }
    }
    else
    {
      all.insert(t);
    }
  }

  Assert(all.size() > 0);
  if (all.size() == 1)
  {
    // All the same, or just one
    return conjunctions[0];
  }

  NodeBuilder<> conjunction(kind::AND);
  std::set<TNode>::const_iterator it = all.begin();
  std::set<TNode>::const_iterator it_end = all.end();
  while (it != it_end)
  {
    conjunction << *it;
    ++it;
  }
  return conjunction;
} /* mkAnd() */

bool TheorySetsPrivate::propagate(TNode literal)
{
  Debug("sets-prop") << " propagate(" << literal << ")" << std::endl;

  // If already in conflict, no more propagation
  if (d_state.isInConflict())
  {
    Debug("sets-prop") << "TheoryUF::propagate(" << literal
                       << "): already in conflict" << std::endl;
    return false;
  }

  // Propagate out
  bool ok = d_external.d_out->propagate(literal);
  if (!ok)
  {
    d_state.notifyInConflict();
  }

  return ok;
} /* TheorySetsPrivate::propagate(TNode) */

OutputChannel* TheorySetsPrivate::getOutputChannel()
{
  return d_external.d_out;
}

Valuation& TheorySetsPrivate::getValuation() { return d_external.d_valuation; }

void TheorySetsPrivate::conflict(TNode a, TNode b)
{
  Node conf = explain(a.eqNode(b));
  d_im.conflict(conf);
  Debug("sets") << "[sets] conflict: " << a << " iff " << b << ", explanation "
                << conf << std::endl;
  Trace("sets-lemma") << "Equality Conflict : " << conf << std::endl;
}

Node TheorySetsPrivate::explain(TNode literal)
{
  Debug("sets") << "TheorySetsPrivate::explain(" << literal << ")" << std::endl;

  bool polarity = literal.getKind() != kind::NOT;
  TNode atom = polarity ? literal : literal[0];
  std::vector<TNode> assumptions;

  if (atom.getKind() == kind::EQUAL)
  {
    d_equalityEngine->explainEquality(atom[0], atom[1], polarity, assumptions);
  }
  else if (atom.getKind() == kind::MEMBER)
  {
    d_equalityEngine->explainPredicate(atom, polarity, assumptions);
  }
  else
  {
    Debug("sets") << "unhandled: " << literal << "; (" << atom << ", "
                  << polarity << "); kind" << atom.getKind() << std::endl;
    Unhandled();
  }

  return mkAnd(assumptions);
}

void TheorySetsPrivate::preRegisterTerm(TNode node)
{
  Debug("sets") << "TheorySetsPrivate::preRegisterTerm(" << node << ")"
                << std::endl;
  switch (node.getKind())
  {
    case kind::EQUAL:
    case kind::MEMBER:
    {
      // add trigger predicate for equality and membership
      d_equalityEngine->addTriggerPredicate(node);
    }
    break;
    case kind::CARD: d_equalityEngine->addTriggerTerm(node, THEORY_SETS); break;
    default: d_equalityEngine->addTerm(node); break;
  }
}

TrustNode TheorySetsPrivate::expandDefinition(Node node)
{
  Debug("sets-proc") << "expandDefinition : " << node << std::endl;

  if (node.getKind() == kind::CHOOSE)
  {
    // (choose A) is expanded as
    // (witness ((x elementType))
    //    (ite
    //      (= A (as emptyset setType))
    //      (= x chooseUf(A))
    //      (and (member x A) (= x chooseUf(A)))

    NodeManager* nm = NodeManager::currentNM();
    Node set = node[0];
    TypeNode setType = set.getType();
    Node chooseSkolem = getChooseFunction(setType);
    Node apply = NodeManager::currentNM()->mkNode(APPLY_UF, chooseSkolem, set);

    Node witnessVariable = nm->mkBoundVar(setType.getSetElementType());

    Node equal = witnessVariable.eqNode(apply);
    Node emptySet = nm->mkConst(EmptySet(setType));
    Node isEmpty = set.eqNode(emptySet);
    Node member = nm->mkNode(MEMBER, witnessVariable, set);
    Node memberAndEqual = member.andNode(equal);
    Node ite = nm->mkNode(kind::ITE, isEmpty, equal, memberAndEqual);
    Node witnessVariables = nm->mkNode(BOUND_VAR_LIST, witnessVariable);
    Node witness = nm->mkNode(WITNESS, witnessVariables, ite);
    return TrustNode::mkTrustRewrite(node, witness, nullptr);
  }

  return TrustNode::null();
}

Node TheorySetsPrivate::getChooseFunction(const TypeNode& setType)
{
  std::map<TypeNode, Node>::iterator it = d_chooseFunctions.find(setType);
  if (it != d_chooseFunctions.end())
  {
    return it->second;
  }

  NodeManager* nm = NodeManager::currentNM();
  TypeNode chooseUf = nm->mkFunctionType(setType, setType.getSetElementType());
  stringstream stream;
  stream << "chooseUf" << setType.getId();
  string name = stream.str();
  Node chooseSkolem = nm->mkSkolem(
      name, chooseUf, "choose function", NodeManager::SKOLEM_EXACT_NAME);
  d_chooseFunctions[setType] = chooseSkolem;
  return chooseSkolem;
}

void TheorySetsPrivate::presolve() { d_state.reset(); }

}  // namespace sets
}  // namespace theory
}  // namespace CVC4<|MERGE_RESOLUTION|>--- conflicted
+++ resolved
@@ -391,13 +391,8 @@
         tnc = tn.getSetElementType();
         tnct = eqc;
       }
-<<<<<<< HEAD
-      Trace("sets-eqc") << "[" << eqc << " (" << eqc.isConst() << ") ] : ";
-      eq::EqClassIterator eqc_i = eq::EqClassIterator(eqc, &d_equalityEngine);
-=======
       Trace("sets-eqc") << "[" << eqc << "] : ";
       eq::EqClassIterator eqc_i = eq::EqClassIterator(eqc, d_equalityEngine);
->>>>>>> 31f2135a
       while (!eqc_i.isFinished())
       {
         Node n = (*eqc_i);
