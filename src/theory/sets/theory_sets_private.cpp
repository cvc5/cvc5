--- conflicted
+++ resolved
@@ -44,20 +44,14 @@
       d_external(external),
       d_notify(*this),
       d_equalityEngine(d_notify, c, "theory::sets::ee", true),
-<<<<<<< HEAD
       d_state(*this, d_equalityEngine, c, u),
       d_im(*this, d_state, d_equalityEngine, c, u),
       d_rels(
-          new TheorySetsRels(c, u, &d_equalityEngine, external)),
+          new TheorySetsRels(c, u, &d_equalityEngine, *this)),
       d_cardSolver(
           new CardinalityExtension(d_state, d_im, d_equalityEngine, c, u)),
       d_rels_enabled(false),
       d_card_enabled(false)
-=======
-      d_conflict(c),
-      d_rels(new TheorySetsRels(c, u, &d_equalityEngine, *this)),
-      d_rels_enabled(false)
->>>>>>> 77db9e59
 {
   d_true = NodeManager::currentNM()->mkConst( true );
   d_false = NodeManager::currentNM()->mkConst( false );
@@ -312,11 +306,8 @@
       Node eqc = (*eqcs_i);
       bool isSet = false;
       TypeNode tn = eqc.getType();
-<<<<<<< HEAD
       d_state.registerEqc(tn, eqc);
-=======
       eqcTypeCount[tn]++;
->>>>>>> 77db9e59
       //common type node and term
       TypeNode tnc;
       Node tnct;
@@ -377,29 +368,23 @@
       Trace("sets-eqc") << std::endl;
       ++eqcs_i;
     }
-<<<<<<< HEAD
+
     Trace("sets-eqc") << "...finished equality engine." << std::endl;
+    
+    if (Trace.isOn("sets-state"))
+    {
+      Trace("sets-state") << "Equivalence class counters:" << std::endl;
+      for (std::pair<const TypeNode, unsigned>& ec : eqcTypeCount)
+      {
+        Trace("sets-state")
+            << "  " << ec.first << " -> " << ec.second << std::endl;
+      }
+    }
 
     // We may have sent lemmas while registering the terms in the loop above,
     // e.g. the cardinality solver.
     if (!d_im.hasProcessed())
     {
-      std::vector<Node> lemmas;
-=======
-
-    if (Trace.isOn("sets-state"))
-    {
-      Trace("sets-state") << "Equivalence class counters:" << std::endl;
-      for (std::pair<const TypeNode, unsigned>& ec : eqcTypeCount)
-      {
-        Trace("sets-state")
-            << "  " << ec.first << " -> " << ec.second << std::endl;
-      }
-    }
-
-    flushLemmas( lemmas );
-    if( !hasProcessed() ){
->>>>>>> 77db9e59
       if( Trace.isOn("sets-mem") ){
         const std::vector<Node>& sec = d_state.getSetsEqClasses();
         for (const Node& s : sec)
@@ -422,6 +407,7 @@
           Trace("sets-mem") << std::endl;
         }
       }
+      std::vector<Node> lemmas;
       checkSubtypes( lemmas );
       d_im.flushLemmas(lemmas, true);
       if (!d_im.hasProcessed())
@@ -447,19 +433,14 @@
         }
       }
     }
-<<<<<<< HEAD
+    if (!d_im.hasProcessed())
+    {
+      // invoke relations solver
+      d_rels->check(Theory::EFFORT_FULL);
+    }
   } while (!d_im.hasSentLemma() && !d_state.isInConflict() && d_im.hasAddedFact());
   Trace("sets") << "----- End full effort check, conflict=" << d_state.isInConflict()
                 << ", lemma=" << d_im.hasSentLemma() << std::endl;
-=======
-    if (!hasProcessed())
-    {
-      // invoke relations solver
-      d_rels->check(Theory::EFFORT_FULL);
-    }
-  }while( !d_sentLemma && !d_conflict && d_addedFact );
-  Trace("sets") << "----- End full effort check, conflict=" << d_conflict << ", lemma=" << d_sentLemma << std::endl;
->>>>>>> 77db9e59
 }
 
 void TheorySetsPrivate::checkSubtypes( std::vector< Node >& lemmas ) {
@@ -803,16 +784,7 @@
     if( level == Theory::EFFORT_FULL ){
       if( !d_external.d_valuation.needCheck() ){
         fullEffortCheck();
-<<<<<<< HEAD
-        if (!d_state.isInConflict() && !d_im.hasSentLemma())
-        {
-          //invoke relations solver
-          d_rels->check(level);
-        }
         if (!d_state.isInConflict() && !d_im.hasSentLemma() && d_full_check_incomplete)
-=======
-        if (!d_conflict && !d_sentLemma && d_full_check_incomplete)
->>>>>>> 77db9e59
         {
           d_external.d_out->setIncomplete();
         }
@@ -936,14 +908,9 @@
       std::map<TypeNode, TNodeTrie> index;
       unsigned arity = 0;
       //populate indices
-<<<<<<< HEAD
       for (TNode f1 : it.second)
       {
         Assert(d_equalityEngine.hasTerm(f1));
-=======
-      for( unsigned i=0; i<it->second.size(); i++ ){
-        TNode f1 = it->second[i];
->>>>>>> 77db9e59
         Trace("sets-cg-debug") << "...build for " << f1 << std::endl;
         Assert(d_equalityEngine.hasTerm(f1));
         //break into index based on operator, and type of first argument (since some operators are parametric)
@@ -1143,8 +1110,6 @@
   return ok;
 }/* TheorySetsPrivate::propagate(TNode) */
 
-<<<<<<< HEAD
-=======
 void TheorySetsPrivate::processInference(Node lem,
                                          const char* c,
                                          std::vector<Node>& lemmas)
@@ -1159,22 +1124,15 @@
   // try to assert it as a fact
   Trace("sets-pinfer") << "Process conclusion: " << lem[1] << std::endl;
   Trace("sets-pinfer") << "  assert as fact" << std::endl;
-  assertInference(lem[1], lem[0], lemmas, c);
-}
-
-bool TheorySetsPrivate::isInConflict() const { return d_conflict.get(); }
-bool TheorySetsPrivate::sentLemma() const { return d_sentLemma; }
-
->>>>>>> 77db9e59
+  d_im.assertInference(lem[1], lem[0], lemmas, c);
+}
+
 OutputChannel* TheorySetsPrivate::getOutputChannel()
 {
   return d_external.d_out;
 }
-<<<<<<< HEAD
 
 Valuation& TheorySetsPrivate::getValuation() { return d_external.d_valuation; }
-=======
->>>>>>> 77db9e59
 
 void TheorySetsPrivate::setMasterEqualityEngine(eq::EqualityEngine* eq) {
   d_equalityEngine.setMasterEqualityEngine(eq);
