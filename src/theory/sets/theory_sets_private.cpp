--- conflicted
+++ resolved
@@ -1229,15 +1229,6 @@
       }
     }
     break;
-<<<<<<< HEAD
-    case kind::SET_MAP:
-    {
-        throw LogicException(
-            "set.map not currently supported by the sets theory solver");
-    }
-    break;
-=======
->>>>>>> 29bf2f1b
     default: d_equalityEngine->addTerm(node); break;
   }
 }
