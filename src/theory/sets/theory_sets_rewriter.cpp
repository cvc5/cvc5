/******************************************************************************
 * Top contributors (to current version):
 *   Aina Niemetz, Andrew Reynolds, Kshitij Bansal
 *
 * This file is part of the cvc5 project.
 *
 * Copyright (c) 2009-2022 by the authors listed in the file AUTHORS
 * in the top-level source directory and their institutional affiliations.
 * All rights reserved.  See the file COPYING in the top-level source
 * directory for licensing information.
 * ****************************************************************************
 *
 * Sets theory rewriter.
 */

#include "theory/sets/theory_sets_rewriter.h"

#include "expr/attribute.h"
#include "expr/dtype.h"
#include "expr/dtype_cons.h"
#include "options/sets_options.h"
#include "theory/datatypes/tuple_utils.h"
#include "theory/sets/normal_form.h"
#include "theory/sets/rels_utils.h"
#include "util/rational.h"

using namespace cvc5::internal::kind;
using namespace cvc5::internal::theory::datatypes;

namespace cvc5::internal {
namespace theory {
namespace sets {

bool TheorySetsRewriter::checkConstantMembership(TNode elementTerm, TNode setTerm)
{
  if (setTerm.getKind() == kind::SET_EMPTY)
  {
    return false;
  }

  if (setTerm.getKind() == kind::SET_SINGLETON)
  {
    return elementTerm == setTerm[0];
  }

  Assert(setTerm.getKind() == kind::SET_UNION
         && setTerm[0].getKind() == kind::SET_SINGLETON)
      << "kind was " << setTerm.getKind() << ", term: " << setTerm;

  return elementTerm == setTerm[0][0]
         || checkConstantMembership(elementTerm, setTerm[1]);
}

// static
RewriteResponse TheorySetsRewriter::postRewrite(TNode node) {
  NodeManager* nm = NodeManager::currentNM();
  Kind kind = node.getKind();
  Trace("sets-postrewrite") << "Process: " << node << std::endl;

  if(node.isConst()) {
    Trace("sets-rewrite-nf")
        << "Sets::rewrite: no rewrite (constant) " << node << std::endl;
    // Dare you touch the const and mangle it to something else.
    return RewriteResponse(REWRITE_DONE, node);
  }

  switch(kind) {
    case kind::SET_MEMBER:
    {
      if (node[0].isConst() && node[1].isConst())
      {
        // both are constants
        TNode S = preRewrite(node[1]).d_node;
        bool isMember = checkConstantMembership(node[0], S);
        return RewriteResponse(REWRITE_DONE, nm->mkConst(isMember));
      }
      else if (node[1].getKind() == kind::SET_EMPTY)
      {
        return RewriteResponse(REWRITE_DONE, nm->mkConst(false));
      }
      else if (node[1].getKind() == kind::SET_SINGLETON)
      {
        return RewriteResponse(REWRITE_AGAIN_FULL,
                               nm->mkNode(kind::EQUAL, node[0], node[1][0]));
      }
      else if (node[1].getKind() == kind::SET_UNION
               || node[1].getKind() == kind::SET_INTER
               || node[1].getKind() == kind::SET_MINUS)
      {
        std::vector<Node> children;
        for (unsigned i = 0; i < node[1].getNumChildren(); i++)
        {
          Node nc = nm->mkNode(kind::SET_MEMBER, node[0], node[1][i]);
          if (node[1].getKind() == kind::SET_MINUS && i == 1)
          {
            nc = nc.negate();
          }
          children.push_back(nc);
        }
        return RewriteResponse(
            REWRITE_AGAIN_FULL,
            nm->mkNode(
                node[1].getKind() == kind::SET_UNION ? kind::OR : kind::AND,
                children));
      }
      break;
    }  // kind::SET_MEMBER

    case kind::SET_SUBSET:
    {
      Assert(false)
          << "TheorySets::postRrewrite(): Subset is handled in preRewrite.";

      // but in off-chance we do end up here, let us do our best

      // rewrite (A subset-or-equal B) as (A union B = B)
      TNode A = node[0];
      TNode B = node[1];
      return RewriteResponse(
          REWRITE_AGAIN_FULL,
          nm->mkNode(kind::EQUAL, nm->mkNode(kind::SET_UNION, A, B), B));
    }  // kind::SET_SUBSET

  case kind::EQUAL: {
    //rewrite: t = t with true (t term)
    //rewrite: c = c' with c different from c' false (c, c' constants)
    //otherwise: sort them
    if(node[0] == node[1]) {
      Trace("sets-postrewrite") << "Sets::postRewrite returning true" << std::endl;
      return RewriteResponse(REWRITE_DONE, nm->mkConst(true));
    }
    else if (node[0].isConst() && node[1].isConst()) {
      Trace("sets-postrewrite") << "Sets::postRewrite returning false" << std::endl;
      return RewriteResponse(REWRITE_DONE, nm->mkConst(false));
    }
    else if (node[0] > node[1]) {
      Node newNode = nm->mkNode(node.getKind(), node[1], node[0]);
      Trace("sets-postrewrite") << "Sets::postRewrite returning " << newNode << std::endl;
      return RewriteResponse(REWRITE_DONE, newNode);
    }
    break;
  }

  case kind::SET_MINUS:
  {
    if (node[0] == node[1])
    {
      Node newNode = nm->mkConst(EmptySet(node[0].getType()));
      Trace("sets-postrewrite")
          << "Sets::postRewrite returning " << newNode << std::endl;
      return RewriteResponse(REWRITE_DONE, newNode);
    }
    else if (node[0].getKind() == kind::SET_EMPTY
             || node[1].getKind() == kind::SET_EMPTY)
    {
      Trace("sets-postrewrite")
          << "Sets::postRewrite returning " << node[0] << std::endl;
      return RewriteResponse(REWRITE_AGAIN, node[0]);
    }
    else if (node[1].getKind() == kind::SET_MINUS && node[1][0] == node[0])
    {
      // (setminus A (setminus A B)) = (intersection A B)
      Node intersection = nm->mkNode(SET_INTER, node[0], node[1][1]);
      return RewriteResponse(REWRITE_AGAIN, intersection);
    }
    else if (node[1].getKind() == kind::SET_UNIVERSE)
    {
      return RewriteResponse(
          REWRITE_AGAIN,
          NodeManager::currentNM()->mkConst(EmptySet(node[1].getType())));
    }
    else if (node[0].isConst() && node[1].isConst())
    {
      std::set<Node> left = NormalForm::getElementsFromNormalConstant(node[0]);
      std::set<Node> right = NormalForm::getElementsFromNormalConstant(node[1]);
      std::set<Node> newSet;
      std::set_difference(left.begin(),
                          left.end(),
                          right.begin(),
                          right.end(),
                          std::inserter(newSet, newSet.begin()));
      Node newNode = NormalForm::elementsToSet(newSet, node.getType());
      Assert(newNode.isConst());
      Trace("sets-postrewrite")
          << "Sets::postRewrite returning " << newNode << std::endl;
      return RewriteResponse(REWRITE_DONE, newNode);
    }
    break;
  }  // kind::SET_MINUS

  case kind::SET_INTER:
  {
    if(node[0] == node[1]) {
      Trace("sets-postrewrite") << "Sets::postRewrite returning " << node[0] << std::endl;
      return RewriteResponse(REWRITE_AGAIN, node[0]);
    }
    else if (node[0].getKind() == kind::SET_EMPTY
             || node[1].getKind() == kind::SET_UNIVERSE)
    {
      return RewriteResponse(REWRITE_AGAIN, node[0]);
    }
    else if (node[1].getKind() == kind::SET_EMPTY
             || node[0].getKind() == kind::SET_UNIVERSE)
    {
      return RewriteResponse(REWRITE_AGAIN, node[1]);
    }
    else if (node[0].isConst() && node[1].isConst())
    {
      std::set<Node> left = NormalForm::getElementsFromNormalConstant(node[0]);
      std::set<Node> right = NormalForm::getElementsFromNormalConstant(node[1]);
      std::set<Node> newSet;
      std::set_intersection(left.begin(), left.end(), right.begin(), right.end(),
                            std::inserter(newSet, newSet.begin()));
      Node newNode = NormalForm::elementsToSet(newSet, node.getType());
      Assert(newNode.isConst() && newNode.getType() == node.getType());
      Trace("sets-postrewrite") << "Sets::postRewrite returning " << newNode << std::endl;
      return RewriteResponse(REWRITE_DONE, newNode);
    }
    else if (node[0] > node[1])
    {
      Node newNode = nm->mkNode(node.getKind(), node[1], node[0]);
      return RewriteResponse(REWRITE_DONE, newNode);
    }
    // we don't merge non-constant intersections
    break;
  }  // kind::INTERSECTION

  case kind::SET_UNION:
  {
    // NOTE: case where it is CONST is taken care of at the top
    if(node[0] == node[1]) {
      Trace("sets-postrewrite") << "Sets::postRewrite returning " << node[0] << std::endl;
      return RewriteResponse(REWRITE_AGAIN, node[0]);
    }
    else if (node[0].getKind() == kind::SET_EMPTY
             || node[1].getKind() == kind::SET_UNIVERSE)
    {
      return RewriteResponse(REWRITE_AGAIN, node[1]);
    }
    else if (node[1].getKind() == kind::SET_EMPTY
             || node[0].getKind() == kind::SET_UNIVERSE)
    {
      return RewriteResponse(REWRITE_AGAIN, node[0]);
    }
    else if (node[0].isConst() && node[1].isConst())
    {
      std::set<Node> left = NormalForm::getElementsFromNormalConstant(node[0]);
      std::set<Node> right = NormalForm::getElementsFromNormalConstant(node[1]);
      std::set<Node> newSet;
      std::set_union(left.begin(), left.end(), right.begin(), right.end(),
                          std::inserter(newSet, newSet.begin()));
      Node newNode = NormalForm::elementsToSet(newSet, node.getType());
      Assert(newNode.isConst());
      Trace("sets-rewrite")
          << "Sets::rewrite: UNION_CONSTANT_MERGE: " << newNode << std::endl;
      return RewriteResponse(REWRITE_DONE, newNode);
    }
    else if (node[0] > node[1])
    {
      Node newNode = nm->mkNode(node.getKind(), node[1], node[0]);
      return RewriteResponse(REWRITE_DONE, newNode);
    }
    // we don't merge non-constant unions
    break;
  }  // kind::SET_UNION
  case kind::SET_COMPLEMENT:
  {
    Node univ = NodeManager::currentNM()->mkNullaryOperator(node[0].getType(),
                                                            kind::SET_UNIVERSE);
    return RewriteResponse(
        REWRITE_AGAIN,
        NodeManager::currentNM()->mkNode(kind::SET_MINUS, univ, node[0]));
  }
  case kind::SET_CARD:
  {
    if(node[0].isConst()) {
      std::set<Node> elements = NormalForm::getElementsFromNormalConstant(node[0]);
      return RewriteResponse(REWRITE_DONE,
                             nm->mkConstInt(Rational(elements.size())));
    }
    else if (node[0].getKind() == kind::SET_SINGLETON)
    {
      return RewriteResponse(REWRITE_DONE, nm->mkConstInt(Rational(1)));
    }
    else if (node[0].getKind() == kind::SET_UNION)
    {
      Node ret = NodeManager::currentNM()->mkNode(
          kind::SUB,
          NodeManager::currentNM()->mkNode(
              kind::ADD,
              NodeManager::currentNM()->mkNode(kind::SET_CARD, node[0][0]),
              NodeManager::currentNM()->mkNode(kind::SET_CARD, node[0][1])),
          NodeManager::currentNM()->mkNode(
              kind::SET_CARD,
              NodeManager::currentNM()->mkNode(
                  kind::SET_INTER, node[0][0], node[0][1])));
      return RewriteResponse(REWRITE_DONE, ret );
    }
    else if (node[0].getKind() == kind::SET_MINUS)
    {
      Node ret = NodeManager::currentNM()->mkNode(
          kind::SUB,
          NodeManager::currentNM()->mkNode(kind::SET_CARD, node[0][0]),
          NodeManager::currentNM()->mkNode(
              kind::SET_CARD,
              NodeManager::currentNM()->mkNode(
                  kind::SET_INTER, node[0][0], node[0][1])));
      return RewriteResponse(REWRITE_DONE, ret );
    }
    break;
  }

  case kind::SET_CHOOSE:
  {
    if (node[0].getKind() == SET_SINGLETON)
    {
      //(= (choose (singleton x)) x) is a tautology
      // we return x for (choose (singleton x))
      return RewriteResponse(REWRITE_AGAIN, node[0][0]);
    }
    break;
  }  // kind::SET_CHOOSE
  case kind::SET_IS_SINGLETON:
  {
    if (node[0].getKind() == SET_SINGLETON)
    {
      //(= (is_singleton (singleton x)) is a tautology
      // we return true for (is_singleton (singleton x))
      return RewriteResponse(REWRITE_AGAIN,
                             NodeManager::currentNM()->mkConst(true));
    }
    break;
  }  // kind::SET_IS_SINGLETON

  case SET_MAP: return postRewriteMap(node);
  case SET_FILTER: return postRewriteFilter(node);
  case SET_FOLD: return postRewriteFold(node);

  case kind::RELATION_TRANSPOSE:
  {
    if (node[0].getKind() == kind::RELATION_TRANSPOSE)
    {
      return RewriteResponse(REWRITE_AGAIN, node[0][0]);
    }

    if (node[0].getKind() == kind::SET_EMPTY)
    {
      return RewriteResponse(REWRITE_DONE,
                             nm->mkConst(EmptySet(node.getType())));
    }
    else if (node[0].isConst())
    {
      std::set<Node> new_tuple_set;
      std::set<Node> tuple_set = NormalForm::getElementsFromNormalConstant(node[0]);
      std::set<Node>::iterator tuple_it = tuple_set.begin();

      while(tuple_it != tuple_set.end()) {
        new_tuple_set.insert(TupleUtils::reverseTuple(*tuple_it));
        ++tuple_it;
      }
      Node new_node = NormalForm::elementsToSet(new_tuple_set, node.getType());
      Assert(new_node.isConst());
      Trace("sets-postrewrite") << "Sets::postRewrite returning " << new_node << std::endl;
      return RewriteResponse(REWRITE_DONE, new_node);
    }
    if (node[0].getKind() != kind::RELATION_TRANSPOSE)
    {
      Trace("sets-postrewrite") << "Sets::postRewrite returning " << node << std::endl;
      return RewriteResponse(REWRITE_DONE, node);
    }
    break;
  }

  case kind::RELATION_PRODUCT:
  {
    Trace("sets-rels-postrewrite") << "Sets::postRewrite processing " <<  node << std::endl;
    if (node[0].getKind() == kind::SET_EMPTY
        || node[1].getKind() == kind::SET_EMPTY)
    {
      return RewriteResponse(REWRITE_DONE,
                             nm->mkConst(EmptySet(node.getType())));
    }
    else if (node[0].isConst() && node[1].isConst())
    {
      Trace("sets-rels-postrewrite") << "Sets::postRewrite processing **** " <<  node << std::endl;
      std::set<Node> new_tuple_set;
      std::set<Node> left = NormalForm::getElementsFromNormalConstant(node[0]);
      std::set<Node> right = NormalForm::getElementsFromNormalConstant(node[1]);
      std::set<Node>::iterator left_it = left.begin();
      int left_len = (*left_it).getType().getTupleLength();
      TypeNode tn = node.getType().getSetElementType();
      while(left_it != left.end()) {
        Trace("rels-debug") << "Sets::postRewrite processing left_it = " <<  *left_it << std::endl;
        std::vector<Node> left_tuple;
        left_tuple.push_back(tn.getDType()[0].getConstructor());
        for(int i = 0; i < left_len; i++) {
          left_tuple.push_back(TupleUtils::nthElementOfTuple(*left_it,i));
        }
        std::set<Node>::iterator right_it = right.begin();
        int right_len = (*right_it).getType().getTupleLength();
        while(right_it != right.end()) {
          Trace("rels-debug") << "Sets::postRewrite processing right_it = " <<  *right_it << std::endl;
          std::vector<Node> right_tuple;
          for(int j = 0; j < right_len; j++) {
            right_tuple.push_back(TupleUtils::nthElementOfTuple(*right_it,j));
          }
          std::vector<Node> new_tuple;
          new_tuple.insert(new_tuple.end(), left_tuple.begin(), left_tuple.end());
          new_tuple.insert(new_tuple.end(), right_tuple.begin(), right_tuple.end());
          Node composed_tuple = NodeManager::currentNM()->mkNode(kind::APPLY_CONSTRUCTOR, new_tuple);
          new_tuple_set.insert(composed_tuple);
          ++right_it;
        }
        ++left_it;
      }
      Node new_node = NormalForm::elementsToSet(new_tuple_set, node.getType());
      Assert(new_node.isConst());
      Trace("sets-postrewrite") << "Sets::postRewrite returning " << new_node << std::endl;
      return RewriteResponse(REWRITE_DONE, new_node);
    }
    break;
  }

  case kind::RELATION_JOIN:
  {
    if (node[0].getKind() == kind::SET_EMPTY
        || node[1].getKind() == kind::SET_EMPTY)
    {
      return RewriteResponse(REWRITE_DONE,
                             nm->mkConst(EmptySet(node.getType())));
    }
    else if (node[0].isConst() && node[1].isConst())
    {
      Trace("sets-rels-postrewrite") << "Sets::postRewrite processing " <<  node << std::endl;
      std::set<Node> new_tuple_set;
      std::set<Node> left = NormalForm::getElementsFromNormalConstant(node[0]);
      std::set<Node> right = NormalForm::getElementsFromNormalConstant(node[1]);
      std::set<Node>::iterator left_it = left.begin();
      int left_len = (*left_it).getType().getTupleLength();
      TypeNode tn = node.getType().getSetElementType();
      while(left_it != left.end()) {
        std::vector<Node> left_tuple;
        left_tuple.push_back(tn.getDType()[0].getConstructor());
        for(int i = 0; i < left_len - 1; i++) {
          left_tuple.push_back(TupleUtils::nthElementOfTuple(*left_it,i));
        }
        std::set<Node>::iterator right_it = right.begin();
        int right_len = (*right_it).getType().getTupleLength();
        while(right_it != right.end()) {
          if(TupleUtils::nthElementOfTuple(*left_it,left_len-1) == TupleUtils::nthElementOfTuple(*right_it,0)) {
            std::vector<Node> right_tuple;
            for(int j = 1; j < right_len; j++) {
              right_tuple.push_back(
                  TupleUtils::nthElementOfTuple(*right_it,j));
            }
            std::vector<Node> new_tuple;
            new_tuple.insert(new_tuple.end(), left_tuple.begin(), left_tuple.end());
            new_tuple.insert(new_tuple.end(), right_tuple.begin(), right_tuple.end());
            Node composed_tuple = NodeManager::currentNM()->mkNode(kind::APPLY_CONSTRUCTOR, new_tuple);
            new_tuple_set.insert(composed_tuple);
          }
          ++right_it;
        }
        ++left_it;
      }
      Node new_node = NormalForm::elementsToSet(new_tuple_set, node.getType());
      Assert(new_node.isConst());
      Trace("sets-postrewrite") << "Sets::postRewrite returning " << new_node << std::endl;
      return RewriteResponse(REWRITE_DONE, new_node);
    }

    break;
  }

  case kind::RELATION_TCLOSURE:
  {
    if (node[0].getKind() == kind::SET_EMPTY)
    {
      return RewriteResponse(REWRITE_DONE,
                             nm->mkConst(EmptySet(node.getType())));
    }
    else if (node[0].isConst())
    {
      std::set<Node> rel_mems = NormalForm::getElementsFromNormalConstant(node[0]);
      std::set<Node> tc_rel_mems = RelsUtils::computeTC(rel_mems, node);
      Node new_node = NormalForm::elementsToSet(tc_rel_mems, node.getType());
      Assert(new_node.isConst());
      Trace("sets-postrewrite") << "Sets::postRewrite returning " << new_node << std::endl;
      return RewriteResponse(REWRITE_DONE, new_node);
    }
    else if (node[0].getKind() == kind::RELATION_TCLOSURE)
    {
      return RewriteResponse(REWRITE_AGAIN, node[0]);
    }
    else if (node[0].getKind() != kind::RELATION_TCLOSURE)
    {
      Trace("sets-postrewrite") << "Sets::postRewrite returning " << node << std::endl;
      return RewriteResponse(REWRITE_DONE, node);
    }
    break;
  }

  case kind::RELATION_IDEN:
  {
    if (node[0].getKind() == kind::SET_EMPTY)
    {
      return RewriteResponse(REWRITE_DONE,
                             nm->mkConst(EmptySet(node.getType())));
    }
    else if (node[0].isConst())
    {
      std::set<Node> iden_rel_mems;
      std::set<Node> rel_mems = NormalForm::getElementsFromNormalConstant(node[0]);
      std::set<Node>::iterator rel_mems_it = rel_mems.begin();

      while( rel_mems_it != rel_mems.end() ) {
        Node fst_mem = TupleUtils::nthElementOfTuple( *rel_mems_it, 0);
        iden_rel_mems.insert(RelsUtils::constructPair(node, fst_mem, fst_mem));
        ++rel_mems_it;
      }

      Node new_node = NormalForm::elementsToSet(iden_rel_mems, node.getType());
      Assert(new_node.isConst());
      Trace("rels-postrewrite") << "Rels::postRewrite returning " << new_node << std::endl;
      return RewriteResponse(REWRITE_DONE, new_node);
    }
    else
    {
      Trace("rels-postrewrite") << "Rels::postRewrite miss to handle term " << node << std::endl;
    }
    break;
  }

  case kind::RELATION_JOIN_IMAGE:
  {
    unsigned int min_card = node[1].getConst<Rational>().getNumerator().getUnsignedInt();
    Trace("rels-postrewrite") << "Rels::postRewrite  " << node << " with min_card = " << min_card << std::endl;

    if( min_card == 0) {
      return RewriteResponse(
          REWRITE_DONE,
          nm->mkNullaryOperator(node.getType(), kind::SET_UNIVERSE));
    }
    else if (node[0].getKind() == kind::SET_EMPTY)
    {
      return RewriteResponse(REWRITE_DONE,
                             nm->mkConst(EmptySet(node.getType())));
    }
    else if (node[0].isConst())
    {
      std::set<Node> has_checked;
      std::set<Node> join_img_mems;
      std::set<Node> rel_mems = NormalForm::getElementsFromNormalConstant(node[0]);
      std::set<Node>::iterator rel_mems_it = rel_mems.begin();

      while( rel_mems_it != rel_mems.end() ) {
        Node fst_mem = TupleUtils::nthElementOfTuple( *rel_mems_it, 0);
        if( has_checked.find( fst_mem ) != has_checked.end() ) {
          ++rel_mems_it;
          continue;
        }
        has_checked.insert( fst_mem );
        std::set<Node> existing_mems;
        std::set<Node>::iterator rel_mems_it_snd = rel_mems.begin();
        while( rel_mems_it_snd != rel_mems.end() ) {
          Node fst_mem_snd = TupleUtils::nthElementOfTuple( *rel_mems_it_snd, 0);
          if( fst_mem == fst_mem_snd ) {
            existing_mems.insert(
                TupleUtils::nthElementOfTuple( *rel_mems_it_snd, 1) );
          }
          ++rel_mems_it_snd;
        }
        if( existing_mems.size() >= min_card ) {
          const DType& dt = node.getType().getSetElementType().getDType();
          join_img_mems.insert(
              nm->mkNode(APPLY_CONSTRUCTOR, dt[0].getConstructor(), fst_mem));
        }
        ++rel_mems_it;
      }
      Node new_node = NormalForm::elementsToSet(join_img_mems, node.getType());
      Assert(new_node.isConst());
      Trace("rels-postrewrite") << "Rels::postRewrite returning " << new_node << std::endl;
      return RewriteResponse(REWRITE_DONE, new_node);
    }
    else
    {
      Trace("rels-postrewrite") << "Rels::postRewrite miss to handle term " << node << std::endl;
    }
    break;
  }

  case RELATION_GROUP: return postRewriteGroup(node);
  case RELATION_AGGREGATE: return postRewriteAggregate(node);
  default: break;
  }

  return RewriteResponse(REWRITE_DONE, node);
}


// static
RewriteResponse TheorySetsRewriter::preRewrite(TNode node) {
  NodeManager* nm = NodeManager::currentNM();
  Kind k = node.getKind();
  if (k == kind::EQUAL)
  {
    if(node[0] == node[1]) {
      return RewriteResponse(REWRITE_DONE, nm->mkConst(true));
    }
  }
  else if (k == kind::SET_INSERT)
  {
    size_t setNodeIndex =  node.getNumChildren()-1;
    Node insertedElements = nm->mkNode(SET_SINGLETON, node[0]);

    for (size_t i = 1; i < setNodeIndex; ++i)
    {
      Node singleton = nm->mkNode(SET_SINGLETON, node[i]);
      insertedElements =
          nm->mkNode(kind::SET_UNION, insertedElements, singleton);
    }
    return RewriteResponse(
        REWRITE_AGAIN,
        nm->mkNode(kind::SET_UNION, insertedElements, node[setNodeIndex]));
  }
  else if (k == kind::SET_SUBSET)
  {
    // rewrite (A subset-or-equal B) as (A union B = B)
    return RewriteResponse(
        REWRITE_AGAIN,
        nm->mkNode(kind::EQUAL,
                   nm->mkNode(kind::SET_UNION, node[0], node[1]),
                   node[1]));
  }

  // could have an efficient normalizer for union here

  return RewriteResponse(REWRITE_DONE, node);
}

RewriteResponse TheorySetsRewriter::postRewriteMap(TNode n)
{
  Assert(n.getKind() == kind::SET_MAP);
  NodeManager* nm = NodeManager::currentNM();
  Kind k = n[1].getKind();
  switch (k)
  {
    case SET_EMPTY:
    {
      TypeNode rangeType = n[0].getType().getRangeType();
      // (set.map f (as set.empty (Set T1)) = (as set.empty (Set T2))
      Node ret = nm->mkConst(EmptySet(nm->mkSetType(rangeType)));
      return RewriteResponse(REWRITE_DONE, ret);
    }
    case SET_SINGLETON:
    {
      // (set.map f (set.singleton x)) = (set.singleton (f x))
      Node mappedElement = nm->mkNode(APPLY_UF, n[0], n[1][0]);
      Node ret = nm->mkNode(SET_SINGLETON, mappedElement);
      return RewriteResponse(REWRITE_AGAIN_FULL, ret);
    }
    case SET_UNION:
    {
      // (set.map f (set.union A B)) = (set.union (set.map f A) (set.map f B))
      Node a = nm->mkNode(SET_MAP, n[0], n[1][0]);
      Node b = nm->mkNode(SET_MAP, n[0], n[1][1]);
      Node ret = nm->mkNode(SET_UNION, a, b);
      return RewriteResponse(REWRITE_AGAIN_FULL, ret);
    }

    default: return RewriteResponse(REWRITE_DONE, n);
  }
}

RewriteResponse TheorySetsRewriter::postRewriteFilter(TNode n)
{
  Assert(n.getKind() == kind::SET_FILTER);
  NodeManager* nm = NodeManager::currentNM();
  Kind k = n[1].getKind();
  switch (k)
  {
    case SET_EMPTY:
    {
      // (set.filter p (as set.empty (Set T)) = (as set.empty (Set T))
      return RewriteResponse(REWRITE_DONE, n[1]);
    }
    case SET_SINGLETON:
    {
      // (set.filter p (set.singleton x)) =
      //       (ite (p x) (set.singleton x) (as set.empty (Set T)))
      Node empty = nm->mkConst(EmptySet(n.getType()));
      Node condition = nm->mkNode(APPLY_UF, n[0], n[1][0]);
      Node ret = nm->mkNode(ITE, condition, n[1], empty);
      return RewriteResponse(REWRITE_AGAIN_FULL, ret);
    }
    case SET_UNION:
    {
      // (set.filter p (set.union A B)) =
      //   (set.union (set.filter p A) (set.filter p B))
      Node a = nm->mkNode(SET_FILTER, n[0], n[1][0]);
      Node b = nm->mkNode(SET_FILTER, n[0], n[1][1]);
      Node ret = nm->mkNode(SET_UNION, a, b);
      return RewriteResponse(REWRITE_AGAIN_FULL, ret);
    }

    default: return RewriteResponse(REWRITE_DONE, n);
  }
}

RewriteResponse TheorySetsRewriter::postRewriteFold(TNode n)
{
  Assert(n.getKind() == kind::SET_FOLD);
  NodeManager* nm = NodeManager::currentNM();
  Node f = n[0];
  Node t = n[1];
  Kind k = n[2].getKind();
  switch (k)
  {
    case SET_EMPTY:
    {
      // ((set.fold f t (as set.empty (Set T))) = t
      return RewriteResponse(REWRITE_DONE, t);
    }
    case SET_SINGLETON:
    {
<<<<<<< HEAD
      // (set.fold f t (set.singleton x)) = (f t x)
      Node x = n[2][0];
      Node f_t_x = nm->mkNode(APPLY_UF, f, t, x);
      return RewriteResponse(REWRITE_AGAIN_FULL, f_t_x);
=======
      // (set.fold f t (set.singleton x)) = (f x t)
      Node x = n[2][0];
      Node f_x_t = nm->mkNode(APPLY_UF, f, x, t);
      return RewriteResponse(REWRITE_AGAIN_FULL, f_x_t);
>>>>>>> bfc8d2bc
    }
    case SET_UNION:
    {
      // (set.fold f t (set.union B C)) = (set.fold f (set.fold f t A) B))
      Node A = n[2][0];
      Node B = n[2][1];
      Node foldA = nm->mkNode(SET_FOLD, f, t, A);
      Node fold = nm->mkNode(SET_FOLD, f, foldA, B);
      return RewriteResponse(REWRITE_AGAIN_FULL, fold);
    }

    default: return RewriteResponse(REWRITE_DONE, n);
  }
}

<<<<<<< HEAD
RewriteResponse TheorySetsRewriter::postRewriteGroup(TNode n)
{
  Assert(n.getKind() == kind::RELATION_GROUP);
  Node A = n[0];
  Kind k = A.getKind();
  if (k == SET_EMPTY || k == SET_SINGLETON)
  {
    NodeManager* nm = NodeManager::currentNM();
    // - ((_ rel.group n1 ... nk) (as set.empty (Relation T))) =
    //    (rel.singleton (as set.empty (Relation T) ))
    // - ((_ rel.group n1 ... nk) (set.singleton x)) =
    //      (set.singleton (set.singleton x))
    Node singleton = nm->mkNode(SET_SINGLETON, A);
    return RewriteResponse(REWRITE_AGAIN_FULL, singleton);
  }
  if (A.isConst())
  {
    Node evaluation = RelsUtils::evaluateGroup(n);
    return RewriteResponse(REWRITE_AGAIN_FULL, evaluation);
  }

  return RewriteResponse(REWRITE_DONE, n);
}

RewriteResponse TheorySetsRewriter::postRewriteAggregate(TNode n)
{
  Assert(n.getKind() == kind::RELATION_AGGREGATE);
  if (n[1].isConst() && n[2].isConst())
  {
    Node ret = RelsUtils::evaluateRelationAggregate(n);
    if (ret != n)
    {
      return RewriteResponse(REWRITE_AGAIN_FULL, ret);
    }
  }

  return RewriteResponse(REWRITE_DONE, n);
}

=======
>>>>>>> bfc8d2bc
}  // namespace sets
}  // namespace theory
}  // namespace cvc5::internal<|MERGE_RESOLUTION|>--- conflicted
+++ resolved
@@ -723,17 +723,10 @@
     }
     case SET_SINGLETON:
     {
-<<<<<<< HEAD
-      // (set.fold f t (set.singleton x)) = (f t x)
-      Node x = n[2][0];
-      Node f_t_x = nm->mkNode(APPLY_UF, f, t, x);
-      return RewriteResponse(REWRITE_AGAIN_FULL, f_t_x);
-=======
       // (set.fold f t (set.singleton x)) = (f x t)
       Node x = n[2][0];
       Node f_x_t = nm->mkNode(APPLY_UF, f, x, t);
       return RewriteResponse(REWRITE_AGAIN_FULL, f_x_t);
->>>>>>> bfc8d2bc
     }
     case SET_UNION:
     {
@@ -749,7 +742,6 @@
   }
 }
 
-<<<<<<< HEAD
 RewriteResponse TheorySetsRewriter::postRewriteGroup(TNode n)
 {
   Assert(n.getKind() == kind::RELATION_GROUP);
@@ -789,8 +781,6 @@
   return RewriteResponse(REWRITE_DONE, n);
 }
 
-=======
->>>>>>> bfc8d2bc
 }  // namespace sets
 }  // namespace theory
 }  // namespace cvc5::internal