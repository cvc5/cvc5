--- conflicted
+++ resolved
@@ -610,21 +610,12 @@
   std::vector<Node> children;
   for (size_t i = 0, nchild = node[1].getNumChildren(); i < nchild; i++)
   {
-<<<<<<< HEAD
-  Node nc = nm->mkNode(Kind::SET_MEMBER, node[0], node[1][i]);
-  if (node[1].getKind() == Kind::SET_MINUS && i == 1)
-  {
-    nc = nc.negate();
-  }
-  children.push_back(nc);
-=======
     Node nc = nm->mkNode(Kind::SET_MEMBER, node[0], node[1][i]);
     if (node[1].getKind() == Kind::SET_MINUS && i == 1)
     {
       nc = nc.negate();
     }
     children.push_back(nc);
->>>>>>> a8d9c62f
   }
   return nm->mkNode(node[1].getKind() == Kind::SET_UNION ? Kind::OR : Kind::AND,
                     children);
