--- conflicted
+++ resolved
@@ -91,24 +91,6 @@
 
 void CardinalityExtension::checkTypeUnivCardinality(TypeNode& t)
 {
-<<<<<<< HEAD
-  if (t.isInterpretedFinite())
-  {
-    // get the cardinality of the finite type t
-    Cardinality card = t.getCardinality();
-    if (!card.isFinite())
-    {
-      // TODO (#1123): support uninterpreted sorts with --finite-model-find
-      std::stringstream message;
-      message << "The cardinality " << card << " of the finite type " << t
-              << " is not supported yet." << endl;
-      Assert(false) << message.str().c_str();
-    }
-  }
-
-  NodeManager* nm = NodeManager::currentNM();
-
-=======
   Assert(t.isInterpretedFinite());
 
   // get the cardinality of the finite type t
@@ -126,7 +108,6 @@
     throw LogicException(message.str());
   }
 
->>>>>>> 2c5d6f1e
   // get the universe set (as univset (Set t))
   NodeManager* nm = NodeManager::currentNM();
   Node univ = d_state.getUnivSet(nm->mkSetType(t));
@@ -180,7 +161,7 @@
         continue;
       }
 
-      /** (=> true (subset representative (as univset t)) */
+      // (=> true (subset representative (as univset t))
       Node subset = nm->mkNode(kind::SUBSET, variable, proxy);
       // subset terms are rewritten as union terms: (subset A B) implies (=
       // (union A B) B)
