/******************************************************************************
 * Top contributors (to current version):
 *   Aina Niemetz, Mudathir Mohamed, Andrew Reynolds
 *
 * This file is part of the cvc5 project.
 *
 * Copyright (c) 2009-2023 by the authors listed in the file AUTHORS
 * in the top-level source directory and their institutional affiliations.
 * All rights reserved.  See the file COPYING in the top-level source
 * directory for licensing information.
 * ****************************************************************************
 *
 * Sets theory type rules.
 */

#include "theory/sets/theory_sets_type_rules.h"

#include <sstream>

#include "expr/dtype.h"
#include "expr/dtype_cons.h"
#include "theory/sets/normal_form.h"
#include "util/cardinality.h"
#include "theory/datatypes/project_op.h"
#include "theory/datatypes/tuple_utils.h"

namespace cvc5::internal {
namespace theory {
namespace sets {

using namespace cvc5::internal::theory::datatypes;

<<<<<<< HEAD
bool isMaybeRelation(const TypeNode& tn)
{
  // if not a set type
  if (!tn.isMaybeKind(kind::SET_TYPE))
  {
    return false;
  }
  // if a concrete set type whose element type is not a tuple type
  if (tn.isSet() && !tn[0].isMaybeKind(kind::TUPLE_TYPE))
  {
    return false;
  }
  return true;
}

bool checkFunctionTypeFor(const Node& n,
                          const TypeNode& functionType,
                          const TypeNode& setType,
                          std::ostream* errOut)
{
  // get the element type of the second argument, if it exists
  TypeNode elementType;
  if (setType.isSet())
  {
    elementType = setType.getSetElementType();
  }
  if (!functionType.isMaybeKind(kind::FUNCTION_TYPE))
  {
    if (errOut)
    {
      (*errOut) << "Operator " << n.getKind()
                << " expects a function as a first argument. "
                << "Found a term of type '" << functionType << "'.";
    }
    return false;
  }
  // note that if functionType is abstract, we don't check whether it
  // matches the argument.
  if (functionType.isFunction())
  {
    std::vector<TypeNode> argTypes = functionType.getArgTypes();
    if (!(argTypes.size() == 1
          && (elementType.isNull() || argTypes[0].isComparableTo(elementType))))
    {
      if (errOut)
      {
        (*errOut) << "Operator " << n.getKind()
                  << " expects a function whose type is comparable to the "
                     "type of elements in the set";
        if (!elementType.isNull())
        {
          (*errOut) << " (" << elementType << ")";
        }
        (*errOut) << ". Found a function of type '" << functionType << "'.";
      }
      return false;
    }
  }
  return true;
}

=======
>>>>>>> 5e453424
TypeNode SetsBinaryOperatorTypeRule::preComputeType(NodeManager* nm, TNode n)
{
  return TypeNode::null();
}
TypeNode SetsBinaryOperatorTypeRule::computeType(NodeManager* nodeManager,
                                                 TNode n,
                                                 bool check,
                                                 std::ostream* errOut)
{
  Assert(n.getKind() == kind::SET_UNION || n.getKind() == kind::SET_INTER
         || n.getKind() == kind::SET_MINUS);
  TypeNode setType = n[0].getTypeOrNull();
  TypeNode secondSetType = n[1].getTypeOrNull();
  TypeNode retType = setType.leastUpperBound(secondSetType);
  if (check)
  {
    if (!setType.isMaybeKind(kind::SET_TYPE)
        || !secondSetType.isMaybeKind(kind::SET_TYPE))
    {
      if (errOut)
      {
        (*errOut) << "operator expects a set, argument is not";
      }
      return TypeNode::null();
    }
  }
  if (retType.isNull())
  {
    if (errOut)
    {
      (*errOut) << "Operator " << n.getKind()
                << " expects two sets of comparable type. Found types '"
                << setType << "' and '" << secondSetType << "'.";
    }
    return TypeNode::null();
  }
  // we are ?Set if both children are fully abstract
  if (retType.isFullyAbstract())
  {
    return nodeManager->mkAbstractType(kind::SET_TYPE);
  }
  return retType;
}

bool SetsBinaryOperatorTypeRule::computeIsConst(NodeManager* nodeManager,
                                                TNode n)
{
  // only SET_UNION has a const rule in kinds.
  // SET_INTER and SET_MINUS are not used in the canonical representation
  // of sets and therefore they do not have const rules in kinds
  Assert(n.getKind() == kind::SET_UNION);
  return NormalForm::checkNormalConstant(n);
}

TypeNode SubsetTypeRule::preComputeType(NodeManager* nm, TNode n)
{
  return nm->booleanType();
}
TypeNode SubsetTypeRule::computeType(NodeManager* nodeManager,
                                     TNode n,
                                     bool check,
                                     std::ostream* errOut)
{
  Assert(n.getKind() == kind::SET_SUBSET);
  TypeNode setType = n[0].getTypeOrNull();
  if (check)
  {
    TypeNode secondSetType = n[1].getTypeOrNull();
    if (!setType.isMaybeKind(kind::SET_TYPE)
        || !secondSetType.isMaybeKind(kind::SET_TYPE))
    {
      if (errOut)
      {
        (*errOut) << "set subset operating on non-set";
      }
      return TypeNode::null();
    }
    if (!secondSetType.isComparableTo(setType))
    {
      if (errOut)
      {
        (*errOut) << "set subset operating on sets of incomparable types";
      }
      return TypeNode::null();
    }
  }
  return nodeManager->booleanType();
}

TypeNode MemberTypeRule::preComputeType(NodeManager* nm, TNode n)
{
  return nm->booleanType();
}
TypeNode MemberTypeRule::computeType(NodeManager* nodeManager,
                                     TNode n,
                                     bool check,
                                     std::ostream* errOut)
{
  Assert(n.getKind() == kind::SET_MEMBER);
  TypeNode setType = n[1].getTypeOrNull();
  if (check)
  {
    if (!setType.isMaybeKind(kind::SET_TYPE))
    {
      if (errOut)
      {
        (*errOut) << "checking for membership in a non-set";
      }
      return TypeNode::null();
    }
    TypeNode elementType = n[0].getTypeOrNull();
    if (!elementType.isComparableTo(setType.getSetElementType()))
    {
      if (errOut)
      {
        (*errOut) << "member operating on sets of different types:\n"
                  << "child type:  " << elementType << "\n"
                  << "not type: " << setType.getSetElementType() << "\n"
                  << "in term : " << n;
      }
      return TypeNode::null();
    }
  }
  return nodeManager->booleanType();
}

TypeNode SingletonTypeRule::preComputeType(NodeManager* nm, TNode n)
{
  return TypeNode::null();
}
TypeNode SingletonTypeRule::computeType(NodeManager* nodeManager,
                                        TNode n,
                                        bool check,
                                        std::ostream* errOut)
{
  Assert(n.getKind() == kind::SET_SINGLETON);
  TypeNode type1 = n[0].getTypeOrNull();
  return nodeManager->mkSetType(type1);
}

bool SingletonTypeRule::computeIsConst(NodeManager* nodeManager, TNode n)
{
  Assert(n.getKind() == kind::SET_SINGLETON);
  return n[0].isConst();
}

TypeNode EmptySetTypeRule::preComputeType(NodeManager* nm, TNode n)
{
  return TypeNode::null();
}
TypeNode EmptySetTypeRule::computeType(NodeManager* nodeManager,
                                       TNode n,
                                       bool check,
                                       std::ostream* errOut)
{
  Assert(n.getKind() == kind::SET_EMPTY);
  EmptySet emptySet = n.getConst<EmptySet>();
  return emptySet.getType();
}

TypeNode CardTypeRule::preComputeType(NodeManager* nm, TNode n)
{
  return nm->integerType();
}
TypeNode CardTypeRule::computeType(NodeManager* nodeManager,
                                   TNode n,
                                   bool check,
                                   std::ostream* errOut)
{
  Assert(n.getKind() == kind::SET_CARD);
  TypeNode setType = n[0].getTypeOrNull();
  if (check)
  {
    if (!setType.isMaybeKind(kind::SET_TYPE))
    {
      if (errOut)
      {
        (*errOut) << "cardinality operates on a set, non-set object found";
      }
      return TypeNode::null();
    }
  }
  return nodeManager->integerType();
}

TypeNode ComplementTypeRule::preComputeType(NodeManager* nm, TNode n)
{
  return TypeNode::null();
}
TypeNode ComplementTypeRule::computeType(NodeManager* nodeManager,
                                         TNode n,
                                         bool check,
                                         std::ostream* errOut)
{
  Assert(n.getKind() == kind::SET_COMPLEMENT);
  TypeNode setType = n[0].getTypeOrNull();
  if (check)
  {
    if (!setType.isMaybeKind(kind::SET_TYPE))
    {
      if (errOut)
      {
        (*errOut) << "SET_COMPLEMENT operates on a set, non-set object found";
      }
      return TypeNode::null();
    }
  }
  // we are ?Set if argument is ?
  if (setType.isFullyAbstract())
  {
    return nodeManager->mkAbstractType(kind::SET_TYPE);
  }
  return setType;
}

TypeNode UniverseSetTypeRule::preComputeType(NodeManager* nm, TNode n)
{
  return TypeNode::null();
}
TypeNode UniverseSetTypeRule::computeType(NodeManager* nodeManager,
                                          TNode n,
                                          bool check,
                                          std::ostream* errOut)
{
  Assert(n.getKind() == kind::SET_UNIVERSE);
  // for nullary operators, we only computeType for check=true, since they are
  // given TypeAttr() on creation
  Assert(check);
  TypeNode setType = n.getTypeOrNull();
  if (check)
  {
    if (!setType.isMaybeKind(kind::SET_TYPE))
    {
      if (errOut)
      {
        (*errOut) << "Non-set type found for universe set";
      }
      return TypeNode::null();
    }
  }
  return setType;
}

TypeNode ComprehensionTypeRule::preComputeType(NodeManager* nm, TNode n)
{
  return TypeNode::null();
}
TypeNode ComprehensionTypeRule::computeType(NodeManager* nodeManager,
                                            TNode n,
                                            bool check,
                                            std::ostream* errOut)
{
  Assert(n.getKind() == kind::SET_COMPREHENSION);
  if (check)
  {
    if (n[0].getKind() != kind::BOUND_VAR_LIST)
    {
      if (errOut)
      {
        (*errOut)
            << "first argument of set comprehension is not bound var list";
      }
      return TypeNode::null();
    }
    TypeNode bt = n[1].getTypeOrNull();
    if (!bt.isBoolean() && !bt.isFullyAbstract())
    {
      if (errOut)
      {
        (*errOut) << "body of set comprehension is not Boolean";
      }
      return TypeNode::null();
    }
  }
  return nodeManager->mkSetType(n[2].getTypeOrNull());
}

TypeNode ChooseTypeRule::preComputeType(NodeManager* nm, TNode n)
{
  return TypeNode::null();
}
TypeNode ChooseTypeRule::computeType(NodeManager* nodeManager,
                                     TNode n,
                                     bool check,
                                     std::ostream* errOut)
{
  Assert(n.getKind() == kind::SET_CHOOSE);
  TypeNode setType = n[0].getTypeOrNull();
  if (check)
  {
    if (!setType.isMaybeKind(kind::SET_TYPE))
    {
      if (errOut)
      {
        (*errOut) << "SET_CHOOSE operator expects a set, a non-set is found";
      }
      return TypeNode::null();
    }
  }
  if (setType.isAbstract())
  {
    // don't know the element type, return the fully abstract type
    return nodeManager->mkAbstractType(kind::ABSTRACT_TYPE);
  }
  return setType.getSetElementType();
}

TypeNode IsSingletonTypeRule::preComputeType(NodeManager* nm, TNode n)
{
  return nm->booleanType();
}
TypeNode IsSingletonTypeRule::computeType(NodeManager* nodeManager,
                                          TNode n,
                                          bool check,
                                          std::ostream* errOut)
{
  Assert(n.getKind() == kind::SET_IS_SINGLETON);
  TypeNode setType = n[0].getTypeOrNull();
  if (check)
  {
    if (!setType.isMaybeKind(kind::SET_TYPE))
    {
      if (errOut)
      {
        (*errOut)
            << "SET_IS_SINGLETON operator expects a set, a non-set is found";
      }
      return TypeNode::null();
    }
  }
  return nodeManager->booleanType();
}

TypeNode InsertTypeRule::preComputeType(NodeManager* nm, TNode n)
{
  return TypeNode::null();
}
TypeNode InsertTypeRule::computeType(NodeManager* nodeManager,
                                     TNode n,
                                     bool check,
                                     std::ostream* errOut)
{
  Assert(n.getKind() == kind::SET_INSERT);
  size_t numChildren = n.getNumChildren();
  Assert(numChildren >= 2);
  TypeNode setType = n[numChildren - 1].getTypeOrNull();
  if (check)
  {
    if (!setType.isMaybeKind(kind::SET_TYPE))
    {
      if (errOut)
      {
        (*errOut) << "inserting into a non-set";
      }
      return TypeNode::null();
    }
  }
  // returned element type, which is the join of all elements and the element
  // type of the set (if it exists).
  TypeNode retElementType;
  if (setType.isSet())
  {
    retElementType = setType.getSetElementType();
  }
  for (size_t i = 0; i < numChildren - 1; ++i)
  {
    TypeNode elementType = n[i].getTypeOrNull();
    retElementType = retElementType.isNull()
                         ? elementType
                         : retElementType.leastUpperBound(elementType);
    if (retElementType.isNull())
    {
      if (errOut)
      {
        (*errOut) << "type of element should be same as element type of set "
                     "being inserted into";
      }
      return TypeNode::null();
    }
  }
  Assert(!retElementType.isNull());
  return nodeManager->mkSetType(retElementType);
}

TypeNode SetMapTypeRule::preComputeType(NodeManager* nm, TNode n)
{
  return TypeNode::null();
}
TypeNode SetMapTypeRule::computeType(NodeManager* nodeManager,
                                     TNode n,
                                     bool check,
                                     std::ostream* errOut)
{
  Assert(n.getKind() == kind::SET_MAP);
  TypeNode functionType = n[0].getTypeOrNull();
  TypeNode setType = n[1].getTypeOrNull();
  if (check)
  {
    if (!setType.isMaybeKind(kind::SET_TYPE))
    {
      if (errOut)
      {
        (*errOut) << "set.map operator expects a set in the second argument, "
                     "a non-set is found";
      }
      return TypeNode::null();
    }
    if (!checkFunctionTypeFor(n, functionType, setType, errOut))
    {
      return TypeNode::null();
    }
  }
  TypeNode rangeType;
  if (functionType.isFunction())
  {
    rangeType = functionType.getRangeType();
  }
  else
  {
    // if an abstract function, the element type is fully abstract
    rangeType = nodeManager->mkAbstractType(kind::ABSTRACT_TYPE);
  }
  return nodeManager->mkSetType(rangeType);
}

TypeNode SetFilterTypeRule::preComputeType(NodeManager* nm, TNode n)
{
  return TypeNode::null();
}
TypeNode SetFilterTypeRule::computeType(NodeManager* nodeManager,
                                        TNode n,
                                        bool check,
                                        std::ostream* errOut)
{
  Assert(n.getKind() == kind::SET_FILTER);
  TypeNode functionType = n[0].getTypeOrNull();
  TypeNode setType = n[1].getTypeOrNull();
  if (check)
  {
    if (!setType.isMaybeKind(kind::SET_TYPE))
    {
      if (errOut)
      {
        (*errOut) << "set.filter operator expects a set in the second "
                     "argument, a non-set is found";
      }
      return TypeNode::null();
    }
    if (!checkFunctionTypeFor(n, functionType, setType, errOut))
    {
      return TypeNode::null();
    }
    if (functionType.isFunction())
    {
      TypeNode rangeType = functionType.getRangeType();
      if (!rangeType.isBoolean() && !rangeType.isFullyAbstract())
      {
        if (errOut)
        {
          (*errOut) << "Operator set.filter expects a function returning Bool.";
        }
        return TypeNode::null();
      }
    }
  }
  return setType;
}

TypeNode SetFoldTypeRule::preComputeType(NodeManager* nm, TNode n)
{
  return TypeNode::null();
}
<<<<<<< HEAD

=======
>>>>>>> 5e453424
TypeNode SetFoldTypeRule::computeType(NodeManager* nodeManager,
                                      TNode n,
                                      bool check,
                                      std::ostream* errOut)
{
  Assert(n.getKind() == kind::SET_FOLD);
  TypeNode functionType = n[0].getTypeOrNull();
  TypeNode setType = n[2].getTypeOrNull();
  if (check)
  {
    if (!setType.isSet())
    {
      if (errOut)
      {
        (*errOut) << "set.fold operator expects a set in the third argument, "
                     "a non-set is found";
      }
      return TypeNode::null();
    }

    TypeNode elementType = setType.getSetElementType();

    if (!functionType.isFunction())
    {
      if (errOut)
      {
        (*errOut) << "Operator " << n.getKind()
                  << " expects a function of type  (-> " << elementType
                  << " T2 T2) as a first argument. "
                  << "Found a term of type '" << functionType << "'.";
      }
      return TypeNode::null();
    }
    std::vector<TypeNode> argTypes = functionType.getArgTypes();
    TypeNode rangeType = functionType.getRangeType();
    if (!(argTypes.size() == 2 && argTypes[0] == elementType
          && argTypes[1] == rangeType))
    {
      if (errOut)
      {
        (*errOut) << "Operator " << n.getKind()
                  << " expects a function of type  (-> " << elementType
                  << " T2 T2). "
                  << "Found a function of type '" << functionType << "'.";
      }
      return TypeNode::null();
    }
    TypeNode initialValueType = n[1].getTypeOrNull();
    if (rangeType != initialValueType)
    {
      if (errOut)
      {
        (*errOut) << "Operator " << n.getKind()
                  << " expects an initial value of type " << rangeType
                  << ". Found a term of type '" << initialValueType << "'.";
      }
      return TypeNode::null();
    }
  }
  if (functionType.isAbstract())
  {
    // if an abstract function, the element type is fully abstract
    return nodeManager->mkAbstractType(kind::ABSTRACT_TYPE);
  }
  return functionType.getRangeType();
}

TypeNode RelBinaryOperatorTypeRule::preComputeType(NodeManager* nm, TNode n)
{
  return TypeNode::null();
}
TypeNode RelBinaryOperatorTypeRule::computeType(NodeManager* nodeManager,
                                                TNode n,
                                                bool check,
                                                std::ostream* errOut)
{
  Assert(n.getKind() == kind::RELATION_PRODUCT
         || n.getKind() == kind::RELATION_JOIN);

  TypeNode firstRelType = n[0].getTypeOrNull();
  TypeNode secondRelType = n[1].getTypeOrNull();
  TypeNode resultType = firstRelType;
  if (check)
  {
    if (!isMaybeRelation(firstRelType) || !isMaybeRelation(secondRelType))
    {
      if (errOut)
      {
        (*errOut)
            << "Relational operator operates on non-relations (sets of tuples)";
      }
      return TypeNode::null();
    }
  }

  if (firstRelType.isRelation() && secondRelType.isRelation())
  {
    std::vector<TypeNode> newTupleTypes;
    std::vector<TypeNode> firstTupleTypes = firstRelType[0].getTupleTypes();
    std::vector<TypeNode> secondTupleTypes = secondRelType[0].getTupleTypes();
    // RELATION_JOIN is not allowed to apply on two unary sets
    if (n.getKind() == kind::RELATION_JOIN)
    {
      if ((firstTupleTypes.size() == 1) && (secondTupleTypes.size() == 1))
      {
        if (errOut)
        {
          (*errOut) << "Join operates on two unary relations";
        }
        return TypeNode::null();
      }
      else if (firstTupleTypes.back() != secondTupleTypes.front())
      {
        if (errOut)
        {
          (*errOut) << "Join operates on two non-joinable relations";
        }
        return TypeNode::null();
      }
      newTupleTypes.insert(newTupleTypes.end(),
                           firstTupleTypes.begin(),
                           firstTupleTypes.end() - 1);
      newTupleTypes.insert(newTupleTypes.end(),
                           secondTupleTypes.begin() + 1,
                           secondTupleTypes.end());
    }
    else if (n.getKind() == kind::RELATION_PRODUCT)
    {
      newTupleTypes.insert(
          newTupleTypes.end(), firstTupleTypes.begin(), firstTupleTypes.end());
      newTupleTypes.insert(newTupleTypes.end(),
                           secondTupleTypes.begin(),
                           secondTupleTypes.end());
    }
    resultType =
        nodeManager->mkSetType(nodeManager->mkTupleType(newTupleTypes));
  }
  else
  {
    // otherwise, an abstract relation type
    resultType =
        nodeManager->mkSetType(nodeManager->mkAbstractType(kind::TUPLE_TYPE));
  }
  return resultType;
}

TypeNode RelTransposeTypeRule::preComputeType(NodeManager* nm, TNode n)
{
  return TypeNode::null();
}
TypeNode RelTransposeTypeRule::computeType(NodeManager* nodeManager,
                                           TNode n,
                                           bool check,
                                           std::ostream* errOut)
{
  Assert(n.getKind() == kind::RELATION_TRANSPOSE);
  TypeNode setType = n[0].getTypeOrNull();
  if (check && !isMaybeRelation(setType))
  {
    if (errOut)
    {
      (*errOut) << "relation transpose operates on non-relation";
    }
    return TypeNode::null();
  }
  // transpose for ? is abstract relation.
  if (setType.isAbstract())
  {
    return nodeManager->mkSetType(
        nodeManager->mkAbstractType(kind::TUPLE_TYPE));
  }
  // otherwise, reverse the types
  std::vector<TypeNode> tupleTypes = setType[0].getTupleTypes();
  std::reverse(tupleTypes.begin(), tupleTypes.end());
  return nodeManager->mkSetType(nodeManager->mkTupleType(tupleTypes));
}

TypeNode RelTransClosureTypeRule::preComputeType(NodeManager* nm, TNode n)
{
  return TypeNode::null();
}
TypeNode RelTransClosureTypeRule::computeType(NodeManager* nodeManager,
                                              TNode n,
                                              bool check,
                                              std::ostream* errOut)
{
  Assert(n.getKind() == kind::RELATION_TCLOSURE);
  TypeNode setType = n[0].getTypeOrNull();
  if (check)
  {
    if (!isMaybeRelation(setType))
    {
      if (errOut)
      {
        (*errOut) << "transitive closure operates on non-relation";
      }
      return TypeNode::null();
    }
    if (setType.isRelation())
    {
      std::vector<TypeNode> tupleTypes = setType[0].getTupleTypes();
      if (tupleTypes.size() != 2)
      {
        if (errOut)
        {
          (*errOut) << "transitive closure operates on non-binary relation";
        }
        return TypeNode::null();
      }
      if (!tupleTypes[0].isComparableTo(tupleTypes[1]))
      {
        if (errOut)
        {
          (*errOut)
              << "transitive closure operates on incompatible binary relation";
        }
        return TypeNode::null();
      }
    }
  }
  // return abstract relation if argument is ?
  if (setType.isFullyAbstract())
  {
    return nodeManager->mkSetType(
        nodeManager->mkAbstractType(kind::TUPLE_TYPE));
  }
  return setType;
}

TypeNode JoinImageTypeRule::preComputeType(NodeManager* nm, TNode n)
{
  return TypeNode::null();
}
TypeNode JoinImageTypeRule::computeType(NodeManager* nodeManager,
                                        TNode n,
                                        bool check,
                                        std::ostream* errOut)
{
  Assert(n.getKind() == kind::RELATION_JOIN_IMAGE);

  TypeNode firstRelType = n[0].getTypeOrNull();

  if (!isMaybeRelation(firstRelType))
  {
    if (errOut)
    {
      (*errOut) << "JoinImage operator operates on non-relations";
    }
    return TypeNode::null();
  }
  if (!firstRelType.isRelation())
  {
    // abstract relation if the argument is not concreate
    return nodeManager->mkSetType(
        nodeManager->mkAbstractType(kind::TUPLE_TYPE));
  }
  std::vector<TypeNode> tupleTypes = firstRelType[0].getTupleTypes();
  if (check)
  {
    if (tupleTypes.size() != 2)
    {
      if (errOut)
      {
        (*errOut) << "JoinImage operates on a non-binary relation";
      }
      return TypeNode::null();
    }
    if (!tupleTypes[0].isComparableTo(tupleTypes[1]))
    {
      // TODO: Investigate supporting JoinImage for general binary
      // relations https://github.com/cvc5/cvc5-projects/issues/346
      if (errOut)
      {
        (*errOut) << "JoinImage operates on a pair of different types";
      }
      return TypeNode::null();
    }
    TypeNode valType = n[1].getTypeOrNull();
    if (!valType.isInteger() && !valType.isFullyAbstract())
    {
      if (errOut)
      {
        (*errOut) << "JoinImage cardinality constraint must be integer";
      }
      return TypeNode::null();
    }
  }
  std::vector<TypeNode> newTupleTypes;
  newTupleTypes.push_back(tupleTypes[0]);
  return nodeManager->mkSetType(nodeManager->mkTupleType(newTupleTypes));
}

TypeNode RelIdenTypeRule::preComputeType(NodeManager* nm, TNode n)
{
  return TypeNode::null();
}
TypeNode RelIdenTypeRule::computeType(NodeManager* nodeManager,
                                      TNode n,
                                      bool check,
                                      std::ostream* errOut)
{
  Assert(n.getKind() == kind::RELATION_IDEN);
  TypeNode setType = n[0].getTypeOrNull();
  if (check)
  {
    if (!isMaybeRelation(setType))
    {
      if (errOut)
      {
        (*errOut) << "Identity operates on non-relation";
      }
      return TypeNode::null();
    }
    if (setType.isRelation())
    {
      if (setType[0].getTupleTypes().size() != 1)
      {
        if (errOut)
        {
          (*errOut) << "Identity operates on non-unary relations";
        }
        return TypeNode::null();
      }
    }
  }
  // abstract relation if argument is not a concrete relation type
  if (!setType.isRelation())
  {
    return nodeManager->mkSetType(
        nodeManager->mkAbstractType(kind::TUPLE_TYPE));
  }
  std::vector<TypeNode> tupleTypes = setType[0].getTupleTypes();
  tupleTypes.push_back(tupleTypes[0]);
  return nodeManager->mkSetType(nodeManager->mkTupleType(tupleTypes));
}

TypeNode RelationGroupTypeRule::preComputeType(NodeManager* nm, TNode n)
{
  return TypeNode::null();
}
TypeNode RelationGroupTypeRule::computeType(NodeManager* nm,
                                            TNode n,
                                            bool check,
                                            std::ostream* errOut)
{
  Assert(n.getKind() == kind::RELATION_GROUP && n.hasOperator()
         && n.getOperator().getKind() == kind::RELATION_GROUP_OP);
  ProjectOp op = n.getOperator().getConst<ProjectOp>();
  const std::vector<uint32_t>& indices = op.getIndices();

  TypeNode setType = n[0].getTypeOrNull();

  if (check)
  {
    if (!isMaybeRelation(setType))
    {
      if (errOut)
      {
        (*errOut) << "RELATION_GROUP operator expects a relation. Found '"
                  << n[0] << "' of type '" << setType << "'.";
      }
      return TypeNode::null();
    }
    if (setType.isRelation())
    {
      TypeNode tupleType = setType[0];
      if (!datatypes::TupleUtils::checkTypeIndices(tupleType, indices))
      {
        if (errOut)
        {
          (*errOut) << "Index in operator of " << n
                    << " is out of range for the type of its arguments";
        }
        return TypeNode::null();
      }
    }
  }
  // we know the argument should be a relation, thus we ensure it has at least
  // that information before constructing the return type
  if (!setType.isRelation())
  {
    setType = nm->mkSetType(nm->mkAbstractType(kind::TUPLE_TYPE));
  }
  return nm->mkSetType(setType);
}

TypeNode RelationAggregateTypeRule::preComputeType(NodeManager* nm, TNode n)
{
  return TypeNode::null();
}
TypeNode RelationAggregateTypeRule::computeType(NodeManager* nm,
                                                TNode n,
                                                bool check,
                                                std::ostream* errOut)
{
  Assert(n.getKind() == kind::RELATION_AGGREGATE && n.hasOperator()
         && n.getOperator().getKind() == kind::RELATION_AGGREGATE_OP);
  ProjectOp op = n.getOperator().getConst<ProjectOp>();
  const std::vector<uint32_t>& indices = op.getIndices();

  TypeNode functionType = n[0].getTypeOrNull();

  if (check)
  {
    TypeNode setType = n[2].getTypeOrNull();
    if (!isMaybeRelation(setType))
    {
      if (errOut)
      {
        (*errOut) << "RELATION_AGGREGATE operator expects a relation. Found '"
                  << n[2] << "' of type '" << setType << "'.";
      }
      return TypeNode::null();
    }
    TypeNode tupleType;
    if (setType.isRelation())
    {
      tupleType = setType.getSetElementType();
      if (!TupleUtils::checkTypeIndices(tupleType, indices))
      {
        if (errOut)
        {
          (*errOut) << "Index in operator of " << n
                    << " is out of range for the type of its arguments";
        }
        return TypeNode::null();
      }
    }
    if (!functionType.isMaybeKind(kind::FUNCTION_TYPE))
    {
      if (errOut)
      {
        (*errOut) << "Operator " << n.getKind()
                  << " expects a function as a first argument. "
                  << "Found a term of type '" << functionType << "'.";
      }
      return TypeNode::null();
    }
    if (functionType.isFunction())
    {
      std::vector<TypeNode> argTypes = functionType.getArgTypes();
      TypeNode rangeType = functionType.getRangeType();
      if (!(argTypes.size() == 2
            && (tupleType.isNull() || argTypes[0].isComparableTo(tupleType))
            && argTypes[1].isComparableTo(rangeType)))
      {
        if (errOut)
        {
          (*errOut) << "Operator " << n.getKind()
                    << " expects a function of type (-> ";
          if (!tupleType.isNull())
          {
            (*errOut) << tupleType;
          }
          else
          {
            (*errOut) << "?";
          }
          (*errOut) << " T T). ";
          (*errOut) << "Found a function of type '" << functionType << "'.";
        }
        return TypeNode::null();
      }
      TypeNode initialValueType = n[1].getTypeOrNull();
      if (!rangeType.isComparableTo(initialValueType))
      {
        if (errOut)
        {
          (*errOut) << "Operator " << n.getKind()
                    << " expects an initial value of type " << rangeType
                    << ". Found a term of type '" << initialValueType << "'.";
        }
        return TypeNode::null();
      }
    }
  }
  if (functionType.isAbstract())
  {
    // if an abstract function, return ?Set
    return nm->mkSetType(nm->mkAbstractType(kind::ABSTRACT_TYPE));
  }
  return nm->mkSetType(functionType.getRangeType());
}

TypeNode RelationProjectTypeRule::preComputeType(NodeManager* nm, TNode n)
{
  return TypeNode::null();
}
TypeNode RelationProjectTypeRule::computeType(NodeManager* nm,
                                              TNode n,
                                              bool check,
                                              std::ostream* errOut)
{
  Assert(n.getKind() == kind::RELATION_PROJECT && n.hasOperator()
         && n.getOperator().getKind() == kind::RELATION_PROJECT_OP);
  ProjectOp op = n.getOperator().getConst<ProjectOp>();
  const std::vector<uint32_t>& indices = op.getIndices();
  TypeNode setType = n[0].getTypeOrNull();
  if (check)
  {
    if (!isMaybeRelation(setType))
    {
      if (errOut)
      {
        (*errOut) << "RELATION_PROJECT operator expects a relation. Found '"
                  << n[0] << "' of type '" << setType << "'.";
      }
      return TypeNode::null();
    }
    if (setType.isRelation())
    {
      TypeNode tupleType = setType.getSetElementType();
      // make sure all indices are less than the length of the tuple type
      const DType& dType = tupleType.getDType();
      const DTypeConstructor& constructor = dType[0];
      size_t numArgs = constructor.getNumArgs();
      for (uint32_t index : indices)
      {
        if (index >= numArgs)
        {
          if (errOut)
          {
            (*errOut) << "Index " << index << " in term " << n
                      << " is >= " << numArgs
                      << " which is the number of columns in " << n[0] << ".";
          }
          return TypeNode::null();
        }
      }
    }
  }
  // abstract relation type if applied to abstract argument
  if (setType.isAbstract())
  {
    return nm->mkSetType(nm->mkAbstractType(kind::TUPLE_TYPE));
  }
  TypeNode tupleType = setType.getSetElementType();
  TypeNode retTupleType =
      TupleUtils::getTupleProjectionType(indices, tupleType);
  return nm->mkSetType(retTupleType);
}

Cardinality SetsProperties::computeCardinality(TypeNode type)
{
  Assert(type.getKind() == kind::SET_TYPE);
  Cardinality elementCard = 2;
  elementCard ^= type[0].getCardinality();
  return elementCard;
}

bool SetsProperties::isWellFounded(TypeNode type)
{
  return type[0].isWellFounded();
}

Node SetsProperties::mkGroundTerm(TypeNode type)
{
  Assert(type.isSet());
  return NodeManager::currentNM()->mkConst(EmptySet(type));
}

}  // namespace sets
}  // namespace theory
}  // namespace cvc5::internal<|MERGE_RESOLUTION|>--- conflicted
+++ resolved
@@ -30,7 +30,6 @@
 
 using namespace cvc5::internal::theory::datatypes;
 
-<<<<<<< HEAD
 bool isMaybeRelation(const TypeNode& tn)
 {
   // if not a set type
@@ -92,8 +91,6 @@
   return true;
 }
 
-=======
->>>>>>> 5e453424
 TypeNode SetsBinaryOperatorTypeRule::preComputeType(NodeManager* nm, TNode n)
 {
   return TypeNode::null();
@@ -566,10 +563,6 @@
 {
   return TypeNode::null();
 }
-<<<<<<< HEAD
-
-=======
->>>>>>> 5e453424
 TypeNode SetFoldTypeRule::computeType(NodeManager* nodeManager,
                                       TNode n,
                                       bool check,
