--- conflicted
+++ resolved
@@ -22,13 +22,10 @@
 #include "context/cdhashset.h"
 #include "context/cdqueue.h"
 #include "expr/node_trie.h"
-<<<<<<< HEAD
 #include "theory/sets/cardinality_extension.h"
 #include "theory/sets/inference_manager.h"
 #include "theory/sets/solver_state.h"
-=======
 #include "theory/sets/skolem_cache.h"
->>>>>>> 77db9e59
 #include "theory/sets/theory_sets_rels.h"
 #include "theory/theory.h"
 #include "theory/uf/equality_engine.h"
@@ -67,18 +64,6 @@
   void checkDownwardsClosure( std::vector< Node >& lemmas );
   void checkUpwardsClosure( std::vector< Node >& lemmas );
   void checkDisequalities( std::vector< Node >& lemmas );
-<<<<<<< HEAD
-=======
-  bool isMember( Node x, Node s );
-  bool isSetDisequalityEntailed( Node s, Node t );
-
-  Node getProxy( Node n );
-  Node getCongruent( Node n );
-  Node getEmptySet( TypeNode tn );
-  Node getUnivSet( TypeNode tn );
-  bool hasLemmaCached( Node lem );
-  bool hasProcessed();
->>>>>>> 77db9e59
 
   void addCarePairs(TNodeTrie* t1,
                     TNodeTrie* t2,
@@ -190,12 +175,10 @@
 
   void propagate(Theory::Effort);
 
-<<<<<<< HEAD
   /** get default output channel */
   OutputChannel* getOutputChannel();
   /** get the valuation */
   Valuation& getValuation();
-=======
   /** Process inference
    *
    * Argument lem specifies an inference inferred by this theory. If lem is
@@ -209,28 +192,7 @@
    * caller of this method.
    */
   void processInference(Node lem, const char* c, std::vector<Node>& lemmas);
-  /** Flush lemmas
-   *
-   * This sends lemmas on the output channel of the theory of sets.
-   *
-   * The argument preprocess indicates whether preprocessing should be applied
-   * (by TheoryEngine) on each of lemmas.
-   */
-  void flushLemmas(std::vector<Node>& lemmas, bool preprocess = false);
-  /** singular version of above */
-  void flushLemma(Node lem, bool preprocess = false);
-  /** Are we currently in conflict? */
-  bool isInConflict() const;
-  /** Have we sent out a lemma during a call to a full effort check? */
-  bool sentLemma() const;
-
-  /** get default output channel */
-  OutputChannel* getOutputChannel();
-
- private:
-  TheorySets& d_external;
->>>>>>> 77db9e59
-
+  
  private:
   TheorySets& d_external;
 
@@ -277,13 +239,10 @@
   InferenceManager d_im;
   /** subtheory solver for the theory of relations */
   std::unique_ptr<TheorySetsRels> d_rels;
-<<<<<<< HEAD
   /** subtheory solver for the theory of sets with cardinality */
   std::unique_ptr<CardinalityExtension> d_cardSolver;
-=======
   /** the skolem cache */
   SkolemCache d_skCache;
->>>>>>> 77db9e59
   /** are relations enabled?
    *
    * This flag is set to true during a full effort check if any constraint
