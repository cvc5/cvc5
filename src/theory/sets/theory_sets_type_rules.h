/******************************************************************************
 * Top contributors (to current version):
 *   Andrew Reynolds, Kshitij Bansal, Mudathir Mohamed
 *
 * This file is part of the cvc5 project.
 *
 * Copyright (c) 2009-2021 by the authors listed in the file AUTHORS
 * in the top-level source directory and their institutional affiliations.
 * All rights reserved.  See the file COPYING in the top-level source
 * directory for licensing information.
 * ****************************************************************************
 *
 * Sets theory type rules.
 */

#include "cvc5_private.h"

#ifndef CVC5__THEORY__SETS__THEORY_SETS_TYPE_RULES_H
#define CVC5__THEORY__SETS__THEORY_SETS_TYPE_RULES_H

#include "expr/node.h"
#include "expr/type_node.h"

namespace cvc5 {
namespace theory {
namespace sets {

/**
 * Type rule for binary operators (set.union, set.inter_min, set.minus) to check
 * if the two arguments are sets of the same sort.
 */
struct SetsBinaryOperatorTypeRule
{
  static TypeNode computeType(NodeManager* nodeManager, TNode n, bool check);
  static bool computeIsConst(NodeManager* nodeManager, TNode n);
};

/**
 * Type rule for binary operator set.subset to check if the two arguments are
 * sets of the same sort.
 */
struct SubsetTypeRule
{
  static TypeNode computeType(NodeManager* nodeManager, TNode n, bool check);
};

/**
 * Type rule for binary operator set.member to check the sort of the first
 * argument matches the element sort of the given set.
 */
struct MemberTypeRule
{
  static TypeNode computeType(NodeManager* nodeManager, TNode n, bool check);
};

/**
 * Type rule for (set.singleton (SetSingletonOp t) x) to check the sort of x
 * matches the sort t.
 */
struct SingletonTypeRule
{
  static TypeNode computeType(NodeManager* nodeManager, TNode n, bool check);

  static bool computeIsConst(NodeManager* nodeManager, TNode n);
};

/**
 * Type rule for (as set.empty (Set T)) where T is a type
 */
struct EmptySetTypeRule
{
  static TypeNode computeType(NodeManager* nodeManager, TNode n, bool check);
};

/**
 * Type rule for (bag.card A) to check the argument A is a set.
 */
struct CardTypeRule
{
  static TypeNode computeType(NodeManager* nodeManager, TNode n, bool check);
};

/**
 * Type rule for (set.complement A) to check the argument A is a set.
 */
struct ComplementTypeRule
{
  static TypeNode computeType(NodeManager* nodeManager, TNode n, bool check);
};

/**
 * Type rule for (as set.universe (Set T)) where T is a type
 */
struct UniverseSetTypeRule
{
  static TypeNode computeType(NodeManager* nodeManager, TNode n, bool check);
};

/**
 * Type rule for (set.comprehension ((x1 T1) ... (xn Tn)) predicate body)
 * that checks x1 ... xn are bound variables, predicate is a boolean term,
 * and computes the type (Set T) where T is the type of body
 */
struct ComprehensionTypeRule
{
  static TypeNode computeType(NodeManager* nodeManager, TNode n, bool check);
};

/**
 * Type rule for (set.choose A) to check the argument A is a set.
 */
struct ChooseTypeRule
{
  static TypeNode computeType(NodeManager* nodeManager, TNode n, bool check);
};

/**
 * Type rule for (set.is_singleton A) to check the argument A is a set.
 */
struct IsSingletonTypeRule
{
  static TypeNode computeType(NodeManager* nodeManager, TNode n, bool check);
};

/**
 * Type rule for (set.insert e1 ... en A) that checks the sorts of e1, ..., en
 * match the element sort of the set A
 */
struct InsertTypeRule
{
  static TypeNode computeType(NodeManager* nodeManager, TNode n, bool check);
};

/**
<<<<<<< HEAD
 * Type rule for binary operators (rel.join, rel.product) to check
 * if the two arguments are relations (set of tuples).
 * For arguments A of type (Set (Tuple A1 ... Am)) and B of type
 * (Set (Tuple B1 ... Bn)):
 * - (rel.product A B): it computes the type (Set (Tuple (A1 ... Am B1 ... Bn)).
 * - (rel.join A B) it checks that m, n > 1 and Am = B1 and computes the type
 *   (Set (Tuple (A1 ... Am-1 B2 ... Bn)).
 */
=======
 * Type rule for (set.map f S) to make sure f is a unary function of type
 * (-> T1 T2) where S is a bag of type (Set T1)
 */
struct SetMapTypeRule
{
  static TypeNode computeType(NodeManager* nodeManager, TNode n, bool check);
}; /* struct SetMapTypeRule */

>>>>>>> 2b2f2619
struct RelBinaryOperatorTypeRule
{
  static TypeNode computeType(NodeManager* nodeManager, TNode n, bool check);
};

/**
 * Type rule for unary operator (rel.transpose A) to check that A is a relation
 * (set of Tuples). For an argument A of type (Set (Tuple A1 ... An))
 * it reveres A1 ... An and computes the type (Set (Tuple An ... A1)).
 */
struct RelTransposeTypeRule
{
  static TypeNode computeType(NodeManager* nodeManager, TNode n, bool check);
};

/**
 * Type rule for unary operator (rel.tclosure A) to check that A is a binary
 * relation of type (Set (Tuple T T)), where T is a type
 */
struct RelTransClosureTypeRule
{
  static TypeNode computeType(NodeManager* nodeManager, TNode n, bool check);
};

/**
 * Type rule for operator (rel.join_image A c) that checks A is a binary
 * relation of type (Set (Tuple T T)), where T is a type, and c is an integer
 * term (in fact c should be a non-negative constant, otherwise a logic
 * exception is thrown TheorySetsPrivate::preRegisterTerm).
 */
struct JoinImageTypeRule
{
  static TypeNode computeType(NodeManager* nodeManager, TNode n, bool check);
};

/**
 * Type rule for unary operator (rel.iden A) to check that A is a unary relation
 * of type (Set (Tuple T)) and computes the type (Set (Tuple T T)) for the
 * identity
 */
struct RelIdenTypeRule
{
  static TypeNode computeType(NodeManager* nodeManager, TNode n, bool check);
};

struct SetsProperties
{
  static Cardinality computeCardinality(TypeNode type);

  static bool isWellFounded(TypeNode type);

  static Node mkGroundTerm(TypeNode type);
};

}  // namespace sets
}  // namespace theory
}  // namespace cvc5

#endif /* CVC5__THEORY__SETS__THEORY_SETS_TYPE_RULES_H */<|MERGE_RESOLUTION|>--- conflicted
+++ resolved
@@ -132,7 +132,15 @@
 };
 
 /**
-<<<<<<< HEAD
+ * Type rule for (set.map f S) to make sure f is a unary function of type
+ * (-> T1 T2) where S is a bag of type (Set T1)
+ */
+struct SetMapTypeRule
+{
+  static TypeNode computeType(NodeManager* nodeManager, TNode n, bool check);
+}; /* struct SetMapTypeRule */
+
+/**
  * Type rule for binary operators (rel.join, rel.product) to check
  * if the two arguments are relations (set of tuples).
  * For arguments A of type (Set (Tuple A1 ... Am)) and B of type
@@ -141,16 +149,6 @@
  * - (rel.join A B) it checks that m, n > 1 and Am = B1 and computes the type
  *   (Set (Tuple (A1 ... Am-1 B2 ... Bn)).
  */
-=======
- * Type rule for (set.map f S) to make sure f is a unary function of type
- * (-> T1 T2) where S is a bag of type (Set T1)
- */
-struct SetMapTypeRule
-{
-  static TypeNode computeType(NodeManager* nodeManager, TNode n, bool check);
-}; /* struct SetMapTypeRule */
-
->>>>>>> 2b2f2619
 struct RelBinaryOperatorTypeRule
 {
   static TypeNode computeType(NodeManager* nodeManager, TNode n, bool check);
