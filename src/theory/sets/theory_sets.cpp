/******************************************************************************
 * Top contributors (to current version):
 *   Andrew Reynolds, Aina Niemetz, Kshitij Bansal
 *
 * This file is part of the cvc5 project.
 *
 * Copyright (c) 2009-2022 by the authors listed in the file AUTHORS
 * in the top-level source directory and their institutional affiliations.
 * All rights reserved.  See the file COPYING in the top-level source
 * directory for licensing information.
 * ****************************************************************************
 *
 * Sets theory.
 */

#include "theory/sets/theory_sets.h"

#include "options/sets_options.h"
#include "theory/sets/set_reduction.h"
#include "theory/sets/theory_sets_private.h"
#include "theory/sets/theory_sets_rewriter.h"
#include "theory/theory_model.h"
#include "theory/trust_substitutions.h"

using namespace cvc5::internal::kind;

namespace cvc5::internal {
namespace theory {
namespace sets {

TheorySets::TheorySets(Env& env, OutputChannel& out, Valuation valuation)
    : Theory(THEORY_SETS, env, out, valuation),
      d_skCache(env.getRewriter()),
      d_state(env, valuation, d_skCache),
      d_im(env, *this, d_state),
      d_cpacb(*this),
      d_internal(
          new TheorySetsPrivate(env, *this, d_state, d_im, d_skCache, d_cpacb)),
      d_notify(*d_internal.get(), d_im)
{
  // use the official theory state and inference manager objects
  d_theoryState = &d_state;
  d_inferManager = &d_im;
}

TheorySets::~TheorySets()
{
}

TheoryRewriter* TheorySets::getTheoryRewriter()
{
  return d_internal->getTheoryRewriter();
}

ProofRuleChecker* TheorySets::getProofChecker() { return nullptr; }

bool TheorySets::needsEqualityEngine(EeSetupInfo& esi)
{
  esi.d_notify = &d_notify;
  esi.d_name = "theory::sets::ee";
  esi.d_notifyNewClass = true;
  esi.d_notifyMerge = true;
  esi.d_notifyDisequal = true;
  return true;
}

void TheorySets::finishInit()
{
  Assert(d_equalityEngine != nullptr);

  d_valuation.setUnevaluatedKind(SET_COMPREHENSION);
  // choice is used to eliminate witness
  d_valuation.setUnevaluatedKind(WITNESS);
  // Universe set is not evaluated. This is moreover important for ensuring that
  // we do not eliminate terms whose value involves the universe set.
  d_valuation.setUnevaluatedKind(SET_UNIVERSE);

  // functions we are doing congruence over
  d_equalityEngine->addFunctionKind(SET_SINGLETON);
  d_equalityEngine->addFunctionKind(SET_UNION);
  d_equalityEngine->addFunctionKind(SET_INTER);
  d_equalityEngine->addFunctionKind(SET_MINUS);
  d_equalityEngine->addFunctionKind(SET_MEMBER);
  d_equalityEngine->addFunctionKind(SET_SUBSET);
  // relation operators
  d_equalityEngine->addFunctionKind(RELATION_PRODUCT);
  d_equalityEngine->addFunctionKind(RELATION_JOIN);
  d_equalityEngine->addFunctionKind(RELATION_TRANSPOSE);
  d_equalityEngine->addFunctionKind(RELATION_TCLOSURE);
  d_equalityEngine->addFunctionKind(RELATION_JOIN_IMAGE);
  d_equalityEngine->addFunctionKind(RELATION_IDEN);
  d_equalityEngine->addFunctionKind(APPLY_CONSTRUCTOR);
  // we do congruence over cardinality
  d_equalityEngine->addFunctionKind(SET_CARD);

  // finish initialization internally
  d_internal->finishInit();

  // memberships are not relevant for model building
  d_valuation.setIrrelevantKind(SET_MEMBER);
}

void TheorySets::postCheck(Effort level) { d_internal->postCheck(level); }

void TheorySets::notifyFact(TNode atom,
                            bool polarity,
                            TNode fact,
                            bool isInternal)
{
  d_internal->notifyFact(atom, polarity, fact);
}

bool TheorySets::collectModelValues(TheoryModel* m,
                                    const std::set<Node>& termSet)
{
  return d_internal->collectModelValues(m, termSet);
}

void TheorySets::computeCareGraph() {
  d_internal->computeCareGraph();
}

TrustNode TheorySets::explain(TNode node)
{
  Node exp = d_internal->explain(node);
  return TrustNode::mkTrustPropExp(node, exp, nullptr);
}

Node TheorySets::getCandidateModelValue(TNode node) { return Node::null(); }

void TheorySets::preRegisterTerm(TNode node)
{
  d_internal->preRegisterTerm(node);
}

TrustNode TheorySets::ppRewrite(TNode n, std::vector<SkolemLemma>& lems)
{
  Kind nk = n.getKind();
  if (nk == SET_UNIVERSE || nk == SET_COMPLEMENT || nk == RELATION_JOIN_IMAGE
      || nk == SET_COMPREHENSION)
  {
    if (!options().sets.setsExt)
    {
      std::stringstream ss;
      ss << "Extended set operators are not supported in default mode, try "
            "--sets-ext.";
      throw LogicException(ss.str());
    }
  }
<<<<<<< HEAD
  /*
  if (n.getKind() == SET_MINUS && n[1].getKind() == SET_MINUS
      && n[1][0] == n[0])
  {
    // Note this cannot be a rewrite rule, since it impacts the cardinality
    // graph. In particular, if we internally inspect
    // (setminus A (setminus A B)), for instance if we are splitting the Venn
    // regions of A and (setminus A B), then we should not transform this
    // to an intersection term.
    // (setminus A (setminus A B)) = (intersection A B)
    NodeManager* nm = NodeManager::currentNM();
    Node intersection = nm->mkNode(SET_INTER, n[0], n[1][1]);
    return TrustNode::mkTrustRewrite(n, intersection, nullptr);
  }
  */
=======
>>>>>>> d66f14b0
  if (nk == SET_COMPREHENSION)
  {
    // set comprehension is an implicit quantifier, require it in the logic
    if (!logicInfo().isQuantified())
    {
      std::stringstream ss;
      ss << "Set comprehensions require quantifiers in the background logic.";
      throw LogicException(ss.str());
    }
  }
  if (nk == RELATION_AGGREGATE || nk == RELATION_PROJECT || nk == SET_MAP
      || nk == SET_FOLD)
  {
    // requires higher order
    if (!logicInfo().isHigherOrder())
    {
      std::stringstream ss;
      ss << "Term of kind " << nk
         << " are only supported with "
            "higher-order logic. Try adding the logic prefix HO_.";
      throw LogicException(ss.str());
    }
  }
  if (nk == SET_FOLD)
  {
    std::vector<Node> asserts;
    Node ret = SetReduction::reduceFoldOperator(n, asserts);
    NodeManager* nm = NodeManager::currentNM();
    Node andNode = nm->mkNode(AND, asserts);
    d_im.lemma(andNode, InferenceId::SETS_FOLD);
    return TrustNode::mkTrustRewrite(n, ret, nullptr);
  }
  if (nk == RELATION_AGGREGATE)
  {
    Node ret = SetReduction::reduceAggregateOperator(n);
    return TrustNode::mkTrustRewrite(ret, ret, nullptr);
  }
  if (nk == RELATION_PROJECT)
  {
    Node ret = SetReduction::reduceProjectOperator(n);
    return TrustNode::mkTrustRewrite(ret, ret, nullptr);
  }
  return d_internal->ppRewrite(n, lems);
}

Theory::PPAssertStatus TheorySets::ppAssert(
    TrustNode tin, TrustSubstitutionMap& outSubstitutions)
{
  TNode in = tin.getNode();
  Trace("sets-proc") << "ppAssert : " << in << std::endl;
  Theory::PPAssertStatus status = Theory::PP_ASSERT_STATUS_UNSOLVED;

  // this is based off of Theory::ppAssert
  if (in.getKind() == EQUAL)
  {
    if (in[0].isVar() && isLegalElimination(in[0], in[1]))
    {
      // We cannot solve for sets if setsExt is enabled, since universe set
      // may appear when this option is enabled, and solving for such a set
      // impacts the semantics of universe set, see
      // regress0/sets/pre-proc-univ.smt2
      if (!in[0].getType().isSet() || !options().sets.setsExt)
      {
        outSubstitutions.addSubstitutionSolved(in[0], in[1], tin);
        status = Theory::PP_ASSERT_STATUS_SOLVED;
      }
    }
    else if (in[1].isVar() && isLegalElimination(in[1], in[0]))
    {
      if (!in[0].getType().isSet() || !options().sets.setsExt)
      {
        outSubstitutions.addSubstitutionSolved(in[1], in[0], tin);
        status = Theory::PP_ASSERT_STATUS_SOLVED;
      }
    }
  }
  return status;
}

void TheorySets::presolve() {
  d_internal->presolve();
}

bool TheorySets::isEntailed( Node n, bool pol ) {
  return d_internal->isEntailed( n, pol );
}

void TheorySets::processCarePairArgs(TNode a, TNode b)
{
  // Usually when (= (f x) (f y)), we don't care whether (= x y) is true or
  // not for the shared variables x, y in the care graph.
  // However, this does not apply to the membership operator since the
  // equality or disequality between members affects the number of elements
  // in a set. Therefore we need to split on (= x y) for kind SET_MEMBER.
  // Example:
  // Suppose (set.member x S) = (set.member y S) = true and there are
  // no other members in S. We would get S = {x} if (= x y) is true.
  // Otherwise we would get S = {x, y}.
  if (a.getKind() != SET_MEMBER && d_state.areEqual(a, b))
  {
    return;
  }
  // otherwise, we add pairs for each of their arguments
  addCarePairArgs(a, b);

  d_internal->processCarePairArgs(a, b);
}

/**************************** eq::NotifyClass *****************************/

void TheorySets::NotifyClass::eqNotifyNewClass(TNode t)
{
  Trace("sets-eq") << "[sets-eq] eqNotifyNewClass:"
                   << " t = " << t << std::endl;
  d_theory.eqNotifyNewClass(t);
}

void TheorySets::NotifyClass::eqNotifyMerge(TNode t1, TNode t2)
{
  Trace("sets-eq") << "[sets-eq] eqNotifyMerge:"
                   << " t1 = " << t1 << " t2 = " << t2 << std::endl;
  d_theory.eqNotifyMerge(t1, t2);
}

void TheorySets::NotifyClass::eqNotifyDisequal(TNode t1, TNode t2, TNode reason)
{
  Trace("sets-eq") << "[sets-eq] eqNotifyDisequal:"
                   << " t1 = " << t1 << " t2 = " << t2 << " reason = " << reason
                   << std::endl;
  d_theory.eqNotifyDisequal(t1, t2, reason);
}

}  // namespace sets
}  // namespace theory
}  // namespace cvc5::internal<|MERGE_RESOLUTION|>--- conflicted
+++ resolved
@@ -147,24 +147,6 @@
       throw LogicException(ss.str());
     }
   }
-<<<<<<< HEAD
-  /*
-  if (n.getKind() == SET_MINUS && n[1].getKind() == SET_MINUS
-      && n[1][0] == n[0])
-  {
-    // Note this cannot be a rewrite rule, since it impacts the cardinality
-    // graph. In particular, if we internally inspect
-    // (setminus A (setminus A B)), for instance if we are splitting the Venn
-    // regions of A and (setminus A B), then we should not transform this
-    // to an intersection term.
-    // (setminus A (setminus A B)) = (intersection A B)
-    NodeManager* nm = NodeManager::currentNM();
-    Node intersection = nm->mkNode(SET_INTER, n[0], n[1][1]);
-    return TrustNode::mkTrustRewrite(n, intersection, nullptr);
-  }
-  */
-=======
->>>>>>> d66f14b0
   if (nk == SET_COMPREHENSION)
   {
     // set comprehension is an implicit quantifier, require it in the logic
