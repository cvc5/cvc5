--- conflicted
+++ resolved
@@ -153,10 +153,6 @@
       throw LogicException(ss.str());
     }
   }
-<<<<<<< HEAD
-  // just expand definitions
-=======
->>>>>>> d027f24e
   return d_internal->ppRewrite(n);
 }
 
