/*********************                                                        */
/*! \file solver_state.cpp
 ** \verbatim
 ** Top contributors (to current version):
 **   Andrew Reynolds
 ** This file is part of the CVC4 project.
 ** Copyright (c) 2009-2019 by the authors listed in the file AUTHORS
 ** in the top-level source directory) and their institutional affiliations.
 ** All rights reserved.  See the file COPYING in the top-level source
 ** directory for licensing information.\endverbatim
 **
 ** \brief Implementation of sets state object
 **/

#include "theory/sets/solver_state.h"

#include "expr/emptyset.h"
#include "options/sets_options.h"
#include "theory/sets/theory_sets_private.h"

using namespace std;
using namespace CVC4::kind;

namespace CVC4 {
namespace theory {
namespace sets {

SolverState::SolverState(TheorySetsPrivate& p,
                         eq::EqualityEngine& e,
                         context::Context* c,
                         context::UserContext* u)
    : d_conflict(c), d_parent(p), d_ee(e), d_proxy(u), d_proxy_to_term(u)
{
  d_true = NodeManager::currentNM()->mkConst(true);
  d_false = NodeManager::currentNM()->mkConst(false);
}

void SolverState::reset()
{
  d_set_eqc.clear();
  d_eqc_emptyset.clear();
  d_eqc_univset.clear();
  d_eqc_singleton.clear();
  d_congruent.clear();
  d_nvar_sets.clear();
  d_var_set.clear();
  d_compSets.clear();
  d_pol_mems[0].clear();
  d_pol_mems[1].clear();
  d_members_index.clear();
  d_singleton_index.clear();
  d_bop_index.clear();
  d_op_list.clear();
  d_allCompSets.clear();
}

void SolverState::registerEqc(TypeNode tn, Node r)
{
  if (tn.isSet())
  {
    d_set_eqc.push_back(r);
  }
}

void SolverState::registerTerm(Node r, TypeNode tnn, Node n)
{
  Kind nk = n.getKind();
  if (nk == MEMBER)
  {
    if (r.isConst())
    {
      Node s = d_ee.getRepresentative(n[1]);
      Node x = d_ee.getRepresentative(n[0]);
      int pindex = r == d_true ? 0 : (r == d_false ? 1 : -1);
      if (pindex != -1)
      {
        if (d_pol_mems[pindex][s].find(x) == d_pol_mems[pindex][s].end())
        {
          d_pol_mems[pindex][s][x] = n;
          Trace("sets-debug2") << "Membership[" << x << "][" << s << "] : " << n
                               << ", pindex = " << pindex << std::endl;
        }
        if (d_members_index[s].find(x) == d_members_index[s].end())
        {
          d_members_index[s][x] = n;
          d_op_list[MEMBER].push_back(n);
        }
      }
      else
      {
        Assert(false);
      }
    }
  }
  else if (nk == SINGLETON || nk == UNION || nk == INTERSECTION
           || nk == SETMINUS || nk == EMPTYSET || nk == UNIVERSE_SET)
  {
    if (nk == SINGLETON)
    {
      // singleton lemma
      getProxy(n);
      Node re = d_ee.getRepresentative(n[0]);
      if (d_singleton_index.find(re) == d_singleton_index.end())
      {
        d_singleton_index[re] = n;
        d_eqc_singleton[r] = n;
        d_op_list[SINGLETON].push_back(n);
      }
      else
      {
        d_congruent[n] = d_singleton_index[re];
      }
    }
    else if (nk == EMPTYSET)
    {
      d_eqc_emptyset[tnn] = r;
    }
    else if (nk == UNIVERSE_SET)
    {
      Assert(options::setsExt());
      d_eqc_univset[tnn] = r;
    }
    else
    {
      Node r1 = d_ee.getRepresentative(n[0]);
      Node r2 = d_ee.getRepresentative(n[1]);
      std::map<Node, Node>& binr1 = d_bop_index[nk][r1];
      std::map<Node, Node>::iterator itb = binr1.find(r2);
      if (itb == binr1.end())
      {
        binr1[r2] = n;
        d_op_list[nk].push_back(n);
      }
      else
      {
        d_congruent[n] = itb->second;
      }
    }
    d_nvar_sets[r].push_back(n);
    Trace("sets-debug2") << "Non-var-set[" << r << "] : " << n << std::endl;
  }
<<<<<<< HEAD
  else if (nk == COMPREHENSION)
  {
    d_compSets[r].push_back(n);
    d_allCompSets.push_back(n);
    Trace("sets-debug2") << "Comp-set[" << r << "] : " << n << std::endl;
  }
  else if (nk == VARIABLE)
=======
  else if (n.isVar() && !d_skCache.isSkolem(n))
>>>>>>> 499aa564
  {
    // it is important that we check it is a variable, but not an internally
    // introduced skolem, due to the semantics of the universe set.
    if (tnn.isSet())
    {
      if (d_var_set.find(r) == d_var_set.end())
      {
        d_var_set[r] = n;
        Trace("sets-debug2") << "var-set[" << r << "] : " << n << std::endl;
      }
    }
  }
  else
  {
    Trace("sets-debug2") << "Unknown-set[" << r << "] : " << n << std::endl;
  }
}

bool SolverState::areEqual(Node a, Node b) const
{
  if (a == b)
  {
    return true;
  }
  if (d_ee.hasTerm(a) && d_ee.hasTerm(b))
  {
    return d_ee.areEqual(a, b);
  }
  return false;
}

bool SolverState::areDisequal(Node a, Node b) const
{
  if (a == b)
  {
    return false;
  }
  else if (d_ee.hasTerm(a) && d_ee.hasTerm(b))
  {
    return d_ee.areDisequal(a, b, false);
  }
  return a.isConst() && b.isConst();
}

void SolverState::setConflict() { d_conflict = true; }
void SolverState::setConflict(Node conf)
{
  d_parent.getOutputChannel()->conflict(conf);
  d_conflict = true;
}

void SolverState::addEqualityToExp(Node a, Node b, std::vector<Node>& exp) const
{
  if (a != b)
  {
    Assert(areEqual(a, b));
    exp.push_back(a.eqNode(b));
  }
}

Node SolverState::getEmptySetEqClass(TypeNode tn) const
{
  std::map<TypeNode, Node>::const_iterator it = d_eqc_emptyset.find(tn);
  if (it != d_eqc_emptyset.end())
  {
    return it->second;
  }
  return Node::null();
}

Node SolverState::getUnivSetEqClass(TypeNode tn) const
{
  std::map<TypeNode, Node>::const_iterator it = d_univset.find(tn);
  if (it != d_univset.end())
  {
    return it->second;
  }
  return Node::null();
}

Node SolverState::getSingletonEqClass(Node r) const
{
  std::map<Node, Node>::const_iterator it = d_eqc_singleton.find(r);
  if (it != d_eqc_singleton.end())
  {
    return it->second;
  }
  return Node::null();
}

Node SolverState::getBinaryOpTerm(Kind k, Node r1, Node r2) const
{
  std::map<Kind, std::map<Node, std::map<Node, Node> > >::const_iterator itk =
      d_bop_index.find(k);
  if (itk == d_bop_index.end())
  {
    return Node::null();
  }
  std::map<Node, std::map<Node, Node> >::const_iterator it1 =
      itk->second.find(r1);
  if (it1 == itk->second.end())
  {
    return Node::null();
  }
  std::map<Node, Node>::const_iterator it2 = it1->second.find(r2);
  if (it2 == it1->second.end())
  {
    return Node::null();
  }
  return it2->second;
}

bool SolverState::isEntailed(Node n, bool polarity) const
{
  if (n.getKind() == NOT)
  {
    return isEntailed(n[0], !polarity);
  }
  else if (n.getKind() == EQUAL)
  {
    if (polarity)
    {
      return areEqual(n[0], n[1]);
    }
    return areDisequal(n[0], n[1]);
  }
  else if (n.getKind() == MEMBER)
  {
    if (areEqual(n, polarity ? d_true : d_false))
    {
      return true;
    }
    // check members cache
    if (polarity && d_ee.hasTerm(n[1]))
    {
      Node r = d_ee.getRepresentative(n[1]);
      if (d_parent.isMember(n[0], r))
      {
        return true;
      }
    }
  }
  else if (n.getKind() == AND || n.getKind() == OR)
  {
    bool conj = (n.getKind() == AND) == polarity;
    for (const Node& nc : n)
    {
      bool isEnt = isEntailed(nc, polarity);
      if (isEnt != conj)
      {
        return !conj;
      }
    }
    return conj;
  }
  else if (n.isConst())
  {
    return (polarity && n == d_true) || (!polarity && n == d_false);
  }
  return false;
}

bool SolverState::isSetDisequalityEntailed(Node r1, Node r2) const
{
  Assert(d_ee.hasTerm(r1) && d_ee.getRepresentative(r1) == r1);
  Assert(d_ee.hasTerm(r2) && d_ee.getRepresentative(r2) == r2);
  TypeNode tn = r1.getType();
  Node re = getEmptySetEqClass(tn);
  for (unsigned e = 0; e < 2; e++)
  {
    Node a = e == 0 ? r1 : r2;
    Node b = e == 0 ? r2 : r1;
    if (isSetDisequalityEntailedInternal(a, b, re))
    {
      return true;
    }
  }
  return false;
}

bool SolverState::isSetDisequalityEntailedInternal(Node a,
                                                   Node b,
                                                   Node re) const
{
  // if there are members in a
  std::map<Node, std::map<Node, Node> >::const_iterator itpma =
      d_pol_mems[0].find(a);
  if (itpma == d_pol_mems[0].end())
  {
    // no positive members, continue
    return false;
  }
  // if b is empty
  if (b == re)
  {
    if (!itpma->second.empty())
    {
      Trace("sets-deq") << "Disequality is satisfied because members are in "
                        << a << " and " << b << " is empty" << std::endl;
      return true;
    }
    else
    {
      // a should not be singleton
      Assert(d_eqc_singleton.find(a) == d_eqc_singleton.end());
    }
    return false;
  }
  std::map<Node, Node>::const_iterator itsb = d_eqc_singleton.find(b);
  std::map<Node, std::map<Node, Node> >::const_iterator itpmb =
      d_pol_mems[1].find(b);
  std::vector<Node> prev;
  for (const std::pair<const Node, Node>& itm : itpma->second)
  {
    // if b is a singleton
    if (itsb != d_eqc_singleton.end())
    {
      if (areDisequal(itm.first, itsb->second[0]))
      {
        Trace("sets-deq") << "Disequality is satisfied because of "
                          << itm.second << ", singleton eq " << itsb->second[0]
                          << std::endl;
        return true;
      }
      // or disequal with another member
      for (const Node& p : prev)
      {
        if (areDisequal(itm.first, p))
        {
          Trace("sets-deq")
              << "Disequality is satisfied because of disequal members "
              << itm.first << " " << p << ", singleton eq " << std::endl;
          return true;
        }
      }
      // if a has positive member that is negative member in b
    }
    else if (itpmb != d_pol_mems[1].end())
    {
      for (const std::pair<const Node, Node>& itnm : itpmb->second)
      {
        if (areEqual(itm.first, itnm.first))
        {
          Trace("sets-deq") << "Disequality is satisfied because of "
                            << itm.second << " " << itnm.second << std::endl;
          return true;
        }
      }
    }
    prev.push_back(itm.first);
  }
  return false;
}

Node SolverState::getProxy(Node n)
{
  Kind nk = n.getKind();
  if (nk != EMPTYSET && nk != SINGLETON && nk != INTERSECTION && nk != SETMINUS
      && nk != UNION)
  {
    return n;
  }
  NodeMap::const_iterator it = d_proxy.find(n);
  if (it != d_proxy.end())
  {
    return (*it).second;
  }
  NodeManager* nm = NodeManager::currentNM();
  Node k = d_skCache.mkTypedSkolemCached(
      n.getType(), n, SkolemCache::SK_PURIFY, "sp");
  d_proxy[n] = k;
  d_proxy_to_term[k] = n;
  Node eq = k.eqNode(n);
  Trace("sets-lemma") << "Sets::Lemma : " << eq << " by proxy" << std::endl;
  d_parent.getOutputChannel()->lemma(eq);
  if (nk == SINGLETON)
  {
    Node slem = nm->mkNode(MEMBER, n[0], k);
    Trace("sets-lemma") << "Sets::Lemma : " << slem << " by singleton"
                        << std::endl;
    d_parent.getOutputChannel()->lemma(slem);
  }
  return k;
}

Node SolverState::getCongruent(Node n) const
{
  Assert(d_ee.hasTerm(n));
  std::map<Node, Node>::const_iterator it = d_congruent.find(n);
  if (it == d_congruent.end())
  {
    return n;
  }
  return it->second;
}
bool SolverState::isCongruent(Node n) const
{
  return d_congruent.find(n) != d_congruent.end();
}

Node SolverState::getEmptySet(TypeNode tn)
{
  std::map<TypeNode, Node>::iterator it = d_emptyset.find(tn);
  if (it != d_emptyset.end())
  {
    return it->second;
  }
  Node n = NodeManager::currentNM()->mkConst(EmptySet(tn.toType()));
  d_emptyset[tn] = n;
  return n;
}
Node SolverState::getUnivSet(TypeNode tn)
{
  std::map<TypeNode, Node>::iterator it = d_univset.find(tn);
  if (it != d_univset.end())
  {
    return it->second;
  }
  NodeManager* nm = NodeManager::currentNM();
  Node n = nm->mkNullaryOperator(tn, UNIVERSE_SET);
  for (it = d_univset.begin(); it != d_univset.end(); ++it)
  {
    Node n1;
    Node n2;
    if (tn.isSubtypeOf(it->first))
    {
      n1 = n;
      n2 = it->second;
    }
    else if (it->first.isSubtypeOf(tn))
    {
      n1 = it->second;
      n2 = n;
    }
    if (!n1.isNull())
    {
      Node ulem = nm->mkNode(SUBSET, n1, n2);
      Trace("sets-lemma") << "Sets::Lemma : " << ulem << " by univ-type"
                          << std::endl;
      d_parent.getOutputChannel()->lemma(ulem);
    }
  }
  d_univset[tn] = n;
  return n;
}

Node SolverState::getTypeConstraintSkolem(Node n, TypeNode tn)
{
  std::map<TypeNode, Node>::iterator it = d_tc_skolem[n].find(tn);
  if (it == d_tc_skolem[n].end())
  {
    Node k = NodeManager::currentNM()->mkSkolem("tc_k", tn);
    d_tc_skolem[n][tn] = k;
    return k;
  }
  return it->second;
}

const std::vector<Node>& SolverState::getNonVariableSets(Node r) const
{
  std::map<Node, std::vector<Node> >::const_iterator it = d_nvar_sets.find(r);
  if (it == d_nvar_sets.end())
  {
    return d_emptyVec;
  }
  return it->second;
}

Node SolverState::getVariableSet(Node r) const
{
  std::map<Node, Node>::const_iterator it = d_var_set.find(r);
  if (it != d_var_set.end())
  {
    return it->second;
  }
  return Node::null();
}

const std::vector<Node>& SolverState::getComprehensionSets(Node r) const
{
  std::map<Node, std::vector<Node> >::const_iterator it = d_compSets.find(r);
  if (it == d_compSets.end())
  {
    return d_emptyVec;
  }
  return it->second;
}

const std::map<Node, Node>& SolverState::getMembers(Node r) const
{
  return getMembersInternal(r, 0);
}
const std::map<Node, Node>& SolverState::getNegativeMembers(Node r) const
{
  return getMembersInternal(r, 1);
}
const std::map<Node, Node>& SolverState::getMembersInternal(Node r,
                                                            unsigned i) const
{
  std::map<Node, std::map<Node, Node> >::const_iterator itp =
      d_pol_mems[i].find(r);
  if (itp == d_pol_mems[i].end())
  {
    return d_emptyMap;
  }
  return itp->second;
}

bool SolverState::hasMembers(Node r) const
{
  std::map<Node, std::map<Node, Node> >::const_iterator it =
      d_pol_mems[0].find(r);
  if (it == d_pol_mems[0].end())
  {
    return false;
  }
  return !it->second.empty();
}
const std::map<Kind, std::map<Node, std::map<Node, Node> > >&
SolverState::getBinaryOpIndex() const
{
  return d_bop_index;
}
const std::map<Kind, std::vector<Node> >& SolverState::getOperatorList() const
{
  return d_op_list;
}

const std::vector<Node>& SolverState::getComprehensionSets() const
{
  return d_allCompSets;
}

void SolverState::debugPrintSet(Node s, const char* c) const
{
  if (s.getNumChildren() == 0)
  {
    NodeMap::const_iterator it = d_proxy_to_term.find(s);
    if (it != d_proxy_to_term.end())
    {
      debugPrintSet((*it).second, c);
    }
    else
    {
      Trace(c) << s;
    }
  }
  else
  {
    Trace(c) << "(" << s.getOperator();
    for (const Node& sc : s)
    {
      Trace(c) << " ";
      debugPrintSet(sc, c);
    }
    Trace(c) << ")";
  }
}

}  // namespace sets
}  // namespace theory
}  // namespace CVC4<|MERGE_RESOLUTION|>--- conflicted
+++ resolved
@@ -139,17 +139,13 @@
     d_nvar_sets[r].push_back(n);
     Trace("sets-debug2") << "Non-var-set[" << r << "] : " << n << std::endl;
   }
-<<<<<<< HEAD
   else if (nk == COMPREHENSION)
   {
     d_compSets[r].push_back(n);
     d_allCompSets.push_back(n);
     Trace("sets-debug2") << "Comp-set[" << r << "] : " << n << std::endl;
   }
-  else if (nk == VARIABLE)
-=======
   else if (n.isVar() && !d_skCache.isSkolem(n))
->>>>>>> 499aa564
   {
     // it is important that we check it is a variable, but not an internally
     // introduced skolem, due to the semantics of the universe set.
