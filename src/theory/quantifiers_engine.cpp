--- conflicted
+++ resolved
@@ -39,11 +39,7 @@
       d_qim(qim),
       d_te(nullptr),
       d_decManager(nullptr),
-<<<<<<< HEAD
-      d_masterEqualityEngine(nullptr),
       d_qreg(),
-=======
->>>>>>> 3234db43
       d_eq_query(new quantifiers::EqualityQueryQuantifiersEngine(qstate, this)),
       d_tr_trie(new inst::TriggerTrie),
       d_model(nullptr),
