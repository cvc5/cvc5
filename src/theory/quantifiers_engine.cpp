/*********************                                                        */
/*! \file quantifiers_engine.cpp
 ** \verbatim
 ** Top contributors (to current version):
 **   Andrew Reynolds, Morgan Deters, Mathias Preiner
 ** This file is part of the CVC4 project.
 ** Copyright (c) 2009-2020 by the authors listed in the file AUTHORS
 ** in the top-level source directory) and their institutional affiliations.
 ** All rights reserved.  See the file COPYING in the top-level source
 ** directory for licensing information.\endverbatim
 **
 ** \brief Implementation of quantifiers engine class
 **/

#include "theory/quantifiers_engine.h"

#include "options/quantifiers_options.h"
#include "options/uf_options.h"
#include "smt/smt_engine_scope.h"
#include "smt/smt_statistics_registry.h"
#include "theory/quantifiers/alpha_equivalence.h"
#include "theory/quantifiers/anti_skolem.h"
#include "theory/quantifiers/conjecture_generator.h"
#include "theory/quantifiers/ematching/instantiation_engine.h"
#include "theory/quantifiers/fmf/bounded_integers.h"
#include "theory/quantifiers/fmf/full_model_check.h"
#include "theory/quantifiers/fmf/model_engine.h"
#include "theory/quantifiers/inst_strategy_enumerative.h"
#include "theory/quantifiers/quant_conflict_find.h"
#include "theory/quantifiers/quant_split.h"
#include "theory/quantifiers/quantifiers_rewriter.h"
#include "theory/quantifiers/sygus/synth_engine.h"
#include "theory/quantifiers/sygus_inst.h"
#include "theory/sep/theory_sep.h"
#include "theory/theory_engine.h"
#include "theory/uf/equality_engine.h"

using namespace std;
using namespace CVC4::kind;

namespace CVC4 {
namespace theory {

class QuantifiersEnginePrivate
{
 public:
  QuantifiersEnginePrivate()
      : d_rel_dom(nullptr),
        d_alpha_equiv(nullptr),
        d_inst_engine(nullptr),
        d_model_engine(nullptr),
        d_bint(nullptr),
        d_qcf(nullptr),
        d_sg_gen(nullptr),
        d_synth_e(nullptr),
        d_fs(nullptr),
        d_i_cbqi(nullptr),
        d_qsplit(nullptr),
        d_anti_skolem(nullptr),
        d_sygus_inst(nullptr)
  {
  }
  ~QuantifiersEnginePrivate() {}
  //------------------------------ private quantifier utilities
  /** relevant domain */
  std::unique_ptr<quantifiers::RelevantDomain> d_rel_dom;
  //------------------------------ end private quantifier utilities
  //------------------------------ quantifiers modules
  /** alpha equivalence */
  std::unique_ptr<quantifiers::AlphaEquivalence> d_alpha_equiv;
  /** instantiation engine */
  std::unique_ptr<quantifiers::InstantiationEngine> d_inst_engine;
  /** model engine */
  std::unique_ptr<quantifiers::ModelEngine> d_model_engine;
  /** bounded integers utility */
  std::unique_ptr<quantifiers::BoundedIntegers> d_bint;
  /** Conflict find mechanism for quantifiers */
  std::unique_ptr<quantifiers::QuantConflictFind> d_qcf;
  /** subgoal generator */
  std::unique_ptr<quantifiers::ConjectureGenerator> d_sg_gen;
  /** ceg instantiation */
  std::unique_ptr<quantifiers::SynthEngine> d_synth_e;
  /** full saturation */
  std::unique_ptr<quantifiers::InstStrategyEnum> d_fs;
  /** counterexample-based quantifier instantiation */
  std::unique_ptr<quantifiers::InstStrategyCegqi> d_i_cbqi;
  /** quantifiers splitting */
  std::unique_ptr<quantifiers::QuantDSplit> d_qsplit;
  /** quantifiers anti-skolemization */
  std::unique_ptr<quantifiers::QuantAntiSkolem> d_anti_skolem;
  /** SyGuS instantiation engine */
  std::unique_ptr<quantifiers::SygusInst> d_sygus_inst;
  //------------------------------ end quantifiers modules
  /** initialize
   *
   * This constructs the above modules based on the current options. It adds
   * a pointer to each module it constructs to modules. This method sets
   * needsBuilder to true if we require a strategy-specific model builder
   * utility.
   */
  void initialize(QuantifiersEngine* qe,
                  context::Context* c,
                  std::vector<QuantifiersModule*>& modules,
                  bool& needsBuilder)
  {
    // add quantifiers modules
    if (options::quantConflictFind())
    {
      d_qcf.reset(new quantifiers::QuantConflictFind(qe, c));
      modules.push_back(d_qcf.get());
    }
    if (options::conjectureGen())
    {
      d_sg_gen.reset(new quantifiers::ConjectureGenerator(qe, c));
      modules.push_back(d_sg_gen.get());
    }
    if (!options::finiteModelFind() || options::fmfInstEngine())
    {
      d_inst_engine.reset(new quantifiers::InstantiationEngine(qe));
      modules.push_back(d_inst_engine.get());
    }
    if (options::cegqi())
    {
      d_i_cbqi.reset(new quantifiers::InstStrategyCegqi(qe));
      modules.push_back(d_i_cbqi.get());
      qe->getInstantiate()->addRewriter(d_i_cbqi->getInstRewriter());
    }
    if (options::sygus())
    {
      d_synth_e.reset(new quantifiers::SynthEngine(qe, c));
      modules.push_back(d_synth_e.get());
    }
    // finite model finding
    if (options::fmfBound())
    {
      d_bint.reset(new quantifiers::BoundedIntegers(c, qe));
      modules.push_back(d_bint.get());
    }
    if (options::finiteModelFind() || options::fmfBound())
    {
      d_model_engine.reset(new quantifiers::ModelEngine(c, qe));
      modules.push_back(d_model_engine.get());
      // finite model finder has special ways of building the model
      needsBuilder = true;
    }
    if (options::quantDynamicSplit() != options::QuantDSplitMode::NONE)
    {
      d_qsplit.reset(new quantifiers::QuantDSplit(qe, c));
      modules.push_back(d_qsplit.get());
    }
    if (options::quantAntiSkolem())
    {
      d_anti_skolem.reset(new quantifiers::QuantAntiSkolem(qe));
      modules.push_back(d_anti_skolem.get());
    }
    if (options::quantAlphaEquiv())
    {
      d_alpha_equiv.reset(new quantifiers::AlphaEquivalence(qe));
    }
    // full saturation : instantiate from relevant domain, then arbitrary terms
    if (options::fullSaturateQuant() || options::fullSaturateInterleave())
    {
      d_rel_dom.reset(new quantifiers::RelevantDomain(qe));
      d_fs.reset(new quantifiers::InstStrategyEnum(qe, d_rel_dom.get()));
      modules.push_back(d_fs.get());
    }
    if (options::sygusInst())
    {
      d_sygus_inst.reset(new quantifiers::SygusInst(qe));
      modules.push_back(d_sygus_inst.get());
    }
  }
};

QuantifiersEngine::QuantifiersEngine(context::Context* c,
                                     context::UserContext* u,
                                     TheoryEngine* te)
    : d_te(te),
      d_eq_query(new quantifiers::EqualityQueryQuantifiersEngine(c, this)),
      d_tr_trie(new inst::TriggerTrie),
      d_model(nullptr),
      d_builder(nullptr),
      d_qepr(nullptr),
      d_term_util(new quantifiers::TermUtil(this)),
      d_term_canon(new expr::TermCanonize),
      d_term_db(new quantifiers::TermDb(c, u, this)),
      d_sygus_tdb(nullptr),
      d_quant_attr(new quantifiers::QuantAttributes(this)),
      d_instantiate(new quantifiers::Instantiate(this, u)),
      d_skolemize(new quantifiers::Skolemize(this, u)),
      d_term_enum(new quantifiers::TermEnumeration),
      d_conflict_c(c, false),
      // d_quants(u),
      d_quants_prereg(u),
      d_quants_red(u),
      d_lemmas_produced_c(u),
      d_ierCounter_c(c),
      // d_ierCounter(c),
      // d_ierCounter_lc(c),
      // d_ierCounterLastLc(c),
      d_presolve(u, true),
      d_presolve_in(u),
      d_presolve_cache(u),
      d_presolve_cache_wq(u),
      d_presolve_cache_wic(u)
{
  // initialize the private utility
  d_private.reset(new QuantifiersEnginePrivate);

  //---- utilities
  d_util.push_back(d_eq_query.get());
  // term util must come before the other utilities
  d_util.push_back(d_term_util.get());
  d_util.push_back(d_term_db.get());

  if (options::sygus() || options::sygusInst())
  {
    d_sygus_tdb.reset(new quantifiers::TermDbSygus(c, this));
  }  

  d_util.push_back(d_instantiate.get());

  d_curr_effort_level = QuantifiersModule::QEFFORT_NONE;
  d_conflict = false;
  d_hasAddedLemma = false;
  d_useModelEe = false;
  //don't add true lemma
  d_lemmas_produced_c[d_term_util->d_true] = true;

  Trace("quant-engine-debug") << "Initialize quantifiers engine." << std::endl;
  Trace("quant-engine-debug") << "Initialize model, mbqi : " << options::mbqiMode() << std::endl;

  if( options::quantEpr() ){
    Assert(!options::incrementalSolving());
    d_qepr.reset(new quantifiers::QuantEPR);
  }
  //---- end utilities

  //allow theory combination to go first, once initially
  d_ierCounter = options::instWhenTcFirst() ? 0 : 1;
  d_ierCounter_c = d_ierCounter;
  d_ierCounter_lc = 0;
  d_ierCounterLastLc = 0;
  d_inst_when_phase = 1 + ( options::instWhenPhase()<1 ? 1 : options::instWhenPhase() );

  bool needsBuilder = false;
  d_private->initialize(this, c, d_modules, needsBuilder);

  if (d_private->d_rel_dom.get())
  {
    d_util.push_back(d_private->d_rel_dom.get());
  }

  // if we require specialized ways of building the model
  if( needsBuilder ){
    Trace("quant-engine-debug") << "Initialize model engine, mbqi : " << options::mbqiMode() << " " << options::fmfBound() << std::endl;
    if (options::mbqiMode() == options::MbqiMode::FMC
        || options::mbqiMode() == options::MbqiMode::TRUST
        || options::fmfBound())
    {
      Trace("quant-engine-debug") << "...make fmc builder." << std::endl;
      d_model.reset(new quantifiers::fmcheck::FirstOrderModelFmc(
          this, c, "FirstOrderModelFmc"));
      d_builder.reset(new quantifiers::fmcheck::FullModelChecker(c, this));
    }else{
      Trace("quant-engine-debug") << "...make default model builder." << std::endl;
      d_model.reset(
          new quantifiers::FirstOrderModel(this, c, "FirstOrderModel"));
      d_builder.reset(new quantifiers::QModelBuilder(c, this));
    }
  }else{
    d_model.reset(new quantifiers::FirstOrderModel(this, c, "FirstOrderModel"));
  }
}

QuantifiersEngine::~QuantifiersEngine() {}

context::Context* QuantifiersEngine::getSatContext()
{
  return d_te->theoryOf(THEORY_QUANTIFIERS)->getSatContext();
}

context::UserContext* QuantifiersEngine::getUserContext()
{
  return d_te->theoryOf(THEORY_QUANTIFIERS)->getUserContext();
}

OutputChannel& QuantifiersEngine::getOutputChannel()
{
  return d_te->theoryOf(THEORY_QUANTIFIERS)->getOutputChannel();
}
/** get default valuation for the quantifiers engine */
Valuation& QuantifiersEngine::getValuation()
{
  return d_te->theoryOf(THEORY_QUANTIFIERS)->getValuation();
}

const LogicInfo& QuantifiersEngine::getLogicInfo() const
{
  return d_te->getLogicInfo();
}

EqualityQuery* QuantifiersEngine::getEqualityQuery() const
{
  return d_eq_query.get();
}
quantifiers::QModelBuilder* QuantifiersEngine::getModelBuilder() const
{
  return d_builder.get();
}
quantifiers::QuantEPR* QuantifiersEngine::getQuantEPR() const
{
  return d_qepr.get();
}
quantifiers::FirstOrderModel* QuantifiersEngine::getModel() const
{
  return d_model.get();
}
quantifiers::TermDb* QuantifiersEngine::getTermDatabase() const
{
  return d_term_db.get();
}
quantifiers::TermDbSygus* QuantifiersEngine::getTermDatabaseSygus() const
{
  return d_sygus_tdb.get();
}
quantifiers::TermUtil* QuantifiersEngine::getTermUtil() const
{
  return d_term_util.get();
}
expr::TermCanonize* QuantifiersEngine::getTermCanonize() const
{
  return d_term_canon.get();
}
quantifiers::QuantAttributes* QuantifiersEngine::getQuantAttributes() const
{
  return d_quant_attr.get();
}
quantifiers::Instantiate* QuantifiersEngine::getInstantiate() const
{
  return d_instantiate.get();
}
quantifiers::Skolemize* QuantifiersEngine::getSkolemize() const
{
  return d_skolemize.get();
}
quantifiers::TermEnumeration* QuantifiersEngine::getTermEnumeration() const
{
  return d_term_enum.get();
}
inst::TriggerTrie* QuantifiersEngine::getTriggerDatabase() const
{
  return d_tr_trie.get();
}

QuantifiersModule * QuantifiersEngine::getOwner( Node q ) {
  std::map< Node, QuantifiersModule * >::iterator it = d_owner.find( q );
  if( it==d_owner.end() ){
    return NULL;
  }else{
    return it->second;
  }
}

void QuantifiersEngine::setOwner( Node q, QuantifiersModule * m, int priority ) {
  QuantifiersModule * mo = getOwner( q );
  if( mo!=m ){
    if( mo!=NULL ){
      if( priority<=d_owner_priority[q] ){
        Trace("quant-warn") << "WARNING: setting owner of " << q << " to " << ( m ? m->identify() : "null" ) << ", but already has owner " << mo->identify() << " with higher priority!" << std::endl;
        return;
      }
    }
    d_owner[q] = m;
    d_owner_priority[q] = priority;
  }
}

void QuantifiersEngine::setOwner(Node q, quantifiers::QAttributes& qa)
{
  if (qa.d_sygus || (options::sygusRecFun() && !qa.d_fundef_f.isNull()))
  {
    if (d_private->d_synth_e.get() == nullptr)
    {
      Trace("quant-warn") << "WARNING : synth engine is null, and we have : "
                          << q << std::endl;
    }
    // set synth engine as owner since this is either a conjecture or a function
    // definition to be used by sygus
    setOwner(q, d_private->d_synth_e.get(), 2);
  }
}

bool QuantifiersEngine::hasOwnership( Node q, QuantifiersModule * m ) {
  QuantifiersModule * mo = getOwner( q );
  return mo==m || mo==NULL;
}

bool QuantifiersEngine::isFiniteBound(Node q, Node v) const
{
  quantifiers::BoundedIntegers* bi = d_private->d_bint.get();
  if (bi && bi->isBound(q, v))
  {
    return true;
  }
  TypeNode tn = v.getType();
  if (tn.isSort() && options::finiteModelFind())
  {
    return true;
  }
  else if (d_term_enum->mayComplete(tn))
  {
    return true;
  }
  return false;
}

BoundVarType QuantifiersEngine::getBoundVarType(Node q, Node v) const
{
  quantifiers::BoundedIntegers* bi = d_private->d_bint.get();
  if (bi)
  {
    return bi->getBoundVarType(q, v);
  }
  return isFiniteBound(q, v) ? BOUND_FINITE : BOUND_NONE;
}

void QuantifiersEngine::getBoundVarIndices(Node q,
                                           std::vector<unsigned>& indices) const
{
  Assert(indices.empty());
  // we take the bounded variables first
  quantifiers::BoundedIntegers* bi = d_private->d_bint.get();
  if (bi)
  {
    bi->getBoundVarIndices(q, indices);
  }
  // then get the remaining ones
  for (unsigned i = 0, nvars = q[0].getNumChildren(); i < nvars; i++)
  {
    if (std::find(indices.begin(), indices.end(), i) == indices.end())
    {
      indices.push_back(i);
    }
  }
}

bool QuantifiersEngine::getBoundElements(RepSetIterator* rsi,
                                         bool initial,
                                         Node q,
                                         Node v,
                                         std::vector<Node>& elements) const
{
  quantifiers::BoundedIntegers* bi = d_private->d_bint.get();
  if (bi)
  {
    return bi->getBoundElements(rsi, initial, q, v, elements);
  }
  return false;
}

void QuantifiersEngine::presolve() {
  Trace("quant-engine-proc") << "QuantifiersEngine : presolve " << std::endl;
  for( unsigned i=0; i<d_modules.size(); i++ ){
    d_modules[i]->presolve();
  }
  d_term_db->presolve();
  d_presolve = false;
  //add all terms to database
  if( options::incrementalSolving() ){
    Trace("quant-engine-proc") << "Add presolve cache " << d_presolve_cache.size() << std::endl;
    for( unsigned i=0; i<d_presolve_cache.size(); i++ ){
      addTermToDatabase( d_presolve_cache[i], d_presolve_cache_wq[i], d_presolve_cache_wic[i] );
    }
    Trace("quant-engine-proc") << "Done add presolve cache " << std::endl;
  }
}

void QuantifiersEngine::ppNotifyAssertions(
    const std::vector<Node>& assertions) {
  Trace("quant-engine-proc")
      << "ppNotifyAssertions in QE, #assertions = " << assertions.size()
      << " check epr = " << (d_qepr != NULL) << std::endl;
  if (options::instLevelInputOnly() && options::instMaxLevel() != -1)
  {
    for (const Node& a : assertions)
    {
      quantifiers::QuantAttributes::setInstantiationLevelAttr(a, 0);
    }
  }
  if (d_qepr != NULL)
  {
    for (const Node& a : assertions)
    {
      d_qepr->registerAssertion(a);
    }
    // must handle sources of other new constants e.g. separation logic
    // FIXME (as part of project 3) : cleanup
    sep::TheorySep* theory_sep =
        static_cast<sep::TheorySep*>(getTheoryEngine()->theoryOf(THEORY_SEP));
    theory_sep->initializeBounds();
    d_qepr->finishInit();
  }
  if (options::sygus())
  {
    quantifiers::SynthEngine* sye = d_private->d_synth_e.get();
    for (const Node& a : assertions)
    {
      sye->preregisterAssertion(a);
    }
  }
}

void QuantifiersEngine::check( Theory::Effort e ){
  CodeTimer codeTimer(d_statistics.d_time);
  d_useModelEe = options::quantModelEe() && ( e>=Theory::EFFORT_LAST_CALL );
  // if we want to use the model's equality engine, build the model now
  if( d_useModelEe && !d_model->isBuilt() ){
    Trace("quant-engine-debug") << "Build the model." << std::endl;
    if (!d_te->getModelBuilder()->buildModel(d_model.get()))
    {
      //we are done if model building was unsuccessful
      flushLemmas();
      if( d_hasAddedLemma ){
        Trace("quant-engine-debug") << "...failed." << std::endl;
        return;
      }
    }
  }
  
  if( !getActiveEqualityEngine()->consistent() ){
    Trace("quant-engine-debug") << "Master equality engine not consistent, return." << std::endl;
    return;
  }
  if (d_conflict_c.get())
  {
    if (e < Theory::EFFORT_LAST_CALL)
    {
      // this can happen in rare cases when quantifiers is the first to realize
      // there is a quantifier-free conflict, for example, when it discovers
      // disequal and congruent terms in the master equality engine during
      // term indexing. In such cases, quantifiers reports a "conflicting lemma"
      // that is, one that is entailed to be false by the current assignment.
      // If this lemma is not a SAT conflict, we may get another call to full
      // effort check and the quantifier-free solvers still haven't realized
      // there is a conflict. In this case, we return, trusting that theory
      // combination will do the right thing (split on equalities until there is
      // a conflict at the quantifier-free level).
      Trace("quant-engine-debug")
          << "Conflicting lemma already reported by quantifiers, return."
          << std::endl;
      return;
    }
    // we reported what we thought was a conflicting lemma, but now we have
    // gotten a check at LAST_CALL effort, indicating that the lemma we reported
    // was not conflicting. This should never happen, but in production mode, we
    // proceed with the check.
    Assert(false);
  }
  bool needsCheck = !d_lemmas_waiting.empty();
  QuantifiersModule::QEffort needsModelE = QuantifiersModule::QEFFORT_NONE;
  std::vector< QuantifiersModule* > qm;
  if( d_model->checkNeeded() ){
    needsCheck = needsCheck || e>=Theory::EFFORT_LAST_CALL;  //always need to check at or above last call
    for (QuantifiersModule*& mdl : d_modules)
    {
      if (mdl->needsCheck(e))
      {
        qm.push_back(mdl);
        needsCheck = true;
        //can only request model at last call since theory combination can find inconsistencies
        if( e>=Theory::EFFORT_LAST_CALL ){
          QuantifiersModule::QEffort me = mdl->needsModel(e);
          needsModelE = me<needsModelE ? me : needsModelE;
        }
      }
    }
  }

  d_conflict = false;
  d_hasAddedLemma = false;
  bool setIncomplete = false;

  Trace("quant-engine-debug2") << "Quantifiers Engine call to check, level = " << e << ", needsCheck=" << needsCheck << std::endl;
  if( needsCheck ){
    //flush previous lemmas (for instance, if was interupted), or other lemmas to process
    flushLemmas();
    if( d_hasAddedLemma ){
      return;
    }
    
    double clSet = 0;
    if( Trace.isOn("quant-engine") ){
      clSet = double(clock())/double(CLOCKS_PER_SEC);
      Trace("quant-engine") << ">>>>> Quantifiers Engine Round, effort = " << e << " <<<<<" << std::endl;
    }

    if( Trace.isOn("quant-engine-debug") ){
      Trace("quant-engine-debug") << "Quantifiers Engine check, level = " << e << std::endl;
      Trace("quant-engine-debug") << "  depth : " << d_ierCounter_c << std::endl;
      Trace("quant-engine-debug") << "  modules to check : ";
      for( unsigned i=0; i<qm.size(); i++ ){
        Trace("quant-engine-debug") << qm[i]->identify() << " ";
      }
      Trace("quant-engine-debug") << std::endl;
      Trace("quant-engine-debug") << "  # quantified formulas = " << d_model->getNumAssertedQuantifiers() << std::endl;
      if( !d_lemmas_waiting.empty() ){
        Trace("quant-engine-debug") << "  lemmas waiting = " << d_lemmas_waiting.size() << std::endl;
      }
      Trace("quant-engine-debug")
          << "  Theory engine finished : " << !theoryEngineNeedsCheck()
          << std::endl;
      Trace("quant-engine-debug") << "  Needs model effort : " << needsModelE << std::endl;
      Trace("quant-engine-debug")
          << "  In conflict : " << d_conflict << std::endl;
    }
    if( Trace.isOn("quant-engine-ee-pre") ){
      Trace("quant-engine-ee-pre") << "Equality engine (pre-inference): " << std::endl;
      debugPrintEqualityEngine( "quant-engine-ee-pre" );
    }
    if( Trace.isOn("quant-engine-assert") ){
      Trace("quant-engine-assert") << "Assertions : " << std::endl;
      getTheoryEngine()->printAssertions("quant-engine-assert");
    }

    //reset utilities
    Trace("quant-engine-debug") << "Resetting all utilities..." << std::endl;
    for (QuantifiersUtil*& util : d_util)
    {
      Trace("quant-engine-debug2") << "Reset " << util->identify().c_str()
                                   << "..." << std::endl;
      if (!util->reset(e))
      {
        flushLemmas();
        if( d_hasAddedLemma ){
          return;
        }else{
          //should only fail reset if added a lemma
          Assert(false);
        }
      }
    }

    if( Trace.isOn("quant-engine-ee") ){
      Trace("quant-engine-ee") << "Equality engine : " << std::endl;
      debugPrintEqualityEngine( "quant-engine-ee" );
    }

    //reset the model
    Trace("quant-engine-debug") << "Reset model..." << std::endl;
    d_model->reset_round();

    //reset the modules
    Trace("quant-engine-debug") << "Resetting all modules..." << std::endl;
    for (QuantifiersModule*& mdl : d_modules)
    {
      Trace("quant-engine-debug2") << "Reset " << mdl->identify().c_str()
                                   << std::endl;
      mdl->reset_round(e);
    }
    Trace("quant-engine-debug") << "Done resetting all modules." << std::endl;
    //reset may have added lemmas
    flushLemmas();
    if( d_hasAddedLemma ){
      return;
    }

    if( e==Theory::EFFORT_LAST_CALL ){
      ++(d_statistics.d_instantiation_rounds_lc);
    }else if( e==Theory::EFFORT_FULL ){
      ++(d_statistics.d_instantiation_rounds);
    }
    Trace("quant-engine-debug") << "Check modules that needed check..." << std::endl;
    for (unsigned qef = QuantifiersModule::QEFFORT_CONFLICT;
         qef <= QuantifiersModule::QEFFORT_LAST_CALL;
         ++qef)
    {
      QuantifiersModule::QEffort quant_e =
          static_cast<QuantifiersModule::QEffort>(qef);
      d_curr_effort_level = quant_e;
      //build the model if any module requested it
      if (needsModelE == quant_e)
      {
        if (!d_model->isBuilt())
        {
          // theory engine's model builder is quantifier engine's builder if it
          // has one
          Assert(!getModelBuilder()
                 || getModelBuilder() == d_te->getModelBuilder());
          Trace("quant-engine-debug") << "Build model..." << std::endl;
          if (!d_te->getModelBuilder()->buildModel(d_model.get()))
          {
            flushLemmas();
          }
        }
        if (!d_model->isBuiltSuccess())
        {
          break;
        }
      }
      if( !d_hasAddedLemma ){
        //check each module
        for (QuantifiersModule*& mdl : qm)
        {
          Trace("quant-engine-debug") << "Check " << mdl->identify().c_str()
                                      << " at effort " << quant_e << "..."
                                      << std::endl;
          mdl->check(e, quant_e);
          if( d_conflict ){
            Trace("quant-engine-debug") << "...conflict!" << std::endl;
            break;
          }
        }
        //flush all current lemmas
        flushLemmas();
      }
      //if we have added one, stop
      if( d_hasAddedLemma ){
        break;
      }else{
        Assert(!d_conflict);
        if (quant_e == QuantifiersModule::QEFFORT_CONFLICT)
        {
          if( e==Theory::EFFORT_FULL ){
            //increment if a last call happened, we are not strictly enforcing interleaving, or already were in phase
            if( d_ierCounterLastLc!=d_ierCounter_lc || !options::instWhenStrictInterleave() || d_ierCounter%d_inst_when_phase!=0 ){
              d_ierCounter = d_ierCounter + 1;
              d_ierCounterLastLc = d_ierCounter_lc;
              d_ierCounter_c = d_ierCounter_c.get() + 1;
            }
          }else if( e==Theory::EFFORT_LAST_CALL ){
            d_ierCounter_lc = d_ierCounter_lc + 1;
          }
        }
        else if (quant_e == QuantifiersModule::QEFFORT_MODEL)
        {
          if( e==Theory::EFFORT_LAST_CALL ){
            //sources of incompleteness
            for (QuantifiersUtil*& util : d_util)
            {
              if (!util->checkComplete())
              {
                Trace("quant-engine-debug") << "Set incomplete because utility "
                                            << util->identify().c_str()
                                            << " was incomplete." << std::endl;
                setIncomplete = true;
              }
            }
            if (d_conflict_c.get())
            {
              // we reported a conflicting lemma, should return
              setIncomplete = true;
            }
            //if we have a chance not to set incomplete
            if( !setIncomplete ){
              //check if we should set the incomplete flag
              for (QuantifiersModule*& mdl : d_modules)
              {
                if (!mdl->checkComplete())
                {
                  Trace("quant-engine-debug")
                      << "Set incomplete because module "
                      << mdl->identify().c_str() << " was incomplete."
                      << std::endl;
                  setIncomplete = true;
                  break;
                }
              }
              if( !setIncomplete ){
                //look at individual quantified formulas, one module must claim completeness for each one
                for( unsigned i=0; i<d_model->getNumAssertedQuantifiers(); i++ ){
                  bool hasCompleteM = false;
                  Node q = d_model->getAssertedQuantifier( i );
                  QuantifiersModule * qmd = getOwner( q );
                  if( qmd!=NULL ){
                    hasCompleteM = qmd->checkCompleteFor( q );
                  }else{
                    for( unsigned j=0; j<d_modules.size(); j++ ){
                      if( d_modules[j]->checkCompleteFor( q ) ){
                        qmd = d_modules[j];
                        hasCompleteM = true;
                        break;
                      }
                    }
                  }
                  if( !hasCompleteM ){
                    Trace("quant-engine-debug") << "Set incomplete because " << q << " was not fully processed." << std::endl;
                    setIncomplete = true;
                    break;
                  }else{
                    Assert(qmd != NULL);
                    Trace("quant-engine-debug2") << "Complete for " << q << " due to " << qmd->identify().c_str() << std::endl;
                  }
                }
              }
            }
            //if setIncomplete = false, we will answer SAT, otherwise we will run at quant_e QEFFORT_LAST_CALL
            if( !setIncomplete ){
              break;
            }
          }
        }
      }
    }
    d_curr_effort_level = QuantifiersModule::QEFFORT_NONE;
    Trace("quant-engine-debug") << "Done check modules that needed check." << std::endl;
    // debug print
    if (d_hasAddedLemma)
    {
      bool debugInstTrace = Trace.isOn("inst-per-quant-round");
      if (options::debugInst() || debugInstTrace)
      {
        Options& sopts = smt::currentSmtEngine()->getOptions();
        std::ostream& out = *sopts.getOut();
        d_instantiate->debugPrint(out);
      }
    }
    if( Trace.isOn("quant-engine") ){
      double clSet2 = double(clock())/double(CLOCKS_PER_SEC);
      Trace("quant-engine") << "Finished quantifiers engine, total time = " << (clSet2-clSet);
      Trace("quant-engine") << ", added lemma = " << d_hasAddedLemma;
      Trace("quant-engine") << std::endl;
    }
    
    Trace("quant-engine-debug2") << "Finished quantifiers engine check." << std::endl;
  }else{
    Trace("quant-engine-debug2") << "Quantifiers Engine does not need check." << std::endl;
  }

  //SAT case
  if( e==Theory::EFFORT_LAST_CALL && !d_hasAddedLemma ){
    if( setIncomplete ){
      Trace("quant-engine") << "Set incomplete flag." << std::endl;
      getOutputChannel().setIncomplete();
    }
    //output debug stats
    d_instantiate->debugPrintModel();
  }
}

void QuantifiersEngine::notifyCombineTheories() {
  //if allowing theory combination to happen at most once between instantiation rounds
  //d_ierCounter = 1;
  //d_ierCounterLastLc = -1;
}

bool QuantifiersEngine::reduceQuantifier( Node q ) {
  //TODO: this can be unified with preregistration: AlphaEquivalence takes ownership of reducable quants
  BoolMap::const_iterator it = d_quants_red.find( q );
  if( it==d_quants_red.end() ){
    Node lem;
    std::map< Node, Node >::iterator itr = d_quants_red_lem.find( q );
    if( itr==d_quants_red_lem.end() ){
      if (d_private->d_alpha_equiv)
      {
        Trace("quant-engine-red") << "Alpha equivalence " << q << "?" << std::endl;
        //add equivalence with another quantified formula
        lem = d_private->d_alpha_equiv->reduceQuantifier(q);
        if( !lem.isNull() ){
          Trace("quant-engine-red") << "...alpha equivalence success." << std::endl;
          ++(d_statistics.d_red_alpha_equiv);
        }
      }
      d_quants_red_lem[q] = lem;
    }else{
      lem = itr->second;
    }
    if( !lem.isNull() ){
      getOutputChannel().lemma( lem );
    }
    d_quants_red[q] = !lem.isNull();
    return !lem.isNull();
  }else{
    return (*it).second;
  }
}

void QuantifiersEngine::registerQuantifierInternal(Node f)
{
  std::map< Node, bool >::iterator it = d_quants.find( f );
  if( it==d_quants.end() ){
    Trace("quant") << "QuantifiersEngine : Register quantifier ";
    Trace("quant") << " : " << f << std::endl;
    unsigned prev_lemma_waiting = d_lemmas_waiting.size();
    ++(d_statistics.d_num_quant);
    Assert(f.getKind() == FORALL);
    // register with utilities
    for (unsigned i = 0; i < d_util.size(); i++)
    {
      d_util[i]->registerQuantifier(f);
    }
    // compute attributes
    d_quant_attr->computeAttributes(f);

    for (QuantifiersModule*& mdl : d_modules)
    {
      Trace("quant-debug") << "check ownership with " << mdl->identify()
                           << "..." << std::endl;
      mdl->checkOwnership(f);
    }
    QuantifiersModule* qm = getOwner(f);
    Trace("quant") << " Owner : " << (qm == nullptr ? "[none]" : qm->identify())
                   << std::endl;
    // register with each module
    for (QuantifiersModule*& mdl : d_modules)
    {
      Trace("quant-debug") << "register with " << mdl->identify() << "..."
                           << std::endl;
      mdl->registerQuantifier(f);
      // since this is context-independent, we should not add any lemmas during
      // this call
      Assert(d_lemmas_waiting.size() == prev_lemma_waiting);
    }
    Trace("quant-debug") << "...finish." << std::endl;
    d_quants[f] = true;
    AlwaysAssert(d_lemmas_waiting.size() == prev_lemma_waiting);
  }
}

void QuantifiersEngine::preRegisterQuantifier(Node q)
{
  NodeSet::const_iterator it = d_quants_prereg.find(q);
  if (it != d_quants_prereg.end())
  {
    return;
  }
  Trace("quant-debug") << "QuantifiersEngine : Pre-register " << q << std::endl;
  d_quants_prereg.insert(q);
  // try to reduce
  if (reduceQuantifier(q))
  {
    // if we can reduce it, nothing left to do
    return;
  }
  // ensure that it is registered
  registerQuantifierInternal(q);
  // register with each module
  for (QuantifiersModule*& mdl : d_modules)
  {
    Trace("quant-debug") << "pre-register with " << mdl->identify() << "..."
                         << std::endl;
    mdl->preRegisterQuantifier(q);
  }
  // flush the lemmas
  flushLemmas();
  Trace("quant-debug") << "...finish pre-register " << q << "..." << std::endl;
}

void QuantifiersEngine::registerPattern( std::vector<Node> & pattern) {
  for(std::vector<Node>::iterator p = pattern.begin(); p != pattern.end(); ++p){
    std::set< Node > added;
    getTermDatabase()->addTerm( *p, added );
  }
}

void QuantifiersEngine::assertQuantifier( Node f, bool pol ){
  if (reduceQuantifier(f))
  {
    // if we can reduce it, nothing left to do
    return;
  }
  if( !pol ){
    // do skolemization
    Node lem = d_skolemize->process(f);
    if (!lem.isNull())
    {
      if (Trace.isOn("quantifiers-sk-debug"))
      {
        Node slem = Rewriter::rewrite(lem);
        Trace("quantifiers-sk-debug")
            << "Skolemize lemma : " << slem << std::endl;
      }
<<<<<<< HEAD
      getOutputChannel().lemma(
          lem, LemmaProperty::PREPROCESS | LemmaProperty::NEEDS_JUSTIFY);
=======
      getOutputChannel().lemma(lem, LemmaProperty::PREPROCESS);
>>>>>>> e6354446
    }
    return;
  }
  // ensure the quantified formula is registered
  registerQuantifierInternal(f);
  // assert it to each module
  d_model->assertQuantifier(f);
  for (QuantifiersModule*& mdl : d_modules)
  {
    mdl->assertNode(f);
  }
  addTermToDatabase(d_term_util->getInstConstantBody(f), true);
}

void QuantifiersEngine::addTermToDatabase( Node n, bool withinQuant, bool withinInstClosure ){
  if( options::incrementalSolving() ){
    if( d_presolve_in.find( n )==d_presolve_in.end() ){
      d_presolve_in.insert( n );
      d_presolve_cache.push_back( n );
      d_presolve_cache_wq.push_back( withinQuant );
      d_presolve_cache_wic.push_back( withinInstClosure );
    }
  }
  //only wait if we are doing incremental solving
  if( !d_presolve || !options::incrementalSolving() ){
    std::set< Node > added;
    d_term_db->addTerm(n, added, withinQuant, withinInstClosure);

    if (!withinQuant)
    {
      if (d_sygus_tdb && options::sygusEvalUnfold())
      {
        d_sygus_tdb->getEvalUnfold()->registerEvalTerm(n);
      }
    }
  }
}

void QuantifiersEngine::eqNotifyNewClass(TNode t) {
  addTermToDatabase( t );
}

bool QuantifiersEngine::addLemma( Node lem, bool doCache, bool doRewrite ){
  if( doCache ){
    if( doRewrite ){
      lem = Rewriter::rewrite(lem);
    }
    Trace("inst-add-debug") << "Adding lemma : " << lem << std::endl;
    BoolMap::const_iterator itp = d_lemmas_produced_c.find( lem );
    if( itp==d_lemmas_produced_c.end() || !(*itp).second ){
      d_lemmas_produced_c[ lem ] = true;
      d_lemmas_waiting.push_back( lem );
      Trace("inst-add-debug") << "Added lemma" << std::endl;
      return true;
    }else{
      Trace("inst-add-debug") << "Duplicate." << std::endl;
      return false;
    }
  }else{
    //do not need to rewrite, will be rewritten after sending
    d_lemmas_waiting.push_back( lem );
    return true;
  }
}

bool QuantifiersEngine::removeLemma( Node lem ) {
  std::vector< Node >::iterator it = std::find( d_lemmas_waiting.begin(), d_lemmas_waiting.end(), lem );
  if( it!=d_lemmas_waiting.end() ){
    d_lemmas_waiting.erase( it, it + 1 );
    d_lemmas_produced_c[ lem ] = false;
    return true;
  }else{
    return false;
  }
}

void QuantifiersEngine::addRequirePhase( Node lit, bool req ){
  d_phase_req_waiting[lit] = req;
}
  
void QuantifiersEngine::markRelevant( Node q ) {
  d_model->markRelevant( q );
}
bool QuantifiersEngine::hasAddedLemma() const
{
  return !d_lemmas_waiting.empty() || d_hasAddedLemma;
}
bool QuantifiersEngine::theoryEngineNeedsCheck() const
{
  return d_te->needCheck();
}

void QuantifiersEngine::setConflict() { 
  d_conflict = true; 
  d_conflict_c = true; 
}

bool QuantifiersEngine::getInstWhenNeedsCheck( Theory::Effort e ) {
  Trace("quant-engine-debug2") << "Get inst when needs check, counts=" << d_ierCounter << ", " << d_ierCounter_lc << std::endl;
  //determine if we should perform check, based on instWhenMode
  bool performCheck = false;
  if (options::instWhenMode() == options::InstWhenMode::FULL)
  {
    performCheck = ( e >= Theory::EFFORT_FULL );
  }
  else if (options::instWhenMode() == options::InstWhenMode::FULL_DELAY)
  {
    performCheck = (e >= Theory::EFFORT_FULL) && !theoryEngineNeedsCheck();
  }
  else if (options::instWhenMode() == options::InstWhenMode::FULL_LAST_CALL)
  {
    performCheck = ( ( e==Theory::EFFORT_FULL && d_ierCounter%d_inst_when_phase!=0 ) || e==Theory::EFFORT_LAST_CALL );
  }
  else if (options::instWhenMode()
           == options::InstWhenMode::FULL_DELAY_LAST_CALL)
  {
    performCheck = ((e == Theory::EFFORT_FULL && !theoryEngineNeedsCheck()
                     && d_ierCounter % d_inst_when_phase != 0)
                    || e == Theory::EFFORT_LAST_CALL);
  }
  else if (options::instWhenMode() == options::InstWhenMode::LAST_CALL)
  {
    performCheck = ( e >= Theory::EFFORT_LAST_CALL );
  }
  else
  {
    performCheck = true;
  }
  return performCheck;
}

options::UserPatMode QuantifiersEngine::getInstUserPatMode()
{
  if (options::userPatternsQuant() == options::UserPatMode::INTERLEAVE)
  {
    return d_ierCounter % 2 == 0 ? options::UserPatMode::USE
                                 : options::UserPatMode::RESORT;
  }
  else
  {
    return options::userPatternsQuant();
  }
}

void QuantifiersEngine::flushLemmas(){
  if( !d_lemmas_waiting.empty() ){
    //take default output channel if none is provided
    d_hasAddedLemma = true;
    for( unsigned i=0; i<d_lemmas_waiting.size(); i++ ){
      Trace("qe-lemma") << "Lemma : " << d_lemmas_waiting[i] << std::endl;
      getOutputChannel().lemma(d_lemmas_waiting[i], LemmaProperty::PREPROCESS);
    }
    d_lemmas_waiting.clear();
  }
  if( !d_phase_req_waiting.empty() ){
    for( std::map< Node, bool >::iterator it = d_phase_req_waiting.begin(); it != d_phase_req_waiting.end(); ++it ){
      Trace("qe-lemma") << "Require phase : " << it->first << " -> " << it->second << std::endl;
      getOutputChannel().requirePhase( it->first, it->second );
    }
    d_phase_req_waiting.clear();
  }
}

bool QuantifiersEngine::getUnsatCoreLemmas( std::vector< Node >& active_lemmas ) {
  return d_instantiate->getUnsatCoreLemmas(active_lemmas);
}

bool QuantifiersEngine::getUnsatCoreLemmas( std::vector< Node >& active_lemmas, std::map< Node, Node >& weak_imp ) {
  return d_instantiate->getUnsatCoreLemmas(active_lemmas, weak_imp);
}

void QuantifiersEngine::getInstantiationTermVectors( Node q, std::vector< std::vector< Node > >& tvecs ) {
  d_instantiate->getInstantiationTermVectors(q, tvecs);
}

void QuantifiersEngine::getInstantiationTermVectors( std::map< Node, std::vector< std::vector< Node > > >& insts ) {
  d_instantiate->getInstantiationTermVectors(insts);
}

void QuantifiersEngine::getExplanationForInstLemmas(
    const std::vector<Node>& lems,
    std::map<Node, Node>& quant,
    std::map<Node, std::vector<Node> >& tvec)
{
  d_instantiate->getExplanationForInstLemmas(lems, quant, tvec);
}

void QuantifiersEngine::printInstantiations( std::ostream& out ) {
  bool printed = false;
  // print the skolemizations
  if (options::printInstMode() == options::PrintInstMode::LIST)
  {
    if (d_skolemize->printSkolemization(out))
    {
      printed = true;
    }
  }
  // print the instantiations
  if (d_instantiate->printInstantiations(out))
  {
    printed = true;
  }
  if( !printed ){
    out << "No instantiations" << std::endl;
  }
}

void QuantifiersEngine::printSynthSolution( std::ostream& out ) {
  if (d_private->d_synth_e)
  {
    d_private->d_synth_e->printSynthSolution(out);
  }else{
    out << "Internal error : module for synth solution not found." << std::endl;
  }
}

void QuantifiersEngine::getInstantiatedQuantifiedFormulas( std::vector< Node >& qs ) {
  d_instantiate->getInstantiatedQuantifiedFormulas(qs);
}

void QuantifiersEngine::getInstantiations( std::map< Node, std::vector< Node > >& insts ) {
  d_instantiate->getInstantiations(insts);
}

void QuantifiersEngine::getInstantiations( Node q, std::vector< Node >& insts  ) {
  d_instantiate->getInstantiations(q, insts);
}

Node QuantifiersEngine::getInstantiatedConjunction( Node q ) {
  return d_instantiate->getInstantiatedConjunction(q);
}

QuantifiersEngine::Statistics::Statistics()
    : d_time("theory::QuantifiersEngine::time"),
      d_qcf_time("theory::QuantifiersEngine::time_qcf"),
      d_ematching_time("theory::QuantifiersEngine::time_ematching"),
      d_num_quant("QuantifiersEngine::Num_Quantifiers", 0),
      d_instantiation_rounds("QuantifiersEngine::Rounds_Instantiation_Full", 0),
      d_instantiation_rounds_lc("QuantifiersEngine::Rounds_Instantiation_Last_Call", 0),
      d_triggers("QuantifiersEngine::Triggers", 0),
      d_simple_triggers("QuantifiersEngine::Triggers_Simple", 0),
      d_multi_triggers("QuantifiersEngine::Triggers_Multi", 0),
      d_multi_trigger_instantiations("QuantifiersEngine::Multi_Trigger_Instantiations", 0),
      d_red_alpha_equiv("QuantifiersEngine::Reductions_Alpha_Equivalence", 0),
      d_instantiations_user_patterns("QuantifiersEngine::Instantiations_User_Patterns", 0),
      d_instantiations_auto_gen("QuantifiersEngine::Instantiations_Auto_Gen", 0),
      d_instantiations_guess("QuantifiersEngine::Instantiations_Guess", 0),
      d_instantiations_qcf("QuantifiersEngine::Instantiations_Qcf_Conflict", 0),
      d_instantiations_qcf_prop("QuantifiersEngine::Instantiations_Qcf_Prop", 0),
      d_instantiations_fmf_exh("QuantifiersEngine::Instantiations_Fmf_Exh", 0),
      d_instantiations_fmf_mbqi("QuantifiersEngine::Instantiations_Fmf_Mbqi", 0),
      d_instantiations_cbqi("QuantifiersEngine::Instantiations_Cbqi", 0),
      d_instantiations_rr("QuantifiersEngine::Instantiations_Rewrite_Rules", 0)
{
  smtStatisticsRegistry()->registerStat(&d_time);
  smtStatisticsRegistry()->registerStat(&d_qcf_time);
  smtStatisticsRegistry()->registerStat(&d_ematching_time);
  smtStatisticsRegistry()->registerStat(&d_num_quant);
  smtStatisticsRegistry()->registerStat(&d_instantiation_rounds);
  smtStatisticsRegistry()->registerStat(&d_instantiation_rounds_lc);
  smtStatisticsRegistry()->registerStat(&d_triggers);
  smtStatisticsRegistry()->registerStat(&d_simple_triggers);
  smtStatisticsRegistry()->registerStat(&d_multi_triggers);
  smtStatisticsRegistry()->registerStat(&d_multi_trigger_instantiations);
  smtStatisticsRegistry()->registerStat(&d_red_alpha_equiv);
  smtStatisticsRegistry()->registerStat(&d_instantiations_user_patterns);
  smtStatisticsRegistry()->registerStat(&d_instantiations_auto_gen);
  smtStatisticsRegistry()->registerStat(&d_instantiations_guess);
  smtStatisticsRegistry()->registerStat(&d_instantiations_qcf);
  smtStatisticsRegistry()->registerStat(&d_instantiations_qcf_prop);
  smtStatisticsRegistry()->registerStat(&d_instantiations_fmf_exh);
  smtStatisticsRegistry()->registerStat(&d_instantiations_fmf_mbqi);
  smtStatisticsRegistry()->registerStat(&d_instantiations_cbqi);
  smtStatisticsRegistry()->registerStat(&d_instantiations_rr);
}

QuantifiersEngine::Statistics::~Statistics(){
  smtStatisticsRegistry()->unregisterStat(&d_time);
  smtStatisticsRegistry()->unregisterStat(&d_qcf_time);
  smtStatisticsRegistry()->unregisterStat(&d_ematching_time);
  smtStatisticsRegistry()->unregisterStat(&d_num_quant);
  smtStatisticsRegistry()->unregisterStat(&d_instantiation_rounds);
  smtStatisticsRegistry()->unregisterStat(&d_instantiation_rounds_lc);
  smtStatisticsRegistry()->unregisterStat(&d_triggers);
  smtStatisticsRegistry()->unregisterStat(&d_simple_triggers);
  smtStatisticsRegistry()->unregisterStat(&d_multi_triggers);
  smtStatisticsRegistry()->unregisterStat(&d_multi_trigger_instantiations);
  smtStatisticsRegistry()->unregisterStat(&d_red_alpha_equiv);
  smtStatisticsRegistry()->unregisterStat(&d_instantiations_user_patterns);
  smtStatisticsRegistry()->unregisterStat(&d_instantiations_auto_gen);
  smtStatisticsRegistry()->unregisterStat(&d_instantiations_guess);
  smtStatisticsRegistry()->unregisterStat(&d_instantiations_qcf);
  smtStatisticsRegistry()->unregisterStat(&d_instantiations_qcf_prop);
  smtStatisticsRegistry()->unregisterStat(&d_instantiations_fmf_exh);
  smtStatisticsRegistry()->unregisterStat(&d_instantiations_fmf_mbqi);
  smtStatisticsRegistry()->unregisterStat(&d_instantiations_cbqi);
  smtStatisticsRegistry()->unregisterStat(&d_instantiations_rr);
}

eq::EqualityEngine* QuantifiersEngine::getMasterEqualityEngine() const
{
  return d_te->getMasterEqualityEngine();
}

eq::EqualityEngine* QuantifiersEngine::getActiveEqualityEngine() const
{
  if( d_useModelEe ){
    return d_model->getEqualityEngine();
  }
  return d_te->getMasterEqualityEngine();
}

Node QuantifiersEngine::getInternalRepresentative( Node a, Node q, int index ){
  bool prevModelEe = d_useModelEe;
  d_useModelEe = false;
  Node ret = d_eq_query->getInternalRepresentative( a, q, index );
  d_useModelEe = prevModelEe;
  return ret;
}

bool QuantifiersEngine::getSynthSolutions(
    std::map<Node, std::map<Node, Node> >& sol_map)
{
  return d_private->d_synth_e->getSynthSolutions(sol_map);
}

void QuantifiersEngine::debugPrintEqualityEngine( const char * c ) {
  eq::EqualityEngine* ee = getActiveEqualityEngine();
  eq::EqClassesIterator eqcs_i = eq::EqClassesIterator( ee );
  std::map< TypeNode, int > typ_num;
  while( !eqcs_i.isFinished() ){
    TNode r = (*eqcs_i);
    TypeNode tr = r.getType();
    if( typ_num.find( tr )==typ_num.end() ){
      typ_num[tr] = 0;
    }
    typ_num[tr]++;
    bool firstTime = true;
    Trace(c) << "  " << r;
    Trace(c) << " : { ";
    eq::EqClassIterator eqc_i = eq::EqClassIterator( r, ee );
    while( !eqc_i.isFinished() ){
      TNode n = (*eqc_i);
      if( r!=n ){
        if( firstTime ){
          Trace(c) << std::endl;
          firstTime = false;
        }
        Trace(c) << "    " << n << std::endl;
      }
      ++eqc_i;
    }
    if( !firstTime ){ Trace(c) << "  "; }
    Trace(c) << "}" << std::endl;
    ++eqcs_i;
  }
  Trace(c) << std::endl;
  for( std::map< TypeNode, int >::iterator it = typ_num.begin(); it != typ_num.end(); ++it ){
    Trace(c) << "# eqc for " << it->first << " : " << it->second << std::endl;
  }
}

}  // namespace theory
}  // namespace CVC4<|MERGE_RESOLUTION|>--- conflicted
+++ resolved
@@ -970,12 +970,7 @@
         Trace("quantifiers-sk-debug")
             << "Skolemize lemma : " << slem << std::endl;
       }
-<<<<<<< HEAD
-      getOutputChannel().lemma(
-          lem, LemmaProperty::PREPROCESS | LemmaProperty::NEEDS_JUSTIFY);
-=======
-      getOutputChannel().lemma(lem, LemmaProperty::PREPROCESS);
->>>>>>> e6354446
+      getOutputChannel().lemma(lem, LemmaProperty::PREPROCESS | LemmaProperty::NEEDS_JUSTIFY);
     }
     return;
   }
