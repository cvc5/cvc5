--- conflicted
+++ resolved
@@ -1118,7 +1118,6 @@
   if( !d_lemmas_waiting.empty() ){
     //take default output channel if none is provided
     d_hasAddedLemma = true;
-<<<<<<< HEAD
     std::map<Node, ProofGenerator*>::iterator itp;
     OutputChannel& out = getOutputChannel();
     for (const Node& lemw : d_lemmas_waiting)
@@ -1128,17 +1127,12 @@
       if (itp != d_lemmasWaitingPg.end())
       {
         TrustNode tlemw = TrustNode::mkTrustLemma(lemw, itp->second);
-        out.trustedLemma(tlemw, false, true);
+        out.trustedLemma(tlemw, LemmaProperty::PREPROCESS);
       }
       else
       {
-        out.lemma(lemw, false, true);
-      }
-=======
-    for( unsigned i=0; i<d_lemmas_waiting.size(); i++ ){
-      Trace("qe-lemma") << "Lemma : " << d_lemmas_waiting[i] << std::endl;
-      getOutputChannel().lemma(d_lemmas_waiting[i], LemmaProperty::PREPROCESS);
->>>>>>> 0675545d
+        out.lemma(lemw, LemmaProperty::PREPROCESS);
+      }
     }
     d_lemmas_waiting.clear();
   }
