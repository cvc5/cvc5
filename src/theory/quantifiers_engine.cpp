--- conflicted
+++ resolved
@@ -135,16 +135,14 @@
       modules.push_back(d_synth_e.get());
     }
     // finite model finding
-    if (options::finiteModelFind())
-    {
-      if (options::fmfBound())
-      {
-        d_bint.reset(new quantifiers::BoundedIntegers(c, qe));
-        modules.push_back(d_bint.get());
-      }
-      d_model_engine.reset(new quantifiers::ModelEngine(c, qe));
+    if( options::fmfBound() ){
+      d_bint.reset(new quantifiers::BoundedIntegers(c, this));
+      modules.push_back(d_bint.get());
+    }
+    if( options::finiteModelFind() || options::fmfBound() ){
+      d_model_engine.reset(new quantifiers::ModelEngine(c, this));
       modules.push_back(d_model_engine.get());
-      // finite model finder has special ways of building the model
+      //finite model finder has special ways of building the model
       needsBuilder = true;
     }
     if (options::quantRewriteRules())
@@ -279,74 +277,9 @@
 
   bool needsBuilder = false;
   bool needsRelDom = false;
-<<<<<<< HEAD
-  //add quantifiers modules
-  if( options::quantConflictFind() || options::quantRewriteRules() ){
-    d_qcf.reset(new quantifiers::QuantConflictFind(this, c));
-    d_modules.push_back(d_qcf.get());
-  }
-  if( options::conjectureGen() ){
-    d_sg_gen.reset(new quantifiers::ConjectureGenerator(this, c));
-    d_modules.push_back(d_sg_gen.get());
-  }
-  if( !options::finiteModelFind() || options::fmfInstEngine() ){
-    d_inst_engine.reset(new quantifiers::InstantiationEngine(this));
-    d_modules.push_back(d_inst_engine.get());
-  }
-  if( options::cbqi() ){
-    d_i_cbqi.reset(new quantifiers::InstStrategyCegqi(this));
-    d_modules.push_back(d_i_cbqi.get());
-    if( options::cbqiBv() ){
-      // if doing instantiation for BV, need the inverter class
-      d_bv_invert.reset(new quantifiers::BvInverter);
-    }
-  }
-  if( options::ceGuidedInst() ){
-    d_synth_e.reset(new quantifiers::SynthEngine(this, c));
-    d_modules.push_back(d_synth_e.get());
-    //needsBuilder = true;
-  }  
-  //finite model finding
-  if( options::fmfBound() ){
-    d_bint.reset(new quantifiers::BoundedIntegers(c, this));
-    d_modules.push_back(d_bint.get());
-  }
-  if( options::finiteModelFind() || options::fmfBound() ){
-    d_model_engine.reset(new quantifiers::ModelEngine(c, this));
-    d_modules.push_back(d_model_engine.get());
-    //finite model finder has special ways of building the model
-    needsBuilder = true;
-  }
-  if( options::quantRewriteRules() ){
-    d_rr_engine.reset(new quantifiers::RewriteEngine(c, this));
-    d_modules.push_back(d_rr_engine.get());
-  }
-  if( options::ltePartialInst() ){
-    d_lte_part_inst.reset(new quantifiers::LtePartialInst(this, c));
-    d_modules.push_back(d_lte_part_inst.get());
-  }
-  if( options::quantDynamicSplit()!=quantifiers::QUANT_DSPLIT_MODE_NONE ){
-    d_qsplit.reset(new quantifiers::QuantDSplit(this, c));
-    d_modules.push_back(d_qsplit.get());
-  }
-  if( options::quantAntiSkolem() ){
-    d_anti_skolem.reset(new quantifiers::QuantAntiSkolem(this));
-    d_modules.push_back(d_anti_skolem.get());
-  }
-  if( options::quantAlphaEquiv() ){
-    d_alpha_equiv.reset(new quantifiers::AlphaEquivalence(this));
-  }
-  //full saturation : instantiate from relevant domain, then arbitrary terms
-  if( options::fullSaturateQuant() || options::fullSaturateInterleave() ){
-    d_fs.reset(new quantifiers::InstStrategyEnum(this));
-    d_modules.push_back(d_fs.get());
-    needsRelDom = true;
-  }
-  
-=======
+
   d_private->initialize(this, c, d_modules, needsBuilder, needsRelDom);
 
->>>>>>> fcd3d912
   if( needsRelDom ){
     d_rel_dom.reset(new quantifiers::RelevantDomain(this));
     d_util.push_back(d_rel_dom.get());
