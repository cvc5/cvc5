--- conflicted
+++ resolved
@@ -1294,12 +1294,8 @@
   return ret;
 }
 
-<<<<<<< HEAD
-void QuantifiersEngine::getSynthSolutions(
+bool QuantifiersEngine::getSynthSolutions(
     std::map<Node, std::map<Node, Node> >& sol_map)
-=======
-bool QuantifiersEngine::getSynthSolutions(std::map<Node, Node>& sol_map)
->>>>>>> 9a2913c2
 {
   return d_private->d_synth_e->getSynthSolutions(sol_map);
 }
