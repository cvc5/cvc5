/*********************                                                        */
/*! \file quantifiers_engine.cpp
 ** \verbatim
 ** Top contributors (to current version):
 **   Andrew Reynolds, Tim King, Morgan Deters
 ** This file is part of the CVC4 project.
 ** Copyright (c) 2009-2021 by the authors listed in the file AUTHORS
 ** in the top-level source directory and their institutional affiliations.
 ** All rights reserved.  See the file COPYING in the top-level source
 ** directory for licensing information.\endverbatim
 **
 ** \brief Implementation of quantifiers engine class
 **/

#include "theory/quantifiers_engine.h"

#include "options/printer_options.h"
#include "options/quantifiers_options.h"
#include "options/smt_options.h"
#include "options/uf_options.h"
#include "smt/smt_engine_scope.h"
#include "smt/smt_statistics_registry.h"
#include "theory/quantifiers/ematching/trigger_trie.h"
#include "theory/quantifiers/equality_query.h"
#include "theory/quantifiers/first_order_model.h"
#include "theory/quantifiers/fmf/first_order_model_fmc.h"
#include "theory/quantifiers/fmf/full_model_check.h"
#include "theory/quantifiers/fmf/model_builder.h"
#include "theory/quantifiers/quant_module.h"
#include "theory/quantifiers/quantifiers_inference_manager.h"
#include "theory/quantifiers/quantifiers_modules.h"
#include "theory/quantifiers/quantifiers_registry.h"
#include "theory/quantifiers/quantifiers_rewriter.h"
#include "theory/quantifiers/quantifiers_state.h"
#include "theory/quantifiers/relevant_domain.h"
#include "theory/quantifiers/skolemize.h"
#include "theory/quantifiers/term_enumeration.h"
#include "theory/quantifiers/term_registry.h"
#include "theory/quantifiers/term_util.h"
#include "theory/theory_engine.h"
#include "theory/uf/equality_engine.h"

using namespace std;
using namespace CVC4::kind;

namespace CVC4 {
namespace theory {

QuantifiersEngine::QuantifiersEngine(
    quantifiers::QuantifiersState& qstate,
    quantifiers::QuantifiersRegistry& qr,
    quantifiers::TermRegistry& tr,
    quantifiers::QuantifiersInferenceManager& qim,
    ProofNodeManager* pnm)
    : d_qstate(qstate),
      d_qim(qim),
      d_te(nullptr),
      d_decManager(nullptr),
      d_pnm(pnm),
      d_qreg(qr),
      d_treg(tr),
      d_tr_trie(new inst::TriggerTrie),
      d_model(nullptr),
      d_builder(nullptr),
      d_eq_query(nullptr),
      d_instantiate(
          new quantifiers::Instantiate(this, qstate, qim, d_qreg, pnm)),
      d_skolemize(new quantifiers::Skolemize(d_qstate, d_pnm)),
      d_quants_prereg(qstate.getUserContext()),
      d_quants_red(qstate.getUserContext())
{
  //---- utilities
  // quantifiers registry must come before the other utilities
  d_util.push_back(&d_qreg);
  d_util.push_back(tr.getTermDatabase());

  d_util.push_back(d_instantiate.get());

  Trace("quant-engine-debug") << "Initialize quantifiers engine." << std::endl;
  Trace("quant-engine-debug") << "Initialize model, mbqi : " << options::mbqiMode() << std::endl;

  //---- end utilities

  // Finite model finding requires specialized ways of building the model.
  // We require constructing the model and model builder here, since it is
  // required for initializing the CombinationEngine.
  if (options::finiteModelFind() || options::fmfBound())
  {
    Trace("quant-engine-debug") << "Initialize model engine, mbqi : " << options::mbqiMode() << " " << options::fmfBound() << std::endl;
    if (options::mbqiMode() == options::MbqiMode::FMC
        || options::mbqiMode() == options::MbqiMode::TRUST
        || options::fmfBound())
    {
      Trace("quant-engine-debug") << "...make fmc builder." << std::endl;
      d_model.reset(new quantifiers::fmcheck::FirstOrderModelFmc(
<<<<<<< HEAD
          qstate, d_qreg, tr, "FirstOrderModelFmc"));
      d_builder.reset(new quantifiers::fmcheck::FullModelChecker(qstate));
    }else{
      Trace("quant-engine-debug") << "...make default model builder." << std::endl;
      d_model.reset(new quantifiers::FirstOrderModel(
          qstate, d_qreg, tr, "FirstOrderModel"));
      d_builder.reset(new quantifiers::QModelBuilder(qstate));
=======
          this, qstate, qr, "FirstOrderModelFmc"));
      d_builder.reset(
          new quantifiers::fmcheck::FullModelChecker(this, qstate, qr));
    }else{
      Trace("quant-engine-debug") << "...make default model builder." << std::endl;
      d_model.reset(new quantifiers::FirstOrderModel(
          this, qstate, qr, "FirstOrderModel"));
      d_builder.reset(new quantifiers::QModelBuilder(this, qstate, qr));
>>>>>>> 7e9a4a35
    }
  }else{
    d_model.reset(new quantifiers::FirstOrderModel(
        qstate, d_qreg, tr, "FirstOrderModel"));
  }
  //!!!!!!!!!!!!!!!!!!!!! temporary (project #15)
  d_model->finishInit(this);
  // initialize the equality query
  d_eq_query.reset(
      new quantifiers::EqualityQueryQuantifiersEngine(qstate, d_model.get()));
  d_util.insert(d_util.begin(), d_eq_query.get());
}

QuantifiersEngine::~QuantifiersEngine() {}

void QuantifiersEngine::finishInit(TheoryEngine* te, DecisionManager* dm)
{
  d_te = te;
  d_decManager = dm;
  // Initialize the modules and the utilities here.
  d_qmodules.reset(new quantifiers::QuantifiersModules);
  d_qmodules->initialize(this, d_qstate, d_qim, d_qreg, dm, d_modules);
  if (d_qmodules->d_rel_dom.get())
  {
    d_util.push_back(d_qmodules->d_rel_dom.get());
  }

  // handle any circular dependencies

  // quantifiers bound inference needs to be informed of the bounded integers
  // module, which has information about which quantifiers have finite bounds
  d_qreg.getQuantifiersBoundInference().finishInit(d_qmodules->d_bint.get());
}

DecisionManager* QuantifiersEngine::getDecisionManager()
{
  return d_decManager;
}

quantifiers::QuantifiersState& QuantifiersEngine::getState()
{
  return d_qstate;
}
quantifiers::QuantifiersInferenceManager&
QuantifiersEngine::getInferenceManager()
{
  return d_qim;
}

quantifiers::QuantifiersRegistry& QuantifiersEngine::getQuantifiersRegistry()
{
  return d_qreg;
}

quantifiers::QModelBuilder* QuantifiersEngine::getModelBuilder() const
{
  return d_builder.get();
}
quantifiers::FirstOrderModel* QuantifiersEngine::getModel() const
{
  return d_model.get();
}
quantifiers::TermDb* QuantifiersEngine::getTermDatabase() const
{
  return d_treg.getTermDatabase();
}
quantifiers::TermDbSygus* QuantifiersEngine::getTermDatabaseSygus() const
{
  return d_treg.getTermDatabaseSygus();
}
quantifiers::TermEnumeration* QuantifiersEngine::getTermEnumeration() const
{
  return d_treg.getTermEnumeration();
}
quantifiers::Instantiate* QuantifiersEngine::getInstantiate() const
{
  return d_instantiate.get();
}
quantifiers::Skolemize* QuantifiersEngine::getSkolemize() const
{
  return d_skolemize.get();
}
inst::TriggerTrie* QuantifiersEngine::getTriggerDatabase() const
{
  return d_tr_trie.get();
}

void QuantifiersEngine::presolve() {
  Trace("quant-engine-proc") << "QuantifiersEngine : presolve " << std::endl;
  d_qim.clearPending();
  for( unsigned i=0; i<d_modules.size(); i++ ){
    d_modules[i]->presolve();
  }
  // presolve with term registry, which populates the term database based on
  // terms registered before presolve when in incremental mode
  d_treg.presolve();
}

void QuantifiersEngine::ppNotifyAssertions(
    const std::vector<Node>& assertions) {
  Trace("quant-engine-proc")
      << "ppNotifyAssertions in QE, #assertions = " << assertions.size()
      << std::endl;
  if (options::instLevelInputOnly() && options::instMaxLevel() != -1)
  {
    for (const Node& a : assertions)
    {
      quantifiers::QuantAttributes::setInstantiationLevelAttr(a, 0);
    }
  }
  if (options::sygus())
  {
    quantifiers::SynthEngine* sye = d_qmodules->d_synth_e.get();
    for (const Node& a : assertions)
    {
      sye->preregisterAssertion(a);
    }
  }
  /* The SyGuS instantiation module needs a global view of all available
   * assertions to collect global terms that get added to each grammar.
   */
  if (options::sygusInst())
  {
    quantifiers::SygusInst* si = d_qmodules->d_sygus_inst.get();
    si->ppNotifyAssertions(assertions);
  }
}

void QuantifiersEngine::check( Theory::Effort e ){
  CodeTimer codeTimer(d_statistics.d_time);
  Assert(d_qstate.getEqualityEngine() != nullptr);
  if (!d_qstate.getEqualityEngine()->consistent())
  {
    Trace("quant-engine-debug") << "Master equality engine not consistent, return." << std::endl;
    return;
  }
  if (d_qstate.isInConflict())
  {
    if (e < Theory::EFFORT_LAST_CALL)
    {
      // this can happen in rare cases when quantifiers is the first to realize
      // there is a quantifier-free conflict, for example, when it discovers
      // disequal and congruent terms in the master equality engine during
      // term indexing. In such cases, quantifiers reports a "conflicting lemma"
      // that is, one that is entailed to be false by the current assignment.
      // If this lemma is not a SAT conflict, we may get another call to full
      // effort check and the quantifier-free solvers still haven't realized
      // there is a conflict. In this case, we return, trusting that theory
      // combination will do the right thing (split on equalities until there is
      // a conflict at the quantifier-free level).
      Trace("quant-engine-debug")
          << "Conflicting lemma already reported by quantifiers, return."
          << std::endl;
      return;
    }
    // we reported what we thought was a conflicting lemma, but now we have
    // gotten a check at LAST_CALL effort, indicating that the lemma we reported
    // was not conflicting. This should never happen, but in production mode, we
    // proceed with the check.
    Assert(false);
  }
  bool needsCheck = d_qim.hasPendingLemma();
  QuantifiersModule::QEffort needsModelE = QuantifiersModule::QEFFORT_NONE;
  std::vector< QuantifiersModule* > qm;
  if( d_model->checkNeeded() ){
    needsCheck = needsCheck || e>=Theory::EFFORT_LAST_CALL;  //always need to check at or above last call
    for (QuantifiersModule*& mdl : d_modules)
    {
      if (mdl->needsCheck(e))
      {
        qm.push_back(mdl);
        needsCheck = true;
        //can only request model at last call since theory combination can find inconsistencies
        if( e>=Theory::EFFORT_LAST_CALL ){
          QuantifiersModule::QEffort me = mdl->needsModel(e);
          needsModelE = me<needsModelE ? me : needsModelE;
        }
      }
    }
  }

  d_qim.reset();
  bool setIncomplete = false;

  Trace("quant-engine-debug2") << "Quantifiers Engine call to check, level = " << e << ", needsCheck=" << needsCheck << std::endl;
  if( needsCheck ){
    //flush previous lemmas (for instance, if was interrupted), or other lemmas to process
    d_qim.doPending();
    if (d_qim.hasSentLemma())
    {
      return;
    }

    double clSet = 0;
    if( Trace.isOn("quant-engine") ){
      clSet = double(clock())/double(CLOCKS_PER_SEC);
      Trace("quant-engine") << ">>>>> Quantifiers Engine Round, effort = " << e << " <<<<<" << std::endl;
    }

    if( Trace.isOn("quant-engine-debug") ){
      Trace("quant-engine-debug") << "Quantifiers Engine check, level = " << e << std::endl;
      Trace("quant-engine-debug")
          << "  depth : " << d_qstate.getInstRoundDepth() << std::endl;
      Trace("quant-engine-debug") << "  modules to check : ";
      for( unsigned i=0; i<qm.size(); i++ ){
        Trace("quant-engine-debug") << qm[i]->identify() << " ";
      }
      Trace("quant-engine-debug") << std::endl;
      Trace("quant-engine-debug") << "  # quantified formulas = " << d_model->getNumAssertedQuantifiers() << std::endl;
      if (d_qim.hasPendingLemma())
      {
        Trace("quant-engine-debug")
            << "  lemmas waiting = " << d_qim.numPendingLemmas() << std::endl;
      }
      Trace("quant-engine-debug")
          << "  Theory engine finished : "
          << !d_qstate.getValuation().needCheck() << std::endl;
      Trace("quant-engine-debug") << "  Needs model effort : " << needsModelE << std::endl;
      Trace("quant-engine-debug")
          << "  In conflict : " << d_qstate.isInConflict() << std::endl;
    }
    if( Trace.isOn("quant-engine-ee-pre") ){
      Trace("quant-engine-ee-pre") << "Equality engine (pre-inference): " << std::endl;
      d_qstate.debugPrintEqualityEngine("quant-engine-ee-pre");
    }
    if( Trace.isOn("quant-engine-assert") ){
      Trace("quant-engine-assert") << "Assertions : " << std::endl;
      d_te->printAssertions("quant-engine-assert");
    }

    //reset utilities
    Trace("quant-engine-debug") << "Resetting all utilities..." << std::endl;
    for (QuantifiersUtil*& util : d_util)
    {
      Trace("quant-engine-debug2") << "Reset " << util->identify().c_str()
                                   << "..." << std::endl;
      if (!util->reset(e))
      {
        d_qim.doPending();
        if (d_qim.hasSentLemma())
        {
          return;
        }else{
          //should only fail reset if added a lemma
          Assert(false);
        }
      }
    }

    if( Trace.isOn("quant-engine-ee") ){
      Trace("quant-engine-ee") << "Equality engine : " << std::endl;
      d_qstate.debugPrintEqualityEngine("quant-engine-ee");
    }

    //reset the model
    Trace("quant-engine-debug") << "Reset model..." << std::endl;
    d_model->reset_round();

    //reset the modules
    Trace("quant-engine-debug") << "Resetting all modules..." << std::endl;
    for (QuantifiersModule*& mdl : d_modules)
    {
      Trace("quant-engine-debug2") << "Reset " << mdl->identify().c_str()
                                   << std::endl;
      mdl->reset_round(e);
    }
    Trace("quant-engine-debug") << "Done resetting all modules." << std::endl;
    //reset may have added lemmas
    d_qim.doPending();
    if (d_qim.hasSentLemma())
    {
      return;
    }

    if( e==Theory::EFFORT_LAST_CALL ){
      ++(d_statistics.d_instantiation_rounds_lc);
    }else if( e==Theory::EFFORT_FULL ){
      ++(d_statistics.d_instantiation_rounds);
    }
    Trace("quant-engine-debug") << "Check modules that needed check..." << std::endl;
    for (unsigned qef = QuantifiersModule::QEFFORT_CONFLICT;
         qef <= QuantifiersModule::QEFFORT_LAST_CALL;
         ++qef)
    {
      QuantifiersModule::QEffort quant_e =
          static_cast<QuantifiersModule::QEffort>(qef);
      // Force the theory engine to build the model if any module requested it.
      if (needsModelE == quant_e)
      {
        Trace("quant-engine-debug") << "Build model..." << std::endl;
        if (!d_te->buildModel())
        {
          // If we failed to build the model, flush all pending lemmas and
          // finish.
          d_qim.doPending();
          break;
        }
      }
      if (!d_qim.hasSentLemma())
      {
        //check each module
        for (QuantifiersModule*& mdl : qm)
        {
          Trace("quant-engine-debug") << "Check " << mdl->identify().c_str()
                                      << " at effort " << quant_e << "..."
                                      << std::endl;
          mdl->check(e, quant_e);
          if (d_qstate.isInConflict())
          {
            Trace("quant-engine-debug") << "...conflict!" << std::endl;
            break;
          }
        }
        //flush all current lemmas
        d_qim.doPending();
      }
      //if we have added one, stop
      if (d_qim.hasSentLemma())
      {
        break;
      }else{
        Assert(!d_qstate.isInConflict());
        if (quant_e == QuantifiersModule::QEFFORT_CONFLICT)
        {
          d_qstate.incrementInstRoundCounters(e);
        }
        else if (quant_e == QuantifiersModule::QEFFORT_MODEL)
        {
          if( e==Theory::EFFORT_LAST_CALL ){
            //sources of incompleteness
            for (QuantifiersUtil*& util : d_util)
            {
              if (!util->checkComplete())
              {
                Trace("quant-engine-debug") << "Set incomplete because utility "
                                            << util->identify().c_str()
                                            << " was incomplete." << std::endl;
                setIncomplete = true;
              }
            }
            if (d_qstate.isInConflict())
            {
              // we reported a conflicting lemma, should return
              setIncomplete = true;
            }
            //if we have a chance not to set incomplete
            if( !setIncomplete ){
              //check if we should set the incomplete flag
              for (QuantifiersModule*& mdl : d_modules)
              {
                if (!mdl->checkComplete())
                {
                  Trace("quant-engine-debug")
                      << "Set incomplete because module "
                      << mdl->identify().c_str() << " was incomplete."
                      << std::endl;
                  setIncomplete = true;
                  break;
                }
              }
              if( !setIncomplete ){
                //look at individual quantified formulas, one module must claim completeness for each one
                for( unsigned i=0; i<d_model->getNumAssertedQuantifiers(); i++ ){
                  bool hasCompleteM = false;
                  Node q = d_model->getAssertedQuantifier( i );
                  QuantifiersModule* qmd = d_qreg.getOwner(q);
                  if( qmd!=NULL ){
                    hasCompleteM = qmd->checkCompleteFor( q );
                  }else{
                    for( unsigned j=0; j<d_modules.size(); j++ ){
                      if( d_modules[j]->checkCompleteFor( q ) ){
                        qmd = d_modules[j];
                        hasCompleteM = true;
                        break;
                      }
                    }
                  }
                  if( !hasCompleteM ){
                    Trace("quant-engine-debug") << "Set incomplete because " << q << " was not fully processed." << std::endl;
                    setIncomplete = true;
                    break;
                  }else{
                    Assert(qmd != NULL);
                    Trace("quant-engine-debug2") << "Complete for " << q << " due to " << qmd->identify().c_str() << std::endl;
                  }
                }
              }
            }
            //if setIncomplete = false, we will answer SAT, otherwise we will run at quant_e QEFFORT_LAST_CALL
            if( !setIncomplete ){
              break;
            }
          }
        }
      }
    }
    Trace("quant-engine-debug") << "Done check modules that needed check." << std::endl;
    // debug print
    if (d_qim.hasSentLemma())
    {
      bool debugInstTrace = Trace.isOn("inst-per-quant-round");
      if (options::debugInst() || debugInstTrace)
      {
        Options& sopts = smt::currentSmtEngine()->getOptions();
        std::ostream& out = *sopts.getOut();
        d_instantiate->debugPrint(out);
      }
    }
    if( Trace.isOn("quant-engine") ){
      double clSet2 = double(clock())/double(CLOCKS_PER_SEC);
      Trace("quant-engine") << "Finished quantifiers engine, total time = " << (clSet2-clSet);
      Trace("quant-engine") << ", sent lemma = " << d_qim.hasSentLemma();
      Trace("quant-engine") << std::endl;
    }

    Trace("quant-engine-debug2") << "Finished quantifiers engine check." << std::endl;
  }else{
    Trace("quant-engine-debug2") << "Quantifiers Engine does not need check." << std::endl;
  }

  //SAT case
  if (e == Theory::EFFORT_LAST_CALL && !d_qim.hasSentLemma())
  {
    if( setIncomplete ){
      Trace("quant-engine") << "Set incomplete flag." << std::endl;
      d_qim.setIncomplete();
    }
    //output debug stats
    d_instantiate->debugPrintModel();
  }
}

void QuantifiersEngine::notifyCombineTheories() {
  // If allowing theory combination to happen at most once between instantiation
  // rounds, this would reset d_ierCounter to 1 and d_ierCounterLastLc to -1
  // in quantifiers state.
}

bool QuantifiersEngine::reduceQuantifier( Node q ) {
  //TODO: this can be unified with preregistration: AlphaEquivalence takes ownership of reducable quants
  BoolMap::const_iterator it = d_quants_red.find( q );
  if( it==d_quants_red.end() ){
    Node lem;
    InferenceId id = InferenceId::UNKNOWN;
    std::map< Node, Node >::iterator itr = d_quants_red_lem.find( q );
    if( itr==d_quants_red_lem.end() ){
      if (d_qmodules->d_alpha_equiv)
      {
        Trace("quant-engine-red") << "Alpha equivalence " << q << "?" << std::endl;
        //add equivalence with another quantified formula
        lem = d_qmodules->d_alpha_equiv->reduceQuantifier(q);
        id = InferenceId::QUANTIFIERS_REDUCE_ALPHA_EQ;
        if( !lem.isNull() ){
          Trace("quant-engine-red") << "...alpha equivalence success." << std::endl;
          ++(d_statistics.d_red_alpha_equiv);
        }
      }
      d_quants_red_lem[q] = lem;
    }else{
      lem = itr->second;
    }
    if( !lem.isNull() ){
      d_qim.lemma(lem, id);
    }
    d_quants_red[q] = !lem.isNull();
    return !lem.isNull();
  }else{
    return (*it).second;
  }
}

void QuantifiersEngine::registerQuantifierInternal(Node f)
{
  std::map< Node, bool >::iterator it = d_quants.find( f );
  if( it==d_quants.end() ){
    Trace("quant") << "QuantifiersEngine : Register quantifier ";
    Trace("quant") << " : " << f << std::endl;
    size_t prev_lemma_waiting = d_qim.numPendingLemmas();
    ++(d_statistics.d_num_quant);
    Assert(f.getKind() == FORALL);
    // register with utilities
    for (unsigned i = 0; i < d_util.size(); i++)
    {
      d_util[i]->registerQuantifier(f);
    }

    for (QuantifiersModule*& mdl : d_modules)
    {
      Trace("quant-debug") << "check ownership with " << mdl->identify()
                           << "..." << std::endl;
      mdl->checkOwnership(f);
    }
    QuantifiersModule* qm = d_qreg.getOwner(f);
    Trace("quant") << " Owner : " << (qm == nullptr ? "[none]" : qm->identify())
                   << std::endl;
    // register with each module
    for (QuantifiersModule*& mdl : d_modules)
    {
      Trace("quant-debug") << "register with " << mdl->identify() << "..."
                           << std::endl;
      mdl->registerQuantifier(f);
      // since this is context-independent, we should not add any lemmas during
      // this call
      Assert(d_qim.numPendingLemmas() == prev_lemma_waiting);
    }
    Trace("quant-debug") << "...finish." << std::endl;
    d_quants[f] = true;
    AlwaysAssert(d_qim.numPendingLemmas() == prev_lemma_waiting);
  }
}

void QuantifiersEngine::preRegisterQuantifier(Node q)
{
  NodeSet::const_iterator it = d_quants_prereg.find(q);
  if (it != d_quants_prereg.end())
  {
    return;
  }
  Trace("quant-debug") << "QuantifiersEngine : Pre-register " << q << std::endl;
  d_quants_prereg.insert(q);
  // try to reduce
  if (reduceQuantifier(q))
  {
    // if we can reduce it, nothing left to do
    return;
  }
  // ensure that it is registered
  registerQuantifierInternal(q);
  // register with each module
  for (QuantifiersModule*& mdl : d_modules)
  {
    Trace("quant-debug") << "pre-register with " << mdl->identify() << "..."
                         << std::endl;
    mdl->preRegisterQuantifier(q);
  }
  // flush the lemmas
  d_qim.doPending();
  Trace("quant-debug") << "...finish pre-register " << q << "..." << std::endl;
}

void QuantifiersEngine::assertQuantifier( Node f, bool pol ){
  if (reduceQuantifier(f))
  {
    // if we can reduce it, nothing left to do
    return;
  }
  if( !pol ){
    // do skolemization
    TrustNode lem = d_skolemize->process(f);
    if (!lem.isNull())
    {
      if (Trace.isOn("quantifiers-sk-debug"))
      {
        Node slem = Rewriter::rewrite(lem.getNode());
        Trace("quantifiers-sk-debug")
            << "Skolemize lemma : " << slem << std::endl;
      }
      d_qim.trustedLemma(lem,
                         InferenceId::QUANTIFIERS_SKOLEMIZE,
                         LemmaProperty::NEEDS_JUSTIFY);
    }
    return;
  }
  // ensure the quantified formula is registered
  registerQuantifierInternal(f);
  // assert it to each module
  d_model->assertQuantifier(f);
  for (QuantifiersModule*& mdl : d_modules)
  {
    mdl->assertNode(f);
  }
  // add term to the registry
  d_treg.addTerm(d_qreg.getInstConstantBody(f), true);
}

void QuantifiersEngine::eqNotifyNewClass(TNode t) { d_treg.addTerm(t); }

void QuantifiersEngine::markRelevant( Node q ) {
  d_model->markRelevant( q );
}

void QuantifiersEngine::getInstantiationTermVectors( Node q, std::vector< std::vector< Node > >& tvecs ) {
  d_instantiate->getInstantiationTermVectors(q, tvecs);
}

void QuantifiersEngine::getInstantiationTermVectors( std::map< Node, std::vector< std::vector< Node > > >& insts ) {
  d_instantiate->getInstantiationTermVectors(insts);
}

void QuantifiersEngine::printSynthSolution( std::ostream& out ) {
  if (d_qmodules->d_synth_e)
  {
    d_qmodules->d_synth_e->printSynthSolution(out);
  }else{
    out << "Internal error : module for synth solution not found." << std::endl;
  }
}

void QuantifiersEngine::getInstantiatedQuantifiedFormulas(std::vector<Node>& qs)
{
  d_instantiate->getInstantiatedQuantifiedFormulas(qs);
}

void QuantifiersEngine::getSkolemTermVectors(
    std::map<Node, std::vector<Node> >& sks) const
{
  d_skolemize->getSkolemTermVectors(sks);
}

QuantifiersEngine::Statistics::Statistics()
    : d_time("theory::QuantifiersEngine::time"),
      d_qcf_time("theory::QuantifiersEngine::time_qcf"),
      d_ematching_time("theory::QuantifiersEngine::time_ematching"),
      d_num_quant("QuantifiersEngine::Num_Quantifiers", 0),
      d_instantiation_rounds("QuantifiersEngine::Rounds_Instantiation_Full", 0),
      d_instantiation_rounds_lc(
          "QuantifiersEngine::Rounds_Instantiation_Last_Call", 0),
      d_triggers("QuantifiersEngine::Triggers", 0),
      d_simple_triggers("QuantifiersEngine::Triggers_Simple", 0),
      d_multi_triggers("QuantifiersEngine::Triggers_Multi", 0),
      d_red_alpha_equiv("QuantifiersEngine::Reductions_Alpha_Equivalence", 0)
{
  smtStatisticsRegistry()->registerStat(&d_time);
  smtStatisticsRegistry()->registerStat(&d_qcf_time);
  smtStatisticsRegistry()->registerStat(&d_ematching_time);
  smtStatisticsRegistry()->registerStat(&d_num_quant);
  smtStatisticsRegistry()->registerStat(&d_instantiation_rounds);
  smtStatisticsRegistry()->registerStat(&d_instantiation_rounds_lc);
  smtStatisticsRegistry()->registerStat(&d_triggers);
  smtStatisticsRegistry()->registerStat(&d_simple_triggers);
  smtStatisticsRegistry()->registerStat(&d_multi_triggers);
  smtStatisticsRegistry()->registerStat(&d_red_alpha_equiv);
}

QuantifiersEngine::Statistics::~Statistics(){
  smtStatisticsRegistry()->unregisterStat(&d_time);
  smtStatisticsRegistry()->unregisterStat(&d_qcf_time);
  smtStatisticsRegistry()->unregisterStat(&d_ematching_time);
  smtStatisticsRegistry()->unregisterStat(&d_num_quant);
  smtStatisticsRegistry()->unregisterStat(&d_instantiation_rounds);
  smtStatisticsRegistry()->unregisterStat(&d_instantiation_rounds_lc);
  smtStatisticsRegistry()->unregisterStat(&d_triggers);
  smtStatisticsRegistry()->unregisterStat(&d_simple_triggers);
  smtStatisticsRegistry()->unregisterStat(&d_multi_triggers);
  smtStatisticsRegistry()->unregisterStat(&d_red_alpha_equiv);
}

Node QuantifiersEngine::getInternalRepresentative( Node a, Node q, int index ){
  return d_eq_query->getInternalRepresentative(a, q, index);
}

Node QuantifiersEngine::getNameForQuant(Node q) const
{
  return d_qreg.getNameForQuant(q);
}

bool QuantifiersEngine::getNameForQuant(Node q, Node& name, bool req) const
{
  return d_qreg.getNameForQuant(q, name, req);
}

bool QuantifiersEngine::getSynthSolutions(
    std::map<Node, std::map<Node, Node> >& sol_map)
{
  return d_qmodules->d_synth_e->getSynthSolutions(sol_map);
}

}  // namespace theory
}  // namespace CVC4<|MERGE_RESOLUTION|>--- conflicted
+++ resolved
@@ -93,24 +93,14 @@
     {
       Trace("quant-engine-debug") << "...make fmc builder." << std::endl;
       d_model.reset(new quantifiers::fmcheck::FirstOrderModelFmc(
-<<<<<<< HEAD
-          qstate, d_qreg, tr, "FirstOrderModelFmc"));
-      d_builder.reset(new quantifiers::fmcheck::FullModelChecker(qstate));
-    }else{
-      Trace("quant-engine-debug") << "...make default model builder." << std::endl;
-      d_model.reset(new quantifiers::FirstOrderModel(
-          qstate, d_qreg, tr, "FirstOrderModel"));
-      d_builder.reset(new quantifiers::QModelBuilder(qstate));
-=======
-          this, qstate, qr, "FirstOrderModelFmc"));
+          qstate, qr, "FirstOrderModelFmc"));
       d_builder.reset(
-          new quantifiers::fmcheck::FullModelChecker(this, qstate, qr));
+          new quantifiers::fmcheck::FullModelChecker(qstate, qr));
     }else{
       Trace("quant-engine-debug") << "...make default model builder." << std::endl;
       d_model.reset(new quantifiers::FirstOrderModel(
           this, qstate, qr, "FirstOrderModel"));
-      d_builder.reset(new quantifiers::QModelBuilder(this, qstate, qr));
->>>>>>> 7e9a4a35
+      d_builder.reset(new quantifiers::QModelBuilder(qstate, qr));
     }
   }else{
     d_model.reset(new quantifiers::FirstOrderModel(
