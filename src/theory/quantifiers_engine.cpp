/******************************************************************************
 * Top contributors (to current version):
 *   Andrew Reynolds, Morgan Deters, Mathias Preiner
 *
 * This file is part of the cvc5 project.
 *
 * Copyright (c) 2009-2021 by the authors listed in the file AUTHORS
 * in the top-level source directory and their institutional affiliations.
 * All rights reserved.  See the file COPYING in the top-level source
 * directory for licensing information.
 * ****************************************************************************
 *
 * Implementation of quantifiers engine class.
 */

#include "theory/quantifiers_engine.h"

#include "options/base_options.h"
#include "options/printer_options.h"
#include "options/quantifiers_options.h"
#include "options/smt_options.h"
#include "options/uf_options.h"
#include "smt/smt_engine_scope.h"
#include "theory/quantifiers/equality_query.h"
#include "theory/quantifiers/first_order_model.h"
#include "theory/quantifiers/fmf/first_order_model_fmc.h"
#include "theory/quantifiers/fmf/full_model_check.h"
#include "theory/quantifiers/fmf/model_builder.h"
#include "theory/quantifiers/quant_module.h"
#include "theory/quantifiers/quantifiers_inference_manager.h"
#include "theory/quantifiers/quantifiers_modules.h"
#include "theory/quantifiers/quantifiers_registry.h"
#include "theory/quantifiers/quantifiers_rewriter.h"
#include "theory/quantifiers/quantifiers_state.h"
#include "theory/quantifiers/quantifiers_statistics.h"
#include "theory/quantifiers/relevant_domain.h"
#include "theory/quantifiers/skolemize.h"
#include "theory/quantifiers/term_registry.h"
#include "theory/theory_engine.h"

using namespace std;
using namespace cvc5::kind;

namespace cvc5 {
namespace theory {

QuantifiersEngine::QuantifiersEngine(
    quantifiers::QuantifiersState& qs,
    quantifiers::QuantifiersRegistry& qr,
    quantifiers::TermRegistry& tr,
    quantifiers::QuantifiersInferenceManager& qim,
    ProofNodeManager* pnm)
    : d_qstate(qs),
      d_qim(qim),
      d_te(nullptr),
      d_pnm(pnm),
      d_qreg(qr),
      d_treg(tr),
      d_model(nullptr),
      d_quants_prereg(qs.getUserContext()),
      d_quants_red(qs.getUserContext()),
      d_numInstRoundsLemma(0)
{
  Trace("quant-init-debug")
      << "Initialize model engine, mbqi : " << options::mbqiMode() << " "
      << options::fmfBound() << std::endl;
  // Finite model finding requires specialized ways of building the model.
  // We require constructing the model here, since it is required for
  // initializing the CombinationEngine and the rest of quantifiers engine.
  if (options::fmfBound()
      || (options::finiteModelFind()
          && (options::mbqiMode() == options::MbqiMode::FMC
              || options::mbqiMode() == options::MbqiMode::TRUST)))
  {
    Trace("quant-init-debug") << "...make fmc builder." << std::endl;
    d_builder.reset(
        new quantifiers::fmcheck::FullModelChecker(qs, qim, qr, tr));
  }
  else
  {
    Trace("quant-init-debug") << "...make default model builder." << std::endl;
    d_builder.reset(new quantifiers::QModelBuilder(qs, qim, qr, tr));
  }
  // set the model object
  d_builder->finishInit();
  d_model = d_builder->getModel();

  // Finish initializing the term registry by hooking it up to the model and the
  // inference manager. The former is required since theories are not given
  // access to the model in their constructors currently.
  // The latter is required due to a cyclic dependency between the term
  // database and the instantiate module. Term database needs inference manager
  // since it sends out lemmas when term indexing is inconsistent, instantiate
  // needs term database for entailment checks.
  d_treg.finishInit(d_model, &d_qim);

  // initialize the utilities
  d_util.push_back(d_model->getEqualityQuery());
  // quantifiers registry must come before the remaining utilities
  d_util.push_back(&d_qreg);
  d_util.push_back(tr.getTermDatabase());
  d_util.push_back(qim.getInstantiate());
  d_util.push_back(tr.getTermPools());
}

QuantifiersEngine::~QuantifiersEngine() {}

void QuantifiersEngine::finishInit(TheoryEngine* te)
{
  // connect the quantifiers model to the underlying theory model
  d_model->finishInit(te->getModel());
  d_te = te;
  // Initialize the modules and the utilities here.
  d_qmodules.reset(new quantifiers::QuantifiersModules);
  d_qmodules->initialize(
      d_qstate, d_qim, d_qreg, d_treg, d_builder.get(), d_modules);
  if (d_qmodules->d_rel_dom.get())
  {
    d_util.push_back(d_qmodules->d_rel_dom.get());
  }

  // handle any circular dependencies

  // quantifiers bound inference needs to be informed of the bounded integers
  // module, which has information about which quantifiers have finite bounds
  d_qreg.getQuantifiersBoundInference().finishInit(d_qmodules->d_bint.get());
}

quantifiers::QuantifiersRegistry& QuantifiersEngine::getQuantifiersRegistry()
{
  return d_qreg;
}

quantifiers::QModelBuilder* QuantifiersEngine::getModelBuilder() const
{
  return d_builder.get();
}

/// !!!!!!!!!!!!!! temporary (project #15)

quantifiers::TermDbSygus* QuantifiersEngine::getTermDatabaseSygus() const
{
  return d_treg.getTermDatabaseSygus();
}
/// !!!!!!!!!!!!!!

void QuantifiersEngine::presolve() {
  Trace("quant-engine-proc") << "QuantifiersEngine : presolve " << std::endl;
  d_numInstRoundsLemma = 0;
  d_qim.clearPending();
  for (QuantifiersUtil*& u : d_util)
  {
    u->presolve();
  }
  for (QuantifiersModule*& mdl : d_modules)
  {
    mdl->presolve();
  }
  // presolve with term registry, which populates the term database based on
  // terms registered before presolve when in incremental mode
  d_treg.presolve();
}

void QuantifiersEngine::ppNotifyAssertions(
    const std::vector<Node>& assertions) {
  Trace("quant-engine-proc")
      << "ppNotifyAssertions in QE, #assertions = " << assertions.size()
      << std::endl;
  if (options::instLevelInputOnly() && options::instMaxLevel() != -1)
  {
    for (const Node& a : assertions)
    {
      quantifiers::QuantAttributes::setInstantiationLevelAttr(a, 0);
    }
  }
  if (options::sygus())
  {
    quantifiers::SynthEngine* sye = d_qmodules->d_synth_e.get();
    for (const Node& a : assertions)
    {
      sye->preregisterAssertion(a);
    }
  }
  /* The SyGuS instantiation module needs a global view of all available
   * assertions to collect global terms that get added to each grammar.
   */
  if (options::sygusInst())
  {
    quantifiers::SygusInst* si = d_qmodules->d_sygus_inst.get();
    si->ppNotifyAssertions(assertions);
  }
}

void QuantifiersEngine::check( Theory::Effort e ){
  quantifiers::QuantifiersStatistics& stats = d_qstate.getStats();
  CodeTimer codeTimer(stats.d_time);
  Assert(d_qstate.getEqualityEngine() != nullptr);
  if (!d_qstate.getEqualityEngine()->consistent())
  {
    Trace("quant-engine-debug") << "Master equality engine not consistent, return." << std::endl;
    return;
  }
  if (d_qstate.isInConflict())
  {
    if (e < Theory::EFFORT_LAST_CALL)
    {
      // this can happen in rare cases when quantifiers is the first to realize
      // there is a quantifier-free conflict, for example, when it discovers
      // disequal and congruent terms in the master equality engine during
      // term indexing. In such cases, quantifiers reports a "conflicting lemma"
      // that is, one that is entailed to be false by the current assignment.
      // If this lemma is not a SAT conflict, we may get another call to full
      // effort check and the quantifier-free solvers still haven't realized
      // there is a conflict. In this case, we return, trusting that theory
      // combination will do the right thing (split on equalities until there is
      // a conflict at the quantifier-free level).
      Trace("quant-engine-debug")
          << "Conflicting lemma already reported by quantifiers, return."
          << std::endl;
      return;
    }
    // we reported what we thought was a conflicting lemma, but now we have
    // gotten a check at LAST_CALL effort, indicating that the lemma we reported
    // was not conflicting. This should never happen, but in production mode, we
    // proceed with the check.
    Assert(false);
  }
  bool needsCheck = d_qim.hasPendingLemma();
  QuantifiersModule::QEffort needsModelE = QuantifiersModule::QEFFORT_NONE;
  std::vector< QuantifiersModule* > qm;
  if( d_model->checkNeeded() ){
    needsCheck = needsCheck || e>=Theory::EFFORT_LAST_CALL;  //always need to check at or above last call
    for (QuantifiersModule*& mdl : d_modules)
    {
      if (mdl->needsCheck(e))
      {
        qm.push_back(mdl);
        needsCheck = true;
        //can only request model at last call since theory combination can find inconsistencies
        if( e>=Theory::EFFORT_LAST_CALL ){
          QuantifiersModule::QEffort me = mdl->needsModel(e);
          needsModelE = me<needsModelE ? me : needsModelE;
        }
      }
    }
  }

  d_qim.reset();
  bool setIncomplete = false;
  IncompleteId setIncompleteId = IncompleteId::QUANTIFIERS;
  if (options::instMaxRounds() >= 0
<<<<<<< HEAD
      && d_numInstRoundsLemma >= options::instMaxRounds())
=======
      && d_numInstRoundsLemma >= static_cast<uint32_t>(options::instMaxRounds()))
>>>>>>> bdf46b42
  {
    needsCheck = false;
    setIncomplete = true;
    setIncompleteId = IncompleteId::QUANTIFIERS_MAX_INST_ROUNDS;
  }

  Trace("quant-engine-debug2") << "Quantifiers Engine call to check, level = " << e << ", needsCheck=" << needsCheck << std::endl;
  if( needsCheck ){
    //flush previous lemmas (for instance, if was interrupted), or other lemmas to process
    d_qim.doPending();
    if (d_qim.hasSentLemma())
    {
      return;
    }

    double clSet = 0;
    if( Trace.isOn("quant-engine") ){
      clSet = double(clock())/double(CLOCKS_PER_SEC);
      Trace("quant-engine") << ">>>>> Quantifiers Engine Round, effort = " << e << " <<<<<" << std::endl;
    }

    if( Trace.isOn("quant-engine-debug") ){
      Trace("quant-engine-debug") << "Quantifiers Engine check, level = " << e << std::endl;
      Trace("quant-engine-debug")
          << "  depth : " << d_qstate.getInstRoundDepth() << std::endl;
      Trace("quant-engine-debug") << "  modules to check : ";
      for( unsigned i=0; i<qm.size(); i++ ){
        Trace("quant-engine-debug") << qm[i]->identify() << " ";
      }
      Trace("quant-engine-debug") << std::endl;
      Trace("quant-engine-debug") << "  # quantified formulas = " << d_model->getNumAssertedQuantifiers() << std::endl;
      if (d_qim.hasPendingLemma())
      {
        Trace("quant-engine-debug")
            << "  lemmas waiting = " << d_qim.numPendingLemmas() << std::endl;
      }
      Trace("quant-engine-debug")
          << "  Theory engine finished : "
          << !d_qstate.getValuation().needCheck() << std::endl;
      Trace("quant-engine-debug") << "  Needs model effort : " << needsModelE << std::endl;
      Trace("quant-engine-debug")
          << "  In conflict : " << d_qstate.isInConflict() << std::endl;
    }
    if( Trace.isOn("quant-engine-ee-pre") ){
      Trace("quant-engine-ee-pre") << "Equality engine (pre-inference): " << std::endl;
      d_qstate.debugPrintEqualityEngine("quant-engine-ee-pre");
    }
    if( Trace.isOn("quant-engine-assert") ){
      Trace("quant-engine-assert") << "Assertions : " << std::endl;
      d_te->printAssertions("quant-engine-assert");
    }

    //reset utilities
    Trace("quant-engine-debug") << "Resetting all utilities..." << std::endl;
    for (QuantifiersUtil*& util : d_util)
    {
      Trace("quant-engine-debug2") << "Reset " << util->identify().c_str()
                                   << "..." << std::endl;
      if (!util->reset(e))
      {
        d_qim.doPending();
        if (d_qim.hasSentLemma())
        {
          return;
        }else{
          //should only fail reset if added a lemma
          Assert(false);
        }
      }
    }

    if( Trace.isOn("quant-engine-ee") ){
      Trace("quant-engine-ee") << "Equality engine : " << std::endl;
      d_qstate.debugPrintEqualityEngine("quant-engine-ee");
    }

    //reset the model
    Trace("quant-engine-debug") << "Reset model..." << std::endl;
    d_model->reset_round();

    //reset the modules
    Trace("quant-engine-debug") << "Resetting all modules..." << std::endl;
    for (QuantifiersModule*& mdl : d_modules)
    {
      Trace("quant-engine-debug2") << "Reset " << mdl->identify().c_str()
                                   << std::endl;
      mdl->reset_round(e);
    }
    Trace("quant-engine-debug") << "Done resetting all modules." << std::endl;
    //reset may have added lemmas
    d_qim.doPending();
    if (d_qim.hasSentLemma())
    {
      return;
    }

    if( e==Theory::EFFORT_LAST_CALL ){
      ++(stats.d_instantiation_rounds_lc);
    }else if( e==Theory::EFFORT_FULL ){
      ++(stats.d_instantiation_rounds);
    }
    Trace("quant-engine-debug") << "Check modules that needed check..." << std::endl;
    for (unsigned qef = QuantifiersModule::QEFFORT_CONFLICT;
         qef <= QuantifiersModule::QEFFORT_LAST_CALL;
         ++qef)
    {
      QuantifiersModule::QEffort quant_e =
          static_cast<QuantifiersModule::QEffort>(qef);
      // Force the theory engine to build the model if any module requested it.
      if (needsModelE == quant_e)
      {
        Trace("quant-engine-debug") << "Build model..." << std::endl;
        if (!d_te->buildModel())
        {
          // If we failed to build the model, flush all pending lemmas and
          // finish.
          d_qim.doPending();
          break;
        }
      }
      if (!d_qim.hasSentLemma())
      {
        //check each module
        for (QuantifiersModule*& mdl : qm)
        {
          Trace("quant-engine-debug") << "Check " << mdl->identify().c_str()
                                      << " at effort " << quant_e << "..."
                                      << std::endl;
          mdl->check(e, quant_e);
          if (d_qstate.isInConflict())
          {
            Trace("quant-engine-debug") << "...conflict!" << std::endl;
            break;
          }
        }
        //flush all current lemmas
        d_qim.doPending();
      }
      //if we have added one, stop
      if (d_qim.hasSentLemma())
      {
        break;
      }else{
        Assert(!d_qstate.isInConflict());
        if (quant_e == QuantifiersModule::QEFFORT_CONFLICT)
        {
          d_qstate.incrementInstRoundCounters(e);
        }
        else if (quant_e == QuantifiersModule::QEFFORT_MODEL)
        {
          if( e==Theory::EFFORT_LAST_CALL ){
            //sources of incompleteness
            for (QuantifiersUtil*& util : d_util)
            {
              if (!util->checkComplete(setIncompleteId))
              {
                Trace("quant-engine-debug") << "Set incomplete because utility "
                                            << util->identify().c_str()
                                            << " was incomplete." << std::endl;
                setIncomplete = true;
              }
            }
            if (d_qstate.isInConflict())
            {
              // we reported a conflicting lemma, should return
              setIncomplete = true;
            }
            //if we have a chance not to set incomplete
            if( !setIncomplete ){
              //check if we should set the incomplete flag
              for (QuantifiersModule*& mdl : d_modules)
              {
                if (!mdl->checkComplete(setIncompleteId))
                {
                  Trace("quant-engine-debug")
                      << "Set incomplete because module "
                      << mdl->identify().c_str() << " was incomplete."
                      << std::endl;
                  setIncomplete = true;
                  break;
                }
              }
              if( !setIncomplete ){
                //look at individual quantified formulas, one module must claim completeness for each one
                for( unsigned i=0; i<d_model->getNumAssertedQuantifiers(); i++ ){
                  bool hasCompleteM = false;
                  Node q = d_model->getAssertedQuantifier( i );
                  QuantifiersModule* qmd = d_qreg.getOwner(q);
                  if( qmd!=NULL ){
                    hasCompleteM = qmd->checkCompleteFor( q );
                  }else{
                    for( unsigned j=0; j<d_modules.size(); j++ ){
                      if( d_modules[j]->checkCompleteFor( q ) ){
                        qmd = d_modules[j];
                        hasCompleteM = true;
                        break;
                      }
                    }
                  }
                  if( !hasCompleteM ){
                    Trace("quant-engine-debug") << "Set incomplete because " << q << " was not fully processed." << std::endl;
                    setIncomplete = true;
                    break;
                  }else{
                    Assert(qmd != NULL);
                    Trace("quant-engine-debug2") << "Complete for " << q << " due to " << qmd->identify().c_str() << std::endl;
                  }
                }
              }
            }
            //if setIncomplete = false, we will answer SAT, otherwise we will run at quant_e QEFFORT_LAST_CALL
            if( !setIncomplete ){
              break;
            }
          }
        }
      }
    }
    Trace("quant-engine-debug") << "Done check modules that needed check." << std::endl;
    // debug print
    if (d_qim.hasSentLemma())
    {
      d_qim.getInstantiate()->notifyEndRound();
      d_numInstRoundsLemma++;
    }
    if( Trace.isOn("quant-engine") ){
      double clSet2 = double(clock())/double(CLOCKS_PER_SEC);
      Trace("quant-engine") << "Finished quantifiers engine, total time = " << (clSet2-clSet);
      Trace("quant-engine") << ", sent lemma = " << d_qim.hasSentLemma();
      Trace("quant-engine") << std::endl;
    }

    Trace("quant-engine-debug2") << "Finished quantifiers engine check." << std::endl;
  }else{
    Trace("quant-engine-debug2") << "Quantifiers Engine does not need check." << std::endl;
  }

  //SAT case
  if (e == Theory::EFFORT_LAST_CALL && !d_qim.hasSentLemma())
  {
    if( setIncomplete ){
      Trace("quant-engine") << "Set incomplete flag." << std::endl;
      d_qim.setIncomplete(setIncompleteId);
    }
    //output debug stats
    d_qim.getInstantiate()->debugPrintModel();
  }
}

void QuantifiersEngine::notifyCombineTheories() {
  // If allowing theory combination to happen at most once between instantiation
  // rounds, this would reset d_ierCounter to 1 and d_ierCounterLastLc to -1
  // in quantifiers state.
}

bool QuantifiersEngine::reduceQuantifier( Node q ) {
  //TODO: this can be unified with preregistration: AlphaEquivalence takes ownership of reducable quants
  BoolMap::const_iterator it = d_quants_red.find( q );
  if( it==d_quants_red.end() ){
    Node lem;
    InferenceId id = InferenceId::UNKNOWN;
    std::map< Node, Node >::iterator itr = d_quants_red_lem.find( q );
    if( itr==d_quants_red_lem.end() ){
      if (d_qmodules->d_alpha_equiv)
      {
        Trace("quant-engine-red") << "Alpha equivalence " << q << "?" << std::endl;
        //add equivalence with another quantified formula
        lem = d_qmodules->d_alpha_equiv->reduceQuantifier(q);
        id = InferenceId::QUANTIFIERS_REDUCE_ALPHA_EQ;
        if( !lem.isNull() ){
          Trace("quant-engine-red") << "...alpha equivalence success." << std::endl;
          ++(d_qstate.getStats().d_red_alpha_equiv);
        }
      }
      d_quants_red_lem[q] = lem;
    }else{
      lem = itr->second;
    }
    if( !lem.isNull() ){
      d_qim.lemma(lem, id);
    }
    d_quants_red[q] = !lem.isNull();
    return !lem.isNull();
  }else{
    return (*it).second;
  }
}

void QuantifiersEngine::registerQuantifierInternal(Node f)
{
  std::map< Node, bool >::iterator it = d_quants.find( f );
  if( it==d_quants.end() ){
    Trace("quant") << "QuantifiersEngine : Register quantifier ";
    Trace("quant") << " : " << f << std::endl;
    size_t prev_lemma_waiting = d_qim.numPendingLemmas();
    ++(d_qstate.getStats().d_num_quant);
    Assert(f.getKind() == FORALL);
    // register with utilities
    for (unsigned i = 0; i < d_util.size(); i++)
    {
      d_util[i]->registerQuantifier(f);
    }

    for (QuantifiersModule*& mdl : d_modules)
    {
      Trace("quant-debug") << "check ownership with " << mdl->identify()
                           << "..." << std::endl;
      mdl->checkOwnership(f);
    }
    QuantifiersModule* qm = d_qreg.getOwner(f);
    Trace("quant") << " Owner : " << (qm == nullptr ? "[none]" : qm->identify())
                   << std::endl;
    // register with each module
    for (QuantifiersModule*& mdl : d_modules)
    {
      Trace("quant-debug") << "register with " << mdl->identify() << "..."
                           << std::endl;
      mdl->registerQuantifier(f);
      // since this is context-independent, we should not add any lemmas during
      // this call
      Assert(d_qim.numPendingLemmas() == prev_lemma_waiting);
    }
    Trace("quant-debug") << "...finish." << std::endl;
    d_quants[f] = true;
    AlwaysAssert(d_qim.numPendingLemmas() == prev_lemma_waiting);
  }
}

void QuantifiersEngine::preRegisterQuantifier(Node q)
{
  NodeSet::const_iterator it = d_quants_prereg.find(q);
  if (it != d_quants_prereg.end())
  {
    return;
  }
  Trace("quant-debug") << "QuantifiersEngine : Pre-register " << q << std::endl;
  d_quants_prereg.insert(q);
  // try to reduce
  if (reduceQuantifier(q))
  {
    // if we can reduce it, nothing left to do
    return;
  }
  // ensure that it is registered
  registerQuantifierInternal(q);
  // register with each module
  for (QuantifiersModule*& mdl : d_modules)
  {
    Trace("quant-debug") << "pre-register with " << mdl->identify() << "..."
                         << std::endl;
    mdl->preRegisterQuantifier(q);
  }
  // flush the lemmas
  d_qim.doPending();
  Trace("quant-debug") << "...finish pre-register " << q << "..." << std::endl;
}

void QuantifiersEngine::assertQuantifier( Node f, bool pol ){
  if (reduceQuantifier(f))
  {
    // if we can reduce it, nothing left to do
    return;
  }
  if( !pol ){
    // do skolemization
    TrustNode lem = d_qim.getSkolemize()->process(f);
    if (!lem.isNull())
    {
      if (Trace.isOn("quantifiers-sk-debug"))
      {
        Node slem = Rewriter::rewrite(lem.getNode());
        Trace("quantifiers-sk-debug")
            << "Skolemize lemma : " << slem << std::endl;
      }
      d_qim.trustedLemma(lem,
                         InferenceId::QUANTIFIERS_SKOLEMIZE,
                         LemmaProperty::NEEDS_JUSTIFY);
    }
    return;
  }
  // ensure the quantified formula is registered
  registerQuantifierInternal(f);
  // assert it to each module
  d_model->assertQuantifier(f);
  for (QuantifiersModule*& mdl : d_modules)
  {
    mdl->assertNode(f);
  }
  // add term to the registry
  d_treg.addTerm(d_qreg.getInstConstantBody(f), true);
}

void QuantifiersEngine::eqNotifyNewClass(TNode t) { d_treg.addTerm(t); }

void QuantifiersEngine::markRelevant( Node q ) {
  d_model->markRelevant( q );
}

void QuantifiersEngine::getInstantiationTermVectors( Node q, std::vector< std::vector< Node > >& tvecs ) {
  d_qim.getInstantiate()->getInstantiationTermVectors(q, tvecs);
}

void QuantifiersEngine::getInstantiationTermVectors( std::map< Node, std::vector< std::vector< Node > > >& insts ) {
  d_qim.getInstantiate()->getInstantiationTermVectors(insts);
}

void QuantifiersEngine::getInstantiations(Node q, std::vector<Node>& insts)
{
  d_qim.getInstantiate()->getInstantiations(q, insts);
}

void QuantifiersEngine::getInstantiatedQuantifiedFormulas(std::vector<Node>& qs)
{
  d_qim.getInstantiate()->getInstantiatedQuantifiedFormulas(qs);
}

void QuantifiersEngine::getSkolemTermVectors(
    std::map<Node, std::vector<Node> >& sks) const
{
  d_qim.getSkolemize()->getSkolemTermVectors(sks);
}

Node QuantifiersEngine::getNameForQuant(Node q) const
{
  return d_qreg.getNameForQuant(q);
}

bool QuantifiersEngine::getNameForQuant(Node q, Node& name, bool req) const
{
  return d_qreg.getNameForQuant(q, name, req);
}

bool QuantifiersEngine::getSynthSolutions(
    std::map<Node, std::map<Node, Node> >& sol_map)
{
  return d_qmodules->d_synth_e->getSynthSolutions(sol_map);
}
void QuantifiersEngine::declarePool(Node p, const std::vector<Node>& initValue)
{
  d_treg.declarePool(p, initValue);
}

}  // namespace theory
}  // namespace cvc5<|MERGE_RESOLUTION|>--- conflicted
+++ resolved
@@ -249,11 +249,7 @@
   bool setIncomplete = false;
   IncompleteId setIncompleteId = IncompleteId::QUANTIFIERS;
   if (options::instMaxRounds() >= 0
-<<<<<<< HEAD
-      && d_numInstRoundsLemma >= options::instMaxRounds())
-=======
       && d_numInstRoundsLemma >= static_cast<uint32_t>(options::instMaxRounds()))
->>>>>>> bdf46b42
   {
     needsCheck = false;
     setIncomplete = true;
