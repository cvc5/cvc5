--- conflicted
+++ resolved
@@ -23,11 +23,7 @@
 #include "expr/resource_manager.h"
 #include "smt/logic_exception.h"
 #include "theory/interrupted.h"
-<<<<<<< HEAD
-#include "util/resource_manager.h"
 #include "proof/proof_manager.h"
-=======
->>>>>>> 541c88a3
 
 namespace CVC4 {
 namespace theory {
@@ -125,16 +121,11 @@
    * @return the "status" of the lemma, including user level at which
    * the lemma resides; the lemma will be removed when this user level pops
    */
-<<<<<<< HEAD
   virtual LemmaStatus lemma(TNode n, ProofRule rule,
                             bool removable = false,
-                            bool preprocess = false)
+                            bool preprocess = false,
+                            bool sendAtoms = false)
     throw(TypeCheckingExceptionPrivate, AssertionException, UnsafeInterruptException) = 0;
-=======
-  virtual LemmaStatus lemma(TNode n, bool removable = false,
-                            bool preprocess = false, bool sendAtoms = false)
-    throw(TypeCheckingExceptionPrivate, AssertionException, UnsafeInterruptException, LogicException) = 0;
->>>>>>> 541c88a3
 
   virtual LemmaStatus lemma(TNode n, 
                             bool removable = false,
