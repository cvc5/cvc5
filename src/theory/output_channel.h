--- conflicted
+++ resolved
@@ -140,15 +140,6 @@
    * this SAT context level.  If SAT is later determined by the
    * TheoryEngine, it should actually return an UNKNOWN result.
    */
-<<<<<<< HEAD
-  virtual void setIncomplete(IncompleteId id) = 0;
-  /**
-   * Notification from a theory that it realizes it is unsound at
-   * this user context level.  If UNSAT is later determined by the
-   * TheoryEngine, it should actually return an UNKNOWN result.
-   */
-  virtual void setUnsound(IncompleteId id) = 0;
-=======
   virtual void setModelUnsound(IncompleteId id) = 0;
   /**
    * Notification from a theory that it realizes it is refutation unsound at
@@ -156,7 +147,6 @@
    * TheoryEngine, it should actually return an UNKNOWN result.
    */
   virtual void setRefutationUnsound(IncompleteId id) = 0;
->>>>>>> d2690ea1
 
   /**
    * "Spend" a "resource."  The meaning is specific to the context in
