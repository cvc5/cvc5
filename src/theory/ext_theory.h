/******************************************************************************
 * Top contributors (to current version):
 *   Andrew Reynolds, Tim King, Mathias Preiner
 *
 * This file is part of the cvc5 project.
 *
 * Copyright (c) 2009-2021 by the authors listed in the file AUTHORS
 * in the top-level source directory and their institutional affiliations.
 * All rights reserved.  See the file COPYING in the top-level source
 * directory for licensing information.
 * ****************************************************************************
 *
 * Extended theory interface.
 *
 * This implements a generic module, used by theory solvers, for performing
 * "context-dependent simplification", as described in Reynolds et al
 * "Designing Theory Solvers with Extensions", FroCoS 2017.
 *
 * At a high level, this technique implements a generic inference scheme based
 * on the combination of SAT-context-dependent equality reasoning and
 * SAT-context-indepedent rewriting.
 *
 * As a simple example, say
 * (1) TheoryStrings tells us that the following facts hold in the SAT context:
 *     x = "A" ^ str.contains( str.++( x, z ), "B" ) = true.
 * (2) The Rewriter tells us that:
 *     str.contains( str.++( "A", z ), "B" ) ----> str.contains( z, "B" ).
 * From this, this class may infer that the following lemma is T-valid:
 *   x = "A" ^ str.contains( str.++( x, z ), "B" ) => str.contains( z, "B" )
 */

#include "cvc5_private.h"

#ifndef CVC5__THEORY__EXT_THEORY_H
#define CVC5__THEORY__EXT_THEORY_H

#include <map>

#include "context/cdhashmap.h"
#include "context/cdhashset.h"
#include "context/cdo.h"
#include "context/context.h"
#include "expr/node.h"
<<<<<<< HEAD
#include "theory/inference_manager_buffered.h"
=======
#include "theory/theory_inference_manager.h"
>>>>>>> 11b6d67d

namespace cvc5 {
namespace theory {

class OutputChannel;

/** Reasons for why a term was marked reduced */
enum class ExtReducedId
{
  UNKNOWN,
  // the extended function substitutes+rewrites to a constant
  SR_CONST,
  // the extended function was reduced by the callback
  REDUCTION,
  // the extended function substitutes+rewrites to zero
  ARITH_SR_ZERO,
  // the extended function substitutes+rewrites to a linear (non-zero) term
  ARITH_SR_LINEAR,
  // an extended string function substitutes+rewrites to a constant
  STRINGS_SR_CONST,
  // a negative str.contains was reduced to a disequality
  STRINGS_NEG_CTN_DEQ,
  // a positive str.contains was reduced to an equality
  STRINGS_POS_CTN,
  // a str.contains was subsumed by another based on a decomposition
  STRINGS_CTN_DECOMPOSE,
  // reduced via an intersection inference
  STRINGS_REGEXP_INTER,
  // subsumed due to intersection reasoning
  STRINGS_REGEXP_INTER_SUBSUME,
  // subsumed due to RE inclusion reasoning for positive memberships
  STRINGS_REGEXP_INCLUDE,
  // subsumed due to RE inclusion reasoning for negative memberships
  STRINGS_REGEXP_INCLUDE_NEG,
};
/**
 * Converts an ext reduced identifier to a string.
 *
 * @param id The ext reduced identifier
 * @return The name of the ext reduced identifier
 */
const char* toString(ExtReducedId id);

/**
 * Writes an ext reduced identifier to a stream.
 *
 * @param out The stream to write to
 * @param id The ext reduced identifier to write to the stream
 * @return The stream
 */
std::ostream& operator<<(std::ostream& out, ExtReducedId id);

/**
 * A callback class for ExtTheory below. This class is responsible for
 * determining how to apply context-dependent simplification.
 */
class ExtTheoryCallback
{
 public:
  virtual ~ExtTheoryCallback() {}
  /*
   * Get current substitution at an effort
   * @param effort The effort identifier
   * @param vars The variables to get a substitution for
   * @param subs The terms to substitute for variables, in order. This vector
   * should be updated to one the same size as vars.
   * @param exp The map containing the explanation for each variable. Together
   * with subs, we have that:
   *   ( exp[vars[i]] => vars[i] = subs[i] ) holds for all i
   * @return true if any (non-identity) substitution was added to subs.
   */
  virtual bool getCurrentSubstitution(int effort,
                                      const std::vector<Node>& vars,
                                      std::vector<Node>& subs,
                                      std::map<Node, std::vector<Node> >& exp);

  /*
   * Is extended function n reduced? This returns true if n is reduced to a
   * form that requires no further interaction from the theory.
   *
   * @param effort The effort identifier
   * @param n The term to reduce
   * @param on The original form of n, before substitution
   * @param exp The explanation of on = n
   * @param id If this method returns true, then id is updated to the reason
   * why n was reduced.
   * @return true if n is reduced.
   */
  virtual bool isExtfReduced(
      int effort, Node n, Node on, std::vector<Node>& exp, ExtReducedId& id);

  /**
   * Get reduction for node n.
   * If return value is true, then n is reduced.
   * If satDep is updated to false, then n is reduced independent of the
   * SAT context (e.g. by a lemma that persists at this
   * user-context level).
   * If nr is non-null, then ( n = nr ) should be added as a lemma by caller,
   * and return value of this method should be true.
   */
  virtual bool getReduction(int effort, Node n, Node& nr, bool& satDep);
};

/** Extended theory class
 *
 * This class is used for constructing generic extensions to theory solvers.
 * In particular, it provides methods for "context-dependent simplification"
 * and "model-based refinement". For details, see Reynolds et al "Design
 * Theory Solvers with Extensions", FroCoS 2017.
 *
 * It maintains:
 * (1) A set of "extended function" kinds (d_extf_kind),
 * (2) A database of active/inactive extended function terms (d_ext_func_terms)
 * that have been registered to the class.
 *
 * This class has methods doInferences/doReductions, which send out lemmas
 * based on the current set of active extended function terms. The former
 * is based on context-dependent simplification, where this class asks the
 * underlying theory for a "derivable substitution", whereby extended functions
 * may be reducable.
 */
class ExtTheory
{
  using NodeBoolMap = context::CDHashMap<Node, bool>;
  using NodeExtReducedIdMap = context::CDHashMap<Node, ExtReducedId>;
  using NodeSet = context::CDHashSet<Node>;

 public:
  /** constructor
   *
   * If cacheEnabled is false, we do not cache results of getSubstitutedTerm.
   */
  ExtTheory(ExtTheoryCallback& p,
            context::Context* c,
            context::UserContext* u,
<<<<<<< HEAD
            OutputChannel& out,
            InferenceManagerBuffered& im);
=======
            TheoryInferenceManager& im);
>>>>>>> 11b6d67d
  virtual ~ExtTheory() {}
  /** Tells this class to treat terms with Kind k as extended functions */
  void addFunctionKind(Kind k) { d_extf_kind[k] = true; }
  /** Is kind k treated as an extended function by this class? */
  bool hasFunctionKind(Kind k) const
  {
    return d_extf_kind.find(k) != d_extf_kind.end();
  }
  /** register term
   *
   * Registers term n with this class. Adds n to the set of extended function
   * terms known by this class (d_ext_func_terms) if n is an extended function,
   * that is, if addFunctionKind( n.getKind() ) was called.
   */
  void registerTerm(Node n);
  /** set n as reduced/inactive
   *
   * If satDep = false, then n remains inactive in the duration of this
   * user-context level
   */
  void markReduced(Node n, ExtReducedId rid, bool satDep = true);
  /** getSubstitutedTerms
   *
   *  input : effort, terms
   *  output : sterms, exp, where ( exp[i] => terms[i] = sterms[i] ) for all i.
   *
   * For each i, sterms[i] = term[i] * sigma for some "derivable substitution"
   * sigma. We obtain derivable substitutions and their explanations via calls
   * to the underlying theory's Theory::getCurrentSubstitution method.
   */
  void getSubstitutedTerms(int effort,
                           const std::vector<Node>& terms,
                           std::vector<Node>& sterms,
                           std::vector<std::vector<Node> >& exp);
  /**
   * Same as above, but for a single term. We return the substituted form of
   * term and add its explanation to exp.
   */
  Node getSubstitutedTerm(int effort, Node term, std::vector<Node>& exp);
  /** doInferences
   *
   * This function performs "context-dependent simplification". The method takes
   * as input:
   *  effort: an identifier used to determine which terms we reduce and the
   *          form of the derivable substitution we will use,
   *  terms: the set of terms to simplify,
   *  batch: if this flag is true, we send lemmas for all terms; if it is false
   *         we send a lemma for the first applicable term.
   *
   * Sends rewriting lemmas of the form ( exp => t = c ) where t is in terms
   * and c is a constant, c = rewrite( t*sigma ) where exp |= sigma. These
   * lemmas are determined by asking the underlying theory for a derivable
   * substitution (through getCurrentSubstitution with getSubstitutedTerm)
   * above, applying this substitution to terms in terms, rewriting
   * the result and checking with the theory whether the resulting term is
   * in reduced form (isExtfReduced).
   *
   * This method adds the extended terms that are still active to nred, and
   * returns true if and only if a lemma of the above form was sent.
   */
  bool doInferences(int effort,
                    const std::vector<Node>& terms,
                    std::vector<Node>& nred,
                    bool batch = true);
  /**
   * Calls the above function, where terms is getActive(), the set of currently
   * active terms.
   */
  bool doInferences(int effort, std::vector<Node>& nred, bool batch = true);
  /** doReductions
   *
   * This method has the same interface as doInferences. In contrast to
   * doInfereces, this method will send reduction lemmas of the form ( t = t' )
   * where t is in terms and t' is an equivalent reduced term.
   */
  bool doReductions(int effort,
                    const std::vector<Node>& terms,
                    std::vector<Node>& nred,
                    bool batch = true);
  bool doReductions(int effort, std::vector<Node>& nred, bool batch = true);

  /** get the set of all extended function terms from d_ext_func_terms */
  void getTerms(std::vector<Node>& terms);
  /** is there at least one active extended function term? */
  bool hasActiveTerm() const;
  /** is n an active extended function term? */
  bool isActive(Node n) const;
  /**
   * Same as above, but rid is updated to the reason if this method returns
   * false.
   */
  bool isActive(Node n, ExtReducedId& rid) const;
  /** get the set of active terms from d_ext_func_terms */
  std::vector<Node> getActive() const;
  /** get the set of active terms from d_ext_func_terms of kind k */
  std::vector<Node> getActive(Kind k) const;

 private:
  /** returns the set of variable subterms of n */
  static std::vector<Node> collectVars(Node n);
  /** is n context dependent inactive? */
  bool isContextIndependentInactive(Node n) const;
  /**
   * Same as above, but rid is updated to the reason if this method returns
   * true.
   */
  bool isContextIndependentInactive(Node n, ExtReducedId& rid) const;
  /** do inferences internal */
  bool doInferencesInternal(int effort,
                            const std::vector<Node>& terms,
                            std::vector<Node>& nred,
                            bool batch,
                            bool isRed);
  /** send lemma on the output channel */
  bool sendLemma(Node lem, InferenceId id, bool preprocess = false);
  /** reference to the callback */
  ExtTheoryCallback& d_parent;
<<<<<<< HEAD
  /** Reference to the output channel we are using */
  OutputChannel& d_out;
  /** inference manager used to send lemmas */
  InferenceManagerBuffered& d_im;
=======
  /** inference manager used to send lemmas */
  TheoryInferenceManager& d_im;
>>>>>>> 11b6d67d
  /** the true node */
  Node d_true;
  /** extended function terms, map to whether they are active */
  NodeBoolMap d_ext_func_terms;
  /** mapping to why extended function terms are inactive */
  NodeExtReducedIdMap d_extfExtReducedIdMap;
  /**
   * The set of terms from d_ext_func_terms that are SAT-context-independent
   * inactive. For instance, a term t is SAT-context-independent inactive if
   * a reduction lemma of the form t = t' was added in this user-context level.
   */
  NodeExtReducedIdMap d_ci_inactive;
  /**
   * Watched term for checking if any non-reduced extended functions exist.
   * This is an arbitrary active member of d_ext_func_terms.
   */
  context::CDO<Node> d_has_extf;
  /** the set of kinds we are treated as extended functions */
  std::map<Kind, bool> d_extf_kind;
  /** information for each term in d_ext_func_terms */
  class ExtfInfo
  {
   public:
    /** all variables in this term */
    std::vector<Node> d_vars;
  };
  std::map<Node, ExtfInfo> d_extf_info;

  // cache of all lemmas sent
  NodeSet d_lemmas;
  NodeSet d_pp_lemmas;
};

}  // namespace theory
}  // namespace cvc5

#endif /* CVC5__THEORY__EXT_THEORY_H */<|MERGE_RESOLUTION|>--- conflicted
+++ resolved
@@ -41,11 +41,7 @@
 #include "context/cdo.h"
 #include "context/context.h"
 #include "expr/node.h"
-<<<<<<< HEAD
-#include "theory/inference_manager_buffered.h"
-=======
 #include "theory/theory_inference_manager.h"
->>>>>>> 11b6d67d
 
 namespace cvc5 {
 namespace theory {
@@ -181,12 +177,7 @@
   ExtTheory(ExtTheoryCallback& p,
             context::Context* c,
             context::UserContext* u,
-<<<<<<< HEAD
-            OutputChannel& out,
-            InferenceManagerBuffered& im);
-=======
             TheoryInferenceManager& im);
->>>>>>> 11b6d67d
   virtual ~ExtTheory() {}
   /** Tells this class to treat terms with Kind k as extended functions */
   void addFunctionKind(Kind k) { d_extf_kind[k] = true; }
@@ -304,15 +295,8 @@
   bool sendLemma(Node lem, InferenceId id, bool preprocess = false);
   /** reference to the callback */
   ExtTheoryCallback& d_parent;
-<<<<<<< HEAD
-  /** Reference to the output channel we are using */
-  OutputChannel& d_out;
-  /** inference manager used to send lemmas */
-  InferenceManagerBuffered& d_im;
-=======
   /** inference manager used to send lemmas */
   TheoryInferenceManager& d_im;
->>>>>>> 11b6d67d
   /** the true node */
   Node d_true;
   /** extended function terms, map to whether they are active */
