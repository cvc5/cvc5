--- conflicted
+++ resolved
@@ -90,12 +90,8 @@
     Trace("strings-extf-debug") << "...skip due to model active" << std::endl;
     return false;
   }
-<<<<<<< HEAD
-  // check with negation
-=======
   // check with negation if requested (only applied to Boolean terms)
   Assert(n.getType().isBoolean() || pol != -1);
->>>>>>> bd9d156c
   Node nn = pol == -1 ? n.notNode() : n;
   if (d_reduced.find(nn) != d_reduced.end())
   {
@@ -200,10 +196,7 @@
     Trace("strings-red-lemma") << "Reduction (positive contains) lemma : " << n
                                << " => " << eq << std::endl;
     // reduced positively
-<<<<<<< HEAD
-=======
     Assert(nn == n);
->>>>>>> bd9d156c
     d_reduced.insert(nn);
   }
   else
