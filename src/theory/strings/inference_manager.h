/*********************                                                        */
/*! \file inference_manager.h
 ** \verbatim
 ** Top contributors (to current version):
 **   Andrew Reynolds
 ** This file is part of the CVC4 project.
 ** Copyright (c) 2009-2019 by the authors listed in the file AUTHORS
 ** in the top-level source directory) and their institutional affiliations.
 ** All rights reserved.  See the file COPYING in the top-level source
 ** directory for licensing information.\endverbatim
 **
 ** \brief Customized inference manager for the theory of strings
 **/

#include "cvc4_private.h"

#ifndef CVC4__THEORY__STRINGS__INFERENCE_MANAGER_H
#define CVC4__THEORY__STRINGS__INFERENCE_MANAGER_H

#include <map>
#include <vector>

#include "context/cdhashset.h"
#include "context/context.h"
#include "expr/node.h"
#include "theory/ext_theory.h"
#include "theory/proof_output_channel.h"
#include "theory/strings/infer_info.h"
#include "theory/strings/infer_proof_cons.h"
#include "theory/strings/sequences_stats.h"
#include "theory/strings/solver_state.h"
#include "theory/strings/term_registry.h"
#include "theory/uf/proof_equality_engine.h"

namespace CVC4 {
namespace theory {
namespace strings {

/** Inference Manager
 *
 * The purpose of this class is to process inference steps for strategies
 * in the theory of strings.
 *
 * In particular, inferences are given to this class via calls to functions:
 *
 * sendInternalInference, sendInference, sendSplit
 *
 * This class decides how the conclusion of these calls will be processed.
 * It primarily has to decide whether the conclusions will be processed:
 *
 * (1) Internally in the strings solver, via calls to equality engine's
 * assertLiteral and assertPredicate commands. We refer to these literals as
 * "facts",
 * (2) Externally on the output channel of theory of strings as "lemmas",
 * (3) External on the output channel as "conflicts" (when a conclusion of an
 * inference is false).
 *
 * It buffers facts and lemmas in vectors d_pending and d_pending_lem
 * respectively.
 *
 * When applicable, facts can be flushed to the equality engine via a call to
 * doPendingFacts, and lemmas can be flushed to the output channel via a call
 * to doPendingLemmas.
 *
 * It also manages other kinds of interaction with the output channel of the
 * theory of strings, e.g. sendPhaseRequirement, setIncomplete, and
 * with the extended theory object e.g. markCongruent.
 */
class InferenceManager
{
  typedef context::CDHashSet<Node, NodeHashFunction> NodeSet;
  typedef context::CDHashMap<Node, Node, NodeHashFunction> NodeNodeMap;

 public:
  InferenceManager(context::Context* c,
                   context::UserContext* u,
                   SolverState& s,
                   TermRegistry& tr,
                   ExtTheory& e,
                   ProofOutputChannel& poc,
                   SequencesStatistics& statistics,
                   bool pfEnabled = false);
  ~InferenceManager() {}

  /** send assumption
   *
   * This is called when a fact is asserted to TheoryStrings. It adds lit
   * to the equality engine maintained by this class immediately.
   */
  void sendAssumption(TNode lit);

  /** send internal inferences
   *
   * This is called when we have inferred exp => conc, where exp is a set
   * of equalities and disequalities that hold in the current equality engine.
   * This method adds equalities and disequalities ~( s = t ) via
   * sendInference such that both s and t are either constants or terms
   * that already occur in the equality engine, and ~( s = t ) is a consequence
   * of conc. This function can be seen as a "conservative" version of
   * sendInference below in that it does not introduce any new non-constant
   * terms to the state.
   *
   * The argument infer identifies the reason for the inference.
   * This is used for debugging and statistics purposes.
   *
   * Return true if the inference is complete, in the sense that we infer
   * inferences that are equivalent to conc. This returns false e.g. if conc
   * (or one of its conjuncts if it is a conjunction) was not inferred due
   * to the criteria mentioned above.
   */
  bool sendInternalInference(std::vector<Node>& exp,
                             Node conc,
                             Inference infer);
  /** send inference
   *
   * This function should be called when ( exp ^ exp_n ) => eq. The set exp
   * contains literals that are explainable, i.e. those that hold in the
   * equality engine of the theory of strings. On the other hand, the set
   * exp_n ("explanations new") contain nodes that are not explainable by the
   * theory of strings. This method may call sendLemma or otherwise add a
   * InferInfo to d_pending, indicating a fact should be asserted to the
   * equality engine. Overall, the result of this method is one of the
   * following:
   *
   * [1] (No-op) Do nothing if eq is true,
   *
   * [2] (Infer) Indicate that eq should be added to the equality engine of this
   * class with explanation exp, where exp is a set of literals that currently
   * hold in the equality engine. We add this to the pending vector d_pending.
   *
   * [3] (Lemma) Indicate that the lemma ( EXPLAIN(exp) ^ exp_n ) => eq should
   * be sent on the output channel of the theory of strings, where EXPLAIN
   * returns the explanation of the node in exp in terms of the literals
   * asserted to the theory of strings, as computed by the equality engine.
   * This is also added to a pending vector, d_pendingLem.
   *
   * [4] (Conflict) Immediately report a conflict EXPLAIN(exp) on the output
   * channel of the theory of strings.
   *
   * Determining which case to apply depends on the form of eq and whether
   * exp_n is empty. In particular, lemmas must be used whenever exp_n is
   * non-empty, conflicts are used when exp_n is empty and eq is false.
   *
   * The argument infer identifies the reason for inference, used for
   * debugging. This updates the statistics about the number of inferences made
   * of each type.
   *
   * If the flag asLemma is true, then this method will send a lemma instead
   * of a fact whenever applicable.
   */
  void sendInference(const std::vector<Node>& exp,
                     const std::vector<Node>& exp_n,
                     Node eq,
                     Inference infer,
                     bool asLemma = false);
  /** same as above, but where exp_n is empty */
  void sendInference(const std::vector<Node>& exp,
                     Node eq,
                     Inference infer,
                     bool asLemma = false);

  /** Send inference
   *
   * This implements the above methods for the InferInfo object. It is called
   * by the methods above.
   *
   * The inference info ii should have a rewritten conclusion and should not be
   * trivial (InferInfo::isTrivial). It is the responsibility of the caller to
   * ensure this.
   *
   * If the flag asLemma is true, then this method will send a lemma instead
   * of a fact whenever applicable.
   */
  void sendInference(const InferInfo& ii, bool asLemma = false);
  /** Send split
   *
   * This requests that ( a = b V a != b ) is sent on the output channel as a
   * lemma. We additionally request a phase requirement for the equality a=b
   * with polarity preq.
   *
   * The argument infer identifies the reason for inference, used for
   * debugging. This updates the statistics about the number of
   * inferences made of each type.
   *
   * This method returns true if the split was non-trivial, and false
   * otherwise. A split is trivial if a=b rewrites to a constant.
   */
  bool sendSplit(Node a, Node b, Inference infer, bool preq = true);

  /** Send phase requirement
   *
   * This method is called to indicate this class should send a phase
   * requirement request to the output channel for literal lit to be
   * decided with polarity pol. This requirement is processed at the same time
   * lemmas are sent on the output channel of this class during this call to
   * check. This means if the current lemmas of this class are abandoned (due
   * to a conflict), the phase requirement is not processed.
   */
  void sendPhaseRequirement(Node lit, bool pol);
  /**
   * Set that we are incomplete for the current set of assertions (in other
   * words, we must answer "unknown" instead of "sat"); this calls the output
   * channel's setIncomplete method.
   */
  void setIncomplete();

  //----------------------------constructing antecedants
  /**
   * Adds equality a = b to the vector exp if a and b are distinct terms. It
   * must be the case that areEqual( a, b ) holds in this context.
   */
  void addToExplanation(Node a, Node b, std::vector<Node>& exp) const;
  /** Adds lit to the vector exp if it is non-null */
  void addToExplanation(Node lit, std::vector<Node>& exp) const;
  //----------------------------end constructing antecedants
  /** Do pending facts
   *
   * This method asserts pending facts (d_pending) with explanations
   * (d_pendingExp) to the equality engine of the theory of strings via calls
   * to assertPendingFact.
   *
   * It terminates early if a conflict is encountered, for instance, by
   * equality reasoning within the equality engine.
   *
   * Regardless of whether a conflict is encountered, the vector d_pending
   * and map d_pendingExp are cleared.
   */
  void doPendingFacts();
  /** Do pending lemmas
   *
   * This method flushes all pending lemmas (d_pending_lem) to the output
   * channel of theory of strings.
   *
   * Like doPendingFacts, this function will terminate early if a conflict
   * has already been encountered by the theory of strings. The vector
   * d_pending_lem is cleared regardless of whether a conflict is discovered.
   *
   * Notice that as a result of the above design, some lemmas may be "dropped"
   * if a conflict is discovered in between when a lemma is added to the
   * pending vector of this class (via a sendInference call). Lemmas
   * e.g. those that are required for initialization should not be sent via
   * this class, since they should never be dropped.
   */
  void doPendingLemmas();
  /**
   * Have we processed an inference during this call to check? In particular,
   * this returns true if we have a pending fact or lemma, or have encountered
   * a conflict.
   */
  bool hasProcessed() const;
  /** Do we have a pending fact to add to the equality engine? */
  bool hasPendingFact() const { return !d_pending.empty(); }
  /** Do we have a pending lemma to send on the output channel? */
  bool hasPendingLemma() const { return !d_pendingLem.empty(); }

  /** make explanation
   *
   * This returns a node corresponding to the explanation of formulas in a,
   * interpreted conjunctively. The returned node is a conjunction of literals
   * that have been asserted to the equality engine.
   */
  Node mkExplain(const std::vector<Node>& a) const;
  /** Same as above, but the new literals an are append to the result */
  Node mkExplain(const std::vector<Node>& a, const std::vector<Node>& an) const;
  /**
   * Explain literal l, add conjuncts to assumptions vector instead of making
   * the node corresponding to their conjunction.
   */
  void explain(TNode literal, std::vector<TNode>& assumptions) const;
  // ------------------------------------------------- extended theory
  /**
   * Mark that terms a and b are congruent in the current context.
   * This makes a call to markCongruent in the extended theory object of
   * the parent theory if the kind of a (and b) is owned by the extended
   * theory.
   */
  void markCongruent(Node a, Node b);
  /**
   * Mark that extended function is reduced. If contextDepend is true,
   * then this mark is SAT-context dependent, otherwise it is user-context
   * dependent (see ExtTheory::markReduced).
   */
  void markReduced(Node n, bool contextDepend = true);
  // ------------------------------------------------- end extended theory

  /** Get the proof-producing equality engine of this class */
  eq::ProofEqEngine* getProofEqEngine();

 private:
  /** assert pending fact
   *
   * This is called immediately after the given fact is asserted to the
   * equality engine.
   */
<<<<<<< HEAD
  void preProcessFact(TNode fact);
  void postProcessFact(TNode fact);
  /**
   * Indicates that ant => conc should be sent on the output channel of this
   * class. This will either trigger an immediate call to the conflict
   * method of the output channel of this class of conc is false, or adds the
   * above lemma to the lemma cache d_pending_lem, which may be flushed
   * later within the current call to TheoryStrings::check.
   *
   * The argument infer identifies the reason for inference, used for
   * debugging.
   */
  void sendLemma(TrustNode n, Inference infer);
=======
  void assertPendingFact(Node atom, bool polarity, Node exp);
>>>>>>> 6255c035
  /** Reference to the solver state of the theory of strings. */
  SolverState& d_state;
  /** Reference to the term registry of theory of strings */
  TermRegistry& d_termReg;
  /** the extended theory object for the theory of strings */
  ExtTheory& d_extt;
  /** Reference to the output channel of the theory of strings. */
  ProofOutputChannel& d_poc;
  /** Reference to the statistics for the theory of strings/sequences. */
  SequencesStatistics& d_statistics;
  /** A proof node manager */
  ProofNodeManager d_pnm;
  /** The proof-producing equality engine */
  eq::ProofEqEngine d_pfee;
  /** Conversion from inferences to proofs */
  InferProofCons d_ipc;
  /** Common constants */
  Node d_true;
  Node d_false;
  Node d_zero;
  Node d_one;
  /**
   * The list of pending literals to assert to the equality engine along with
   * their explanation.
   */
  std::vector<InferInfo> d_pending;
  /** A map from literals to their pending phase requirement */
  std::map<Node, bool> d_pendingReqPhase;
  /** A list of pending lemmas to be sent on the output channel. */
<<<<<<< HEAD
  std::vector<TrustNode> d_pendingLem;
=======
  std::vector<InferInfo> d_pendingLem;
>>>>>>> 6255c035
  /**
   * The keep set of this class. This set is maintained to ensure that
   * facts and their explanations are ref-counted. Since facts and their
   * explanations are SAT-context-dependent, this set is also
   * SAT-context-dependent.
   */
  NodeSet d_keep;
  /** Whether proofs are enabled */
  bool d_pfEnabled;
};

}  // namespace strings
}  // namespace theory
}  // namespace CVC4

#endif<|MERGE_RESOLUTION|>--- conflicted
+++ resolved
@@ -292,23 +292,8 @@
    * This is called immediately after the given fact is asserted to the
    * equality engine.
    */
-<<<<<<< HEAD
   void preProcessFact(TNode fact);
   void postProcessFact(TNode fact);
-  /**
-   * Indicates that ant => conc should be sent on the output channel of this
-   * class. This will either trigger an immediate call to the conflict
-   * method of the output channel of this class of conc is false, or adds the
-   * above lemma to the lemma cache d_pending_lem, which may be flushed
-   * later within the current call to TheoryStrings::check.
-   *
-   * The argument infer identifies the reason for inference, used for
-   * debugging.
-   */
-  void sendLemma(TrustNode n, Inference infer);
-=======
-  void assertPendingFact(Node atom, bool polarity, Node exp);
->>>>>>> 6255c035
   /** Reference to the solver state of the theory of strings. */
   SolverState& d_state;
   /** Reference to the term registry of theory of strings */
@@ -338,11 +323,7 @@
   /** A map from literals to their pending phase requirement */
   std::map<Node, bool> d_pendingReqPhase;
   /** A list of pending lemmas to be sent on the output channel. */
-<<<<<<< HEAD
-  std::vector<TrustNode> d_pendingLem;
-=======
   std::vector<InferInfo> d_pendingLem;
->>>>>>> 6255c035
   /**
    * The keep set of this class. This set is maintained to ensure that
    * facts and their explanations are ref-counted. Since facts and their
