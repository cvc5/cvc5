--- conflicted
+++ resolved
@@ -203,10 +203,7 @@
    * @param conc The target conclusion of the rule, used if rule is
    * CONCAT_UNIFY.
    * @param isRev Whether rule is being applied in the reverse direction.
-<<<<<<< HEAD
-=======
    * @return The result of splicing the appropriate constants (if any) in eq.
->>>>>>> 13f7a91c
    */
   static Node spliceConstants(Env& env,
                               ProofRule rule,
