--- conflicted
+++ resolved
@@ -463,13 +463,8 @@
     Trace("strings-assert") << "(assert " << len_geq_one << ")" << std::endl;
     if (options::proofNewPedantic() > 0)
     {
-<<<<<<< HEAD
-      AlwaysAssert(false) << "Unhandled lemma Strings::Lemma SK-GEQ-ONE : "
-                          << len_geq_one << std::endl;
-=======
       Unhandled() << "Unhandled lemma Strings::Lemma SK-GEQ-ONE : "
                   << len_geq_one << std::endl;
->>>>>>> bd184f98
     }
     return TrustNode::mkTrustLemma(len_geq_one, nullptr);
   }
@@ -482,13 +477,8 @@
     Trace("strings-assert") << "(assert " << len_one << ")" << std::endl;
     if (options::proofNewPedantic() > 0)
     {
-<<<<<<< HEAD
-      AlwaysAssert(false) << "Unhandled lemma Strings::Lemma SK-ONE : "
-                          << len_one << std::endl;
-=======
       Unhandled() << "Unhandled lemma Strings::Lemma SK-ONE : " << len_one
                   << std::endl;
->>>>>>> bd184f98
     }
     return TrustNode::mkTrustLemma(len_one, nullptr);
   }
