/*********************                                                        */
/*! \file term_registry.cpp
 ** \verbatim
 ** Top contributors (to current version):
 **   Andrew Reynolds, Andres Noetzli, Tianyi Liang
 ** This file is part of the CVC4 project.
 ** Copyright (c) 2009-2020 by the authors listed in the file AUTHORS
 ** in the top-level source directory and their institutional affiliations.
 ** All rights reserved.  See the file COPYING in the top-level source
 ** directory for licensing information.\endverbatim
 **
 ** \brief Implementation of term registry for the theory of strings.
 **/

#include "theory/strings/term_registry.h"

#include "expr/attribute.h"
#include "options/smt_options.h"
#include "options/strings_options.h"
#include "smt/logic_exception.h"
#include "theory/rewriter.h"
#include "theory/strings/theory_strings_utils.h"
#include "theory/strings/word.h"

using namespace std;
using namespace CVC4::context;
using namespace CVC4::kind;

namespace CVC4 {
namespace theory {
namespace strings {

struct StringsProxyVarAttributeId
{
};
typedef expr::Attribute<StringsProxyVarAttributeId, bool>
    StringsProxyVarAttribute;

TermRegistry::TermRegistry(SolverState& s,
                           OutputChannel& out,
                           SequencesStatistics& statistics,
                           ProofNodeManager* pnm)
<<<<<<< HEAD
    : d_ee(ee),
=======
    : d_state(s),
>>>>>>> 36af0952
      d_out(out),
      d_statistics(statistics),
      d_hasStrCode(false),
      d_functionsTerms(s.getSatContext()),
      d_inputVars(s.getUserContext()),
      d_preregisteredTerms(s.getUserContext()),
      d_registeredTerms(s.getUserContext()),
      d_registeredTypes(s.getUserContext()),
      d_lengthLemmaTermsCache(s.getUserContext()),
      d_epg(pnm ? new EagerProofGenerator(
                      pnm,
                      s.getUserContext(),
                      "strings::TermRegistry::EagerProofGenerator")
                : nullptr)
{
  NodeManager* nm = NodeManager::currentNM();
  d_zero = nm->mkConst(Rational(0));
  d_one = nm->mkConst(Rational(1));
  d_negOne = NodeManager::currentNM()->mkConst(Rational(-1));
  d_cardSize = utils::getAlphabetCardinality();
}

TermRegistry::~TermRegistry() {}

Node TermRegistry::eagerReduce(Node t, SkolemCache* sc)
{
  NodeManager* nm = NodeManager::currentNM();
  Node lemma;
  Kind tk = t.getKind();
  if (tk == STRING_TO_CODE)
  {
    // ite( str.len(s)==1, 0 <= str.code(s) < |A|, str.code(s)=-1 )
    Node code_len = utils::mkNLength(t[0]).eqNode(nm->mkConst(Rational(1)));
    Node code_eq_neg1 = t.eqNode(nm->mkConst(Rational(-1)));
    Node code_range = nm->mkNode(
        AND,
        nm->mkNode(GEQ, t, nm->mkConst(Rational(0))),
        nm->mkNode(
            LT, t, nm->mkConst(Rational(utils::getAlphabetCardinality()))));
    lemma = nm->mkNode(ITE, code_len, code_range, code_eq_neg1);
  }
  else if (tk == STRING_STRIDOF)
  {
    // (and (>= (str.indexof x y n) (- 1)) (<= (str.indexof x y n) (str.len
    // x)))
    Node l = utils::mkNLength(t[0]);
    lemma = nm->mkNode(AND,
                       nm->mkNode(GEQ, t, nm->mkConst(Rational(-1))),
                       nm->mkNode(LEQ, t, l));
  }
  else if (tk == STRING_STOI)
  {
    // (>= (str.to_int x) (- 1))
    lemma = nm->mkNode(GEQ, t, nm->mkConst(Rational(-1)));
  }
  else if (tk == STRING_STRCTN)
  {
    // ite( (str.contains s r), (= s (str.++ sk1 r sk2)), (not (= s r)))
    Node sk1 =
        sc->mkSkolemCached(t[0], t[1], SkolemCache::SK_FIRST_CTN_PRE, "sc1");
    Node sk2 =
        sc->mkSkolemCached(t[0], t[1], SkolemCache::SK_FIRST_CTN_POST, "sc2");
    lemma = t[0].eqNode(utils::mkNConcat(sk1, t[1], sk2));
    lemma = nm->mkNode(ITE, t, lemma, t[0].eqNode(t[1]).notNode());
  }
  return lemma;
}

Node TermRegistry::lengthPositive(Node t)
{
  NodeManager* nm = NodeManager::currentNM();
  Node zero = nm->mkConst(Rational(0));
  Node emp = Word::mkEmptyWord(t.getType());
  Node tlen = nm->mkNode(STRING_LENGTH, t);
  Node tlenEqZero = tlen.eqNode(zero);
  Node tEqEmp = t.eqNode(emp);
  Node caseEmpty = nm->mkNode(AND, tlenEqZero, tEqEmp);
  Node caseNEmpty = nm->mkNode(GT, tlen, zero);
  // (or (and (= (str.len t) 0) (= t "")) (> (str.len t) 0))
  return nm->mkNode(OR, caseEmpty, caseNEmpty);
}

void TermRegistry::preRegisterTerm(TNode n)
{
  if (d_preregisteredTerms.find(n) != d_preregisteredTerms.end())
  {
    return;
  }
  eq::EqualityEngine* ee = d_state.getEqualityEngine();
  d_preregisteredTerms.insert(n);
  Trace("strings-preregister")
      << "TheoryString::preregister : " << n << std::endl;
  // check for logic exceptions
  Kind k = n.getKind();
  if (!options::stringExp())
  {
    if (k == STRING_STRIDOF || k == STRING_ITOS || k == STRING_STOI
        || k == STRING_STRREPL || k == STRING_SUBSTR || k == STRING_STRREPLALL
        || k == SEQ_NTH || k == STRING_REPLACE_RE || k == STRING_REPLACE_RE_ALL
        || k == STRING_STRCTN || k == STRING_LEQ || k == STRING_TOLOWER
        || k == STRING_TOUPPER || k == STRING_REV || k == STRING_UPDATE)
    {
      std::stringstream ss;
      ss << "Term of kind " << k
         << " not supported in default mode, try --strings-exp";
      throw LogicException(ss.str());
    }
  }
  if (k == EQUAL)
  {
    if (n[0].getType().isRegExp())
    {
      std::stringstream ss;
      ss << "Equality between regular expressions is not supported";
      throw LogicException(ss.str());
    }
    ee->addTriggerPredicate(n);
    return;
  }
  else if (k == STRING_IN_REGEXP)
  {
    d_out.requirePhase(n, true);
    ee->addTriggerPredicate(n);
    ee->addTerm(n[0]);
    ee->addTerm(n[1]);
    return;
  }
  else if (k == STRING_TO_CODE)
  {
    d_hasStrCode = true;
  }
  registerTerm(n, 0);
  TypeNode tn = n.getType();
  if (tn.isRegExp() && n.isVar())
  {
    std::stringstream ss;
    ss << "Regular expression variables are not supported.";
    throw LogicException(ss.str());
  }
  if (tn.isString())  // string-only
  {
    // all characters of constants should fall in the alphabet
    if (n.isConst())
    {
      std::vector<unsigned> vec = n.getConst<String>().getVec();
      for (unsigned u : vec)
      {
        if (u >= d_cardSize)
        {
          std::stringstream ss;
          ss << "Characters in string \"" << n
             << "\" are outside of the given alphabet.";
          throw LogicException(ss.str());
        }
      }
    }
    ee->addTerm(n);
  }
  else if (tn.isBoolean())
  {
    // All kinds that we do congruence over that may return a Boolean go here
    if (k==STRING_STRCTN || k == STRING_LEQ || k == SEQ_NTH)
    {
      // Get triggered for both equal and dis-equal
      ee->addTriggerPredicate(n);
    }
  }
  else
  {
    // Function applications/predicates
    ee->addTerm(n);
  }
  // Set d_functionsTerms stores all function applications that are
  // relevant to theory combination. Notice that this is a subset of
  // the applications whose kinds are function kinds in the equality
  // engine. This means it does not include applications of operators
  // like re.++, which is not a function kind in the equality engine.
  // Concatenation terms do not need to be considered here because
  // their arguments have string type and do not introduce any shared
  // terms.
  if (n.hasOperator() && ee->isFunctionKind(k) && k != STRING_CONCAT)
  {
    d_functionsTerms.push_back(n);
  }
  if (options::stringFMF())
  {
    if (tn.isStringLike())
    {
      // Our decision strategy will minimize the length of this term if it is a
      // variable but not an internally generated Skolem, or a term that does
      // not belong to this theory.
      if (n.isVar() ? !d_skCache.isSkolem(n)
                    : kindToTheoryId(k) != THEORY_STRINGS)
      {
        d_inputVars.insert(n);
        Trace("strings-preregister") << "input variable: " << n << std::endl;
      }
    }
  }
}

void TermRegistry::registerTerm(Node n, int effort)
{
  TypeNode tn = n.getType();
  bool do_register = true;
  if (!tn.isStringLike())
  {
    if (options::stringEagerLen())
    {
      do_register = effort == 0;
    }
    else
    {
      do_register = effort > 0 || n.getKind() != STRING_CONCAT;
    }
  }
  if (!do_register)
  {
    return;
  }
  if (d_registeredTerms.find(n) != d_registeredTerms.end())
  {
    return;
  }
  d_registeredTerms.insert(n);
  // ensure the type is registered
  registerType(tn);
  Debug("strings-register") << "TheoryStrings::registerTerm() " << n
                            << ", effort = " << effort << std::endl;
  TrustNode regTermLem;
  if (tn.isStringLike())
  {
    // register length information:
    //  for variables, split on empty vs positive length
    //  for concat/const/replace, introduce proxy var and state length relation
    regTermLem = getRegisterTermLemma(n);
  }
  else if (n.getKind() != STRING_STRCTN)
  {
    // we don't send out eager reduction lemma for str.contains currently
    Node eagerRedLemma = eagerReduce(n, &d_skCache);
    if (!eagerRedLemma.isNull())
    {
      // if there was an eager reduction, we make the trust node for it
      if (d_epg != nullptr)
      {
        regTermLem = d_epg->mkTrustNode(
            eagerRedLemma, PfRule::STRING_EAGER_REDUCTION, {}, {n});
      }
      else
      {
        regTermLem = TrustNode::mkTrustLemma(eagerRedLemma, nullptr);
      }
    }
  }
  if (!regTermLem.isNull())
  {
    Trace("strings-lemma") << "Strings::Lemma REG-TERM : " << regTermLem
                           << std::endl;
    Trace("strings-assert")
        << "(assert " << regTermLem.getNode() << ")" << std::endl;
    ++(d_statistics.d_lemmasRegisterTerm);
    d_out.trustedLemma(regTermLem);
  }
}

void TermRegistry::registerType(TypeNode tn)
{
  if (d_registeredTypes.find(tn) != d_registeredTypes.end())
  {
    return;
  }
  d_registeredTypes.insert(tn);
  if (tn.isStringLike())
  {
    // preregister the empty word for the type
    Node emp = Word::mkEmptyWord(tn);
    if (!d_state.hasTerm(emp))
    {
      preRegisterTerm(emp);
    }
  }
}

TrustNode TermRegistry::getRegisterTermLemma(Node n)
{
  Assert(n.getType().isStringLike());
  NodeManager* nm = NodeManager::currentNM();
  // register length information:
  //  for variables, split on empty vs positive length
  //  for concat/const/replace, introduce proxy var and state length relation
  Node lsum;
  if (n.getKind() != STRING_CONCAT && !n.isConst())
  {
    Node lsumb = nm->mkNode(STRING_LENGTH, n);
    lsum = Rewriter::rewrite(lsumb);
    // can register length term if it does not rewrite
    if (lsum == lsumb)
    {
      registerTermAtomic(n, LENGTH_SPLIT);
      return TrustNode::null();
    }
  }
  Node sk = d_skCache.mkSkolemCached(n, SkolemCache::SK_PURIFY, "lsym");
  StringsProxyVarAttribute spva;
  sk.setAttribute(spva, true);
  Node eq = Rewriter::rewrite(sk.eqNode(n));
  d_proxyVar[n] = sk;
  // If we are introducing a proxy for a constant or concat term, we do not
  // need to send lemmas about its length, since its length is already
  // implied.
  if (n.isConst() || n.getKind() == STRING_CONCAT)
  {
    // do not send length lemma for sk.
    registerTermAtomic(sk, LENGTH_IGNORE);
  }
  Node skl = nm->mkNode(STRING_LENGTH, sk);
  if (n.getKind() == STRING_CONCAT)
  {
    std::vector<Node> nodeVec;
    for (const Node& nc : n)
    {
      if (nc.getAttribute(StringsProxyVarAttribute()))
      {
        Assert(d_proxyVarToLength.find(nc) != d_proxyVarToLength.end());
        nodeVec.push_back(d_proxyVarToLength[nc]);
      }
      else
      {
        Node lni = nm->mkNode(STRING_LENGTH, nc);
        nodeVec.push_back(lni);
      }
    }
    lsum = nm->mkNode(PLUS, nodeVec);
    lsum = Rewriter::rewrite(lsum);
  }
  else if (n.isConst())
  {
    lsum = nm->mkConst(Rational(Word::getLength(n)));
  }
  Assert(!lsum.isNull());
  d_proxyVarToLength[sk] = lsum;
  Node ceq = Rewriter::rewrite(skl.eqNode(lsum));

  Node ret = nm->mkNode(AND, eq, ceq);

  // it is a simple rewrite to justify this
  if (d_epg != nullptr)
  {
    return d_epg->mkTrustNode(ret, PfRule::MACRO_SR_PRED_INTRO, {}, {ret});
  }
  return TrustNode::mkTrustLemma(ret, nullptr);
}

void TermRegistry::registerTermAtomic(Node n, LengthStatus s)
{
  if (d_lengthLemmaTermsCache.find(n) != d_lengthLemmaTermsCache.end())
  {
    return;
  }
  d_lengthLemmaTermsCache.insert(n);

  if (s == LENGTH_IGNORE)
  {
    // ignore it
    return;
  }
  std::map<Node, bool> reqPhase;
  TrustNode lenLem = getRegisterTermAtomicLemma(n, s, reqPhase);
  if (!lenLem.isNull())
  {
    Trace("strings-lemma") << "Strings::Lemma REGISTER-TERM-ATOMIC : " << lenLem
                           << std::endl;
    Trace("strings-assert")
        << "(assert " << lenLem.getNode() << ")" << std::endl;
    ++(d_statistics.d_lemmasRegisterTermAtomic);
    d_out.trustedLemma(lenLem);
  }
  for (const std::pair<const Node, bool>& rp : reqPhase)
  {
    d_out.requirePhase(rp.first, rp.second);
  }
}

SkolemCache* TermRegistry::getSkolemCache() { return &d_skCache; }

const context::CDList<TNode>& TermRegistry::getFunctionTerms() const
{
  return d_functionsTerms;
}

const context::CDHashSet<Node, NodeHashFunction>& TermRegistry::getInputVars()
    const
{
  return d_inputVars;
}

bool TermRegistry::hasStringCode() const { return d_hasStrCode; }

TrustNode TermRegistry::getRegisterTermAtomicLemma(
    Node n, LengthStatus s, std::map<Node, bool>& reqPhase)
{
  if (n.isConst())
  {
    // No need to send length for constant terms. This case may be triggered
    // for cases where the skolem cache automatically replaces a skolem by
    // a constant.
    return TrustNode::null();
  }
  Assert(n.getType().isStringLike());
  NodeManager* nm = NodeManager::currentNM();
  Node n_len = nm->mkNode(kind::STRING_LENGTH, n);
  Node emp = Word::mkEmptyWord(n.getType());
  if (s == LENGTH_GEQ_ONE)
  {
    Node neq_empty = n.eqNode(emp).negate();
    Node len_n_gt_z = nm->mkNode(GT, n_len, d_zero);
    Node len_geq_one = nm->mkNode(AND, neq_empty, len_n_gt_z);
    Trace("strings-lemma") << "Strings::Lemma SK-GEQ-ONE : " << len_geq_one
                           << std::endl;
    Trace("strings-assert") << "(assert " << len_geq_one << ")" << std::endl;
    return TrustNode::mkTrustLemma(len_geq_one, nullptr);
  }

  if (s == LENGTH_ONE)
  {
    Node len_one = n_len.eqNode(d_one);
    Trace("strings-lemma") << "Strings::Lemma SK-ONE : " << len_one
                           << std::endl;
    Trace("strings-assert") << "(assert " << len_one << ")" << std::endl;
    return TrustNode::mkTrustLemma(len_one, nullptr);
  }
  Assert(s == LENGTH_SPLIT);

  // get the positive length lemma
  Node lenLemma = lengthPositive(n);
  // split whether the string is empty
  Node n_len_eq_z = n_len.eqNode(d_zero);
  Node n_len_eq_z_2 = n.eqNode(emp);
  Node case_empty = nm->mkNode(AND, n_len_eq_z, n_len_eq_z_2);
  Node case_emptyr = Rewriter::rewrite(case_empty);
  if (!case_emptyr.isConst())
  {
    // prefer trying the empty case first
    // notice that requirePhase must only be called on rewritten literals that
    // occur in the CNF stream.
    n_len_eq_z = Rewriter::rewrite(n_len_eq_z);
    Assert(!n_len_eq_z.isConst());
    reqPhase[n_len_eq_z] = true;
    n_len_eq_z_2 = Rewriter::rewrite(n_len_eq_z_2);
    Assert(!n_len_eq_z_2.isConst());
    reqPhase[n_len_eq_z_2] = true;
  }
  else
  {
    // If n = "" ---> true or len( n ) = 0 ----> true, then we expect that
    // n ---> "". Since this method is only called on non-constants n, it must
    // be that n = "" ^ len( n ) = 0 does not rewrite to true.
    Assert(!case_emptyr.getConst<bool>());
  }

  if (d_epg != nullptr)
  {
    return d_epg->mkTrustNode(lenLemma, PfRule::STRING_LENGTH_POS, {}, {n});
  }
  return TrustNode::mkTrustLemma(lenLemma, nullptr);
}

Node TermRegistry::getSymbolicDefinition(Node n, std::vector<Node>& exp) const
{
  if (n.getNumChildren() == 0)
  {
    Node pn = getProxyVariableFor(n);
    if (pn.isNull())
    {
      return Node::null();
    }
    Node eq = n.eqNode(pn);
    eq = Rewriter::rewrite(eq);
    if (std::find(exp.begin(), exp.end(), eq) == exp.end())
    {
      exp.push_back(eq);
    }
    return pn;
  }
  std::vector<Node> children;
  if (n.getMetaKind() == metakind::PARAMETERIZED)
  {
    children.push_back(n.getOperator());
  }
  for (const Node& nc : n)
  {
    if (n.getType().isRegExp())
    {
      children.push_back(nc);
    }
    else
    {
      Node ns = getSymbolicDefinition(nc, exp);
      if (ns.isNull())
      {
        return Node::null();
      }
      else
      {
        children.push_back(ns);
      }
    }
  }
  return NodeManager::currentNM()->mkNode(n.getKind(), children);
}

Node TermRegistry::getProxyVariableFor(Node n) const
{
  std::map<Node, Node>::const_iterator it = d_proxyVar.find(n);
  if (it != d_proxyVar.end())
  {
    return (*it).second;
  }
  return Node::null();
}

Node TermRegistry::ensureProxyVariableFor(Node n)
{
  Node proxy = getProxyVariableFor(n);
  if (proxy.isNull())
  {
    registerTerm(n, 0);
    proxy = getProxyVariableFor(n);
  }
  Assert(!proxy.isNull());
  return proxy;
}

void TermRegistry::inferSubstitutionProxyVars(Node n,
                                              std::vector<Node>& vars,
                                              std::vector<Node>& subs,
                                              std::vector<Node>& unproc) const
{
  if (n.getKind() == AND)
  {
    for (const Node& nc : n)
    {
      inferSubstitutionProxyVars(nc, vars, subs, unproc);
    }
    return;
  }
  if (n.getKind() == EQUAL)
  {
    Node ns = n.substitute(vars.begin(), vars.end(), subs.begin(), subs.end());
    ns = Rewriter::rewrite(ns);
    if (ns.getKind() == EQUAL)
    {
      Node s;
      Node v;
      for (unsigned i = 0; i < 2; i++)
      {
        Node ss;
        // determine whether this side has a proxy variable
        if (ns[i].getAttribute(StringsProxyVarAttribute()))
        {
          // it is a proxy variable
          ss = ns[i];
        }
        else if (ns[i].isConst())
        {
          ss = getProxyVariableFor(ns[i]);
        }
        if (!ss.isNull())
        {
          v = ns[1 - i];
          // if the other side is a constant or variable
          if (v.getNumChildren() == 0)
          {
            if (s.isNull())
            {
              s = ss;
            }
            else
            {
              // both sides of the equality correspond to a proxy variable
              if (ss == s)
              {
                // it is a trivial equality, e.g. between a proxy variable
                // and its definition
                return;
              }
              else
              {
                // equality between proxy variables, non-trivial
                s = Node::null();
              }
            }
          }
        }
      }
      if (!s.isNull())
      {
        // the equality can be turned into a substitution
        subs.push_back(s);
        vars.push_back(v);
        return;
      }
    }
    else
    {
      n = ns;
    }
  }
  if (!n.isConst() || !n.getConst<bool>())
  {
    unproc.push_back(n);
  }
}

}  // namespace strings
}  // namespace theory
}  // namespace CVC4<|MERGE_RESOLUTION|>--- conflicted
+++ resolved
@@ -40,11 +40,7 @@
                            OutputChannel& out,
                            SequencesStatistics& statistics,
                            ProofNodeManager* pnm)
-<<<<<<< HEAD
-    : d_ee(ee),
-=======
     : d_state(s),
->>>>>>> 36af0952
       d_out(out),
       d_statistics(statistics),
       d_hasStrCode(false),
