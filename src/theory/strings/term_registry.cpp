--- conflicted
+++ resolved
@@ -209,10 +209,7 @@
     // All kinds that we do congruence over that may return a Boolean go here
     if (k == STRING_CONTAINS || k == STRING_LEQ || k == SEQ_NTH || k == EQUAL)
     {
-<<<<<<< HEAD
-=======
       // Get triggered for both equal and dis-equal
->>>>>>> 5cbc6bd0
       d_state.addEqualityEngineTriggerPredicate(n);
     }
   }
