--- conflicted
+++ resolved
@@ -180,37 +180,7 @@
       << "TheoryString::preregister : " << n << std::endl;
   // check for logic exceptions
   Kind k = n.getKind();
-<<<<<<< HEAD
-  if (!options().strings.stringExp)
-  {
-    if (k == STRING_INDEXOF || k == STRING_INDEXOF_RE || k == STRING_ITOS
-        || k == STRING_STOI || k == STRING_REPLACE || k == STRING_SUBSTR
-        || k == STRING_REPLACE_ALL || k == SEQ_NTH || k == STRING_REPLACE_RE
-        || k == STRING_REPLACE_RE_ALL || k == STRING_CONTAINS || k == STRING_LEQ
-        || k == STRING_TO_LOWER || k == STRING_TO_UPPER || k == STRING_REV
-        || k == STRING_UPDATE)
-    {
-      std::stringstream ss;
-      ss << "Term of kind " << printer::smt2::Smt2Printer::smtKindStringOf(n)
-         << " not supported in default mode, try --strings-exp";
-      throw LogicException(ss.str());
-    }
-  }
-  if (k == EQUAL)
-  {
-    if (n[0].getType().isRegExp())
-    {
-      std::stringstream ss;
-      ss << "Equality between regular expressions is not supported";
-      throw LogicException(ss.str());
-    }
-    d_state.addEqualityEngineTriggerPredicate(n);
-    return;
-  }
-  else if (k == STRING_IN_REGEXP)
-=======
   if (k == STRING_IN_REGEXP)
->>>>>>> 25d781fc
   {
     d_im->requirePhase(n, true);
   }
@@ -239,12 +209,8 @@
     // All kinds that we do congruence over that may return a Boolean go here
     if (k == STRING_CONTAINS || k == STRING_LEQ || k == SEQ_NTH || k == EQUAL)
     {
-<<<<<<< HEAD
       // Get triggered for both equal and dis-equal
       d_state.addEqualityEngineTriggerPredicate(n);
-=======
-      ee->addTriggerPredicate(n);
->>>>>>> 25d781fc
     }
   }
   else
