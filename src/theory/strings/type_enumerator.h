/******************************************************************************
 * Top contributors (to current version):
 *   Andrew Reynolds, Tianyi Liang, Mathias Preiner
 *
 * This file is part of the cvc5 project.
 *
 * Copyright (c) 2009-2021 by the authors listed in the file AUTHORS
 * in the top-level source directory and their institutional affiliations.
 * All rights reserved.  See the file COPYING in the top-level source
 * directory for licensing information.
 * ****************************************************************************
 *
 * Enumerators for strings.
 */

#include "cvc5_private.h"

#ifndef CVC5__THEORY__STRINGS__TYPE_ENUMERATOR_H
#define CVC5__THEORY__STRINGS__TYPE_ENUMERATOR_H

#include <vector>

#include "expr/node.h"
#include "expr/type_node.h"
#include "theory/type_enumerator.h"

namespace cvc5 {
namespace theory {
namespace strings {

/**
 * Make standard model constant
 *
 * In our string representation, we represent characters using vectors
 * of unsigned integers indicating code points for the characters of that
 * string.
 *
 * To make models user-friendly, we make unsigned integer 0 correspond to the
 * 65th character ("A") in the ASCII alphabet to make models intuitive. In
 * particular, say if we have a set of string variables that are distinct but
 * otherwise unconstrained, then the model may assign them "A", "B", "C", ...
 *
 * @param vec The code points of the string in a given model,
 * @param cardinality The cardinality of the alphabet,
 * @return A string whose characters have the code points corresponding
 * to vec in the standard model construction described above.
 */
Node makeStandardModelConstant(const std::vector<unsigned>& vec,
                               uint32_t cardinality);

/**
 * Generic iteration over vectors of indices of a given start/end length.
 */
class WordIter
{
 public:
  /**
   * This iterator will start with words at length startLength and continue
   * indefinitely.
   */
  WordIter(uint32_t startLength);
  /**
   * This iterator will start with words at length startLength and continue
   * until length endLength.
   */
  WordIter(uint32_t startLength, uint32_t endLength);
  /** copy constructor */
  WordIter(const WordIter& witer);
  /** Get the current data */
  const std::vector<unsigned>& getData() const;
  /**
   * Increment assuming the cardinality of the alphabet is card. Notice that
   * the value of card may be different for multiple calls; the caller is
   * responsible for using this function to achieve the required result. This
   * is required for enumerating sequences where the cardinality of the
   * alphabet is not known upfront, but a lower bound can be determined.
   *
   * This method returns true if the increment was successful, otherwise we
   * are finished with this iterator.
   */
  bool increment(uint32_t card);

 private:
  /** Whether we have an end length */
  bool d_hasEndLength;
  /** The end length */
  uint32_t d_endLength;
  /** The data. */
  std::vector<unsigned> d_data;
};

/**
 * A virtual class for enumerating string-like terms, with a similar
 * interface to the one above.
 */
class SEnumLen
{
 public:
  SEnumLen(TypeNode tn, uint32_t startLength);
  SEnumLen(TypeNode tn, uint32_t startLength, uint32_t endLength);
  SEnumLen(const SEnumLen& e);
  virtual ~SEnumLen() {}
  /** Get current term */
  Node getCurrent() const;
  /** Is this enumerator finished? */
  bool isFinished() const;
  /** increment, returns true if the increment was successful. */
  virtual bool increment() = 0;

 protected:
  /** The type we are enumerating */
  TypeNode d_type;
  /** The word iterator utility */
  std::unique_ptr<WordIter> d_witer;
  /** The current term */
  Node d_curr;
};

/**
 * Enumerates string values for a given length.
 */
class StringEnumLen : public SEnumLen
{
 public:
  /** For strings */
  StringEnumLen(uint32_t startLength, uint32_t card);
  StringEnumLen(uint32_t startLength, uint32_t endLength, uint32_t card);
  /** destructor */
  ~StringEnumLen() {}
  /** increment */
  bool increment() override;

 private:
  /** The cardinality of the alphabet */
  uint32_t d_cardinality;
  /** Make the current term from d_data */
  void mkCurr();
};

/**
 * Enumerates sequence values for a given length.
 */
class SeqEnumLen : public SEnumLen
{
 public:
  /** For sequences */
  SeqEnumLen(TypeNode tn, TypeEnumeratorProperties* tep, uint32_t startLength);
  SeqEnumLen(TypeNode tn,
             TypeEnumeratorProperties* tep,
             uint32_t startLength,
             uint32_t endLength);
  /** copy constructor */
  SeqEnumLen(const SeqEnumLen& wenum);
  /** destructor */
  ~SeqEnumLen() {}
  /** increment */
  bool increment() override;

 private:
  /** an enumerator for the elements' type */
  std::unique_ptr<TypeEnumerator> d_elementEnumerator;
  /** The domain */
  std::vector<Node> d_elementDomain;
  /** Make the current term from d_data */
  void mkCurr();
};

/** Set of the above class */
class SEnumLenSet
{
 public:
  /** constructor */
  SEnumLenSet(TypeEnumeratorProperties* tep = nullptr);
  /** destructor */
  ~SEnumLenSet() {}
  /** Get enumerator for length, type */
  SEnumLen* getEnumerator(size_t len, TypeNode tn);

 private:
<<<<<<< HEAD
  /** an enumerator for the elements' type */
=======
  /** an enumerator for the element's type */
>>>>>>> a6e09da7
  TypeEnumeratorProperties* d_tep;
  /** for each start length, type */
  std::map<std::pair<size_t, TypeNode>, std::unique_ptr<SEnumLen> > d_sels;
};

class StringEnumerator : public TypeEnumeratorBase<StringEnumerator>
{
 public:
  StringEnumerator(TypeNode type, TypeEnumeratorProperties* tep = nullptr);
  StringEnumerator(const StringEnumerator& enumerator);
  ~StringEnumerator() {}
  /** get the current term */
  Node operator*() override;
  /** increment */
  StringEnumerator& operator++() override;
  /** is this enumerator finished? */
  bool isFinished() override;

 private:
  /** underlying string enumerator */
  StringEnumLen d_wenum;
}; /* class StringEnumerator */

class SequenceEnumerator : public TypeEnumeratorBase<SequenceEnumerator>
{
 public:
  SequenceEnumerator(TypeNode type, TypeEnumeratorProperties* tep = nullptr);
  SequenceEnumerator(const SequenceEnumerator& enumerator);
  ~SequenceEnumerator() {}
  Node operator*() override;
  SequenceEnumerator& operator++() override;
  bool isFinished() override;

 private:
  /** underlying sequence enumerator */
  SeqEnumLen d_wenum;
}; /* class SequenceEnumerator */

}  // namespace strings
}  // namespace theory
}  // namespace cvc5

#endif /* CVC5__THEORY__STRINGS__TYPE_ENUMERATOR_H */<|MERGE_RESOLUTION|>--- conflicted
+++ resolved
@@ -177,11 +177,7 @@
   SEnumLen* getEnumerator(size_t len, TypeNode tn);
 
  private:
-<<<<<<< HEAD
-  /** an enumerator for the elements' type */
-=======
   /** an enumerator for the element's type */
->>>>>>> a6e09da7
   TypeEnumeratorProperties* d_tep;
   /** for each start length, type */
   std::map<std::pair<size_t, TypeNode>, std::unique_ptr<SEnumLen> > d_sels;
