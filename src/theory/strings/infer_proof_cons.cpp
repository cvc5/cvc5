--- conflicted
+++ resolved
@@ -455,13 +455,8 @@
       Trace("strings-ipc-core")
           << "Main equality after subs+rewrite " << mainEqSRew << std::endl;
       // may need to splice constants
-<<<<<<< HEAD
-      mainEqSRew =
-          spliceConstants(env, ProofRule::CONCAT_EQ, psb, mainEqSRew, conc, isRev);
-=======
       mainEqSRew = spliceConstants(
           env, ProofRule::CONCAT_EQ, psb, mainEqSRew, conc, isRev);
->>>>>>> 13f7a91c
       // now, apply CONCAT_EQ to get the remainder
       std::vector<Node> childrenCeq;
       childrenCeq.push_back(mainEqSRew);
@@ -1573,15 +1568,6 @@
     else if (rule == ProofRule::CONCAT_UNIFY)
     {
       Trace("strings-ipc-splice")
-<<<<<<< HEAD
-          << "Splice cprop at " << currT << " / " << currS << ", for conclusion " << conc << std::endl;
-      Assert (!conc.isNull() && conc.getKind()==Kind::EQUAL);
-      for (size_t j=0; j<2; j++)
-      {
-        Node src = j==0 ? currT : currS;
-        Node tgt = j==0 ? conc[0] : conc[1];
-        if (src==tgt)
-=======
           << "Splice cprop at " << currT << " / " << currS
           << ", for conclusion " << conc << std::endl;
       Assert(!conc.isNull() && conc.getKind() == Kind::EQUAL);
@@ -1590,7 +1576,6 @@
         Node src = j == 0 ? currT : currS;
         Node tgt = j == 0 ? conc[0] : conc[1];
         if (src == tgt)
->>>>>>> 13f7a91c
         {
           continue;
         }
@@ -1603,11 +1588,7 @@
         std::vector<Node>& vec = j == 0 ? tvec : svec;
         size_t lentgt = Word::getLength(tgt);
         size_t len = Word::getLength(src);
-<<<<<<< HEAD
-        if (len<=lentgt)
-=======
         if (len <= lentgt)
->>>>>>> 13f7a91c
         {
           Assert(false) << "Smaller source for unify";
           return eq;
