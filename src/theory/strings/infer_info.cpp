/******************************************************************************
 * Top contributors (to current version):
 *   Andrew Reynolds, Mudathir Mohamed, Gereon Kremer
 *
 * This file is part of the cvc5 project.
 *
 * Copyright (c) 2009-2021 by the authors listed in the file AUTHORS
 * in the top-level source directory and their institutional affiliations.
 * All rights reserved.  See the file COPYING in the top-level source
 * directory for licensing information.
 * ****************************************************************************
 *
 * Implementation of inference information utility.
 */

#include "theory/strings/infer_info.h"

#include "theory/strings/inference_manager.h"
#include "theory/strings/theory_strings_utils.h"
#include "theory/theory.h"

namespace cvc5 {
namespace theory {
namespace strings {

InferInfo::InferInfo(InferenceId id): TheoryInference(id), d_sim(nullptr), d_idRev(false)
{
}

TrustNode InferInfo::processLemma(LemmaProperty& p)
{
  return d_sim->processLemma(*this, p);
}

Node InferInfo::processFact(std::vector<Node>& exp, ProofGenerator*& pg)
{
  for (const Node& ec : d_premises)
  {
    utils::flattenOp(kind::AND, ec, exp);
  }
  d_sim->processFact(*this, pg);
  return d_conc;
}

bool InferInfo::isTrivial() const
{
  Assert(!d_conc.isNull());
  return d_conc.isConst() && d_conc.getConst<bool>();
}

bool InferInfo::isConflict() const
{
  Assert(!d_conc.isNull());
  return d_conc.isConst() && !d_conc.getConst<bool>() && d_noExplain.empty();
}

bool InferInfo::isFact() const
{
  Assert(!d_conc.isNull());
  TNode atom = d_conc.getKind() == kind::NOT ? d_conc[0] : d_conc;
  // we could process inferences with conjunctive conclusions as facts, where
  // the explanation is copied. However, for simplicity, we always send these
  // as lemmas. This case happens very infrequently.
<<<<<<< HEAD
  return !atom.isConst() && atom.getKind() != kind::OR
         && atom.getKind() != kind::AND && atom.getKind() != kind::ITE && d_noExplain.empty();
=======
  return !atom.isConst() && Theory::theoryOf(atom) == THEORY_STRINGS
         && d_noExplain.empty();
>>>>>>> 50b35e9b
}

Node InferInfo::getPremises() const
{
  // d_noExplain is a subset of d_ant
  return utils::mkAnd(d_premises);
}

std::ostream& operator<<(std::ostream& out, const InferInfo& ii)
{
  out << "(infer " << ii.getId() << " " << ii.d_conc;
  if (ii.d_idRev)
  {
    out << " :rev";
  }
  if (!ii.d_premises.empty())
  {
    out << " :ant (" << ii.d_premises << ")";
  }
  if (!ii.d_noExplain.empty())
  {
    out << " :no-explain (" << ii.d_noExplain << ")";
  }
  out << ")";
  return out;
}

}  // namespace strings
}  // namespace theory
}  // namespace cvc5<|MERGE_RESOLUTION|>--- conflicted
+++ resolved
@@ -61,13 +61,8 @@
   // we could process inferences with conjunctive conclusions as facts, where
   // the explanation is copied. However, for simplicity, we always send these
   // as lemmas. This case happens very infrequently.
-<<<<<<< HEAD
-  return !atom.isConst() && atom.getKind() != kind::OR
-         && atom.getKind() != kind::AND && atom.getKind() != kind::ITE && d_noExplain.empty();
-=======
   return !atom.isConst() && Theory::theoryOf(atom) == THEORY_STRINGS
          && d_noExplain.empty();
->>>>>>> 50b35e9b
 }
 
 Node InferInfo::getPremises() const
