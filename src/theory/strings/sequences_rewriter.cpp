/******************************************************************************
 * Top contributors (to current version):
 *   Andrew Reynolds, Andres Noetzli, Aina Niemetz
 *
 * This file is part of the cvc5 project.
 *
 * Copyright (c) 2009-2025 by the authors listed in the file AUTHORS
 * in the top-level source directory and their institutional affiliations.
 * All rights reserved.  See the file COPYING in the top-level source
 * directory for licensing information.
 * ****************************************************************************
 *
 * Implementation of the theory of strings.
 */

#include "theory/strings/sequences_rewriter.h"

#include "expr/attribute.h"
#include "expr/node_builder.h"
#include "expr/sequence.h"
#include "theory/rewriter.h"
#include "theory/strings/arith_entail.h"
#include "theory/strings/regexp_entail.h"
#include "theory/strings/skolem_cache.h"
#include "theory/strings/strings_rewriter.h"
#include "theory/strings/theory_strings_utils.h"
#include "theory/strings/word.h"
#include "util/rational.h"
#include "util/regexp.h"
#include "util/statistics_registry.h"
#include "util/string.h"

using namespace std;
using namespace cvc5::internal::kind;

namespace cvc5::internal {
namespace theory {
namespace strings {

SequencesRewriter::SequencesRewriter(NodeManager* nm,
                                     ArithEntail& ae,
                                     StringsEntail& se,
                                     HistogramStat<Rewrite>* statistics)
    : TheoryRewriter(nm),
      d_statistics(statistics),
      d_arithEntail(ae),
      d_stringsEntail(se)
{
  d_sigmaStar = nm->mkNode(Kind::REGEXP_STAR, nm->mkNode(Kind::REGEXP_ALLCHAR));
  d_true = nm->mkConst(true);
  d_false = nm->mkConst(false);
  registerProofRewriteRule(ProofRewriteRule::RE_LOOP_ELIM,
                           TheoryRewriteCtx::PRE_DSL);
  registerProofRewriteRule(ProofRewriteRule::MACRO_RE_INTER_UNION_INCLUSION,
                           TheoryRewriteCtx::PRE_DSL);
  registerProofRewriteRule(ProofRewriteRule::STR_IN_RE_EVAL,
                           TheoryRewriteCtx::DSL_SUBCALL);
  registerProofRewriteRule(ProofRewriteRule::STR_IN_RE_CONSUME,
                           TheoryRewriteCtx::PRE_DSL);
  registerProofRewriteRule(ProofRewriteRule::STR_IN_RE_CONCAT_STAR_CHAR,
                           TheoryRewriteCtx::PRE_DSL);
  registerProofRewriteRule(ProofRewriteRule::STR_IN_RE_SIGMA,
                           TheoryRewriteCtx::PRE_DSL);
  registerProofRewriteRule(ProofRewriteRule::STR_IN_RE_SIGMA_STAR,
                           TheoryRewriteCtx::PRE_DSL);
  registerProofRewriteRule(ProofRewriteRule::MACRO_SUBSTR_STRIP_SYM_LENGTH,
                           TheoryRewriteCtx::POST_DSL);
  registerProofRewriteRule(ProofRewriteRule::STR_CTN_MULTISET_SUBSET,
                           TheoryRewriteCtx::DSL_SUBCALL);
  registerProofRewriteRule(ProofRewriteRule::MACRO_STR_EQ_LEN_UNIFY_PREFIX,
                           TheoryRewriteCtx::POST_DSL);
  registerProofRewriteRule(ProofRewriteRule::MACRO_STR_EQ_LEN_UNIFY,
                           TheoryRewriteCtx::POST_DSL);
  registerProofRewriteRule(ProofRewriteRule::STR_INDEXOF_RE_EVAL,
                           TheoryRewriteCtx::POST_DSL);
  registerProofRewriteRule(ProofRewriteRule::STR_REPLACE_RE_EVAL,
                           TheoryRewriteCtx::POST_DSL);
  registerProofRewriteRule(ProofRewriteRule::STR_REPLACE_RE_ALL_EVAL,
                           TheoryRewriteCtx::POST_DSL);
<<<<<<< HEAD
  registerProofRewriteRule(ProofRewriteRule::MACRO_STR_CONST_NCTN_CONCAT,
                           TheoryRewriteCtx::DSL_SUBCALL);
  registerProofRewriteRule(ProofRewriteRule::MACRO_STR_IN_RE_INCLUSION,
                           TheoryRewriteCtx::POST_DSL);
=======
  registerProofRewriteRule(ProofRewriteRule::MACRO_STR_STRIP_ENDPOINTS,
                           TheoryRewriteCtx::POST_DSL);
  registerProofRewriteRule(ProofRewriteRule::MACRO_STR_SPLIT_CTN,
                           TheoryRewriteCtx::POST_DSL);
  registerProofRewriteRule(ProofRewriteRule::SEQ_EVAL_OP,
                           TheoryRewriteCtx::PRE_DSL);
>>>>>>> 934876f9
  // make back pointer to this (for rewriting contains)
  se.d_rewriter = this;
}

Node SequencesRewriter::rewriteViaRule(ProofRewriteRule id, const Node& n)
{
  switch (id)
  {
    case ProofRewriteRule::RE_LOOP_ELIM: return rewriteViaReLoopElim(n);
    case ProofRewriteRule::MACRO_RE_INTER_UNION_INCLUSION:
      return rewriteViaMacroReInterUnionInclusion(n);
    case ProofRewriteRule::RE_INTER_INCLUSION:
    case ProofRewriteRule::RE_UNION_INCLUSION:
      return rewriteViaReInterUnionInclusion(id, n);
    case ProofRewriteRule::STR_IN_RE_EVAL: return rewriteViaStrInReEval(n);
    case ProofRewriteRule::STR_IN_RE_CONSUME:
      return rewriteViaStrInReConsume(n);
    case ProofRewriteRule::STR_IN_RE_CONCAT_STAR_CHAR:
      return rewriteViaStrInReConcatStarChar(n);
    case ProofRewriteRule::STR_IN_RE_SIGMA: return rewriteViaStrInReSigma(n);
    case ProofRewriteRule::STR_IN_RE_SIGMA_STAR:
      return rewriteViaStrInReSigmaStar(n);
    case ProofRewriteRule::MACRO_SUBSTR_STRIP_SYM_LENGTH:
    {
      // Rewrite without using the rewriter as a subutility, which ensures
      // that we can reconstruct the reasoning in a proof.
      Rewrite rule;
      ArithEntail ae(nullptr);
      StringsEntail sent(nullptr, ae);
      return rewriteViaMacroSubstrStripSymLength(n, rule, sent);
    }
    case ProofRewriteRule::STR_CTN_MULTISET_SUBSET:
    {
      // don't use this just for evaluation
      if (n.getKind() == Kind::STRING_CONTAINS
          && (!n[0].isConst() || !n[1].isConst()))
      {
        if (d_stringsEntail.checkMultisetSubset(n[0], n[1]))
        {
          return d_nm->mkConst(false);
        }
      }
    }
    break;
    case ProofRewriteRule::MACRO_STR_EQ_LEN_UNIFY_PREFIX:
    {
      if (n.getKind() == Kind::EQUAL)
      {
        return rewriteViaStrEqLenUnifyPrefix(n);
      }
    }
    break;
    case ProofRewriteRule::MACRO_STR_EQ_LEN_UNIFY:
    {
      if (n.getKind() == Kind::EQUAL)
      {
        Rewrite rule;
        return rewriteViaStrEqLenUnify(n, rule);
      }
    }
    break;
    case ProofRewriteRule::STR_INDEXOF_RE_EVAL:
    {
      return rewriteViaStrIndexofReEval(n);
    }
    break;
    case ProofRewriteRule::STR_REPLACE_RE_EVAL:
    {
      return rewriteViaStrReplaceReEval(n);
    }
    break;
    case ProofRewriteRule::STR_REPLACE_RE_ALL_EVAL:
    {
      return rewriteViaStrReplaceReAllEval(n);
    }
    break;
<<<<<<< HEAD
    case ProofRewriteRule::MACRO_STR_CONST_NCTN_CONCAT:
    {
      if (n.getKind() == Kind::STRING_CONTAINS
          && n[0].getKind() == Kind::CONST_STRING)
      {
        NodeManager* nm = nodeManager();
        RegExpEntail re(nm, nullptr);
        Node re2 = re.getGeneralizedConstRegExp(n[1]);
        if (!re2.isNull())
        {
          Node re2s =
              nm->mkNode(Kind::REGEXP_CONCAT, d_sigmaStar, re2, d_sigmaStar);
          String s = n[0].getConst<String>();
          if (!RegExpEntail::testConstStringInRegExp(s, re2s))
          {
            return nm->mkConst(false);
          }
        }
      }
    }
    break;
    case ProofRewriteRule::MACRO_STR_IN_RE_INCLUSION:
      return rewriteViaMacroStrInReInclusion(n);
=======
    case ProofRewriteRule::MACRO_STR_SPLIT_CTN:
      return rewriteViaMacroStrSplitCtn(n);
    case ProofRewriteRule::MACRO_STR_STRIP_ENDPOINTS:
    {
      std::vector<Node> nb, nrem, ne;
      return rewriteViaMacroStrStripEndpoints(n, nb, nrem, ne);
    }
    case ProofRewriteRule::SEQ_EVAL_OP:
    {
      // this is a catchall rule for evaluation of operations on constant
      // sequences
      TypeNode tn = utils::getOwnerStringType(n);
      if (tn.isSequence())
      {
        for (const Node& nc : n)
        {
          if (!nc.isConst())
          {
            return Node::null();
          }
        }
        RewriteResponse response = postRewrite(n);
        Node ret = response.d_node;
        if (ret.isConst())
        {
          return ret;
        }
      }
    }
    break;
>>>>>>> 934876f9
    case ProofRewriteRule::STR_OVERLAP_SPLIT_CTN:
    case ProofRewriteRule::STR_OVERLAP_ENDPOINTS_CTN:
    case ProofRewriteRule::STR_OVERLAP_ENDPOINTS_INDEXOF:
    case ProofRewriteRule::STR_OVERLAP_ENDPOINTS_REPLACE:
      return rewriteViaOverlap(id, n);
    default: break;
  }
  return Node::null();
}

ArithEntail& SequencesRewriter::getArithEntail() { return d_arithEntail; }

StringsEntail& SequencesRewriter::getStringsEntail() { return d_stringsEntail; }

Node SequencesRewriter::rewriteEquality(Node node)
{
  Assert(node.getKind() == Kind::EQUAL);
  if (node[0] == node[1])
  {
    return returnRewrite(node, d_true, Rewrite::EQ_REFL);
  }
  else if (node[0].isConst() && node[1].isConst())
  {
    return returnRewrite(node, d_false, Rewrite::EQ_CONST_FALSE);
  }
  // standard ordering
  if (node[0] > node[1])
  {
    Node ret = nodeManager()->mkNode(Kind::EQUAL, node[1], node[0]);
    return returnRewrite(node, ret, Rewrite::EQ_SYM);
  }
  return node;
}

Node SequencesRewriter::rewriteEqualityExt(Node node)
{
  Assert(node.getKind() == Kind::EQUAL);
  TypeNode tn = node[0].getType();
  if (tn.isInteger())
  {
    return rewriteArithEqualityExt(node);
  }
  if (tn.isStringLike())
  {
    return rewriteStrEqualityExt(node);
  }
  return node;
}

Node SequencesRewriter::rewriteStrEqualityExt(Node node)
{
  Assert(node.getKind() == Kind::EQUAL && node[0].getType().isStringLike());
  TypeNode stype = node[0].getType();

  bool hasStrTerm = false;
  for (size_t r = 0; r < 2; r++)
  {
    if (!node[r].isConst()
        && kindToTheoryId(node[r].getKind()) == THEORY_STRINGS)
    {
      hasStrTerm = true;
      break;
    }
  }
  if (!hasStrTerm)
  {
    // equality between variables and constants, no rewrites apply
    return node;
  }

  NodeManager* nm = nodeManager();
  // ( ~contains( s, t ) V ~contains( t, s ) ) => ( s == t ---> false )
  for (unsigned r = 0; r < 2; r++)
  {
    // must call rewrite contains directly to avoid infinite loop
    Node ctn = nm->mkNode(Kind::STRING_CONTAINS, node[r], node[1 - r]);
    Node prev = ctn;
    ctn = rewriteContains(ctn);
    Assert(!ctn.isNull());
    if (ctn != prev && ctn.getKind() == Kind::STRING_CONTAINS)
    {
      prev = ctn;
      ctn = rewriteContains(ctn);
      Assert(!ctn.isNull());
    }
    if (ctn.isConst())
    {
      if (!ctn.getConst<bool>())
      {
        return returnRewrite(node, ctn, Rewrite::EQ_NCTN);
      }
      else
      {
        // definitely contains but not syntactically equal
        // We may be able to simplify, e.g.
        //  str.++( x, "a" ) == "a"  ----> x = ""
      }
    }
  }

  std::vector<Node> c[2];
  for (unsigned i = 0; i < 2; i++)
  {
    utils::getConcat(node[i], c[i]);
  }

  // check if the prefix, suffix mismatches
  //   For example, str.++( x, "a", y ) == str.++( x, "bc", z ) ---> false
  unsigned minsize = std::min(c[0].size(), c[1].size());
  for (unsigned r = 0; r < 2; r++)
  {
    for (unsigned i = 0; i < minsize; i++)
    {
      unsigned index1 = r == 0 ? i : (c[0].size() - 1) - i;
      unsigned index2 = r == 0 ? i : (c[1].size() - 1) - i;
      Node s = c[0][index1];
      Node t = c[1][index2];
      if (s.isConst() && t.isConst())
      {
        size_t lenS = Word::getLength(s);
        size_t lenT = Word::getLength(t);
        size_t lenShort = lenS <= lenT ? lenS : lenT;
        bool isSameFix = r == 1 ? Word::rstrncmp(s, t, lenShort)
                                : Word::strncmp(s, t, lenShort);
        if (!isSameFix)
        {
          Node ret = nodeManager()->mkConst(false);
          return returnRewrite(node, ret, Rewrite::EQ_NFIX);
        }
      }
      if (s != t)
      {
        break;
      }
    }
  }

  Node new_ret;
  // ------- equality unification
  bool changed = false;
  for (unsigned i = 0; i < 2; i++)
  {
    while (!c[0].empty() && !c[1].empty() && c[0].back() == c[1].back())
    {
      c[0].pop_back();
      c[1].pop_back();
      changed = true;
    }
    // splice constants
    if (!c[0].empty() && !c[1].empty() && c[0].back().isConst()
        && c[1].back().isConst())
    {
      Node cs[2];
      size_t csl[2];
      for (unsigned j = 0; j < 2; j++)
      {
        cs[j] = c[j].back();
        csl[j] = Word::getLength(cs[j]);
      }
      size_t larger = csl[0] > csl[1] ? 0 : 1;
      size_t smallerSize = csl[1 - larger];
      if (cs[1 - larger]
          == (i == 0 ? Word::suffix(cs[larger], smallerSize)
                     : Word::prefix(cs[larger], smallerSize)))
      {
        size_t sizeDiff = csl[larger] - smallerSize;
        c[larger][c[larger].size() - 1] =
            i == 0 ? Word::prefix(cs[larger], sizeDiff)
                   : Word::suffix(cs[larger], sizeDiff);
        c[1 - larger].pop_back();
        changed = true;
      }
    }
    for (unsigned j = 0; j < 2; j++)
    {
      std::reverse(c[j].begin(), c[j].end());
    }
  }
  if (changed)
  {
    // e.g. x++y = x++z ---> y = z, "AB" ++ x = "A" ++ y --> "B" ++ x = y
    Node s1 = utils::mkConcat(c[0], stype);
    Node s2 = utils::mkConcat(c[1], stype);
    if (s1 != node[0] || s2 != node[1])
    {
      new_ret = s1.eqNode(s2);
      // We generally don't apply the extended equality rewriter if the
      // original node was an equality but we may be able to do additional
      // rewriting here, e.g.,
      // x++y = "" --> x = "" and y = ""   
      new_ret = returnRewrite(node, new_ret, Rewrite::STR_EQ_UNIFY);
      return rewriteStrEqualityExt(new_ret);
    }
  }

  // ------- rewrites for (= "" _)
  Node empty = Word::mkEmptyWord(stype);
  for (size_t i = 0; i < 2; i++)
  {
    if (node[i] == empty)
    {
      Node ne = node[1 - i];
      if (ne.getKind() == Kind::STRING_REPLACE)
      {
        // (= "" (str.replace x y x)) ---> (= x "")
        if (ne[0] == ne[2])
        {
          Node ret = nm->mkNode(Kind::EQUAL, ne[0], empty);
          return returnRewrite(node, ret, Rewrite::STR_EMP_REPL_X_Y_X);
        }

        // (= "" (str.replace x y "A")) ---> (and (= x "") (not (= y "")))
        if (d_stringsEntail.checkNonEmpty(ne[2]))
        {
          Node ret = nm->mkNode(
              Kind::AND,
              nm->mkNode(Kind::EQUAL, ne[0], empty),
              nm->mkNode(Kind::NOT, nm->mkNode(Kind::EQUAL, ne[1], empty)));
          return returnRewrite(node, ret, Rewrite::STR_EMP_REPL_EMP);
        }

        // (= "" (str.replace x "A" "")) ---> (str.prefix x "A")
        if (d_stringsEntail.checkLengthOne(ne[1], true) && ne[2] == empty)
        {
          Node ret = nm->mkNode(Kind::STRING_PREFIX, ne[0], ne[1]);
          return returnRewrite(node, ret, Rewrite::STR_EMP_REPL_EMP);
        }
      }
      else if (ne.getKind() == Kind::STRING_SUBSTR)
      {
        Node zero = nm->mkConstInt(Rational(0));

        if (d_arithEntail.check(ne[1], false)
            && d_arithEntail.check(ne[2], true))
        {
          // (= "" (str.substr x 0 m)) ---> (= "" x) if m > 0
          if (ne[1] == zero)
          {
            Node ret = nm->mkNode(Kind::EQUAL, ne[0], empty);
            return returnRewrite(node, ret, Rewrite::STR_EMP_SUBSTR_LEQ_LEN);
          }

          // (= "" (str.substr x n m)) ---> (<= (str.len x) n)
          // if n >= 0 and m > 0
          Node ret = nm->mkNode(
              Kind::LEQ, nm->mkNode(Kind::STRING_LENGTH, ne[0]), ne[1]);
          return returnRewrite(node, ret, Rewrite::STR_EMP_SUBSTR_LEQ_LEN);
        }

        // (= "" (str.substr "A" 0 z)) ---> (<= z 0)
        if (d_stringsEntail.checkNonEmpty(ne[0]) && ne[1] == zero)
        {
          Node ret = nm->mkNode(Kind::LEQ, ne[2], zero);
          return returnRewrite(node, ret, Rewrite::STR_EMP_SUBSTR_LEQ_Z);
        }
      }
    }
  }

  // ------- rewrites for (= (str.replace _ _ _) _)
  for (size_t i = 0; i < 2; i++)
  {
    if (node[i].getKind() == Kind::STRING_REPLACE)
    {
      Node repl = node[i];
      Node x = node[1 - i];

      // (= "A" (str.replace "" x y)) ---> (= "" (str.replace "A" y x))
      if (d_stringsEntail.checkNonEmpty(x) && repl[0] == empty)
      {
        Node ret =
            nm->mkNode(Kind::EQUAL,
                       empty,
                       nm->mkNode(Kind::STRING_REPLACE, x, repl[2], repl[1]));
        return returnRewrite(node, ret, Rewrite::STR_EQ_REPL_EMP);
      }

      // (= x (str.replace y x y)) ---> (= x y)
      if (repl[0] == repl[2] && x == repl[1])
      {
        Node ret = nm->mkNode(Kind::EQUAL, x, repl[0]);
        return returnRewrite(node, ret, Rewrite::STR_EQ_REPL_TO_EQ);
      }

      // (= x (str.replace x "A" "B")) ---> (not (str.contains x "A"))
      if (x == repl[0])
      {
        Node eq = rewriteEquality(nm->mkNode(Kind::EQUAL, repl[1], repl[2]));
        if (eq.isConst() && !eq.getConst<bool>())
        {
          Node ret = nm->mkNode(Kind::NOT,
                                nm->mkNode(Kind::STRING_CONTAINS, x, repl[1]));
          return returnRewrite(node, ret, Rewrite::STR_EQ_REPL_NOT_CTN);
        }
      }

      // (= (str.replace x y z) z) --> (or (= x y) (= x z))
      // if (str.len y) = (str.len z)
      if (repl[2] == x)
      {
        Node lenY = nm->mkNode(Kind::STRING_LENGTH, repl[1]);
        Node lenZ = nm->mkNode(Kind::STRING_LENGTH, repl[2]);
        if (d_arithEntail.checkEq(lenY, lenZ))
        {
          Node ret = nm->mkNode(Kind::OR,
                                nm->mkNode(Kind::EQUAL, repl[0], repl[1]),
                                nm->mkNode(Kind::EQUAL, repl[0], repl[2]));
          return returnRewrite(node, ret, Rewrite::STR_EQ_REPL_TO_DIS);
        }
      }
    }
  }

  // Try to rewrite (= x y) into a conjunction of equalities based on length
  // entailment.
  //
  // (<= (str.len x) (str.++ y1 ... yn)) AND (= x (str.++ y1 ... yn)) --->
  //  (and (= x (str.++ y1' ... ym')) (= y1'' "") ... (= yk'' ""))
  //
  // where yi' and yi'' correspond to some yj and
  //   (<= (str.len x) (str.++ y1' ... ym'))
  new_ret = rewriteViaStrEqLenUnifyPrefix(node);
  if (!new_ret.isNull())
  {
    return returnRewrite(node, new_ret, Rewrite::STR_EQ_CONJ_LEN_ENTAIL);
  }

  // (= (str.++ x_1 ... x_i x_{i + 1} ... x_n)
  //    (str.++ y_1 ... y_j y_{j + 1} ... y_m)) --->
  //  (and (= (str.++ x_1 ... x_i) (str.++ y_1 ... y_j))
  //       (= (str.++ x_{i + 1} ... x_n) (str.++ y_{j + 1} ... y_m)))
  //
  // if (str.len (str.++ x_1 ... x_i)) = (str.len (str.++ y_1 ... y_j))
  //
  // This rewrite performs length-based equality splitting: If we can show
  // that two prefixes have the same length, we can split an equality into
  // two equalities, one over the prefixes and another over the suffixes.
  Rewrite rule;
  new_ret = rewriteViaStrEqLenUnify(node, rule);
  if (!new_ret.isNull())
  {
    return returnRewrite(node, new_ret, rule);
  }

  return node;
}

Node SequencesRewriter::rewriteArithEqualityExt(Node node)
{
  Assert(node.getKind() == Kind::EQUAL && node[0].getType().isInteger());

  // cases where we can solve the equality

  // notice we cannot rewrite str.to.int(x)=n to x="n" due to leading zeroes.

  return node;
}

Node SequencesRewriter::rewriteLength(Node node)
{
  Assert(node.getKind() == Kind::STRING_LENGTH);
  NodeManager* nm = nodeManager();
  Kind nk0 = node[0].getKind();
  if (node[0].isConst())
  {
    Node retNode = nm->mkConstInt(Rational(Word::getLength(node[0])));
    return returnRewrite(node, retNode, Rewrite::LEN_EVAL);
  }
  else if (nk0 == Kind::STRING_CONCAT)
  {
    Node tmpNode = node[0];
    if (tmpNode.getKind() == Kind::STRING_CONCAT)
    {
      std::vector<Node> node_vec;
      for (unsigned int i = 0; i < tmpNode.getNumChildren(); ++i)
      {
        if (tmpNode[i].isConst())
        {
          node_vec.push_back(
              nm->mkConstInt(Rational(Word::getLength(tmpNode[i]))));
        }
        else
        {
          node_vec.push_back(
              nodeManager()->mkNode(Kind::STRING_LENGTH, tmpNode[i]));
        }
      }
      Node retNode = nodeManager()->mkNode(Kind::ADD, node_vec);
      return returnRewrite(node, retNode, Rewrite::LEN_CONCAT);
    }
  }
  else if (nk0 == Kind::STRING_REPLACE || nk0 == Kind::STRING_REPLACE_ALL)
  {
    Node len1 = nm->mkNode(Kind::STRING_LENGTH, node[0][1]);
    Node len2 = nm->mkNode(Kind::STRING_LENGTH, node[0][2]);
    if (d_arithEntail.checkEq(len1, len2))
    {
      // len( y ) == len( z ) => len( str.replace( x, y, z ) ) ---> len( x )
      Node retNode = nm->mkNode(Kind::STRING_LENGTH, node[0][0]);
      return returnRewrite(node, retNode, Rewrite::LEN_REPL_INV);
    }
  }
  else if (nk0 == Kind::STRING_TO_LOWER || nk0 == Kind::STRING_TO_UPPER
           || nk0 == Kind::STRING_REV || nk0 == Kind::STRING_UPDATE)
  {
    // len( f( x ) ) == len( x ) where f is to_lower, to_upper, or rev.
    // len( update( x, n, y ) ) = len( x )
    Node retNode = nm->mkNode(Kind::STRING_LENGTH, node[0][0]);
    return returnRewrite(node, retNode, Rewrite::LEN_CONV_INV);
  }
  else if (nk0 == Kind::SEQ_UNIT || nk0 == Kind::STRING_UNIT)
  {
    Node retNode = nm->mkConstInt(Rational(1));
    return returnRewrite(node, retNode, Rewrite::LEN_SEQ_UNIT);
  }
  return node;
}

// TODO (#1180) add rewrite
//  str.++( str.substr( x, n1, n2 ), str.substr( x, n1+n2, n3 ) ) --->
//  str.substr( x, n1, n2+n3 )
Node SequencesRewriter::rewriteConcat(Node node)
{
  Assert(node.getKind() == Kind::STRING_CONCAT);
  Trace("strings-rewrite-debug")
      << "Strings::rewriteConcat start " << node << std::endl;
  std::vector<Node> node_vec;
  Node preNode = Node::null();
  for (Node tmpNode : node)
  {
    if (tmpNode.getKind() == Kind::STRING_CONCAT)
    {
      unsigned j = 0;
      // combine the first term with the previous constant if applicable
      if (!preNode.isNull())
      {
        if (tmpNode[0].isConst())
        {
          std::vector<Node> wvec;
          wvec.push_back(preNode);
          wvec.push_back(tmpNode[0]);
          preNode = Word::mkWordFlatten(wvec);
          node_vec.push_back(preNode);
        }
        else
        {
          node_vec.push_back(preNode);
          node_vec.push_back(tmpNode[0]);
        }
        preNode = Node::null();
        ++j;
      }
      // insert the middle terms to node_vec
      if (j <= tmpNode.getNumChildren() - 1)
      {
        node_vec.insert(node_vec.end(), tmpNode.begin() + j, tmpNode.end() - 1);
      }
      // take the last term as the current
      tmpNode = tmpNode[tmpNode.getNumChildren() - 1];
    }
    if (!tmpNode.isConst())
    {
      if (!preNode.isNull())
      {
        if (preNode.isConst() && !Word::isEmpty(preNode))
        {
          node_vec.push_back(preNode);
        }
        preNode = Node::null();
      }
      node_vec.push_back(tmpNode);
    }
    else
    {
      if (preNode.isNull())
      {
        preNode = tmpNode;
      }
      else
      {
        std::vector<Node> vec;
        vec.push_back(preNode);
        vec.push_back(tmpNode);
        preNode = Word::mkWordFlatten(vec);
      }
    }
  }
  if (!preNode.isNull() && (!preNode.isConst() || !Word::isEmpty(preNode)))
  {
    node_vec.push_back(preNode);
  }

  TypeNode tn = node.getType();
  Node retNode = utils::mkConcat(node_vec, tn);
  Trace("strings-rewrite-debug")
      << "Strings::rewriteConcat end " << retNode << std::endl;
  if (retNode != node)
  {
    return returnRewrite(node, retNode, Rewrite::CONCAT_NORM);
  }
  return node;
}

Node SequencesRewriter::rewriteAllRegExp(TNode node)
{
  Assert(node.getKind() == Kind::REGEXP_ALL);
  NodeManager* nm = nodeManager();
  // re.all ----> (re.* re.allchar)
  Node ret = nm->mkNode(Kind::REGEXP_STAR, nm->mkNode(Kind::REGEXP_ALLCHAR));
  return returnRewrite(node, ret, Rewrite::RE_ALL_ELIM);
}

Node SequencesRewriter::rewriteConcatRegExp(TNode node)
{
  Assert(node.getKind() == Kind::REGEXP_CONCAT);
  NodeManager* nm = nodeManager();
  Trace("strings-rewrite-debug")
      << "Strings::rewriteConcatRegExp flatten " << node << std::endl;
  Node retNode = node;
  std::vector<Node> vec;
  bool changed = false;
  Node emptyRe;

  // get the string type that are members of this regular expression
  TypeNode rtype = node.getType();
  TypeNode stype;
  if (rtype.isRegExp())
  {
    // standard regular expressions are for strings
    stype = nm->stringType();
  }
  else
  {
    Unimplemented();
  }

  for (const Node& c : node)
  {
    if (c.getKind() == Kind::REGEXP_CONCAT)
    {
      changed = true;
      for (const Node& cc : c)
      {
        vec.push_back(cc);
      }
    }
    else if (c.getKind() == Kind::STRING_TO_REGEXP && c[0].isConst()
             && Word::isEmpty(c[0]))
    {
      changed = true;
      emptyRe = c;
    }
    else if (c.getKind() == Kind::REGEXP_NONE)
    {
      // re.++( ..., empty, ... ) ---> empty
      Node ret = nm->mkNode(Kind::REGEXP_NONE);
      return returnRewrite(node, ret, Rewrite::RE_CONCAT_EMPTY);
    }
    else
    {
      vec.push_back(c);
    }
  }
  if (changed)
  {
    // flatten
    // this handles nested re.++ and elimination or str.to.re(""), e.g.:
    // re.++( re.++( R1, R2 ), str.to.re(""), R3 ) ---> re.++( R1, R2, R3 )
    if (vec.empty())
    {
      Assert(!emptyRe.isNull());
      retNode = emptyRe;
    }
    else
    {
      retNode = vec.size() == 1 ? vec[0] : nm->mkNode(Kind::REGEXP_CONCAT, vec);
    }
    return returnRewrite(node, retNode, Rewrite::RE_CONCAT_FLATTEN);
  }
  Trace("strings-rewrite-debug")
      << "Strings::rewriteConcatRegExp start " << node << std::endl;
  std::vector<Node> cvec;
  // the current accumulation of constant strings
  std::vector<Node> preReStr;
  // whether the last component was (_)*
  bool lastAllStar = false;
  String emptyStr = String("");
  // this loop checks to see if components can be combined or dropped
  for (unsigned i = 0, size = vec.size(); i <= size; i++)
  {
    Node curr;
    if (i < size)
    {
      curr = vec[i];
      Assert(curr.getKind() != Kind::REGEXP_CONCAT);
    }
    // update preReStr
    if (!curr.isNull() && curr.getKind() == Kind::STRING_TO_REGEXP)
    {
      lastAllStar = false;
      preReStr.push_back(curr[0]);
      curr = Node::null();
    }
    else if (!preReStr.empty())
    {
      Assert(!lastAllStar);
      // this groups consecutive strings a++b ---> ab
      Node acc =
          nm->mkNode(Kind::STRING_TO_REGEXP, utils::mkConcat(preReStr, stype));
      cvec.push_back(acc);
      preReStr.clear();
    }
    else if (!curr.isNull() && lastAllStar)
    {
      // if empty, drop it
      // e.g. this ensures we rewrite (_)* ++ (a)* ---> (_)*
      if (RegExpEntail::isConstRegExp(curr)
          && RegExpEntail::testConstStringInRegExp(emptyStr, curr))
      {
        curr = Node::null();
      }
    }
    if (!curr.isNull())
    {
      lastAllStar = false;
      if (curr.getKind() == Kind::REGEXP_STAR)
      {
        // we can group stars (a)* ++ (a)* ---> (a)*
        if (!cvec.empty() && cvec.back() == curr)
        {
          curr = Node::null();
        }
        else if (curr[0].getKind() == Kind::REGEXP_ALLCHAR)
        {
          Assert(!lastAllStar);
          lastAllStar = true;
          // go back and remove empty ones from back of cvec
          // e.g. this ensures we rewrite (a)* ++ (_)* ---> (_)*
          while (
              !cvec.empty() && RegExpEntail::isConstRegExp(cvec.back())
              && RegExpEntail::testConstStringInRegExp(emptyStr, cvec.back()))
          {
            cvec.pop_back();
          }
        }
      }
    }
    if (!curr.isNull())
    {
      cvec.push_back(curr);
    }
  }
  Assert(!cvec.empty());
  retNode = utils::mkConcat(cvec, rtype);
  if (retNode != node)
  {
    // handles all cases where consecutive re constants are combined or
    // dropped as described in the loop above.
    return returnRewrite(node, retNode, Rewrite::RE_CONCAT);
  }

  // flipping adjacent star arguments
  changed = false;
  for (size_t i = 0, size = cvec.size() - 1; i < size; i++)
  {
    if (cvec[i].getKind() == Kind::REGEXP_STAR && cvec[i][0] == cvec[i + 1])
    {
      // by convention, flip the order (a*)++a ---> a++(a*)
      std::swap(cvec[i], cvec[i + 1]);
      changed = true;
    }
  }
  if (changed)
  {
    retNode = utils::mkConcat(cvec, rtype);
    return returnRewrite(node, retNode, Rewrite::RE_CONCAT_OPT);
  }
  return node;
}

Node SequencesRewriter::rewriteStarRegExp(TNode node)
{
  Assert(node.getKind() == Kind::REGEXP_STAR);
  NodeManager* nm = nodeManager();
  Node retNode = node;
  if (node[0].getKind() == Kind::REGEXP_STAR)
  {
    // ((R)*)* ---> R*
    return returnRewrite(node, node[0], Rewrite::RE_STAR_NESTED_STAR);
  }
  else if (node[0].getKind() == Kind::STRING_TO_REGEXP && node[0][0].isConst()
           && Word::isEmpty(node[0][0]))
  {
    // ("")* ---> ""
    return returnRewrite(node, node[0], Rewrite::RE_STAR_EMPTY_STRING);
  }
  else if (node[0].getKind() == Kind::REGEXP_NONE)
  {
    // (empty)* ---> ""
    retNode = nm->mkNode(Kind::STRING_TO_REGEXP, nm->mkConst(String("")));
    return returnRewrite(node, retNode, Rewrite::RE_STAR_EMPTY);
  }
  else if (node[0].getKind() == Kind::REGEXP_UNION)
  {
    for (const Node& nc : node[0])
    {
      if (nc.getKind() == Kind::REGEXP_ALLCHAR)
      {
        // (re.* (re.union ... re.allchar ...)) ---> (re.* re.allchar)
        retNode = nm->mkNode(Kind::REGEXP_STAR, nc);
        return returnRewrite(node, retNode, Rewrite::RE_STAR_UNION_CHAR);
      }
    }
    // simplification of unions under star
    if (RegExpEntail::hasEpsilonNode(node[0]))
    {
      bool changed = false;
      std::vector<Node> node_vec;
      for (const Node& nc : node[0])
      {
        if (nc.getKind() == Kind::STRING_TO_REGEXP && nc[0].isConst()
            && Word::isEmpty(nc[0]))
        {
          // can be removed
          changed = true;
        }
        else
        {
          node_vec.push_back(nc);
        }
      }
      if (changed)
      {
        retNode = node_vec.size() == 1
                      ? node_vec[0]
                      : nm->mkNode(Kind::REGEXP_UNION, node_vec);
        retNode = nm->mkNode(Kind::REGEXP_STAR, retNode);
        // simplification of union beneath star based on loop above
        // for example, ( "" | "a" )* ---> ("a")*
        return returnRewrite(node, retNode, Rewrite::RE_STAR_UNION);
      }
    }
  }
  return node;
}

Node SequencesRewriter::rewriteViaMacroReInterUnionInclusion(const Node& node)
{
  Kind nk = node.getKind();
  if (nk != Kind::REGEXP_UNION && nk != Kind::REGEXP_INTER)
  {
    return Node::null();
  }
  std::vector<Node> polRegExp[2];
  for (const Node& ni : node)
  {
    Kind nik = ni.getKind();
    uint32_t pindex = nik == Kind::REGEXP_COMPLEMENT ? 1 : 0;
    Node nia = pindex == 1 ? ni[0] : ni;
    polRegExp[pindex].push_back(nia);
  }
  for (const Node& negMem : polRegExp[1])
  {
    for (const Node& posMem : polRegExp[0])
    {
      Node m1 = nk == Kind::REGEXP_INTER ? negMem : posMem;
      Node m2 = nk == Kind::REGEXP_INTER ? posMem : negMem;
      // inclusion test for conflicting case m1 contains m2
      // (re.inter (re.comp R1) R2) --> re.none where R1 includes R2
      // (re.union R1 (re.comp R2)) --> (re.* re.allchar) where R1 includes R2
      if (RegExpEntail::regExpIncludes(m1, m2))
      {
        NodeManager* nm = nodeManager();
        Node retNode = nk == Kind::REGEXP_INTER
                           ? nm->mkNode(Kind::REGEXP_NONE)
                           : nm->mkNode(Kind::REGEXP_STAR,
                                        nm->mkNode(Kind::REGEXP_ALLCHAR));
        std::vector<Node> newChildren;
        newChildren.push_back(retNode);
        // Now go back and include all the remaining children that were
        // not involved. This simplifies proof checking, since we can isolate
        // which children led to the conflict.
        // In particular, if Ri includes Rj, then we rewrite
        //    (re.inter R1 ... (re.comp Ri) ... Rj ... Rn)
        // to
        //    (re.inter re.none R1...R{i-1} R{i+1} ... R{j-1} R{j+1} .. Rn)
        // where the latter will be rewritten to re.none.
        bool foundPos = false;
        bool foundNeg = false;
        for (const Node& nc : node)
        {
          if (!foundPos && nc == posMem)
          {
            foundPos = true;
            continue;
          }
          if (!foundNeg && nc.getKind() == Kind::REGEXP_COMPLEMENT
              && nc[0] == negMem)
          {
            foundNeg = true;
            continue;
          }
          newChildren.push_back(nc);
        }
        if (newChildren.size() > 1)
        {
          retNode = nm->mkNode(nk, newChildren);
        }
        return retNode;
      }
    }
  }
  return Node::null();
}

Node SequencesRewriter::rewriteViaReInterUnionInclusion(ProofRewriteRule id,
                                                        const Node& n)
{
  if (n.getNumChildren() != 2 || n[1].getKind() != Kind::REGEXP_COMPLEMENT)
  {
    return Node::null();
  }
  Kind k = n.getKind();
  if (id == ProofRewriteRule::RE_INTER_INCLUSION)
  {
    if (k == Kind::REGEXP_INTER && RegExpEntail::regExpIncludes(n[1][0], n[0]))
    {
      return nodeManager()->mkNode(Kind::REGEXP_NONE);
    }
  }
  else
  {
    Assert(id == ProofRewriteRule::RE_UNION_INCLUSION);
    if (k == Kind::REGEXP_UNION && RegExpEntail::regExpIncludes(n[0], n[1][0]))
    {
      NodeManager* nm = nodeManager();
      return nm->mkNode(Kind::REGEXP_STAR, nm->mkNode(Kind::REGEXP_ALLCHAR));
    }
  }
  return Node::null();
}

Node SequencesRewriter::rewriteAndOrRegExp(TNode node)
{
  Kind nk = node.getKind();
  Assert(nk == Kind::REGEXP_UNION || nk == Kind::REGEXP_INTER);
  Trace("strings-rewrite-debug")
      << "Strings::rewriteAndOrRegExp start " << node << std::endl;
  NodeManager* nm = nodeManager();
  std::vector<Node> node_vec;
  std::vector<Node> polRegExp[2];
  // list of constant string regular expressions (str.to_re c)
  std::vector<Node> constStrRe;
  // list of all other regular expressions
  std::vector<Node> otherRe;
  for (const Node& ni : node)
  {
    Kind nik = ni.getKind();
    if (nik == nk)
    {
      for (const Node& nic : ni)
      {
        if (std::find(node_vec.begin(), node_vec.end(), nic) == node_vec.end())
        {
          node_vec.push_back(nic);
        }
      }
    }
    else if (nik == Kind::REGEXP_NONE)
    {
      if (nk == Kind::REGEXP_INTER)
      {
        return returnRewrite(node, ni, Rewrite::RE_AND_EMPTY);
      }
      // otherwise, can ignore
    }
    else if (nik == Kind::REGEXP_STAR
             && ni[0].getKind() == Kind::REGEXP_ALLCHAR)
    {
      if (nk == Kind::REGEXP_UNION)
      {
        return returnRewrite(node, ni, Rewrite::RE_OR_ALL);
      }
      // otherwise, can ignore
    }
    else if (std::find(node_vec.begin(), node_vec.end(), ni) == node_vec.end())
    {
      if (nik == Kind::STRING_TO_REGEXP && ni[0].isConst())
      {
        if (nk == Kind::REGEXP_INTER)
        {
          if (!constStrRe.empty())
          {
            Assert(constStrRe[0][0] != ni[0]);
            // (re.inter .. (str.to_re c1) .. (str.to_re c2) ..) ---> re.none
            // for distinct constant strings c1, c2.
            Node ret = nm->mkNode(Kind::REGEXP_NONE);
            return returnRewrite(
                node, ret, Rewrite::RE_INTER_CONST_CONST_CONFLICT);
          }
        }
        else
        {
          Assert(nk == Kind::REGEXP_UNION);
        }
        constStrRe.push_back(ni);
      }
      else
      {
        otherRe.push_back(ni);
        uint32_t pindex = nik == Kind::REGEXP_COMPLEMENT ? 1 : 0;
        Node nia = pindex == 1 ? ni[0] : ni;
        polRegExp[pindex].push_back(nia);
      }
      node_vec.push_back(ni);
    }
  }
  Trace("strings-rewrite-debug")
      << "Partition constant components " << constStrRe.size() << " / "
      << otherRe.size() << std::endl;
  // go back and process constant strings against the others
  if (!constStrRe.empty())
  {
    std::unordered_set<Node> toRemove;
    for (const Node& c : constStrRe)
    {
      Assert(c.getKind() == Kind::STRING_TO_REGEXP
             && c[0].getKind() == Kind::CONST_STRING);
      cvc5::internal::String s = c[0].getConst<String>();
      for (const Node& r : otherRe)
      {
        Trace("strings-rewrite-debug")
            << "Check " << c << " vs " << r << std::endl;
        // skip if already removing, or not constant
        if (!RegExpEntail::isConstRegExp(r)
            || toRemove.find(r) != toRemove.end())
        {
          Trace("strings-rewrite-debug") << "...skip" << std::endl;
          continue;
        }
        // test whether c from (str.to_re c) is in r
        if (RegExpEntail::testConstStringInRegExp(s, r))
        {
          Trace("strings-rewrite-debug") << "...included" << std::endl;
          if (nk == Kind::REGEXP_INTER)
          {
            // (re.inter .. (str.to_re c) .. R ..) --->
            // (re.inter .. (str.to_re c) .. ..) when c in R
            toRemove.insert(r);
          }
          else
          {
            // (re.union .. (str.to_re c) .. R ..) --->
            // (re.union .. .. R ..) when c in R
            toRemove.insert(c);
            break;
          }
        }
        else
        {
          Trace("strings-rewrite-debug") << "...not included" << std::endl;
          if (nk == Kind::REGEXP_INTER)
          {
            // (re.inter .. (str.to_re c) .. R ..) ---> re.none
            // if c is not a member of R.
            Node ret = nm->mkNode(Kind::REGEXP_NONE);
            return returnRewrite(
                node, ret, Rewrite::RE_INTER_CONST_RE_CONFLICT);
          }
        }
      }
    }
    if (!toRemove.empty())
    {
      std::vector<Node> nodeVecTmp;
      node_vec.swap(nodeVecTmp);
      for (const Node& nvt : nodeVecTmp)
      {
        if (toRemove.find(nvt) == toRemove.end())
        {
          node_vec.push_back(nvt);
        }
      }
    }
  }
  // use inclusion tests
  Node retNode = rewriteViaMacroReInterUnionInclusion(node);
  if (!retNode.isNull())
  {
    return returnRewrite(node, retNode, Rewrite::RE_ANDOR_INC_CONFLICT);
  }
  if (node_vec.empty())
  {
    if (nk == Kind::REGEXP_INTER)
    {
      retNode = nm->mkNode(Kind::REGEXP_STAR, nm->mkNode(Kind::REGEXP_ALLCHAR));
    }
    else
    {
      retNode = nm->mkNode(Kind::REGEXP_NONE);
    }
  }
  else
  {
    retNode = node_vec.size() == 1 ? node_vec[0] : nm->mkNode(nk, node_vec);
  }
  if (retNode != node)
  {
    // flattening and removing children, based on loop above
    return returnRewrite(node, retNode, Rewrite::RE_ANDOR_FLATTEN);
  }
  return node;
}

Node SequencesRewriter::rewriteLoopRegExp(TNode node)
{
  Assert(node.getKind() == Kind::REGEXP_LOOP);
  uint32_t l = utils::getLoopMinOccurrences(node);
  uint32_t u = utils::getLoopMaxOccurrences(node);
  Node r = node[0];
  Node retNode = node;

  NodeManager* nm = nodeManager();
  if (u < l)
  {
    // ((_ re.loop l u) r) --> re.none if u < l
    std::vector<Node> nvec;
    retNode = nm->mkNode(Kind::REGEXP_NONE, nvec);
    return returnRewrite(node, retNode, Rewrite::RE_LOOP_NONE);
  }
  else if (u==0)
  {
    retNode = nm->mkNode(Kind::STRING_TO_REGEXP, nm->mkConst(String("")));
    return returnRewrite(node, retNode, Rewrite::RE_LOOP_ZERO);
  }
  else if (r.getKind() == Kind::REGEXP_STAR)
  {
    return returnRewrite(node, r, Rewrite::RE_LOOP_STAR);
  }
  retNode = rewriteViaReLoopElim(node);
  Assert(!retNode.isNull() && retNode != node);
  return returnRewrite(node, retNode, Rewrite::RE_LOOP);
}

Node SequencesRewriter::rewriteViaStrEqLenUnifyPrefix(const Node& node)
{
  Node newRet;
  for (unsigned i = 0; i < 2; i++)
  {
    if (node[1 - i].getKind() == Kind::STRING_CONCAT)
    {
      newRet = d_stringsEntail.inferEqsFromContains(node[i], node[1 - i]);
      if (!newRet.isNull())
      {
        return newRet;
      }
    }
  }
  return Node::null();
}

Node SequencesRewriter::rewriteViaStrEqLenUnify(const Node& node, Rewrite& rule)
{
  if (node[0].getKind() == Kind::STRING_CONCAT
      && node[1].getKind() == Kind::STRING_CONCAT)
  {
    std::vector<Node> v0, v1;
    utils::getConcat(node[0], v0);
    utils::getConcat(node[1], v1);
    size_t startRhs = 0;
    TypeNode stype = node[0].getType();
    for (size_t i = 0, size0 = v0.size(); i <= size0; i++)
    {
      const std::vector<Node> pfxv0(v0.begin(), v0.begin() + i);
      Node pfx0 = utils::mkConcat(pfxv0, stype);
      for (size_t j = startRhs, size1 = v1.size(); j <= size1; j++)
      {
        if (!(i == 0 && j == 0) && !(i == v0.size() && j == v1.size()))
        {
          std::vector<Node> pfxv1(v1.begin(), v1.begin() + j);
          Node pfx1 = utils::mkConcat(pfxv1, stype);
          Node lenPfx0 = d_nm->mkNode(Kind::STRING_LENGTH, pfx0);
          Node lenPfx1 = d_nm->mkNode(Kind::STRING_LENGTH, pfx1);

          if (d_arithEntail.checkEq(lenPfx0, lenPfx1))
          {
            std::vector<Node> sfxv0(v0.begin() + i, v0.end());
            std::vector<Node> sfxv1(v1.begin() + j, v1.end());
            Node ret = d_nm->mkNode(Kind::AND,
                                    pfx0.eqNode(pfx1),
                                    utils::mkConcat(sfxv0, stype)
                                        .eqNode(utils::mkConcat(sfxv1, stype)));
            rule = Rewrite::SPLIT_EQ;
            return ret;
          }
          else if (d_arithEntail.check(lenPfx1, lenPfx0, true))
          {
            // The prefix on the right-hand side is strictly longer than the
            // prefix on the left-hand side, so we try to strip the right-hand
            // prefix by the length of the left-hand prefix
            //
            // Example:
            // (= (str.++ "A" x y) (str.++ x "AB" z)) --->
            //   (and (= (str.++ "A" x) (str.++ x "A")) (= y (str.++ "B" z)))
            std::vector<Node> rpfxv1;
            if (d_stringsEntail.stripSymbolicLength(
                    pfxv1, rpfxv1, 1, lenPfx0, true))
            {
              // The rewrite requires the full left-hand prefix length to be
              // stripped (otherwise we would have to keep parts of the
              // left-hand prefix).
              if (lenPfx0.isConst() && lenPfx0.getConst<Rational>().isZero())
              {
                std::vector<Node> sfxv0(v0.begin() + i, v0.end());
                pfxv1.insert(pfxv1.end(), v1.begin() + j, v1.end());
                Node ret =
                    d_nm->mkNode(Kind::AND,
                                 pfx0.eqNode(utils::mkConcat(rpfxv1, stype)),
                                 utils::mkConcat(sfxv0, stype)
                                     .eqNode(utils::mkConcat(pfxv1, stype)));
                rule = Rewrite::SPLIT_EQ_STRIP_R;
                return ret;
              }
            }

            // If the prefix of the right-hand side is (strictly) longer than
            // the prefix of the left-hand side, we can advance the left-hand
            // side (since the length of the right-hand side is only increasing
            // in the inner loop)
            break;
          }
          else if (d_arithEntail.check(lenPfx0, lenPfx1, true))
          {
            // The prefix on the left-hand side is strictly longer than the
            // prefix on the right-hand side, so we try to strip the left-hand
            // prefix by the length of the right-hand prefix
            //
            // Example:
            // (= (str.++ x "AB" z) (str.++ "A" x y)) --->
            //   (and (= (str.++ x "A") (str.++ "A" x)) (= (str.++ "B" z) y))
            std::vector<Node> sfxv0 = pfxv0;
            std::vector<Node> rpfxv0;
            if (d_stringsEntail.stripSymbolicLength(
                    sfxv0, rpfxv0, 1, lenPfx1, true))
            {
              // The rewrite requires the full right-hand prefix length to be
              // stripped (otherwise we would have to keep parts of the
              // right-hand prefix).
              if (lenPfx1.isConst() && lenPfx1.getConst<Rational>().isZero())
              {
                sfxv0.insert(sfxv0.end(), v0.begin() + i, v0.end());
                std::vector<Node> sfxv1(v1.begin() + j, v1.end());
                Node ret =
                    d_nm->mkNode(Kind::AND,
                                 utils::mkConcat(rpfxv0, stype).eqNode(pfx1),
                                 utils::mkConcat(sfxv0, stype)
                                     .eqNode(utils::mkConcat(sfxv1, stype)));
                rule = Rewrite::SPLIT_EQ_STRIP_L;
                return ret;
              }
            }

            // If the prefix of the left-hand side is (strictly) longer than
            // the prefix of the right-hand side, then we don't need to check
            // that right-hand prefix for future left-hand prefixes anymore
            // (since they are increasing in length)
            startRhs = j + 1;
          }
        }
      }
    }
  }
  return Node::null();
}

Node SequencesRewriter::rewriteViaReLoopElim(const Node& node)
{
  if (node.getKind() != Kind::REGEXP_LOOP)
  {
    return Node::null();
  }
  uint32_t l = utils::getLoopMinOccurrences(node);
  uint32_t u = utils::getLoopMaxOccurrences(node);
  if (u < l)
  {
    return Node::null();
  }
  Node r = node[0];
  std::vector<Node> vec_nodes;
  for (unsigned i = 0; i < l; i++)
  {
    vec_nodes.push_back(r);
  }
  NodeManager* nm = nodeManager();
  Node n = vec_nodes.size() == 0
               ? nm->mkNode(Kind::STRING_TO_REGEXP, nm->mkConst(String("")))
           : vec_nodes.size() == 1 ? r
                                   : nm->mkNode(Kind::REGEXP_CONCAT, vec_nodes);
  Node retNode;
  if (u == l)
  {
    retNode = n;
  }
  else
  {
    std::vector<Node> vec2;
    vec2.push_back(n);
    TypeNode rtype = nm->regExpType();
    for (uint32_t j = l; j < u; j++)
    {
      vec_nodes.push_back(r);
      n = utils::mkConcat(vec_nodes, rtype);
      vec2.push_back(n);
    }
    retNode = nm->mkNode(Kind::REGEXP_UNION, vec2);
  }
  Trace("strings-lp") << "Strings::lp " << node << " => " << retNode
                      << std::endl;
  Assert(retNode != node);
  return retNode;
}

Node SequencesRewriter::rewriteViaStrInReEval(const Node& node)
{
  if (node.getKind() != Kind::STRING_IN_REGEXP || !node[0].isConst()
      || !RegExpEntail::isConstRegExp(node[1]))
  {
    return Node::null();
  }
  // test whether x in node[1]
  String s = node[0].getConst<String>();
  bool test = RegExpEntail::testConstStringInRegExp(s, node[1]);
  return nodeManager()->mkConst(test);
}

Node SequencesRewriter::rewriteViaStrInReConcatStarChar(const Node& n)
{
  if (n.getKind() != Kind::STRING_IN_REGEXP
      || n[0].getKind() != Kind::STRING_CONCAT
      || n[1].getKind() != Kind::REGEXP_STAR)
  {
    return Node::null();
  }
  Node len = RegExpEntail::getFixedLengthForRegexp(n[1][0]);
  if (len.isNull())
  {
    return Node::null();
  }
  if (!len.isConst() || len.getConst<Rational>() != Rational(1))
  {
    return Node::null();
  }
  NodeManager* nm = nodeManager();
  std::vector<Node> cc;
  utils::getConcat(n[0], cc);
  std::vector<Node> conj;
  for (const Node& c : cc)
  {
    conj.push_back(nm->mkNode(Kind::STRING_IN_REGEXP, c, n[1]));
  }
  return nm->mkAnd(conj);
}

Node SequencesRewriter::rewriteViaStrInReSigma(const Node& n)
{
  if (n.getKind() != Kind::STRING_IN_REGEXP
      || n[1].getKind() != Kind::REGEXP_CONCAT)
  {
    return Node::null();
  }
  const Node& r = n[1];
  bool allSigmaStrict = true;
  size_t allSigmaMinSize = 0;
  for (const Node& rc : r)
  {
    if (rc.getKind() == Kind::REGEXP_ALLCHAR)
    {
      allSigmaMinSize++;
    }
    else if (rc.getKind() == Kind::REGEXP_STAR
             && rc[0].getKind() == Kind::REGEXP_ALLCHAR)
    {
      allSigmaStrict = false;
    }
    else
    {
      return Node::null();
    }
  }
  // x in re.++(_*, _, _) ---> str.len(x) >= 2
  NodeManager* nm = nodeManager();
  Node num = nm->mkConstInt(Rational(allSigmaMinSize));
  Node lenx = nm->mkNode(Kind::STRING_LENGTH, n[0]);
  return nm->mkNode(allSigmaStrict ? Kind::EQUAL : Kind::GEQ, lenx, num);
}
Node SequencesRewriter::rewriteViaStrInReSigmaStar(const Node& n)
{
  if (n.getKind() != Kind::STRING_IN_REGEXP
      || n[1].getKind() != Kind::REGEXP_STAR
      || n[1][0].getKind() != Kind::REGEXP_CONCAT)
  {
    return Node::null();
  }
  const Node& r = n[1][0];
  for (const Node& rc : r)
  {
    if (rc.getKind() != Kind::REGEXP_ALLCHAR)
    {
      return Node::null();
    }
  }
  NodeManager* nm = nodeManager();
  Node zero = nm->mkConstInt(Rational(0));
  Node num = nm->mkConstInt(Rational(r.getNumChildren()));
  Node lenx = nm->mkNode(Kind::STRING_LENGTH, n[0]);
  Node t = nm->mkNode(Kind::INTS_MODULUS, lenx, num);
  return nm->mkNode(Kind::EQUAL, t, zero);
}

Node SequencesRewriter::rewriteViaMacroSubstrStripSymLength(const Node& node,
                                                            Rewrite& rule,
                                                            StringsEntail& sent)
{
  if (node.getKind() != Kind::STRING_SUBSTR)
  {
    return Node::null();
  }
  std::vector<Node> ch1;
  std::vector<Node> ch2;
  return sent.rewriteViaMacroSubstrStripSymLength(node, rule, ch1, ch2);
}

<<<<<<< HEAD
Node SequencesRewriter::rewriteViaMacroStrInReInclusion(const Node& n)
{
  if (n.getKind() != Kind::STRING_IN_REGEXP)
  {
    return Node::null();
  }
  // check regular expression inclusion
  // This makes a regular expression that contains all possible model values
  // for x, and checks whether r includes this regular expression. If so,
  // the membership rewrites to true.
  RegExpEntail re(nodeManager(), nullptr);
  Node reForX = re.getGeneralizedConstRegExp(n[0]);
  // only chance of success is if there was at least one constant
  if (!reForX.isNull())
  {
    if (RegExpEntail::regExpIncludes(n[1], reForX))
    {
      return d_true;
=======
Node SequencesRewriter::rewriteViaMacroStrSplitCtn(const Node& node)
{
  if (node.getKind() != Kind::STRING_CONTAINS
      || node[0].getKind() != Kind::STRING_CONCAT || !node[1].isConst()
      || Word::getLength(node[1]) == 0)  // don't bother if empty string
  {
    return Node::null();
  }
  Node t = node[1];
  // Below, we are looking for a constant component of node[0]
  // has no overlap with node[1], which means we can split.
  // Notice that if the first or last components had no
  // overlap, these would have been removed by strip
  // constant endpoints. Hence, we consider only the inner children.
  for (size_t i = 1, iend = (node[0].getNumChildren() - 1); i < iend; i++)
  {
    // constant contains
    if (node[0][i].isConst())
    {
      // if no overlap, we can split into disjunction
      if (!Word::hasOverlap(node[0][i], node[1], false)
          && !Word::hasOverlap(node[1], node[0][i], false))
      {
        std::vector<Node> nc0;
        utils::getConcat(node[0], nc0);
        std::vector<Node> spl[2];
        spl[0].insert(spl[0].end(), nc0.begin(), nc0.begin() + i);
        Assert(i < nc0.size() - 1);
        spl[1].insert(spl[1].end(), nc0.begin() + i + 1, nc0.end());
        TypeNode stype = node[0].getType();
        Node ret = nodeManager()->mkNode(
            Kind::OR,
            nodeManager()->mkNode(
                Kind::STRING_CONTAINS, utils::mkConcat(spl[0], stype), node[1]),
            nodeManager()->mkNode(Kind::STRING_CONTAINS,
                                  utils::mkConcat(spl[1], stype),
                                  node[1]));
        return ret;
      }
    }
  }
  return Node::null();
}

Node SequencesRewriter::rewriteViaMacroStrStripEndpoints(
    const Node& n,
    std::vector<Node>& nb,
    std::vector<Node>& nrem,
    std::vector<Node>& ne)
{
  Kind k = n.getKind();
  std::vector<int> dirs;
  if (k == Kind::STRING_INDEXOF)
  {
    // must start at zero
    if (!n[2].isConst() || n[2].getConst<Rational>().sgn() != 0)
    {
      return Node::null();
    }
    // only strip off the end
    dirs.push_back(-1);
  }
  else if (k == Kind::STRING_CONTAINS || k == Kind::STRING_REPLACE)
  {
    if (n[1].isConst())
    {
      // if constant, we strip from one direction at a time, to ease proof
      // reconstruction
      dirs.push_back(-1);
      dirs.push_back(1);
    }
    else
    {
      dirs.push_back(0);
    }
  }
  else
  {
    return Node::null();
  }

  std::vector<Node> nc2;
  utils::getConcat(n[1], nc2);
  if (nc2.empty())
  {
    return Node::null();
  }
  // strip endpoints
  bool success = false;
  for (int dir : dirs)
  {
    nrem.clear();
    utils::getConcat(n[0], nrem);
    nb.clear();
    ne.clear();
    if (d_stringsEntail.stripConstantEndpoints(nrem, nc2, nb, ne, dir))
    {
      success = true;
      break;
    }
  }
  if (success)
  {
    NodeManager* nm = nodeManager();
    TypeNode stype = n[0].getType();
    Node rem = utils::mkConcat(nrem, stype);
    switch (k)
    {
      case Kind::STRING_CONTAINS:
      {
        return nm->mkNode(Kind::STRING_CONTAINS, rem, n[1]);
      }
      case Kind::STRING_REPLACE:
      {
        std::vector<Node> cc;
        cc.insert(cc.end(), nb.begin(), nb.end());
        cc.push_back(nm->mkNode(Kind::STRING_REPLACE, rem, n[1], n[2]));
        cc.insert(cc.end(), ne.begin(), ne.end());
        return utils::mkConcat(cc, stype);
      }
      case Kind::STRING_INDEXOF:
      {
        return nm->mkNode(Kind::STRING_INDEXOF, rem, n[1], n[2]);
      }
      default: break;
>>>>>>> 934876f9
    }
  }
  return Node::null();
}

Node SequencesRewriter::rewriteViaStrIndexofReEval(const Node& n)
{
  if (n.getKind() == Kind::STRING_INDEXOF_RE && n[0].isConst() && n[2].isConst()
      && RegExpEntail::isConstRegExp(n[1]))
  {
    NodeManager* nm = nodeManager();
    Rational nrat = n[2].getConst<Rational>();
    String s = n[0].getConst<String>();
    Rational rsize(s.size());
    if (nrat > rsize || nrat.sgn() < 0)
    {
      Node negone = nm->mkConstInt(Rational(-1));
      return negone;
    }
    uint32_t start = nrat.getNumerator().toUnsignedInt();
    Node rem = nm->mkConst(s.substr(start));
    std::pair<size_t, size_t> match = firstMatch(rem, n[1]);
    Node ret = nm->mkConstInt(
        Rational(match.first == string::npos
                     ? -1
                     : static_cast<int64_t>(start + match.first)));
    return ret;
  }
  return Node::null();
}

Node SequencesRewriter::rewriteViaStrReplaceReEval(const Node& n)
{
  if (n.getKind() == Kind::STRING_REPLACE_RE && n[0].isConst()
      && RegExpEntail::isConstRegExp(n[1]))
  {
    NodeManager* nm = nodeManager();
    // str.replace_re("ZABCZ", re.++("A", _*, "C"), y) ---> "Z" ++ y ++ "Z"
    std::pair<size_t, size_t> match = firstMatch(n[0], n[1]);
    if (match.first != string::npos)
    {
      String s = n[0].getConst<String>();
      Node ret = nm->mkNode(Kind::STRING_CONCAT,
                            nm->mkConst(s.substr(0, match.first)),
                            n[2],
                            nm->mkConst(s.substr(match.second)));
      return ret;
    }
    return n[0];
  }
  return Node::null();
}

Node SequencesRewriter::rewriteViaStrReplaceReAllEval(const Node& n)
{
  if (n.getKind() == Kind::STRING_REPLACE_RE_ALL && n[0].isConst()
      && RegExpEntail::isConstRegExp(n[1]))
  {
    NodeManager* nm = nodeManager();
    // str.replace_re_all("ZABCZAB", re.++("A", _*, "C"), y) --->
    //   "Z" ++ y ++ "Z" ++ y
    TypeNode t = n[0].getType();
    Assert(t.isString());
    Node emp = Word::mkEmptyWord(t);
    Node yp = nm->mkNode(Kind::REGEXP_INTER,
                         n[1],
                         nm->mkNode(Kind::REGEXP_COMPLEMENT,
                                    nm->mkNode(Kind::STRING_TO_REGEXP, emp)));
    std::vector<Node> res;
    String rem = n[0].getConst<String>();
    std::pair<size_t, size_t> match(0, 0);
    while (rem.size() != 0)
    {
      match = firstMatch(nm->mkConst(rem), yp);
      if (match.first == string::npos)
      {
        break;
      }
      res.push_back(nm->mkConst(rem.substr(0, match.first)));
      res.push_back(n[2]);
      rem = rem.substr(match.second);
    }
    // only concatenate remainder if non-empty
    if (rem.size()!=0)
    {
      res.push_back(nm->mkConst(rem));
    }
    Node ret = utils::mkConcat(res, t);
    return ret;
  }
  return Node::null();
}

Node SequencesRewriter::rewriteViaOverlap(ProofRewriteRule id, const Node& n)
{
  if (n.getNumChildren() < 2)
  {
    return Node::null();
  }
  // get the list of overlaps to check, based on the rule, which will be passed
  // to Word::hasOverlap below.
  std::vector<std::tuple<Node, Node, int>> overlap;
  Kind k = n.getKind();
  switch (id)
  {
    case ProofRewriteRule::STR_OVERLAP_SPLIT_CTN:
    {
      if (k != Kind::STRING_CONTAINS || n[0].getNumChildren() != 3)
      {
        return Node::null();
      }
      overlap.emplace_back(n[0][1], n[1], false);
      overlap.emplace_back(n[1], n[0][1], false);
    }
    break;
    case ProofRewriteRule::STR_OVERLAP_ENDPOINTS_CTN:
    {
      if (k != Kind::STRING_CONTAINS || n[0].getNumChildren() != 3
          || n[1].getNumChildren() != 3)
      {
        return Node::null();
      }
      overlap.emplace_back(n[0][0], n[1][0], false);
      overlap.emplace_back(n[0][2], n[1][2], true);
    }
    break;
    case ProofRewriteRule::STR_OVERLAP_ENDPOINTS_INDEXOF:
    {
      if (k != Kind::STRING_INDEXOF || n[0].getNumChildren() != 2
          || n[1].getNumChildren() != 2 || !n[2].isConst()
          || n[2].getConst<Rational>().sgn() != 0)
      {
        return Node::null();
      }
      overlap.emplace_back(n[0][1], n[1][1], true);
    }
    break;
    case ProofRewriteRule::STR_OVERLAP_ENDPOINTS_REPLACE:
    {
      if (k != Kind::STRING_REPLACE || n[0].getNumChildren() != 3
          || n[1].getNumChildren() != 3)
      {
        return Node::null();
      }
      overlap.emplace_back(n[0][0], n[1][0], false);
      overlap.emplace_back(n[0][2], n[1][2], true);
    }
    break;
    default: return Node::null();
  }
  for (const std::tuple<Node, Node, int>& f : overlap)
  {
    const Node& c1 = std::get<0>(f);
    const Node& c2 = std::get<1>(f);
    // ensure it is a constant
    if (!c1.isConst() || !c2.isConst())
    {
      return Node::null();
    }
    // if it has an overlap
    if (Word::hasOverlap(c1, c2, std::get<2>(f)))
    {
      return Node::null();
    }
  }

  // checks succeeded, make the appropriate rewritten term
  NodeManager* nm = nodeManager();
  switch (id)
  {
    case ProofRewriteRule::STR_OVERLAP_SPLIT_CTN:
      return nm->mkNode(
          Kind::OR, nm->mkNode(k, n[0][0], n[1]), nm->mkNode(k, n[0][2], n[1]));
    case ProofRewriteRule::STR_OVERLAP_ENDPOINTS_CTN:
      return nm->mkNode(k, n[0][1], n[1]);
    case ProofRewriteRule::STR_OVERLAP_ENDPOINTS_INDEXOF:
      return nm->mkNode(k, n[0][0], n[1], n[2]);
    case ProofRewriteRule::STR_OVERLAP_ENDPOINTS_REPLACE:
      return nm->mkNode(Kind::STRING_CONCAT,
                        n[0][0],
                        nm->mkNode(k, n[0][1], n[1], n[2]),
                        n[0][2]);
    default: break;
  }
  return Node::null();
}

Node SequencesRewriter::rewriteRepeatRegExp(TNode node)
{
  Assert(node.getKind() == Kind::REGEXP_REPEAT);
  NodeManager* nm = nodeManager();
  // ((_ re.^ n) R) --> ((_ re.loop n n) R)
  unsigned r = utils::getRepeatAmount(node);
  Node lop = nm->mkConst(RegExpLoop(r, r));
  Node retNode = nm->mkNode(Kind::REGEXP_LOOP, lop, node[0]);
  return returnRewrite(node, retNode, Rewrite::RE_REPEAT_ELIM);
}

Node SequencesRewriter::rewriteOptionRegExp(TNode node)
{
  Assert(node.getKind() == Kind::REGEXP_OPT);
  NodeManager* nm = nodeManager();
  Node retNode =
      nm->mkNode(Kind::REGEXP_UNION,
                 nm->mkNode(Kind::STRING_TO_REGEXP, nm->mkConst(String(""))),
                 node[0]);
  return returnRewrite(node, retNode, Rewrite::RE_OPT_ELIM);
}

Node SequencesRewriter::rewritePlusRegExp(TNode node)
{
  Assert(node.getKind() == Kind::REGEXP_PLUS);
  NodeManager* nm = nodeManager();
  Node retNode = nm->mkNode(
      Kind::REGEXP_CONCAT, node[0], nm->mkNode(Kind::REGEXP_STAR, node[0]));
  return returnRewrite(node, retNode, Rewrite::RE_PLUS_ELIM);
}

Node SequencesRewriter::rewriteDifferenceRegExp(TNode node)
{
  Assert(node.getKind() == Kind::REGEXP_DIFF);
  NodeManager* nm = nodeManager();
  Node retNode = nm->mkNode(Kind::REGEXP_INTER,
                            node[0],
                            nm->mkNode(Kind::REGEXP_COMPLEMENT, node[1]));
  return returnRewrite(node, retNode, Rewrite::RE_DIFF_ELIM);
}

Node SequencesRewriter::rewriteRangeRegExp(TNode node)
{
  Assert(node.getKind() == Kind::REGEXP_RANGE);
  unsigned ch[2];
  for (size_t i = 0; i < 2; ++i)
  {
    if (!node[i].isConst() || node[i].getConst<String>().size() != 1)
    {
      // not applied to characters, it is not handled
      return node;
    }
    ch[i] = node[i].getConst<String>().front();
  }

  NodeManager* nm = nodeManager();
  if (node[0] == node[1])
  {
    Node retNode = nm->mkNode(Kind::STRING_TO_REGEXP, node[0]);
    // re.range( "A", "A" ) ---> str.to_re( "A" )
    return returnRewrite(node, retNode, Rewrite::RE_RANGE_SINGLE);
  }

  if (ch[0] > ch[1])
  {
    // re.range( "B", "A" ) ---> re.none
    Node retNode = nm->mkNode(Kind::REGEXP_NONE);
    return returnRewrite(node, retNode, Rewrite::RE_RANGE_EMPTY);
  }
  return node;
}


Node SequencesRewriter::rewriteViaStrInReConsume(const Node& node)
{
  if (node.getKind() != Kind::STRING_IN_REGEXP)
  {
    return Node::null();
  }
  // if star, we consider the body of the star
  bool isStar = (node[1].getKind()==Kind::REGEXP_STAR);
  size_t numIter = isStar ? 2 : 1;
  for (size_t i=0; i<numIter; i++)
  {
    int dir = isStar ? (i==0 ? 0 : 1) : -1;
    Node r = isStar ? node[1][0] : node[1];
    std::vector<Node> children;
    utils::getConcat(r, children);
    std::vector<Node> mchildren;
    utils::getConcat(node[0], mchildren);
    Node scn =
        RegExpEntail::simpleRegexpConsume(d_nm, mchildren, children, dir);
    if (!scn.isNull())
    {
      return scn;
    }
    else if (!isStar || children.empty())
    {
      // Given a membership (str.++ x1 ... xn) in (re.++ r1 ... rm),
      // above, we strip components to construct an equivalent membership:
      // (str.++ xi .. xj) in (re.++ rk ... rl).
      Node xn = utils::mkConcat(mchildren, node[0].getType());
      // if we considered the body of the star, we revert to the original RE
      Node rn = isStar ? node[1] : utils::mkConcat(children, node[1].getType());
      // construct the updated regular expression
      Node newMem =
          nodeManager()->mkNode(Kind::STRING_IN_REGEXP,
                                xn,
                                rn);
      if (newMem != node)
      {
        return newMem;
      }
    }
  }
  return Node::null();
}

Node SequencesRewriter::rewriteMembership(TNode node)
{
  Assert(node.getKind() == Kind::STRING_IN_REGEXP);
  NodeManager* nm = nodeManager();
  Node x = node[0];
  Node r = node[1];

  TypeNode stype = x.getType();
  TypeNode rtype = r.getType();

  if (r.getKind() == Kind::REGEXP_NONE)
  {
    Node retNode = nodeManager()->mkConst(false);
    return returnRewrite(node, retNode, Rewrite::RE_IN_EMPTY);
  }
  // test for constant evaluation
  Node eval = rewriteViaStrInReEval(node);
  if (!eval.isNull())
  {
    return returnRewrite(node, eval, Rewrite::RE_IN_EVAL);
  }
  else if (r.getKind() == Kind::REGEXP_ALLCHAR)
  {
    Node one = nm->mkConstInt(Rational(1));
    Node retNode = one.eqNode(nm->mkNode(Kind::STRING_LENGTH, x));
    return returnRewrite(node, retNode, Rewrite::RE_IN_SIGMA);
  }
  else if (r.getKind() == Kind::REGEXP_STAR)
  {
    if (x.isConst())
    {
      size_t xlen = Word::getLength(x);
      if (xlen == 0)
      {
        // e.g. (str.in.re "" (re.* (str.to.re x))) ----> true
        return returnRewrite(node, d_true, Rewrite::RE_EMPTY_IN_STR_STAR);
      }
      else if (xlen == 1)
      {
        if (r[0].getKind() == Kind::STRING_TO_REGEXP)
        {
          Node retNode = r[0][0].eqNode(x);
          // e.g. (str.in.re "A" (re.* (str.to.re x))) ----> "A" = x
          return returnRewrite(node, retNode, Rewrite::RE_CHAR_IN_STR_STAR);
        }
      }
    }
    else if (x.getKind() == Kind::STRING_CONCAT)
    {
      // (str.in.re (str.++ x1 ... xn) (re.* R)) -->
      //   (str.in.re x1 (re.* R)) AND ... AND (str.in.re xn (re.* R))
      //     if the length of all strings in R is one.
      Node flr = RegExpEntail::getFixedLengthForRegexp(r[0]);
      if (!flr.isNull())
      {
        Node one = nm->mkConstInt(Rational(1));
        if (flr == one)
        {
          NodeBuilder nb(nodeManager(), Kind::AND);
          for (const Node& xc : x)
          {
            nb << nm->mkNode(Kind::STRING_IN_REGEXP, xc, r);
          }
          return returnRewrite(
              node, nb.constructNode(), Rewrite::RE_IN_DIST_CHAR_STAR);
        }
      }
    }
    if (r[0].getKind() == Kind::REGEXP_ALLCHAR)
    {
      return returnRewrite(node, d_true, Rewrite::RE_IN_SIGMA_STAR);
    }
    else if (r[0].getKind() == Kind::REGEXP_CONCAT)
    {
      bool isAllchar = true;
      for (const Node& rc : r[0])
      {
        if (rc.getKind() != Kind::REGEXP_ALLCHAR)
        {
          isAllchar = false;
          break;
        }
      }
      if (isAllchar)
      {
        // For example:
        // (str.in_re x (re.* re.allchar re.allchar)) --->
        // (= (mod (str.len x) 2) 0)
        Node zero = nm->mkConstInt(Rational(0));
        Node factor = nm->mkConstInt(Rational(r[0].getNumChildren()));
        Node t = nm->mkNode(
            Kind::INTS_MODULUS, nm->mkNode(Kind::STRING_LENGTH, x), factor);
        Node retNode = t.eqNode(zero);
        return returnRewrite(node, retNode, Rewrite::RE_IN_CHAR_MODULUS_STAR);
      }
    }
  }
  else if (r.getKind() == Kind::REGEXP_CONCAT)
  {
    bool allSigma = true;
    bool allSigmaStrict = true;
    unsigned allSigmaMinSize = 0;
    Node constStr;
    size_t constIdx = 0;
    size_t nchildren = r.getNumChildren();
    for (size_t i = 0; i < nchildren; i++)
    {
      Node rc = r[i];
      Assert(rc.getKind() != Kind::REGEXP_NONE);
      if (rc.getKind() == Kind::REGEXP_ALLCHAR)
      {
        allSigmaMinSize++;
      }
      else if (rc.getKind() == Kind::REGEXP_STAR
               && rc[0].getKind() == Kind::REGEXP_ALLCHAR)
      {
        allSigmaStrict = false;
      }
      else if (rc.getKind() == Kind::STRING_TO_REGEXP)
      {
        if (constStr.isNull())
        {
          constStr = rc[0];
          constIdx = i;
        }
        else
        {
          allSigma = false;
          break;
        }
      }
      else
      {
        allSigma = false;
        break;
      }
    }
    if (allSigma)
    {
      if (constStr.isNull())
      {
        // x in re.++(_*, _, _) ---> str.len(x) >= 2
        Node num = nm->mkConstInt(Rational(allSigmaMinSize));
        Node lenx = nm->mkNode(Kind::STRING_LENGTH, x);
        Node retNode =
            nm->mkNode(allSigmaStrict ? Kind::EQUAL : Kind::GEQ, lenx, num);
        return returnRewrite(node, retNode, Rewrite::RE_CONCAT_PURE_ALLCHAR);
      }
      else if (allSigmaMinSize == 0 && nchildren >= 3 && constIdx != 0
               && constIdx != nchildren - 1)
      {
        // x in re.++(_*, "abc", _*) ---> str.contains(x, "abc")
        Node retNode = nm->mkNode(Kind::STRING_CONTAINS, x, constStr);
        return returnRewrite(node, retNode, Rewrite::RE_CONCAT_TO_CONTAINS);
      }
    }
  }
  else if (r.getKind() == Kind::REGEXP_INTER
           || r.getKind() == Kind::REGEXP_UNION)
  {
    std::vector<Node> mvec;
    for (unsigned i = 0; i < r.getNumChildren(); i++)
    {
      mvec.push_back(nodeManager()->mkNode(Kind::STRING_IN_REGEXP, x, r[i]));
    }
    Node retNode = nodeManager()->mkNode(
        r.getKind() == Kind::REGEXP_INTER ? Kind::AND : Kind::OR, mvec);
    return returnRewrite(node, retNode, Rewrite::RE_IN_ANDOR);
  }
  else if (r.getKind() == Kind::STRING_TO_REGEXP)
  {
    Node retNode = x.eqNode(r[0]);
    return returnRewrite(node, retNode, Rewrite::RE_IN_CSTRING);
  }
  else if (r.getKind() == Kind::REGEXP_RANGE)
  {
    // x in re.range( char_i, char_j ) ---> i <= str.code(x) <= j
    // we do not do this if the arguments are not constant
    if (RegExpEntail::isConstRegExp(r))
    {
      Node xcode = nm->mkNode(Kind::STRING_TO_CODE, x);
      Node retNode = nm->mkNode(
          Kind::AND,
          nm->mkNode(Kind::LEQ, nm->mkNode(Kind::STRING_TO_CODE, r[0]), xcode),
          nm->mkNode(Kind::LEQ, xcode, nm->mkNode(Kind::STRING_TO_CODE, r[1])));
      return returnRewrite(node, retNode, Rewrite::RE_IN_RANGE);
    }
  }
  else if (r.getKind() == Kind::REGEXP_COMPLEMENT)
  {
    Node retNode = nm->mkNode(Kind::STRING_IN_REGEXP, x, r[0]).negate();
    return returnRewrite(node, retNode, Rewrite::RE_IN_COMPLEMENT);
  }

  // do simple consumes
  Node retNode = rewriteViaStrInReConsume(node);
  if (!retNode.isNull())
  {
    Trace("regexp-ext-rewrite")
        << "Regexp : rewrite : " << node << " -> " << retNode << std::endl;
    return returnRewrite(node, retNode, Rewrite::RE_SIMPLE_CONSUME);
  }
  // check regular expression inclusion
  // This makes a regular expression that contains all possible model values
  // for x, and checks whether r includes this regular expression. If so,
  // the membership rewrites to true.
  Node ret = rewriteViaMacroStrInReInclusion(node);
  if (!ret.isNull())
  {
    return returnRewrite(node, ret, Rewrite::RE_IN_INCLUSION);
  }
  return node;
}

RewriteResponse SequencesRewriter::postRewrite(TNode node)
{
  Trace("sequences-postrewrite")
      << "Strings::SequencesRewriter::postRewrite start " << node << std::endl;
  Node retNode = node;
  Kind nk = node.getKind();
  if (nk == Kind::STRING_CONCAT)
  {
    retNode = rewriteConcat(node);
  }
  else if (nk == Kind::EQUAL)
  {
    retNode = rewriteEquality(node);
  }
  else if (nk == Kind::STRING_LENGTH)
  {
    retNode = rewriteLength(node);
  }
  else if (nk == Kind::STRING_CHARAT)
  {
    retNode = rewriteCharAt(node);
  }
  else if (nk == Kind::STRING_SUBSTR)
  {
    retNode = rewriteSubstr(node);
  }
  else if (nk == Kind::STRING_UPDATE)
  {
    retNode = rewriteUpdate(node);
  }
  else if (nk == Kind::STRING_CONTAINS)
  {
    retNode = rewriteContains(node);
  }
  else if (nk == Kind::STRING_INDEXOF)
  {
    retNode = rewriteIndexof(node);
  }
  else if (nk == Kind::STRING_INDEXOF_RE)
  {
    retNode = rewriteIndexofRe(node);
  }
  else if (nk == Kind::STRING_REPLACE)
  {
    retNode = rewriteReplace(node);
  }
  else if (nk == Kind::STRING_REPLACE_ALL)
  {
    retNode = rewriteReplaceAll(node);
  }
  else if (nk == Kind::STRING_REPLACE_RE)
  {
    retNode = rewriteReplaceRe(node);
  }
  else if (nk == Kind::STRING_REPLACE_RE_ALL)
  {
    retNode = rewriteReplaceReAll(node);
  }
  else if (nk == Kind::STRING_REV)
  {
    retNode = rewriteStrReverse(node);
  }
  else if (nk == Kind::STRING_PREFIX || nk == Kind::STRING_SUFFIX)
  {
    retNode = rewritePrefixSuffix(node);
  }
  else if (nk == Kind::STRING_IN_REGEXP)
  {
    retNode = rewriteMembership(node);
  }
  else if (nk == Kind::REGEXP_ALL)
  {
    retNode = rewriteAllRegExp(node);
  }
  else if (nk == Kind::REGEXP_CONCAT)
  {
    retNode = rewriteConcatRegExp(node);
  }
  else if (nk == Kind::REGEXP_UNION || nk == Kind::REGEXP_INTER)
  {
    retNode = rewriteAndOrRegExp(node);
  }
  else if (nk == Kind::REGEXP_DIFF)
  {
    retNode = rewriteDifferenceRegExp(node);
  }
  else if (nk == Kind::REGEXP_STAR)
  {
    retNode = rewriteStarRegExp(node);
  }
  else if (nk == Kind::REGEXP_PLUS)
  {
    retNode = rewritePlusRegExp(node);
  }
  else if (nk == Kind::REGEXP_OPT)
  {
    retNode = rewriteOptionRegExp(node);
  }
  else if (nk == Kind::REGEXP_RANGE)
  {
    retNode = rewriteRangeRegExp(node);
  }
  else if (nk == Kind::REGEXP_LOOP)
  {
    retNode = rewriteLoopRegExp(node);
  }
  else if (nk == Kind::REGEXP_REPEAT)
  {
    retNode = rewriteRepeatRegExp(node);
  }
  else if (nk == Kind::SEQ_UNIT)
  {
    retNode = rewriteSeqUnit(node);
  }
  else if (nk == Kind::SEQ_NTH)
  {
    retNode = rewriteSeqNth(node);
  }

  Trace("sequences-postrewrite")
      << "Strings::SequencesRewriter::postRewrite returning " << retNode
      << std::endl;
  if (node != retNode)
  {
    // also post process the rewrite, which may apply extended rewriting to
    // equalities, if we rewrite to an equality from a non-equality
    retNode = postProcessRewrite(node, retNode);
    Trace("strings-rewrite-debug") << "Strings::SequencesRewriter::postRewrite "
                                   << node << " to " << retNode << std::endl;
    return RewriteResponse(REWRITE_AGAIN_FULL, retNode);
  }
  Trace("strings-rewrite-nf") << "No rewrites for : " << node << std::endl;
  return RewriteResponse(REWRITE_DONE, retNode);
}

RewriteResponse SequencesRewriter::preRewrite(TNode node)
{
  return RewriteResponse(REWRITE_DONE, node);
}

Node SequencesRewriter::rewriteSeqNth(Node node)
{
  Assert(node.getKind() == Kind::SEQ_NTH);
  Node s = node[0];
  Node i = node[1];
  if (s.isConst() && i.isConst())
  {
    size_t len = Word::getLength(s);
    if (i.getConst<Rational>().sgn() != -1)
    {
      Integer posInt = i.getConst<Rational>().getNumerator();
      if (posInt.fitsUnsignedInt() && posInt < Integer(len))
      {
        size_t pos = posInt.toUnsignedInt();
        Node ret = Word::getNth(s, pos);
        return returnRewrite(node, ret, Rewrite::SEQ_NTH_EVAL);
      }
    }
  }

  std::vector<Node> prefix, suffix;
  utils::getConcat(s, suffix);
  if ((i.isConst() && i.getConst<Rational>().isZero())
      || d_stringsEntail.stripSymbolicLength(suffix, prefix, 1, i, true))
  {
    if (suffix.size() > 0)
    {
      if (suffix[0].getKind() == Kind::SEQ_UNIT)
      {
        // (seq.nth (seq.++ prefix (seq.unit x) suffix) n) ---> x
        // if len(prefix) = n
        Node ret = suffix[0][0];
        return returnRewrite(node, ret, Rewrite::SEQ_NTH_EVAL_SYM);
      }
      // TODO: STRING_UNIT?
    }
  }

  return node;
}

Node SequencesRewriter::rewriteCharAt(Node node)
{
  Assert(node.getKind() == Kind::STRING_CHARAT);
  NodeManager* nm = nodeManager();
  Node one = nm->mkConstInt(Rational(1));
  Node retNode = nm->mkNode(Kind::STRING_SUBSTR, node[0], node[1], one);
  return returnRewrite(node, retNode, Rewrite::CHARAT_ELIM);
}

Node SequencesRewriter::rewriteSubstr(Node node)
{
  Assert(node.getKind() == Kind::STRING_SUBSTR);

  NodeManager* nm = nodeManager();
  if (node[0].isConst())
  {
    if (Word::isEmpty(node[0]))
    {
      Node ret = node[0];
      return returnRewrite(node, ret, Rewrite::SS_EMPTYSTR);
    }
    // rewriting for constant arguments
    if (node[1].isConst() && node[2].isConst())
    {
      Node s = node[0];
      cvc5::internal::Rational rMaxInt(String::maxSize());
      uint32_t start;
      if (node[1].getConst<Rational>() > rMaxInt)
      {
        // start beyond the maximum size of strings
        // thus, it must be beyond the end point of this string
        Node ret = Word::mkEmptyWord(node.getType());
        return returnRewrite(node, ret, Rewrite::SS_CONST_START_MAX_OOB);
      }
      else if (node[1].getConst<Rational>().sgn() < 0)
      {
        // start before the beginning of the string
        Node ret = Word::mkEmptyWord(node.getType());
        return returnRewrite(node, ret, Rewrite::SS_CONST_START_NEG);
      }
      else
      {
        start = node[1].getConst<Rational>().getNumerator().toUnsignedInt();
        if (start >= Word::getLength(node[0]))
        {
          // start beyond the end of the string
          Node ret = Word::mkEmptyWord(node.getType());
          return returnRewrite(node, ret, Rewrite::SS_CONST_START_OOB);
        }
      }
      if (node[2].getConst<Rational>() > rMaxInt)
      {
        // take up to the end of the string
        size_t lenS = Word::getLength(s);
        Node ret = Word::suffix(s, lenS - start);
        return returnRewrite(node, ret, Rewrite::SS_CONST_LEN_MAX_OOB);
      }
      else if (node[2].getConst<Rational>().sgn() <= 0)
      {
        Node ret = Word::mkEmptyWord(node.getType());
        return returnRewrite(node, ret, Rewrite::SS_CONST_LEN_NON_POS);
      }
      else
      {
        uint32_t len =
            node[2].getConst<Rational>().getNumerator().toUnsignedInt();
        if (start + len > Word::getLength(node[0]))
        {
          // take up to the end of the string
          size_t lenS = Word::getLength(s);
          Node ret = Word::suffix(s, lenS - start);
          return returnRewrite(node, ret, Rewrite::SS_CONST_END_OOB);
        }
        else
        {
          // compute the substr using the constant string
          Node ret = Word::substr(s, start, len);
          return returnRewrite(node, ret, Rewrite::SS_CONST_SS);
        }
      }
    }
  }
  Node zero = nm->mkConstInt(cvc5::internal::Rational(0));

  // if entailed non-positive length or negative start point
  if (d_arithEntail.check(zero, node[1], true))
  {
    Node ret = Word::mkEmptyWord(node.getType());
    return returnRewrite(node, ret, Rewrite::SS_START_NEG);
  }
  else if (d_arithEntail.check(zero, node[2]))
  {
    Node ret = Word::mkEmptyWord(node.getType());
    return returnRewrite(node, ret, Rewrite::SS_LEN_NON_POS);
  }

  if (node[0].getKind() == Kind::STRING_SUBSTR)
  {
    // (str.substr (str.substr x a b) c d) ---> "" if c >= b
    //
    // Note that this rewrite can be generalized to:
    //
    // (str.substr x a b) ---> "" if a >= (str.len x)
    //
    // This can be done when we generalize our entailment methods to
    // accept an optional context. Then we could conjecture that
    // (str.substr x a b) rewrites to "" and do a case analysis:
    //
    // - a < 0 or b < 0 (the result is trivially empty in these cases)
    // - a >= (str.len x) assuming that { a >= 0, b >= 0 }
    //
    // For example, for (str.substr (str.substr x a a) a a), we could
    // then deduce that under those assumptions, "a" is an
    // over-approximation of the length of (str.substr x a a), which
    // then allows us to reason that the result of the whole term must
    // be empty.
    if (d_arithEntail.check(node[1], node[0][2]))
    {
      Node ret = Word::mkEmptyWord(node.getType());
      return returnRewrite(node, ret, Rewrite::SS_START_GEQ_LEN);
    }
  }
  else if (node[0].getKind() == Kind::STRING_REPLACE)
  {
    // (str.substr (str.replace x y z) 0 n)
    // 	 ---> (str.replace (str.substr x 0 n) y z)
    // if (str.len y) = 1 and (str.len z) = 1
    if (node[1] == zero)
    {
      if (d_stringsEntail.checkLengthOne(node[0][1], true)
          && d_stringsEntail.checkLengthOne(node[0][2], true))
      {
        Node ret = nm->mkNode(
            Kind::STRING_REPLACE,
            nm->mkNode(Kind::STRING_SUBSTR, node[0][0], node[1], node[2]),
            node[0][1],
            node[0][2]);
        return returnRewrite(node, ret, Rewrite::SUBSTR_REPL_SWAP);
      }
    }
  }

  TypeNode stype = node.getType();

  // (str.substr s x x) ---> "" if (str.len s) <= 1
  if (node[1] == node[2] && d_stringsEntail.checkLengthOne(node[0]))
  {
    Node ret = Word::mkEmptyWord(node.getType());
    return returnRewrite(node, ret, Rewrite::SS_LEN_ONE_Z_Z);
  }

  Node slenRew =
      d_arithEntail.rewriteArith(nm->mkNode(Kind::STRING_LENGTH, node[0]));
  // make strict to avoid infinite loops
  if (d_arithEntail.check(node[2], slenRew, true))
  {
    // end point beyond end point of string, map to slenRew
    Node ret = nm->mkNode(Kind::STRING_SUBSTR, node[0], node[1], slenRew);
    return returnRewrite(node, ret, Rewrite::SS_END_PT_NORM);
  }

  // Rewrite based on symbolic length analysis, using the strings entailment
  // utility that is owned by this rewriter. This handles three rewrite rules
  // that are also included as part of the macro proof rewrite rule
  // MACRO_SUBSTR_STRIP_SYM_LENGTH.
  Rewrite ruleSymLen;
  Node retSymLen =
      rewriteViaMacroSubstrStripSymLength(node, ruleSymLen, d_stringsEntail);
  if (!retSymLen.isNull())
  {
    return returnRewrite(node, retSymLen, ruleSymLen);
  }
  // combine substr
  if (node[0].getKind() == Kind::STRING_SUBSTR)
  {
    Node start_inner = node[0][1];
    Node start_outer = node[1];
    if (d_arithEntail.check(start_outer) && d_arithEntail.check(start_inner))
    {
      // both are positive
      // thus, start point is definitely start_inner+start_outer.
      // We can rewrite if it for certain what the length is

      // the length of a string from the inner substr subtracts the start point
      // of the outer substr
      Node len_from_inner = d_arithEntail.rewriteArith(
          nm->mkNode(Kind::SUB, node[0][2], start_outer));
      Node len_from_outer = node[2];
      Node new_len;
      // take quantity that is for sure smaller than the other
      if (len_from_inner == len_from_outer)
      {
        new_len = len_from_inner;
      }
      else if (d_arithEntail.check(len_from_inner, len_from_outer))
      {
        new_len = len_from_outer;
      }
      else if (d_arithEntail.check(len_from_outer, len_from_inner))
      {
        new_len = len_from_inner;
      }
      if (!new_len.isNull())
      {
        Node new_start = nm->mkNode(Kind::ADD, start_inner, start_outer);
        Node ret =
            nm->mkNode(Kind::STRING_SUBSTR, node[0][0], new_start, new_len);
        return returnRewrite(node, ret, Rewrite::SS_COMBINE);
      }
    }
  }
  return node;
}

Node SequencesRewriter::rewriteUpdate(Node node)
{
  Assert(node.getKind() == Kind::STRING_UPDATE);
  Node s = node[0];
  Node i = node[1];
  Node x = node[2];
  if (s.isConst())
  {
    if (Word::isEmpty(s))
    {
      return returnRewrite(node, s, Rewrite::UPD_EMPTYSTR);
    }
    // rewriting for constant arguments
    if (node[1].isConst())
    {
      cvc5::internal::Rational rMaxInt(String::maxSize());
      if (node[1].getConst<Rational>() > rMaxInt)
      {
        // start beyond the maximum size of strings
        // thus, it must be beyond the end point of this string
        return returnRewrite(node, s, Rewrite::UPD_CONST_INDEX_MAX_OOB);
      }
      else if (node[1].getConst<Rational>().sgn() < 0)
      {
        // start before the beginning of the string
        return returnRewrite(node, s, Rewrite::UPD_CONST_INDEX_NEG);
      }
      uint32_t start =
          node[1].getConst<Rational>().getNumerator().toUnsignedInt();
      size_t len = Word::getLength(s);
      if (start >= len)
      {
        // start beyond the end of the string
        return returnRewrite(node, s, Rewrite::UPD_CONST_INDEX_OOB);
      }
      if (node[2].isConst())
      {
        Node ret = Word::update(s, start, node[2]);
        return returnRewrite(node, ret, Rewrite::UPD_EVAL);
      }
    }
  }

  NodeManager* nm = nodeManager();
  Node zero = nm->mkConstInt(0);
  Node sLen = nm->mkNode(Kind::STRING_LENGTH, s);
  if (d_arithEntail.check(zero, i, true) || d_arithEntail.check(i, sLen))
  {
    // (seq.update s i x) ---> s if x < 0 or x >= len(s)
    Node ret = s;
    return returnRewrite(node, ret, Rewrite::UPD_OOB);
  }

  std::vector<Node> prefix, suffix;
  utils::getConcat(s, suffix);
  if ((i.isConst() && i.getConst<Rational>().isZero())
      || d_stringsEntail.stripSymbolicLength(suffix, prefix, 1, i, true))
  {
    Node updateLen = nm->mkNode(Kind::STRING_LENGTH, x);
    std::vector<Node> replaced;
    if (d_stringsEntail.stripSymbolicLength(
            suffix, replaced, 1, updateLen, true))
    {
      // (seq.update (seq.++ p r s) i x) ---> (seq.++ p x s)
      // if len(p) = i and len(r) = len(x)
      prefix.emplace_back(x);
      prefix.insert(prefix.end(), suffix.begin(), suffix.end());
      Node ret = utils::mkConcat(prefix, node.getType());
      return returnRewrite(node, ret, Rewrite::UPD_EVAL_SYM);
    }
  }

  if (s.getKind() == Kind::STRING_REV && d_stringsEntail.checkLengthOne(x))
  {
    // str.update(str.rev(s), n, t) --->
    //   str.rev(str.update(s, len(s) - (n + 1), t))
    Node idx =
        nm->mkNode(Kind::SUB,
                   nm->mkNode(Kind::STRING_LENGTH, s),
                   nm->mkNode(Kind::ADD, i, nm->mkConstInt(Rational(1))));
    Node ret = nm->mkNode(Kind::STRING_REV,
                          nm->mkNode(Kind::STRING_UPDATE, s[0], idx, x));
    return returnRewrite(node, ret, Rewrite::UPD_REV);
  }

  return node;
}

Node SequencesRewriter::rewriteContains(Node node)
{
  Assert(node.getKind() == Kind::STRING_CONTAINS);
  NodeManager* nm = nodeManager();

  if (node[0] == node[1])
  {
    return returnRewrite(node, d_true, Rewrite::CTN_EQ);
  }
  if (node[0].isConst())
  {
    if (node[1].isConst())
    {
      Node ret = nm->mkConst(Word::find(node[0], node[1]) != std::string::npos);
      return returnRewrite(node, ret, Rewrite::CTN_CONST);
    }
    else
    {
      Node t = node[1];
      if (Word::isEmpty(node[0]))
      {
        Node len1 = nodeManager()->mkNode(Kind::STRING_LENGTH, node[1]);
        if (d_arithEntail.check(len1, true))
        {
          // we handle the false case here since the rewrite for equality
          // uses this function, hence we want to conclude false if possible.
          // len(x)>0 => contains( "", x ) ---> false
          Node ret = nodeManager()->mkConst(false);
          return returnRewrite(node, ret, Rewrite::CTN_LHS_EMPTYSTR);
        }
      }
      else if (d_stringsEntail.checkLengthOne(t))
      {
        std::vector<Node> vec = Word::getChars(node[0]);
        Node emp = Word::mkEmptyWord(t.getType());
        NodeBuilder nb(nodeManager(), Kind::OR);
        nb << emp.eqNode(t);
        for (const Node& c : vec)
        {
          Assert(c.getType() == t.getType());
          nb << c.eqNode(t);
        }

        // str.contains("ABCabc", t) --->
        // t = "" v t = "A" v t = "B" v t = "C" v t = "a" v t = "b" v t = "c"
        // if len(t) <= 1
        Node ret = nb;
        return returnRewrite(node, ret, Rewrite::CTN_SPLIT);
      }
      else
      {
        Node ret =
            rewriteViaRule(ProofRewriteRule::MACRO_STR_CONST_NCTN_CONCAT, node);
        if (!ret.isNull())
        {
          return returnRewrite(node, ret, Rewrite::CTN_NCONST_CTN_CONCAT);
        }
      }
    }
  }
  Node maybeRew;
  Rewrite maybeRule = Rewrite::NONE;
  if (node[1].isConst())
  {
    size_t len = Word::getLength(node[1]);
    if (len == 0)
    {
      // contains( x, "" ) ---> true
      Node ret = nodeManager()->mkConst(true);
      return returnRewrite(node, ret, Rewrite::CTN_RHS_EMPTYSTR);
    }
    else if (len == 1)
    {
      // The following rewrites are specific to a single character second
      // argument of contains, where we can reason that this character is
      // not split over multiple components in the first argument.
      if (node[0].getKind() == Kind::STRING_CONCAT)
      {
        std::vector<Node> nc1;
        utils::getConcat(node[0], nc1);
        NodeBuilder nb(nodeManager(), Kind::OR);
        for (const Node& ncc : nc1)
        {
          nb << nm->mkNode(Kind::STRING_CONTAINS, ncc, node[1]);
        }
        Node ret = nb.constructNode();
        // str.contains( x ++ y, "A" ) --->
        //   str.contains( x, "A" ) OR str.contains( y, "A" )
        // Remember the rewrite, we might find a better rule in following.
        maybeRew = ret;
        maybeRule = Rewrite::CTN_CONCAT_CHAR;
      }
      else if (node[0].getKind() == Kind::STRING_REPLACE)
      {
        Node rplDomain = d_stringsEntail.checkContains(node[0][1], node[1]);
        if (!rplDomain.isNull() && !rplDomain.getConst<bool>())
        {
          Node d1 = nm->mkNode(Kind::STRING_CONTAINS, node[0][0], node[1]);
          Node d2 = nm->mkNode(
              Kind::AND,
              nm->mkNode(Kind::STRING_CONTAINS, node[0][0], node[0][1]),
              nm->mkNode(Kind::STRING_CONTAINS, node[0][2], node[1]));
          Node ret = nm->mkNode(Kind::OR, d1, d2);
          // If str.contains( y, "A" ) ---> false, then:
          // str.contains( str.replace( x, y, z ), "A" ) --->
          //   str.contains( x, "A" ) OR
          //   ( str.contains( x, y ) AND str.contains( z, "A" ) )
          return returnRewrite(node, ret, Rewrite::CTN_REPL_CHAR);
        }
      }
    }
  }
  std::vector<Node> nc1;
  utils::getConcat(node[0], nc1);
  std::vector<Node> nc2;
  utils::getConcat(node[1], nc2);

  // component-wise containment
  std::vector<Node> nc1rb;
  std::vector<Node> nc1re;
  if (d_stringsEntail.componentContains(nc1, nc2, nc1rb, nc1re) != -1)
  {
    Node ret = nodeManager()->mkConst(true);
    return returnRewrite(node, ret, Rewrite::CTN_COMPONENT);
  }
  TypeNode stype = node[0].getType();

  // strip endpoints
  Node retStr =
      rewriteViaRule(ProofRewriteRule::MACRO_STR_STRIP_ENDPOINTS, node);
  if (!retStr.isNull())
  {
    return returnRewrite(node, retStr, Rewrite::CTN_STRIP_ENDPT);
  }

  for (const Node& n : nc2)
  {
    if (n.getKind() == Kind::STRING_REPLACE)
    {
      // (str.contains x (str.replace y z w)) --> false
      // if (str.contains x y) = false and (str.contains x w) = false
      //
      // Reasoning: (str.contains x y) checks that x does not contain y if the
      // replacement does not change y. (str.contains x w) checks that if the
      // replacement changes anything in y, the w makes it impossible for it to
      // occur in x.
      Node ctnConst = d_stringsEntail.checkContains(node[0], n[0]);
      if (!ctnConst.isNull() && !ctnConst.getConst<bool>())
      {
        Node ctnConst2 = d_stringsEntail.checkContains(node[0], n[2]);
        if (!ctnConst2.isNull() && !ctnConst2.getConst<bool>())
        {
          Node res = nm->mkConst(false);
          return returnRewrite(node, res, Rewrite::CTN_RPL_NON_CTN);
        }
      }
    }
  }

  // length entailment
  Node len_n1 = nodeManager()->mkNode(Kind::STRING_LENGTH, node[0]);
  Node len_n2 = nodeManager()->mkNode(Kind::STRING_LENGTH, node[1]);
  if (d_arithEntail.check(len_n2, len_n1, true))
  {
    // len( n2 ) > len( n1 ) => contains( n1, n2 ) ---> false
    Node ret = nodeManager()->mkConst(false);
    return returnRewrite(node, ret, Rewrite::CTN_LEN_INEQ);
  }

  // multi-set reasoning
  //   For example, contains( str.++( x, "b" ), str.++( "a", x ) ) ---> false
  //   since the number of a's in the second argument is greater than the number
  //   of a's in the first argument
  if (d_stringsEntail.checkMultisetSubset(node[0], node[1]))
  {
    Node ret = nm->mkConst(false);
    return returnRewrite(node, ret, Rewrite::CTN_MSET_NSS);
  }

  if (d_arithEntail.check(len_n2, len_n1, false))
  {
    // len( n2 ) >= len( n1 ) => contains( n1, n2 ) ---> n1 = n2
    Node ret = node[0].eqNode(node[1]);
    return returnRewrite(node, ret, Rewrite::CTN_LEN_INEQ_NSTRICT);
  }

  // splitting
  if (node[0].getKind() == Kind::STRING_CONCAT)
  {
    // e.g. (str.contains (str.++ x "AB" y) "C") -->
    // (or (str.contains x "C") (str.contains y "C")
    Node ret = rewriteViaMacroStrSplitCtn(node);
    if (!ret.isNull())
    {
      return returnRewrite(node, ret, Rewrite::CTN_SPLIT);
    }
  }
  else if (node[0].getKind() == Kind::STRING_SUBSTR)
  {
    // (str.contains (str.substr x n (str.len y)) y) --->
    //   (= (str.substr x n (str.len y)) y)
    //
    // TODO: Remove with under-/over-approximation
    if (node[0][2] == nm->mkNode(Kind::STRING_LENGTH, node[1]))
    {
      Node ret = nm->mkNode(Kind::EQUAL, node[0], node[1]);
      return returnRewrite(node, ret, Rewrite::CTN_SUBSTR);
    }
  }
  else if (node[0].getKind() == Kind::STRING_REPLACE)
  {
    if (node[0][0] == node[0][2])
    {
      // (str.contains (str.replace x y x) y) ---> (str.contains x y)
      if (node[0][1] == node[1])
      {
        Node ret = nm->mkNode(Kind::STRING_CONTAINS, node[0][0], node[1]);
        return returnRewrite(node, ret, Rewrite::CTN_REPL_TO_CTN);
      }

      // (str.contains (str.replace x y x) z) ---> (str.contains x z)
      // if (str.len z) <= 1
      if (d_stringsEntail.checkLengthOne(node[1]))
      {
        Node ret = nm->mkNode(Kind::STRING_CONTAINS, node[0][0], node[1]);
        return returnRewrite(node, ret, Rewrite::CTN_REPL_LEN_ONE_TO_CTN);
      }
    }

    // (str.contains (str.replace x y z) z) --->
    //   (or (str.contains x y) (str.contains x z))
    if (node[0][2] == node[1])
    {
      Node ret =
          nm->mkNode(Kind::OR,
                     nm->mkNode(Kind::STRING_CONTAINS, node[0][0], node[0][1]),
                     nm->mkNode(Kind::STRING_CONTAINS, node[0][0], node[0][2]));
      return returnRewrite(node, ret, Rewrite::CTN_REPL_TO_CTN_DISJ);
    }
  }

  if (node[1].getKind() == Kind::STRING_REPLACE)
  {
    // (str.contains x (str.replace y x y)) --->
    //   (str.contains x y)
    if (node[0] == node[1][1] && node[1][0] == node[1][2])
    {
      Node ret = nm->mkNode(Kind::STRING_CONTAINS, node[0], node[1][0]);
      return returnRewrite(node, ret, Rewrite::CTN_REPL);
    }

    // (str.contains x (str.replace "" x y)) --->
    //   (= "" (str.replace "" x y))
    //
    // Note: Length-based reasoning is not sufficient to get this rewrite. We
    // can neither show that str.len(str.replace("", x, y)) - str.len(x) >= 0
    // nor str.len(x) - str.len(str.replace("", x, y)) >= 0
    Node emp = Word::mkEmptyWord(stype);
    if (node[0] == node[1][1] && node[1][0] == emp)
    {
      Node ret = nm->mkNode(Kind::EQUAL, emp, node[1]);
      return returnRewrite(node, ret, Rewrite::CTN_REPL_EMPTY);
    }
  }
  // If we marked a rewrite but did not yet return it.
  if (!maybeRew.isNull())
  {
    return returnRewrite(node, maybeRew, maybeRule);
  }

  return node;
}

Node SequencesRewriter::rewriteIndexof(Node node)
{
  Assert(node.getKind() == Kind::STRING_INDEXOF);
  NodeManager* nm = nodeManager();

  if (node[2].isConst() && node[2].getConst<Rational>().sgn() < 0)
  {
    // z<0  implies  str.indexof( x, y, z ) --> -1
    Node negone = nm->mkConstInt(Rational(-1));
    return returnRewrite(node, negone, Rewrite::IDOF_NEG);
  }

  // the string type
  TypeNode stype = node[0].getType();

  // evaluation and simple cases
  std::vector<Node> children0;
  utils::getConcat(node[0], children0);
  if (children0[0].isConst() && node[1].isConst() && node[2].isConst())
  {
    cvc5::internal::Rational rMaxInt(cvc5::internal::String::maxSize());
    if (node[2].getConst<Rational>() > rMaxInt)
    {
      if (node[0].isConst())
      {
        // We know that, due to limitations on the size of string constants
        // in our implementation, that accessing a position greater than
        // rMaxInt is guaranteed to be out of bounds.
        Node negone = nm->mkConstInt(Rational(-1));
        return returnRewrite(node, negone, Rewrite::IDOF_MAX);
      }
    }
    else
    {
      Assert(node[2].getConst<Rational>().sgn() >= 0);
      Node s = children0[0];
      Node t = node[1];
      uint32_t start =
          node[2].getConst<Rational>().getNumerator().toUnsignedInt();
      std::size_t ret = Word::find(s, t, start);
      if (ret != std::string::npos)
      {
        Node retv = nm->mkConstInt(Rational(static_cast<unsigned>(ret)));
        return returnRewrite(node, retv, Rewrite::IDOF_FIND);
      }
      else if (children0.size() == 1)
      {
        Node negone = nm->mkConstInt(Rational(-1));
        return returnRewrite(node, negone, Rewrite::IDOF_NFIND);
      }
    }
  }

  if (node[0] == node[1])
  {
    if (node[2].isConst())
    {
      if (node[2].getConst<Rational>().sgn() == 0)
      {
        // indexof( x, x, 0 ) --> 0
        Node zero = nm->mkConstInt(Rational(0));
        return returnRewrite(node, zero, Rewrite::IDOF_EQ_CST_START);
      }
    }
    if (d_arithEntail.check(node[2], true))
    {
      // y>0  implies  indexof( x, x, y ) --> -1
      Node negone = nm->mkConstInt(Rational(-1));
      return returnRewrite(node, negone, Rewrite::IDOF_EQ_NSTART);
    }
    Node emp = Word::mkEmptyWord(stype);
    if (node[0] != emp)
    {
      // indexof( x, x, z ) ---> indexof( "", "", z )
      Node ret = nm->mkNode(Kind::STRING_INDEXOF, emp, emp, node[2]);
      return returnRewrite(node, ret, Rewrite::IDOF_EQ_NORM);
    }
  }

  Node len0 = nm->mkNode(Kind::STRING_LENGTH, node[0]);
  Node len1 = nm->mkNode(Kind::STRING_LENGTH, node[1]);
  Node len0m2 = nm->mkNode(Kind::SUB, len0, node[2]);

  if (node[1].isConst())
  {
    if (Word::isEmpty(node[1]))
    {
      if (d_arithEntail.check(len0, node[2]) && d_arithEntail.check(node[2]))
      {
        // len(x)>=z ^ z >=0 implies indexof( x, "", z ) ---> z
        return returnRewrite(node, node[2], Rewrite::IDOF_EMP_IDOF);
      }
    }
  }

  if (d_arithEntail.check(len1, len0m2, true))
  {
    // len(x)-z < len(y)  implies  indexof( x, y, z ) ----> -1
    Node negone = nm->mkConstInt(Rational(-1));
    return returnRewrite(node, negone, Rewrite::IDOF_LEN);
  }

  Node fstr = node[0];
  if (!node[2].isConst() || node[2].getConst<Rational>().sgn() != 0)
  {
    fstr = nm->mkNode(Kind::STRING_SUBSTR, node[0], node[2], len0);
  }

  Node cmp_conr = d_stringsEntail.checkContains(fstr, node[1]);
  Trace("strings-rewrite-debug") << "For " << node << ", check contains("
                                 << fstr << ", " << node[1] << ")" << std::endl;
  Trace("strings-rewrite-debug") << "...got " << cmp_conr << std::endl;
  std::vector<Node> children1;
  utils::getConcat(node[1], children1);
  if (!cmp_conr.isNull())
  {
    if (cmp_conr.getConst<bool>())
    {
      if (node[2].isConst() && node[2].getConst<Rational>().sgn() == 0)
      {
        // past the first position in node[0] that contains node[1], we can drop
        std::vector<Node> nb;
        std::vector<Node> ne;
        int cc = d_stringsEntail.componentContains(
            children0, children1, nb, ne, true, 1);
        if (cc != -1 && !ne.empty())
        {
          // For example:
          // str.indexof(str.++(x,y,z),y,0) ---> str.indexof(str.++(x,y),y,0)
          Node nn = utils::mkConcat(children0, stype);
          Node ret = nm->mkNode(Kind::STRING_INDEXOF, nn, node[1], node[2]);
          return returnRewrite(node, ret, Rewrite::IDOF_DEF_CTN);
        }

        // Strip components from the beginning that are guaranteed not to match
        if (d_stringsEntail.stripConstantEndpoints(
                children0, children1, nb, ne, 1))
        {
          // str.indexof(str.++("AB", x, "C"), "C", 0) --->
          // 2 + str.indexof(str.++(x, "C"), "C", 0)
          Node ret = nm->mkNode(
              Kind::ADD,
              nm->mkNode(Kind::STRING_LENGTH, utils::mkConcat(nb, stype)),
              nm->mkNode(Kind::STRING_INDEXOF,
                         utils::mkConcat(children0, stype),
                         node[1],
                         node[2]));
          return returnRewrite(node, ret, Rewrite::IDOF_STRIP_CNST_ENDPTS);
        }
      }
      // To show that the first argument definitely contains the second, the
      // index must be a valid index in the first argument. This ensures that
      // (str.indexof t "" n) is not rewritten to something other than -1 when n
      // is beyond the length of t. This is not required for the above rewrites,
      // which only apply when n=0.
      if (d_arithEntail.check(node[2]) && d_arithEntail.check(len0, node[2]))
      {
        // strip symbolic length
        Node new_len = node[2];
        std::vector<Node> nr;
        if (d_stringsEntail.stripSymbolicLength(children0, nr, 1, new_len))
        {
          // For example:
          // z>=0 and z>str.len( x1 ) and str.contains( x2, y )-->true
          // implies
          // str.indexof( str.++( x1, x2 ), y, z ) --->
          // str.len( x1 ) + str.indexof( x2, y, z-str.len(x1) )
          Node nn = utils::mkConcat(children0, stype);
          Node ret = nm->mkNode(
              Kind::ADD,
              nm->mkNode(Kind::SUB, node[2], new_len),
              nm->mkNode(Kind::STRING_INDEXOF, nn, node[1], new_len));
          return returnRewrite(node, ret, Rewrite::IDOF_STRIP_SYM_LEN);
        }
      }
    }
    else
    {
      // str.contains( x, y ) --> false  implies  str.indexof(x,y,z) --> -1
      Node negone = nm->mkConstInt(Rational(-1));
      return returnRewrite(node, negone, Rewrite::IDOF_NCTN);
    }
  }
  else
  {
    Node new_len = node[2];
    std::vector<Node> nr;
    if (d_stringsEntail.stripSymbolicLength(children0, nr, 1, new_len))
    {
      // Normalize the string before the start index.
      //
      // For example:
      // str.indexof(str.++("ABCD", x), y, 3) --->
      // str.indexof(str.++("AAAD", x), y, 3)
      Node nodeNr = utils::mkConcat(nr, stype);
      Node normNr = lengthPreserveRewrite(nodeNr);
      if (normNr != nodeNr)
      {
        std::vector<Node> normNrChildren;
        utils::getConcat(normNr, normNrChildren);
        std::vector<Node> children(normNrChildren);
        children.insert(children.end(), children0.begin(), children0.end());
        Node nn = utils::mkConcat(children, stype);
        Node res = nm->mkNode(Kind::STRING_INDEXOF, nn, node[1], node[2]);
        return returnRewrite(node, res, Rewrite::IDOF_NORM_PREFIX);
      }
    }
  }

  if (node[2].isConst() && node[2].getConst<Rational>().sgn() == 0)
  {
    Node retStr =
        rewriteViaRule(ProofRewriteRule::MACRO_STR_STRIP_ENDPOINTS, node);
    if (!retStr.isNull())
    {
      // For example:
      // str.indexof( str.++( x, "A" ), "B", 0 ) ---> str.indexof( x, "B", 0 )
      return returnRewrite(node, retStr, Rewrite::RPL_PULL_ENDPT);
    }
  }

  return node;
}

Node SequencesRewriter::rewriteIndexofRe(Node node)
{
  Assert(node.getKind() == Kind::STRING_INDEXOF_RE);
  NodeManager* nm = nodeManager();
  Node s = node[0];
  Node r = node[1];
  Node n = node[2];
  Node zero = nm->mkConstInt(Rational(0));
  Node slen = nm->mkNode(Kind::STRING_LENGTH, s);

  if (d_arithEntail.check(zero, n, true) || d_arithEntail.check(n, slen, true))
  {
    Node ret = nm->mkConstInt(Rational(-1));
    return returnRewrite(node, ret, Rewrite::INDEXOF_RE_INVALID_INDEX);
  }

  if (RegExpEntail::isConstRegExp(r))
  {
    Node neval = rewriteViaStrIndexofReEval(node);
    if (!neval.isNull())
    {
      return returnRewrite(node, neval, Rewrite::INDEXOF_RE_EVAL);
    }
    if (d_arithEntail.check(n, zero) && d_arithEntail.check(slen, n))
    {
      String emptyStr("");
      if (RegExpEntail::testConstStringInRegExp(emptyStr, r))
      {
        return returnRewrite(node, n, Rewrite::INDEXOF_RE_EMP_RE);
      }
    }
    if (r.getKind()==Kind::REGEXP_NONE)
    {
      Node ret = nm->mkConstInt(Rational(-1));
      return returnRewrite(node, ret, Rewrite::INDEXOF_RE_NONE);
    }
  }
  return node;
}

Node SequencesRewriter::rewriteReplace(Node node)
{
  Assert(node.getKind() == Kind::STRING_REPLACE);
  NodeManager* nm = nodeManager();

  // the string type
  TypeNode stype = node.getType();

  std::vector<Node> children0;
  utils::getConcat(node[0], children0);

  if (node[1].isConst() && children0[0].isConst())
  {
    Node s = children0[0];
    Node t = node[1];
    std::size_t p = Word::find(s, t);
    if (p == std::string::npos)
    {
      if (children0.size() == 1)
      {
        return returnRewrite(node, node[0], Rewrite::RPL_CONST_NFIND);
      }
    }
    else
    {
      Node s1 = Word::substr(s, 0, p);
      Node s3 = Word::substr(s, p + Word::getLength(t));
      std::vector<Node> children;
      if (!Word::isEmpty(s1))
      {
        children.push_back(s1);
      }
      children.push_back(node[2]);
      if (!Word::isEmpty(s3))
      {
        children.push_back(s3);
      }
      children.insert(children.end(), children0.begin() + 1, children0.end());
      Node ret;
      if (children0.size() == 1 && node[2].isConst())
      {
        // evaluate the constant, this ensures that we always immediately
        // evaluate constants immediately, which is important for proof
        // reconstruction.
        ret = Word::mkWordFlatten(children);
      }
      else
      {
        ret = utils::mkConcat(children, stype);
      }
      return returnRewrite(node, ret, Rewrite::RPL_CONST_FIND);
    }
  }

  if (node[1].isConst() && Word::isEmpty(node[1]))
  {
    Node ret = nm->mkNode(Kind::STRING_CONCAT, node[2], node[0]);
    return returnRewrite(node, ret, Rewrite::RPL_RPL_EMPTY);
  }

  // rewrites that apply to both replace and replaceall
  Node rri = rewriteReplaceInternal(node);
  if (!rri.isNull())
  {
    // printing of the rewrite managed by the call above
    return rri;
  }

  if (node[0] == node[2])
  {
    // ( len( y )>=len(x) ) => str.replace( x, y, x ) ---> x
    Node l0 = nodeManager()->mkNode(Kind::STRING_LENGTH, node[0]);
    Node l1 = nodeManager()->mkNode(Kind::STRING_LENGTH, node[1]);
    if (d_arithEntail.check(l1, l0))
    {
      return returnRewrite(node, node[0], Rewrite::RPL_RPL_LEN_ID);
    }
  }

  std::vector<Node> children1;
  utils::getConcat(node[1], children1);

  // check if contains definitely does (or does not) hold
  Node cmp_conr = d_stringsEntail.checkContains(node[0], node[1]);
  if (!cmp_conr.isNull())
  {
    Assert(cmp_conr.isConst());
    if (cmp_conr.getConst<bool>())
    {
      // component-wise containment
      std::vector<Node> cb;
      std::vector<Node> ce;
      int cc = d_stringsEntail.componentContains(
          children0, children1, cb, ce, true, 1);
      if (cc != -1)
      {
        if (cc == 0 && children0[0] == children1[0])
        {
          // definitely a prefix, can do the replace
          // for example,
          //   str.replace( str.++( x, "ab" ), str.++( x, "a" ), y )  --->
          //   str.++( y, "b" )
          std::vector<Node> cres;
          cres.push_back(node[2]);
          cres.insert(cres.end(), ce.begin(), ce.end());
          Node ret = utils::mkConcat(cres, stype);
          return returnRewrite(node, ret, Rewrite::RPL_CCTN_RPL);
        }
        else if (!ce.empty())
        {
          // we can pull remainder past first definite containment
          // for example,
          //   str.replace( str.++( x, "ab" ), "a", y ) --->
          //   str.++( str.replace( str.++( x, "a" ), "a", y ), "b" )
          // this is independent of whether the second argument may be empty
          std::vector<Node> scc;
          scc.push_back(nodeManager()->mkNode(Kind::STRING_REPLACE,
                                              utils::mkConcat(children0, stype),
                                              node[1],
                                              node[2]));
          scc.insert(scc.end(), ce.begin(), ce.end());
          Node ret = utils::mkConcat(scc, stype);
          return returnRewrite(node, ret, Rewrite::RPL_CCTN);
        }
      }
    }
    else
    {
      // ~contains( t, s ) => ( replace( t, s, r ) ----> t )
      return returnRewrite(node, node[0], Rewrite::RPL_NCTN);
    }
  }

  if (d_stringsEntail.checkNonEmpty(node[1]))
  {
    // pull endpoints that can be stripped
    // for example,
    //   str.replace( str.++( "b", x, "b" ), "a", y ) --->
    //   str.++( "b", str.replace( x, "a", y ), "b" )
    Node retStr =
        rewriteViaRule(ProofRewriteRule::MACRO_STR_STRIP_ENDPOINTS, node);
    if (!retStr.isNull())
    {
      return returnRewrite(node, retStr, Rewrite::RPL_PULL_ENDPT);
    }
  }

  children1.clear();
  utils::getConcat(node[1], children1);
  Node lastChild1 = children1[children1.size() - 1];
  if (lastChild1.getKind() == Kind::STRING_SUBSTR)
  {
    // (str.replace x (str.++ t (str.substr y i j)) z) --->
    // (str.replace x (str.++ t
    //                  (str.substr y i (+ (str.len x) 1 (- (str.len t))))) z)
    // if j > len(x)
    //
    // Reasoning: If the string to be replaced is longer than x, then it does
    // not matter how much longer it is, the result is always x. Thus, it is
    // fine to only look at the prefix of length len(x) + 1 - len(t).

    children1.pop_back();
    // Length of the non-substr components in the second argument
    Node partLen1 =
        nm->mkNode(Kind::STRING_LENGTH, utils::mkConcat(children1, stype));
    Node maxLen1 = nm->mkNode(Kind::ADD, partLen1, lastChild1[2]);

    Node zero = nm->mkConstInt(Rational(0));
    Node one = nm->mkConstInt(Rational(1));
    Node len0 = nm->mkNode(Kind::STRING_LENGTH, node[0]);
    Node len0_1 = nm->mkNode(Kind::ADD, len0, one);
    // Check len(t) + j > len(x) + 1
    if (d_arithEntail.check(maxLen1, len0_1, true))
    {
      children1.push_back(nm->mkNode(
          Kind::STRING_SUBSTR,
          lastChild1[0],
          lastChild1[1],
          nm->mkNode(Kind::ADD, len0, one, nm->mkNode(Kind::NEG, partLen1))));
      Node res = nm->mkNode(Kind::STRING_REPLACE,
                            node[0],
                            utils::mkConcat(children1, stype),
                            node[2]);
      return returnRewrite(node, res, Rewrite::REPL_SUBST_IDX);
    }
  }

  if (node[0].getKind() == Kind::STRING_REPLACE)
  {
    Node x = node[0];
    Node y = node[1];
    Node z = node[2];
    if (x[0] == x[2] && x[0] == y)
    {
      // (str.replace (str.replace y w y) y z) -->
      //   (str.replace (str.replace y w z) y z)
      // if (str.len w) >= (str.len z) and w != z
      //
      // Reasoning: There are two cases: (1) w does not appear in y and (2) w
      // does appear in y.
      //
      // Case (1): In this case, the reasoning is trivial. The
      // inner replace does not do anything, so we can just replace its third
      // argument with any string.
      //
      // Case (2): After the inner replace, we are guaranteed to have a string
      // that contains y at the index of w in the original string y. The outer
      // replace then replaces that y with z, so we can short-circuit that
      // replace by directly replacing w with z in the inner replace. We can
      // only do that if the result of the new inner replace does not contain
      // y, otherwise we end up doing two replaces that are different from the
      // original expression. We enforce that by requiring that the length of w
      // has to be greater or equal to the length of z and that w and z have to
      // be different. This makes sure that an inner replace changes a string
      // to a string that is shorter than y, making it impossible for the outer
      // replace to match.
      Node w = x[1];

      // (str.len w) >= (str.len z)
      Node wlen = nm->mkNode(Kind::STRING_LENGTH, w);
      Node zlen = nm->mkNode(Kind::STRING_LENGTH, z);
      if (d_arithEntail.check(wlen, zlen))
      {
        // w != z
        if (w != z && w.isConst() && z.isConst())
        {
          Node ret = nm->mkNode(Kind::STRING_REPLACE,
                                nm->mkNode(Kind::STRING_REPLACE, y, w, z),
                                y,
                                z);
          return returnRewrite(node, ret, Rewrite::REPL_REPL_SHORT_CIRCUIT);
        }
      }
    }
  }

  if (node[1].getKind() == Kind::STRING_REPLACE)
  {
    if (node[1][0] == node[0])
    {
      if (node[1][0] == node[1][2] && node[1][0] == node[2])
      {
        // str.replace( x, str.replace( x, y, x ), x ) ---> x
        return returnRewrite(node, node[0], Rewrite::REPL_REPL2_INV_ID);
      }
      bool dualReplIteSuccess = false;
      Node cmp_con2 = d_stringsEntail.checkContains(node[1][0], node[1][2]);
      if (!cmp_con2.isNull() && !cmp_con2.getConst<bool>())
      {
        // str.contains( x, z ) ---> false
        //   implies
        // str.replace( x, str.replace( x, y, z ), w ) --->
        // ite( str.contains( x, y ), x, w )
        dualReplIteSuccess = true;
      }
      else
      {
        // str.contains( y, z ) ---> false and str.contains( z, y ) ---> false
        //   implies
        // str.replace( x, str.replace( x, y, z ), w ) --->
        // ite( str.contains( x, y ), x, w )
        cmp_con2 = d_stringsEntail.checkContains(node[1][1], node[1][2]);
        if (!cmp_con2.isNull() && !cmp_con2.getConst<bool>())
        {
          cmp_con2 = d_stringsEntail.checkContains(node[1][2], node[1][1]);
          if (!cmp_con2.isNull() && !cmp_con2.getConst<bool>())
          {
            dualReplIteSuccess = true;
          }
        }
      }
      if (dualReplIteSuccess)
      {
        Node res =
            nm->mkNode(Kind::ITE,
                       nm->mkNode(Kind::STRING_CONTAINS, node[0], node[1][1]),
                       node[0],
                       node[2]);
        return returnRewrite(node, res, Rewrite::REPL_DUAL_REPL_ITE);
      }
    }

    bool invSuccess = false;
    if (node[1][1] == node[0])
    {
      if (node[1][0] == node[1][2])
      {
        // str.replace(x, str.replace(y, x, y), w) ---> str.replace(x, y, w)
        invSuccess = true;
      }
      else if (node[1][1] == node[2] || node[1][0] == node[2])
      {
        // str.contains(y, z) ----> false and ( y == w or x == w ) implies
        //   implies
        // str.replace(x, str.replace(y, x, z), w) ---> str.replace(x, y, w)
        Node cmp_con2 = d_stringsEntail.checkContains(node[1][0], node[1][2]);
        invSuccess = !cmp_con2.isNull() && !cmp_con2.getConst<bool>();
      }
    }
    else
    {
      // str.contains(x, z) ----> false and str.contains(x, w) ----> false
      //   implies
      // str.replace(x, str.replace(y, z, w), u) ---> str.replace(x, y, u)
      Node cmp_con2 = d_stringsEntail.checkContains(node[0], node[1][1]);
      if (!cmp_con2.isNull() && !cmp_con2.getConst<bool>())
      {
        cmp_con2 = d_stringsEntail.checkContains(node[0], node[1][2]);
        invSuccess = !cmp_con2.isNull() && !cmp_con2.getConst<bool>();
      }
    }
    if (invSuccess)
    {
      Node res = nm->mkNode(Kind::STRING_REPLACE, node[0], node[1][0], node[2]);
      return returnRewrite(node, res, Rewrite::REPL_REPL2_INV);
    }
  }
  if (node[2].getKind() == Kind::STRING_REPLACE)
  {
    if (node[2][1] == node[0])
    {
      // str.contains( z, w ) ----> false implies
      // str.replace( x, w, str.replace( z, x, y ) ) ---> str.replace( x, w, z )
      Node cmp_con2 = d_stringsEntail.checkContains(node[2][0], node[1]);
      if (!cmp_con2.isNull() && !cmp_con2.getConst<bool>())
      {
        Node res =
            nm->mkNode(Kind::STRING_REPLACE, node[0], node[1], node[2][0]);
        return returnRewrite(node, res, Rewrite::REPL_REPL3_INV);
      }
    }
    if (node[2][0] == node[1])
    {
      bool success = false;
      if (node[2][0] == node[2][2] && node[2][1] == node[0])
      {
        // str.replace( x, y, str.replace( y, x, y ) ) ---> x
        success = true;
      }
      else
      {
        // str.contains( x, z ) ----> false implies
        // str.replace( x, y, str.replace( y, z, w ) ) ---> x
        cmp_conr = d_stringsEntail.checkContains(node[0], node[2][1]);
        success = !cmp_conr.isNull() && !cmp_conr.getConst<bool>();
      }
      if (success)
      {
        return returnRewrite(node, node[0], Rewrite::REPL_REPL3_INV_ID);
      }
    }
  }
  // miniscope based on components that do not contribute to contains
  // for example,
  //   str.replace( x ++ y ++ x ++ y, "A", z ) -->
  //   str.replace( x ++ y, "A", z ) ++ x ++ y
  // since if "A" occurs in x ++ y ++ x ++ y, then it must occur in x ++ y.
  if (d_stringsEntail.checkLengthOne(node[1]))
  {
    Node lastLhs;
    unsigned lastCheckIndex = 0;
    for (unsigned i = 1, iend = children0.size(); i < iend; i++)
    {
      unsigned checkIndex = children0.size() - i;
      std::vector<Node> checkLhs;
      checkLhs.insert(
          checkLhs.end(), children0.begin(), children0.begin() + checkIndex);
      Node lhs = utils::mkConcat(checkLhs, stype);
      Node rhs = children0[checkIndex];
      Node ctn = d_stringsEntail.checkContains(lhs, rhs);
      if (!ctn.isNull() && ctn.getConst<bool>())
      {
        lastLhs = lhs;
        lastCheckIndex = checkIndex;
      }
      else
      {
        break;
      }
    }
    if (!lastLhs.isNull())
    {
      std::vector<Node> remc(children0.begin() + lastCheckIndex,
                             children0.end());
      Node rem = utils::mkConcat(remc, stype);
      Node ret = nm->mkNode(
          Kind::STRING_CONCAT,
          nm->mkNode(Kind::STRING_REPLACE, lastLhs, node[1], node[2]),
          rem);
      // for example:
      //   str.replace( x ++ x, "A", y ) ---> str.replace( x, "A", y ) ++ x
      // Since we know that the first occurrence of "A" cannot be in the
      // second occurrence of x. Notice this is specific to single characters
      // due to complications with finds that span multiple components for
      // non-characters.
      return returnRewrite(node, ret, Rewrite::REPL_CHAR_NCONTRIB_FIND);
    }
  }

  // TODO (#1180) incorporate these?
  // contains( t, s ) =>
  //   replace( replace( x, t, s ), s, r ) ----> replace( x, t, r )
  // contains( t, s ) =>
  //   contains( replace( t, s, r ), r ) ----> true

  return node;
}

Node SequencesRewriter::rewriteReplaceAll(Node node)
{
  Assert(node.getKind() == Kind::STRING_REPLACE_ALL);

  TypeNode stype = node.getType();

  if (node[0].isConst() && node[1].isConst())
  {
    std::vector<Node> children;
    Node s = node[0];
    Node t = node[1];
    if (Word::isEmpty(s) || Word::isEmpty(t))
    {
      return returnRewrite(node, node[0], Rewrite::REPLALL_EMPTY_FIND);
    }
    std::size_t sizeS = Word::getLength(s);
    std::size_t sizeT = Word::getLength(t);
    std::size_t index = 0;
    std::size_t curr = 0;
    do
    {
      curr = Word::find(s, t, index);
      if (curr != std::string::npos)
      {
        if (curr > index)
        {
          children.push_back(Word::substr(s, index, curr - index));
        }
        children.push_back(node[2]);
        index = curr + sizeT;
      }
      else
      {
        children.push_back(Word::substr(s, index, sizeS - index));
      }
    } while (curr != std::string::npos && curr < sizeS);
    // constant evaluation
    Node res = utils::mkConcat(children, stype);
    return returnRewrite(node, res, Rewrite::REPLALL_CONST);
  }

  // rewrites that apply to both replace and replaceall
  Node rri = rewriteReplaceInternal(node);
  if (!rri.isNull())
  {
    // printing of the rewrite managed by the call above
    return rri;
  }

  return node;
}

Node SequencesRewriter::rewriteReplaceInternal(Node node)
{
  Kind nk = node.getKind();
  Assert(nk == Kind::STRING_REPLACE || nk == Kind::STRING_REPLACE_ALL);

  if (node[1] == node[2])
  {
    return returnRewrite(node, node[0], Rewrite::RPL_ID);
  }

  if (node[0] == node[1])
  {
    // only holds for replaceall if non-empty
    if (nk == Kind::STRING_REPLACE || d_stringsEntail.checkNonEmpty(node[1]))
    {
      return returnRewrite(node, node[2], Rewrite::RPL_REPLACE);
    }
  }

  return Node::null();
}

Node SequencesRewriter::rewriteReplaceRe(Node node)
{
  Assert(node.getKind() == Kind::STRING_REPLACE_RE);
  NodeManager* nm = nodeManager();
  Node x = node[0];
  Node y = node[1];
  Node z = node[2];

  if (RegExpEntail::isConstRegExp(y))
  {
    Node neval = rewriteViaStrReplaceReEval(node);
    if (!neval.isNull())
    {
      return returnRewrite(node, neval, Rewrite::REPLACE_RE_EVAL);
    }
    // str.replace_re( x, y, z ) ---> z ++ x if "" in y ---> true
    String emptyStr("");
    if (RegExpEntail::testConstStringInRegExp(emptyStr, y))
    {
      Node ret = nm->mkNode(Kind::STRING_CONCAT, z, x);
      return returnRewrite(node, ret, Rewrite::REPLACE_RE_EMP_RE);
    }
    if (y.getKind()==Kind::REGEXP_NONE)
    {
      return returnRewrite(node, x, Rewrite::REPLACE_RE_NONE);
    }
  }
  return node;
}

Node SequencesRewriter::rewriteReplaceReAll(Node node)
{
  Assert(node.getKind() == Kind::STRING_REPLACE_RE_ALL);
  Node x = node[0];
  Node y = node[1];
  Node z = node[2];

  if (RegExpEntail::isConstRegExp(y))
  {
    Node neval = rewriteViaStrReplaceReAllEval(node);
    if (!neval.isNull())
    {
      return returnRewrite(node, neval, Rewrite::REPLACE_RE_ALL_EVAL);
    }
    if (y.getKind()==Kind::REGEXP_NONE)
    {
      return returnRewrite(node, x, Rewrite::REPLACE_RE_ALL_NONE);
    }
  }

  return node;
}

std::pair<size_t, size_t> SequencesRewriter::firstMatch(Node n, Node r)
{
  Assert(n.isConst() && n.getType().isStringLike());
  Assert(r.getType().isRegExp());
  NodeManager* nm = nodeManager();

  Node re = nm->mkNode(Kind::REGEXP_CONCAT, r, d_sigmaStar);
  String s = n.getConst<String>();

  if (s.size() == 0)
  {
    if (RegExpEntail::testConstStringInRegExp(s, r))
    {
      return std::make_pair(0, 0);
    }
    else
    {
      return std::make_pair(string::npos, string::npos);
    }
  }

  for (size_t i = 0, size = s.size(); i < size; i++)
  {
    String ss = s.substr(i);
    if (RegExpEntail::testConstStringInRegExp(ss, re))
    {
      for (size_t j = i; j <= size; j++)
      {
        String substr = s.substr(i, j - i);
        if (RegExpEntail::testConstStringInRegExp(substr, r))
        {
          return std::make_pair(i, j);
        }
      }
    }
  }

  return std::make_pair(string::npos, string::npos);
}

Node SequencesRewriter::rewriteStrReverse(Node node)
{
  Assert(node.getKind() == Kind::STRING_REV);
  NodeManager* nm = nodeManager();
  Node x = node[0];
  if (x.isConst())
  {
    // reverse the characters in the constant
    Node retNode = Word::reverse(x);
    return returnRewrite(node, retNode, Rewrite::STR_CONV_CONST);
  }
  else if (x.getKind() == Kind::STRING_CONCAT)
  {
    std::vector<Node> children;
    for (const Node& nc : x)
    {
      children.push_back(nm->mkNode(Kind::STRING_REV, nc));
    }
    std::reverse(children.begin(), children.end());
    // rev( x1 ++ x2 ) --> rev( x2 ) ++ rev( x1 )
    Node retNode = nm->mkNode(Kind::STRING_CONCAT, children);
    return returnRewrite(node, retNode, Rewrite::STR_REV_MINSCOPE_CONCAT);
  }
  else if (x.getKind() == Kind::STRING_REV)
  {
    // rev( rev( x ) ) --> x
    Node retNode = x[0];
    return returnRewrite(node, retNode, Rewrite::STR_REV_IDEM);
  }
  else if (x.getKind() == Kind::STRING_UNIT || x.getKind() == Kind::SEQ_UNIT)
  {
    // rev( str.unit( x ) ) --> str.unit( x )
    return returnRewrite(node, x, Rewrite::STR_REV_UNIT);
  }
  return node;
}

Node SequencesRewriter::rewritePrefixSuffix(Node n)
{
  Assert(n.getKind() == Kind::STRING_PREFIX
         || n.getKind() == Kind::STRING_SUFFIX);
  bool isPrefix = n.getKind() == Kind::STRING_PREFIX;
  if (n[0] == n[1])
  {
    Node ret = nodeManager()->mkConst(true);
    return returnRewrite(n, ret, Rewrite::SUF_PREFIX_EQ);
  }
  if (n[0].isConst())
  {
    if (Word::isEmpty(n[0]))
    {
      Node ret = nodeManager()->mkConst(true);
      return returnRewrite(n, ret, Rewrite::SUF_PREFIX_EMPTY_CONST);
    }
  }
  if (n[1].isConst())
  {
    Node s = n[1];
    size_t lenS = Word::getLength(s);
    if (n[0].isConst())
    {
      Node ret = nodeManager()->mkConst(false);
      Node t = n[0];
      size_t lenT = Word::getLength(t);
      if (lenS >= lenT)
      {
        if ((isPrefix && t == Word::prefix(s, lenT))
            || (!isPrefix && t == Word::suffix(s, lenT)))
        {
          ret = nodeManager()->mkConst(true);
        }
      }
      return returnRewrite(n, ret, Rewrite::SUF_PREFIX_CONST);
    }
    else if (lenS == 0)
    {
      Node ret = n[0].eqNode(n[1]);
      return returnRewrite(n, ret, Rewrite::SUF_PREFIX_EMPTY);
    }
    else if (lenS == 1)
    {
      // (str.prefix x "A") and (str.suffix x "A") are equivalent to
      // (str.contains "A" x )
      Node ret = nodeManager()->mkNode(Kind::STRING_CONTAINS, n[1], n[0]);
      return returnRewrite(n, ret, Rewrite::SUF_PREFIX_CTN);
    }
  }
  Node lens = nodeManager()->mkNode(Kind::STRING_LENGTH, n[0]);
  Node lent = nodeManager()->mkNode(Kind::STRING_LENGTH, n[1]);
  Node val;
  if (isPrefix)
  {
    val = nodeManager()->mkConstInt(cvc5::internal::Rational(0));
  }
  else
  {
    val = nodeManager()->mkNode(Kind::SUB, lent, lens);
  }

  // Check if we can turn the prefix/suffix into equalities by showing that the
  // prefix/suffix is at least as long as the string
  Node eqs = d_stringsEntail.inferEqsFromContains(n[1], n[0]);
  if (!eqs.isNull())
  {
    return returnRewrite(n, eqs, Rewrite::SUF_PREFIX_TO_EQS);
  }

  // general reduction to equality + substr
  Node retNode =
      n[0].eqNode(nodeManager()->mkNode(Kind::STRING_SUBSTR, n[1], val, lens));

  return returnRewrite(n, retNode, Rewrite::SUF_PREFIX_ELIM);
}

Node SequencesRewriter::lengthPreserveRewrite(Node n)
{
  NodeManager* nm = nodeManager();
  Node len =
      d_arithEntail.rewriteLengthIntro(nm->mkNode(Kind::STRING_LENGTH, n));
  len = d_arithEntail.rewriteArith(len);
  Node res = canonicalStrForSymbolicLength(len, n.getType());
  return res.isNull() ? n : res;
}

Node SequencesRewriter::canonicalStrForSymbolicLength(Node len,
                                                      TypeNode stype) const
{
  NodeManager* nm = nodeManager();

  Node res;
  if (len.isConst())
  {
    // c -> "A" repeated c times
    Rational ratLen = len.getConst<Rational>();
    Assert(ratLen.getDenominator() == 1);
    Integer intLen = ratLen.getNumerator();
    uint32_t u = intLen.getUnsignedInt();
    if (stype.isString())  // string-only
    {
      res = nm->mkConst(String(std::string(u, 'A')));
    }
    // we could do this for sequences, but we need to be careful: some
    // sorts do not permit values that the solver can handle (e.g. uninterpreted
    // sorts and arrays).
  }
  else if (len.getKind() == Kind::ADD)
  {
    // x + y -> norm(x) + norm(y)
    NodeBuilder concatBuilder(nodeManager(), Kind::STRING_CONCAT);
    for (const auto& n : len)
    {
      Node sn = canonicalStrForSymbolicLength(n, stype);
      if (sn.isNull())
      {
        return Node::null();
      }
      std::vector<Node> snChildren;
      utils::getConcat(sn, snChildren);
      concatBuilder.append(snChildren);
    }
    res = concatBuilder.constructNode();
  }
  else if (len.getKind() == Kind::MULT && len.getNumChildren() == 2
           && len[0].isConst())
  {
    // c * x -> norm(x) repeated c times
    Rational ratReps = len[0].getConst<Rational>();
    Assert(ratReps.getDenominator() == 1);
    Integer intReps = ratReps.getNumerator();

    Node nRep = canonicalStrForSymbolicLength(len[1], stype);
    if (nRep.isNull())
    {
      return Node::null();
    }
    std::vector<Node> nRepChildren;
    utils::getConcat(nRep, nRepChildren);
    NodeBuilder concatBuilder(nodeManager(), Kind::STRING_CONCAT);
    for (size_t i = 0, reps = intReps.getUnsignedInt(); i < reps; i++)
    {
      concatBuilder.append(nRepChildren);
    }
    res = concatBuilder.constructNode();
  }
  else if (len.getKind() == Kind::STRING_LENGTH)
  {
    // len(x) -> x
    res = len[0];
  }
  return res;
}

Node SequencesRewriter::rewriteSeqUnit(Node node)
{
  Assert(node.getKind() == Kind::SEQ_UNIT);
  NodeManager* nm = nodeManager();
  if (node[0].isConst())
  {
    std::vector<Node> seq;
    seq.push_back(node[0]);
    // important to take the type according to the operator here, not the
    // type of the argument
    TypeNode stype = node.getType().getSequenceElementType();
    Node ret = nm->mkConst(Sequence(stype, seq));
    return returnRewrite(node, ret, Rewrite::SEQ_UNIT_EVAL);
  }
  return node;
}

Node SequencesRewriter::returnRewrite(Node node, Node ret, Rewrite r)
{
  Trace("strings-rewrite") << "Rewrite " << node << " to " << ret << " by " << r
                           << "." << std::endl;
  if (d_statistics != nullptr)
  {
    (*d_statistics) << r;
  }
  return ret;
}

Node SequencesRewriter::postProcessRewrite(Node node, Node ret)
{
  NodeManager* nm = nodeManager();
  // standard post-processing
  // We rewrite (string) equalities immediately here. This allows us to forego
  // the standard invariant on equality rewrites (that s=t must rewrite to one
  // of { s=t, t=s, true, false } ).
  Kind retk = ret.getKind();
  if (retk == Kind::OR || retk == Kind::AND)
  {
    std::vector<Node> children;
    bool childChanged = false;
    for (const Node& cret : ret)
    {
      Node creter = cret;
      if (cret.getKind() == Kind::EQUAL)
      {
        creter = rewriteEqualityExt(cret);
      }
      else if (cret.getKind() == Kind::NOT && cret[0].getKind() == Kind::EQUAL)
      {
        creter = nm->mkNode(Kind::NOT, rewriteEqualityExt(cret[0]));
      }
      childChanged = childChanged || cret != creter;
      children.push_back(creter);
    }
    if (childChanged)
    {
      ret = nm->mkNode(retk, children);
    }
  }
  else if (retk == Kind::NOT && ret[0].getKind() == Kind::EQUAL)
  {
    ret = nm->mkNode(Kind::NOT, rewriteEqualityExt(ret[0]));
  }
  else if (retk == Kind::EQUAL && node.getKind() != Kind::EQUAL)
  {
    Trace("strings-rewrite")
        << "Apply extended equality rewrite on " << ret << std::endl;
    ret = rewriteEqualityExt(ret);
  }
  return ret;
}

}  // namespace strings
}  // namespace theory
}  // namespace cvc5::internal<|MERGE_RESOLUTION|>--- conflicted
+++ resolved
@@ -77,19 +77,16 @@
                            TheoryRewriteCtx::POST_DSL);
   registerProofRewriteRule(ProofRewriteRule::STR_REPLACE_RE_ALL_EVAL,
                            TheoryRewriteCtx::POST_DSL);
-<<<<<<< HEAD
   registerProofRewriteRule(ProofRewriteRule::MACRO_STR_CONST_NCTN_CONCAT,
                            TheoryRewriteCtx::DSL_SUBCALL);
   registerProofRewriteRule(ProofRewriteRule::MACRO_STR_IN_RE_INCLUSION,
                            TheoryRewriteCtx::POST_DSL);
-=======
   registerProofRewriteRule(ProofRewriteRule::MACRO_STR_STRIP_ENDPOINTS,
                            TheoryRewriteCtx::POST_DSL);
   registerProofRewriteRule(ProofRewriteRule::MACRO_STR_SPLIT_CTN,
                            TheoryRewriteCtx::POST_DSL);
   registerProofRewriteRule(ProofRewriteRule::SEQ_EVAL_OP,
                            TheoryRewriteCtx::PRE_DSL);
->>>>>>> 934876f9
   // make back pointer to this (for rewriting contains)
   se.d_rewriter = this;
 }
@@ -166,7 +163,6 @@
       return rewriteViaStrReplaceReAllEval(n);
     }
     break;
-<<<<<<< HEAD
     case ProofRewriteRule::MACRO_STR_CONST_NCTN_CONCAT:
     {
       if (n.getKind() == Kind::STRING_CONTAINS
@@ -190,7 +186,6 @@
     break;
     case ProofRewriteRule::MACRO_STR_IN_RE_INCLUSION:
       return rewriteViaMacroStrInReInclusion(n);
-=======
     case ProofRewriteRule::MACRO_STR_SPLIT_CTN:
       return rewriteViaMacroStrSplitCtn(n);
     case ProofRewriteRule::MACRO_STR_STRIP_ENDPOINTS:
@@ -221,7 +216,6 @@
       }
     }
     break;
->>>>>>> 934876f9
     case ProofRewriteRule::STR_OVERLAP_SPLIT_CTN:
     case ProofRewriteRule::STR_OVERLAP_ENDPOINTS_CTN:
     case ProofRewriteRule::STR_OVERLAP_ENDPOINTS_INDEXOF:
@@ -1554,7 +1548,6 @@
   return sent.rewriteViaMacroSubstrStripSymLength(node, rule, ch1, ch2);
 }
 
-<<<<<<< HEAD
 Node SequencesRewriter::rewriteViaMacroStrInReInclusion(const Node& n)
 {
   if (n.getKind() != Kind::STRING_IN_REGEXP)
@@ -1573,7 +1566,11 @@
     if (RegExpEntail::regExpIncludes(n[1], reForX))
     {
       return d_true;
-=======
+    }
+  }
+  return Node::null();
+}
+
 Node SequencesRewriter::rewriteViaMacroStrSplitCtn(const Node& node)
 {
   if (node.getKind() != Kind::STRING_CONTAINS
@@ -1699,7 +1696,6 @@
         return nm->mkNode(Kind::STRING_INDEXOF, rem, n[1], n[2]);
       }
       default: break;
->>>>>>> 934876f9
     }
   }
   return Node::null();
