/******************************************************************************
 * Top contributors (to current version):
 *   Andrew Reynolds, Andres Noetzli, Tianyi Liang
 *
 * This file is part of the cvc5 project.
 *
 * Copyright (c) 2009-2021 by the authors listed in the file AUTHORS
 * in the top-level source directory and their institutional affiliations.
 * All rights reserved.  See the file COPYING in the top-level source
 * directory for licensing information.
 * ****************************************************************************
 *
 * Implementation of the theory of strings.
 */

#include "theory/strings/sequences_rewriter.h"

#include "expr/attribute.h"
#include "expr/node_builder.h"
#include "expr/sequence.h"
#include "theory/rewriter.h"
#include "theory/strings/arith_entail.h"
#include "theory/strings/regexp_entail.h"
#include "theory/strings/skolem_cache.h"
#include "theory/strings/strings_rewriter.h"
#include "theory/strings/theory_strings_utils.h"
#include "theory/strings/word.h"
#include "util/rational.h"
#include "util/regexp.h"
#include "util/statistics_registry.h"
#include "util/string.h"

using namespace std;
using namespace cvc5::kind;

namespace cvc5 {
namespace theory {
namespace strings {

SequencesRewriter::SequencesRewriter(HistogramStat<Rewrite>* statistics)
    : d_statistics(statistics), d_stringsEntail(*this)
{
}

Node SequencesRewriter::rewriteEquality(Node node)
{
  Assert(node.getKind() == kind::EQUAL);
  if (node[0] == node[1])
  {
    Node ret = NodeManager::currentNM()->mkConst(true);
    return returnRewrite(node, ret, Rewrite::EQ_REFL);
  }
  else if (node[0].isConst() && node[1].isConst())
  {
    Node ret = NodeManager::currentNM()->mkConst(false);
    return returnRewrite(node, ret, Rewrite::EQ_CONST_FALSE);
  }

  // ( ~contains( s, t ) V ~contains( t, s ) ) => ( s == t ---> false )
  for (unsigned r = 0; r < 2; r++)
  {
    // must call rewrite contains directly to avoid infinite loop
    // we do a fix point since we may rewrite contains terms to simpler
    // contains terms.
    Node ctn = d_stringsEntail.checkContains(node[r], node[1 - r], false);
    if (!ctn.isNull())
    {
      if (!ctn.getConst<bool>())
      {
        return returnRewrite(node, ctn, Rewrite::EQ_NCTN);
      }
      else
      {
        // definitely contains but not syntactically equal
        // We may be able to simplify, e.g.
        //  str.++( x, "a" ) == "a"  ----> x = ""
      }
    }
  }

  // ( len( s ) != len( t ) ) => ( s == t ---> false )
  // This covers cases like str.++( x, x ) == "a" ---> false
  Node len0 = NodeManager::currentNM()->mkNode(kind::STRING_LENGTH, node[0]);
  Node len1 = NodeManager::currentNM()->mkNode(kind::STRING_LENGTH, node[1]);
  Node len_eq = len0.eqNode(len1);
  len_eq = Rewriter::rewrite(len_eq);
  if (len_eq.isConst() && !len_eq.getConst<bool>())
  {
    return returnRewrite(node, len_eq, Rewrite::EQ_LEN_DEQ);
  }

  std::vector<Node> c[2];
  for (unsigned i = 0; i < 2; i++)
  {
    utils::getConcat(node[i], c[i]);
  }

  // check if the prefix, suffix mismatches
  //   For example, str.++( x, "a", y ) == str.++( x, "bc", z ) ---> false
  unsigned minsize = std::min(c[0].size(), c[1].size());
  for (unsigned r = 0; r < 2; r++)
  {
    for (unsigned i = 0; i < minsize; i++)
    {
      unsigned index1 = r == 0 ? i : (c[0].size() - 1) - i;
      unsigned index2 = r == 0 ? i : (c[1].size() - 1) - i;
      Node s = c[0][index1];
      Node t = c[1][index2];
      if (s.isConst() && t.isConst())
      {
        size_t lenS = Word::getLength(s);
        size_t lenT = Word::getLength(t);
        size_t lenShort = lenS <= lenT ? lenS : lenT;
        bool isSameFix = r == 1 ? Word::rstrncmp(s, t, lenShort)
                                : Word::strncmp(s, t, lenShort);
        if (!isSameFix)
        {
          Node ret = NodeManager::currentNM()->mkConst(false);
          return returnRewrite(node, ret, Rewrite::EQ_NFIX);
        }
      }
      if (s != t)
      {
        break;
      }
    }
  }

  // standard ordering
  if (node[0] > node[1])
  {
    Node ret = NodeManager::currentNM()->mkNode(kind::EQUAL, node[1], node[0]);
    return returnRewrite(node, ret, Rewrite::EQ_SYM);
  }
  return node;
}

Node SequencesRewriter::rewriteEqualityExt(Node node)
{
  Assert(node.getKind() == EQUAL);
  if (node[0].getType().isInteger())
  {
    return rewriteArithEqualityExt(node);
  }
  if (node[0].getType().isStringLike())
  {
    return rewriteStrEqualityExt(node);
  }
  return node;
}

Node SequencesRewriter::rewriteStrEqualityExt(Node node)
{
  Assert(node.getKind() == EQUAL && node[0].getType().isStringLike());
  TypeNode stype = node[0].getType();

  NodeManager* nm = NodeManager::currentNM();
  std::vector<Node> c[2];
  Node new_ret;
  for (unsigned i = 0; i < 2; i++)
  {
    utils::getConcat(node[i], c[i]);
  }
  // ------- equality unification
  bool changed = false;
  for (unsigned i = 0; i < 2; i++)
  {
    while (!c[0].empty() && !c[1].empty() && c[0].back() == c[1].back())
    {
      c[0].pop_back();
      c[1].pop_back();
      changed = true;
    }
    // splice constants
    if (!c[0].empty() && !c[1].empty() && c[0].back().isConst()
        && c[1].back().isConst())
    {
      Node cs[2];
      size_t csl[2];
      for (unsigned j = 0; j < 2; j++)
      {
        cs[j] = c[j].back();
        csl[j] = Word::getLength(cs[j]);
      }
      size_t larger = csl[0] > csl[1] ? 0 : 1;
      size_t smallerSize = csl[1 - larger];
      if (cs[1 - larger]
          == (i == 0 ? Word::suffix(cs[larger], smallerSize)
                     : Word::prefix(cs[larger], smallerSize)))
      {
        size_t sizeDiff = csl[larger] - smallerSize;
        c[larger][c[larger].size() - 1] =
            i == 0 ? Word::prefix(cs[larger], sizeDiff)
                   : Word::suffix(cs[larger], sizeDiff);
        c[1 - larger].pop_back();
        changed = true;
      }
    }
    for (unsigned j = 0; j < 2; j++)
    {
      std::reverse(c[j].begin(), c[j].end());
    }
  }
  if (changed)
  {
    // e.g. x++y = x++z ---> y = z, "AB" ++ x = "A" ++ y --> "B" ++ x = y
    Node s1 = utils::mkConcat(c[0], stype);
    Node s2 = utils::mkConcat(c[1], stype);
    new_ret = s1.eqNode(s2);
    node = returnRewrite(node, new_ret, Rewrite::STR_EQ_UNIFY);
  }

  // ------- homogeneous constants
  for (unsigned i = 0; i < 2; i++)
  {
    Node cn = StringsEntail::checkHomogeneousString(node[i]);
    if (!cn.isNull() && !Word::isEmpty(cn))
    {
      Assert(cn.isConst());
      Assert(Word::getLength(cn) == 1);

      // The operands of the concat on each side of the equality without
      // constant strings
      std::vector<Node> trimmed[2];
      // Counts the number of `cn`s on each side
      size_t numCns[2] = {0, 0};
      for (size_t j = 0; j < 2; j++)
      {
        // Sort the operands of the concats on both sides of the equality
        // (since both sides may only contain one char, the order does not
        // matter)
        std::sort(c[j].begin(), c[j].end());
        for (const Node& cc : c[j])
        {
          if (cc.isConst())
          {
            // Count the number of `cn`s in the string constant and make
            // sure that all chars are `cn`s
            std::vector<Node> veccc = Word::getChars(cc);
            for (const Node& cv : veccc)
            {
              if (cv != cn)
              {
                // This conflict case should mostly should be taken care of by
                // multiset reasoning in the strings rewriter, but we recognize
                // this conflict just in case.
                new_ret = nm->mkConst(false);
                return returnRewrite(
                    node, new_ret, Rewrite::STR_EQ_CONST_NHOMOG);
              }
              numCns[j]++;
            }
          }
          else
          {
            trimmed[j].push_back(cc);
          }
        }
      }

      // We have to remove the same number of `cn`s from both sides, so the
      // side with less `cn`s determines how many we can remove
      size_t trimmedConst = std::min(numCns[0], numCns[1]);
      for (size_t j = 0; j < 2; j++)
      {
        size_t diff = numCns[j] - trimmedConst;
        if (diff != 0)
        {
          // Add a constant string to the side with more `cn`s to restore
          // the difference in number of `cn`s
          std::vector<Node> vec(diff, cn);
          trimmed[j].push_back(Word::mkWordFlatten(vec));
        }
      }

      Node lhs = utils::mkConcat(trimmed[i], stype);
      Node ss = utils::mkConcat(trimmed[1 - i], stype);
      if (lhs != node[i] || ss != node[1 - i])
      {
        // e.g.
        //  "AA" = y ++ x ---> "AA" = x ++ y if x < y
        //  "AAA" = y ++ "A" ++ z ---> "AA" = y ++ z
        new_ret = lhs.eqNode(ss);
        node = returnRewrite(node, new_ret, Rewrite::STR_EQ_HOMOG_CONST);
      }
    }
  }

  // ------- rewrites for (= "" _)
  Node empty = Word::mkEmptyWord(stype);
  for (size_t i = 0; i < 2; i++)
  {
    if (node[i] == empty)
    {
      Node ne = node[1 - i];
      if (ne.getKind() == STRING_STRREPL)
      {
        // (= "" (str.replace x y x)) ---> (= x "")
        if (ne[0] == ne[2])
        {
          Node ret = nm->mkNode(EQUAL, ne[0], empty);
          return returnRewrite(node, ret, Rewrite::STR_EMP_REPL_X_Y_X);
        }

        // (= "" (str.replace x y "A")) ---> (and (= x "") (not (= y "")))
        if (StringsEntail::checkNonEmpty(ne[2]))
        {
          Node ret =
              nm->mkNode(AND,
                         nm->mkNode(EQUAL, ne[0], empty),
                         nm->mkNode(NOT, nm->mkNode(EQUAL, ne[1], empty)));
          return returnRewrite(node, ret, Rewrite::STR_EMP_REPL_EMP);
        }

        // (= "" (str.replace x "A" "")) ---> (str.prefix x "A")
        if (StringsEntail::checkLengthOne(ne[1], true) && ne[2] == empty)
        {
          Node ret = nm->mkNode(STRING_PREFIX, ne[0], ne[1]);
          return returnRewrite(node, ret, Rewrite::STR_EMP_REPL_EMP);
        }
      }
      else if (ne.getKind() == STRING_SUBSTR)
      {
        Node zero = nm->mkConst(Rational(0));

        if (ArithEntail::check(ne[1], false) && ArithEntail::check(ne[2], true))
        {
          // (= "" (str.substr x 0 m)) ---> (= "" x) if m > 0
          if (ne[1] == zero)
          {
            Node ret = nm->mkNode(EQUAL, ne[0], empty);
            return returnRewrite(node, ret, Rewrite::STR_EMP_SUBSTR_LEQ_LEN);
          }

          // (= "" (str.substr x n m)) ---> (<= (str.len x) n)
          // if n >= 0 and m > 0
          Node ret = nm->mkNode(LEQ, nm->mkNode(STRING_LENGTH, ne[0]), ne[1]);
          return returnRewrite(node, ret, Rewrite::STR_EMP_SUBSTR_LEQ_LEN);
        }

        // (= "" (str.substr "A" 0 z)) ---> (<= z 0)
        if (StringsEntail::checkNonEmpty(ne[0]) && ne[1] == zero)
        {
          Node ret = nm->mkNode(LEQ, ne[2], zero);
          return returnRewrite(node, ret, Rewrite::STR_EMP_SUBSTR_LEQ_Z);
        }
      }
    }
  }

  // ------- rewrites for (= (str.replace _ _ _) _)
  for (size_t i = 0; i < 2; i++)
  {
    if (node[i].getKind() == STRING_STRREPL)
    {
      Node repl = node[i];
      Node x = node[1 - i];

      // (= "A" (str.replace "" x y)) ---> (= "" (str.replace "A" y x))
      if (StringsEntail::checkNonEmpty(x) && repl[0] == empty)
      {
        Node ret = nm->mkNode(
            EQUAL, empty, nm->mkNode(STRING_STRREPL, x, repl[2], repl[1]));
        return returnRewrite(node, ret, Rewrite::STR_EQ_REPL_EMP);
      }

      // (= x (str.replace y x y)) ---> (= x y)
      if (repl[0] == repl[2] && x == repl[1])
      {
        Node ret = nm->mkNode(EQUAL, x, repl[0]);
        return returnRewrite(node, ret, Rewrite::STR_EQ_REPL_TO_EQ);
      }

      // (= x (str.replace x "A" "B")) ---> (not (str.contains x "A"))
      if (x == repl[0])
      {
        Node eq = Rewriter::rewrite(nm->mkNode(EQUAL, repl[1], repl[2]));
        if (eq.isConst() && !eq.getConst<bool>())
        {
          Node ret = nm->mkNode(NOT, nm->mkNode(STRING_STRCTN, x, repl[1]));
          return returnRewrite(node, ret, Rewrite::STR_EQ_REPL_NOT_CTN);
        }
      }

      // (= (str.replace x y z) z) --> (or (= x y) (= x z))
      // if (str.len y) = (str.len z)
      if (repl[2] == x)
      {
        Node lenY = nm->mkNode(STRING_LENGTH, repl[1]);
        Node lenZ = nm->mkNode(STRING_LENGTH, repl[2]);
        if (ArithEntail::checkEq(lenY, lenZ))
        {
          Node ret = nm->mkNode(OR,
                                nm->mkNode(EQUAL, repl[0], repl[1]),
                                nm->mkNode(EQUAL, repl[0], repl[2]));
          return returnRewrite(node, ret, Rewrite::STR_EQ_REPL_TO_DIS);
        }
      }
    }
  }

  // Try to rewrite (= x y) into a conjunction of equalities based on length
  // entailment.
  //
  // (<= (str.len x) (str.++ y1 ... yn)) AND (= x (str.++ y1 ... yn)) --->
  //  (and (= x (str.++ y1' ... ym')) (= y1'' "") ... (= yk'' ""))
  //
  // where yi' and yi'' correspond to some yj and
  //   (<= (str.len x) (str.++ y1' ... ym'))
  for (unsigned i = 0; i < 2; i++)
  {
    if (node[1 - i].getKind() == STRING_CONCAT)
    {
      new_ret = StringsEntail::inferEqsFromContains(node[i], node[1 - i]);
      if (!new_ret.isNull())
      {
        return returnRewrite(node, new_ret, Rewrite::STR_EQ_CONJ_LEN_ENTAIL);
      }
    }
  }

  if (node[0].getKind() == STRING_CONCAT && node[1].getKind() == STRING_CONCAT)
  {
    // (= (str.++ x_1 ... x_i x_{i + 1} ... x_n)
    //    (str.++ y_1 ... y_j y_{j + 1} ... y_m)) --->
    //  (and (= (str.++ x_1 ... x_i) (str.++ y_1 ... y_j))
    //       (= (str.++ x_{i + 1} ... x_n) (str.++ y_{j + 1} ... y_m)))
    //
    // if (str.len (str.++ x_1 ... x_i)) = (str.len (str.++ y_1 ... y_j))
    //
    // This rewrite performs length-based equality splitting: If we can show
    // that two prefixes have the same length, we can split an equality into
    // two equalities, one over the prefixes and another over the suffixes.
    std::vector<Node> v0, v1;
    utils::getConcat(node[0], v0);
    utils::getConcat(node[1], v1);
    size_t startRhs = 0;
    for (size_t i = 0, size0 = v0.size(); i <= size0; i++)
    {
      std::vector<Node> pfxv0(v0.begin(), v0.begin() + i);
      Node pfx0 = utils::mkConcat(pfxv0, stype);
      for (size_t j = startRhs, size1 = v1.size(); j <= size1; j++)
      {
        if (!(i == 0 && j == 0) && !(i == v0.size() && j == v1.size()))
        {
          std::vector<Node> pfxv1(v1.begin(), v1.begin() + j);
          Node pfx1 = utils::mkConcat(pfxv1, stype);
          Node lenPfx0 = nm->mkNode(STRING_LENGTH, pfx0);
          Node lenPfx1 = nm->mkNode(STRING_LENGTH, pfx1);

          if (ArithEntail::checkEq(lenPfx0, lenPfx1))
          {
            std::vector<Node> sfxv0(v0.begin() + i, v0.end());
            std::vector<Node> sfxv1(v1.begin() + j, v1.end());
            Node ret = nm->mkNode(kind::AND,
                                  pfx0.eqNode(pfx1),
                                  utils::mkConcat(sfxv0, stype)
                                      .eqNode(utils::mkConcat(sfxv1, stype)));
            return returnRewrite(node, ret, Rewrite::SPLIT_EQ);
          }
          else if (ArithEntail::check(lenPfx1, lenPfx0, true))
          {
            // The prefix on the right-hand side is strictly longer than the
            // prefix on the left-hand side, so we try to strip the right-hand
            // prefix by the length of the left-hand prefix
            //
            // Example:
            // (= (str.++ "A" x y) (str.++ x "AB" z)) --->
            //   (and (= (str.++ "A" x) (str.++ x "A")) (= y (str.++ "B" z)))
            std::vector<Node> rpfxv1;
            if (StringsEntail::stripSymbolicLength(
                    pfxv1, rpfxv1, 1, lenPfx0, true))
            {
              // The rewrite requires the full left-hand prefix length to be
              // stripped (otherwise we would have to keep parts of the
              // left-hand prefix).
              if (lenPfx0.isConst() && lenPfx0.getConst<Rational>().isZero())
              {
                std::vector<Node> sfxv0(v0.begin() + i, v0.end());
                pfxv1.insert(pfxv1.end(), v1.begin() + j, v1.end());
                Node ret =
                    nm->mkNode(kind::AND,
                               pfx0.eqNode(utils::mkConcat(rpfxv1, stype)),
                               utils::mkConcat(sfxv0, stype)
                                   .eqNode(utils::mkConcat(pfxv1, stype)));
                return returnRewrite(node, ret, Rewrite::SPLIT_EQ_STRIP_R);
              }
            }

            // If the prefix of the right-hand side is (strictly) longer than
            // the prefix of the left-hand side, we can advance the left-hand
            // side (since the length of the right-hand side is only increasing
            // in the inner loop)
            break;
          }
          else if (ArithEntail::check(lenPfx0, lenPfx1, true))
          {
            // The prefix on the left-hand side is strictly longer than the
            // prefix on the right-hand side, so we try to strip the left-hand
            // prefix by the length of the right-hand prefix
            //
            // Example:
            // (= (str.++ x "AB" z) (str.++ "A" x y)) --->
            //   (and (= (str.++ x "A") (str.++ "A" x)) (= (str.++ "B" z) y))
            std::vector<Node> rpfxv0;
            if (StringsEntail::stripSymbolicLength(
                    pfxv0, rpfxv0, 1, lenPfx1, true))
            {
              // The rewrite requires the full right-hand prefix length to be
              // stripped (otherwise we would have to keep parts of the
              // right-hand prefix).
              if (lenPfx1.isConst() && lenPfx1.getConst<Rational>().isZero())
              {
                pfxv0.insert(pfxv0.end(), v0.begin() + i, v0.end());
                std::vector<Node> sfxv1(v1.begin() + j, v1.end());
                Node ret =
                    nm->mkNode(kind::AND,
                               utils::mkConcat(rpfxv0, stype).eqNode(pfx1),
                               utils::mkConcat(pfxv0, stype)
                                   .eqNode(utils::mkConcat(sfxv1, stype)));
                return returnRewrite(node, ret, Rewrite::SPLIT_EQ_STRIP_L);
              }
            }

            // If the prefix of the left-hand side is (strictly) longer than
            // the prefix of the right-hand side, then we don't need to check
            // that right-hand prefix for future left-hand prefixes anymore
            // (since they are increasing in length)
            startRhs = j + 1;
          }
        }
      }
    }
  }

  return node;
}

Node SequencesRewriter::rewriteArithEqualityExt(Node node)
{
  Assert(node.getKind() == EQUAL && node[0].getType().isInteger());

  // cases where we can solve the equality

  // notice we cannot rewrite str.to.int(x)=n to x="n" due to leading zeroes.

  return node;
}

Node SequencesRewriter::rewriteLength(Node node)
{
  Assert(node.getKind() == STRING_LENGTH);
  NodeManager* nm = NodeManager::currentNM();
  Kind nk0 = node[0].getKind();
  if (node[0].isConst())
  {
    Node retNode = nm->mkConst(Rational(Word::getLength(node[0])));
    return returnRewrite(node, retNode, Rewrite::LEN_EVAL);
  }
  else if (nk0 == kind::STRING_CONCAT)
  {
    Node tmpNode = node[0];
    if (tmpNode.getKind() == kind::STRING_CONCAT)
    {
      std::vector<Node> node_vec;
      for (unsigned int i = 0; i < tmpNode.getNumChildren(); ++i)
      {
        if (tmpNode[i].isConst())
        {
          node_vec.push_back(
              nm->mkConst(Rational(Word::getLength(tmpNode[i]))));
        }
        else
        {
          node_vec.push_back(NodeManager::currentNM()->mkNode(
              kind::STRING_LENGTH, tmpNode[i]));
        }
      }
      Node retNode = NodeManager::currentNM()->mkNode(kind::PLUS, node_vec);
      return returnRewrite(node, retNode, Rewrite::LEN_CONCAT);
    }
  }
  else if (nk0 == STRING_STRREPL || nk0 == STRING_STRREPLALL)
  {
    Node len1 = Rewriter::rewrite(nm->mkNode(STRING_LENGTH, node[0][1]));
    Node len2 = Rewriter::rewrite(nm->mkNode(STRING_LENGTH, node[0][2]));
    if (len1 == len2)
    {
      // len( y ) == len( z ) => len( str.replace( x, y, z ) ) ---> len( x )
      Node retNode = nm->mkNode(STRING_LENGTH, node[0][0]);
      return returnRewrite(node, retNode, Rewrite::LEN_REPL_INV);
    }
  }
  else if (nk0 == STRING_TOLOWER || nk0 == STRING_TOUPPER || nk0 == STRING_REV
           || nk0 == STRING_UPDATE)
  {
    // len( f( x ) ) == len( x ) where f is tolower, toupper, or rev.
    // len( update( x, n, y ) ) = len( x )
    Node retNode = nm->mkNode(STRING_LENGTH, node[0][0]);
    return returnRewrite(node, retNode, Rewrite::LEN_CONV_INV);
  }
  else if (nk0 == SEQ_UNIT)
  {
    Node retNode = nm->mkConst(Rational(1));
    return returnRewrite(node, retNode, Rewrite::LEN_SEQ_UNIT);
  }
  return node;
}

// TODO (#1180) add rewrite
//  str.++( str.substr( x, n1, n2 ), str.substr( x, n1+n2, n3 ) ) --->
//  str.substr( x, n1, n2+n3 )
Node SequencesRewriter::rewriteConcat(Node node)
{
  Assert(node.getKind() == kind::STRING_CONCAT);
  Trace("strings-rewrite-debug")
      << "Strings::rewriteConcat start " << node << std::endl;
  std::vector<Node> node_vec;
  Node preNode = Node::null();
  for (Node tmpNode : node)
  {
    if (tmpNode.getKind() == STRING_CONCAT)
    {
      unsigned j = 0;
      // combine the first term with the previous constant if applicable
      if (!preNode.isNull())
      {
        if (tmpNode[0].isConst())
        {
          std::vector<Node> wvec;
          wvec.push_back(preNode);
          wvec.push_back(tmpNode[0]);
          preNode = Word::mkWordFlatten(wvec);
          node_vec.push_back(preNode);
        }
        else
        {
          node_vec.push_back(preNode);
          node_vec.push_back(tmpNode[0]);
        }
        preNode = Node::null();
        ++j;
      }
      // insert the middle terms to node_vec
      if (j <= tmpNode.getNumChildren() - 1)
      {
        node_vec.insert(node_vec.end(), tmpNode.begin() + j, tmpNode.end() - 1);
      }
      // take the last term as the current
      tmpNode = tmpNode[tmpNode.getNumChildren() - 1];
    }
    if (!tmpNode.isConst())
    {
      if (!preNode.isNull())
      {
        if (preNode.isConst() && !Word::isEmpty(preNode))
        {
          node_vec.push_back(preNode);
        }
        preNode = Node::null();
      }
      node_vec.push_back(tmpNode);
    }
    else
    {
      if (preNode.isNull())
      {
        preNode = tmpNode;
      }
      else
      {
        std::vector<Node> vec;
        vec.push_back(preNode);
        vec.push_back(tmpNode);
        preNode = Word::mkWordFlatten(vec);
      }
    }
  }
  if (!preNode.isNull() && (!preNode.isConst() || !Word::isEmpty(preNode)))
  {
    node_vec.push_back(preNode);
  }

  // Sort adjacent operands in str.++ that all result in the same string or the
  // empty string.
  //
  // E.g.: (str.++ ... (str.replace "A" x "") "A" (str.substr "A" 0 z) ...) -->
  // (str.++ ... [sort those 3 arguments] ... )
  size_t lastIdx = 0;
  Node lastX;
  for (size_t i = 0, nsize = node_vec.size(); i < nsize; i++)
  {
    Node s = StringsEntail::getStringOrEmpty(node_vec[i]);
    bool nextX = false;
    if (s != lastX)
    {
      nextX = true;
    }

    if (nextX)
    {
      std::sort(node_vec.begin() + lastIdx, node_vec.begin() + i);
      lastX = s;
      lastIdx = i;
    }
  }
  std::sort(node_vec.begin() + lastIdx, node_vec.end());

  TypeNode tn = node.getType();
  Node retNode = utils::mkConcat(node_vec, tn);
  Trace("strings-rewrite-debug")
      << "Strings::rewriteConcat end " << retNode << std::endl;
  if (retNode != node)
  {
    return returnRewrite(node, retNode, Rewrite::CONCAT_NORM);
  }
  return node;
}

Node SequencesRewriter::rewriteConcatRegExp(TNode node)
{
  Assert(node.getKind() == kind::REGEXP_CONCAT);
  NodeManager* nm = NodeManager::currentNM();
  Trace("strings-rewrite-debug")
      << "Strings::rewriteConcatRegExp flatten " << node << std::endl;
  Node retNode = node;
  std::vector<Node> vec;
  bool changed = false;
  Node emptyRe;

  // get the string type that are members of this regular expression
  TypeNode rtype = node.getType();
  TypeNode stype;
  if (rtype.isRegExp())
  {
    // standard regular expressions are for strings
    stype = nm->stringType();
  }
  else
  {
    Unimplemented();
  }

  for (const Node& c : node)
  {
    if (c.getKind() == REGEXP_CONCAT)
    {
      changed = true;
      for (const Node& cc : c)
      {
        vec.push_back(cc);
      }
    }
    else if (c.getKind() == STRING_TO_REGEXP && c[0].isConst()
             && Word::isEmpty(c[0]))
    {
      changed = true;
      emptyRe = c;
    }
    else if (c.getKind() == REGEXP_EMPTY)
    {
      // re.++( ..., empty, ... ) ---> empty
      Node ret = nm->mkNode(REGEXP_EMPTY);
      return returnRewrite(node, ret, Rewrite::RE_CONCAT_EMPTY);
    }
    else
    {
      vec.push_back(c);
    }
  }
  if (changed)
  {
    // flatten
    // this handles nested re.++ and elimination or str.to.re(""), e.g.:
    // re.++( re.++( R1, R2 ), str.to.re(""), R3 ) ---> re.++( R1, R2, R3 )
    if (vec.empty())
    {
      Assert(!emptyRe.isNull());
      retNode = emptyRe;
    }
    else
    {
      retNode = vec.size() == 1 ? vec[0] : nm->mkNode(REGEXP_CONCAT, vec);
    }
    return returnRewrite(node, retNode, Rewrite::RE_CONCAT_FLATTEN);
  }
  Trace("strings-rewrite-debug")
      << "Strings::rewriteConcatRegExp start " << node << std::endl;
  std::vector<Node> cvec;
  // the current accumulation of constant strings
  std::vector<Node> preReStr;
  // whether the last component was (_)*
  bool lastAllStar = false;
  String emptyStr = String("");
  // this loop checks to see if components can be combined or dropped
  for (unsigned i = 0, size = vec.size(); i <= size; i++)
  {
    Node curr;
    if (i < size)
    {
      curr = vec[i];
      Assert(curr.getKind() != REGEXP_CONCAT);
    }
    // update preReStr
    if (!curr.isNull() && curr.getKind() == STRING_TO_REGEXP)
    {
      lastAllStar = false;
      preReStr.push_back(curr[0]);
      curr = Node::null();
    }
    else if (!preReStr.empty())
    {
      Assert(!lastAllStar);
      // this groups consecutive strings a++b ---> ab
      Node acc = nm->mkNode(STRING_TO_REGEXP, utils::mkConcat(preReStr, stype));
      cvec.push_back(acc);
      preReStr.clear();
    }
    else if (!curr.isNull() && lastAllStar)
    {
      // if empty, drop it
      // e.g. this ensures we rewrite (_)* ++ (a)* ---> (_)*
      if (RegExpEntail::isConstRegExp(curr)
          && RegExpEntail::testConstStringInRegExp(emptyStr, 0, curr))
      {
        curr = Node::null();
      }
    }
    if (!curr.isNull())
    {
      lastAllStar = false;
      if (curr.getKind() == REGEXP_STAR)
      {
        // we can group stars (a)* ++ (a)* ---> (a)*
        if (!cvec.empty() && cvec.back() == curr)
        {
          curr = Node::null();
        }
        else if (curr[0].getKind() == REGEXP_SIGMA)
        {
          Assert(!lastAllStar);
          lastAllStar = true;
          // go back and remove empty ones from back of cvec
          // e.g. this ensures we rewrite (a)* ++ (_)* ---> (_)*
          while (!cvec.empty() && RegExpEntail::isConstRegExp(cvec.back())
                 && RegExpEntail::testConstStringInRegExp(
                     emptyStr, 0, cvec.back()))
          {
            cvec.pop_back();
          }
        }
      }
    }
    if (!curr.isNull())
    {
      cvec.push_back(curr);
    }
  }
  Assert(!cvec.empty());
  retNode = utils::mkConcat(cvec, rtype);
  if (retNode != node)
  {
    // handles all cases where consecutive re constants are combined or
    // dropped as described in the loop above.
    return returnRewrite(node, retNode, Rewrite::RE_CONCAT);
  }

  // flipping adjacent star arguments
  changed = false;
  for (size_t i = 0, size = cvec.size() - 1; i < size; i++)
  {
    if (cvec[i].getKind() == REGEXP_STAR && cvec[i][0] == cvec[i + 1])
    {
      // by convention, flip the order (a*)++a ---> a++(a*)
      std::swap(cvec[i], cvec[i + 1]);
      changed = true;
    }
  }
  if (changed)
  {
    retNode = utils::mkConcat(cvec, rtype);
    return returnRewrite(node, retNode, Rewrite::RE_CONCAT_OPT);
  }
  return node;
}

Node SequencesRewriter::rewriteStarRegExp(TNode node)
{
  Assert(node.getKind() == REGEXP_STAR);
  NodeManager* nm = NodeManager::currentNM();
  Node retNode = node;
  if (node[0].getKind() == REGEXP_STAR)
  {
    // ((R)*)* ---> R*
    return returnRewrite(node, node[0], Rewrite::RE_STAR_NESTED_STAR);
  }
  else if (node[0].getKind() == STRING_TO_REGEXP && node[0][0].isConst()
           && Word::isEmpty(node[0][0]))
  {
    // ("")* ---> ""
    return returnRewrite(node, node[0], Rewrite::RE_STAR_EMPTY_STRING);
  }
  else if (node[0].getKind() == REGEXP_EMPTY)
  {
    // (empty)* ---> ""
    retNode = nm->mkNode(STRING_TO_REGEXP, nm->mkConst(String("")));
    return returnRewrite(node, retNode, Rewrite::RE_STAR_EMPTY);
  }
  else if (node[0].getKind() == REGEXP_UNION)
  {
    // simplification of unions under star
    if (RegExpEntail::hasEpsilonNode(node[0]))
    {
      bool changed = false;
      std::vector<Node> node_vec;
      for (const Node& nc : node[0])
      {
        if (nc.getKind() == STRING_TO_REGEXP && nc[0].isConst()
            && Word::isEmpty(nc[0]))
        {
          // can be removed
          changed = true;
        }
        else
        {
          node_vec.push_back(nc);
        }
      }
      if (changed)
      {
        retNode = node_vec.size() == 1 ? node_vec[0]
                                       : nm->mkNode(REGEXP_UNION, node_vec);
        retNode = nm->mkNode(REGEXP_STAR, retNode);
        // simplification of union beneath star based on loop above
        // for example, ( "" | "a" )* ---> ("a")*
        return returnRewrite(node, retNode, Rewrite::RE_STAR_UNION);
      }
    }
  }
  return node;
}

Node SequencesRewriter::rewriteAndOrRegExp(TNode node)
{
  Kind nk = node.getKind();
  Assert(nk == REGEXP_UNION || nk == REGEXP_INTER);
  Trace("strings-rewrite-debug")
      << "Strings::rewriteAndOrRegExp start " << node << std::endl;
  std::vector<Node> node_vec;
  std::vector<Node> polRegExp[2];
  for (const Node& ni : node)
  {
    if (ni.getKind() == nk)
    {
      for (const Node& nic : ni)
      {
        if (std::find(node_vec.begin(), node_vec.end(), nic) == node_vec.end())
        {
          node_vec.push_back(nic);
        }
      }
    }
    else if (ni.getKind() == REGEXP_EMPTY)
    {
      if (nk == REGEXP_INTER)
      {
        return returnRewrite(node, ni, Rewrite::RE_AND_EMPTY);
      }
      // otherwise, can ignore
    }
    else if (ni.getKind() == REGEXP_STAR && ni[0].getKind() == REGEXP_SIGMA)
    {
      if (nk == REGEXP_UNION)
      {
        return returnRewrite(node, ni, Rewrite::RE_OR_ALL);
      }
      // otherwise, can ignore
    }
    else if (std::find(node_vec.begin(), node_vec.end(), ni) == node_vec.end())
    {
      node_vec.push_back(ni);
      uint32_t pindex = ni.getKind() == REGEXP_COMPLEMENT ? 1 : 0;
      Node nia = pindex == 1 ? ni[0] : ni;
      polRegExp[pindex].push_back(nia);
    }
  }
  NodeManager* nm = NodeManager::currentNM();
  // use inclusion tests
  for (const Node& negMem : polRegExp[1])
  {
    for (const Node& posMem : polRegExp[0])
    {
      Node m1 = nk == REGEXP_INTER ? negMem : posMem;
      Node m2 = nk == REGEXP_INTER ? posMem : negMem;
      // inclusion test for conflicting case m1 contains m2
      // (re.inter (re.comp R1) R2) --> re.none where R1 includes R2
      // (re.union R1 (re.comp R2)) --> (re.* re.allchar) where R1 includes R2
      if (RegExpEntail::regExpIncludes(m1, m2))
      {
        Node retNode;
        if (nk == REGEXP_INTER)
        {
          retNode = nm->mkNode(kind::REGEXP_EMPTY);
        }
        else
        {
          retNode = nm->mkNode(REGEXP_STAR, nm->mkNode(REGEXP_SIGMA));
        }
        return returnRewrite(node, retNode, Rewrite::RE_ANDOR_INC_CONFLICT);
      }
    }
  }
  Node retNode;
  if (node_vec.empty())
  {
    if (nk == REGEXP_INTER)
    {
      retNode = nm->mkNode(REGEXP_STAR, nm->mkNode(REGEXP_SIGMA));
    }
    else
    {
      retNode = nm->mkNode(kind::REGEXP_EMPTY);
    }
  }
  else
  {
    retNode = node_vec.size() == 1 ? node_vec[0] : nm->mkNode(nk, node_vec);
  }
  if (retNode != node)
  {
    // flattening and removing children, based on loop above
    return returnRewrite(node, retNode, Rewrite::RE_ANDOR_FLATTEN);
  }
  return node;
}

Node SequencesRewriter::rewriteLoopRegExp(TNode node)
{
  Assert(node.getKind() == REGEXP_LOOP);
  Node retNode = node;
  Node r = node[0];
  if (r.getKind() == REGEXP_STAR)
  {
    return returnRewrite(node, r, Rewrite::RE_LOOP_STAR);
  }
  NodeManager* nm = NodeManager::currentNM();
  cvc5::Rational rMaxInt(String::maxSize());
  uint32_t l = utils::getLoopMinOccurrences(node);
  std::vector<Node> vec_nodes;
  for (unsigned i = 0; i < l; i++)
  {
    vec_nodes.push_back(r);
  }
  Node n =
      vec_nodes.size() == 0
          ? nm->mkNode(STRING_TO_REGEXP, nm->mkConst(String("")))
          : vec_nodes.size() == 1 ? r : nm->mkNode(REGEXP_CONCAT, vec_nodes);
  uint32_t u = utils::getLoopMaxOccurrences(node);
  if (u < l)
  {
    std::vector<Node> nvec;
    retNode = nm->mkNode(REGEXP_EMPTY, nvec);
  }
  else if (u == l)
  {
    retNode = n;
  }
  else
  {
    std::vector<Node> vec2;
    vec2.push_back(n);
    TypeNode rtype = nm->regExpType();
    for (uint32_t j = l; j < u; j++)
    {
      vec_nodes.push_back(r);
      n = utils::mkConcat(vec_nodes, rtype);
      vec2.push_back(n);
    }
    retNode = nm->mkNode(REGEXP_UNION, vec2);
  }
  Trace("strings-lp") << "Strings::lp " << node << " => " << retNode
                      << std::endl;
  if (retNode != node)
  {
    return returnRewrite(node, retNode, Rewrite::RE_LOOP);
  }
  return node;
}

Node SequencesRewriter::rewriteRepeatRegExp(TNode node)
{
  Assert(node.getKind() == REGEXP_REPEAT);
  NodeManager* nm = NodeManager::currentNM();
  // ((_ re.^ n) R) --> ((_ re.loop n n) R)
  unsigned r = utils::getRepeatAmount(node);
  Node lop = nm->mkConst(RegExpLoop(r, r));
  Node retNode = nm->mkNode(REGEXP_LOOP, lop, node[0]);
  return returnRewrite(node, retNode, Rewrite::RE_REPEAT_ELIM);
}

Node SequencesRewriter::rewriteOptionRegExp(TNode node)
{
  Assert(node.getKind() == REGEXP_OPT);
  NodeManager* nm = NodeManager::currentNM();
  Node retNode =
      nm->mkNode(REGEXP_UNION,
                 nm->mkNode(STRING_TO_REGEXP, nm->mkConst(String(""))),
                 node[0]);
  return returnRewrite(node, retNode, Rewrite::RE_OPT_ELIM);
}

Node SequencesRewriter::rewritePlusRegExp(TNode node)
{
  Assert(node.getKind() == REGEXP_PLUS);
  NodeManager* nm = NodeManager::currentNM();
  Node retNode =
      nm->mkNode(REGEXP_CONCAT, node[0], nm->mkNode(REGEXP_STAR, node[0]));
  return returnRewrite(node, retNode, Rewrite::RE_PLUS_ELIM);
}

Node SequencesRewriter::rewriteDifferenceRegExp(TNode node)
{
  Assert(node.getKind() == REGEXP_DIFF);
  NodeManager* nm = NodeManager::currentNM();
  Node retNode =
      nm->mkNode(REGEXP_INTER, node[0], nm->mkNode(REGEXP_COMPLEMENT, node[1]));
  return returnRewrite(node, retNode, Rewrite::RE_DIFF_ELIM);
}

Node SequencesRewriter::rewriteRangeRegExp(TNode node)
{
  Assert(node.getKind() == REGEXP_RANGE);
<<<<<<< HEAD
=======
  unsigned ch[2];
  for (size_t i = 0; i < 2; ++i)
  {
    if (!node[i].isConst() || node[i].getConst<String>().size() != 1)
    {
      // not applied to characters, it is not handled
      return node;
    }
    ch[i] = node[i].getConst<String>().front();
  }

>>>>>>> f62b4641
  NodeManager* nm = NodeManager::currentNM();
  if (node[0] == node[1])
  {
    Node retNode = nm->mkNode(STRING_TO_REGEXP, node[0]);
    // re.range( "A", "A" ) ---> str.to_re( "A" )
    return returnRewrite(node, retNode, Rewrite::RE_RANGE_SINGLE);
  }

<<<<<<< HEAD
  bool appliedCh = true;
  unsigned ch[2];
  for (size_t i = 0; i < 2; ++i)
  {
    if (node[i].isConst() || node[i].getConst<String>().size() != 1)
    {
      appliedCh = false;
      break;
    }
    ch[i] = node[i].getConst<String>().front();
  }
  if (appliedCh && ch[0] > ch[1])
  {
    // re.range( "B", "A" ) ---> re.none
    Node retNode = nm->mkNode(REGEXP_EMPTY, {});
=======
  if (ch[0] > ch[1])
  {
    // re.range( "B", "A" ) ---> re.none
    Node retNode = nm->mkNode(REGEXP_EMPTY);
>>>>>>> f62b4641
    return returnRewrite(node, retNode, Rewrite::RE_RANGE_EMPTY);
  }
  return node;
}

Node SequencesRewriter::rewriteMembership(TNode node)
{
  NodeManager* nm = NodeManager::currentNM();
  Node x = node[0];
  Node r = node[1];

  TypeNode stype = x.getType();
  TypeNode rtype = r.getType();

  if(r.getKind() == kind::REGEXP_EMPTY) 
  {
    Node retNode = NodeManager::currentNM()->mkConst(false);
    return returnRewrite(node, retNode, Rewrite::RE_IN_EMPTY);
  }
  else if (x.isConst() && RegExpEntail::isConstRegExp(r))
  {
    // test whether x in node[1]
    cvc5::String s = x.getConst<String>();
    bool test = RegExpEntail::testConstStringInRegExp(s, 0, r);
    Node retNode = NodeManager::currentNM()->mkConst(test);
    return returnRewrite(node, retNode, Rewrite::RE_IN_EVAL);
  }
  else if (r.getKind() == kind::REGEXP_SIGMA)
  {
    Node one = nm->mkConst(Rational(1));
    Node retNode = one.eqNode(nm->mkNode(STRING_LENGTH, x));
    return returnRewrite(node, retNode, Rewrite::RE_IN_SIGMA);
  }
  else if (r.getKind() == kind::REGEXP_STAR)
  {
    if (x.isConst())
    {
      size_t xlen = Word::getLength(x);
      if (xlen == 0)
      {
        Node retNode = nm->mkConst(true);
        // e.g. (str.in.re "" (re.* (str.to.re x))) ----> true
        return returnRewrite(node, retNode, Rewrite::RE_EMPTY_IN_STR_STAR);
      }
      else if (xlen == 1)
      {
        if (r[0].getKind() == STRING_TO_REGEXP)
        {
          Node retNode = r[0][0].eqNode(x);
          // e.g. (str.in.re "A" (re.* (str.to.re x))) ----> "A" = x
          return returnRewrite(node, retNode, Rewrite::RE_CHAR_IN_STR_STAR);
        }
      }
    }
    else if (x.getKind() == STRING_CONCAT)
    {
      // (str.in.re (str.++ x1 ... xn) (re.* R)) -->
      //   (str.in.re x1 (re.* R)) AND ... AND (str.in.re xn (re.* R))
      //     if the length of all strings in R is one.
      Node flr = RegExpEntail::getFixedLengthForRegexp(r[0]);
      if (!flr.isNull())
      {
        Node one = nm->mkConst(Rational(1));
        if (flr == one)
        {
          NodeBuilder nb(AND);
          for (const Node& xc : x)
          {
            nb << nm->mkNode(STRING_IN_REGEXP, xc, r);
          }
          return returnRewrite(
              node, nb.constructNode(), Rewrite::RE_IN_DIST_CHAR_STAR);
        }
      }
    }
    if (r[0].getKind() == kind::REGEXP_SIGMA)
    {
      Node retNode = NodeManager::currentNM()->mkConst(true);
      return returnRewrite(node, retNode, Rewrite::RE_IN_SIGMA_STAR);
    }
  }
  else if (r.getKind() == kind::REGEXP_CONCAT)
  {
    bool allSigma = true;
    bool allSigmaStrict = true;
    unsigned allSigmaMinSize = 0;
    Node constStr;
    size_t constIdx = 0;
    size_t nchildren = r.getNumChildren();
    for (size_t i = 0; i < nchildren; i++)
    {
      Node rc = r[i];
      Assert(rc.getKind() != kind::REGEXP_EMPTY);
      if (rc.getKind() == kind::REGEXP_SIGMA)
      {
        allSigmaMinSize++;
      }
      else if (rc.getKind() == REGEXP_STAR && rc[0].getKind() == REGEXP_SIGMA)
      {
        allSigmaStrict = false;
      }
      else if (rc.getKind() == STRING_TO_REGEXP)
      {
        if (constStr.isNull())
        {
          constStr = rc[0];
          constIdx = i;
        }
        else
        {
          allSigma = false;
          break;
        }
      }
      else
      {
        allSigma = false;
        break;
      }
    }
    if (allSigma)
    {
      if (constStr.isNull())
      {
        // x in re.++(_*, _, _) ---> str.len(x) >= 2
        Node num = nm->mkConst(Rational(allSigmaMinSize));
        Node lenx = nm->mkNode(STRING_LENGTH, x);
        Node retNode = nm->mkNode(allSigmaStrict ? EQUAL : GEQ, lenx, num);
        return returnRewrite(node, retNode, Rewrite::RE_CONCAT_PURE_ALLCHAR);
      }
      else if (allSigmaMinSize == 0 && nchildren >= 3 && constIdx != 0
               && constIdx != nchildren - 1)
      {
        // x in re.++(_*, "abc", _*) ---> str.contains(x, "abc")
        Node retNode = nm->mkNode(STRING_STRCTN, x, constStr);
        return returnRewrite(node, retNode, Rewrite::RE_CONCAT_TO_CONTAINS);
      }
    }
  }
  else if (r.getKind() == kind::REGEXP_INTER
           || r.getKind() == kind::REGEXP_UNION)
  {
    std::vector<Node> mvec;
    for (unsigned i = 0; i < r.getNumChildren(); i++)
    {
      mvec.push_back(
          NodeManager::currentNM()->mkNode(kind::STRING_IN_REGEXP, x, r[i]));
    }
    Node retNode = NodeManager::currentNM()->mkNode(
        r.getKind() == kind::REGEXP_INTER ? kind::AND : kind::OR, mvec);
    return returnRewrite(node, retNode, Rewrite::RE_IN_ANDOR);
  }
  else if (r.getKind() == kind::STRING_TO_REGEXP)
  {
    Node retNode = x.eqNode(r[0]);
    return returnRewrite(node, retNode, Rewrite::RE_IN_CSTRING);
  }
  else if (r.getKind() == REGEXP_RANGE)
  {
    // x in re.range( char_i, char_j ) ---> i <= str.code(x) <= j
    // we do not do this if the arguments are not constant
    if (RegExpEntail::isConstRegExp(r))
    {
      Node xcode = nm->mkNode(STRING_TO_CODE, x);
      Node retNode =
          nm->mkNode(AND,
                     nm->mkNode(LEQ, nm->mkNode(STRING_TO_CODE, r[0]), xcode),
                     nm->mkNode(LEQ, xcode, nm->mkNode(STRING_TO_CODE, r[1])));
      return returnRewrite(node, retNode, Rewrite::RE_IN_RANGE);
    }
  }
  else if (r.getKind() == REGEXP_COMPLEMENT)
  {
    Node retNode = nm->mkNode(STRING_IN_REGEXP, x, r[0]).negate();
    return returnRewrite(node, retNode, Rewrite::RE_IN_COMPLEMENT);
  }

  // do simple consumes
  Node retNode = node;
  if (r.getKind() == kind::REGEXP_STAR)
  {
    for (unsigned dir = 0; dir <= 1; dir++)
    {
      std::vector<Node> mchildren;
      utils::getConcat(x, mchildren);
      bool success = true;
      while (success)
      {
        success = false;
        std::vector<Node> children;
        utils::getConcat(r[0], children);
        Node scn = RegExpEntail::simpleRegexpConsume(mchildren, children, dir);
        if (!scn.isNull())
        {
          Trace("regexp-ext-rewrite")
              << "Regexp star : const conflict : " << node << std::endl;
          return returnRewrite(node, scn, Rewrite::RE_CONSUME_S_CCONF);
        }
        else if (children.empty())
        {
          // fully consumed one copy of the STAR
          if (mchildren.empty())
          {
            Trace("regexp-ext-rewrite")
                << "Regexp star : full consume : " << node << std::endl;
            Node ret = NodeManager::currentNM()->mkConst(true);
            return returnRewrite(node, ret, Rewrite::RE_CONSUME_S_FULL);
          }
          else
          {
            Node prev = retNode;
            retNode = nm->mkNode(
                STRING_IN_REGEXP, utils::mkConcat(mchildren, stype), r);
            // Iterate again if the node changed. It may not have changed if
            // nothing was consumed from mchildren (e.g. if the body of the
            // re.* accepts the empty string.
            success = (retNode != prev);
          }
        }
      }
      if (retNode != node)
      {
        Trace("regexp-ext-rewrite") << "Regexp star : rewrite " << node
                                    << " -> " << retNode << std::endl;
        return returnRewrite(node, retNode, Rewrite::RE_CONSUME_S);
      }
    }
  }
  else
  {
    std::vector<Node> children;
    utils::getConcat(r, children);
    std::vector<Node> mchildren;
    utils::getConcat(x, mchildren);
    unsigned prevSize = children.size() + mchildren.size();
    Node scn = RegExpEntail::simpleRegexpConsume(mchildren, children);
    if (!scn.isNull())
    {
      Trace("regexp-ext-rewrite")
          << "Regexp : const conflict : " << node << std::endl;
      return returnRewrite(node, scn, Rewrite::RE_CONSUME_CCONF);
    }
    else if ((children.size() + mchildren.size()) != prevSize)
    {
      // Given a membership (str.++ x1 ... xn) in (re.++ r1 ... rm),
      // above, we strip components to construct an equivalent membership:
      // (str.++ xi .. xj) in (re.++ rk ... rl).
      Node xn = utils::mkConcat(mchildren, stype);
      Node emptyStr = Word::mkEmptyWord(stype);
      if (children.empty())
      {
        // If we stripped all components on the right, then the left is
        // equal to the empty string.
        // e.g. (str.++ "a" x) in (re.++ (str.to.re "a")) ---> (= x "")
        retNode = xn.eqNode(emptyStr);
      }
      else
      {
        // otherwise, construct the updated regular expression
        retNode =
            nm->mkNode(STRING_IN_REGEXP, xn, utils::mkConcat(children, rtype));
      }
      Trace("regexp-ext-rewrite")
          << "Regexp : rewrite : " << node << " -> " << retNode << std::endl;
      return returnRewrite(node, retNode, Rewrite::RE_SIMPLE_CONSUME);
    }
  }
  return node;
}

RewriteResponse SequencesRewriter::postRewrite(TNode node)
{
  Trace("sequences-postrewrite")
      << "Strings::SequencesRewriter::postRewrite start " << node << std::endl;
  Node retNode = node;
  Kind nk = node.getKind();
  if (nk == kind::STRING_CONCAT)
  {
    retNode = rewriteConcat(node);
  }
  else if (nk == kind::EQUAL)
  {
    retNode = rewriteEquality(node);
  }
  else if (nk == kind::STRING_LENGTH)
  {
    retNode = rewriteLength(node);
  }
  else if (nk == kind::STRING_CHARAT)
  {
    retNode = rewriteCharAt(node);
  }
  else if (nk == kind::STRING_SUBSTR)
  {
    retNode = rewriteSubstr(node);
  }
  else if (nk == kind::STRING_UPDATE)
  {
    retNode = rewriteUpdate(node);
  }
  else if (nk == kind::STRING_STRCTN)
  {
    retNode = rewriteContains(node);
  }
  else if (nk == kind::STRING_STRIDOF)
  {
    retNode = rewriteIndexof(node);
  }
  else if (nk == kind::STRING_INDEXOF_RE)
  {
    retNode = rewriteIndexofRe(node);
  }
  else if (nk == kind::STRING_STRREPL)
  {
    retNode = rewriteReplace(node);
  }
  else if (nk == kind::STRING_STRREPLALL)
  {
    retNode = rewriteReplaceAll(node);
  }
  else if (nk == kind::STRING_REPLACE_RE)
  {
    retNode = rewriteReplaceRe(node);
  }
  else if (nk == kind::STRING_REPLACE_RE_ALL)
  {
    retNode = rewriteReplaceReAll(node);
  }
  else if (nk == STRING_REV)
  {
    retNode = rewriteStrReverse(node);
  }
  else if (nk == kind::STRING_PREFIX || nk == kind::STRING_SUFFIX)
  {
    retNode = rewritePrefixSuffix(node);
  }
  else if (nk == kind::STRING_IN_REGEXP)
  {
    retNode = rewriteMembership(node);
  }
  else if (nk == REGEXP_CONCAT)
  {
    retNode = rewriteConcatRegExp(node);
  }
  else if (nk == REGEXP_UNION || nk == REGEXP_INTER)
  {
    retNode = rewriteAndOrRegExp(node);
  }
  else if (nk == REGEXP_DIFF)
  {
    retNode = rewriteDifferenceRegExp(node);
  }
  else if (nk == REGEXP_STAR)
  {
    retNode = rewriteStarRegExp(node);
  }
  else if (nk == REGEXP_PLUS)
  {
    retNode = rewritePlusRegExp(node);
  }
  else if (nk == REGEXP_OPT)
  {
    retNode = rewriteOptionRegExp(node);
  }
  else if (nk == REGEXP_RANGE)
  {
    retNode = rewriteRangeRegExp(node);
  }
  else if (nk == REGEXP_LOOP)
  {
    retNode = rewriteLoopRegExp(node);
  }
  else if (nk == REGEXP_REPEAT)
  {
    retNode = rewriteRepeatRegExp(node);
  }
  else if (nk == SEQ_UNIT)
  {
    retNode = rewriteSeqUnit(node);
  }
  else if (nk == SEQ_NTH || nk == SEQ_NTH_TOTAL)
  {
    retNode = rewriteSeqNth(node);
  }

  Trace("sequences-postrewrite")
      << "Strings::SequencesRewriter::postRewrite returning " << retNode
      << std::endl;
  if (node != retNode)
  {
    Trace("strings-rewrite-debug") << "Strings::SequencesRewriter::postRewrite "
                                   << node << " to " << retNode << std::endl;
    return RewriteResponse(REWRITE_AGAIN_FULL, retNode);
  }
  Trace("strings-rewrite-nf") << "No rewrites for : " << node << std::endl;
  return RewriteResponse(REWRITE_DONE, retNode);
}

RewriteResponse SequencesRewriter::preRewrite(TNode node)
{
  return RewriteResponse(REWRITE_DONE, node);
}

TrustNode SequencesRewriter::expandDefinition(Node node)
{
  Trace("strings-exp-def") << "SequencesRewriter::expandDefinition : " << node
                           << std::endl;

  if (node.getKind() == kind::SEQ_NTH)
  {
    NodeManager* nm = NodeManager::currentNM();
    Node s = node[0];
    Node n = node[1];
    // seq.nth(s, n) --> ite(0 <= n < len(s), seq.nth_total(s,n), Uf(s, n))
    Node cond = nm->mkNode(AND,
                           nm->mkNode(LEQ, nm->mkConst(Rational(0)), n),
                           nm->mkNode(LT, n, nm->mkNode(STRING_LENGTH, s)));
    Node ss = nm->mkNode(SEQ_NTH_TOTAL, s, n);
    Node uf = SkolemCache::mkSkolemSeqNth(s.getType(), "Uf");
    Node u = nm->mkNode(APPLY_UF, uf, s, n);
    Node ret = nm->mkNode(ITE, cond, ss, u);
    Trace("strings-exp-def") << "...return " << ret << std::endl;
    return TrustNode::mkTrustRewrite(node, ret, nullptr);
  }
  return TrustNode::null();
}

Node SequencesRewriter::rewriteSeqNth(Node node)
{
  Assert(node.getKind() == SEQ_NTH || node.getKind() == SEQ_NTH_TOTAL);
  Node s = node[0];
  Node i = node[1];
  if (s.isConst() && i.isConst())
  {
    size_t len = Word::getLength(s);
    size_t pos = i.getConst<Rational>().getNumerator().toUnsignedInt();
    if (pos < len)
    {
      std::vector<Node> elements = s.getConst<Sequence>().getVec();
      const Node& ret = elements[pos];
      return returnRewrite(node, ret, Rewrite::SEQ_NTH_EVAL);
    }
    else if (node.getKind() == SEQ_NTH_TOTAL)
    {
      // return arbitrary term
      Node ret = s.getType().getSequenceElementType().mkGroundValue();
      return returnRewrite(node, ret, Rewrite::SEQ_NTH_TOTAL_OOB);
    }
    else
    {
      return node;
    }
  }
  else
  {
    return node;
  }
}

Node SequencesRewriter::rewriteCharAt(Node node)
{
  Assert(node.getKind() == STRING_CHARAT);
  NodeManager* nm = NodeManager::currentNM();
  Node one = nm->mkConst(Rational(1));
  Node retNode = nm->mkNode(STRING_SUBSTR, node[0], node[1], one);
  return returnRewrite(node, retNode, Rewrite::CHARAT_ELIM);
}

Node SequencesRewriter::rewriteSubstr(Node node)
{
  Assert(node.getKind() == kind::STRING_SUBSTR);

  NodeManager* nm = NodeManager::currentNM();
  if (node[0].isConst())
  {
    if (Word::isEmpty(node[0]))
    {
      Node ret = node[0];
      return returnRewrite(node, ret, Rewrite::SS_EMPTYSTR);
    }
    // rewriting for constant arguments
    if (node[1].isConst() && node[2].isConst())
    {
      Node s = node[0];
      cvc5::Rational rMaxInt(String::maxSize());
      uint32_t start;
      if (node[1].getConst<Rational>() > rMaxInt)
      {
        // start beyond the maximum size of strings
        // thus, it must be beyond the end point of this string
        Node ret = Word::mkEmptyWord(node.getType());
        return returnRewrite(node, ret, Rewrite::SS_CONST_START_MAX_OOB);
      }
      else if (node[1].getConst<Rational>().sgn() < 0)
      {
        // start before the beginning of the string
        Node ret = Word::mkEmptyWord(node.getType());
        return returnRewrite(node, ret, Rewrite::SS_CONST_START_NEG);
      }
      else
      {
        start = node[1].getConst<Rational>().getNumerator().toUnsignedInt();
        if (start >= Word::getLength(node[0]))
        {
          // start beyond the end of the string
          Node ret = Word::mkEmptyWord(node.getType());
          return returnRewrite(node, ret, Rewrite::SS_CONST_START_OOB);
        }
      }
      if (node[2].getConst<Rational>() > rMaxInt)
      {
        // take up to the end of the string
        size_t lenS = Word::getLength(s);
        Node ret = Word::suffix(s, lenS - start);
        return returnRewrite(node, ret, Rewrite::SS_CONST_LEN_MAX_OOB);
      }
      else if (node[2].getConst<Rational>().sgn() <= 0)
      {
        Node ret = Word::mkEmptyWord(node.getType());
        return returnRewrite(node, ret, Rewrite::SS_CONST_LEN_NON_POS);
      }
      else
      {
        uint32_t len =
            node[2].getConst<Rational>().getNumerator().toUnsignedInt();
        if (start + len > Word::getLength(node[0]))
        {
          // take up to the end of the string
          size_t lenS = Word::getLength(s);
          Node ret = Word::suffix(s, lenS - start);
          return returnRewrite(node, ret, Rewrite::SS_CONST_END_OOB);
        }
        else
        {
          // compute the substr using the constant string
          Node ret = Word::substr(s, start, len);
          return returnRewrite(node, ret, Rewrite::SS_CONST_SS);
        }
      }
    }
  }
  Node zero = nm->mkConst(cvc5::Rational(0));

  // if entailed non-positive length or negative start point
  if (ArithEntail::check(zero, node[1], true))
  {
    Node ret = Word::mkEmptyWord(node.getType());
    return returnRewrite(node, ret, Rewrite::SS_START_NEG);
  }
  else if (ArithEntail::check(zero, node[2]))
  {
    Node ret = Word::mkEmptyWord(node.getType());
    return returnRewrite(node, ret, Rewrite::SS_LEN_NON_POS);
  }

  if (node[0].getKind() == STRING_SUBSTR)
  {
    // (str.substr (str.substr x a b) c d) ---> "" if c >= b
    //
    // Note that this rewrite can be generalized to:
    //
    // (str.substr x a b) ---> "" if a >= (str.len x)
    //
    // This can be done when we generalize our entailment methods to
    // accept an optional context. Then we could conjecture that
    // (str.substr x a b) rewrites to "" and do a case analysis:
    //
    // - a < 0 or b < 0 (the result is trivially empty in these cases)
    // - a >= (str.len x) assuming that { a >= 0, b >= 0 }
    //
    // For example, for (str.substr (str.substr x a a) a a), we could
    // then deduce that under those assumptions, "a" is an
    // over-approximation of the length of (str.substr x a a), which
    // then allows us to reason that the result of the whole term must
    // be empty.
    if (ArithEntail::check(node[1], node[0][2]))
    {
      Node ret = Word::mkEmptyWord(node.getType());
      return returnRewrite(node, ret, Rewrite::SS_START_GEQ_LEN);
    }
  }
  else if (node[0].getKind() == STRING_STRREPL)
  {
    // (str.substr (str.replace x y z) 0 n)
    // 	 ---> (str.replace (str.substr x 0 n) y z)
    // if (str.len y) = 1 and (str.len z) = 1
    if (node[1] == zero)
    {
      if (StringsEntail::checkLengthOne(node[0][1], true)
          && StringsEntail::checkLengthOne(node[0][2], true))
      {
        Node ret = nm->mkNode(
            kind::STRING_STRREPL,
            nm->mkNode(kind::STRING_SUBSTR, node[0][0], node[1], node[2]),
            node[0][1],
            node[0][2]);
        return returnRewrite(node, ret, Rewrite::SUBSTR_REPL_SWAP);
      }
    }
  }

  std::vector<Node> n1;
  utils::getConcat(node[0], n1);
  TypeNode stype = node.getType();

  // definite inclusion
  if (node[1] == zero)
  {
    Node curr = node[2];
    std::vector<Node> childrenr;
    if (StringsEntail::stripSymbolicLength(n1, childrenr, 1, curr))
    {
      if (curr != zero && !n1.empty())
      {
        childrenr.push_back(nm->mkNode(
            kind::STRING_SUBSTR, utils::mkConcat(n1, stype), node[1], curr));
      }
      Node ret = utils::mkConcat(childrenr, stype);
      return returnRewrite(node, ret, Rewrite::SS_LEN_INCLUDE);
    }
  }

  // symbolic length analysis
  for (unsigned r = 0; r < 2; r++)
  {
    // the amount of characters we can strip
    Node curr;
    if (r == 0)
    {
      if (node[1] != zero)
      {
        // strip up to start point off the start of the string
        curr = node[1];
      }
    }
    else if (r == 1)
    {
      Node tot_len =
          Rewriter::rewrite(nm->mkNode(kind::STRING_LENGTH, node[0]));
      Node end_pt = Rewriter::rewrite(nm->mkNode(kind::PLUS, node[1], node[2]));
      if (node[2] != tot_len)
      {
        if (ArithEntail::check(node[2], tot_len))
        {
          // end point beyond end point of string, map to tot_len
          Node ret = nm->mkNode(kind::STRING_SUBSTR, node[0], node[1], tot_len);
          return returnRewrite(node, ret, Rewrite::SS_END_PT_NORM);
        }
        else
        {
          // strip up to ( str.len(node[0]) - end_pt ) off the end of the string
          curr = Rewriter::rewrite(nm->mkNode(kind::MINUS, tot_len, end_pt));
        }
      }

      // (str.substr s x y) --> "" if x < len(s) |= 0 >= y
      Node n1_lt_tot_len =
          Rewriter::rewrite(nm->mkNode(kind::LT, node[1], tot_len));
      if (ArithEntail::checkWithAssumption(n1_lt_tot_len, zero, node[2], false))
      {
        Node ret = Word::mkEmptyWord(node.getType());
        return returnRewrite(node, ret, Rewrite::SS_START_ENTAILS_ZERO_LEN);
      }

      // (str.substr s x y) --> "" if 0 < y |= x >= str.len(s)
      Node non_zero_len =
          Rewriter::rewrite(nm->mkNode(kind::LT, zero, node[2]));
      if (ArithEntail::checkWithAssumption(
              non_zero_len, node[1], tot_len, false))
      {
        Node ret = Word::mkEmptyWord(node.getType());
        return returnRewrite(node, ret, Rewrite::SS_NON_ZERO_LEN_ENTAILS_OOB);
      }

      // (str.substr s x y) --> "" if x >= 0 |= 0 >= str.len(s)
      Node geq_zero_start =
          Rewriter::rewrite(nm->mkNode(kind::GEQ, node[1], zero));
      if (ArithEntail::checkWithAssumption(
              geq_zero_start, zero, tot_len, false))
      {
        Node ret = Word::mkEmptyWord(node.getType());
        return returnRewrite(
            node, ret, Rewrite::SS_GEQ_ZERO_START_ENTAILS_EMP_S);
      }

      // (str.substr s x x) ---> "" if (str.len s) <= 1
      if (node[1] == node[2] && StringsEntail::checkLengthOne(node[0]))
      {
        Node ret = Word::mkEmptyWord(node.getType());
        return returnRewrite(node, ret, Rewrite::SS_LEN_ONE_Z_Z);
      }
    }
    if (!curr.isNull())
    {
      // strip off components while quantity is entailed positive
      int dir = r == 0 ? 1 : -1;
      std::vector<Node> childrenr;
      if (StringsEntail::stripSymbolicLength(n1, childrenr, dir, curr))
      {
        if (r == 0)
        {
          Node ret = nm->mkNode(
              kind::STRING_SUBSTR, utils::mkConcat(n1, stype), curr, node[2]);
          return returnRewrite(node, ret, Rewrite::SS_STRIP_START_PT);
        }
        else
        {
          Node ret = nm->mkNode(kind::STRING_SUBSTR,
                                utils::mkConcat(n1, stype),
                                node[1],
                                node[2]);
          return returnRewrite(node, ret, Rewrite::SS_STRIP_END_PT);
        }
      }
    }
  }
  // combine substr
  if (node[0].getKind() == kind::STRING_SUBSTR)
  {
    Node start_inner = node[0][1];
    Node start_outer = node[1];
    if (ArithEntail::check(start_outer) && ArithEntail::check(start_inner))
    {
      // both are positive
      // thus, start point is definitely start_inner+start_outer.
      // We can rewrite if it for certain what the length is

      // the length of a string from the inner substr subtracts the start point
      // of the outer substr
      Node len_from_inner =
          Rewriter::rewrite(nm->mkNode(kind::MINUS, node[0][2], start_outer));
      Node len_from_outer = node[2];
      Node new_len;
      // take quantity that is for sure smaller than the other
      if (len_from_inner == len_from_outer)
      {
        new_len = len_from_inner;
      }
      else if (ArithEntail::check(len_from_inner, len_from_outer))
      {
        new_len = len_from_outer;
      }
      else if (ArithEntail::check(len_from_outer, len_from_inner))
      {
        new_len = len_from_inner;
      }
      if (!new_len.isNull())
      {
        Node new_start = nm->mkNode(kind::PLUS, start_inner, start_outer);
        Node ret =
            nm->mkNode(kind::STRING_SUBSTR, node[0][0], new_start, new_len);
        return returnRewrite(node, ret, Rewrite::SS_COMBINE);
      }
    }
  }
  return node;
}

Node SequencesRewriter::rewriteUpdate(Node node)
{
  Assert(node.getKind() == kind::STRING_UPDATE);
  Node s = node[0];
  if (s.isConst())
  {
    if (Word::isEmpty(s))
    {
      return returnRewrite(node, s, Rewrite::UPD_EMPTYSTR);
    }
    // rewriting for constant arguments
    if (node[1].isConst())
    {
      cvc5::Rational rMaxInt(String::maxSize());
      if (node[1].getConst<Rational>() > rMaxInt)
      {
        // start beyond the maximum size of strings
        // thus, it must be beyond the end point of this string
        return returnRewrite(node, s, Rewrite::UPD_CONST_INDEX_MAX_OOB);
      }
      else if (node[1].getConst<Rational>().sgn() < 0)
      {
        // start before the beginning of the string
        return returnRewrite(node, s, Rewrite::UPD_CONST_INDEX_NEG);
      }
      uint32_t start =
          node[1].getConst<Rational>().getNumerator().toUnsignedInt();
      size_t len = Word::getLength(s);
      if (start >= len)
      {
        // start beyond the end of the string
        return returnRewrite(node, s, Rewrite::UPD_CONST_INDEX_OOB);
      }
      if (node[2].isConst())
      {
        Node ret = Word::update(s, start, node[2]);
        return returnRewrite(node, ret, Rewrite::UPD_EVAL);
      }
    }
  }

  return node;
}

Node SequencesRewriter::rewriteContains(Node node)
{
  Assert(node.getKind() == kind::STRING_STRCTN);
  NodeManager* nm = NodeManager::currentNM();

  if (node[0] == node[1])
  {
    Node ret = NodeManager::currentNM()->mkConst(true);
    return returnRewrite(node, ret, Rewrite::CTN_EQ);
  }
  if (node[0].isConst())
  {
    if (node[1].isConst())
    {
      Node ret = nm->mkConst(Word::find(node[0], node[1]) != std::string::npos);
      return returnRewrite(node, ret, Rewrite::CTN_CONST);
    }
    else
    {
      Node t = node[1];
      if (Word::isEmpty(node[0]))
      {
        Node len1 =
            NodeManager::currentNM()->mkNode(kind::STRING_LENGTH, node[1]);
        if (ArithEntail::check(len1, true))
        {
          // we handle the false case here since the rewrite for equality
          // uses this function, hence we want to conclude false if possible.
          // len(x)>0 => contains( "", x ) ---> false
          Node ret = NodeManager::currentNM()->mkConst(false);
          return returnRewrite(node, ret, Rewrite::CTN_LHS_EMPTYSTR);
        }
      }
      else if (StringsEntail::checkLengthOne(t))
      {
        std::vector<Node> vec = Word::getChars(node[0]);
        Node emp = Word::mkEmptyWord(t.getType());
        NodeBuilder nb(OR);
        nb << emp.eqNode(t);
        for (const Node& c : vec)
        {
          Assert(c.getType() == t.getType());
          nb << c.eqNode(t);
        }

        // str.contains("ABCabc", t) --->
        // t = "" v t = "A" v t = "B" v t = "C" v t = "a" v t = "b" v t = "c"
        // if len(t) <= 1
        Node ret = nb;
        return returnRewrite(node, ret, Rewrite::CTN_SPLIT);
      }
      else if (node[1].getKind() == kind::STRING_CONCAT)
      {
        int firstc, lastc;
        if (!StringsEntail::canConstantContainConcat(
                node[0], node[1], firstc, lastc))
        {
          Node ret = NodeManager::currentNM()->mkConst(false);
          return returnRewrite(node, ret, Rewrite::CTN_NCONST_CTN_CONCAT);
        }
      }
    }
  }
  if (node[1].isConst())
  {
    size_t len = Word::getLength(node[1]);
    if (len == 0)
    {
      // contains( x, "" ) ---> true
      Node ret = NodeManager::currentNM()->mkConst(true);
      return returnRewrite(node, ret, Rewrite::CTN_RHS_EMPTYSTR);
    }
    else if (len == 1)
    {
      // The following rewrites are specific to a single character second
      // argument of contains, where we can reason that this character is
      // not split over multiple components in the first argument.
      if (node[0].getKind() == STRING_CONCAT)
      {
        std::vector<Node> nc1;
        utils::getConcat(node[0], nc1);
        NodeBuilder nb(OR);
        for (const Node& ncc : nc1)
        {
          nb << nm->mkNode(STRING_STRCTN, ncc, node[1]);
        }
        Node ret = nb.constructNode();
        // str.contains( x ++ y, "A" ) --->
        //   str.contains( x, "A" ) OR str.contains( y, "A" )
        return returnRewrite(node, ret, Rewrite::CTN_CONCAT_CHAR);
      }
      else if (node[0].getKind() == STRING_STRREPL)
      {
        Node rplDomain = d_stringsEntail.checkContains(node[0][1], node[1]);
        if (!rplDomain.isNull() && !rplDomain.getConst<bool>())
        {
          Node d1 = nm->mkNode(STRING_STRCTN, node[0][0], node[1]);
          Node d2 =
              nm->mkNode(AND,
                         nm->mkNode(STRING_STRCTN, node[0][0], node[0][1]),
                         nm->mkNode(STRING_STRCTN, node[0][2], node[1]));
          Node ret = nm->mkNode(OR, d1, d2);
          // If str.contains( y, "A" ) ---> false, then:
          // str.contains( str.replace( x, y, z ), "A" ) --->
          //   str.contains( x, "A" ) OR
          //   ( str.contains( x, y ) AND str.contains( z, "A" ) )
          return returnRewrite(node, ret, Rewrite::CTN_REPL_CHAR);
        }
      }
    }
  }
  std::vector<Node> nc1;
  utils::getConcat(node[0], nc1);
  std::vector<Node> nc2;
  utils::getConcat(node[1], nc2);

  // component-wise containment
  std::vector<Node> nc1rb;
  std::vector<Node> nc1re;
  if (d_stringsEntail.componentContains(nc1, nc2, nc1rb, nc1re) != -1)
  {
    Node ret = NodeManager::currentNM()->mkConst(true);
    return returnRewrite(node, ret, Rewrite::CTN_COMPONENT);
  }
  TypeNode stype = node[0].getType();

  // strip endpoints
  std::vector<Node> nb;
  std::vector<Node> ne;
  if (StringsEntail::stripConstantEndpoints(nc1, nc2, nb, ne))
  {
    Node ret = NodeManager::currentNM()->mkNode(
        kind::STRING_STRCTN, utils::mkConcat(nc1, stype), node[1]);
    return returnRewrite(node, ret, Rewrite::CTN_STRIP_ENDPT);
  }

  for (const Node& n : nc2)
  {
    if (n.getKind() == kind::STRING_STRREPL)
    {
      // (str.contains x (str.replace y z w)) --> false
      // if (str.contains x y) = false and (str.contains x w) = false
      //
      // Reasoning: (str.contains x y) checks that x does not contain y if the
      // replacement does not change y. (str.contains x w) checks that if the
      // replacement changes anything in y, the w makes it impossible for it to
      // occur in x.
      Node ctnConst = d_stringsEntail.checkContains(node[0], n[0]);
      if (!ctnConst.isNull() && !ctnConst.getConst<bool>())
      {
        Node ctnConst2 = d_stringsEntail.checkContains(node[0], n[2]);
        if (!ctnConst2.isNull() && !ctnConst2.getConst<bool>())
        {
          Node res = nm->mkConst(false);
          return returnRewrite(node, res, Rewrite::CTN_RPL_NON_CTN);
        }
      }

      // (str.contains x (str.++ w (str.replace x y x) z)) --->
      //   (and (= w "") (= x (str.replace x y x)) (= z ""))
      //
      // TODO: Remove with under-/over-approximation
      if (node[0] == n[0] && node[0] == n[2])
      {
        Node ret;
        if (nc2.size() > 1)
        {
          Node emp = Word::mkEmptyWord(stype);
          NodeBuilder nb2(kind::AND);
          for (const Node& n2 : nc2)
          {
            if (n2 == n)
            {
              nb2 << nm->mkNode(kind::EQUAL, node[0], node[1]);
            }
            else
            {
              nb2 << nm->mkNode(kind::EQUAL, emp, n2);
            }
          }
          ret = nb2.constructNode();
        }
        else
        {
          ret = nm->mkNode(kind::EQUAL, node[0], node[1]);
        }
        return returnRewrite(node, ret, Rewrite::CTN_REPL_SELF);
      }
    }
  }

  // length entailment
  Node len_n1 = NodeManager::currentNM()->mkNode(kind::STRING_LENGTH, node[0]);
  Node len_n2 = NodeManager::currentNM()->mkNode(kind::STRING_LENGTH, node[1]);
  if (ArithEntail::check(len_n2, len_n1, true))
  {
    // len( n2 ) > len( n1 ) => contains( n1, n2 ) ---> false
    Node ret = NodeManager::currentNM()->mkConst(false);
    return returnRewrite(node, ret, Rewrite::CTN_LEN_INEQ);
  }

  // multi-set reasoning
  //   For example, contains( str.++( x, "b" ), str.++( "a", x ) ) ---> false
  //   since the number of a's in the second argument is greater than the number
  //   of a's in the first argument
  if (StringsEntail::checkMultisetSubset(node[0], node[1]))
  {
    Node ret = nm->mkConst(false);
    return returnRewrite(node, ret, Rewrite::CTN_MSET_NSS);
  }

  if (ArithEntail::check(len_n2, len_n1, false))
  {
    // len( n2 ) >= len( n1 ) => contains( n1, n2 ) ---> n1 = n2
    Node ret = node[0].eqNode(node[1]);
    return returnRewrite(node, ret, Rewrite::CTN_LEN_INEQ_NSTRICT);
  }

  // splitting
  if (node[0].getKind() == kind::STRING_CONCAT)
  {
    if (node[1].isConst())
    {
      Node t = node[1];
      // Below, we are looking for a constant component of node[0]
      // has no overlap with node[1], which means we can split.
      // Notice that if the first or last components had no
      // overlap, these would have been removed by strip
      // constant endpoints above.
      // Hence, we consider only the inner children.
      for (unsigned i = 1; i < (node[0].getNumChildren() - 1); i++)
      {
        // constant contains
        if (node[0][i].isConst())
        {
          // if no overlap, we can split into disjunction
          if (Word::noOverlapWith(node[0][i], node[1]))
          {
            std::vector<Node> nc0;
            utils::getConcat(node[0], nc0);
            std::vector<Node> spl[2];
            spl[0].insert(spl[0].end(), nc0.begin(), nc0.begin() + i);
            Assert(i < nc0.size() - 1);
            spl[1].insert(spl[1].end(), nc0.begin() + i + 1, nc0.end());
            Node ret = NodeManager::currentNM()->mkNode(
                kind::OR,
                NodeManager::currentNM()->mkNode(kind::STRING_STRCTN,
                                                 utils::mkConcat(spl[0], stype),
                                                 node[1]),
                NodeManager::currentNM()->mkNode(kind::STRING_STRCTN,
                                                 utils::mkConcat(spl[1], stype),
                                                 node[1]));
            return returnRewrite(node, ret, Rewrite::CTN_SPLIT);
          }
        }
      }
    }
  }
  else if (node[0].getKind() == kind::STRING_SUBSTR)
  {
    // (str.contains (str.substr x n (str.len y)) y) --->
    //   (= (str.substr x n (str.len y)) y)
    //
    // TODO: Remove with under-/over-approximation
    if (node[0][2] == nm->mkNode(kind::STRING_LENGTH, node[1]))
    {
      Node ret = nm->mkNode(kind::EQUAL, node[0], node[1]);
      return returnRewrite(node, ret, Rewrite::CTN_SUBSTR);
    }
  }
  else if (node[0].getKind() == kind::STRING_STRREPL)
  {
    if (node[1].isConst() && node[0][1].isConst() && node[0][2].isConst())
    {
      if (Word::noOverlapWith(node[1], node[0][1])
          && Word::noOverlapWith(node[1], node[0][2]))
      {
        // (str.contains (str.replace x c1 c2) c3) ---> (str.contains x c3)
        // if there is no overlap between c1 and c3 and none between c2 and c3
        Node ret = nm->mkNode(STRING_STRCTN, node[0][0], node[1]);
        return returnRewrite(node, ret, Rewrite::CTN_REPL_CNSTS_TO_CTN);
      }
    }

    if (node[0][0] == node[0][2])
    {
      // (str.contains (str.replace x y x) y) ---> (str.contains x y)
      if (node[0][1] == node[1])
      {
        Node ret = nm->mkNode(kind::STRING_STRCTN, node[0][0], node[1]);
        return returnRewrite(node, ret, Rewrite::CTN_REPL_TO_CTN);
      }

      // (str.contains (str.replace x y x) z) ---> (str.contains x z)
      // if (str.len z) <= 1
      if (StringsEntail::checkLengthOne(node[1]))
      {
        Node ret = nm->mkNode(kind::STRING_STRCTN, node[0][0], node[1]);
        return returnRewrite(node, ret, Rewrite::CTN_REPL_LEN_ONE_TO_CTN);
      }
    }

    // (str.contains (str.replace x y z) z) --->
    //   (or (str.contains x y) (str.contains x z))
    if (node[0][2] == node[1])
    {
      Node ret = nm->mkNode(OR,
                            nm->mkNode(STRING_STRCTN, node[0][0], node[0][1]),
                            nm->mkNode(STRING_STRCTN, node[0][0], node[0][2]));
      return returnRewrite(node, ret, Rewrite::CTN_REPL_TO_CTN_DISJ);
    }

    // (str.contains (str.replace x y z) w) --->
    //   (str.contains (str.replace x y "") w)
    // if (str.contains z w) ---> false and (str.len w) = 1
    if (StringsEntail::checkLengthOne(node[1]))
    {
      Node ctn = d_stringsEntail.checkContains(node[0][2], node[1]);
      if (!ctn.isNull() && !ctn.getConst<bool>())
      {
        Node empty = Word::mkEmptyWord(stype);
        Node ret = nm->mkNode(
            kind::STRING_STRCTN,
            nm->mkNode(kind::STRING_STRREPL, node[0][0], node[0][1], empty),
            node[1]);
        return returnRewrite(node, ret, Rewrite::CTN_REPL_SIMP_REPL);
      }
    }
  }

  if (node[1].getKind() == kind::STRING_STRREPL)
  {
    // (str.contains x (str.replace y x y)) --->
    //   (str.contains x y)
    if (node[0] == node[1][1] && node[1][0] == node[1][2])
    {
      Node ret = nm->mkNode(kind::STRING_STRCTN, node[0], node[1][0]);
      return returnRewrite(node, ret, Rewrite::CTN_REPL);
    }

    // (str.contains x (str.replace "" x y)) --->
    //   (= "" (str.replace "" x y))
    //
    // Note: Length-based reasoning is not sufficient to get this rewrite. We
    // can neither show that str.len(str.replace("", x, y)) - str.len(x) >= 0
    // nor str.len(x) - str.len(str.replace("", x, y)) >= 0
    Node emp = Word::mkEmptyWord(stype);
    if (node[0] == node[1][1] && node[1][0] == emp)
    {
      Node ret = nm->mkNode(kind::EQUAL, emp, node[1]);
      return returnRewrite(node, ret, Rewrite::CTN_REPL_EMPTY);
    }
  }

  return node;
}

Node SequencesRewriter::rewriteIndexof(Node node)
{
  Assert(node.getKind() == kind::STRING_STRIDOF);
  NodeManager* nm = NodeManager::currentNM();

  if (node[2].isConst() && node[2].getConst<Rational>().sgn() < 0)
  {
    // z<0  implies  str.indexof( x, y, z ) --> -1
    Node negone = nm->mkConst(Rational(-1));
    return returnRewrite(node, negone, Rewrite::IDOF_NEG);
  }

  // the string type
  TypeNode stype = node[0].getType();

  // evaluation and simple cases
  std::vector<Node> children0;
  utils::getConcat(node[0], children0);
  if (children0[0].isConst() && node[1].isConst() && node[2].isConst())
  {
    cvc5::Rational rMaxInt(cvc5::String::maxSize());
    if (node[2].getConst<Rational>() > rMaxInt)
    {
      // We know that, due to limitations on the size of string constants
      // in our implementation, that accessing a position greater than
      // rMaxInt is guaranteed to be out of bounds.
      Node negone = nm->mkConst(Rational(-1));
      return returnRewrite(node, negone, Rewrite::IDOF_MAX);
    }
    Assert(node[2].getConst<Rational>().sgn() >= 0);
    Node s = children0[0];
    Node t = node[1];
    uint32_t start =
        node[2].getConst<Rational>().getNumerator().toUnsignedInt();
    std::size_t ret = Word::find(s, t, start);
    if (ret != std::string::npos)
    {
      Node retv = nm->mkConst(Rational(static_cast<unsigned>(ret)));
      return returnRewrite(node, retv, Rewrite::IDOF_FIND);
    }
    else if (children0.size() == 1)
    {
      Node negone = nm->mkConst(Rational(-1));
      return returnRewrite(node, negone, Rewrite::IDOF_NFIND);
    }
  }

  if (node[0] == node[1])
  {
    if (node[2].isConst())
    {
      if (node[2].getConst<Rational>().sgn() == 0)
      {
        // indexof( x, x, 0 ) --> 0
        Node zero = nm->mkConst(Rational(0));
        return returnRewrite(node, zero, Rewrite::IDOF_EQ_CST_START);
      }
    }
    if (ArithEntail::check(node[2], true))
    {
      // y>0  implies  indexof( x, x, y ) --> -1
      Node negone = nm->mkConst(Rational(-1));
      return returnRewrite(node, negone, Rewrite::IDOF_EQ_NSTART);
    }
    Node emp = Word::mkEmptyWord(stype);
    if (node[0] != emp)
    {
      // indexof( x, x, z ) ---> indexof( "", "", z )
      Node ret = nm->mkNode(STRING_STRIDOF, emp, emp, node[2]);
      return returnRewrite(node, ret, Rewrite::IDOF_EQ_NORM);
    }
  }

  Node len0 = nm->mkNode(STRING_LENGTH, node[0]);
  Node len1 = nm->mkNode(STRING_LENGTH, node[1]);
  Node len0m2 = nm->mkNode(MINUS, len0, node[2]);

  if (node[1].isConst())
  {
    if (Word::isEmpty(node[1]))
    {
      if (ArithEntail::check(len0, node[2]) && ArithEntail::check(node[2]))
      {
        // len(x)>=z ^ z >=0 implies indexof( x, "", z ) ---> z
        return returnRewrite(node, node[2], Rewrite::IDOF_EMP_IDOF);
      }
    }
  }

  if (ArithEntail::check(len1, len0m2, true))
  {
    // len(x)-z < len(y)  implies  indexof( x, y, z ) ----> -1
    Node negone = nm->mkConst(Rational(-1));
    return returnRewrite(node, negone, Rewrite::IDOF_LEN);
  }

  Node fstr = node[0];
  if (!node[2].isConst() || node[2].getConst<Rational>().sgn() != 0)
  {
    fstr = nm->mkNode(kind::STRING_SUBSTR, node[0], node[2], len0);
    fstr = Rewriter::rewrite(fstr);
  }

  Node cmp_conr = d_stringsEntail.checkContains(fstr, node[1]);
  Trace("strings-rewrite-debug") << "For " << node << ", check contains("
                                 << fstr << ", " << node[1] << ")" << std::endl;
  Trace("strings-rewrite-debug") << "...got " << cmp_conr << std::endl;
  std::vector<Node> children1;
  utils::getConcat(node[1], children1);
  if (!cmp_conr.isNull())
  {
    if (cmp_conr.getConst<bool>())
    {
      if (node[2].isConst() && node[2].getConst<Rational>().sgn() == 0)
      {
        // past the first position in node[0] that contains node[1], we can drop
        std::vector<Node> nb;
        std::vector<Node> ne;
        int cc = d_stringsEntail.componentContains(
            children0, children1, nb, ne, true, 1);
        if (cc != -1 && !ne.empty())
        {
          // For example:
          // str.indexof(str.++(x,y,z),y,0) ---> str.indexof(str.++(x,y),y,0)
          Node nn = utils::mkConcat(children0, stype);
          Node ret = nm->mkNode(kind::STRING_STRIDOF, nn, node[1], node[2]);
          return returnRewrite(node, ret, Rewrite::IDOF_DEF_CTN);
        }

        // Strip components from the beginning that are guaranteed not to match
        if (StringsEntail::stripConstantEndpoints(
                children0, children1, nb, ne, 1))
        {
          // str.indexof(str.++("AB", x, "C"), "C", 0) --->
          // 2 + str.indexof(str.++(x, "C"), "C", 0)
          Node ret = nm->mkNode(
              kind::PLUS,
              nm->mkNode(kind::STRING_LENGTH, utils::mkConcat(nb, stype)),
              nm->mkNode(kind::STRING_STRIDOF,
                         utils::mkConcat(children0, stype),
                         node[1],
                         node[2]));
          return returnRewrite(node, ret, Rewrite::IDOF_STRIP_CNST_ENDPTS);
        }
      }
      // To show that the first argument definitely contains the second, the
      // index must be a valid index in the first argument. This ensures that
      // (str.indexof t "" n) is not rewritten to something other than -1 when n
      // is beyond the length of t. This is not required for the above rewrites,
      // which only apply when n=0.
      if (ArithEntail::check(node[2]) && ArithEntail::check(len0, node[2]))
      {
        // strip symbolic length
        Node new_len = node[2];
        std::vector<Node> nr;
        if (StringsEntail::stripSymbolicLength(children0, nr, 1, new_len))
        {
          // For example:
          // z>=0 and z>str.len( x1 ) and str.contains( x2, y )-->true
          // implies
          // str.indexof( str.++( x1, x2 ), y, z ) --->
          // str.len( x1 ) + str.indexof( x2, y, z-str.len(x1) )
          Node nn = utils::mkConcat(children0, stype);
          Node ret =
              nm->mkNode(PLUS,
                         nm->mkNode(MINUS, node[2], new_len),
                         nm->mkNode(STRING_STRIDOF, nn, node[1], new_len));
          return returnRewrite(node, ret, Rewrite::IDOF_STRIP_SYM_LEN);
        }
      }
    }
    else
    {
      // str.contains( x, y ) --> false  implies  str.indexof(x,y,z) --> -1
      Node negone = nm->mkConst(Rational(-1));
      return returnRewrite(node, negone, Rewrite::IDOF_NCTN);
    }
  }
  else
  {
    Node new_len = node[2];
    std::vector<Node> nr;
    if (StringsEntail::stripSymbolicLength(children0, nr, 1, new_len))
    {
      // Normalize the string before the start index.
      //
      // For example:
      // str.indexof(str.++("ABCD", x), y, 3) --->
      // str.indexof(str.++("AAAD", x), y, 3)
      Node nodeNr = utils::mkConcat(nr, stype);
      Node normNr = lengthPreserveRewrite(nodeNr);
      if (normNr != nodeNr)
      {
        std::vector<Node> normNrChildren;
        utils::getConcat(normNr, normNrChildren);
        std::vector<Node> children(normNrChildren);
        children.insert(children.end(), children0.begin(), children0.end());
        Node nn = utils::mkConcat(children, stype);
        Node res = nm->mkNode(kind::STRING_STRIDOF, nn, node[1], node[2]);
        return returnRewrite(node, res, Rewrite::IDOF_NORM_PREFIX);
      }
    }
  }

  if (node[2].isConst() && node[2].getConst<Rational>().sgn() == 0)
  {
    std::vector<Node> cb;
    std::vector<Node> ce;
    if (StringsEntail::stripConstantEndpoints(children0, children1, cb, ce, -1))
    {
      Node ret = utils::mkConcat(children0, stype);
      ret = nm->mkNode(STRING_STRIDOF, ret, node[1], node[2]);
      // For example:
      // str.indexof( str.++( x, "A" ), "B", 0 ) ---> str.indexof( x, "B", 0 )
      return returnRewrite(node, ret, Rewrite::RPL_PULL_ENDPT);
    }
  }

  return node;
}

Node SequencesRewriter::rewriteIndexofRe(Node node)
{
  Assert(node.getKind() == STRING_INDEXOF_RE);
  NodeManager* nm = NodeManager::currentNM();
  Node s = node[0];
  Node r = node[1];
  Node n = node[2];
  Node zero = nm->mkConst(Rational(0));
  Node slen = nm->mkNode(STRING_LENGTH, s);

  if (ArithEntail::check(zero, n, true) || ArithEntail::check(n, slen, true))
  {
    Node ret = nm->mkConst(Rational(-1));
    return returnRewrite(node, ret, Rewrite::INDEXOF_RE_INVALID_INDEX);
  }

  if (RegExpEntail::isConstRegExp(r))
  {
    if (s.isConst() && n.isConst())
    {
      Rational nrat = n.getConst<Rational>();
      cvc5::Rational rMaxInt(cvc5::String::maxSize());
      if (nrat > rMaxInt)
      {
        // We know that, due to limitations on the size of string constants
        // in our implementation, that accessing a position greater than
        // rMaxInt is guaranteed to be out of bounds.
        Node negone = nm->mkConst(Rational(-1));
        return returnRewrite(node, negone, Rewrite::INDEXOF_RE_MAX_INDEX);
      }

      uint32_t start = nrat.getNumerator().toUnsignedInt();
      Node rem = nm->mkConst(s.getConst<String>().substr(start));
      std::pair<size_t, size_t> match = firstMatch(rem, r);
      Node ret = nm->mkConst(
          Rational(match.first == string::npos
                       ? -1
                       : static_cast<int64_t>(start + match.first)));
      return returnRewrite(node, ret, Rewrite::INDEXOF_RE_EVAL);
    }

    if (ArithEntail::check(n, zero) && ArithEntail::check(slen, n))
    {
      String emptyStr("");
      if (RegExpEntail::testConstStringInRegExp(emptyStr, 0, r))
      {
        return returnRewrite(node, n, Rewrite::INDEXOF_RE_EMP_RE);
      }
    }
  }
  return node;
}

Node SequencesRewriter::rewriteReplace(Node node)
{
  Assert(node.getKind() == kind::STRING_STRREPL);
  NodeManager* nm = NodeManager::currentNM();

  if (node[1].isConst() && Word::isEmpty(node[1]))
  {
    Node ret = nm->mkNode(STRING_CONCAT, node[2], node[0]);
    return returnRewrite(node, ret, Rewrite::RPL_RPL_EMPTY);
  }
  // the string type
  TypeNode stype = node.getType();

  std::vector<Node> children0;
  utils::getConcat(node[0], children0);

  if (node[1].isConst() && children0[0].isConst())
  {
    Node s = children0[0];
    Node t = node[1];
    std::size_t p = Word::find(s, t);
    if (p == std::string::npos)
    {
      if (children0.size() == 1)
      {
        return returnRewrite(node, node[0], Rewrite::RPL_CONST_NFIND);
      }
    }
    else
    {
      Node s1 = Word::substr(s, 0, p);
      Node s3 = Word::substr(s, p + Word::getLength(t));
      std::vector<Node> children;
      if (!Word::isEmpty(s1))
      {
        children.push_back(s1);
      }
      children.push_back(node[2]);
      if (!Word::isEmpty(s3))
      {
        children.push_back(s3);
      }
      children.insert(children.end(), children0.begin() + 1, children0.end());
      Node ret = utils::mkConcat(children, stype);
      return returnRewrite(node, ret, Rewrite::RPL_CONST_FIND);
    }
  }

  // rewrites that apply to both replace and replaceall
  Node rri = rewriteReplaceInternal(node);
  if (!rri.isNull())
  {
    // printing of the rewrite managed by the call above
    return rri;
  }

  if (node[0] == node[2])
  {
    // ( len( y )>=len(x) ) => str.replace( x, y, x ) ---> x
    Node l0 = NodeManager::currentNM()->mkNode(kind::STRING_LENGTH, node[0]);
    Node l1 = NodeManager::currentNM()->mkNode(kind::STRING_LENGTH, node[1]);
    if (ArithEntail::check(l1, l0))
    {
      return returnRewrite(node, node[0], Rewrite::RPL_RPL_LEN_ID);
    }

    // (str.replace x y x) ---> (str.replace x (str.++ y1 ... yn) x)
    // if 1 >= (str.len x) and (= y "") ---> (= y1 "") ... (= yn "")
    if (StringsEntail::checkLengthOne(node[0]))
    {
      Node empty = Word::mkEmptyWord(stype);
      Node rn1 = Rewriter::rewrite(
          rewriteEqualityExt(nm->mkNode(EQUAL, node[1], empty)));
      if (rn1 != node[1])
      {
        std::vector<Node> emptyNodes;
        bool allEmptyEqs;
        std::tie(allEmptyEqs, emptyNodes) = utils::collectEmptyEqs(rn1);

        if (allEmptyEqs)
        {
          Node nn1 = utils::mkConcat(emptyNodes, stype);
          if (node[1] != nn1)
          {
            Node ret = nm->mkNode(STRING_STRREPL, node[0], nn1, node[2]);
            return returnRewrite(node, ret, Rewrite::RPL_X_Y_X_SIMP);
          }
        }
      }
    }
  }

  std::vector<Node> children1;
  utils::getConcat(node[1], children1);

  // check if contains definitely does (or does not) hold
  Node cmp_con = nm->mkNode(kind::STRING_STRCTN, node[0], node[1]);
  Node cmp_conr = Rewriter::rewrite(cmp_con);
  if (cmp_conr.isConst())
  {
    if (cmp_conr.getConst<bool>())
    {
      // component-wise containment
      std::vector<Node> cb;
      std::vector<Node> ce;
      int cc = d_stringsEntail.componentContains(
          children0, children1, cb, ce, true, 1);
      if (cc != -1)
      {
        if (cc == 0 && children0[0] == children1[0])
        {
          // definitely a prefix, can do the replace
          // for example,
          //   str.replace( str.++( x, "ab" ), str.++( x, "a" ), y )  --->
          //   str.++( y, "b" )
          std::vector<Node> cres;
          cres.push_back(node[2]);
          cres.insert(cres.end(), ce.begin(), ce.end());
          Node ret = utils::mkConcat(cres, stype);
          return returnRewrite(node, ret, Rewrite::RPL_CCTN_RPL);
        }
        else if (!ce.empty())
        {
          // we can pull remainder past first definite containment
          // for example,
          //   str.replace( str.++( x, "ab" ), "a", y ) --->
          //   str.++( str.replace( str.++( x, "a" ), "a", y ), "b" )
          // this is independent of whether the second argument may be empty
          std::vector<Node> scc;
          scc.push_back(NodeManager::currentNM()->mkNode(
              kind::STRING_STRREPL,
              utils::mkConcat(children0, stype),
              node[1],
              node[2]));
          scc.insert(scc.end(), ce.begin(), ce.end());
          Node ret = utils::mkConcat(scc, stype);
          return returnRewrite(node, ret, Rewrite::RPL_CCTN);
        }
      }
    }
    else
    {
      // ~contains( t, s ) => ( replace( t, s, r ) ----> t )
      return returnRewrite(node, node[0], Rewrite::RPL_NCTN);
    }
  }
  else if (cmp_conr.getKind() == kind::EQUAL || cmp_conr.getKind() == kind::AND)
  {
    // Rewriting the str.contains may return equalities of the form (= x "").
    // In that case, we can substitute the variables appearing in those
    // equalities with the empty string in the third argument of the
    // str.replace. For example:
    //
    // (str.replace x (str.++ x y) y) --> (str.replace x (str.++ x y) "")
    //
    // This can be done because str.replace changes x iff (str.++ x y) is in x
    // but that means that y must be empty in that case. Thus, we can
    // substitute y with "" in the third argument. Note that the third argument
    // does not matter when the str.replace does not apply.
    //
    Node empty = Word::mkEmptyWord(stype);

    std::vector<Node> emptyNodes;
    bool allEmptyEqs;
    std::tie(allEmptyEqs, emptyNodes) = utils::collectEmptyEqs(cmp_conr);

    if (emptyNodes.size() > 0)
    {
      // Perform the substitutions
      std::vector<TNode> substs(emptyNodes.size(), TNode(empty));
      Node nn2 = node[2].substitute(
          emptyNodes.begin(), emptyNodes.end(), substs.begin(), substs.end());

      // If the contains rewrites to a conjunction of empty-string equalities
      // and we are doing the replacement in an empty string, we can rewrite
      // the string-to-replace with a concatenation of all the terms that must
      // be empty:
      //
      // (str.replace "" y z) ---> (str.replace "" (str.++ y1 ... yn)  z)
      // if (str.contains "" y) ---> (and (= y1 "") ... (= yn ""))
      if (node[0] == empty && allEmptyEqs)
      {
        std::vector<Node> emptyNodesList(emptyNodes.begin(), emptyNodes.end());
        Node nn1 = utils::mkConcat(emptyNodesList, stype);
        if (nn1 != node[1] || nn2 != node[2])
        {
          Node res = nm->mkNode(kind::STRING_STRREPL, node[0], nn1, nn2);
          return returnRewrite(node, res, Rewrite::RPL_EMP_CNTS_SUBSTS);
        }
      }

      if (nn2 != node[2])
      {
        Node res = nm->mkNode(kind::STRING_STRREPL, node[0], node[1], nn2);
        return returnRewrite(node, res, Rewrite::RPL_CNTS_SUBSTS);
      }
    }
  }

  if (cmp_conr != cmp_con)
  {
    if (StringsEntail::checkNonEmpty(node[1]))
    {
      // pull endpoints that can be stripped
      // for example,
      //   str.replace( str.++( "b", x, "b" ), "a", y ) --->
      //   str.++( "b", str.replace( x, "a", y ), "b" )
      std::vector<Node> cb;
      std::vector<Node> ce;
      if (StringsEntail::stripConstantEndpoints(children0, children1, cb, ce))
      {
        std::vector<Node> cc;
        cc.insert(cc.end(), cb.begin(), cb.end());
        cc.push_back(
            NodeManager::currentNM()->mkNode(kind::STRING_STRREPL,
                                             utils::mkConcat(children0, stype),
                                             node[1],
                                             node[2]));
        cc.insert(cc.end(), ce.begin(), ce.end());
        Node ret = utils::mkConcat(cc, stype);
        return returnRewrite(node, ret, Rewrite::RPL_PULL_ENDPT);
      }
    }
  }

  children1.clear();
  utils::getConcat(node[1], children1);
  Node lastChild1 = children1[children1.size() - 1];
  if (lastChild1.getKind() == kind::STRING_SUBSTR)
  {
    // (str.replace x (str.++ t (str.substr y i j)) z) --->
    // (str.replace x (str.++ t
    //                  (str.substr y i (+ (str.len x) 1 (- (str.len t))))) z)
    // if j > len(x)
    //
    // Reasoning: If the string to be replaced is longer than x, then it does
    // not matter how much longer it is, the result is always x. Thus, it is
    // fine to only look at the prefix of length len(x) + 1 - len(t).

    children1.pop_back();
    // Length of the non-substr components in the second argument
    Node partLen1 =
        nm->mkNode(kind::STRING_LENGTH, utils::mkConcat(children1, stype));
    Node maxLen1 = nm->mkNode(kind::PLUS, partLen1, lastChild1[2]);

    Node zero = nm->mkConst(Rational(0));
    Node one = nm->mkConst(Rational(1));
    Node len0 = nm->mkNode(kind::STRING_LENGTH, node[0]);
    Node len0_1 = nm->mkNode(kind::PLUS, len0, one);
    // Check len(t) + j > len(x) + 1
    if (ArithEntail::check(maxLen1, len0_1, true))
    {
      children1.push_back(nm->mkNode(
          kind::STRING_SUBSTR,
          lastChild1[0],
          lastChild1[1],
          nm->mkNode(
              kind::PLUS, len0, one, nm->mkNode(kind::UMINUS, partLen1))));
      Node res = nm->mkNode(kind::STRING_STRREPL,
                            node[0],
                            utils::mkConcat(children1, stype),
                            node[2]);
      return returnRewrite(node, res, Rewrite::REPL_SUBST_IDX);
    }
  }

  if (node[0].getKind() == STRING_STRREPL)
  {
    Node x = node[0];
    Node y = node[1];
    Node z = node[2];
    if (x[0] == x[2] && x[0] == y)
    {
      // (str.replace (str.replace y w y) y z) -->
      //   (str.replace (str.replace y w z) y z)
      // if (str.len w) >= (str.len z) and w != z
      //
      // Reasoning: There are two cases: (1) w does not appear in y and (2) w
      // does appear in y.
      //
      // Case (1): In this case, the reasoning is trivial. The
      // inner replace does not do anything, so we can just replace its third
      // argument with any string.
      //
      // Case (2): After the inner replace, we are guaranteed to have a string
      // that contains y at the index of w in the original string y. The outer
      // replace then replaces that y with z, so we can short-circuit that
      // replace by directly replacing w with z in the inner replace. We can
      // only do that if the result of the new inner replace does not contain
      // y, otherwise we end up doing two replaces that are different from the
      // original expression. We enforce that by requiring that the length of w
      // has to be greater or equal to the length of z and that w and z have to
      // be different. This makes sure that an inner replace changes a string
      // to a string that is shorter than y, making it impossible for the outer
      // replace to match.
      Node w = x[1];

      // (str.len w) >= (str.len z)
      Node wlen = nm->mkNode(kind::STRING_LENGTH, w);
      Node zlen = nm->mkNode(kind::STRING_LENGTH, z);
      if (ArithEntail::check(wlen, zlen))
      {
        // w != z
        Node wEqZ = Rewriter::rewrite(nm->mkNode(kind::EQUAL, w, z));
        if (wEqZ.isConst() && !wEqZ.getConst<bool>())
        {
          Node ret = nm->mkNode(kind::STRING_STRREPL,
                                nm->mkNode(kind::STRING_STRREPL, y, w, z),
                                y,
                                z);
          return returnRewrite(node, ret, Rewrite::REPL_REPL_SHORT_CIRCUIT);
        }
      }
    }
  }

  if (node[1].getKind() == STRING_STRREPL)
  {
    if (node[1][0] == node[0])
    {
      if (node[1][0] == node[1][2] && node[1][0] == node[2])
      {
        // str.replace( x, str.replace( x, y, x ), x ) ---> x
        return returnRewrite(node, node[0], Rewrite::REPL_REPL2_INV_ID);
      }
      bool dualReplIteSuccess = false;
      Node cmp_con2 = d_stringsEntail.checkContains(node[1][0], node[1][2]);
      if (!cmp_con2.isNull() && !cmp_con2.getConst<bool>())
      {
        // str.contains( x, z ) ---> false
        //   implies
        // str.replace( x, str.replace( x, y, z ), w ) --->
        // ite( str.contains( x, y ), x, w )
        dualReplIteSuccess = true;
      }
      else
      {
        // str.contains( y, z ) ---> false and str.contains( z, y ) ---> false
        //   implies
        // str.replace( x, str.replace( x, y, z ), w ) --->
        // ite( str.contains( x, y ), x, w )
        cmp_con2 = d_stringsEntail.checkContains(node[1][1], node[1][2]);
        if (!cmp_con2.isNull() && !cmp_con2.getConst<bool>())
        {
          cmp_con2 = d_stringsEntail.checkContains(node[1][2], node[1][1]);
          if (!cmp_con2.isNull() && !cmp_con2.getConst<bool>())
          {
            dualReplIteSuccess = true;
          }
        }
      }
      if (dualReplIteSuccess)
      {
        Node res = nm->mkNode(ITE,
                              nm->mkNode(STRING_STRCTN, node[0], node[1][1]),
                              node[0],
                              node[2]);
        return returnRewrite(node, res, Rewrite::REPL_DUAL_REPL_ITE);
      }
    }

    bool invSuccess = false;
    if (node[1][1] == node[0])
    {
      if (node[1][0] == node[1][2])
      {
        // str.replace(x, str.replace(y, x, y), w) ---> str.replace(x, y, w)
        invSuccess = true;
      }
      else if (node[1][1] == node[2] || node[1][0] == node[2])
      {
        // str.contains(y, z) ----> false and ( y == w or x == w ) implies
        //   implies
        // str.replace(x, str.replace(y, x, z), w) ---> str.replace(x, y, w)
        Node cmp_con2 = d_stringsEntail.checkContains(node[1][0], node[1][2]);
        invSuccess = !cmp_con2.isNull() && !cmp_con2.getConst<bool>();
      }
    }
    else
    {
      // str.contains(x, z) ----> false and str.contains(x, w) ----> false
      //   implies
      // str.replace(x, str.replace(y, z, w), u) ---> str.replace(x, y, u)
      Node cmp_con2 = d_stringsEntail.checkContains(node[0], node[1][1]);
      if (!cmp_con2.isNull() && !cmp_con2.getConst<bool>())
      {
        cmp_con2 = d_stringsEntail.checkContains(node[0], node[1][2]);
        invSuccess = !cmp_con2.isNull() && !cmp_con2.getConst<bool>();
      }
    }
    if (invSuccess)
    {
      Node res = nm->mkNode(kind::STRING_STRREPL, node[0], node[1][0], node[2]);
      return returnRewrite(node, res, Rewrite::REPL_REPL2_INV);
    }
  }
  if (node[2].getKind() == STRING_STRREPL)
  {
    if (node[2][1] == node[0])
    {
      // str.contains( z, w ) ----> false implies
      // str.replace( x, w, str.replace( z, x, y ) ) ---> str.replace( x, w, z )
      Node cmp_con2 = d_stringsEntail.checkContains(node[2][0], node[1]);
      if (!cmp_con2.isNull() && !cmp_con2.getConst<bool>())
      {
        Node res =
            nm->mkNode(kind::STRING_STRREPL, node[0], node[1], node[2][0]);
        return returnRewrite(node, res, Rewrite::REPL_REPL3_INV);
      }
    }
    if (node[2][0] == node[1])
    {
      bool success = false;
      if (node[2][0] == node[2][2] && node[2][1] == node[0])
      {
        // str.replace( x, y, str.replace( y, x, y ) ) ---> x
        success = true;
      }
      else
      {
        // str.contains( x, z ) ----> false implies
        // str.replace( x, y, str.replace( y, z, w ) ) ---> x
        cmp_con = d_stringsEntail.checkContains(node[0], node[2][1]);
        success = !cmp_con.isNull() && !cmp_con.getConst<bool>();
      }
      if (success)
      {
        return returnRewrite(node, node[0], Rewrite::REPL_REPL3_INV_ID);
      }
    }
  }
  // miniscope based on components that do not contribute to contains
  // for example,
  //   str.replace( x ++ y ++ x ++ y, "A", z ) -->
  //   str.replace( x ++ y, "A", z ) ++ x ++ y
  // since if "A" occurs in x ++ y ++ x ++ y, then it must occur in x ++ y.
  if (StringsEntail::checkLengthOne(node[1]))
  {
    Node lastLhs;
    unsigned lastCheckIndex = 0;
    for (unsigned i = 1, iend = children0.size(); i < iend; i++)
    {
      unsigned checkIndex = children0.size() - i;
      std::vector<Node> checkLhs;
      checkLhs.insert(
          checkLhs.end(), children0.begin(), children0.begin() + checkIndex);
      Node lhs = utils::mkConcat(checkLhs, stype);
      Node rhs = children0[checkIndex];
      Node ctn = d_stringsEntail.checkContains(lhs, rhs);
      if (!ctn.isNull() && ctn.getConst<bool>())
      {
        lastLhs = lhs;
        lastCheckIndex = checkIndex;
      }
      else
      {
        break;
      }
    }
    if (!lastLhs.isNull())
    {
      std::vector<Node> remc(children0.begin() + lastCheckIndex,
                             children0.end());
      Node rem = utils::mkConcat(remc, stype);
      Node ret =
          nm->mkNode(STRING_CONCAT,
                     nm->mkNode(STRING_STRREPL, lastLhs, node[1], node[2]),
                     rem);
      // for example:
      //   str.replace( x ++ x, "A", y ) ---> str.replace( x, "A", y ) ++ x
      // Since we know that the first occurrence of "A" cannot be in the
      // second occurrence of x. Notice this is specific to single characters
      // due to complications with finds that span multiple components for
      // non-characters.
      return returnRewrite(node, ret, Rewrite::REPL_CHAR_NCONTRIB_FIND);
    }
  }

  // TODO (#1180) incorporate these?
  // contains( t, s ) =>
  //   replace( replace( x, t, s ), s, r ) ----> replace( x, t, r )
  // contains( t, s ) =>
  //   contains( replace( t, s, r ), r ) ----> true

  return node;
}

Node SequencesRewriter::rewriteReplaceAll(Node node)
{
  Assert(node.getKind() == STRING_STRREPLALL);

  TypeNode stype = node.getType();

  if (node[0].isConst() && node[1].isConst())
  {
    std::vector<Node> children;
    Node s = node[0];
    Node t = node[1];
    if (Word::isEmpty(s) || Word::isEmpty(t))
    {
      return returnRewrite(node, node[0], Rewrite::REPLALL_EMPTY_FIND);
    }
    std::size_t sizeS = Word::getLength(s);
    std::size_t sizeT = Word::getLength(t);
    std::size_t index = 0;
    std::size_t curr = 0;
    do
    {
      curr = Word::find(s, t, index);
      if (curr != std::string::npos)
      {
        if (curr > index)
        {
          children.push_back(Word::substr(s, index, curr - index));
        }
        children.push_back(node[2]);
        index = curr + sizeT;
      }
      else
      {
        children.push_back(Word::substr(s, index, sizeS - index));
      }
    } while (curr != std::string::npos && curr < sizeS);
    // constant evaluation
    Node res = utils::mkConcat(children, stype);
    return returnRewrite(node, res, Rewrite::REPLALL_CONST);
  }

  // rewrites that apply to both replace and replaceall
  Node rri = rewriteReplaceInternal(node);
  if (!rri.isNull())
  {
    // printing of the rewrite managed by the call above
    return rri;
  }

  return node;
}

Node SequencesRewriter::rewriteReplaceInternal(Node node)
{
  Kind nk = node.getKind();
  Assert(nk == STRING_STRREPL || nk == STRING_STRREPLALL);

  if (node[1] == node[2])
  {
    return returnRewrite(node, node[0], Rewrite::RPL_ID);
  }

  if (node[0] == node[1])
  {
    // only holds for replaceall if non-empty
    if (nk == STRING_STRREPL || StringsEntail::checkNonEmpty(node[1]))
    {
      return returnRewrite(node, node[2], Rewrite::RPL_REPLACE);
    }
  }

  return Node::null();
}

Node SequencesRewriter::rewriteReplaceRe(Node node)
{
  Assert(node.getKind() == STRING_REPLACE_RE);
  NodeManager* nm = NodeManager::currentNM();
  Node x = node[0];
  Node y = node[1];
  Node z = node[2];

  if (RegExpEntail::isConstRegExp(y))
  {
    if (x.isConst())
    {
      // str.replace_re("ZABCZ", re.++("A", _*, "C"), y) ---> "Z" ++ y ++ "Z"
      std::pair<size_t, size_t> match = firstMatch(x, y);
      if (match.first != string::npos)
      {
        String s = x.getConst<String>();
        Node ret = nm->mkNode(STRING_CONCAT,
                              nm->mkConst(s.substr(0, match.first)),
                              z,
                              nm->mkConst(s.substr(match.second)));
        return returnRewrite(node, ret, Rewrite::REPLACE_RE_EVAL);
      }
      else
      {
        return returnRewrite(node, x, Rewrite::REPLACE_RE_EVAL);
      }
    }
    // str.replace_re( x, y, z ) ---> z ++ x if "" in y ---> true
    String emptyStr("");
    if (RegExpEntail::testConstStringInRegExp(emptyStr, 0, y))
    {
      Node ret = nm->mkNode(STRING_CONCAT, z, x);
      return returnRewrite(node, ret, Rewrite::REPLACE_RE_EMP_RE);
    }
  }
  return node;
}

Node SequencesRewriter::rewriteReplaceReAll(Node node)
{
  Assert(node.getKind() == STRING_REPLACE_RE_ALL);
  NodeManager* nm = NodeManager::currentNM();
  Node x = node[0];
  Node y = node[1];
  Node z = node[2];

  if (RegExpEntail::isConstRegExp(y))
  {
    if (x.isConst())
    {
      // str.replace_re_all("ZABCZAB", re.++("A", _*, "C"), y) --->
      //   "Z" ++ y ++ "Z" ++ y
      TypeNode t = x.getType();
      Node emp = Word::mkEmptyWord(t);
      Node yp = Rewriter::rewrite(
          nm->mkNode(REGEXP_DIFF, y, nm->mkNode(STRING_TO_REGEXP, emp)));
      std::vector<Node> res;
      String rem = x.getConst<String>();
      std::pair<size_t, size_t> match(0, 0);
      while (rem.size() != 0)
      {
        match = firstMatch(nm->mkConst(rem), yp);
        if (match.first == string::npos)
        {
          break;
        }
        res.push_back(nm->mkConst(rem.substr(0, match.first)));
        res.push_back(z);
        rem = rem.substr(match.second);
      }
      res.push_back(nm->mkConst(rem));
      Node ret = utils::mkConcat(res, t);
      return returnRewrite(node, ret, Rewrite::REPLACE_RE_ALL_EVAL);
    }
  }

  return node;
}

std::pair<size_t, size_t> SequencesRewriter::firstMatch(Node n, Node r)
{
  Assert(n.isConst() && n.getType().isStringLike());
  Assert(r.getType().isRegExp());
  NodeManager* nm = NodeManager::currentNM();

  Node sigmaStar = nm->mkNode(REGEXP_STAR, nm->mkNode(REGEXP_SIGMA));
  Node re = nm->mkNode(REGEXP_CONCAT, r, sigmaStar);
  String s = n.getConst<String>();

  if (s.size() == 0)
  {
    if (RegExpEntail::testConstStringInRegExp(s, 0, r))
    {
      return std::make_pair(0, 0);
    }
    else
    {
      return std::make_pair(string::npos, string::npos);
    }
  }

  for (size_t i = 0, size = s.size(); i < size; i++)
  {
    if (RegExpEntail::testConstStringInRegExp(s, i, re))
    {
      for (size_t j = i; j <= size; j++)
      {
        String substr = s.substr(i, j - i);
        if (RegExpEntail::testConstStringInRegExp(substr, 0, r))
        {
          return std::make_pair(i, j);
        }
      }
    }
  }

  return std::make_pair(string::npos, string::npos);
}

Node SequencesRewriter::rewriteStrReverse(Node node)
{
  Assert(node.getKind() == STRING_REV);
  NodeManager* nm = NodeManager::currentNM();
  Node x = node[0];
  if (x.isConst())
  {
    // reverse the characters in the constant
    Node retNode = Word::reverse(x);
    return returnRewrite(node, retNode, Rewrite::STR_CONV_CONST);
  }
  else if (x.getKind() == STRING_CONCAT)
  {
    std::vector<Node> children;
    for (const Node& nc : x)
    {
      children.push_back(nm->mkNode(STRING_REV, nc));
    }
    std::reverse(children.begin(), children.end());
    // rev( x1 ++ x2 ) --> rev( x2 ) ++ rev( x1 )
    Node retNode = nm->mkNode(STRING_CONCAT, children);
    return returnRewrite(node, retNode, Rewrite::STR_REV_MINSCOPE_CONCAT);
  }
  else if (x.getKind() == STRING_REV)
  {
    // rev( rev( x ) ) --> x
    Node retNode = x[0];
    return returnRewrite(node, retNode, Rewrite::STR_REV_IDEM);
  }
  return node;
}

Node SequencesRewriter::rewritePrefixSuffix(Node n)
{
  Assert(n.getKind() == kind::STRING_PREFIX
         || n.getKind() == kind::STRING_SUFFIX);
  bool isPrefix = n.getKind() == kind::STRING_PREFIX;
  if (n[0] == n[1])
  {
    Node ret = NodeManager::currentNM()->mkConst(true);
    return returnRewrite(n, ret, Rewrite::SUF_PREFIX_EQ);
  }
  if (n[0].isConst())
  {
    if (Word::isEmpty(n[0]))
    {
      Node ret = NodeManager::currentNM()->mkConst(true);
      return returnRewrite(n, ret, Rewrite::SUF_PREFIX_EMPTY_CONST);
    }
  }
  if (n[1].isConst())
  {
    Node s = n[1];
    size_t lenS = Word::getLength(s);
    if (n[0].isConst())
    {
      Node ret = NodeManager::currentNM()->mkConst(false);
      Node t = n[0];
      size_t lenT = Word::getLength(t);
      if (lenS >= lenT)
      {
        if ((isPrefix && t == Word::prefix(s, lenT))
            || (!isPrefix && t == Word::suffix(s, lenT)))
        {
          ret = NodeManager::currentNM()->mkConst(true);
        }
      }
      return returnRewrite(n, ret, Rewrite::SUF_PREFIX_CONST);
    }
    else if (lenS == 0)
    {
      Node ret = n[0].eqNode(n[1]);
      return returnRewrite(n, ret, Rewrite::SUF_PREFIX_EMPTY);
    }
    else if (lenS == 1)
    {
      // (str.prefix x "A") and (str.suffix x "A") are equivalent to
      // (str.contains "A" x )
      Node ret =
          NodeManager::currentNM()->mkNode(kind::STRING_STRCTN, n[1], n[0]);
      return returnRewrite(n, ret, Rewrite::SUF_PREFIX_CTN);
    }
  }
  Node lens = NodeManager::currentNM()->mkNode(kind::STRING_LENGTH, n[0]);
  Node lent = NodeManager::currentNM()->mkNode(kind::STRING_LENGTH, n[1]);
  Node val;
  if (isPrefix)
  {
    val = NodeManager::currentNM()->mkConst(::cvc5::Rational(0));
  }
  else
  {
    val = NodeManager::currentNM()->mkNode(kind::MINUS, lent, lens);
  }

  // Check if we can turn the prefix/suffix into equalities by showing that the
  // prefix/suffix is at least as long as the string
  Node eqs = StringsEntail::inferEqsFromContains(n[1], n[0]);
  if (!eqs.isNull())
  {
    return returnRewrite(n, eqs, Rewrite::SUF_PREFIX_TO_EQS);
  }

  // general reduction to equality + substr
  Node retNode = n[0].eqNode(
      NodeManager::currentNM()->mkNode(kind::STRING_SUBSTR, n[1], val, lens));

  return returnRewrite(n, retNode, Rewrite::SUF_PREFIX_ELIM);
}

Node SequencesRewriter::lengthPreserveRewrite(Node n)
{
  NodeManager* nm = NodeManager::currentNM();
  Node len = Rewriter::rewrite(nm->mkNode(kind::STRING_LENGTH, n));
  Node res = canonicalStrForSymbolicLength(len, n.getType());
  return res.isNull() ? n : res;
}

Node SequencesRewriter::canonicalStrForSymbolicLength(Node len, TypeNode stype)
{
  NodeManager* nm = NodeManager::currentNM();

  Node res;
  if (len.getKind() == CONST_RATIONAL)
  {
    // c -> "A" repeated c times
    Rational ratLen = len.getConst<Rational>();
    Assert(ratLen.getDenominator() == 1);
    Integer intLen = ratLen.getNumerator();
    uint32_t u = intLen.getUnsignedInt();
    if (stype.isString())  // string-only
    {
      res = nm->mkConst(String(std::string(u, 'A')));
    }
    // we could do this for sequences, but we need to be careful: some
    // sorts do not permit values that the solver can handle (e.g. uninterpreted
    // sorts and arrays).
  }
  else if (len.getKind() == PLUS)
  {
    // x + y -> norm(x) + norm(y)
    NodeBuilder concatBuilder(STRING_CONCAT);
    for (const auto& n : len)
    {
      Node sn = canonicalStrForSymbolicLength(n, stype);
      if (sn.isNull())
      {
        return Node::null();
      }
      std::vector<Node> snChildren;
      utils::getConcat(sn, snChildren);
      concatBuilder.append(snChildren);
    }
    res = concatBuilder.constructNode();
  }
  else if (len.getKind() == MULT && len.getNumChildren() == 2
           && len[0].isConst())
  {
    // c * x -> norm(x) repeated c times
    Rational ratReps = len[0].getConst<Rational>();
    Assert(ratReps.getDenominator() == 1);
    Integer intReps = ratReps.getNumerator();

    Node nRep = canonicalStrForSymbolicLength(len[1], stype);
    if (nRep.isNull())
    {
      return Node::null();
    }
    std::vector<Node> nRepChildren;
    utils::getConcat(nRep, nRepChildren);
    NodeBuilder concatBuilder(STRING_CONCAT);
    for (size_t i = 0, reps = intReps.getUnsignedInt(); i < reps; i++)
    {
      concatBuilder.append(nRepChildren);
    }
    res = concatBuilder.constructNode();
  }
  else if (len.getKind() == STRING_LENGTH)
  {
    // len(x) -> x
    res = len[0];
  }
  return res;
}

Node SequencesRewriter::rewriteSeqUnit(Node node)
{
  NodeManager* nm = NodeManager::currentNM();
  if (node[0].isConst())
  {
    std::vector<Node> seq;
    seq.push_back(node[0]);
    TypeNode stype = node[0].getType();
    Node ret = nm->mkConst(Sequence(stype, seq));
    return returnRewrite(node, ret, Rewrite::SEQ_UNIT_EVAL);
  }
  return node;
}

Node SequencesRewriter::returnRewrite(Node node, Node ret, Rewrite r)
{
  Trace("strings-rewrite") << "Rewrite " << node << " to " << ret << " by " << r
                           << "." << std::endl;

  NodeManager* nm = NodeManager::currentNM();

  if (d_statistics != nullptr)
  {
    (*d_statistics) << r;
  }

  // standard post-processing
  // We rewrite (string) equalities immediately here. This allows us to forego
  // the standard invariant on equality rewrites (that s=t must rewrite to one
  // of { s=t, t=s, true, false } ).
  Kind retk = ret.getKind();
  if (retk == OR || retk == AND)
  {
    std::vector<Node> children;
    bool childChanged = false;
    for (const Node& cret : ret)
    {
      Node creter = cret;
      if (cret.getKind() == EQUAL)
      {
        creter = rewriteEqualityExt(cret);
      }
      else if (cret.getKind() == NOT && cret[0].getKind() == EQUAL)
      {
        creter = nm->mkNode(NOT, rewriteEqualityExt(cret[0]));
      }
      childChanged = childChanged || cret != creter;
      children.push_back(creter);
    }
    if (childChanged)
    {
      ret = nm->mkNode(retk, children);
    }
  }
  else if (retk == NOT && ret[0].getKind() == EQUAL)
  {
    ret = nm->mkNode(NOT, rewriteEqualityExt(ret[0]));
  }
  else if (retk == EQUAL && node.getKind() != EQUAL)
  {
    Trace("strings-rewrite")
        << "Apply extended equality rewrite on " << ret << std::endl;
    ret = rewriteEqualityExt(ret);
  }
  return ret;
}

}  // namespace strings
}  // namespace theory
}  // namespace cvc5<|MERGE_RESOLUTION|>--- conflicted
+++ resolved
@@ -1130,8 +1130,6 @@
 Node SequencesRewriter::rewriteRangeRegExp(TNode node)
 {
   Assert(node.getKind() == REGEXP_RANGE);
-<<<<<<< HEAD
-=======
   unsigned ch[2];
   for (size_t i = 0; i < 2; ++i)
   {
@@ -1143,7 +1141,6 @@
     ch[i] = node[i].getConst<String>().front();
   }
 
->>>>>>> f62b4641
   NodeManager* nm = NodeManager::currentNM();
   if (node[0] == node[1])
   {
@@ -1152,28 +1149,10 @@
     return returnRewrite(node, retNode, Rewrite::RE_RANGE_SINGLE);
   }
 
-<<<<<<< HEAD
-  bool appliedCh = true;
-  unsigned ch[2];
-  for (size_t i = 0; i < 2; ++i)
-  {
-    if (node[i].isConst() || node[i].getConst<String>().size() != 1)
-    {
-      appliedCh = false;
-      break;
-    }
-    ch[i] = node[i].getConst<String>().front();
-  }
-  if (appliedCh && ch[0] > ch[1])
-  {
-    // re.range( "B", "A" ) ---> re.none
-    Node retNode = nm->mkNode(REGEXP_EMPTY, {});
-=======
   if (ch[0] > ch[1])
   {
     // re.range( "B", "A" ) ---> re.none
     Node retNode = nm->mkNode(REGEXP_EMPTY);
->>>>>>> f62b4641
     return returnRewrite(node, retNode, Rewrite::RE_RANGE_EMPTY);
   }
   return node;
