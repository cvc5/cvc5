/******************************************************************************
 * Top contributors (to current version):
 *   Andrew Reynolds, Andres Noetzli, Aina Niemetz
 *
 * This file is part of the cvc5 project.
 *
 * Copyright (c) 2009-2024 by the authors listed in the file AUTHORS
 * in the top-level source directory and their institutional affiliations.
 * All rights reserved.  See the file COPYING in the top-level source
 * directory for licensing information.
 * ****************************************************************************
 *
 * Implementation of the theory of strings.
 */

#include "theory/strings/sequences_rewriter.h"

#include "expr/attribute.h"
#include "expr/node_builder.h"
#include "expr/sequence.h"
#include "theory/rewriter.h"
#include "theory/strings/arith_entail.h"
#include "theory/strings/regexp_entail.h"
#include "theory/strings/skolem_cache.h"
#include "theory/strings/strings_rewriter.h"
#include "theory/strings/theory_strings_utils.h"
#include "theory/strings/word.h"
#include "util/rational.h"
#include "util/regexp.h"
#include "util/statistics_registry.h"
#include "util/string.h"

using namespace std;
using namespace cvc5::internal::kind;

namespace cvc5::internal {
namespace theory {
namespace strings {

SequencesRewriter::SequencesRewriter(NodeManager* nm,
                                     Rewriter* r,
                                     HistogramStat<Rewrite>* statistics)
    : TheoryRewriter(nm),
      d_statistics(statistics),
      d_rr(r),
      d_arithEntail(r),
      d_stringsEntail(r, d_arithEntail, this)
{
  d_sigmaStar = nm->mkNode(Kind::REGEXP_STAR, nm->mkNode(Kind::REGEXP_ALLCHAR));
  d_true = nm->mkConst(true);
  d_false = nm->mkConst(false);
  registerProofRewriteRule(ProofRewriteRule::RE_LOOP_ELIM,
                           TheoryRewriteCtx::PRE_DSL);
  registerProofRewriteRule(ProofRewriteRule::RE_INTER_UNION_INCLUSION,
                           TheoryRewriteCtx::PRE_DSL);
  registerProofRewriteRule(ProofRewriteRule::STR_IN_RE_EVAL,
                           TheoryRewriteCtx::DSL_SUBCALL);
  registerProofRewriteRule(ProofRewriteRule::STR_IN_RE_CONSUME,
                           TheoryRewriteCtx::PRE_DSL);
  registerProofRewriteRule(ProofRewriteRule::STR_IN_RE_CONCAT_STAR_CHAR,
                           TheoryRewriteCtx::PRE_DSL);
  registerProofRewriteRule(ProofRewriteRule::STR_IN_RE_SIGMA,
                           TheoryRewriteCtx::PRE_DSL);
  registerProofRewriteRule(ProofRewriteRule::STR_IN_RE_SIGMA_STAR,
                           TheoryRewriteCtx::PRE_DSL);
  registerProofRewriteRule(ProofRewriteRule::MACRO_SUBSTR_STRIP_SYM_LENGTH,
                           TheoryRewriteCtx::POST_DSL);
<<<<<<< HEAD
  registerProofRewriteRule(ProofRewriteRule::STR_CTN_MULTISET_SUBSET,
                           TheoryRewriteCtx::DSL_SUBCALL);
  registerProofRewriteRule(ProofRewriteRule::MACRO_STR_EQ_LEN_UNIFY_PREFIX,
                           TheoryRewriteCtx::POST_DSL);
  registerProofRewriteRule(ProofRewriteRule::MACRO_STR_EQ_LEN_UNIFY,
=======
  registerProofRewriteRule(ProofRewriteRule::STR_INDEXOF_RE_EVAL,
                           TheoryRewriteCtx::POST_DSL);
  registerProofRewriteRule(ProofRewriteRule::STR_REPLACE_RE_EVAL,
                           TheoryRewriteCtx::POST_DSL);
  registerProofRewriteRule(ProofRewriteRule::STR_REPLACE_RE_ALL_EVAL,
>>>>>>> 6e346afb
                           TheoryRewriteCtx::POST_DSL);
}

Node SequencesRewriter::rewriteViaRule(ProofRewriteRule id, const Node& n)
{
  switch (id)
  {
    case ProofRewriteRule::RE_LOOP_ELIM: return rewriteViaReLoopElim(n);
    case ProofRewriteRule::RE_INTER_UNION_INCLUSION:
      return rewriteViaReInterUnionInclusion(n);
    case ProofRewriteRule::STR_IN_RE_EVAL: return rewriteViaStrInReEval(n);
    case ProofRewriteRule::STR_IN_RE_CONSUME:
      return rewriteViaStrInReConsume(n);
    case ProofRewriteRule::STR_IN_RE_CONCAT_STAR_CHAR:
      return rewriteViaStrInReConcatStarChar(n);
    case ProofRewriteRule::STR_IN_RE_SIGMA: return rewriteViaStrInReSigma(n);
    case ProofRewriteRule::STR_IN_RE_SIGMA_STAR:
      return rewriteViaStrInReSigmaStar(n);
    case ProofRewriteRule::MACRO_SUBSTR_STRIP_SYM_LENGTH:
    {
      // Rewrite without using the rewriter as a subutility, which ensures
      // that we can reconstruct the reasoning in a proof.
      Rewrite rule;
      ArithEntail ae(nullptr);
      StringsEntail sent(nullptr, ae, nullptr);
      return rewriteViaMacroSubstrStripSymLength(n, rule, sent);
    }
<<<<<<< HEAD
    case ProofRewriteRule::STR_CTN_MULTISET_SUBSET:
    {
      if (n.getKind() == Kind::STRING_CONTAINS)
      {
        if (d_stringsEntail.checkMultisetSubset(n[0], n[1]))
        {
          return d_nm->mkConst(false);
        }
      }
    }
    break;
    case ProofRewriteRule::MACRO_STR_EQ_LEN_UNIFY_PREFIX:
    {
      if (n.getKind() == Kind::EQUAL)
      {
        return rewriteViaStrEqLenUnifyPrefix(n);
      }
    }
    break;
    case ProofRewriteRule::MACRO_STR_EQ_LEN_UNIFY:
    {
      if (n.getKind() == Kind::EQUAL)
      {
        Rewrite rule;
        return rewriteViaStrEqLenUnify(n, rule);
      }
=======
    case ProofRewriteRule::STR_INDEXOF_RE_EVAL:
    {
      return rewriteViaStrIndexofReEval(n);
    }
    break;
    case ProofRewriteRule::STR_REPLACE_RE_EVAL:
    {
      return rewriteViaStrReplaceReEval(n);
    }
    break;
    case ProofRewriteRule::STR_REPLACE_RE_ALL_EVAL:
    {
      return rewriteViaStrReplaceReAllEval(n);
>>>>>>> 6e346afb
    }
    break;
    default: break;
  }
  return Node::null();
}

ArithEntail& SequencesRewriter::getArithEntail() { return d_arithEntail; }

StringsEntail& SequencesRewriter::getStringsEntail() { return d_stringsEntail; }

Node SequencesRewriter::rewriteEquality(Node node)
{
  Assert(node.getKind() == Kind::EQUAL);
  if (node[0] == node[1])
  {
    return returnRewrite(node, d_true, Rewrite::EQ_REFL);
  }
  else if (node[0].isConst() && node[1].isConst())
  {
    return returnRewrite(node, d_false, Rewrite::EQ_CONST_FALSE);
  }
  // standard ordering
  if (node[0] > node[1])
  {
    Node ret = nodeManager()->mkNode(Kind::EQUAL, node[1], node[0]);
    return returnRewrite(node, ret, Rewrite::EQ_SYM);
  }
  return node;
}

Node SequencesRewriter::rewriteEqualityExt(Node node)
{
  Assert(node.getKind() == Kind::EQUAL);
  TypeNode tn = node[0].getType();
  if (tn.isInteger())
  {
    return rewriteArithEqualityExt(node);
  }
  if (tn.isStringLike())
  {
    return rewriteStrEqualityExt(node);
  }
  return node;
}

Node SequencesRewriter::rewriteStrEqualityExt(Node node)
{
  Assert(node.getKind() == Kind::EQUAL && node[0].getType().isStringLike());
  TypeNode stype = node[0].getType();

  bool hasStrTerm = false;
  for (size_t r = 0; r < 2; r++)
  {
    if (!node[r].isConst()
        && kindToTheoryId(node[r].getKind()) == THEORY_STRINGS)
    {
      hasStrTerm = true;
      break;
    }
  }
  if (!hasStrTerm)
  {
    // equality between variables and constants, no rewrites apply
    return node;
  }

  NodeManager* nm = nodeManager();
  // ( ~contains( s, t ) V ~contains( t, s ) ) => ( s == t ---> false )
  for (unsigned r = 0; r < 2; r++)
  {
    // must call rewrite contains directly to avoid infinite loop
    Node ctn = nm->mkNode(Kind::STRING_CONTAINS, node[r], node[1 - r]);
    Node prev = ctn;
    ctn = rewriteContains(ctn);
    Assert(!ctn.isNull());
    if (ctn != prev && ctn.getKind() == Kind::STRING_CONTAINS)
    {
      prev = ctn;
      ctn = rewriteContains(ctn);
      Assert(!ctn.isNull());
    }
    if (ctn.isConst())
    {
      if (!ctn.getConst<bool>())
      {
        return returnRewrite(node, ctn, Rewrite::EQ_NCTN);
      }
      else
      {
        // definitely contains but not syntactically equal
        // We may be able to simplify, e.g.
        //  str.++( x, "a" ) == "a"  ----> x = ""
      }
    }
  }
<<<<<<< HEAD
  
  // ( len( s ) != len( t ) ) => ( s == t ---> false )
  // This covers cases like str.++( x, x ) == "a" ---> false
  Node len0 = nodeManager()->mkNode(Kind::STRING_LENGTH, node[0]);
  Node len1 = nodeManager()->mkNode(Kind::STRING_LENGTH, node[1]);
  Node len_eq = len0.eqNode(len1);
  len_eq = d_rr->rewrite(len_eq);
  if (len_eq.isConst() && !len_eq.getConst<bool>())
  {
    return returnRewrite(node, len_eq, Rewrite::EQ_LEN_DEQ);
  }
=======
>>>>>>> 6e346afb

  std::vector<Node> c[2];
  for (unsigned i = 0; i < 2; i++)
  {
    utils::getConcat(node[i], c[i]);
  }

  // check if the prefix, suffix mismatches
  //   For example, str.++( x, "a", y ) == str.++( x, "bc", z ) ---> false
  unsigned minsize = std::min(c[0].size(), c[1].size());
  for (unsigned r = 0; r < 2; r++)
  {
    for (unsigned i = 0; i < minsize; i++)
    {
      unsigned index1 = r == 0 ? i : (c[0].size() - 1) - i;
      unsigned index2 = r == 0 ? i : (c[1].size() - 1) - i;
      Node s = c[0][index1];
      Node t = c[1][index2];
      if (s.isConst() && t.isConst())
      {
        size_t lenS = Word::getLength(s);
        size_t lenT = Word::getLength(t);
        size_t lenShort = lenS <= lenT ? lenS : lenT;
        bool isSameFix = r == 1 ? Word::rstrncmp(s, t, lenShort)
                                : Word::strncmp(s, t, lenShort);
        if (!isSameFix)
        {
          Node ret = nodeManager()->mkConst(false);
          return returnRewrite(node, ret, Rewrite::EQ_NFIX);
        }
      }
      if (s != t)
      {
        break;
      }
    }
  }

  Node new_ret;
  // ------- equality unification
  bool changed = false;
  for (unsigned i = 0; i < 2; i++)
  {
    while (!c[0].empty() && !c[1].empty() && c[0].back() == c[1].back())
    {
      c[0].pop_back();
      c[1].pop_back();
      changed = true;
    }
    // splice constants
    if (!c[0].empty() && !c[1].empty() && c[0].back().isConst()
        && c[1].back().isConst())
    {
      Node cs[2];
      size_t csl[2];
      for (unsigned j = 0; j < 2; j++)
      {
        cs[j] = c[j].back();
        csl[j] = Word::getLength(cs[j]);
      }
      size_t larger = csl[0] > csl[1] ? 0 : 1;
      size_t smallerSize = csl[1 - larger];
      if (cs[1 - larger]
          == (i == 0 ? Word::suffix(cs[larger], smallerSize)
                     : Word::prefix(cs[larger], smallerSize)))
      {
        size_t sizeDiff = csl[larger] - smallerSize;
        c[larger][c[larger].size() - 1] =
            i == 0 ? Word::prefix(cs[larger], sizeDiff)
                   : Word::suffix(cs[larger], sizeDiff);
        c[1 - larger].pop_back();
        changed = true;
      }
    }
    for (unsigned j = 0; j < 2; j++)
    {
      std::reverse(c[j].begin(), c[j].end());
    }
  }
  if (changed)
  {
    // e.g. x++y = x++z ---> y = z, "AB" ++ x = "A" ++ y --> "B" ++ x = y
    Node s1 = utils::mkConcat(c[0], stype);
    Node s2 = utils::mkConcat(c[1], stype);
    if (s1 != node[0] || s2 != node[1])
    {
      new_ret = s1.eqNode(s2);
      // We generally don't apply the extended equality rewriter if the
      // original node was an equality but we may be able to do additional
      // rewriting here, e.g.,
      // x++y = "" --> x = "" and y = ""   
      new_ret = returnRewrite(node, new_ret, Rewrite::STR_EQ_UNIFY);
      return rewriteStrEqualityExt(new_ret);
    }
  }

  // ------- homogeneous constants
  for (unsigned i = 0; i < 2; i++)
  {
    Node cn = d_stringsEntail.checkHomogeneousString(node[i]);
    if (!cn.isNull() && !Word::isEmpty(cn))
    {
      Assert(cn.isConst());
      Assert(Word::getLength(cn) == 1);

      // The operands of the concat on each side of the equality without
      // constant strings
      std::vector<Node> trimmed[2];
      // Counts the number of `cn`s on each side
      size_t numCns[2] = {0, 0};
      for (size_t j = 0; j < 2; j++)
      {
        // Sort the operands of the concats on both sides of the equality
        // (since both sides may only contain one char, the order does not
        // matter)
        std::sort(c[j].begin(), c[j].end());
        for (const Node& cc : c[j])
        {
          if (cc.isConst())
          {
            // Count the number of `cn`s in the string constant and make
            // sure that all chars are `cn`s
            std::vector<Node> veccc = Word::getChars(cc);
            for (const Node& cv : veccc)
            {
              if (cv != cn)
              {
                // This conflict case should mostly should be taken care of by
                // multiset reasoning in the strings rewriter, but we recognize
                // this conflict just in case.
                new_ret = nm->mkConst(false);
                return returnRewrite(
                    node, new_ret, Rewrite::STR_EQ_CONST_NHOMOG);
              }
              numCns[j]++;
            }
          }
          else
          {
            trimmed[j].push_back(cc);
          }
        }
      }

      // We have to remove the same number of `cn`s from both sides, so the
      // side with less `cn`s determines how many we can remove
      size_t trimmedConst = std::min(numCns[0], numCns[1]);
      for (size_t j = 0; j < 2; j++)
      {
        size_t diff = numCns[j] - trimmedConst;
        if (diff != 0)
        {
          // Add a constant string to the side with more `cn`s to restore
          // the difference in number of `cn`s
          std::vector<Node> vec(diff, cn);
          trimmed[j].push_back(Word::mkWordFlatten(vec));
        }
      }

      Node lhs = utils::mkConcat(trimmed[i], stype);
      Node ss = utils::mkConcat(trimmed[1 - i], stype);
      if (lhs != node[i] || ss != node[1 - i])
      {
        // e.g.
        //  "AA" = y ++ x ---> "AA" = x ++ y if x < y
        //  "AAA" = y ++ "A" ++ z ---> "AA" = y ++ z
        //
        // We generally don't apply the extended equality rewriter if the
        // original node was an equality but we may be able to do additional
        // rewriting here.
        new_ret = lhs.eqNode(ss);
        new_ret = returnRewrite(node, new_ret, Rewrite::STR_EQ_HOMOG_CONST);
        return rewriteStrEqualityExt(new_ret);
      }
    }
  }

  // ------- rewrites for (= "" _)
  Node empty = Word::mkEmptyWord(stype);
  for (size_t i = 0; i < 2; i++)
  {
    if (node[i] == empty)
    {
      Node ne = node[1 - i];
      if (ne.getKind() == Kind::STRING_REPLACE)
      {
        // (= "" (str.replace x y x)) ---> (= x "")
        if (ne[0] == ne[2])
        {
          Node ret = nm->mkNode(Kind::EQUAL, ne[0], empty);
          return returnRewrite(node, ret, Rewrite::STR_EMP_REPL_X_Y_X);
        }

        // (= "" (str.replace x y "A")) ---> (and (= x "") (not (= y "")))
        if (d_stringsEntail.checkNonEmpty(ne[2]))
        {
          Node ret = nm->mkNode(
              Kind::AND,
              nm->mkNode(Kind::EQUAL, ne[0], empty),
              nm->mkNode(Kind::NOT, nm->mkNode(Kind::EQUAL, ne[1], empty)));
          return returnRewrite(node, ret, Rewrite::STR_EMP_REPL_EMP);
        }

        // (= "" (str.replace x "A" "")) ---> (str.prefix x "A")
        if (d_stringsEntail.checkLengthOne(ne[1], true) && ne[2] == empty)
        {
          Node ret = nm->mkNode(Kind::STRING_PREFIX, ne[0], ne[1]);
          return returnRewrite(node, ret, Rewrite::STR_EMP_REPL_EMP);
        }
      }
      else if (ne.getKind() == Kind::STRING_SUBSTR)
      {
        Node zero = nm->mkConstInt(Rational(0));

        if (d_arithEntail.check(ne[1], false)
            && d_arithEntail.check(ne[2], true))
        {
          // (= "" (str.substr x 0 m)) ---> (= "" x) if m > 0
          if (ne[1] == zero)
          {
            Node ret = nm->mkNode(Kind::EQUAL, ne[0], empty);
            return returnRewrite(node, ret, Rewrite::STR_EMP_SUBSTR_LEQ_LEN);
          }

          // (= "" (str.substr x n m)) ---> (<= (str.len x) n)
          // if n >= 0 and m > 0
          Node ret = nm->mkNode(
              Kind::LEQ, nm->mkNode(Kind::STRING_LENGTH, ne[0]), ne[1]);
          return returnRewrite(node, ret, Rewrite::STR_EMP_SUBSTR_LEQ_LEN);
        }

        // (= "" (str.substr "A" 0 z)) ---> (<= z 0)
        if (d_stringsEntail.checkNonEmpty(ne[0]) && ne[1] == zero)
        {
          Node ret = nm->mkNode(Kind::LEQ, ne[2], zero);
          return returnRewrite(node, ret, Rewrite::STR_EMP_SUBSTR_LEQ_Z);
        }
      }
    }
  }

  // ------- rewrites for (= (str.replace _ _ _) _)
  for (size_t i = 0; i < 2; i++)
  {
    if (node[i].getKind() == Kind::STRING_REPLACE)
    {
      Node repl = node[i];
      Node x = node[1 - i];

      // (= "A" (str.replace "" x y)) ---> (= "" (str.replace "A" y x))
      if (d_stringsEntail.checkNonEmpty(x) && repl[0] == empty)
      {
        Node ret =
            nm->mkNode(Kind::EQUAL,
                       empty,
                       nm->mkNode(Kind::STRING_REPLACE, x, repl[2], repl[1]));
        return returnRewrite(node, ret, Rewrite::STR_EQ_REPL_EMP);
      }

      // (= x (str.replace y x y)) ---> (= x y)
      if (repl[0] == repl[2] && x == repl[1])
      {
        Node ret = nm->mkNode(Kind::EQUAL, x, repl[0]);
        return returnRewrite(node, ret, Rewrite::STR_EQ_REPL_TO_EQ);
      }

      // (= x (str.replace x "A" "B")) ---> (not (str.contains x "A"))
      if (x == repl[0])
      {
        Node eq = rewriteEquality(nm->mkNode(Kind::EQUAL, repl[1], repl[2]));
        if (eq.isConst() && !eq.getConst<bool>())
        {
          Node ret = nm->mkNode(Kind::NOT,
                                nm->mkNode(Kind::STRING_CONTAINS, x, repl[1]));
          return returnRewrite(node, ret, Rewrite::STR_EQ_REPL_NOT_CTN);
        }
      }

      // (= (str.replace x y z) z) --> (or (= x y) (= x z))
      // if (str.len y) = (str.len z)
      if (repl[2] == x)
      {
        Node lenY = nm->mkNode(Kind::STRING_LENGTH, repl[1]);
        Node lenZ = nm->mkNode(Kind::STRING_LENGTH, repl[2]);
        if (d_arithEntail.checkEq(lenY, lenZ))
        {
          Node ret = nm->mkNode(Kind::OR,
                                nm->mkNode(Kind::EQUAL, repl[0], repl[1]),
                                nm->mkNode(Kind::EQUAL, repl[0], repl[2]));
          return returnRewrite(node, ret, Rewrite::STR_EQ_REPL_TO_DIS);
        }
      }
    }
  }

  // Try to rewrite (= x y) into a conjunction of equalities based on length
  // entailment.
  //
  // (<= (str.len x) (str.++ y1 ... yn)) AND (= x (str.++ y1 ... yn)) --->
  //  (and (= x (str.++ y1' ... ym')) (= y1'' "") ... (= yk'' ""))
  //
  // where yi' and yi'' correspond to some yj and
  //   (<= (str.len x) (str.++ y1' ... ym'))
  new_ret = rewriteViaStrEqLenUnifyPrefix(node);
  if (!new_ret.isNull())
  {
    return returnRewrite(node, new_ret, Rewrite::STR_EQ_CONJ_LEN_ENTAIL);
  }

  // (= (str.++ x_1 ... x_i x_{i + 1} ... x_n)
  //    (str.++ y_1 ... y_j y_{j + 1} ... y_m)) --->
  //  (and (= (str.++ x_1 ... x_i) (str.++ y_1 ... y_j))
  //       (= (str.++ x_{i + 1} ... x_n) (str.++ y_{j + 1} ... y_m)))
  //
  // if (str.len (str.++ x_1 ... x_i)) = (str.len (str.++ y_1 ... y_j))
  //
  // This rewrite performs length-based equality splitting: If we can show
  // that two prefixes have the same length, we can split an equality into
  // two equalities, one over the prefixes and another over the suffixes.
  Rewrite rule;
  new_ret = rewriteViaStrEqLenUnify(node, rule);
  if (!new_ret.isNull())
  {
    return returnRewrite(node, new_ret, rule);
  }

  return node;
}

Node SequencesRewriter::rewriteArithEqualityExt(Node node)
{
  Assert(node.getKind() == Kind::EQUAL && node[0].getType().isInteger());

  // cases where we can solve the equality

  // notice we cannot rewrite str.to.int(x)=n to x="n" due to leading zeroes.

  return node;
}

Node SequencesRewriter::rewriteLength(Node node)
{
  Assert(node.getKind() == Kind::STRING_LENGTH);
  NodeManager* nm = nodeManager();
  Kind nk0 = node[0].getKind();
  if (node[0].isConst())
  {
    Node retNode = nm->mkConstInt(Rational(Word::getLength(node[0])));
    return returnRewrite(node, retNode, Rewrite::LEN_EVAL);
  }
  else if (nk0 == Kind::STRING_CONCAT)
  {
    Node tmpNode = node[0];
    if (tmpNode.getKind() == Kind::STRING_CONCAT)
    {
      std::vector<Node> node_vec;
      for (unsigned int i = 0; i < tmpNode.getNumChildren(); ++i)
      {
        if (tmpNode[i].isConst())
        {
          node_vec.push_back(
              nm->mkConstInt(Rational(Word::getLength(tmpNode[i]))));
        }
        else
        {
          node_vec.push_back(
              nodeManager()->mkNode(Kind::STRING_LENGTH, tmpNode[i]));
        }
      }
      Node retNode = nodeManager()->mkNode(Kind::ADD, node_vec);
      return returnRewrite(node, retNode, Rewrite::LEN_CONCAT);
    }
  }
  else if (nk0 == Kind::STRING_REPLACE || nk0 == Kind::STRING_REPLACE_ALL)
  {
    Node len1 = nm->mkNode(Kind::STRING_LENGTH, node[0][1]);
    Node len2 = nm->mkNode(Kind::STRING_LENGTH, node[0][2]);
    if (d_arithEntail.checkEq(len1, len2))
    {
      // len( y ) == len( z ) => len( str.replace( x, y, z ) ) ---> len( x )
      Node retNode = nm->mkNode(Kind::STRING_LENGTH, node[0][0]);
      return returnRewrite(node, retNode, Rewrite::LEN_REPL_INV);
    }
  }
  else if (nk0 == Kind::STRING_TO_LOWER || nk0 == Kind::STRING_TO_UPPER
           || nk0 == Kind::STRING_REV || nk0 == Kind::STRING_UPDATE)
  {
    // len( f( x ) ) == len( x ) where f is to_lower, to_upper, or rev.
    // len( update( x, n, y ) ) = len( x )
    Node retNode = nm->mkNode(Kind::STRING_LENGTH, node[0][0]);
    return returnRewrite(node, retNode, Rewrite::LEN_CONV_INV);
  }
  else if (nk0 == Kind::SEQ_UNIT || nk0 == Kind::STRING_UNIT)
  {
    Node retNode = nm->mkConstInt(Rational(1));
    return returnRewrite(node, retNode, Rewrite::LEN_SEQ_UNIT);
  }
  return node;
}

// TODO (#1180) add rewrite
//  str.++( str.substr( x, n1, n2 ), str.substr( x, n1+n2, n3 ) ) --->
//  str.substr( x, n1, n2+n3 )
Node SequencesRewriter::rewriteConcat(Node node)
{
  Assert(node.getKind() == Kind::STRING_CONCAT);
  Trace("strings-rewrite-debug")
      << "Strings::rewriteConcat start " << node << std::endl;
  std::vector<Node> node_vec;
  Node preNode = Node::null();
  for (Node tmpNode : node)
  {
    if (tmpNode.getKind() == Kind::STRING_CONCAT)
    {
      unsigned j = 0;
      // combine the first term with the previous constant if applicable
      if (!preNode.isNull())
      {
        if (tmpNode[0].isConst())
        {
          std::vector<Node> wvec;
          wvec.push_back(preNode);
          wvec.push_back(tmpNode[0]);
          preNode = Word::mkWordFlatten(wvec);
          node_vec.push_back(preNode);
        }
        else
        {
          node_vec.push_back(preNode);
          node_vec.push_back(tmpNode[0]);
        }
        preNode = Node::null();
        ++j;
      }
      // insert the middle terms to node_vec
      if (j <= tmpNode.getNumChildren() - 1)
      {
        node_vec.insert(node_vec.end(), tmpNode.begin() + j, tmpNode.end() - 1);
      }
      // take the last term as the current
      tmpNode = tmpNode[tmpNode.getNumChildren() - 1];
    }
    if (!tmpNode.isConst())
    {
      if (!preNode.isNull())
      {
        if (preNode.isConst() && !Word::isEmpty(preNode))
        {
          node_vec.push_back(preNode);
        }
        preNode = Node::null();
      }
      node_vec.push_back(tmpNode);
    }
    else
    {
      if (preNode.isNull())
      {
        preNode = tmpNode;
      }
      else
      {
        std::vector<Node> vec;
        vec.push_back(preNode);
        vec.push_back(tmpNode);
        preNode = Word::mkWordFlatten(vec);
      }
    }
  }
  if (!preNode.isNull() && (!preNode.isConst() || !Word::isEmpty(preNode)))
  {
    node_vec.push_back(preNode);
  }

  // Sort adjacent operands in str.++ that all result in the same string or the
  // empty string.
  //
  // E.g.: (str.++ ... (str.replace "A" x "") "A" (str.substr "A" 0 z) ...) -->
  // (str.++ ... [sort those 3 arguments] ... )
  size_t lastIdx = 0;
  Node lastX;
  for (size_t i = 0, nsize = node_vec.size(); i < nsize; i++)
  {
    Node s = d_stringsEntail.getStringOrEmpty(node_vec[i]);
    bool nextX = false;
    if (s != lastX)
    {
      nextX = true;
    }

    if (nextX)
    {
      std::sort(node_vec.begin() + lastIdx, node_vec.begin() + i);
      lastX = s;
      lastIdx = i;
    }
  }
  std::sort(node_vec.begin() + lastIdx, node_vec.end());

  TypeNode tn = node.getType();
  Node retNode = utils::mkConcat(node_vec, tn);
  Trace("strings-rewrite-debug")
      << "Strings::rewriteConcat end " << retNode << std::endl;
  if (retNode != node)
  {
    return returnRewrite(node, retNode, Rewrite::CONCAT_NORM);
  }
  return node;
}

Node SequencesRewriter::rewriteAllRegExp(TNode node)
{
  Assert(node.getKind() == Kind::REGEXP_ALL);
  NodeManager* nm = nodeManager();
  // re.all ----> (re.* re.allchar)
  Node ret = nm->mkNode(Kind::REGEXP_STAR, nm->mkNode(Kind::REGEXP_ALLCHAR));
  return returnRewrite(node, ret, Rewrite::RE_ALL_ELIM);
}

Node SequencesRewriter::rewriteConcatRegExp(TNode node)
{
  Assert(node.getKind() == Kind::REGEXP_CONCAT);
  NodeManager* nm = nodeManager();
  Trace("strings-rewrite-debug")
      << "Strings::rewriteConcatRegExp flatten " << node << std::endl;
  Node retNode = node;
  std::vector<Node> vec;
  bool changed = false;
  Node emptyRe;

  // get the string type that are members of this regular expression
  TypeNode rtype = node.getType();
  TypeNode stype;
  if (rtype.isRegExp())
  {
    // standard regular expressions are for strings
    stype = nm->stringType();
  }
  else
  {
    Unimplemented();
  }

  for (const Node& c : node)
  {
    if (c.getKind() == Kind::REGEXP_CONCAT)
    {
      changed = true;
      for (const Node& cc : c)
      {
        vec.push_back(cc);
      }
    }
    else if (c.getKind() == Kind::STRING_TO_REGEXP && c[0].isConst()
             && Word::isEmpty(c[0]))
    {
      changed = true;
      emptyRe = c;
    }
    else if (c.getKind() == Kind::REGEXP_NONE)
    {
      // re.++( ..., empty, ... ) ---> empty
      Node ret = nm->mkNode(Kind::REGEXP_NONE);
      return returnRewrite(node, ret, Rewrite::RE_CONCAT_EMPTY);
    }
    else
    {
      vec.push_back(c);
    }
  }
  if (changed)
  {
    // flatten
    // this handles nested re.++ and elimination or str.to.re(""), e.g.:
    // re.++( re.++( R1, R2 ), str.to.re(""), R3 ) ---> re.++( R1, R2, R3 )
    if (vec.empty())
    {
      Assert(!emptyRe.isNull());
      retNode = emptyRe;
    }
    else
    {
      retNode = vec.size() == 1 ? vec[0] : nm->mkNode(Kind::REGEXP_CONCAT, vec);
    }
    return returnRewrite(node, retNode, Rewrite::RE_CONCAT_FLATTEN);
  }
  Trace("strings-rewrite-debug")
      << "Strings::rewriteConcatRegExp start " << node << std::endl;
  std::vector<Node> cvec;
  // the current accumulation of constant strings
  std::vector<Node> preReStr;
  // whether the last component was (_)*
  bool lastAllStar = false;
  String emptyStr = String("");
  // this loop checks to see if components can be combined or dropped
  for (unsigned i = 0, size = vec.size(); i <= size; i++)
  {
    Node curr;
    if (i < size)
    {
      curr = vec[i];
      Assert(curr.getKind() != Kind::REGEXP_CONCAT);
    }
    // update preReStr
    if (!curr.isNull() && curr.getKind() == Kind::STRING_TO_REGEXP)
    {
      lastAllStar = false;
      preReStr.push_back(curr[0]);
      curr = Node::null();
    }
    else if (!preReStr.empty())
    {
      Assert(!lastAllStar);
      // this groups consecutive strings a++b ---> ab
      Node acc =
          nm->mkNode(Kind::STRING_TO_REGEXP, utils::mkConcat(preReStr, stype));
      cvec.push_back(acc);
      preReStr.clear();
    }
    else if (!curr.isNull() && lastAllStar)
    {
      // if empty, drop it
      // e.g. this ensures we rewrite (_)* ++ (a)* ---> (_)*
      if (RegExpEntail::isConstRegExp(curr)
          && RegExpEntail::testConstStringInRegExp(emptyStr, curr))
      {
        curr = Node::null();
      }
    }
    if (!curr.isNull())
    {
      lastAllStar = false;
      if (curr.getKind() == Kind::REGEXP_STAR)
      {
        // we can group stars (a)* ++ (a)* ---> (a)*
        if (!cvec.empty() && cvec.back() == curr)
        {
          curr = Node::null();
        }
        else if (curr[0].getKind() == Kind::REGEXP_ALLCHAR)
        {
          Assert(!lastAllStar);
          lastAllStar = true;
          // go back and remove empty ones from back of cvec
          // e.g. this ensures we rewrite (a)* ++ (_)* ---> (_)*
          while (
              !cvec.empty() && RegExpEntail::isConstRegExp(cvec.back())
              && RegExpEntail::testConstStringInRegExp(emptyStr, cvec.back()))
          {
            cvec.pop_back();
          }
        }
      }
    }
    if (!curr.isNull())
    {
      cvec.push_back(curr);
    }
  }
  Assert(!cvec.empty());
  retNode = utils::mkConcat(cvec, rtype);
  if (retNode != node)
  {
    // handles all cases where consecutive re constants are combined or
    // dropped as described in the loop above.
    return returnRewrite(node, retNode, Rewrite::RE_CONCAT);
  }

  // flipping adjacent star arguments
  changed = false;
  for (size_t i = 0, size = cvec.size() - 1; i < size; i++)
  {
    if (cvec[i].getKind() == Kind::REGEXP_STAR && cvec[i][0] == cvec[i + 1])
    {
      // by convention, flip the order (a*)++a ---> a++(a*)
      std::swap(cvec[i], cvec[i + 1]);
      changed = true;
    }
  }
  if (changed)
  {
    retNode = utils::mkConcat(cvec, rtype);
    return returnRewrite(node, retNode, Rewrite::RE_CONCAT_OPT);
  }
  return node;
}

Node SequencesRewriter::rewriteStarRegExp(TNode node)
{
  Assert(node.getKind() == Kind::REGEXP_STAR);
  NodeManager* nm = nodeManager();
  Node retNode = node;
  if (node[0].getKind() == Kind::REGEXP_STAR)
  {
    // ((R)*)* ---> R*
    return returnRewrite(node, node[0], Rewrite::RE_STAR_NESTED_STAR);
  }
  else if (node[0].getKind() == Kind::STRING_TO_REGEXP && node[0][0].isConst()
           && Word::isEmpty(node[0][0]))
  {
    // ("")* ---> ""
    return returnRewrite(node, node[0], Rewrite::RE_STAR_EMPTY_STRING);
  }
  else if (node[0].getKind() == Kind::REGEXP_NONE)
  {
    // (empty)* ---> ""
    retNode = nm->mkNode(Kind::STRING_TO_REGEXP, nm->mkConst(String("")));
    return returnRewrite(node, retNode, Rewrite::RE_STAR_EMPTY);
  }
  else if (node[0].getKind() == Kind::REGEXP_UNION)
  {
    for (const Node& nc : node[0])
    {
      if (nc.getKind() == Kind::REGEXP_ALLCHAR)
      {
        // (re.* (re.union ... re.allchar ...)) ---> (re.* re.allchar)
        retNode = nm->mkNode(Kind::REGEXP_STAR, nc);
        return returnRewrite(node, retNode, Rewrite::RE_STAR_UNION_CHAR);
      }
    }
    // simplification of unions under star
    if (RegExpEntail::hasEpsilonNode(node[0]))
    {
      bool changed = false;
      std::vector<Node> node_vec;
      for (const Node& nc : node[0])
      {
        if (nc.getKind() == Kind::STRING_TO_REGEXP && nc[0].isConst()
            && Word::isEmpty(nc[0]))
        {
          // can be removed
          changed = true;
        }
        else
        {
          node_vec.push_back(nc);
        }
      }
      if (changed)
      {
        retNode = node_vec.size() == 1
                      ? node_vec[0]
                      : nm->mkNode(Kind::REGEXP_UNION, node_vec);
        retNode = nm->mkNode(Kind::REGEXP_STAR, retNode);
        // simplification of union beneath star based on loop above
        // for example, ( "" | "a" )* ---> ("a")*
        return returnRewrite(node, retNode, Rewrite::RE_STAR_UNION);
      }
    }
  }
  return node;
}

Node SequencesRewriter::rewriteViaReInterUnionInclusion(const Node& node)
{
  Kind nk = node.getKind();
  if (nk != Kind::REGEXP_UNION && nk != Kind::REGEXP_INTER)
  {
    return Node::null();
  }
  std::vector<Node> polRegExp[2];
  for (const Node& ni : node)
  {
    Kind nik = ni.getKind();
    uint32_t pindex = nik == Kind::REGEXP_COMPLEMENT ? 1 : 0;
    Node nia = pindex == 1 ? ni[0] : ni;
    polRegExp[pindex].push_back(nia);
  }
  for (const Node& negMem : polRegExp[1])
  {
    for (const Node& posMem : polRegExp[0])
    {
      Node m1 = nk == Kind::REGEXP_INTER ? negMem : posMem;
      Node m2 = nk == Kind::REGEXP_INTER ? posMem : negMem;
      // inclusion test for conflicting case m1 contains m2
      // (re.inter (re.comp R1) R2) --> re.none where R1 includes R2
      // (re.union R1 (re.comp R2)) --> (re.* re.allchar) where R1 includes R2
      if (RegExpEntail::regExpIncludes(m1, m2))
      {
        NodeManager* nm = nodeManager();
        Node retNode = nk == Kind::REGEXP_INTER
                           ? nm->mkNode(Kind::REGEXP_NONE)
                           : nm->mkNode(Kind::REGEXP_STAR,
                                        nm->mkNode(Kind::REGEXP_ALLCHAR));
        std::vector<Node> newChildren;
        newChildren.push_back(retNode);
        // Now go back and include all the remaining children that were
        // not involved. This simplifies proof checking, since we can isolate
        // which children led to the conflict.
        // In particular, if Ri includes Rj, then we rewrite
        //    (re.inter R1 ... (re.comp Ri) ... Rj ... Rn)
        // to
        //    (re.inter re.none R1...R{i-1} R{i+1} ... R{j-1} R{j+1} .. Rn)
        // where the latter will be rewritten to re.none.
        bool foundPos = false;
        bool foundNeg = false;
        for (const Node& nc : node)
        {
          if (!foundPos && nc == posMem)
          {
            foundPos = true;
            continue;
          }
          if (!foundNeg && nc.getKind() == Kind::REGEXP_COMPLEMENT
              && nc[0] == negMem)
          {
            foundNeg = true;
            continue;
          }
          newChildren.push_back(nc);
        }
        if (newChildren.size() > 1)
        {
          retNode = nm->mkNode(nk, newChildren);
        }
        return retNode;
      }
    }
  }
  return Node::null();
}

Node SequencesRewriter::rewriteAndOrRegExp(TNode node)
{
  Kind nk = node.getKind();
  Assert(nk == Kind::REGEXP_UNION || nk == Kind::REGEXP_INTER);
  Trace("strings-rewrite-debug")
      << "Strings::rewriteAndOrRegExp start " << node << std::endl;
  NodeManager* nm = nodeManager();
  std::vector<Node> node_vec;
  std::vector<Node> polRegExp[2];
  // list of constant string regular expressions (str.to_re c)
  std::vector<Node> constStrRe;
  // list of all other regular expressions
  std::vector<Node> otherRe;
  for (const Node& ni : node)
  {
    Kind nik = ni.getKind();
    if (nik == nk)
    {
      for (const Node& nic : ni)
      {
        if (std::find(node_vec.begin(), node_vec.end(), nic) == node_vec.end())
        {
          node_vec.push_back(nic);
        }
      }
    }
    else if (nik == Kind::REGEXP_NONE)
    {
      if (nk == Kind::REGEXP_INTER)
      {
        return returnRewrite(node, ni, Rewrite::RE_AND_EMPTY);
      }
      // otherwise, can ignore
    }
    else if (nik == Kind::REGEXP_STAR
             && ni[0].getKind() == Kind::REGEXP_ALLCHAR)
    {
      if (nk == Kind::REGEXP_UNION)
      {
        return returnRewrite(node, ni, Rewrite::RE_OR_ALL);
      }
      // otherwise, can ignore
    }
    else if (std::find(node_vec.begin(), node_vec.end(), ni) == node_vec.end())
    {
      if (nik == Kind::STRING_TO_REGEXP && ni[0].isConst())
      {
        if (nk == Kind::REGEXP_INTER)
        {
          if (!constStrRe.empty())
          {
            Assert(constStrRe[0][0] != ni[0]);
            // (re.inter .. (str.to_re c1) .. (str.to_re c2) ..) ---> re.none
            // for distinct constant strings c1, c2.
            Node ret = nm->mkNode(Kind::REGEXP_NONE);
            return returnRewrite(
                node, ret, Rewrite::RE_INTER_CONST_CONST_CONFLICT);
          }
        }
        else
        {
          Assert(nk == Kind::REGEXP_UNION);
        }
        constStrRe.push_back(ni);
      }
      else
      {
        otherRe.push_back(ni);
        uint32_t pindex = nik == Kind::REGEXP_COMPLEMENT ? 1 : 0;
        Node nia = pindex == 1 ? ni[0] : ni;
        polRegExp[pindex].push_back(nia);
      }
      node_vec.push_back(ni);
    }
  }
  Trace("strings-rewrite-debug")
      << "Partition constant components " << constStrRe.size() << " / "
      << otherRe.size() << std::endl;
  // go back and process constant strings against the others
  if (!constStrRe.empty())
  {
    std::unordered_set<Node> toRemove;
    for (const Node& c : constStrRe)
    {
      Assert(c.getKind() == Kind::STRING_TO_REGEXP
             && c[0].getKind() == Kind::CONST_STRING);
      cvc5::internal::String s = c[0].getConst<String>();
      for (const Node& r : otherRe)
      {
        Trace("strings-rewrite-debug")
            << "Check " << c << " vs " << r << std::endl;
        // skip if already removing, or not constant
        if (!RegExpEntail::isConstRegExp(r)
            || toRemove.find(r) != toRemove.end())
        {
          Trace("strings-rewrite-debug") << "...skip" << std::endl;
          continue;
        }
        // test whether c from (str.to_re c) is in r
        if (RegExpEntail::testConstStringInRegExp(s, r))
        {
          Trace("strings-rewrite-debug") << "...included" << std::endl;
          if (nk == Kind::REGEXP_INTER)
          {
            // (re.inter .. (str.to_re c) .. R ..) --->
            // (re.inter .. (str.to_re c) .. ..) when c in R
            toRemove.insert(r);
          }
          else
          {
            // (re.union .. (str.to_re c) .. R ..) --->
            // (re.union .. .. R ..) when c in R
            toRemove.insert(c);
            break;
          }
        }
        else
        {
          Trace("strings-rewrite-debug") << "...not included" << std::endl;
          if (nk == Kind::REGEXP_INTER)
          {
            // (re.inter .. (str.to_re c) .. R ..) ---> re.none
            // if c is not a member of R.
            Node ret = nm->mkNode(Kind::REGEXP_NONE);
            return returnRewrite(
                node, ret, Rewrite::RE_INTER_CONST_RE_CONFLICT);
          }
        }
      }
    }
    if (!toRemove.empty())
    {
      std::vector<Node> nodeVecTmp;
      node_vec.swap(nodeVecTmp);
      for (const Node& nvt : nodeVecTmp)
      {
        if (toRemove.find(nvt) == toRemove.end())
        {
          node_vec.push_back(nvt);
        }
      }
    }
  }
  // use inclusion tests
  Node retNode = rewriteViaReInterUnionInclusion(node);
  if (!retNode.isNull())
  {
    return returnRewrite(node, retNode, Rewrite::RE_ANDOR_INC_CONFLICT);
  }
  if (node_vec.empty())
  {
    if (nk == Kind::REGEXP_INTER)
    {
      retNode = nm->mkNode(Kind::REGEXP_STAR, nm->mkNode(Kind::REGEXP_ALLCHAR));
    }
    else
    {
      retNode = nm->mkNode(Kind::REGEXP_NONE);
    }
  }
  else
  {
    retNode = node_vec.size() == 1 ? node_vec[0] : nm->mkNode(nk, node_vec);
  }
  if (retNode != node)
  {
    // flattening and removing children, based on loop above
    return returnRewrite(node, retNode, Rewrite::RE_ANDOR_FLATTEN);
  }
  return node;
}

Node SequencesRewriter::rewriteLoopRegExp(TNode node)
{
  Assert(node.getKind() == Kind::REGEXP_LOOP);
  uint32_t l = utils::getLoopMinOccurrences(node);
  uint32_t u = utils::getLoopMaxOccurrences(node);
  Node r = node[0];
  Node retNode = node;

  NodeManager* nm = nodeManager();
  if (u < l)
  {
    // ((_ re.loop l u) r) --> re.none if u < l
    std::vector<Node> nvec;
    retNode = nm->mkNode(Kind::REGEXP_NONE, nvec);
    return returnRewrite(node, retNode, Rewrite::RE_LOOP_NONE);
  }
  else if (u==0)
  {
    retNode = nm->mkNode(Kind::STRING_TO_REGEXP, nm->mkConst(String("")));
    return returnRewrite(node, retNode, Rewrite::RE_LOOP_ZERO);
  }
  else if (r.getKind() == Kind::REGEXP_STAR)
  {
    return returnRewrite(node, r, Rewrite::RE_LOOP_STAR);
  }
  retNode = rewriteViaReLoopElim(node);
  Assert(!retNode.isNull() && retNode != node);
  return returnRewrite(node, retNode, Rewrite::RE_LOOP);
}

Node SequencesRewriter::rewriteViaStrEqLenUnifyPrefix(const Node& node)
{
  Node newRet;
  for (unsigned i = 0; i < 2; i++)
  {
    if (node[1 - i].getKind() == Kind::STRING_CONCAT)
    {
      newRet = d_stringsEntail.inferEqsFromContains(node[i], node[1 - i]);
      if (!newRet.isNull())
      {
        return newRet;
      }
    }
  }
  return Node::null();
}

Node SequencesRewriter::rewriteViaStrEqLenUnify(const Node& node, Rewrite& rule)
{
  if (node[0].getKind() == Kind::STRING_CONCAT
      && node[1].getKind() == Kind::STRING_CONCAT)
  {
    std::vector<Node> v0, v1;
    utils::getConcat(node[0], v0);
    utils::getConcat(node[1], v1);
    size_t startRhs = 0;
    TypeNode stype = node[0].getType();
    for (size_t i = 0, size0 = v0.size(); i <= size0; i++)
    {
      const std::vector<Node> pfxv0(v0.begin(), v0.begin() + i);
      Node pfx0 = utils::mkConcat(pfxv0, stype);
      for (size_t j = startRhs, size1 = v1.size(); j <= size1; j++)
      {
        if (!(i == 0 && j == 0) && !(i == v0.size() && j == v1.size()))
        {
          std::vector<Node> pfxv1(v1.begin(), v1.begin() + j);
          Node pfx1 = utils::mkConcat(pfxv1, stype);
          Node lenPfx0 = d_nm->mkNode(Kind::STRING_LENGTH, pfx0);
          Node lenPfx1 = d_nm->mkNode(Kind::STRING_LENGTH, pfx1);

          if (d_arithEntail.checkEq(lenPfx0, lenPfx1))
          {
            std::vector<Node> sfxv0(v0.begin() + i, v0.end());
            std::vector<Node> sfxv1(v1.begin() + j, v1.end());
            Node ret = d_nm->mkNode(Kind::AND,
                                    pfx0.eqNode(pfx1),
                                    utils::mkConcat(sfxv0, stype)
                                        .eqNode(utils::mkConcat(sfxv1, stype)));
            rule = Rewrite::SPLIT_EQ;
            return ret;
          }
          else if (d_arithEntail.check(lenPfx1, lenPfx0, true))
          {
            // The prefix on the right-hand side is strictly longer than the
            // prefix on the left-hand side, so we try to strip the right-hand
            // prefix by the length of the left-hand prefix
            //
            // Example:
            // (= (str.++ "A" x y) (str.++ x "AB" z)) --->
            //   (and (= (str.++ "A" x) (str.++ x "A")) (= y (str.++ "B" z)))
            std::vector<Node> rpfxv1;
            if (d_stringsEntail.stripSymbolicLength(
                    pfxv1, rpfxv1, 1, lenPfx0, true))
            {
              // The rewrite requires the full left-hand prefix length to be
              // stripped (otherwise we would have to keep parts of the
              // left-hand prefix).
              if (lenPfx0.isConst() && lenPfx0.getConst<Rational>().isZero())
              {
                std::vector<Node> sfxv0(v0.begin() + i, v0.end());
                pfxv1.insert(pfxv1.end(), v1.begin() + j, v1.end());
                Node ret =
                    d_nm->mkNode(Kind::AND,
                                 pfx0.eqNode(utils::mkConcat(rpfxv1, stype)),
                                 utils::mkConcat(sfxv0, stype)
                                     .eqNode(utils::mkConcat(pfxv1, stype)));
                rule = Rewrite::SPLIT_EQ_STRIP_R;
                return ret;
              }
            }

            // If the prefix of the right-hand side is (strictly) longer than
            // the prefix of the left-hand side, we can advance the left-hand
            // side (since the length of the right-hand side is only increasing
            // in the inner loop)
            break;
          }
          else if (d_arithEntail.check(lenPfx0, lenPfx1, true))
          {
            // The prefix on the left-hand side is strictly longer than the
            // prefix on the right-hand side, so we try to strip the left-hand
            // prefix by the length of the right-hand prefix
            //
            // Example:
            // (= (str.++ x "AB" z) (str.++ "A" x y)) --->
            //   (and (= (str.++ x "A") (str.++ "A" x)) (= (str.++ "B" z) y))
            std::vector<Node> sfxv0 = pfxv0;
            std::vector<Node> rpfxv0;
            if (d_stringsEntail.stripSymbolicLength(
                    sfxv0, rpfxv0, 1, lenPfx1, true))
            {
              // The rewrite requires the full right-hand prefix length to be
              // stripped (otherwise we would have to keep parts of the
              // right-hand prefix).
              if (lenPfx1.isConst() && lenPfx1.getConst<Rational>().isZero())
              {
                sfxv0.insert(sfxv0.end(), v0.begin() + i, v0.end());
                std::vector<Node> sfxv1(v1.begin() + j, v1.end());
                Node ret =
                    d_nm->mkNode(Kind::AND,
                                 utils::mkConcat(rpfxv0, stype).eqNode(pfx1),
                                 utils::mkConcat(sfxv0, stype)
                                     .eqNode(utils::mkConcat(sfxv1, stype)));
                rule = Rewrite::SPLIT_EQ_STRIP_L;
                return ret;
              }
            }

            // If the prefix of the left-hand side is (strictly) longer than
            // the prefix of the right-hand side, then we don't need to check
            // that right-hand prefix for future left-hand prefixes anymore
            // (since they are increasing in length)
            startRhs = j + 1;
          }
        }
      }
    }
  }
  return Node::null();
}

Node SequencesRewriter::rewriteViaReLoopElim(const Node& node)
{
  if (node.getKind() != Kind::REGEXP_LOOP)
  {
    return Node::null();
  }
  uint32_t l = utils::getLoopMinOccurrences(node);
  uint32_t u = utils::getLoopMaxOccurrences(node);
  if (u < l)
  {
    return Node::null();
  }
  Node r = node[0];
  std::vector<Node> vec_nodes;
  for (unsigned i = 0; i < l; i++)
  {
    vec_nodes.push_back(r);
  }
  NodeManager* nm = nodeManager();
  Node n = vec_nodes.size() == 0
               ? nm->mkNode(Kind::STRING_TO_REGEXP, nm->mkConst(String("")))
           : vec_nodes.size() == 1 ? r
                                   : nm->mkNode(Kind::REGEXP_CONCAT, vec_nodes);
  Node retNode;
  if (u == l)
  {
    retNode = n;
  }
  else
  {
    std::vector<Node> vec2;
    vec2.push_back(n);
    TypeNode rtype = nm->regExpType();
    for (uint32_t j = l; j < u; j++)
    {
      vec_nodes.push_back(r);
      n = utils::mkConcat(vec_nodes, rtype);
      vec2.push_back(n);
    }
    retNode = nm->mkNode(Kind::REGEXP_UNION, vec2);
  }
  Trace("strings-lp") << "Strings::lp " << node << " => " << retNode
                      << std::endl;
  Assert(retNode != node);
  return retNode;
}

Node SequencesRewriter::rewriteViaStrInReEval(const Node& node)
{
  if (node.getKind() != Kind::STRING_IN_REGEXP || !node[0].isConst()
      || !RegExpEntail::isConstRegExp(node[1]))
  {
    return Node::null();
  }
  // test whether x in node[1]
  String s = node[0].getConst<String>();
  bool test = RegExpEntail::testConstStringInRegExp(s, node[1]);
  return nodeManager()->mkConst(test);
}

Node SequencesRewriter::rewriteViaStrInReConcatStarChar(const Node& n)
{
  if (n.getKind() != Kind::STRING_IN_REGEXP
      || n[0].getKind() != Kind::STRING_CONCAT
      || n[1].getKind() != Kind::REGEXP_STAR)
  {
    return Node::null();
  }
  Node len = RegExpEntail::getFixedLengthForRegexp(n[1][0]);
  if (len.isNull())
  {
    return Node::null();
  }
  if (!len.isConst() || len.getConst<Rational>() != Rational(1))
  {
    return Node::null();
  }
  NodeManager* nm = nodeManager();
  std::vector<Node> cc;
  utils::getConcat(n[0], cc);
  std::vector<Node> conj;
  for (const Node& c : cc)
  {
    conj.push_back(nm->mkNode(Kind::STRING_IN_REGEXP, c, n[1]));
  }
  return nm->mkAnd(conj);
}

Node SequencesRewriter::rewriteViaStrInReSigma(const Node& n)
{
  if (n.getKind() != Kind::STRING_IN_REGEXP
      || n[1].getKind() != Kind::REGEXP_CONCAT)
  {
    return Node::null();
  }
  const Node& r = n[1];
  bool allSigmaStrict = true;
  size_t allSigmaMinSize = 0;
  for (const Node& rc : r)
  {
    if (rc.getKind() == Kind::REGEXP_ALLCHAR)
    {
      allSigmaMinSize++;
    }
    else if (rc.getKind() == Kind::REGEXP_STAR
             && rc[0].getKind() == Kind::REGEXP_ALLCHAR)
    {
      allSigmaStrict = false;
    }
    else
    {
      return Node::null();
    }
  }
  // x in re.++(_*, _, _) ---> str.len(x) >= 2
  NodeManager* nm = nodeManager();
  Node num = nm->mkConstInt(Rational(allSigmaMinSize));
  Node lenx = nm->mkNode(Kind::STRING_LENGTH, n[0]);
  return nm->mkNode(allSigmaStrict ? Kind::EQUAL : Kind::GEQ, lenx, num);
}
Node SequencesRewriter::rewriteViaStrInReSigmaStar(const Node& n)
{
  if (n.getKind() != Kind::STRING_IN_REGEXP
      || n[1].getKind() != Kind::REGEXP_STAR
      || n[1][0].getKind() != Kind::REGEXP_CONCAT)
  {
    return Node::null();
  }
  const Node& r = n[1][0];
  for (const Node& rc : r)
  {
    if (rc.getKind() != Kind::REGEXP_ALLCHAR)
    {
      return Node::null();
    }
  }
  NodeManager* nm = nodeManager();
  Node zero = nm->mkConstInt(Rational(0));
  Node num = nm->mkConstInt(Rational(r.getNumChildren()));
  Node lenx = nm->mkNode(Kind::STRING_LENGTH, n[0]);
  Node t = nm->mkNode(Kind::INTS_MODULUS, lenx, num);
  return nm->mkNode(Kind::EQUAL, t, zero);
}

Node SequencesRewriter::rewriteViaMacroSubstrStripSymLength(const Node& node,
                                                            Rewrite& rule,
                                                            StringsEntail& sent)
{
  if (node.getKind() != Kind::STRING_SUBSTR)
  {
    return Node::null();
  }
  std::vector<Node> ch1;
  std::vector<Node> ch2;
  return sent.rewriteViaMacroSubstrStripSymLength(node, rule, ch1, ch2);
}


Node SequencesRewriter::rewriteViaStrIndexofReEval(const Node& n)
{
  if (n.getKind() == Kind::STRING_INDEXOF_RE && n[0].isConst() && n[2].isConst()
      && RegExpEntail::isConstRegExp(n[1]))
  {
    NodeManager* nm = nodeManager();
    Rational nrat = n[2].getConst<Rational>();
    String s = n[0].getConst<String>();
    Rational rsize(s.size());
    if (nrat > rsize || nrat.sgn() < 0)
    {
      Node negone = nm->mkConstInt(Rational(-1));
      return negone;
    }
    uint32_t start = nrat.getNumerator().toUnsignedInt();
    Node rem = nm->mkConst(s.substr(start));
    std::pair<size_t, size_t> match = firstMatch(rem, n[1]);
    Node ret = nm->mkConstInt(
        Rational(match.first == string::npos
                     ? -1
                     : static_cast<int64_t>(start + match.first)));
    return ret;
  }
  return Node::null();
}

Node SequencesRewriter::rewriteViaStrReplaceReEval(const Node& n)
{
  if (n.getKind() == Kind::STRING_REPLACE_RE && n[0].isConst()
      && RegExpEntail::isConstRegExp(n[1]))
  {
    NodeManager* nm = nodeManager();
    // str.replace_re("ZABCZ", re.++("A", _*, "C"), y) ---> "Z" ++ y ++ "Z"
    std::pair<size_t, size_t> match = firstMatch(n[0], n[1]);
    if (match.first != string::npos)
    {
      String s = n[0].getConst<String>();
      Node ret = nm->mkNode(Kind::STRING_CONCAT,
                            nm->mkConst(s.substr(0, match.first)),
                            n[2],
                            nm->mkConst(s.substr(match.second)));
      return ret;
    }
    return n[0];
  }
  return Node::null();
}

Node SequencesRewriter::rewriteViaStrReplaceReAllEval(const Node& n)
{
  if (n.getKind() == Kind::STRING_REPLACE_RE_ALL && n[0].isConst()
      && RegExpEntail::isConstRegExp(n[1]))
  {
    NodeManager* nm = nodeManager();
    // str.replace_re_all("ZABCZAB", re.++("A", _*, "C"), y) --->
    //   "Z" ++ y ++ "Z" ++ y
    TypeNode t = n[0].getType();
    Assert(t.isString());
    Node emp = Word::mkEmptyWord(t);
    Node yp = nm->mkNode(Kind::REGEXP_INTER,
                         n[1],
                         nm->mkNode(Kind::REGEXP_COMPLEMENT,
                                    nm->mkNode(Kind::STRING_TO_REGEXP, emp)));
    std::vector<Node> res;
    String rem = n[0].getConst<String>();
    std::pair<size_t, size_t> match(0, 0);
    while (rem.size() != 0)
    {
      match = firstMatch(nm->mkConst(rem), yp);
      if (match.first == string::npos)
      {
        break;
      }
      res.push_back(nm->mkConst(rem.substr(0, match.first)));
      res.push_back(n[2]);
      rem = rem.substr(match.second);
    }
    res.push_back(nm->mkConst(rem));
    Node ret = utils::mkConcat(res, t);
    return ret;
  }
  return Node::null();
}

Node SequencesRewriter::rewriteRepeatRegExp(TNode node)
{
  Assert(node.getKind() == Kind::REGEXP_REPEAT);
  NodeManager* nm = nodeManager();
  // ((_ re.^ n) R) --> ((_ re.loop n n) R)
  unsigned r = utils::getRepeatAmount(node);
  Node lop = nm->mkConst(RegExpLoop(r, r));
  Node retNode = nm->mkNode(Kind::REGEXP_LOOP, lop, node[0]);
  return returnRewrite(node, retNode, Rewrite::RE_REPEAT_ELIM);
}

Node SequencesRewriter::rewriteOptionRegExp(TNode node)
{
  Assert(node.getKind() == Kind::REGEXP_OPT);
  NodeManager* nm = nodeManager();
  Node retNode =
      nm->mkNode(Kind::REGEXP_UNION,
                 nm->mkNode(Kind::STRING_TO_REGEXP, nm->mkConst(String(""))),
                 node[0]);
  return returnRewrite(node, retNode, Rewrite::RE_OPT_ELIM);
}

Node SequencesRewriter::rewritePlusRegExp(TNode node)
{
  Assert(node.getKind() == Kind::REGEXP_PLUS);
  NodeManager* nm = nodeManager();
  Node retNode = nm->mkNode(
      Kind::REGEXP_CONCAT, node[0], nm->mkNode(Kind::REGEXP_STAR, node[0]));
  return returnRewrite(node, retNode, Rewrite::RE_PLUS_ELIM);
}

Node SequencesRewriter::rewriteDifferenceRegExp(TNode node)
{
  Assert(node.getKind() == Kind::REGEXP_DIFF);
  NodeManager* nm = nodeManager();
  Node retNode = nm->mkNode(Kind::REGEXP_INTER,
                            node[0],
                            nm->mkNode(Kind::REGEXP_COMPLEMENT, node[1]));
  return returnRewrite(node, retNode, Rewrite::RE_DIFF_ELIM);
}

Node SequencesRewriter::rewriteRangeRegExp(TNode node)
{
  Assert(node.getKind() == Kind::REGEXP_RANGE);
  unsigned ch[2];
  for (size_t i = 0; i < 2; ++i)
  {
    if (!node[i].isConst() || node[i].getConst<String>().size() != 1)
    {
      // not applied to characters, it is not handled
      return node;
    }
    ch[i] = node[i].getConst<String>().front();
  }

  NodeManager* nm = nodeManager();
  if (node[0] == node[1])
  {
    Node retNode = nm->mkNode(Kind::STRING_TO_REGEXP, node[0]);
    // re.range( "A", "A" ) ---> str.to_re( "A" )
    return returnRewrite(node, retNode, Rewrite::RE_RANGE_SINGLE);
  }

  if (ch[0] > ch[1])
  {
    // re.range( "B", "A" ) ---> re.none
    Node retNode = nm->mkNode(Kind::REGEXP_NONE);
    return returnRewrite(node, retNode, Rewrite::RE_RANGE_EMPTY);
  }
  return node;
}


Node SequencesRewriter::rewriteViaStrInReConsume(const Node& node)
{
  if (node.getKind() != Kind::STRING_IN_REGEXP)
  {
    return Node::null();
  }
  // if star, we consider the body of the star
  bool isStar = (node[1].getKind()==Kind::REGEXP_STAR);
  size_t numIter = isStar ? 2 : 1;
  for (size_t i=0; i<numIter; i++)
  {
    int dir = isStar ? (i==0 ? 0 : 1) : -1;
    Node r = isStar ? node[1][0] : node[1];
    std::vector<Node> children;
    utils::getConcat(r, children);
    std::vector<Node> mchildren;
    utils::getConcat(node[0], mchildren);
    Node scn =
        RegExpEntail::simpleRegexpConsume(d_nm, mchildren, children, dir);
    if (!scn.isNull())
    {
      return scn;
    }
    else if (!isStar || children.empty())
    {
      // Given a membership (str.++ x1 ... xn) in (re.++ r1 ... rm),
      // above, we strip components to construct an equivalent membership:
      // (str.++ xi .. xj) in (re.++ rk ... rl).
      Node xn = utils::mkConcat(mchildren, node[0].getType());
      // if we considered the body of the star, we revert to the original RE
      Node rn = isStar ? node[1] : utils::mkConcat(children, node[1].getType());
      // construct the updated regular expression
      Node newMem =
          nodeManager()->mkNode(Kind::STRING_IN_REGEXP,
                                xn,
                                rn);
      if (newMem != node)
      {
        return newMem;
      }
    }
  }
  return Node::null();
}

Node SequencesRewriter::rewriteMembership(TNode node)
{
  Assert(node.getKind() == Kind::STRING_IN_REGEXP);
  NodeManager* nm = nodeManager();
  Node x = node[0];
  Node r = node[1];

  TypeNode stype = x.getType();
  TypeNode rtype = r.getType();

  if (r.getKind() == Kind::REGEXP_NONE)
  {
    Node retNode = nodeManager()->mkConst(false);
    return returnRewrite(node, retNode, Rewrite::RE_IN_EMPTY);
  }
  // test for constant evaluation
  Node eval = rewriteViaStrInReEval(node);
  if (!eval.isNull())
  {
    return returnRewrite(node, eval, Rewrite::RE_IN_EVAL);
  }
  else if (r.getKind() == Kind::REGEXP_ALLCHAR)
  {
    Node one = nm->mkConstInt(Rational(1));
    Node retNode = one.eqNode(nm->mkNode(Kind::STRING_LENGTH, x));
    return returnRewrite(node, retNode, Rewrite::RE_IN_SIGMA);
  }
  else if (r.getKind() == Kind::REGEXP_STAR)
  {
    if (x.isConst())
    {
      size_t xlen = Word::getLength(x);
      if (xlen == 0)
      {
        // e.g. (str.in.re "" (re.* (str.to.re x))) ----> true
        return returnRewrite(node, d_true, Rewrite::RE_EMPTY_IN_STR_STAR);
      }
      else if (xlen == 1)
      {
        if (r[0].getKind() == Kind::STRING_TO_REGEXP)
        {
          Node retNode = r[0][0].eqNode(x);
          // e.g. (str.in.re "A" (re.* (str.to.re x))) ----> "A" = x
          return returnRewrite(node, retNode, Rewrite::RE_CHAR_IN_STR_STAR);
        }
      }
    }
    else if (x.getKind() == Kind::STRING_CONCAT)
    {
      // (str.in.re (str.++ x1 ... xn) (re.* R)) -->
      //   (str.in.re x1 (re.* R)) AND ... AND (str.in.re xn (re.* R))
      //     if the length of all strings in R is one.
      Node flr = RegExpEntail::getFixedLengthForRegexp(r[0]);
      if (!flr.isNull())
      {
        Node one = nm->mkConstInt(Rational(1));
        if (flr == one)
        {
          NodeBuilder nb(nodeManager(), Kind::AND);
          for (const Node& xc : x)
          {
            nb << nm->mkNode(Kind::STRING_IN_REGEXP, xc, r);
          }
          return returnRewrite(
              node, nb.constructNode(), Rewrite::RE_IN_DIST_CHAR_STAR);
        }
      }
    }
    if (r[0].getKind() == Kind::REGEXP_ALLCHAR)
    {
      return returnRewrite(node, d_true, Rewrite::RE_IN_SIGMA_STAR);
    }
    else if (r[0].getKind() == Kind::REGEXP_CONCAT)
    {
      bool isAllchar = true;
      for (const Node& rc : r[0])
      {
        if (rc.getKind() != Kind::REGEXP_ALLCHAR)
        {
          isAllchar = false;
          break;
        }
      }
      if (isAllchar)
      {
        // For example:
        // (str.in_re x (re.* re.allchar re.allchar)) --->
        // (= (mod (str.len x) 2) 0)
        Node zero = nm->mkConstInt(Rational(0));
        Node factor = nm->mkConstInt(Rational(r[0].getNumChildren()));
        Node t = nm->mkNode(
            Kind::INTS_MODULUS, nm->mkNode(Kind::STRING_LENGTH, x), factor);
        Node retNode = t.eqNode(zero);
        return returnRewrite(node, retNode, Rewrite::RE_IN_CHAR_MODULUS_STAR);
      }
    }
  }
  else if (r.getKind() == Kind::REGEXP_CONCAT)
  {
    bool allSigma = true;
    bool allSigmaStrict = true;
    unsigned allSigmaMinSize = 0;
    Node constStr;
    size_t constIdx = 0;
    size_t nchildren = r.getNumChildren();
    for (size_t i = 0; i < nchildren; i++)
    {
      Node rc = r[i];
      Assert(rc.getKind() != Kind::REGEXP_NONE);
      if (rc.getKind() == Kind::REGEXP_ALLCHAR)
      {
        allSigmaMinSize++;
      }
      else if (rc.getKind() == Kind::REGEXP_STAR
               && rc[0].getKind() == Kind::REGEXP_ALLCHAR)
      {
        allSigmaStrict = false;
      }
      else if (rc.getKind() == Kind::STRING_TO_REGEXP)
      {
        if (constStr.isNull())
        {
          constStr = rc[0];
          constIdx = i;
        }
        else
        {
          allSigma = false;
          break;
        }
      }
      else
      {
        allSigma = false;
        break;
      }
    }
    if (allSigma)
    {
      if (constStr.isNull())
      {
        // x in re.++(_*, _, _) ---> str.len(x) >= 2
        Node num = nm->mkConstInt(Rational(allSigmaMinSize));
        Node lenx = nm->mkNode(Kind::STRING_LENGTH, x);
        Node retNode =
            nm->mkNode(allSigmaStrict ? Kind::EQUAL : Kind::GEQ, lenx, num);
        return returnRewrite(node, retNode, Rewrite::RE_CONCAT_PURE_ALLCHAR);
      }
      else if (allSigmaMinSize == 0 && nchildren >= 3 && constIdx != 0
               && constIdx != nchildren - 1)
      {
        // x in re.++(_*, "abc", _*) ---> str.contains(x, "abc")
        Node retNode = nm->mkNode(Kind::STRING_CONTAINS, x, constStr);
        return returnRewrite(node, retNode, Rewrite::RE_CONCAT_TO_CONTAINS);
      }
    }
  }
  else if (r.getKind() == Kind::REGEXP_INTER
           || r.getKind() == Kind::REGEXP_UNION)
  {
    std::vector<Node> mvec;
    for (unsigned i = 0; i < r.getNumChildren(); i++)
    {
      mvec.push_back(nodeManager()->mkNode(Kind::STRING_IN_REGEXP, x, r[i]));
    }
    Node retNode = nodeManager()->mkNode(
        r.getKind() == Kind::REGEXP_INTER ? Kind::AND : Kind::OR, mvec);
    return returnRewrite(node, retNode, Rewrite::RE_IN_ANDOR);
  }
  else if (r.getKind() == Kind::STRING_TO_REGEXP)
  {
    Node retNode = x.eqNode(r[0]);
    return returnRewrite(node, retNode, Rewrite::RE_IN_CSTRING);
  }
  else if (r.getKind() == Kind::REGEXP_RANGE)
  {
    // x in re.range( char_i, char_j ) ---> i <= str.code(x) <= j
    // we do not do this if the arguments are not constant
    if (RegExpEntail::isConstRegExp(r))
    {
      Node xcode = nm->mkNode(Kind::STRING_TO_CODE, x);
      Node retNode = nm->mkNode(
          Kind::AND,
          nm->mkNode(Kind::LEQ, nm->mkNode(Kind::STRING_TO_CODE, r[0]), xcode),
          nm->mkNode(Kind::LEQ, xcode, nm->mkNode(Kind::STRING_TO_CODE, r[1])));
      return returnRewrite(node, retNode, Rewrite::RE_IN_RANGE);
    }
  }
  else if (r.getKind() == Kind::REGEXP_COMPLEMENT)
  {
    Node retNode = nm->mkNode(Kind::STRING_IN_REGEXP, x, r[0]).negate();
    return returnRewrite(node, retNode, Rewrite::RE_IN_COMPLEMENT);
  }

  // do simple consumes
  Node retNode = rewriteViaStrInReConsume(node);
  if (!retNode.isNull())
  {
    Trace("regexp-ext-rewrite")
        << "Regexp : rewrite : " << node << " -> " << retNode << std::endl;
    return returnRewrite(node, retNode, Rewrite::RE_SIMPLE_CONSUME);
  }
  // check regular expression inclusion
  // This makes a regular expression that contains all possible model values
  // for x, and checks whether r includes this regular expression. If so,
  // the membership rewrites to true.
  std::vector<Node> mchildren;
  utils::getConcat(x, mchildren);
  Assert(!mchildren.empty());
  bool hasConstant = false;
  for (Node& m : mchildren)
  {
    if (m.isConst())
    {
      m = nm->mkNode(Kind::STRING_TO_REGEXP, m);
      hasConstant = true;
    }
    else
    {
      m = d_sigmaStar;
    }
  }
  if (hasConstant)
  {
    Node reForX = mchildren.size() == 1
                      ? mchildren[0]
                      : nm->mkNode(Kind::REGEXP_CONCAT, mchildren);
    if (RegExpEntail::regExpIncludes(r, reForX))
    {
      return returnRewrite(node, d_true, Rewrite::RE_IN_INCLUSION);
    }
  }
  return node;
}

RewriteResponse SequencesRewriter::postRewrite(TNode node)
{
  Trace("sequences-postrewrite")
      << "Strings::SequencesRewriter::postRewrite start " << node << std::endl;
  Node retNode = node;
  Kind nk = node.getKind();
  if (nk == Kind::STRING_CONCAT)
  {
    retNode = rewriteConcat(node);
  }
  else if (nk == Kind::EQUAL)
  {
    retNode = rewriteEquality(node);
  }
  else if (nk == Kind::STRING_LENGTH)
  {
    retNode = rewriteLength(node);
  }
  else if (nk == Kind::STRING_CHARAT)
  {
    retNode = rewriteCharAt(node);
  }
  else if (nk == Kind::STRING_SUBSTR)
  {
    retNode = rewriteSubstr(node);
  }
  else if (nk == Kind::STRING_UPDATE)
  {
    retNode = rewriteUpdate(node);
  }
  else if (nk == Kind::STRING_CONTAINS)
  {
    retNode = rewriteContains(node);
  }
  else if (nk == Kind::STRING_INDEXOF)
  {
    retNode = rewriteIndexof(node);
  }
  else if (nk == Kind::STRING_INDEXOF_RE)
  {
    retNode = rewriteIndexofRe(node);
  }
  else if (nk == Kind::STRING_REPLACE)
  {
    retNode = rewriteReplace(node);
  }
  else if (nk == Kind::STRING_REPLACE_ALL)
  {
    retNode = rewriteReplaceAll(node);
  }
  else if (nk == Kind::STRING_REPLACE_RE)
  {
    retNode = rewriteReplaceRe(node);
  }
  else if (nk == Kind::STRING_REPLACE_RE_ALL)
  {
    retNode = rewriteReplaceReAll(node);
  }
  else if (nk == Kind::STRING_REV)
  {
    retNode = rewriteStrReverse(node);
  }
  else if (nk == Kind::STRING_PREFIX || nk == Kind::STRING_SUFFIX)
  {
    retNode = rewritePrefixSuffix(node);
  }
  else if (nk == Kind::STRING_IN_REGEXP)
  {
    retNode = rewriteMembership(node);
  }
  else if (nk == Kind::REGEXP_ALL)
  {
    retNode = rewriteAllRegExp(node);
  }
  else if (nk == Kind::REGEXP_CONCAT)
  {
    retNode = rewriteConcatRegExp(node);
  }
  else if (nk == Kind::REGEXP_UNION || nk == Kind::REGEXP_INTER)
  {
    retNode = rewriteAndOrRegExp(node);
  }
  else if (nk == Kind::REGEXP_DIFF)
  {
    retNode = rewriteDifferenceRegExp(node);
  }
  else if (nk == Kind::REGEXP_STAR)
  {
    retNode = rewriteStarRegExp(node);
  }
  else if (nk == Kind::REGEXP_PLUS)
  {
    retNode = rewritePlusRegExp(node);
  }
  else if (nk == Kind::REGEXP_OPT)
  {
    retNode = rewriteOptionRegExp(node);
  }
  else if (nk == Kind::REGEXP_RANGE)
  {
    retNode = rewriteRangeRegExp(node);
  }
  else if (nk == Kind::REGEXP_LOOP)
  {
    retNode = rewriteLoopRegExp(node);
  }
  else if (nk == Kind::REGEXP_REPEAT)
  {
    retNode = rewriteRepeatRegExp(node);
  }
  else if (nk == Kind::SEQ_UNIT)
  {
    retNode = rewriteSeqUnit(node);
  }
  else if (nk == Kind::SEQ_NTH)
  {
    retNode = rewriteSeqNth(node);
  }

  Trace("sequences-postrewrite")
      << "Strings::SequencesRewriter::postRewrite returning " << retNode
      << std::endl;
  if (node != retNode)
  {
    // also post process the rewrite, which may apply extended rewriting to
    // equalities, if we rewrite to an equality from a non-equality
    retNode = postProcessRewrite(node, retNode);
    Trace("strings-rewrite-debug") << "Strings::SequencesRewriter::postRewrite "
                                   << node << " to " << retNode << std::endl;
    return RewriteResponse(REWRITE_AGAIN_FULL, retNode);
  }
  Trace("strings-rewrite-nf") << "No rewrites for : " << node << std::endl;
  return RewriteResponse(REWRITE_DONE, retNode);
}

RewriteResponse SequencesRewriter::preRewrite(TNode node)
{
  return RewriteResponse(REWRITE_DONE, node);
}

Node SequencesRewriter::rewriteSeqNth(Node node)
{
  Assert(node.getKind() == Kind::SEQ_NTH);
  Node s = node[0];
  Node i = node[1];
  if (s.isConst() && i.isConst())
  {
    size_t len = Word::getLength(s);
    if (i.getConst<Rational>().sgn() != -1)
    {
      Integer posInt = i.getConst<Rational>().getNumerator();
      if (posInt.fitsUnsignedInt() && posInt < Integer(len))
      {
        size_t pos = posInt.toUnsignedInt();
        Node ret = Word::getNth(s, pos);
        return returnRewrite(node, ret, Rewrite::SEQ_NTH_EVAL);
      }
    }
  }

  std::vector<Node> prefix, suffix;
  utils::getConcat(s, suffix);
  if ((i.isConst() && i.getConst<Rational>().isZero())
      || d_stringsEntail.stripSymbolicLength(suffix, prefix, 1, i, true))
  {
    if (suffix.size() > 0)
    {
      if (suffix[0].getKind() == Kind::SEQ_UNIT)
      {
        // (seq.nth (seq.++ prefix (seq.unit x) suffix) n) ---> x
        // if len(prefix) = n
        Node ret = suffix[0][0];
        return returnRewrite(node, ret, Rewrite::SEQ_NTH_EVAL_SYM);
      }
      // TODO: STRING_UNIT?
    }
  }

  return node;
}

Node SequencesRewriter::rewriteCharAt(Node node)
{
  Assert(node.getKind() == Kind::STRING_CHARAT);
  NodeManager* nm = nodeManager();
  Node one = nm->mkConstInt(Rational(1));
  Node retNode = nm->mkNode(Kind::STRING_SUBSTR, node[0], node[1], one);
  return returnRewrite(node, retNode, Rewrite::CHARAT_ELIM);
}

Node SequencesRewriter::rewriteSubstr(Node node)
{
  Assert(node.getKind() == Kind::STRING_SUBSTR);

  NodeManager* nm = nodeManager();
  if (node[0].isConst())
  {
    if (Word::isEmpty(node[0]))
    {
      Node ret = node[0];
      return returnRewrite(node, ret, Rewrite::SS_EMPTYSTR);
    }
    // rewriting for constant arguments
    if (node[1].isConst() && node[2].isConst())
    {
      Node s = node[0];
      cvc5::internal::Rational rMaxInt(String::maxSize());
      uint32_t start;
      if (node[1].getConst<Rational>() > rMaxInt)
      {
        // start beyond the maximum size of strings
        // thus, it must be beyond the end point of this string
        Node ret = Word::mkEmptyWord(node.getType());
        return returnRewrite(node, ret, Rewrite::SS_CONST_START_MAX_OOB);
      }
      else if (node[1].getConst<Rational>().sgn() < 0)
      {
        // start before the beginning of the string
        Node ret = Word::mkEmptyWord(node.getType());
        return returnRewrite(node, ret, Rewrite::SS_CONST_START_NEG);
      }
      else
      {
        start = node[1].getConst<Rational>().getNumerator().toUnsignedInt();
        if (start >= Word::getLength(node[0]))
        {
          // start beyond the end of the string
          Node ret = Word::mkEmptyWord(node.getType());
          return returnRewrite(node, ret, Rewrite::SS_CONST_START_OOB);
        }
      }
      if (node[2].getConst<Rational>() > rMaxInt)
      {
        // take up to the end of the string
        size_t lenS = Word::getLength(s);
        Node ret = Word::suffix(s, lenS - start);
        return returnRewrite(node, ret, Rewrite::SS_CONST_LEN_MAX_OOB);
      }
      else if (node[2].getConst<Rational>().sgn() <= 0)
      {
        Node ret = Word::mkEmptyWord(node.getType());
        return returnRewrite(node, ret, Rewrite::SS_CONST_LEN_NON_POS);
      }
      else
      {
        uint32_t len =
            node[2].getConst<Rational>().getNumerator().toUnsignedInt();
        if (start + len > Word::getLength(node[0]))
        {
          // take up to the end of the string
          size_t lenS = Word::getLength(s);
          Node ret = Word::suffix(s, lenS - start);
          return returnRewrite(node, ret, Rewrite::SS_CONST_END_OOB);
        }
        else
        {
          // compute the substr using the constant string
          Node ret = Word::substr(s, start, len);
          return returnRewrite(node, ret, Rewrite::SS_CONST_SS);
        }
      }
    }
  }
  Node zero = nm->mkConstInt(cvc5::internal::Rational(0));

  // if entailed non-positive length or negative start point
  if (d_arithEntail.check(zero, node[1], true))
  {
    Node ret = Word::mkEmptyWord(node.getType());
    return returnRewrite(node, ret, Rewrite::SS_START_NEG);
  }
  else if (d_arithEntail.check(zero, node[2]))
  {
    Node ret = Word::mkEmptyWord(node.getType());
    return returnRewrite(node, ret, Rewrite::SS_LEN_NON_POS);
  }

  if (node[0].getKind() == Kind::STRING_SUBSTR)
  {
    // (str.substr (str.substr x a b) c d) ---> "" if c >= b
    //
    // Note that this rewrite can be generalized to:
    //
    // (str.substr x a b) ---> "" if a >= (str.len x)
    //
    // This can be done when we generalize our entailment methods to
    // accept an optional context. Then we could conjecture that
    // (str.substr x a b) rewrites to "" and do a case analysis:
    //
    // - a < 0 or b < 0 (the result is trivially empty in these cases)
    // - a >= (str.len x) assuming that { a >= 0, b >= 0 }
    //
    // For example, for (str.substr (str.substr x a a) a a), we could
    // then deduce that under those assumptions, "a" is an
    // over-approximation of the length of (str.substr x a a), which
    // then allows us to reason that the result of the whole term must
    // be empty.
    if (d_arithEntail.check(node[1], node[0][2]))
    {
      Node ret = Word::mkEmptyWord(node.getType());
      return returnRewrite(node, ret, Rewrite::SS_START_GEQ_LEN);
    }
  }
  else if (node[0].getKind() == Kind::STRING_REPLACE)
  {
    // (str.substr (str.replace x y z) 0 n)
    // 	 ---> (str.replace (str.substr x 0 n) y z)
    // if (str.len y) = 1 and (str.len z) = 1
    if (node[1] == zero)
    {
      if (d_stringsEntail.checkLengthOne(node[0][1], true)
          && d_stringsEntail.checkLengthOne(node[0][2], true))
      {
        Node ret = nm->mkNode(
            Kind::STRING_REPLACE,
            nm->mkNode(Kind::STRING_SUBSTR, node[0][0], node[1], node[2]),
            node[0][1],
            node[0][2]);
        return returnRewrite(node, ret, Rewrite::SUBSTR_REPL_SWAP);
      }
    }
  }

  TypeNode stype = node.getType();

  // (str.substr s x x) ---> "" if (str.len s) <= 1
  if (node[1] == node[2] && d_stringsEntail.checkLengthOne(node[0]))
  {
    Node ret = Word::mkEmptyWord(node.getType());
    return returnRewrite(node, ret, Rewrite::SS_LEN_ONE_Z_Z);
  }

  Node slenRew =
      d_arithEntail.rewriteArith(nm->mkNode(Kind::STRING_LENGTH, node[0]));
  if (node[2] != slenRew)
  {
    if (d_arithEntail.check(node[2], slenRew))
    {
      // end point beyond end point of string, map to slenRew
      Node ret = nm->mkNode(Kind::STRING_SUBSTR, node[0], node[1], slenRew);
      return returnRewrite(node, ret, Rewrite::SS_END_PT_NORM);
    }
  }

  // Rewrite based on symbolic length analysis, using the strings entailment
  // utility that is owned by this rewriter. This handles three rewrite rules
  // that are also included as part of the macro proof rewrite rule
  // MACRO_SUBSTR_STRIP_SYM_LENGTH.
  Rewrite ruleSymLen;
  Node retSymLen =
      rewriteViaMacroSubstrStripSymLength(node, ruleSymLen, d_stringsEntail);
  if (!retSymLen.isNull())
  {
    return returnRewrite(node, retSymLen, ruleSymLen);
  }
  // combine substr
  if (node[0].getKind() == Kind::STRING_SUBSTR)
  {
    Node start_inner = node[0][1];
    Node start_outer = node[1];
    if (d_arithEntail.check(start_outer) && d_arithEntail.check(start_inner))
    {
      // both are positive
      // thus, start point is definitely start_inner+start_outer.
      // We can rewrite if it for certain what the length is

      // the length of a string from the inner substr subtracts the start point
      // of the outer substr
      Node len_from_inner = d_arithEntail.rewriteArith(
          nm->mkNode(Kind::SUB, node[0][2], start_outer));
      Node len_from_outer = node[2];
      Node new_len;
      // take quantity that is for sure smaller than the other
      if (len_from_inner == len_from_outer)
      {
        new_len = len_from_inner;
      }
      else if (d_arithEntail.check(len_from_inner, len_from_outer))
      {
        new_len = len_from_outer;
      }
      else if (d_arithEntail.check(len_from_outer, len_from_inner))
      {
        new_len = len_from_inner;
      }
      if (!new_len.isNull())
      {
        Node new_start = nm->mkNode(Kind::ADD, start_inner, start_outer);
        Node ret =
            nm->mkNode(Kind::STRING_SUBSTR, node[0][0], new_start, new_len);
        return returnRewrite(node, ret, Rewrite::SS_COMBINE);
      }
    }
  }
  return node;
}

Node SequencesRewriter::rewriteUpdate(Node node)
{
  Assert(node.getKind() == Kind::STRING_UPDATE);
  Node s = node[0];
  Node i = node[1];
  Node x = node[2];
  if (s.isConst())
  {
    if (Word::isEmpty(s))
    {
      return returnRewrite(node, s, Rewrite::UPD_EMPTYSTR);
    }
    // rewriting for constant arguments
    if (node[1].isConst())
    {
      cvc5::internal::Rational rMaxInt(String::maxSize());
      if (node[1].getConst<Rational>() > rMaxInt)
      {
        // start beyond the maximum size of strings
        // thus, it must be beyond the end point of this string
        return returnRewrite(node, s, Rewrite::UPD_CONST_INDEX_MAX_OOB);
      }
      else if (node[1].getConst<Rational>().sgn() < 0)
      {
        // start before the beginning of the string
        return returnRewrite(node, s, Rewrite::UPD_CONST_INDEX_NEG);
      }
      uint32_t start =
          node[1].getConst<Rational>().getNumerator().toUnsignedInt();
      size_t len = Word::getLength(s);
      if (start >= len)
      {
        // start beyond the end of the string
        return returnRewrite(node, s, Rewrite::UPD_CONST_INDEX_OOB);
      }
      if (node[2].isConst())
      {
        Node ret = Word::update(s, start, node[2]);
        return returnRewrite(node, ret, Rewrite::UPD_EVAL);
      }
    }
  }

  NodeManager* nm = nodeManager();
  Node zero = nm->mkConstInt(0);
  Node sLen = nm->mkNode(Kind::STRING_LENGTH, s);
  if (d_arithEntail.check(zero, i, true) || d_arithEntail.check(i, sLen))
  {
    // (seq.update s i x) ---> s if x < 0 or x >= len(s)
    Node ret = s;
    return returnRewrite(node, ret, Rewrite::UPD_OOB);
  }

  std::vector<Node> prefix, suffix;
  utils::getConcat(s, suffix);
  if ((i.isConst() && i.getConst<Rational>().isZero())
      || d_stringsEntail.stripSymbolicLength(suffix, prefix, 1, i, true))
  {
    Node updateLen = nm->mkNode(Kind::STRING_LENGTH, x);
    std::vector<Node> replaced;
    if (d_stringsEntail.stripSymbolicLength(
            suffix, replaced, 1, updateLen, true))
    {
      // (seq.update (seq.++ p r s) i x) ---> (seq.++ p x s)
      // if len(p) = i and len(r) = len(x)
      prefix.emplace_back(x);
      prefix.insert(prefix.end(), suffix.begin(), suffix.end());
      Node ret = utils::mkConcat(prefix, node.getType());
      return returnRewrite(node, ret, Rewrite::UPD_EVAL_SYM);
    }
  }

  if (s.getKind() == Kind::STRING_REV && d_stringsEntail.checkLengthOne(x))
  {
    // str.update(str.rev(s), n, t) --->
    //   str.rev(str.update(s, len(s) - (n + 1), t))
    Node idx =
        nm->mkNode(Kind::SUB,
                   nm->mkNode(Kind::STRING_LENGTH, s),
                   nm->mkNode(Kind::ADD, i, nm->mkConstInt(Rational(1))));
    Node ret = nm->mkNode(Kind::STRING_REV,
                          nm->mkNode(Kind::STRING_UPDATE, s[0], idx, x));
    return returnRewrite(node, ret, Rewrite::UPD_REV);
  }

  return node;
}

Node SequencesRewriter::rewriteContains(Node node)
{
  Assert(node.getKind() == Kind::STRING_CONTAINS);
  NodeManager* nm = nodeManager();

  if (node[0] == node[1])
  {
    return returnRewrite(node, d_true, Rewrite::CTN_EQ);
  }
  if (node[0].isConst())
  {
    if (node[1].isConst())
    {
      Node ret = nm->mkConst(Word::find(node[0], node[1]) != std::string::npos);
      return returnRewrite(node, ret, Rewrite::CTN_CONST);
    }
    else
    {
      Node t = node[1];
      if (Word::isEmpty(node[0]))
      {
        Node len1 = nodeManager()->mkNode(Kind::STRING_LENGTH, node[1]);
        if (d_arithEntail.check(len1, true))
        {
          // we handle the false case here since the rewrite for equality
          // uses this function, hence we want to conclude false if possible.
          // len(x)>0 => contains( "", x ) ---> false
          Node ret = nodeManager()->mkConst(false);
          return returnRewrite(node, ret, Rewrite::CTN_LHS_EMPTYSTR);
        }
      }
      else if (d_stringsEntail.checkLengthOne(t))
      {
        std::vector<Node> vec = Word::getChars(node[0]);
        Node emp = Word::mkEmptyWord(t.getType());
        NodeBuilder nb(nodeManager(), Kind::OR);
        nb << emp.eqNode(t);
        for (const Node& c : vec)
        {
          Assert(c.getType() == t.getType());
          nb << c.eqNode(t);
        }

        // str.contains("ABCabc", t) --->
        // t = "" v t = "A" v t = "B" v t = "C" v t = "a" v t = "b" v t = "c"
        // if len(t) <= 1
        Node ret = nb;
        return returnRewrite(node, ret, Rewrite::CTN_SPLIT);
      }
      else if (node[1].getKind() == Kind::STRING_CONCAT)
      {
        int firstc, lastc;
        if (!d_stringsEntail.canConstantContainConcat(
                node[0], node[1], firstc, lastc))
        {
          Node ret = nodeManager()->mkConst(false);
          return returnRewrite(node, ret, Rewrite::CTN_NCONST_CTN_CONCAT);
        }
      }
    }
  }
  Node maybeRew;
  Rewrite maybeRule = Rewrite::NONE;
  if (node[1].isConst())
  {
    size_t len = Word::getLength(node[1]);
    if (len == 0)
    {
      // contains( x, "" ) ---> true
      Node ret = nodeManager()->mkConst(true);
      return returnRewrite(node, ret, Rewrite::CTN_RHS_EMPTYSTR);
    }
    else if (len == 1)
    {
      // The following rewrites are specific to a single character second
      // argument of contains, where we can reason that this character is
      // not split over multiple components in the first argument.
      if (node[0].getKind() == Kind::STRING_CONCAT)
      {
        std::vector<Node> nc1;
        utils::getConcat(node[0], nc1);
        NodeBuilder nb(nodeManager(), Kind::OR);
        for (const Node& ncc : nc1)
        {
          nb << nm->mkNode(Kind::STRING_CONTAINS, ncc, node[1]);
        }
        Node ret = nb.constructNode();
        // str.contains( x ++ y, "A" ) --->
        //   str.contains( x, "A" ) OR str.contains( y, "A" )
        // Remember the rewrite, we might find a better rule in following.
        maybeRew = ret;
        maybeRule = Rewrite::CTN_CONCAT_CHAR;
      }
      else if (node[0].getKind() == Kind::STRING_REPLACE)
      {
        Node rplDomain = d_stringsEntail.checkContains(node[0][1], node[1]);
        if (!rplDomain.isNull() && !rplDomain.getConst<bool>())
        {
          Node d1 = nm->mkNode(Kind::STRING_CONTAINS, node[0][0], node[1]);
          Node d2 = nm->mkNode(
              Kind::AND,
              nm->mkNode(Kind::STRING_CONTAINS, node[0][0], node[0][1]),
              nm->mkNode(Kind::STRING_CONTAINS, node[0][2], node[1]));
          Node ret = nm->mkNode(Kind::OR, d1, d2);
          // If str.contains( y, "A" ) ---> false, then:
          // str.contains( str.replace( x, y, z ), "A" ) --->
          //   str.contains( x, "A" ) OR
          //   ( str.contains( x, y ) AND str.contains( z, "A" ) )
          return returnRewrite(node, ret, Rewrite::CTN_REPL_CHAR);
        }
      }
    }
  }
  std::vector<Node> nc1;
  utils::getConcat(node[0], nc1);
  std::vector<Node> nc2;
  utils::getConcat(node[1], nc2);

  // component-wise containment
  std::vector<Node> nc1rb;
  std::vector<Node> nc1re;
  if (d_stringsEntail.componentContains(nc1, nc2, nc1rb, nc1re) != -1)
  {
    Node ret = nodeManager()->mkConst(true);
    return returnRewrite(node, ret, Rewrite::CTN_COMPONENT);
  }
  TypeNode stype = node[0].getType();

  // strip endpoints
  std::vector<Node> nb;
  std::vector<Node> ne;
  if (d_stringsEntail.stripConstantEndpoints(nc1, nc2, nb, ne))
  {
    Node ret = nodeManager()->mkNode(
        Kind::STRING_CONTAINS, utils::mkConcat(nc1, stype), node[1]);
    return returnRewrite(node, ret, Rewrite::CTN_STRIP_ENDPT);
  }

  for (const Node& n : nc2)
  {
    if (n.getKind() == Kind::STRING_REPLACE)
    {
      // (str.contains x (str.replace y z w)) --> false
      // if (str.contains x y) = false and (str.contains x w) = false
      //
      // Reasoning: (str.contains x y) checks that x does not contain y if the
      // replacement does not change y. (str.contains x w) checks that if the
      // replacement changes anything in y, the w makes it impossible for it to
      // occur in x.
      Node ctnConst = d_stringsEntail.checkContains(node[0], n[0]);
      if (!ctnConst.isNull() && !ctnConst.getConst<bool>())
      {
        Node ctnConst2 = d_stringsEntail.checkContains(node[0], n[2]);
        if (!ctnConst2.isNull() && !ctnConst2.getConst<bool>())
        {
          Node res = nm->mkConst(false);
          return returnRewrite(node, res, Rewrite::CTN_RPL_NON_CTN);
        }
      }

      // (str.contains x (str.++ w (str.replace x y x) z)) --->
      //   (and (= w "") (= x (str.replace x y x)) (= z ""))
      //
      // TODO: Remove with under-/over-approximation
      if (node[0] == n[0] && node[0] == n[2])
      {
        Node ret;
        if (nc2.size() > 1)
        {
          Node emp = Word::mkEmptyWord(stype);
          NodeBuilder nb2(nodeManager(), Kind::AND);
          for (const Node& n2 : nc2)
          {
            if (n2 == n)
            {
              nb2 << nm->mkNode(Kind::EQUAL, node[0], node[1]);
            }
            else
            {
              nb2 << nm->mkNode(Kind::EQUAL, emp, n2);
            }
          }
          ret = nb2.constructNode();
        }
        else
        {
          ret = nm->mkNode(Kind::EQUAL, node[0], node[1]);
        }
        return returnRewrite(node, ret, Rewrite::CTN_REPL_SELF);
      }
    }
  }

  // length entailment
  Node len_n1 = nodeManager()->mkNode(Kind::STRING_LENGTH, node[0]);
  Node len_n2 = nodeManager()->mkNode(Kind::STRING_LENGTH, node[1]);
  if (d_arithEntail.check(len_n2, len_n1, true))
  {
    // len( n2 ) > len( n1 ) => contains( n1, n2 ) ---> false
    Node ret = nodeManager()->mkConst(false);
    return returnRewrite(node, ret, Rewrite::CTN_LEN_INEQ);
  }

  // multi-set reasoning
  //   For example, contains( str.++( x, "b" ), str.++( "a", x ) ) ---> false
  //   since the number of a's in the second argument is greater than the number
  //   of a's in the first argument
  if (d_stringsEntail.checkMultisetSubset(node[0], node[1]))
  {
    Node ret = nm->mkConst(false);
    return returnRewrite(node, ret, Rewrite::CTN_MSET_NSS);
  }

  if (d_arithEntail.check(len_n2, len_n1, false))
  {
    // len( n2 ) >= len( n1 ) => contains( n1, n2 ) ---> n1 = n2
    Node ret = node[0].eqNode(node[1]);
    return returnRewrite(node, ret, Rewrite::CTN_LEN_INEQ_NSTRICT);
  }

  // splitting
  if (node[0].getKind() == Kind::STRING_CONCAT)
  {
    if (node[1].isConst())
    {
      Node t = node[1];
      // Below, we are looking for a constant component of node[0]
      // has no overlap with node[1], which means we can split.
      // Notice that if the first or last components had no
      // overlap, these would have been removed by strip
      // constant endpoints above.
      // Hence, we consider only the inner children.
      for (unsigned i = 1; i < (node[0].getNumChildren() - 1); i++)
      {
        // constant contains
        if (node[0][i].isConst())
        {
          // if no overlap, we can split into disjunction
          if (Word::noOverlapWith(node[0][i], node[1]))
          {
            std::vector<Node> nc0;
            utils::getConcat(node[0], nc0);
            std::vector<Node> spl[2];
            spl[0].insert(spl[0].end(), nc0.begin(), nc0.begin() + i);
            Assert(i < nc0.size() - 1);
            spl[1].insert(spl[1].end(), nc0.begin() + i + 1, nc0.end());
            Node ret = nodeManager()->mkNode(
                Kind::OR,
                nodeManager()->mkNode(Kind::STRING_CONTAINS,
                                      utils::mkConcat(spl[0], stype),
                                      node[1]),
                nodeManager()->mkNode(Kind::STRING_CONTAINS,
                                      utils::mkConcat(spl[1], stype),
                                      node[1]));
            return returnRewrite(node, ret, Rewrite::CTN_SPLIT);
          }
        }
      }
    }
  }
  else if (node[0].getKind() == Kind::STRING_SUBSTR)
  {
    // (str.contains (str.substr x n (str.len y)) y) --->
    //   (= (str.substr x n (str.len y)) y)
    //
    // TODO: Remove with under-/over-approximation
    if (node[0][2] == nm->mkNode(Kind::STRING_LENGTH, node[1]))
    {
      Node ret = nm->mkNode(Kind::EQUAL, node[0], node[1]);
      return returnRewrite(node, ret, Rewrite::CTN_SUBSTR);
    }
  }
  else if (node[0].getKind() == Kind::STRING_REPLACE)
  {
    if (node[1].isConst() && node[0][1].isConst() && node[0][2].isConst())
    {
      if (Word::noOverlapWith(node[1], node[0][1])
          && Word::noOverlapWith(node[1], node[0][2]))
      {
        // (str.contains (str.replace x c1 c2) c3) ---> (str.contains x c3)
        // if there is no overlap between c1 and c3 and none between c2 and c3
        Node ret = nm->mkNode(Kind::STRING_CONTAINS, node[0][0], node[1]);
        return returnRewrite(node, ret, Rewrite::CTN_REPL_CNSTS_TO_CTN);
      }
    }

    if (node[0][0] == node[0][2])
    {
      // (str.contains (str.replace x y x) y) ---> (str.contains x y)
      if (node[0][1] == node[1])
      {
        Node ret = nm->mkNode(Kind::STRING_CONTAINS, node[0][0], node[1]);
        return returnRewrite(node, ret, Rewrite::CTN_REPL_TO_CTN);
      }

      // (str.contains (str.replace x y x) z) ---> (str.contains x z)
      // if (str.len z) <= 1
      if (d_stringsEntail.checkLengthOne(node[1]))
      {
        Node ret = nm->mkNode(Kind::STRING_CONTAINS, node[0][0], node[1]);
        return returnRewrite(node, ret, Rewrite::CTN_REPL_LEN_ONE_TO_CTN);
      }
    }

    // (str.contains (str.replace x y z) z) --->
    //   (or (str.contains x y) (str.contains x z))
    if (node[0][2] == node[1])
    {
      Node ret =
          nm->mkNode(Kind::OR,
                     nm->mkNode(Kind::STRING_CONTAINS, node[0][0], node[0][1]),
                     nm->mkNode(Kind::STRING_CONTAINS, node[0][0], node[0][2]));
      return returnRewrite(node, ret, Rewrite::CTN_REPL_TO_CTN_DISJ);
    }

    // (str.contains (str.replace x y z) w) --->
    //   (str.contains (str.replace x y "") w)
    // if (str.contains z w) ---> false and (str.len w) = 1
    if (d_stringsEntail.checkLengthOne(node[1]))
    {
      Node ctn = d_stringsEntail.checkContains(node[0][2], node[1]);
      if (!ctn.isNull() && !ctn.getConst<bool>())
      {
        Node empty = Word::mkEmptyWord(stype);
        Node ret = nm->mkNode(
            Kind::STRING_CONTAINS,
            nm->mkNode(Kind::STRING_REPLACE, node[0][0], node[0][1], empty),
            node[1]);
        return returnRewrite(node, ret, Rewrite::CTN_REPL_SIMP_REPL);
      }
    }
  }

  if (node[1].getKind() == Kind::STRING_REPLACE)
  {
    // (str.contains x (str.replace y x y)) --->
    //   (str.contains x y)
    if (node[0] == node[1][1] && node[1][0] == node[1][2])
    {
      Node ret = nm->mkNode(Kind::STRING_CONTAINS, node[0], node[1][0]);
      return returnRewrite(node, ret, Rewrite::CTN_REPL);
    }

    // (str.contains x (str.replace "" x y)) --->
    //   (= "" (str.replace "" x y))
    //
    // Note: Length-based reasoning is not sufficient to get this rewrite. We
    // can neither show that str.len(str.replace("", x, y)) - str.len(x) >= 0
    // nor str.len(x) - str.len(str.replace("", x, y)) >= 0
    Node emp = Word::mkEmptyWord(stype);
    if (node[0] == node[1][1] && node[1][0] == emp)
    {
      Node ret = nm->mkNode(Kind::EQUAL, emp, node[1]);
      return returnRewrite(node, ret, Rewrite::CTN_REPL_EMPTY);
    }
  }
  // If we marked a rewrite but did not yet return it.
  if (!maybeRew.isNull())
  {
    return returnRewrite(node, maybeRew, maybeRule);
  }

  return node;
}

Node SequencesRewriter::rewriteIndexof(Node node)
{
  Assert(node.getKind() == Kind::STRING_INDEXOF);
  NodeManager* nm = nodeManager();

  if (node[2].isConst() && node[2].getConst<Rational>().sgn() < 0)
  {
    // z<0  implies  str.indexof( x, y, z ) --> -1
    Node negone = nm->mkConstInt(Rational(-1));
    return returnRewrite(node, negone, Rewrite::IDOF_NEG);
  }

  // the string type
  TypeNode stype = node[0].getType();

  // evaluation and simple cases
  std::vector<Node> children0;
  utils::getConcat(node[0], children0);
  if (children0[0].isConst() && node[1].isConst() && node[2].isConst())
  {
    cvc5::internal::Rational rMaxInt(cvc5::internal::String::maxSize());
    if (node[2].getConst<Rational>() > rMaxInt)
    {
      if (node[0].isConst())
      {
        // We know that, due to limitations on the size of string constants
        // in our implementation, that accessing a position greater than
        // rMaxInt is guaranteed to be out of bounds.
        Node negone = nm->mkConstInt(Rational(-1));
        return returnRewrite(node, negone, Rewrite::IDOF_MAX);
      }
    }
    else
    {
      Assert(node[2].getConst<Rational>().sgn() >= 0);
      Node s = children0[0];
      Node t = node[1];
      uint32_t start =
          node[2].getConst<Rational>().getNumerator().toUnsignedInt();
      std::size_t ret = Word::find(s, t, start);
      if (ret != std::string::npos)
      {
        Node retv = nm->mkConstInt(Rational(static_cast<unsigned>(ret)));
        return returnRewrite(node, retv, Rewrite::IDOF_FIND);
      }
      else if (children0.size() == 1)
      {
        Node negone = nm->mkConstInt(Rational(-1));
        return returnRewrite(node, negone, Rewrite::IDOF_NFIND);
      }
    }
  }

  if (node[0] == node[1])
  {
    if (node[2].isConst())
    {
      if (node[2].getConst<Rational>().sgn() == 0)
      {
        // indexof( x, x, 0 ) --> 0
        Node zero = nm->mkConstInt(Rational(0));
        return returnRewrite(node, zero, Rewrite::IDOF_EQ_CST_START);
      }
    }
    if (d_arithEntail.check(node[2], true))
    {
      // y>0  implies  indexof( x, x, y ) --> -1
      Node negone = nm->mkConstInt(Rational(-1));
      return returnRewrite(node, negone, Rewrite::IDOF_EQ_NSTART);
    }
    Node emp = Word::mkEmptyWord(stype);
    if (node[0] != emp)
    {
      // indexof( x, x, z ) ---> indexof( "", "", z )
      Node ret = nm->mkNode(Kind::STRING_INDEXOF, emp, emp, node[2]);
      return returnRewrite(node, ret, Rewrite::IDOF_EQ_NORM);
    }
  }

  Node len0 = nm->mkNode(Kind::STRING_LENGTH, node[0]);
  Node len1 = nm->mkNode(Kind::STRING_LENGTH, node[1]);
  Node len0m2 = nm->mkNode(Kind::SUB, len0, node[2]);

  if (node[1].isConst())
  {
    if (Word::isEmpty(node[1]))
    {
      if (d_arithEntail.check(len0, node[2]) && d_arithEntail.check(node[2]))
      {
        // len(x)>=z ^ z >=0 implies indexof( x, "", z ) ---> z
        return returnRewrite(node, node[2], Rewrite::IDOF_EMP_IDOF);
      }
    }
  }

  if (d_arithEntail.check(len1, len0m2, true))
  {
    // len(x)-z < len(y)  implies  indexof( x, y, z ) ----> -1
    Node negone = nm->mkConstInt(Rational(-1));
    return returnRewrite(node, negone, Rewrite::IDOF_LEN);
  }

  Node fstr = node[0];
  if (!node[2].isConst() || node[2].getConst<Rational>().sgn() != 0)
  {
    fstr = nm->mkNode(Kind::STRING_SUBSTR, node[0], node[2], len0);
    fstr = d_rr->rewrite(fstr);
  }

  Node cmp_conr = d_stringsEntail.checkContains(fstr, node[1]);
  Trace("strings-rewrite-debug") << "For " << node << ", check contains("
                                 << fstr << ", " << node[1] << ")" << std::endl;
  Trace("strings-rewrite-debug") << "...got " << cmp_conr << std::endl;
  std::vector<Node> children1;
  utils::getConcat(node[1], children1);
  if (!cmp_conr.isNull())
  {
    if (cmp_conr.getConst<bool>())
    {
      if (node[2].isConst() && node[2].getConst<Rational>().sgn() == 0)
      {
        // past the first position in node[0] that contains node[1], we can drop
        std::vector<Node> nb;
        std::vector<Node> ne;
        int cc = d_stringsEntail.componentContains(
            children0, children1, nb, ne, true, 1);
        if (cc != -1 && !ne.empty())
        {
          // For example:
          // str.indexof(str.++(x,y,z),y,0) ---> str.indexof(str.++(x,y),y,0)
          Node nn = utils::mkConcat(children0, stype);
          Node ret = nm->mkNode(Kind::STRING_INDEXOF, nn, node[1], node[2]);
          return returnRewrite(node, ret, Rewrite::IDOF_DEF_CTN);
        }

        // Strip components from the beginning that are guaranteed not to match
        if (d_stringsEntail.stripConstantEndpoints(
                children0, children1, nb, ne, 1))
        {
          // str.indexof(str.++("AB", x, "C"), "C", 0) --->
          // 2 + str.indexof(str.++(x, "C"), "C", 0)
          Node ret = nm->mkNode(
              Kind::ADD,
              nm->mkNode(Kind::STRING_LENGTH, utils::mkConcat(nb, stype)),
              nm->mkNode(Kind::STRING_INDEXOF,
                         utils::mkConcat(children0, stype),
                         node[1],
                         node[2]));
          return returnRewrite(node, ret, Rewrite::IDOF_STRIP_CNST_ENDPTS);
        }
      }
      // To show that the first argument definitely contains the second, the
      // index must be a valid index in the first argument. This ensures that
      // (str.indexof t "" n) is not rewritten to something other than -1 when n
      // is beyond the length of t. This is not required for the above rewrites,
      // which only apply when n=0.
      if (d_arithEntail.check(node[2]) && d_arithEntail.check(len0, node[2]))
      {
        // strip symbolic length
        Node new_len = node[2];
        std::vector<Node> nr;
        if (d_stringsEntail.stripSymbolicLength(children0, nr, 1, new_len))
        {
          // For example:
          // z>=0 and z>str.len( x1 ) and str.contains( x2, y )-->true
          // implies
          // str.indexof( str.++( x1, x2 ), y, z ) --->
          // str.len( x1 ) + str.indexof( x2, y, z-str.len(x1) )
          Node nn = utils::mkConcat(children0, stype);
          Node ret = nm->mkNode(
              Kind::ADD,
              nm->mkNode(Kind::SUB, node[2], new_len),
              nm->mkNode(Kind::STRING_INDEXOF, nn, node[1], new_len));
          return returnRewrite(node, ret, Rewrite::IDOF_STRIP_SYM_LEN);
        }
      }
    }
    else
    {
      // str.contains( x, y ) --> false  implies  str.indexof(x,y,z) --> -1
      Node negone = nm->mkConstInt(Rational(-1));
      return returnRewrite(node, negone, Rewrite::IDOF_NCTN);
    }
  }
  else
  {
    Node new_len = node[2];
    std::vector<Node> nr;
    if (d_stringsEntail.stripSymbolicLength(children0, nr, 1, new_len))
    {
      // Normalize the string before the start index.
      //
      // For example:
      // str.indexof(str.++("ABCD", x), y, 3) --->
      // str.indexof(str.++("AAAD", x), y, 3)
      Node nodeNr = utils::mkConcat(nr, stype);
      Node normNr = lengthPreserveRewrite(nodeNr);
      if (normNr != nodeNr)
      {
        std::vector<Node> normNrChildren;
        utils::getConcat(normNr, normNrChildren);
        std::vector<Node> children(normNrChildren);
        children.insert(children.end(), children0.begin(), children0.end());
        Node nn = utils::mkConcat(children, stype);
        Node res = nm->mkNode(Kind::STRING_INDEXOF, nn, node[1], node[2]);
        return returnRewrite(node, res, Rewrite::IDOF_NORM_PREFIX);
      }
    }
  }

  if (node[2].isConst() && node[2].getConst<Rational>().sgn() == 0)
  {
    std::vector<Node> cb;
    std::vector<Node> ce;
    if (d_stringsEntail.stripConstantEndpoints(
            children0, children1, cb, ce, -1))
    {
      Node ret = utils::mkConcat(children0, stype);
      ret = nm->mkNode(Kind::STRING_INDEXOF, ret, node[1], node[2]);
      // For example:
      // str.indexof( str.++( x, "A" ), "B", 0 ) ---> str.indexof( x, "B", 0 )
      return returnRewrite(node, ret, Rewrite::RPL_PULL_ENDPT);
    }
  }

  return node;
}

Node SequencesRewriter::rewriteIndexofRe(Node node)
{
  Assert(node.getKind() == Kind::STRING_INDEXOF_RE);
  NodeManager* nm = nodeManager();
  Node s = node[0];
  Node r = node[1];
  Node n = node[2];
  Node zero = nm->mkConstInt(Rational(0));
  Node slen = nm->mkNode(Kind::STRING_LENGTH, s);

  if (d_arithEntail.check(zero, n, true) || d_arithEntail.check(n, slen, true))
  {
    Node ret = nm->mkConstInt(Rational(-1));
    return returnRewrite(node, ret, Rewrite::INDEXOF_RE_INVALID_INDEX);
  }

  if (RegExpEntail::isConstRegExp(r))
  {
    if (s.isConst() && n.isConst())
    {
      Rational nrat = n.getConst<Rational>();
      cvc5::internal::Rational rMaxInt(cvc5::internal::String::maxSize());
      if (nrat > rMaxInt)
      {
        // We know that, due to limitations on the size of string constants
        // in our implementation, that accessing a position greater than
        // rMaxInt is guaranteed to be out of bounds.
        Node negone = nm->mkConstInt(Rational(-1));
        return returnRewrite(node, negone, Rewrite::INDEXOF_RE_MAX_INDEX);
      }

      uint32_t start = nrat.getNumerator().toUnsignedInt();
      Node rem = nm->mkConst(s.getConst<String>().substr(start));
      std::pair<size_t, size_t> match = firstMatch(rem, r);
      Node ret = nm->mkConstInt(
          Rational(match.first == string::npos
                       ? -1
                       : static_cast<int64_t>(start + match.first)));
      return returnRewrite(node, ret, Rewrite::INDEXOF_RE_EVAL);
    }

    if (d_arithEntail.check(n, zero) && d_arithEntail.check(slen, n))
    {
      String emptyStr("");
      if (RegExpEntail::testConstStringInRegExp(emptyStr, r))
      {
        return returnRewrite(node, n, Rewrite::INDEXOF_RE_EMP_RE);
      }
    }
    if (r.getKind()==Kind::REGEXP_NONE)
    {
      Node ret = nm->mkConstInt(Rational(-1));
      return returnRewrite(node, ret, Rewrite::INDEXOF_RE_NONE);
    }
  }
  return node;
}

Node SequencesRewriter::rewriteReplace(Node node)
{
  Assert(node.getKind() == Kind::STRING_REPLACE);
  NodeManager* nm = nodeManager();

  if (node[1].isConst() && Word::isEmpty(node[1]))
  {
    Node ret = nm->mkNode(Kind::STRING_CONCAT, node[2], node[0]);
    return returnRewrite(node, ret, Rewrite::RPL_RPL_EMPTY);
  }
  // the string type
  TypeNode stype = node.getType();

  std::vector<Node> children0;
  utils::getConcat(node[0], children0);

  if (node[1].isConst() && children0[0].isConst())
  {
    Node s = children0[0];
    Node t = node[1];
    std::size_t p = Word::find(s, t);
    if (p == std::string::npos)
    {
      if (children0.size() == 1)
      {
        return returnRewrite(node, node[0], Rewrite::RPL_CONST_NFIND);
      }
    }
    else
    {
      Node s1 = Word::substr(s, 0, p);
      Node s3 = Word::substr(s, p + Word::getLength(t));
      std::vector<Node> children;
      if (!Word::isEmpty(s1))
      {
        children.push_back(s1);
      }
      children.push_back(node[2]);
      if (!Word::isEmpty(s3))
      {
        children.push_back(s3);
      }
      children.insert(children.end(), children0.begin() + 1, children0.end());
      Node ret = utils::mkConcat(children, stype);
      return returnRewrite(node, ret, Rewrite::RPL_CONST_FIND);
    }
  }

  // rewrites that apply to both replace and replaceall
  Node rri = rewriteReplaceInternal(node);
  if (!rri.isNull())
  {
    // printing of the rewrite managed by the call above
    return rri;
  }

  if (node[0] == node[2])
  {
    // ( len( y )>=len(x) ) => str.replace( x, y, x ) ---> x
    Node l0 = nodeManager()->mkNode(Kind::STRING_LENGTH, node[0]);
    Node l1 = nodeManager()->mkNode(Kind::STRING_LENGTH, node[1]);
    if (d_arithEntail.check(l1, l0))
    {
      return returnRewrite(node, node[0], Rewrite::RPL_RPL_LEN_ID);
    }
  }

  std::vector<Node> children1;
  utils::getConcat(node[1], children1);

  // check if contains definitely does (or does not) hold
  Node cmp_con = nm->mkNode(Kind::STRING_CONTAINS, node[0], node[1]);
  Node cmp_conr = d_rr->rewrite(cmp_con);
  if (cmp_conr.isConst())
  {
    if (cmp_conr.getConst<bool>())
    {
      // component-wise containment
      std::vector<Node> cb;
      std::vector<Node> ce;
      int cc = d_stringsEntail.componentContains(
          children0, children1, cb, ce, true, 1);
      if (cc != -1)
      {
        if (cc == 0 && children0[0] == children1[0])
        {
          // definitely a prefix, can do the replace
          // for example,
          //   str.replace( str.++( x, "ab" ), str.++( x, "a" ), y )  --->
          //   str.++( y, "b" )
          std::vector<Node> cres;
          cres.push_back(node[2]);
          cres.insert(cres.end(), ce.begin(), ce.end());
          Node ret = utils::mkConcat(cres, stype);
          return returnRewrite(node, ret, Rewrite::RPL_CCTN_RPL);
        }
        else if (!ce.empty())
        {
          // we can pull remainder past first definite containment
          // for example,
          //   str.replace( str.++( x, "ab" ), "a", y ) --->
          //   str.++( str.replace( str.++( x, "a" ), "a", y ), "b" )
          // this is independent of whether the second argument may be empty
          std::vector<Node> scc;
          scc.push_back(nodeManager()->mkNode(Kind::STRING_REPLACE,
                                              utils::mkConcat(children0, stype),
                                              node[1],
                                              node[2]));
          scc.insert(scc.end(), ce.begin(), ce.end());
          Node ret = utils::mkConcat(scc, stype);
          return returnRewrite(node, ret, Rewrite::RPL_CCTN);
        }
      }
    }
    else
    {
      // ~contains( t, s ) => ( replace( t, s, r ) ----> t )
      return returnRewrite(node, node[0], Rewrite::RPL_NCTN);
    }
  }

  if (cmp_conr != cmp_con)
  {
    if (d_stringsEntail.checkNonEmpty(node[1]))
    {
      // pull endpoints that can be stripped
      // for example,
      //   str.replace( str.++( "b", x, "b" ), "a", y ) --->
      //   str.++( "b", str.replace( x, "a", y ), "b" )
      std::vector<Node> cb;
      std::vector<Node> ce;
      if (d_stringsEntail.stripConstantEndpoints(children0, children1, cb, ce))
      {
        std::vector<Node> cc;
        cc.insert(cc.end(), cb.begin(), cb.end());
        cc.push_back(nodeManager()->mkNode(Kind::STRING_REPLACE,
                                           utils::mkConcat(children0, stype),
                                           node[1],
                                           node[2]));
        cc.insert(cc.end(), ce.begin(), ce.end());
        Node ret = utils::mkConcat(cc, stype);
        return returnRewrite(node, ret, Rewrite::RPL_PULL_ENDPT);
      }
    }
  }

  children1.clear();
  utils::getConcat(node[1], children1);
  Node lastChild1 = children1[children1.size() - 1];
  if (lastChild1.getKind() == Kind::STRING_SUBSTR)
  {
    // (str.replace x (str.++ t (str.substr y i j)) z) --->
    // (str.replace x (str.++ t
    //                  (str.substr y i (+ (str.len x) 1 (- (str.len t))))) z)
    // if j > len(x)
    //
    // Reasoning: If the string to be replaced is longer than x, then it does
    // not matter how much longer it is, the result is always x. Thus, it is
    // fine to only look at the prefix of length len(x) + 1 - len(t).

    children1.pop_back();
    // Length of the non-substr components in the second argument
    Node partLen1 =
        nm->mkNode(Kind::STRING_LENGTH, utils::mkConcat(children1, stype));
    Node maxLen1 = nm->mkNode(Kind::ADD, partLen1, lastChild1[2]);

    Node zero = nm->mkConstInt(Rational(0));
    Node one = nm->mkConstInt(Rational(1));
    Node len0 = nm->mkNode(Kind::STRING_LENGTH, node[0]);
    Node len0_1 = nm->mkNode(Kind::ADD, len0, one);
    // Check len(t) + j > len(x) + 1
    if (d_arithEntail.check(maxLen1, len0_1, true))
    {
      children1.push_back(nm->mkNode(
          Kind::STRING_SUBSTR,
          lastChild1[0],
          lastChild1[1],
          nm->mkNode(Kind::ADD, len0, one, nm->mkNode(Kind::NEG, partLen1))));
      Node res = nm->mkNode(Kind::STRING_REPLACE,
                            node[0],
                            utils::mkConcat(children1, stype),
                            node[2]);
      return returnRewrite(node, res, Rewrite::REPL_SUBST_IDX);
    }
  }

  if (node[0].getKind() == Kind::STRING_REPLACE)
  {
    Node x = node[0];
    Node y = node[1];
    Node z = node[2];
    if (x[0] == x[2] && x[0] == y)
    {
      // (str.replace (str.replace y w y) y z) -->
      //   (str.replace (str.replace y w z) y z)
      // if (str.len w) >= (str.len z) and w != z
      //
      // Reasoning: There are two cases: (1) w does not appear in y and (2) w
      // does appear in y.
      //
      // Case (1): In this case, the reasoning is trivial. The
      // inner replace does not do anything, so we can just replace its third
      // argument with any string.
      //
      // Case (2): After the inner replace, we are guaranteed to have a string
      // that contains y at the index of w in the original string y. The outer
      // replace then replaces that y with z, so we can short-circuit that
      // replace by directly replacing w with z in the inner replace. We can
      // only do that if the result of the new inner replace does not contain
      // y, otherwise we end up doing two replaces that are different from the
      // original expression. We enforce that by requiring that the length of w
      // has to be greater or equal to the length of z and that w and z have to
      // be different. This makes sure that an inner replace changes a string
      // to a string that is shorter than y, making it impossible for the outer
      // replace to match.
      Node w = x[1];

      // (str.len w) >= (str.len z)
      Node wlen = nm->mkNode(Kind::STRING_LENGTH, w);
      Node zlen = nm->mkNode(Kind::STRING_LENGTH, z);
      if (d_arithEntail.check(wlen, zlen))
      {
        // w != z
        if (w != z && w.isConst() && z.isConst())
        {
          Node ret = nm->mkNode(Kind::STRING_REPLACE,
                                nm->mkNode(Kind::STRING_REPLACE, y, w, z),
                                y,
                                z);
          return returnRewrite(node, ret, Rewrite::REPL_REPL_SHORT_CIRCUIT);
        }
      }
    }
  }

  if (node[1].getKind() == Kind::STRING_REPLACE)
  {
    if (node[1][0] == node[0])
    {
      if (node[1][0] == node[1][2] && node[1][0] == node[2])
      {
        // str.replace( x, str.replace( x, y, x ), x ) ---> x
        return returnRewrite(node, node[0], Rewrite::REPL_REPL2_INV_ID);
      }
      bool dualReplIteSuccess = false;
      Node cmp_con2 = d_stringsEntail.checkContains(node[1][0], node[1][2]);
      if (!cmp_con2.isNull() && !cmp_con2.getConst<bool>())
      {
        // str.contains( x, z ) ---> false
        //   implies
        // str.replace( x, str.replace( x, y, z ), w ) --->
        // ite( str.contains( x, y ), x, w )
        dualReplIteSuccess = true;
      }
      else
      {
        // str.contains( y, z ) ---> false and str.contains( z, y ) ---> false
        //   implies
        // str.replace( x, str.replace( x, y, z ), w ) --->
        // ite( str.contains( x, y ), x, w )
        cmp_con2 = d_stringsEntail.checkContains(node[1][1], node[1][2]);
        if (!cmp_con2.isNull() && !cmp_con2.getConst<bool>())
        {
          cmp_con2 = d_stringsEntail.checkContains(node[1][2], node[1][1]);
          if (!cmp_con2.isNull() && !cmp_con2.getConst<bool>())
          {
            dualReplIteSuccess = true;
          }
        }
      }
      if (dualReplIteSuccess)
      {
        Node res =
            nm->mkNode(Kind::ITE,
                       nm->mkNode(Kind::STRING_CONTAINS, node[0], node[1][1]),
                       node[0],
                       node[2]);
        return returnRewrite(node, res, Rewrite::REPL_DUAL_REPL_ITE);
      }
    }

    bool invSuccess = false;
    if (node[1][1] == node[0])
    {
      if (node[1][0] == node[1][2])
      {
        // str.replace(x, str.replace(y, x, y), w) ---> str.replace(x, y, w)
        invSuccess = true;
      }
      else if (node[1][1] == node[2] || node[1][0] == node[2])
      {
        // str.contains(y, z) ----> false and ( y == w or x == w ) implies
        //   implies
        // str.replace(x, str.replace(y, x, z), w) ---> str.replace(x, y, w)
        Node cmp_con2 = d_stringsEntail.checkContains(node[1][0], node[1][2]);
        invSuccess = !cmp_con2.isNull() && !cmp_con2.getConst<bool>();
      }
    }
    else
    {
      // str.contains(x, z) ----> false and str.contains(x, w) ----> false
      //   implies
      // str.replace(x, str.replace(y, z, w), u) ---> str.replace(x, y, u)
      Node cmp_con2 = d_stringsEntail.checkContains(node[0], node[1][1]);
      if (!cmp_con2.isNull() && !cmp_con2.getConst<bool>())
      {
        cmp_con2 = d_stringsEntail.checkContains(node[0], node[1][2]);
        invSuccess = !cmp_con2.isNull() && !cmp_con2.getConst<bool>();
      }
    }
    if (invSuccess)
    {
      Node res = nm->mkNode(Kind::STRING_REPLACE, node[0], node[1][0], node[2]);
      return returnRewrite(node, res, Rewrite::REPL_REPL2_INV);
    }
  }
  if (node[2].getKind() == Kind::STRING_REPLACE)
  {
    if (node[2][1] == node[0])
    {
      // str.contains( z, w ) ----> false implies
      // str.replace( x, w, str.replace( z, x, y ) ) ---> str.replace( x, w, z )
      Node cmp_con2 = d_stringsEntail.checkContains(node[2][0], node[1]);
      if (!cmp_con2.isNull() && !cmp_con2.getConst<bool>())
      {
        Node res =
            nm->mkNode(Kind::STRING_REPLACE, node[0], node[1], node[2][0]);
        return returnRewrite(node, res, Rewrite::REPL_REPL3_INV);
      }
    }
    if (node[2][0] == node[1])
    {
      bool success = false;
      if (node[2][0] == node[2][2] && node[2][1] == node[0])
      {
        // str.replace( x, y, str.replace( y, x, y ) ) ---> x
        success = true;
      }
      else
      {
        // str.contains( x, z ) ----> false implies
        // str.replace( x, y, str.replace( y, z, w ) ) ---> x
        cmp_con = d_stringsEntail.checkContains(node[0], node[2][1]);
        success = !cmp_con.isNull() && !cmp_con.getConst<bool>();
      }
      if (success)
      {
        return returnRewrite(node, node[0], Rewrite::REPL_REPL3_INV_ID);
      }
    }
  }
  // miniscope based on components that do not contribute to contains
  // for example,
  //   str.replace( x ++ y ++ x ++ y, "A", z ) -->
  //   str.replace( x ++ y, "A", z ) ++ x ++ y
  // since if "A" occurs in x ++ y ++ x ++ y, then it must occur in x ++ y.
  if (d_stringsEntail.checkLengthOne(node[1]))
  {
    Node lastLhs;
    unsigned lastCheckIndex = 0;
    for (unsigned i = 1, iend = children0.size(); i < iend; i++)
    {
      unsigned checkIndex = children0.size() - i;
      std::vector<Node> checkLhs;
      checkLhs.insert(
          checkLhs.end(), children0.begin(), children0.begin() + checkIndex);
      Node lhs = utils::mkConcat(checkLhs, stype);
      Node rhs = children0[checkIndex];
      Node ctn = d_stringsEntail.checkContains(lhs, rhs);
      if (!ctn.isNull() && ctn.getConst<bool>())
      {
        lastLhs = lhs;
        lastCheckIndex = checkIndex;
      }
      else
      {
        break;
      }
    }
    if (!lastLhs.isNull())
    {
      std::vector<Node> remc(children0.begin() + lastCheckIndex,
                             children0.end());
      Node rem = utils::mkConcat(remc, stype);
      Node ret = nm->mkNode(
          Kind::STRING_CONCAT,
          nm->mkNode(Kind::STRING_REPLACE, lastLhs, node[1], node[2]),
          rem);
      // for example:
      //   str.replace( x ++ x, "A", y ) ---> str.replace( x, "A", y ) ++ x
      // Since we know that the first occurrence of "A" cannot be in the
      // second occurrence of x. Notice this is specific to single characters
      // due to complications with finds that span multiple components for
      // non-characters.
      return returnRewrite(node, ret, Rewrite::REPL_CHAR_NCONTRIB_FIND);
    }
  }

  // TODO (#1180) incorporate these?
  // contains( t, s ) =>
  //   replace( replace( x, t, s ), s, r ) ----> replace( x, t, r )
  // contains( t, s ) =>
  //   contains( replace( t, s, r ), r ) ----> true

  return node;
}

Node SequencesRewriter::rewriteReplaceAll(Node node)
{
  Assert(node.getKind() == Kind::STRING_REPLACE_ALL);

  TypeNode stype = node.getType();

  if (node[0].isConst() && node[1].isConst())
  {
    std::vector<Node> children;
    Node s = node[0];
    Node t = node[1];
    if (Word::isEmpty(s) || Word::isEmpty(t))
    {
      return returnRewrite(node, node[0], Rewrite::REPLALL_EMPTY_FIND);
    }
    std::size_t sizeS = Word::getLength(s);
    std::size_t sizeT = Word::getLength(t);
    std::size_t index = 0;
    std::size_t curr = 0;
    do
    {
      curr = Word::find(s, t, index);
      if (curr != std::string::npos)
      {
        if (curr > index)
        {
          children.push_back(Word::substr(s, index, curr - index));
        }
        children.push_back(node[2]);
        index = curr + sizeT;
      }
      else
      {
        children.push_back(Word::substr(s, index, sizeS - index));
      }
    } while (curr != std::string::npos && curr < sizeS);
    // constant evaluation
    Node res = utils::mkConcat(children, stype);
    return returnRewrite(node, res, Rewrite::REPLALL_CONST);
  }

  // rewrites that apply to both replace and replaceall
  Node rri = rewriteReplaceInternal(node);
  if (!rri.isNull())
  {
    // printing of the rewrite managed by the call above
    return rri;
  }

  return node;
}

Node SequencesRewriter::rewriteReplaceInternal(Node node)
{
  Kind nk = node.getKind();
  Assert(nk == Kind::STRING_REPLACE || nk == Kind::STRING_REPLACE_ALL);

  if (node[1] == node[2])
  {
    return returnRewrite(node, node[0], Rewrite::RPL_ID);
  }

  if (node[0] == node[1])
  {
    // only holds for replaceall if non-empty
    if (nk == Kind::STRING_REPLACE || d_stringsEntail.checkNonEmpty(node[1]))
    {
      return returnRewrite(node, node[2], Rewrite::RPL_REPLACE);
    }
  }

  return Node::null();
}

Node SequencesRewriter::rewriteReplaceRe(Node node)
{
  Assert(node.getKind() == Kind::STRING_REPLACE_RE);
  NodeManager* nm = nodeManager();
  Node x = node[0];
  Node y = node[1];
  Node z = node[2];

  if (RegExpEntail::isConstRegExp(y))
  {
    if (x.isConst())
    {
      // str.replace_re("ZABCZ", re.++("A", _*, "C"), y) ---> "Z" ++ y ++ "Z"
      std::pair<size_t, size_t> match = firstMatch(x, y);
      if (match.first != string::npos)
      {
        String s = x.getConst<String>();
        Node ret = nm->mkNode(Kind::STRING_CONCAT,
                              nm->mkConst(s.substr(0, match.first)),
                              z,
                              nm->mkConst(s.substr(match.second)));
        return returnRewrite(node, ret, Rewrite::REPLACE_RE_EVAL);
      }
      else
      {
        return returnRewrite(node, x, Rewrite::REPLACE_RE_EVAL);
      }
    }
    // str.replace_re( x, y, z ) ---> z ++ x if "" in y ---> true
    String emptyStr("");
    if (RegExpEntail::testConstStringInRegExp(emptyStr, y))
    {
      Node ret = nm->mkNode(Kind::STRING_CONCAT, z, x);
      return returnRewrite(node, ret, Rewrite::REPLACE_RE_EMP_RE);
    }
    if (y.getKind()==Kind::REGEXP_NONE)
    {
      return returnRewrite(node, x, Rewrite::REPLACE_RE_NONE);
    }
  }
  return node;
}

Node SequencesRewriter::rewriteReplaceReAll(Node node)
{
  Assert(node.getKind() == Kind::STRING_REPLACE_RE_ALL);
  NodeManager* nm = nodeManager();
  Node x = node[0];
  Node y = node[1];
  Node z = node[2];

  if (RegExpEntail::isConstRegExp(y))
  {
    if (x.isConst())
    {
      // str.replace_re_all("ZABCZAB", re.++("A", _*, "C"), y) --->
      //   "Z" ++ y ++ "Z" ++ y
      TypeNode t = x.getType();
      Node emp = Word::mkEmptyWord(t);
      Node yp = d_rr->rewrite(nm->mkNode(
          Kind::REGEXP_DIFF, y, nm->mkNode(Kind::STRING_TO_REGEXP, emp)));
      std::vector<Node> res;
      String rem = x.getConst<String>();
      std::pair<size_t, size_t> match(0, 0);
      while (rem.size() != 0)
      {
        match = firstMatch(nm->mkConst(rem), yp);
        if (match.first == string::npos)
        {
          break;
        }
        res.push_back(nm->mkConst(rem.substr(0, match.first)));
        res.push_back(z);
        rem = rem.substr(match.second);
      }
      res.push_back(nm->mkConst(rem));
      Node ret = utils::mkConcat(res, t);
      return returnRewrite(node, ret, Rewrite::REPLACE_RE_ALL_EVAL);
    }
    if (y.getKind()==Kind::REGEXP_NONE)
    {
      return returnRewrite(node, x, Rewrite::REPLACE_RE_ALL_NONE);
    }
  }

  return node;
}

std::pair<size_t, size_t> SequencesRewriter::firstMatch(Node n, Node r)
{
  Assert(n.isConst() && n.getType().isStringLike());
  Assert(r.getType().isRegExp());
  NodeManager* nm = nodeManager();

  Node re = nm->mkNode(Kind::REGEXP_CONCAT, r, d_sigmaStar);
  String s = n.getConst<String>();

  if (s.size() == 0)
  {
    if (RegExpEntail::testConstStringInRegExp(s, r))
    {
      return std::make_pair(0, 0);
    }
    else
    {
      return std::make_pair(string::npos, string::npos);
    }
  }

  for (size_t i = 0, size = s.size(); i < size; i++)
  {
    String ss = s.substr(i);
    if (RegExpEntail::testConstStringInRegExp(ss, re))
    {
      for (size_t j = i; j <= size; j++)
      {
        String substr = s.substr(i, j - i);
        if (RegExpEntail::testConstStringInRegExp(substr, r))
        {
          return std::make_pair(i, j);
        }
      }
    }
  }

  return std::make_pair(string::npos, string::npos);
}

Node SequencesRewriter::rewriteStrReverse(Node node)
{
  Assert(node.getKind() == Kind::STRING_REV);
  NodeManager* nm = nodeManager();
  Node x = node[0];
  if (x.isConst())
  {
    // reverse the characters in the constant
    Node retNode = Word::reverse(x);
    return returnRewrite(node, retNode, Rewrite::STR_CONV_CONST);
  }
  else if (x.getKind() == Kind::STRING_CONCAT)
  {
    std::vector<Node> children;
    for (const Node& nc : x)
    {
      children.push_back(nm->mkNode(Kind::STRING_REV, nc));
    }
    std::reverse(children.begin(), children.end());
    // rev( x1 ++ x2 ) --> rev( x2 ) ++ rev( x1 )
    Node retNode = nm->mkNode(Kind::STRING_CONCAT, children);
    return returnRewrite(node, retNode, Rewrite::STR_REV_MINSCOPE_CONCAT);
  }
  else if (x.getKind() == Kind::STRING_REV)
  {
    // rev( rev( x ) ) --> x
    Node retNode = x[0];
    return returnRewrite(node, retNode, Rewrite::STR_REV_IDEM);
  }
  else if (x.getKind() == Kind::STRING_UNIT || x.getKind() == Kind::SEQ_UNIT)
  {
    // rev( str.unit( x ) ) --> str.unit( x )
    return returnRewrite(node, x, Rewrite::STR_REV_UNIT);
  }
  return node;
}

Node SequencesRewriter::rewritePrefixSuffix(Node n)
{
  Assert(n.getKind() == Kind::STRING_PREFIX
         || n.getKind() == Kind::STRING_SUFFIX);
  bool isPrefix = n.getKind() == Kind::STRING_PREFIX;
  if (n[0] == n[1])
  {
    Node ret = nodeManager()->mkConst(true);
    return returnRewrite(n, ret, Rewrite::SUF_PREFIX_EQ);
  }
  if (n[0].isConst())
  {
    if (Word::isEmpty(n[0]))
    {
      Node ret = nodeManager()->mkConst(true);
      return returnRewrite(n, ret, Rewrite::SUF_PREFIX_EMPTY_CONST);
    }
  }
  if (n[1].isConst())
  {
    Node s = n[1];
    size_t lenS = Word::getLength(s);
    if (n[0].isConst())
    {
      Node ret = nodeManager()->mkConst(false);
      Node t = n[0];
      size_t lenT = Word::getLength(t);
      if (lenS >= lenT)
      {
        if ((isPrefix && t == Word::prefix(s, lenT))
            || (!isPrefix && t == Word::suffix(s, lenT)))
        {
          ret = nodeManager()->mkConst(true);
        }
      }
      return returnRewrite(n, ret, Rewrite::SUF_PREFIX_CONST);
    }
    else if (lenS == 0)
    {
      Node ret = n[0].eqNode(n[1]);
      return returnRewrite(n, ret, Rewrite::SUF_PREFIX_EMPTY);
    }
    else if (lenS == 1)
    {
      // (str.prefix x "A") and (str.suffix x "A") are equivalent to
      // (str.contains "A" x )
      Node ret = nodeManager()->mkNode(Kind::STRING_CONTAINS, n[1], n[0]);
      return returnRewrite(n, ret, Rewrite::SUF_PREFIX_CTN);
    }
  }
  Node lens = nodeManager()->mkNode(Kind::STRING_LENGTH, n[0]);
  Node lent = nodeManager()->mkNode(Kind::STRING_LENGTH, n[1]);
  Node val;
  if (isPrefix)
  {
    val = nodeManager()->mkConstInt(cvc5::internal::Rational(0));
  }
  else
  {
    val = nodeManager()->mkNode(Kind::SUB, lent, lens);
  }

  // Check if we can turn the prefix/suffix into equalities by showing that the
  // prefix/suffix is at least as long as the string
  Node eqs = d_stringsEntail.inferEqsFromContains(n[1], n[0]);
  if (!eqs.isNull())
  {
    return returnRewrite(n, eqs, Rewrite::SUF_PREFIX_TO_EQS);
  }

  // general reduction to equality + substr
  Node retNode =
      n[0].eqNode(nodeManager()->mkNode(Kind::STRING_SUBSTR, n[1], val, lens));

  return returnRewrite(n, retNode, Rewrite::SUF_PREFIX_ELIM);
}

Node SequencesRewriter::lengthPreserveRewrite(Node n)
{
  NodeManager* nm = nodeManager();
  Node len = d_rr->rewrite(nm->mkNode(Kind::STRING_LENGTH, n));
  Node res = canonicalStrForSymbolicLength(len, n.getType());
  return res.isNull() ? n : res;
}

Node SequencesRewriter::canonicalStrForSymbolicLength(Node len,
                                                      TypeNode stype) const
{
  NodeManager* nm = nodeManager();

  Node res;
  if (len.isConst())
  {
    // c -> "A" repeated c times
    Rational ratLen = len.getConst<Rational>();
    Assert(ratLen.getDenominator() == 1);
    Integer intLen = ratLen.getNumerator();
    uint32_t u = intLen.getUnsignedInt();
    if (stype.isString())  // string-only
    {
      res = nm->mkConst(String(std::string(u, 'A')));
    }
    // we could do this for sequences, but we need to be careful: some
    // sorts do not permit values that the solver can handle (e.g. uninterpreted
    // sorts and arrays).
  }
  else if (len.getKind() == Kind::ADD)
  {
    // x + y -> norm(x) + norm(y)
    NodeBuilder concatBuilder(nodeManager(), Kind::STRING_CONCAT);
    for (const auto& n : len)
    {
      Node sn = canonicalStrForSymbolicLength(n, stype);
      if (sn.isNull())
      {
        return Node::null();
      }
      std::vector<Node> snChildren;
      utils::getConcat(sn, snChildren);
      concatBuilder.append(snChildren);
    }
    res = concatBuilder.constructNode();
  }
  else if (len.getKind() == Kind::MULT && len.getNumChildren() == 2
           && len[0].isConst())
  {
    // c * x -> norm(x) repeated c times
    Rational ratReps = len[0].getConst<Rational>();
    Assert(ratReps.getDenominator() == 1);
    Integer intReps = ratReps.getNumerator();

    Node nRep = canonicalStrForSymbolicLength(len[1], stype);
    if (nRep.isNull())
    {
      return Node::null();
    }
    std::vector<Node> nRepChildren;
    utils::getConcat(nRep, nRepChildren);
    NodeBuilder concatBuilder(nodeManager(), Kind::STRING_CONCAT);
    for (size_t i = 0, reps = intReps.getUnsignedInt(); i < reps; i++)
    {
      concatBuilder.append(nRepChildren);
    }
    res = concatBuilder.constructNode();
  }
  else if (len.getKind() == Kind::STRING_LENGTH)
  {
    // len(x) -> x
    res = len[0];
  }
  return res;
}

Node SequencesRewriter::rewriteSeqUnit(Node node)
{
  Assert(node.getKind() == Kind::SEQ_UNIT);
  NodeManager* nm = nodeManager();
  if (node[0].isConst())
  {
    std::vector<Node> seq;
    seq.push_back(node[0]);
    // important to take the type according to the operator here, not the
    // type of the argument
    TypeNode stype = node.getType().getSequenceElementType();
    Node ret = nm->mkConst(Sequence(stype, seq));
    return returnRewrite(node, ret, Rewrite::SEQ_UNIT_EVAL);
  }
  return node;
}

Node SequencesRewriter::returnRewrite(Node node, Node ret, Rewrite r)
{
  Trace("strings-rewrite") << "Rewrite " << node << " to " << ret << " by " << r
                           << "." << std::endl;
  if (d_statistics != nullptr)
  {
    (*d_statistics) << r;
  }
  return ret;
}

Node SequencesRewriter::postProcessRewrite(Node node, Node ret)
{
  NodeManager* nm = nodeManager();
  // standard post-processing
  // We rewrite (string) equalities immediately here. This allows us to forego
  // the standard invariant on equality rewrites (that s=t must rewrite to one
  // of { s=t, t=s, true, false } ).
  Kind retk = ret.getKind();
  if (retk == Kind::OR || retk == Kind::AND)
  {
    std::vector<Node> children;
    bool childChanged = false;
    for (const Node& cret : ret)
    {
      Node creter = cret;
      if (cret.getKind() == Kind::EQUAL)
      {
        creter = rewriteEqualityExt(cret);
      }
      else if (cret.getKind() == Kind::NOT && cret[0].getKind() == Kind::EQUAL)
      {
        creter = nm->mkNode(Kind::NOT, rewriteEqualityExt(cret[0]));
      }
      childChanged = childChanged || cret != creter;
      children.push_back(creter);
    }
    if (childChanged)
    {
      ret = nm->mkNode(retk, children);
    }
  }
  else if (retk == Kind::NOT && ret[0].getKind() == Kind::EQUAL)
  {
    ret = nm->mkNode(Kind::NOT, rewriteEqualityExt(ret[0]));
  }
  else if (retk == Kind::EQUAL && node.getKind() != Kind::EQUAL)
  {
    Trace("strings-rewrite")
        << "Apply extended equality rewrite on " << ret << std::endl;
    ret = rewriteEqualityExt(ret);
  }
  return ret;
}

}  // namespace strings
}  // namespace theory
}  // namespace cvc5::internal<|MERGE_RESOLUTION|>--- conflicted
+++ resolved
@@ -65,19 +65,17 @@
                            TheoryRewriteCtx::PRE_DSL);
   registerProofRewriteRule(ProofRewriteRule::MACRO_SUBSTR_STRIP_SYM_LENGTH,
                            TheoryRewriteCtx::POST_DSL);
-<<<<<<< HEAD
   registerProofRewriteRule(ProofRewriteRule::STR_CTN_MULTISET_SUBSET,
                            TheoryRewriteCtx::DSL_SUBCALL);
   registerProofRewriteRule(ProofRewriteRule::MACRO_STR_EQ_LEN_UNIFY_PREFIX,
                            TheoryRewriteCtx::POST_DSL);
   registerProofRewriteRule(ProofRewriteRule::MACRO_STR_EQ_LEN_UNIFY,
-=======
+                           TheoryRewriteCtx::POST_DSL);
   registerProofRewriteRule(ProofRewriteRule::STR_INDEXOF_RE_EVAL,
                            TheoryRewriteCtx::POST_DSL);
   registerProofRewriteRule(ProofRewriteRule::STR_REPLACE_RE_EVAL,
                            TheoryRewriteCtx::POST_DSL);
   registerProofRewriteRule(ProofRewriteRule::STR_REPLACE_RE_ALL_EVAL,
->>>>>>> 6e346afb
                            TheoryRewriteCtx::POST_DSL);
 }
 
@@ -105,7 +103,6 @@
       StringsEntail sent(nullptr, ae, nullptr);
       return rewriteViaMacroSubstrStripSymLength(n, rule, sent);
     }
-<<<<<<< HEAD
     case ProofRewriteRule::STR_CTN_MULTISET_SUBSET:
     {
       if (n.getKind() == Kind::STRING_CONTAINS)
@@ -132,7 +129,8 @@
         Rewrite rule;
         return rewriteViaStrEqLenUnify(n, rule);
       }
-=======
+    }
+    break;
     case ProofRewriteRule::STR_INDEXOF_RE_EVAL:
     {
       return rewriteViaStrIndexofReEval(n);
@@ -146,7 +144,6 @@
     case ProofRewriteRule::STR_REPLACE_RE_ALL_EVAL:
     {
       return rewriteViaStrReplaceReAllEval(n);
->>>>>>> 6e346afb
     }
     break;
     default: break;
@@ -243,20 +240,6 @@
       }
     }
   }
-<<<<<<< HEAD
-  
-  // ( len( s ) != len( t ) ) => ( s == t ---> false )
-  // This covers cases like str.++( x, x ) == "a" ---> false
-  Node len0 = nodeManager()->mkNode(Kind::STRING_LENGTH, node[0]);
-  Node len1 = nodeManager()->mkNode(Kind::STRING_LENGTH, node[1]);
-  Node len_eq = len0.eqNode(len1);
-  len_eq = d_rr->rewrite(len_eq);
-  if (len_eq.isConst() && !len_eq.getConst<bool>())
-  {
-    return returnRewrite(node, len_eq, Rewrite::EQ_LEN_DEQ);
-  }
-=======
->>>>>>> 6e346afb
 
   std::vector<Node> c[2];
   for (unsigned i = 0; i < 2; i++)
