/******************************************************************************
 * Top contributors (to current version):
 *   Andrew Reynolds, Andres Noetzli, Aina Niemetz
 *
 * This file is part of the cvc5 project.
 *
 * Copyright (c) 2009-2025 by the authors listed in the file AUTHORS
 * in the top-level source directory and their institutional affiliations.
 * All rights reserved.  See the file COPYING in the top-level source
 * directory for licensing information.
 * ****************************************************************************
 *
 * Implementation of the theory of strings.
 */

#include "theory/strings/sequences_rewriter.h"

#include "expr/attribute.h"
#include "expr/node_builder.h"
#include "expr/sequence.h"
#include "theory/rewriter.h"
#include "theory/strings/arith_entail.h"
#include "theory/strings/regexp_entail.h"
#include "theory/strings/skolem_cache.h"
#include "theory/strings/strings_rewriter.h"
#include "theory/strings/theory_strings_utils.h"
#include "theory/strings/word.h"
#include "util/rational.h"
#include "util/regexp.h"
#include "util/statistics_registry.h"
#include "util/string.h"

using namespace std;
using namespace cvc5::internal::kind;

namespace cvc5::internal {
namespace theory {
namespace strings {

SequencesRewriter::SequencesRewriter(NodeManager* nm,
                                     ArithEntail& ae,
                                     StringsEntail& se,
                                     HistogramStat<Rewrite>* statistics)
    : TheoryRewriter(nm),
      d_statistics(statistics),
      d_arithEntail(ae),
      d_stringsEntail(se)
{
  d_sigmaStar = nm->mkNode(Kind::REGEXP_STAR, nm->mkNode(Kind::REGEXP_ALLCHAR));
  d_true = nm->mkConst(true);
  d_false = nm->mkConst(false);
  registerProofRewriteRule(ProofRewriteRule::RE_LOOP_ELIM,
                           TheoryRewriteCtx::PRE_DSL);
  registerProofRewriteRule(ProofRewriteRule::RE_EQ_ELIM,
                           TheoryRewriteCtx::PRE_DSL);
  registerProofRewriteRule(ProofRewriteRule::MACRO_RE_INTER_UNION_INCLUSION,
                           TheoryRewriteCtx::PRE_DSL);
  registerProofRewriteRule(ProofRewriteRule::STR_IN_RE_EVAL,
                           TheoryRewriteCtx::DSL_SUBCALL);
  registerProofRewriteRule(ProofRewriteRule::STR_IN_RE_CONSUME,
                           TheoryRewriteCtx::PRE_DSL);
  registerProofRewriteRule(ProofRewriteRule::STR_IN_RE_CONCAT_STAR_CHAR,
                           TheoryRewriteCtx::PRE_DSL);
  registerProofRewriteRule(ProofRewriteRule::STR_IN_RE_SIGMA,
                           TheoryRewriteCtx::PRE_DSL);
  registerProofRewriteRule(ProofRewriteRule::STR_IN_RE_SIGMA_STAR,
                           TheoryRewriteCtx::PRE_DSL);
  registerProofRewriteRule(ProofRewriteRule::MACRO_SUBSTR_STRIP_SYM_LENGTH,
                           TheoryRewriteCtx::POST_DSL);
  registerProofRewriteRule(ProofRewriteRule::STR_CTN_MULTISET_SUBSET,
                           TheoryRewriteCtx::DSL_SUBCALL);
  registerProofRewriteRule(ProofRewriteRule::MACRO_STR_EQ_LEN_UNIFY_PREFIX,
                           TheoryRewriteCtx::POST_DSL);
  registerProofRewriteRule(ProofRewriteRule::MACRO_STR_EQ_LEN_UNIFY,
                           TheoryRewriteCtx::POST_DSL);
  registerProofRewriteRule(ProofRewriteRule::STR_INDEXOF_RE_EVAL,
                           TheoryRewriteCtx::POST_DSL);
  registerProofRewriteRule(ProofRewriteRule::STR_REPLACE_RE_EVAL,
                           TheoryRewriteCtx::POST_DSL);
  registerProofRewriteRule(ProofRewriteRule::STR_REPLACE_RE_ALL_EVAL,
                           TheoryRewriteCtx::POST_DSL);
  registerProofRewriteRule(ProofRewriteRule::MACRO_STR_CONST_NCTN_CONCAT,
                           TheoryRewriteCtx::DSL_SUBCALL);
  registerProofRewriteRule(ProofRewriteRule::MACRO_STR_IN_RE_INCLUSION,
                           TheoryRewriteCtx::POST_DSL);
  registerProofRewriteRule(ProofRewriteRule::MACRO_STR_STRIP_ENDPOINTS,
                           TheoryRewriteCtx::POST_DSL);
  registerProofRewriteRule(ProofRewriteRule::MACRO_STR_SPLIT_CTN,
                           TheoryRewriteCtx::POST_DSL);
  // MACRO_RE_INTER_UNION_CONST_ELIM should always be called at post-dsl
  // as it is partly subsumed by RARE rewrites for intersection.
  registerProofRewriteRule(ProofRewriteRule::MACRO_RE_INTER_UNION_CONST_ELIM,
                           TheoryRewriteCtx::POST_DSL);
  registerProofRewriteRule(ProofRewriteRule::MACRO_STR_COMPONENT_CTN,
                           TheoryRewriteCtx::POST_DSL);
  registerProofRewriteRule(ProofRewriteRule::SEQ_EVAL_OP,
                           TheoryRewriteCtx::PRE_DSL);
  // make back pointer to this (for rewriting contains)
  se.d_rewriter = this;
}

Node SequencesRewriter::rewriteViaRule(ProofRewriteRule id, const Node& n)
{
  switch (id)
  {
    case ProofRewriteRule::RE_LOOP_ELIM: return rewriteViaReLoopElim(n);
    case ProofRewriteRule::RE_EQ_ELIM: return rewriteViaReEqElim(n);
    case ProofRewriteRule::MACRO_RE_INTER_UNION_INCLUSION:
      return rewriteViaMacroReInterUnionInclusion(n);
    case ProofRewriteRule::RE_INTER_INCLUSION:
    case ProofRewriteRule::RE_UNION_INCLUSION:
      return rewriteViaReInterUnionInclusion(id, n);
    case ProofRewriteRule::STR_IN_RE_EVAL: return rewriteViaStrInReEval(n);
    case ProofRewriteRule::STR_IN_RE_CONSUME:
      return rewriteViaStrInReConsume(n);
    case ProofRewriteRule::STR_IN_RE_CONCAT_STAR_CHAR:
      return rewriteViaStrInReConcatStarChar(n);
    case ProofRewriteRule::STR_IN_RE_SIGMA: return rewriteViaStrInReSigma(n);
    case ProofRewriteRule::STR_IN_RE_SIGMA_STAR:
      return rewriteViaStrInReSigmaStar(n);
    case ProofRewriteRule::MACRO_SUBSTR_STRIP_SYM_LENGTH:
    {
      // Rewrite without using the rewriter as a subutility, which ensures
      // that we can reconstruct the reasoning in a proof.
      Rewrite rule;
      ArithEntail ae(nodeManager(), nullptr);
      StringsEntail sent(nullptr, ae);
      return rewriteViaMacroSubstrStripSymLength(n, rule, sent);
    }
    case ProofRewriteRule::STR_CTN_MULTISET_SUBSET:
    {
      // don't use this just for evaluation
      if (n.getKind() == Kind::STRING_CONTAINS
          && (!n[0].isConst() || !n[1].isConst()))
      {
        if (d_stringsEntail.checkMultisetSubset(n[0], n[1]))
        {
          return d_nm->mkConst(false);
        }
      }
    }
    break;
    case ProofRewriteRule::MACRO_STR_EQ_LEN_UNIFY_PREFIX:
    {
      if (n.getKind() == Kind::EQUAL)
      {
        return rewriteViaStrEqLenUnifyPrefix(n);
      }
    }
    break;
    case ProofRewriteRule::MACRO_STR_EQ_LEN_UNIFY:
    {
      if (n.getKind() == Kind::EQUAL)
      {
        Rewrite rule;
        return rewriteViaStrEqLenUnify(n, rule);
      }
    }
    break;
    case ProofRewriteRule::STR_INDEXOF_RE_EVAL:
    {
      return rewriteViaStrIndexofReEval(n);
    }
    break;
    case ProofRewriteRule::STR_REPLACE_RE_EVAL:
    {
      return rewriteViaStrReplaceReEval(n);
    }
    break;
    case ProofRewriteRule::STR_REPLACE_RE_ALL_EVAL:
    {
      return rewriteViaStrReplaceReAllEval(n);
    }
    break;
    case ProofRewriteRule::MACRO_STR_CONST_NCTN_CONCAT:
    {
      if (n.getKind() == Kind::STRING_CONTAINS
          && n[0].getKind() == Kind::CONST_STRING)
      {
        NodeManager* nm = nodeManager();
        RegExpEntail re(nm, nullptr);
        Node re2 = re.getGeneralizedConstRegExp(n[1]);
        if (!re2.isNull())
        {
          Node re2s =
              nm->mkNode(Kind::REGEXP_CONCAT, d_sigmaStar, re2, d_sigmaStar);
          String s = n[0].getConst<String>();
          if (!RegExpEntail::testConstStringInRegExp(s, re2s))
          {
            return nm->mkConst(false);
          }
        }
      }
    }
    break;
    case ProofRewriteRule::MACRO_STR_IN_RE_INCLUSION:
      return rewriteViaMacroStrInReInclusion(n);
    case ProofRewriteRule::MACRO_STR_SPLIT_CTN:
      return rewriteViaMacroStrSplitCtn(n);
    case ProofRewriteRule::MACRO_STR_STRIP_ENDPOINTS:
    {
      std::vector<Node> nb, nrem, ne;
      return rewriteViaMacroStrStripEndpoints(n, nb, nrem, ne);
    }
    case ProofRewriteRule::MACRO_RE_INTER_UNION_CONST_ELIM:
      return rewriteViaMacroReInterUnionConstElim(n);
    case ProofRewriteRule::MACRO_STR_COMPONENT_CTN:
    {
      if (n.getKind() == Kind::STRING_CONTAINS)
      {
        std::vector<Node> nc1;
        utils::getConcat(n[0], nc1);
        std::vector<Node> nc2;
        utils::getConcat(n[1], nc2);
        // component-wise containment, note we do not use the extended version
        std::vector<Node> nc1rb;
        std::vector<Node> nc1re;
        if (d_stringsEntail.componentContains(nc1, nc2, nc1rb, nc1re) != -1)
        {
          return nodeManager()->mkConst(true);
        }
      }
    }
    break;
    case ProofRewriteRule::SEQ_EVAL_OP:
    {
      // this is a catchall rule for evaluation of operations on constant
      // sequences
      TypeNode tn = utils::getOwnerStringType(n);
      if (tn.isSequence())
      {
        for (const Node& nc : n)
        {
          if (!nc.isConst())
          {
            return Node::null();
          }
        }
        RewriteResponse response = postRewrite(n);
        Node ret = response.d_node;
        if (ret.isConst())
        {
          return ret;
        }
      }
    }
    break;
    case ProofRewriteRule::STR_OVERLAP_SPLIT_CTN:
    case ProofRewriteRule::STR_OVERLAP_ENDPOINTS_CTN:
    case ProofRewriteRule::STR_OVERLAP_ENDPOINTS_INDEXOF:
    case ProofRewriteRule::STR_OVERLAP_ENDPOINTS_REPLACE:
      return rewriteViaOverlap(id, n);
    default: break;
  }
  return Node::null();
}

ArithEntail& SequencesRewriter::getArithEntail() { return d_arithEntail; }

StringsEntail& SequencesRewriter::getStringsEntail() { return d_stringsEntail; }

Node SequencesRewriter::rewriteEquality(Node node)
{
  Assert(node.getKind() == Kind::EQUAL);
  if (node[0] == node[1])
  {
    return returnRewrite(node, d_true, Rewrite::EQ_REFL);
  }
  else if (node[0].isConst() && node[1].isConst())
  {
    return returnRewrite(node, d_false, Rewrite::EQ_CONST_FALSE);
  }
  // standard ordering
  if (node[0] > node[1])
  {
    Node ret = nodeManager()->mkNode(Kind::EQUAL, node[1], node[0]);
    return returnRewrite(node, ret, Rewrite::EQ_SYM);
  }
  return node;
}

Node SequencesRewriter::rewriteEqualityExt(Node node)
{
  Assert(node.getKind() == Kind::EQUAL);
  TypeNode tn = node[0].getType();
  if (tn.isInteger())
  {
    return rewriteArithEqualityExt(node);
  }
  if (tn.isStringLike())
  {
    return rewriteStrEqualityExt(node);
  }
  return node;
}

Node SequencesRewriter::rewriteStrEqualityExt(Node node)
{
  Assert(node.getKind() == Kind::EQUAL && node[0].getType().isStringLike());
  TypeNode stype = node[0].getType();

  bool hasStrTerm = false;
  for (size_t r = 0; r < 2; r++)
  {
    if (!node[r].isConst()
        && kindToTheoryId(node[r].getKind()) == THEORY_STRINGS)
    {
      hasStrTerm = true;
      break;
    }
  }
  if (!hasStrTerm)
  {
    // equality between variables and constants, no rewrites apply
    return node;
  }

  NodeManager* nm = nodeManager();
  // ( ~contains( s, t ) V ~contains( t, s ) ) => ( s == t ---> false )
  for (unsigned r = 0; r < 2; r++)
  {
    // must call rewrite contains directly to avoid infinite loop
    Node ctn = nm->mkNode(Kind::STRING_CONTAINS, node[r], node[1 - r]);
    Node prev = ctn;
    ctn = rewriteContains(ctn);
    Assert(!ctn.isNull());
    if (ctn != prev && ctn.getKind() == Kind::STRING_CONTAINS)
    {
      prev = ctn;
      ctn = rewriteContains(ctn);
      Assert(!ctn.isNull());
    }
    if (ctn.isConst())
    {
      if (!ctn.getConst<bool>())
      {
        return returnRewrite(node, ctn, Rewrite::EQ_NCTN);
      }
      else
      {
        // definitely contains but not syntactically equal
        // We may be able to simplify, e.g.
        //  str.++( x, "a" ) == "a"  ----> x = ""
      }
    }
  }

  std::vector<Node> c[2];
  for (unsigned i = 0; i < 2; i++)
  {
    utils::getConcat(node[i], c[i]);
  }

  // check if the prefix, suffix mismatches
  //   For example, str.++( x, "a", y ) == str.++( x, "bc", z ) ---> false
  unsigned minsize = std::min(c[0].size(), c[1].size());
  for (unsigned r = 0; r < 2; r++)
  {
    for (unsigned i = 0; i < minsize; i++)
    {
      unsigned index1 = r == 0 ? i : (c[0].size() - 1) - i;
      unsigned index2 = r == 0 ? i : (c[1].size() - 1) - i;
      Node s = c[0][index1];
      Node t = c[1][index2];
      if (s.isConst() && t.isConst())
      {
        size_t lenS = Word::getLength(s);
        size_t lenT = Word::getLength(t);
        size_t lenShort = lenS <= lenT ? lenS : lenT;
        bool isSameFix = r == 1 ? Word::rstrncmp(s, t, lenShort)
                                : Word::strncmp(s, t, lenShort);
        if (!isSameFix)
        {
          Node ret = nodeManager()->mkConst(false);
          return returnRewrite(node, ret, Rewrite::EQ_NFIX);
        }
      }
      if (s != t)
      {
        break;
      }
    }
  }

  Node new_ret;
  // ------- equality unification
  bool changed = false;
  for (unsigned i = 0; i < 2; i++)
  {
    while (!c[0].empty() && !c[1].empty() && c[0].back() == c[1].back())
    {
      c[0].pop_back();
      c[1].pop_back();
      changed = true;
    }
    // splice constants
    if (!c[0].empty() && !c[1].empty() && c[0].back().isConst()
        && c[1].back().isConst())
    {
      Node cs[2];
      size_t csl[2];
      for (unsigned j = 0; j < 2; j++)
      {
        cs[j] = c[j].back();
        csl[j] = Word::getLength(cs[j]);
      }
      size_t larger = csl[0] > csl[1] ? 0 : 1;
      size_t smallerSize = csl[1 - larger];
      if (cs[1 - larger]
          == (i == 0 ? Word::suffix(cs[larger], smallerSize)
                     : Word::prefix(cs[larger], smallerSize)))
      {
        size_t sizeDiff = csl[larger] - smallerSize;
        c[larger][c[larger].size() - 1] =
            i == 0 ? Word::prefix(cs[larger], sizeDiff)
                   : Word::suffix(cs[larger], sizeDiff);
        c[1 - larger].pop_back();
        changed = true;
      }
    }
    for (unsigned j = 0; j < 2; j++)
    {
      std::reverse(c[j].begin(), c[j].end());
    }
  }
  if (changed)
  {
    // e.g. x++y = x++z ---> y = z, "AB" ++ x = "A" ++ y --> "B" ++ x = y
    Node s1 = utils::mkConcat(c[0], stype);
    Node s2 = utils::mkConcat(c[1], stype);
    if (s1 != node[0] || s2 != node[1])
    {
      new_ret = s1.eqNode(s2);
      // We generally don't apply the extended equality rewriter if the
      // original node was an equality but we may be able to do additional
      // rewriting here, e.g.,
      // x++y = "" --> x = "" and y = ""
      return returnRewrite(node, new_ret, Rewrite::STR_EQ_UNIFY);
    }
  }

  // ------- rewrites for (= "" _)
  Node empty = Word::mkEmptyWord(stype);
  for (size_t i = 0; i < 2; i++)
  {
    if (node[i] == empty)
    {
      Node ne = node[1 - i];
      if (ne.getKind() == Kind::STRING_REPLACE)
      {
        // (= "" (str.replace x y x)) ---> (= x "")
        if (ne[0] == ne[2])
        {
          Node ret = nm->mkNode(Kind::EQUAL, ne[0], empty);
          return returnRewrite(node, ret, Rewrite::STR_EMP_REPL_X_Y_X);
        }

        // (= "" (str.replace x y "A")) ---> (and (= x "") (not (= y "")))
        if (d_stringsEntail.checkNonEmpty(ne[2]))
        {
          Node ret = nm->mkNode(
              Kind::AND,
              nm->mkNode(Kind::EQUAL, ne[0], empty),
              nm->mkNode(Kind::NOT, nm->mkNode(Kind::EQUAL, ne[1], empty)));
          return returnRewrite(node, ret, Rewrite::STR_EMP_REPL_EMP);
        }

        // (= "" (str.replace x "A" "")) ---> (str.prefix x "A")
        if (d_stringsEntail.checkLengthOne(ne[1], true) && ne[2] == empty)
        {
          Node ret = nm->mkNode(Kind::STRING_PREFIX, ne[0], ne[1]);
          return returnRewrite(node, ret, Rewrite::STR_EMP_REPL_EMP);
        }
      }
      else if (ne.getKind() == Kind::STRING_SUBSTR)
      {
        Node zero = nm->mkConstInt(Rational(0));

        if (d_arithEntail.check(ne[1], false)
            && d_arithEntail.check(ne[2], true))
        {
          // (= "" (str.substr x 0 m)) ---> (= "" x) if m > 0
          if (ne[1] == zero)
          {
            Node ret = nm->mkNode(Kind::EQUAL, ne[0], empty);
            return returnRewrite(node, ret, Rewrite::STR_EMP_SUBSTR_LEQ_LEN);
          }

          // (= "" (str.substr x n m)) ---> (<= (str.len x) n)
          // if n >= 0 and m > 0
          Node ret = nm->mkNode(
              Kind::LEQ, nm->mkNode(Kind::STRING_LENGTH, ne[0]), ne[1]);
          return returnRewrite(node, ret, Rewrite::STR_EMP_SUBSTR_LEQ_LEN);
        }

        // (= "" (str.substr "A" 0 z)) ---> (<= z 0)
        if (d_stringsEntail.checkNonEmpty(ne[0]) && ne[1] == zero)
        {
          Node ret = nm->mkNode(Kind::LEQ, ne[2], zero);
          return returnRewrite(node, ret, Rewrite::STR_EMP_SUBSTR_LEQ_Z);
        }
      }
    }
  }

  // ------- rewrites for (= (str.replace _ _ _) _)
  for (size_t i = 0; i < 2; i++)
  {
    if (node[i].getKind() == Kind::STRING_REPLACE)
    {
      Node repl = node[i];
      Node x = node[1 - i];

      // (= "A" (str.replace "" x y)) ---> (and (= x "") (= y "A"))
      if (d_stringsEntail.checkNonEmpty(x) && repl[0] == empty)
      {
        Node ret =
            nm->mkNode(Kind::AND, repl[1].eqNode(empty), repl[2].eqNode(x));
        return returnRewrite(node, ret, Rewrite::STR_EQ_REPL_EMP);
      }

      // (= x (str.replace y x y)) ---> (= x y)
      if (repl[0] == repl[2] && x == repl[1])
      {
        Node ret = nm->mkNode(Kind::EQUAL, x, repl[0]);
        return returnRewrite(node, ret, Rewrite::STR_EQ_REPL_TO_EQ);
      }

      // (= x (str.replace x "A" "B")) ---> (not (str.contains x "A"))
      if (x == repl[0])
      {
        Node eq = rewriteEquality(nm->mkNode(Kind::EQUAL, repl[1], repl[2]));
        if (eq.isConst() && !eq.getConst<bool>())
        {
          Node ret = nm->mkNode(Kind::NOT,
                                nm->mkNode(Kind::STRING_CONTAINS, x, repl[1]));
          return returnRewrite(node, ret, Rewrite::STR_EQ_REPL_NOT_CTN);
        }
      }

      // (= (str.replace x y z) z) --> (or (= x y) (= x z))
      // if (str.len y) = (str.len z)
      if (repl[2] == x)
      {
        Node lenY = nm->mkNode(Kind::STRING_LENGTH, repl[1]);
        Node lenZ = nm->mkNode(Kind::STRING_LENGTH, repl[2]);
        if (d_arithEntail.checkEq(lenY, lenZ))
        {
          Node ret = nm->mkNode(Kind::OR,
                                nm->mkNode(Kind::EQUAL, repl[0], repl[1]),
                                nm->mkNode(Kind::EQUAL, repl[0], repl[2]));
          return returnRewrite(node, ret, Rewrite::STR_EQ_REPL_TO_DIS);
        }
      }
    }
  }

  // Try to rewrite (= x y) into a conjunction of equalities based on length
  // entailment.
  //
  // (<= (str.len x) (str.++ y1 ... yn)) AND (= x (str.++ y1 ... yn)) --->
  //  (and (= x (str.++ y1' ... ym')) (= y1'' "") ... (= yk'' ""))
  //
  // where yi' and yi'' correspond to some yj and
  //   (<= (str.len x) (str.++ y1' ... ym'))
  new_ret = rewriteViaStrEqLenUnifyPrefix(node);
  if (!new_ret.isNull())
  {
    return returnRewrite(node, new_ret, Rewrite::STR_EQ_CONJ_LEN_ENTAIL);
  }

  // (= (str.++ x_1 ... x_i x_{i + 1} ... x_n)
  //    (str.++ y_1 ... y_j y_{j + 1} ... y_m)) --->
  //  (and (= (str.++ x_1 ... x_i) (str.++ y_1 ... y_j))
  //       (= (str.++ x_{i + 1} ... x_n) (str.++ y_{j + 1} ... y_m)))
  //
  // if (str.len (str.++ x_1 ... x_i)) = (str.len (str.++ y_1 ... y_j))
  //
  // This rewrite performs length-based equality splitting: If we can show
  // that two prefixes have the same length, we can split an equality into
  // two equalities, one over the prefixes and another over the suffixes.
  Rewrite rule;
  new_ret = rewriteViaStrEqLenUnify(node, rule);
  if (!new_ret.isNull())
  {
    return returnRewrite(node, new_ret, rule);
  }

  return node;
}

Node SequencesRewriter::rewriteArithEqualityExt(Node node)
{
  Assert(node.getKind() == Kind::EQUAL && node[0].getType().isInteger());

  // cases where we can solve the equality

  // notice we cannot rewrite str.to.int(x)=n to x="n" due to leading zeroes.

  return node;
}

Node SequencesRewriter::rewriteLength(Node node)
{
  Assert(node.getKind() == Kind::STRING_LENGTH);
  NodeManager* nm = nodeManager();
  Kind nk0 = node[0].getKind();
  if (node[0].isConst())
  {
    Node retNode = nm->mkConstInt(Rational(Word::getLength(node[0])));
    return returnRewrite(node, retNode, Rewrite::LEN_EVAL);
  }
  else if (nk0 == Kind::STRING_CONCAT)
  {
    Node tmpNode = node[0];
    if (tmpNode.getKind() == Kind::STRING_CONCAT)
    {
      std::vector<Node> node_vec;
      for (unsigned int i = 0; i < tmpNode.getNumChildren(); ++i)
      {
        if (tmpNode[i].isConst())
        {
          node_vec.push_back(
              nm->mkConstInt(Rational(Word::getLength(tmpNode[i]))));
        }
        else
        {
          node_vec.push_back(
              nodeManager()->mkNode(Kind::STRING_LENGTH, tmpNode[i]));
        }
      }
      Node retNode = nodeManager()->mkNode(Kind::ADD, node_vec);
      return returnRewrite(node, retNode, Rewrite::LEN_CONCAT);
    }
  }
  else if (nk0 == Kind::STRING_REPLACE || nk0 == Kind::STRING_REPLACE_ALL)
  {
    Node len1 = nm->mkNode(Kind::STRING_LENGTH, node[0][1]);
    Node len2 = nm->mkNode(Kind::STRING_LENGTH, node[0][2]);
    if (d_arithEntail.checkEq(len1, len2))
    {
      // len( y ) == len( z ) => len( str.replace( x, y, z ) ) ---> len( x )
      Node retNode = nm->mkNode(Kind::STRING_LENGTH, node[0][0]);
      return returnRewrite(node, retNode, Rewrite::LEN_REPL_INV);
    }
  }
  else if (nk0 == Kind::STRING_TO_LOWER || nk0 == Kind::STRING_TO_UPPER
           || nk0 == Kind::STRING_REV || nk0 == Kind::STRING_UPDATE)
  {
    // len( f( x ) ) == len( x ) where f is to_lower, to_upper, or rev.
    // len( update( x, n, y ) ) = len( x )
    Node retNode = nm->mkNode(Kind::STRING_LENGTH, node[0][0]);
    return returnRewrite(node, retNode, Rewrite::LEN_CONV_INV);
  }
  else if (nk0 == Kind::SEQ_UNIT || nk0 == Kind::STRING_UNIT)
  {
    Node retNode = nm->mkConstInt(Rational(1));
    return returnRewrite(node, retNode, Rewrite::LEN_SEQ_UNIT);
  }
  return node;
}

// TODO (#1180) add rewrite
//  str.++( str.substr( x, n1, n2 ), str.substr( x, n1+n2, n3 ) ) --->
//  str.substr( x, n1, n2+n3 )
Node SequencesRewriter::rewriteConcat(Node node)
{
  Assert(node.getKind() == Kind::STRING_CONCAT);
  Trace("strings-rewrite-debug")
      << "Strings::rewriteConcat start " << node << std::endl;
  std::vector<Node> node_vec;
  Node preNode = Node::null();
  for (Node tmpNode : node)
  {
    if (tmpNode.getKind() == Kind::STRING_CONCAT)
    {
      unsigned j = 0;
      // combine the first term with the previous constant if applicable
      if (!preNode.isNull())
      {
        if (tmpNode[0].isConst())
        {
          std::vector<Node> wvec;
          wvec.push_back(preNode);
          wvec.push_back(tmpNode[0]);
          preNode = Word::mkWordFlatten(wvec);
          node_vec.push_back(preNode);
        }
        else
        {
          node_vec.push_back(preNode);
          node_vec.push_back(tmpNode[0]);
        }
        preNode = Node::null();
        ++j;
      }
      // insert the middle terms to node_vec
      if (j <= tmpNode.getNumChildren() - 1)
      {
        node_vec.insert(node_vec.end(), tmpNode.begin() + j, tmpNode.end() - 1);
      }
      // take the last term as the current
      tmpNode = tmpNode[tmpNode.getNumChildren() - 1];
    }
    if (!tmpNode.isConst())
    {
      if (!preNode.isNull())
      {
        if (preNode.isConst() && !Word::isEmpty(preNode))
        {
          node_vec.push_back(preNode);
        }
        preNode = Node::null();
      }
      node_vec.push_back(tmpNode);
    }
    else
    {
      if (preNode.isNull())
      {
        preNode = tmpNode;
      }
      else
      {
        std::vector<Node> vec;
        vec.push_back(preNode);
        vec.push_back(tmpNode);
        preNode = Word::mkWordFlatten(vec);
      }
    }
  }
  if (!preNode.isNull() && (!preNode.isConst() || !Word::isEmpty(preNode)))
  {
    node_vec.push_back(preNode);
  }

  TypeNode tn = node.getType();
  Node retNode = utils::mkConcat(node_vec, tn);
  Trace("strings-rewrite-debug")
      << "Strings::rewriteConcat end " << retNode << std::endl;
  if (retNode != node)
  {
    return returnRewrite(node, retNode, Rewrite::CONCAT_NORM);
  }
  return node;
}

Node SequencesRewriter::rewriteAllRegExp(TNode node)
{
  Assert(node.getKind() == Kind::REGEXP_ALL);
  NodeManager* nm = nodeManager();
  // re.all ----> (re.* re.allchar)
  Node ret = nm->mkNode(Kind::REGEXP_STAR, nm->mkNode(Kind::REGEXP_ALLCHAR));
  return returnRewrite(node, ret, Rewrite::RE_ALL_ELIM);
}

Node SequencesRewriter::rewriteConcatRegExp(TNode node)
{
  Assert(node.getKind() == Kind::REGEXP_CONCAT);
  NodeManager* nm = nodeManager();
  Trace("strings-rewrite-debug")
      << "Strings::rewriteConcatRegExp flatten " << node << std::endl;
  Node retNode = node;
  std::vector<Node> vec;
  bool changed = false;
  Node emptyRe;

  // get the string type that are members of this regular expression
  TypeNode rtype = node.getType();
  TypeNode stype;
  if (rtype.isRegExp())
  {
    // standard regular expressions are for strings
    stype = nm->stringType();
  }
  else
  {
    Unimplemented();
  }

  for (const Node& c : node)
  {
    if (c.getKind() == Kind::REGEXP_CONCAT)
    {
      changed = true;
      for (const Node& cc : c)
      {
        vec.push_back(cc);
      }
    }
    else if (c.getKind() == Kind::STRING_TO_REGEXP && c[0].isConst()
             && Word::isEmpty(c[0]))
    {
      changed = true;
      emptyRe = c;
    }
    else if (c.getKind() == Kind::REGEXP_NONE)
    {
      // re.++( ..., empty, ... ) ---> empty
      Node ret = nm->mkNode(Kind::REGEXP_NONE);
      return returnRewrite(node, ret, Rewrite::RE_CONCAT_EMPTY);
    }
    else
    {
      vec.push_back(c);
    }
  }
  if (changed)
  {
    // flatten
    // this handles nested re.++ and elimination or str.to.re(""), e.g.:
    // re.++( re.++( R1, R2 ), str.to.re(""), R3 ) ---> re.++( R1, R2, R3 )
    if (vec.empty())
    {
      Assert(!emptyRe.isNull());
      retNode = emptyRe;
    }
    else
    {
      retNode = vec.size() == 1 ? vec[0] : nm->mkNode(Kind::REGEXP_CONCAT, vec);
    }
    return returnRewrite(node, retNode, Rewrite::RE_CONCAT_FLATTEN);
  }
  Trace("strings-rewrite-debug")
      << "Strings::rewriteConcatRegExp start " << node << std::endl;
  std::vector<Node> cvec;
  // the current accumulation of constant strings
  std::vector<Node> preReStr;
  // whether the last component was (_)*
  bool lastAllStar = false;
  String emptyStr = String("");
  // this loop checks to see if components can be combined or dropped
  for (unsigned i = 0, size = vec.size(); i <= size; i++)
  {
    Node curr;
    if (i < size)
    {
      curr = vec[i];
      Assert(curr.getKind() != Kind::REGEXP_CONCAT);
    }
    // update preReStr
    if (!curr.isNull() && curr.getKind() == Kind::STRING_TO_REGEXP)
    {
      lastAllStar = false;
      preReStr.push_back(curr[0]);
      curr = Node::null();
    }
    else if (!preReStr.empty())
    {
      Assert(!lastAllStar);
      // this groups consecutive strings a++b ---> ab
      Node acc =
          nm->mkNode(Kind::STRING_TO_REGEXP, utils::mkConcat(preReStr, stype));
      cvec.push_back(acc);
      preReStr.clear();
    }
    else if (!curr.isNull() && lastAllStar)
    {
      // if empty, drop it
      // e.g. this ensures we rewrite (_)* ++ (a)* ---> (_)*
      if (RegExpEntail::isConstRegExp(curr)
          && RegExpEntail::testConstStringInRegExp(emptyStr, curr))
      {
        curr = Node::null();
      }
    }
    if (!curr.isNull())
    {
      lastAllStar = false;
      if (curr.getKind() == Kind::REGEXP_STAR)
      {
        // we can group stars (a)* ++ (a)* ---> (a)*
        if (!cvec.empty() && cvec.back() == curr)
        {
          curr = Node::null();
        }
        else if (curr[0].getKind() == Kind::REGEXP_ALLCHAR)
        {
          Assert(!lastAllStar);
          lastAllStar = true;
          // go back and remove empty ones from back of cvec
          // e.g. this ensures we rewrite (a)* ++ (_)* ---> (_)*
          while (
              !cvec.empty() && RegExpEntail::isConstRegExp(cvec.back())
              && RegExpEntail::testConstStringInRegExp(emptyStr, cvec.back()))
          {
            cvec.pop_back();
          }
        }
      }
    }
    if (!curr.isNull())
    {
      cvec.push_back(curr);
    }
  }
  Assert(!cvec.empty());
  retNode = utils::mkConcat(cvec, rtype);
  if (retNode != node)
  {
    // handles all cases where consecutive re constants are combined or
    // dropped as described in the loop above.
    return returnRewrite(node, retNode, Rewrite::RE_CONCAT);
  }

  // flipping adjacent star arguments
  changed = false;
  for (size_t i = 0, size = cvec.size() - 1; i < size; i++)
  {
    if (cvec[i].getKind() == Kind::REGEXP_STAR && cvec[i][0] == cvec[i + 1])
    {
      // by convention, flip the order (a*)++a ---> a++(a*)
      std::swap(cvec[i], cvec[i + 1]);
      changed = true;
    }
  }
  if (changed)
  {
    retNode = utils::mkConcat(cvec, rtype);
    return returnRewrite(node, retNode, Rewrite::RE_CONCAT_OPT);
  }
  return node;
}

Node SequencesRewriter::rewriteStarRegExp(TNode node)
{
  Assert(node.getKind() == Kind::REGEXP_STAR);
  NodeManager* nm = nodeManager();
  Node retNode = node;
  if (node[0].getKind() == Kind::REGEXP_STAR)
  {
    // ((R)*)* ---> R*
    return returnRewrite(node, node[0], Rewrite::RE_STAR_NESTED_STAR);
  }
  else if (node[0].getKind() == Kind::STRING_TO_REGEXP && node[0][0].isConst()
           && Word::isEmpty(node[0][0]))
  {
    // ("")* ---> ""
    return returnRewrite(node, node[0], Rewrite::RE_STAR_EMPTY_STRING);
  }
  else if (node[0].getKind() == Kind::REGEXP_NONE)
  {
    // (empty)* ---> ""
    retNode = nm->mkNode(Kind::STRING_TO_REGEXP, nm->mkConst(String("")));
    return returnRewrite(node, retNode, Rewrite::RE_STAR_EMPTY);
  }
  else if (node[0].getKind() == Kind::REGEXP_UNION)
  {
    for (const Node& nc : node[0])
    {
      if (nc.getKind() == Kind::REGEXP_ALLCHAR)
      {
        // (re.* (re.union ... re.allchar ...)) ---> (re.* re.allchar)
        retNode = nm->mkNode(Kind::REGEXP_STAR, nc);
        return returnRewrite(node, retNode, Rewrite::RE_STAR_UNION_CHAR);
      }
    }
    // simplification of unions under star
    if (RegExpEntail::hasEpsilonNode(node[0]))
    {
      bool changed = false;
      std::vector<Node> node_vec;
      for (const Node& nc : node[0])
      {
        if (nc.getKind() == Kind::STRING_TO_REGEXP && nc[0].isConst()
            && Word::isEmpty(nc[0]))
        {
          // can be removed
          changed = true;
        }
        else
        {
          node_vec.push_back(nc);
        }
      }
      if (changed)
      {
        retNode = node_vec.size() == 1
                      ? node_vec[0]
                      : nm->mkNode(Kind::REGEXP_UNION, node_vec);
        retNode = nm->mkNode(Kind::REGEXP_STAR, retNode);
        // simplification of union beneath star based on loop above
        // for example, ( "" | "a" )* ---> ("a")*
        return returnRewrite(node, retNode, Rewrite::RE_STAR_UNION);
      }
    }
  }
  return node;
}

Node SequencesRewriter::rewriteViaMacroReInterUnionInclusion(const Node& node)
{
  Kind nk = node.getKind();
  if (nk != Kind::REGEXP_UNION && nk != Kind::REGEXP_INTER)
  {
    return Node::null();
  }
  std::vector<Node> polRegExp[2];
  for (const Node& ni : node)
  {
    Kind nik = ni.getKind();
    uint32_t pindex = nik == Kind::REGEXP_COMPLEMENT ? 1 : 0;
    Node nia = pindex == 1 ? ni[0] : ni;
    polRegExp[pindex].push_back(nia);
  }
  for (const Node& negMem : polRegExp[1])
  {
    for (const Node& posMem : polRegExp[0])
    {
      Node m1 = nk == Kind::REGEXP_INTER ? negMem : posMem;
      Node m2 = nk == Kind::REGEXP_INTER ? posMem : negMem;
      // inclusion test for conflicting case m1 contains m2
      // (re.inter (re.comp R1) R2) --> re.none where R1 includes R2
      // (re.union R1 (re.comp R2)) --> (re.* re.allchar) where R1 includes R2
      if (RegExpEntail::regExpIncludes(m1, m2))
      {
        NodeManager* nm = nodeManager();
        Node retNode = nk == Kind::REGEXP_INTER
                           ? nm->mkNode(Kind::REGEXP_NONE)
                           : nm->mkNode(Kind::REGEXP_STAR,
                                        nm->mkNode(Kind::REGEXP_ALLCHAR));
        std::vector<Node> newChildren;
        newChildren.push_back(retNode);
        // Now go back and include all the remaining children that were
        // not involved. This simplifies proof checking, since we can isolate
        // which children led to the conflict.
        // In particular, if Ri includes Rj, then we rewrite
        //    (re.inter R1 ... (re.comp Ri) ... Rj ... Rn)
        // to
        //    (re.inter re.none R1...R{i-1} R{i+1} ... R{j-1} R{j+1} .. Rn)
        // where the latter will be rewritten to re.none.
        bool foundPos = false;
        bool foundNeg = false;
        for (const Node& nc : node)
        {
          if (!foundPos && nc == posMem)
          {
            foundPos = true;
            continue;
          }
          if (!foundNeg && nc.getKind() == Kind::REGEXP_COMPLEMENT
              && nc[0] == negMem)
          {
            foundNeg = true;
            continue;
          }
          newChildren.push_back(nc);
        }
        if (newChildren.size() > 1)
        {
          retNode = nm->mkNode(nk, newChildren);
        }
        return retNode;
      }
    }
  }
  return Node::null();
}

Node SequencesRewriter::rewriteViaReInterUnionInclusion(ProofRewriteRule id,
                                                        const Node& n)
{
  if (n.getNumChildren() != 2 || n[1].getKind() != Kind::REGEXP_COMPLEMENT)
  {
    return Node::null();
  }
  Kind k = n.getKind();
  if (id == ProofRewriteRule::RE_INTER_INCLUSION)
  {
    if (k == Kind::REGEXP_INTER && RegExpEntail::regExpIncludes(n[1][0], n[0]))
    {
      return nodeManager()->mkNode(Kind::REGEXP_NONE);
    }
  }
  else
  {
    Assert(id == ProofRewriteRule::RE_UNION_INCLUSION);
    if (k == Kind::REGEXP_UNION && RegExpEntail::regExpIncludes(n[0], n[1][0]))
    {
      NodeManager* nm = nodeManager();
      return nm->mkNode(Kind::REGEXP_STAR, nm->mkNode(Kind::REGEXP_ALLCHAR));
    }
  }
  return Node::null();
}

Node SequencesRewriter::rewriteAndOrRegExp(TNode node)
{
  Kind nk = node.getKind();
  Assert(nk == Kind::REGEXP_UNION || nk == Kind::REGEXP_INTER);
  Trace("strings-rewrite-debug")
      << "Strings::rewriteAndOrRegExp start " << node << std::endl;
  NodeManager* nm = nodeManager();
  std::vector<Node> node_vec;
  // list of constant string regular expressions (str.to_re c)
  std::vector<Node> constStrRe;
  bool changed = false;
  for (const Node& ni : node)
  {
    Kind nik = ni.getKind();
    if (nik == nk)
    {
      for (const Node& nic : ni)
      {
        if (std::find(node_vec.begin(), node_vec.end(), nic) == node_vec.end())
        {
          node_vec.push_back(nic);
        }
      }
      changed = true;
    }
    else if (nik == Kind::REGEXP_NONE)
    {
      if (nk == Kind::REGEXP_INTER)
      {
        return returnRewrite(node, ni, Rewrite::RE_AND_EMPTY);
      }
      // otherwise, can ignore
      changed = true;
    }
    else if (nik == Kind::REGEXP_STAR
             && ni[0].getKind() == Kind::REGEXP_ALLCHAR)
    {
      if (nk == Kind::REGEXP_UNION)
      {
        return returnRewrite(node, ni, Rewrite::RE_OR_ALL);
      }
      // otherwise, can ignore
      changed = true;
    }
    else if (std::find(node_vec.begin(), node_vec.end(), ni) == node_vec.end())
    {
      if (nik == Kind::STRING_TO_REGEXP && ni[0].isConst())
      {
        if (nk == Kind::REGEXP_INTER)
        {
          if (!constStrRe.empty())
          {
            Assert(constStrRe[0][0] != ni[0]);
            // (re.inter .. (str.to_re c1) .. (str.to_re c2) ..) ---> re.none
            // for distinct constant strings c1, c2.
            Node ret = nm->mkNode(Kind::REGEXP_NONE);
            return returnRewrite(
                node, ret, Rewrite::RE_INTER_CONST_CONST_CONFLICT);
          }
        }
        else
        {
          Assert(nk == Kind::REGEXP_UNION);
        }
        constStrRe.push_back(ni);
      }
      node_vec.push_back(ni);
    }
    else
    {
      changed = true;
    }
  }
  // if we already changed due to flattening, return already
  if (changed)
  {
    Node retNode = node;
    if (node_vec.empty())
    {
      if (nk == Kind::REGEXP_INTER)
      {
        retNode =
            nm->mkNode(Kind::REGEXP_STAR, nm->mkNode(Kind::REGEXP_ALLCHAR));
      }
      else
      {
        retNode = nm->mkNode(Kind::REGEXP_NONE);
      }
    }
    else
    {
      retNode = node_vec.size() == 1 ? node_vec[0] : nm->mkNode(nk, node_vec);
    }
    if (retNode != node)
    {
      // flattening and removing children, based on loop above
      return returnRewrite(node, retNode, Rewrite::RE_ANDOR_FLATTEN);
    }
  }
  // try to eliminate components via constant membership tests
  Node retNode = rewriteViaMacroReInterUnionConstElim(node);
  if (!retNode.isNull())
  {
    return returnRewrite(node, retNode, Rewrite::RE_ANDOR_CONST_REMOVE);
  }

  // use inclusion tests
  retNode = rewriteViaMacroReInterUnionInclusion(node);
  if (!retNode.isNull())
  {
    return returnRewrite(node, retNode, Rewrite::RE_ANDOR_INC_CONFLICT);
  }

  // otherwise there is no change
  return node;
}

Node SequencesRewriter::rewriteLoopRegExp(TNode node)
{
  Assert(node.getKind() == Kind::REGEXP_LOOP);
  uint32_t l = utils::getLoopMinOccurrences(node);
  uint32_t u = utils::getLoopMaxOccurrences(node);
  Node r = node[0];
  Node retNode = node;

  NodeManager* nm = nodeManager();
  if (u < l)
  {
    // ((_ re.loop l u) r) --> re.none if u < l
    std::vector<Node> nvec;
    retNode = nm->mkNode(Kind::REGEXP_NONE, nvec);
    return returnRewrite(node, retNode, Rewrite::RE_LOOP_NONE);
  }
  else if (u==0)
  {
    retNode = nm->mkNode(Kind::STRING_TO_REGEXP, nm->mkConst(String("")));
    return returnRewrite(node, retNode, Rewrite::RE_LOOP_ZERO);
  }
  else if (r.getKind() == Kind::REGEXP_STAR)
  {
    return returnRewrite(node, r, Rewrite::RE_LOOP_STAR);
  }
  retNode = rewriteViaReLoopElim(node);
  Assert(!retNode.isNull() && retNode != node);
  return returnRewrite(node, retNode, Rewrite::RE_LOOP);
}

Node SequencesRewriter::rewriteViaStrEqLenUnifyPrefix(const Node& node)
{
  Node newRet;
  for (unsigned i = 0; i < 2; i++)
  {
    if (node[1 - i].getKind() == Kind::STRING_CONCAT)
    {
      newRet = d_stringsEntail.inferEqsFromContains(node[i], node[1 - i]);
      // don't rewrite if just returning a (flipped) equality
      if (!newRet.isNull() && newRet.getKind() == Kind::AND)
      {
        if (i == 1)
        {
          // flip the first equality back
          std::vector<Node> nc(newRet.begin(), newRet.end());
          nc[0] = nc[0][1].eqNode(nc[0][0]);
          newRet = nodeManager()->mkNode(Kind::AND, nc);
        }
        return newRet;
      }
    }
  }
  return Node::null();
}

Node SequencesRewriter::rewriteViaStrEqLenUnify(const Node& node, Rewrite& rule)
{
  if (node[0].getKind() == Kind::STRING_CONCAT
      && node[1].getKind() == Kind::STRING_CONCAT)
  {
    std::vector<Node> v0, v1;
    utils::getConcat(node[0], v0);
    utils::getConcat(node[1], v1);
    size_t startRhs = 0;
    TypeNode stype = node[0].getType();
    for (size_t i = 0, size0 = v0.size(); i <= size0; i++)
    {
      const std::vector<Node> pfxv0(v0.begin(), v0.begin() + i);
      Node pfx0 = utils::mkConcat(pfxv0, stype);
      for (size_t j = startRhs, size1 = v1.size(); j <= size1; j++)
      {
        if (!(i == 0 && j == 0) && !(i == v0.size() && j == v1.size()))
        {
          std::vector<Node> pfxv1(v1.begin(), v1.begin() + j);
          Node pfx1 = utils::mkConcat(pfxv1, stype);
          Node lenPfx0 = d_nm->mkNode(Kind::STRING_LENGTH, pfx0);
          Node lenPfx1 = d_nm->mkNode(Kind::STRING_LENGTH, pfx1);

          if (d_arithEntail.checkEq(lenPfx0, lenPfx1))
          {
            std::vector<Node> sfxv0(v0.begin() + i, v0.end());
            std::vector<Node> sfxv1(v1.begin() + j, v1.end());
            Node ret = d_nm->mkNode(Kind::AND,
                                    pfx0.eqNode(pfx1),
                                    utils::mkConcat(sfxv0, stype)
                                        .eqNode(utils::mkConcat(sfxv1, stype)));
            rule = Rewrite::SPLIT_EQ;
            return ret;
          }
          else if (d_arithEntail.check(lenPfx1, lenPfx0, true))
          {
            // The prefix on the right-hand side is strictly longer than the
            // prefix on the left-hand side, so we try to strip the right-hand
            // prefix by the length of the left-hand prefix
            //
            // Example:
            // (= (str.++ "A" x y) (str.++ x "AB" z)) --->
            //   (and (= (str.++ "A" x) (str.++ x "A")) (= y (str.++ "B" z)))
            std::vector<Node> rpfxv1;
            if (d_stringsEntail.stripSymbolicLength(
                    pfxv1, rpfxv1, 1, lenPfx0, true))
            {
              // The rewrite requires the full left-hand prefix length to be
              // stripped (otherwise we would have to keep parts of the
              // left-hand prefix).
              if (lenPfx0.isConst() && lenPfx0.getConst<Rational>().isZero())
              {
                std::vector<Node> sfxv0(v0.begin() + i, v0.end());
                pfxv1.insert(pfxv1.end(), v1.begin() + j, v1.end());
                Node ret =
                    d_nm->mkNode(Kind::AND,
                                 pfx0.eqNode(utils::mkConcat(rpfxv1, stype)),
                                 utils::mkConcat(sfxv0, stype)
                                     .eqNode(utils::mkConcat(pfxv1, stype)));
                rule = Rewrite::SPLIT_EQ_STRIP_R;
                return ret;
              }
            }

            // If the prefix of the right-hand side is (strictly) longer than
            // the prefix of the left-hand side, we can advance the left-hand
            // side (since the length of the right-hand side is only increasing
            // in the inner loop)
            break;
          }
          else if (d_arithEntail.check(lenPfx0, lenPfx1, true))
          {
            // The prefix on the left-hand side is strictly longer than the
            // prefix on the right-hand side, so we try to strip the left-hand
            // prefix by the length of the right-hand prefix
            //
            // Example:
            // (= (str.++ x "AB" z) (str.++ "A" x y)) --->
            //   (and (= (str.++ x "A") (str.++ "A" x)) (= (str.++ "B" z) y))
            std::vector<Node> sfxv0 = pfxv0;
            std::vector<Node> rpfxv0;
            if (d_stringsEntail.stripSymbolicLength(
                    sfxv0, rpfxv0, 1, lenPfx1, true))
            {
              // The rewrite requires the full right-hand prefix length to be
              // stripped (otherwise we would have to keep parts of the
              // right-hand prefix).
              if (lenPfx1.isConst() && lenPfx1.getConst<Rational>().isZero())
              {
                sfxv0.insert(sfxv0.end(), v0.begin() + i, v0.end());
                std::vector<Node> sfxv1(v1.begin() + j, v1.end());
                Node ret =
                    d_nm->mkNode(Kind::AND,
                                 utils::mkConcat(rpfxv0, stype).eqNode(pfx1),
                                 utils::mkConcat(sfxv0, stype)
                                     .eqNode(utils::mkConcat(sfxv1, stype)));
                rule = Rewrite::SPLIT_EQ_STRIP_L;
                return ret;
              }
            }

            // If the prefix of the left-hand side is (strictly) longer than
            // the prefix of the right-hand side, then we don't need to check
            // that right-hand prefix for future left-hand prefixes anymore
            // (since they are increasing in length)
            startRhs = j + 1;
          }
        }
      }
    }
  }
  return Node::null();
}

Node SequencesRewriter::rewriteViaReLoopElim(const Node& node)
{
  if (node.getKind() != Kind::REGEXP_LOOP)
  {
    return Node::null();
  }
  uint32_t l = utils::getLoopMinOccurrences(node);
  uint32_t u = utils::getLoopMaxOccurrences(node);
  if (u < l)
  {
    return Node::null();
  }
  Node r = node[0];
  std::vector<Node> vec_nodes;
  for (unsigned i = 0; i < l; i++)
  {
    vec_nodes.push_back(r);
  }
  NodeManager* nm = nodeManager();
  Node n = vec_nodes.size() == 0
               ? nm->mkNode(Kind::STRING_TO_REGEXP, nm->mkConst(String("")))
           : vec_nodes.size() == 1 ? r
                                   : nm->mkNode(Kind::REGEXP_CONCAT, vec_nodes);
  Node retNode;
  if (u == l)
  {
    retNode = n;
  }
  else
  {
    std::vector<Node> vec2;
    vec2.push_back(n);
    TypeNode rtype = nm->regExpType();
    for (uint32_t j = l; j < u; j++)
    {
      vec_nodes.push_back(r);
      n = utils::mkConcat(vec_nodes, rtype);
      vec2.push_back(n);
    }
    retNode = nm->mkNode(Kind::REGEXP_UNION, vec2);
  }
  Trace("strings-lp") << "Strings::lp " << node << " => " << retNode
                      << std::endl;
  Assert(retNode != node);
  return retNode;
}

Node SequencesRewriter::rewriteViaReEqElim(const Node& n)
{
<<<<<<< HEAD
  if (n.getKind()!=Kind::EQUAL || !n[0].getType().isRegExp())
  {
    return Node::null();
  }
  NodeManager * nm = nodeManager();
  Node v = SkolemCache::mkRegExpEqVar(nm, n);
  Node mem1 = nm->mkNode(Kind::STRING_IN_REGEXP, v, n[0]);
  Node mem2 = nm->mkNode(Kind::STRING_IN_REGEXP, v, n[1]);
  return nm->mkNode(Kind::FORALL, nm->mkNode(Kind::BOUND_VAR_LIST, v),
                        mem1.eqNode(mem2));
=======
  if (n.getKind() != Kind::EQUAL || !n[0].getType().isRegExp())
  {
    return Node::null();
  }
  NodeManager* nm = nodeManager();
  Node v = SkolemCache::mkRegExpEqVar(nm, n);
  Node mem1 = nm->mkNode(Kind::STRING_IN_REGEXP, v, n[0]);
  Node mem2 = nm->mkNode(Kind::STRING_IN_REGEXP, v, n[1]);
  return nm->mkNode(
      Kind::FORALL, nm->mkNode(Kind::BOUND_VAR_LIST, v), mem1.eqNode(mem2));
>>>>>>> 383ed49a
}

Node SequencesRewriter::rewriteViaStrInReEval(const Node& node)
{
  if (node.getKind() != Kind::STRING_IN_REGEXP || !node[0].isConst()
      || !RegExpEntail::isConstRegExp(node[1]))
  {
    return Node::null();
  }
  // test whether x in node[1]
  String s = node[0].getConst<String>();
  bool test = RegExpEntail::testConstStringInRegExp(s, node[1]);
  return nodeManager()->mkConst(test);
}

Node SequencesRewriter::rewriteViaStrInReConcatStarChar(const Node& n)
{
  if (n.getKind() != Kind::STRING_IN_REGEXP
      || n[0].getKind() != Kind::STRING_CONCAT
      || n[1].getKind() != Kind::REGEXP_STAR)
  {
    return Node::null();
  }
  Node len = RegExpEntail::getFixedLengthForRegexp(n[1][0]);
  if (len.isNull())
  {
    return Node::null();
  }
  if (!len.isConst() || len.getConst<Rational>() != Rational(1))
  {
    return Node::null();
  }
  NodeManager* nm = nodeManager();
  std::vector<Node> cc;
  utils::getConcat(n[0], cc);
  std::vector<Node> conj;
  for (const Node& c : cc)
  {
    conj.push_back(nm->mkNode(Kind::STRING_IN_REGEXP, c, n[1]));
  }
  return nm->mkAnd(conj);
}

Node SequencesRewriter::rewriteViaStrInReSigma(const Node& n)
{
  if (n.getKind() != Kind::STRING_IN_REGEXP
      || n[1].getKind() != Kind::REGEXP_CONCAT)
  {
    return Node::null();
  }
  const Node& r = n[1];
  bool allSigmaStrict = true;
  size_t allSigmaMinSize = 0;
  for (const Node& rc : r)
  {
    if (rc.getKind() == Kind::REGEXP_ALLCHAR)
    {
      allSigmaMinSize++;
    }
    else if (rc.getKind() == Kind::REGEXP_STAR
             && rc[0].getKind() == Kind::REGEXP_ALLCHAR)
    {
      allSigmaStrict = false;
    }
    else
    {
      return Node::null();
    }
  }
  // x in re.++(_*, _, _) ---> str.len(x) >= 2
  NodeManager* nm = nodeManager();
  Node num = nm->mkConstInt(Rational(allSigmaMinSize));
  Node lenx = nm->mkNode(Kind::STRING_LENGTH, n[0]);
  return nm->mkNode(allSigmaStrict ? Kind::EQUAL : Kind::GEQ, lenx, num);
}
Node SequencesRewriter::rewriteViaStrInReSigmaStar(const Node& n)
{
  if (n.getKind() != Kind::STRING_IN_REGEXP
      || n[1].getKind() != Kind::REGEXP_STAR
      || n[1][0].getKind() != Kind::REGEXP_CONCAT)
  {
    return Node::null();
  }
  const Node& r = n[1][0];
  for (const Node& rc : r)
  {
    if (rc.getKind() != Kind::REGEXP_ALLCHAR)
    {
      return Node::null();
    }
  }
  NodeManager* nm = nodeManager();
  Node zero = nm->mkConstInt(Rational(0));
  Node num = nm->mkConstInt(Rational(r.getNumChildren()));
  Node lenx = nm->mkNode(Kind::STRING_LENGTH, n[0]);
  Node t = nm->mkNode(Kind::INTS_MODULUS, lenx, num);
  return nm->mkNode(Kind::EQUAL, t, zero);
}

Node SequencesRewriter::rewriteViaMacroSubstrStripSymLength(const Node& node,
                                                            Rewrite& rule,
                                                            StringsEntail& sent)
{
  if (node.getKind() != Kind::STRING_SUBSTR)
  {
    return Node::null();
  }
  std::vector<Node> ch1;
  std::vector<Node> ch2;
  return sent.rewriteViaMacroSubstrStripSymLength(node, rule, ch1, ch2);
}

Node SequencesRewriter::rewriteViaMacroStrInReInclusion(const Node& n)
{
  if (n.getKind() != Kind::STRING_IN_REGEXP)
  {
    return Node::null();
  }
  // check regular expression inclusion
  // This makes a regular expression that contains all possible model values
  // for x, and checks whether r includes this regular expression. If so,
  // the membership rewrites to true.
  RegExpEntail re(nodeManager(), nullptr);
  Node reForX = re.getGeneralizedConstRegExp(n[0]);
  // only chance of success is if there was at least one constant
  if (!reForX.isNull())
  {
    if (RegExpEntail::regExpIncludes(n[1], reForX))
    {
      return d_true;
    }
  }
  return Node::null();
}

Node SequencesRewriter::rewriteViaMacroStrSplitCtn(const Node& node)
{
  if (node.getKind() != Kind::STRING_CONTAINS
      || node[0].getKind() != Kind::STRING_CONCAT || !node[1].isConst()
      || Word::getLength(node[1]) == 0)  // don't bother if empty string
  {
    return Node::null();
  }
  Node t = node[1];
  // Below, we are looking for a constant component of node[0]
  // has no overlap with node[1], which means we can split.
  // Notice that if the first or last components had no
  // overlap, these would have been removed by strip
  // constant endpoints. Hence, we consider only the inner children.
  for (size_t i = 1, iend = (node[0].getNumChildren() - 1); i < iend; i++)
  {
    // constant contains
    if (node[0][i].isConst())
    {
      // if no overlap, we can split into disjunction
      if (!Word::hasOverlap(node[0][i], node[1], false)
          && !Word::hasOverlap(node[1], node[0][i], false))
      {
        std::vector<Node> nc0;
        utils::getConcat(node[0], nc0);
        std::vector<Node> spl[2];
        spl[0].insert(spl[0].end(), nc0.begin(), nc0.begin() + i);
        Assert(i < nc0.size() - 1);
        spl[1].insert(spl[1].end(), nc0.begin() + i + 1, nc0.end());
        TypeNode stype = node[0].getType();
        Node ret = nodeManager()->mkNode(
            Kind::OR,
            nodeManager()->mkNode(
                Kind::STRING_CONTAINS, utils::mkConcat(spl[0], stype), node[1]),
            nodeManager()->mkNode(Kind::STRING_CONTAINS,
                                  utils::mkConcat(spl[1], stype),
                                  node[1]));
        return ret;
      }
    }
  }
  return Node::null();
}

Node SequencesRewriter::rewriteViaMacroStrStripEndpoints(
    const Node& n,
    std::vector<Node>& nb,
    std::vector<Node>& nrem,
    std::vector<Node>& ne)
{
  Kind k = n.getKind();
  std::vector<int> dirs;
  if (k == Kind::STRING_INDEXOF)
  {
    // must start at zero
    if (!n[2].isConst() || n[2].getConst<Rational>().sgn() != 0)
    {
      return Node::null();
    }
    // only strip off the end
    dirs.push_back(-1);
  }
  else if (k == Kind::STRING_CONTAINS || k == Kind::STRING_REPLACE)
  {
    if (n[1].isConst())
    {
      // if constant, we strip from one direction at a time, to ease proof
      // reconstruction
      dirs.push_back(-1);
      dirs.push_back(1);
    }
    else
    {
      dirs.push_back(0);
    }
  }
  else
  {
    return Node::null();
  }

  std::vector<Node> nc2;
  utils::getConcat(n[1], nc2);
  if (nc2.empty())
  {
    return Node::null();
  }
  // strip endpoints
  bool success = false;
  for (int dir : dirs)
  {
    nrem.clear();
    utils::getConcat(n[0], nrem);
    nb.clear();
    ne.clear();
    if (d_stringsEntail.stripConstantEndpoints(nrem, nc2, nb, ne, dir))
    {
      success = true;
      break;
    }
  }
  if (success)
  {
    NodeManager* nm = nodeManager();
    TypeNode stype = n[0].getType();
    Node rem = utils::mkConcat(nrem, stype);
    switch (k)
    {
      case Kind::STRING_CONTAINS:
      {
        return nm->mkNode(Kind::STRING_CONTAINS, rem, n[1]);
      }
      case Kind::STRING_REPLACE:
      {
        std::vector<Node> cc;
        cc.insert(cc.end(), nb.begin(), nb.end());
        cc.push_back(nm->mkNode(Kind::STRING_REPLACE, rem, n[1], n[2]));
        cc.insert(cc.end(), ne.begin(), ne.end());
        return utils::mkConcat(cc, stype);
      }
      case Kind::STRING_INDEXOF:
      {
        return nm->mkNode(Kind::STRING_INDEXOF, rem, n[1], n[2]);
      }
      default: break;
    }
  }
  return Node::null();
}

Node SequencesRewriter::rewriteViaMacroReInterUnionConstElim(const Node& n)
{
  Kind k = n.getKind();
  if (k != Kind::REGEXP_INTER && k != Kind::REGEXP_UNION)
  {
    return Node::null();
  }
  std::vector<Node> constStrRe;
  std::vector<Node> otherRe;
  for (const Node& nc : n)
  {
    if (!RegExpEntail::isConstRegExp(nc))
    {
      continue;
    }
    if (nc.getKind() == Kind::STRING_TO_REGEXP)
    {
      Assert(nc[0].isConst());
      constStrRe.push_back(nc);
    }
    else
    {
      otherRe.push_back(nc);
    }
  }

  if (constStrRe.empty() || otherRe.empty())
  {
    return Node::null();
  }
  // go back and process constant strings against the others
  std::unordered_set<Node> toRemove;
  for (const Node& c : constStrRe)
  {
    Assert(c.getKind() == Kind::STRING_TO_REGEXP && c[0].isConst());
    String s = c[0].getConst<String>();
    for (const Node& r : otherRe)
    {
      Assert(RegExpEntail::isConstRegExp(r));
      Trace("strings-rewrite-debug")
          << "Check " << c << " vs " << r << std::endl;
      // skip if already removing, or not constant
      if (toRemove.find(r) != toRemove.end())
      {
        Trace("strings-rewrite-debug") << "...skip" << std::endl;
        continue;
      }
      // test whether c from (str.to_re c) is in r
      if (RegExpEntail::testConstStringInRegExp(s, r))
      {
        Trace("strings-rewrite-debug") << "...included" << std::endl;
        if (k == Kind::REGEXP_INTER)
        {
          // (re.inter .. (str.to_re c) .. R ..) --->
          // (re.inter .. (str.to_re c) .. ..) when c in R
          toRemove.insert(r);
        }
        else
        {
          // (re.union .. (str.to_re c) .. R ..) --->
          // (re.union .. .. R ..) when c in R
          toRemove.insert(c);
          break;
        }
      }
      else
      {
        Trace("strings-rewrite-debug") << "...not included" << std::endl;
        if (k == Kind::REGEXP_INTER)
        {
          // (re.inter .. (str.to_re c) .. R ..) ---> re.none
          // if c is not a member of R.
          return nodeManager()->mkNode(Kind::REGEXP_NONE);
        }
      }
    }
  }

  if (!toRemove.empty())
  {
    std::vector<Node> vec;
    for (const Node& nc : n)
    {
      if (toRemove.find(nc) == toRemove.end())
      {
        vec.push_back(nc);
      }
    }
    Assert(!vec.empty());
    return vec.size() == 1 ? vec[0] : nodeManager()->mkNode(k, vec);
  }

  return Node::null();
}

Node SequencesRewriter::rewriteViaStrIndexofReEval(const Node& n)
{
  if (n.getKind() == Kind::STRING_INDEXOF_RE && n[0].isConst() && n[2].isConst()
      && RegExpEntail::isConstRegExp(n[1]))
  {
    NodeManager* nm = nodeManager();
    Rational nrat = n[2].getConst<Rational>();
    String s = n[0].getConst<String>();
    Rational rsize(s.size());
    if (nrat > rsize || nrat.sgn() < 0)
    {
      Node negone = nm->mkConstInt(Rational(-1));
      return negone;
    }
    uint32_t start = nrat.getNumerator().toUnsignedInt();
    Node rem = nm->mkConst(s.substr(start));
    std::pair<size_t, size_t> match = firstMatch(rem, n[1]);
    Node ret = nm->mkConstInt(
        Rational(match.first == string::npos
                     ? -1
                     : static_cast<int64_t>(start + match.first)));
    return ret;
  }
  return Node::null();
}

Node SequencesRewriter::rewriteViaStrReplaceReEval(const Node& n)
{
  if (n.getKind() == Kind::STRING_REPLACE_RE && n[0].isConst()
      && RegExpEntail::isConstRegExp(n[1]))
  {
    NodeManager* nm = nodeManager();
    // str.replace_re("ZABCZ", re.++("A", _*, "C"), y) ---> "Z" ++ y ++ "Z"
    std::pair<size_t, size_t> match = firstMatch(n[0], n[1]);
    if (match.first != string::npos)
    {
      String s = n[0].getConst<String>();
      Node ret = nm->mkNode(Kind::STRING_CONCAT,
                            nm->mkConst(s.substr(0, match.first)),
                            n[2],
                            nm->mkConst(s.substr(match.second)));
      return ret;
    }
    return n[0];
  }
  return Node::null();
}

Node SequencesRewriter::rewriteViaStrReplaceReAllEval(const Node& n)
{
  if (n.getKind() == Kind::STRING_REPLACE_RE_ALL && n[0].isConst()
      && RegExpEntail::isConstRegExp(n[1]))
  {
    NodeManager* nm = nodeManager();
    // str.replace_re_all("ZABCZAB", re.++("A", _*, "C"), y) --->
    //   "Z" ++ y ++ "Z" ++ y
    TypeNode t = n[0].getType();
    Assert(t.isString());
    Node emp = Word::mkEmptyWord(t);
    Node yp = nm->mkNode(Kind::REGEXP_INTER,
                         n[1],
                         nm->mkNode(Kind::REGEXP_COMPLEMENT,
                                    nm->mkNode(Kind::STRING_TO_REGEXP, emp)));
    std::vector<Node> res;
    String rem = n[0].getConst<String>();
    std::pair<size_t, size_t> match(0, 0);
    while (rem.size() != 0)
    {
      match = firstMatch(nm->mkConst(rem), yp);
      if (match.first == string::npos)
      {
        break;
      }
      res.push_back(nm->mkConst(rem.substr(0, match.first)));
      res.push_back(n[2]);
      rem = rem.substr(match.second);
    }
    // only concatenate remainder if non-empty
    if (rem.size()!=0)
    {
      res.push_back(nm->mkConst(rem));
    }
    Node ret = utils::mkConcat(res, t);
    return ret;
  }
  return Node::null();
}

Node SequencesRewriter::rewriteViaOverlap(ProofRewriteRule id, const Node& n)
{
  if (n.getNumChildren() < 2)
  {
    return Node::null();
  }
  // get the list of overlaps to check, based on the rule, which will be passed
  // to Word::hasOverlap below.
  std::vector<std::tuple<Node, Node, int>> overlap;
  Kind k = n.getKind();
  switch (id)
  {
    case ProofRewriteRule::STR_OVERLAP_SPLIT_CTN:
    {
      if (k != Kind::STRING_CONTAINS || n[0].getNumChildren() != 3)
      {
        return Node::null();
      }
      overlap.emplace_back(n[0][1], n[1], false);
      overlap.emplace_back(n[1], n[0][1], false);
    }
    break;
    case ProofRewriteRule::STR_OVERLAP_ENDPOINTS_CTN:
    {
      if (k != Kind::STRING_CONTAINS || n[0].getNumChildren() != 3
          || n[1].getNumChildren() != 3)
      {
        return Node::null();
      }
      overlap.emplace_back(n[0][0], n[1][0], false);
      overlap.emplace_back(n[0][2], n[1][2], true);
    }
    break;
    case ProofRewriteRule::STR_OVERLAP_ENDPOINTS_INDEXOF:
    {
      if (k != Kind::STRING_INDEXOF || n[0].getNumChildren() != 2
          || n[1].getNumChildren() != 2 || !n[2].isConst()
          || n[2].getConst<Rational>().sgn() != 0)
      {
        return Node::null();
      }
      overlap.emplace_back(n[0][1], n[1][1], true);
    }
    break;
    case ProofRewriteRule::STR_OVERLAP_ENDPOINTS_REPLACE:
    {
      if (k != Kind::STRING_REPLACE || n[0].getNumChildren() != 3
          || n[1].getNumChildren() != 3)
      {
        return Node::null();
      }
      overlap.emplace_back(n[0][0], n[1][0], false);
      overlap.emplace_back(n[0][2], n[1][2], true);
    }
    break;
    default: return Node::null();
  }
  for (const std::tuple<Node, Node, int>& f : overlap)
  {
    const Node& c1 = std::get<0>(f);
    const Node& c2 = std::get<1>(f);
    // ensure it is a constant
    if (!c1.isConst() || !c2.isConst())
    {
      return Node::null();
    }
    // if it has an overlap
    if (Word::hasOverlap(c1, c2, std::get<2>(f)))
    {
      return Node::null();
    }
  }

  // checks succeeded, make the appropriate rewritten term
  NodeManager* nm = nodeManager();
  switch (id)
  {
    case ProofRewriteRule::STR_OVERLAP_SPLIT_CTN:
      return nm->mkNode(
          Kind::OR, nm->mkNode(k, n[0][0], n[1]), nm->mkNode(k, n[0][2], n[1]));
    case ProofRewriteRule::STR_OVERLAP_ENDPOINTS_CTN:
      return nm->mkNode(k, n[0][1], n[1]);
    case ProofRewriteRule::STR_OVERLAP_ENDPOINTS_INDEXOF:
      return nm->mkNode(k, n[0][0], n[1], n[2]);
    case ProofRewriteRule::STR_OVERLAP_ENDPOINTS_REPLACE:
      return nm->mkNode(Kind::STRING_CONCAT,
                        n[0][0],
                        nm->mkNode(k, n[0][1], n[1], n[2]),
                        n[0][2]);
    default: break;
  }
  return Node::null();
}

Node SequencesRewriter::rewriteRepeatRegExp(TNode node)
{
  Assert(node.getKind() == Kind::REGEXP_REPEAT);
  NodeManager* nm = nodeManager();
  // ((_ re.^ n) R) --> ((_ re.loop n n) R)
  unsigned r = utils::getRepeatAmount(node);
  Node lop = nm->mkConst(RegExpLoop(r, r));
  Node retNode = nm->mkNode(Kind::REGEXP_LOOP, lop, node[0]);
  return returnRewrite(node, retNode, Rewrite::RE_REPEAT_ELIM);
}

Node SequencesRewriter::rewriteOptionRegExp(TNode node)
{
  Assert(node.getKind() == Kind::REGEXP_OPT);
  NodeManager* nm = nodeManager();
  Node retNode =
      nm->mkNode(Kind::REGEXP_UNION,
                 nm->mkNode(Kind::STRING_TO_REGEXP, nm->mkConst(String(""))),
                 node[0]);
  return returnRewrite(node, retNode, Rewrite::RE_OPT_ELIM);
}

Node SequencesRewriter::rewritePlusRegExp(TNode node)
{
  Assert(node.getKind() == Kind::REGEXP_PLUS);
  NodeManager* nm = nodeManager();
  Node retNode = nm->mkNode(
      Kind::REGEXP_CONCAT, node[0], nm->mkNode(Kind::REGEXP_STAR, node[0]));
  return returnRewrite(node, retNode, Rewrite::RE_PLUS_ELIM);
}

Node SequencesRewriter::rewriteDifferenceRegExp(TNode node)
{
  Assert(node.getKind() == Kind::REGEXP_DIFF);
  NodeManager* nm = nodeManager();
  Node retNode = nm->mkNode(Kind::REGEXP_INTER,
                            node[0],
                            nm->mkNode(Kind::REGEXP_COMPLEMENT, node[1]));
  return returnRewrite(node, retNode, Rewrite::RE_DIFF_ELIM);
}

Node SequencesRewriter::rewriteRangeRegExp(TNode node)
{
  Assert(node.getKind() == Kind::REGEXP_RANGE);
  unsigned ch[2];
  for (size_t i = 0; i < 2; ++i)
  {
    if (!node[i].isConst() || node[i].getConst<String>().size() != 1)
    {
      // not applied to characters, it is not handled
      return node;
    }
    ch[i] = node[i].getConst<String>().front();
  }

  NodeManager* nm = nodeManager();
  if (node[0] == node[1])
  {
    Node retNode = nm->mkNode(Kind::STRING_TO_REGEXP, node[0]);
    // re.range( "A", "A" ) ---> str.to_re( "A" )
    return returnRewrite(node, retNode, Rewrite::RE_RANGE_SINGLE);
  }

  if (ch[0] > ch[1])
  {
    // re.range( "B", "A" ) ---> re.none
    Node retNode = nm->mkNode(Kind::REGEXP_NONE);
    return returnRewrite(node, retNode, Rewrite::RE_RANGE_EMPTY);
  }
  return node;
}


Node SequencesRewriter::rewriteViaStrInReConsume(const Node& node)
{
  if (node.getKind() != Kind::STRING_IN_REGEXP)
  {
    return Node::null();
  }
  // if star, we consider the body of the star
  bool isStar = (node[1].getKind()==Kind::REGEXP_STAR);
  size_t numIter = isStar ? 2 : 1;
  for (size_t i=0; i<numIter; i++)
  {
    int dir = isStar ? (i==0 ? 0 : 1) : -1;
    Node r = isStar ? node[1][0] : node[1];
    std::vector<Node> children;
    utils::getConcat(r, children);
    std::vector<Node> mchildren;
    utils::getConcat(node[0], mchildren);
    Node scn =
        RegExpEntail::simpleRegexpConsume(d_nm, mchildren, children, dir);
    if (!scn.isNull())
    {
      return scn;
    }
    else if (!isStar || children.empty())
    {
      // Given a membership (str.++ x1 ... xn) in (re.++ r1 ... rm),
      // above, we strip components to construct an equivalent membership:
      // (str.++ xi .. xj) in (re.++ rk ... rl).
      Node xn = utils::mkConcat(mchildren, node[0].getType());
      // if we considered the body of the star, we revert to the original RE
      Node rn = isStar ? node[1] : utils::mkConcat(children, node[1].getType());
      // construct the updated regular expression
      Node newMem =
          nodeManager()->mkNode(Kind::STRING_IN_REGEXP,
                                xn,
                                rn);
      if (newMem != node)
      {
        return newMem;
      }
    }
  }
  return Node::null();
}

Node SequencesRewriter::rewriteMembership(TNode node)
{
  Assert(node.getKind() == Kind::STRING_IN_REGEXP);
  NodeManager* nm = nodeManager();
  Node x = node[0];
  Node r = node[1];

  TypeNode stype = x.getType();
  TypeNode rtype = r.getType();

  if (r.getKind() == Kind::REGEXP_NONE)
  {
    Node retNode = nodeManager()->mkConst(false);
    return returnRewrite(node, retNode, Rewrite::RE_IN_EMPTY);
  }
  // test for constant evaluation
  Node eval = rewriteViaStrInReEval(node);
  if (!eval.isNull())
  {
    return returnRewrite(node, eval, Rewrite::RE_IN_EVAL);
  }
  else if (r.getKind() == Kind::REGEXP_ALLCHAR)
  {
    Node one = nm->mkConstInt(Rational(1));
    Node retNode = one.eqNode(nm->mkNode(Kind::STRING_LENGTH, x));
    return returnRewrite(node, retNode, Rewrite::RE_IN_SIGMA);
  }
  else if (r.getKind() == Kind::REGEXP_STAR)
  {
    if (x.isConst())
    {
      size_t xlen = Word::getLength(x);
      if (xlen == 0)
      {
        // e.g. (str.in.re "" (re.* (str.to.re x))) ----> true
        return returnRewrite(node, d_true, Rewrite::RE_EMPTY_IN_STR_STAR);
      }
      else if (xlen == 1)
      {
        if (r[0].getKind() == Kind::STRING_TO_REGEXP)
        {
          Node retNode = r[0][0].eqNode(x);
          // e.g. (str.in.re "A" (re.* (str.to.re x))) ----> "A" = x
          return returnRewrite(node, retNode, Rewrite::RE_CHAR_IN_STR_STAR);
        }
      }
    }
    else if (x.getKind() == Kind::STRING_CONCAT)
    {
      // (str.in.re (str.++ x1 ... xn) (re.* R)) -->
      //   (str.in.re x1 (re.* R)) AND ... AND (str.in.re xn (re.* R))
      //     if the length of all strings in R is one.
      Node flr = RegExpEntail::getFixedLengthForRegexp(r[0]);
      if (!flr.isNull())
      {
        Node one = nm->mkConstInt(Rational(1));
        if (flr == one)
        {
          NodeBuilder nb(nodeManager(), Kind::AND);
          for (const Node& xc : x)
          {
            nb << nm->mkNode(Kind::STRING_IN_REGEXP, xc, r);
          }
          return returnRewrite(
              node, nb.constructNode(), Rewrite::RE_IN_DIST_CHAR_STAR);
        }
      }
    }
    if (r[0].getKind() == Kind::REGEXP_ALLCHAR)
    {
      return returnRewrite(node, d_true, Rewrite::RE_IN_SIGMA_STAR);
    }
    else if (r[0].getKind() == Kind::REGEXP_CONCAT)
    {
      bool isAllchar = true;
      for (const Node& rc : r[0])
      {
        if (rc.getKind() != Kind::REGEXP_ALLCHAR)
        {
          isAllchar = false;
          break;
        }
      }
      if (isAllchar)
      {
        // For example:
        // (str.in_re x (re.* re.allchar re.allchar)) --->
        // (= (mod (str.len x) 2) 0)
        Node zero = nm->mkConstInt(Rational(0));
        Node factor = nm->mkConstInt(Rational(r[0].getNumChildren()));
        Node t = nm->mkNode(
            Kind::INTS_MODULUS, nm->mkNode(Kind::STRING_LENGTH, x), factor);
        Node retNode = t.eqNode(zero);
        return returnRewrite(node, retNode, Rewrite::RE_IN_CHAR_MODULUS_STAR);
      }
    }
  }
  else if (r.getKind() == Kind::REGEXP_CONCAT)
  {
    bool allSigma = true;
    bool allSigmaStrict = true;
    unsigned allSigmaMinSize = 0;
    Node constStr;
    size_t constIdx = 0;
    size_t nchildren = r.getNumChildren();
    for (size_t i = 0; i < nchildren; i++)
    {
      Node rc = r[i];
      Assert(rc.getKind() != Kind::REGEXP_NONE);
      if (rc.getKind() == Kind::REGEXP_ALLCHAR)
      {
        allSigmaMinSize++;
      }
      else if (rc.getKind() == Kind::REGEXP_STAR
               && rc[0].getKind() == Kind::REGEXP_ALLCHAR)
      {
        allSigmaStrict = false;
      }
      else if (rc.getKind() == Kind::STRING_TO_REGEXP)
      {
        if (constStr.isNull())
        {
          constStr = rc[0];
          constIdx = i;
        }
        else
        {
          allSigma = false;
          break;
        }
      }
      else
      {
        allSigma = false;
        break;
      }
    }
    if (allSigma)
    {
      if (constStr.isNull())
      {
        // x in re.++(_*, _, _) ---> str.len(x) >= 2
        Node num = nm->mkConstInt(Rational(allSigmaMinSize));
        Node lenx = nm->mkNode(Kind::STRING_LENGTH, x);
        Node retNode =
            nm->mkNode(allSigmaStrict ? Kind::EQUAL : Kind::GEQ, lenx, num);
        return returnRewrite(node, retNode, Rewrite::RE_CONCAT_PURE_ALLCHAR);
      }
      else if (allSigmaMinSize == 0 && nchildren >= 3 && constIdx != 0
               && constIdx != nchildren - 1)
      {
        // x in re.++(_*, "abc", _*) ---> str.contains(x, "abc")
        Node retNode = nm->mkNode(Kind::STRING_CONTAINS, x, constStr);
        return returnRewrite(node, retNode, Rewrite::RE_CONCAT_TO_CONTAINS);
      }
    }
  }
  else if (r.getKind() == Kind::REGEXP_INTER
           || r.getKind() == Kind::REGEXP_UNION)
  {
    std::vector<Node> mvec;
    for (unsigned i = 0; i < r.getNumChildren(); i++)
    {
      mvec.push_back(nodeManager()->mkNode(Kind::STRING_IN_REGEXP, x, r[i]));
    }
    Node retNode = nodeManager()->mkNode(
        r.getKind() == Kind::REGEXP_INTER ? Kind::AND : Kind::OR, mvec);
    return returnRewrite(node, retNode, Rewrite::RE_IN_ANDOR);
  }
  else if (r.getKind() == Kind::STRING_TO_REGEXP)
  {
    Node retNode = x.eqNode(r[0]);
    return returnRewrite(node, retNode, Rewrite::RE_IN_CSTRING);
  }
  else if (r.getKind() == Kind::REGEXP_RANGE)
  {
    // x in re.range( char_i, char_j ) ---> i <= str.code(x) <= j
    // we do not do this if the arguments are not constant
    if (RegExpEntail::isConstRegExp(r))
    {
      Node xcode = nm->mkNode(Kind::STRING_TO_CODE, x);
      Node retNode = nm->mkNode(
          Kind::AND,
          nm->mkNode(Kind::LEQ, nm->mkNode(Kind::STRING_TO_CODE, r[0]), xcode),
          nm->mkNode(Kind::LEQ, xcode, nm->mkNode(Kind::STRING_TO_CODE, r[1])));
      return returnRewrite(node, retNode, Rewrite::RE_IN_RANGE);
    }
  }
  else if (r.getKind() == Kind::REGEXP_COMPLEMENT)
  {
    Node retNode = nm->mkNode(Kind::STRING_IN_REGEXP, x, r[0]).negate();
    return returnRewrite(node, retNode, Rewrite::RE_IN_COMPLEMENT);
  }

  // do simple consumes
  Node retNode = rewriteViaStrInReConsume(node);
  if (!retNode.isNull())
  {
    Trace("regexp-ext-rewrite")
        << "Regexp : rewrite : " << node << " -> " << retNode << std::endl;
    return returnRewrite(node, retNode, Rewrite::RE_SIMPLE_CONSUME);
  }
  // check regular expression inclusion
  // This makes a regular expression that contains all possible model values
  // for x, and checks whether r includes this regular expression. If so,
  // the membership rewrites to true.
  Node ret = rewriteViaMacroStrInReInclusion(node);
  if (!ret.isNull())
  {
    return returnRewrite(node, ret, Rewrite::RE_IN_INCLUSION);
  }
  return node;
}

RewriteResponse SequencesRewriter::postRewrite(TNode node)
{
  Trace("sequences-postrewrite")
      << "Strings::SequencesRewriter::postRewrite start " << node << std::endl;
  Node retNode = node;
  Kind nk = node.getKind();
  if (nk == Kind::STRING_CONCAT)
  {
    retNode = rewriteConcat(node);
  }
  else if (nk == Kind::EQUAL)
  {
    retNode = rewriteEquality(node);
  }
  else if (nk == Kind::STRING_LENGTH)
  {
    retNode = rewriteLength(node);
  }
  else if (nk == Kind::STRING_CHARAT)
  {
    retNode = rewriteCharAt(node);
  }
  else if (nk == Kind::STRING_SUBSTR)
  {
    retNode = rewriteSubstr(node);
  }
  else if (nk == Kind::STRING_UPDATE)
  {
    retNode = rewriteUpdate(node);
  }
  else if (nk == Kind::STRING_CONTAINS)
  {
    retNode = rewriteContains(node);
  }
  else if (nk == Kind::STRING_INDEXOF)
  {
    retNode = rewriteIndexof(node);
  }
  else if (nk == Kind::STRING_INDEXOF_RE)
  {
    retNode = rewriteIndexofRe(node);
  }
  else if (nk == Kind::STRING_REPLACE)
  {
    retNode = rewriteReplace(node);
  }
  else if (nk == Kind::STRING_REPLACE_ALL)
  {
    retNode = rewriteReplaceAll(node);
  }
  else if (nk == Kind::STRING_REPLACE_RE)
  {
    retNode = rewriteReplaceRe(node);
  }
  else if (nk == Kind::STRING_REPLACE_RE_ALL)
  {
    retNode = rewriteReplaceReAll(node);
  }
  else if (nk == Kind::STRING_REV)
  {
    retNode = rewriteStrReverse(node);
  }
  else if (nk == Kind::STRING_PREFIX || nk == Kind::STRING_SUFFIX)
  {
    retNode = rewritePrefixSuffix(node);
  }
  else if (nk == Kind::STRING_IN_REGEXP)
  {
    retNode = rewriteMembership(node);
  }
  else if (nk == Kind::REGEXP_ALL)
  {
    retNode = rewriteAllRegExp(node);
  }
  else if (nk == Kind::REGEXP_CONCAT)
  {
    retNode = rewriteConcatRegExp(node);
  }
  else if (nk == Kind::REGEXP_UNION || nk == Kind::REGEXP_INTER)
  {
    retNode = rewriteAndOrRegExp(node);
  }
  else if (nk == Kind::REGEXP_DIFF)
  {
    retNode = rewriteDifferenceRegExp(node);
  }
  else if (nk == Kind::REGEXP_STAR)
  {
    retNode = rewriteStarRegExp(node);
  }
  else if (nk == Kind::REGEXP_PLUS)
  {
    retNode = rewritePlusRegExp(node);
  }
  else if (nk == Kind::REGEXP_OPT)
  {
    retNode = rewriteOptionRegExp(node);
  }
  else if (nk == Kind::REGEXP_RANGE)
  {
    retNode = rewriteRangeRegExp(node);
  }
  else if (nk == Kind::REGEXP_LOOP)
  {
    retNode = rewriteLoopRegExp(node);
  }
  else if (nk == Kind::REGEXP_REPEAT)
  {
    retNode = rewriteRepeatRegExp(node);
  }
  else if (nk == Kind::SEQ_UNIT)
  {
    retNode = rewriteSeqUnit(node);
  }
  else if (nk == Kind::SEQ_NTH)
  {
    retNode = rewriteSeqNth(node);
  }

  Trace("sequences-postrewrite")
      << "Strings::SequencesRewriter::postRewrite returning " << retNode
      << std::endl;
  if (node != retNode)
  {
    Trace("strings-rewrite-debug") << "Strings::SequencesRewriter::postRewrite "
                                   << node << " to " << retNode << std::endl;
    return RewriteResponse(REWRITE_AGAIN_FULL, retNode);
  }
  Trace("strings-rewrite-nf") << "No rewrites for : " << node << std::endl;
  return RewriteResponse(REWRITE_DONE, retNode);
}

RewriteResponse SequencesRewriter::preRewrite(TNode node)
{
  return RewriteResponse(REWRITE_DONE, node);
}

Node SequencesRewriter::rewriteSeqNth(Node node)
{
  Assert(node.getKind() == Kind::SEQ_NTH);
  Node s = node[0];
  Node i = node[1];
  if (s.isConst() && i.isConst())
  {
    size_t len = Word::getLength(s);
    if (i.getConst<Rational>().sgn() != -1)
    {
      Integer posInt = i.getConst<Rational>().getNumerator();
      if (posInt.fitsUnsignedInt() && posInt < Integer(len))
      {
        size_t pos = posInt.toUnsignedInt();
        Node ret = Word::getNth(s, pos);
        return returnRewrite(node, ret, Rewrite::SEQ_NTH_EVAL);
      }
    }
  }

  std::vector<Node> prefix, suffix;
  utils::getConcat(s, suffix);
  if ((i.isConst() && i.getConst<Rational>().isZero())
      || d_stringsEntail.stripSymbolicLength(suffix, prefix, 1, i, true))
  {
    if (suffix.size() > 0)
    {
      if (suffix[0].getKind() == Kind::SEQ_UNIT)
      {
        // (seq.nth (seq.++ prefix (seq.unit x) suffix) n) ---> x
        // if len(prefix) = n
        Node ret = suffix[0][0];
        return returnRewrite(node, ret, Rewrite::SEQ_NTH_EVAL_SYM);
      }
      // TODO: STRING_UNIT?
    }
  }

  return node;
}

Node SequencesRewriter::rewriteCharAt(Node node)
{
  Assert(node.getKind() == Kind::STRING_CHARAT);
  NodeManager* nm = nodeManager();
  Node one = nm->mkConstInt(Rational(1));
  Node retNode = nm->mkNode(Kind::STRING_SUBSTR, node[0], node[1], one);
  return returnRewrite(node, retNode, Rewrite::CHARAT_ELIM);
}

Node SequencesRewriter::rewriteSubstr(Node node)
{
  Assert(node.getKind() == Kind::STRING_SUBSTR);

  NodeManager* nm = nodeManager();
  if (node[0].isConst())
  {
    if (Word::isEmpty(node[0]))
    {
      Node ret = node[0];
      return returnRewrite(node, ret, Rewrite::SS_EMPTYSTR);
    }
    // rewriting for constant arguments
    if (node[1].isConst() && node[2].isConst())
    {
      Node s = node[0];
      cvc5::internal::Rational rMaxInt(String::maxSize());
      uint32_t start;
      if (node[1].getConst<Rational>() > rMaxInt)
      {
        // start beyond the maximum size of strings
        // thus, it must be beyond the end point of this string
        Node ret = Word::mkEmptyWord(node.getType());
        return returnRewrite(node, ret, Rewrite::SS_CONST_START_MAX_OOB);
      }
      else if (node[1].getConst<Rational>().sgn() < 0)
      {
        // start before the beginning of the string
        Node ret = Word::mkEmptyWord(node.getType());
        return returnRewrite(node, ret, Rewrite::SS_CONST_START_NEG);
      }
      else
      {
        start = node[1].getConst<Rational>().getNumerator().toUnsignedInt();
        if (start >= Word::getLength(node[0]))
        {
          // start beyond the end of the string
          Node ret = Word::mkEmptyWord(node.getType());
          return returnRewrite(node, ret, Rewrite::SS_CONST_START_OOB);
        }
      }
      Rational endPt(node[1].getConst<Rational>()
                     + node[2].getConst<Rational>());
      if (endPt > rMaxInt)
      {
        // take up to the end of the string
        size_t lenS = Word::getLength(s);
        Node ret = Word::suffix(s, lenS - start);
        return returnRewrite(node, ret, Rewrite::SS_CONST_LEN_MAX_OOB);
      }
      else if (node[2].getConst<Rational>().sgn() <= 0)
      {
        Node ret = Word::mkEmptyWord(node.getType());
        return returnRewrite(node, ret, Rewrite::SS_CONST_LEN_NON_POS);
      }
      else
      {
        uint32_t len =
            node[2].getConst<Rational>().getNumerator().toUnsignedInt();
        // should not overflow due to checks above
        Assert(start == 0 || start + len > len);
        if (start + len > Word::getLength(node[0]))
        {
          // take up to the end of the string
          size_t lenS = Word::getLength(s);
          Node ret = Word::suffix(s, lenS - start);
          return returnRewrite(node, ret, Rewrite::SS_CONST_END_OOB);
        }
        else
        {
          // compute the substr using the constant string
          Node ret = Word::substr(s, start, len);
          return returnRewrite(node, ret, Rewrite::SS_CONST_SS);
        }
      }
    }
  }
  Node zero = nm->mkConstInt(cvc5::internal::Rational(0));

  // if entailed non-positive length or negative start point
  if (d_arithEntail.check(zero, node[1], true))
  {
    Node ret = Word::mkEmptyWord(node.getType());
    return returnRewrite(node, ret, Rewrite::SS_START_NEG);
  }
  else if (d_arithEntail.check(zero, node[2]))
  {
    Node ret = Word::mkEmptyWord(node.getType());
    return returnRewrite(node, ret, Rewrite::SS_LEN_NON_POS);
  }

  if (node[0].getKind() == Kind::STRING_SUBSTR)
  {
    // (str.substr (str.substr x a b) c d) ---> "" if c >= b
    //
    // Note that this rewrite can be generalized to:
    //
    // (str.substr x a b) ---> "" if a >= (str.len x)
    //
    // This can be done when we generalize our entailment methods to
    // accept an optional context. Then we could conjecture that
    // (str.substr x a b) rewrites to "" and do a case analysis:
    //
    // - a < 0 or b < 0 (the result is trivially empty in these cases)
    // - a >= (str.len x) assuming that { a >= 0, b >= 0 }
    //
    // For example, for (str.substr (str.substr x a a) a a), we could
    // then deduce that under those assumptions, "a" is an
    // over-approximation of the length of (str.substr x a a), which
    // then allows us to reason that the result of the whole term must
    // be empty.
    if (d_arithEntail.check(node[1], node[0][2]))
    {
      Node ret = Word::mkEmptyWord(node.getType());
      return returnRewrite(node, ret, Rewrite::SS_START_GEQ_LEN);
    }
  }
  else if (node[0].getKind() == Kind::STRING_REPLACE)
  {
    // (str.substr (str.replace x y z) 0 n)
    // 	 ---> (str.replace (str.substr x 0 n) y z)
    // if (str.len y) = 1 and (str.len z) = 1
    if (node[1] == zero)
    {
      if (d_stringsEntail.checkLengthOne(node[0][1], true)
          && d_stringsEntail.checkLengthOne(node[0][2], true))
      {
        Node ret = nm->mkNode(
            Kind::STRING_REPLACE,
            nm->mkNode(Kind::STRING_SUBSTR, node[0][0], node[1], node[2]),
            node[0][1],
            node[0][2]);
        return returnRewrite(node, ret, Rewrite::SUBSTR_REPL_SWAP);
      }
    }
  }

  TypeNode stype = node.getType();

  // (str.substr s x x) ---> "" if (str.len s) <= 1
  if (node[1] == node[2] && d_stringsEntail.checkLengthOne(node[0]))
  {
    Node ret = Word::mkEmptyWord(node.getType());
    return returnRewrite(node, ret, Rewrite::SS_LEN_ONE_Z_Z);
  }

  Node slenRew = nm->mkNode(Kind::STRING_LENGTH, node[0]);
  // make strict to avoid infinite loops
  if (d_arithEntail.check(node[2], slenRew, true))
  {
    // end point beyond end point of string, map to slenRew
    Node ret = nm->mkNode(Kind::STRING_SUBSTR, node[0], node[1], slenRew);
    return returnRewrite(node, ret, Rewrite::SS_END_PT_NORM);
  }

  // Rewrite based on symbolic length analysis, using the strings entailment
  // utility that is owned by this rewriter. This handles three rewrite rules
  // that are also included as part of the macro proof rewrite rule
  // MACRO_SUBSTR_STRIP_SYM_LENGTH.
  Rewrite ruleSymLen;
  Node retSymLen =
      rewriteViaMacroSubstrStripSymLength(node, ruleSymLen, d_stringsEntail);
  if (!retSymLen.isNull())
  {
    return returnRewrite(node, retSymLen, ruleSymLen);
  }
  // combine substr
  if (node[0].getKind() == Kind::STRING_SUBSTR)
  {
    Node start_inner = node[0][1];
    Node start_outer = node[1];
    if (d_arithEntail.check(start_outer) && d_arithEntail.check(start_inner))
    {
      // both are positive
      // thus, start point is definitely start_inner+start_outer.
      // We can rewrite if it for certain what the length is

      // the length of a string from the inner substr subtracts the start point
      // of the outer substr
      Node len_from_inner = nm->mkNode(Kind::SUB, node[0][2], start_outer);
      Node len_from_outer = node[2];
      Node new_len;
      Rewrite rule = Rewrite::NONE;
      // take quantity that is for sure smaller than the other
      if (len_from_inner == len_from_outer)
      {
        new_len = len_from_inner;
        rule = Rewrite::SS_COMBINE_EQ;
      }
      else if (d_arithEntail.check(len_from_inner, len_from_outer))
      {
        new_len = len_from_outer;
        rule = Rewrite::SS_COMBINE_GEQ_INNER;
      }
      else if (d_arithEntail.check(len_from_outer, len_from_inner))
      {
        new_len = len_from_inner;
        rule = Rewrite::SS_COMBINE_GEQ_OUTER;
      }
      if (!new_len.isNull())
      {
        Node new_start = nm->mkNode(Kind::ADD, start_inner, start_outer);
        Node ret =
            nm->mkNode(Kind::STRING_SUBSTR, node[0][0], new_start, new_len);
        return returnRewrite(node, ret, rule);
      }
    }
  }
  return node;
}

Node SequencesRewriter::rewriteUpdate(Node node)
{
  Assert(node.getKind() == Kind::STRING_UPDATE);
  Node s = node[0];
  Node i = node[1];
  Node x = node[2];
  if (s.isConst())
  {
    if (Word::isEmpty(s))
    {
      return returnRewrite(node, s, Rewrite::UPD_EMPTYSTR);
    }
    // rewriting for constant arguments
    if (node[1].isConst())
    {
      cvc5::internal::Rational rMaxInt(String::maxSize());
      if (node[1].getConst<Rational>() > rMaxInt)
      {
        // start beyond the maximum size of strings
        // thus, it must be beyond the end point of this string
        return returnRewrite(node, s, Rewrite::UPD_CONST_INDEX_MAX_OOB);
      }
      else if (node[1].getConst<Rational>().sgn() < 0)
      {
        // start before the beginning of the string
        return returnRewrite(node, s, Rewrite::UPD_CONST_INDEX_NEG);
      }
      uint32_t start =
          node[1].getConst<Rational>().getNumerator().toUnsignedInt();
      size_t len = Word::getLength(s);
      if (start >= len)
      {
        // start beyond the end of the string
        return returnRewrite(node, s, Rewrite::UPD_CONST_INDEX_OOB);
      }
      if (node[2].isConst())
      {
        Node ret = Word::update(s, start, node[2]);
        return returnRewrite(node, ret, Rewrite::UPD_EVAL);
      }
    }
  }

  NodeManager* nm = nodeManager();
  Node zero = nm->mkConstInt(0);
  Node sLen = nm->mkNode(Kind::STRING_LENGTH, s);
  if (d_arithEntail.check(zero, i, true) || d_arithEntail.check(i, sLen))
  {
    // (seq.update s i x) ---> s if x < 0 or x >= len(s)
    Node ret = s;
    return returnRewrite(node, ret, Rewrite::UPD_OOB);
  }

  std::vector<Node> prefix, suffix;
  utils::getConcat(s, suffix);
  if ((i.isConst() && i.getConst<Rational>().isZero())
      || d_stringsEntail.stripSymbolicLength(suffix, prefix, 1, i, true))
  {
    Node updateLen = nm->mkNode(Kind::STRING_LENGTH, x);
    std::vector<Node> replaced;
    if (d_stringsEntail.stripSymbolicLength(
            suffix, replaced, 1, updateLen, true))
    {
      // (seq.update (seq.++ p r s) i x) ---> (seq.++ p x s)
      // if len(p) = i and len(r) = len(x)
      prefix.emplace_back(x);
      prefix.insert(prefix.end(), suffix.begin(), suffix.end());
      Node ret = utils::mkConcat(prefix, node.getType());
      return returnRewrite(node, ret, Rewrite::UPD_EVAL_SYM);
    }
  }

  if (s.getKind() == Kind::STRING_REV && d_stringsEntail.checkLengthOne(x))
  {
    // str.update(str.rev(s), n, t) --->
    //   str.rev(str.update(s, len(s) - (n + 1), t))
    Node idx =
        nm->mkNode(Kind::SUB,
                   nm->mkNode(Kind::STRING_LENGTH, s),
                   nm->mkNode(Kind::ADD, i, nm->mkConstInt(Rational(1))));
    Node ret = nm->mkNode(Kind::STRING_REV,
                          nm->mkNode(Kind::STRING_UPDATE, s[0], idx, x));
    return returnRewrite(node, ret, Rewrite::UPD_REV);
  }

  return node;
}

Node SequencesRewriter::rewriteContains(Node node)
{
  Assert(node.getKind() == Kind::STRING_CONTAINS);
  NodeManager* nm = nodeManager();

  if (node[0] == node[1])
  {
    return returnRewrite(node, d_true, Rewrite::CTN_EQ);
  }
  if (node[0].isConst())
  {
    if (node[1].isConst())
    {
      Node ret = nm->mkConst(Word::find(node[0], node[1]) != std::string::npos);
      return returnRewrite(node, ret, Rewrite::CTN_CONST);
    }
    else
    {
      Node t = node[1];
      if (Word::isEmpty(node[0]))
      {
        Node len1 = nodeManager()->mkNode(Kind::STRING_LENGTH, node[1]);
        if (d_arithEntail.check(len1, true))
        {
          // we handle the false case here since the rewrite for equality
          // uses this function, hence we want to conclude false if possible.
          // len(x)>0 => contains( "", x ) ---> false
          Node ret = nodeManager()->mkConst(false);
          return returnRewrite(node, ret, Rewrite::CTN_LHS_EMPTYSTR);
        }
      }
      else if (d_stringsEntail.checkLengthOne(t))
      {
        std::vector<Node> vec = Word::getChars(node[0]);
        Node emp = Word::mkEmptyWord(t.getType());
        NodeBuilder nb(nodeManager(), Kind::OR);
        nb << emp.eqNode(t);
        for (const Node& c : vec)
        {
          Assert(c.getType() == t.getType());
          nb << c.eqNode(t);
        }

        // str.contains("ABCabc", t) --->
        // t = "" v t = "A" v t = "B" v t = "C" v t = "a" v t = "b" v t = "c"
        // if len(t) <= 1
        Node ret = nb;
        return returnRewrite(node, ret, Rewrite::CTN_SPLIT);
      }
      else
      {
        Node ret =
            rewriteViaRule(ProofRewriteRule::MACRO_STR_CONST_NCTN_CONCAT, node);
        if (!ret.isNull())
        {
          return returnRewrite(node, ret, Rewrite::CTN_NCONST_CTN_CONCAT);
        }
      }
    }
  }
  Node maybeRew;
  Rewrite maybeRule = Rewrite::NONE;
  if (node[1].isConst())
  {
    size_t len = Word::getLength(node[1]);
    if (len == 0)
    {
      // contains( x, "" ) ---> true
      Node ret = nodeManager()->mkConst(true);
      return returnRewrite(node, ret, Rewrite::CTN_RHS_EMPTYSTR);
    }
    else if (len == 1)
    {
      // The following rewrites are specific to a single character second
      // argument of contains, where we can reason that this character is
      // not split over multiple components in the first argument.
      if (node[0].getKind() == Kind::STRING_CONCAT)
      {
        std::vector<Node> nc1;
        utils::getConcat(node[0], nc1);
        NodeBuilder nb(nodeManager(), Kind::OR);
        for (const Node& ncc : nc1)
        {
          nb << nm->mkNode(Kind::STRING_CONTAINS, ncc, node[1]);
        }
        Node ret = nb.constructNode();
        // str.contains( x ++ y, "A" ) --->
        //   str.contains( x, "A" ) OR str.contains( y, "A" )
        // Remember the rewrite, we might find a better rule in following.
        maybeRew = ret;
        maybeRule = Rewrite::CTN_CONCAT_CHAR;
      }
      else if (node[0].getKind() == Kind::STRING_REPLACE)
      {
        Node rplDomain = d_stringsEntail.checkContains(node[0][1], node[1]);
        if (!rplDomain.isNull() && !rplDomain.getConst<bool>())
        {
          Node d1 = nm->mkNode(Kind::STRING_CONTAINS, node[0][0], node[1]);
          Node d2 = nm->mkNode(
              Kind::AND,
              nm->mkNode(Kind::STRING_CONTAINS, node[0][0], node[0][1]),
              nm->mkNode(Kind::STRING_CONTAINS, node[0][2], node[1]));
          Node ret = nm->mkNode(Kind::OR, d1, d2);
          // If str.contains( y, "A" ) ---> false, then:
          // str.contains( str.replace( x, y, z ), "A" ) --->
          //   str.contains( x, "A" ) OR
          //   ( str.contains( x, y ) AND str.contains( z, "A" ) )
          return returnRewrite(node, ret, Rewrite::CTN_REPL_CHAR);
        }
      }
    }
  }
  std::vector<Node> nc1;
  utils::getConcat(node[0], nc1);
  std::vector<Node> nc2;
  utils::getConcat(node[1], nc2);

  // component-wise containment
  Node cret = rewriteViaRule(ProofRewriteRule::MACRO_STR_COMPONENT_CTN, node);
  if (!cret.isNull())
  {
    return returnRewrite(node, cret, Rewrite::CTN_COMPONENT);
  }
  TypeNode stype = node[0].getType();
  
  // (str.contains (str.++ ... s ...) (str.substr s n m)) ---> true
  if (node[1].getKind()==Kind::STRING_SUBSTR)
  {
    if (std::find(nc1.begin(), nc1.end(), node[1][0])!=nc1.end())
    {
      Node res = nm->mkConst(true);
      return returnRewrite(node, res, Rewrite::CTN_CONCAT_CTN_SUBSTR);
    }
  }

  // strip endpoints
  Node retStr =
      rewriteViaRule(ProofRewriteRule::MACRO_STR_STRIP_ENDPOINTS, node);
  if (!retStr.isNull())
  {
    return returnRewrite(node, retStr, Rewrite::CTN_STRIP_ENDPT);
  }

  for (const Node& n : nc2)
  {
    if (nc2.size() > 1)
    {
      Node ctnConst = d_stringsEntail.checkContains(node[0], n);
      if (!ctnConst.isNull() && !ctnConst.getConst<bool>())
      {
        Node res = nm->mkConst(false);
        return returnRewrite(node, res, Rewrite::CTN_CONCAT_COM_NON_CTN);
      }
    }
    if (n.getKind() == Kind::STRING_REPLACE)
    {
      // (str.contains x (str.replace y z w)) --> false
      // if (str.contains x y) = false and (str.contains x w) = false
      //
      // Reasoning: (str.contains x y) checks that x does not contain y if the
      // replacement does not change y. (str.contains x w) checks that if the
      // replacement changes anything in y, the w makes it impossible for it to
      // occur in x.
      Node ctnConst = d_stringsEntail.checkContains(node[0], n[0]);
      if (!ctnConst.isNull() && !ctnConst.getConst<bool>())
      {
        Node ctnConst2 = d_stringsEntail.checkContains(node[0], n[2]);
        if (!ctnConst2.isNull() && !ctnConst2.getConst<bool>())
        {
          Node res = nm->mkConst(false);
          return returnRewrite(node, res, Rewrite::CTN_RPL_NON_CTN);
        }
      }
    }
  }

  // length entailment
  Node len_n1 = nodeManager()->mkNode(Kind::STRING_LENGTH, node[0]);
  Node len_n2 = nodeManager()->mkNode(Kind::STRING_LENGTH, node[1]);
  if (d_arithEntail.check(len_n2, len_n1, true))
  {
    // len( n2 ) > len( n1 ) => contains( n1, n2 ) ---> false
    Node ret = nodeManager()->mkConst(false);
    return returnRewrite(node, ret, Rewrite::CTN_LEN_INEQ);
  }

  // multi-set reasoning
  //   For example, contains( str.++( x, "b" ), str.++( "a", x ) ) ---> false
  //   since the number of a's in the second argument is greater than the number
  //   of a's in the first argument
  if (d_stringsEntail.checkMultisetSubset(node[0], node[1]))
  {
    Node ret = nm->mkConst(false);
    return returnRewrite(node, ret, Rewrite::CTN_MSET_NSS);
  }

  if (d_arithEntail.check(len_n2, len_n1, false))
  {
    // len( n2 ) >= len( n1 ) => contains( n1, n2 ) ---> n1 = n2
    Node ret = node[0].eqNode(node[1]);
    return returnRewrite(node, ret, Rewrite::CTN_LEN_INEQ_NSTRICT);
  }

  // splitting
  if (node[0].getKind() == Kind::STRING_CONCAT)
  {
    // e.g. (str.contains (str.++ x "AB" y) "C") -->
    // (or (str.contains x "C") (str.contains y "C")
    Node ret = rewriteViaMacroStrSplitCtn(node);
    if (!ret.isNull())
    {
      return returnRewrite(node, ret, Rewrite::CTN_SPLIT);
    }
  }
  else if (node[0].getKind() == Kind::STRING_SUBSTR)
  {
    // (str.contains (str.substr x n (str.len y)) y) --->
    //   (= (str.substr x n (str.len y)) y)
    //
    // TODO: Remove with under-/over-approximation
    if (node[0][2] == nm->mkNode(Kind::STRING_LENGTH, node[1]))
    {
      Node ret = nm->mkNode(Kind::EQUAL, node[0], node[1]);
      return returnRewrite(node, ret, Rewrite::CTN_SUBSTR);
    }
  }
  else if (node[0].getKind() == Kind::STRING_REPLACE)
  {
    if (node[0][0] == node[0][2])
    {
      // (str.contains (str.replace x y x) y) ---> (str.contains x y)
      if (node[0][1] == node[1])
      {
        Node ret = nm->mkNode(Kind::STRING_CONTAINS, node[0][0], node[1]);
        return returnRewrite(node, ret, Rewrite::CTN_REPL_TO_CTN);
      }

      // (str.contains (str.replace x y x) z) ---> (str.contains x z)
      // if (str.len z) <= 1
      if (d_stringsEntail.checkLengthOne(node[1]))
      {
        Node ret = nm->mkNode(Kind::STRING_CONTAINS, node[0][0], node[1]);
        return returnRewrite(node, ret, Rewrite::CTN_REPL_LEN_ONE_TO_CTN);
      }
    }

    // (str.contains (str.replace x y z) z) --->
    //   (or (str.contains x y) (str.contains x z))
    if (node[0][2] == node[1])
    {
      Node ret =
          nm->mkNode(Kind::OR,
                     nm->mkNode(Kind::STRING_CONTAINS, node[0][0], node[0][1]),
                     nm->mkNode(Kind::STRING_CONTAINS, node[0][0], node[0][2]));
      return returnRewrite(node, ret, Rewrite::CTN_REPL_TO_CTN_DISJ);
    }
  }
  else if (node[0].getKind() == Kind::STRING_ITOS && node[1].isConst())
  {
    String s = node[1].getConst<String>();
    if (!s.isNumber())
    {
      Node ret = nm->mkConst(false);
      return returnRewrite(node, ret, Rewrite::CTN_ITOS_NON_DIGIT);
    }
  }

  if (node[1].getKind() == Kind::STRING_REPLACE)
  {
    // (str.contains x (str.replace y x y)) --->
    //   (str.contains x y)
    if (node[0] == node[1][1] && node[1][0] == node[1][2])
    {
      Node ret = nm->mkNode(Kind::STRING_CONTAINS, node[0], node[1][0]);
      return returnRewrite(node, ret, Rewrite::CTN_REPL);
    }

    // (str.contains x (str.replace "" x y)) --->
    //   (= "" (str.replace "" x y))
    //
    // Note: Length-based reasoning is not sufficient to get this rewrite. We
    // can neither show that str.len(str.replace("", x, y)) - str.len(x) >= 0
    // nor str.len(x) - str.len(str.replace("", x, y)) >= 0
    Node emp = Word::mkEmptyWord(stype);
    if (node[0] == node[1][1] && node[1][0] == emp)
    {
      Node ret = nm->mkNode(Kind::EQUAL, emp, node[1]);
      return returnRewrite(node, ret, Rewrite::CTN_REPL_EMPTY);
    }
  }
  // If we marked a rewrite but did not yet return it.
  if (!maybeRew.isNull())
  {
    return returnRewrite(node, maybeRew, maybeRule);
  }

  return node;
}

Node SequencesRewriter::rewriteIndexof(Node node)
{
  Assert(node.getKind() == Kind::STRING_INDEXOF);
  NodeManager* nm = nodeManager();

  if (node[2].isConst() && node[2].getConst<Rational>().sgn() < 0)
  {
    // z<0  implies  str.indexof( x, y, z ) --> -1
    Node negone = nm->mkConstInt(Rational(-1));
    return returnRewrite(node, negone, Rewrite::IDOF_NEG);
  }

  // the string type
  TypeNode stype = node[0].getType();

  // evaluation and simple cases
  std::vector<Node> children0;
  utils::getConcat(node[0], children0);
  if (children0[0].isConst() && node[1].isConst() && node[2].isConst())
  {
    cvc5::internal::Rational rMaxInt(cvc5::internal::String::maxSize());
    if (node[2].getConst<Rational>() > rMaxInt)
    {
      if (node[0].isConst())
      {
        // We know that, due to limitations on the size of string constants
        // in our implementation, that accessing a position greater than
        // rMaxInt is guaranteed to be out of bounds.
        Node negone = nm->mkConstInt(Rational(-1));
        return returnRewrite(node, negone, Rewrite::IDOF_MAX);
      }
    }
    else
    {
      Assert(node[2].getConst<Rational>().sgn() >= 0);
      Node s = children0[0];
      Node t = node[1];
      uint32_t start =
          node[2].getConst<Rational>().getNumerator().toUnsignedInt();
      std::size_t ret = Word::find(s, t, start);
      if (ret != std::string::npos)
      {
        Node retv = nm->mkConstInt(Rational(static_cast<unsigned>(ret)));
        return returnRewrite(node, retv, Rewrite::IDOF_FIND);
      }
      else if (children0.size() == 1)
      {
        Node negone = nm->mkConstInt(Rational(-1));
        return returnRewrite(node, negone, Rewrite::IDOF_NFIND);
      }
    }
  }

  if (node[0] == node[1])
  {
    if (node[2].isConst())
    {
      if (node[2].getConst<Rational>().sgn() == 0)
      {
        // indexof( x, x, 0 ) --> 0
        Node zero = nm->mkConstInt(Rational(0));
        return returnRewrite(node, zero, Rewrite::IDOF_EQ_CST_START);
      }
    }
    if (d_arithEntail.check(node[2], true))
    {
      // y>0  implies  indexof( x, x, y ) --> -1
      Node negone = nm->mkConstInt(Rational(-1));
      return returnRewrite(node, negone, Rewrite::IDOF_EQ_NSTART);
    }
    Node emp = Word::mkEmptyWord(stype);
    if (node[0] != emp)
    {
      // indexof( x, x, z ) ---> indexof( "", "", z )
      Node ret = nm->mkNode(Kind::STRING_INDEXOF, emp, emp, node[2]);
      return returnRewrite(node, ret, Rewrite::IDOF_EQ_NORM);
    }
  }

  Node len0 = nm->mkNode(Kind::STRING_LENGTH, node[0]);
  Node len1 = nm->mkNode(Kind::STRING_LENGTH, node[1]);
  Node len0m2 = nm->mkNode(Kind::SUB, len0, node[2]);

  if (node[1].isConst())
  {
    if (Word::isEmpty(node[1]))
    {
      if (d_arithEntail.check(len0, node[2]) && d_arithEntail.check(node[2]))
      {
        // len(x)>=z ^ z >=0 implies indexof( x, "", z ) ---> z
        return returnRewrite(node, node[2], Rewrite::IDOF_EMP_IDOF);
      }
    }
  }

  if (d_arithEntail.check(len1, len0m2, true))
  {
    // len(x)-z < len(y)  implies  indexof( x, y, z ) ----> -1
    Node negone = nm->mkConstInt(Rational(-1));
    return returnRewrite(node, negone, Rewrite::IDOF_LEN);
  }

  Node fstr = node[0];
  if (!node[2].isConst() || node[2].getConst<Rational>().sgn() != 0)
  {
    fstr = nm->mkNode(Kind::STRING_SUBSTR, node[0], node[2], len0);
  }

  Node cmp_conr = d_stringsEntail.checkContains(fstr, node[1]);
  Trace("strings-rewrite-debug") << "For " << node << ", check contains("
                                 << fstr << ", " << node[1] << ")" << std::endl;
  Trace("strings-rewrite-debug") << "...got " << cmp_conr << std::endl;
  std::vector<Node> children1;
  utils::getConcat(node[1], children1);
  if (!cmp_conr.isNull())
  {
    if (cmp_conr.getConst<bool>())
    {
      if (node[2].isConst() && node[2].getConst<Rational>().sgn() == 0)
      {
        // past the first position in node[0] that contains node[1], we can drop
        std::vector<Node> nb;
        std::vector<Node> ne;
        int cc = d_stringsEntail.componentContains(
            children0, children1, nb, ne, true, 1);
        if (cc != -1 && !ne.empty())
        {
          // For example:
          // str.indexof(str.++(x,y,z),y,0) ---> str.indexof(str.++(x,y),y,0)
          Node nn = utils::mkConcat(children0, stype);
          Node ret = nm->mkNode(Kind::STRING_INDEXOF, nn, node[1], node[2]);
          return returnRewrite(node, ret, Rewrite::IDOF_DEF_CTN);
        }

        // Strip components from the beginning that are guaranteed not to match
        if (d_stringsEntail.stripConstantEndpoints(
                children0, children1, nb, ne, 1))
        {
          // str.indexof(str.++("AB", x, "C"), "C", 0) --->
          // 2 + str.indexof(str.++(x, "C"), "C", 0)
          Node ret = nm->mkNode(
              Kind::ADD,
              nm->mkNode(Kind::STRING_LENGTH, utils::mkConcat(nb, stype)),
              nm->mkNode(Kind::STRING_INDEXOF,
                         utils::mkConcat(children0, stype),
                         node[1],
                         node[2]));
          return returnRewrite(node, ret, Rewrite::IDOF_STRIP_CNST_ENDPTS);
        }
      }
      // To show that the first argument definitely contains the second, the
      // index must be a valid index in the first argument. This ensures that
      // (str.indexof t "" n) is not rewritten to something other than -1 when n
      // is beyond the length of t. This is not required for the above rewrites,
      // which only apply when n=0.
      if (d_arithEntail.check(node[2]) && d_arithEntail.check(len0, node[2]))
      {
        // strip symbolic length
        Node new_len = node[2];
        std::vector<Node> nr;
        if (d_stringsEntail.stripSymbolicLength(children0, nr, 1, new_len))
        {
          // For example:
          // z>=0 and z>str.len( x1 ) and str.contains( x2, y )-->true
          // implies
          // str.indexof( str.++( x1, x2 ), y, z ) --->
          // str.len( x1 ) + str.indexof( x2, y, z-str.len(x1) )
          Node nn = utils::mkConcat(children0, stype);
          Node ret = nm->mkNode(
              Kind::ADD,
              nm->mkNode(Kind::SUB, node[2], new_len),
              nm->mkNode(Kind::STRING_INDEXOF, nn, node[1], new_len));
          return returnRewrite(node, ret, Rewrite::IDOF_STRIP_SYM_LEN);
        }
      }
    }
    else
    {
      // str.contains( x, y ) --> false  implies  str.indexof(x,y,z) --> -1
      Node negone = nm->mkConstInt(Rational(-1));
      return returnRewrite(node, negone, Rewrite::IDOF_NCTN);
    }
  }
  else
  {
    Node new_len = node[2];
    std::vector<Node> nr;
    if (d_stringsEntail.stripSymbolicLength(children0, nr, 1, new_len))
    {
      // Normalize the string before the start index.
      //
      // For example:
      // str.indexof(str.++("ABCD", x), y, 3) --->
      // str.indexof(str.++("AAAD", x), y, 3)
      Node nodeNr = utils::mkConcat(nr, stype);
      Node normNr = lengthPreserveRewrite(nodeNr);
      if (normNr != nodeNr)
      {
        std::vector<Node> normNrChildren;
        utils::getConcat(normNr, normNrChildren);
        std::vector<Node> children(normNrChildren);
        children.insert(children.end(), children0.begin(), children0.end());
        Node nn = utils::mkConcat(children, stype);
        Node res = nm->mkNode(Kind::STRING_INDEXOF, nn, node[1], node[2]);
        return returnRewrite(node, res, Rewrite::IDOF_NORM_PREFIX);
      }
    }
  }

  if (node[2].isConst() && node[2].getConst<Rational>().sgn() == 0)
  {
    Node retStr =
        rewriteViaRule(ProofRewriteRule::MACRO_STR_STRIP_ENDPOINTS, node);
    if (!retStr.isNull())
    {
      // For example:
      // str.indexof( str.++( x, "A" ), "B", 0 ) ---> str.indexof( x, "B", 0 )
      return returnRewrite(node, retStr, Rewrite::RPL_PULL_ENDPT);
    }
  }

  return node;
}

Node SequencesRewriter::rewriteIndexofRe(Node node)
{
  Assert(node.getKind() == Kind::STRING_INDEXOF_RE);
  NodeManager* nm = nodeManager();
  Node s = node[0];
  Node r = node[1];
  Node n = node[2];
  Node zero = nm->mkConstInt(Rational(0));
  Node slen = nm->mkNode(Kind::STRING_LENGTH, s);

  if (d_arithEntail.check(zero, n, true) || d_arithEntail.check(n, slen, true))
  {
    Node ret = nm->mkConstInt(Rational(-1));
    return returnRewrite(node, ret, Rewrite::INDEXOF_RE_INVALID_INDEX);
  }

  if (RegExpEntail::isConstRegExp(r))
  {
    Node neval = rewriteViaStrIndexofReEval(node);
    if (!neval.isNull())
    {
      return returnRewrite(node, neval, Rewrite::INDEXOF_RE_EVAL);
    }
    if (d_arithEntail.check(n, zero) && d_arithEntail.check(slen, n))
    {
      String emptyStr("");
      if (RegExpEntail::testConstStringInRegExp(emptyStr, r))
      {
        return returnRewrite(node, n, Rewrite::INDEXOF_RE_EMP_RE);
      }
    }
    if (r.getKind()==Kind::REGEXP_NONE)
    {
      Node ret = nm->mkConstInt(Rational(-1));
      return returnRewrite(node, ret, Rewrite::INDEXOF_RE_NONE);
    }
  }
  return node;
}

Node SequencesRewriter::rewriteReplace(Node node)
{
  Assert(node.getKind() == Kind::STRING_REPLACE);
  NodeManager* nm = nodeManager();

  // the string type
  TypeNode stype = node.getType();

  std::vector<Node> children0;
  utils::getConcat(node[0], children0);

  if (node[1].isConst() && children0[0].isConst())
  {
    Node s = children0[0];
    Node t = node[1];
    std::size_t p = Word::find(s, t);
    if (p == std::string::npos)
    {
      if (children0.size() == 1)
      {
        return returnRewrite(node, node[0], Rewrite::RPL_CONST_NFIND);
      }
    }
    else
    {
      Node s1 = Word::substr(s, 0, p);
      Node s3 = Word::substr(s, p + Word::getLength(t));
      std::vector<Node> children;
      if (!Word::isEmpty(s1))
      {
        children.push_back(s1);
      }
      children.push_back(node[2]);
      if (!Word::isEmpty(s3))
      {
        children.push_back(s3);
      }
      children.insert(children.end(), children0.begin() + 1, children0.end());
      Node ret;
      if (children0.size() == 1 && node[2].isConst())
      {
        // evaluate the constant, this ensures that we always immediately
        // evaluate constants immediately, which is important for proof
        // reconstruction.
        ret = Word::mkWordFlatten(children);
      }
      else
      {
        ret = utils::mkConcat(children, stype);
      }
      return returnRewrite(node, ret, Rewrite::RPL_CONST_FIND);
    }
  }

  if (node[1].isConst() && Word::isEmpty(node[1]))
  {
    Node ret = nm->mkNode(Kind::STRING_CONCAT, node[2], node[0]);
    return returnRewrite(node, ret, Rewrite::RPL_RPL_EMPTY);
  }

  // rewrites that apply to both replace and replaceall
  Node rri = rewriteReplaceInternal(node);
  if (!rri.isNull())
  {
    // printing of the rewrite managed by the call above
    return rri;
  }

  if (node[0] == node[2])
  {
    // ( len( y )>=len(x) ) => str.replace( x, y, x ) ---> x
    Node l0 = nodeManager()->mkNode(Kind::STRING_LENGTH, node[0]);
    Node l1 = nodeManager()->mkNode(Kind::STRING_LENGTH, node[1]);
    if (d_arithEntail.check(l1, l0))
    {
      return returnRewrite(node, node[0], Rewrite::RPL_RPL_LEN_ID);
    }
  }

  std::vector<Node> children1;
  utils::getConcat(node[1], children1);

  // check if contains definitely does (or does not) hold
  Node cmp_conr = d_stringsEntail.checkContains(node[0], node[1]);
  if (!cmp_conr.isNull())
  {
    Assert(cmp_conr.isConst());
    if (cmp_conr.getConst<bool>())
    {
      // component-wise containment
      std::vector<Node> cb;
      std::vector<Node> ce;
      int cc = d_stringsEntail.componentContains(
          children0, children1, cb, ce, true, 1);
      if (cc != -1)
      {
        if (cc == 0 && children0[0] == children1[0])
        {
          // definitely a prefix, can do the replace
          // for example,
          //   str.replace( str.++( x, "ab" ), str.++( x, "a" ), y )  --->
          //   str.++( y, "b" )
          std::vector<Node> cres;
          cres.push_back(node[2]);
          cres.insert(cres.end(), ce.begin(), ce.end());
          Node ret = utils::mkConcat(cres, stype);
          return returnRewrite(node, ret, Rewrite::RPL_CCTN_RPL);
        }
        else if (!ce.empty())
        {
          // we can pull remainder past first definite containment
          // for example,
          //   str.replace( str.++( x, "ab" ), "a", y ) --->
          //   str.++( str.replace( str.++( x, "a" ), "a", y ), "b" )
          // this is independent of whether the second argument may be empty
          std::vector<Node> scc;
          scc.push_back(nodeManager()->mkNode(Kind::STRING_REPLACE,
                                              utils::mkConcat(children0, stype),
                                              node[1],
                                              node[2]));
          scc.insert(scc.end(), ce.begin(), ce.end());
          Node ret = utils::mkConcat(scc, stype);
          return returnRewrite(node, ret, Rewrite::RPL_CCTN);
        }
      }
    }
    else
    {
      // ~contains( t, s ) => ( replace( t, s, r ) ----> t )
      return returnRewrite(node, node[0], Rewrite::RPL_NCTN);
    }
  }

  if (d_stringsEntail.checkNonEmpty(node[1]))
  {
    // pull endpoints that can be stripped
    // for example,
    //   str.replace( str.++( "b", x, "b" ), "a", y ) --->
    //   str.++( "b", str.replace( x, "a", y ), "b" )
    Node retStr =
        rewriteViaRule(ProofRewriteRule::MACRO_STR_STRIP_ENDPOINTS, node);
    if (!retStr.isNull())
    {
      return returnRewrite(node, retStr, Rewrite::RPL_PULL_ENDPT);
    }
  }

  children1.clear();
  utils::getConcat(node[1], children1);
  Node lastChild1 = children1[children1.size() - 1];
  if (lastChild1.getKind() == Kind::STRING_SUBSTR)
  {
    // (str.replace x (str.++ t (str.substr y i j)) z) --->
    // (str.replace x (str.++ t
    //                  (str.substr y i (+ (str.len x) 1 (- (str.len t))))) z)
    // if j > len(x)
    //
    // Reasoning: If the string to be replaced is longer than x, then it does
    // not matter how much longer it is, the result is always x. Thus, it is
    // fine to only look at the prefix of length len(x) + 1 - len(t).

    children1.pop_back();
    // Length of the non-substr components in the second argument
    Node partLen1 =
        nm->mkNode(Kind::STRING_LENGTH, utils::mkConcat(children1, stype));
    Node maxLen1 = nm->mkNode(Kind::ADD, partLen1, lastChild1[2]);

    Node zero = nm->mkConstInt(Rational(0));
    Node one = nm->mkConstInt(Rational(1));
    Node len0 = nm->mkNode(Kind::STRING_LENGTH, node[0]);
    Node len0_1 = nm->mkNode(Kind::ADD, len0, one);
    // Check len(t) + j > len(x) + 1
    if (d_arithEntail.check(maxLen1, len0_1, true))
    {
      children1.push_back(nm->mkNode(
          Kind::STRING_SUBSTR,
          lastChild1[0],
          lastChild1[1],
          nm->mkNode(Kind::ADD, len0, one, nm->mkNode(Kind::NEG, partLen1))));
      Node res = nm->mkNode(Kind::STRING_REPLACE,
                            node[0],
                            utils::mkConcat(children1, stype),
                            node[2]);
      return returnRewrite(node, res, Rewrite::REPL_SUBST_IDX);
    }
  }

  if (node[0].getKind() == Kind::STRING_REPLACE)
  {
    Node x = node[0];
    Node y = node[1];
    Node z = node[2];
    if (x[0] == x[2] && x[0] == y)
    {
      // (str.replace (str.replace y w y) y z) -->
      //   (str.replace (str.replace y w z) y z)
      // if (str.len w) >= (str.len z) and w != z
      //
      // Reasoning: There are two cases: (1) w does not appear in y and (2) w
      // does appear in y.
      //
      // Case (1): In this case, the reasoning is trivial. The
      // inner replace does not do anything, so we can just replace its third
      // argument with any string.
      //
      // Case (2): After the inner replace, we are guaranteed to have a string
      // that contains y at the index of w in the original string y. The outer
      // replace then replaces that y with z, so we can short-circuit that
      // replace by directly replacing w with z in the inner replace. We can
      // only do that if the result of the new inner replace does not contain
      // y, otherwise we end up doing two replaces that are different from the
      // original expression. We enforce that by requiring that the length of w
      // has to be greater or equal to the length of z and that w and z have to
      // be different. This makes sure that an inner replace changes a string
      // to a string that is shorter than y, making it impossible for the outer
      // replace to match.
      Node w = x[1];

      // (str.len w) >= (str.len z)
      Node wlen = nm->mkNode(Kind::STRING_LENGTH, w);
      Node zlen = nm->mkNode(Kind::STRING_LENGTH, z);
      if (d_arithEntail.check(wlen, zlen))
      {
        // w != z
        if (w != z && w.isConst() && z.isConst())
        {
          Node ret = nm->mkNode(Kind::STRING_REPLACE,
                                nm->mkNode(Kind::STRING_REPLACE, y, w, z),
                                y,
                                z);
          return returnRewrite(node, ret, Rewrite::REPL_REPL_SHORT_CIRCUIT);
        }
      }
    }
  }

  if (node[1].getKind() == Kind::STRING_REPLACE)
  {
    if (node[1][0] == node[0])
    {
      if (node[1][0] == node[1][2] && node[1][0] == node[2])
      {
        // str.replace( x, str.replace( x, y, x ), x ) ---> x
        return returnRewrite(node, node[0], Rewrite::REPL_REPL2_INV_ID);
      }
      bool dualReplIteSuccess = false;
      Node cmp_con2 = d_stringsEntail.checkContains(node[1][0], node[1][2]);
      if (!cmp_con2.isNull() && !cmp_con2.getConst<bool>())
      {
        // str.contains( x, z ) ---> false
        //   implies
        // str.replace( x, str.replace( x, y, z ), w ) --->
        // ite( str.contains( x, y ), x, w )
        dualReplIteSuccess = true;
      }
      else
      {
        // str.contains( y, z ) ---> false and str.contains( z, y ) ---> false
        //   implies
        // str.replace( x, str.replace( x, y, z ), w ) --->
        // ite( str.contains( x, y ), x, w )
        cmp_con2 = d_stringsEntail.checkContains(node[1][1], node[1][2]);
        if (!cmp_con2.isNull() && !cmp_con2.getConst<bool>())
        {
          cmp_con2 = d_stringsEntail.checkContains(node[1][2], node[1][1]);
          if (!cmp_con2.isNull() && !cmp_con2.getConst<bool>())
          {
            dualReplIteSuccess = true;
          }
        }
      }
      if (dualReplIteSuccess)
      {
        Node res =
            nm->mkNode(Kind::ITE,
                       nm->mkNode(Kind::STRING_CONTAINS, node[0], node[1][1]),
                       node[0],
                       node[2]);
        return returnRewrite(node, res, Rewrite::REPL_DUAL_REPL_ITE);
      }
    }

    bool invSuccess = false;
    if (node[1][1] == node[0])
    {
      if (node[1][0] == node[1][2])
      {
        // str.replace(x, str.replace(y, x, y), w) ---> str.replace(x, y, w)
        invSuccess = true;
      }
      else if (node[1][1] == node[2] || node[1][0] == node[2])
      {
        // str.contains(y, z) ----> false and ( y == w or x == w ) implies
        //   implies
        // str.replace(x, str.replace(y, x, z), w) ---> str.replace(x, y, w)
        Node cmp_con2 = d_stringsEntail.checkContains(node[1][0], node[1][2]);
        invSuccess = !cmp_con2.isNull() && !cmp_con2.getConst<bool>();
      }
    }
    else
    {
      // str.contains(x, z) ----> false and str.contains(x, w) ----> false
      //   implies
      // str.replace(x, str.replace(y, z, w), u) ---> str.replace(x, y, u)
      Node cmp_con2 = d_stringsEntail.checkContains(node[0], node[1][1]);
      if (!cmp_con2.isNull() && !cmp_con2.getConst<bool>())
      {
        cmp_con2 = d_stringsEntail.checkContains(node[0], node[1][2]);
        invSuccess = !cmp_con2.isNull() && !cmp_con2.getConst<bool>();
      }
    }
    if (invSuccess)
    {
      Node res = nm->mkNode(Kind::STRING_REPLACE, node[0], node[1][0], node[2]);
      return returnRewrite(node, res, Rewrite::REPL_REPL2_INV);
    }
  }
  if (node[2].getKind() == Kind::STRING_REPLACE)
  {
    if (node[2][1] == node[0])
    {
      // str.contains( z, w ) ----> false implies
      // str.replace( x, w, str.replace( z, x, y ) ) ---> str.replace( x, w, z )
      Node cmp_con2 = d_stringsEntail.checkContains(node[2][0], node[1]);
      if (!cmp_con2.isNull() && !cmp_con2.getConst<bool>())
      {
        Node res =
            nm->mkNode(Kind::STRING_REPLACE, node[0], node[1], node[2][0]);
        return returnRewrite(node, res, Rewrite::REPL_REPL3_INV);
      }
    }
    if (node[2][0] == node[1])
    {
      bool success = false;
      if (node[2][0] == node[2][2] && node[2][1] == node[0])
      {
        // str.replace( x, y, str.replace( y, x, y ) ) ---> x
        success = true;
      }
      else
      {
        // str.contains( x, z ) ----> false implies
        // str.replace( x, y, str.replace( y, z, w ) ) ---> x
        cmp_conr = d_stringsEntail.checkContains(node[0], node[2][1]);
        success = !cmp_conr.isNull() && !cmp_conr.getConst<bool>();
      }
      if (success)
      {
        return returnRewrite(node, node[0], Rewrite::REPL_REPL3_INV_ID);
      }
    }
  }
  // miniscope based on components that do not contribute to contains
  // for example,
  //   str.replace( x ++ y ++ x ++ y, "A", z ) -->
  //   str.replace( x ++ y, "A", z ) ++ x ++ y
  // since if "A" occurs in x ++ y ++ x ++ y, then it must occur in x ++ y.
  if (d_stringsEntail.checkLengthOne(node[1]))
  {
    Node lastLhs;
    unsigned lastCheckIndex = 0;
    for (unsigned i = 1, iend = children0.size(); i < iend; i++)
    {
      unsigned checkIndex = children0.size() - i;
      std::vector<Node> checkLhs;
      checkLhs.insert(
          checkLhs.end(), children0.begin(), children0.begin() + checkIndex);
      Node lhs = utils::mkConcat(checkLhs, stype);
      Node rhs = children0[checkIndex];
      Node ctn = d_stringsEntail.checkContains(lhs, rhs);
      if (!ctn.isNull() && ctn.getConst<bool>())
      {
        lastLhs = lhs;
        lastCheckIndex = checkIndex;
      }
      else
      {
        break;
      }
    }
    if (!lastLhs.isNull())
    {
      std::vector<Node> remc(children0.begin() + lastCheckIndex,
                             children0.end());
      Node rem = utils::mkConcat(remc, stype);
      std::vector<Node> rchildren;
      rchildren.push_back(
          nm->mkNode(Kind::STRING_REPLACE, lastLhs, node[1], node[2]));
      // "inline" the components of concatenation, which makes RARE
      // reconstruction easier.
      utils::getConcat(rem, rchildren);
      Node ret = utils::mkConcat(rchildren, lastLhs.getType());
      // for example:
      //   str.replace( x ++ x, "A", y ) ---> str.replace( x, "A", y ) ++ x
      // Since we know that the first occurrence of "A" cannot be in the
      // second occurrence of x. Notice this is specific to single characters
      // due to complications with finds that span multiple components for
      // non-characters.
      return returnRewrite(node, ret, Rewrite::REPL_CHAR_NCONTRIB_FIND);
    }
  }

  // TODO (#1180) incorporate these?
  // contains( t, s ) =>
  //   replace( replace( x, t, s ), s, r ) ----> replace( x, t, r )
  // contains( t, s ) =>
  //   contains( replace( t, s, r ), r ) ----> true

  return node;
}

Node SequencesRewriter::rewriteReplaceAll(Node node)
{
  Assert(node.getKind() == Kind::STRING_REPLACE_ALL);

  TypeNode stype = node.getType();

  if (node[0].isConst() && node[1].isConst())
  {
    std::vector<Node> children;
    Node s = node[0];
    Node t = node[1];
    if (Word::isEmpty(s) || Word::isEmpty(t))
    {
      return returnRewrite(node, node[0], Rewrite::REPLALL_EMPTY_FIND);
    }
    std::size_t sizeS = Word::getLength(s);
    std::size_t sizeT = Word::getLength(t);
    std::size_t index = 0;
    std::size_t curr = 0;
    do
    {
      curr = Word::find(s, t, index);
      if (curr != std::string::npos)
      {
        if (curr > index)
        {
          children.push_back(Word::substr(s, index, curr - index));
        }
        children.push_back(node[2]);
        index = curr + sizeT;
      }
      else
      {
        children.push_back(Word::substr(s, index, sizeS - index));
      }
    } while (curr != std::string::npos && curr < sizeS);
    // constant evaluation
    Node res = utils::mkConcat(children, stype);
    return returnRewrite(node, res, Rewrite::REPLALL_CONST);
  }

  // rewrites that apply to both replace and replaceall
  Node rri = rewriteReplaceInternal(node);
  if (!rri.isNull())
  {
    // printing of the rewrite managed by the call above
    return rri;
  }

  Node cmp_conr = d_stringsEntail.checkContains(node[0], node[1]);
  if (!cmp_conr.isNull() && !cmp_conr.getConst<bool>())
  {
    // ~contains( t, s ) => ( replace_all( t, s, r ) ----> t )
    return returnRewrite(node, node[0], Rewrite::RPL_NCTN);
  }

  return node;
}

Node SequencesRewriter::rewriteReplaceInternal(Node node)
{
  Kind nk = node.getKind();
  Assert(nk == Kind::STRING_REPLACE || nk == Kind::STRING_REPLACE_ALL);

  if (node[1] == node[2])
  {
    return returnRewrite(node, node[0], Rewrite::RPL_ID);
  }

  if (node[0] == node[1])
  {
    // only holds for replaceall if non-empty
    if (nk == Kind::STRING_REPLACE || d_stringsEntail.checkNonEmpty(node[1]))
    {
      return returnRewrite(node, node[2], Rewrite::RPL_REPLACE);
    }
  }

  return Node::null();
}

Node SequencesRewriter::rewriteReplaceRe(Node node)
{
  Assert(node.getKind() == Kind::STRING_REPLACE_RE);
  NodeManager* nm = nodeManager();
  Node x = node[0];
  Node y = node[1];
  Node z = node[2];

  if (RegExpEntail::isConstRegExp(y))
  {
    Node neval = rewriteViaStrReplaceReEval(node);
    if (!neval.isNull())
    {
      return returnRewrite(node, neval, Rewrite::REPLACE_RE_EVAL);
    }
    // str.replace_re( x, y, z ) ---> z ++ x if "" in y ---> true
    String emptyStr("");
    if (RegExpEntail::testConstStringInRegExp(emptyStr, y))
    {
      Node ret = nm->mkNode(Kind::STRING_CONCAT, z, x);
      return returnRewrite(node, ret, Rewrite::REPLACE_RE_EMP_RE);
    }
    if (y.getKind()==Kind::REGEXP_NONE)
    {
      return returnRewrite(node, x, Rewrite::REPLACE_RE_NONE);
    }
  }
  return node;
}

Node SequencesRewriter::rewriteReplaceReAll(Node node)
{
  Assert(node.getKind() == Kind::STRING_REPLACE_RE_ALL);
  Node x = node[0];
  Node y = node[1];
  Node z = node[2];

  if (RegExpEntail::isConstRegExp(y))
  {
    Node neval = rewriteViaStrReplaceReAllEval(node);
    if (!neval.isNull())
    {
      return returnRewrite(node, neval, Rewrite::REPLACE_RE_ALL_EVAL);
    }
    if (y.getKind()==Kind::REGEXP_NONE)
    {
      return returnRewrite(node, x, Rewrite::REPLACE_RE_ALL_NONE);
    }
  }

  return node;
}

std::pair<size_t, size_t> SequencesRewriter::firstMatch(Node n, Node r)
{
  Assert(n.isConst() && n.getType().isStringLike());
  Assert(r.getType().isRegExp());
  NodeManager* nm = nodeManager();

  Node re = nm->mkNode(Kind::REGEXP_CONCAT, r, d_sigmaStar);
  String s = n.getConst<String>();

  if (s.size() == 0)
  {
    if (RegExpEntail::testConstStringInRegExp(s, r))
    {
      return std::make_pair(0, 0);
    }
    else
    {
      return std::make_pair(string::npos, string::npos);
    }
  }

  for (size_t i = 0, size = s.size(); i < size; i++)
  {
    String ss = s.substr(i);
    if (RegExpEntail::testConstStringInRegExp(ss, re))
    {
      for (size_t j = i; j <= size; j++)
      {
        String substr = s.substr(i, j - i);
        if (RegExpEntail::testConstStringInRegExp(substr, r))
        {
          return std::make_pair(i, j);
        }
      }
    }
  }

  return std::make_pair(string::npos, string::npos);
}

Node SequencesRewriter::rewriteStrReverse(Node node)
{
  Assert(node.getKind() == Kind::STRING_REV);
  NodeManager* nm = nodeManager();
  Node x = node[0];
  if (x.isConst())
  {
    // reverse the characters in the constant
    Node retNode = Word::reverse(x);
    return returnRewrite(node, retNode, Rewrite::STR_CONV_CONST);
  }
  else if (x.getKind() == Kind::STRING_CONCAT)
  {
    std::vector<Node> children;
    for (const Node& nc : x)
    {
      children.push_back(nm->mkNode(Kind::STRING_REV, nc));
    }
    std::reverse(children.begin(), children.end());
    // rev( x1 ++ x2 ) --> rev( x2 ) ++ rev( x1 )
    Node retNode = nm->mkNode(Kind::STRING_CONCAT, children);
    return returnRewrite(node, retNode, Rewrite::STR_REV_MINSCOPE_CONCAT);
  }
  else if (x.getKind() == Kind::STRING_REV)
  {
    // rev( rev( x ) ) --> x
    Node retNode = x[0];
    return returnRewrite(node, retNode, Rewrite::STR_REV_IDEM);
  }
  else if (x.getKind() == Kind::STRING_UNIT || x.getKind() == Kind::SEQ_UNIT)
  {
    // rev( str.unit( x ) ) --> str.unit( x )
    return returnRewrite(node, x, Rewrite::STR_REV_UNIT);
  }
  return node;
}

Node SequencesRewriter::rewritePrefixSuffix(Node n)
{
  Assert(n.getKind() == Kind::STRING_PREFIX
         || n.getKind() == Kind::STRING_SUFFIX);
  bool isPrefix = n.getKind() == Kind::STRING_PREFIX;
  if (n[0] == n[1])
  {
    Node ret = nodeManager()->mkConst(true);
    return returnRewrite(n, ret, Rewrite::SUF_PREFIX_EQ);
  }
  if (n[0].isConst())
  {
    if (Word::isEmpty(n[0]))
    {
      Node ret = nodeManager()->mkConst(true);
      return returnRewrite(n, ret, Rewrite::SUF_PREFIX_EMPTY_CONST);
    }
  }
  if (n[1].isConst())
  {
    Node s = n[1];
    size_t lenS = Word::getLength(s);
    if (n[0].isConst())
    {
      Node ret = nodeManager()->mkConst(false);
      Node t = n[0];
      size_t lenT = Word::getLength(t);
      if (lenS >= lenT)
      {
        if ((isPrefix && t == Word::prefix(s, lenT))
            || (!isPrefix && t == Word::suffix(s, lenT)))
        {
          ret = nodeManager()->mkConst(true);
        }
      }
      return returnRewrite(n, ret, Rewrite::SUF_PREFIX_CONST);
    }
    else if (lenS == 0)
    {
      Node ret = n[0].eqNode(n[1]);
      return returnRewrite(n, ret, Rewrite::SUF_PREFIX_EMPTY);
    }
    else if (lenS == 1)
    {
      // (str.prefix x "A") and (str.suffix x "A") are equivalent to
      // (str.contains "A" x )
      Node ret = nodeManager()->mkNode(Kind::STRING_CONTAINS, n[1], n[0]);
      return returnRewrite(n, ret, Rewrite::SUF_PREFIX_CTN);
    }
  }
  Node lens = nodeManager()->mkNode(Kind::STRING_LENGTH, n[0]);
  Node lent = nodeManager()->mkNode(Kind::STRING_LENGTH, n[1]);

  // Check if we can turn the prefix/suffix into an equality by showing that the
  // prefix/suffix is at least as long as the string
  if (d_arithEntail.check(lens, lent))
  {
    Node retNode = n[0].eqNode(n[1]);
    return returnRewrite(n, retNode, Rewrite::SUF_PREFIX_TO_EQS);
  }

  Node val;
  if (isPrefix)
  {
    val = nodeManager()->mkConstInt(cvc5::internal::Rational(0));
  }
  else
  {
    val = nodeManager()->mkNode(Kind::SUB, lent, lens);
  }

  // general reduction to equality + substr
  Node retNode =
      n[0].eqNode(nodeManager()->mkNode(Kind::STRING_SUBSTR, n[1], val, lens));

  return returnRewrite(n, retNode, Rewrite::SUF_PREFIX_ELIM);
}

Node SequencesRewriter::lengthPreserveRewrite(Node n)
{
  NodeManager* nm = nodeManager();
  Node len =
      d_arithEntail.rewriteLengthIntro(nm->mkNode(Kind::STRING_LENGTH, n));
  len = d_arithEntail.rewriteArith(len);
  Node res = canonicalStrForSymbolicLength(len, n.getType());
  return res.isNull() ? n : res;
}

Node SequencesRewriter::canonicalStrForSymbolicLength(Node len,
                                                      TypeNode stype) const
{
  NodeManager* nm = nodeManager();

  Node res;
  if (len.isConst())
  {
    // c -> "A" repeated c times
    Rational ratLen = len.getConst<Rational>();
    Assert(ratLen.getDenominator() == 1);
    Integer intLen = ratLen.getNumerator();
    uint32_t u = intLen.getUnsignedInt();
    if (stype.isString())  // string-only
    {
      res = nm->mkConst(String(std::string(u, 'A')));
    }
    // we could do this for sequences, but we need to be careful: some
    // sorts do not permit values that the solver can handle (e.g. uninterpreted
    // sorts and arrays).
  }
  else if (len.getKind() == Kind::ADD)
  {
    // x + y -> norm(x) + norm(y)
    NodeBuilder concatBuilder(nodeManager(), Kind::STRING_CONCAT);
    for (const auto& n : len)
    {
      Node sn = canonicalStrForSymbolicLength(n, stype);
      if (sn.isNull())
      {
        return Node::null();
      }
      std::vector<Node> snChildren;
      utils::getConcat(sn, snChildren);
      concatBuilder.append(snChildren);
    }
    res = concatBuilder.constructNode();
  }
  else if (len.getKind() == Kind::MULT && len.getNumChildren() == 2
           && len[0].isConst())
  {
    // c * x -> norm(x) repeated c times
    Rational ratReps = len[0].getConst<Rational>();
    Assert(ratReps.getDenominator() == 1);
    Integer intReps = ratReps.getNumerator();

    Node nRep = canonicalStrForSymbolicLength(len[1], stype);
    if (nRep.isNull())
    {
      return Node::null();
    }
    std::vector<Node> nRepChildren;
    utils::getConcat(nRep, nRepChildren);
    NodeBuilder concatBuilder(nodeManager(), Kind::STRING_CONCAT);
    for (size_t i = 0, reps = intReps.getUnsignedInt(); i < reps; i++)
    {
      concatBuilder.append(nRepChildren);
    }
    res = concatBuilder.constructNode();
  }
  else if (len.getKind() == Kind::STRING_LENGTH)
  {
    // len(x) -> x
    res = len[0];
  }
  return res;
}

Node SequencesRewriter::rewriteSeqUnit(Node node)
{
  Assert(node.getKind() == Kind::SEQ_UNIT);
  NodeManager* nm = nodeManager();
  if (node[0].isConst())
  {
    std::vector<Node> seq;
    seq.push_back(node[0]);
    // important to take the type according to the operator here, not the
    // type of the argument
    TypeNode stype = node.getType().getSequenceElementType();
    Node ret = nm->mkConst(Sequence(stype, seq));
    return returnRewrite(node, ret, Rewrite::SEQ_UNIT_EVAL);
  }
  return node;
}

Node SequencesRewriter::returnRewrite(Node node, Node ret, Rewrite r)
{
  Trace("strings-rewrite") << "Rewrite " << node << " to " << ret << " by " << r
                           << "." << std::endl;
  if (d_statistics != nullptr)
  {
    (*d_statistics) << r;
  }
  return ret;
}

}  // namespace strings
}  // namespace theory
}  // namespace cvc5::internal<|MERGE_RESOLUTION|>--- conflicted
+++ resolved
@@ -1419,18 +1419,6 @@
 
 Node SequencesRewriter::rewriteViaReEqElim(const Node& n)
 {
-<<<<<<< HEAD
-  if (n.getKind()!=Kind::EQUAL || !n[0].getType().isRegExp())
-  {
-    return Node::null();
-  }
-  NodeManager * nm = nodeManager();
-  Node v = SkolemCache::mkRegExpEqVar(nm, n);
-  Node mem1 = nm->mkNode(Kind::STRING_IN_REGEXP, v, n[0]);
-  Node mem2 = nm->mkNode(Kind::STRING_IN_REGEXP, v, n[1]);
-  return nm->mkNode(Kind::FORALL, nm->mkNode(Kind::BOUND_VAR_LIST, v),
-                        mem1.eqNode(mem2));
-=======
   if (n.getKind() != Kind::EQUAL || !n[0].getType().isRegExp())
   {
     return Node::null();
@@ -1441,7 +1429,6 @@
   Node mem2 = nm->mkNode(Kind::STRING_IN_REGEXP, v, n[1]);
   return nm->mkNode(
       Kind::FORALL, nm->mkNode(Kind::BOUND_VAR_LIST, v), mem1.eqNode(mem2));
->>>>>>> 383ed49a
 }
 
 Node SequencesRewriter::rewriteViaStrInReEval(const Node& node)
