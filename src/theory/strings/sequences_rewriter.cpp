/*********************                                                        */
/*! \file sequences_rewriter.cpp
 ** \verbatim
 ** Top contributors (to current version):
 **   Andrew Reynolds, Andres Noetzli, Tianyi Liang
 ** This file is part of the CVC4 project.
 ** Copyright (c) 2009-2019 by the authors listed in the file AUTHORS
 ** in the top-level source directory) and their institutional affiliations.
 ** All rights reserved.  See the file COPYING in the top-level source
 ** directory for licensing information.\endverbatim
 **
 ** \brief Implementation of the theory of strings.
 **
 ** Implementation of the theory of strings.
 **/

#include "theory/strings/sequences_rewriter.h"

#include "expr/attribute.h"
#include "expr/node_builder.h"
#include "theory/rewriter.h"
#include "theory/strings/arith_entail.h"
#include "theory/strings/regexp_entail.h"
#include "theory/strings/strings_rewriter.h"
#include "theory/strings/theory_strings_utils.h"
#include "theory/strings/word.h"

using namespace std;
using namespace CVC4::kind;

namespace CVC4 {
namespace theory {
namespace strings {

SequencesRewriter::SequencesRewriter(HistogramStat<Rewrite>* statistics)
    : d_statistics(statistics), d_stringsEntail(*this)
{
}

Node SequencesRewriter::rewriteEquality(Node node)
{
  Assert(node.getKind() == kind::EQUAL);
  if (node[0] == node[1])
  {
    Node ret = NodeManager::currentNM()->mkConst(true);
    return returnRewrite(node, ret, Rewrite::EQ_REFL);
  }
  else if (node[0].isConst() && node[1].isConst())
  {
    Node ret = NodeManager::currentNM()->mkConst(false);
    return returnRewrite(node, ret, Rewrite::EQ_CONST_FALSE);
  }

  // ( ~contains( s, t ) V ~contains( t, s ) ) => ( s == t ---> false )
  for (unsigned r = 0; r < 2; r++)
  {
    // must call rewrite contains directly to avoid infinite loop
    // we do a fix point since we may rewrite contains terms to simpler
    // contains terms.
    Node ctn = d_stringsEntail.checkContains(node[r], node[1 - r], false);
    if (!ctn.isNull())
    {
      if (!ctn.getConst<bool>())
      {
        return returnRewrite(node, ctn, Rewrite::EQ_NCTN);
      }
      else
      {
        // definitely contains but not syntactically equal
        // We may be able to simplify, e.g.
        //  str.++( x, "a" ) == "a"  ----> x = ""
      }
    }
  }

  // ( len( s ) != len( t ) ) => ( s == t ---> false )
  // This covers cases like str.++( x, x ) == "a" ---> false
  Node len0 = NodeManager::currentNM()->mkNode(kind::STRING_LENGTH, node[0]);
  Node len1 = NodeManager::currentNM()->mkNode(kind::STRING_LENGTH, node[1]);
  Node len_eq = len0.eqNode(len1);
  len_eq = Rewriter::rewrite(len_eq);
  if (len_eq.isConst() && !len_eq.getConst<bool>())
  {
    return returnRewrite(node, len_eq, Rewrite::EQ_LEN_DEQ);
  }

  std::vector<Node> c[2];
  for (unsigned i = 0; i < 2; i++)
  {
    utils::getConcat(node[i], c[i]);
  }

  // check if the prefix, suffix mismatches
  //   For example, str.++( x, "a", y ) == str.++( x, "bc", z ) ---> false
  unsigned minsize = std::min(c[0].size(), c[1].size());
  for (unsigned r = 0; r < 2; r++)
  {
    for (unsigned i = 0; i < minsize; i++)
    {
      unsigned index1 = r == 0 ? i : (c[0].size() - 1) - i;
      unsigned index2 = r == 0 ? i : (c[1].size() - 1) - i;
      Node s = c[0][index1];
      Node t = c[1][index2];
      if (s.isConst() && t.isConst())
      {
        size_t lenS = Word::getLength(s);
        size_t lenT = Word::getLength(t);
        size_t lenShort = lenS <= lenT ? lenS : lenT;
        bool isSameFix = r == 1 ? Word::rstrncmp(s, t, lenShort)
                                : Word::strncmp(s, t, lenShort);
        if (!isSameFix)
        {
          Node ret = NodeManager::currentNM()->mkConst(false);
          return returnRewrite(node, ret, Rewrite::EQ_NFIX);
        }
      }
      if (s != t)
      {
        break;
      }
    }
  }

  // standard ordering
  if (node[0] > node[1])
  {
    Node ret = NodeManager::currentNM()->mkNode(kind::EQUAL, node[1], node[0]);
    return returnRewrite(node, ret, Rewrite::EQ_SYM);
  }
  return node;
}

Node SequencesRewriter::rewriteEqualityExt(Node node)
{
  Assert(node.getKind() == EQUAL);
  if (node[0].getType().isInteger())
  {
    return rewriteArithEqualityExt(node);
  }
  if (node[0].getType().isStringLike())
  {
    return rewriteStrEqualityExt(node);
  }
  return node;
}

Node SequencesRewriter::rewriteStrEqualityExt(Node node)
{
  Assert(node.getKind() == EQUAL && node[0].getType().isStringLike());
  TypeNode stype = node[0].getType();

  NodeManager* nm = NodeManager::currentNM();
  std::vector<Node> c[2];
  Node new_ret;
  for (unsigned i = 0; i < 2; i++)
  {
    utils::getConcat(node[i], c[i]);
  }
  // ------- equality unification
  bool changed = false;
  for (unsigned i = 0; i < 2; i++)
  {
    while (!c[0].empty() && !c[1].empty() && c[0].back() == c[1].back())
    {
      c[0].pop_back();
      c[1].pop_back();
      changed = true;
    }
    // splice constants
    if (!c[0].empty() && !c[1].empty() && c[0].back().isConst()
        && c[1].back().isConst())
    {
      Node cs[2];
      size_t csl[2];
      for (unsigned j = 0; j < 2; j++)
      {
        cs[j] = c[j].back();
        csl[j] = Word::getLength(cs[j]);
      }
      size_t larger = csl[0] > csl[1] ? 0 : 1;
      size_t smallerSize = csl[1 - larger];
      if (cs[1 - larger]
          == (i == 0 ? Word::suffix(cs[larger], smallerSize)
                     : Word::prefix(cs[larger], smallerSize)))
      {
        size_t sizeDiff = csl[larger] - smallerSize;
        c[larger][c[larger].size() - 1] =
            i == 0 ? Word::prefix(cs[larger], sizeDiff)
                   : Word::suffix(cs[larger], sizeDiff);
        c[1 - larger].pop_back();
        changed = true;
      }
    }
    for (unsigned j = 0; j < 2; j++)
    {
      std::reverse(c[j].begin(), c[j].end());
    }
  }
  if (changed)
  {
    // e.g. x++y = x++z ---> y = z, "AB" ++ x = "A" ++ y --> "B" ++ x = y
    Node s1 = utils::mkConcat(c[0], stype);
    Node s2 = utils::mkConcat(c[1], stype);
    new_ret = s1.eqNode(s2);
    node = returnRewrite(node, new_ret, Rewrite::STR_EQ_UNIFY);
  }

  // ------- homogeneous constants
  for (unsigned i = 0; i < 2; i++)
  {
    Node cn = StringsEntail::checkHomogeneousString(node[i]);
    if (!cn.isNull() && !Word::isEmpty(cn))
    {
      Assert(cn.isConst());
      Assert(Word::getLength(cn) == 1);

      // The operands of the concat on each side of the equality without
      // constant strings
      std::vector<Node> trimmed[2];
      // Counts the number of `cn`s on each side
      size_t numCns[2] = {0, 0};
      for (size_t j = 0; j < 2; j++)
      {
        // Sort the operands of the concats on both sides of the equality
        // (since both sides may only contain one char, the order does not
        // matter)
        std::sort(c[j].begin(), c[j].end());
        for (const Node& cc : c[j])
        {
          if (cc.isConst())
          {
            // Count the number of `cn`s in the string constant and make
            // sure that all chars are `cn`s
            std::vector<Node> veccc = Word::getChars(cc);
            for (const Node& cv : veccc)
            {
              if (cv != cn)
              {
                // This conflict case should mostly should be taken care of by
                // multiset reasoning in the strings rewriter, but we recognize
                // this conflict just in case.
                new_ret = nm->mkConst(false);
                return returnRewrite(
                    node, new_ret, Rewrite::STR_EQ_CONST_NHOMOG);
              }
              numCns[j]++;
            }
          }
          else
          {
            trimmed[j].push_back(cc);
          }
        }
      }

      // We have to remove the same number of `cn`s from both sides, so the
      // side with less `cn`s determines how many we can remove
      size_t trimmedConst = std::min(numCns[0], numCns[1]);
      for (size_t j = 0; j < 2; j++)
      {
        size_t diff = numCns[j] - trimmedConst;
        if (diff != 0)
        {
          // Add a constant string to the side with more `cn`s to restore
          // the difference in number of `cn`s
          std::vector<Node> vec(diff, cn);
          trimmed[j].push_back(Word::mkWord(vec));
        }
      }

      Node lhs = utils::mkConcat(trimmed[i], stype);
      Node ss = utils::mkConcat(trimmed[1 - i], stype);
      if (lhs != node[i] || ss != node[1 - i])
      {
        // e.g.
        //  "AA" = y ++ x ---> "AA" = x ++ y if x < y
        //  "AAA" = y ++ "A" ++ z ---> "AA" = y ++ z
        new_ret = lhs.eqNode(ss);
        node = returnRewrite(node, new_ret, Rewrite::STR_EQ_HOMOG_CONST);
      }
    }
  }

  // ------- rewrites for (= "" _)
  Node empty = Word::mkEmptyWord(stype);
  for (size_t i = 0; i < 2; i++)
  {
    if (node[i] == empty)
    {
      Node ne = node[1 - i];
      if (ne.getKind() == STRING_STRREPL)
      {
        // (= "" (str.replace x y x)) ---> (= x "")
        if (ne[0] == ne[2])
        {
          Node ret = nm->mkNode(EQUAL, ne[0], empty);
          return returnRewrite(node, ret, Rewrite::STR_EMP_REPL_X_Y_X);
        }

        // (= "" (str.replace x y "A")) ---> (and (= x "") (not (= y "")))
        if (StringsEntail::checkNonEmpty(ne[2]))
        {
          Node ret =
              nm->mkNode(AND,
                         nm->mkNode(EQUAL, ne[0], empty),
                         nm->mkNode(NOT, nm->mkNode(EQUAL, ne[1], empty)));
          return returnRewrite(node, ret, Rewrite::STR_EMP_REPL_EMP);
        }

        // (= "" (str.replace x "A" "")) ---> (str.prefix x "A")
        if (StringsEntail::checkLengthOne(ne[1]) && ne[2] == empty)
        {
          Node ret = nm->mkNode(STRING_PREFIX, ne[0], ne[1]);
          return returnRewrite(node, ret, Rewrite::STR_EMP_REPL_EMP);
        }
      }
      else if (ne.getKind() == STRING_SUBSTR)
      {
        Node zero = nm->mkConst(Rational(0));

        if (ArithEntail::check(ne[1], false) && ArithEntail::check(ne[2], true))
        {
          // (= "" (str.substr x 0 m)) ---> (= "" x) if m > 0
          if (ne[1] == zero)
          {
            Node ret = nm->mkNode(EQUAL, ne[0], empty);
            return returnRewrite(node, ret, Rewrite::STR_EMP_SUBSTR_LEQ_LEN);
          }

          // (= "" (str.substr x n m)) ---> (<= (str.len x) n)
          // if n >= 0 and m > 0
          Node ret = nm->mkNode(LEQ, nm->mkNode(STRING_LENGTH, ne[0]), ne[1]);
          return returnRewrite(node, ret, Rewrite::STR_EMP_SUBSTR_LEQ_LEN);
        }

        // (= "" (str.substr "A" 0 z)) ---> (<= z 0)
        if (StringsEntail::checkNonEmpty(ne[0]) && ne[1] == zero)
        {
          Node ret = nm->mkNode(LEQ, ne[2], zero);
          return returnRewrite(node, ret, Rewrite::STR_EMP_SUBSTR_LEQ_Z);
        }
      }
    }
  }

  // ------- rewrites for (= (str.replace _ _ _) _)
  for (size_t i = 0; i < 2; i++)
  {
    if (node[i].getKind() == STRING_STRREPL)
    {
      Node repl = node[i];
      Node x = node[1 - i];

      // (= "A" (str.replace "" x y)) ---> (= "" (str.replace "A" y x))
      if (StringsEntail::checkNonEmpty(x) && repl[0] == empty)
      {
        Node ret = nm->mkNode(
            EQUAL, empty, nm->mkNode(STRING_STRREPL, x, repl[2], repl[1]));
        return returnRewrite(node, ret, Rewrite::STR_EQ_REPL_EMP);
      }

      // (= x (str.replace y x y)) ---> (= x y)
      if (repl[0] == repl[2] && x == repl[1])
      {
        Node ret = nm->mkNode(EQUAL, x, repl[0]);
        return returnRewrite(node, ret, Rewrite::STR_EQ_REPL_TO_EQ);
      }

      // (= x (str.replace x "A" "B")) ---> (not (str.contains x "A"))
      if (x == repl[0])
      {
        Node eq = Rewriter::rewrite(nm->mkNode(EQUAL, repl[1], repl[2]));
        if (eq.isConst() && !eq.getConst<bool>())
        {
          Node ret = nm->mkNode(NOT, nm->mkNode(STRING_STRCTN, x, repl[1]));
          return returnRewrite(node, ret, Rewrite::STR_EQ_REPL_NOT_CTN);
        }
      }

      // (= (str.replace x y z) z) --> (or (= x y) (= x z))
      // if (str.len y) = (str.len z)
      if (repl[2] == x)
      {
        Node lenY = nm->mkNode(STRING_LENGTH, repl[1]);
        Node lenZ = nm->mkNode(STRING_LENGTH, repl[2]);
        if (ArithEntail::checkEq(lenY, lenZ))
        {
          Node ret = nm->mkNode(OR,
                                nm->mkNode(EQUAL, repl[0], repl[1]),
                                nm->mkNode(EQUAL, repl[0], repl[2]));
          return returnRewrite(node, ret, Rewrite::STR_EQ_REPL_TO_DIS);
        }
      }
    }
  }

  // Try to rewrite (= x y) into a conjunction of equalities based on length
  // entailment.
  //
  // (<= (str.len x) (str.++ y1 ... yn)) AND (= x (str.++ y1 ... yn)) --->
  //  (and (= x (str.++ y1' ... ym')) (= y1'' "") ... (= yk'' ""))
  //
  // where yi' and yi'' correspond to some yj and
  //   (<= (str.len x) (str.++ y1' ... ym'))
  for (unsigned i = 0; i < 2; i++)
  {
    if (node[1 - i].getKind() == STRING_CONCAT)
    {
      new_ret = StringsEntail::inferEqsFromContains(node[i], node[1 - i]);
      if (!new_ret.isNull())
      {
        return returnRewrite(node, new_ret, Rewrite::STR_EQ_CONJ_LEN_ENTAIL);
      }
    }
  }

  if (node[0].getKind() == STRING_CONCAT && node[1].getKind() == STRING_CONCAT)
  {
    // (= (str.++ x_1 ... x_i x_{i + 1} ... x_n)
    //    (str.++ y_1 ... y_j y_{j + 1} ... y_m)) --->
    //  (and (= (str.++ x_1 ... x_i) (str.++ y_1 ... y_j))
    //       (= (str.++ x_{i + 1} ... x_n) (str.++ y_{j + 1} ... y_m)))
    //
    // if (str.len (str.++ x_1 ... x_i)) = (str.len (str.++ y_1 ... y_j))
    //
    // This rewrite performs length-based equality splitting: If we can show
    // that two prefixes have the same length, we can split an equality into
    // two equalities, one over the prefixes and another over the suffixes.
    std::vector<Node> v0, v1;
    utils::getConcat(node[0], v0);
    utils::getConcat(node[1], v1);
    size_t startRhs = 0;
    for (size_t i = 0, size0 = v0.size(); i <= size0; i++)
    {
      std::vector<Node> pfxv0(v0.begin(), v0.begin() + i);
      Node pfx0 = utils::mkConcat(pfxv0, stype);
      for (size_t j = startRhs, size1 = v1.size(); j <= size1; j++)
      {
        if (!(i == 0 && j == 0) && !(i == v0.size() && j == v1.size()))
        {
          std::vector<Node> pfxv1(v1.begin(), v1.begin() + j);
          Node pfx1 = utils::mkConcat(pfxv1, stype);
          Node lenPfx0 = nm->mkNode(STRING_LENGTH, pfx0);
          Node lenPfx1 = nm->mkNode(STRING_LENGTH, pfx1);

          if (ArithEntail::checkEq(lenPfx0, lenPfx1))
          {
            std::vector<Node> sfxv0(v0.begin() + i, v0.end());
            std::vector<Node> sfxv1(v1.begin() + j, v1.end());
            Node ret = nm->mkNode(kind::AND,
                                  pfx0.eqNode(pfx1),
                                  utils::mkConcat(sfxv0, stype)
                                      .eqNode(utils::mkConcat(sfxv1, stype)));
            return returnRewrite(node, ret, Rewrite::SPLIT_EQ);
          }
          else if (ArithEntail::check(lenPfx1, lenPfx0, true))
          {
            // The prefix on the right-hand side is strictly longer than the
            // prefix on the left-hand side, so we try to strip the right-hand
            // prefix by the length of the left-hand prefix
            //
            // Example:
            // (= (str.++ "A" x y) (str.++ x "AB" z)) --->
            //   (and (= (str.++ "A" x) (str.++ x "A")) (= y (str.++ "B" z)))
            std::vector<Node> rpfxv1;
            if (StringsEntail::stripSymbolicLength(pfxv1, rpfxv1, 1, lenPfx0))
            {
              std::vector<Node> sfxv0(v0.begin() + i, v0.end());
              pfxv1.insert(pfxv1.end(), v1.begin() + j, v1.end());
              Node ret = nm->mkNode(kind::AND,
                                    pfx0.eqNode(utils::mkConcat(rpfxv1, stype)),
                                    utils::mkConcat(sfxv0, stype)
                                        .eqNode(utils::mkConcat(pfxv1, stype)));
              return returnRewrite(node, ret, Rewrite::SPLIT_EQ_STRIP_R);
            }

            // If the prefix of the right-hand side is (strictly) longer than
            // the prefix of the left-hand side, we can advance the left-hand
            // side (since the length of the right-hand side is only increasing
            // in the inner loop)
            break;
          }
          else if (ArithEntail::check(lenPfx0, lenPfx1, true))
          {
            // The prefix on the left-hand side is strictly longer than the
            // prefix on the right-hand side, so we try to strip the left-hand
            // prefix by the length of the right-hand prefix
            //
            // Example:
            // (= (str.++ x "AB" z) (str.++ "A" x y)) --->
            //   (and (= (str.++ x "A") (str.++ "A" x)) (= (str.++ "B" z) y))
            std::vector<Node> rpfxv0;
            if (StringsEntail::stripSymbolicLength(pfxv0, rpfxv0, 1, lenPfx1))
            {
              pfxv0.insert(pfxv0.end(), v0.begin() + i, v0.end());
              std::vector<Node> sfxv1(v1.begin() + j, v1.end());
              Node ret = nm->mkNode(kind::AND,
                                    utils::mkConcat(rpfxv0, stype).eqNode(pfx1),
                                    utils::mkConcat(pfxv0, stype)
                                        .eqNode(utils::mkConcat(sfxv1, stype)));
              return returnRewrite(node, ret, Rewrite::SPLIT_EQ_STRIP_L);
            }

            // If the prefix of the left-hand side is (strictly) longer than
            // the prefix of the right-hand side, then we don't need to check
            // that right-hand prefix for future left-hand prefixes anymore
            // (since they are increasing in length)
            startRhs = j + 1;
          }
        }
      }
    }
  }

  return node;
}

Node SequencesRewriter::rewriteArithEqualityExt(Node node)
{
  Assert(node.getKind() == EQUAL && node[0].getType().isInteger());

  // cases where we can solve the equality

  // notice we cannot rewrite str.to.int(x)=n to x="n" due to leading zeroes.

  return node;
}

Node SequencesRewriter::rewriteLength(Node node)
{
  Assert(node.getKind() == STRING_LENGTH);
  NodeManager* nm = NodeManager::currentNM();
  Kind nk0 = node[0].getKind();
  if (node[0].isConst())
  {
    Node retNode = nm->mkConst(Rational(Word::getLength(node[0])));
    return returnRewrite(node, retNode, Rewrite::LEN_EVAL);
  }
  else if (nk0 == kind::STRING_CONCAT)
  {
    Node tmpNode = node[0];
    if (tmpNode.getKind() == kind::STRING_CONCAT)
    {
      std::vector<Node> node_vec;
      for (unsigned int i = 0; i < tmpNode.getNumChildren(); ++i)
      {
        if (tmpNode[i].isConst())
        {
          node_vec.push_back(
              nm->mkConst(Rational(Word::getLength(tmpNode[i]))));
        }
        else
        {
          node_vec.push_back(NodeManager::currentNM()->mkNode(
              kind::STRING_LENGTH, tmpNode[i]));
        }
      }
      Node retNode = NodeManager::currentNM()->mkNode(kind::PLUS, node_vec);
      return returnRewrite(node, retNode, Rewrite::LEN_CONCAT);
    }
  }
  else if (nk0 == STRING_STRREPL || nk0 == STRING_STRREPLALL)
  {
    Node len1 = Rewriter::rewrite(nm->mkNode(STRING_LENGTH, node[0][1]));
    Node len2 = Rewriter::rewrite(nm->mkNode(STRING_LENGTH, node[0][2]));
    if (len1 == len2)
    {
      // len( y ) == len( z ) => len( str.replace( x, y, z ) ) ---> len( x )
      Node retNode = nm->mkNode(STRING_LENGTH, node[0][0]);
      return returnRewrite(node, retNode, Rewrite::LEN_REPL_INV);
    }
  }
  else if (nk0 == STRING_TOLOWER || nk0 == STRING_TOUPPER || nk0 == STRING_REV)
  {
    // len( f( x ) ) == len( x ) where f is tolower, toupper, or rev.
    Node retNode = nm->mkNode(STRING_LENGTH, node[0][0]);
    return returnRewrite(node, retNode, Rewrite::LEN_CONV_INV);
  }
  return node;
}

// TODO (#1180) add rewrite
//  str.++( str.substr( x, n1, n2 ), str.substr( x, n1+n2, n3 ) ) --->
//  str.substr( x, n1, n2+n3 )
Node SequencesRewriter::rewriteConcat(Node node)
{
  Assert(node.getKind() == kind::STRING_CONCAT);
  Trace("strings-rewrite-debug")
      << "Strings::rewriteConcat start " << node << std::endl;
  std::vector<Node> node_vec;
  Node preNode = Node::null();
  for (Node tmpNode : node)
  {
    if (tmpNode.getKind() == STRING_CONCAT)
    {
      unsigned j = 0;
      // combine the first term with the previous constant if applicable
      if (!preNode.isNull())
      {
        if (tmpNode[0].isConst())
        {
          std::vector<Node> wvec;
          wvec.push_back(preNode);
          wvec.push_back(tmpNode[0]);
          preNode = Word::mkWord(wvec);
          node_vec.push_back(preNode);
        }
        else
        {
          node_vec.push_back(preNode);
          node_vec.push_back(tmpNode[0]);
        }
        preNode = Node::null();
        ++j;
      }
      // insert the middle terms to node_vec
      if (j <= tmpNode.getNumChildren() - 1)
      {
        node_vec.insert(node_vec.end(), tmpNode.begin() + j, tmpNode.end() - 1);
      }
      // take the last term as the current
      tmpNode = tmpNode[tmpNode.getNumChildren() - 1];
    }
    if (!tmpNode.isConst())
    {
      if (!preNode.isNull())
      {
        if (preNode.isConst() && !Word::isEmpty(preNode))
        {
          node_vec.push_back(preNode);
        }
        preNode = Node::null();
      }
      node_vec.push_back(tmpNode);
    }
    else
    {
      if (preNode.isNull())
      {
        preNode = tmpNode;
      }
      else
      {
        std::vector<Node> vec;
        vec.push_back(preNode);
        vec.push_back(tmpNode);
        preNode = Word::mkWordFlatten(vec);
      }
    }
  }
  if (!preNode.isNull() && (!preNode.isConst() || !Word::isEmpty(preNode)))
  {
    node_vec.push_back(preNode);
  }

  // Sort adjacent operands in str.++ that all result in the same string or the
  // empty string.
  //
  // E.g.: (str.++ ... (str.replace "A" x "") "A" (str.substr "A" 0 z) ...) -->
  // (str.++ ... [sort those 3 arguments] ... )
  size_t lastIdx = 0;
  Node lastX;
  for (size_t i = 0, nsize = node_vec.size(); i < nsize; i++)
  {
    Node s = StringsEntail::getStringOrEmpty(node_vec[i]);
    bool nextX = false;
    if (s != lastX)
    {
      nextX = true;
    }

    if (nextX)
    {
      std::sort(node_vec.begin() + lastIdx, node_vec.begin() + i);
      lastX = s;
      lastIdx = i;
    }
  }
  std::sort(node_vec.begin() + lastIdx, node_vec.end());

  TypeNode tn = node.getType();
  Node retNode = utils::mkConcat(node_vec, tn);
  Trace("strings-rewrite-debug")
      << "Strings::rewriteConcat end " << retNode << std::endl;
  if (retNode != node)
  {
    return returnRewrite(node, retNode, Rewrite::CONCAT_NORM);
  }
  return node;
}

Node SequencesRewriter::rewriteConcatRegExp(TNode node)
{
  Assert(node.getKind() == kind::REGEXP_CONCAT);
  NodeManager* nm = NodeManager::currentNM();
  Trace("strings-rewrite-debug")
      << "Strings::rewriteConcatRegExp flatten " << node << std::endl;
  Node retNode = node;
  std::vector<Node> vec;
  bool changed = false;
  Node emptyRe;

  // get the string type that are members of this regular expression
  TypeNode rtype = node.getType();
  TypeNode stype;
  if (rtype.isRegExp())
  {
    // standard regular expressions are for strings
    stype = nm->stringType();
  }
  else
  {
    Unimplemented();
  }

  for (const Node& c : node)
  {
    if (c.getKind() == REGEXP_CONCAT)
    {
      changed = true;
      for (const Node& cc : c)
      {
        vec.push_back(cc);
      }
    }
    else if (c.getKind() == STRING_TO_REGEXP && c[0].isConst()
             && Word::isEmpty(c[0]))
    {
      changed = true;
      emptyRe = c;
    }
    else if (c.getKind() == REGEXP_EMPTY)
    {
      // re.++( ..., empty, ... ) ---> empty
      std::vector<Node> nvec;
      Node ret = nm->mkNode(REGEXP_EMPTY, nvec);
      return returnRewrite(node, ret, Rewrite::RE_CONCAT_EMPTY);
    }
    else
    {
      vec.push_back(c);
    }
  }
  if (changed)
  {
    // flatten
    // this handles nested re.++ and elimination or str.to.re(""), e.g.:
    // re.++( re.++( R1, R2 ), str.to.re(""), R3 ) ---> re.++( R1, R2, R3 )
    if (vec.empty())
    {
      Assert(!emptyRe.isNull());
      retNode = emptyRe;
    }
    else
    {
      retNode = vec.size() == 1 ? vec[0] : nm->mkNode(REGEXP_CONCAT, vec);
    }
    return returnRewrite(node, retNode, Rewrite::RE_CONCAT_FLATTEN);
  }
  Trace("strings-rewrite-debug")
      << "Strings::rewriteConcatRegExp start " << node << std::endl;
  std::vector<Node> cvec;
  // the current accumulation of constant strings
  std::vector<Node> preReStr;
  // whether the last component was (_)*
  bool lastAllStar = false;
  String emptyStr = String("");
  // this loop checks to see if components can be combined or dropped
  for (unsigned i = 0, size = vec.size(); i <= size; i++)
  {
    Node curr;
    if (i < size)
    {
      curr = vec[i];
      Assert(curr.getKind() != REGEXP_CONCAT);
    }
    // update preReStr
    if (!curr.isNull() && curr.getKind() == STRING_TO_REGEXP)
    {
      lastAllStar = false;
      preReStr.push_back(curr[0]);
      curr = Node::null();
    }
    else if (!preReStr.empty())
    {
      Assert(!lastAllStar);
      // this groups consecutive strings a++b ---> ab
      Node acc = nm->mkNode(STRING_TO_REGEXP, utils::mkConcat(preReStr, stype));
      cvec.push_back(acc);
      preReStr.clear();
    }
    else if (!curr.isNull() && lastAllStar)
    {
      // if empty, drop it
      // e.g. this ensures we rewrite (_)* ++ (a)* ---> (_)*
      if (RegExpEntail::isConstRegExp(curr)
          && RegExpEntail::testConstStringInRegExp(emptyStr, 0, curr))
      {
        curr = Node::null();
      }
    }
    if (!curr.isNull())
    {
      lastAllStar = false;
      if (curr.getKind() == REGEXP_STAR)
      {
        // we can group stars (a)* ++ (a)* ---> (a)*
        if (!cvec.empty() && cvec.back() == curr)
        {
          curr = Node::null();
        }
        else if (curr[0].getKind() == REGEXP_SIGMA)
        {
          Assert(!lastAllStar);
          lastAllStar = true;
          // go back and remove empty ones from back of cvec
          // e.g. this ensures we rewrite (a)* ++ (_)* ---> (_)*
          while (!cvec.empty() && RegExpEntail::isConstRegExp(cvec.back())
                 && RegExpEntail::testConstStringInRegExp(
                     emptyStr, 0, cvec.back()))
          {
            cvec.pop_back();
          }
        }
      }
    }
    if (!curr.isNull())
    {
      cvec.push_back(curr);
    }
  }
  Assert(!cvec.empty());
  retNode = utils::mkConcat(cvec, rtype);
  if (retNode != node)
  {
    // handles all cases where consecutive re constants are combined or
    // dropped as described in the loop above.
    return returnRewrite(node, retNode, Rewrite::RE_CONCAT);
  }

  // flipping adjacent star arguments
  changed = false;
  for (size_t i = 0, size = cvec.size() - 1; i < size; i++)
  {
    if (cvec[i].getKind() == REGEXP_STAR && cvec[i][0] == cvec[i + 1])
    {
      // by convention, flip the order (a*)++a ---> a++(a*)
      std::swap(cvec[i], cvec[i + 1]);
      changed = true;
    }
  }
  if (changed)
  {
    retNode = utils::mkConcat(cvec, rtype);
    return returnRewrite(node, retNode, Rewrite::RE_CONCAT_OPT);
  }
  return node;
}

Node SequencesRewriter::rewriteStarRegExp(TNode node)
{
  Assert(node.getKind() == REGEXP_STAR);
  NodeManager* nm = NodeManager::currentNM();
  Node retNode = node;
  if (node[0].getKind() == REGEXP_STAR)
  {
    // ((R)*)* ---> R*
    return returnRewrite(node, node[0], Rewrite::RE_STAR_NESTED_STAR);
  }
  else if (node[0].getKind() == STRING_TO_REGEXP && node[0][0].isConst()
           && Word::isEmpty(node[0][0]))
  {
    // ("")* ---> ""
    return returnRewrite(node, node[0], Rewrite::RE_STAR_EMPTY_STRING);
  }
  else if (node[0].getKind() == REGEXP_EMPTY)
  {
    // (empty)* ---> ""
    retNode = nm->mkNode(STRING_TO_REGEXP, nm->mkConst(String("")));
    return returnRewrite(node, retNode, Rewrite::RE_STAR_EMPTY);
  }
  else if (node[0].getKind() == REGEXP_UNION)
  {
    // simplification of unions under star
    if (RegExpEntail::hasEpsilonNode(node[0]))
    {
      bool changed = false;
      std::vector<Node> node_vec;
      for (const Node& nc : node[0])
      {
        if (nc.getKind() == STRING_TO_REGEXP && nc[0].isConst()
            && Word::isEmpty(nc[0]))
        {
          // can be removed
          changed = true;
        }
        else
        {
          node_vec.push_back(nc);
        }
      }
      if (changed)
      {
        retNode = node_vec.size() == 1 ? node_vec[0]
                                       : nm->mkNode(REGEXP_UNION, node_vec);
        retNode = nm->mkNode(REGEXP_STAR, retNode);
        // simplification of union beneath star based on loop above
        // for example, ( "" | "a" )* ---> ("a")*
        return returnRewrite(node, retNode, Rewrite::RE_STAR_UNION);
      }
    }
  }
  return node;
}

Node SequencesRewriter::rewriteAndOrRegExp(TNode node)
{
  Kind nk = node.getKind();
  Assert(nk == REGEXP_UNION || nk == REGEXP_INTER);
  Trace("strings-rewrite-debug")
      << "Strings::rewriteAndOrRegExp start " << node << std::endl;
  std::vector<Node> node_vec;
  for (const Node& ni : node)
  {
    if (ni.getKind() == nk)
    {
      for (const Node& nic : ni)
      {
        if (std::find(node_vec.begin(), node_vec.end(), nic) == node_vec.end())
        {
          node_vec.push_back(nic);
        }
      }
    }
    else if (ni.getKind() == REGEXP_EMPTY)
    {
      if (nk == REGEXP_INTER)
      {
        return returnRewrite(node, ni, Rewrite::RE_AND_EMPTY);
      }
      // otherwise, can ignore
    }
    else if (ni.getKind() == REGEXP_STAR && ni[0].getKind() == REGEXP_SIGMA)
    {
      if (nk == REGEXP_UNION)
      {
        return returnRewrite(node, ni, Rewrite::RE_OR_ALL);
      }
      // otherwise, can ignore
    }
    else if (std::find(node_vec.begin(), node_vec.end(), ni) == node_vec.end())
    {
      node_vec.push_back(ni);
    }
  }
  NodeManager* nm = NodeManager::currentNM();
  std::vector<Node> nvec;
  Node retNode;
  if (node_vec.empty())
  {
    if (nk == REGEXP_INTER)
    {
      retNode = nm->mkNode(REGEXP_STAR, nm->mkNode(REGEXP_SIGMA, nvec));
    }
    else
    {
      retNode = nm->mkNode(kind::REGEXP_EMPTY, nvec);
    }
  }
  else
  {
    retNode = node_vec.size() == 1 ? node_vec[0] : nm->mkNode(nk, node_vec);
  }
  if (retNode != node)
  {
    // flattening and removing children, based on loop above
    return returnRewrite(node, retNode, Rewrite::RE_ANDOR_FLATTEN);
  }
  return node;
}

Node SequencesRewriter::rewriteLoopRegExp(TNode node)
{
  Assert(node.getKind() == REGEXP_LOOP);
  Node retNode = node;
  Node r = node[0];
  if (r.getKind() == REGEXP_STAR)
  {
    return returnRewrite(node, r, Rewrite::RE_LOOP_STAR);
  }
  NodeManager* nm = NodeManager::currentNM();
  CVC4::Rational rMaxInt(String::maxSize());
  uint32_t l = utils::getLoopMinOccurrences(node);
  std::vector<Node> vec_nodes;
  for (unsigned i = 0; i < l; i++)
  {
    vec_nodes.push_back(r);
  }
  Node n =
      vec_nodes.size() == 0
          ? nm->mkNode(STRING_TO_REGEXP, nm->mkConst(String("")))
          : vec_nodes.size() == 1 ? r : nm->mkNode(REGEXP_CONCAT, vec_nodes);
  uint32_t u = utils::getLoopMaxOccurrences(node);
  if (u < l)
  {
    std::vector<Node> nvec;
    retNode = nm->mkNode(REGEXP_EMPTY, nvec);
  }
  else if (u == l)
  {
    retNode = n;
  }
  else
  {
    std::vector<Node> vec2;
    vec2.push_back(n);
    TypeNode rtype = nm->regExpType();
    for (uint32_t j = l; j < u; j++)
    {
      vec_nodes.push_back(r);
      n = utils::mkConcat(vec_nodes, rtype);
      vec2.push_back(n);
    }
    retNode = nm->mkNode(REGEXP_UNION, vec2);
  }
  Trace("strings-lp") << "Strings::lp " << node << " => " << retNode
                      << std::endl;
  if (retNode != node)
  {
    return returnRewrite(node, retNode, Rewrite::RE_LOOP);
  }
  return node;
}

Node SequencesRewriter::rewriteRepeatRegExp(TNode node)
{
  Assert(node.getKind() == REGEXP_REPEAT);
  NodeManager* nm = NodeManager::currentNM();
  // ((_ re.^ n) R) --> ((_ re.loop n n) R)
  unsigned r = utils::getRepeatAmount(node);
  Node lop = nm->mkConst(RegExpLoop(r, r));
  Node retNode = nm->mkNode(REGEXP_LOOP, lop, node[0]);
  return returnRewrite(node, retNode, Rewrite::RE_REPEAT_ELIM);
}

Node SequencesRewriter::rewriteOptionRegExp(TNode node)
{
  Assert(node.getKind() == REGEXP_OPT);
  NodeManager* nm = NodeManager::currentNM();
  Node retNode =
      nm->mkNode(REGEXP_UNION,
                 nm->mkNode(STRING_TO_REGEXP, nm->mkConst(String(""))),
                 node[0]);
  return returnRewrite(node, retNode, Rewrite::RE_OPT_ELIM);
}

Node SequencesRewriter::rewritePlusRegExp(TNode node)
{
  Assert(node.getKind() == REGEXP_PLUS);
  NodeManager* nm = NodeManager::currentNM();
  Node retNode =
      nm->mkNode(REGEXP_CONCAT, node[0], nm->mkNode(REGEXP_STAR, node[0]));
  return returnRewrite(node, retNode, Rewrite::RE_PLUS_ELIM);
}

Node SequencesRewriter::rewriteDifferenceRegExp(TNode node)
{
  Assert(node.getKind() == REGEXP_DIFF);
  NodeManager* nm = NodeManager::currentNM();
  Node retNode =
      nm->mkNode(REGEXP_INTER, node[0], nm->mkNode(REGEXP_COMPLEMENT, node[1]));
  return returnRewrite(node, retNode, Rewrite::RE_DIFF_ELIM);
}

Node SequencesRewriter::rewriteRangeRegExp(TNode node)
{
  Assert(node.getKind() == REGEXP_RANGE);
  if (node[0] == node[1])
  {
    NodeManager* nm = NodeManager::currentNM();
    Node retNode = nm->mkNode(STRING_TO_REGEXP, node[0]);
    // re.range( "A", "A" ) ---> str.to_re( "A" )
    return returnRewrite(node, retNode, Rewrite::RE_RANGE_SINGLE);
  }
  return node;
}

Node SequencesRewriter::rewriteMembership(TNode node)
{
  NodeManager* nm = NodeManager::currentNM();
  Node x = node[0];
  Node r = node[1];

  TypeNode stype = x.getType();
  TypeNode rtype = r.getType();

  if(r.getKind() == kind::REGEXP_EMPTY) 
  {
    Node retNode = NodeManager::currentNM()->mkConst(false);
    return returnRewrite(node, retNode, Rewrite::RE_IN_EMPTY);
  }
  else if (x.isConst() && RegExpEntail::isConstRegExp(r))
  {
    // test whether x in node[1]
    CVC4::String s = x.getConst<String>();
    bool test = RegExpEntail::testConstStringInRegExp(s, 0, r);
    Node retNode = NodeManager::currentNM()->mkConst(test);
    return returnRewrite(node, retNode, Rewrite::RE_IN_EVAL);
  }
  else if (r.getKind() == kind::REGEXP_SIGMA)
  {
    Node one = nm->mkConst(Rational(1));
    Node retNode = one.eqNode(nm->mkNode(STRING_LENGTH, x));
    return returnRewrite(node, retNode, Rewrite::RE_IN_SIGMA);
  }
  else if (r.getKind() == kind::REGEXP_STAR)
  {
    if (x.isConst())
    {
      size_t xlen = Word::getLength(x);
      if (xlen == 0)
      {
        Node retNode = nm->mkConst(true);
        // e.g. (str.in.re "" (re.* (str.to.re x))) ----> true
        return returnRewrite(node, retNode, Rewrite::RE_EMPTY_IN_STR_STAR);
      }
      else if (xlen == 1)
      {
        if (r[0].getKind() == STRING_TO_REGEXP)
        {
          Node retNode = r[0][0].eqNode(x);
          // e.g. (str.in.re "A" (re.* (str.to.re x))) ----> "A" = x
          return returnRewrite(node, retNode, Rewrite::RE_CHAR_IN_STR_STAR);
        }
      }
    }
    else if (x.getKind() == STRING_CONCAT)
    {
      // (str.in.re (str.++ x1 ... xn) (re.* R)) -->
      //   (str.in.re x1 (re.* R)) AND ... AND (str.in.re xn (re.* R))
      //     if the length of all strings in R is one.
      Node flr = RegExpEntail::getFixedLengthForRegexp(r[0]);
      if (!flr.isNull())
      {
        Node one = nm->mkConst(Rational(1));
        if (flr == one)
        {
          NodeBuilder<> nb(AND);
          for (const Node& xc : x)
          {
            nb << nm->mkNode(STRING_IN_REGEXP, xc, r);
          }
          return returnRewrite(
              node, nb.constructNode(), Rewrite::RE_IN_DIST_CHAR_STAR);
        }
      }
    }
    if (r[0].getKind() == kind::REGEXP_SIGMA)
    {
      Node retNode = NodeManager::currentNM()->mkConst(true);
      return returnRewrite(node, retNode, Rewrite::RE_IN_SIGMA_STAR);
    }
  }
  else if (r.getKind() == kind::REGEXP_CONCAT)
  {
    bool allSigma = true;
    bool allSigmaStrict = true;
    unsigned allSigmaMinSize = 0;
    Node constStr;
    size_t constIdx = 0;
    size_t nchildren = r.getNumChildren();
    for (size_t i = 0; i < nchildren; i++)
    {
      Node rc = r[i];
      Assert(rc.getKind() != kind::REGEXP_EMPTY);
      if (rc.getKind() == kind::REGEXP_SIGMA)
      {
        allSigmaMinSize++;
      }
      else if (rc.getKind() == REGEXP_STAR && rc[0].getKind() == REGEXP_SIGMA)
      {
        allSigmaStrict = false;
      }
      else if (rc.getKind() == STRING_TO_REGEXP)
      {
        if (constStr.isNull())
        {
          constStr = rc[0];
          constIdx = i;
        }
        else
        {
          allSigma = false;
          break;
        }
      }
      else
      {
        allSigma = false;
        break;
      }
    }
    if (allSigma)
    {
      if (constStr.isNull())
      {
        // x in re.++(_*, _, _) ---> str.len(x) >= 2
        Node num = nm->mkConst(Rational(allSigmaMinSize));
        Node lenx = nm->mkNode(STRING_LENGTH, x);
        Node retNode = nm->mkNode(allSigmaStrict ? EQUAL : GEQ, lenx, num);
        return returnRewrite(node, retNode, Rewrite::RE_CONCAT_PURE_ALLCHAR);
      }
      else if (allSigmaMinSize == 0 && nchildren >= 3 && constIdx != 0
               && constIdx != nchildren - 1)
      {
        // x in re.++(_*, "abc", _*) ---> str.contains(x, "abc")
        Node retNode = nm->mkNode(STRING_STRCTN, x, constStr);
        return returnRewrite(node, retNode, Rewrite::RE_CONCAT_TO_CONTAINS);
      }
    }
  }
  else if (r.getKind() == kind::REGEXP_INTER
           || r.getKind() == kind::REGEXP_UNION)
  {
    std::vector<Node> mvec;
    for (unsigned i = 0; i < r.getNumChildren(); i++)
    {
      mvec.push_back(
          NodeManager::currentNM()->mkNode(kind::STRING_IN_REGEXP, x, r[i]));
    }
    Node retNode = NodeManager::currentNM()->mkNode(
        r.getKind() == kind::REGEXP_INTER ? kind::AND : kind::OR, mvec);
    return returnRewrite(node, retNode, Rewrite::RE_IN_ANDOR);
  }
  else if (r.getKind() == kind::STRING_TO_REGEXP)
  {
    Node retNode = x.eqNode(r[0]);
    return returnRewrite(node, retNode, Rewrite::RE_IN_CSTRING);
  }
  else if (r.getKind() == REGEXP_RANGE)
  {
    // x in re.range( char_i, char_j ) ---> i <= str.code(x) <= j
    Node xcode = nm->mkNode(STRING_TO_CODE, x);
    Node retNode =
        nm->mkNode(AND,
                   nm->mkNode(LEQ, nm->mkNode(STRING_TO_CODE, r[0]), xcode),
                   nm->mkNode(LEQ, xcode, nm->mkNode(STRING_TO_CODE, r[1])));
    return returnRewrite(node, retNode, Rewrite::RE_IN_RANGE);
  }
  else if (r.getKind() == REGEXP_COMPLEMENT)
  {
    Node retNode = nm->mkNode(STRING_IN_REGEXP, x, r[0]).negate();
    return returnRewrite(node, retNode, Rewrite::RE_IN_COMPLEMENT);
  }

  // do simple consumes
  Node retNode = node;
  if (r.getKind() == kind::REGEXP_STAR)
  {
    for (unsigned dir = 0; dir <= 1; dir++)
    {
      std::vector<Node> mchildren;
      utils::getConcat(x, mchildren);
      bool success = true;
      while (success)
      {
        success = false;
        std::vector<Node> children;
        utils::getConcat(r[0], children);
        Node scn = RegExpEntail::simpleRegexpConsume(mchildren, children, dir);
        if (!scn.isNull())
        {
          Trace("regexp-ext-rewrite")
              << "Regexp star : const conflict : " << node << std::endl;
          return returnRewrite(node, scn, Rewrite::RE_CONSUME_S_CCONF);
        }
        else if (children.empty())
        {
          // fully consumed one copy of the STAR
          if (mchildren.empty())
          {
            Trace("regexp-ext-rewrite")
                << "Regexp star : full consume : " << node << std::endl;
            Node ret = NodeManager::currentNM()->mkConst(true);
            return returnRewrite(node, ret, Rewrite::RE_CONSUME_S_FULL);
          }
          else
          {
            retNode = nm->mkNode(
                STRING_IN_REGEXP, utils::mkConcat(mchildren, stype), r);
            success = true;
          }
        }
      }
      if (retNode != node)
      {
        Trace("regexp-ext-rewrite") << "Regexp star : rewrite " << node
                                    << " -> " << retNode << std::endl;
        return returnRewrite(node, retNode, Rewrite::RE_CONSUME_S);
      }
    }
  }
  else
  {
    std::vector<Node> children;
    utils::getConcat(r, children);
    std::vector<Node> mchildren;
    utils::getConcat(x, mchildren);
    unsigned prevSize = children.size() + mchildren.size();
    Node scn = RegExpEntail::simpleRegexpConsume(mchildren, children);
    if (!scn.isNull())
    {
      Trace("regexp-ext-rewrite")
          << "Regexp : const conflict : " << node << std::endl;
      return returnRewrite(node, scn, Rewrite::RE_CONSUME_CCONF);
    }
    else if ((children.size() + mchildren.size()) != prevSize)
    {
      // Given a membership (str.++ x1 ... xn) in (re.++ r1 ... rm),
      // above, we strip components to construct an equivalent membership:
      // (str.++ xi .. xj) in (re.++ rk ... rl).
      Node xn = utils::mkConcat(mchildren, stype);
      Node emptyStr = Word::mkEmptyWord(stype);
      if (children.empty())
      {
        // If we stripped all components on the right, then the left is
        // equal to the empty string.
        // e.g. (str.++ "a" x) in (re.++ (str.to.re "a")) ---> (= x "")
        retNode = xn.eqNode(emptyStr);
      }
      else
      {
        // otherwise, construct the updated regular expression
        retNode =
            nm->mkNode(STRING_IN_REGEXP, xn, utils::mkConcat(children, rtype));
      }
      Trace("regexp-ext-rewrite")
          << "Regexp : rewrite : " << node << " -> " << retNode << std::endl;
      return returnRewrite(node, retNode, Rewrite::RE_SIMPLE_CONSUME);
    }
  }
  return node;
}

RewriteResponse SequencesRewriter::postRewrite(TNode node)
{
  Trace("sequences-postrewrite")
      << "Strings::SequencesRewriter::postRewrite start " << node << std::endl;
  Node retNode = node;
  Kind nk = node.getKind();
  if (nk == kind::STRING_CONCAT)
  {
    retNode = rewriteConcat(node);
  }
  else if (nk == kind::EQUAL)
  {
    retNode = rewriteEquality(node);
  }
  else if (nk == kind::STRING_LENGTH)
  {
<<<<<<< HEAD
    Kind nk0 = node[0].getKind();
    if (node[0].isConst())
    {
      retNode = nm->mkConst(Rational(Word::getLength(node[0])));
    }
    else if (nk0 == kind::STRING_CONCAT)
    {
      Node tmpNode = node[0];
      if (tmpNode.isConst())
      {
        retNode = nm->mkConst(Rational(Word::getLength(tmpNode)));
      }
      else if (tmpNode.getKind() == kind::STRING_CONCAT)
      {
        std::vector<Node> node_vec;
        for (unsigned int i = 0; i < tmpNode.getNumChildren(); ++i)
        {
          if (tmpNode[i].isConst())
          {
            node_vec.push_back(
                nm->mkConst(Rational(Word::getLength(tmpNode[i]))));
          }
          else
          {
            node_vec.push_back(NodeManager::currentNM()->mkNode(
                kind::STRING_LENGTH, tmpNode[i]));
          }
        }
        retNode = NodeManager::currentNM()->mkNode(kind::PLUS, node_vec);
      }
    }
    else if (nk0 == STRING_STRREPL || nk0 == STRING_STRREPLALL)
    {
      Node len1 = Rewriter::rewrite(nm->mkNode(STRING_LENGTH, node[0][1]));
      Node len2 = Rewriter::rewrite(nm->mkNode(STRING_LENGTH, node[0][2]));
      if (len1 == len2)
      {
        // len( y ) == len( z ) => len( str.replace( x, y, z ) ) ---> len( x )
        retNode = nm->mkNode(STRING_LENGTH, node[0][0]);
      }
    }
    else if (nk0 == STRING_TOLOWER || nk0 == STRING_TOUPPER
             || nk0 == STRING_REV)
    {
      // len( f( x ) ) == len( x ) where f is tolower, toupper, or rev.
      retNode = nm->mkNode(STRING_LENGTH, node[0][0]);
    }
    else if (nk0 == SEQ_UNIT)
    {
      // len( seq.unit( x ) ) = 1
      retNode = nm->mkConst(Rational(1));
    }
=======
    retNode = rewriteLength(node);
>>>>>>> 3f3a0445
  }
  else if (nk == kind::STRING_CHARAT)
  {
    retNode = rewriteCharAt(node);
  }
  else if (nk == kind::STRING_SUBSTR)
  {
    retNode = rewriteSubstr(node);
  }
  else if (nk == kind::STRING_STRCTN)
  {
    retNode = rewriteContains(node);
  }
  else if (nk == kind::STRING_STRIDOF)
  {
    retNode = rewriteIndexof(node);
  }
  else if (nk == kind::STRING_STRREPL)
  {
    retNode = rewriteReplace(node);
  }
  else if (nk == kind::STRING_STRREPLALL)
  {
    retNode = rewriteReplaceAll(node);
  }
  else if (nk == STRING_REV)
  {
    retNode = rewriteStrReverse(node);
  }
  else if (nk == kind::STRING_PREFIX || nk == kind::STRING_SUFFIX)
  {
    retNode = rewritePrefixSuffix(node);
  }
  else if (nk == kind::STRING_IN_REGEXP)
  {
    retNode = rewriteMembership(node);
  }
  else if (nk == REGEXP_CONCAT)
  {
    retNode = rewriteConcatRegExp(node);
  }
  else if (nk == REGEXP_UNION || nk == REGEXP_INTER)
  {
    retNode = rewriteAndOrRegExp(node);
  }
  else if (nk == REGEXP_DIFF)
  {
    retNode = rewriteDifferenceRegExp(node);
  }
  else if (nk == REGEXP_STAR)
  {
    retNode = rewriteStarRegExp(node);
  }
  else if (nk == REGEXP_PLUS)
  {
    retNode = rewritePlusRegExp(node);
  }
  else if (nk == REGEXP_OPT)
  {
    retNode = rewriteOptionRegExp(node);
  }
  else if (nk == REGEXP_RANGE)
  {
    retNode = rewriteRangeRegExp(node);
  }
  else if (nk == REGEXP_LOOP)
  {
    retNode = rewriteLoopRegExp(node);
  }
  else if (nk == REGEXP_REPEAT)
  {
    retNode = rewriteRepeatRegExp(node);
  }

  Trace("sequences-postrewrite")
      << "Strings::SequencesRewriter::postRewrite returning " << retNode
      << std::endl;
  if (node != retNode)
  {
    Trace("strings-rewrite-debug") << "Strings::SequencesRewriter::postRewrite "
                                   << node << " to " << retNode << std::endl;
    return RewriteResponse(REWRITE_AGAIN_FULL, retNode);
  }
  return RewriteResponse(REWRITE_DONE, retNode);
}

RewriteResponse SequencesRewriter::preRewrite(TNode node)
{
  return RewriteResponse(REWRITE_DONE, node);
}

Node SequencesRewriter::rewriteCharAt(Node node)
{
  Assert(node.getKind() == STRING_CHARAT);
  NodeManager* nm = NodeManager::currentNM();
  Node one = nm->mkConst(Rational(1));
  Node retNode = nm->mkNode(STRING_SUBSTR, node[0], node[1], one);
  return returnRewrite(node, retNode, Rewrite::CHARAT_ELIM);
}

Node SequencesRewriter::rewriteSubstr(Node node)
{
  Assert(node.getKind() == kind::STRING_SUBSTR);

  NodeManager* nm = NodeManager::currentNM();
  if (node[0].isConst())
  {
    if (Word::isEmpty(node[0]))
    {
      Node ret = node[0];
      return returnRewrite(node, ret, Rewrite::SS_EMPTYSTR);
    }
    // rewriting for constant arguments
    if (node[1].isConst() && node[2].isConst())
    {
      Node s = node[0];
      CVC4::Rational rMaxInt(String::maxSize());
      uint32_t start;
      if (node[1].getConst<Rational>() > rMaxInt)
      {
        // start beyond the maximum size of strings
        // thus, it must be beyond the end point of this string
        Node ret = Word::mkEmptyWord(node.getType());
        return returnRewrite(node, ret, Rewrite::SS_CONST_START_MAX_OOB);
      }
      else if (node[1].getConst<Rational>().sgn() < 0)
      {
        // start before the beginning of the string
        Node ret = Word::mkEmptyWord(node.getType());
        return returnRewrite(node, ret, Rewrite::SS_CONST_START_NEG);
      }
      else
      {
        start = node[1].getConst<Rational>().getNumerator().toUnsignedInt();
        if (start >= Word::getLength(node[0]))
        {
          // start beyond the end of the string
          Node ret = Word::mkEmptyWord(node.getType());
          return returnRewrite(node, ret, Rewrite::SS_CONST_START_OOB);
        }
      }
      if (node[2].getConst<Rational>() > rMaxInt)
      {
        // take up to the end of the string
        size_t lenS = Word::getLength(s);
        Node ret = Word::suffix(s, lenS - start);
        return returnRewrite(node, ret, Rewrite::SS_CONST_LEN_MAX_OOB);
      }
      else if (node[2].getConst<Rational>().sgn() <= 0)
      {
        Node ret = Word::mkEmptyWord(node.getType());
        return returnRewrite(node, ret, Rewrite::SS_CONST_LEN_NON_POS);
      }
      else
      {
        uint32_t len =
            node[2].getConst<Rational>().getNumerator().toUnsignedInt();
        if (start + len > Word::getLength(node[0]))
        {
          // take up to the end of the string
          size_t lenS = Word::getLength(s);
          Node ret = Word::suffix(s, lenS - start);
          return returnRewrite(node, ret, Rewrite::SS_CONST_END_OOB);
        }
        else
        {
          // compute the substr using the constant string
          Node ret = Word::substr(s, start, len);
          return returnRewrite(node, ret, Rewrite::SS_CONST_SS);
        }
      }
    }
  }
  Node zero = nm->mkConst(CVC4::Rational(0));

  // if entailed non-positive length or negative start point
  if (ArithEntail::check(zero, node[1], true))
  {
    Node ret = Word::mkEmptyWord(node.getType());
    return returnRewrite(node, ret, Rewrite::SS_START_NEG);
  }
  else if (ArithEntail::check(zero, node[2]))
  {
    Node ret = Word::mkEmptyWord(node.getType());
    return returnRewrite(node, ret, Rewrite::SS_LEN_NON_POS);
  }

  if (node[0].getKind() == STRING_SUBSTR)
  {
    // (str.substr (str.substr x a b) c d) ---> "" if c >= b
    //
    // Note that this rewrite can be generalized to:
    //
    // (str.substr x a b) ---> "" if a >= (str.len x)
    //
    // This can be done when we generalize our entailment methods to
    // accept an optional context. Then we could conjecture that
    // (str.substr x a b) rewrites to "" and do a case analysis:
    //
    // - a < 0 or b < 0 (the result is trivially empty in these cases)
    // - a >= (str.len x) assuming that { a >= 0, b >= 0 }
    //
    // For example, for (str.substr (str.substr x a a) a a), we could
    // then deduce that under those assumptions, "a" is an
    // over-approximation of the length of (str.substr x a a), which
    // then allows us to reason that the result of the whole term must
    // be empty.
    if (ArithEntail::check(node[1], node[0][2]))
    {
      Node ret = Word::mkEmptyWord(node.getType());
      return returnRewrite(node, ret, Rewrite::SS_START_GEQ_LEN);
    }
  }
  else if (node[0].getKind() == STRING_STRREPL)
  {
    // (str.substr (str.replace x y z) 0 n)
    // 	 ---> (str.replace (str.substr x 0 n) y z)
    // if (str.len y) = 1 and (str.len z) = 1
    if (node[1] == zero)
    {
      if (StringsEntail::checkLengthOne(node[0][1], true)
          && StringsEntail::checkLengthOne(node[0][2], true))
      {
        Node ret = nm->mkNode(
            kind::STRING_STRREPL,
            nm->mkNode(kind::STRING_SUBSTR, node[0][0], node[1], node[2]),
            node[0][1],
            node[0][2]);
        return returnRewrite(node, ret, Rewrite::SUBSTR_REPL_SWAP);
      }
    }
  }

  std::vector<Node> n1;
  utils::getConcat(node[0], n1);
  TypeNode stype = node.getType();

  // definite inclusion
  if (node[1] == zero)
  {
    Node curr = node[2];
    std::vector<Node> childrenr;
    if (StringsEntail::stripSymbolicLength(n1, childrenr, 1, curr))
    {
      if (curr != zero && !n1.empty())
      {
        childrenr.push_back(nm->mkNode(
            kind::STRING_SUBSTR, utils::mkConcat(n1, stype), node[1], curr));
      }
      Node ret = utils::mkConcat(childrenr, stype);
      return returnRewrite(node, ret, Rewrite::SS_LEN_INCLUDE);
    }
  }

  // symbolic length analysis
  for (unsigned r = 0; r < 2; r++)
  {
    // the amount of characters we can strip
    Node curr;
    if (r == 0)
    {
      if (node[1] != zero)
      {
        // strip up to start point off the start of the string
        curr = node[1];
      }
    }
    else if (r == 1)
    {
      Node tot_len =
          Rewriter::rewrite(nm->mkNode(kind::STRING_LENGTH, node[0]));
      Node end_pt = Rewriter::rewrite(nm->mkNode(kind::PLUS, node[1], node[2]));
      if (node[2] != tot_len)
      {
        if (ArithEntail::check(node[2], tot_len))
        {
          // end point beyond end point of string, map to tot_len
          Node ret = nm->mkNode(kind::STRING_SUBSTR, node[0], node[1], tot_len);
          return returnRewrite(node, ret, Rewrite::SS_END_PT_NORM);
        }
        else
        {
          // strip up to ( str.len(node[0]) - end_pt ) off the end of the string
          curr = Rewriter::rewrite(nm->mkNode(kind::MINUS, tot_len, end_pt));
        }
      }

      // (str.substr s x y) --> "" if x < len(s) |= 0 >= y
      Node n1_lt_tot_len =
          Rewriter::rewrite(nm->mkNode(kind::LT, node[1], tot_len));
      if (ArithEntail::checkWithAssumption(n1_lt_tot_len, zero, node[2], false))
      {
        Node ret = Word::mkEmptyWord(node.getType());
        return returnRewrite(node, ret, Rewrite::SS_START_ENTAILS_ZERO_LEN);
      }

      // (str.substr s x y) --> "" if 0 < y |= x >= str.len(s)
      Node non_zero_len =
          Rewriter::rewrite(nm->mkNode(kind::LT, zero, node[2]));
      if (ArithEntail::checkWithAssumption(
              non_zero_len, node[1], tot_len, false))
      {
        Node ret = Word::mkEmptyWord(node.getType());
        return returnRewrite(node, ret, Rewrite::SS_NON_ZERO_LEN_ENTAILS_OOB);
      }

      // (str.substr s x y) --> "" if x >= 0 |= 0 >= str.len(s)
      Node geq_zero_start =
          Rewriter::rewrite(nm->mkNode(kind::GEQ, node[1], zero));
      if (ArithEntail::checkWithAssumption(
              geq_zero_start, zero, tot_len, false))
      {
        Node ret = Word::mkEmptyWord(node.getType());
        return returnRewrite(
            node, ret, Rewrite::SS_GEQ_ZERO_START_ENTAILS_EMP_S);
      }

      // (str.substr s x x) ---> "" if (str.len s) <= 1
      if (node[1] == node[2] && StringsEntail::checkLengthOne(node[0]))
      {
        Node ret = Word::mkEmptyWord(node.getType());
        return returnRewrite(node, ret, Rewrite::SS_LEN_ONE_Z_Z);
      }
    }
    if (!curr.isNull())
    {
      // strip off components while quantity is entailed positive
      int dir = r == 0 ? 1 : -1;
      std::vector<Node> childrenr;
      if (StringsEntail::stripSymbolicLength(n1, childrenr, dir, curr))
      {
        if (r == 0)
        {
          Node ret = nm->mkNode(
              kind::STRING_SUBSTR, utils::mkConcat(n1, stype), curr, node[2]);
          return returnRewrite(node, ret, Rewrite::SS_STRIP_START_PT);
        }
        else
        {
          Node ret = nm->mkNode(kind::STRING_SUBSTR,
                                utils::mkConcat(n1, stype),
                                node[1],
                                node[2]);
          return returnRewrite(node, ret, Rewrite::SS_STRIP_END_PT);
        }
      }
    }
  }
  // combine substr
  if (node[0].getKind() == kind::STRING_SUBSTR)
  {
    Node start_inner = node[0][1];
    Node start_outer = node[1];
    if (ArithEntail::check(start_outer) && ArithEntail::check(start_inner))
    {
      // both are positive
      // thus, start point is definitely start_inner+start_outer.
      // We can rewrite if it for certain what the length is

      // the length of a string from the inner substr subtracts the start point
      // of the outer substr
      Node len_from_inner =
          Rewriter::rewrite(nm->mkNode(kind::MINUS, node[0][2], start_outer));
      Node len_from_outer = node[2];
      Node new_len;
      // take quantity that is for sure smaller than the other
      if (len_from_inner == len_from_outer)
      {
        new_len = len_from_inner;
      }
      else if (ArithEntail::check(len_from_inner, len_from_outer))
      {
        new_len = len_from_outer;
      }
      else if (ArithEntail::check(len_from_outer, len_from_inner))
      {
        new_len = len_from_inner;
      }
      if (!new_len.isNull())
      {
        Node new_start = nm->mkNode(kind::PLUS, start_inner, start_outer);
        Node ret =
            nm->mkNode(kind::STRING_SUBSTR, node[0][0], new_start, new_len);
        return returnRewrite(node, ret, Rewrite::SS_COMBINE);
      }
    }
  }
  Trace("strings-rewrite-nf") << "No rewrites for : " << node << std::endl;
  return node;
}

Node SequencesRewriter::rewriteContains(Node node)
{
  Assert(node.getKind() == kind::STRING_STRCTN);
  NodeManager* nm = NodeManager::currentNM();

  if (node[0] == node[1])
  {
    Node ret = NodeManager::currentNM()->mkConst(true);
    return returnRewrite(node, ret, Rewrite::CTN_EQ);
  }
  if (node[0].isConst())
  {
    if (node[1].isConst())
    {
      Node ret = nm->mkConst(Word::find(node[0], node[1]) != std::string::npos);
      return returnRewrite(node, ret, Rewrite::CTN_CONST);
    }
    else
    {
      Node t = node[1];
      if (Word::isEmpty(node[0]))
      {
        Node len1 =
            NodeManager::currentNM()->mkNode(kind::STRING_LENGTH, node[1]);
        if (ArithEntail::check(len1, true))
        {
          // we handle the false case here since the rewrite for equality
          // uses this function, hence we want to conclude false if possible.
          // len(x)>0 => contains( "", x ) ---> false
          Node ret = NodeManager::currentNM()->mkConst(false);
          return returnRewrite(node, ret, Rewrite::CTN_LHS_EMPTYSTR);
        }
      }
      else if (StringsEntail::checkLengthOne(t))
      {
        std::vector<Node> vec = Word::getChars(node[0]);
        Node emp = Word::mkEmptyWord(t.getType());
        NodeBuilder<> nb(OR);
        nb << emp.eqNode(t);
        for (const Node& c : vec)
        {
          nb << c.eqNode(t);
        }

        // str.contains("ABCabc", t) --->
        // t = "" v t = "A" v t = "B" v t = "C" v t = "a" v t = "b" v t = "c"
        // if len(t) <= 1
        Node ret = nb;
        return returnRewrite(node, ret, Rewrite::CTN_SPLIT);
      }
      else if (node[1].getKind() == kind::STRING_CONCAT)
      {
        int firstc, lastc;
        if (!StringsEntail::canConstantContainConcat(
                node[0], node[1], firstc, lastc))
        {
          Node ret = NodeManager::currentNM()->mkConst(false);
          return returnRewrite(node, ret, Rewrite::CTN_NCONST_CTN_CONCAT);
        }
      }
    }
  }
  if (node[1].isConst())
  {
    size_t len = Word::getLength(node[1]);
    if (len == 0)
    {
      // contains( x, "" ) ---> true
      Node ret = NodeManager::currentNM()->mkConst(true);
      return returnRewrite(node, ret, Rewrite::CTN_RHS_EMPTYSTR);
    }
    else if (len == 1)
    {
      // The following rewrites are specific to a single character second
      // argument of contains, where we can reason that this character is
      // not split over multiple components in the first argument.
      if (node[0].getKind() == STRING_CONCAT)
      {
        std::vector<Node> nc1;
        utils::getConcat(node[0], nc1);
        NodeBuilder<> nb(OR);
        for (const Node& ncc : nc1)
        {
          nb << nm->mkNode(STRING_STRCTN, ncc, node[1]);
        }
        Node ret = nb.constructNode();
        // str.contains( x ++ y, "A" ) --->
        //   str.contains( x, "A" ) OR str.contains( y, "A" )
        return returnRewrite(node, ret, Rewrite::CTN_CONCAT_CHAR);
      }
      else if (node[0].getKind() == STRING_STRREPL)
      {
        Node rplDomain = d_stringsEntail.checkContains(node[0][1], node[1]);
        if (!rplDomain.isNull() && !rplDomain.getConst<bool>())
        {
          Node d1 = nm->mkNode(STRING_STRCTN, node[0][0], node[1]);
          Node d2 =
              nm->mkNode(AND,
                         nm->mkNode(STRING_STRCTN, node[0][0], node[0][1]),
                         nm->mkNode(STRING_STRCTN, node[0][2], node[1]));
          Node ret = nm->mkNode(OR, d1, d2);
          // If str.contains( y, "A" ) ---> false, then:
          // str.contains( str.replace( x, y, z ), "A" ) --->
          //   str.contains( x, "A" ) OR
          //   ( str.contains( x, y ) AND str.contains( z, "A" ) )
          return returnRewrite(node, ret, Rewrite::CTN_REPL_CHAR);
        }
      }
    }
  }
  std::vector<Node> nc1;
  utils::getConcat(node[0], nc1);
  std::vector<Node> nc2;
  utils::getConcat(node[1], nc2);

  // component-wise containment
  std::vector<Node> nc1rb;
  std::vector<Node> nc1re;
  if (d_stringsEntail.componentContains(nc1, nc2, nc1rb, nc1re) != -1)
  {
    Node ret = NodeManager::currentNM()->mkConst(true);
    return returnRewrite(node, ret, Rewrite::CTN_COMPONENT);
  }
  TypeNode stype = node[0].getType();

  // strip endpoints
  std::vector<Node> nb;
  std::vector<Node> ne;
  if (StringsEntail::stripConstantEndpoints(nc1, nc2, nb, ne))
  {
    Node ret = NodeManager::currentNM()->mkNode(
        kind::STRING_STRCTN, utils::mkConcat(nc1, stype), node[1]);
    return returnRewrite(node, ret, Rewrite::CTN_STRIP_ENDPT);
  }

  for (const Node& n : nc2)
  {
    if (n.getKind() == kind::STRING_STRREPL)
    {
      // (str.contains x (str.replace y z w)) --> false
      // if (str.contains x y) = false and (str.contains x w) = false
      //
      // Reasoning: (str.contains x y) checks that x does not contain y if the
      // replacement does not change y. (str.contains x w) checks that if the
      // replacement changes anything in y, the w makes it impossible for it to
      // occur in x.
      Node ctnConst = d_stringsEntail.checkContains(node[0], n[0]);
      if (!ctnConst.isNull() && !ctnConst.getConst<bool>())
      {
        Node ctnConst2 = d_stringsEntail.checkContains(node[0], n[2]);
        if (!ctnConst2.isNull() && !ctnConst2.getConst<bool>())
        {
          Node res = nm->mkConst(false);
          return returnRewrite(node, res, Rewrite::CTN_RPL_NON_CTN);
        }
      }

      // (str.contains x (str.++ w (str.replace x y x) z)) --->
      //   (and (= w "") (= x (str.replace x y x)) (= z ""))
      //
      // TODO: Remove with under-/over-approximation
      if (node[0] == n[0] && node[0] == n[2])
      {
        Node ret;
        if (nc2.size() > 1)
        {
          Node emp = Word::mkEmptyWord(stype);
          NodeBuilder<> nb2(kind::AND);
          for (const Node& n2 : nc2)
          {
            if (n2 == n)
            {
              nb2 << nm->mkNode(kind::EQUAL, node[0], node[1]);
            }
            else
            {
              nb2 << nm->mkNode(kind::EQUAL, emp, n2);
            }
          }
          ret = nb2.constructNode();
        }
        else
        {
          ret = nm->mkNode(kind::EQUAL, node[0], node[1]);
        }
        return returnRewrite(node, ret, Rewrite::CTN_REPL_SELF);
      }
    }
  }

  // length entailment
  Node len_n1 = NodeManager::currentNM()->mkNode(kind::STRING_LENGTH, node[0]);
  Node len_n2 = NodeManager::currentNM()->mkNode(kind::STRING_LENGTH, node[1]);
  if (ArithEntail::check(len_n2, len_n1, true))
  {
    // len( n2 ) > len( n1 ) => contains( n1, n2 ) ---> false
    Node ret = NodeManager::currentNM()->mkConst(false);
    return returnRewrite(node, ret, Rewrite::CTN_LEN_INEQ);
  }

  // multi-set reasoning
  //   For example, contains( str.++( x, "b" ), str.++( "a", x ) ) ---> false
  //   since the number of a's in the second argument is greater than the number
  //   of a's in the first argument
  if (StringsEntail::checkMultisetSubset(node[0], node[1]))
  {
    Node ret = nm->mkConst(false);
    return returnRewrite(node, ret, Rewrite::CTN_MSET_NSS);
  }

  if (ArithEntail::check(len_n2, len_n1, false))
  {
    // len( n2 ) >= len( n1 ) => contains( n1, n2 ) ---> n1 = n2
    Node ret = node[0].eqNode(node[1]);
    return returnRewrite(node, ret, Rewrite::CTN_LEN_INEQ_NSTRICT);
  }

  // splitting
  if (node[0].getKind() == kind::STRING_CONCAT)
  {
    if (node[1].isConst())
    {
      Node t = node[1];
      // Below, we are looking for a constant component of node[0]
      // has no overlap with node[1], which means we can split.
      // Notice that if the first or last components had no
      // overlap, these would have been removed by strip
      // constant endpoints above.
      // Hence, we consider only the inner children.
      for (unsigned i = 1; i < (node[0].getNumChildren() - 1); i++)
      {
        // constant contains
        if (node[0][i].isConst())
        {
          // if no overlap, we can split into disjunction
          if (Word::noOverlapWith(node[0][i], node[1]))
          {
            std::vector<Node> nc0;
            utils::getConcat(node[0], nc0);
            std::vector<Node> spl[2];
            spl[0].insert(spl[0].end(), nc0.begin(), nc0.begin() + i);
            Assert(i < nc0.size() - 1);
            spl[1].insert(spl[1].end(), nc0.begin() + i + 1, nc0.end());
            Node ret = NodeManager::currentNM()->mkNode(
                kind::OR,
                NodeManager::currentNM()->mkNode(kind::STRING_STRCTN,
                                                 utils::mkConcat(spl[0], stype),
                                                 node[1]),
                NodeManager::currentNM()->mkNode(kind::STRING_STRCTN,
                                                 utils::mkConcat(spl[1], stype),
                                                 node[1]));
            return returnRewrite(node, ret, Rewrite::CTN_SPLIT);
          }
        }
      }
    }
  }
  else if (node[0].getKind() == kind::STRING_SUBSTR)
  {
    // (str.contains (str.substr x n (str.len y)) y) --->
    //   (= (str.substr x n (str.len y)) y)
    //
    // TODO: Remove with under-/over-approximation
    if (node[0][2] == nm->mkNode(kind::STRING_LENGTH, node[1]))
    {
      Node ret = nm->mkNode(kind::EQUAL, node[0], node[1]);
      return returnRewrite(node, ret, Rewrite::CTN_SUBSTR);
    }
  }
  else if (node[0].getKind() == kind::STRING_STRREPL)
  {
    if (node[1].isConst() && node[0][1].isConst() && node[0][2].isConst())
    {
      if (Word::noOverlapWith(node[1], node[0][1])
          && Word::noOverlapWith(node[1], node[0][2]))
      {
        // (str.contains (str.replace x c1 c2) c3) ---> (str.contains x c3)
        // if there is no overlap between c1 and c3 and none between c2 and c3
        Node ret = nm->mkNode(STRING_STRCTN, node[0][0], node[1]);
        return returnRewrite(node, ret, Rewrite::CTN_REPL_CNSTS_TO_CTN);
      }
    }

    if (node[0][0] == node[0][2])
    {
      // (str.contains (str.replace x y x) y) ---> (str.contains x y)
      if (node[0][1] == node[1])
      {
        Node ret = nm->mkNode(kind::STRING_STRCTN, node[0][0], node[1]);
        return returnRewrite(node, ret, Rewrite::CTN_REPL_TO_CTN);
      }

      // (str.contains (str.replace x y x) z) ---> (str.contains x z)
      // if (str.len z) <= 1
      if (StringsEntail::checkLengthOne(node[1]))
      {
        Node ret = nm->mkNode(kind::STRING_STRCTN, node[0][0], node[1]);
        return returnRewrite(node, ret, Rewrite::CTN_REPL_LEN_ONE_TO_CTN);
      }
    }

    // (str.contains (str.replace x y z) z) --->
    //   (or (str.contains x y) (str.contains x z))
    if (node[0][2] == node[1])
    {
      Node ret = nm->mkNode(OR,
                            nm->mkNode(STRING_STRCTN, node[0][0], node[0][1]),
                            nm->mkNode(STRING_STRCTN, node[0][0], node[0][2]));
      return returnRewrite(node, ret, Rewrite::CTN_REPL_TO_CTN_DISJ);
    }

    // (str.contains (str.replace x y z) w) --->
    //   (str.contains (str.replace x y "") w)
    // if (str.contains z w) ---> false and (str.len w) = 1
    if (StringsEntail::checkLengthOne(node[1]))
    {
      Node ctn = d_stringsEntail.checkContains(node[1], node[0][2]);
      if (!ctn.isNull() && !ctn.getConst<bool>())
      {
        Node empty = Word::mkEmptyWord(stype);
        Node ret = nm->mkNode(
            kind::STRING_STRCTN,
            nm->mkNode(kind::STRING_STRREPL, node[0][0], node[0][1], empty),
            node[1]);
        return returnRewrite(node, ret, Rewrite::CTN_REPL_SIMP_REPL);
      }
    }
  }

  if (node[1].getKind() == kind::STRING_STRREPL)
  {
    // (str.contains x (str.replace y x y)) --->
    //   (str.contains x y)
    if (node[0] == node[1][1] && node[1][0] == node[1][2])
    {
      Node ret = nm->mkNode(kind::STRING_STRCTN, node[0], node[1][0]);
      return returnRewrite(node, ret, Rewrite::CTN_REPL);
    }

    // (str.contains x (str.replace "" x y)) --->
    //   (= "" (str.replace "" x y))
    //
    // Note: Length-based reasoning is not sufficient to get this rewrite. We
    // can neither show that str.len(str.replace("", x, y)) - str.len(x) >= 0
    // nor str.len(x) - str.len(str.replace("", x, y)) >= 0
    Node emp = Word::mkEmptyWord(stype);
    if (node[0] == node[1][1] && node[1][0] == emp)
    {
      Node ret = nm->mkNode(kind::EQUAL, emp, node[1]);
      return returnRewrite(node, ret, Rewrite::CTN_REPL_EMPTY);
    }
  }

  Trace("strings-rewrite-nf") << "No rewrites for : " << node << std::endl;
  return node;
}

Node SequencesRewriter::rewriteIndexof(Node node)
{
  Assert(node.getKind() == kind::STRING_STRIDOF);
  NodeManager* nm = NodeManager::currentNM();

  if (node[2].isConst() && node[2].getConst<Rational>().sgn() < 0)
  {
    // z<0  implies  str.indexof( x, y, z ) --> -1
    Node negone = nm->mkConst(Rational(-1));
    return returnRewrite(node, negone, Rewrite::IDOF_NEG);
  }

  // the string type
  TypeNode stype = node[0].getType();

  // evaluation and simple cases
  std::vector<Node> children0;
  utils::getConcat(node[0], children0);
  if (children0[0].isConst() && node[1].isConst() && node[2].isConst())
  {
    CVC4::Rational rMaxInt(CVC4::String::maxSize());
    if (node[2].getConst<Rational>() > rMaxInt)
    {
      // We know that, due to limitations on the size of string constants
      // in our implementation, that accessing a position greater than
      // rMaxInt is guaranteed to be out of bounds.
      Node negone = nm->mkConst(Rational(-1));
      return returnRewrite(node, negone, Rewrite::IDOF_MAX);
    }
    Assert(node[2].getConst<Rational>().sgn() >= 0);
    Node s = children0[0];
    Node t = node[1];
    uint32_t start =
        node[2].getConst<Rational>().getNumerator().toUnsignedInt();
    std::size_t ret = Word::find(s, t, start);
    if (ret != std::string::npos)
    {
      Node retv = nm->mkConst(Rational(static_cast<unsigned>(ret)));
      return returnRewrite(node, retv, Rewrite::IDOF_FIND);
    }
    else if (children0.size() == 1)
    {
      Node negone = nm->mkConst(Rational(-1));
      return returnRewrite(node, negone, Rewrite::IDOF_NFIND);
    }
  }

  if (node[0] == node[1])
  {
    if (node[2].isConst())
    {
      if (node[2].getConst<Rational>().sgn() == 0)
      {
        // indexof( x, x, 0 ) --> 0
        Node zero = nm->mkConst(Rational(0));
        return returnRewrite(node, zero, Rewrite::IDOF_EQ_CST_START);
      }
    }
    if (ArithEntail::check(node[2], true))
    {
      // y>0  implies  indexof( x, x, y ) --> -1
      Node negone = nm->mkConst(Rational(-1));
      return returnRewrite(node, negone, Rewrite::IDOF_EQ_NSTART);
    }
    Node emp = Word::mkEmptyWord(stype);
    if (node[0] != emp)
    {
      // indexof( x, x, z ) ---> indexof( "", "", z )
      Node ret = nm->mkNode(STRING_STRIDOF, emp, emp, node[2]);
      return returnRewrite(node, ret, Rewrite::IDOF_EQ_NORM);
    }
  }

  Node len0 = nm->mkNode(STRING_LENGTH, node[0]);
  Node len1 = nm->mkNode(STRING_LENGTH, node[1]);
  Node len0m2 = nm->mkNode(MINUS, len0, node[2]);

  if (node[1].isConst())
  {
    if (Word::isEmpty(node[1]))
    {
      if (ArithEntail::check(len0, node[2]) && ArithEntail::check(node[2]))
      {
        // len(x)>=z ^ z >=0 implies indexof( x, "", z ) ---> z
        return returnRewrite(node, node[2], Rewrite::IDOF_EMP_IDOF);
      }
    }
  }

  if (ArithEntail::check(len1, len0m2, true))
  {
    // len(x)-z < len(y)  implies  indexof( x, y, z ) ----> -1
    Node negone = nm->mkConst(Rational(-1));
    return returnRewrite(node, negone, Rewrite::IDOF_LEN);
  }

  Node fstr = node[0];
  if (!node[2].isConst() || node[2].getConst<Rational>().sgn() != 0)
  {
    fstr = nm->mkNode(kind::STRING_SUBSTR, node[0], node[2], len0);
    fstr = Rewriter::rewrite(fstr);
  }

  Node cmp_conr = d_stringsEntail.checkContains(fstr, node[1]);
  Trace("strings-rewrite-debug") << "For " << node << ", check contains("
                                 << fstr << ", " << node[1] << ")" << std::endl;
  Trace("strings-rewrite-debug") << "...got " << cmp_conr << std::endl;
  std::vector<Node> children1;
  utils::getConcat(node[1], children1);
  if (!cmp_conr.isNull())
  {
    if (cmp_conr.getConst<bool>())
    {
      if (node[2].isConst() && node[2].getConst<Rational>().sgn() == 0)
      {
        // past the first position in node[0] that contains node[1], we can drop
        std::vector<Node> nb;
        std::vector<Node> ne;
        int cc = d_stringsEntail.componentContains(
            children0, children1, nb, ne, true, 1);
        if (cc != -1 && !ne.empty())
        {
          // For example:
          // str.indexof(str.++(x,y,z),y,0) ---> str.indexof(str.++(x,y),y,0)
          Node nn = utils::mkConcat(children0, stype);
          Node ret = nm->mkNode(kind::STRING_STRIDOF, nn, node[1], node[2]);
          return returnRewrite(node, ret, Rewrite::IDOF_DEF_CTN);
        }

        // Strip components from the beginning that are guaranteed not to match
        if (StringsEntail::stripConstantEndpoints(
                children0, children1, nb, ne, 1))
        {
          // str.indexof(str.++("AB", x, "C"), "C", 0) --->
          // 2 + str.indexof(str.++(x, "C"), "C", 0)
          Node ret = nm->mkNode(
              kind::PLUS,
              nm->mkNode(kind::STRING_LENGTH, utils::mkConcat(nb, stype)),
              nm->mkNode(kind::STRING_STRIDOF,
                         utils::mkConcat(children0, stype),
                         node[1],
                         node[2]));
          return returnRewrite(node, ret, Rewrite::IDOF_STRIP_CNST_ENDPTS);
        }
      }

      // strip symbolic length
      Node new_len = node[2];
      std::vector<Node> nr;
      if (StringsEntail::stripSymbolicLength(children0, nr, 1, new_len))
      {
        // For example:
        // z>str.len( x1 ) and str.contains( x2, y )-->true
        // implies
        // str.indexof( str.++( x1, x2 ), y, z ) --->
        // str.len( x1 ) + str.indexof( x2, y, z-str.len(x1) )
        Node nn = utils::mkConcat(children0, stype);
        Node ret =
            nm->mkNode(kind::PLUS,
                       nm->mkNode(kind::MINUS, node[2], new_len),
                       nm->mkNode(kind::STRING_STRIDOF, nn, node[1], new_len));
        return returnRewrite(node, ret, Rewrite::IDOF_STRIP_SYM_LEN);
      }
    }
    else
    {
      // str.contains( x, y ) --> false  implies  str.indexof(x,y,z) --> -1
      Node negone = nm->mkConst(Rational(-1));
      return returnRewrite(node, negone, Rewrite::IDOF_NCTN);
    }
  }
  else
  {
    Node new_len = node[2];
    std::vector<Node> nr;
    if (StringsEntail::stripSymbolicLength(children0, nr, 1, new_len))
    {
      // Normalize the string before the start index.
      //
      // For example:
      // str.indexof(str.++("ABCD", x), y, 3) --->
      // str.indexof(str.++("AAAD", x), y, 3)
      Node nodeNr = utils::mkConcat(nr, stype);
      Node normNr = lengthPreserveRewrite(nodeNr);
      if (normNr != nodeNr)
      {
        std::vector<Node> normNrChildren;
        utils::getConcat(normNr, normNrChildren);
        std::vector<Node> children(normNrChildren);
        children.insert(children.end(), children0.begin(), children0.end());
        Node nn = utils::mkConcat(children, stype);
        Node res = nm->mkNode(kind::STRING_STRIDOF, nn, node[1], node[2]);
        return returnRewrite(node, res, Rewrite::IDOF_NORM_PREFIX);
      }
    }
  }

  if (node[2].isConst() && node[2].getConst<Rational>().sgn() == 0)
  {
    std::vector<Node> cb;
    std::vector<Node> ce;
    if (StringsEntail::stripConstantEndpoints(children0, children1, cb, ce, -1))
    {
      Node ret = utils::mkConcat(children0, stype);
      ret = nm->mkNode(STRING_STRIDOF, ret, node[1], node[2]);
      // For example:
      // str.indexof( str.++( x, "A" ), "B", 0 ) ---> str.indexof( x, "B", 0 )
      return returnRewrite(node, ret, Rewrite::RPL_PULL_ENDPT);
    }
  }

  Trace("strings-rewrite-nf") << "No rewrites for : " << node << std::endl;
  return node;
}

Node SequencesRewriter::rewriteReplace(Node node)
{
  Assert(node.getKind() == kind::STRING_STRREPL);
  NodeManager* nm = NodeManager::currentNM();

  if (node[1].isConst() && Word::isEmpty(node[1]))
  {
    Node ret = nm->mkNode(STRING_CONCAT, node[2], node[0]);
    return returnRewrite(node, ret, Rewrite::RPL_RPL_EMPTY);
  }
  // the string type
  TypeNode stype = node.getType();

  std::vector<Node> children0;
  utils::getConcat(node[0], children0);

  if (node[1].isConst() && children0[0].isConst())
  {
    Node s = children0[0];
    Node t = node[1];
    std::size_t p = Word::find(s, t);
    if (p == std::string::npos)
    {
      if (children0.size() == 1)
      {
        return returnRewrite(node, node[0], Rewrite::RPL_CONST_NFIND);
      }
    }
    else
    {
      Node s1 = Word::substr(s, 0, p);
      Node s3 = Word::substr(s, p + Word::getLength(t));
      std::vector<Node> children;
      if (!Word::isEmpty(s1))
      {
        children.push_back(s1);
      }
      children.push_back(node[2]);
      if (!Word::isEmpty(s3))
      {
        children.push_back(s3);
      }
      children.insert(children.end(), children0.begin() + 1, children0.end());
      Node ret = utils::mkConcat(children, stype);
      return returnRewrite(node, ret, Rewrite::RPL_CONST_FIND);
    }
  }

  // rewrites that apply to both replace and replaceall
  Node rri = rewriteReplaceInternal(node);
  if (!rri.isNull())
  {
    // printing of the rewrite managed by the call above
    return rri;
  }

  if (node[0] == node[2])
  {
    // ( len( y )>=len(x) ) => str.replace( x, y, x ) ---> x
    Node l0 = NodeManager::currentNM()->mkNode(kind::STRING_LENGTH, node[0]);
    Node l1 = NodeManager::currentNM()->mkNode(kind::STRING_LENGTH, node[1]);
    if (ArithEntail::check(l1, l0))
    {
      return returnRewrite(node, node[0], Rewrite::RPL_RPL_LEN_ID);
    }

    // (str.replace x y x) ---> (str.replace x (str.++ y1 ... yn) x)
    // if 1 >= (str.len x) and (= y "") ---> (= y1 "") ... (= yn "")
    if (StringsEntail::checkLengthOne(node[0]))
    {
      Node empty = Word::mkEmptyWord(stype);
      Node rn1 = Rewriter::rewrite(
          rewriteEqualityExt(nm->mkNode(EQUAL, node[1], empty)));
      if (rn1 != node[1])
      {
        std::vector<Node> emptyNodes;
        bool allEmptyEqs;
        std::tie(allEmptyEqs, emptyNodes) = utils::collectEmptyEqs(rn1);

        if (allEmptyEqs)
        {
          Node nn1 = utils::mkConcat(emptyNodes, stype);
          if (node[1] != nn1)
          {
            Node ret = nm->mkNode(STRING_STRREPL, node[0], nn1, node[2]);
            return returnRewrite(node, ret, Rewrite::RPL_X_Y_X_SIMP);
          }
        }
      }
    }
  }

  std::vector<Node> children1;
  utils::getConcat(node[1], children1);

  // check if contains definitely does (or does not) hold
  Node cmp_con = nm->mkNode(kind::STRING_STRCTN, node[0], node[1]);
  Node cmp_conr = Rewriter::rewrite(cmp_con);
  if (!d_stringsEntail.checkContains(node[0], node[1]).isNull())
  {
    if (cmp_conr.getConst<bool>())
    {
      // component-wise containment
      std::vector<Node> cb;
      std::vector<Node> ce;
      int cc = d_stringsEntail.componentContains(
          children0, children1, cb, ce, true, 1);
      if (cc != -1)
      {
        if (cc == 0 && children0[0] == children1[0])
        {
          // definitely a prefix, can do the replace
          // for example,
          //   str.replace( str.++( x, "ab" ), str.++( x, "a" ), y )  --->
          //   str.++( y, "b" )
          std::vector<Node> cres;
          cres.push_back(node[2]);
          cres.insert(cres.end(), ce.begin(), ce.end());
          Node ret = utils::mkConcat(cres, stype);
          return returnRewrite(node, ret, Rewrite::RPL_CCTN_RPL);
        }
        else if (!ce.empty())
        {
          // we can pull remainder past first definite containment
          // for example,
          //   str.replace( str.++( x, "ab" ), "a", y ) --->
          //   str.++( str.replace( str.++( x, "a" ), "a", y ), "b" )
          // this is independent of whether the second argument may be empty
          std::vector<Node> scc;
          scc.push_back(NodeManager::currentNM()->mkNode(
              kind::STRING_STRREPL,
              utils::mkConcat(children0, stype),
              node[1],
              node[2]));
          scc.insert(scc.end(), ce.begin(), ce.end());
          Node ret = utils::mkConcat(scc, stype);
          return returnRewrite(node, ret, Rewrite::RPL_CCTN);
        }
      }
    }
    else
    {
      // ~contains( t, s ) => ( replace( t, s, r ) ----> t )
      return returnRewrite(node, node[0], Rewrite::RPL_NCTN);
    }
  }
  else if (cmp_conr.getKind() == kind::EQUAL || cmp_conr.getKind() == kind::AND)
  {
    // Rewriting the str.contains may return equalities of the form (= x "").
    // In that case, we can substitute the variables appearing in those
    // equalities with the empty string in the third argument of the
    // str.replace. For example:
    //
    // (str.replace x (str.++ x y) y) --> (str.replace x (str.++ x y) "")
    //
    // This can be done because str.replace changes x iff (str.++ x y) is in x
    // but that means that y must be empty in that case. Thus, we can
    // substitute y with "" in the third argument. Note that the third argument
    // does not matter when the str.replace does not apply.
    //
    Node empty = Word::mkEmptyWord(stype);

    std::vector<Node> emptyNodes;
    bool allEmptyEqs;
    std::tie(allEmptyEqs, emptyNodes) = utils::collectEmptyEqs(cmp_conr);

    if (emptyNodes.size() > 0)
    {
      // Perform the substitutions
      std::vector<TNode> substs(emptyNodes.size(), TNode(empty));
      Node nn2 = node[2].substitute(
          emptyNodes.begin(), emptyNodes.end(), substs.begin(), substs.end());

      // If the contains rewrites to a conjunction of empty-string equalities
      // and we are doing the replacement in an empty string, we can rewrite
      // the string-to-replace with a concatenation of all the terms that must
      // be empty:
      //
      // (str.replace "" y z) ---> (str.replace "" (str.++ y1 ... yn)  z)
      // if (str.contains "" y) ---> (and (= y1 "") ... (= yn ""))
      if (node[0] == empty && allEmptyEqs)
      {
        std::vector<Node> emptyNodesList(emptyNodes.begin(), emptyNodes.end());
        Node nn1 = utils::mkConcat(emptyNodesList, stype);
        if (nn1 != node[1] || nn2 != node[2])
        {
          Node res = nm->mkNode(kind::STRING_STRREPL, node[0], nn1, nn2);
          return returnRewrite(node, res, Rewrite::RPL_EMP_CNTS_SUBSTS);
        }
      }

      if (nn2 != node[2])
      {
        Node res = nm->mkNode(kind::STRING_STRREPL, node[0], node[1], nn2);
        return returnRewrite(node, res, Rewrite::RPL_CNTS_SUBSTS);
      }
    }
  }

  if (cmp_conr != cmp_con)
  {
    if (StringsEntail::checkNonEmpty(node[1]))
    {
      // pull endpoints that can be stripped
      // for example,
      //   str.replace( str.++( "b", x, "b" ), "a", y ) --->
      //   str.++( "b", str.replace( x, "a", y ), "b" )
      std::vector<Node> cb;
      std::vector<Node> ce;
      if (StringsEntail::stripConstantEndpoints(children0, children1, cb, ce))
      {
        std::vector<Node> cc;
        cc.insert(cc.end(), cb.begin(), cb.end());
        cc.push_back(
            NodeManager::currentNM()->mkNode(kind::STRING_STRREPL,
                                             utils::mkConcat(children0, stype),
                                             node[1],
                                             node[2]));
        cc.insert(cc.end(), ce.begin(), ce.end());
        Node ret = utils::mkConcat(cc, stype);
        return returnRewrite(node, ret, Rewrite::RPL_PULL_ENDPT);
      }
    }
  }

  children1.clear();
  utils::getConcat(node[1], children1);
  Node lastChild1 = children1[children1.size() - 1];
  if (lastChild1.getKind() == kind::STRING_SUBSTR)
  {
    // (str.replace x (str.++ t (str.substr y i j)) z) --->
    // (str.replace x (str.++ t
    //                  (str.substr y i (+ (str.len x) 1 (- (str.len t))))) z)
    // if j > len(x)
    //
    // Reasoning: If the string to be replaced is longer than x, then it does
    // not matter how much longer it is, the result is always x. Thus, it is
    // fine to only look at the prefix of length len(x) + 1 - len(t).

    children1.pop_back();
    // Length of the non-substr components in the second argument
    Node partLen1 =
        nm->mkNode(kind::STRING_LENGTH, utils::mkConcat(children1, stype));
    Node maxLen1 = nm->mkNode(kind::PLUS, partLen1, lastChild1[2]);

    Node zero = nm->mkConst(Rational(0));
    Node one = nm->mkConst(Rational(1));
    Node len0 = nm->mkNode(kind::STRING_LENGTH, node[0]);
    Node len0_1 = nm->mkNode(kind::PLUS, len0, one);
    // Check len(t) + j > len(x) + 1
    if (ArithEntail::check(maxLen1, len0_1, true))
    {
      children1.push_back(nm->mkNode(
          kind::STRING_SUBSTR,
          lastChild1[0],
          lastChild1[1],
          nm->mkNode(
              kind::PLUS, len0, one, nm->mkNode(kind::UMINUS, partLen1))));
      Node res = nm->mkNode(kind::STRING_STRREPL,
                            node[0],
                            utils::mkConcat(children1, stype),
                            node[2]);
      return returnRewrite(node, res, Rewrite::REPL_SUBST_IDX);
    }
  }

  if (node[0].getKind() == STRING_STRREPL)
  {
    Node x = node[0];
    Node y = node[1];
    Node z = node[2];
    if (x[0] == x[2] && x[0] == y)
    {
      // (str.replace (str.replace y w y) y z) -->
      //   (str.replace (str.replace y w z) y z)
      // if (str.len w) >= (str.len z) and w != z
      //
      // Reasoning: There are two cases: (1) w does not appear in y and (2) w
      // does appear in y.
      //
      // Case (1): In this case, the reasoning is trivial. The
      // inner replace does not do anything, so we can just replace its third
      // argument with any string.
      //
      // Case (2): After the inner replace, we are guaranteed to have a string
      // that contains y at the index of w in the original string y. The outer
      // replace then replaces that y with z, so we can short-circuit that
      // replace by directly replacing w with z in the inner replace. We can
      // only do that if the result of the new inner replace does not contain
      // y, otherwise we end up doing two replaces that are different from the
      // original expression. We enforce that by requiring that the length of w
      // has to be greater or equal to the length of z and that w and z have to
      // be different. This makes sure that an inner replace changes a string
      // to a string that is shorter than y, making it impossible for the outer
      // replace to match.
      Node w = x[1];

      // (str.len w) >= (str.len z)
      Node wlen = nm->mkNode(kind::STRING_LENGTH, w);
      Node zlen = nm->mkNode(kind::STRING_LENGTH, z);
      if (ArithEntail::check(wlen, zlen))
      {
        // w != z
        Node wEqZ = Rewriter::rewrite(nm->mkNode(kind::EQUAL, w, z));
        if (wEqZ.isConst() && !wEqZ.getConst<bool>())
        {
          Node ret = nm->mkNode(kind::STRING_STRREPL,
                                nm->mkNode(kind::STRING_STRREPL, y, w, z),
                                y,
                                z);
          return returnRewrite(node, ret, Rewrite::REPL_REPL_SHORT_CIRCUIT);
        }
      }
    }
  }

  if (node[1].getKind() == STRING_STRREPL)
  {
    if (node[1][0] == node[0])
    {
      if (node[1][0] == node[1][2] && node[1][0] == node[2])
      {
        // str.replace( x, str.replace( x, y, x ), x ) ---> x
        return returnRewrite(node, node[0], Rewrite::REPL_REPL2_INV_ID);
      }
      bool dualReplIteSuccess = false;
      Node cmp_con2 = d_stringsEntail.checkContains(node[1][0], node[1][2]);
      if (!cmp_con2.isNull() && !cmp_con2.getConst<bool>())
      {
        // str.contains( x, z ) ---> false
        //   implies
        // str.replace( x, str.replace( x, y, z ), w ) --->
        // ite( str.contains( x, y ), x, w )
        dualReplIteSuccess = true;
      }
      else
      {
        // str.contains( y, z ) ---> false and str.contains( z, y ) ---> false
        //   implies
        // str.replace( x, str.replace( x, y, z ), w ) --->
        // ite( str.contains( x, y ), x, w )
        cmp_con2 = d_stringsEntail.checkContains(node[1][1], node[1][2]);
        if (!cmp_con2.isNull() && !cmp_con2.getConst<bool>())
        {
          cmp_con2 = d_stringsEntail.checkContains(node[1][2], node[1][1]);
          if (!cmp_con2.isNull() && !cmp_con2.getConst<bool>())
          {
            dualReplIteSuccess = true;
          }
        }
      }
      if (dualReplIteSuccess)
      {
        Node res = nm->mkNode(ITE,
                              nm->mkNode(STRING_STRCTN, node[0], node[1][1]),
                              node[0],
                              node[2]);
        return returnRewrite(node, res, Rewrite::REPL_DUAL_REPL_ITE);
      }
    }

    bool invSuccess = false;
    if (node[1][1] == node[0])
    {
      if (node[1][0] == node[1][2])
      {
        // str.replace(x, str.replace(y, x, y), w) ---> str.replace(x, y, w)
        invSuccess = true;
      }
      else if (node[1][1] == node[2] || node[1][0] == node[2])
      {
        // str.contains(y, z) ----> false and ( y == w or x == w ) implies
        //   implies
        // str.replace(x, str.replace(y, x, z), w) ---> str.replace(x, y, w)
        Node cmp_con2 = d_stringsEntail.checkContains(node[1][0], node[1][2]);
        invSuccess = !cmp_con2.isNull() && !cmp_con2.getConst<bool>();
      }
    }
    else
    {
      // str.contains(x, z) ----> false and str.contains(x, w) ----> false
      //   implies
      // str.replace(x, str.replace(y, z, w), u) ---> str.replace(x, y, u)
      Node cmp_con2 = d_stringsEntail.checkContains(node[0], node[1][1]);
      if (!cmp_con2.isNull() && !cmp_con2.getConst<bool>())
      {
        cmp_con2 = d_stringsEntail.checkContains(node[0], node[1][2]);
        invSuccess = !cmp_con2.isNull() && !cmp_con2.getConst<bool>();
      }
    }
    if (invSuccess)
    {
      Node res = nm->mkNode(kind::STRING_STRREPL, node[0], node[1][0], node[2]);
      return returnRewrite(node, res, Rewrite::REPL_REPL2_INV);
    }
  }
  if (node[2].getKind() == STRING_STRREPL)
  {
    if (node[2][1] == node[0])
    {
      // str.contains( z, w ) ----> false implies
      // str.replace( x, w, str.replace( z, x, y ) ) ---> str.replace( x, w, z )
      Node cmp_con2 = d_stringsEntail.checkContains(node[1], node[2][0]);
      if (!cmp_con2.isNull() && !cmp_con2.getConst<bool>())
      {
        Node res =
            nm->mkNode(kind::STRING_STRREPL, node[0], node[1], node[2][0]);
        return returnRewrite(node, res, Rewrite::REPL_REPL3_INV);
      }
    }
    if (node[2][0] == node[1])
    {
      bool success = false;
      if (node[2][0] == node[2][2] && node[2][1] == node[0])
      {
        // str.replace( x, y, str.replace( y, x, y ) ) ---> x
        success = true;
      }
      else
      {
        // str.contains( x, z ) ----> false implies
        // str.replace( x, y, str.replace( y, z, w ) ) ---> x
        cmp_con = d_stringsEntail.checkContains(node[0], node[2][1]);
        success = !cmp_con.isNull() && !cmp_con.getConst<bool>();
      }
      if (success)
      {
        return returnRewrite(node, node[0], Rewrite::REPL_REPL3_INV_ID);
      }
    }
  }
  // miniscope based on components that do not contribute to contains
  // for example,
  //   str.replace( x ++ y ++ x ++ y, "A", z ) -->
  //   str.replace( x ++ y, "A", z ) ++ x ++ y
  // since if "A" occurs in x ++ y ++ x ++ y, then it must occur in x ++ y.
  if (StringsEntail::checkLengthOne(node[1]))
  {
    Node lastLhs;
    unsigned lastCheckIndex = 0;
    for (unsigned i = 1, iend = children0.size(); i < iend; i++)
    {
      unsigned checkIndex = children0.size() - i;
      std::vector<Node> checkLhs;
      checkLhs.insert(
          checkLhs.end(), children0.begin(), children0.begin() + checkIndex);
      Node lhs = utils::mkConcat(checkLhs, stype);
      Node rhs = children0[checkIndex];
      Node ctn = d_stringsEntail.checkContains(lhs, rhs);
      if (!ctn.isNull() && ctn.getConst<bool>())
      {
        lastLhs = lhs;
        lastCheckIndex = checkIndex;
      }
      else
      {
        break;
      }
    }
    if (!lastLhs.isNull())
    {
      std::vector<Node> remc(children0.begin() + lastCheckIndex,
                             children0.end());
      Node rem = utils::mkConcat(remc, stype);
      Node ret =
          nm->mkNode(STRING_CONCAT,
                     nm->mkNode(STRING_STRREPL, lastLhs, node[1], node[2]),
                     rem);
      // for example:
      //   str.replace( x ++ x, "A", y ) ---> str.replace( x, "A", y ) ++ x
      // Since we know that the first occurrence of "A" cannot be in the
      // second occurrence of x. Notice this is specific to single characters
      // due to complications with finds that span multiple components for
      // non-characters.
      return returnRewrite(node, ret, Rewrite::REPL_CHAR_NCONTRIB_FIND);
    }
  }

  // TODO (#1180) incorporate these?
  // contains( t, s ) =>
  //   replace( replace( x, t, s ), s, r ) ----> replace( x, t, r )
  // contains( t, s ) =>
  //   contains( replace( t, s, r ), r ) ----> true

  Trace("strings-rewrite-nf") << "No rewrites for : " << node << std::endl;
  return node;
}

Node SequencesRewriter::rewriteReplaceAll(Node node)
{
  Assert(node.getKind() == STRING_STRREPLALL);

  TypeNode stype = node.getType();

  if (node[0].isConst() && node[1].isConst())
  {
    std::vector<Node> children;
    Node s = node[0];
    Node t = node[1];
    if (Word::isEmpty(s) || Word::isEmpty(t))
    {
      return returnRewrite(node, node[0], Rewrite::REPLALL_EMPTY_FIND);
    }
    std::size_t sizeS = Word::getLength(s);
    std::size_t sizeT = Word::getLength(t);
    std::size_t index = 0;
    std::size_t curr = 0;
    do
    {
      curr = Word::find(s, t, index);
      if (curr != std::string::npos)
      {
        if (curr > index)
        {
          children.push_back(Word::substr(s, index, curr - index));
        }
        children.push_back(node[2]);
        index = curr + sizeT;
      }
      else
      {
        children.push_back(Word::substr(s, index, sizeS - index));
      }
    } while (curr != std::string::npos && curr < sizeS);
    // constant evaluation
    Node res = utils::mkConcat(children, stype);
    return returnRewrite(node, res, Rewrite::REPLALL_CONST);
  }

  // rewrites that apply to both replace and replaceall
  Node rri = rewriteReplaceInternal(node);
  if (!rri.isNull())
  {
    // printing of the rewrite managed by the call above
    return rri;
  }

  Trace("strings-rewrite-nf") << "No rewrites for : " << node << std::endl;
  return node;
}

Node SequencesRewriter::rewriteReplaceInternal(Node node)
{
  Kind nk = node.getKind();
  Assert(nk == STRING_STRREPL || nk == STRING_STRREPLALL);

  if (node[1] == node[2])
  {
    return returnRewrite(node, node[0], Rewrite::RPL_ID);
  }

  if (node[0] == node[1])
  {
    // only holds for replaceall if non-empty
    if (nk == STRING_STRREPL || StringsEntail::checkNonEmpty(node[1]))
    {
      return returnRewrite(node, node[2], Rewrite::RPL_REPLACE);
    }
  }

  return Node::null();
}

Node SequencesRewriter::rewriteStrReverse(Node node)
{
  Assert(node.getKind() == STRING_REV);
  NodeManager* nm = NodeManager::currentNM();
  Node x = node[0];
  if (x.isConst())
  {
    // reverse the characters in the constant
    Node retNode = Word::reverse(x);
    return returnRewrite(node, retNode, Rewrite::STR_CONV_CONST);
  }
  else if (x.getKind() == STRING_CONCAT)
  {
    std::vector<Node> children;
    for (const Node& nc : x)
    {
      children.push_back(nm->mkNode(STRING_REV, nc));
    }
    std::reverse(children.begin(), children.end());
    // rev( x1 ++ x2 ) --> rev( x2 ) ++ rev( x1 )
    Node retNode = nm->mkNode(STRING_CONCAT, children);
    return returnRewrite(node, retNode, Rewrite::STR_REV_MINSCOPE_CONCAT);
  }
  else if (x.getKind() == STRING_REV)
  {
    // rev( rev( x ) ) --> x
    Node retNode = x[0];
    return returnRewrite(node, retNode, Rewrite::STR_REV_IDEM);
  }
  return node;
}

Node SequencesRewriter::rewritePrefixSuffix(Node n)
{
  Assert(n.getKind() == kind::STRING_PREFIX
         || n.getKind() == kind::STRING_SUFFIX);
  bool isPrefix = n.getKind() == kind::STRING_PREFIX;
  if (n[0] == n[1])
  {
    Node ret = NodeManager::currentNM()->mkConst(true);
    return returnRewrite(n, ret, Rewrite::SUF_PREFIX_EQ);
  }
  if (n[0].isConst())
  {
    if (Word::isEmpty(n[0]))
    {
      Node ret = NodeManager::currentNM()->mkConst(true);
      return returnRewrite(n, ret, Rewrite::SUF_PREFIX_EMPTY_CONST);
    }
  }
  if (n[1].isConst())
  {
    Node s = n[1];
    size_t lenS = Word::getLength(s);
    if (n[0].isConst())
    {
      Node ret = NodeManager::currentNM()->mkConst(false);
      Node t = n[0];
      size_t lenT = Word::getLength(t);
      if (lenS >= lenT)
      {
        if ((isPrefix && t == Word::prefix(s, lenT))
            || (!isPrefix && t == Word::suffix(s, lenT)))
        {
          ret = NodeManager::currentNM()->mkConst(true);
        }
      }
      return returnRewrite(n, ret, Rewrite::SUF_PREFIX_CONST);
    }
    else if (lenS == 0)
    {
      Node ret = n[0].eqNode(n[1]);
      return returnRewrite(n, ret, Rewrite::SUF_PREFIX_EMPTY);
    }
    else if (lenS == 1)
    {
      // (str.prefix x "A") and (str.suffix x "A") are equivalent to
      // (str.contains "A" x )
      Node ret =
          NodeManager::currentNM()->mkNode(kind::STRING_STRCTN, n[1], n[0]);
      return returnRewrite(n, ret, Rewrite::SUF_PREFIX_CTN);
    }
  }
  Node lens = NodeManager::currentNM()->mkNode(kind::STRING_LENGTH, n[0]);
  Node lent = NodeManager::currentNM()->mkNode(kind::STRING_LENGTH, n[1]);
  Node val;
  if (isPrefix)
  {
    val = NodeManager::currentNM()->mkConst(::CVC4::Rational(0));
  }
  else
  {
    val = NodeManager::currentNM()->mkNode(kind::MINUS, lent, lens);
  }

  // Check if we can turn the prefix/suffix into equalities by showing that the
  // prefix/suffix is at least as long as the string
  Node eqs = StringsEntail::inferEqsFromContains(n[1], n[0]);
  if (!eqs.isNull())
  {
    return returnRewrite(n, eqs, Rewrite::SUF_PREFIX_TO_EQS);
  }

  // general reduction to equality + substr
  Node retNode = n[0].eqNode(
      NodeManager::currentNM()->mkNode(kind::STRING_SUBSTR, n[1], val, lens));

  return returnRewrite(n, retNode, Rewrite::SUF_PREFIX_ELIM);
}

Node SequencesRewriter::lengthPreserveRewrite(Node n)
{
  NodeManager* nm = NodeManager::currentNM();
  Node len = Rewriter::rewrite(nm->mkNode(kind::STRING_LENGTH, n));
  Node res = canonicalStrForSymbolicLength(len, n.getType());
  return res.isNull() ? n : res;
}

Node SequencesRewriter::canonicalStrForSymbolicLength(Node len, TypeNode stype)
{
  NodeManager* nm = NodeManager::currentNM();

  Node res;
  if (len.getKind() == CONST_RATIONAL)
  {
    // c -> "A" repeated c times
    Rational ratLen = len.getConst<Rational>();
    Assert(ratLen.getDenominator() == 1);
    Integer intLen = ratLen.getNumerator();
    uint32_t u = intLen.getUnsignedInt();
    if (stype.isString())
    {
      res = nm->mkConst(String(std::string(u, 'A')));
    }
    else
    {
      Unimplemented() << "canonicalStrForSymbolicLength for non-string";
    }
  }
<<<<<<< HEAD
  // not the same prefix/suffix
  return Node::null();
}

Node SequencesRewriter::rewriteSeqUnit(Node node)
{
  NodeManager* nm = NodeManager::currentNM();
  if (node[0].isConst())
  {
    std::vector<Expr> seq;
    seq.push_back(node[0].toExpr());
    TypeNode stype = nm->mkSequenceType(node[0].getType());
    Node ret = nm->mkConst(ExprSequence(stype.toType(), seq));
    return returnRewrite(node, ret, "seq-unit-eval");
  }
  return node;
}

bool SequencesRewriter::canConstantContainConcat(Node c,
                                                 Node n,
                                                 int& firstc,
                                                 int& lastc)
{
  Assert(c.isConst());
  CVC4::String t = c.getConst<String>();
  const std::vector<unsigned>& tvec = t.getVec();
  Assert(n.getKind() == kind::STRING_CONCAT);
  // must find constant components in order
  size_t pos = 0;
  firstc = -1;
  lastc = -1;
  for (unsigned i = 0; i < n.getNumChildren(); i++)
  {
    if (n[i].isConst())
    {
      firstc = firstc == -1 ? i : firstc;
      lastc = i;
      CVC4::String s = n[i].getConst<String>();
      size_t new_pos = t.find(s, pos);
      if (new_pos == std::string::npos)
      {
        return false;
      }
      else
      {
        pos = new_pos + s.size();
      }
    }
    else if (n[i].getKind() == kind::STRING_ITOS && checkEntailArith(n[i][0]))
=======
  else if (len.getKind() == PLUS)
  {
    // x + y -> norm(x) + norm(y)
    NodeBuilder<> concatBuilder(STRING_CONCAT);
    for (const auto& n : len)
>>>>>>> 3f3a0445
    {
      Node sn = canonicalStrForSymbolicLength(n, stype);
      if (sn.isNull())
      {
        return Node::null();
      }
      std::vector<Node> snChildren;
      utils::getConcat(sn, snChildren);
      concatBuilder.append(snChildren);
    }
    res = concatBuilder.constructNode();
  }
  else if (len.getKind() == MULT && len.getNumChildren() == 2
           && len[0].isConst())
  {
    // c * x -> norm(x) repeated c times
    Rational ratReps = len[0].getConst<Rational>();
    Assert(ratReps.getDenominator() == 1);
    Integer intReps = ratReps.getNumerator();

    Node nRep = canonicalStrForSymbolicLength(len[1], stype);
    std::vector<Node> nRepChildren;
    utils::getConcat(nRep, nRepChildren);
    NodeBuilder<> concatBuilder(STRING_CONCAT);
    for (size_t i = 0, reps = intReps.getUnsignedInt(); i < reps; i++)
    {
      concatBuilder.append(nRepChildren);
    }
    res = concatBuilder.constructNode();
  }
  else if (len.getKind() == STRING_LENGTH)
  {
    // len(x) -> x
    res = len[0];
  }
  return res;
}


Node SequencesRewriter::returnRewrite(Node node, Node ret, Rewrite r)
{
  Trace("strings-rewrite") << "Rewrite " << node << " to " << ret << " by " << r
                           << "." << std::endl;

  NodeManager* nm = NodeManager::currentNM();

  if (d_statistics != nullptr)
  {
    (*d_statistics) << r;
  }

  // standard post-processing
  // We rewrite (string) equalities immediately here. This allows us to forego
  // the standard invariant on equality rewrites (that s=t must rewrite to one
  // of { s=t, t=s, true, false } ).
  Kind retk = ret.getKind();
  if (retk == OR || retk == AND)
  {
    std::vector<Node> children;
    bool childChanged = false;
    for (const Node& cret : ret)
    {
      Node creter = cret;
      if (cret.getKind() == EQUAL)
      {
        creter = rewriteEqualityExt(cret);
      }
      else if (cret.getKind() == NOT && cret[0].getKind() == EQUAL)
      {
        creter = nm->mkNode(NOT, rewriteEqualityExt(cret[0]));
      }
      childChanged = childChanged || cret != creter;
      children.push_back(creter);
    }
    if (childChanged)
    {
      ret = nm->mkNode(retk, children);
    }
  }
  else if (retk == NOT && ret[0].getKind() == EQUAL)
  {
    ret = nm->mkNode(NOT, rewriteEqualityExt(ret[0]));
  }
  else if (retk == EQUAL && node.getKind() != EQUAL)
  {
    Trace("strings-rewrite")
        << "Apply extended equality rewrite on " << ret << std::endl;
    ret = rewriteEqualityExt(ret);
  }
  return ret;
}

}  // namespace strings
}  // namespace theory
}  // namespace CVC4<|MERGE_RESOLUTION|>--- conflicted
+++ resolved
@@ -1358,62 +1358,7 @@
   }
   else if (nk == kind::STRING_LENGTH)
   {
-<<<<<<< HEAD
-    Kind nk0 = node[0].getKind();
-    if (node[0].isConst())
-    {
-      retNode = nm->mkConst(Rational(Word::getLength(node[0])));
-    }
-    else if (nk0 == kind::STRING_CONCAT)
-    {
-      Node tmpNode = node[0];
-      if (tmpNode.isConst())
-      {
-        retNode = nm->mkConst(Rational(Word::getLength(tmpNode)));
-      }
-      else if (tmpNode.getKind() == kind::STRING_CONCAT)
-      {
-        std::vector<Node> node_vec;
-        for (unsigned int i = 0; i < tmpNode.getNumChildren(); ++i)
-        {
-          if (tmpNode[i].isConst())
-          {
-            node_vec.push_back(
-                nm->mkConst(Rational(Word::getLength(tmpNode[i]))));
-          }
-          else
-          {
-            node_vec.push_back(NodeManager::currentNM()->mkNode(
-                kind::STRING_LENGTH, tmpNode[i]));
-          }
-        }
-        retNode = NodeManager::currentNM()->mkNode(kind::PLUS, node_vec);
-      }
-    }
-    else if (nk0 == STRING_STRREPL || nk0 == STRING_STRREPLALL)
-    {
-      Node len1 = Rewriter::rewrite(nm->mkNode(STRING_LENGTH, node[0][1]));
-      Node len2 = Rewriter::rewrite(nm->mkNode(STRING_LENGTH, node[0][2]));
-      if (len1 == len2)
-      {
-        // len( y ) == len( z ) => len( str.replace( x, y, z ) ) ---> len( x )
-        retNode = nm->mkNode(STRING_LENGTH, node[0][0]);
-      }
-    }
-    else if (nk0 == STRING_TOLOWER || nk0 == STRING_TOUPPER
-             || nk0 == STRING_REV)
-    {
-      // len( f( x ) ) == len( x ) where f is tolower, toupper, or rev.
-      retNode = nm->mkNode(STRING_LENGTH, node[0][0]);
-    }
-    else if (nk0 == SEQ_UNIT)
-    {
-      // len( seq.unit( x ) ) = 1
-      retNode = nm->mkConst(Rational(1));
-    }
-=======
     retNode = rewriteLength(node);
->>>>>>> 3f3a0445
   }
   else if (nk == kind::STRING_CHARAT)
   {
@@ -3079,9 +3024,47 @@
       Unimplemented() << "canonicalStrForSymbolicLength for non-string";
     }
   }
-<<<<<<< HEAD
-  // not the same prefix/suffix
-  return Node::null();
+  else if (len.getKind() == PLUS)
+  {
+    // x + y -> norm(x) + norm(y)
+    NodeBuilder<> concatBuilder(STRING_CONCAT);
+    for (const auto& n : len)
+    {
+      Node sn = canonicalStrForSymbolicLength(n, stype);
+      if (sn.isNull())
+      {
+        return Node::null();
+      }
+      std::vector<Node> snChildren;
+      utils::getConcat(sn, snChildren);
+      concatBuilder.append(snChildren);
+    }
+    res = concatBuilder.constructNode();
+  }
+  else if (len.getKind() == MULT && len.getNumChildren() == 2
+           && len[0].isConst())
+  {
+    // c * x -> norm(x) repeated c times
+    Rational ratReps = len[0].getConst<Rational>();
+    Assert(ratReps.getDenominator() == 1);
+    Integer intReps = ratReps.getNumerator();
+
+    Node nRep = canonicalStrForSymbolicLength(len[1], stype);
+    std::vector<Node> nRepChildren;
+    utils::getConcat(nRep, nRepChildren);
+    NodeBuilder<> concatBuilder(STRING_CONCAT);
+    for (size_t i = 0, reps = intReps.getUnsignedInt(); i < reps; i++)
+    {
+      concatBuilder.append(nRepChildren);
+    }
+    res = concatBuilder.constructNode();
+  }
+  else if (len.getKind() == STRING_LENGTH)
+  {
+    // len(x) -> x
+    res = len[0];
+  }
+  return res;
 }
 
 Node SequencesRewriter::rewriteSeqUnit(Node node)
@@ -3097,83 +3080,6 @@
   }
   return node;
 }
-
-bool SequencesRewriter::canConstantContainConcat(Node c,
-                                                 Node n,
-                                                 int& firstc,
-                                                 int& lastc)
-{
-  Assert(c.isConst());
-  CVC4::String t = c.getConst<String>();
-  const std::vector<unsigned>& tvec = t.getVec();
-  Assert(n.getKind() == kind::STRING_CONCAT);
-  // must find constant components in order
-  size_t pos = 0;
-  firstc = -1;
-  lastc = -1;
-  for (unsigned i = 0; i < n.getNumChildren(); i++)
-  {
-    if (n[i].isConst())
-    {
-      firstc = firstc == -1 ? i : firstc;
-      lastc = i;
-      CVC4::String s = n[i].getConst<String>();
-      size_t new_pos = t.find(s, pos);
-      if (new_pos == std::string::npos)
-      {
-        return false;
-      }
-      else
-      {
-        pos = new_pos + s.size();
-      }
-    }
-    else if (n[i].getKind() == kind::STRING_ITOS && checkEntailArith(n[i][0]))
-=======
-  else if (len.getKind() == PLUS)
-  {
-    // x + y -> norm(x) + norm(y)
-    NodeBuilder<> concatBuilder(STRING_CONCAT);
-    for (const auto& n : len)
->>>>>>> 3f3a0445
-    {
-      Node sn = canonicalStrForSymbolicLength(n, stype);
-      if (sn.isNull())
-      {
-        return Node::null();
-      }
-      std::vector<Node> snChildren;
-      utils::getConcat(sn, snChildren);
-      concatBuilder.append(snChildren);
-    }
-    res = concatBuilder.constructNode();
-  }
-  else if (len.getKind() == MULT && len.getNumChildren() == 2
-           && len[0].isConst())
-  {
-    // c * x -> norm(x) repeated c times
-    Rational ratReps = len[0].getConst<Rational>();
-    Assert(ratReps.getDenominator() == 1);
-    Integer intReps = ratReps.getNumerator();
-
-    Node nRep = canonicalStrForSymbolicLength(len[1], stype);
-    std::vector<Node> nRepChildren;
-    utils::getConcat(nRep, nRepChildren);
-    NodeBuilder<> concatBuilder(STRING_CONCAT);
-    for (size_t i = 0, reps = intReps.getUnsignedInt(); i < reps; i++)
-    {
-      concatBuilder.append(nRepChildren);
-    }
-    res = concatBuilder.constructNode();
-  }
-  else if (len.getKind() == STRING_LENGTH)
-  {
-    // len(x) -> x
-    res = len[0];
-  }
-  return res;
-}
-
 
 Node SequencesRewriter::returnRewrite(Node node, Node ret, Rewrite r)
 {
