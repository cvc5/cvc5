--- conflicted
+++ resolved
@@ -142,12 +142,6 @@
   //-------------------- ProofRewriteRule
   /** Rewrite based on RE_LOOP_ELIM */
   Node rewriteViaReLoopElim(const Node& n);
-<<<<<<< HEAD
-  /** Rewrite based on MACRO_SUBSTR_STRIP_SYM_LENGTH */
-  Node rewriteViaMacroSubstrStripSymLength(const Node& n,
-                                           Rewrite& rule,
-                                           StringsEntail& sent);
-=======
   /** Rewrite based on STR_IN_RE_EVAL */
   Node rewriteViaStrInReEval(const Node& n);
   /** Rewrite based on STR_IN_RE_CONCAT_STAR_CHAR */
@@ -156,7 +150,10 @@
   Node rewriteViaStrInReSigma(const Node& n);
   /** Rewrite based on STR_IN_RE_SIGMA_STAR */
   Node rewriteViaStrInReSigmaStar(const Node& n);
->>>>>>> a640d391
+  /** Rewrite based on MACRO_SUBSTR_STRIP_SYM_LENGTH */
+  Node rewriteViaMacroSubstrStripSymLength(const Node& n,
+                                           Rewrite& rule,
+                                           StringsEntail& sent);
 
  public:
   RewriteResponse postRewrite(TNode node) override;
