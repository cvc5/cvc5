--- conflicted
+++ resolved
@@ -863,12 +863,8 @@
   NodeManager* nm = NodeManager::currentNM();
   if (s.isConst())
   {
-<<<<<<< HEAD
-    ret = nm->mkConstInt(Rational(Word::getLength(s)));
-=======
     size_t len = Word::getLength(s);
-    ret = nm->mkConst(CONST_RATIONAL, Rational(len));
->>>>>>> 2c3322f4
+    ret = nm->mkConstInt(Rational(Word::getLength(len)));
   }
   else if (s.getKind() == STRING_CONCAT)
   {
