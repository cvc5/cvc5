--- conflicted
+++ resolved
@@ -44,7 +44,6 @@
   return NodeManager::currentNM()->mkNode(AND, au);
 }
 
-<<<<<<< HEAD
 void getConjuncts(Kind k, Node n, std::vector<Node>& conj)
 {
   if (n.getKind() != k)
@@ -82,7 +81,8 @@
       }
     }
   } while (!visit.empty());
-=======
+}
+
 void getConcat(Node n, std::vector<Node>& c)
 {
   Kind k = n.getKind();
@@ -105,7 +105,6 @@
   NodeManager* nm = NodeManager::currentNM();
   return c.size() > 1 ? nm->mkNode(k, c)
                       : (c.size() == 1 ? c[0] : nm->mkConst(String("")));
->>>>>>> 892718a5
 }
 
 }  // namespace utils
