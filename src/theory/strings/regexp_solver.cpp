/*********************                                                        */
/*! \file regexp_solver.cpp
 ** \verbatim
 ** Top contributors (to current version):
 **   Andrew Reynolds, Andres Noetzli, Tianyi Liang
 ** This file is part of the CVC4 project.
 ** Copyright (c) 2009-2021 by the authors listed in the file AUTHORS
 ** in the top-level source directory and their institutional affiliations.
 ** All rights reserved.  See the file COPYING in the top-level source
 ** directory for licensing information.\endverbatim
 **
 ** \brief Implementation of the regular expression solver for the theory of
 ** strings.
 **
 **/

#include "theory/strings/regexp_solver.h"

#include <cmath>

#include "options/strings_options.h"
#include "smt/logic_exception.h"
#include "theory/ext_theory.h"
#include "theory/strings/theory_strings_utils.h"
#include "theory/theory_model.h"

using namespace std;
using namespace cvc5::context;
using namespace cvc5::kind;

namespace cvc5 {
namespace theory {
namespace strings {

RegExpSolver::RegExpSolver(SolverState& s,
                           InferenceManager& im,
                           SkolemCache* skc,
                           CoreSolver& cs,
                           ExtfSolver& es,
                           SequencesStatistics& stats)
    : d_state(s),
      d_im(im),
      d_csolver(cs),
      d_esolver(es),
      d_statistics(stats),
      d_regexp_ucached(s.getUserContext()),
      d_regexp_ccached(s.getSatContext()),
      d_processed_memberships(s.getSatContext()),
      d_regexp_opr(skc)
{
  d_emptyString = NodeManager::currentNM()->mkConst(::cvc5::String(""));
  std::vector<Node> nvec;
  d_emptyRegexp = NodeManager::currentNM()->mkNode(REGEXP_EMPTY, nvec);
  d_true = NodeManager::currentNM()->mkConst(true);
  d_false = NodeManager::currentNM()->mkConst(false);
}

Node RegExpSolver::mkAnd(Node c1, Node c2)
{
  return NodeManager::currentNM()->mkNode(AND, c1, c2);
}

void RegExpSolver::checkMemberships()
{
  // add the memberships
  std::vector<Node> mems = d_esolver.getActive(STRING_IN_REGEXP);
  // maps representatives to regular expression memberships in that class
  std::map<Node, std::vector<Node> > assertedMems;
  const std::map<Node, ExtfInfoTmp>& einfo = d_esolver.getInfo();
  std::map<Node, ExtfInfoTmp>::const_iterator it;
  for (unsigned i = 0; i < mems.size(); i++)
  {
    Node n = mems[i];
    Assert(n.getKind() == STRING_IN_REGEXP);
    it = einfo.find(n);
    Assert(it != einfo.end());
    if (!it->second.d_const.isNull())
    {
      bool pol = it->second.d_const.getConst<bool>();
      Trace("strings-process-debug")
          << "  add membership : " << n << ", pol = " << pol << std::endl;
      Node r = d_state.getRepresentative(n[0]);
      assertedMems[r].push_back(pol ? n : n.negate());
    }
    else
    {
      Trace("strings-process-debug")
          << "  irrelevant (non-asserted) membership : " << n << std::endl;
    }
  }
  check(assertedMems);
}

void RegExpSolver::check(const std::map<Node, std::vector<Node> >& mems)
{
  bool addedLemma = false;
  bool changed = false;
  std::vector<Node> processed;

  Trace("regexp-process") << "Checking Memberships ... " << std::endl;
  for (const std::pair<const Node, std::vector<Node> >& mr : mems)
  {
    std::vector<Node> mems2 = mr.second;
    Trace("regexp-process")
        << "Memberships(" << mr.first << ") = " << mr.second << std::endl;
    if (!checkEqcInclusion(mems2))
    {
      // conflict discovered, return
      return;
    }
    if (!checkEqcIntersect(mems2))
    {
      // conflict discovered, return
      return;
    }
  }

  Trace("regexp-debug")
      << "... No Intersect Conflict in Memberships, addedLemma: " << addedLemma
      << std::endl;
  if (!addedLemma)
  {
    // get all memberships
    std::map<Node, Node> allMems;
    for (const std::pair<const Node, std::vector<Node> >& mr : mems)
    {
      for (const Node& m : mr.second)
      {
        bool polarity = m.getKind() != NOT;
        if (polarity || !options::stringIgnNegMembership())
        {
          allMems[m] = mr.first;
        }
      }
    }

    NodeManager* nm = NodeManager::currentNM();
    // representatives of strings that are the LHS of positive memberships that
    // we unfolded
    std::unordered_set<Node, NodeHashFunction> repUnfold;
    // check positive (e=0), then negative (e=1) memberships
    for (unsigned e = 0; e < 2; e++)
    {
      for (const std::pair<const Node, Node>& mp : allMems)
      {
        Node assertion = mp.first;
        Node rep = mp.second;
        // check regular expression membership
        Trace("regexp-debug")
            << "Check : " << assertion << " "
            << (d_regexp_ucached.find(assertion) == d_regexp_ucached.end())
            << " "
            << (d_regexp_ccached.find(assertion) == d_regexp_ccached.end())
            << std::endl;
        if (d_regexp_ucached.find(assertion) != d_regexp_ucached.end()
            || d_regexp_ccached.find(assertion) != d_regexp_ccached.end())
        {
          continue;
        }
        Trace("strings-regexp")
            << "We have regular expression assertion : " << assertion
            << std::endl;
        Node atom = assertion.getKind() == NOT ? assertion[0] : assertion;
        Assert(atom == Rewriter::rewrite(atom));
        bool polarity = assertion.getKind() != NOT;
        if (polarity != (e == 0))
        {
          continue;
        }
        bool flag = true;
        Node x = atom[0];
        Node r = atom[1];
        Assert(rep == d_state.getRepresentative(x));
        // The following code takes normal forms into account for the purposes
        // of simplifying a regular expression membership x in R. For example,
        // if x = "A" in the current context, then we may be interested in
        // reasoning about ( x in R ) * { x -> "A" }. Say we update the
        // membership to nx in R', then:
        // - nfexp => ( x in R ) <=> nx in R'
        // - rnfexp => R = R'
        // We use these explanations below as assumptions on inferences when
        // appropriate. Notice that for inferring conflicts and tautologies,
        // we use the normal form of x always. This is because we always want to
        // discover conflicts/tautologies whenever possible.
        // For inferences based on regular expression unfolding, we do not use
        // the normal form of x. The reason is that it is better to unfold
        // regular expression memberships in a context-indepedent manner,
        // that is, not taking into account the current normal form of x, since
        // this ensures these lemmas are still relevant after backtracking.
        std::vector<Node> nfexp;
        std::vector<Node> rnfexp;
        // The normal form of x is stored in nx, while x is left unchanged.
        Node nx = x;
        if (!x.isConst())
        {
          nx = d_csolver.getNormalString(x, nfexp);
        }
        // If r is not a constant regular expression, we update it based on
        // normal forms, which may concretize its variables.
        if (!d_regexp_opr.checkConstRegExp(r))
        {
          r = getNormalSymRegExp(r, rnfexp);
          nfexp.insert(nfexp.end(), rnfexp.begin(), rnfexp.end());
          changed = true;
        }
        Trace("strings-regexp-nf") << "Term " << atom << " is normalized to "
                                   << nx << " IN " << r << std::endl;
        if (nx != x || changed)
        {
          // We rewrite the membership nx IN r.
          Node tmp = Rewriter::rewrite(nm->mkNode(STRING_IN_REGEXP, nx, r));
          Trace("strings-regexp-nf") << "Simplifies to " << tmp << std::endl;
          if (tmp.isConst())
          {
            if (tmp.getConst<bool>() == polarity)
            {
              // it is satisfied in this SAT context
              d_regexp_ccached.insert(assertion);
              continue;
            }
            else
            {
              // we have a conflict
              std::vector<Node> iexp = nfexp;
              std::vector<Node> noExplain;
              iexp.push_back(assertion);
              noExplain.push_back(assertion);
              Node conc = Node::null();
              d_im.sendInference(
                  iexp, noExplain, conc, InferenceId::STRINGS_RE_NF_CONFLICT);
              addedLemma = true;
              break;
            }
          }
        }
        if (e == 1 && repUnfold.find(rep) != repUnfold.end())
        {
          // do not unfold negative memberships of strings that have new
          // positive unfoldings. For example:
          //   x in ("A")* ^ NOT x in ("B")*
          // We unfold x = "A" ++ x' only. The intution here is that positive
          // unfoldings lead to stronger constraints (equalities are stronger
          // than disequalities), and are easier to check.
          continue;
        }
        if (polarity)
        {
          flag = checkPDerivative(x, r, atom, addedLemma, rnfexp);
        }
        else
        {
          if (!options::stringExp())
          {
            throw LogicException(
                "Strings Incomplete (due to Negative Membership) by default, "
                "try --strings-exp option.");
          }
        }
        if (flag)
        {
          // check if the term is atomic
          Trace("strings-regexp")
              << "Unroll/simplify membership of atomic term " << rep
              << std::endl;
          // if so, do simple unrolling
          Trace("strings-regexp") << "Simplify on " << atom << std::endl;
          Node conc = d_regexp_opr.simplify(atom, polarity);
          Trace("strings-regexp") << "...finished" << std::endl;
          // if simplifying successfully generated a lemma
          if (!conc.isNull())
          {
            std::vector<Node> iexp = rnfexp;
            std::vector<Node> noExplain;
            iexp.push_back(assertion);
            noExplain.push_back(assertion);
            Assert(atom.getKind() == STRING_IN_REGEXP);
            if (polarity)
            {
              d_statistics.d_regexpUnfoldingsPos << atom[1].getKind();
            }
            else
            {
              d_statistics.d_regexpUnfoldingsNeg << atom[1].getKind();
            }
            InferenceId inf =
                polarity ? InferenceId::STRINGS_RE_UNFOLD_POS : InferenceId::STRINGS_RE_UNFOLD_NEG;
<<<<<<< HEAD
            // in very rare cases, we may find out that the unfolding lemma
            // for a membership is equivalent to true, in spite of the RE
            // not being rewritten to true.
            if (d_im.sendInference(iexp, noExplain, conc, inf))
            {
              addedLemma = true;
              if (e == 0)
              {
                // Remember that we have unfolded a membership for x
                // notice that we only do this here, after we have definitely
                // added a lemma.
                repUnfold.insert(rep);
              }
            }
            if (changed)
            {
              cprocessed.push_back(assertion);
            }
            else
            {
              processed.push_back(assertion);
=======
            d_im.sendInference(iexp, noExplain, conc, inf);
            addedLemma = true;
            processed.push_back(assertion);
            if (e == 0)
            {
              // Remember that we have unfolded a membership for x
              // notice that we only do this here, after we have definitely
              // added a lemma.
              repUnfold.insert(rep);
>>>>>>> ef2f19f8
            }
          }
          else
          {
            // otherwise we are incomplete
            d_im.setIncomplete();
          }
        }
        if (d_state.isInConflict())
        {
          break;
        }
      }
    }
  }
  if (addedLemma)
  {
    if (!d_state.isInConflict())
    {
      for (unsigned i = 0; i < processed.size(); i++)
      {
        Trace("strings-regexp")
            << "...add " << processed[i] << " to u-cache." << std::endl;
        d_regexp_ucached.insert(processed[i]);
      }
    }
  }
}

bool RegExpSolver::checkEqcInclusion(std::vector<Node>& mems)
{
  std::unordered_set<Node, NodeHashFunction> remove;

  for (const Node& m1 : mems)
  {
    bool m1Neg = m1.getKind() == NOT;
    Node m1Lit = m1Neg ? m1[0] : m1;

    if (remove.find(m1) != remove.end())
    {
      // Skip memberships marked for removal
      continue;
    }

    for (const Node& m2 : mems)
    {
      if (m1 == m2)
      {
        continue;
      }

      bool m2Neg = m2.getKind() == NOT;
      Node m2Lit = m2Neg ? m2[0] : m2;

      // Both regular expression memberships have the same polarity
      if (m1Neg == m2Neg)
      {
        if (d_regexp_opr.regExpIncludes(m1Lit[1], m2Lit[1]))
        {
          if (m1Neg)
          {
            // ~str.in.re(x, R1) includes ~str.in.re(x, R2) --->
            //   mark ~str.in.re(x, R2) as reduced
            d_im.markReduced(m2Lit);
            remove.insert(m2);
          }
          else
          {
            // str.in.re(x, R1) includes str.in.re(x, R2) --->
            //   mark str.in.re(x, R1) as reduced
            d_im.markReduced(m1Lit);
            remove.insert(m1);

            // We don't need to process m1 anymore
            break;
          }
        }
      }
      else
      {
        Node pos = m1Neg ? m2Lit : m1Lit;
        Node neg = m1Neg ? m1Lit : m2Lit;
        if (d_regexp_opr.regExpIncludes(neg[1], pos[1]))
        {
          // We have a conflict because we have a case where str.in.re(x, R1)
          // and ~str.in.re(x, R2) but R2 includes R1, so there is no
          // possible value for x that satisfies both memberships.
          std::vector<Node> vec_nodes;
          vec_nodes.push_back(pos);
          vec_nodes.push_back(neg.negate());

          if (pos[0] != neg[0])
          {
            vec_nodes.push_back(pos[0].eqNode(neg[0]));
          }

          Node conc;
          d_im.sendInference(
              vec_nodes, conc, InferenceId::STRINGS_RE_INTER_INCLUDE, false, true);
          return false;
        }
      }
    }
  }

  mems.erase(std::remove_if(
                 mems.begin(),
                 mems.end(),
                 [&remove](Node& n) { return remove.find(n) != remove.end(); }),
             mems.end());

  return true;
}

bool RegExpSolver::checkEqcIntersect(const std::vector<Node>& mems)
{
  // do not compute intersections if the re intersection mode is none
  if (options::stringRegExpInterMode() == options::RegExpInterMode::NONE)
  {
    return true;
  }
  if (mems.empty())
  {
    // nothing to do
    return true;
  }
  // the initial regular expression membership and its constant type
  Node mi;
  RegExpConstType rcti = RE_C_UNKNOWN;
  NodeManager* nm = NodeManager::currentNM();
  for (const Node& m : mems)
  {
    if (m.getKind() != STRING_IN_REGEXP)
    {
      // do not do negative
      Assert(m.getKind() == NOT && m[0].getKind() == STRING_IN_REGEXP);
      continue;
    }
    RegExpConstType rct = d_regexp_opr.getRegExpConstType(m[1]);
    if (rct == RE_C_VARIABLE
        || (options::stringRegExpInterMode()
                == options::RegExpInterMode::CONSTANT
            && rct != RE_C_CONRETE_CONSTANT))
    {
      // cannot do intersection on RE with variables, or with re.allchar based
      // on option.
      continue;
    }
    if (options::stringRegExpInterMode()
        == options::RegExpInterMode::ONE_CONSTANT)
    {
      if (!mi.isNull() && rcti >= RE_C_CONSTANT && rct >= RE_C_CONSTANT)
      {
        // if both have re.allchar, do not do intersection if the
        // options::RegExpInterMode::ONE_CONSTANT option is set.
        continue;
      }
    }
    if (mi.isNull())
    {
      // first regular expression seen
      mi = m;
      rcti = rct;
      continue;
    }
    Node resR = d_regexp_opr.intersect(mi[1], m[1]);
    // intersection should be computable
    Assert(!resR.isNull());
    if (resR == d_emptyRegexp)
    {
      // conflict, explain
      std::vector<Node> vec_nodes;
      vec_nodes.push_back(mi);
      vec_nodes.push_back(m);
      if (mi[0] != m[0])
      {
        vec_nodes.push_back(mi[0].eqNode(m[0]));
      }
      Node conc;
      d_im.sendInference(
          vec_nodes, conc, InferenceId::STRINGS_RE_INTER_CONF, false, true);
      // conflict, return
      return false;
    }
    // rewrite to ensure the equality checks below are precise
    Node mres = nm->mkNode(STRING_IN_REGEXP, mi[0], resR);
    Node mresr = Rewriter::rewrite(mres);
    if (mresr == mi)
    {
      // if R1 = intersect( R1, R2 ), then x in R1 ^ x in R2 is equivalent
      // to x in R1, hence x in R2 can be marked redundant.
      d_im.markReduced(m);
    }
    else if (mresr == m)
    {
      // same as above, opposite direction
      d_im.markReduced(mi);
    }
    else
    {
      // new conclusion
      // (x in R1 ^ y in R2 ^ x = y) => (x in intersect(R1,R2))
      std::vector<Node> vec_nodes;
      vec_nodes.push_back(mi);
      vec_nodes.push_back(m);
      if (mi[0] != m[0])
      {
        vec_nodes.push_back(mi[0].eqNode(m[0]));
      }
      d_im.sendInference(
          vec_nodes, mres, InferenceId::STRINGS_RE_INTER_INFER, false, true);
      // both are reduced
      d_im.markReduced(m);
      d_im.markReduced(mi);
      // do not send more than one lemma for this class
      return true;
    }
  }
  return true;
}

bool RegExpSolver::checkPDerivative(
    Node x, Node r, Node atom, bool& addedLemma, std::vector<Node>& nf_exp)
{
  if (d_state.areEqual(x, d_emptyString))
  {
    Node exp;
    switch (d_regexp_opr.delta(r, exp))
    {
      case 0:
      {
        std::vector<Node> noExplain;
        noExplain.push_back(atom);
        noExplain.push_back(x.eqNode(d_emptyString));
        std::vector<Node> iexp = nf_exp;
        iexp.insert(iexp.end(), noExplain.begin(), noExplain.end());
        d_im.sendInference(iexp, noExplain, exp, InferenceId::STRINGS_RE_DELTA);
        addedLemma = true;
        d_regexp_ccached.insert(atom);
        return false;
      }
      case 1:
      {
        d_regexp_ccached.insert(atom);
        break;
      }
      case 2:
      {
        std::vector<Node> noExplain;
        noExplain.push_back(atom);
        noExplain.push_back(x.eqNode(d_emptyString));
        std::vector<Node> iexp = nf_exp;
        iexp.insert(iexp.end(), noExplain.begin(), noExplain.end());
        d_im.sendInference(iexp, noExplain, d_false, InferenceId::STRINGS_RE_DELTA_CONF);
        addedLemma = true;
        d_regexp_ccached.insert(atom);
        return false;
      }
      default:
        // Impossible
        break;
    }
  }
  else
  {
    if (deriveRegExp(x, r, atom, nf_exp))
    {
      addedLemma = true;
      d_regexp_ccached.insert(atom);
      return false;
    }
  }
  return true;
}

cvc5::String RegExpSolver::getHeadConst(Node x)
{
  if (x.isConst())
  {
    return x.getConst<String>();
  }
  else if (x.getKind() == STRING_CONCAT)
  {
    if (x[0].isConst())
    {
      return x[0].getConst<String>();
    }
  }
  return d_emptyString.getConst<String>();
}

bool RegExpSolver::deriveRegExp(Node x,
                                Node r,
                                Node atom,
                                std::vector<Node>& ant)
{
  Assert(x != d_emptyString);
  Trace("regexp-derive") << "RegExpSolver::deriveRegExp: x=" << x
                         << ", r= " << r << std::endl;
  cvc5::String s = getHeadConst(x);
  // only allow RE_DERIVE for concrete constant regular expressions
  if (!s.empty() && d_regexp_opr.getRegExpConstType(r) == RE_C_CONRETE_CONSTANT)
  {
    Node conc = Node::null();
    Node dc = r;
    bool flag = true;
    for (unsigned i = 0; i < s.size(); ++i)
    {
      cvc5::String c = s.substr(i, 1);
      Node dc2;
      int rt = d_regexp_opr.derivativeS(dc, c, dc2);
      dc = dc2;
      if (rt == 2)
      {
        // CONFLICT
        flag = false;
        break;
      }
    }
    // send lemma
    if (flag)
    {
      if (x.isConst())
      {
        Assert(false)
            << "Impossible: RegExpSolver::deriveRegExp: const string in const "
               "regular expression.";
        return false;
      }
      else
      {
        Assert(x.getKind() == STRING_CONCAT);
        std::vector<Node> vec_nodes;
        for (unsigned int i = 1; i < x.getNumChildren(); ++i)
        {
          vec_nodes.push_back(x[i]);
        }
        Node left = utils::mkConcat(vec_nodes, x.getType());
        left = Rewriter::rewrite(left);
        conc = NodeManager::currentNM()->mkNode(STRING_IN_REGEXP, left, dc);
      }
    }
    std::vector<Node> iexp = ant;
    std::vector<Node> noExplain;
    noExplain.push_back(atom);
    iexp.push_back(atom);
    d_im.sendInference(iexp, noExplain, conc, InferenceId::STRINGS_RE_DERIVE);
    return true;
  }
  return false;
}

Node RegExpSolver::getNormalSymRegExp(Node r, std::vector<Node>& nf_exp)
{
  Node ret = r;
  switch (r.getKind())
  {
    case REGEXP_EMPTY:
    case REGEXP_SIGMA:
    case REGEXP_RANGE: break;
    case STRING_TO_REGEXP:
    {
      if (!r[0].isConst())
      {
        Node tmp = d_csolver.getNormalString(r[0], nf_exp);
        if (tmp != r[0])
        {
          ret = NodeManager::currentNM()->mkNode(STRING_TO_REGEXP, tmp);
        }
      }
      break;
    }
    case REGEXP_CONCAT:
    case REGEXP_UNION:
    case REGEXP_INTER:
    case REGEXP_STAR:
    case REGEXP_COMPLEMENT:
    {
      std::vector<Node> vec_nodes;
      for (const Node& cr : r)
      {
        vec_nodes.push_back(getNormalSymRegExp(cr, nf_exp));
      }
      ret = Rewriter::rewrite(
          NodeManager::currentNM()->mkNode(r.getKind(), vec_nodes));
      break;
    }
    default:
    {
      Trace("strings-error") << "Unsupported term: " << r
                             << " in normalization SymRegExp." << std::endl;
      Assert(!utils::isRegExpKind(r.getKind()));
    }
  }
  return ret;
}

}  // namespace strings
}  // namespace theory
}  // namespace cvc5<|MERGE_RESOLUTION|>--- conflicted
+++ resolved
@@ -284,7 +284,6 @@
             }
             InferenceId inf =
                 polarity ? InferenceId::STRINGS_RE_UNFOLD_POS : InferenceId::STRINGS_RE_UNFOLD_NEG;
-<<<<<<< HEAD
             // in very rare cases, we may find out that the unfolding lemma
             // for a membership is equivalent to true, in spite of the RE
             // not being rewritten to true.
@@ -299,25 +298,7 @@
                 repUnfold.insert(rep);
               }
             }
-            if (changed)
-            {
-              cprocessed.push_back(assertion);
-            }
-            else
-            {
-              processed.push_back(assertion);
-=======
-            d_im.sendInference(iexp, noExplain, conc, inf);
-            addedLemma = true;
             processed.push_back(assertion);
-            if (e == 0)
-            {
-              // Remember that we have unfolded a membership for x
-              // notice that we only do this here, after we have definitely
-              // added a lemma.
-              repUnfold.insert(rep);
->>>>>>> ef2f19f8
-            }
           }
           else
           {
