--- conflicted
+++ resolved
@@ -676,10 +676,6 @@
   return ret;
 }
 
-<<<<<<< HEAD
-
-=======
->>>>>>> 191afafa
 void RegExpSolver::checkEvaluations()
 {
   NodeManager* nm = NodeManager::currentNM();
@@ -757,12 +753,7 @@
       }
       if (polarity)
       {
-<<<<<<< HEAD
         checkPDerivative(x, r, atom, rnfexp);
-=======
-        bool addedLemma = false;
-        checkPDerivative(x, r, atom, addedLemma, rnfexp);
->>>>>>> 191afafa
       }
     }
   }
