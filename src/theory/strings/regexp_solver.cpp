--- conflicted
+++ resolved
@@ -46,17 +46,10 @@
       d_csolver(cs),
       d_esolver(es),
       d_statistics(stats),
-<<<<<<< HEAD
-      d_regexp_ucached(s.getUserContext()),
-      d_regexp_ccached(s.getSatContext()),
-      d_processed_memberships(s.getSatContext()),
-      d_regexp_opr(tr.getSkolemCache(), tr.getAlphabetCardinality())
-=======
       d_regexp_ucached(userContext()),
       d_regexp_ccached(context()),
       d_processed_memberships(context()),
-      d_regexp_opr(skc)
->>>>>>> 7179be03
+      d_regexp_opr(tr.getSkolemCache(), tr.getAlphabetCardinality())
 {
   d_emptyString = NodeManager::currentNM()->mkConst(::cvc5::String(""));
   d_emptyRegexp = NodeManager::currentNM()->mkNode(REGEXP_EMPTY);
