--- conflicted
+++ resolved
@@ -164,11 +164,7 @@
    * @return true if any seq.nth or seq.update terms have been preregistered
    */
   bool hasSeqUpdate() const;
-<<<<<<< HEAD
-  /** is handled update */
-=======
   /** is handled update or substring */
->>>>>>> e83a270a
   bool isHandledUpdateOrSubstr(Node n);
   /** get base */
   Node getUpdateBase(Node n);
