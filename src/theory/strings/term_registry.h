/*********************                                                        */
/*! \file term_registry.h
 ** \verbatim
 ** Top contributors (to current version):
 **   Andrew Reynolds, Andres Noetzli, Tim King
 ** This file is part of the CVC4 project.
 ** Copyright (c) 2009-2020 by the authors listed in the file AUTHORS
 ** in the top-level source directory and their institutional affiliations.
 ** All rights reserved.  See the file COPYING in the top-level source
 ** directory for licensing information.\endverbatim
 **
 ** \brief Term registry for the theory of strings.
 **/

#include "cvc4_private.h"

#ifndef CVC4__THEORY__STRINGS__TERM_REGISTRY_H
#define CVC4__THEORY__STRINGS__TERM_REGISTRY_H

#include "context/cdhashset.h"
#include "context/cdlist.h"
#include "expr/proof_node_manager.h"
#include "theory/eager_proof_generator.h"
#include "theory/output_channel.h"
#include "theory/strings/infer_info.h"
#include "theory/strings/sequences_stats.h"
#include "theory/strings/skolem_cache.h"
#include "theory/strings/solver_state.h"
#include "theory/uf/equality_engine.h"

namespace CVC4 {
namespace theory {
namespace strings {

/**
 * This class manages all the (pre)registration tasks for terms. These tasks
 * include:
 * (1) Sending out preregistration lemmas for terms,
 * (2) Add terms to the equality engine,
 * (3) Maintaining a list of terms d_functionsTerms (for theory combination),
 * (4) Maintaining a list of input variables d_inputVars (for fmf).
 * (5) Maintaining a skolem cache. Notice that this skolem cache is the
 * official skolem cache that should be used by all modules in TheoryStrings.
 */
class TermRegistry
{
  typedef context::CDHashSet<Node, NodeHashFunction> NodeSet;
  typedef context::CDHashSet<TypeNode, TypeNodeHashFunction> TypeNodeSet;
  typedef context::CDHashMap<Node, Node, NodeHashFunction> NodeNodeMap;

 public:
  TermRegistry(SolverState& s,
               OutputChannel& out,
               SequencesStatistics& statistics,
               ProofNodeManager* pnm);
  ~TermRegistry();
  /** The eager reduce routine
   *
   * Constructs a lemma for t that is incomplete, but communicates pertinent
   * information about t. This is analogous to StringsPreprocess::reduce.
   *
   * In practice, we send this lemma eagerly, as soon as t is registered.
   *
   * @param t The node to reduce,
   * @param sc The Skolem cache to use for new variables,
   * @return The eager reduction for t.
   */
  static Node eagerReduce(Node t, SkolemCache* sc);
  /**
   * Returns a lemma indicating that the length of a term t whose type is
   * string-like has positive length. The exact form of this lemma depends
   * on what works best in practice, currently:
   *   (or (and (= (str.len t) 0) (= t "")) (> (str.len t) 0))
   *
   * @param t The node to reduce,
   * @return The positive length lemma for t.
   */
  static Node lengthPositive(Node t);
  /**
   * Preregister term, called when TheoryStrings::preRegisterTerm(n) is called.
   * This does the following:
   * - Checks for illegal terms and throws a LogicException if any term is
   * not handled.
   * - Adds the appropriate terms and triggers to the equality engine.
   * - Updates information about which terms exist, including
   * d_functionsTerms and d_hasStrCode. If we are using strings finite model
   * finding (options::stringsFmf), we determine if the term n should be
   * added to d_inputVars, the set of terms of type string whose length we are
   * minimizing with its decision strategy.
   * - Setting phase requirements on n if it is a formula and we prefer
   * decisions with a particular polarity (e.g. positive regular expression
   * memberships).
   */
  void preRegisterTerm(TNode n);
  /** Register term
   *
   * This performs SAT-context-independent registration for a term n, which
   * may cause lemmas to be sent on the output channel that involve
   * "initial refinement lemmas" for n. This includes introducing proxy
   * variables for string terms and asserting that str.code terms are within
   * proper bounds.
   *
   * Effort is one of the following (TODO make enum #1881):
   * 0 : upon preregistration or internal assertion
   * 1 : upon occurrence in length term
   * 2 : before normal form computation
   * 3 : called on normal form terms
   *
   * Based on the strategy, we may choose to add these initial refinement
   * lemmas at one of the following efforts, where if it is not the given
   * effort, the call to this method does nothing.
   */
  void registerTerm(Node n, int effort);
  /** register length
   *
   * This method is called on non-constant string terms n that are "atomic"
   * with respect to length. That is, the rewritten form of len(n) is itself.
   *
   * It sends a lemma on the output channel that ensures that the length n
   * satisfies its assigned status (given by argument s).
   *
   * If the status is LENGTH_ONE, we send the lemma len( n ) = 1.
   *
   * If the status is LENGTH_GEQ_ONE, we send a lemma n != "" ^ len( n ) > 0.
   *
   * If the status is LENGTH_SPLIT, we send a send a lemma of the form:
   *   ( n = "" ^ len( n ) = 0 ) OR len( n ) > 0
   * This method also ensures that, when applicable, the left branch is taken
   * first via calls to requirePhase.
   *
   * If the status is LENGTH_IGNORE, then no lemma is sent. This status is used
   * e.g. when the length of n is already implied by other constraints.
   *
   * In contrast to the above functions, it makes immediate calls to the output
   * channel instead of adding them to pending lists.
   */
  void registerTermAtomic(Node n, LengthStatus s);
  //---------------------------- queries
  /** Get the skolem cache of this object */
  SkolemCache* getSkolemCache();
  /** Get all function terms that have been preregistered to this object */
  const context::CDList<TNode>& getFunctionTerms() const;
  /**
   * Get the "input variables", corresponding to the set of leaf nodes of
   * string-like type that have been preregistered as terms to this object.
   */
  const context::CDHashSet<Node, NodeHashFunction>& getInputVars() const;
  /** Returns true if any str.code terms have been preregistered */
  bool hasStringCode() const;
  //---------------------------- end queries
  //---------------------------- proxy variables
  /** Get symbolic definition
   *
   * This method returns the "symbolic definition" of n, call it n', and
   * populates the vector exp with an explanation such that exp => n = n'.
   *
   * The symbolic definition of n is the term where (maximal) subterms of n
   * are replaced by their proxy variables. For example, if we introduced
   * proxy variable v for x ++ y, then given input x ++ y = w, this method
   * returns v = w and adds v = x ++ y to exp.
   */
  Node getSymbolicDefinition(Node n, std::vector<Node>& exp) const;
  /** Get proxy variable
   *
   * If this method returns the proxy variable for (string) term n if one
   * exists, otherwise it returns null.
   */
  Node getProxyVariableFor(Node n) const;

  /**
   * Get the proxy variable for a term. If the proxy variable does not exist,
   * this method registers the term and then returns its proxy variable.
   *
   * @param n The term
   * @return Proxy variable for `n`
   */
  Node ensureProxyVariableFor(Node n);

  /** infer substitution proxy vars
   *
   * This method attempts to (partially) convert the formula n into a
   * substitution of the form:
   *   v1 -> s1, ..., vn -> sn
   * where s1 ... sn are proxy variables and v1 ... vn are either variables
   * or constants.
   *
   * This method ensures that P ^ v1 = s1 ^ ... ^ vn = sn ^ unproc is equivalent
   * to P ^ n, where P is the conjunction of equalities corresponding to the
   * definition of all proxy variables introduced by the theory of strings.
   *
   * For example, say that v1 was introduced as a proxy variable for "ABC", and
   * v2 was introduced as a proxy variable for "AA".
   *
   * Given the input n := v1 = "ABC" ^ v2 = x ^ x = "AA", this method sets:
   * vars = { x },
   * subs = { v2 },
   * unproc = {}.
   * In particular, this says that the information content of n is essentially
   * x = v2. The first and third conjunctions can be dropped from the
   * explanation since these equalities simply correspond to definitions
   * of proxy variables.
   *
   * This method is used as a performance heuristic. It can infer when the
   * explanation of a fact depends only trivially on equalities corresponding
   * to definitions of proxy variables, which can be omitted since they are
   * assumed to hold globally.
   */
  void inferSubstitutionProxyVars(Node n,
                                  std::vector<Node>& vars,
                                  std::vector<Node>& subs,
                                  std::vector<Node>& unproc) const;
  //---------------------------- end proxy variables
 private:
  /** Common constants */
  Node d_zero;
  Node d_one;
  Node d_negOne;
  /** the cardinality of the alphabet */
  uint32_t d_cardSize;
<<<<<<< HEAD
  /** Reference to equality engine of the theory of strings. */
  eq::EqualityEngine& d_ee;
=======
  /** Reference to the solver state of the theory of strings. */
  SolverState& d_state;
>>>>>>> 36af0952
  /** Reference to the output channel of the theory of strings. */
  OutputChannel& d_out;
  /** Reference to the statistics for the theory of strings/sequences. */
  SequencesStatistics& d_statistics;
  /** have we asserted any str.code terms? */
  bool d_hasStrCode;
  /** The cache of all skolems, which is owned by this class. */
  SkolemCache d_skCache;
  /** All function terms that the theory has seen in the current SAT context */
  context::CDList<TNode> d_functionsTerms;
  /**
   * The set of terms of type string that are abstracted as leaf nodes.
   */
  NodeSet d_inputVars;
  /** The user-context dependent cache of terms that have been preregistered */
  NodeSet d_preregisteredTerms;
  /** The user-context dependent cache of terms that have been registered */
  NodeSet d_registeredTerms;
  /** The types that we have preregistered */
  TypeNodeSet d_registeredTypes;
  /**
   * Map string terms to their "proxy variables". Proxy variables are used are
   * intermediate variables so that length information can be communicated for
   * constants. For example, to communicate that "ABC" has length 3, we
   * introduce a proxy variable v_{"ABC"} for "ABC", and assert:
   *   v_{"ABC"} = "ABC" ^ len( v_{"ABC"} ) = 3
   * Notice this is required since we cannot directly write len( "ABC" ) = 3,
   * which rewrites to 3 = 3.
   * In the above example, we store "ABC" -> v_{"ABC"} in this map.
   */
  std::map<Node, Node> d_proxyVar;
  /**
   * Map from proxy variables to their normalized length. In the above example,
   * we store "ABC" -> 3.
   */
  std::map<Node, Node> d_proxyVarToLength;
  /** List of terms that we have register length for */
  NodeSet d_lengthLemmaTermsCache;
  /** Proof generator, manages proofs for lemmas generated by this class */
  std::unique_ptr<EagerProofGenerator> d_epg;
  /** Register type
   *
   * Ensures the theory solver is setup to handle string-like type tn. In
   * particular, this includes:
   * - Calling preRegisterTerm on the empty word for tn
   */
  void registerType(TypeNode tn);
  /** register term
   *
   * This method is called on non-constant string terms n. It returns a lemma
   * that should be sent on the output channel of theory of strings upon
   * registration of this term, or null if no lemma is necessary.
   *
   * If n is an atomic term, the method registerTermAtomic is called for n
   * and s = LENGTH_SPLIT and no lemma is returned.
   */
  TrustNode getRegisterTermLemma(Node n);
  /**
   * Get the lemma required for registering the length information for
   * atomic term n given length status s. For details, see registerTermAtomic.
   *
   * Additionally, this method may map literals to a required polarity in the
   * argument reqPhase, which should be processed by a call to requiredPhase by
   * the caller of this method.
   */
  TrustNode getRegisterTermAtomicLemma(Node n,
                                       LengthStatus s,
                                       std::map<Node, bool>& reqPhase);
};

}  // namespace strings
}  // namespace theory
}  // namespace CVC4

#endif /* CVC4__THEORY__STRINGS__TERM_REGISTRY_H */<|MERGE_RESOLUTION|>--- conflicted
+++ resolved
@@ -217,13 +217,8 @@
   Node d_negOne;
   /** the cardinality of the alphabet */
   uint32_t d_cardSize;
-<<<<<<< HEAD
-  /** Reference to equality engine of the theory of strings. */
-  eq::EqualityEngine& d_ee;
-=======
   /** Reference to the solver state of the theory of strings. */
   SolverState& d_state;
->>>>>>> 36af0952
   /** Reference to the output channel of the theory of strings. */
   OutputChannel& d_out;
   /** Reference to the statistics for the theory of strings/sequences. */
