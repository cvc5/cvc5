/******************************************************************************
 * Top contributors (to current version):
 *   Andres Noetzli
 *
 * This file is part of the cvc5 project.
 *
 * Copyright (c) 2009-2021 by the authors listed in the file AUTHORS
 * in the top-level source directory and their institutional affiliations.
 * All rights reserved.  See the file COPYING in the top-level source
 * directory for licensing information.
 * ****************************************************************************
 *
 * Sequences solver for seq.nth/seq.update.
 */

#include "theory/strings/array_core_solver.h"

#include "theory/strings/array_solver.h"
#include "theory/strings/theory_strings_utils.h"
#include "theory/strings/word.h"
#include "util/rational.h"

using namespace cvc5::context;
using namespace cvc5::kind;

namespace cvc5 {
namespace theory {
namespace strings {

ArrayCoreSolver::ArrayCoreSolver(Env& env,
                                 SolverState& s,
                                 InferenceManager& im,
                                 TermRegistry& tr,
                                 CoreSolver& cs,
                                 ExtfSolver& es,
                                 ExtTheory& extt)
    : EnvObj(env),
      d_state(s),
      d_im(im),
      d_termReg(tr),
      d_csolver(cs),
      d_esolver(es),
      d_extt(extt),
      d_lem(context()),
      d_registeredUpdates(userContext())
{
}

ArrayCoreSolver::~ArrayCoreSolver() {}

void ArrayCoreSolver::sendInference(const std::vector<Node>& exp,
                                    const Node& lem,
                                    const InferenceId iid)
{
  if (d_lem.find(lem) == d_lem.end())
  {
    d_lem.insert(lem);
    Trace("seq-update") << "- send lemma - " << lem << std::endl;
    d_im.sendInference(exp, lem, iid);
  }
}

void ArrayCoreSolver::checkNth(const std::vector<Node>& nthTerms)
{
  NodeManager* nm = NodeManager::currentNM();
  std::vector<Node> extractTerms = d_esolver.getActive(STRING_SUBSTR);
  for (const Node& n : extractTerms)
  {
    if (d_termReg.isHandledUpdate(n))
    {
      // (seq.extract A i l) ^ (<= 0 i) ^ (< i (str.len A)) --> (seq.unit
      // (seq.nth A i))
      std::vector<Node> exp;
      Node cond1 = nm->mkNode(LEQ, nm->mkConstInt(Rational(0)), n[1]);
      Node cond2 = nm->mkNode(LT, n[1], nm->mkNode(STRING_LENGTH, n[0]));
      Node cond = nm->mkNode(AND, cond1, cond2);
      Node body1 = nm->mkNode(
          EQUAL, n, nm->mkNode(SEQ_UNIT, nm->mkNode(SEQ_NTH, n[0], n[1])));
      Node body2 = nm->mkNode(EQUAL, n, Word::mkEmptyWord(n.getType()));
      Node lem = nm->mkNode(ITE, cond, body1, body2);
      sendInference(exp, lem, InferenceId::STRINGS_ARRAY_NTH_EXTRACT);
    }
  }
}

void ArrayCoreSolver::checkUpdate(const std::vector<Node>& updateTerms)
{
  NodeManager* nm = NodeManager::currentNM();

  Trace("seq-array-core-debug")
      << "number of update terms: " << updateTerms.size() << std::endl;
  for (const Node& n : updateTerms)
  {
<<<<<<< HEAD
    // current term (seq.update x i a)

    // inference rule is:
    // (seq.update x i a) in TERMS
    // (seq.nth t j) in TERMS
    // t = (seq.update x i a)
    // ---------------------------------------------------------------------
    // (seq.nth (seq.update x i a) j) =
    //   (ITE, j in range(i, i+len(a)), (seq.nth a (j - i)),  (seq.nth x j))
=======
    Trace("seq-array-core-debug") << "check term " << n << std::endl;
>>>>>>> 36f93a14

    // note that the term could rewrites to a skolem
    // get proxy variable for the update term as t
    Node termProxy = d_termReg.getProxyVariableFor(n);
    std::vector<Node> exp;
    d_im.addToExplanation(termProxy, n, exp);

<<<<<<< HEAD
    // reasoning about nth(t, n[1]) even if it does not exist.
    // x = update(s, n, t)
    // ---------------------------------------------------------------------
    // nth(x, n) = ite(n in range(0, len(s)), nth(t, 0), nth(s, n))
    Node left = nm->mkNode(SEQ_NTH, termProxy, n[1]);
    Node cond =
        nm->mkNode(AND,
                   nm->mkNode(GEQ, n[1], nm->mkConstInt(Rational(0))),
                   nm->mkNode(LT, n[1], nm->mkNode(STRING_LENGTH, n[0])));
    Node body1 = nm->mkNode(SEQ_NTH, n[2], nm->mkConstInt(Rational(0)));
    Node body2 = nm->mkNode(SEQ_NTH, n[0], n[1]);
    Node right = nm->mkNode(ITE, cond, body1, body2);
    Node lem = nm->mkNode(EQUAL, left, right);
    sendInference(exp, lem, InferenceId::STRINGS_ARRAY_NTH_TERM_FROM_UPDATE);

    // enumerate possible index
    for (const auto& nth : d_index_map)
=======
    if (d_registeredUpdates.find(n) == d_registeredUpdates.end())
    {
      Trace("seq-array-core-debug") << "... registering" << std::endl;
      d_registeredUpdates.insert(n);
      // Introduce nth(update(s, n, t), n) for all update(s, n, t) terms.
      //
      // x = update(s, n, t)
      // ------------------------------------------------------------
      // nth(x, n) = ite(n in range(0, len(s)), nth(t, 0), nth(s, n))
      Node left = nm->mkNode(SEQ_NTH, termProxy, n[1]);
      Node cond =
          nm->mkNode(AND,
                     nm->mkNode(GEQ, n[1], nm->mkConstInt(Rational(0))),
                     nm->mkNode(LT, n[1], nm->mkNode(STRING_LENGTH, n[0])));
      Node body1 = nm->mkNode(SEQ_NTH, n[2], nm->mkConstInt(Rational(0)));
      Node body2 = nm->mkNode(SEQ_NTH, n[0], n[1]);
      Node right = nm->mkNode(ITE, cond, body1, body2);
      Node lem = nm->mkNode(EQUAL, left, right);
      d_im.sendInference(exp,
                         lem,
                         InferenceId::STRINGS_ARRAY_NTH_TERM_FROM_UPDATE,
                         false,
                         true);
    }

    for (const auto& nthIdxs : d_indexMap)
>>>>>>> 36f93a14
    {
      // Enumerate n-th terms for sequences that are related to the current
      // update term
      Node seq = nthIdxs.first;
      if (!d_state.areEqual(seq, n) && !d_state.areEqual(seq, n[0]))
      {
<<<<<<< HEAD
        const std::set<Node>& indexes = nth.second;
        for (Node j : indexes)
        {
          // optimization: add a short cut for special case
          // x = update(s, n, unit(t))
          // y = nth(s, m)
          // -----------------------------------------
          // n != m => nth(x, m) = nth(s, m)
          if (n[2].getKind() == SEQ_UNIT)
          {
            left = nm->mkNode(DISTINCT, n[1], j);
            Node nth1 = nm->mkNode(SEQ_NTH, termProxy, j);
            Node nth2 = nm->mkNode(SEQ_NTH, n[0], j);
            right = nm->mkNode(EQUAL, nth1, nth2);
            lem = nm->mkNode(IMPLIES, left, right);
            sendInference(
                exp, lem, InferenceId::STRINGS_ARRAY_NTH_UPDATE_WITH_UNIT);
            continue;
          }

          // normal cases
          left = nm->mkNode(SEQ_NTH, termProxy, j);
          cond = nm->mkNode(
              AND,
              nm->mkNode(LEQ, n[1], j),
              nm->mkNode(
                  LT,
                  j,
                  nm->mkNode(PLUS, n[1], nm->mkNode(STRING_LENGTH, n[2]))));
          body1 = nm->mkNode(SEQ_NTH, n[2], nm->mkNode(MINUS, j, n[1]));
          body2 = nm->mkNode(SEQ_NTH, n[0], j);
          right = nm->mkNode(ITE, cond, body1, body2);
          lem = nm->mkNode(EQUAL, left, right);
          sendInference(exp, lem, InferenceId::STRINGS_ARRAY_NTH_UPDATE);
=======
        continue;
      }

      const std::set<Node>& indexes = nthIdxs.second;
      Trace("seq-array-core-debug") << "  check nth for " << seq
                                    << " with indices " << indexes << std::endl;
      for (Node j : indexes)
      {
        if (n[2].getKind() == SEQ_UNIT)
        {
          // Special case for updates using unit
          //
          // x = update(s, n, unit(t))
          // y = nth(x, m)
          // -----------------------------------------
          // n != m => nth(x, m) = nth(s, m)
          Node left = n[1].eqNode(j).notNode();
          Node nth1 = nm->mkNode(SEQ_NTH, termProxy, j);
          Node nth2 = nm->mkNode(SEQ_NTH, n[0], j);
          Node right = nm->mkNode(EQUAL, nth1, nth2);
          Node lem = nm->mkNode(IMPLIES, left, right);
          sendInference(
              exp, lem, InferenceId::STRINGS_ARRAY_NTH_UPDATE_WITH_UNIT);
          continue;
>>>>>>> 36f93a14
        }

        // Regular case
        //
        // x = update(s, n, t)
        // y = nth(x, m)
        // -----------------------------------------
        // y = ite(n <= m < n + len(t), nth(t, m - n), nth(s, m))
        Node nth = nm->mkNode(SEQ_NTH, termProxy, j);
        Node cond = nm->mkNode(
            AND,
            nm->mkNode(LEQ, n[1], j),
            nm->mkNode(
                LT,
                j,
                nm->mkNode(PLUS, n[1], nm->mkNode(STRING_LENGTH, n[2]))));
        Node cases =
            nm->mkNode(ITE,
                       cond,
                       nm->mkNode(SEQ_NTH, n[2], nm->mkNode(MINUS, j, n[1])),
                       nm->mkNode(SEQ_NTH, n[0], j));
        Node lem = nm->mkNode(EQUAL, nth, cases);
        sendInference(exp, lem, InferenceId::STRINGS_ARRAY_NTH_UPDATE);
      }
    }
  }
}

void ArrayCoreSolver::check(const std::vector<Node>& nthTerms,
                            const std::vector<Node>& updateTerms)
{
  NodeManager* nm = NodeManager::currentNM();

  Trace("seq-array-debug") << "NTH SIZE: " << nthTerms.size() << std::endl;
  if (Trace.isOn("seq-array-terms"))
  {
    for (const Node& n : nthTerms)
    {
      Trace("seq-array-terms") << n << std::endl;
    }
  }
  Trace("seq-array-debug") << "UPDATE SIZE: " << updateTerms.size()
                           << std::endl;
  if (Trace.isOn("seq-array-terms"))
  {
    for (const Node& n : updateTerms)
    {
      Trace("seq-array-terms") << n << std::endl;
    }
  }
  Trace("seq-update") << "SequencesArraySolver::check..." << std::endl;
  d_writeModel.clear();
  d_indexMap.clear();
  for (const Node& n : nthTerms)
  {
    // (seq.nth n[0] n[1])
    Node r = d_state.getRepresentative(n[0]);
    Trace("seq-update") << "- " << r << ": " << n[1] << " -> " << n
                        << std::endl;
    d_writeModel[r][n[1]] = n;
<<<<<<< HEAD
    d_index_map[r].insert(n[1]);
=======
    d_indexMap[r].insert(n[1]);
>>>>>>> 36f93a14

    if (n[0].getKind() == STRING_REV)
    {
      Node s = n[0][0];
      Node i = n[1];
      Node sLen = nm->mkNode(STRING_LENGTH, s);
      Node iRev = nm->mkNode(
          MINUS, sLen, nm->mkNode(PLUS, i, nm->mkConstInt(Rational(1))));

      std::vector<Node> nexp;
      nexp.push_back(nm->mkNode(LEQ, nm->mkConstInt(Rational(0)), i));
      nexp.push_back(nm->mkNode(LT, i, sLen));

      // 0 <= i ^ i < len(s) => seq.nth(seq.rev(s), i) = seq.nth(s, len(s) - i -
      // 1)
      Node ret = nm->mkNode(SEQ_NTH, s, iRev);
      d_im.sendInference(
          {}, nexp, n.eqNode(ret), InferenceId::STRINGS_ARRAY_NTH_REV);
      d_extt.markReduced(n, ExtReducedId::STRINGS_NTH_REV);
    }
  }
  checkNth(nthTerms);
  checkUpdate(updateTerms);
  // compute connected sequences
  if (!d_im.hasSent())
  {
    computeConnected(updateTerms);
  }
}

void ArrayCoreSolver::computeConnected(const std::vector<Node>& updateTerms)
{
  d_connectedSeq.clear();
  std::map<Node, Node> conTmp;
  std::map<Node, Node>::iterator it;
  for (const Node& n : updateTerms)
  {
    Node newRep;
    for (size_t i = 0; i < 2; i++)
    {
      Node s = i == 0 ? n[0] : n;
      TNode r = d_state.getRepresentative(s);
      // get the find
      it = conTmp.find(r);
      while (it != conTmp.end())
      {
        r = it->second;
        it = conTmp.find(r);
      }
      if (i == 0)
      {
        newRep = r;
      }
      else if (newRep != r)
      {
        conTmp[newRep] = r;
      }
    }
  }
  // go back and normalize the find to representatives
  for (std::pair<const Node, Node>& c : conTmp)
  {
    TNode r = c.first;
    it = conTmp.find(r);
    while (it != conTmp.end())
    {
      r = it->second;
      it = conTmp.find(r);
    }
    d_connectedSeq[c.first] = r;
  }
}

const std::map<Node, Node>& ArrayCoreSolver::getWriteModel(Node eqc)
{
  if (Trace.isOn("seq-write-model"))
  {
    Trace("seq-write-model") << "write model of " << eqc << ":" << std::endl;
    for (auto& x : d_writeModel[eqc])
    {
      Trace("seq-write-model") << x.first << ": " << x.second << std::endl;
    }
  }
  return d_writeModel[eqc];
}

const std::map<Node, Node>& ArrayCoreSolver::getConnectedSequences()
{
  return d_connectedSeq;
}

}  // namespace strings
}  // namespace theory
}  // namespace cvc5<|MERGE_RESOLUTION|>--- conflicted
+++ resolved
@@ -91,19 +91,7 @@
       << "number of update terms: " << updateTerms.size() << std::endl;
   for (const Node& n : updateTerms)
   {
-<<<<<<< HEAD
-    // current term (seq.update x i a)
-
-    // inference rule is:
-    // (seq.update x i a) in TERMS
-    // (seq.nth t j) in TERMS
-    // t = (seq.update x i a)
-    // ---------------------------------------------------------------------
-    // (seq.nth (seq.update x i a) j) =
-    //   (ITE, j in range(i, i+len(a)), (seq.nth a (j - i)),  (seq.nth x j))
-=======
     Trace("seq-array-core-debug") << "check term " << n << std::endl;
->>>>>>> 36f93a14
 
     // note that the term could rewrites to a skolem
     // get proxy variable for the update term as t
@@ -111,26 +99,7 @@
     std::vector<Node> exp;
     d_im.addToExplanation(termProxy, n, exp);
 
-<<<<<<< HEAD
-    // reasoning about nth(t, n[1]) even if it does not exist.
-    // x = update(s, n, t)
-    // ---------------------------------------------------------------------
-    // nth(x, n) = ite(n in range(0, len(s)), nth(t, 0), nth(s, n))
-    Node left = nm->mkNode(SEQ_NTH, termProxy, n[1]);
-    Node cond =
-        nm->mkNode(AND,
-                   nm->mkNode(GEQ, n[1], nm->mkConstInt(Rational(0))),
-                   nm->mkNode(LT, n[1], nm->mkNode(STRING_LENGTH, n[0])));
-    Node body1 = nm->mkNode(SEQ_NTH, n[2], nm->mkConstInt(Rational(0)));
-    Node body2 = nm->mkNode(SEQ_NTH, n[0], n[1]);
-    Node right = nm->mkNode(ITE, cond, body1, body2);
-    Node lem = nm->mkNode(EQUAL, left, right);
-    sendInference(exp, lem, InferenceId::STRINGS_ARRAY_NTH_TERM_FROM_UPDATE);
-
-    // enumerate possible index
-    for (const auto& nth : d_index_map)
-=======
-    if (d_registeredUpdates.find(n) == d_registeredUpdates.end())
+   if (d_registeredUpdates.find(n) == d_registeredUpdates.end())
     {
       Trace("seq-array-core-debug") << "... registering" << std::endl;
       d_registeredUpdates.insert(n);
@@ -156,49 +125,12 @@
     }
 
     for (const auto& nthIdxs : d_indexMap)
->>>>>>> 36f93a14
     {
       // Enumerate n-th terms for sequences that are related to the current
       // update term
       Node seq = nthIdxs.first;
       if (!d_state.areEqual(seq, n) && !d_state.areEqual(seq, n[0]))
       {
-<<<<<<< HEAD
-        const std::set<Node>& indexes = nth.second;
-        for (Node j : indexes)
-        {
-          // optimization: add a short cut for special case
-          // x = update(s, n, unit(t))
-          // y = nth(s, m)
-          // -----------------------------------------
-          // n != m => nth(x, m) = nth(s, m)
-          if (n[2].getKind() == SEQ_UNIT)
-          {
-            left = nm->mkNode(DISTINCT, n[1], j);
-            Node nth1 = nm->mkNode(SEQ_NTH, termProxy, j);
-            Node nth2 = nm->mkNode(SEQ_NTH, n[0], j);
-            right = nm->mkNode(EQUAL, nth1, nth2);
-            lem = nm->mkNode(IMPLIES, left, right);
-            sendInference(
-                exp, lem, InferenceId::STRINGS_ARRAY_NTH_UPDATE_WITH_UNIT);
-            continue;
-          }
-
-          // normal cases
-          left = nm->mkNode(SEQ_NTH, termProxy, j);
-          cond = nm->mkNode(
-              AND,
-              nm->mkNode(LEQ, n[1], j),
-              nm->mkNode(
-                  LT,
-                  j,
-                  nm->mkNode(PLUS, n[1], nm->mkNode(STRING_LENGTH, n[2]))));
-          body1 = nm->mkNode(SEQ_NTH, n[2], nm->mkNode(MINUS, j, n[1]));
-          body2 = nm->mkNode(SEQ_NTH, n[0], j);
-          right = nm->mkNode(ITE, cond, body1, body2);
-          lem = nm->mkNode(EQUAL, left, right);
-          sendInference(exp, lem, InferenceId::STRINGS_ARRAY_NTH_UPDATE);
-=======
         continue;
       }
 
@@ -223,7 +155,6 @@
           sendInference(
               exp, lem, InferenceId::STRINGS_ARRAY_NTH_UPDATE_WITH_UNIT);
           continue;
->>>>>>> 36f93a14
         }
 
         // Regular case
@@ -284,11 +215,7 @@
     Trace("seq-update") << "- " << r << ": " << n[1] << " -> " << n
                         << std::endl;
     d_writeModel[r][n[1]] = n;
-<<<<<<< HEAD
-    d_index_map[r].insert(n[1]);
-=======
     d_indexMap[r].insert(n[1]);
->>>>>>> 36f93a14
 
     if (n[0].getKind() == STRING_REV)
     {
