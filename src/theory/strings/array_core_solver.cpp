/******************************************************************************
 * Top contributors (to current version):
 *   Andres Noetzli
 *
 * This file is part of the cvc5 project.
 *
 * Copyright (c) 2009-2021 by the authors listed in the file AUTHORS
 * in the top-level source directory and their institutional affiliations.
 * All rights reserved.  See the file COPYING in the top-level source
 * directory for licensing information.
 * ****************************************************************************
 *
 * Sequences solver for seq.nth/seq.update.
 */

#include "theory/strings/array_core_solver.h"

#include "theory/strings/array_solver.h"
#include "theory/strings/theory_strings_utils.h"
#include "theory/strings/word.h"
#include "util/rational.h"

using namespace cvc5::context;
using namespace cvc5::kind;

namespace cvc5 {
namespace theory {
namespace strings {

ArrayCoreSolver::ArrayCoreSolver(Env& env,
                                 SolverState& s,
                                 InferenceManager& im,
                                 TermRegistry& tr,
                                 CoreSolver& cs,
                                 ExtfSolver& es,
                                 ExtTheory& extt)
    : EnvObj(env),
      d_state(s),
      d_im(im),
      d_termReg(tr),
      d_csolver(cs),
      d_esolver(es),
      d_extt(extt),
      d_lem(context())
{
}

ArrayCoreSolver::~ArrayCoreSolver() {}

void ArrayCoreSolver::sendInference(const std::vector<Node>& exp,
                                    const Node& lem,
                                    const InferenceId iid)
{
  if (d_lem.find(lem) == d_lem.end())
  {
    d_lem.insert(lem);
    Trace("seq-update") << "- send lemma - " << lem << std::endl;
    d_im.sendInference(exp, lem, iid);
  }
}

void ArrayCoreSolver::checkNth(const std::vector<Node>& nthTerms)
{
  NodeManager* nm = NodeManager::currentNM();
  std::vector<Node> extractTerms = d_esolver.getActive(STRING_SUBSTR);
  for (const Node& n : extractTerms)
  {
    if (d_termReg.isHandledUpdate(n))
    {
      // (seq.extract A i l) ^ (<= 0 i) ^ (< i (str.len A)) --> (seq.unit
      // (seq.nth A i))
      std::vector<Node> exp;
      Node cond1 = nm->mkNode(LEQ, nm->mkConstInt(Rational(0)), n[1]);
      Node cond2 = nm->mkNode(LT, n[1], nm->mkNode(STRING_LENGTH, n[0]));
      Node cond = nm->mkNode(AND, cond1, cond2);
      Node body1 = nm->mkNode(
          EQUAL, n, nm->mkNode(SEQ_UNIT, nm->mkNode(SEQ_NTH, n[0], n[1])));
      Node body2 = nm->mkNode(EQUAL, n, Word::mkEmptyWord(n.getType()));
      Node lem = nm->mkNode(ITE, cond, body1, body2);
      sendInference(exp, lem, InferenceId::STRINGS_ARRAY_NTH_EXTRACT);
    }
  }
}

void ArrayCoreSolver::checkUpdate(const std::vector<Node>& updateTerms)
{
  NodeManager* nm = NodeManager::currentNM();

  Trace("seq-array-debug") << "updateTerms number: " << updateTerms.size()
                           << std::endl;
  for (const Node& n : updateTerms)
  {
    // current term (seq.update x i a)

    // inference rule is:
    // (seq.update x i a) in TERMS
    // (seq.nth t j) in TERMS
    // t == (seq.update x i a)
    // ----------------------------------------------------------------------
    // (seq.nth (seq.update x i a) j) =
    //   (ITE, j in range(i, i+len(a)), (seq.nth a (j - i)),  (seq.nth x j))

    // t == (seq.update x i a) =>
    // (seq.nth t j) = (ITE, j in range(i, i+len(a)), (seq.nth a (j - i)),
    // (seq.nth x j))

    // note that the term could rewrites to a skolem
    // get proxy variable for the update term as t
    Node termProxy = d_termReg.getProxyVariableFor(n);
    Trace("seq-update") << "- " << termProxy << " = " << n << std::endl;
    std::vector<Node> exp;
    d_im.addToExplanation(termProxy, n, exp);

    // optimization: add a short cut t == (seq.update n[0] n[1] n[2]) => t[i] ==
    // n[2][0]
    Node left = nm->mkNode(SEQ_NTH, termProxy, n[1]);
    Node right =
<<<<<<< HEAD
        nm->mkNode(SEQ_NTH, n[2], nm->mkConst(Rational(0)));  // n[2][0]
=======
        nm->mkNode(SEQ_NTH, n[2], nm->mkConstInt(Rational(0)));  // n[2][0]
    right = Rewriter::rewrite(right);
>>>>>>> bbbe2f3e
    Node lem = nm->mkNode(EQUAL, left, right);
    Trace("seq-array-debug") << "enter" << std::endl;
    sendInference(exp, lem, InferenceId::STRINGS_ARRAY_NTH_UPDATE);

    // enumerate possible index
    for (auto nth : d_index_map)
    {
      Node seq = nth.first;
      if (d_state.areEqual(seq, n) || d_state.areEqual(seq, n[0]))
      {
        std::set<Node> indexes = nth.second;
        for (Node j : indexes)
        {
          // optimization: add a short cut for special case (seq.update n[0]
          // n[1] (seq.unit e))
          if (n[2].getKind() == SEQ_UNIT)
          {
            left = nm->mkNode(DISTINCT, n[1], j);
            Node nth1 = nm->mkNode(SEQ_NTH, termProxy, j);
            Node nth2 = nm->mkNode(SEQ_NTH, n[0], j);
            right = nm->mkNode(EQUAL, nth1, nth2);
            lem = nm->mkNode(IMPLIES, left, right);
            sendInference(exp, lem, InferenceId::STRINGS_ARRAY_NTH_UPDATE);
          }

          // normal cases
          left = nm->mkNode(SEQ_NTH, termProxy, j);
          Node cond = nm->mkNode(
              AND,
              nm->mkNode(LEQ, n[1], j),
              nm->mkNode(
                  LT,
                  j,
                  nm->mkNode(PLUS, n[1], nm->mkNode(STRING_LENGTH, n[2]))));
          Node body1 = nm->mkNode(SEQ_NTH, n[2], nm->mkNode(MINUS, j, n[1]));
          Node body2 = nm->mkNode(SEQ_NTH, n[0], j);
          right = nm->mkNode(ITE, cond, body1, body2);
          lem = nm->mkNode(EQUAL, left, right);
          sendInference(exp, lem, InferenceId::STRINGS_ARRAY_NTH_UPDATE);
        }
      }
    }
  }
}

void ArrayCoreSolver::check(const std::vector<Node>& nthTerms,
                            const std::vector<Node>& updateTerms)
{
  NodeManager* nm = NodeManager::currentNM();

  Trace("seq-array-debug") << "NTH SIZE: " << nthTerms.size() << std::endl;
  if (Trace.isOn("seq-array-terms"))
  {
    for (const Node& n : nthTerms)
    {
      Trace("seq-array-terms") << n << std::endl;
    }
  }
  Trace("seq-array-debug") << "UPDATE SIZE: " << updateTerms.size()
                           << std::endl;
  if (Trace.isOn("seq-array-terms"))
  {
    for (const Node& n : updateTerms)
    {
      Trace("seq-array-terms") << n << std::endl;
    }
  }
  Trace("seq-update") << "SequencesArraySolver::check..." << std::endl;
  d_writeModel.clear();
  d_index_map.clear();
  for (const Node& n : nthTerms)
  {
    // (seq.nth n[0] n[1])
    Node r = d_state.getRepresentative(n[0]);
    Trace("seq-update") << "- " << r << ": " << n[1] << " -> " << n
                        << std::endl;
    d_writeModel[r][n[1]] = n;
    if (d_index_map.find(r) == d_index_map.end())
    {
      std::set<Node> indexes;
      indexes.insert(n[1]);
      d_index_map[r] = indexes;
    }
    else
    {
      d_index_map[r].insert(n[1]);
    }

    if (n[0].getKind() == STRING_REV)
    {
      Node s = n[0][0];
      Node i = n[1];
      Node sLen = nm->mkNode(STRING_LENGTH, s);
      Node iRev = nm->mkNode(
          MINUS, sLen, nm->mkNode(PLUS, i, nm->mkConstInt(Rational(1))));

      std::vector<Node> nexp;
      nexp.push_back(nm->mkNode(LEQ, nm->mkConstInt(Rational(0)), i));
      nexp.push_back(nm->mkNode(LT, i, sLen));

      // 0 <= i ^ i < len(s) => seq.nth(seq.rev(s), i) = seq.nth(s, len(s) - i -
      // 1)
      Node ret = nm->mkNode(SEQ_NTH, s, iRev);
      d_im.sendInference(
          {}, nexp, n.eqNode(ret), InferenceId::STRINGS_ARRAY_NTH_REV);
      d_extt.markReduced(n, ExtReducedId::STRINGS_NTH_REV);
    }
  }
  checkNth(nthTerms);
  checkUpdate(updateTerms);
  // compute connected sequences
  if (!d_im.hasSent())
  {
    computeConnected(updateTerms);
  }
}

void ArrayCoreSolver::computeConnected(const std::vector<Node>& updateTerms)
{
  d_connectedSeq.clear();
  std::map<Node, Node> conTmp;
  std::map<Node, Node>::iterator it;
  for (const Node& n : updateTerms)
  {
    Node newRep;
    for (size_t i = 0; i < 2; i++)
    {
      Node s = i == 0 ? n[0] : n;
      TNode r = d_state.getRepresentative(s);
      // get the find
      it = conTmp.find(r);
      while (it != conTmp.end())
      {
        r = it->second;
        it = conTmp.find(r);
      }
      if (i == 0)
      {
        newRep = r;
      }
      else if (newRep != r)
      {
        conTmp[newRep] = r;
      }
    }
  }
  // go back and normalize the find to representatives
  for (std::pair<const Node, Node>& c : conTmp)
  {
    TNode r = c.first;
    it = conTmp.find(r);
    while (it != conTmp.end())
    {
      r = it->second;
      it = conTmp.find(r);
    }
    d_connectedSeq[c.first] = r;
  }
}

const std::map<Node, Node>& ArrayCoreSolver::getWriteModel(Node eqc)
{
  if (Trace.isOn("seq-write-model"))
  {
    Trace("seq-write-model") << "write model of " << eqc << ":" << std::endl;
    for (auto& x : d_writeModel[eqc])
    {
      Trace("seq-write-model") << x.first << ": " << x.second << std::endl;
    }
  }
  return d_writeModel[eqc];
}

const std::map<Node, Node>& ArrayCoreSolver::getConnectedSequences()
{
  return d_connectedSeq;
}

}  // namespace strings
}  // namespace theory
}  // namespace cvc5<|MERGE_RESOLUTION|>--- conflicted
+++ resolved
@@ -115,12 +115,7 @@
     // n[2][0]
     Node left = nm->mkNode(SEQ_NTH, termProxy, n[1]);
     Node right =
-<<<<<<< HEAD
-        nm->mkNode(SEQ_NTH, n[2], nm->mkConst(Rational(0)));  // n[2][0]
-=======
         nm->mkNode(SEQ_NTH, n[2], nm->mkConstInt(Rational(0)));  // n[2][0]
-    right = Rewriter::rewrite(right);
->>>>>>> bbbe2f3e
     Node lem = nm->mkNode(EQUAL, left, right);
     Trace("seq-array-debug") << "enter" << std::endl;
     sendInference(exp, lem, InferenceId::STRINGS_ARRAY_NTH_UPDATE);
