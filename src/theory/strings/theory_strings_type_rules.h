--- conflicted
+++ resolved
@@ -24,347 +24,6 @@
 namespace theory {
 namespace strings {
 
-<<<<<<< HEAD
-=======
-class StringConstantTypeRule {
-public:
-  inline static TypeNode computeType(NodeManager* nodeManager, TNode n, bool check)
-  {
-    return nodeManager->stringType();
-  }
-};
-
-class StringConcatTypeRule {
-public:
-  inline static TypeNode computeType(NodeManager* nodeManager, TNode n, bool check)
-  {
-    if( check ){
-      TNode::iterator it = n.begin();
-      TNode::iterator it_end = n.end();
-      int size = 0;
-      for (; it != it_end; ++ it) {
-       TypeNode t = (*it).getType(check);
-       if (!t.isString()) {
-         throw TypeCheckingExceptionPrivate(n, "expecting string terms in string concat");
-       }
-       ++size;
-      }
-      if(size < 2) {
-        throw TypeCheckingExceptionPrivate(n, "expecting at least 2 terms in string concat");
-      }
-    }
-    return nodeManager->stringType();
-  }
-};
-
-class StringLengthTypeRule {
-public:
-  inline static TypeNode computeType(NodeManager* nodeManager, TNode n, bool check)
-  {
-    if( check ) {
-      TypeNode t = n[0].getType(check);
-      if (!t.isString()) {
-        throw TypeCheckingExceptionPrivate(n, "expecting string terms in string length");
-      }
-    }
-    return nodeManager->integerType();
-  }
-};
-
-class StringSubstrTypeRule {
-public:
-  inline static TypeNode computeType(NodeManager* nodeManager, TNode n, bool check)
-  {
-    if( check ) {
-      TypeNode t = n[0].getType(check);
-      if (!t.isString()) {
-        throw TypeCheckingExceptionPrivate(n, "expecting a string term in substr");
-      }
-      t = n[1].getType(check);
-      if (!t.isInteger()) {
-        throw TypeCheckingExceptionPrivate(n, "expecting a start int term in substr");
-      }
-      t = n[2].getType(check);
-      if (!t.isInteger()) {
-        throw TypeCheckingExceptionPrivate(n, "expecting a length int term in substr");
-      }
-    }
-    return nodeManager->stringType();
-  }
-};
-
-class StringRelationTypeRule
-{
- public:
-  inline static TypeNode computeType(NodeManager* nodeManager, TNode n, bool check)
-  {
-    if( check ) {
-      TypeNode t = n[0].getType(check);
-      if (!t.isString()) {
-        throw TypeCheckingExceptionPrivate(
-            n, "expecting a string term in string relation");
-      }
-      t = n[1].getType(check);
-      if (!t.isString()) {
-        throw TypeCheckingExceptionPrivate(
-            n, "expecting a string term in string relation");
-      }
-    }
-    return nodeManager->booleanType();
-  }
-};
-
-class StringCharAtTypeRule {
-public:
-  inline static TypeNode computeType(NodeManager* nodeManager, TNode n, bool check)
-  {
-    if( check ) {
-      TypeNode t = n[0].getType(check);
-      if (!t.isString()) {
-        throw TypeCheckingExceptionPrivate(n, "expecting a string term in string char at 0");
-      }
-      t = n[1].getType(check);
-      if (!t.isInteger()) {
-        throw TypeCheckingExceptionPrivate(n, "expecting an integer term in string char at 1");
-      }
-    }
-    return nodeManager->stringType();
-  }
-};
-
-class StringIndexOfTypeRule {
-public:
-  inline static TypeNode computeType(NodeManager* nodeManager, TNode n, bool check)
-  {
-    if( check ) {
-      TypeNode t = n[0].getType(check);
-      if (!t.isString()) {
-        throw TypeCheckingExceptionPrivate(n, "expecting a string term in string indexof 0");
-      }
-      t = n[1].getType(check);
-      if (!t.isString()) {
-        throw TypeCheckingExceptionPrivate(n, "expecting a string term in string indexof 1");
-      }
-      t = n[2].getType(check);
-      if (!t.isInteger()) {
-        throw TypeCheckingExceptionPrivate(n, "expecting an integer term in string indexof 2");
-      }
-    }
-    return nodeManager->integerType();
-  }
-};
-
-class StringReplaceTypeRule {
-public:
-  inline static TypeNode computeType(NodeManager* nodeManager, TNode n, bool check)
-  {
-    if( check ) {
-      TypeNode t = n[0].getType(check);
-      if (!t.isString()) {
-        throw TypeCheckingExceptionPrivate(n, "expecting a string term in string replace 0");
-      }
-      t = n[1].getType(check);
-      if (!t.isString()) {
-        throw TypeCheckingExceptionPrivate(n, "expecting a string term in string replace 1");
-      }
-      t = n[2].getType(check);
-      if (!t.isString()) {
-        throw TypeCheckingExceptionPrivate(n, "expecting a string term in string replace 2");
-      }
-    }
-    return nodeManager->stringType();
-  }
-};
-
-class StringPrefixOfTypeRule {
-public:
-  inline static TypeNode computeType(NodeManager* nodeManager, TNode n, bool check)
-  {
-    if( check ) {
-      TypeNode t = n[0].getType(check);
-      if (!t.isString()) {
-        throw TypeCheckingExceptionPrivate(n, "expecting a string term in string prefixof 0");
-      }
-      t = n[1].getType(check);
-      if (!t.isString()) {
-        throw TypeCheckingExceptionPrivate(n, "expecting a string term in string prefixof 1");
-      }
-    }
-    return nodeManager->booleanType();
-  }
-};
-
-class StringSuffixOfTypeRule {
-public:
-  inline static TypeNode computeType(NodeManager* nodeManager, TNode n, bool check)
-  {
-    if( check ) {
-      TypeNode t = n[0].getType(check);
-      if (!t.isString()) {
-        throw TypeCheckingExceptionPrivate(n, "expecting a string term in string suffixof 0");
-      }
-      t = n[1].getType(check);
-      if (!t.isString()) {
-        throw TypeCheckingExceptionPrivate(n, "expecting a string term in string suffixof 1");
-      }
-    }
-    return nodeManager->booleanType();
-  }
-};
-
-class StringIntToStrTypeRule {
-public:
-  inline static TypeNode computeType(NodeManager* nodeManager, TNode n, bool check)
-  {
-    if( check ) {
-      TypeNode t = n[0].getType(check);
-      if (!t.isInteger()) {
-        throw TypeCheckingExceptionPrivate(n, "expecting an integer term in int to string 0");
-      }
-    }
-    return nodeManager->stringType();
-  }
-};
-
-class StringStrToIntTypeRule {
-public:
-  inline static TypeNode computeType(NodeManager* nodeManager, TNode n, bool check)
-  {
-    if( check ) {
-      TypeNode t = n[0].getType(check);
-      if (!t.isString()) {
-        std::stringstream ss;
-        ss << "expecting a string term in argument of " << n.getKind();
-        throw TypeCheckingExceptionPrivate(n, ss.str());
-      }
-    }
-    return nodeManager->integerType();
-  }
-};
-
-class StringStrToStrTypeRule
-{
- public:
-  inline static TypeNode computeType(NodeManager* nodeManager,
-                                     TNode n,
-                                     bool check)
-  {
-    if (check)
-    {
-      TypeNode t = n[0].getType(check);
-      if (!t.isString())
-      {
-        std::stringstream ss;
-        ss << "expecting a string term in argument of " << n.getKind();
-        throw TypeCheckingExceptionPrivate(n, ss.str());
-      }
-    }
-    return nodeManager->stringType();
-  }
-};
-
-class RegExpConcatTypeRule {
-public:
-  inline static TypeNode computeType(NodeManager* nodeManager, TNode n, bool check)
-  {
-    if( check ) {
-      TNode::iterator it = n.begin();
-      TNode::iterator it_end = n.end();
-      int size = 0;
-      for (; it != it_end; ++ it) {
-         TypeNode t = (*it).getType(check);
-         if (!t.isRegExp()) {
-           throw TypeCheckingExceptionPrivate(n, "expecting regexp terms in regexp concat");
-         }
-         ++size;
-      }
-      if(size < 2) {
-         throw TypeCheckingExceptionPrivate(n, "expecting at least 2 terms in regexp concat");
-      }
-    }
-    return nodeManager->regExpType();
-  }
-};
-
-class RegExpUnionTypeRule {
-public:
-  inline static TypeNode computeType(NodeManager* nodeManager, TNode n, bool check)
-  {
-    if( check ) {
-      TNode::iterator it = n.begin();
-      TNode::iterator it_end = n.end();
-      for (; it != it_end; ++ it) {
-         TypeNode t = (*it).getType(check);
-         if (!t.isRegExp()) {
-           throw TypeCheckingExceptionPrivate(n, "expecting regexp terms");
-         }
-      }
-    }
-    return nodeManager->regExpType();
-  }
-};
-
-class RegExpInterTypeRule {
-public:
-  inline static TypeNode computeType(NodeManager* nodeManager, TNode n, bool check)
-  {
-    if( check ) {
-      TNode::iterator it = n.begin();
-      TNode::iterator it_end = n.end();
-      for (; it != it_end; ++ it) {
-       TypeNode t = (*it).getType(check);
-       if (!t.isRegExp()) {
-         throw TypeCheckingExceptionPrivate(n, "expecting regexp terms");
-       }
-      }
-    }
-    return nodeManager->regExpType();
-  }
-};
-
-class RegExpStarTypeRule {
-public:
-  inline static TypeNode computeType(NodeManager* nodeManager, TNode n, bool check)
-  {
-    if( check ) {
-      TypeNode t = n[0].getType(check);
-      if (!t.isRegExp()) {
-        throw TypeCheckingExceptionPrivate(n, "expecting regexp terms");
-      }
-    }
-    return nodeManager->regExpType();
-  }
-};
-
-class RegExpPlusTypeRule {
-public:
-  inline static TypeNode computeType(NodeManager* nodeManager, TNode n, bool check)
-  {
-    if( check ) {
-      TypeNode t = n[0].getType(check);
-      if (!t.isRegExp()) {
-        throw TypeCheckingExceptionPrivate(n, "expecting regexp terms");
-      }
-    }
-    return nodeManager->regExpType();
-  }
-};
-
-class RegExpOptTypeRule {
-public:
-  inline static TypeNode computeType(NodeManager* nodeManager, TNode n, bool check)
-  {
-    if( check ) {
-      TypeNode t = n[0].getType(check);
-      if (!t.isRegExp()) {
-        throw TypeCheckingExceptionPrivate(n, "expecting regexp terms");
-      }
-    }
-    return nodeManager->regExpType();
-  }
-};
-
->>>>>>> e25f9932
 class RegExpRangeTypeRule {
 public:
   inline static TypeNode computeType(NodeManager* nodeManager, TNode n, bool check)
