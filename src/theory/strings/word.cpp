/*********************                                                        */
/*! \file word.cpp
 ** \verbatim
 ** Top contributors (to current version):
 **   Andrew Reynolds
 ** This file is part of the CVC4 project.
 ** Copyright (c) 2009-2019 by the authors listed in the file AUTHORS
 ** in the top-level source directory) and their institutional affiliations.
 ** All rights reserved.  See the file COPYING in the top-level source
 ** directory for licensing information.\endverbatim
 **
 ** \brief Implementation of utility functions for words.
 **/

#include "theory/strings/word.h"

#include "expr/sequence.h"
#include "util/string.h"

using namespace CVC4::kind;

namespace CVC4 {
namespace theory {
namespace strings {

Node Word::mkEmptyWord(TypeNode tn)
{
  if (tn.isString())
  {
    return mkEmptyWord(CONST_STRING);
  }
  else if (tn.isSequence())
  {
    std::vector<Expr> seq;
<<<<<<< HEAD
    return NodeManager::currentNM()->mkConst(ExprSequence(tn.toType(), seq));
=======
    return NodeManager::currentNM()->mkConst(
        ExprSequence(tn.getSequenceElementType().toType(), seq));
>>>>>>> 30673d6c
  }
  Unimplemented();
  return Node::null();
}

Node Word::mkEmptyWord(Kind k)
{
  if (k == CONST_STRING)
  {
    std::vector<unsigned> vec;
    return NodeManager::currentNM()->mkConst(String(vec));
  }
  Unimplemented();
  return Node::null();
}

Node Word::mkWordFlatten(const std::vector<Node>& xs)
{
  Assert(!xs.empty());
  NodeManager* nm = NodeManager::currentNM();
  Kind k = xs[0].getKind();
  if (k == CONST_STRING)
  {
    std::vector<unsigned> vec;
    for (TNode x : xs)
    {
      Assert(x.getKind() == CONST_STRING);
      String sx = x.getConst<String>();
      const std::vector<unsigned>& vecc = sx.getVec();
      vec.insert(vec.end(), vecc.begin(), vecc.end());
    }
    return nm->mkConst(String(vec));
  }
  else if (k == CONST_SEQUENCE)
  {
    std::vector<Expr> seq;
    TypeNode tn = xs[0].getType();
    for (TNode x : xs)
    {
      Assert(x.getType() == tn);
      const Sequence& sx = x.getConst<ExprSequence>().getSequence();
      const std::vector<Node>& vecc = sx.getVec();
      for (const Node& c : vecc)
      {
        seq.push_back(c.toExpr());
      }
    }
    return NodeManager::currentNM()->mkConst(ExprSequence(tn.toType(), seq));
  }
  Unimplemented();
  return Node::null();
}

size_t Word::getLength(TNode x)
{
  Kind k = x.getKind();
  if (k == CONST_STRING)
  {
    return x.getConst<String>().size();
  }
  else if (k == CONST_SEQUENCE)
  {
    return x.getConst<ExprSequence>().getSequence().size();
  }
  Unimplemented();
  return 0;
}

std::vector<Node> Word::getChars(TNode x)
{
  Kind k = x.getKind();
  if (k == CONST_STRING)
  {
    std::vector<Node> ret;
    NodeManager* nm = NodeManager::currentNM();
    std::vector<unsigned> ccVec;
    const std::vector<unsigned>& cvec = x.getConst<String>().getVec();
    for (unsigned chVal : cvec)
    {
      ccVec.clear();
      ccVec.push_back(chVal);
      Node ch = nm->mkConst(String(ccVec));
      ret.push_back(ch);
    }
    return ret;
  }
  Unimplemented();
  std::vector<Node> ret;
  return ret;
}

bool Word::isEmpty(TNode x) { return x.isConst() && getLength(x) == 0; }

bool Word::strncmp(TNode x, TNode y, std::size_t n)
{
  Kind k = x.getKind();
  if (k == CONST_STRING)
  {
    Assert(y.getKind() == CONST_STRING);
    String sx = x.getConst<String>();
    String sy = y.getConst<String>();
    return sx.strncmp(sy, n);
  }
  else if (k == CONST_SEQUENCE)
  {
    Assert(y.getKind() == CONST_SEQUENCE);
    const Sequence& sx = x.getConst<ExprSequence>().getSequence();
    const Sequence& sy = y.getConst<ExprSequence>().getSequence();
    return sx.strncmp(sy, n);
  }
  Unimplemented();
  return false;
}

bool Word::rstrncmp(TNode x, TNode y, std::size_t n)
{
  Kind k = x.getKind();
  if (k == CONST_STRING)
  {
    Assert(y.getKind() == CONST_STRING);
    String sx = x.getConst<String>();
    String sy = y.getConst<String>();
    return sx.rstrncmp(sy, n);
  }
  else if (k == CONST_SEQUENCE)
  {
    Assert(y.getKind() == CONST_SEQUENCE);
    const Sequence& sx = x.getConst<ExprSequence>().getSequence();
    const Sequence& sy = y.getConst<ExprSequence>().getSequence();
    return sx.rstrncmp(sy, n);
  }
  Unimplemented();
  return false;
}

std::size_t Word::find(TNode x, TNode y, std::size_t start)
{
  Kind k = x.getKind();
  if (k == CONST_STRING)
  {
    Assert(y.getKind() == CONST_STRING);
    String sx = x.getConst<String>();
    String sy = y.getConst<String>();
    return sx.find(sy, start);
  }
  else if (k == CONST_SEQUENCE)
  {
    Assert(y.getKind() == CONST_SEQUENCE);
    const Sequence& sx = x.getConst<ExprSequence>().getSequence();
    const Sequence& sy = y.getConst<ExprSequence>().getSequence();
    return sx.find(sy, start);
  }
  Unimplemented();
  return 0;
}

std::size_t Word::rfind(TNode x, TNode y, std::size_t start)
{
  Kind k = x.getKind();
  if (k == CONST_STRING)
  {
    Assert(y.getKind() == CONST_STRING);
    String sx = x.getConst<String>();
    String sy = y.getConst<String>();
    return sx.rfind(sy, start);
  }
  else if (k == CONST_SEQUENCE)
  {
    Assert(y.getKind() == CONST_SEQUENCE);
    const Sequence& sx = x.getConst<ExprSequence>().getSequence();
    const Sequence& sy = y.getConst<ExprSequence>().getSequence();
    return sx.rfind(sy, start);
  }
  Unimplemented();
  return 0;
}

bool Word::hasPrefix(TNode x, TNode y)
{
  Kind k = x.getKind();
  if (k == CONST_STRING)
  {
    Assert(y.getKind() == CONST_STRING);
    String sx = x.getConst<String>();
    String sy = y.getConst<String>();
    return sx.hasPrefix(sy);
  }
  else if (k == CONST_SEQUENCE)
  {
    Assert(y.getKind() == CONST_SEQUENCE);
    const Sequence& sx = x.getConst<ExprSequence>().getSequence();
    const Sequence& sy = y.getConst<ExprSequence>().getSequence();
    return sx.hasPrefix(sy);
  }
  Unimplemented();
  return false;
}

bool Word::hasSuffix(TNode x, TNode y)
{
  Kind k = x.getKind();
  if (k == CONST_STRING)
  {
    Assert(y.getKind() == CONST_STRING);
    String sx = x.getConst<String>();
    String sy = y.getConst<String>();
    return sx.hasSuffix(sy);
  }
  else if (k == CONST_SEQUENCE)
  {
    Assert(y.getKind() == CONST_SEQUENCE);
    const Sequence& sx = x.getConst<ExprSequence>().getSequence();
    const Sequence& sy = y.getConst<ExprSequence>().getSequence();
    return sx.hasSuffix(sy);
  }
  Unimplemented();
  return false;
}

Node Word::replace(TNode x, TNode y, TNode t)
{
  NodeManager* nm = NodeManager::currentNM();
  Kind k = x.getKind();
  if (k == CONST_STRING)
  {
    Assert(y.getKind() == CONST_STRING);
    Assert(t.getKind() == CONST_STRING);
    String sx = x.getConst<String>();
    String sy = y.getConst<String>();
    String st = t.getConst<String>();
    return nm->mkConst(String(sx.replace(sy, st)));
  }
  else if (k == CONST_SEQUENCE)
  {
    Assert(y.getKind() == CONST_SEQUENCE);
    Assert(t.getKind() == CONST_SEQUENCE);
    const Sequence& sx = x.getConst<ExprSequence>().getSequence();
    const Sequence& sy = y.getConst<ExprSequence>().getSequence();
    const Sequence& st = t.getConst<ExprSequence>().getSequence();
    Sequence res = sx.replace(sy, st);
    return nm->mkConst(res.toExprSequence());
  }
  Unimplemented();
  return Node::null();
}
Node Word::substr(TNode x, std::size_t i)
{
  NodeManager* nm = NodeManager::currentNM();
  Kind k = x.getKind();
  if (k == CONST_STRING)
  {
    String sx = x.getConst<String>();
    return nm->mkConst(String(sx.substr(i)));
  }
  else if (k == CONST_SEQUENCE)
  {
    const Sequence& sx = x.getConst<ExprSequence>().getSequence();
    Sequence res = sx.substr(i);
    return nm->mkConst(res.toExprSequence());
  }
  Unimplemented();
  return Node::null();
}
Node Word::substr(TNode x, std::size_t i, std::size_t j)
{
  NodeManager* nm = NodeManager::currentNM();
  Kind k = x.getKind();
  if (k == CONST_STRING)
  {
    String sx = x.getConst<String>();
    return nm->mkConst(String(sx.substr(i, j)));
  }
  else if (k == CONST_SEQUENCE)
  {
    const Sequence& sx = x.getConst<ExprSequence>().getSequence();
    Sequence res = sx.substr(i, j);
    return nm->mkConst(res.toExprSequence());
  }
  Unimplemented();
  return Node::null();
}

Node Word::prefix(TNode x, std::size_t i) { return substr(x, 0, i); }

Node Word::suffix(TNode x, std::size_t i)
{
  NodeManager* nm = NodeManager::currentNM();
  Kind k = x.getKind();
  if (k == CONST_STRING)
  {
    String sx = x.getConst<String>();
    return nm->mkConst(String(sx.suffix(i)));
  }
  else if (k == CONST_SEQUENCE)
  {
    const Sequence& sx = x.getConst<ExprSequence>().getSequence();
    Sequence res = sx.suffix(i);
    return nm->mkConst(res.toExprSequence());
  }
  Unimplemented();
  return Node::null();
}

bool Word::noOverlapWith(TNode x, TNode y)
{
  Kind k = x.getKind();
  if (k == CONST_STRING)
  {
    Assert(y.getKind() == CONST_STRING);
    String sx = x.getConst<String>();
    String sy = y.getConst<String>();
    return sx.noOverlapWith(sy);
  }
  else if (k == CONST_SEQUENCE)
  {
    Assert(y.getKind() == CONST_SEQUENCE);
    const Sequence& sx = x.getConst<ExprSequence>().getSequence();
    const Sequence& sy = y.getConst<ExprSequence>().getSequence();
    return sx.noOverlapWith(sy);
  }
  Unimplemented();
  return false;
}

std::size_t Word::overlap(TNode x, TNode y)
{
  Kind k = x.getKind();
  if (k == CONST_STRING)
  {
    Assert(y.getKind() == CONST_STRING);
    String sx = x.getConst<String>();
    String sy = y.getConst<String>();
    return sx.overlap(sy);
  }
  else if (k == CONST_SEQUENCE)
  {
    Assert(y.getKind() == CONST_SEQUENCE);
    const Sequence& sx = x.getConst<ExprSequence>().getSequence();
    const Sequence& sy = y.getConst<ExprSequence>().getSequence();
    return sx.overlap(sy);
  }
  Unimplemented();
  return 0;
}

std::size_t Word::roverlap(TNode x, TNode y)
{
  Kind k = x.getKind();
  if (k == CONST_STRING)
  {
    Assert(y.getKind() == CONST_STRING);
    String sx = x.getConst<String>();
    String sy = y.getConst<String>();
    return sx.roverlap(sy);
  }
  else if (k == CONST_SEQUENCE)
  {
    Assert(y.getKind() == CONST_SEQUENCE);
    const Sequence& sx = x.getConst<ExprSequence>().getSequence();
    const Sequence& sy = y.getConst<ExprSequence>().getSequence();
    return sx.roverlap(sy);
  }
  Unimplemented();
  return 0;
}

bool Word::isRepeated(TNode x)
{
  Kind k = x.getKind();
  if (k == CONST_STRING)
  {
    return x.getConst<String>().isRepeated();
  }
  else if (k == CONST_SEQUENCE)
  {
    return x.getConst<ExprSequence>().getSequence().isRepeated();
  }
  Unimplemented();
  return false;
}

Node Word::splitConstant(TNode x, TNode y, size_t& index, bool isRev)
{
  Assert(x.isConst() && y.isConst());
  size_t lenA = getLength(x);
  size_t lenB = getLength(y);
  index = lenA <= lenB ? 1 : 0;
  size_t lenShort = index == 1 ? lenA : lenB;
  bool cmp = isRev ? rstrncmp(x, y, lenShort) : strncmp(x, y, lenShort);
  if (cmp)
  {
    Node l = index == 0 ? x : y;
    if (isRev)
    {
      size_t new_len = getLength(l) - lenShort;
      return substr(l, 0, new_len);
    }
    else
    {
      return substr(l, lenShort);
    }
  }
  // not the same prefix/suffix
  return Node::null();
}

Node Word::reverse(TNode x)
{
  NodeManager* nm = NodeManager::currentNM();
  Kind k = x.getKind();
  if (k == CONST_STRING)
  {
    String sx = x.getConst<String>();
    std::vector<unsigned> nvec = sx.getVec();
    std::reverse(nvec.begin(), nvec.end());
    return nm->mkConst(String(nvec));
  }
  Unimplemented();
  return Node::null();
}

}  // namespace strings
}  // namespace theory
}  // namespace CVC4<|MERGE_RESOLUTION|>--- conflicted
+++ resolved
@@ -32,12 +32,8 @@
   else if (tn.isSequence())
   {
     std::vector<Expr> seq;
-<<<<<<< HEAD
-    return NodeManager::currentNM()->mkConst(ExprSequence(tn.toType(), seq));
-=======
     return NodeManager::currentNM()->mkConst(
         ExprSequence(tn.getSequenceElementType().toType(), seq));
->>>>>>> 30673d6c
   }
   Unimplemented();
   return Node::null();
