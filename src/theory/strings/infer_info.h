--- conflicted
+++ resolved
@@ -30,314 +30,6 @@
 namespace theory {
 namespace strings {
 
-<<<<<<< HEAD
-/** Types of inferences used in the procedure
- *
- * These are variants of the inference rules in Figures 3-5 of Liang et al.
- * "A DPLL(T) Solver for a Theory of Strings and Regular Expressions", CAV 2014.
- *
- * Note: The order in this enum matters in certain cases (e.g. inferences
- * related to normal forms), inferences that come first are generally
- * preferred.
- *
- * Notice that an inference is intentionally distinct from PfRule. An
- * inference captures *why* we performed a reasoning step, and a PfRule
- * rule captures *what* reasoning step was used. For instance, the inference
- * LEN_SPLIT translates to PfRule::SPLIT. The use of stats on inferences allows
- * us to know that we performed N splits (PfRule::SPLIT) because we wanted
- * to split on lengths for string equalities (Inference::LEN_SPLIT).
- */
-enum class Inference : uint32_t
-{
-  BEGIN,
-  //-------------------------------------- base solver
-  // initial normalize singular
-  //   x1 = "" ^ ... ^ x_{i-1} = "" ^ x_{i+1} = "" ^ ... ^ xn = "" =>
-  //   x1 ++ ... ++ xn = xi
-  I_NORM_S,
-  // initial constant merge
-  //   explain_constant(x, c) => x = c
-  // Above, explain_constant(x,c) is a basic explanation of why x must be equal
-  // to string constant c, which is computed by taking arguments of
-  // concatentation terms that are entailed to be constants. For example:
-  //  ( y = "AB" ^ z = "C" ) => y ++ z = "ABC"
-  I_CONST_MERGE,
-  // initial constant conflict
-  //    ( explain_constant(x, c1) ^ explain_constant(x, c2) ^ x = y) => false
-  // where c1 != c2.
-  I_CONST_CONFLICT,
-  // initial normalize
-  // Given two concatenation terms, this is applied when we find that they are
-  // equal after e.g. removing strings that are currently empty. For example:
-  //   y = "" ^ z = "" => x ++ y = z ++ x
-  I_NORM,
-  // injectivity of seq.unit
-  UNIT_INJ,
-  // unit constant conflict
-  UNIT_CONST_CONFLICT,
-  // A split due to cardinality
-  CARD_SP,
-  // The cardinality inference for strings, see Liang et al CAV 2014.
-  CARDINALITY,
-  //-------------------------------------- end base solver
-  //-------------------------------------- core solver
-  // A cycle in the empty string equivalence class, e.g.:
-  //   x ++ y = "" => x = ""
-  // This is typically not applied due to length constraints implying emptiness.
-  I_CYCLE_E,
-  // A cycle in the containment ordering.
-  //   x = y ++ x => y = "" or
-  //   x = y ++ z ^ y = x ++ w => z = "" ^ w = ""
-  // This is typically not applied due to length constraints implying emptiness.
-  I_CYCLE,
-  // Flat form constant
-  //   x = y ^ x = z ++ c ... ^ y = z ++ d => false
-  // where c and d are distinct constants.
-  F_CONST,
-  // Flat form unify
-  //   x = y ^ x = z ++ x' ... ^ y = z ++ y' ^ len(x') = len(y') => x' = y'
-  // Notice flat form instances are similar to normal form inferences but do
-  // not involve recursive explanations.
-  F_UNIFY,
-  // Flat form endpoint empty
-  //   x = y ^ x = z ^ y = z ++ y' => y' = ""
-  F_ENDPOINT_EMP,
-  // Flat form endpoint equal
-  //   x = y ^ x = z ++ x' ^ y = z ++ y' => x' = y'
-  F_ENDPOINT_EQ,
-  // Flat form not contained
-  // x = c ^ x = y => false when rewrite( contains( y, c ) ) = false
-  F_NCTN,
-  // Normal form equality conflict
-  //   x = N[x] ^ y = N[y] ^ x=y => false
-  // where Rewriter::rewrite(N[x]=N[y]) = false.
-  N_EQ_CONF,
-  // Given two normal forms, infers that the remainder one of them has to be
-  // empty. For example:
-  //    If x1 ++ x2 = y1 and x1 = y1, then x2 = ""
-  N_ENDPOINT_EMP,
-  // Given two normal forms, infers that two components have to be the same if
-  // they have the same length. For example:
-  //   If x1 ++ x2 = x3 ++ x4 and len(x1) = len(x3) then x1 = x3
-  N_UNIFY,
-  // Given two normal forms, infers that the endpoints have to be the same. For
-  // example:
-  //   If x1 ++ x2 = x3 ++ x4 ++ x5 and x1 = x3 then x2 = x4 ++ x5
-  N_ENDPOINT_EQ,
-  // Given two normal forms with constant endpoints, infers a conflict if the
-  // endpoints do not agree. For example:
-  //   If "abc" ++ ... = "bc" ++ ... then conflict
-  N_CONST,
-  // infer empty, for example:
-  //     (~) x = ""
-  // This is inferred when we encounter an x such that x = "" rewrites to a
-  // constant. This inference is used for instance when we otherwise would have
-  // split on the emptiness of x but the rewriter tells us the emptiness of x
-  // can be inferred.
-  INFER_EMP,
-  // string split constant propagation, for example:
-  //     x = y, x = "abc", y = y1 ++ "b" ++ y2
-  //       implies y1 = "a" ++ y1'
-  SSPLIT_CST_PROP,
-  // string split variable propagation, for example:
-  //     x = y, x = x1 ++ x2, y = y1 ++ y2, len( x1 ) >= len( y1 )
-  //       implies x1 = y1 ++ x1'
-  // This is inspired by Zheng et al CAV 2015.
-  SSPLIT_VAR_PROP,
-  // length split, for example:
-  //     len( x1 ) = len( y1 ) V len( x1 ) != len( y1 )
-  // This is inferred when e.g. x = y, x = x1 ++ x2, y = y1 ++ y2.
-  LEN_SPLIT,
-  // length split empty, for example:
-  //     z = "" V z != ""
-  // This is inferred when, e.g. x = y, x = z ++ x1, y = y1 ++ z
-  LEN_SPLIT_EMP,
-  // string split constant
-  //    x = y, x = "c" ++ x2, y = y1 ++ y2, y1 != ""
-  //      implies y1 = "c" ++ y1'
-  // This is a special case of F-Split in Figure 5 of Liang et al CAV 2014.
-  SSPLIT_CST,
-  // string split variable, for example:
-  //    x = y, x = x1 ++ x2, y = y1 ++ y2
-  //      implies x1 = y1 ++ x1' V y1 = x1 ++ y1'
-  // This is rule F-Split in Figure 5 of Liang et al CAV 2014.
-  SSPLIT_VAR,
-  // flat form loop, for example:
-  //    x = y, x = x1 ++ z, y = z ++ y2
-  //      implies z = u2 ++ u1, u in ( u1 ++ u2 )*, x1 = u2 ++ u, y2 = u ++ u1
-  //        for fresh u, u1, u2.
-  // This is the rule F-Loop from Figure 5 of Liang et al CAV 2014.
-  FLOOP,
-  // loop conflict ???
-  FLOOP_CONFLICT,
-  // Normal form inference
-  // x = y ^ z = y => x = z
-  // This is applied when y is the normal form of both x and z.
-  NORMAL_FORM,
-  // Normal form not contained, same as FFROM_NCTN but for normal forms
-  N_NCTN,
-  // Length normalization
-  //   x = y => len( x ) = len( y )
-  // Typically applied when y is the normal form of x.
-  LEN_NORM,
-  // When x ++ x' ++ ... != "abc" ++ y' ++ ... ^ len(x) != len(y), we apply the
-  // inference:
-  //   x = "" v x != ""
-  DEQ_DISL_EMP_SPLIT,
-  // When x ++ x' ++ ... != "abc" ++ y' ++ ... ^ len(x) = 1, we apply the
-  // inference:
-  //   x = "a" v x != "a"
-  DEQ_DISL_FIRST_CHAR_EQ_SPLIT,
-  // When x ++ x' ++ ... != "abc" ++ y' ++ ... ^ len(x) != "", we apply the
-  // inference:
-  //   ni = x ++ x' ++ ... ^ nj = "abc" ++ y' ++ ... ^ x != "" --->
-  //     x = k1 ++ k2 ^ len(k1) = 1 ^ (k1 != "a" v x = "a" ++  k2)
-  DEQ_DISL_FIRST_CHAR_STRING_SPLIT,
-  // When x ++ x' ++ ... != y ++ y' ++ ... ^ len(x) != len(y), we apply the
-  // inference:
-  //   ni = x ++ x' ++ ... ^ nj = y ++ y' ++ ... ^ ni != nj ^ len(x) != len(y)
-  //     --->
-  //       len(k1) = len(x) ^ len(k2) = len(y) ^ (y = k1 ++ k3 v x = k1 ++ k2)
-  DEQ_DISL_STRINGS_SPLIT,
-  // When x ++ x' ++ ... != y ++ y' ++ ... ^ len(x) = len(y), we apply the
-  // inference:
-  //   x = y v x != y
-  DEQ_STRINGS_EQ,
-  // When x ++ x' ++ ... != y ++ y' ++ ... and we do not know how the lengths
-  // of x and y compare, we apply the inference:
-  //   len(x) = len(y) v len(x) != len(y)
-  DEQ_LENS_EQ,
-  // When px ++ x ++ ... != py ^ len(px ++ x ++ ...) = len(py), we apply the
-  // following inference that infers that the remainder of the longer normal
-  // form must be empty:
-  //   ni = px ++ x ++ ... ^ nj = py ^ len(ni) = len(nj) --->
-  //     x = "" ^ ...
-  DEQ_NORM_EMP,
-  // When two strings are disequal s != t and the comparison of their lengths
-  // is unknown, we apply the inference:
-  //   len(s) != len(t) V len(s) = len(t)
-  DEQ_LENGTH_SP,
-  // Disequality extensionality
-  DEQ_EXTENSIONALITY,
-  //-------------------------------------- end core solver
-  //-------------------------------------- codes solver
-  // str.to_code( v ) = rewrite( str.to_code(c) )
-  // where v is the proxy variable for c.
-  CODE_PROXY,
-  // str.code(x) = -1 V str.code(x) != str.code(y) V x = y
-  CODE_INJ,
-  //-------------------------------------- end codes solver
-  //-------------------------------------- regexp solver
-  // regular expression normal form conflict
-  //   ( x in R ^ x = y ^ rewrite((str.in_re y R)) = false ) => false
-  // where y is the normal form computed for x.
-  RE_NF_CONFLICT,
-  // regular expression unfolding
-  // This is a general class of inferences of the form:
-  //   (x in R) => F
-  // where F is formula expressing the next step of checking whether x is in
-  // R.  For example:
-  //   (x in (R)*) =>
-  //   x = "" V x in R V ( x = x1 ++ x2 ++ x3 ^ x1 in R ^ x2 in (R)* ^ x3 in R)
-  RE_UNFOLD_POS,
-  // Same as above, for negative memberships
-  RE_UNFOLD_NEG,
-  // intersection inclusion conflict
-  //   (x in R1 ^ ~ x in R2) => false  where [[includes(R2,R1)]]
-  // Where includes(R2,R1) is a heuristic check for whether R2 includes R1.
-  RE_INTER_INCLUDE,
-  // intersection conflict, using regexp intersection computation
-  //   (x in R1 ^ x in R2) => false   where [[intersect(R1, R2) = empty]]
-  RE_INTER_CONF,
-  // intersection inference
-  //   (x in R1 ^ y in R2 ^ x = y) => (x in re.inter(R1,R2))
-  RE_INTER_INFER,
-  // regular expression delta
-  //   (x = "" ^ x in R) => C
-  // where "" in R holds if and only if C holds.
-  RE_DELTA,
-  // regular expression delta conflict
-  //   (x = "" ^ x in R) => false
-  // where R does not accept the empty string.
-  RE_DELTA_CONF,
-  // regular expression derive ???
-  RE_DERIVE,
-  //-------------------------------------- end regexp solver
-  //-------------------------------------- extended function solver
-  // Standard extended function inferences from context-dependent rewriting
-  // produced by constant substitutions. See Reynolds et al CAV 2017. These are
-  // inferences of the form:
-  //   X = Y => f(X) = t   when   rewrite( f(Y) ) = t
-  // where X = Y is a vector of equalities, where some of Y may be constants.
-  EXTF,
-  // Same as above, for normal form substitutions.
-  EXTF_N,
-  // Decompositions based on extended function inferences from context-dependent
-  // rewriting produced by constant substitutions. This is like the above, but
-  // handles cases where the inferred predicate is not necessarily an equality
-  // involving f(X). For example:
-  //   x = "A" ^ contains( y ++ x, "B" ) => contains( y, "B" )
-  // This is generally only inferred if contains( y, "B" ) is a known term in
-  // the current context.
-  EXTF_D,
-  // Same as above, for normal form substitutions.
-  EXTF_D_N,
-  // Extended function equality rewrite. This is an inference of the form:
-  //   t = s => P
-  // where P is a predicate implied by rewrite( t = s ).
-  // Typically, t is an application of an extended function and s is a constant.
-  // It is generally only inferred if P is a predicate over known terms.
-  EXTF_EQ_REW,
-  // contain transitive
-  //   ( str.contains( s, t ) ^ ~contains( s, r ) ) => ~contains( t, r ).
-  CTN_TRANS,
-  // contain decompose
-  //  str.contains( x, str.++( y1, ..., yn ) ) => str.contains( x, yi ) or
-  //  ~str.contains( str.++( x1, ..., xn ), y ) => ~str.contains( xi, y )
-  CTN_DECOMPOSE,
-  // contain neg equal
-  //   ( len( x ) = len( s ) ^ ~contains( x, s ) ) => x != s
-  CTN_NEG_EQUAL,
-  // contain positive
-  //   str.contains( x, y ) => x = w1 ++ y ++ w2
-  // where w1 and w2 are skolem variables.
-  CTN_POS,
-  // All reduction inferences of the form:
-  //   f(x1, .., xn) = y ^ P(x1, ..., xn, y)
-  // where f is an extended function, y is the purification variable for
-  // f(x1, .., xn) and P is the reduction predicate for f
-  // (see theory_strings_preprocess).
-  REDUCTION,
-  //-------------------------------------- end extended function solver
-  //-------------------------------------- prefix conflict
-  // prefix conflict (coarse-grained)
-  PREFIX_CONFLICT,
-  //-------------------------------------- end prefix conflict
-  NONE,
-};
-
-/**
- * Converts an inference to a string. Note: This function is also used in
- * `safe_print()`. Changing this functions name or signature will result in
- * `safe_print()` printing "<unsupported>" instead of the proper strings for
- * the enum values.
- *
- * @param i The inference
- * @return The name of the inference
- */
-const char* toString(Inference i);
-
-/**
- * Writes an inference name to a stream.
- *
- * @param out The stream to write to
- * @param i The inference to write to the stream
- * @return The stream
- */
-std::ostream& operator<<(std::ostream& out, Inference i);
-
-=======
->>>>>>> 0daac05a
 /**
  * Length status, used for indicating the length constraints for Skolems
  * introduced by the theory of strings.
