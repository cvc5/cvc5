/*********************                                                        */
/*! \file theory_strings.h
 ** \verbatim
 ** Top contributors (to current version):
 **   Andrew Reynolds, Tianyi Liang, Tim King
 ** This file is part of the CVC4 project.
 ** Copyright (c) 2009-2019 by the authors listed in the file AUTHORS
 ** in the top-level source directory) and their institutional affiliations.
 ** All rights reserved.  See the file COPYING in the top-level source
 ** directory for licensing information.\endverbatim
 **
 ** \brief Theory of strings
 **
 ** Theory of strings.
 **/

#include "cvc4_private.h"

#ifndef CVC4__THEORY__STRINGS__THEORY_STRINGS_H
#define CVC4__THEORY__STRINGS__THEORY_STRINGS_H

#include <climits>
#include <deque>

#include "context/cdhashset.h"
#include "context/cdlist.h"
#include "expr/node_trie.h"
#include "theory/strings/base_solver.h"
#include "theory/strings/core_solver.h"
#include "theory/strings/extf_solver.h"
#include "theory/strings/infer_info.h"
#include "theory/strings/inference_manager.h"
#include "theory/strings/normal_form.h"
#include "theory/strings/regexp_elim.h"
#include "theory/strings/regexp_operation.h"
#include "theory/strings/regexp_solver.h"
#include "theory/strings/sequences_stats.h"
#include "theory/strings/solver_state.h"
#include "theory/strings/strategy.h"
#include "theory/strings/strings_fmf.h"
#include "theory/strings/strings_rewriter.h"
#include "theory/strings/term_registry.h"
#include "theory/theory.h"
#include "theory/uf/equality_engine.h"

namespace CVC4 {
namespace theory {
namespace strings {

/**
 * A theory solver for strings. At a high level, the solver implements
 * techniques described in:
 * - Liang et al, CAV 2014,
 * - Reynolds et al, CAV 2017,
 * - Reynolds et al, IJCAR 2020.
 * Its rewriter is described in:
 * - Reynolds et al, CAV 2019.
 */
class TheoryStrings : public Theory {
  friend class InferenceManager;
  typedef context::CDHashSet<Node, NodeHashFunction> NodeSet;
  typedef context::CDHashSet<TypeNode, TypeNodeHashFunction> TypeNodeSet;
 public:
  TheoryStrings(context::Context* c, context::UserContext* u,
                OutputChannel& out, Valuation valuation,
                const LogicInfo& logicInfo);
  ~TheoryStrings();

  TheoryRewriter* getTheoryRewriter() override { return &d_rewriter; }

  void setMasterEqualityEngine(eq::EqualityEngine* eq) override;
  std::string identify() const override { return std::string("TheoryStrings"); }
  void propagate(Effort e) override;
  bool propagate(TNode literal);
  Node explain(TNode literal) override;
  eq::EqualityEngine* getEqualityEngine() override { return &d_equalityEngine; }
  bool getCurrentSubstitution(int effort,
                              std::vector<Node>& vars,
                              std::vector<Node>& subs,
                              std::map<Node, std::vector<Node> >& exp) override;
  /** presolve */
  void presolve() override;
  /** shutdown */
  void shutdown() override {}
  /** add shared term */
  void addSharedTerm(TNode n) override;
  /** get equality status */
  EqualityStatus getEqualityStatus(TNode a, TNode b) override;
  /** preregister term */
  void preRegisterTerm(TNode n) override;
  /** Expand definition */
  Node expandDefinition(Node n) override;
  /** Check at effort e */
  void check(Effort e) override;
  /** needs check last effort */
  bool needsCheckLastEffort() override;
  /** Conflict when merging two constants */
  void conflict(TNode a, TNode b);
  /** called when a new equivalence class is created */
  void eqNotifyNewClass(TNode t);
  /** preprocess rewrite */
  Node ppRewrite(TNode atom) override;
  /**
   * Get all relevant information in this theory regarding the current
   * model. Return false if a contradiction is discovered.
   */
  bool collectModelInfo(TheoryModel* m) override;
  //--------------------------- helper functions
  /** get normal string
   *
   * This method returns the node that is equivalent to the normal form of x,
   * and adds the corresponding explanation to nf_exp.
   *
   * For example, if x = y ++ z is an assertion in the current context, then
   * this method returns the term y ++ z and adds x = y ++ z to nf_exp.
   */
  Node getNormalString(Node x, std::vector<Node>& nf_exp);
  //-------------------------- end helper functions

  // NotifyClass for equality engine
  class NotifyClass : public eq::EqualityEngineNotify {
  public:
   NotifyClass(TheoryStrings& ts) : d_str(ts), d_state(ts.d_state) {}
   bool eqNotifyTriggerEquality(TNode equality, bool value) override
   {
     Debug("strings") << "NotifyClass::eqNotifyTriggerEquality(" << equality
                      << ", " << (value ? "true" : "false") << ")" << std::endl;
     if (value)
     {
       return d_str.propagate(equality);
     }
     else
     {
       // We use only literal triggers so taking not is safe
       return d_str.propagate(equality.notNode());
     }
    }
    bool eqNotifyTriggerPredicate(TNode predicate, bool value) override
    {
      Debug("strings") << "NotifyClass::eqNotifyTriggerPredicate(" << predicate << ", " << (value ? "true" : "false") << ")" << std::endl;
      if (value) {
        return d_str.propagate(predicate);
      } else {
        return d_str.propagate(predicate.notNode());
      }
    }
    bool eqNotifyTriggerTermEquality(TheoryId tag,
                                     TNode t1,
                                     TNode t2,
                                     bool value) override
    {
      Debug("strings") << "NotifyClass::eqNotifyTriggerTermMerge(" << tag << ", " << t1 << ", " << t2 << ")" << std::endl;
      if (value) {
        return d_str.propagate(t1.eqNode(t2));
      } else {
        return d_str.propagate(t1.eqNode(t2).notNode());
      }
    }
    void eqNotifyConstantTermMerge(TNode t1, TNode t2) override
    {
      Debug("strings") << "NotifyClass::eqNotifyConstantTermMerge(" << t1 << ", " << t2 << ")" << std::endl;
      d_str.conflict(t1, t2);
    }
    void eqNotifyNewClass(TNode t) override
    {
      Debug("strings") << "NotifyClass::eqNotifyNewClass(" << t << std::endl;
      d_str.eqNotifyNewClass(t);
    }
    void eqNotifyPreMerge(TNode t1, TNode t2) override
    {
      Debug("strings") << "NotifyClass::eqNotifyPreMerge(" << t1 << ", " << t2 << std::endl;
      d_state.eqNotifyPreMerge(t1, t2);
    }
    void eqNotifyPostMerge(TNode t1, TNode t2) override
    {
      Debug("strings") << "NotifyClass::eqNotifyPostMerge(" << t1 << ", " << t2 << std::endl;
    }
    void eqNotifyDisequal(TNode t1, TNode t2, TNode reason) override
    {
      Debug("strings") << "NotifyClass::eqNotifyDisequal(" << t1 << ", " << t2 << ", " << reason << std::endl;
      d_state.eqNotifyDisequal(t1, t2, reason);
    }

   private:
    /** The theory of strings object to notify */
    TheoryStrings& d_str;
    /** The solver state of the theory of strings */
    SolverState& d_state;
  };/* class TheoryStrings::NotifyClass */

 private:
  /** Commonly used constants */
  Node d_true;
  Node d_false;
  Node d_zero;
  Node d_one;
  Node d_neg_one;
  /** the cardinality of the alphabet */
  uint32_t d_cardSize;
  /** The notify class */
  NotifyClass d_notify;
  /**
   * Statistics for the theory of strings/sequences. All statistics for these
   * theories is collected in this object.
   */
  SequencesStatistics d_statistics;
  /** Equaltity engine */
  eq::EqualityEngine d_equalityEngine;
  /** The solver state object */
  SolverState d_state;
  /** The term registry for this theory */
  TermRegistry d_termReg;
  /** The (custom) output channel of the theory of strings */
<<<<<<< HEAD
  InferenceManager d_im;
  /** The theory rewriter for this theory. */
  StringsRewriter d_rewriter;
  /**
   * The base solver, responsible for reasoning about congruent terms and
   * inferring constants for equivalence classes.
   */
  BaseSolver d_bsolver;
  /**
   * The core solver, responsible for reasoning about string concatenation
   * with length constraints.
   */
  CoreSolver d_csolver;
  /**
   * Extended function solver, responsible for reductions and simplifications
   * involving extended string functions.
   */
  std::unique_ptr<ExtfSolver> d_esolver;
  /** regular expression solver module */
  std::unique_ptr<RegExpSolver> d_rsolver;
  /** regular expression elimination module */
  RegExpElimination d_regexp_elim;
  /** Strings finite model finding decision strategy */
  StringsFmf d_stringsFmf;
  /** The representation of the strategy */
  Strategy d_strat;
=======
  std::unique_ptr<InferenceManager> d_im;

 private:
  std::map< Node, Node > d_eqc_to_len_term;


  /////////////////////////////////////////////////////////////////////////////
  // NOTIFICATIONS
  /////////////////////////////////////////////////////////////////////////////
 public:
  void presolve() override;
  void shutdown() override {}

  /////////////////////////////////////////////////////////////////////////////
  // MAIN SOLVER
  /////////////////////////////////////////////////////////////////////////////
 private:
  void addSharedTerm(TNode n) override;
  EqualityStatus getEqualityStatus(TNode a, TNode b) override;

 private:
  void addCarePairs(TNodeTrie* t1,
                    TNodeTrie* t2,
                    unsigned arity,
                    unsigned depth);

 public:
  /** preregister term */
  void preRegisterTerm(TNode n) override;
  /** Expand definition */
  Node expandDefinition(Node n) override;
  /** Check at effort e */
  void check(Effort e) override;
  /** needs check last effort */
  bool needsCheckLastEffort() override;
  /** Conflict when merging two constants */
  void conflict(TNode a, TNode b);
  /** called when a new equivalence class is created */
  void eqNotifyNewClass(TNode t);

 protected:
>>>>>>> f0e6c103
  /** compute care graph */
  void computeCareGraph() override;
  /**
   * Are x and y shared terms that are not equal? This is used for constructing
   * the care graph in the above function.
   */
  bool areCareDisequal(TNode x, TNode y);
  /** Add care pairs */
  void addCarePairs(TNodeTrie* t1,
                    TNodeTrie* t2,
                    unsigned arity,
                    unsigned depth);
  /** Collect model info for type tn
   *
   * Assigns model values (in m) to all relevant terms of the string-like type
   * tn in the current context, which are stored in repSet.
   *
   * Returns false if a conflict is discovered while doing this assignment.
   */
  bool collectModelInfoType(
      TypeNode tn,
      const std::unordered_set<Node, NodeHashFunction>& repSet,
      TheoryModel* m);

  /** assert pending fact
   *
   * This asserts atom with polarity to the equality engine of this class,
   * where exp is the explanation of why (~) atom holds.
   *
   * This call may trigger further initialization steps involving the terms
   * of atom, including calls to registerTerm.
   */
  void assertPendingFact(Node atom, bool polarity, Node exp);
<<<<<<< HEAD
=======

  // Symbolic Regular Expression
 private:
  /** The theory rewriter for this theory. */
  StringsRewriter d_rewriter;
  /**
   * The base solver, responsible for reasoning about congruent terms and
   * inferring constants for equivalence classes.
   */
  std::unique_ptr<BaseSolver> d_bsolver;
  /**
   * The core solver, responsible for reasoning about string concatenation
   * with length constraints.
   */
  std::unique_ptr<CoreSolver> d_csolver;
  /**
   * Extended function solver, responsible for reductions and simplifications
   * involving extended string functions.
   */
  std::unique_ptr<ExtfSolver> d_esolver;
  /** regular expression solver module */
  std::unique_ptr<RegExpSolver> d_rsolver;
  /** regular expression elimination module */
  RegExpElimination d_regexp_elim;
  /** Strings finite model finding decision strategy */
  StringsFmf d_stringsFmf;

 public:
  // ppRewrite
  Node ppRewrite(TNode atom) override;

 private:
>>>>>>> f0e6c103
  //-----------------------inference steps
  /** check register terms pre-normal forms
   *
   * This calls registerTerm(n,2) on all non-congruent strings in the
   * equality engine of this class.
   */
  void checkRegisterTermsPreNormalForm();
  /** check codes
   *
   * This inference schema ensures that constraints between str.code terms
   * are satisfied by models that correspond to extensions of the current
   * assignment. In particular, this method ensures that str.code can be
   * given an interpretation that is injective for string arguments with length
   * one. It may add lemmas of the form:
   *   str.code(x) == -1 V str.code(x) != str.code(y) V x == y
   */
  void checkCodes();
  /** check register terms for normal forms
   *
   * This calls registerTerm(str.++(t1, ..., tn ), 3) on the normal forms
   * (t1, ..., tn) of all string equivalence classes { s1, ..., sm } such that
   * there does not exist a term of the form str.len(si) in the current context.
   */
  void checkRegisterTermsNormalForms();
  //-----------------------end inference steps
  /** run the given inference step */
  void runInferStep(InferStep s, int effort);
  /** run strategy for effort e */
  void runStrategy(Theory::Effort e);
};/* class TheoryStrings */

}/* CVC4::theory::strings namespace */
}/* CVC4::theory namespace */
}/* CVC4 namespace */

#endif /* CVC4__THEORY__STRINGS__THEORY_STRINGS_H */<|MERGE_RESOLUTION|>--- conflicted
+++ resolved
@@ -211,20 +211,19 @@
   /** The term registry for this theory */
   TermRegistry d_termReg;
   /** The (custom) output channel of the theory of strings */
-<<<<<<< HEAD
-  InferenceManager d_im;
+  std::unique_ptr<InferenceManager> d_im;
   /** The theory rewriter for this theory. */
   StringsRewriter d_rewriter;
   /**
    * The base solver, responsible for reasoning about congruent terms and
    * inferring constants for equivalence classes.
    */
-  BaseSolver d_bsolver;
+  std::unique_ptr<BaseSolver> d_bsolver;
   /**
    * The core solver, responsible for reasoning about string concatenation
    * with length constraints.
    */
-  CoreSolver d_csolver;
+  std::unique_ptr<CoreSolver> d_csolver;
   /**
    * Extended function solver, responsible for reductions and simplifications
    * involving extended string functions.
@@ -238,49 +237,6 @@
   StringsFmf d_stringsFmf;
   /** The representation of the strategy */
   Strategy d_strat;
-=======
-  std::unique_ptr<InferenceManager> d_im;
-
- private:
-  std::map< Node, Node > d_eqc_to_len_term;
-
-
-  /////////////////////////////////////////////////////////////////////////////
-  // NOTIFICATIONS
-  /////////////////////////////////////////////////////////////////////////////
- public:
-  void presolve() override;
-  void shutdown() override {}
-
-  /////////////////////////////////////////////////////////////////////////////
-  // MAIN SOLVER
-  /////////////////////////////////////////////////////////////////////////////
- private:
-  void addSharedTerm(TNode n) override;
-  EqualityStatus getEqualityStatus(TNode a, TNode b) override;
-
- private:
-  void addCarePairs(TNodeTrie* t1,
-                    TNodeTrie* t2,
-                    unsigned arity,
-                    unsigned depth);
-
- public:
-  /** preregister term */
-  void preRegisterTerm(TNode n) override;
-  /** Expand definition */
-  Node expandDefinition(Node n) override;
-  /** Check at effort e */
-  void check(Effort e) override;
-  /** needs check last effort */
-  bool needsCheckLastEffort() override;
-  /** Conflict when merging two constants */
-  void conflict(TNode a, TNode b);
-  /** called when a new equivalence class is created */
-  void eqNotifyNewClass(TNode t);
-
- protected:
->>>>>>> f0e6c103
   /** compute care graph */
   void computeCareGraph() override;
   /**
@@ -314,41 +270,6 @@
    * of atom, including calls to registerTerm.
    */
   void assertPendingFact(Node atom, bool polarity, Node exp);
-<<<<<<< HEAD
-=======
-
-  // Symbolic Regular Expression
- private:
-  /** The theory rewriter for this theory. */
-  StringsRewriter d_rewriter;
-  /**
-   * The base solver, responsible for reasoning about congruent terms and
-   * inferring constants for equivalence classes.
-   */
-  std::unique_ptr<BaseSolver> d_bsolver;
-  /**
-   * The core solver, responsible for reasoning about string concatenation
-   * with length constraints.
-   */
-  std::unique_ptr<CoreSolver> d_csolver;
-  /**
-   * Extended function solver, responsible for reductions and simplifications
-   * involving extended string functions.
-   */
-  std::unique_ptr<ExtfSolver> d_esolver;
-  /** regular expression solver module */
-  std::unique_ptr<RegExpSolver> d_rsolver;
-  /** regular expression elimination module */
-  RegExpElimination d_regexp_elim;
-  /** Strings finite model finding decision strategy */
-  StringsFmf d_stringsFmf;
-
- public:
-  // ppRewrite
-  Node ppRewrite(TNode atom) override;
-
- private:
->>>>>>> f0e6c103
   //-----------------------inference steps
   /** check register terms pre-normal forms
    *
