--- conflicted
+++ resolved
@@ -35,12 +35,11 @@
 #include "theory/strings/regexp_operation.h"
 #include "theory/strings/regexp_solver.h"
 #include "theory/strings/sequences_stats.h"
-#include "theory/strings/skolem_cache.h"
+#include "theory/strings/term_registry.h"
 #include "theory/strings/solver_state.h"
 #include "theory/strings/strategy.h"
 #include "theory/strings/strings_fmf.h"
 #include "theory/strings/strings_rewriter.h"
-#include "theory/strings/term_registry.h"
 #include "theory/theory.h"
 #include "theory/uf/equality_engine.h"
 
@@ -57,51 +56,6 @@
  * Its rewriter is described in:
  * - Reynolds et al, CAV 2019.
  */
-<<<<<<< HEAD
-=======
-
-/** inference steps
- *
- * Corresponds to a step in the overall strategy of the strings solver. For
- * details on the individual steps, see documentation on the inference schemas
- * within TheoryStrings.
- */
-enum InferStep
-{
-  // indicates that the strategy should break if lemmas or facts are added
-  BREAK,
-  // check initial
-  CHECK_INIT,
-  // check constant equivalence classes
-  CHECK_CONST_EQC,
-  // check extended function evaluation
-  CHECK_EXTF_EVAL,
-  // check cycles
-  CHECK_CYCLES,
-  // check flat forms
-  CHECK_FLAT_FORMS,
-  // check register terms pre-normal forms
-  CHECK_REGISTER_TERMS_PRE_NF,
-  // check normal forms equalities
-  CHECK_NORMAL_FORMS_EQ,
-  // check normal forms disequalities
-  CHECK_NORMAL_FORMS_DEQ,
-  // check codes
-  CHECK_CODES,
-  // check lengths for equivalence classes
-  CHECK_LENGTH_EQC,
-  // check register terms for normal forms
-  CHECK_REGISTER_TERMS_NF,
-  // check extended function reductions
-  CHECK_EXTF_REDUCTION,
-  // check regular expression memberships
-  CHECK_MEMBERSHIP,
-  // check cardinality
-  CHECK_CARDINALITY,
-};
-std::ostream& operator<<(std::ostream& out, Inference i);
-
->>>>>>> 42c765eb
 class TheoryStrings : public Theory {
   friend class InferenceManager;
   typedef context::CDHashSet<Node, NodeHashFunction> NodeSet;
@@ -258,14 +212,6 @@
   TermRegistry d_termReg;
   /** The (custom) output channel of the theory of strings */
   InferenceManager d_im;
-  std::vector< Node > d_empty_vec;
-<<<<<<< HEAD
-  /** All the function terms that the theory has seen */
-  context::CDList<TNode> d_functionsTerms;
-  /** have we asserted any str.code terms? */
-  bool d_has_str_code;
-  /** cache of all skolems */
-  SkolemCache d_sk_cache;
   /** The theory rewriter for this theory. */
   StringsRewriter d_rewriter;
   /**
@@ -291,48 +237,6 @@
   StringsFmf d_stringsFmf;
   /** The representation of the strategy */
   Strategy d_strat;
-=======
-private:
-
-  std::map< Node, Node > d_eqc_to_len_term;
-
-
-  /////////////////////////////////////////////////////////////////////////////
-  // NOTIFICATIONS
-  /////////////////////////////////////////////////////////////////////////////
- public:
-  void presolve() override;
-  void shutdown() override {}
-
-  /////////////////////////////////////////////////////////////////////////////
-  // MAIN SOLVER
-  /////////////////////////////////////////////////////////////////////////////
- private:
-  void addSharedTerm(TNode n) override;
-  EqualityStatus getEqualityStatus(TNode a, TNode b) override;
-
- private:
-  void addCarePairs(TNodeTrie* t1,
-                    TNodeTrie* t2,
-                    unsigned arity,
-                    unsigned depth);
-
- public:
-  /** preregister term */
-  void preRegisterTerm(TNode n) override;
-  /** Expand definition */
-  Node expandDefinition(Node n) override;
-  /** Check at effort e */
-  void check(Effort e) override;
-  /** needs check last effort */
-  bool needsCheckLastEffort() override;
-  /** Conflict when merging two constants */
-  void conflict(TNode a, TNode b);
-  /** called when a new equivalence class is created */
-  void eqNotifyNewClass(TNode t);
-
- protected:
->>>>>>> 42c765eb
   /** compute care graph */
   void computeCareGraph() override;
   /**
@@ -366,67 +270,6 @@
    * of atom, including calls to registerTerm.
    */
   void assertPendingFact(Node atom, bool polarity, Node exp);
-
-<<<<<<< HEAD
-  /** Register term
-   *
-   * This performs SAT-context-independent registration for a term n, which
-   * may cause lemmas to be sent on the output channel that involve
-   * "initial refinement lemmas" for n. This includes introducing proxy
-   * variables for string terms and asserting that str.code terms are within
-   * proper bounds.
-   *
-   * Effort is one of the following (TODO make enum #1881):
-   * 0 : upon preregistration or internal assertion
-   * 1 : upon occurrence in length term
-   * 2 : before normal form computation
-   * 3 : called on normal form terms
-   *
-   * Based on the strategy, we may choose to add these initial refinement
-   * lemmas at one of the following efforts, where if it is not the given
-   * effort, the call to this method does nothing.
-   */
-  void registerTerm(Node n, int effort);
-  /** Register type
-   *
-   * Ensures the theory solver is setup to handle string-like type tn. In
-   * particular, this includes:
-   * - Calling preRegisterTerm on the empty word for tn
-   */
-  void registerType(TypeNode tn);
-=======
-  // Symbolic Regular Expression
- private:
-  /** The theory rewriter for this theory. */
-  StringsRewriter d_rewriter;
-  /**
-   * The base solver, responsible for reasoning about congruent terms and
-   * inferring constants for equivalence classes.
-   */
-  BaseSolver d_bsolver;
-  /**
-   * The core solver, responsible for reasoning about string concatenation
-   * with length constraints.
-   */
-  CoreSolver d_csolver;
-  /**
-   * Extended function solver, responsible for reductions and simplifications
-   * involving extended string functions.
-   */
-  std::unique_ptr<ExtfSolver> d_esolver;
-  /** regular expression solver module */
-  std::unique_ptr<RegExpSolver> d_rsolver;
-  /** regular expression elimination module */
-  RegExpElimination d_regexp_elim;
-  /** Strings finite model finding decision strategy */
-  StringsFmf d_stringsFmf;
-
- public:
-  // ppRewrite
-  Node ppRewrite(TNode atom) override;
-
- private:
->>>>>>> 42c765eb
   //-----------------------inference steps
   /** check register terms pre-normal forms
    *
