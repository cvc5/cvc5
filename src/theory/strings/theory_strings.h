--- conflicted
+++ resolved
@@ -703,8 +703,7 @@
    * (or one of its conjuncts if it is a conjunction) was not inferred due
    * to the criteria mentioned above.
    */
-<<<<<<< HEAD
-  void sendInternalInference(std::vector<Node>& exp, Node conc, const char* c);
+  bool sendInternalInference(std::vector<Node>& exp, Node conc, const char* c);
   /** send inference
    *
    * This function should be called when ( exp ^ exp_n ) => eq. The set exp
@@ -737,10 +736,6 @@
    * If the flag asLemma is true, then this method will send a lemma instead
    * of an inference whenever applicable.
    */
-=======
-  bool sendInternalInference(std::vector<Node>& exp, Node conc, const char* c);
-  // send lemma
->>>>>>> 821d4b1c
   void sendInference(std::vector<Node>& exp,
                      std::vector<Node>& exp_n,
                      Node eq,
