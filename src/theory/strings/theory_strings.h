--- conflicted
+++ resolved
@@ -392,25 +392,6 @@
    * there does not exist a term of the form str.len(si) in the current context.
    */
   void checkRegisterTermsNormalForms();
-<<<<<<< HEAD
-  /** check cardinality
-   *
-   * This function checks whether a cardinality inference needs to be applied
-   * to a set of equivalence classes. For details, see Step 5 of the proof
-   * procedure from Liang et al, CAV 2014.
-   */
-  void checkCardinality();
-=======
-  /** check regular expression memberships
-   *
-   * This checks the satisfiability of all regular expression memberships
-   * of the form (not) s in R. We use various heuristic techniques based on
-   * unrolling, combined with techniques from Liang et al, "A Decision Procedure
-   * for Regular Membership and Length Constraints over Unbounded Strings",
-   * FroCoS 2015.
-   */
-  void checkMemberships();
->>>>>>> 9b20af28
   //-----------------------end inference steps
 
   //-----------------------representation of the strategy
