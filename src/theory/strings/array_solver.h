/******************************************************************************
 * Top contributors (to current version):
 *   Andrew Reynolds, Andres Noetzli
 *
 * This file is part of the cvc5 project.
 *
 * Copyright (c) 2009-2021 by the authors listed in the file AUTHORS
 * in the top-level source directory and their institutional affiliations.
 * All rights reserved.  See the file COPYING in the top-level source
 * directory for licensing information.
 * ****************************************************************************
 *
 * Sequences solver for seq.nth/seq.update.
 */

#include "cvc5_private.h"

#ifndef CVC5__THEORY__STRINGS__ARRAY_SOLVER_H
#define CVC5__THEORY__STRINGS__ARRAY_SOLVER_H

#include "context/cdhashset.h"
#include "theory/strings/array_core_solver.h"
#include "theory/strings/core_solver.h"
#include "theory/strings/extf_solver.h"
#include "theory/strings/inference_manager.h"
#include "theory/strings/solver_state.h"
#include "theory/strings/term_registry.h"

namespace cvc5 {
namespace theory {
namespace strings {

/**
 * This is a solver for reasoning about seq.update and seq.nth
 * natively. This class specifically addresses the combination of this
 * operators with concatenation. It relies on a subsolver for doing array
 * like reasoning (sequences_array_solver.h).
 */
class ArraySolver : protected EnvObj
{
  typedef context::CDHashSet<Node> NodeSet;

 public:
  ArraySolver(Env& env,
              SolverState& s,
              InferenceManager& im,
              TermRegistry& tr,
              CoreSolver& cs,
              ExtfSolver& es,
              ExtTheory& extt);
  ~ArraySolver();

  /**
   * Perform reasoning about seq.nth and seq.update operations, in particular,
   * their application to concatenation terms.
   */
  void checkArrayConcat();
  /**
   * Perform reasoning about seq.nth and seq.update operations (lazily), which
<<<<<<< HEAD
   * calls the core array solver for the set of nth/update terms over atomic
=======
   * calls the core sequences-array solver for the set of nth/update terms over atomic
>>>>>>> effb0d47
   * equivalence classes.
   */
  void checkArray();
  /**
<<<<<<< HEAD
   * Same as above, but called eagerly, and for all nth/update terms, not just
=======
   * Same as `checkArray`, but called eagerly, and for all nth/update terms, not just
>>>>>>> effb0d47
   * those over atomic equivalence classes.
   */
  void checkArrayEager();

  /**
<<<<<<< HEAD
   *
=======
>>>>>>> effb0d47
   * @param eqc The sequence equivalence class representative. We can assume
   * the equivalence class of eqc contains no concatenation terms.
   * @return the map corresponding to the model for eqc. The domain of
   * the returned map should be in distinct integer equivalence classes of the
   * equality engine of strings theory. The model assigned to eqc will be
   * a skeleton constructed via seq.++ where the components take values from
   * this map.
   */
  const std::map<Node, Node>& getWriteModel(Node eqc);
  /**
   * Get connected sequences from the core array solver.
   */
  const std::map<Node, Node>& getConnectedSequences();

 private:
  /** check terms of given kind */
  void checkTerms(Kind k);
  /** The solver state object */
  SolverState& d_state;
  /** The (custom) output channel of the theory of strings */
  InferenceManager& d_im;
  /** Reference to the term registry of theory of strings */
  TermRegistry& d_termReg;
  /** reference to the core solver, used for certain queries */
  CoreSolver& d_csolver;
  /** reference to the extended solver, used for certain queries */
  ExtfSolver& d_esolver;
  /** Current terms */
  std::map<Kind, std::vector<Node> > d_currTerms;
  /** Common constants */
  Node d_zero;
  /** The core array solver */
  ArrayCoreSolver d_coreSolver;
  /** Equalities we have processed in the current context */
  NodeSet d_eqProc;
};

}  // namespace strings
}  // namespace theory
}  // namespace cvc5

#endif<|MERGE_RESOLUTION|>--- conflicted
+++ resolved
@@ -57,29 +57,17 @@
   void checkArrayConcat();
   /**
    * Perform reasoning about seq.nth and seq.update operations (lazily), which
-<<<<<<< HEAD
-   * calls the core array solver for the set of nth/update terms over atomic
-=======
    * calls the core sequences-array solver for the set of nth/update terms over atomic
->>>>>>> effb0d47
    * equivalence classes.
    */
   void checkArray();
   /**
-<<<<<<< HEAD
-   * Same as above, but called eagerly, and for all nth/update terms, not just
-=======
    * Same as `checkArray`, but called eagerly, and for all nth/update terms, not just
->>>>>>> effb0d47
    * those over atomic equivalence classes.
    */
   void checkArrayEager();
 
   /**
-<<<<<<< HEAD
-   *
-=======
->>>>>>> effb0d47
    * @param eqc The sequence equivalence class representative. We can assume
    * the equivalence class of eqc contains no concatenation terms.
    * @return the map corresponding to the model for eqc. The domain of
