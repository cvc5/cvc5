--- conflicted
+++ resolved
@@ -324,13 +324,8 @@
     else if (id == PfRule::STRING_EAGER_REDUCTION)
     {
       Assert(args.size() == 1);
-<<<<<<< HEAD
-      SkolemCache skc(false);
+      SkolemCache skc(nullptr);
       ret = TermRegistry::eagerReduce(t, &skc, d_alphaCard);
-=======
-      SkolemCache skc(nullptr);
-      ret = TermRegistry::eagerReduce(t, &skc);
->>>>>>> 9b9fef64
     }
     else if (id == PfRule::STRING_LENGTH_POS)
     {
