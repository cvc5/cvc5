/******************************************************************************
 * Top contributors (to current version):
 *   Andrew Reynolds, Hans-Joerg Schurr, Aina Niemetz
 *
 * This file is part of the cvc5 project.
 *
 * Copyright (c) 2009-2024 by the authors listed in the file AUTHORS
 * in the top-level source directory and their institutional affiliations.
 * All rights reserved.  See the file COPYING in the top-level source
 * directory for licensing information.
 * ****************************************************************************
 *
 * Implementation of strings proof checker.
 */

#include "theory/strings/proof_checker.h"

#include "expr/sequence.h"
#include "options/strings_options.h"
#include "theory/rewriter.h"
#include "theory/strings/core_solver.h"
#include "theory/strings/regexp_elim.h"
#include "theory/strings/regexp_entail.h"
#include "theory/strings/regexp_operation.h"
#include "theory/strings/term_registry.h"
#include "theory/strings/theory_strings_preprocess.h"
#include "theory/strings/theory_strings_utils.h"
#include "theory/strings/word.h"

using namespace cvc5::internal::kind;

namespace cvc5::internal {
namespace theory {
namespace strings {

StringProofRuleChecker::StringProofRuleChecker(NodeManager* nm,
                                               uint32_t alphaCard)
    : ProofRuleChecker(nm), d_alphaCard(alphaCard)
{
}

void StringProofRuleChecker::registerTo(ProofChecker* pc)
{
  pc->registerChecker(ProofRule::CONCAT_EQ, this);
  pc->registerChecker(ProofRule::CONCAT_UNIFY, this);
  pc->registerChecker(ProofRule::CONCAT_CONFLICT, this);
  pc->registerChecker(ProofRule::CONCAT_CONFLICT_DEQ, this);
  pc->registerChecker(ProofRule::CONCAT_SPLIT, this);
  pc->registerChecker(ProofRule::CONCAT_CSPLIT, this);
  pc->registerChecker(ProofRule::CONCAT_LPROP, this);
  pc->registerChecker(ProofRule::CONCAT_CPROP, this);
  pc->registerChecker(ProofRule::STRING_DECOMPOSE, this);
  pc->registerChecker(ProofRule::STRING_LENGTH_POS, this);
  pc->registerChecker(ProofRule::STRING_LENGTH_NON_EMPTY, this);
  pc->registerChecker(ProofRule::STRING_REDUCTION, this);
  pc->registerChecker(ProofRule::STRING_EAGER_REDUCTION, this);
  pc->registerChecker(ProofRule::RE_INTER, this);
  pc->registerChecker(ProofRule::RE_UNFOLD_POS, this);
  pc->registerChecker(ProofRule::RE_UNFOLD_NEG, this);
  pc->registerChecker(ProofRule::RE_UNFOLD_NEG_CONCAT_FIXED, this);
  pc->registerChecker(ProofRule::MACRO_RE_ELIM, this);
  pc->registerChecker(ProofRule::STRING_CODE_INJ, this);
  pc->registerChecker(ProofRule::STRING_SEQ_UNIT_INJ, this);
  // trusted rule
  pc->registerTrustedChecker(ProofRule::MACRO_STRING_INFERENCE, this, 2);
}

Node StringProofRuleChecker::checkInternal(ProofRule id,
                                           const std::vector<Node>& children,
                                           const std::vector<Node>& args)
{
  NodeManager* nm = nodeManager();
  // core rules for word equations
  if (id == ProofRule::CONCAT_EQ || id == ProofRule::CONCAT_UNIFY
      || id == ProofRule::CONCAT_CONFLICT || id == ProofRule::CONCAT_SPLIT
      || id == ProofRule::CONCAT_CSPLIT || id == ProofRule::CONCAT_LPROP
      || id == ProofRule::CONCAT_CPROP)
  {
    Trace("strings-pfcheck") << "Checking id " << id << std::endl;
    Assert(children.size() >= 1);
    Assert(args.size() == 1);
    // all rules have an equality
    if (children[0].getKind() != Kind::EQUAL)
    {
      return Node::null();
    }
    // convert to concatenation form
    std::vector<Node> tvec;
    std::vector<Node> svec;
    utils::getConcat(children[0][0], tvec);
    utils::getConcat(children[0][1], svec);
    size_t nchildt = tvec.size();
    size_t nchilds = svec.size();
    TypeNode stringType = children[0][0].getType();
    // extract the Boolean corresponding to whether the rule is reversed
    bool isRev;
    if (!getBool(args[0], isRev))
    {
      return Node::null();
    }
    if (id == ProofRule::CONCAT_EQ)
    {
      Assert(children.size() == 1);
      size_t index = 0;
      std::vector<Node> tremVec;
      std::vector<Node> sremVec;
      // scan the concatenation until we exhaust child proofs
      while (index < nchilds && index < nchildt)
      {
        Node currT = tvec[isRev ? (nchildt - 1 - index) : index];
        Node currS = svec[isRev ? (nchilds - 1 - index) : index];
        if (currT != currS)
        {
          if (currT.isConst() && currS.isConst())
          {
            size_t sindex;
            // get the equal prefix/suffix, strip and add the remainders
            Node currR = Word::splitConstant(currT, currS, sindex, isRev);
            if (!currR.isNull())
            {
              // add the constant to remainder vec
              std::vector<Node>& rem = sindex == 0 ? tremVec : sremVec;
              rem.push_back(currR);
              // ignore the current component
              index++;
              // In other words, if we have (currS,currT) = ("ab","abc"), then
              // we proceed to the next component and add currR = "c" to
              // tremVec.
            }
            // otherwise if we are not the same prefix, then both will be added
            // Notice that we do not add maximal prefixes, in other words,
            // ("abc", "abd") may be added to the remainder vectors, and not
            // ("c", "d").
          }
          break;
        }
        index++;
      }
      Assert(index <= nchildt);
      Assert(index <= nchilds);
      // the remainders are equal
      tremVec.insert(isRev ? tremVec.begin() : tremVec.end(),
                     tvec.begin() + (isRev ? 0 : index),
                     tvec.begin() + nchildt - (isRev ? index : 0));
      sremVec.insert(isRev ? sremVec.begin() : sremVec.end(),
                     svec.begin() + (isRev ? 0 : index),
                     svec.begin() + nchilds - (isRev ? index : 0));
      // convert back to node
      Node trem = utils::mkConcat(tremVec, stringType);
      Node srem = utils::mkConcat(sremVec, stringType);
      return trem.eqNode(srem);
    }
    // all remaining rules do something with the first child of each side
    Node t0 = tvec[isRev ? nchildt - 1 : 0];
    Node s0 = svec[isRev ? nchilds - 1 : 0];
    if (id == ProofRule::CONCAT_UNIFY)
    {
      Assert(children.size() == 2);
      if (children[1].getKind() != Kind::EQUAL)
      {
        return Node::null();
      }
      for (size_t i = 0; i < 2; i++)
      {
        Node l = children[1][i];
        if (l.getKind() != Kind::STRING_LENGTH)
        {
          return Node::null();
        }
        Node term = i == 0 ? t0 : s0;
        if (l[0] == term)
        {
          continue;
        }
        // could be a spliced constant
        bool success = false;
        if (term.isConst() && l[0].isConst())
        {
          size_t lenL = Word::getLength(l[0]);
          success = (isRev && l[0] == Word::suffix(term, lenL))
                    || (!isRev && l[0] == Word::prefix(term, lenL));
        }
        if (!success)
        {
          return Node::null();
        }
      }
      return children[1][0][0].eqNode(children[1][1][0]);
    }
    else if (id == ProofRule::CONCAT_CONFLICT
             || id == ProofRule::CONCAT_CONFLICT_DEQ)
    {
      Assert(children.size() >= 1 && children.size() <= 2);
      if (!t0.isConst() || !s0.isConst())
      {
        // not constants
        return Node::null();
      }
      size_t sindex;
      Node r0 = Word::splitConstant(t0, s0, sindex, isRev);
      if (!r0.isNull())
      {
        // Not a conflict due to constants, i.e. s0 is a prefix of t0 or vice
        // versa.
        return Node::null();
      }
      // if a disequality was provided, ensure that it is correct
      if (id == ProofRule::CONCAT_CONFLICT_DEQ)
      {
        if (children.size() != 2 || children[1].getKind() != Kind::NOT
            || children[1][0].getKind() != Kind::EQUAL
            || children[1][0][0] != t0 || children[1][0][1] != s0)
        {
          return Node::null();
        }
      }
      else if (t0.getType().isSequence())
      {
        // we require the CONCAT_CONFLICT_DEQ for sequences
        return Node::null();
      }
      return nm->mkConst(false);
    }
    else if (id == ProofRule::CONCAT_SPLIT)
    {
      Assert(children.size() == 2);
      if (children[1].getKind() != Kind::NOT
          || children[1][0].getKind() != Kind::EQUAL
          || children[1][0][0].getKind() != Kind::STRING_LENGTH
          || children[1][0][0][0] != t0
          || children[1][0][1].getKind() != Kind::STRING_LENGTH
          || children[1][0][1][0] != s0)
      {
        return Node::null();
      }
    }
    else if (id == ProofRule::CONCAT_CSPLIT)
    {
      Assert(children.size() == 2);
      Node zero = nm->mkConstInt(Rational(0));
      Node one = nm->mkConstInt(Rational(1));
      if (children[1].getKind() != Kind::NOT
          || children[1][0].getKind() != Kind::EQUAL
          || children[1][0][0].getKind() != Kind::STRING_LENGTH
          || children[1][0][0][0] != t0 || children[1][0][1] != zero)
      {
        return Node::null();
      }
      if (!s0.isConst() || !s0.getType().isStringLike() || Word::isEmpty(s0))
      {
        return Node::null();
      }
    }
    else if (id == ProofRule::CONCAT_LPROP)
    {
      Assert(children.size() == 2);
      if (children[1].getKind() != Kind::GT
          || children[1][0].getKind() != Kind::STRING_LENGTH
          || children[1][0][0] != t0
          || children[1][1].getKind() != Kind::STRING_LENGTH
          || children[1][1][0] != s0)
      {
        return Node::null();
      }
    }
    else if (id == ProofRule::CONCAT_CPROP)
    {
      Assert(children.size() == 2);
      Node zero = nm->mkConstInt(Rational(0));

      Trace("pfcheck-strings-cprop")
          << "CONCAT_PROP, isRev=" << isRev << std::endl;
      if (children[1].getKind() != Kind::NOT
          || children[1][0].getKind() != Kind::EQUAL
          || children[1][0][0].getKind() != Kind::STRING_LENGTH
          || children[1][0][0][0] != t0 || children[1][0][1] != zero)
      {
        Trace("pfcheck-strings-cprop")
            << "...failed pattern match" << std::endl;
        return Node::null();
      }
      if (tvec.size() <= 1)
      {
        Trace("pfcheck-strings-cprop")
            << "...failed adjacent constant" << std::endl;
        return Node::null();
      }
      Node w1 = tvec[isRev ? nchildt - 2 : 1];
      if (!w1.isConst() || !w1.getType().isStringLike() || Word::isEmpty(w1))
      {
        Trace("pfcheck-strings-cprop")
            << "...failed adjacent constant content" << std::endl;
        return Node::null();
      }
      Node w2 = s0;
      if (!w2.isConst() || !w2.getType().isStringLike() || Word::isEmpty(w2))
      {
        Trace("pfcheck-strings-cprop") << "...failed constant" << std::endl;
        return Node::null();
      }
      // getConclusion expects the adjacent constant to be included
      t0 = nm->mkNode(Kind::STRING_CONCAT, isRev ? w1 : t0, isRev ? t0 : w1);
    }
    // use skolem cache
    SkolemCache skc(nm, nullptr);
    std::vector<Node> newSkolems;
    Node conc = CoreSolver::getConclusion(
        nodeManager(), t0, s0, id, isRev, &skc, newSkolems);
    return conc;
  }
  else if (id == ProofRule::STRING_DECOMPOSE)
  {
    Assert(children.size() == 1);
    Assert(args.size() == 1);
    bool isRev;
    if (!getBool(args[0], isRev))
    {
      return Node::null();
    }
    Node atom = children[0];
    if (atom.getKind() != Kind::GEQ || atom[0].getKind() != Kind::STRING_LENGTH)
    {
      return Node::null();
    }
    SkolemCache skc(nm, nullptr);
    std::vector<Node> newSkolems;
    Node conc = CoreSolver::getDecomposeConclusion(
        nodeManager(), atom[0][0], atom[1], isRev, &skc, newSkolems);
    return conc;
  }
  else if (id == ProofRule::STRING_REDUCTION
           || id == ProofRule::STRING_EAGER_REDUCTION
           || id == ProofRule::STRING_LENGTH_POS)
  {
    Assert(children.empty());
    Assert(args.size() >= 1);
    // These rules are based on calling a C++ method for returning a valid
    // lemma involving a single argument term.
    // Must convert to skolem form.
    Node t = args[0];
    Node ret;
    if (id == ProofRule::STRING_REDUCTION)
    {
      Assert(args.size() == 1);
      // we do not use optimizations
      SkolemCache skc(nm, nullptr);
      std::vector<Node> conj;
      ret = StringsPreprocess::reduce(t, conj, &skc, d_alphaCard);
      conj.push_back(t.eqNode(ret));
      ret = nm->mkAnd(conj);
    }
    else if (id == ProofRule::STRING_EAGER_REDUCTION)
    {
      Assert(args.size() == 1);
      SkolemCache skc(nm, nullptr);
      ret = TermRegistry::eagerReduce(t, &skc, d_alphaCard);
    }
    else if (id == ProofRule::STRING_LENGTH_POS)
    {
      Assert(args.size() == 1);
      ret = TermRegistry::lengthPositive(t);
    }
    if (ret.isNull())
    {
      return Node::null();
    }
    return ret;
  }
  else if (id == ProofRule::STRING_LENGTH_NON_EMPTY)
  {
    Assert(children.size() == 1);
    Assert(args.empty());
    Node nemp = children[0];
    if (nemp.getKind() != Kind::NOT || nemp[0].getKind() != Kind::EQUAL
        || !nemp[0][1].isConst() || !nemp[0][1].getType().isStringLike())
    {
      return Node::null();
    }
    if (!Word::isEmpty(nemp[0][1]))
    {
      return Node::null();
    }
    Node zero = nm->mkConstInt(Rational(0));
    Node clen = nm->mkNode(Kind::STRING_LENGTH, nemp[0][0]);
    return clen.eqNode(zero).notNode();
  }
  else if (id == ProofRule::RE_INTER)
  {
    Assert(children.size() >= 1);
    Assert(args.empty());
    std::vector<Node> reis;
    Node x;
    // make the regular expression intersection that summarizes all
    // memberships in the explanation
    for (const Node& c : children)
    {
      bool polarity = c.getKind() != Kind::NOT;
      Node catom = polarity ? c : c[0];
      if (catom.getKind() != Kind::STRING_IN_REGEXP)
      {
        return Node::null();
      }
      if (x.isNull())
      {
        x = catom[0];
      }
      else if (x != catom[0])
      {
        // different LHS
        return Node::null();
      }
      Node xcurr = catom[0];
      Node rcurr =
          polarity ? catom[1] : nm->mkNode(Kind::REGEXP_COMPLEMENT, catom[1]);
      reis.push_back(rcurr);
    }
    Node rei =
        reis.size() == 1 ? reis[0] : nm->mkNode(Kind::REGEXP_INTER, reis);
    return nm->mkNode(Kind::STRING_IN_REGEXP, x, rei);
  }
  else if (id == ProofRule::RE_UNFOLD_POS || id == ProofRule::RE_UNFOLD_NEG
           || id == ProofRule::RE_UNFOLD_NEG_CONCAT_FIXED)
  {
    Assert(children.size() == 1);
    Node skChild = children[0];
    if (id == ProofRule::RE_UNFOLD_NEG
        || id == ProofRule::RE_UNFOLD_NEG_CONCAT_FIXED)
    {
      if (skChild.getKind() != Kind::NOT
          || skChild[0].getKind() != Kind::STRING_IN_REGEXP)
      {
        Trace("strings-pfcheck") << "...fail, non-neg member" << std::endl;
        return Node::null();
      }
    }
    else if (skChild.getKind() != Kind::STRING_IN_REGEXP)
    {
      Trace("strings-pfcheck") << "...fail, non-pos member" << std::endl;
      return Node::null();
    }
    Node conc;
    if (id == ProofRule::RE_UNFOLD_POS)
    {
      Assert(args.empty());
      std::vector<Node> newSkolems;
<<<<<<< HEAD
      SkolemCache skc(nm, nullptr);
      conc = RegExpOpr::reduceRegExpPos(skChild, &skc, newSkolems);
=======
      SkolemCache skc(nullptr);
      conc =
          RegExpOpr::reduceRegExpPos(nodeManager(), skChild, &skc, newSkolems);
>>>>>>> 6cf37725
    }
    else if (id == ProofRule::RE_UNFOLD_NEG)
    {
      Assert(args.empty());
      conc = RegExpOpr::reduceRegExpNeg(nodeManager(), skChild);
    }
    else if (id == ProofRule::RE_UNFOLD_NEG_CONCAT_FIXED)
    {
      Assert(args.size() == 1);
      bool isRev;
      if (!getBool(args[0], isRev))
      {
        return Node::null();
      }
      Node r = skChild[0][1];
      if (r.getKind() != Kind::REGEXP_CONCAT)
      {
        Trace("strings-pfcheck") << "...fail, no concat regexp" << std::endl;
        return Node::null();
      }
      size_t index = isRev ? r.getNumChildren() - 1 : 0;
      Node reLen = RegExpEntail::getFixedLengthForRegexp(r[index]);
      if (reLen.isNull())
      {
        Trace("strings-pfcheck") << "...fail, non-fixed lengths" << std::endl;
        return Node::null();
      }
      conc = RegExpOpr::reduceRegExpNegConcatFixed(
          nodeManager(), skChild, reLen, isRev);
    }
    return conc;
  }
  else if (id == ProofRule::MACRO_RE_ELIM)
  {
    Assert(children.empty());
    Assert(args.size() == 2);
    bool isAgg;
    if (!getBool(args[1], isAgg))
    {
      return Node::null();
    }
    Node ea = RegExpElimination::eliminate(args[0], isAgg);
    // if we didn't eliminate, then this trivially proves the reflexive equality
    if (ea.isNull())
    {
      ea = args[0];
    }
    return args[0].eqNode(ea);
  }
  else if (id == ProofRule::STRING_CODE_INJ)
  {
    Assert(children.empty());
    Assert(args.size() == 2);
    Assert(args[0].getType().isStringLike()
           && args[1].getType().isStringLike());
    Node c1 = nm->mkNode(Kind::STRING_TO_CODE, args[0]);
    Node c2 = nm->mkNode(Kind::STRING_TO_CODE, args[1]);
    Node eqNegOne = c1.eqNode(nm->mkConstInt(Rational(-1)));
    Node deq = c1.eqNode(c2).negate();
    Node eqn = args[0].eqNode(args[1]);
    return nm->mkNode(Kind::OR, eqNegOne, deq, eqn);
  }
  else if (id == ProofRule::STRING_SEQ_UNIT_INJ)
  {
    Assert(children.size() == 1);
    Assert(args.empty());
    if (children[0].getKind() != Kind::EQUAL)
    {
      return Node::null();
    }
    Node t[2];
    for (size_t i = 0; i < 2; i++)
    {
      Node c = children[0][i];
      Kind k = c.getKind();
      if (k == Kind::SEQ_UNIT || k == Kind::STRING_UNIT)
      {
        t[i] = c[0];
      }
      else if (c.isConst())
      {
        // notice that Word::getChars is not the right call here, since it
        // gets a vector of sequences of length one. We actually need to
        // extract the character.
        if (Word::getLength(c) == 1)
        {
          t[i] = Word::getNth(c, 0);
        }
      }
      if (t[i].isNull())
      {
        return Node::null();
      }
    }
    Trace("strings-pfcheck-debug")
        << "STRING_SEQ_UNIT_INJ: " << children[0] << " => " << t[0]
        << " == " << t[1] << std::endl;
    AlwaysAssert(t[0].getType() == t[1].getType());
    return t[0].eqNode(t[1]);
  }
  else if (id == ProofRule::MACRO_STRING_INFERENCE)
  {
    Assert(args.size() >= 3);
    return args[0];
  }
  return Node::null();
}

}  // namespace strings
}  // namespace theory
}  // namespace cvc5::internal<|MERGE_RESOLUTION|>--- conflicted
+++ resolved
@@ -443,14 +443,9 @@
     {
       Assert(args.empty());
       std::vector<Node> newSkolems;
-<<<<<<< HEAD
-      SkolemCache skc(nm, nullptr);
-      conc = RegExpOpr::reduceRegExpPos(skChild, &skc, newSkolems);
-=======
-      SkolemCache skc(nullptr);
+      SkolemCache skc(nodeManager(), nullptr);
       conc =
           RegExpOpr::reduceRegExpPos(nodeManager(), skChild, &skc, newSkolems);
->>>>>>> 6cf37725
     }
     else if (id == ProofRule::RE_UNFOLD_NEG)
     {
