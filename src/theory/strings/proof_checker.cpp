/******************************************************************************
 * Top contributors (to current version):
 *   Andrew Reynolds, Mathias Preiner
 *
 * This file is part of the cvc5 project.
 *
 * Copyright (c) 2009-2022 by the authors listed in the file AUTHORS
 * in the top-level source directory and their institutional affiliations.
 * All rights reserved.  See the file COPYING in the top-level source
 * directory for licensing information.
 * ****************************************************************************
 *
 * Implementation of strings proof checker.
 */

#include "theory/strings/proof_checker.h"

#include "expr/sequence.h"
#include "options/strings_options.h"
#include "theory/rewriter.h"
#include "theory/strings/core_solver.h"
#include "theory/strings/regexp_elim.h"
#include "theory/strings/regexp_operation.h"
#include "theory/strings/term_registry.h"
#include "theory/strings/theory_strings_preprocess.h"
#include "theory/strings/theory_strings_utils.h"
#include "theory/strings/word.h"

using namespace cvc5::internal::kind;

namespace cvc5::internal {
namespace theory {
namespace strings {

void StringProofRuleChecker::registerTo(ProofChecker* pc)
{
  pc->registerChecker(PfRule::CONCAT_EQ, this);
  pc->registerChecker(PfRule::CONCAT_UNIFY, this);
  pc->registerChecker(PfRule::CONCAT_CONFLICT, this);
  pc->registerChecker(PfRule::CONCAT_SPLIT, this);
  pc->registerChecker(PfRule::CONCAT_CSPLIT, this);
  pc->registerChecker(PfRule::CONCAT_LPROP, this);
  pc->registerChecker(PfRule::CONCAT_CPROP, this);
  pc->registerChecker(PfRule::STRING_DECOMPOSE, this);
  pc->registerChecker(PfRule::STRING_LENGTH_POS, this);
  pc->registerChecker(PfRule::STRING_LENGTH_NON_EMPTY, this);
  pc->registerChecker(PfRule::STRING_REDUCTION, this);
  pc->registerChecker(PfRule::STRING_EAGER_REDUCTION, this);
  pc->registerChecker(PfRule::RE_INTER, this);
  pc->registerChecker(PfRule::RE_UNFOLD_POS, this);
  pc->registerChecker(PfRule::RE_UNFOLD_NEG, this);
  pc->registerChecker(PfRule::RE_UNFOLD_NEG_CONCAT_FIXED, this);
  pc->registerChecker(PfRule::RE_ELIM, this);
  pc->registerChecker(PfRule::STRING_CODE_INJ, this);
  pc->registerChecker(PfRule::STRING_SEQ_UNIT_INJ, this);
  // trusted rule
  pc->registerTrustedChecker(PfRule::STRING_INFERENCE, this, 2);
}

Node StringProofRuleChecker::checkInternal(PfRule id,
                                           const std::vector<Node>& children,
                                           const std::vector<Node>& args)
{
  NodeManager* nm = NodeManager::currentNM();
  // core rules for word equations
  if (id == PfRule::CONCAT_EQ || id == PfRule::CONCAT_UNIFY
      || id == PfRule::CONCAT_CONFLICT || id == PfRule::CONCAT_SPLIT
      || id == PfRule::CONCAT_CSPLIT || id == PfRule::CONCAT_LPROP
      || id == PfRule::CONCAT_CPROP)
  {
    Trace("strings-pfcheck") << "Checking id " << id << std::endl;
    Assert(children.size() >= 1);
    Assert(args.size() == 1);
    // all rules have an equality
    if (children[0].getKind() != EQUAL)
    {
      return Node::null();
    }
    // convert to concatenation form
    std::vector<Node> tvec;
    std::vector<Node> svec;
    utils::getConcat(children[0][0], tvec);
    utils::getConcat(children[0][1], svec);
    size_t nchildt = tvec.size();
    size_t nchilds = svec.size();
    TypeNode stringType = children[0][0].getType();
    // extract the Boolean corresponding to whether the rule is reversed
    bool isRev;
    if (!getBool(args[0], isRev))
    {
      return Node::null();
    }
    if (id == PfRule::CONCAT_EQ)
    {
      Assert(children.size() == 1);
      size_t index = 0;
      std::vector<Node> tremVec;
      std::vector<Node> sremVec;
      // scan the concatenation until we exhaust child proofs
      while (index < nchilds && index < nchildt)
      {
        Node currT = tvec[isRev ? (nchildt - 1 - index) : index];
        Node currS = svec[isRev ? (nchilds - 1 - index) : index];
        if (currT != currS)
        {
          if (currT.isConst() && currS.isConst())
          {
            size_t sindex;
            // get the equal prefix/suffix, strip and add the remainders
            Node currR = Word::splitConstant(currT, currS, sindex, isRev);
            if (!currR.isNull())
            {
              // add the constant to remainder vec
              std::vector<Node>& rem = sindex == 0 ? tremVec : sremVec;
              rem.push_back(currR);
              // ignore the current component
              index++;
              // In other words, if we have (currS,currT) = ("ab","abc"), then
              // we proceed to the next component and add currR = "c" to
              // tremVec.
            }
            // otherwise if we are not the same prefix, then both will be added
            // Notice that we do not add maximal prefixes, in other words,
            // ("abc", "abd") may be added to the remainder vectors, and not
            // ("c", "d").
          }
          break;
        }
        index++;
      }
      Assert(index <= nchildt);
      Assert(index <= nchilds);
      // the remainders are equal
      tremVec.insert(isRev ? tremVec.begin() : tremVec.end(),
                     tvec.begin() + (isRev ? 0 : index),
                     tvec.begin() + nchildt - (isRev ? index : 0));
      sremVec.insert(isRev ? sremVec.begin() : sremVec.end(),
                     svec.begin() + (isRev ? 0 : index),
                     svec.begin() + nchilds - (isRev ? index : 0));
      // convert back to node
      Node trem = utils::mkConcat(tremVec, stringType);
      Node srem = utils::mkConcat(sremVec, stringType);
      return trem.eqNode(srem);
    }
    // all remaining rules do something with the first child of each side
    Node t0 = tvec[isRev ? nchildt - 1 : 0];
    Node s0 = svec[isRev ? nchilds - 1 : 0];
    if (id == PfRule::CONCAT_UNIFY)
    {
      Assert(children.size() == 2);
      if (children[1].getKind() != EQUAL)
      {
        return Node::null();
      }
      for (size_t i = 0; i < 2; i++)
      {
        Node l = children[1][i];
        if (l.getKind() != STRING_LENGTH)
        {
          return Node::null();
        }
        Node term = i == 0 ? t0 : s0;
        if (l[0] == term)
        {
          continue;
        }
        // could be a spliced constant
        bool success = false;
        if (term.isConst() && l[0].isConst())
        {
          size_t lenL = Word::getLength(l[0]);
          success = (isRev && l[0] == Word::suffix(term, lenL))
                    || (!isRev && l[0] == Word::prefix(term, lenL));
        }
        if (!success)
        {
          return Node::null();
        }
      }
      return children[1][0][0].eqNode(children[1][1][0]);
    }
    else if (id == PfRule::CONCAT_CONFLICT)
    {
      Assert(children.size() >= 1 && children.size() <= 2);
      if (!t0.isConst() || !s0.isConst())
      {
        // not constants
        return Node::null();
      }
      size_t sindex;
      Node r0 = Word::splitConstant(t0, s0, sindex, isRev);
      if (!r0.isNull())
      {
        // Not a conflict due to constants, i.e. s0 is a prefix of t0 or vice
        // versa.
        return Node::null();
      }
      // if a disequality was provided, ensure that it is correct
      if (children.size() == 2)
      {
        if (children[1].getKind() != NOT || children[1][0].getKind() != EQUAL
            || children[1][0][0] != t0 || children[1][0][1] != s0)
        {
          return Node::null();
        }
      }
      else if (t0.getType().isSequence())
      {
        // we require the disequality for sequences
        return Node::null();
      }
      return nm->mkConst(false);
    }
    else if (id == PfRule::CONCAT_SPLIT)
    {
      Assert(children.size() == 2);
      if (children[1].getKind() != NOT || children[1][0].getKind() != EQUAL
          || children[1][0][0].getKind() != STRING_LENGTH
          || children[1][0][0][0] != t0
          || children[1][0][1].getKind() != STRING_LENGTH
          || children[1][0][1][0] != s0)
      {
        return Node::null();
      }
    }
    else if (id == PfRule::CONCAT_CSPLIT)
    {
      Assert(children.size() == 2);
      Node zero = nm->mkConstInt(Rational(0));
      Node one = nm->mkConstInt(Rational(1));
      if (children[1].getKind() != NOT || children[1][0].getKind() != EQUAL
          || children[1][0][0].getKind() != STRING_LENGTH
          || children[1][0][0][0] != t0 || children[1][0][1] != zero)
      {
        return Node::null();
      }
      if (!s0.isConst() || !s0.getType().isStringLike() || Word::isEmpty(s0))
      {
        return Node::null();
      }
    }
    else if (id == PfRule::CONCAT_LPROP)
    {
      Assert(children.size() == 2);
      if (children[1].getKind() != GT
          || children[1][0].getKind() != STRING_LENGTH
          || children[1][0][0] != t0
          || children[1][1].getKind() != STRING_LENGTH
          || children[1][1][0] != s0)
      {
        return Node::null();
      }
    }
    else if (id == PfRule::CONCAT_CPROP)
    {
      Assert(children.size() == 2);
      Node zero = nm->mkConstInt(Rational(0));

      Trace("pfcheck-strings-cprop")
          << "CONCAT_PROP, isRev=" << isRev << std::endl;
      if (children[1].getKind() != NOT || children[1][0].getKind() != EQUAL
          || children[1][0][0].getKind() != STRING_LENGTH
          || children[1][0][0][0] != t0 || children[1][0][1] != zero)
      {
        Trace("pfcheck-strings-cprop")
            << "...failed pattern match" << std::endl;
        return Node::null();
      }
      if (tvec.size() <= 1)
      {
        Trace("pfcheck-strings-cprop")
            << "...failed adjacent constant" << std::endl;
        return Node::null();
      }
      Node w1 = tvec[isRev ? nchildt - 2 : 1];
      if (!w1.isConst() || !w1.getType().isStringLike() || Word::isEmpty(w1))
      {
        Trace("pfcheck-strings-cprop")
            << "...failed adjacent constant content" << std::endl;
        return Node::null();
      }
      Node w2 = s0;
      if (!w2.isConst() || !w2.getType().isStringLike() || Word::isEmpty(w2))
      {
        Trace("pfcheck-strings-cprop") << "...failed constant" << std::endl;
        return Node::null();
      }
      // getConclusion expects the adjacent constant to be included
      t0 = nm->mkNode(STRING_CONCAT, isRev ? w1 : t0, isRev ? t0 : w1);
    }
    // use skolem cache
    SkolemCache skc(nullptr);
    std::vector<Node> newSkolems;
    Node conc = CoreSolver::getConclusion(t0, s0, id, isRev, &skc, newSkolems);
    return conc;
  }
  else if (id == PfRule::STRING_DECOMPOSE)
  {
    Assert(children.size() == 1);
    Assert(args.size() == 1);
    bool isRev;
    if (!getBool(args[0], isRev))
    {
      return Node::null();
    }
    Node atom = children[0];
    if (atom.getKind() != GEQ || atom[0].getKind() != STRING_LENGTH)
    {
      return Node::null();
    }
    SkolemCache skc(nullptr);
    std::vector<Node> newSkolems;
    Node conc = CoreSolver::getConclusion(
        atom[0][0], atom[1], id, isRev, &skc, newSkolems);
    return conc;
  }
  else if (id == PfRule::STRING_REDUCTION
           || id == PfRule::STRING_EAGER_REDUCTION
           || id == PfRule::STRING_LENGTH_POS)
  {
    Assert(children.empty());
    Assert(args.size() >= 1);
    // These rules are based on calling a C++ method for returning a valid
    // lemma involving a single argument term.
    // Must convert to skolem form.
    Node t = args[0];
    Node ret;
    if (id == PfRule::STRING_REDUCTION)
    {
      Assert(args.size() == 1);
      // we do not use optimizations
      SkolemCache skc(nullptr);
      std::vector<Node> conj;
      ret = StringsPreprocess::reduce(t, conj, &skc);
      conj.push_back(t.eqNode(ret));
      ret = nm->mkAnd(conj);
    }
    else if (id == PfRule::STRING_EAGER_REDUCTION)
    {
      Assert(args.size() == 1);
      SkolemCache skc(nullptr);
      ret = TermRegistry::eagerReduce(t, &skc, d_alphaCard);
    }
    else if (id == PfRule::STRING_LENGTH_POS)
    {
      Assert(args.size() == 1);
      ret = TermRegistry::lengthPositive(t);
    }
    if (ret.isNull())
    {
      return Node::null();
    }
    return ret;
  }
  else if (id == PfRule::STRING_LENGTH_NON_EMPTY)
  {
    Assert(children.size() == 1);
    Assert(args.empty());
    Node nemp = children[0];
    if (nemp.getKind() != NOT || nemp[0].getKind() != EQUAL
        || !nemp[0][1].isConst() || !nemp[0][1].getType().isStringLike())
    {
      return Node::null();
    }
    if (!Word::isEmpty(nemp[0][1]))
    {
      return Node::null();
    }
    Node zero = nm->mkConstInt(Rational(0));
    Node clen = nm->mkNode(STRING_LENGTH, nemp[0][0]);
    return clen.eqNode(zero).notNode();
  }
  else if (id == PfRule::RE_INTER)
  {
    Assert(children.size() >= 1);
    Assert(args.empty());
    std::vector<Node> reis;
    Node x;
    // make the regular expression intersection that summarizes all
    // memberships in the explanation
    for (const Node& c : children)
    {
      bool polarity = c.getKind() != NOT;
      Node catom = polarity ? c : c[0];
      if (catom.getKind() != STRING_IN_REGEXP)
      {
        return Node::null();
      }
      if (x.isNull())
      {
        x = catom[0];
      }
      else if (x != catom[0])
      {
        // different LHS
        return Node::null();
      }
      Node xcurr = catom[0];
      Node rcurr =
          polarity ? catom[1] : nm->mkNode(REGEXP_COMPLEMENT, catom[1]);
      reis.push_back(rcurr);
    }
    Node rei = reis.size() == 1 ? reis[0] : nm->mkNode(REGEXP_INTER, reis);
    return nm->mkNode(STRING_IN_REGEXP, x, rei);
  }
  else if (id == PfRule::RE_UNFOLD_POS || id == PfRule::RE_UNFOLD_NEG
           || id == PfRule::RE_UNFOLD_NEG_CONCAT_FIXED)
  {
    Assert(children.size() == 1);
    Assert(args.empty());
    Node skChild = children[0];
    if (id == PfRule::RE_UNFOLD_NEG || id == PfRule::RE_UNFOLD_NEG_CONCAT_FIXED)
    {
      if (skChild.getKind() != NOT || skChild[0].getKind() != STRING_IN_REGEXP)
      {
        Trace("strings-pfcheck") << "...fail, non-neg member" << std::endl;
        return Node::null();
      }
    }
    else if (skChild.getKind() != STRING_IN_REGEXP)
    {
      Trace("strings-pfcheck") << "...fail, non-pos member" << std::endl;
      return Node::null();
    }
    Node conc;
    if (id == PfRule::RE_UNFOLD_POS)
    {
      std::vector<Node> newSkolems;
      SkolemCache skc(nullptr);
      conc = RegExpOpr::reduceRegExpPos(skChild, &skc, newSkolems);
    }
    else if (id == PfRule::RE_UNFOLD_NEG)
    {
      conc = RegExpOpr::reduceRegExpNeg(skChild);
    }
    else if (id == PfRule::RE_UNFOLD_NEG_CONCAT_FIXED)
    {
      if (skChild[0][1].getKind() != REGEXP_CONCAT)
      {
        Trace("strings-pfcheck") << "...fail, no concat regexp" << std::endl;
        return Node::null();
      }
      size_t index;
      Node reLen = RegExpOpr::getRegExpConcatFixed(skChild[0][1], index);
      if (reLen.isNull())
      {
        Trace("strings-pfcheck") << "...fail, non-fixed lengths" << std::endl;
        return Node::null();
      }
      conc = RegExpOpr::reduceRegExpNegConcatFixed(skChild, reLen, index);
    }
    return conc;
  }
  else if (id == PfRule::RE_ELIM)
  {
    Assert(children.empty());
    Assert(args.size() == 2);
    bool isAgg;
    if (!getBool(args[1], isAgg))
    {
      return Node::null();
    }
    Node ea = RegExpElimination::eliminate(args[0], isAgg);
    // if we didn't eliminate, then this trivially proves the reflexive equality
    if (ea.isNull())
    {
      ea = args[0];
    }
    return args[0].eqNode(ea);
  }
  else if (id == PfRule::STRING_CODE_INJ)
  {
    Assert(children.empty());
    Assert(args.size() == 2);
    Assert(args[0].getType().isStringLike()
           && args[1].getType().isStringLike());
    Node c1 = nm->mkNode(STRING_TO_CODE, args[0]);
    Node c2 = nm->mkNode(STRING_TO_CODE, args[1]);
    Node eqNegOne = c1.eqNode(nm->mkConstInt(Rational(-1)));
    Node deq = c1.eqNode(c2).negate();
    Node eqn = args[0].eqNode(args[1]);
    return nm->mkNode(kind::OR, eqNegOne, deq, eqn);
  }
  else if (id == PfRule::STRING_SEQ_UNIT_INJ)
  {
    Assert(children.size() == 1);
    Assert(args.empty());
    if (children[0].getKind() != EQUAL)
    {
      return Node::null();
    }
    Node t[2];
    for (size_t i = 0; i < 2; i++)
    {
      Node c = children[0][i];
      Kind k = c.getKind();
      if (k == SEQ_UNIT || k == STRING_UNIT)
      {
        t[i] = c[0];
      }
      else if (c.isConst())
      {
        // notice that Word::getChars is not the right call here, since it
        // gets a vector of sequences of length one. We actually need to
        // extract the character.
<<<<<<< HEAD
        if (Word::getLength(c)==1)
=======
        if (Word::getLength(c) == 1)
>>>>>>> e83a270a
        {
          t[i] = Word::getNth(c, 0);
        }
      }
      if (t[i].isNull())
      {
        return Node::null();
      }
    }
    Trace("strings-pfcheck-debug")
        << "STRING_SEQ_UNIT_INJ: " << children[0] << " => " << t[0]
        << " == " << t[1] << std::endl;
    AlwaysAssert(t[0].getType() == t[1].getType());
    return t[0].eqNode(t[1]);
  }
  else if (id == PfRule::STRING_INFERENCE)
  {
    Assert(args.size() >= 3);
    return args[0];
  }
  return Node::null();
}

}  // namespace strings
}  // namespace theory
}  // namespace cvc5::internal<|MERGE_RESOLUTION|>--- conflicted
+++ resolved
@@ -503,11 +503,7 @@
         // notice that Word::getChars is not the right call here, since it
         // gets a vector of sequences of length one. We actually need to
         // extract the character.
-<<<<<<< HEAD
-        if (Word::getLength(c)==1)
-=======
         if (Word::getLength(c) == 1)
->>>>>>> e83a270a
         {
           t[i] = Word::getNth(c, 0);
         }
