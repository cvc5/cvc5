--- conflicted
+++ resolved
@@ -27,15 +27,10 @@
 namespace theory {
 namespace strings {
 
-<<<<<<< HEAD
-StringsRewriter::StringsRewriter(HistogramStat<Rewrite>* statistics,
+StringsRewriter::StringsRewriter(Rewriter* r,
+                                 HistogramStat<Rewrite>* statistics, 
                                  uint32_t alphaCard)
-    : SequencesRewriter(statistics), d_alphaCard(alphaCard)
-=======
-StringsRewriter::StringsRewriter(Rewriter* r,
-                                 HistogramStat<Rewrite>* statistics)
-    : SequencesRewriter(r, statistics)
->>>>>>> 7179be03
+    : SequencesRewriter(r, statistics), d_alphaCard(alphaCard)
 {
 }
 
