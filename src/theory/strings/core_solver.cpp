/******************************************************************************
 * Top contributors (to current version):
 *   Andrew Reynolds, Andres Noetzli, Gereon Kremer
 *
 * This file is part of the cvc5 project.
 *
 * Copyright (c) 2009-2022 by the authors listed in the file AUTHORS
 * in the top-level source directory and their institutional affiliations.
 * All rights reserved.  See the file COPYING in the top-level source
 * directory for licensing information.
 * ****************************************************************************
 *
 * Implementation of the theory of strings.
 */

#include "theory/strings/core_solver.h"

#include "base/configuration.h"
#include "expr/sequence.h"
#include "options/strings_options.h"
#include "smt/logic_exception.h"
#include "theory/rewriter.h"
#include "theory/strings/sequences_rewriter.h"
#include "theory/strings/strings_entail.h"
#include "theory/strings/theory_strings_utils.h"
#include "theory/strings/word.h"
#include "util/rational.h"
#include "util/string.h"

using namespace std;
using namespace cvc5::context;
using namespace cvc5::internal::kind;

namespace cvc5::internal {
namespace theory {
namespace strings {

CoreInferInfo::CoreInferInfo(InferenceId id) : d_infer(id), d_index(0), d_rev(false) {}

CoreSolver::CoreSolver(Env& env,
                       SolverState& s,
                       InferenceManager& im,
                       TermRegistry& tr,
                       BaseSolver& bs)
    : EnvObj(env),
      d_state(s),
      d_im(im),
      d_termReg(tr),
      d_bsolver(bs),
      d_nfPairs(context()),
      d_extDeq(userContext())
{
  d_zero = NodeManager::currentNM()->mkConstInt(Rational(0));
  d_one = NodeManager::currentNM()->mkConstInt(Rational(1));
  d_neg_one = NodeManager::currentNM()->mkConstInt(Rational(-1));
  d_true = NodeManager::currentNM()->mkConst( true );
  d_false = NodeManager::currentNM()->mkConst( false );
}

CoreSolver::~CoreSolver() {

}

void CoreSolver::debugPrintFlatForms( const char * tc ){
  for( unsigned k=0; k<d_strings_eqc.size(); k++ ){
    Node eqc = d_strings_eqc[k];
    if( d_eqc[eqc].size()>1 ){
      Trace( tc ) << "EQC [" << eqc << "]" << std::endl;
    }else{
      Trace( tc ) << "eqc [" << eqc << "]";
    }
    Node c = d_bsolver.getConstantEqc(eqc);
    if( !c.isNull() ){
      Trace( tc ) << "  C: " << c;
      if( d_eqc[eqc].size()>1 ){
        Trace( tc ) << std::endl;
      }
    }
    if( d_eqc[eqc].size()>1 ){
      for( unsigned i=0; i<d_eqc[eqc].size(); i++ ){
        Node n = d_eqc[eqc][i];
        Trace( tc ) << "    ";
        for( unsigned j=0; j<d_flat_form[n].size(); j++ ){
          Node fc = d_flat_form[n][j];
          Node fcc = d_bsolver.getConstantEqc(fc);
          Trace( tc ) << " ";
          if( !fcc.isNull() ){
            Trace( tc ) << fcc;
          }else{
            Trace( tc ) << fc;
          }
        }
        if( n!=eqc ){
          Trace( tc ) << ", from " << n;
        }
        Trace( tc ) << std::endl;
      }
    }else{
      Trace( tc ) << std::endl;
    }
  }
  Trace( tc ) << std::endl;
}

void CoreSolver::checkCycles()
{
  // first check for cycles, while building ordering of equivalence classes
  d_flat_form.clear();
  d_flat_form_index.clear();
  d_eqc.clear();
  // Rebuild strings eqc based on acyclic ordering, first copy the equivalence
  // classes from the base solver.
  const std::vector<Node>& eqc = d_bsolver.getStringLikeEqc();
  d_strings_eqc.clear();
  for (const Node& r : eqc)
  {
    std::vector< Node > curr;
    std::vector< Node > exp;
    checkCycles(r, curr, exp);
    if (d_im.hasProcessed())
    {
      return;
    }
  }
}

void CoreSolver::checkFlatForms()
{
  // debug print flat forms
  if (TraceIsOn("strings-ff"))
  {
    Trace("strings-ff") << "Flat forms : " << std::endl;
    debugPrintFlatForms("strings-ff");
  }

  // inferences without recursively expanding flat forms

  //(1) approximate equality by containment, infer conflicts
  for (const Node& eqc : d_strings_eqc)
  {
    Node c = d_bsolver.getConstantEqc(eqc);
    if (!c.isNull())
    {
      // if equivalence class is constant, all component constants in flat forms
      // must be contained in it, in order
      std::map<Node, std::vector<Node> >::iterator it = d_eqc.find(eqc);
      if (it != d_eqc.end())
      {
        for (const Node& n : it->second)
        {
          int firstc, lastc;
          if (!StringsEntail::canConstantContainList(
                  c, d_flat_form[n], firstc, lastc))
          {
            Trace("strings-ff-debug") << "Flat form for " << n
                                      << " cannot be contained in constant "
                                      << c << std::endl;
            Trace("strings-ff-debug") << "  indices = " << firstc << "/"
                                      << lastc << std::endl;
            // conflict, explanation is n = base ^ base = c ^ relevant portion
            // of ( n = f[n] )
            std::vector<Node> exp;
            for (int e = firstc; e <= lastc; e++)
            {
              if (d_flat_form[n][e].isConst())
              {
                Assert(e >= 0 && e < (int)d_flat_form_index[n].size());
                Assert(d_flat_form_index[n][e] >= 0
                       && d_flat_form_index[n][e] < (int)n.getNumChildren());
                d_im.addToExplanation(
                    n[d_flat_form_index[n][e]], d_flat_form[n][e], exp);
              }
            }
            d_bsolver.explainConstantEqc(n, eqc, exp);
            Node conc = d_false;
            d_im.sendInference(exp, conc, InferenceId::STRINGS_F_NCTN);
            return;
          }
        }
      }
    }
  }

  //(2) scan lists, unification to infer conflicts and equalities
  for (const Node& eqc : d_strings_eqc)
  {
    std::map<Node, std::vector<Node> >::iterator it = d_eqc.find(eqc);
    if (it == d_eqc.end() || it->second.size() <= 1)
    {
      continue;
    }
    // iterate over start index
    for (unsigned start = 0; start < it->second.size() - 1; start++)
    {
      for (unsigned r = 0; r < 2; r++)
      {
        bool isRev = r == 1;
        checkFlatForm(it->second, start, isRev);
        if (d_state.isInConflict())
        {
          return;
        }

        for (const Node& n : it->second)
        {
          std::reverse(d_flat_form[n].begin(), d_flat_form[n].end());
          std::reverse(d_flat_form_index[n].begin(),
                       d_flat_form_index[n].end());
        }
      }
    }
  }
}

void CoreSolver::checkFlatForm(std::vector<Node>& eqc,
                                  size_t start,
                                  bool isRev)
{
  size_t count = 0;
  // We check for flat form inferences involving `eqc[start]` and terms past
  // `start`. If there was a flat form inference involving `eqc[start]` and a
  // term at a smaller index `i`, we would have found it with when `start` was
  // `i`. Thus, we mark the preceeding terms in the equivalence class as
  // ineligible.
  std::vector<Node> inelig(eqc.begin(), eqc.begin() + start + 1);
  Node a = eqc[start];
  Trace("strings-ff-debug")
      << "Check flat form for a = " << a << ", whose flat form is "
      << d_flat_form[a] << ")" << std::endl;
  Node b;
  // the length explanation
  Node lant;
  do
  {
    std::vector<Node> exp;
    Node conc;
    InferenceId infType = InferenceId::UNKNOWN;
    size_t eqc_size = eqc.size();
    size_t asize = d_flat_form[a].size();
    if (count == asize)
    {
      for (size_t i = start + 1; i < eqc_size; i++)
      {
        b = eqc[i];
        if (std::find(inelig.begin(), inelig.end(), b) != inelig.end())
        {
          continue;
        }

        size_t bsize = d_flat_form[b].size();
        if (count < bsize)
        {
          Trace("strings-ff-debug")
              << "Found endpoint (in a) with non-empty b = " << b
              << ", whose flat form is " << d_flat_form[b] << std::endl;
          // endpoint
          Node emp = Word::mkEmptyWord(a.getType());
          std::vector<Node> conc_c;
          for (unsigned j = count; j < bsize; j++)
          {
            conc_c.push_back(b[d_flat_form_index[b][j]].eqNode(emp));
          }
          Assert(!conc_c.empty());
          conc = utils::mkAnd(conc_c);
          infType = InferenceId::STRINGS_F_ENDPOINT_EMP;
          Assert(count > 0);
          // swap, will enforce is empty past current
          a = eqc[i];
          b = eqc[start];
          break;
        }
        inelig.push_back(eqc[i]);
      }
    }
    else
    {
      Node curr = d_flat_form[a][count];
      Node curr_c = d_bsolver.getConstantEqc(curr);
      Node ac = a[d_flat_form_index[a][count]];
      std::vector<Node> lexp;
      Node lcurr = d_state.getLength(ac, lexp);
      for (size_t i = start + 1; i < eqc_size; i++)
      {
        b = eqc[i];
        if (std::find(inelig.begin(), inelig.end(), b) != inelig.end())
        {
          continue;
        }

        if (count == d_flat_form[b].size())
        {
          inelig.push_back(b);
          Trace("strings-ff-debug")
              << "Found endpoint in b = " << b << ", whose flat form is "
              << d_flat_form[b] << std::endl;
          // endpoint
          Node emp = Word::mkEmptyWord(a.getType());
          std::vector<Node> conc_c;
          for (size_t j = count; j < asize; j++)
          {
            conc_c.push_back(a[d_flat_form_index[a][j]].eqNode(emp));
          }
          Assert(!conc_c.empty());
          conc = utils::mkAnd(conc_c);
          infType = InferenceId::STRINGS_F_ENDPOINT_EMP;
          Assert(count > 0);
          break;
        }
        else
        {
          Node cc = d_flat_form[b][count];
          if (cc != curr)
          {
            Node bc = b[d_flat_form_index[b][count]];
            inelig.push_back(b);
            Assert(!d_state.areEqual(curr, cc));
            Node cc_c = d_bsolver.getConstantEqc(cc);
            if (!curr_c.isNull() && !cc_c.isNull())
            {
              // check for constant conflict
              size_t index;
              Node s = Word::splitConstant(cc_c, curr_c, index, isRev);
              if (s.isNull())
              {
                d_bsolver.explainConstantEqc(ac,curr,exp);
                d_bsolver.explainConstantEqc(bc,cc,exp);
                conc = d_false;
                infType = InferenceId::STRINGS_F_CONST;
                break;
              }
            }
            else if ((d_flat_form[a].size() - 1) == count
                     && (d_flat_form[b].size() - 1) == count)
            {
              conc = ac.eqNode(bc);
              infType = InferenceId::STRINGS_F_ENDPOINT_EQ;
              break;
            }
            else
            {
              // if lengths are the same, apply LengthEq
              std::vector<Node> lexp2;
              Node lcc = d_state.getLength(bc, lexp2);
              if (d_state.areEqual(lcurr, lcc))
              {
                if (TraceIsOn("strings-ff-debug"))
                {
                  Trace("strings-ff-debug")
                      << "Infer " << ac << " == " << bc << " since " << lcurr
                      << " == " << lcc << std::endl;
                  Trace("strings-ff-debug")
                      << "Explanation for " << lcurr << " is ";
                  for (size_t j = 0; j < lexp.size(); j++)
                  {
                    Trace("strings-ff-debug") << lexp[j] << std::endl;
                  }
                  Trace("strings-ff-debug")
                      << "Explanation for " << lcc << " is ";
                  for (size_t j = 0; j < lexp2.size(); j++)
                  {
                    Trace("strings-ff-debug") << lexp2[j] << std::endl;
                  }
                }
                std::vector<Node> lexpc;
                lexpc.insert(lexpc.end(), lexp.begin(), lexp.end());
                lexpc.insert(lexpc.end(), lexp2.begin(), lexp2.end());
                d_im.addToExplanation(lcurr, lcc, lexpc);
                lant = utils::mkAnd(lexpc);
                conc = ac.eqNode(bc);
                infType = InferenceId::STRINGS_F_UNIFY;
                break;
              }
            }
          }
        }
      }
    }
    if (!conc.isNull())
    {
      Trace("strings-ff-debug") << "Found inference (" << infType
                                << "): " << conc << " based on equality " << a
                                << " == " << b << ", " << isRev << std::endl;
      // explain why prefixes up to now were the same
      for (size_t j = 0; j < count; j++)
      {
        Trace("strings-ff-debug") << "Add at " << d_flat_form_index[a][j] << " "
                                  << d_flat_form_index[b][j] << std::endl;
        d_im.addToExplanation(
            a[d_flat_form_index[a][j]], b[d_flat_form_index[b][j]], exp);
      }
      // explain why other components up to now are empty
      for (unsigned t = 0; t < 2; t++)
      {
        Node c = t == 0 ? a : b;
        ssize_t jj;
        if (infType == InferenceId::STRINGS_F_ENDPOINT_EQ
            || (t == 1 && infType == InferenceId::STRINGS_F_ENDPOINT_EMP))
        {
          // explain all the empty components for F_EndpointEq, all for
          // the short end for F_EndpointEmp
          jj = isRev ? -1 : c.getNumChildren();
        }
        else
        {
          jj = t == 0 ? d_flat_form_index[a][count]
                      : d_flat_form_index[b][count];
        }
        ssize_t startj = isRev ? jj + 1 : 0;
        ssize_t endj = isRev ? c.getNumChildren() : jj;
        Node emp = Word::mkEmptyWord(a.getType());
        for (ssize_t j = startj; j < endj; j++)
        {
          if (d_state.areEqual(c[j], emp))
          {
            d_im.addToExplanation(c[j], emp, exp);
          }
        }
      }
      d_im.addToExplanation(a, b, exp);
      if (!lant.isNull())
      {
        // add the length explanation
        exp.push_back(lant);
      }
      // Notice that F_EndpointEmp is not typically applied, since
      // strict prefix equality ( a.b = a ) where a,b non-empty
      // is conflicting by arithmetic len(a.b)=len(a)+len(b)!=len(a)
      // when len(b)!=0. Although if we do not infer this conflict eagerly,
      // it may be applied (see #3272).
      d_im.sendInference(exp, conc, infType, isRev);
      if (d_state.isInConflict())
      {
        return;
      }
      break;
    }
    count++;
  } while (inelig.size() < eqc.size());
}

Node CoreSolver::checkCycles( Node eqc, std::vector< Node >& curr, std::vector< Node >& exp ){
  if( std::find( curr.begin(), curr.end(), eqc )!=curr.end() ){
    // a loop
    return eqc;
  }else if( std::find( d_strings_eqc.begin(), d_strings_eqc.end(), eqc )==d_strings_eqc.end() ){
    curr.push_back( eqc );
    Node emp = Word::mkEmptyWord(eqc.getType());
    //look at all terms in this equivalence class
    eq::EqualityEngine* ee = d_state.getEqualityEngine();
    eq::EqClassIterator eqc_i = eq::EqClassIterator( eqc, ee );
    while( !eqc_i.isFinished() ) {
      Node n = (*eqc_i);
      if( !d_bsolver.isCongruent(n) ){
        if( n.getKind() == kind::STRING_CONCAT ){
          Trace("strings-cycle") << eqc << " check term : " << n << " in " << eqc << std::endl;
          if (eqc != emp)
          {
            d_eqc[eqc].push_back( n );
          }
          for( unsigned i=0; i<n.getNumChildren(); i++ ){
            Node nr = d_state.getRepresentative(n[i]);
            if (eqc == emp)
            {
              //for empty eqc, ensure all components are empty
              if (nr != emp)
              {
                std::vector<Node> exps;
                exps.push_back(n.eqNode(emp));
                d_im.sendInference(
                    exps, n[i].eqNode(emp), InferenceId::STRINGS_I_CYCLE_E);
                return Node::null();
              }
            }else{
              if (nr != emp)
              {
                d_flat_form[n].push_back( nr );
                d_flat_form_index[n].push_back( i );
              }
              //for non-empty eqc, recurse and see if we find a loop
              Node ncy = checkCycles( nr, curr, exp );
              if( !ncy.isNull() ){
                Trace("strings-cycle") << eqc << " cycle: " << ncy << " at " << n << "[" << i << "] : " << n[i] << std::endl;
                d_im.addToExplanation(n, eqc, exp);
                d_im.addToExplanation(nr, n[i], exp);
                if( ncy==eqc ){
                  //can infer all other components must be empty
                  for( unsigned j=0; j<n.getNumChildren(); j++ ){
                    //take first non-empty
                    if (j != i && !d_state.areEqual(n[j], emp))
                    {
                      d_im.sendInference(
                          exp, n[j].eqNode(emp), InferenceId::STRINGS_I_CYCLE);
                      return Node::null();
                    }
                  }
                  Trace("strings-error") << "Looping term should be congruent : " << n << " " << eqc << " " << ncy << std::endl;
                  //should find a non-empty component, otherwise would have been singular congruent (I_Norm_S)
                  Assert(false);
                }else{
                  return ncy;
                }
              }else{
                if (d_im.hasProcessed())
                {
                  return Node::null();
                }
              }
            }
          }
        }
      }
      ++eqc_i;
    }
    curr.pop_back();
    Trace("strings-eqc") << "* add string eqc: " << eqc << std::endl;
    //now we can add it to the list of equivalence classes
    d_strings_eqc.push_back( eqc );
  }else{
    //already processed
  }
  return Node::null();
}

void CoreSolver::checkNormalFormsEq()
{
  // calculate normal forms for each equivalence class, possibly adding
  // splitting lemmas
  d_normal_form.clear();
  std::map<Node, Node> nf_to_eqc;
  std::map<Node, Node> eqc_to_nf;
  std::map<Node, Node> eqc_to_exp;
  for (const Node& eqc : d_strings_eqc)
  {
    TypeNode stype = eqc.getType();
    Trace("strings-process-debug") << "- Verify normal forms are the same for "
                                   << eqc << std::endl;
    normalizeEquivalenceClass(eqc, stype);
    Trace("strings-debug") << "Finished normalizing eqc..." << std::endl;
    if (d_im.hasProcessed())
    {
      return;
    }
    NormalForm& nfe = getNormalForm(eqc);
    Node nf_term = d_termReg.mkNConcat(nfe.d_nf, stype);
    std::map<Node, Node>::iterator itn = nf_to_eqc.find(nf_term);
    if (itn != nf_to_eqc.end())
    {
      NormalForm& nfe_eq = getNormalForm(itn->second);
      // two equivalence classes have same normal form, merge
      std::vector<Node> nf_exp(nfe.d_exp.begin(), nfe.d_exp.end());
      Node eexp = eqc_to_exp[itn->second];
      if (eexp != d_true)
      {
        nf_exp.push_back(eexp);
      }
      Node eq = nfe.d_base.eqNode(nfe_eq.d_base);
      d_im.sendInference(nf_exp, eq, InferenceId::STRINGS_NORMAL_FORM);
      if (d_im.hasProcessed())
      {
        return;
      }
    }
    else
    {
      nf_to_eqc[nf_term] = eqc;
      eqc_to_nf[eqc] = nf_term;
      eqc_to_exp[eqc] = utils::mkAnd(nfe.d_exp);
    }
    Trace("strings-process-debug")
        << "Done verifying normal forms are the same for " << eqc << std::endl;
  }
  if (TraceIsOn("strings-nf"))
  {
    Trace("strings-nf") << "**** Normal forms are : " << std::endl;
    for (std::map<Node, Node>::iterator it = eqc_to_exp.begin();
         it != eqc_to_exp.end();
         ++it)
    {
      NormalForm& nf = getNormalForm(it->first);
      Trace("strings-nf") << "  N[" << it->first << "] (base " << nf.d_base
                          << ") = " << eqc_to_nf[it->first] << std::endl;
      Trace("strings-nf") << "     exp: " << it->second << std::endl;
    }
    Trace("strings-nf") << std::endl;
  }
}

//compute d_normal_forms_(base,exp,exp_depend)[eqc]
void CoreSolver::normalizeEquivalenceClass(Node eqc, TypeNode stype)
{
  Trace("strings-process-debug") << "Process equivalence class " << eqc << std::endl;
  Node emp = Word::mkEmptyWord(stype);
  if (d_state.areEqual(eqc, emp))
  {
#ifdef CVC5_ASSERTIONS
    for( unsigned j=0; j<d_eqc[eqc].size(); j++ ){
      Node n = d_eqc[eqc][j];
      for( unsigned i=0; i<n.getNumChildren(); i++ ){
        Assert(d_state.areEqual(n[i], emp));
      }
    }
#endif
    //do nothing
    Trace("strings-process-debug") << "Return process equivalence class " << eqc << " : empty." << std::endl;
    d_normal_form[eqc].init(emp);
  }
  else
  {
    // should not have computed the normal form of this equivalence class yet
    Assert(d_normal_form.find(eqc) == d_normal_form.end());
    // Normal forms for the relevant terms in the equivalence class of eqc
    std::vector<NormalForm> normal_forms;
    // map each term to its index in the above vector
    std::map<Node, unsigned> term_to_nf_index;
    // get the normal forms
    getNormalForms(eqc, normal_forms, term_to_nf_index, stype);
    if (d_im.hasProcessed())
    {
      return;
    }
    // process the normal forms
    processNEqc(eqc, normal_forms, stype);
    if (d_im.hasProcessed())
    {
      return;
    }

    //construct the normal form
    Assert(!normal_forms.empty());
    unsigned nf_index = 0;
    std::map<Node, unsigned>::iterator it = term_to_nf_index.find(eqc);
    // we prefer taking the normal form whose base is the equivalence
    // class representative, since this leads to shorter explanations in
    // some cases.
    if (it != term_to_nf_index.end())
    {
      nf_index = it->second;
    }
    d_normal_form[eqc] = normal_forms[nf_index];
    Trace("strings-process-debug")
        << "Return process equivalence class " << eqc
        << " : returned = " << d_normal_form[eqc].d_nf << std::endl;
  }
}

NormalForm& CoreSolver::getNormalForm(Node n)
{
  std::map<Node, NormalForm>::iterator itn = d_normal_form.find(n);
  if (itn == d_normal_form.end())
  {
    Trace("strings-warn") << "WARNING: returning empty normal form for " << n
                          << std::endl;
    // Shouln't ask for normal forms of strings that weren't computed. This
    // likely means that n is not a representative or not a term in the current
    // context. We simply return a default normal form here in this case.
    Assert(false);
    return d_normal_form[n];
  }
  return itn->second;
}

Node CoreSolver::getNormalString(Node x, std::vector<Node>& nf_exp)
{
  if (!x.isConst())
  {
    Node xr = d_state.getRepresentative(x);
    TypeNode stype = xr.getType();
    std::map<Node, NormalForm>::iterator it = d_normal_form.find(xr);
    if (it != d_normal_form.end())
    {
      NormalForm& nf = it->second;
      Node ret = d_termReg.mkNConcat(nf.d_nf, stype);
      nf_exp.insert(nf_exp.end(), nf.d_exp.begin(), nf.d_exp.end());
      d_im.addToExplanation(x, nf.d_base, nf_exp);
      Trace("strings-debug")
          << "Term: " << x << " has a normal form " << ret << std::endl;
      return ret;
    }
    // if x does not have a normal form, then it should not occur in the
    // equality engine and hence should be its own representative.
    Assert(xr == x);
    if (x.getKind() == kind::STRING_CONCAT)
    {
      std::vector<Node> vec_nodes;
      for (unsigned i = 0; i < x.getNumChildren(); i++)
      {
        Node nc = getNormalString(x[i], nf_exp);
        vec_nodes.push_back(nc);
      }
      return d_termReg.mkNConcat(vec_nodes, stype);
    }
  }
  return x;
}

Node CoreSolver::getConclusion(Node x,
                               Node y,
                               PfRule rule,
                               bool isRev,
                               SkolemCache* skc,
                               std::vector<Node>& newSkolems)
{
  Trace("strings-csolver") << "CoreSolver::getConclusion: " << x << " " << y
                           << " " << rule << " " << isRev << std::endl;
  NodeManager* nm = NodeManager::currentNM();
  Node conc;
  if (rule == PfRule::CONCAT_SPLIT || rule == PfRule::CONCAT_LPROP)
  {
    Node sk1;
    Node sk2;
    if (options::stringUnifiedVSpt())
    {
      // must compare so that we are agnostic to order of x/y
      Node ux = x < y ? x : y;
      Node uy = x < y ? y : x;
      Node sk = skc->mkSkolemCached(ux,
                                    uy,
                                    isRev ? SkolemCache::SK_ID_V_UNIFIED_SPT_REV
                                          : SkolemCache::SK_ID_V_UNIFIED_SPT,
                                    "v_spt");
      newSkolems.push_back(sk);
      sk1 = sk;
      sk2 = sk;
    }
    else
    {
      sk1 = skc->mkSkolemCached(
          x,
          y,
          isRev ? SkolemCache::SK_ID_V_SPT_REV : SkolemCache::SK_ID_V_SPT,
          "v_spt1");
      sk2 = skc->mkSkolemCached(
          y,
          x,
          isRev ? SkolemCache::SK_ID_V_SPT_REV : SkolemCache::SK_ID_V_SPT,
          "v_spt2");
      newSkolems.push_back(sk1);
      newSkolems.push_back(sk2);
    }
    Node eq1 = x.eqNode(isRev ? nm->mkNode(STRING_CONCAT, sk1, y)
                              : nm->mkNode(STRING_CONCAT, y, sk1));

    if (rule == PfRule::CONCAT_LPROP)
    {
      conc = eq1;
    }
    else
    {
      Node eq2 = y.eqNode(isRev ? nm->mkNode(STRING_CONCAT, sk2, x)
                                : nm->mkNode(STRING_CONCAT, x, sk2));
      // make agnostic to x/y
      conc = x < y ? nm->mkNode(OR, eq1, eq2) : nm->mkNode(OR, eq2, eq1);
    }
    if (options::stringUnifiedVSpt())
    {
      // we can assume its length is greater than zero
      Node emp = Word::mkEmptyWord(sk1.getType());
      conc = nm->mkNode(
          AND,
          conc,
          sk1.eqNode(emp).negate(),
          nm->mkNode(
              GT, nm->mkNode(STRING_LENGTH, sk1), nm->mkConstInt(Rational(0))));
    }
  }
  else if (rule == PfRule::CONCAT_CSPLIT)
  {
    Assert(y.isConst());
    size_t yLen = Word::getLength(y);
    Node firstChar =
        yLen == 1 ? y : (isRev ? Word::suffix(y, 1) : Word::prefix(y, 1));
    Node sk = skc->mkSkolemCached(
        x,
        isRev ? SkolemCache::SK_ID_VC_SPT_REV : SkolemCache::SK_ID_VC_SPT,
        "c_spt");
    newSkolems.push_back(sk);
    conc = x.eqNode(isRev ? nm->mkNode(STRING_CONCAT, sk, firstChar)
                          : nm->mkNode(STRING_CONCAT, firstChar, sk));
  }
  else if (rule == PfRule::CONCAT_CPROP)
  {
    // expect (str.++ z d) and c
    Assert(x.getKind() == STRING_CONCAT && x.getNumChildren() == 2);
    Node z = x[isRev ? 1 : 0];
    Node d = x[isRev ? 0 : 1];
    Assert(d.isConst());
    Node c = y;
    Assert(c.isConst());
    size_t cLen = Word::getLength(c);
    size_t p = getSufficientNonEmptyOverlap(c, d, isRev);
    Node preC =
        p == cLen ? c : (isRev ? Word::suffix(c, p) : Word::prefix(c, p));
    Node sk = skc->mkSkolemCached(
        z,
        preC,
        isRev ? SkolemCache::SK_ID_C_SPT_REV : SkolemCache::SK_ID_C_SPT,
        "c_spt");
    newSkolems.push_back(sk);
    conc = z.eqNode(isRev ? nm->mkNode(STRING_CONCAT, sk, preC)
                          : nm->mkNode(STRING_CONCAT, preC, sk));
  }

  return conc;
}

size_t CoreSolver::getSufficientNonEmptyOverlap(Node c, Node d, bool isRev)
{
  Assert(c.isConst() && c.getType().isStringLike());
  Assert(d.isConst() && d.getType().isStringLike());
  size_t p;
  size_t p2;
  size_t cLen = Word::getLength(c);
  if (isRev)
  {
    // Since non-empty, we start with character 1
    Node c1 = Word::prefix(c, cLen - 1);
    p = cLen - Word::roverlap(c1, d);
    p2 = Word::rfind(c1, d);
  }
  else
  {
    Node c1 = Word::substr(c, 1);
    p = cLen - Word::overlap(c1, d);
    p2 = Word::find(c1, d);
  }
  return p2 == std::string::npos ? p : (p > p2 + 1 ? p2 + 1 : p);
}

Node CoreSolver::getDecomposeConclusion(Node x,
                                        Node l,
                                        bool isRev,
                                        SkolemCache* skc,
                                        std::vector<Node>& newSkolems)
{
  Assert(l.getType().isInteger());
  NodeManager* nm = NodeManager::currentNM();
  Node n = isRev ? nm->mkNode(SUB, nm->mkNode(STRING_LENGTH, x), l) : l;
  Node sk1 = skc->mkSkolemCached(x, n, SkolemCache::SK_PREFIX, "dc_spt1");
  newSkolems.push_back(sk1);
  Node sk2 = skc->mkSkolemCached(x, n, SkolemCache::SK_SUFFIX_REM, "dc_spt2");
  newSkolems.push_back(sk2);
  Node conc = x.eqNode(nm->mkNode(STRING_CONCAT, sk1, sk2));
  // add the length constraint to the conclusion
  Node lc = nm->mkNode(STRING_LENGTH, isRev ? sk2 : sk1).eqNode(l);
  return nm->mkNode(AND, conc, lc);
}

void CoreSolver::getNormalForms(Node eqc,
                                std::vector<NormalForm>& normal_forms,
                                std::map<Node, unsigned>& term_to_nf_index,
                                TypeNode stype)
{
  Node emp = Word::mkEmptyWord(stype);
  //constant for equivalence class
  Node eqc_non_c = eqc;
  Trace("strings-process-debug") << "Get normal forms " << eqc << std::endl;
  eq::EqualityEngine* ee = d_state.getEqualityEngine();
  eq::EqClassIterator eqc_i = eq::EqClassIterator( eqc, ee );
  while( !eqc_i.isFinished() ){
    Node n = (*eqc_i);
    if( !d_bsolver.isCongruent(n) ){
      Kind nk = n.getKind();
      bool isCLike = utils::isConstantLike(n);
      if (isCLike || nk == STRING_CONCAT)
      {
        Trace("strings-process-debug") << "Get Normal Form : Process term " << n << " in eqc " << eqc << std::endl;
        NormalForm nf_curr;
        if (isCLike)
        {
          nf_curr.init(n);
        }
        else if (nk == STRING_CONCAT)
        {
          // set the base to n, we construct the other portions of nf_curr in
          // the following.
          nf_curr.d_base = n;
          for( unsigned i=0; i<n.getNumChildren(); i++ ) {
            Node nr = ee->getRepresentative( n[i] );
            // get the normal form for the component
            NormalForm& nfr = getNormalForm(nr);
            std::vector<Node>& nfrv = nfr.d_nf;
            Trace("strings-process-debug")
                << "Normalizing subterm " << n[i] << " = " << nr
                << ", which is " << nfrv << std::endl;
            unsigned orig_size = nf_curr.d_nf.size();
            unsigned add_size = nfrv.size();
            //if not the empty string, add to current normal form
            if (!nfrv.empty())
            {
              // if in a build with assertions, we run the following block,
              // which checks that normal forms do not have concat terms.
              if (Configuration::isAssertionBuild())
              {
                for (const Node& nn : nfrv)
                {
                  if (TraceIsOn("strings-error"))
                  {
                    if (nn.getKind() == STRING_CONCAT)
                    {
                      Trace("strings-error")
                          << "Strings::Error: From eqc = " << eqc << ", " << n
                          << " index " << i << ", bad normal form : ";
                      for (unsigned rr = 0; rr < nfrv.size(); rr++)
                      {
                        Trace("strings-error") << nfrv[rr] << " ";
                      }
                      Trace("strings-error") << std::endl;
                    }
                  }
                  Assert(nn.getKind() != kind::STRING_CONCAT);
                }
              }
              nf_curr.d_nf.insert(nf_curr.d_nf.end(), nfrv.begin(), nfrv.end());
            }
            // Track explanation for the normal form. This is in two parts.
            // First, we must carry the explanation of the normal form computed
            // for the representative nr.
            for (const Node& exp : nfr.d_exp)
            {
              // The explanation is only relevant for the subsegment it was
              // previously relevant for, shifted now based on its relative
              // placement in the normal form of n.
              nf_curr.addToExplanation(
                  exp,
                  orig_size + nfr.d_expDep[exp][false],
                  orig_size + (add_size - nfr.d_expDep[exp][true]));
            }
            // Second, must explain that the component n[i] is equal to the
            // base of the normal form for nr.
            Node base = nfr.d_base;
            if (base != n[i])
            {
              Node eq = n[i].eqNode(base);
              // The equality is relevant for the entire current segment
              nf_curr.addToExplanation(eq, orig_size, orig_size + add_size);
            }
          }
          // Now that we are finished with the loop, we convert forward indices
          // to reverse indices in the explanation dependency information
          int total_size = nf_curr.d_nf.size();
          for (std::pair<const Node, std::map<bool, unsigned> >& ed :
               nf_curr.d_expDep)
          {
            ed.second[true] = total_size - ed.second[true];
            Assert(ed.second[true] >= 0);
          }
        }
        //if not equal to self
        std::vector<Node>& currv = nf_curr.d_nf;
        if (currv.size() > 1
            || (currv.size() == 1 && utils::isConstantLike(currv[0])))
        {
          // if in a build with assertions, check that normal form is acyclic
          if (Configuration::isAssertionBuild())
          {
            if (currv.size() > 1)
            {
              for (unsigned i = 0; i < currv.size(); i++)
              {
                if (TraceIsOn("strings-error"))
                {
                  Trace("strings-error") << "Cycle for normal form ";
                  utils::printConcatTrace(currv, "strings-error");
                  Trace("strings-error") << "..." << currv[i] << std::endl;
                }
                Assert(!d_state.areEqual(currv[i], n));
              }
            }
          }
          term_to_nf_index[n] = normal_forms.size();
          normal_forms.push_back(nf_curr);
        }else{
          //this was redundant: combination of self + empty string(s)
          Node nn = currv.size() == 0 ? emp : currv[0];
          Assert(d_state.areEqual(nn, eqc));
        }
      }else{
        eqc_non_c = n;
      }
    }
    else
    {
      Trace("strings-process-debug")
          << "Get Normal Form : term " << n << " in eqc " << eqc
          << " is congruent" << std::endl;
    }
    ++eqc_i;
  }

  if( normal_forms.empty() ) {
    Trace("strings-solve-debug2") << "construct the normal form" << std::endl;
    // This case happens when there are no non-trivial normal forms for this
    // equivalence class. For example, given assertions:
    //   { x = y ++ z, x = y, z = "" }
    // The equivalence class of { x, y, y ++ z } is such that the normal form
    // of all terms is a variable (either x or y) in the equivalence class
    // itself. Thus, the normal form of this equivalence class can be assigned
    // to one of these variables.
    // We use a non-concatenation term among the terms in this equivalence
    // class, which is stored in eqc_non_c. The reason is this does not require
    // an explanation, whereas e.g. y ++ z would require the explanation z = ""
    // to justify its normal form is y.
    Assert(eqc_non_c.getKind() != STRING_CONCAT);
    NormalForm nf_triv;
    nf_triv.init(eqc_non_c);
    normal_forms.push_back(nf_triv);
  }else{
    if(TraceIsOn("strings-solve")) {
      Trace("strings-solve") << "--- Normal forms for equivalance class " << eqc << " : " << std::endl;
      for (unsigned i = 0, size = normal_forms.size(); i < size; i++)
      {
        NormalForm& nf = normal_forms[i];
        Trace("strings-solve") << "#" << i << " (from " << nf.d_base << ") : ";
        for (unsigned j = 0, sizej = nf.d_nf.size(); j < sizej; j++)
        {
          if(j>0) {
            Trace("strings-solve") << ", ";
          }
          Trace("strings-solve") << nf.d_nf[j];
        }
        Trace("strings-solve") << std::endl;
        Trace("strings-solve") << "   Explanation is : ";
        if (nf.d_exp.size() == 0)
        {
          Trace("strings-solve") << "NONE";
        } else {
          for (unsigned j = 0, sizej = nf.d_exp.size(); j < sizej; j++)
          {
            if(j>0) {
              Trace("strings-solve") << " AND ";
            }
            Trace("strings-solve") << nf.d_exp[j];
          }
          Trace("strings-solve") << std::endl;
          Trace("strings-solve") << "WITH DEPENDENCIES : " << std::endl;
          for (unsigned j = 0, sizej = nf.d_exp.size(); j < sizej; j++)
          {
            Node exp = nf.d_exp[j];
            Trace("strings-solve") << "   " << exp << " -> ";
            Trace("strings-solve") << nf.d_expDep[exp][false] << ",";
            Trace("strings-solve") << nf.d_expDep[exp][true] << std::endl;
          }
        }
        Trace("strings-solve") << std::endl;
      }
    } else {
      Trace("strings-solve") << "--- Single normal form for equivalence class " << eqc << std::endl;
    }
  }
}

void CoreSolver::processNEqc(Node eqc,
                             std::vector<NormalForm>& normal_forms,
                             TypeNode stype)
{
  if (normal_forms.size() <= 1)
  {
    return;
  }
  // if equivalence class is constant, approximate as containment, infer
  // conflicts
  Node c = d_bsolver.getConstantEqc(eqc);
  // the possible inferences
  std::vector<CoreInferInfo> pinfer;
  // compute normal forms that are effectively unique
  std::unordered_map<Node, size_t> nfCache;
  std::vector<size_t> nfIndices;
  bool hasConstIndex = false;
  for (size_t i = 0, nnforms = normal_forms.size(); i < nnforms; i++)
  {
    NormalForm& nfi = normal_forms[i];
    Node ni = d_termReg.mkNConcat(nfi.d_nf, stype);
    if (nfCache.find(ni) == nfCache.end())
    {
      // If the equivalence class is entailed to be constant, check
      // if the normal form cannot be contained in that constant.
      if (!c.isNull())
      {
        int firstc, lastc;
        if (!StringsEntail::canConstantContainList(c, nfi.d_nf, firstc, lastc))
        {
          Node n = nfi.d_base;
          std::vector<Node> exp(nfi.d_exp.begin(), nfi.d_exp.end());
          //conflict
          Trace("strings-solve") << "Normal form for " << n << " cannot be contained in constant " << c << std::endl;
          // conflict, explanation is:
          //  n = base ^ base = c ^ relevant porition of ( n = N[n] )
          // Notice although not implemented, this can be minimized based on
          // firstc/lastc, normal_forms_exp_depend.
          d_bsolver.explainConstantEqc(n, eqc, exp);
          d_im.sendInference(exp, d_false, InferenceId::STRINGS_N_NCTN);
          // conflict, finished
          return;
        }
      }

      nfCache[ni] = i;
      if (ni.isConst())
      {
        hasConstIndex = true;
        nfIndices.insert(nfIndices.begin(), i);
      }
      else
      {
        nfIndices.push_back(i);
      }
    }
  }
  size_t nnfs = nfIndices.size();
  Trace("strings-solve") << "CoreSolver::processNEqc: " << nnfs << "/"
                         << normal_forms.size() << " normal forms are unique."
                         << std::endl;

  // loop over all pairs
  for (unsigned i = 0; i < nnfs - 1; i++)
  {
    //unify each normalform[j] with normal_forms[i]
    for (unsigned j = i + 1; j < nnfs; j++)
    {
      NormalForm& nfi = normal_forms[nfIndices[i]];
      NormalForm& nfj = normal_forms[nfIndices[j]];
      //ensure that normal_forms[i] and normal_forms[j] are the same modulo equality, add to pinfer if not
      Trace("strings-solve") << "Strings: Process normal form #" << i << " against #" << j << "..." << std::endl;
      if (isNormalFormPair(nfi.d_base, nfj.d_base))
      {
        Trace("strings-solve") << "Strings: Already cached." << std::endl;
        continue;
      }
      // process the reverse direction first (check for easy conflicts and
      // inferences)
      unsigned rindex = 0;
      nfi.reverse();
      nfj.reverse();
      processSimpleNEq(nfi, nfj, rindex, true, 0, pinfer, stype);
      nfi.reverse();
      nfj.reverse();
      if (d_im.hasProcessed())
      {
        break;
      }
      // AJR: for less aggressive endpoint inference
      // rindex = 0;

      unsigned index = 0;
      processSimpleNEq(nfi, nfj, index, false, rindex, pinfer, stype);
      if (d_im.hasProcessed())
      {
        break;
      }
    }
    if (hasConstIndex || d_im.hasProcessed())
    {
      break;
    }
  }
  if (d_state.isInConflict())
  {
    // conflict, we are done
    return;
  }
  // Go back and check for normal form equality conflicts. These take
  // precedence over any facts and lemmas.
  for (const std::pair<const Node, size_t>& ni : nfCache)
  {
    for (const std::pair<const Node, size_t>& nj : nfCache)
    {
      if (ni.first >= nj.first)
      {
        // avoid duplicate comparisons
        continue;
      }
      Node eq = ni.first.eqNode(nj.first);
      eq = rewrite(eq);
      if (eq == d_false)
      {
        std::vector<Node> exp;
        NormalForm& nfi = normal_forms[ni.second];
        NormalForm& nfj = normal_forms[nj.second];
        exp.insert(exp.end(), nfi.d_exp.begin(), nfi.d_exp.end());
        exp.insert(exp.end(), nfj.d_exp.begin(), nfj.d_exp.end());
        exp.push_back(nfi.d_base.eqNode(nfj.d_base));
        d_im.sendInference(exp, d_false, InferenceId::STRINGS_N_EQ_CONF);
        return;
      }
    }
    if (d_im.hasProcessed())
    {
      break;
    }
  }
  if (d_im.hasProcessed() || pinfer.empty())
  {
    // either already sent a lemma or fact, or there are no possible inferences
    return;
  }
  // now, determine which of the possible inferences we want to add
  unsigned use_index = 0;
  bool set_use_index = false;
  Trace("strings-solve") << "Possible inferences (" << pinfer.size()
                         << ") : " << std::endl;
  InferenceId min_id = InferenceId::UNKNOWN;
  unsigned max_index = 0;
  for (unsigned i = 0, psize = pinfer.size(); i < psize; i++)
  {
    CoreInferInfo& ipii = pinfer[i];
    InferInfo& ii = ipii.d_infer;
    Trace("strings-solve") << "#" << i << ": From " << ipii.d_i << " / "
                           << ipii.d_j << " (rev=" << ipii.d_rev << ") : ";
    Trace("strings-solve") << ii.d_conc << " by " << ii.getId() << std::endl;
    if (!set_use_index || ii.getId() < min_id
        || (ii.getId() == min_id && ipii.d_index > max_index))
    {
      min_id = ii.getId();
      max_index = ipii.d_index;
      use_index = i;
      set_use_index = true;
    }
  }
  Trace("strings-solve") << "...choose #" << use_index << std::endl;
  if (!processInferInfo(pinfer[use_index]))
  {
    Unhandled() << "Failed to process infer info " << pinfer[use_index].d_infer
                << std::endl;
  }
}

void CoreSolver::processSimpleNEq(NormalForm& nfi,
                                  NormalForm& nfj,
                                  unsigned& index,
                                  bool isRev,
                                  unsigned rproc,
                                  std::vector<CoreInferInfo>& pinfer,
                                  TypeNode stype)
{
  NodeManager* nm = NodeManager::currentNM();
  Node emp = Word::mkEmptyWord(stype);

  const std::vector<Node>& nfiv = nfi.d_nf;
  const std::vector<Node>& nfjv = nfj.d_nf;
  Assert(rproc <= nfiv.size() && rproc <= nfjv.size());
  while (true)
  {
    bool lhsDone = (index == (nfiv.size() - rproc));
    bool rhsDone = (index == (nfjv.size() - rproc));
    if (lhsDone && rhsDone)
    {
      // We are done with both normal forms
      break;
    }
    else if (lhsDone || rhsDone)
    {
      // Only one side is done so the remainder of the other side must be empty
      NormalForm& nfk = index == (nfiv.size() - rproc) ? nfj : nfi;
      std::vector<Node>& nfkv = nfk.d_nf;
      unsigned index_k = index;
      std::vector<Node> curr_exp;
      NormalForm::getExplanationForPrefixEq(nfi, nfj, -1, -1, curr_exp);
      while (!d_state.isInConflict() && index_k < (nfkv.size() - rproc))
      {
        // can infer that this string must be empty
        Node eq = nfkv[index_k].eqNode(emp);
        Assert(!d_state.areEqual(emp, nfkv[index_k]));
        d_im.sendInference(curr_exp, eq, InferenceId::STRINGS_N_ENDPOINT_EMP, isRev);
        index_k++;
      }
      break;
    }

    // We have inferred that the normal forms up to position `index` are
    // equivalent. Below, we refer to the components at the current position of
    // the normal form as `x` and `y`.
    //
    // E.g. x ++ ... = y ++ ...
    Node x = nfiv[index];
    Node y = nfjv[index];
    Trace("strings-solve-debug")
        << "Process " << x << " ... " << y << std::endl;

    if (x == y)
    {
      // The normal forms have the same term at the current position. We just
      // continue with the next index. By construction of the normal forms, we
      // end up in this case if the two components are equal according to the
      // equality engine (i.e. we cannot have different x and y terms that are
      // equal in the equality engine).
      //
      // E.g. x ++ x' ++ ... = x ++ y' ++ ... ---> x' ++ ... = y' ++ ...
      Trace("strings-solve-debug")
          << "Simple Case 1 : strings are equal" << std::endl;
      index++;
      continue;
    }
    Assert(!d_state.areEqual(x, y));

    std::vector<Node> lenExp;
    Node xLenTerm = d_state.getLength(x, lenExp);
    Node yLenTerm = d_state.getLength(y, lenExp);

    if (d_state.areEqual(xLenTerm, yLenTerm))
    {
      std::vector<Node> ant;
      NormalForm::getExplanationForPrefixEq(nfi, nfj, index, index, ant);
      if (x.isConst() && y.isConst())
      {
        // if both are constant, it's just a constant conflict
        d_im.sendInference(ant, d_false, InferenceId::STRINGS_N_CONST, isRev, true);
        return;
      }
      // `x` and `y` have the same length. We infer that the two components
      // have to be the same.
      //
      // E.g. x ++ ... = y ++ ... ^ len(x) = len(y) ---> x = y
      Trace("strings-solve-debug")
          << "Simple Case 2 : string lengths are equal" << std::endl;
      Node eq = x.eqNode(y);
      d_im.addToExplanation(xLenTerm, yLenTerm, lenExp);
      // set the explanation for length
      Node lant = utils::mkAnd(lenExp);
      ant.push_back(lant);
      d_im.sendInference(ant, eq, InferenceId::STRINGS_N_UNIFY, isRev);
      break;
    }
    else if ((!x.isConst() && index == nfiv.size() - rproc - 1)
             || (!y.isConst() && index == nfjv.size() - rproc - 1))
    {
      // We have reached the last component in one of the normal forms and it
      // is not a constant. Thus, the last component must be equal to the
      // remainder of the other normal form.
      //
      // E.g. x = y ++ y' ---> x = y ++ y'
      Trace("strings-solve-debug")
          << "Simple Case 3 : at endpoint" << std::endl;
      Node eqn[2];
      for (unsigned r = 0; r < 2; r++)
      {
        const NormalForm& nfk = r == 0 ? nfi : nfj;
        const std::vector<Node>& nfkv = nfk.d_nf;
        std::vector<Node> eqnc;
        for (unsigned i = index, size = (nfkv.size() - rproc); i < size; i++)
        {
          if (isRev)
          {
            eqnc.insert(eqnc.begin(), nfkv[i]);
          }
          else
          {
            eqnc.push_back(nfkv[i]);
          }
        }
        eqn[r] = d_termReg.mkNConcat(eqnc, stype);
      }
      Trace("strings-solve-debug")
          << "Endpoint eq check: " << eqn[0] << " " << eqn[1] << std::endl;
      if (!d_state.areEqual(eqn[0], eqn[1]))
      {
        std::vector<Node> antec;
        NormalForm::getExplanationForPrefixEq(nfi, nfj, -1, -1, antec);
        d_im.sendInference(antec,
                           eqn[0].eqNode(eqn[1]),
                           InferenceId::STRINGS_N_ENDPOINT_EQ,
                           isRev,
                           true);
      }
      else
      {
        Assert(nfiv.size() == nfjv.size());
        index = nfiv.size() - rproc;
      }
      break;
    }
    else if (x.isConst() && y.isConst())
    {
      // Constants in both normal forms.
      //
      // E.g. "abc" ++ ... = "ab" ++ ...
      size_t lenX = Word::getLength(x);
      size_t lenY = Word::getLength(y);
      Trace("strings-solve-debug")
          << "Simple Case 4 : Const Split : " << x << " vs " << y
          << " at index " << index << ", isRev = " << isRev << std::endl;
      size_t minLen = std::min(lenX, lenY);
      bool isSameFix =
          isRev ? Word::rstrncmp(x, y, minLen) : Word::strncmp(x, y, minLen);
      if (isSameFix)
      {
        // The shorter constant is a prefix/suffix of the longer constant. We
        // split the longer constant into the shared part and the remainder and
        // continue from there.
        //
        // E.g. "abc" ++ x' ++ ... = "ab" ++ y' ++ ... --->
        //      "c" ++ x' ++ ... = y' ++ ...
        bool xShorter = lenX < lenY;
        NormalForm& nfl = xShorter ? nfj : nfi;
        Node cl = xShorter ? y : x;
        Node ns = xShorter ? x : y;

        Node remainderStr;
        if (isRev)
        {
          size_t newlen = std::max(lenX, lenY) - minLen;
          remainderStr = Word::substr(cl, 0, newlen);
        }
        else
        {
          remainderStr = Word::substr(cl, minLen);
        }
        Trace("strings-solve-debug-test")
            << "Break normal form of " << cl << " into " << ns << ", "
            << remainderStr << std::endl;
        nfl.splitConstant(index, ns, remainderStr);
        index++;
        continue;
      }
      else
      {
        // Conflict because the shorter constant is not a prefix/suffix of the
        // other.
        //
        // E.g. "abc" ++ ... = "bc" ++ ... ---> conflict
        std::vector<Node> antec;
        NormalForm::getExplanationForPrefixEq(nfi, nfj, index, index, antec);
        d_im.sendInference(antec, d_false, InferenceId::STRINGS_N_CONST, isRev, true);
        break;
      }
    }

    // The candidate inference "info"
    CoreInferInfo info(InferenceId::UNKNOWN);
    InferInfo& iinfo = info.d_infer;
    info.d_index = index;
    // for debugging
    info.d_i = nfi.d_base;
    info.d_j = nfj.d_base;
    info.d_rev = isRev;
    Assert(index < nfiv.size() - rproc && index < nfjv.size() - rproc);
    if (!d_state.areDisequal(xLenTerm, yLenTerm) && !d_state.areEqual(xLenTerm, yLenTerm)
        && !x.isConst()
        && !y.isConst())  // AJR: remove the latter 2 conditions?
    {
      // We don't know whether `x` and `y` have the same length or not. We
      // split on whether they are equal or not (note that splitting on
      // equality between strings is worse since it is harder to process).
      //
      // E.g. x ++ ... = y ++ ... ---> (len(x) = len(y)) v (len(x) != len(y))
      Trace("strings-solve-debug")
          << "Non-simple Case 1 : string lengths neither equal nor disequal"
          << std::endl;
      Node lenEq = nm->mkNode(EQUAL, xLenTerm, yLenTerm);
      lenEq = rewrite(lenEq);
      iinfo.d_conc = nm->mkNode(OR, lenEq, lenEq.negate());
      iinfo.setId(InferenceId::STRINGS_LEN_SPLIT);
      info.d_pendingPhase[lenEq] = true;
      pinfer.push_back(info);
      break;
    }

    Trace("strings-solve-debug")
        << "Non-simple Case 2 : must compare strings" << std::endl;
    int lhsLoopIdx = -1;
    int rhsLoopIdx = -1;
    if (detectLoop(nfi, nfj, index, lhsLoopIdx, rhsLoopIdx, rproc))
    {
      // We are dealing with a looping word equation.
      // Note we could make this code also run in the reverse direction, but
      // this is not implemented currently.
      if (!isRev)
      {
        // add temporarily to the antecedant of iinfo.
        NormalForm::getExplanationForPrefixEq(nfi, nfj, -1, -1, iinfo.d_premises);
        ProcessLoopResult plr =
            processLoop(lhsLoopIdx != -1 ? nfi : nfj,
                        lhsLoopIdx != -1 ? nfj : nfi,
                        lhsLoopIdx != -1 ? lhsLoopIdx : rhsLoopIdx,
                        index,
                        info);
        if (plr == ProcessLoopResult::INFERENCE)
        {
          pinfer.push_back(info);
          break;
        }
        else if (plr == ProcessLoopResult::CONFLICT)
        {
          break;
        }
        Assert(plr == ProcessLoopResult::SKIPPED);
        // not processing an inference here, undo changes to ant
        iinfo.d_premises.clear();
      }
    }

    // AJR: length entailment here?
    if (x.isConst() || y.isConst())
    {
      // Below, we deal with the case where `x` or `y` is a constant string. We
      // refer to the non-constant component as `nc` below.
      //
      // E.g. "abc" ++ ... = nc ++ ...
      Assert(!x.isConst() || !y.isConst());
      NormalForm& nfc = x.isConst() ? nfi : nfj;
      const std::vector<Node>& nfcv = nfc.d_nf;
      NormalForm& nfnc = x.isConst() ? nfj : nfi;
      const std::vector<Node>& nfncv = nfnc.d_nf;
      Node nc = nfncv[index];
      Assert(!nc.isConst()) << "Other string is not constant.";
      Assert(nc.getKind() != STRING_CONCAT) << "Other string is not CONCAT.";
      // explanation for why nc is non-empty
      Node expNonEmpty = d_state.explainNonEmpty(nc);
      if (expNonEmpty.isNull())
      {
        // The non-constant side may be equal to the empty string. Split on
        // whether it is.
        //
        // E.g. "abc" ++ ... = nc ++ ... ---> (nc = "") v (nc != "")
        Node eq = nc.eqNode(emp);
        eq = rewrite(eq);
        if (eq.isConst())
        {
          // If the equality rewrites to a constant, we must use the
          // purify variable for this string to communicate that
          // we have inferred whether it is empty.
          SkolemCache* skc = d_termReg.getSkolemCache();
          Node p = skc->mkSkolemCached(nc, SkolemCache::SK_PURIFY, "lsym");
          Node pEq = p.eqNode(emp);
          // should not be constant
          Assert(!rewrite(pEq).isConst());
          // infer the purification equality, and the (dis)equality
          // with the empty string in the direction that the rewriter
          // inferred
          iinfo.d_conc = nm->mkNode(
              AND, p.eqNode(nc), !eq.getConst<bool>() ? pEq.negate() : pEq);
          iinfo.setId(InferenceId::STRINGS_INFER_EMP);
        }
        else
        {
          iinfo.d_conc = nm->mkNode(OR, eq, eq.negate());
          iinfo.setId(InferenceId::STRINGS_LEN_SPLIT_EMP);
        }
        pinfer.push_back(info);
        break;
      }

      // At this point, we know that `nc` is non-empty, so we add expNonEmpty
      // to our explanation below. We do this after adding other parts of the
      // explanation for consistency with other inferences.

      size_t ncIndex = index + 1;
      Node nextConstStr = nfnc.collectConstantStringAt(ncIndex);
      if (!nextConstStr.isNull())
      {
        // We are in the case where we have a constant after `nc`, so we
        // split `nc`.
        //
        // E.g. "abc" ++ ... = nc ++ "b" ++ ... ---> nc = "a" ++ k
        size_t cIndex = index;
        Node stra = nfc.collectConstantStringAt(cIndex);
        Assert(!stra.isNull());
        stra = rewrite(stra);
        Assert(stra.isConst());
        Node strb = rewrite(nextConstStr);
        Assert(strb.isConst());

        // Since `nc` is non-empty, we use the non-empty overlap
        size_t p = getSufficientNonEmptyOverlap(stra, strb, isRev);

        // If we can't split off more than a single character from the
        // constant, we might as well do regular constant/non-constant
        // inference (see below).
        if (p > 1)
        {
          NormalForm::getExplanationForPrefixEq(
              nfc, nfnc, cIndex, ncIndex, iinfo.d_premises);
          iinfo.d_premises.push_back(expNonEmpty);
          // make the conclusion
          SkolemCache* skc = d_termReg.getSkolemCache();
          Node xcv =
              nm->mkNode(STRING_CONCAT, isRev ? strb : nc, isRev ? nc : strb);
          std::vector<Node> newSkolems;
          iinfo.d_conc = getConclusion(
              xcv, stra, PfRule::CONCAT_CPROP, isRev, skc, newSkolems);
          Assert(newSkolems.size() == 1);
          iinfo.d_skolems[LENGTH_SPLIT].push_back(newSkolems[0]);
          iinfo.setId(InferenceId::STRINGS_SSPLIT_CST_PROP);
          iinfo.d_idRev = isRev;
          pinfer.push_back(info);
          break;
        }
      }

      // Since none of the other inferences apply, we just infer that `nc` has
      // to start with the first character of the constant.
      //
      // E.g. "abc" ++ ... = nc ++ ... ---> nc = "a" ++ k
      SkolemCache* skc = d_termReg.getSkolemCache();
      std::vector<Node> newSkolems;
      iinfo.d_conc = getConclusion(
          nc, nfcv[index], PfRule::CONCAT_CSPLIT, isRev, skc, newSkolems);
      NormalForm::getExplanationForPrefixEq(
          nfi, nfj, index, index, iinfo.d_premises);
      iinfo.d_premises.push_back(expNonEmpty);
      Assert(newSkolems.size() == 1);
      iinfo.d_skolems[LENGTH_SPLIT].push_back(newSkolems[0]);
      iinfo.setId(InferenceId::STRINGS_SSPLIT_CST);
      iinfo.d_idRev = isRev;
      pinfer.push_back(info);
      break;
    }

    // Below, we deal with the case where `x` and `y` are two non-constant
    // terms of different lengths. In this case, we have to split on which term
    // is a prefix/suffix of the other.
    //
    // E.g. x ++ ... = y ++ ... ---> (x = y ++ k) v (y = x ++ k)
    Assert(d_state.areDisequal(xLenTerm, yLenTerm));
    Assert(!x.isConst());
    Assert(!y.isConst());

    int32_t lentTestSuccess = -1;
    Node lenConstraint;
    if (options().strings.stringCheckEntailLen)
    {
      // If length entailment checks are enabled, we can save the case split by
      // inferring that `x` has to be longer than `y` or vice-versa.
      for (size_t e = 0; e < 2; e++)
      {
        Node t = e == 0 ? x : y;
        // do not infer constants are larger than variables
        if (!t.isConst())
        {
          Node lt1 = e == 0 ? xLenTerm : yLenTerm;
          Node lt2 = e == 0 ? yLenTerm : xLenTerm;
          Node entLit = rewrite(nm->mkNode(GT, lt1, lt2));
          std::pair<bool, Node> et = d_state.entailmentCheck(
              options::TheoryOfMode::THEORY_OF_TYPE_BASED, entLit);
          if (et.first)
          {
            Trace("strings-entail")
                << "Strings entailment : " << entLit
                << " is entailed in the current context." << std::endl;
            Trace("strings-entail")
                << "  explanation was : " << et.second << std::endl;
            lentTestSuccess = e;
            lenConstraint = entLit;
            // Its not explained by the equality engine of this class, so its
            // marked as not being explained. The length constraint is
            // additionally being saved and added to the length constraint
            // vector lcVec below, which is added to iinfo.d_ant below. Length
            // constraints are being added as the last antecedant for the sake
            // of proof reconstruction, which expect length constraints to come
            // last.
            iinfo.d_noExplain.push_back(lenConstraint);
            break;
          }
        }
      }
    }
    // lcVec stores the length constraint portion of the antecedant.
    std::vector<Node> lcVec;
    if (lenConstraint.isNull())
    {
      // will do split on length
      lenConstraint = nm->mkNode(EQUAL, xLenTerm, yLenTerm).negate();
      lcVec.push_back(lenConstraint);
    }
    else
    {
      utils::flattenOp(AND, lenConstraint, lcVec);
    }

    NormalForm::getExplanationForPrefixEq(nfi, nfj, index, index, iinfo.d_premises);
    // Add premises for x != "" ^ y != ""
    for (unsigned xory = 0; xory < 2; xory++)
    {
      Node t = xory == 0 ? x : y;
      Node tnz = d_state.explainNonEmpty(t);
      if (!tnz.isNull())
      {
        lcVec.push_back(tnz);
      }
      else
      {
        tnz = x.eqNode(emp).negate();
        lcVec.push_back(tnz);
        iinfo.d_noExplain.push_back(tnz);
      }
    }
    SkolemCache* skc = d_termReg.getSkolemCache();
    std::vector<Node> newSkolems;
    // make the conclusion
    if (lentTestSuccess == -1)
    {
      iinfo.setId(InferenceId::STRINGS_SSPLIT_VAR);
      iinfo.d_conc =
          getConclusion(x, y, PfRule::CONCAT_SPLIT, isRev, skc, newSkolems);
    }
    else if (lentTestSuccess == 0)
    {
      iinfo.setId(InferenceId::STRINGS_SSPLIT_VAR_PROP);
      iinfo.d_conc =
          getConclusion(x, y, PfRule::CONCAT_LPROP, isRev, skc, newSkolems);
    }
    else
    {
      Assert(lentTestSuccess == 1);
      iinfo.setId(InferenceId::STRINGS_SSPLIT_VAR_PROP);
      iinfo.d_conc =
          getConclusion(y, x, PfRule::CONCAT_LPROP, isRev, skc, newSkolems);
    }
    // add the length constraint(s) as the last antecedant
    Node lc = utils::mkAnd(lcVec);
    iinfo.d_premises.push_back(lc);
    iinfo.d_idRev = isRev;
    pinfer.push_back(info);
    break;
  }
}

bool CoreSolver::detectLoop(NormalForm& nfi,
                               NormalForm& nfj,
                               int index,
                               int& loop_in_i,
                               int& loop_in_j,
                               unsigned rproc)
{
  int has_loop[2] = { -1, -1 };
  for (unsigned r = 0; r < 2; r++)
  {
    NormalForm& nf = r == 0 ? nfi : nfj;
    NormalForm& nfo = r == 0 ? nfj : nfi;
    std::vector<Node>& nfv = nf.d_nf;
    std::vector<Node>& nfov = nfo.d_nf;
    if (nfov[index].isConst())
    {
      continue;
    }
    for (unsigned lp = index + 1, lpEnd = nfv.size() - rproc; lp < lpEnd; lp++)
    {
      if (nfv[lp] == nfov[index])
      {
        has_loop[r] = lp;
        break;
      }
    }
  }
  if( has_loop[0]!=-1 || has_loop[1]!=-1 ) {
    loop_in_i = has_loop[0];
    loop_in_j = has_loop[1];
    return true;
  } else {
    Trace("strings-solve-debug") << "No loops detected." << std::endl;
    return false;
  }
}

//xs(zy)=t(yz)xr
CoreSolver::ProcessLoopResult CoreSolver::processLoop(NormalForm& nfi,
                                                      NormalForm& nfj,
                                                      int loop_index,
                                                      int index,
                                                      CoreInferInfo& info)
{
  NodeManager* nm = NodeManager::currentNM();
  Node conc;
  const std::vector<Node>& veci = nfi.d_nf;
  const std::vector<Node>& vecoi = nfj.d_nf;

  TypeNode stype = veci[loop_index].getType();

  if (options().strings.stringProcessLoopMode
      == options::ProcessLoopMode::ABORT)
  {
    throw LogicException("Looping word equation encountered.");
  }
  else if (options().strings.stringProcessLoopMode
               == options::ProcessLoopMode::NONE
           || stype.isSequence())
  {
    // note we cannot convert looping word equations into regular expressions if
    // we are handling sequences, since there is no analog for regular
    // expressions over sequences currently
    d_im.setIncomplete(IncompleteId::STRINGS_LOOP_SKIP);
    return ProcessLoopResult::SKIPPED;
  }

  Trace("strings-loop") << "Detected possible loop for " << veci[loop_index]
                        << std::endl;
  Trace("strings-loop") << " ... (X)= " << vecoi[index] << std::endl;
  Trace("strings-loop") << " ... T(Y.Z)= ";
  std::vector<Node> vec_t(veci.begin() + index, veci.begin() + loop_index);
  Node t_yz = d_termReg.mkNConcat(vec_t, stype);
  Trace("strings-loop") << " (" << t_yz << ")" << std::endl;
  Trace("strings-loop") << " ... S(Z.Y)= ";
  std::vector<Node> vec_s(vecoi.begin() + index + 1, vecoi.end());
  Node s_zy = d_termReg.mkNConcat(vec_s, stype);
  Trace("strings-loop") << s_zy << std::endl;
  Trace("strings-loop") << " ... R= ";
  std::vector<Node> vec_r(veci.begin() + loop_index + 1, veci.end());
  Node r = d_termReg.mkNConcat(vec_r, stype);
  Trace("strings-loop") << r << std::endl;

  Node emp = Word::mkEmptyWord(stype);

  InferInfo& iinfo = info.d_infer;
  if (s_zy.isConst() && r.isConst() && r != emp)
  {
    int c;
    bool flag = true;
    if (s_zy.getConst<String>().tailcmp(r.getConst<String>(), c))
    {
      if (c >= 0)
      {
        s_zy = Word::substr(s_zy, 0, c);
        r = emp;
        vec_r.clear();
        Trace("strings-loop") << "Strings::Loop: Refactor S(Z.Y)= " << s_zy
                              << ", c=" << c << std::endl;
        flag = false;
      }
    }
    if (flag)
    {
      Trace("strings-loop") << "Strings::Loop: tails are different."
                            << std::endl;
      d_im.sendInference(
          iinfo.d_premises, conc, InferenceId::STRINGS_FLOOP_CONFLICT, false, true);
      return ProcessLoopResult::CONFLICT;
    }
  }

  Node split_eq;
  for (unsigned i = 0; i < 2; i++)
  {
    Node t = i == 0 ? veci[loop_index] : t_yz;
    split_eq = t.eqNode(emp);
    Node split_eqr = rewrite(split_eq);
    // the equality could rewrite to false
    if (!split_eqr.isConst())
    {
      Node expNonEmpty = d_state.explainNonEmpty(t);
      if (expNonEmpty.isNull())
      {
        // no antecedants necessary
        iinfo.d_premises.clear();
        // try to make t equal to empty to avoid loop
        iinfo.d_conc = nm->mkNode(kind::OR, split_eq, split_eq.negate());
        iinfo.setId(InferenceId::STRINGS_LEN_SPLIT_EMP);
        return ProcessLoopResult::INFERENCE;
      }
      else
      {
        iinfo.d_premises.push_back(expNonEmpty);
      }
    }
    else
    {
      Assert(!split_eqr.getConst<bool>());
    }
  }

  Node str_in_re;
  if (s_zy == t_yz && r == emp && s_zy.isConst()
      && s_zy.getConst<String>().isRepeated())
  {
    Node rep_c = Word::substr(s_zy, 0, 1);
    Trace("strings-loop") << "Special case (X)=" << vecoi[index] << " "
                          << std::endl;
    Trace("strings-loop") << "... (C)=" << rep_c << " " << std::endl;
    // special case
    str_in_re = nm->mkNode(
        STRING_IN_REGEXP,
        vecoi[index],
        nm->mkNode(REGEXP_STAR, nm->mkNode(STRING_TO_REGEXP, rep_c)));
    conc = str_in_re;
  }
  else if (t_yz.isConst())
  {
    Trace("strings-loop") << "Strings::Loop: Const Normal Breaking."
                          << std::endl;
    unsigned size = Word::getLength(t_yz);
    std::vector<Node> vconc;
    for (unsigned len = 1; len <= size; len++)
    {
      Node y = Word::substr(t_yz, 0, len);
      Node z = Word::substr(t_yz, len, size - len);
      Node restr = s_zy;
      Node cc;
      if (r != emp)
      {
        std::vector<Node> v2(vec_r);
        v2.insert(v2.begin(), y);
        v2.insert(v2.begin(), z);
        restr = d_termReg.mkNConcat(z, y);
        cc = rewrite(s_zy.eqNode(d_termReg.mkNConcat(v2, stype)));
      }
      else
      {
        cc = rewrite(s_zy.eqNode(d_termReg.mkNConcat(z, y)));
      }
      if (cc == d_false)
      {
        continue;
      }
      Node conc2 = nm->mkNode(
          STRING_IN_REGEXP,
          vecoi[index],
          nm->mkNode(
              REGEXP_CONCAT,
              nm->mkNode(STRING_TO_REGEXP, y),
              nm->mkNode(REGEXP_STAR, nm->mkNode(STRING_TO_REGEXP, restr))));
      cc = cc == d_true ? conc2 : nm->mkNode(kind::AND, cc, conc2);
      vconc.push_back(cc);
    }
    conc = vconc.size() == 0 ? Node::null() : vconc.size() == 1
                                                  ? vconc[0]
                                                  : nm->mkNode(kind::OR, vconc);
  }
  else
  {
    if (options().strings.stringProcessLoopMode
        == options::ProcessLoopMode::SIMPLE_ABORT)
    {
      throw LogicException("Normal looping word equation encountered.");
    }
    else if (options().strings.stringProcessLoopMode
             == options::ProcessLoopMode::SIMPLE)
    {
      d_im.setIncomplete(IncompleteId::STRINGS_LOOP_SKIP);
      return ProcessLoopResult::SKIPPED;
    }

    Trace("strings-loop") << "Strings::Loop: Normal Loop Breaking."
                          << std::endl;
    // right
    SkolemCache* skc = d_termReg.getSkolemCache();
    Node sk_w = skc->mkSkolem("w_loop");
    Node sk_y = skc->mkSkolem("y_loop");
    iinfo.d_skolems[LENGTH_GEQ_ONE].push_back(sk_y);
    Node sk_z = skc->mkSkolem("z_loop");
    // t1 * ... * tn = y * z
    Node conc1 = t_yz.eqNode(d_termReg.mkNConcat(sk_y, sk_z));
    // s1 * ... * sk = z * y * r
    vec_r.insert(vec_r.begin(), sk_y);
    vec_r.insert(vec_r.begin(), sk_z);
    Node conc2 = s_zy.eqNode(d_termReg.mkNConcat(vec_r, stype));
    Node conc3 = vecoi[index].eqNode(d_termReg.mkNConcat(sk_y, sk_w));
    Node restr = r == emp ? s_zy : d_termReg.mkNConcat(sk_z, sk_y);
    str_in_re =
        nm->mkNode(kind::STRING_IN_REGEXP,
                   sk_w,
                   nm->mkNode(kind::REGEXP_STAR,
                              nm->mkNode(kind::STRING_TO_REGEXP, restr)));

    std::vector<Node> vec_conc;
    vec_conc.push_back(conc1);
    vec_conc.push_back(conc2);
    vec_conc.push_back(conc3);
    vec_conc.push_back(str_in_re);
    conc = nm->mkNode(kind::AND, vec_conc);
  }  // normal case

  // we will be done
  iinfo.d_conc = conc;
  iinfo.setId(InferenceId::STRINGS_FLOOP);
  info.d_nfPair[0] = nfi.d_base;
  info.d_nfPair[1] = nfj.d_base;
  return ProcessLoopResult::INFERENCE;
}

void CoreSolver::processDeq(Node ni, Node nj)
{
  NodeManager* nm = NodeManager::currentNM();
  NormalForm& nfni = getNormalForm(ni);
  NormalForm& nfnj = getNormalForm(nj);

  if (nfni.d_nf.size() <= 1 && nfnj.d_nf.size() <= 1)
  {
    // If normal forms have size <=1, then we are comparing either:
    // (1) variable to variable,
    // (2) variable to constant-like (empty, constant string/seq or SEQ_UNIT),
    // (3) SEQ_UNIT to constant-like.
    // We only have to process (3) here, since disequalities of the form of (1)
    // and (2) are satisfied by construction.
    for (size_t i = 0; i < 2; i++)
    {
      NormalForm& nfc = i == 0 ? nfni : nfnj;
      if (nfc.d_nf.size() == 0)
      {
        // may need to look at the other side
        continue;
      }
      Node u = nfc.d_nf[0];
      if (u.getKind() != SEQ_UNIT && u.getKind() != STRING_UNIT)
      {
        continue;
      }
      // if the other side is constant like
      NormalForm& nfo = i == 0 ? nfnj : nfni;
      if (nfo.d_nf.size() == 0 || !utils::isConstantLike(nfo.d_nf[0]))
      {
        break;
      }
      // v is the other side (a possibly constant seq.unit term)
      Node v = nfo.d_nf[0];
      Node vc;
      if (v.isConst())
      {
        // get the list of characters (strings of length 1)
        std::vector<Node> vchars = Word::getChars(v);
        if (vchars.size() != 1)
        {
          // constant of size != 1, disequality is satisfied
          break;
        }
        // get the element of the character
        vc = Word::getNth(vchars[0], 0);
      }
      else
      {
        Assert(v.getKind() == SEQ_UNIT || v.getKind() == STRING_UNIT);
        vc = v[0];
      }
      Assert(u[0].getType() == vc.getType());
      // if already disequal, we are done
      if (d_state.areDisequal(u[0], vc))
      {
        break;
      }
      // seq.unit(x) != seq.unit(y) => x != y
      // Notice this is a special case, since the code below would justify this
      // disequality by reasoning that a component is disequal. However, the
      // disequality components are the entire disequality.
      Node deq = u.eqNode(v).notNode();
      std::vector<Node> premises;
      premises.push_back(deq);
<<<<<<< HEAD
      Assert(u[0].getType().isComparableTo(vc.getType()));
=======
      Assert(u[0].getType()==vc.getType());
>>>>>>> e83a270a
      Node conc = u[0].eqNode(vc).notNode();
      d_im.sendInference(premises, conc, InferenceId::STRINGS_UNIT_INJ_DEQ, false, true);
      return;
    }
    Trace("strings-solve-debug") << "...trivial" << std::endl;
    return;
  }

  std::vector<Node> nfi = nfni.d_nf;
  std::vector<Node> nfj = nfnj.d_nf;

  // See if one side is constant, if so, the disequality ni != nj is satisfied
  // if it cannot contain the other side.
  //
  // E.g. "abc" != x ++ "d" ++ y
  for (uint32_t i = 0; i < 2; i++)
  {
    Node c = d_bsolver.getConstantEqc(i == 0 ? ni : nj);
    if (!c.isNull())
    {
      int findex, lindex;
      if (!StringsEntail::canConstantContainList(
              c, i == 0 ? nfj : nfi, findex, lindex))
      {
        Trace("strings-solve-debug")
            << "Disequality: constant cannot contain list" << std::endl;
        return;
      }
    }
  }

  if (processReverseDeq(nfi, nfj, ni, nj))
  {
    Trace("strings-solve-debug") << "...processed reverse" << std::endl;
    return;
  }

  nfi = nfni.d_nf;
  nfj = nfnj.d_nf;

  size_t index = 0;
  while (index < nfi.size() || index < nfj.size())
  {
    if (processSimpleDeq(nfi, nfj, ni, nj, index, false))
    {
      Trace("strings-solve-debug") << "...processed simple" << std::endl;
      return;
    }

    // We have inferred that the normal forms up to position `index` are
    // equivalent. Below, we refer to the components at the current position of
    // the normal form as `x` and `y`.
    //
    // E.g. x ++ ... = y ++ ...
    Assert(index < nfi.size() && index < nfj.size());
    Node x = nfi[index];
    Node y = nfj[index];
    Trace("strings-solve-debug")
        << "...Processing(DEQ) " << x << " " << y << std::endl;
    if (d_state.areEqual(x, y))
    {
      // The normal forms have an equivalent term at `index` in the current
      // context. We move to the next `index`.
      //
      // E.g. x ++ x' ++ ... != z ++ y' ++ ... ^ x = z
      index++;
      continue;
    }

    Assert(!x.isConst() || !y.isConst());
    std::vector<Node> lenExp;
    Node xLenTerm = d_state.getLength(x, lenExp);
    Node yLenTerm = d_state.getLength(y, lenExp);
    if (d_state.areDisequal(xLenTerm, yLenTerm))
    {
      // Below, we deal with the cases where the components at the current
      // index are of different lengths in the current context.
      //
      // E.g. x ++ x' ++ ... != y ++ y' ++ ... ^ len(x) != len(y)
      if (x.isConst() || y.isConst())
      {
        Node ck = x.isConst() ? x : y;
        Node nck = x.isConst() ? y : x;
        Node nckLenTerm = x.isConst() ? yLenTerm : xLenTerm;
        Node expNonEmpty = d_state.explainNonEmpty(nck);
        if (expNonEmpty.isNull())
        {
          // Either `x` or `y` is a constant and the other may be equal to the
          // empty string in the current context. We split on whether it
          // actually is empty in that case.
          //
          // E.g. x ++ x' ++ ... != "abc" ++ y' ++ ... ^ len(x) != len(y) --->
          //      x = "" v x != ""
          Node emp = Word::mkEmptyWord(nck.getType());
          d_im.sendSplit(nck, emp, InferenceId::STRINGS_DEQ_DISL_EMP_SPLIT);
          return;
        }

        Node firstChar = Word::getLength(ck) == 1 ? ck : Word::prefix(ck, 1);
        if (d_state.areEqual(nckLenTerm, d_one))
        {
          if (d_state.areDisequal(firstChar, nck))
          {
            // Either `x` or `y` is a constant and the other is a string of
            // length one. If the non-constant is disequal to the first
            // character of the constant in the current context, we satisfy the
            // disequality and there is nothing else to do.
            //
            // E.g. "d" ++ x' ++ ... != "abc" ++ y' ++ ... ^ len(x) = 1
            return;
          }
          else if (!d_state.areEqual(firstChar, nck))
          {
            // Either `x` or `y` is a constant and the other is a string of
            // length one. If we do not know whether the non-constant is equal
            // or disequal to the first character in the constant, we split on
            // whether it is.
            //
            // E.g. x ++ x' ++ ... != "abc" ++ y' ++ ... ^ len(x) = 1 --->
            //      x = "a" v x != "a"
            if (d_im.sendSplit(firstChar,
                               nck,
                               InferenceId::STRINGS_DEQ_DISL_FIRST_CHAR_EQ_SPLIT,
                               false))
            {
              return;
            }
          }
        }
        else
        {
          // Either `x` or `y` is a constant and it is not know whether the
          // non-empty non-constant is of length one. We split the non-constant
          // into a string of length one and the remainder.
          //
          // len(x)>=1 => x = k1 ++ k2 ^ len(k1) = 1
          SkolemCache* skc = d_termReg.getSkolemCache();
          std::vector<Node> newSkolems;
          Node conc = getDecomposeConclusion(
              nck, d_one, false, skc, newSkolems);
          Assert(newSkolems.size() == 2);
          std::vector<Node> antecLen;
          antecLen.push_back(nm->mkNode(GEQ, nckLenTerm, d_one));
          d_im.sendInference(antecLen,
                             antecLen,
                             conc,
                             InferenceId::STRINGS_DEQ_DISL_FIRST_CHAR_STRING_SPLIT,
                             false,
                             true);
          return;
        }
      }
      else
      {
        // `x` and `y` have different lengths in the current context and they
        // are both non-constants. We split them into parts that have the same
        // lengths.
        //
        // len(x) > len(y) => x = k1 ++ k2 ^ len(k1) = len(y)
        // len(y) > len(x) => y = k3 ++ k4 ^ len(k3) = len(x)
        Trace("strings-solve")
            << "Non-Simple Case 1 : add lemmas " << std::endl;
        SkolemCache* skc = d_termReg.getSkolemCache();

        for (unsigned r = 0; r < 2; r++)
        {
          Node ux = r == 0 ? x : y;
          Node uy = r == 0 ? y : x;
          Node uxLen = nm->mkNode(STRING_LENGTH, ux);
          Node uyLen = nm->mkNode(STRING_LENGTH, uy);
          // We always add the length constraint in the conclusion here
          // because the skolem needs to have length `uyLen`. If we only assert
          // that the skolem's length is greater or equal to one, we can end up
          // in a loop:
          //
          // 1. Split: x = k1 ++ k2 ^ len(k1) >= 1
          // 2. Assume: k2 = ""
          // 3. Deduce: x = k1
          //
          // After step 3, `k1` is marked congruent because `x` is the older
          // variable. So we get `x` in the normal form again.
          std::vector<Node> newSkolems;
          Node conc =
              getDecomposeConclusion(ux, uyLen, false, skc, newSkolems);
          Assert(newSkolems.size() == 2);
          d_termReg.registerTermAtomic(newSkolems[1], LENGTH_GEQ_ONE);
          std::vector<Node> antecLen;
          antecLen.push_back(nm->mkNode(GT, uxLen, uyLen));
          d_im.sendInference(antecLen,
                             antecLen,
                             conc,
                             InferenceId::STRINGS_DEQ_DISL_STRINGS_SPLIT,
                             false,
                             true);
        }

        return;
      }
    }
    else if (d_state.areEqual(xLenTerm, yLenTerm))
    {
      // `x` and `y` have the same length in the current context. We split on
      // whether they are actually equal.
      //
      // E.g. x ++ x' ++ ... != y ++ y' ++ ... ^ len(x) = len(y) --->
      //      x = y v x != y
      Assert(!d_state.areDisequal(x, y));
      if (d_im.sendSplit(x, y, InferenceId::STRINGS_DEQ_STRINGS_EQ, false))
      {
        return;
      }
    }
    else
    {
      // It is not known whether `x` and `y` have the same length in the
      // current context. We split on whether they do.
      //
      // E.g. x ++ x' ++ ... != y ++ y' ++ ... --->
      //      len(x) = len(y) v len(x) != len(y)
      if (d_im.sendSplit(xLenTerm, yLenTerm, InferenceId::STRINGS_DEQ_LENS_EQ))
      {
        return;
      }
    }
  }
  Unreachable();
}

bool CoreSolver::processReverseDeq(std::vector<Node>& nfi,
                                   std::vector<Node>& nfj,
                                   Node ni,
                                   Node nj)
{
  // reverse normal form of i, j
  std::reverse(nfi.begin(), nfi.end());
  std::reverse(nfj.begin(), nfj.end());

  size_t index = 0;
  bool ret = processSimpleDeq(nfi, nfj, ni, nj, index, true);

  // reverse normal form of i, j
  std::reverse(nfi.begin(), nfi.end());
  std::reverse(nfj.begin(), nfj.end());

  return ret;
}

bool CoreSolver::processSimpleDeq(std::vector<Node>& nfi,
                                  std::vector<Node>& nfj,
                                  Node ni,
                                  Node nj,
                                  size_t& index,
                                  bool isRev)
{
  TypeNode stype = ni.getType();
  Node emp = Word::mkEmptyWord(stype);

  NormalForm& nfni = getNormalForm(ni);
  NormalForm& nfnj = getNormalForm(nj);
  while (index < nfi.size() || index < nfj.size())
  {
    if (index >= nfi.size() || index >= nfj.size())
    {
      // We have reached the end of one of the normal forms. Note that this
      // function only deals with two normal forms that have the same length,
      // so the remainder of the longer normal form needs to be empty. This
      // will lead to a conflict.
      //
      // E.g. px ++ x ++ ... != py ^
      //        len(px ++ x ++ ...) = len(py) --->
      //      x = "" ^ ...
      Trace("strings-solve-debug")
          << "Disequality normalize empty" << std::endl;
      // the antecedant
      std::vector<Node> ant;
      // the antecedant that is not explainable in this context
      std::vector<Node> antn;
      Node niLenTerm = d_state.getLengthExp(ni, ant, nfni.d_base);
      Node njLenTerm = d_state.getLengthExp(nj, ant, nfnj.d_base);
      // length is not guaranteed to hold
      Node leq = niLenTerm.eqNode(njLenTerm);
      ant.push_back(leq);
      antn.push_back(leq);
      ant.insert(ant.end(), nfni.d_exp.begin(), nfni.d_exp.end());
      ant.insert(ant.end(), nfnj.d_exp.begin(), nfnj.d_exp.end());
      std::vector<Node> cc;
      std::vector<Node>& nfk = index >= nfi.size() ? nfj : nfi;
      for (size_t k = index; k < nfk.size(); k++)
      {
        cc.push_back(nfk[k].eqNode(emp));
      }
      Node conc = cc.size() == 1
                      ? cc[0]
                      : NodeManager::currentNM()->mkNode(kind::AND, cc);
      d_im.sendInference(ant, antn, conc, InferenceId::STRINGS_DEQ_NORM_EMP, isRev, true);
      return true;
    }

    // We have inferred that the normal forms up to position `index` are
    // equivalent. Below, we refer to the components at the current position of
    // the normal form as `x` and `y`.
    //
    // E.g. x ++ ... = y ++ ...
    Node x = nfi[index];
    Node y = nfj[index];
    Trace("strings-solve-debug")
        << "...Processing(QED) " << x << " " << y << std::endl;
    if (d_state.areEqual(x, y))
    {
      // The normal forms have an equivalent term at `index` in the current
      // context. We move to the next `index`.
      //
      // E.g. x ++ x' ++ ... != z ++ y' ++ ... ^ x = z
      index++;
      continue;
    }

    if (!x.isConst() || !y.isConst())
    {
      std::vector<Node> lenExp;
      Node xLenTerm = d_state.getLength(x, lenExp);
      Node yLenTerm = d_state.getLength(y, lenExp);
      if (d_state.areEqual(xLenTerm, yLenTerm) && d_state.areDisequal(x, y))
      {
        // Either `x` or `y` is non-constant, the lengths are equal, and `x`
        // and `y` are disequal in the current context. The disequality is
        // satisfied and there is nothing else to do.
        //
        // E.g. x ++ x' ++ ... != y ++ y' ++ ... ^ len(x) = len(y) ^ x != y
        Trace("strings-solve")
            << "Simple Case 2 : found equal length disequal sub strings " << x
            << " " << y << std::endl;
        return true;
      }
      else
      {
        // Either `x` or `y` is non-constant but it is not known whether they
        // have the same length or are disequal. We bail out.
        //
        // E.g. x ++ x' ++ ... != y ++ y' ++ ...
        return false;
      }
    }

    // Below, we deal with the cases where both `x` and `y` are constant.
    Assert(x.isConst() && y.isConst());
    size_t xLen = Word::getLength(x);
    size_t yLen = Word::getLength(y);
    size_t shortLen = std::min(xLen, yLen);
    bool isSameFix =
        isRev ? Word::rstrncmp(x, y, shortLen) : Word::strncmp(x, y, shortLen);
    if (!isSameFix)
    {
      // `x` and `y` are constants but do not share a prefix/suffix, thus
      // satisfying the disequality. There is nothing else to do.
      //
      // E.g. "abc" ++ x' ++ ... != "d" ++ y' ++ ...
      return true;
    }

    // `x` and `y` are constants and share a prefix/suffix. We move the common
    // prefix/suffix to a separate component in the normal form.
    //
    // E.g. "abc" ++ x' ++ ... != "ab" ++ y' ++ ... --->
    //      "ab" ++ "c" ++ x' ++ ... != "ab" ++ y' ++ ...
    Node nk = xLen < yLen ? x : y;
    Node nl = xLen < yLen ? y : x;
    Node remainderStr;
    if (isRev)
    {
      remainderStr = Word::substr(nl, 0, Word::getLength(nl) - shortLen);
      Trace("strings-solve-debug-test")
          << "Rev. Break normal form of " << nl << " into " << nk << ", "
          << remainderStr << std::endl;
    }
    else
    {
      remainderStr = Word::substr(nl, shortLen);
      Trace("strings-solve-debug-test")
          << "Break normal form of " << nl << " into " << nk << ", "
          << remainderStr << std::endl;
    }
    if (xLen < yLen)
    {
      nfj.insert(nfj.begin() + index + 1, remainderStr);
      nfj[index] = nfi[index];
    }
    else
    {
      nfi.insert(nfi.begin() + index + 1, remainderStr);
      nfi[index] = nfj[index];
    }

    index++;
  }
  return false;
}

void CoreSolver::processDeqExtensionality(Node n1, Node n2)
{
  // hash based on equality
  Node eq = n1 < n2 ? n1.eqNode(n2) : n2.eqNode(n1);
  NodeSet::const_iterator it = d_extDeq.find(eq);
  if (it != d_extDeq.end())
  {
    // already processed
    return;
  }
  d_extDeq.insert(eq);

  NodeManager* nm = NodeManager::currentNM();
  SkolemCache* sc = d_termReg.getSkolemCache();
  TypeNode intType = nm->integerType();
  Node k = sc->mkSkolemFun(SkolemFunId::STRINGS_DEQ_DIFF, intType, n1, n2);
  Node deq = eq.negate();
<<<<<<< HEAD
  // as an optimization, use seq.nth instead of substr
  Node ss1 = nm->mkNode(SEQ_NTH, n1, k);
  Node ss2 = nm->mkNode(SEQ_NTH, n2, k);
=======
  Node ss1, ss2;
  if (n1.getType().isString())
  {
    // substring of length 1
    ss1 = nm->mkNode(STRING_SUBSTR, n1, k, d_one);
    ss2 = nm->mkNode(STRING_SUBSTR, n2, k, d_one);
  }
  else
  {
    // as an optimization, for sequences, use seq.nth
    ss1 = nm->mkNode(SEQ_NTH, n1, k);
    ss2 = nm->mkNode(SEQ_NTH, n2, k);
  }
>>>>>>> e83a270a

  // disequality between nth/substr
  Node conc1 = ss1.eqNode(ss2).negate();

  // The skolem k is in the bounds of at least
  // one string/sequence
  Node len1 = nm->mkNode(STRING_LENGTH, n1);
  Node len2 = nm->mkNode(STRING_LENGTH, n2);
  Node conc2 = nm->mkNode(LEQ, d_zero, k);
  Node conc3 = nm->mkNode(LT, k, len1);
  Node lenDeq = nm->mkNode(EQUAL, len1, len2).negate();

  std::vector<Node> concs = {conc1, conc2, conc3};
  Node conc = nm->mkNode(OR, lenDeq, nm->mkAnd(concs));
  // A != B => ( seq.len(A) != seq.len(B) or
  //             ( seq.nth(A, d) != seq.nth(B, d) ^ 0 <= d < seq.len(A) ) )
  // Note that we take A != B verbatim, and do not explain it.
  d_im.sendInference(
      {deq}, {deq}, conc, InferenceId::STRINGS_DEQ_EXTENSIONALITY, false, true);
}

void CoreSolver::addNormalFormPair( Node n1, Node n2 ){
  if (n1>n2)
  {
    addNormalFormPair(n2,n1);
    return;
  }
  if( !isNormalFormPair( n1, n2 ) ){
    int index = 0;
    NodeIntMap::const_iterator it = d_nfPairs.find(n1);
    if (it != d_nfPairs.end())
    {
      index = (*it).second;
    }
    d_nfPairs[n1] = index + 1;
    if( index<(int)d_nf_pairs_data[n1].size() ){
      d_nf_pairs_data[n1][index] = n2;
    }else{
      d_nf_pairs_data[n1].push_back( n2 );
    }
    Assert(isNormalFormPair(n1, n2));
  } else {
    Trace("strings-nf-debug") << "Already a normal form pair " << n1 << " " << n2 << std::endl;
  }
}

bool CoreSolver::isNormalFormPair( Node n1, Node n2 ) {
  if (n1>n2)
  {
    return isNormalFormPair(n2,n1);
  }
  //Trace("strings-debug") << "is normal form pair. " << n1 << " " << n2 << std::endl;
  NodeIntMap::const_iterator it = d_nfPairs.find(n1);
  if (it != d_nfPairs.end())
  {
    Assert(d_nf_pairs_data.find(n1) != d_nf_pairs_data.end());
    for( int i=0; i<(*it).second; i++ ){
      Assert(i < (int)d_nf_pairs_data[n1].size());
      if( d_nf_pairs_data[n1][i]==n2 ){
        return true;
      }
    }
  }
  return false;
}

void CoreSolver::checkNormalFormsDeq()
{
  eq::EqualityEngine* ee = d_state.getEqualityEngine();
  std::map< Node, std::map< Node, bool > > processed;

  const context::CDList<Node>& deqs = d_state.getDisequalityList();

  NodeManager* nm = NodeManager::currentNM();
  Trace("str-deq") << "Process disequalites..." << std::endl;
  std::vector<Node> relevantDeqs;
  // for each pair of disequal strings, must determine whether their lengths
  // are equal or disequal
  for (const Node& eq : deqs)
  {
    Trace("str-deq") << "- disequality " << eq << std::endl;
    Node n[2];
    for( unsigned i=0; i<2; i++ ){
      n[i] = ee->getRepresentative( eq[i] );
    }
    if( processed[n[0]].find( n[1] )==processed[n[0]].end() ){
      processed[n[0]][n[1]] = true;
      Node lt[2];
      for( unsigned i=0; i<2; i++ ){
        EqcInfo* ei = d_state.getOrMakeEqcInfo(n[i], false);
        lt[i] = ei ? ei->d_lengthTerm : Node::null();
        if( lt[i].isNull() ){
          lt[i] = nm->mkNode(STRING_LENGTH, eq[i]);
        }
      }
      if (d_state.areEqual(lt[0], lt[1]))
      {
        // if they have equal lengths, we must process the disequality below
        relevantDeqs.push_back(eq);
        Trace("str-deq") << "...relevant" << std::endl;
      }
      else if (!d_state.areDisequal(lt[0], lt[1]))
      {
        d_im.sendSplit(lt[0], lt[1], InferenceId::STRINGS_DEQ_LENGTH_SP);
        Trace("str-deq") << "...split" << std::endl;
      }
      else
      {
        Trace("str-deq") << "...disequal length" << std::endl;
      }
    }
    else
    {
      Trace("str-deq") << "...congruent" << std::endl;
    }
  }

  if (d_im.hasProcessed())
  {
    // added splitting lemma above
    return;
  }
  for (const Node& eq : relevantDeqs)
  {
    Assert(!d_state.isInConflict());
    // If using the sequence update solver, we always apply extensionality.
    // This is required for model soundness currently, although we could
    // investigate determining cases where the disequality is already
    // satisfied (for optimization).
    if (options().strings.stringsDeqExt
        || options().strings.seqArray != options::SeqArrayMode::NONE)
    {
      processDeqExtensionality(eq[0], eq[1]);
      continue;
    }
    // the method below requires representatives
    Node n[2];
    for (size_t i = 0; i < 2; i++)
    {
      n[i] = ee->getRepresentative(eq[i]);
    }
    if (TraceIsOn("strings-solve"))
    {
      Trace("strings-solve") << "- Compare " << n[0] << ", nf ";
      utils::printConcatTrace(getNormalForm(n[0]).d_nf, "strings-solve");
      Trace("strings-solve") << " against " << n[1] << ", nf ";
      utils::printConcatTrace(getNormalForm(n[1]).d_nf, "strings-solve");
      Trace("strings-solve") << "..." << std::endl;
    }
    processDeq(n[0], n[1]);
    if (d_im.hasProcessed())
    {
      return;
    }
  }
}

void CoreSolver::checkLengthsEqc() {
  for (unsigned i = 0; i < d_strings_eqc.size(); i++)
  {
    TypeNode stype = d_strings_eqc[i].getType();
    NormalForm& nfi = getNormalForm(d_strings_eqc[i]);
    Trace("strings-process-debug")
        << "Process length constraints for " << d_strings_eqc[i] << std::endl;
    // check if there is a length term for this equivalence class
    EqcInfo* ei = d_state.getOrMakeEqcInfo(d_strings_eqc[i], false);
    Node llt = ei ? ei->d_lengthTerm : Node::null();
    if (llt.isNull())
    {
      Trace("strings-process-debug")
          << "No length term for eqc " << d_strings_eqc[i] << std::endl;
      continue;
    }
    // now, check if length normalization has occurred
    if (ei->d_normalizedLength.get().isNull())
    {
      Node nf = d_termReg.mkNConcat(nfi.d_nf, stype);
      if (TraceIsOn("strings-process-debug"))
      {
        Trace("strings-process-debug")
            << "  normal form is " << nf << " from base " << nfi.d_base
            << std::endl;
        Trace("strings-process-debug") << "  normal form exp is: " << std::endl;
        for (const Node& exp : nfi.d_exp)
        {
          Trace("strings-process-debug") << "   " << exp << std::endl;
        }
      }

      // if not, add the lemma
      std::vector<Node> ant;
      ant.insert(ant.end(), nfi.d_exp.begin(), nfi.d_exp.end());
      ant.push_back(llt[0].eqNode(nfi.d_base));
      Node lc = NodeManager::currentNM()->mkNode(kind::STRING_LENGTH, nf);
      Node lcr = rewrite(lc);
      Trace("strings-process-debug")
          << "Rewrote length " << lc << " to " << lcr << std::endl;
      if (!d_state.areEqual(llt, lcr))
      {
        Node eq = llt.eqNode(lc);
        ei->d_normalizedLength.set(eq);
        d_im.sendInference(ant, eq, InferenceId::STRINGS_LEN_NORM, false, true);
      }
    }
  }
}

bool CoreSolver::processInferInfo(CoreInferInfo& cii)
{
  InferInfo& ii = cii.d_infer;
  // rewrite the conclusion, ensure non-trivial
  Node concr = rewrite(ii.d_conc);

  if (concr == d_true)
  {
    // conclusion rewrote to true
    return false;
  }
  // process the state change to this solver
  if (!cii.d_nfPair[0].isNull())
  {
    Assert(!cii.d_nfPair[1].isNull());
    addNormalFormPair(cii.d_nfPair[0], cii.d_nfPair[1]);
  }
  // send phase requirements
  for (const std::pair<const Node, bool>& pp : cii.d_pendingPhase)
  {
    Node ppr = rewrite(pp.first);
    d_im.addPendingPhaseRequirement(ppr, pp.second);
  }

  // send the inference, which is a lemma
  d_im.sendInference(ii, true);

  return true;
}

}  // namespace strings
}  // namespace theory
}  // namespace cvc5::internal<|MERGE_RESOLUTION|>--- conflicted
+++ resolved
@@ -2031,11 +2031,7 @@
       Node deq = u.eqNode(v).notNode();
       std::vector<Node> premises;
       premises.push_back(deq);
-<<<<<<< HEAD
-      Assert(u[0].getType().isComparableTo(vc.getType()));
-=======
       Assert(u[0].getType()==vc.getType());
->>>>>>> e83a270a
       Node conc = u[0].eqNode(vc).notNode();
       d_im.sendInference(premises, conc, InferenceId::STRINGS_UNIT_INJ_DEQ, false, true);
       return;
@@ -2451,25 +2447,9 @@
   TypeNode intType = nm->integerType();
   Node k = sc->mkSkolemFun(SkolemFunId::STRINGS_DEQ_DIFF, intType, n1, n2);
   Node deq = eq.negate();
-<<<<<<< HEAD
-  // as an optimization, use seq.nth instead of substr
+  // use seq.nth instead of substr
   Node ss1 = nm->mkNode(SEQ_NTH, n1, k);
   Node ss2 = nm->mkNode(SEQ_NTH, n2, k);
-=======
-  Node ss1, ss2;
-  if (n1.getType().isString())
-  {
-    // substring of length 1
-    ss1 = nm->mkNode(STRING_SUBSTR, n1, k, d_one);
-    ss2 = nm->mkNode(STRING_SUBSTR, n2, k, d_one);
-  }
-  else
-  {
-    // as an optimization, for sequences, use seq.nth
-    ss1 = nm->mkNode(SEQ_NTH, n1, k);
-    ss2 = nm->mkNode(SEQ_NTH, n2, k);
-  }
->>>>>>> e83a270a
 
   // disequality between nth/substr
   Node conc1 = ss1.eqNode(ss2).negate();
