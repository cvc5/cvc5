/*********************                                                        */
/*! \file theory_strings.cpp
 ** \verbatim
 ** Top contributors (to current version):
 **   Andrew Reynolds, Tianyi Liang, Morgan Deters
 ** This file is part of the CVC4 project.
 ** Copyright (c) 2009-2019 by the authors listed in the file AUTHORS
 ** in the top-level source directory) and their institutional affiliations.
 ** All rights reserved.  See the file COPYING in the top-level source
 ** directory for licensing information.\endverbatim
 **
 ** \brief Implementation of the theory of strings.
 **
 ** Implementation of the theory of strings.
 **/

#include "theory/strings/core_solver.h"

#include "options/strings_options.h"
#include "theory/strings/sequences_rewriter.h"
#include "theory/strings/theory_strings_utils.h"
#include "theory/strings/word.h"

using namespace std;
using namespace CVC4::context;
using namespace CVC4::kind;

namespace CVC4 {
namespace theory {
namespace strings {

CoreSolver::CoreSolver(context::Context* c, context::UserContext* u, SolverState& s, InferenceManager& im, SkolemCache& skc, BaseSolver& bs) :
d_state(s), d_im(im), d_skCache(skc),
d_bsolver(bs),
d_nf_pairs(c)
{
  d_zero = NodeManager::currentNM()->mkConst( Rational( 0 ) );
  d_one = NodeManager::currentNM()->mkConst( Rational( 1 ) );
  d_neg_one = NodeManager::currentNM()->mkConst(Rational(-1));
  d_emptyString = Word::mkEmptyWord(CONST_STRING);
  d_true = NodeManager::currentNM()->mkConst( true );
  d_false = NodeManager::currentNM()->mkConst( false );
  d_type = NodeManager::currentNM()->stringType();
}

CoreSolver::~CoreSolver() {

}

void CoreSolver::debugPrintFlatForms( const char * tc ){
  for( unsigned k=0; k<d_strings_eqc.size(); k++ ){
    Node eqc = d_strings_eqc[k];
    if( d_eqc[eqc].size()>1 ){
      Trace( tc ) << "EQC [" << eqc << "]" << std::endl;
    }else{
      Trace( tc ) << "eqc [" << eqc << "]";
    }
    Node c = d_bsolver.getConstantEqc(eqc);
    if( !c.isNull() ){
      Trace( tc ) << "  C: " << c;
      if( d_eqc[eqc].size()>1 ){
        Trace( tc ) << std::endl;
      }
    }
    if( d_eqc[eqc].size()>1 ){
      for( unsigned i=0; i<d_eqc[eqc].size(); i++ ){
        Node n = d_eqc[eqc][i];
        Trace( tc ) << "    ";
        for( unsigned j=0; j<d_flat_form[n].size(); j++ ){
          Node fc = d_flat_form[n][j];
          Node fcc = d_bsolver.getConstantEqc(fc);
          Trace( tc ) << " ";
          if( !fcc.isNull() ){
            Trace( tc ) << fcc;
          }else{
            Trace( tc ) << fc;
          }
        }
        if( n!=eqc ){
          Trace( tc ) << ", from " << n;
        }
        Trace( tc ) << std::endl;
      }
    }else{
      Trace( tc ) << std::endl;
    }
  }
  Trace( tc ) << std::endl;
}

struct sortConstLength {
  std::map< Node, unsigned > d_const_length;
  bool operator() (Node i, Node j) {
    std::map< Node, unsigned >::iterator it_i = d_const_length.find( i );
    std::map< Node, unsigned >::iterator it_j = d_const_length.find( j );
    if( it_i==d_const_length.end() ){
      if( it_j==d_const_length.end() ){
        return i<j;
      }else{
        return false;
      }
    }else{
      if( it_j==d_const_length.end() ){
        return true;
      }else{
        return it_i->second<it_j->second;
      }
    }
  }
};

void CoreSolver::checkCycles()
{
  // first check for cycles, while building ordering of equivalence classes
  d_flat_form.clear();
  d_flat_form_index.clear();
  d_eqc.clear();
  // Rebuild strings eqc based on acyclic ordering, first copy the equivalence
  // classes from the base solver.
  const std::vector<Node>& eqc = d_bsolver.getStringEqc();
  d_strings_eqc.clear();
  for (const Node& r : eqc)
  {
    std::vector< Node > curr;
    std::vector< Node > exp;
    checkCycles(r, curr, exp);
    if (d_im.hasProcessed())
    {
      return;
    }
  }
}

void CoreSolver::checkFlatForms()
{
  // debug print flat forms
  if (Trace.isOn("strings-ff"))
  {
    Trace("strings-ff") << "Flat forms : " << std::endl;
    debugPrintFlatForms("strings-ff");
  }

  // inferences without recursively expanding flat forms

  //(1) approximate equality by containment, infer conflicts
  for (const Node& eqc : d_strings_eqc)
  {
    Node c = d_bsolver.getConstantEqc(eqc);
    if (!c.isNull())
    {
      // if equivalence class is constant, all component constants in flat forms
      // must be contained in it, in order
      std::map<Node, std::vector<Node> >::iterator it = d_eqc.find(eqc);
      if (it != d_eqc.end())
      {
        for (const Node& n : it->second)
        {
          int firstc, lastc;
          if (!SequencesRewriter::canConstantContainList(
                  c, d_flat_form[n], firstc, lastc))
          {
            Trace("strings-ff-debug") << "Flat form for " << n
                                      << " cannot be contained in constant "
                                      << c << std::endl;
            Trace("strings-ff-debug") << "  indices = " << firstc << "/"
                                      << lastc << std::endl;
            // conflict, explanation is n = base ^ base = c ^ relevant portion
            // of ( n = f[n] )
            std::vector<Node> exp;
            d_bsolver.explainConstantEqc(n,eqc,exp);
            for (int e = firstc; e <= lastc; e++)
            {
              if (d_flat_form[n][e].isConst())
              {
                Assert(e >= 0 && e < (int)d_flat_form_index[n].size());
                Assert(d_flat_form_index[n][e] >= 0
                       && d_flat_form_index[n][e] < (int)n.getNumChildren());
                d_im.addToExplanation(
                    d_flat_form[n][e], n[d_flat_form_index[n][e]], exp);
              }
            }
            Node conc = d_false;
            d_im.sendInference(exp, conc, "F_NCTN");
            return;
          }
        }
      }
    }
  }

  //(2) scan lists, unification to infer conflicts and equalities
  for (const Node& eqc : d_strings_eqc)
  {
    std::map<Node, std::vector<Node> >::iterator it = d_eqc.find(eqc);
    if (it == d_eqc.end() || it->second.size() <= 1)
    {
      continue;
    }
    // iterate over start index
    for (unsigned start = 0; start < it->second.size() - 1; start++)
    {
      for (unsigned r = 0; r < 2; r++)
      {
        bool isRev = r == 1;
        checkFlatForm(it->second, start, isRev);
        if (d_state.isInConflict())
        {
          return;
        }

        for (const Node& n : it->second)
        {
          std::reverse(d_flat_form[n].begin(), d_flat_form[n].end());
          std::reverse(d_flat_form_index[n].begin(),
                       d_flat_form_index[n].end());
        }
      }
    }
  }
}

namespace {

enum class FlatFormInfer
{
  NONE,
  CONST,
  UNIFY,
  ENDPOINT_EMP,
  ENDPOINT_EQ,
};

std::ostream& operator<<(std::ostream& os, FlatFormInfer inf)
{
  switch (inf)
  {
    case FlatFormInfer::NONE: os << "<None>"; break;
    case FlatFormInfer::CONST: os << "F_Const"; break;
    case FlatFormInfer::UNIFY: os << "F_Unify"; break;
    case FlatFormInfer::ENDPOINT_EMP: os << "F_EndpointEmp"; break;
    case FlatFormInfer::ENDPOINT_EQ: os << "F_EndpointEq"; break;
    default: os << "<Unknown>"; break;
  }
  return os;
}

}  // namespace

void CoreSolver::checkFlatForm(std::vector<Node>& eqc,
                                  size_t start,
                                  bool isRev)
{
  size_t count = 0;
  // We check for flat form inferences involving `eqc[start]` and terms past
  // `start`. If there was a flat form inference involving `eqc[start]` and a
  // term at a smaller index `i`, we would have found it with when `start` was
  // `i`. Thus, we mark the preceeding terms in the equivalence class as
  // ineligible.
  std::vector<Node> inelig(eqc.begin(), eqc.begin() + start + 1);
  Node a = eqc[start];
  Trace("strings-ff-debug")
      << "Check flat form for a = " << a << ", whose flat form is "
      << d_flat_form[a] << ")" << std::endl;
  Node b;
  do
  {
    std::vector<Node> exp;
    Node conc;
    FlatFormInfer infType = FlatFormInfer::NONE;
    size_t eqc_size = eqc.size();
    size_t asize = d_flat_form[a].size();
    if (count == asize)
    {
      for (size_t i = start + 1; i < eqc_size; i++)
      {
        b = eqc[i];
        if (std::find(inelig.begin(), inelig.end(), b) != inelig.end())
        {
          continue;
        }

        size_t bsize = d_flat_form[b].size();
        if (count < bsize)
        {
          Trace("strings-ff-debug")
              << "Found endpoint (in a) with non-empty b = " << b
              << ", whose flat form is " << d_flat_form[b] << std::endl;
          // endpoint
          std::vector<Node> conc_c;
          for (unsigned j = count; j < bsize; j++)
          {
            conc_c.push_back(b[d_flat_form_index[b][j]].eqNode(d_emptyString));
          }
          Assert(!conc_c.empty());
          conc = utils::mkAnd(conc_c);
          infType = FlatFormInfer::ENDPOINT_EMP;
          Assert(count > 0);
          // swap, will enforce is empty past current
          a = eqc[i];
          b = eqc[start];
          break;
        }
        inelig.push_back(eqc[i]);
      }
    }
    else
    {
      Node curr = d_flat_form[a][count];
      Node curr_c = d_bsolver.getConstantEqc(curr);
      Node ac = a[d_flat_form_index[a][count]];
      std::vector<Node> lexp;
      Node lcurr = d_state.getLength(ac, lexp);
      for (size_t i = start + 1; i < eqc_size; i++)
      {
        b = eqc[i];
        if (std::find(inelig.begin(), inelig.end(), b) != inelig.end())
        {
          continue;
        }

        if (count == d_flat_form[b].size())
        {
          inelig.push_back(b);
          Trace("strings-ff-debug")
              << "Found endpoint in b = " << b << ", whose flat form is "
              << d_flat_form[b] << std::endl;
          // endpoint
          std::vector<Node> conc_c;
          for (size_t j = count; j < asize; j++)
          {
            conc_c.push_back(a[d_flat_form_index[a][j]].eqNode(d_emptyString));
          }
          Assert(!conc_c.empty());
          conc = utils::mkAnd(conc_c);
          infType = FlatFormInfer::ENDPOINT_EMP;
          Assert(count > 0);
          break;
        }
        else
        {
          Node cc = d_flat_form[b][count];
          if (cc != curr)
          {
            Node bc = b[d_flat_form_index[b][count]];
            inelig.push_back(b);
            Assert(!d_state.areEqual(curr, cc));
            Node cc_c = d_bsolver.getConstantEqc(cc);
            if (!curr_c.isNull() && !cc_c.isNull())
            {
              // check for constant conflict
              int index;
              Node s =
                  SequencesRewriter::splitConstant(cc_c, curr_c, index, isRev);
              if (s.isNull())
              {
                d_bsolver.explainConstantEqc(ac,curr,exp);
                d_bsolver.explainConstantEqc(bc,cc,exp);
                conc = d_false;
                infType = FlatFormInfer::CONST;
                break;
              }
            }
            else if ((d_flat_form[a].size() - 1) == count
                     && (d_flat_form[b].size() - 1) == count)
            {
              conc = ac.eqNode(bc);
              infType = FlatFormInfer::ENDPOINT_EQ;
              break;
            }
            else
            {
              // if lengths are the same, apply LengthEq
              std::vector<Node> lexp2;
              Node lcc = d_state.getLength(bc, lexp2);
              if (d_state.areEqual(lcurr, lcc))
              {
                if (Trace.isOn("strings-ff-debug"))
                {
                  Trace("strings-ff-debug")
                      << "Infer " << ac << " == " << bc << " since " << lcurr
                      << " == " << lcc << std::endl;
                  Trace("strings-ff-debug")
                      << "Explanation for " << lcurr << " is ";
                  for (size_t j = 0; j < lexp.size(); j++)
                  {
                    Trace("strings-ff-debug") << lexp[j] << std::endl;
                  }
                  Trace("strings-ff-debug")
                      << "Explanation for " << lcc << " is ";
                  for (size_t j = 0; j < lexp2.size(); j++)
                  {
                    Trace("strings-ff-debug") << lexp2[j] << std::endl;
                  }
                }

                exp.insert(exp.end(), lexp.begin(), lexp.end());
                exp.insert(exp.end(), lexp2.begin(), lexp2.end());
                d_im.addToExplanation(lcurr, lcc, exp);
                conc = ac.eqNode(bc);
                infType = FlatFormInfer::UNIFY;
                break;
              }
            }
          }
        }
      }
    }
    if (!conc.isNull())
    {
      Trace("strings-ff-debug") << "Found inference (" << infType
                                << "): " << conc << " based on equality " << a
                                << " == " << b << ", " << isRev << std::endl;
      d_im.addToExplanation(a, b, exp);
      // explain why prefixes up to now were the same
      for (size_t j = 0; j < count; j++)
      {
        Trace("strings-ff-debug") << "Add at " << d_flat_form_index[a][j] << " "
                                  << d_flat_form_index[b][j] << std::endl;
        d_im.addToExplanation(
            a[d_flat_form_index[a][j]], b[d_flat_form_index[b][j]], exp);
      }
      // explain why other components up to now are empty
      for (unsigned t = 0; t < 2; t++)
      {
        Node c = t == 0 ? a : b;
        ssize_t jj;
        if (infType == FlatFormInfer::ENDPOINT_EQ
            || (t == 1 && infType == FlatFormInfer::ENDPOINT_EMP))
        {
          // explain all the empty components for F_EndpointEq, all for
          // the short end for F_EndpointEmp
          jj = isRev ? -1 : c.getNumChildren();
        }
        else
        {
          jj = t == 0 ? d_flat_form_index[a][count]
                      : d_flat_form_index[b][count];
        }
        ssize_t startj = isRev ? jj + 1 : 0;
        ssize_t endj = isRev ? c.getNumChildren() : jj;
        for (ssize_t j = startj; j < endj; j++)
        {
          if (d_state.areEqual(c[j], d_emptyString))
          {
            d_im.addToExplanation(c[j], d_emptyString, exp);
          }
        }
      }
      // Notice that F_EndpointEmp is not typically applied, since
      // strict prefix equality ( a.b = a ) where a,b non-empty
      // is conflicting by arithmetic len(a.b)=len(a)+len(b)!=len(a)
      // when len(b)!=0. Although if we do not infer this conflict eagerly,
      // it may be applied (see #3272).
      std::stringstream ss;
      ss << infType;
      d_im.sendInference(exp, conc, ss.str().c_str());
      if (d_state.isInConflict())
      {
        return;
      }
      break;
    }
    count++;
  } while (inelig.size() < eqc.size());
}

Node CoreSolver::checkCycles( Node eqc, std::vector< Node >& curr, std::vector< Node >& exp ){
  if( std::find( curr.begin(), curr.end(), eqc )!=curr.end() ){
    // a loop
    return eqc;
  }else if( std::find( d_strings_eqc.begin(), d_strings_eqc.end(), eqc )==d_strings_eqc.end() ){
    curr.push_back( eqc );
    //look at all terms in this equivalence class
    eq::EqualityEngine* ee = d_state.getEqualityEngine();
    eq::EqClassIterator eqc_i = eq::EqClassIterator( eqc, ee );
    while( !eqc_i.isFinished() ) {
      Node n = (*eqc_i);
      if( !d_bsolver.isCongruent(n) ){
        if( n.getKind() == kind::STRING_CONCAT ){
          Trace("strings-cycle") << eqc << " check term : " << n << " in " << eqc << std::endl;
          if( eqc!=d_emptyString ){
            d_eqc[eqc].push_back( n );
          }
          for( unsigned i=0; i<n.getNumChildren(); i++ ){
            Node nr = d_state.getRepresentative(n[i]);
            if( eqc==d_emptyString ){
              //for empty eqc, ensure all components are empty
              if( nr!=d_emptyString ){
                std::vector<Node> exps;
                exps.push_back(n.eqNode(d_emptyString));
                d_im.sendInference(
                    exps, n[i].eqNode(d_emptyString), "I_CYCLE_E");
                return Node::null();
              }
            }else{
              if( nr!=d_emptyString ){
                d_flat_form[n].push_back( nr );
                d_flat_form_index[n].push_back( i );
              }
              //for non-empty eqc, recurse and see if we find a loop
              Node ncy = checkCycles( nr, curr, exp );
              if( !ncy.isNull() ){
                Trace("strings-cycle") << eqc << " cycle: " << ncy << " at " << n << "[" << i << "] : " << n[i] << std::endl;
                d_im.addToExplanation(n, eqc, exp);
                d_im.addToExplanation(nr, n[i], exp);
                if( ncy==eqc ){
                  //can infer all other components must be empty
                  for( unsigned j=0; j<n.getNumChildren(); j++ ){
                    //take first non-empty
                    if (j != i && !d_state.areEqual(n[j], d_emptyString))
                    {
                      d_im.sendInference(
                          exp, n[j].eqNode(d_emptyString), "I_CYCLE");
                      return Node::null();
                    }
                  }
                  Trace("strings-error") << "Looping term should be congruent : " << n << " " << eqc << " " << ncy << std::endl;
                  //should find a non-empty component, otherwise would have been singular congruent (I_Norm_S)
                  Assert(false);
                }else{
                  return ncy;
                }
              }else{
                if (d_im.hasProcessed())
                {
                  return Node::null();
                }
              }
            }
          }
        }
      }
      ++eqc_i;
    }
    curr.pop_back();
    //now we can add it to the list of equivalence classes
    d_strings_eqc.push_back( eqc );
  }else{
    //already processed
  }
  return Node::null();
}

void CoreSolver::checkNormalFormsEq()
{
  // calculate normal forms for each equivalence class, possibly adding
  // splitting lemmas
  d_normal_form.clear();
  std::map<Node, Node> nf_to_eqc;
  std::map<Node, Node> eqc_to_nf;
  std::map<Node, Node> eqc_to_exp;
  for (const Node& eqc : d_strings_eqc)
  {
    Trace("strings-process-debug") << "- Verify normal forms are the same for "
                                   << eqc << std::endl;
    normalizeEquivalenceClass(eqc);
    Trace("strings-debug") << "Finished normalizing eqc..." << std::endl;
    if (d_im.hasProcessed())
    {
      return;
    }
    NormalForm& nfe = getNormalForm(eqc);
    Node nf_term = utils::mkNConcat(nfe.d_nf, d_type);
    std::map<Node, Node>::iterator itn = nf_to_eqc.find(nf_term);
    if (itn != nf_to_eqc.end())
    {
      NormalForm& nfe_eq = getNormalForm(itn->second);
      // two equivalence classes have same normal form, merge
      std::vector<Node> nf_exp;
      nf_exp.push_back(utils::mkAnd(nfe.d_exp));
      nf_exp.push_back(eqc_to_exp[itn->second]);
      Node eq = nfe.d_base.eqNode(nfe_eq.d_base);
      d_im.sendInference(nf_exp, eq, "Normal_Form");
      if (d_im.hasProcessed())
      {
        return;
      }
    }
    else
    {
      nf_to_eqc[nf_term] = eqc;
      eqc_to_nf[eqc] = nf_term;
      eqc_to_exp[eqc] = utils::mkAnd(nfe.d_exp);
    }
    Trace("strings-process-debug")
        << "Done verifying normal forms are the same for " << eqc << std::endl;
  }
  if (Trace.isOn("strings-nf"))
  {
    Trace("strings-nf") << "**** Normal forms are : " << std::endl;
    for (std::map<Node, Node>::iterator it = eqc_to_exp.begin();
         it != eqc_to_exp.end();
         ++it)
    {
      NormalForm& nf = getNormalForm(it->first);
      Trace("strings-nf") << "  N[" << it->first << "] (base " << nf.d_base
                          << ") = " << eqc_to_nf[it->first] << std::endl;
      Trace("strings-nf") << "     exp: " << it->second << std::endl;
    }
    Trace("strings-nf") << std::endl;
  }
}

//compute d_normal_forms_(base,exp,exp_depend)[eqc]
void CoreSolver::normalizeEquivalenceClass( Node eqc ) {
  Trace("strings-process-debug") << "Process equivalence class " << eqc << std::endl;
  if (d_state.areEqual(eqc, d_emptyString))
  {
#ifdef CVC4_ASSERTIONS
    for( unsigned j=0; j<d_eqc[eqc].size(); j++ ){
      Node n = d_eqc[eqc][j];
      for( unsigned i=0; i<n.getNumChildren(); i++ ){
        Assert(d_state.areEqual(n[i], d_emptyString));
      }
    }
#endif
    //do nothing
    Trace("strings-process-debug") << "Return process equivalence class " << eqc << " : empty." << std::endl;
    d_normal_form[eqc].init(d_emptyString);
  }
  else
  {
    // should not have computed the normal form of this equivalence class yet
    Assert(d_normal_form.find(eqc) == d_normal_form.end());
    // Normal forms for the relevant terms in the equivalence class of eqc
    std::vector<NormalForm> normal_forms;
    // map each term to its index in the above vector
    std::map<Node, unsigned> term_to_nf_index;
    // get the normal forms
    getNormalForms(eqc, normal_forms, term_to_nf_index);
    if (d_im.hasProcessed())
    {
      return;
    }
    // process the normal forms
    processNEqc(normal_forms);
    if (d_im.hasProcessed())
    {
      return;
    }

    //construct the normal form
    Assert(!normal_forms.empty());
    unsigned nf_index = 0;
    std::map<Node, unsigned>::iterator it = term_to_nf_index.find(eqc);
    // we prefer taking the normal form whose base is the equivalence
    // class representative, since this leads to shorter explanations in
    // some cases.
    if (it != term_to_nf_index.end())
    {
      nf_index = it->second;
    }
    d_normal_form[eqc] = normal_forms[nf_index];
    Trace("strings-process-debug")
        << "Return process equivalence class " << eqc
        << " : returned, size = " << d_normal_form[eqc].d_nf.size()
        << std::endl;
  }
}

NormalForm& CoreSolver::getNormalForm(Node n)
{
  std::map<Node, NormalForm>::iterator itn = d_normal_form.find(n);
  if (itn == d_normal_form.end())
  {
    Trace("strings-warn") << "WARNING: returning empty normal form for " << n
                          << std::endl;
    // Shouln't ask for normal forms of strings that weren't computed. This
    // likely means that n is not a representative or not a term in the current
    // context. We simply return a default normal form here in this case.
    Assert(false);
    return d_normal_form[n];
  }
  return itn->second;
}

Node CoreSolver::getNormalString(Node x, std::vector<Node>& nf_exp)
{
  if (!x.isConst())
  {
    Node xr = d_state.getRepresentative(x);
    std::map<Node, NormalForm>::iterator it = d_normal_form.find(xr);
    if (it != d_normal_form.end())
    {
      NormalForm& nf = it->second;
      Node ret = utils::mkNConcat(nf.d_nf, d_type);
      nf_exp.insert(nf_exp.end(), nf.d_exp.begin(), nf.d_exp.end());
      d_im.addToExplanation(x, nf.d_base, nf_exp);
      Trace("strings-debug")
          << "Term: " << x << " has a normal form " << ret << std::endl;
      return ret;
    }
    // if x does not have a normal form, then it should not occur in the
    // equality engine and hence should be its own representative.
    Assert(xr == x);
    if (x.getKind() == kind::STRING_CONCAT)
    {
      std::vector<Node> vec_nodes;
      for (unsigned i = 0; i < x.getNumChildren(); i++)
      {
        Node nc = getNormalString(x[i], nf_exp);
        vec_nodes.push_back(nc);
      }
      return utils::mkNConcat(vec_nodes, d_type);
    }
  }
  return x;
}

void CoreSolver::getNormalForms(Node eqc,
                                   std::vector<NormalForm>& normal_forms,
                                   std::map<Node, unsigned>& term_to_nf_index)
{
  //constant for equivalence class
  Node eqc_non_c = eqc;
  Trace("strings-process-debug") << "Get normal forms " << eqc << std::endl;
  eq::EqualityEngine* ee = d_state.getEqualityEngine();
  eq::EqClassIterator eqc_i = eq::EqClassIterator( eqc, ee );
  while( !eqc_i.isFinished() ){
    Node n = (*eqc_i);
    if( !d_bsolver.isCongruent(n) ){
      if (n.getKind() == CONST_STRING || n.getKind() == STRING_CONCAT)
      {
        Trace("strings-process-debug") << "Get Normal Form : Process term " << n << " in eqc " << eqc << std::endl;
        NormalForm nf_curr;
        if (n.getKind() == CONST_STRING)
        {
          nf_curr.init(n);
        }
        else if (n.getKind() == STRING_CONCAT)
        {
          // set the base to n, we construct the other portions of nf_curr in
          // the following.
          nf_curr.d_base = n;
          for( unsigned i=0; i<n.getNumChildren(); i++ ) {
            Node nr = ee->getRepresentative( n[i] );
            // get the normal form for the component
            NormalForm& nfr = getNormalForm(nr);
            std::vector<Node>& nfrv = nfr.d_nf;
            Trace("strings-process-debug") << "Normalizing subterm " << n[i] << " = "  << nr << std::endl;
            unsigned orig_size = nf_curr.d_nf.size();
            unsigned add_size = nfrv.size();
            //if not the empty string, add to current normal form
            if (!nfrv.empty())
            {
              // if in a build with assertions, we run the following block,
              // which checks that normal forms do not have concat terms.
              if (Configuration::isAssertionBuild())
              {
                for (const Node& nn : nfrv)
                {
                  if (Trace.isOn("strings-error"))
                  {
                    if (nn.getKind() == STRING_CONCAT)
                    {
                      Trace("strings-error")
                          << "Strings::Error: From eqc = " << eqc << ", " << n
                          << " index " << i << ", bad normal form : ";
                      for (unsigned rr = 0; rr < nfrv.size(); rr++)
                      {
                        Trace("strings-error") << nfrv[rr] << " ";
                      }
                      Trace("strings-error") << std::endl;
                    }
                  }
                  Assert(nn.getKind() != kind::STRING_CONCAT);
                }
              }
              nf_curr.d_nf.insert(nf_curr.d_nf.end(), nfrv.begin(), nfrv.end());
            }
            // Track explanation for the normal form. This is in two parts.
            // First, we must carry the explanation of the normal form computed
            // for the representative nr.
            for (const Node& exp : nfr.d_exp)
            {
              // The explanation is only relevant for the subsegment it was
              // previously relevant for, shifted now based on its relative
              // placement in the normal form of n.
              nf_curr.addToExplanation(
                  exp,
                  orig_size + nfr.d_expDep[exp][false],
                  orig_size + (add_size - nfr.d_expDep[exp][true]));
            }
            // Second, must explain that the component n[i] is equal to the
            // base of the normal form for nr.
            Node base = nfr.d_base;
            if (base != n[i])
            {
              Node eq = n[i].eqNode(base);
              // The equality is relevant for the entire current segment
              nf_curr.addToExplanation(eq, orig_size, orig_size + add_size);
            }
          }
          // Now that we are finished with the loop, we convert forward indices
          // to reverse indices in the explanation dependency information
          int total_size = nf_curr.d_nf.size();
          for (std::pair<const Node, std::map<bool, unsigned> >& ed :
               nf_curr.d_expDep)
          {
            ed.second[true] = total_size - ed.second[true];
            Assert(ed.second[true] >= 0);
          }
        }
        //if not equal to self
        std::vector<Node>& currv = nf_curr.d_nf;
        if (currv.size() > 1
            || (currv.size() == 1 && currv[0].getKind() == CONST_STRING))
        {
          // if in a build with assertions, check that normal form is acyclic
          if (Configuration::isAssertionBuild())
          {
            if (currv.size() > 1)
            {
              for (unsigned i = 0; i < currv.size(); i++)
              {
                if (Trace.isOn("strings-error"))
                {
                  Trace("strings-error") << "Cycle for normal form ";
                  utils::printConcatTrace(currv, "strings-error");
                  Trace("strings-error") << "..." << currv[i] << std::endl;
                }
                Assert(!d_state.areEqual(currv[i], n));
              }
            }
          }
          term_to_nf_index[n] = normal_forms.size();
          normal_forms.push_back(nf_curr);
        }else{
          //this was redundant: combination of self + empty string(s)
          Node nn = currv.size() == 0 ? d_emptyString : currv[0];
          Assert(d_state.areEqual(nn, eqc));
        }
      }else{
        eqc_non_c = n;
      }
    }
    ++eqc_i;
  }

  if( normal_forms.empty() ) {
    Trace("strings-solve-debug2") << "construct the normal form" << std::endl;
    // This case happens when there are no non-trivial normal forms for this
    // equivalence class. For example, given assertions:
    //   { x = y ++ z, x = y, z = "" }
    // The equivalence class of { x, y, y ++ z } is such that the normal form
    // of all terms is a variable (either x or y) in the equivalence class
    // itself. Thus, the normal form of this equivalence class can be assigned
    // to one of these variables.
    // We use a non-concatenation term among the terms in this equivalence
    // class, which is stored in eqc_non_c. The reason is this does not require
    // an explanation, whereas e.g. y ++ z would require the explanation z = ""
    // to justify its normal form is y.
    Assert(eqc_non_c.getKind() != STRING_CONCAT);
    NormalForm nf_triv;
    nf_triv.init(eqc_non_c);
    normal_forms.push_back(nf_triv);
  }else{
    if(Trace.isOn("strings-solve")) {
      Trace("strings-solve") << "--- Normal forms for equivalance class " << eqc << " : " << std::endl;
      for (unsigned i = 0, size = normal_forms.size(); i < size; i++)
      {
        NormalForm& nf = normal_forms[i];
        Trace("strings-solve") << "#" << i << " (from " << nf.d_base << ") : ";
        for (unsigned j = 0, sizej = nf.d_nf.size(); j < sizej; j++)
        {
          if(j>0) {
            Trace("strings-solve") << ", ";
          }
          Trace("strings-solve") << nf.d_nf[j];
        }
        Trace("strings-solve") << std::endl;
        Trace("strings-solve") << "   Explanation is : ";
        if (nf.d_exp.size() == 0)
        {
          Trace("strings-solve") << "NONE";
        } else {
          for (unsigned j = 0, sizej = nf.d_exp.size(); j < sizej; j++)
          {
            if(j>0) {
              Trace("strings-solve") << " AND ";
            }
            Trace("strings-solve") << nf.d_exp[j];
          }
          Trace("strings-solve") << std::endl;
          Trace("strings-solve") << "WITH DEPENDENCIES : " << std::endl;
          for (unsigned j = 0, sizej = nf.d_exp.size(); j < sizej; j++)
          {
            Node exp = nf.d_exp[j];
            Trace("strings-solve") << "   " << exp << " -> ";
            Trace("strings-solve") << nf.d_expDep[exp][false] << ",";
            Trace("strings-solve") << nf.d_expDep[exp][true] << std::endl;
          }
        }
        Trace("strings-solve") << std::endl;
        
      }
    } else {
      Trace("strings-solve") << "--- Single normal form for equivalence class " << eqc << std::endl;
    }
    
    //if equivalence class is constant, approximate as containment, infer conflicts
    Node c = d_bsolver.getConstantEqc( eqc );
    if( !c.isNull() ){
      Trace("strings-solve") << "Eqc is constant " << c << std::endl;
      for (unsigned i = 0, size = normal_forms.size(); i < size; i++)
      {
        NormalForm& nf = normal_forms[i];
        int firstc, lastc;
        if (!SequencesRewriter::canConstantContainList(
                c, nf.d_nf, firstc, lastc))
        {
          Node n = nf.d_base;
          //conflict
          Trace("strings-solve") << "Normal form for " << n << " cannot be contained in constant " << c << std::endl;
          //conflict, explanation is n = base ^ base = c ^ relevant porition of ( n = N[n] )
          std::vector< Node > exp;
          d_bsolver.explainConstantEqc(n,eqc,exp);
          // Notice although not implemented, this can be minimized based on
          // firstc/lastc, normal_forms_exp_depend.
          exp.insert(exp.end(), nf.d_exp.begin(), nf.d_exp.end());
          Node conc = d_false;
          d_im.sendInference(exp, conc, "N_NCTN");
        }
      }
    }
  }
}

void CoreSolver::processNEqc(std::vector<NormalForm>& normal_forms)
{
  //the possible inferences
  std::vector< InferInfo > pinfer;
  // loop over all pairs 
  for(unsigned i=0; i<normal_forms.size()-1; i++) {
    //unify each normalform[j] with normal_forms[i]
    for(unsigned j=i+1; j<normal_forms.size(); j++ ) {
      NormalForm& nfi = normal_forms[i];
      NormalForm& nfj = normal_forms[j];
      //ensure that normal_forms[i] and normal_forms[j] are the same modulo equality, add to pinfer if not
      Trace("strings-solve") << "Strings: Process normal form #" << i << " against #" << j << "..." << std::endl;
      if (isNormalFormPair(nfi.d_base, nfj.d_base))
      {
        Trace("strings-solve") << "Strings: Already cached." << std::endl;
      }else{
        //process the reverse direction first (check for easy conflicts and inferences)
        unsigned rindex = 0;
        nfi.reverse();
        nfj.reverse();
        processSimpleNEq(nfi, nfj, rindex, true, 0, pinfer);
        nfi.reverse();
        nfj.reverse();
        if (d_im.hasProcessed())
        {
          return;
        }
<<<<<<< HEAD
        else if (!pinfer.empty() && pinfer.back().d_id == Inference::INFER_EMP)
        {
          break;
        }
=======
>>>>>>> c98ba777
        //AJR: for less aggressive endpoint inference
        //rindex = 0;

        unsigned index = 0;
        processSimpleNEq(nfi, nfj, index, false, rindex, pinfer);
        if (d_im.hasProcessed())
        {
          return;
        }
<<<<<<< HEAD
        else if (!pinfer.empty() && pinfer.back().d_id == Inference::INFER_EMP)
        {
          break;
        }
=======
>>>>>>> c98ba777
      }
    }
  }
  if (pinfer.empty())
  {
    return;
  }
  // now, determine which of the possible inferences we want to add
  unsigned use_index = 0;
  bool set_use_index = false;
  Trace("strings-solve") << "Possible inferences (" << pinfer.size()
                         << ") : " << std::endl;
  Inference min_id = Inference::NONE;
  unsigned max_index = 0;
  for (unsigned i = 0, size = pinfer.size(); i < size; i++)
  {
    Trace("strings-solve") << "#" << i << ": From " << pinfer[i].d_i << " / "
                           << pinfer[i].d_j << " (rev=" << pinfer[i].d_rev
                           << ") : ";
    Trace("strings-solve") << pinfer[i].d_conc << " by " << pinfer[i].d_id
                           << std::endl;
    if (!set_use_index || pinfer[i].d_id < min_id
        || (pinfer[i].d_id == min_id && pinfer[i].d_index > max_index))
    {
      min_id = pinfer[i].d_id;
      max_index = pinfer[i].d_index;
      use_index = i;
      set_use_index = true;
    }
  }
  Trace("strings-solve") << "...choose #" << use_index << std::endl;
  doInferInfo(pinfer[use_index]);
}

void CoreSolver::processSimpleNEq(NormalForm& nfi,
                                  NormalForm& nfj,
                                  unsigned& index,
                                  bool isRev,
                                  unsigned rproc,
                                  std::vector<InferInfo>& pinfer)
{
  NodeManager* nm = NodeManager::currentNM();
  eq::EqualityEngine* ee = d_state.getEqualityEngine();

  const std::vector<Node>& nfiv = nfi.d_nf;
  const std::vector<Node>& nfjv = nfj.d_nf;
  Assert(rproc <= nfiv.size() && rproc <= nfjv.size());
  while (true)
  {
    bool lhsDone = (index == (nfiv.size() - rproc));
    bool rhsDone = (index == (nfjv.size() - rproc));
    if (lhsDone && rhsDone)
    {
      // We are done with both normal forms
      break;
    }
    else if (lhsDone || rhsDone)
    {
      // Only one side is done so the remainder of the other side must be empty
      NormalForm& nfk = index == (nfiv.size() - rproc) ? nfj : nfi;
      std::vector<Node>& nfkv = nfk.d_nf;
      unsigned index_k = index;
      std::vector<Node> curr_exp;
      NormalForm::getExplanationForPrefixEq(nfi, nfj, -1, -1, curr_exp);
      while (!d_state.isInConflict() && index_k < (nfkv.size() - rproc))
      {
        // can infer that this string must be empty
        Node eq = nfkv[index_k].eqNode(d_emptyString);
        Assert(!d_state.areEqual(d_emptyString, nfkv[index_k]));
        d_im.sendInference(curr_exp, eq, Inference::N_ENDPOINT_EMP);
        index_k++;
      }
      break;
    }

    // We have inferred that the normal forms up to position `index` are
    // equivalent. Below, we refer to the components at the current position of
    // the normal form as `x` and `y`.
    //
    // E.g. x ++ ... = y ++ ...
    Node x = nfiv[index];
    Node y = nfjv[index];
    Trace("strings-solve-debug")
        << "Process " << x << " ... " << y << std::endl;

    if (x == y)
    {
      // The normal forms have the same term at the current position. We just
      // continue with the next index. By construction of the normal forms, we
      // end up in this case if the two components are equal according to the
      // equality engine (i.e. we cannot have different x and y terms that are
      // equal in the equality engine).
      //
      // E.g. x ++ x' ++ ... = x ++ y' ++ ... ---> x' ++ ... = y' ++ ...
      Trace("strings-solve-debug")
          << "Simple Case 1 : strings are equal" << std::endl;
      index++;
      continue;
    }
    Assert(!d_state.areEqual(x, y));

    std::vector<Node> lenExp;
    Node xLenTerm = d_state.getLength(x, lenExp);
    Node yLenTerm = d_state.getLength(y, lenExp);

    if (d_state.areEqual(xLenTerm, yLenTerm))
    {
      // `x` and `y` have the same length. We infer that the two components
      // have to be the same.
      //
      // E.g. x ++ ... = y ++ ... ^ len(x) = len(y) ---> x = y
      Trace("strings-solve-debug")
          << "Simple Case 2 : string lengths are equal" << std::endl;
      Node eq = x.eqNode(y);
      Node leneq = xLenTerm.eqNode(yLenTerm);
      NormalForm::getExplanationForPrefixEq(nfi, nfj, index, index, lenExp);
      lenExp.push_back(leneq);
      d_im.sendInference(lenExp, eq, Inference::N_UNIFY);
      break;
    }
    else if ((x.getKind() != CONST_STRING && index == nfiv.size() - rproc - 1)
             || (y.getKind() != CONST_STRING
                 && index == nfjv.size() - rproc - 1))
    {
      // We have reached the last component in one of the normal forms and it
      // is not a constant. Thus, the last component must be equal to the
      // remainder of the other normal form.
      //
      // E.g. x = y ++ y' ---> x = y ++ y'
      Trace("strings-solve-debug")
          << "Simple Case 3 : at endpoint" << std::endl;
      Node eqn[2];
      for (unsigned r = 0; r < 2; r++)
      {
        const NormalForm& nfk = r == 0 ? nfi : nfj;
        const std::vector<Node>& nfkv = nfk.d_nf;
        std::vector<Node> eqnc;
        for (unsigned i = index, size = (nfkv.size() - rproc); i < size; i++)
        {
          if (isRev)
          {
            eqnc.insert(eqnc.begin(), nfkv[i]);
          }
          else
          {
            eqnc.push_back(nfkv[i]);
          }
        }
        eqn[r] = utils::mkNConcat(eqnc, d_type);
      }
      if (!d_state.areEqual(eqn[0], eqn[1]))
      {
        std::vector<Node> antec;
        NormalForm::getExplanationForPrefixEq(nfi, nfj, -1, -1, antec);
        d_im.sendInference(
            antec, eqn[0].eqNode(eqn[1]), Inference::N_ENDPOINT_EQ, true);
      }
      else
      {
        Assert(nfiv.size() == nfjv.size());
        index = nfiv.size() - rproc;
      }
      break;
    }
    else if (x.isConst() && y.isConst())
    {
      // Constants in both normal forms.
      //
      // E.g. "abc" ++ ... = "ab" ++ ...
      size_t lenX = Word::getLength(x);
      size_t lenY = Word::getLength(y);
      Trace("strings-solve-debug")
          << "Simple Case 4 : Const Split : " << x << " vs " << y
          << " at index " << index << ", isRev = " << isRev << std::endl;
      size_t minLen = std::min(lenX, lenY);
      bool isSameFix =
          isRev ? Word::rstrncmp(x, y, minLen) : Word::strncmp(x, y, minLen);
      if (isSameFix)
      {
        // The shorter constant is a prefix/suffix of the longer constant. We
        // split the longer constant into the shared part and the remainder and
        // continue from there.
        //
        // E.g. "abc" ++ x' ++ ... = "ab" ++ y' ++ ... --->
        //      "c" ++ x' ++ ... = y' ++ ...
        bool xShorter = lenX < lenY;
        NormalForm& nfl = xShorter ? nfj : nfi;
        Node cl = xShorter ? y : x;
        Node ns = xShorter ? x : y;

        Node remainderStr;
        if (isRev)
        {
          size_t newlen = std::max(lenX, lenY) - minLen;
          remainderStr = Word::substr(cl, 0, newlen);
        }
        else
        {
          remainderStr = Word::substr(cl, minLen);
        }
        Trace("strings-solve-debug-test")
            << "Break normal form of " << cl << " into " << ns << ", "
            << remainderStr << std::endl;
        nfl.splitConstant(index, ns, remainderStr);
        index++;
        continue;
      }
      else
      {
        // Conflict because the shorter constant is not a prefix/suffix of the
        // other.
        //
        // E.g. "abc" ++ ... = "bc" ++ ... ---> conflict
        std::vector<Node> antec;
        NormalForm::getExplanationForPrefixEq(nfi, nfj, index, index, antec);
        d_im.sendInference(antec, d_false, Inference::N_CONST, true);
        break;
      }
    }

    // The candidate inference "info"
    InferInfo info;
    info.d_index = index;
    // for debugging
    info.d_i = nfi.d_base;
    info.d_j = nfj.d_base;
    info.d_rev = isRev;
    Assert(index < nfiv.size() - rproc && index < nfjv.size() - rproc);
    if (!d_state.areDisequal(xLenTerm, yLenTerm) && !d_state.areEqual(xLenTerm, yLenTerm)
        && !x.isConst()
        && !y.isConst())  // AJR: remove the latter 2 conditions?
    {
      // We don't know whether `x` and `y` have the same length or not. We
      // split on whether they are equal or not (note that splitting on
      // equality between strings is worse since it is harder to process).
      //
      // E.g. x ++ ... = y ++ ... ---> (len(x) = len(y)) v (len(x) != len(y))
      Trace("strings-solve-debug")
          << "Non-simple Case 1 : string lengths neither equal nor disequal"
          << std::endl;
      Node lenEq = nm->mkNode(EQUAL, xLenTerm, yLenTerm);
      lenEq = Rewriter::rewrite(lenEq);
      info.d_conc = nm->mkNode(OR, lenEq, lenEq.negate());
      info.d_pending_phase[lenEq] = true;
      info.d_id = Inference::LEN_SPLIT;
      pinfer.push_back(info);
      break;
    }

    Trace("strings-solve-debug")
        << "Non-simple Case 2 : must compare strings" << std::endl;
    int lhsLoopIdx = -1;
    int rhsLoopIdx = -1;
    if (detectLoop(nfi, nfj, index, lhsLoopIdx, rhsLoopIdx, rproc))
    {
      // We are dealing with a looping word equation.
      if (!isRev)
      {  // FIXME
        NormalForm::getExplanationForPrefixEq(nfi, nfj, -1, -1, info.d_ant);
        ProcessLoopResult plr =
            processLoop(lhsLoopIdx != -1 ? nfi : nfj,
                        lhsLoopIdx != -1 ? nfj : nfi,
                        lhsLoopIdx != -1 ? lhsLoopIdx : rhsLoopIdx,
                        index,
                        info);
        if (plr == ProcessLoopResult::INFERENCE)
        {
          pinfer.push_back(info);
          break;
        }
        else if (plr == ProcessLoopResult::CONFLICT)
        {
          break;
        }
        Assert(plr == ProcessLoopResult::SKIPPED);
      }
    }

    // AJR: length entailment here?
    if (x.isConst() || y.isConst())
    {
      // Below, we deal with the case where `x` or `y` is a constant string. We
      // refer to the non-constant component as `nc` below.
      //
      // E.g. "abc" ++ ... = nc ++ ...
      Assert(!x.isConst() || !y.isConst());
      NormalForm& nfc = x.isConst() ? nfi : nfj;
      const std::vector<Node>& nfcv = nfc.d_nf;
      NormalForm& nfnc = x.isConst() ? nfj : nfi;
      const std::vector<Node>& nfncv = nfnc.d_nf;
      Node nc = nfncv[index];
      Assert(nc.getKind() != CONST_STRING) << "Other string is not constant.";
      Assert(nc.getKind() != STRING_CONCAT) << "Other string is not CONCAT.";
      if (!ee->areDisequal(nc, d_emptyString, true))
      {
        // The non-constant side may be equal to the empty string. Split on
        // whether it is.
        //
        // E.g. "abc" ++ ... = nc ++ ... ---> (nc = "") v (nc != "")
        Node eq = nc.eqNode(d_emptyString);
        eq = Rewriter::rewrite(eq);
        if (eq.isConst())
        {
          // If the equality rewrites to a constant, we must use the
          // purify variable for this string to communicate that
          // we have inferred whether it is empty.
          Node p = d_skCache.mkSkolemCached(nc, SkolemCache::SK_PURIFY, "lsym");
          Node pEq = p.eqNode(d_emptyString);
          // should not be constant
          Assert(!Rewriter::rewrite(pEq).isConst());
          // infer the purification equality, and the (dis)equality
          // with the empty string in the direction that the rewriter
          // inferred
          info.d_conc = nm->mkNode(
              AND, p.eqNode(nc), !eq.getConst<bool>() ? pEq.negate() : pEq);
          info.d_id = Inference::INFER_EMP;
        }
        else
        {
          info.d_conc = nm->mkNode(OR, eq, eq.negate());
          info.d_id = Inference::LEN_SPLIT_EMP;
        }
        pinfer.push_back(info);
        break;
      }

      // At this point, we know that `nc` is non-empty, so we add that to our
      // explanation.
      Node ncnz = nc.eqNode(d_emptyString).negate();
      info.d_ant.push_back(ncnz);

      size_t ncIndex = index + 1;
      Node nextConstStr = nfnc.collectConstantStringAt(ncIndex);
      if (!nextConstStr.isNull())
      {
        // We are in the case where we have a constant after `nc`, so we
        // split `nc`.
        //
        // E.g. "abc" ++ ... = nc ++ "b" ++ ... ---> nc = "a" ++ k
        size_t cIndex = index;
        Node constStr = nfc.collectConstantStringAt(cIndex);
        Assert(!constStr.isNull());
        CVC4::String stra = constStr.getConst<String>();
        CVC4::String strb = nextConstStr.getConst<String>();
        // Since `nc` is non-empty, we start with character 1
        size_t p;
        if (isRev)
        {
          CVC4::String stra1 = stra.prefix(stra.size() - 1);
          p = stra.size() - stra1.roverlap(strb);
          Trace("strings-csp-debug") << "Compute roverlap : " << constStr << " "
                                     << nextConstStr << std::endl;
          size_t p2 = stra1.rfind(strb);
          p = p2 == std::string::npos ? p : (p > p2 + 1 ? p2 + 1 : p);
          Trace("strings-csp-debug")
              << "roverlap : " << stra1 << " " << strb << " returned " << p
              << " " << p2 << " " << (p2 == std::string::npos) << std::endl;
        }
        else
        {
          CVC4::String stra1 = stra.substr(1);
          p = stra.size() - stra1.overlap(strb);
          Trace("strings-csp-debug") << "Compute overlap : " << constStr << " "
                                     << nextConstStr << std::endl;
          size_t p2 = stra1.find(strb);
          p = p2 == std::string::npos ? p : (p > p2 + 1 ? p2 + 1 : p);
          Trace("strings-csp-debug")
              << "overlap : " << stra1 << " " << strb << " returned " << p
              << " " << p2 << " " << (p2 == std::string::npos) << std::endl;
        }

        // If we can't split off more than a single character from the
        // constant, we might as well do regular constant/non-constant
        // inference (see below).
        if (p > 1)
        {
          NormalForm::getExplanationForPrefixEq(
              nfc, nfnc, cIndex, ncIndex, info.d_ant);
          Node prea = p == stra.size() ? constStr
                                       : nm->mkConst(isRev ? stra.suffix(p)
                                                           : stra.prefix(p));
          Node sk = d_skCache.mkSkolemCached(
              nc,
              prea,
              isRev ? SkolemCache::SK_ID_C_SPT_REV : SkolemCache::SK_ID_C_SPT,
              "c_spt");
          Trace("strings-csp")
              << "Const Split: " << prea << " is removed from " << stra
              << " due to " << strb << ", p=" << p << std::endl;
          info.d_conc = nc.eqNode(isRev ? utils::mkNConcat(sk, prea)
                                        : utils::mkNConcat(prea, sk));
          info.d_new_skolem[LENGTH_SPLIT].push_back(sk);
          info.d_id = Inference::SSPLIT_CST_PROP;
          pinfer.push_back(info);
          break;
        }
      }

      // Since none of the other inferences apply, we just infer that `nc` has
      // to start with the first character of the constant.
      //
      // E.g. "abc" ++ ... = nc ++ ... ---> nc = "a" ++ k
      Node constStr = nfcv[index];
      CVC4::String stra = constStr.getConst<String>();
      Node firstChar = stra.size() == 1 ? constStr
                                        : nm->mkConst(isRev ? stra.suffix(1)
                                                            : stra.prefix(1));
      Node sk = d_skCache.mkSkolemCached(
          nc,
          isRev ? SkolemCache::SK_ID_VC_SPT_REV : SkolemCache::SK_ID_VC_SPT,
          "c_spt");
      Trace("strings-csp") << "Const Split: " << firstChar
                           << " is removed from " << constStr << " (serial) "
                           << std::endl;
      NormalForm::getExplanationForPrefixEq(nfi, nfj, index, index, info.d_ant);
      info.d_conc = nc.eqNode(isRev ? utils::mkNConcat(sk, firstChar)
                                    : utils::mkNConcat(firstChar, sk));
      info.d_new_skolem[LENGTH_SPLIT].push_back(sk);
      info.d_id = Inference::SSPLIT_CST;
      pinfer.push_back(info);
      break;
    }

    // Below, we deal with the case where `x` and `y` are two non-constant
    // terms of different lengths. In this case, we have to split on which term
    // is a prefix/suffix of the other.
    //
    // E.g. x ++ ... = y ++ ... ---> (x = y ++ k) v (y = x ++ k)
    Assert(d_state.areDisequal(xLenTerm, yLenTerm));
    Assert(x.getKind() != CONST_STRING);
    Assert(y.getKind() != CONST_STRING);

    int32_t lentTestSuccess = -1;
    Node lentTestExp;
    if (options::stringCheckEntailLen())
    {
      // If length entailment checks are enabled, we can save the case split by
      // inferring that `x` has to be longer than `y` or vice-versa.
      for (size_t e = 0; e < 2; e++)
      {
        Node t = e == 0 ? x : y;
        // do not infer constants are larger than variables
        if (t.getKind() != CONST_STRING)
        {
          Node lt1 = e == 0 ? xLenTerm : yLenTerm;
          Node lt2 = e == 0 ? yLenTerm : xLenTerm;
          Node entLit = Rewriter::rewrite(nm->mkNode(GT, lt1, lt2));
          std::pair<bool, Node> et = d_state.entailmentCheck(
              options::TheoryOfMode::THEORY_OF_TYPE_BASED, entLit);
          if (et.first)
          {
            Trace("strings-entail")
                << "Strings entailment : " << entLit
                << " is entailed in the current context." << std::endl;
            Trace("strings-entail")
                << "  explanation was : " << et.second << std::endl;
            lentTestSuccess = e;
            lentTestExp = et.second;
            break;
          }
        }
      }
    }

    NormalForm::getExplanationForPrefixEq(nfi, nfj, index, index, info.d_ant);
    // Add premises for x != "" ^ y != ""
    for (unsigned xory = 0; xory < 2; xory++)
    {
      Node t = xory == 0 ? x : y;
      Node tnz = x.eqNode(d_emptyString).negate();
      if (ee->areDisequal(x, d_emptyString, true))
      {
        info.d_ant.push_back(tnz);
      }
      else
      {
        info.d_antn.push_back(tnz);
      }
    }
    Node sk = d_skCache.mkSkolemCached(
        x,
        y,
        isRev ? SkolemCache::SK_ID_V_SPT_REV : SkolemCache::SK_ID_V_SPT,
        "v_spt");
    info.d_new_skolem[LENGTH_GEQ_ONE].push_back(sk);
    Node eq1 =
        x.eqNode(isRev ? utils::mkNConcat(sk, y) : utils::mkNConcat(y, sk));
    Node eq2 =
        y.eqNode(isRev ? utils::mkNConcat(sk, x) : utils::mkNConcat(x, sk));

    if (lentTestSuccess != -1)
    {
      info.d_antn.push_back(lentTestExp);
      info.d_conc = lentTestSuccess == 0 ? eq1 : eq2;
      info.d_id = Inference::SSPLIT_VAR_PROP;
    }
    else
    {
      Node ldeq = nm->mkNode(EQUAL, xLenTerm, yLenTerm).negate();
      info.d_ant.push_back(ldeq);
      info.d_conc = nm->mkNode(OR, eq1, eq2);
      info.d_id = Inference::SSPLIT_VAR;
    }
    pinfer.push_back(info);
    break;
  }
}

bool CoreSolver::detectLoop(NormalForm& nfi,
                               NormalForm& nfj,
                               int index,
                               int& loop_in_i,
                               int& loop_in_j,
                               unsigned rproc)
{
  int has_loop[2] = { -1, -1 };
  for (unsigned r = 0; r < 2; r++)
  {
    NormalForm& nf = r == 0 ? nfi : nfj;
    NormalForm& nfo = r == 0 ? nfj : nfi;
    std::vector<Node>& nfv = nf.d_nf;
    std::vector<Node>& nfov = nfo.d_nf;
    if (nfov[index].isConst())
    {
      continue;
    }
    for (unsigned lp = index + 1, lpEnd = nfv.size() - rproc; lp < lpEnd; lp++)
    {
      if (nfv[lp] == nfov[index])
      {
        has_loop[r] = lp;
        break;
      }
    }
  }
  if( has_loop[0]!=-1 || has_loop[1]!=-1 ) {
    loop_in_i = has_loop[0];
    loop_in_j = has_loop[1];
    return true;
  } else {
    Trace("strings-solve-debug") << "No loops detected." << std::endl;
    return false;
  }
}

//xs(zy)=t(yz)xr
CoreSolver::ProcessLoopResult CoreSolver::processLoop(NormalForm& nfi,
                                                            NormalForm& nfj,
                                                            int loop_index,
                                                            int index,
                                                            InferInfo& info)
{
  if (options::stringProcessLoopMode() == options::ProcessLoopMode::ABORT)
  {
    throw LogicException("Looping word equation encountered.");
  }
  else if (options::stringProcessLoopMode() == options::ProcessLoopMode::NONE)
  {
    d_im.setIncomplete();
    return ProcessLoopResult::SKIPPED;
  }

  NodeManager* nm = NodeManager::currentNM();
  Node conc;
  const std::vector<Node>& veci = nfi.d_nf;
  const std::vector<Node>& vecoi = nfj.d_nf;

  Trace("strings-loop") << "Detected possible loop for " << veci[loop_index]
                        << std::endl;
  Trace("strings-loop") << " ... (X)= " << vecoi[index] << std::endl;
  Trace("strings-loop") << " ... T(Y.Z)= ";
  std::vector<Node> vec_t(veci.begin() + index, veci.begin() + loop_index);
  Node t_yz = utils::mkNConcat(vec_t, d_type);
  Trace("strings-loop") << " (" << t_yz << ")" << std::endl;
  Trace("strings-loop") << " ... S(Z.Y)= ";
  std::vector<Node> vec_s(vecoi.begin() + index + 1, vecoi.end());
  Node s_zy = utils::mkNConcat(vec_s, d_type);
  Trace("strings-loop") << s_zy << std::endl;
  Trace("strings-loop") << " ... R= ";
  std::vector<Node> vec_r(veci.begin() + loop_index + 1, veci.end());
  Node r = utils::mkNConcat(vec_r, d_type);
  Trace("strings-loop") << r << std::endl;

  if (s_zy.isConst() && r.isConst() && r != d_emptyString)
  {
    int c;
    bool flag = true;
    if (s_zy.getConst<String>().tailcmp(r.getConst<String>(), c))
    {
      if (c >= 0)
      {
        s_zy = nm->mkConst(s_zy.getConst<String>().substr(0, c));
        r = d_emptyString;
        vec_r.clear();
        Trace("strings-loop") << "Strings::Loop: Refactor S(Z.Y)= " << s_zy
                              << ", c=" << c << std::endl;
        flag = false;
      }
    }
    if (flag)
    {
      Trace("strings-loop") << "Strings::Loop: tails are different."
                            << std::endl;
      d_im.sendInference(info.d_ant, conc, "Loop Conflict", true);
      return ProcessLoopResult::CONFLICT;
    }
  }

  Node split_eq;
  for (unsigned i = 0; i < 2; i++)
  {
    Node t = i == 0 ? veci[loop_index] : t_yz;
    split_eq = t.eqNode(d_emptyString);
    Node split_eqr = Rewriter::rewrite(split_eq);
    // the equality could rewrite to false
    if (!split_eqr.isConst())
    {
      if (!d_state.areDisequal(t, d_emptyString))
      {
        // try to make t equal to empty to avoid loop
        info.d_conc = nm->mkNode(kind::OR, split_eq, split_eq.negate());
        info.d_id = Inference::LEN_SPLIT_EMP;
        return ProcessLoopResult::INFERENCE;
      }
      else
      {
        info.d_ant.push_back(split_eq.negate());
      }
    }
    else
    {
      Assert(!split_eqr.getConst<bool>());
    }
  }

  Node ant = d_im.mkExplain(info.d_ant);
  info.d_ant.clear();
  info.d_antn.push_back(ant);

  Node str_in_re;
  if (s_zy == t_yz && r == d_emptyString && s_zy.isConst()
      && s_zy.getConst<String>().isRepeated())
  {
    Node rep_c = nm->mkConst(s_zy.getConst<String>().substr(0, 1));
    Trace("strings-loop") << "Special case (X)=" << vecoi[index] << " "
                          << std::endl;
    Trace("strings-loop") << "... (C)=" << rep_c << " " << std::endl;
    // special case
    str_in_re = nm->mkNode(
        STRING_IN_REGEXP,
        vecoi[index],
        nm->mkNode(REGEXP_STAR, nm->mkNode(STRING_TO_REGEXP, rep_c)));
    conc = str_in_re;
  }
  else if (t_yz.isConst())
  {
    Trace("strings-loop") << "Strings::Loop: Const Normal Breaking."
                          << std::endl;
    unsigned size = Word::getLength(t_yz);
    std::vector<Node> vconc;
    for (unsigned len = 1; len <= size; len++)
    {
      Node y = Word::substr(t_yz, 0, len);
      Node z = Word::substr(t_yz, len, size - len);
      Node restr = s_zy;
      Node cc;
      if (r != d_emptyString)
      {
        std::vector<Node> v2(vec_r);
        v2.insert(v2.begin(), y);
        v2.insert(v2.begin(), z);
        restr = utils::mkNConcat(z, y);
        cc = Rewriter::rewrite(s_zy.eqNode(utils::mkNConcat(v2, d_type)));
      }
      else
      {
        cc = Rewriter::rewrite(s_zy.eqNode(utils::mkNConcat(z, y)));
      }
      if (cc == d_false)
      {
        continue;
      }
      Node conc2 = nm->mkNode(
          STRING_IN_REGEXP,
          vecoi[index],
          nm->mkNode(
              REGEXP_CONCAT,
              nm->mkNode(STRING_TO_REGEXP, y),
              nm->mkNode(REGEXP_STAR, nm->mkNode(STRING_TO_REGEXP, restr))));
      cc = cc == d_true ? conc2 : nm->mkNode(kind::AND, cc, conc2);
      vconc.push_back(cc);
    }
    conc = vconc.size() == 0 ? Node::null() : vconc.size() == 1
                                                  ? vconc[0]
                                                  : nm->mkNode(kind::OR, vconc);
  }
  else
  {
    if (options::stringProcessLoopMode()
        == options::ProcessLoopMode::SIMPLE_ABORT)
    {
      throw LogicException("Normal looping word equation encountered.");
    }
    else if (options::stringProcessLoopMode()
             == options::ProcessLoopMode::SIMPLE)
    {
      d_im.setIncomplete();
      return ProcessLoopResult::SKIPPED;
    }

    Trace("strings-loop") << "Strings::Loop: Normal Loop Breaking."
                          << std::endl;
    // right
    Node sk_w = d_skCache.mkSkolem("w_loop");
    Node sk_y = d_skCache.mkSkolem("y_loop");
    d_im.registerLength(sk_y, LENGTH_GEQ_ONE);
    Node sk_z = d_skCache.mkSkolem("z_loop");
    // t1 * ... * tn = y * z
    Node conc1 = t_yz.eqNode(utils::mkNConcat(sk_y, sk_z));
    // s1 * ... * sk = z * y * r
    vec_r.insert(vec_r.begin(), sk_y);
    vec_r.insert(vec_r.begin(), sk_z);
    Node conc2 = s_zy.eqNode(utils::mkNConcat(vec_r, d_type));
    Node conc3 = vecoi[index].eqNode(utils::mkNConcat(sk_y, sk_w));
    Node restr = r == d_emptyString ? s_zy : utils::mkNConcat(sk_z, sk_y);
    str_in_re =
        nm->mkNode(kind::STRING_IN_REGEXP,
                   sk_w,
                   nm->mkNode(kind::REGEXP_STAR,
                              nm->mkNode(kind::STRING_TO_REGEXP, restr)));

    std::vector<Node> vec_conc;
    vec_conc.push_back(conc1);
    vec_conc.push_back(conc2);
    vec_conc.push_back(conc3);
    vec_conc.push_back(str_in_re);
    // vec_conc.push_back(sk_y.eqNode(d_emptyString).negate());//by mkskolems
    conc = nm->mkNode(kind::AND, vec_conc);
  }  // normal case

  // we will be done
  info.d_conc = conc;
  info.d_id = Inference::FLOOP;
  info.d_nf_pair[0] = nfi.d_base;
  info.d_nf_pair[1] = nfj.d_base;
  return ProcessLoopResult::INFERENCE;
}

//return true for lemma, false if we succeed
void CoreSolver::processDeq( Node ni, Node nj ) {
  NodeManager* nm = NodeManager::currentNM();
  NormalForm& nfni = getNormalForm(ni);
  NormalForm& nfnj = getNormalForm(nj);
  eq::EqualityEngine* ee = d_state.getEqualityEngine();
  if (nfni.d_nf.size() > 1 || nfnj.d_nf.size() > 1)
  {
    std::vector< Node > nfi;
    nfi.insert(nfi.end(), nfni.d_nf.begin(), nfni.d_nf.end());
    std::vector< Node > nfj;
    nfj.insert(nfj.end(), nfnj.d_nf.begin(), nfnj.d_nf.end());

    int revRet = processReverseDeq( nfi, nfj, ni, nj );
    if( revRet!=0 ){
      return;
    }

    nfi.clear();
    nfi.insert(nfi.end(), nfni.d_nf.begin(), nfni.d_nf.end());
    nfj.clear();
    nfj.insert(nfj.end(), nfnj.d_nf.begin(), nfnj.d_nf.end());

    unsigned index = 0;
    while( index<nfi.size() || index<nfj.size() ){
      int ret = processSimpleDeq( nfi, nfj, ni, nj, index, false );
      if( ret!=0 ) {
        return;
      }else{
        Assert(index < nfi.size() && index < nfj.size());
        Node i = nfi[index];
        Node j = nfj[index];
        Trace("strings-solve-debug")  << "...Processing(DEQ) " << i << " " << j << std::endl;
        if (!d_state.areEqual(i, j))
        {
          Assert(i.getKind() != kind::CONST_STRING
                 || j.getKind() != kind::CONST_STRING);
          std::vector< Node > lexp;
          Node li = d_state.getLength(i, lexp);
          Node lj = d_state.getLength(j, lexp);
          if (d_state.areDisequal(li, lj))
          {
            if( i.getKind()==kind::CONST_STRING || j.getKind()==kind::CONST_STRING ){
              //check if empty
              Node const_k = i.getKind() == kind::CONST_STRING ? i : j;
              Node nconst_k = i.getKind() == kind::CONST_STRING ? j : i;
              Node lnck = i.getKind() == kind::CONST_STRING ? lj : li;
              if( !ee->areDisequal( nconst_k, d_emptyString, true ) ){
                Node eq = nconst_k.eqNode( d_emptyString );
                Node conc = NodeManager::currentNM()->mkNode( kind::OR, eq, eq.negate() );
                d_im.sendInference(d_emptyVec, conc, "D-DISL-Emp-Split");
                return;
              }else{
                //split on first character
                Node firstChar = Word::getLength(const_k) == 1
                                     ? const_k
                                     : Word::prefix(const_k, 1);
                if (d_state.areEqual(lnck, d_one))
                {
                  if (d_state.areDisequal(firstChar, nconst_k))
                  {
                    return;
                  }
                  else if (!d_state.areEqual(firstChar, nconst_k))
                  {
                    //splitting on demand : try to make them disequal
                    if (d_im.sendSplit(
                            firstChar, nconst_k, "S-Split(DEQL-Const)", false))
                    {
                      return;
                    }
                  }
                }
                else
                {
                  Node sk = d_skCache.mkSkolemCached(
                      nconst_k, SkolemCache::SK_ID_DC_SPT, "dc_spt");
                  d_im.registerLength(sk, LENGTH_ONE);
                  Node skr =
                      d_skCache.mkSkolemCached(nconst_k,
                                                SkolemCache::SK_ID_DC_SPT_REM,
                                                "dc_spt_rem");
                  Node eq1 = nconst_k.eqNode( NodeManager::currentNM()->mkNode( kind::STRING_CONCAT, sk, skr ) );
                  eq1 = Rewriter::rewrite( eq1 );
                  Node eq2 = nconst_k.eqNode( NodeManager::currentNM()->mkNode( kind::STRING_CONCAT, firstChar, skr ) );
                  std::vector< Node > antec;
                  antec.insert(
                      antec.end(), nfni.d_exp.begin(), nfni.d_exp.end());
                  antec.insert(
                      antec.end(), nfnj.d_exp.begin(), nfnj.d_exp.end());
                  antec.push_back( nconst_k.eqNode( d_emptyString ).negate() );
                  d_im.sendInference(
                      antec,
                      nm->mkNode(
                          OR,
                          nm->mkNode(AND, eq1, sk.eqNode(firstChar).negate()),
                          eq2),
                      "D-DISL-CSplit");
                  d_im.sendPhaseRequirement(eq1, true);
                  return;
                }
              }
            }else{
              Trace("strings-solve") << "Non-Simple Case 1 : add lemma " << std::endl;
              //must add lemma
              std::vector< Node > antec;
              std::vector< Node > antec_new_lits;
              antec.insert(antec.end(), nfni.d_exp.begin(), nfni.d_exp.end());
              antec.insert(antec.end(), nfnj.d_exp.begin(), nfnj.d_exp.end());
              //check disequal
              if (d_state.areDisequal(ni, nj))
              {
                antec.push_back( ni.eqNode( nj ).negate() );
              }
              else
              {
                antec_new_lits.push_back( ni.eqNode( nj ).negate() );
              }
              antec_new_lits.push_back( li.eqNode( lj ).negate() );
              std::vector< Node > conc;
              Node sk1 = d_skCache.mkSkolemCached(
                  i, j, SkolemCache::SK_ID_DEQ_X, "x_dsplit");
              Node sk2 = d_skCache.mkSkolemCached(
                  i, j, SkolemCache::SK_ID_DEQ_Y, "y_dsplit");
              Node sk3 = d_skCache.mkSkolemCached(
                  i, j, SkolemCache::SK_ID_DEQ_Z, "z_dsplit");
              d_im.registerLength(sk3, LENGTH_GEQ_ONE);
              //Node nemp = sk3.eqNode(d_emptyString).negate();
              //conc.push_back(nemp);
              Node lsk1 = utils::mkNLength(sk1);
              conc.push_back( lsk1.eqNode( li ) );
              Node lsk2 = utils::mkNLength(sk2);
              conc.push_back( lsk2.eqNode( lj ) );
              conc.push_back(nm->mkNode(OR,
                                        j.eqNode(utils::mkNConcat(sk1, sk3)),
                                        i.eqNode(utils::mkNConcat(sk2, sk3))));
              d_im.sendInference(
                  antec, antec_new_lits, nm->mkNode(AND, conc), "D-DISL-Split");
              return;
            }
          }
          else if (d_state.areEqual(li, lj))
          {
            Assert(!d_state.areDisequal(i, j));
            //splitting on demand : try to make them disequal
            if (d_im.sendSplit(i, j, "S-Split(DEQL)", false))
            {
              return;
            }
          }
          else
          {
            //splitting on demand : try to make lengths equal
            if (d_im.sendSplit(li, lj, "D-Split"))
            {
              return;
            }
          }
        }
        index++;
      }
    }
    Assert(false);
  }
}

int CoreSolver::processReverseDeq( std::vector< Node >& nfi, std::vector< Node >& nfj, Node ni, Node nj ) {
  //reverse normal form of i, j
  std::reverse( nfi.begin(), nfi.end() );
  std::reverse( nfj.begin(), nfj.end() );

  unsigned index = 0;
  int ret = processSimpleDeq( nfi, nfj, ni, nj, index, true );

  //reverse normal form of i, j
  std::reverse( nfi.begin(), nfi.end() );
  std::reverse( nfj.begin(), nfj.end() );

  return ret;
}

int CoreSolver::processSimpleDeq( std::vector< Node >& nfi, std::vector< Node >& nfj, Node ni, Node nj, unsigned& index, bool isRev ){
  // See if one side is constant, if so, the disequality ni != nj is satisfied
  // since ni does not contain nj or vice versa.
  // This is only valid when isRev is false, since when isRev=true, the contents
  // of normal form vectors nfi and nfj are reversed.
  if (!isRev)
  {
    for (unsigned i = 0; i < 2; i++)
    {
      Node c = d_bsolver.getConstantEqc(i == 0 ? ni : nj);
      if (!c.isNull())
      {
        int findex, lindex;
        if (!SequencesRewriter::canConstantContainList(
                c, i == 0 ? nfj : nfi, findex, lindex))
        {
          Trace("strings-solve-debug")
              << "Disequality: constant cannot contain list" << std::endl;
          return 1;
        }
      }
    }
  }
  NormalForm& nfni = getNormalForm(ni);
  NormalForm& nfnj = getNormalForm(nj);
  while( index<nfi.size() || index<nfj.size() ) {
    if( index>=nfi.size() || index>=nfj.size() ){
      Trace("strings-solve-debug") << "Disequality normalize empty" << std::endl;
      std::vector< Node > ant;
      //we have a conflict : because the lengths are equal, the remainder needs to be empty, which will lead to a conflict
      Node lni = d_state.getLengthExp(ni, ant, nfni.d_base);
      Node lnj = d_state.getLengthExp(nj, ant, nfnj.d_base);
      ant.push_back( lni.eqNode( lnj ) );
      ant.insert(ant.end(), nfni.d_exp.begin(), nfni.d_exp.end());
      ant.insert(ant.end(), nfnj.d_exp.begin(), nfnj.d_exp.end());
      std::vector< Node > cc;
      std::vector< Node >& nfk = index>=nfi.size() ? nfj : nfi;
      for( unsigned index_k=index; index_k<nfk.size(); index_k++ ){
        cc.push_back( nfk[index_k].eqNode( d_emptyString ) );
      }
      Node conc = cc.size()==1 ? cc[0] : NodeManager::currentNM()->mkNode( kind::AND, cc );
      conc = Rewriter::rewrite( conc );
      d_im.sendInference(ant, conc, "Disequality Normalize Empty", true);
      return -1;
    }else{
      Node i = nfi[index];
      Node j = nfj[index];
      Trace("strings-solve-debug")  << "...Processing(QED) " << i << " " << j << std::endl;
      if (!d_state.areEqual(i, j))
      {
        if( i.getKind()==kind::CONST_STRING && j.getKind()==kind::CONST_STRING ) {
          size_t lenI = Word::getLength(i);
          size_t lenJ = Word::getLength(j);
          unsigned int len_short = lenI < lenJ ? lenI : lenJ;
          bool isSameFix = isRev ? i.getConst<String>().rstrncmp(j.getConst<String>(), len_short): i.getConst<String>().strncmp(j.getConst<String>(), len_short);
          if( isSameFix ) {
            //same prefix/suffix
            //k is the index of the string that is shorter
            Node nk = lenI < lenJ ? i : j;
            Node nl = lenI < lenJ ? j : i;
            Node remainderStr;
            if( isRev ){
              int new_len = Word::getLength(nl) - len_short;
              remainderStr = Word::substr(nl, 0, new_len);
              Trace("strings-solve-debug-test") << "Rev. Break normal form of " << nl << " into " << nk << ", " << remainderStr << std::endl;
            } else {
              remainderStr = Word::substr(nl, len_short);
              Trace("strings-solve-debug-test") << "Break normal form of " << nl << " into " << nk << ", " << remainderStr << std::endl;
            }
            if (lenI < lenJ)
            {
              nfj.insert( nfj.begin() + index + 1, remainderStr );
              nfj[index] = nfi[index];
            }
            else
            {
              nfi.insert( nfi.begin() + index + 1, remainderStr );
              nfi[index] = nfj[index];
            }
          }else{
            return 1;
          }
        }else{
          std::vector< Node > lexp;
          Node li = d_state.getLength(i, lexp);
          Node lj = d_state.getLength(j, lexp);
          if (d_state.areEqual(li, lj) && d_state.areDisequal(i, j))
          {
            Trace("strings-solve") << "Simple Case 2 : found equal length disequal sub strings " << i << " " << j << std::endl;
            //we are done: D-Remove
            return 1;
          }
          else
          {
            return 0;
          }
        }
      }
      index++;
    }
  }
  return 0;
}

void CoreSolver::addNormalFormPair( Node n1, Node n2 ){
  if (n1>n2)
  {
    addNormalFormPair(n2,n1);
    return;
  }
  if( !isNormalFormPair( n1, n2 ) ){
    int index = 0;
    NodeIntMap::const_iterator it = d_nf_pairs.find( n1 );
    if( it!=d_nf_pairs.end() ){
      index = (*it).second;
    }
    d_nf_pairs[n1] = index + 1;
    if( index<(int)d_nf_pairs_data[n1].size() ){
      d_nf_pairs_data[n1][index] = n2;
    }else{
      d_nf_pairs_data[n1].push_back( n2 );
    }
    Assert(isNormalFormPair(n1, n2));
  } else {
    Trace("strings-nf-debug") << "Already a normal form pair " << n1 << " " << n2 << std::endl;
  }
}

bool CoreSolver::isNormalFormPair( Node n1, Node n2 ) {
  if (n1>n2)
  {
    return isNormalFormPair(n2,n1);
  }
  //Trace("strings-debug") << "is normal form pair. " << n1 << " " << n2 << std::endl;
  NodeIntMap::const_iterator it = d_nf_pairs.find( n1 );
  if( it!=d_nf_pairs.end() ){
    Assert(d_nf_pairs_data.find(n1) != d_nf_pairs_data.end());
    for( int i=0; i<(*it).second; i++ ){
      Assert(i < (int)d_nf_pairs_data[n1].size());
      if( d_nf_pairs_data[n1][i]==n2 ){
        return true;
      }
    }
  }
  return false;
}

void CoreSolver::checkNormalFormsDeq()
{
  eq::EqualityEngine* ee = d_state.getEqualityEngine();
  std::vector< std::vector< Node > > cols;
  std::vector< Node > lts;
  std::map< Node, std::map< Node, bool > > processed;
  
  const context::CDList<Node>& deqs = d_state.getDisequalityList();

  //for each pair of disequal strings, must determine whether their lengths are equal or disequal
  for (const Node& eq : deqs)
  {
    Node n[2];
    for( unsigned i=0; i<2; i++ ){
      n[i] = ee->getRepresentative( eq[i] );
    }
    if( processed[n[0]].find( n[1] )==processed[n[0]].end() ){
      processed[n[0]][n[1]] = true;
      Node lt[2];
      for( unsigned i=0; i<2; i++ ){
        EqcInfo* ei = d_state.getOrMakeEqcInfo(n[i], false);
        lt[i] = ei ? ei->d_lengthTerm : Node::null();
        if( lt[i].isNull() ){
          lt[i] = eq[i];
        }
        lt[i] = NodeManager::currentNM()->mkNode( kind::STRING_LENGTH, lt[i] );
      }
      if (!d_state.areEqual(lt[0], lt[1]) && !d_state.areDisequal(lt[0], lt[1]))
      {
        d_im.sendSplit(lt[0], lt[1], "DEQ-LENGTH-SP");
      }
    }
  }

  if (!d_im.hasProcessed())
  {
    d_state.separateByLength(d_strings_eqc, cols, lts);
    for( unsigned i=0; i<cols.size(); i++ ){
      if (cols[i].size() > 1 && !d_im.hasPendingLemma())
      {
        if (Trace.isOn("strings-solve"))
        {
          Trace("strings-solve") << "- Verify disequalities are processed for "
                                 << cols[i][0] << ", normal form : ";
          utils::printConcatTrace(getNormalForm(cols[i][0]).d_nf, "strings-solve");
          Trace("strings-solve")
              << "... #eql = " << cols[i].size() << std::endl;
        }
        //must ensure that normal forms are disequal
        for( unsigned j=0; j<cols[i].size(); j++ ){
          for( unsigned k=(j+1); k<cols[i].size(); k++ ){
            //for strings that are disequal, but have the same length
            if (cols[i][j].isConst() && cols[i][k].isConst())
            {
              // if both are constants, they should be distinct, and its trivial
              Assert(cols[i][j] != cols[i][k]);
            }
            else
            {
              if (d_state.areDisequal(cols[i][j], cols[i][k]))
              {
                Assert(!d_state.isInConflict());
                if (Trace.isOn("strings-solve"))
                {
                  Trace("strings-solve") << "- Compare " << cols[i][j] << " ";
                  utils::printConcatTrace(getNormalForm(cols[i][j]).d_nf, "strings-solve");
                  Trace("strings-solve") << " against " << cols[i][k] << " ";
                  utils::printConcatTrace(getNormalForm(cols[i][k]).d_nf, "strings-solve");
                  Trace("strings-solve") << "..." << std::endl;
                }
                processDeq(cols[i][j], cols[i][k]);
                if (d_im.hasProcessed())
                {
                  return;
                }
              }
            }
          }
        }
      }
    }
  }
}

void CoreSolver::checkLengthsEqc() {
  for (unsigned i = 0; i < d_strings_eqc.size(); i++)
  {
    NormalForm& nfi = getNormalForm(d_strings_eqc[i]);
    Trace("strings-process-debug")
        << "Process length constraints for " << d_strings_eqc[i] << std::endl;
    // check if there is a length term for this equivalence class
    EqcInfo* ei = d_state.getOrMakeEqcInfo(d_strings_eqc[i], false);
    Node lt = ei ? ei->d_lengthTerm : Node::null();
    if (lt.isNull())
    {
      Trace("strings-process-debug")
          << "No length term for eqc " << d_strings_eqc[i] << std::endl;
      continue;
    }
    Node llt = NodeManager::currentNM()->mkNode(kind::STRING_LENGTH, lt);
    // now, check if length normalization has occurred
    if (ei->d_normalizedLength.get().isNull())
    {
      Node nf = utils::mkNConcat(nfi.d_nf, d_type);
      if (Trace.isOn("strings-process-debug"))
      {
        Trace("strings-process-debug")
            << "  normal form is " << nf << " from base " << nfi.d_base
            << std::endl;
        Trace("strings-process-debug") << "  normal form exp is: " << std::endl;
        for (const Node& exp : nfi.d_exp)
        {
          Trace("strings-process-debug") << "   " << exp << std::endl;
        }
      }

      // if not, add the lemma
      std::vector<Node> ant;
      ant.insert(ant.end(), nfi.d_exp.begin(), nfi.d_exp.end());
      ant.push_back(nfi.d_base.eqNode(lt));
      Node lc = NodeManager::currentNM()->mkNode(kind::STRING_LENGTH, nf);
      Node lcr = Rewriter::rewrite(lc);
      Trace("strings-process-debug")
          << "Rewrote length " << lc << " to " << lcr << std::endl;
      if (!d_state.areEqual(llt, lcr))
      {
        Node eq = llt.eqNode(lcr);
        ei->d_normalizedLength.set(eq);
        d_im.sendInference(ant, eq, "LEN-NORM", true);
      }
    }
  }
}

void CoreSolver::doInferInfo(const InferInfo& ii)
{
  // send the inference
  if (!ii.d_nf_pair[0].isNull())
  {
    Assert(!ii.d_nf_pair[1].isNull());
    addNormalFormPair(ii.d_nf_pair[0], ii.d_nf_pair[1]);
  }
  // send the inference
  d_im.sendInference(ii);
  // Register the new skolems from this inference. We register them here
  // (lazily), since the code above has now decided to use the inference
  // at use_index that involves them.
  for (const std::pair<const LengthStatus, std::vector<Node> >& sks :
       ii.d_new_skolem)
  {
    for (const Node& n : sks.second)
    {
      d_im.registerLength(n, sks.first);
    }
  }
}


}/* CVC4::theory::strings namespace */
}/* CVC4::theory namespace */
}/* CVC4 namespace */<|MERGE_RESOLUTION|>--- conflicted
+++ resolved
@@ -953,13 +953,6 @@
         {
           return;
         }
-<<<<<<< HEAD
-        else if (!pinfer.empty() && pinfer.back().d_id == Inference::INFER_EMP)
-        {
-          break;
-        }
-=======
->>>>>>> c98ba777
         //AJR: for less aggressive endpoint inference
         //rindex = 0;
 
@@ -969,13 +962,6 @@
         {
           return;
         }
-<<<<<<< HEAD
-        else if (!pinfer.empty() && pinfer.back().d_id == Inference::INFER_EMP)
-        {
-          break;
-        }
-=======
->>>>>>> c98ba777
       }
     }
   }
