/******************************************************************************
 * Top contributors (to current version):
 *   Andrew Reynolds, Andres Noetzli, Tianyi Liang
 *
 * This file is part of the cvc5 project.
 *
 * Copyright (c) 2009-2021 by the authors listed in the file AUTHORS
 * in the top-level source directory and their institutional affiliations.
 * All rights reserved.  See the file COPYING in the top-level source
 * directory for licensing information.
 * ****************************************************************************
 *
 * Implementation of the theory of strings.
 */

#include "theory/strings/core_solver.h"

#include "base/configuration.h"
#include "expr/sequence.h"
#include "options/strings_options.h"
#include "smt/logic_exception.h"
#include "theory/rewriter.h"
#include "theory/strings/sequences_rewriter.h"
#include "theory/strings/strings_entail.h"
#include "theory/strings/theory_strings_utils.h"
#include "theory/strings/word.h"
#include "util/rational.h"
#include "util/string.h"

using namespace std;
using namespace cvc5::context;
using namespace cvc5::kind;

namespace cvc5 {
namespace theory {
namespace strings {

CoreInferInfo::CoreInferInfo(InferenceId id) : d_infer(id), d_index(0), d_rev(false) {}

CoreSolver::CoreSolver(Env& env,
                       SolverState& s,
                       InferenceManager& im,
                       TermRegistry& tr,
                       BaseSolver& bs)
    : EnvObj(env),
      d_state(s),
      d_im(im),
      d_termReg(tr),
      d_bsolver(bs),
      d_nfPairs(context()),
      d_extDeq(userContext())
{
  d_zero = NodeManager::currentNM()->mkConstInt(Rational(0));
  d_one = NodeManager::currentNM()->mkConstInt(Rational(1));
  d_neg_one = NodeManager::currentNM()->mkConstInt(Rational(-1));
  d_true = NodeManager::currentNM()->mkConst( true );
  d_false = NodeManager::currentNM()->mkConst( false );
}

CoreSolver::~CoreSolver() {

}

void CoreSolver::debugPrintFlatForms( const char * tc ){
  for( unsigned k=0; k<d_strings_eqc.size(); k++ ){
    Node eqc = d_strings_eqc[k];
    if( d_eqc[eqc].size()>1 ){
      Trace( tc ) << "EQC [" << eqc << "]" << std::endl;
    }else{
      Trace( tc ) << "eqc [" << eqc << "]";
    }
    Node c = d_bsolver.getConstantEqc(eqc);
    if( !c.isNull() ){
      Trace( tc ) << "  C: " << c;
      if( d_eqc[eqc].size()>1 ){
        Trace( tc ) << std::endl;
      }
    }
    if( d_eqc[eqc].size()>1 ){
      for( unsigned i=0; i<d_eqc[eqc].size(); i++ ){
        Node n = d_eqc[eqc][i];
        Trace( tc ) << "    ";
        for( unsigned j=0; j<d_flat_form[n].size(); j++ ){
          Node fc = d_flat_form[n][j];
          Node fcc = d_bsolver.getConstantEqc(fc);
          Trace( tc ) << " ";
          if( !fcc.isNull() ){
            Trace( tc ) << fcc;
          }else{
            Trace( tc ) << fc;
          }
        }
        if( n!=eqc ){
          Trace( tc ) << ", from " << n;
        }
        Trace( tc ) << std::endl;
      }
    }else{
      Trace( tc ) << std::endl;
    }
  }
  Trace( tc ) << std::endl;
}

struct sortConstLength {
  std::map< Node, unsigned > d_const_length;
  bool operator() (Node i, Node j) {
    std::map< Node, unsigned >::iterator it_i = d_const_length.find( i );
    std::map< Node, unsigned >::iterator it_j = d_const_length.find( j );
    if( it_i==d_const_length.end() ){
      if( it_j==d_const_length.end() ){
        return i<j;
      }else{
        return false;
      }
    }else{
      if( it_j==d_const_length.end() ){
        return true;
      }else{
        return it_i->second<it_j->second;
      }
    }
  }
};

void CoreSolver::checkCycles()
{
  // first check for cycles, while building ordering of equivalence classes
  d_flat_form.clear();
  d_flat_form_index.clear();
  d_eqc.clear();
  // Rebuild strings eqc based on acyclic ordering, first copy the equivalence
  // classes from the base solver.
  const std::vector<Node>& eqc = d_bsolver.getStringLikeEqc();
  d_strings_eqc.clear();
  for (const Node& r : eqc)
  {
    std::vector< Node > curr;
    std::vector< Node > exp;
    checkCycles(r, curr, exp);
    if (d_im.hasProcessed())
    {
      return;
    }
  }
}

void CoreSolver::checkFlatForms()
{
  // debug print flat forms
  if (TraceIsOn("strings-ff"))
  {
    Trace("strings-ff") << "Flat forms : " << std::endl;
    debugPrintFlatForms("strings-ff");
  }

  // inferences without recursively expanding flat forms

  //(1) approximate equality by containment, infer conflicts
  for (const Node& eqc : d_strings_eqc)
  {
    Node c = d_bsolver.getConstantEqc(eqc);
    if (!c.isNull())
    {
      // if equivalence class is constant, all component constants in flat forms
      // must be contained in it, in order
      std::map<Node, std::vector<Node> >::iterator it = d_eqc.find(eqc);
      if (it != d_eqc.end())
      {
        for (const Node& n : it->second)
        {
          int firstc, lastc;
          if (!StringsEntail::canConstantContainList(
                  c, d_flat_form[n], firstc, lastc))
          {
            Trace("strings-ff-debug") << "Flat form for " << n
                                      << " cannot be contained in constant "
                                      << c << std::endl;
            Trace("strings-ff-debug") << "  indices = " << firstc << "/"
                                      << lastc << std::endl;
            // conflict, explanation is n = base ^ base = c ^ relevant portion
            // of ( n = f[n] )
            std::vector<Node> exp;
            for (int e = firstc; e <= lastc; e++)
            {
              if (d_flat_form[n][e].isConst())
              {
                Assert(e >= 0 && e < (int)d_flat_form_index[n].size());
                Assert(d_flat_form_index[n][e] >= 0
                       && d_flat_form_index[n][e] < (int)n.getNumChildren());
                d_im.addToExplanation(
                    n[d_flat_form_index[n][e]], d_flat_form[n][e], exp);
              }
            }
            d_bsolver.explainConstantEqc(n, eqc, exp);
            Node conc = d_false;
            d_im.sendInference(exp, conc, InferenceId::STRINGS_F_NCTN);
            return;
          }
        }
      }
    }
  }

  //(2) scan lists, unification to infer conflicts and equalities
  for (const Node& eqc : d_strings_eqc)
  {
    std::map<Node, std::vector<Node> >::iterator it = d_eqc.find(eqc);
    if (it == d_eqc.end() || it->second.size() <= 1)
    {
      continue;
    }
    // iterate over start index
    for (unsigned start = 0; start < it->second.size() - 1; start++)
    {
      for (unsigned r = 0; r < 2; r++)
      {
        bool isRev = r == 1;
        checkFlatForm(it->second, start, isRev);
        if (d_state.isInConflict())
        {
          return;
        }

        for (const Node& n : it->second)
        {
          std::reverse(d_flat_form[n].begin(), d_flat_form[n].end());
          std::reverse(d_flat_form_index[n].begin(),
                       d_flat_form_index[n].end());
        }
      }
    }
  }
}

void CoreSolver::checkFlatForm(std::vector<Node>& eqc,
                                  size_t start,
                                  bool isRev)
{
  size_t count = 0;
  // We check for flat form inferences involving `eqc[start]` and terms past
  // `start`. If there was a flat form inference involving `eqc[start]` and a
  // term at a smaller index `i`, we would have found it with when `start` was
  // `i`. Thus, we mark the preceeding terms in the equivalence class as
  // ineligible.
  std::vector<Node> inelig(eqc.begin(), eqc.begin() + start + 1);
  Node a = eqc[start];
  Trace("strings-ff-debug")
      << "Check flat form for a = " << a << ", whose flat form is "
      << d_flat_form[a] << ")" << std::endl;
  Node b;
  // the length explanation
  Node lant;
  do
  {
    std::vector<Node> exp;
    Node conc;
    InferenceId infType = InferenceId::UNKNOWN;
    size_t eqc_size = eqc.size();
    size_t asize = d_flat_form[a].size();
    if (count == asize)
    {
      for (size_t i = start + 1; i < eqc_size; i++)
      {
        b = eqc[i];
        if (std::find(inelig.begin(), inelig.end(), b) != inelig.end())
        {
          continue;
        }

        size_t bsize = d_flat_form[b].size();
        if (count < bsize)
        {
          Trace("strings-ff-debug")
              << "Found endpoint (in a) with non-empty b = " << b
              << ", whose flat form is " << d_flat_form[b] << std::endl;
          // endpoint
          Node emp = Word::mkEmptyWord(a.getType());
          std::vector<Node> conc_c;
          for (unsigned j = count; j < bsize; j++)
          {
            conc_c.push_back(b[d_flat_form_index[b][j]].eqNode(emp));
          }
          Assert(!conc_c.empty());
          conc = utils::mkAnd(conc_c);
          infType = InferenceId::STRINGS_F_ENDPOINT_EMP;
          Assert(count > 0);
          // swap, will enforce is empty past current
          a = eqc[i];
          b = eqc[start];
          break;
        }
        inelig.push_back(eqc[i]);
      }
    }
    else
    {
      Node curr = d_flat_form[a][count];
      Node curr_c = d_bsolver.getConstantEqc(curr);
      Node ac = a[d_flat_form_index[a][count]];
      std::vector<Node> lexp;
      Node lcurr = d_state.getLength(ac, lexp);
      for (size_t i = start + 1; i < eqc_size; i++)
      {
        b = eqc[i];
        if (std::find(inelig.begin(), inelig.end(), b) != inelig.end())
        {
          continue;
        }

        if (count == d_flat_form[b].size())
        {
          inelig.push_back(b);
          Trace("strings-ff-debug")
              << "Found endpoint in b = " << b << ", whose flat form is "
              << d_flat_form[b] << std::endl;
          // endpoint
          Node emp = Word::mkEmptyWord(a.getType());
          std::vector<Node> conc_c;
          for (size_t j = count; j < asize; j++)
          {
            conc_c.push_back(a[d_flat_form_index[a][j]].eqNode(emp));
          }
          Assert(!conc_c.empty());
          conc = utils::mkAnd(conc_c);
          infType = InferenceId::STRINGS_F_ENDPOINT_EMP;
          Assert(count > 0);
          break;
        }
        else
        {
          Node cc = d_flat_form[b][count];
          if (cc != curr)
          {
            Node bc = b[d_flat_form_index[b][count]];
            inelig.push_back(b);
            Assert(!d_state.areEqual(curr, cc));
            Node cc_c = d_bsolver.getConstantEqc(cc);
            if (!curr_c.isNull() && !cc_c.isNull())
            {
              // check for constant conflict
              size_t index;
              Node s = Word::splitConstant(cc_c, curr_c, index, isRev);
              if (s.isNull())
              {
                d_bsolver.explainConstantEqc(ac,curr,exp);
                d_bsolver.explainConstantEqc(bc,cc,exp);
                conc = d_false;
                infType = InferenceId::STRINGS_F_CONST;
                break;
              }
            }
            else if ((d_flat_form[a].size() - 1) == count
                     && (d_flat_form[b].size() - 1) == count)
            {
              conc = ac.eqNode(bc);
              infType = InferenceId::STRINGS_F_ENDPOINT_EQ;
              break;
            }
            else
            {
              // if lengths are the same, apply LengthEq
              std::vector<Node> lexp2;
              Node lcc = d_state.getLength(bc, lexp2);
              if (d_state.areEqual(lcurr, lcc))
              {
                if (TraceIsOn("strings-ff-debug"))
                {
                  Trace("strings-ff-debug")
                      << "Infer " << ac << " == " << bc << " since " << lcurr
                      << " == " << lcc << std::endl;
                  Trace("strings-ff-debug")
                      << "Explanation for " << lcurr << " is ";
                  for (size_t j = 0; j < lexp.size(); j++)
                  {
                    Trace("strings-ff-debug") << lexp[j] << std::endl;
                  }
                  Trace("strings-ff-debug")
                      << "Explanation for " << lcc << " is ";
                  for (size_t j = 0; j < lexp2.size(); j++)
                  {
                    Trace("strings-ff-debug") << lexp2[j] << std::endl;
                  }
                }
                std::vector<Node> lexpc;
                lexpc.insert(lexpc.end(), lexp.begin(), lexp.end());
                lexpc.insert(lexpc.end(), lexp2.begin(), lexp2.end());
                d_im.addToExplanation(lcurr, lcc, lexpc);
                lant = utils::mkAnd(lexpc);
                conc = ac.eqNode(bc);
                infType = InferenceId::STRINGS_F_UNIFY;
                break;
              }
            }
          }
        }
      }
    }
    if (!conc.isNull())
    {
      Trace("strings-ff-debug") << "Found inference (" << infType
                                << "): " << conc << " based on equality " << a
                                << " == " << b << ", " << isRev << std::endl;
      // explain why prefixes up to now were the same
      for (size_t j = 0; j < count; j++)
      {
        Trace("strings-ff-debug") << "Add at " << d_flat_form_index[a][j] << " "
                                  << d_flat_form_index[b][j] << std::endl;
        d_im.addToExplanation(
            a[d_flat_form_index[a][j]], b[d_flat_form_index[b][j]], exp);
      }
      // explain why other components up to now are empty
      for (unsigned t = 0; t < 2; t++)
      {
        Node c = t == 0 ? a : b;
        ssize_t jj;
        if (infType == InferenceId::STRINGS_F_ENDPOINT_EQ
            || (t == 1 && infType == InferenceId::STRINGS_F_ENDPOINT_EMP))
        {
          // explain all the empty components for F_EndpointEq, all for
          // the short end for F_EndpointEmp
          jj = isRev ? -1 : c.getNumChildren();
        }
        else
        {
          jj = t == 0 ? d_flat_form_index[a][count]
                      : d_flat_form_index[b][count];
        }
        ssize_t startj = isRev ? jj + 1 : 0;
        ssize_t endj = isRev ? c.getNumChildren() : jj;
        Node emp = Word::mkEmptyWord(a.getType());
        for (ssize_t j = startj; j < endj; j++)
        {
          if (d_state.areEqual(c[j], emp))
          {
            d_im.addToExplanation(c[j], emp, exp);
          }
        }
      }
      d_im.addToExplanation(a, b, exp);
      if (!lant.isNull())
      {
        // add the length explanation
        exp.push_back(lant);
      }
      // Notice that F_EndpointEmp is not typically applied, since
      // strict prefix equality ( a.b = a ) where a,b non-empty
      // is conflicting by arithmetic len(a.b)=len(a)+len(b)!=len(a)
      // when len(b)!=0. Although if we do not infer this conflict eagerly,
      // it may be applied (see #3272).
      d_im.sendInference(exp, conc, infType, isRev);
      if (d_state.isInConflict())
      {
        return;
      }
      break;
    }
    count++;
  } while (inelig.size() < eqc.size());
}

Node CoreSolver::checkCycles( Node eqc, std::vector< Node >& curr, std::vector< Node >& exp ){
  if( std::find( curr.begin(), curr.end(), eqc )!=curr.end() ){
    // a loop
    return eqc;
  }else if( std::find( d_strings_eqc.begin(), d_strings_eqc.end(), eqc )==d_strings_eqc.end() ){
    curr.push_back( eqc );
    Node emp = Word::mkEmptyWord(eqc.getType());
    //look at all terms in this equivalence class
    eq::EqualityEngine* ee = d_state.getEqualityEngine();
    eq::EqClassIterator eqc_i = eq::EqClassIterator( eqc, ee );
    while( !eqc_i.isFinished() ) {
      Node n = (*eqc_i);
      if( !d_bsolver.isCongruent(n) ){
        if( n.getKind() == kind::STRING_CONCAT ){
          Trace("strings-cycle") << eqc << " check term : " << n << " in " << eqc << std::endl;
          if (eqc != emp)
          {
            d_eqc[eqc].push_back( n );
          }
          for( unsigned i=0; i<n.getNumChildren(); i++ ){
            Node nr = d_state.getRepresentative(n[i]);
            if (eqc == emp)
            {
              //for empty eqc, ensure all components are empty
              if (nr != emp)
              {
                std::vector<Node> exps;
                exps.push_back(n.eqNode(emp));
                d_im.sendInference(
                    exps, n[i].eqNode(emp), InferenceId::STRINGS_I_CYCLE_E);
                return Node::null();
              }
            }else{
              if (nr != emp)
              {
                d_flat_form[n].push_back( nr );
                d_flat_form_index[n].push_back( i );
              }
              //for non-empty eqc, recurse and see if we find a loop
              Node ncy = checkCycles( nr, curr, exp );
              if( !ncy.isNull() ){
                Trace("strings-cycle") << eqc << " cycle: " << ncy << " at " << n << "[" << i << "] : " << n[i] << std::endl;
                d_im.addToExplanation(n, eqc, exp);
                d_im.addToExplanation(nr, n[i], exp);
                if( ncy==eqc ){
                  //can infer all other components must be empty
                  for( unsigned j=0; j<n.getNumChildren(); j++ ){
                    //take first non-empty
                    if (j != i && !d_state.areEqual(n[j], emp))
                    {
                      d_im.sendInference(
                          exp, n[j].eqNode(emp), InferenceId::STRINGS_I_CYCLE);
                      return Node::null();
                    }
                  }
                  Trace("strings-error") << "Looping term should be congruent : " << n << " " << eqc << " " << ncy << std::endl;
                  //should find a non-empty component, otherwise would have been singular congruent (I_Norm_S)
                  Assert(false);
                }else{
                  return ncy;
                }
              }else{
                if (d_im.hasProcessed())
                {
                  return Node::null();
                }
              }
            }
          }
        }
      }
      ++eqc_i;
    }
    curr.pop_back();
    Trace("strings-eqc") << "* add string eqc: " << eqc << std::endl;
    //now we can add it to the list of equivalence classes
    d_strings_eqc.push_back( eqc );
  }else{
    //already processed
  }
  return Node::null();
}

void CoreSolver::checkNormalFormsEq()
{
  // calculate normal forms for each equivalence class, possibly adding
  // splitting lemmas
  d_normal_form.clear();
  std::map<Node, Node> nf_to_eqc;
  std::map<Node, Node> eqc_to_nf;
  std::map<Node, Node> eqc_to_exp;
  for (const Node& eqc : d_strings_eqc)
  {
    TypeNode stype = eqc.getType();
    Trace("strings-process-debug") << "- Verify normal forms are the same for "
                                   << eqc << std::endl;
    normalizeEquivalenceClass(eqc, stype);
    Trace("strings-debug") << "Finished normalizing eqc..." << std::endl;
    if (d_im.hasProcessed())
    {
      return;
    }
    NormalForm& nfe = getNormalForm(eqc);
    Node nf_term = d_termReg.mkNConcat(nfe.d_nf, stype);
    std::map<Node, Node>::iterator itn = nf_to_eqc.find(nf_term);
    if (itn != nf_to_eqc.end())
    {
      NormalForm& nfe_eq = getNormalForm(itn->second);
      // two equivalence classes have same normal form, merge
      std::vector<Node> nf_exp(nfe.d_exp.begin(), nfe.d_exp.end());
      Node eexp = eqc_to_exp[itn->second];
      if (eexp != d_true)
      {
        nf_exp.push_back(eexp);
      }
      Node eq = nfe.d_base.eqNode(nfe_eq.d_base);
      d_im.sendInference(nf_exp, eq, InferenceId::STRINGS_NORMAL_FORM);
      if (d_im.hasProcessed())
      {
        return;
      }
    }
    else
    {
      nf_to_eqc[nf_term] = eqc;
      eqc_to_nf[eqc] = nf_term;
      eqc_to_exp[eqc] = utils::mkAnd(nfe.d_exp);
    }
    Trace("strings-process-debug")
        << "Done verifying normal forms are the same for " << eqc << std::endl;
  }
  if (TraceIsOn("strings-nf"))
  {
    Trace("strings-nf") << "**** Normal forms are : " << std::endl;
    for (std::map<Node, Node>::iterator it = eqc_to_exp.begin();
         it != eqc_to_exp.end();
         ++it)
    {
      NormalForm& nf = getNormalForm(it->first);
      Trace("strings-nf") << "  N[" << it->first << "] (base " << nf.d_base
                          << ") = " << eqc_to_nf[it->first] << std::endl;
      Trace("strings-nf") << "     exp: " << it->second << std::endl;
    }
    Trace("strings-nf") << std::endl;
  }
}

//compute d_normal_forms_(base,exp,exp_depend)[eqc]
void CoreSolver::normalizeEquivalenceClass(Node eqc, TypeNode stype)
{
  Trace("strings-process-debug") << "Process equivalence class " << eqc << std::endl;
  Node emp = Word::mkEmptyWord(stype);
  if (d_state.areEqual(eqc, emp))
  {
#ifdef CVC5_ASSERTIONS
    for( unsigned j=0; j<d_eqc[eqc].size(); j++ ){
      Node n = d_eqc[eqc][j];
      for( unsigned i=0; i<n.getNumChildren(); i++ ){
        Assert(d_state.areEqual(n[i], emp));
      }
    }
#endif
    //do nothing
    Trace("strings-process-debug") << "Return process equivalence class " << eqc << " : empty." << std::endl;
    d_normal_form[eqc].init(emp);
  }
  else
  {
    // should not have computed the normal form of this equivalence class yet
    Assert(d_normal_form.find(eqc) == d_normal_form.end());
    // Normal forms for the relevant terms in the equivalence class of eqc
    std::vector<NormalForm> normal_forms;
    // map each term to its index in the above vector
    std::map<Node, unsigned> term_to_nf_index;
    // get the normal forms
    getNormalForms(eqc, normal_forms, term_to_nf_index, stype);
    if (d_im.hasProcessed())
    {
      return;
    }
    // process the normal forms
    processNEqc(eqc, normal_forms, stype);
    if (d_im.hasProcessed())
    {
      return;
    }

    //construct the normal form
    Assert(!normal_forms.empty());
    unsigned nf_index = 0;
    std::map<Node, unsigned>::iterator it = term_to_nf_index.find(eqc);
    // we prefer taking the normal form whose base is the equivalence
    // class representative, since this leads to shorter explanations in
    // some cases.
    if (it != term_to_nf_index.end())
    {
      nf_index = it->second;
    }
    d_normal_form[eqc] = normal_forms[nf_index];
    Trace("strings-process-debug")
        << "Return process equivalence class " << eqc
        << " : returned = " << d_normal_form[eqc].d_nf << std::endl;
  }
}

NormalForm& CoreSolver::getNormalForm(Node n)
{
  std::map<Node, NormalForm>::iterator itn = d_normal_form.find(n);
  if (itn == d_normal_form.end())
  {
    Trace("strings-warn") << "WARNING: returning empty normal form for " << n
                          << std::endl;
    // Shouln't ask for normal forms of strings that weren't computed. This
    // likely means that n is not a representative or not a term in the current
    // context. We simply return a default normal form here in this case.
    Assert(false);
    return d_normal_form[n];
  }
  return itn->second;
}

Node CoreSolver::getNormalString(Node x, std::vector<Node>& nf_exp)
{
  if (!x.isConst())
  {
    Node xr = d_state.getRepresentative(x);
    TypeNode stype = xr.getType();
    std::map<Node, NormalForm>::iterator it = d_normal_form.find(xr);
    if (it != d_normal_form.end())
    {
      NormalForm& nf = it->second;
      Node ret = d_termReg.mkNConcat(nf.d_nf, stype);
      nf_exp.insert(nf_exp.end(), nf.d_exp.begin(), nf.d_exp.end());
      d_im.addToExplanation(x, nf.d_base, nf_exp);
      Trace("strings-debug")
          << "Term: " << x << " has a normal form " << ret << std::endl;
      return ret;
    }
    // if x does not have a normal form, then it should not occur in the
    // equality engine and hence should be its own representative.
    Assert(xr == x);
    if (x.getKind() == kind::STRING_CONCAT)
    {
      std::vector<Node> vec_nodes;
      for (unsigned i = 0; i < x.getNumChildren(); i++)
      {
        Node nc = getNormalString(x[i], nf_exp);
        vec_nodes.push_back(nc);
      }
      return d_termReg.mkNConcat(vec_nodes, stype);
    }
  }
  return x;
}

Node CoreSolver::getConclusion(Node x,
                               Node y,
                               PfRule rule,
                               bool isRev,
                               SkolemCache* skc,
                               std::vector<Node>& newSkolems)
{
  Trace("strings-csolver") << "CoreSolver::getConclusion: " << x << " " << y
                           << " " << rule << " " << isRev << std::endl;
  NodeManager* nm = NodeManager::currentNM();
  Node conc;
  if (rule == PfRule::CONCAT_SPLIT || rule == PfRule::CONCAT_LPROP)
  {
    Node sk1;
    Node sk2;
    if (options::stringUnifiedVSpt())
    {
      // must compare so that we are agnostic to order of x/y
      Node ux = x < y ? x : y;
      Node uy = x < y ? y : x;
      Node sk = skc->mkSkolemCached(ux,
                                    uy,
                                    isRev ? SkolemCache::SK_ID_V_UNIFIED_SPT_REV
                                          : SkolemCache::SK_ID_V_UNIFIED_SPT,
                                    "v_spt");
      newSkolems.push_back(sk);
      sk1 = sk;
      sk2 = sk;
    }
    else
    {
      sk1 = skc->mkSkolemCached(
          x,
          y,
          isRev ? SkolemCache::SK_ID_V_SPT_REV : SkolemCache::SK_ID_V_SPT,
          "v_spt1");
      sk2 = skc->mkSkolemCached(
          y,
          x,
          isRev ? SkolemCache::SK_ID_V_SPT_REV : SkolemCache::SK_ID_V_SPT,
          "v_spt2");
      newSkolems.push_back(sk1);
      newSkolems.push_back(sk2);
    }
    Node eq1 = x.eqNode(isRev ? nm->mkNode(STRING_CONCAT, sk1, y)
                              : nm->mkNode(STRING_CONCAT, y, sk1));

    if (rule == PfRule::CONCAT_LPROP)
    {
      conc = eq1;
    }
    else
    {
      Node eq2 = y.eqNode(isRev ? nm->mkNode(STRING_CONCAT, sk2, x)
                                : nm->mkNode(STRING_CONCAT, x, sk2));
      // make agnostic to x/y
      conc = x < y ? nm->mkNode(OR, eq1, eq2) : nm->mkNode(OR, eq2, eq1);
    }
    if (options::stringUnifiedVSpt())
    {
      // we can assume its length is greater than zero
      Node emp = Word::mkEmptyWord(sk1.getType());
      conc = nm->mkNode(
          AND,
          conc,
          sk1.eqNode(emp).negate(),
          nm->mkNode(
              GT, nm->mkNode(STRING_LENGTH, sk1), nm->mkConstInt(Rational(0))));
    }
  }
  else if (rule == PfRule::CONCAT_CSPLIT)
  {
    Assert(y.isConst());
    size_t yLen = Word::getLength(y);
    Node firstChar =
        yLen == 1 ? y : (isRev ? Word::suffix(y, 1) : Word::prefix(y, 1));
    Node sk = skc->mkSkolemCached(
        x,
        isRev ? SkolemCache::SK_ID_VC_SPT_REV : SkolemCache::SK_ID_VC_SPT,
        "c_spt");
    newSkolems.push_back(sk);
    conc = x.eqNode(isRev ? nm->mkNode(STRING_CONCAT, sk, firstChar)
                          : nm->mkNode(STRING_CONCAT, firstChar, sk));
  }
  else if (rule == PfRule::CONCAT_CPROP)
  {
    // expect (str.++ z d) and c
    Assert(x.getKind() == STRING_CONCAT && x.getNumChildren() == 2);
    Node z = x[isRev ? 1 : 0];
    Node d = x[isRev ? 0 : 1];
    Assert(d.isConst());
    Node c = y;
    Assert(c.isConst());
    size_t cLen = Word::getLength(c);
    size_t p = getSufficientNonEmptyOverlap(c, d, isRev);
    Node preC =
        p == cLen ? c : (isRev ? Word::suffix(c, p) : Word::prefix(c, p));
    Node sk = skc->mkSkolemCached(
        z,
        preC,
        isRev ? SkolemCache::SK_ID_C_SPT_REV : SkolemCache::SK_ID_C_SPT,
        "c_spt");
    newSkolems.push_back(sk);
    conc = z.eqNode(isRev ? nm->mkNode(STRING_CONCAT, sk, preC)
                          : nm->mkNode(STRING_CONCAT, preC, sk));
  }

  return conc;
}

size_t CoreSolver::getSufficientNonEmptyOverlap(Node c, Node d, bool isRev)
{
  Assert(c.isConst() && c.getType().isStringLike());
  Assert(d.isConst() && d.getType().isStringLike());
  size_t p;
  size_t p2;
  size_t cLen = Word::getLength(c);
  if (isRev)
  {
    // Since non-empty, we start with character 1
    Node c1 = Word::prefix(c, cLen - 1);
    p = cLen - Word::roverlap(c1, d);
    p2 = Word::rfind(c1, d);
  }
  else
  {
    Node c1 = Word::substr(c, 1);
    p = cLen - Word::overlap(c1, d);
    p2 = Word::find(c1, d);
  }
  return p2 == std::string::npos ? p : (p > p2 + 1 ? p2 + 1 : p);
}

Node CoreSolver::getDecomposeConclusion(Node x,
                                        Node l,
                                        bool isRev,
                                        SkolemCache* skc,
                                        std::vector<Node>& newSkolems)
{
  Assert(l.getType().isInteger());
  NodeManager* nm = NodeManager::currentNM();
  Node n = isRev ? nm->mkNode(MINUS, nm->mkNode(STRING_LENGTH, x), l) : l;
  Node sk1 = skc->mkSkolemCached(x, n, SkolemCache::SK_PREFIX, "dc_spt1");
  newSkolems.push_back(sk1);
  Node sk2 = skc->mkSkolemCached(x, n, SkolemCache::SK_SUFFIX_REM, "dc_spt2");
  newSkolems.push_back(sk2);
  Node conc = x.eqNode(nm->mkNode(STRING_CONCAT, sk1, sk2));
  // add the length constraint to the conclusion
  Node lc = nm->mkNode(STRING_LENGTH, isRev ? sk2 : sk1).eqNode(l);
  return nm->mkNode(AND, conc, lc);
}

void CoreSolver::getNormalForms(Node eqc,
                                std::vector<NormalForm>& normal_forms,
                                std::map<Node, unsigned>& term_to_nf_index,
                                TypeNode stype)
{
  Node emp = Word::mkEmptyWord(stype);
  //constant for equivalence class
  Node eqc_non_c = eqc;
  Trace("strings-process-debug") << "Get normal forms " << eqc << std::endl;
  eq::EqualityEngine* ee = d_state.getEqualityEngine();
  eq::EqClassIterator eqc_i = eq::EqClassIterator( eqc, ee );
  while( !eqc_i.isFinished() ){
    Node n = (*eqc_i);
    if( !d_bsolver.isCongruent(n) ){
      Kind nk = n.getKind();
      bool isCLike = utils::isConstantLike(n);
      if (isCLike || nk == STRING_CONCAT)
      {
        Trace("strings-process-debug") << "Get Normal Form : Process term " << n << " in eqc " << eqc << std::endl;
        NormalForm nf_curr;
        if (isCLike)
        {
          nf_curr.init(n);
        }
        else if (nk == STRING_CONCAT)
        {
          // set the base to n, we construct the other portions of nf_curr in
          // the following.
          nf_curr.d_base = n;
          for( unsigned i=0; i<n.getNumChildren(); i++ ) {
            Node nr = ee->getRepresentative( n[i] );
            // get the normal form for the component
            NormalForm& nfr = getNormalForm(nr);
            std::vector<Node>& nfrv = nfr.d_nf;
            Trace("strings-process-debug")
                << "Normalizing subterm " << n[i] << " = " << nr
                << ", which is " << nfrv << std::endl;
            unsigned orig_size = nf_curr.d_nf.size();
            unsigned add_size = nfrv.size();
            //if not the empty string, add to current normal form
            if (!nfrv.empty())
            {
              // if in a build with assertions, we run the following block,
              // which checks that normal forms do not have concat terms.
              if (Configuration::isAssertionBuild())
              {
                for (const Node& nn : nfrv)
                {
                  if (TraceIsOn("strings-error"))
                  {
                    if (nn.getKind() == STRING_CONCAT)
                    {
                      Trace("strings-error")
                          << "Strings::Error: From eqc = " << eqc << ", " << n
                          << " index " << i << ", bad normal form : ";
                      for (unsigned rr = 0; rr < nfrv.size(); rr++)
                      {
                        Trace("strings-error") << nfrv[rr] << " ";
                      }
                      Trace("strings-error") << std::endl;
                    }
                  }
                  Assert(nn.getKind() != kind::STRING_CONCAT);
                }
              }
              nf_curr.d_nf.insert(nf_curr.d_nf.end(), nfrv.begin(), nfrv.end());
            }
            // Track explanation for the normal form. This is in two parts.
            // First, we must carry the explanation of the normal form computed
            // for the representative nr.
            for (const Node& exp : nfr.d_exp)
            {
              // The explanation is only relevant for the subsegment it was
              // previously relevant for, shifted now based on its relative
              // placement in the normal form of n.
              nf_curr.addToExplanation(
                  exp,
                  orig_size + nfr.d_expDep[exp][false],
                  orig_size + (add_size - nfr.d_expDep[exp][true]));
            }
            // Second, must explain that the component n[i] is equal to the
            // base of the normal form for nr.
            Node base = nfr.d_base;
            if (base != n[i])
            {
              Node eq = n[i].eqNode(base);
              // The equality is relevant for the entire current segment
              nf_curr.addToExplanation(eq, orig_size, orig_size + add_size);
            }
          }
          // Now that we are finished with the loop, we convert forward indices
          // to reverse indices in the explanation dependency information
          int total_size = nf_curr.d_nf.size();
          for (std::pair<const Node, std::map<bool, unsigned> >& ed :
               nf_curr.d_expDep)
          {
            ed.second[true] = total_size - ed.second[true];
            Assert(ed.second[true] >= 0);
          }
        }
        //if not equal to self
        std::vector<Node>& currv = nf_curr.d_nf;
        if (currv.size() > 1
            || (currv.size() == 1 && utils::isConstantLike(currv[0])))
        {
          // if in a build with assertions, check that normal form is acyclic
          if (Configuration::isAssertionBuild())
          {
            if (currv.size() > 1)
            {
              for (unsigned i = 0; i < currv.size(); i++)
              {
                if (TraceIsOn("strings-error"))
                {
                  Trace("strings-error") << "Cycle for normal form ";
                  utils::printConcatTrace(currv, "strings-error");
                  Trace("strings-error") << "..." << currv[i] << std::endl;
                }
                Assert(!d_state.areEqual(currv[i], n));
              }
            }
          }
          term_to_nf_index[n] = normal_forms.size();
          normal_forms.push_back(nf_curr);
        }else{
          //this was redundant: combination of self + empty string(s)
          Node nn = currv.size() == 0 ? emp : currv[0];
          Assert(d_state.areEqual(nn, eqc));
        }
      }else{
        eqc_non_c = n;
      }
    }
    else
    {
      Trace("strings-process-debug")
          << "Get Normal Form : term " << n << " in eqc " << eqc
          << " is congruent" << std::endl;
    }
    ++eqc_i;
  }

  if( normal_forms.empty() ) {
    Trace("strings-solve-debug2") << "construct the normal form" << std::endl;
    // This case happens when there are no non-trivial normal forms for this
    // equivalence class. For example, given assertions:
    //   { x = y ++ z, x = y, z = "" }
    // The equivalence class of { x, y, y ++ z } is such that the normal form
    // of all terms is a variable (either x or y) in the equivalence class
    // itself. Thus, the normal form of this equivalence class can be assigned
    // to one of these variables.
    // We use a non-concatenation term among the terms in this equivalence
    // class, which is stored in eqc_non_c. The reason is this does not require
    // an explanation, whereas e.g. y ++ z would require the explanation z = ""
    // to justify its normal form is y.
    Assert(eqc_non_c.getKind() != STRING_CONCAT);
    NormalForm nf_triv;
    nf_triv.init(eqc_non_c);
    normal_forms.push_back(nf_triv);
  }else{
    if(TraceIsOn("strings-solve")) {
      Trace("strings-solve") << "--- Normal forms for equivalance class " << eqc << " : " << std::endl;
      for (unsigned i = 0, size = normal_forms.size(); i < size; i++)
      {
        NormalForm& nf = normal_forms[i];
        Trace("strings-solve") << "#" << i << " (from " << nf.d_base << ") : ";
        for (unsigned j = 0, sizej = nf.d_nf.size(); j < sizej; j++)
        {
          if(j>0) {
            Trace("strings-solve") << ", ";
          }
          Trace("strings-solve") << nf.d_nf[j];
        }
        Trace("strings-solve") << std::endl;
        Trace("strings-solve") << "   Explanation is : ";
        if (nf.d_exp.size() == 0)
        {
          Trace("strings-solve") << "NONE";
        } else {
          for (unsigned j = 0, sizej = nf.d_exp.size(); j < sizej; j++)
          {
            if(j>0) {
              Trace("strings-solve") << " AND ";
            }
            Trace("strings-solve") << nf.d_exp[j];
          }
          Trace("strings-solve") << std::endl;
          Trace("strings-solve") << "WITH DEPENDENCIES : " << std::endl;
          for (unsigned j = 0, sizej = nf.d_exp.size(); j < sizej; j++)
          {
            Node exp = nf.d_exp[j];
            Trace("strings-solve") << "   " << exp << " -> ";
            Trace("strings-solve") << nf.d_expDep[exp][false] << ",";
            Trace("strings-solve") << nf.d_expDep[exp][true] << std::endl;
          }
        }
        Trace("strings-solve") << std::endl;
      }
    } else {
      Trace("strings-solve") << "--- Single normal form for equivalence class " << eqc << std::endl;
    }
  }
}

void CoreSolver::processNEqc(Node eqc,
                             std::vector<NormalForm>& normal_forms,
                             TypeNode stype)
{
  if (normal_forms.size() <= 1)
  {
    return;
  }
  // if equivalence class is constant, approximate as containment, infer
  // conflicts
  Node c = d_bsolver.getConstantEqc(eqc);
  // the possible inferences
  std::vector<CoreInferInfo> pinfer;
  // compute normal forms that are effectively unique
  std::unordered_map<Node, size_t> nfCache;
  std::vector<size_t> nfIndices;
  bool hasConstIndex = false;
  for (size_t i = 0, nnforms = normal_forms.size(); i < nnforms; i++)
  {
    NormalForm& nfi = normal_forms[i];
    Node ni = d_termReg.mkNConcat(nfi.d_nf, stype);
    if (nfCache.find(ni) == nfCache.end())
    {
      // If the equivalence class is entailed to be constant, check
      // if the normal form cannot be contained in that constant.
      if (!c.isNull())
      {
        int firstc, lastc;
        if (!StringsEntail::canConstantContainList(c, nfi.d_nf, firstc, lastc))
        {
          Node n = nfi.d_base;
          std::vector<Node> exp(nfi.d_exp.begin(), nfi.d_exp.end());
          //conflict
          Trace("strings-solve") << "Normal form for " << n << " cannot be contained in constant " << c << std::endl;
          // conflict, explanation is:
          //  n = base ^ base = c ^ relevant porition of ( n = N[n] )
          // Notice although not implemented, this can be minimized based on
          // firstc/lastc, normal_forms_exp_depend.
          d_bsolver.explainConstantEqc(n, eqc, exp);
          d_im.sendInference(exp, d_false, InferenceId::STRINGS_N_NCTN);
          // conflict, finished
          return;
        }
      }

      nfCache[ni] = i;
      if (ni.isConst())
      {
        hasConstIndex = true;
        nfIndices.insert(nfIndices.begin(), i);
      }
      else
      {
        nfIndices.push_back(i);
      }
    }
  }
  size_t nnfs = nfIndices.size();
  Trace("strings-solve") << "CoreSolver::processNEqc: " << nnfs << "/"
                         << normal_forms.size() << " normal forms are unique."
                         << std::endl;

  // loop over all pairs
  for (unsigned i = 0; i < nnfs - 1; i++)
  {
    //unify each normalform[j] with normal_forms[i]
    for (unsigned j = i + 1; j < nnfs; j++)
    {
      NormalForm& nfi = normal_forms[nfIndices[i]];
      NormalForm& nfj = normal_forms[nfIndices[j]];
      //ensure that normal_forms[i] and normal_forms[j] are the same modulo equality, add to pinfer if not
      Trace("strings-solve") << "Strings: Process normal form #" << i << " against #" << j << "..." << std::endl;
      if (isNormalFormPair(nfi.d_base, nfj.d_base))
      {
        Trace("strings-solve") << "Strings: Already cached." << std::endl;
        continue;
      }
      // process the reverse direction first (check for easy conflicts and
      // inferences)
      unsigned rindex = 0;
      nfi.reverse();
      nfj.reverse();
      processSimpleNEq(nfi, nfj, rindex, true, 0, pinfer, stype);
      nfi.reverse();
      nfj.reverse();
      if (d_im.hasProcessed())
      {
        break;
      }
      // AJR: for less aggressive endpoint inference
      // rindex = 0;

      unsigned index = 0;
      processSimpleNEq(nfi, nfj, index, false, rindex, pinfer, stype);
      if (d_im.hasProcessed())
      {
        break;
      }
    }
    if (hasConstIndex || d_im.hasProcessed())
    {
      break;
    }
  }
  if (d_state.isInConflict())
  {
    // conflict, we are done
    return;
  }
  // Go back and check for normal form equality conflicts. These take
  // precedence over any facts and lemmas.
  for (const std::pair<const Node, size_t>& ni : nfCache)
  {
    for (const std::pair<const Node, size_t>& nj : nfCache)
    {
      if (ni.first >= nj.first)
      {
        // avoid duplicate comparisons
        continue;
      }
      Node eq = ni.first.eqNode(nj.first);
      eq = rewrite(eq);
      if (eq == d_false)
      {
        std::vector<Node> exp;
        NormalForm& nfi = normal_forms[ni.second];
        NormalForm& nfj = normal_forms[nj.second];
        exp.insert(exp.end(), nfi.d_exp.begin(), nfi.d_exp.end());
        exp.insert(exp.end(), nfj.d_exp.begin(), nfj.d_exp.end());
        exp.push_back(nfi.d_base.eqNode(nfj.d_base));
        d_im.sendInference(exp, d_false, InferenceId::STRINGS_N_EQ_CONF);
        return;
      }
    }
    if (d_im.hasProcessed())
    {
      break;
    }
  }
  if (d_im.hasProcessed() || pinfer.empty())
  {
    // either already sent a lemma or fact, or there are no possible inferences
    return;
  }
  // now, determine which of the possible inferences we want to add
  unsigned use_index = 0;
  bool set_use_index = false;
  Trace("strings-solve") << "Possible inferences (" << pinfer.size()
                         << ") : " << std::endl;
  InferenceId min_id = InferenceId::UNKNOWN;
  unsigned max_index = 0;
  for (unsigned i = 0, psize = pinfer.size(); i < psize; i++)
  {
    CoreInferInfo& ipii = pinfer[i];
    InferInfo& ii = ipii.d_infer;
    Trace("strings-solve") << "#" << i << ": From " << ipii.d_i << " / "
                           << ipii.d_j << " (rev=" << ipii.d_rev << ") : ";
    Trace("strings-solve") << ii.d_conc << " by " << ii.getId() << std::endl;
    if (!set_use_index || ii.getId() < min_id
        || (ii.getId() == min_id && ipii.d_index > max_index))
    {
      min_id = ii.getId();
      max_index = ipii.d_index;
      use_index = i;
      set_use_index = true;
    }
  }
  Trace("strings-solve") << "...choose #" << use_index << std::endl;
  if (!processInferInfo(pinfer[use_index]))
  {
    Unhandled() << "Failed to process infer info " << pinfer[use_index].d_infer
                << std::endl;
  }
}

void CoreSolver::processSimpleNEq(NormalForm& nfi,
                                  NormalForm& nfj,
                                  unsigned& index,
                                  bool isRev,
                                  unsigned rproc,
                                  std::vector<CoreInferInfo>& pinfer,
                                  TypeNode stype)
{
  NodeManager* nm = NodeManager::currentNM();
  Node emp = Word::mkEmptyWord(stype);

  const std::vector<Node>& nfiv = nfi.d_nf;
  const std::vector<Node>& nfjv = nfj.d_nf;
  Assert(rproc <= nfiv.size() && rproc <= nfjv.size());
  while (true)
  {
    bool lhsDone = (index == (nfiv.size() - rproc));
    bool rhsDone = (index == (nfjv.size() - rproc));
    if (lhsDone && rhsDone)
    {
      // We are done with both normal forms
      break;
    }
    else if (lhsDone || rhsDone)
    {
      // Only one side is done so the remainder of the other side must be empty
      NormalForm& nfk = index == (nfiv.size() - rproc) ? nfj : nfi;
      std::vector<Node>& nfkv = nfk.d_nf;
      unsigned index_k = index;
      std::vector<Node> curr_exp;
      NormalForm::getExplanationForPrefixEq(nfi, nfj, -1, -1, curr_exp);
      while (!d_state.isInConflict() && index_k < (nfkv.size() - rproc))
      {
        // can infer that this string must be empty
        Node eq = nfkv[index_k].eqNode(emp);
        Assert(!d_state.areEqual(emp, nfkv[index_k]));
        d_im.sendInference(curr_exp, eq, InferenceId::STRINGS_N_ENDPOINT_EMP, isRev);
        index_k++;
      }
      break;
    }

    // We have inferred that the normal forms up to position `index` are
    // equivalent. Below, we refer to the components at the current position of
    // the normal form as `x` and `y`.
    //
    // E.g. x ++ ... = y ++ ...
    Node x = nfiv[index];
    Node y = nfjv[index];
    Trace("strings-solve-debug")
        << "Process " << x << " ... " << y << std::endl;

    if (x == y)
    {
      // The normal forms have the same term at the current position. We just
      // continue with the next index. By construction of the normal forms, we
      // end up in this case if the two components are equal according to the
      // equality engine (i.e. we cannot have different x and y terms that are
      // equal in the equality engine).
      //
      // E.g. x ++ x' ++ ... = x ++ y' ++ ... ---> x' ++ ... = y' ++ ...
      Trace("strings-solve-debug")
          << "Simple Case 1 : strings are equal" << std::endl;
      index++;
      continue;
    }
    Assert(!d_state.areEqual(x, y));

    std::vector<Node> lenExp;
    Node xLenTerm = d_state.getLength(x, lenExp);
    Node yLenTerm = d_state.getLength(y, lenExp);

    if (d_state.areEqual(xLenTerm, yLenTerm))
    {
      std::vector<Node> ant;
      NormalForm::getExplanationForPrefixEq(nfi, nfj, index, index, ant);
      if (x.isConst() && y.isConst())
      {
        // if both are constant, it's just a constant conflict
        d_im.sendInference(ant, d_false, InferenceId::STRINGS_N_CONST, isRev, true);
        return;
      }
      // `x` and `y` have the same length. We infer that the two components
      // have to be the same.
      //
      // E.g. x ++ ... = y ++ ... ^ len(x) = len(y) ---> x = y
      Trace("strings-solve-debug")
          << "Simple Case 2 : string lengths are equal" << std::endl;
      Node eq = x.eqNode(y);
      Node leneq = xLenTerm.eqNode(yLenTerm);
      lenExp.push_back(leneq);
      // set the explanation for length
      Node lant = utils::mkAnd(lenExp);
      ant.push_back(lant);
      d_im.sendInference(ant, eq, InferenceId::STRINGS_N_UNIFY, isRev);
      break;
    }
    else if ((!x.isConst() && index == nfiv.size() - rproc - 1)
             || (!y.isConst() && index == nfjv.size() - rproc - 1))
    {
      // We have reached the last component in one of the normal forms and it
      // is not a constant. Thus, the last component must be equal to the
      // remainder of the other normal form.
      //
      // E.g. x = y ++ y' ---> x = y ++ y'
      Trace("strings-solve-debug")
          << "Simple Case 3 : at endpoint" << std::endl;
      Node eqn[2];
      for (unsigned r = 0; r < 2; r++)
      {
        const NormalForm& nfk = r == 0 ? nfi : nfj;
        const std::vector<Node>& nfkv = nfk.d_nf;
        std::vector<Node> eqnc;
        for (unsigned i = index, size = (nfkv.size() - rproc); i < size; i++)
        {
          if (isRev)
          {
            eqnc.insert(eqnc.begin(), nfkv[i]);
          }
          else
          {
            eqnc.push_back(nfkv[i]);
          }
        }
        eqn[r] = d_termReg.mkNConcat(eqnc, stype);
      }
      Trace("strings-solve-debug")
          << "Endpoint eq check: " << eqn[0] << " " << eqn[1] << std::endl;
      if (!d_state.areEqual(eqn[0], eqn[1]))
      {
        std::vector<Node> antec;
        NormalForm::getExplanationForPrefixEq(nfi, nfj, -1, -1, antec);
        d_im.sendInference(antec,
                           eqn[0].eqNode(eqn[1]),
                           InferenceId::STRINGS_N_ENDPOINT_EQ,
                           isRev,
                           true);
      }
      else
      {
        Assert(nfiv.size() == nfjv.size());
        index = nfiv.size() - rproc;
      }
      break;
    }
    else if (x.isConst() && y.isConst())
    {
      // Constants in both normal forms.
      //
      // E.g. "abc" ++ ... = "ab" ++ ...
      size_t lenX = Word::getLength(x);
      size_t lenY = Word::getLength(y);
      Trace("strings-solve-debug")
          << "Simple Case 4 : Const Split : " << x << " vs " << y
          << " at index " << index << ", isRev = " << isRev << std::endl;
      size_t minLen = std::min(lenX, lenY);
      bool isSameFix =
          isRev ? Word::rstrncmp(x, y, minLen) : Word::strncmp(x, y, minLen);
      if (isSameFix)
      {
        // The shorter constant is a prefix/suffix of the longer constant. We
        // split the longer constant into the shared part and the remainder and
        // continue from there.
        //
        // E.g. "abc" ++ x' ++ ... = "ab" ++ y' ++ ... --->
        //      "c" ++ x' ++ ... = y' ++ ...
        bool xShorter = lenX < lenY;
        NormalForm& nfl = xShorter ? nfj : nfi;
        Node cl = xShorter ? y : x;
        Node ns = xShorter ? x : y;

        Node remainderStr;
        if (isRev)
        {
          size_t newlen = std::max(lenX, lenY) - minLen;
          remainderStr = Word::substr(cl, 0, newlen);
        }
        else
        {
          remainderStr = Word::substr(cl, minLen);
        }
        Trace("strings-solve-debug-test")
            << "Break normal form of " << cl << " into " << ns << ", "
            << remainderStr << std::endl;
        nfl.splitConstant(index, ns, remainderStr);
        index++;
        continue;
      }
      else
      {
        // Conflict because the shorter constant is not a prefix/suffix of the
        // other.
        //
        // E.g. "abc" ++ ... = "bc" ++ ... ---> conflict
        std::vector<Node> antec;
        NormalForm::getExplanationForPrefixEq(nfi, nfj, index, index, antec);
        d_im.sendInference(antec, d_false, InferenceId::STRINGS_N_CONST, isRev, true);
        break;
      }
    }

    // The candidate inference "info"
    CoreInferInfo info(InferenceId::UNKNOWN);
    InferInfo& iinfo = info.d_infer;
    info.d_index = index;
    // for debugging
    info.d_i = nfi.d_base;
    info.d_j = nfj.d_base;
    info.d_rev = isRev;
    Assert(index < nfiv.size() - rproc && index < nfjv.size() - rproc);
    if (!d_state.areDisequal(xLenTerm, yLenTerm) && !d_state.areEqual(xLenTerm, yLenTerm)
        && !x.isConst()
        && !y.isConst())  // AJR: remove the latter 2 conditions?
    {
      // We don't know whether `x` and `y` have the same length or not. We
      // split on whether they are equal or not (note that splitting on
      // equality between strings is worse since it is harder to process).
      //
      // E.g. x ++ ... = y ++ ... ---> (len(x) = len(y)) v (len(x) != len(y))
      Trace("strings-solve-debug")
          << "Non-simple Case 1 : string lengths neither equal nor disequal"
          << std::endl;
      Node lenEq = nm->mkNode(EQUAL, xLenTerm, yLenTerm);
      lenEq = rewrite(lenEq);
      iinfo.d_conc = nm->mkNode(OR, lenEq, lenEq.negate());
      iinfo.setId(InferenceId::STRINGS_LEN_SPLIT);
      info.d_pendingPhase[lenEq] = true;
      pinfer.push_back(info);
      break;
    }

    Trace("strings-solve-debug")
        << "Non-simple Case 2 : must compare strings" << std::endl;
    int lhsLoopIdx = -1;
    int rhsLoopIdx = -1;
    if (detectLoop(nfi, nfj, index, lhsLoopIdx, rhsLoopIdx, rproc))
    {
      // We are dealing with a looping word equation.
      // Note we could make this code also run in the reverse direction, but
      // this is not implemented currently.
      if (!isRev)
      {
        // add temporarily to the antecedant of iinfo.
        NormalForm::getExplanationForPrefixEq(nfi, nfj, -1, -1, iinfo.d_premises);
        ProcessLoopResult plr =
            processLoop(lhsLoopIdx != -1 ? nfi : nfj,
                        lhsLoopIdx != -1 ? nfj : nfi,
                        lhsLoopIdx != -1 ? lhsLoopIdx : rhsLoopIdx,
                        index,
                        info);
        if (plr == ProcessLoopResult::INFERENCE)
        {
          pinfer.push_back(info);
          break;
        }
        else if (plr == ProcessLoopResult::CONFLICT)
        {
          break;
        }
        Assert(plr == ProcessLoopResult::SKIPPED);
        // not processing an inference here, undo changes to ant
        iinfo.d_premises.clear();
      }
    }

    // AJR: length entailment here?
    if (x.isConst() || y.isConst())
    {
      // Below, we deal with the case where `x` or `y` is a constant string. We
      // refer to the non-constant component as `nc` below.
      //
      // E.g. "abc" ++ ... = nc ++ ...
      Assert(!x.isConst() || !y.isConst());
      NormalForm& nfc = x.isConst() ? nfi : nfj;
      const std::vector<Node>& nfcv = nfc.d_nf;
      NormalForm& nfnc = x.isConst() ? nfj : nfi;
      const std::vector<Node>& nfncv = nfnc.d_nf;
      Node nc = nfncv[index];
      Assert(!nc.isConst()) << "Other string is not constant.";
      Assert(nc.getKind() != STRING_CONCAT) << "Other string is not CONCAT.";
      // explanation for why nc is non-empty
      Node expNonEmpty = d_state.explainNonEmpty(nc);
      if (expNonEmpty.isNull())
      {
        // The non-constant side may be equal to the empty string. Split on
        // whether it is.
        //
        // E.g. "abc" ++ ... = nc ++ ... ---> (nc = "") v (nc != "")
        Node eq = nc.eqNode(emp);
        eq = rewrite(eq);
        if (eq.isConst())
        {
          // If the equality rewrites to a constant, we must use the
          // purify variable for this string to communicate that
          // we have inferred whether it is empty.
          SkolemCache* skc = d_termReg.getSkolemCache();
          Node p = skc->mkSkolemCached(nc, SkolemCache::SK_PURIFY, "lsym");
          Node pEq = p.eqNode(emp);
          // should not be constant
          Assert(!rewrite(pEq).isConst());
          // infer the purification equality, and the (dis)equality
          // with the empty string in the direction that the rewriter
          // inferred
          iinfo.d_conc = nm->mkNode(
              AND, p.eqNode(nc), !eq.getConst<bool>() ? pEq.negate() : pEq);
          iinfo.setId(InferenceId::STRINGS_INFER_EMP);
        }
        else
        {
          iinfo.d_conc = nm->mkNode(OR, eq, eq.negate());
          iinfo.setId(InferenceId::STRINGS_LEN_SPLIT_EMP);
        }
        pinfer.push_back(info);
        break;
      }

      // At this point, we know that `nc` is non-empty, so we add expNonEmpty
      // to our explanation below. We do this after adding other parts of the
      // explanation for consistency with other inferences.

      size_t ncIndex = index + 1;
      Node nextConstStr = nfnc.collectConstantStringAt(ncIndex);
      if (!nextConstStr.isNull())
      {
        // We are in the case where we have a constant after `nc`, so we
        // split `nc`.
        //
        // E.g. "abc" ++ ... = nc ++ "b" ++ ... ---> nc = "a" ++ k
        size_t cIndex = index;
        Node stra = nfc.collectConstantStringAt(cIndex);
        Assert(!stra.isNull());
        Node strb = nextConstStr;

        // Since `nc` is non-empty, we use the non-empty overlap
        size_t p = getSufficientNonEmptyOverlap(stra, strb, isRev);

        // If we can't split off more than a single character from the
        // constant, we might as well do regular constant/non-constant
        // inference (see below).
        if (p > 1)
        {
          NormalForm::getExplanationForPrefixEq(
              nfc, nfnc, cIndex, ncIndex, iinfo.d_premises);
          iinfo.d_premises.push_back(expNonEmpty);
          // make the conclusion
          SkolemCache* skc = d_termReg.getSkolemCache();
          Node xcv =
              nm->mkNode(STRING_CONCAT, isRev ? strb : nc, isRev ? nc : strb);
          std::vector<Node> newSkolems;
          iinfo.d_conc = getConclusion(
              xcv, stra, PfRule::CONCAT_CPROP, isRev, skc, newSkolems);
          Assert(newSkolems.size() == 1);
          iinfo.d_skolems[LENGTH_SPLIT].push_back(newSkolems[0]);
          iinfo.setId(InferenceId::STRINGS_SSPLIT_CST_PROP);
          iinfo.d_idRev = isRev;
          pinfer.push_back(info);
          break;
        }
      }

      // Since none of the other inferences apply, we just infer that `nc` has
      // to start with the first character of the constant.
      //
      // E.g. "abc" ++ ... = nc ++ ... ---> nc = "a" ++ k
      SkolemCache* skc = d_termReg.getSkolemCache();
      std::vector<Node> newSkolems;
      iinfo.d_conc = getConclusion(
          nc, nfcv[index], PfRule::CONCAT_CSPLIT, isRev, skc, newSkolems);
      NormalForm::getExplanationForPrefixEq(
          nfi, nfj, index, index, iinfo.d_premises);
      iinfo.d_premises.push_back(expNonEmpty);
      Assert(newSkolems.size() == 1);
      iinfo.d_skolems[LENGTH_SPLIT].push_back(newSkolems[0]);
      iinfo.setId(InferenceId::STRINGS_SSPLIT_CST);
      iinfo.d_idRev = isRev;
      pinfer.push_back(info);
      break;
    }

    // Below, we deal with the case where `x` and `y` are two non-constant
    // terms of different lengths. In this case, we have to split on which term
    // is a prefix/suffix of the other.
    //
    // E.g. x ++ ... = y ++ ... ---> (x = y ++ k) v (y = x ++ k)
    Assert(d_state.areDisequal(xLenTerm, yLenTerm));
    Assert(!x.isConst());
    Assert(!y.isConst());

    int32_t lentTestSuccess = -1;
    Node lenConstraint;
    if (options().strings.stringCheckEntailLen)
    {
      // If length entailment checks are enabled, we can save the case split by
      // inferring that `x` has to be longer than `y` or vice-versa.
      for (size_t e = 0; e < 2; e++)
      {
        Node t = e == 0 ? x : y;
        // do not infer constants are larger than variables
        if (!t.isConst())
        {
          Node lt1 = e == 0 ? xLenTerm : yLenTerm;
          Node lt2 = e == 0 ? yLenTerm : xLenTerm;
          Node entLit = rewrite(nm->mkNode(GT, lt1, lt2));
          std::pair<bool, Node> et = d_state.entailmentCheck(
              options::TheoryOfMode::THEORY_OF_TYPE_BASED, entLit);
          if (et.first)
          {
            Trace("strings-entail")
                << "Strings entailment : " << entLit
                << " is entailed in the current context." << std::endl;
            Trace("strings-entail")
                << "  explanation was : " << et.second << std::endl;
            lentTestSuccess = e;
            lenConstraint = entLit;
            // Its not explained by the equality engine of this class, so its
            // marked as not being explained. The length constraint is
            // additionally being saved and added to the length constraint
            // vector lcVec below, which is added to iinfo.d_ant below. Length
            // constraints are being added as the last antecedant for the sake
            // of proof reconstruction, which expect length constraints to come
            // last.
            iinfo.d_noExplain.push_back(lenConstraint);
            break;
          }
        }
      }
    }
    // lcVec stores the length constraint portion of the antecedant.
    std::vector<Node> lcVec;
    if (lenConstraint.isNull())
    {
      // will do split on length
      lenConstraint = nm->mkNode(EQUAL, xLenTerm, yLenTerm).negate();
      lcVec.push_back(lenConstraint);
    }
    else
    {
      utils::flattenOp(AND, lenConstraint, lcVec);
    }

    NormalForm::getExplanationForPrefixEq(nfi, nfj, index, index, iinfo.d_premises);
    // Add premises for x != "" ^ y != ""
    for (unsigned xory = 0; xory < 2; xory++)
    {
      Node t = xory == 0 ? x : y;
      Node tnz = d_state.explainNonEmpty(t);
      if (!tnz.isNull())
      {
        lcVec.push_back(tnz);
      }
      else
      {
        tnz = x.eqNode(emp).negate();
        lcVec.push_back(tnz);
        iinfo.d_noExplain.push_back(tnz);
      }
    }
    SkolemCache* skc = d_termReg.getSkolemCache();
    std::vector<Node> newSkolems;
    // make the conclusion
    if (lentTestSuccess == -1)
    {
      iinfo.setId(InferenceId::STRINGS_SSPLIT_VAR);
      iinfo.d_conc =
          getConclusion(x, y, PfRule::CONCAT_SPLIT, isRev, skc, newSkolems);
    }
    else if (lentTestSuccess == 0)
    {
      iinfo.setId(InferenceId::STRINGS_SSPLIT_VAR_PROP);
      iinfo.d_conc =
          getConclusion(x, y, PfRule::CONCAT_LPROP, isRev, skc, newSkolems);
    }
    else
    {
      Assert(lentTestSuccess == 1);
      iinfo.setId(InferenceId::STRINGS_SSPLIT_VAR_PROP);
      iinfo.d_conc =
          getConclusion(y, x, PfRule::CONCAT_LPROP, isRev, skc, newSkolems);
    }
    // add the length constraint(s) as the last antecedant
    Node lc = utils::mkAnd(lcVec);
    iinfo.d_premises.push_back(lc);
    iinfo.d_idRev = isRev;
    pinfer.push_back(info);
    break;
  }
}

bool CoreSolver::detectLoop(NormalForm& nfi,
                               NormalForm& nfj,
                               int index,
                               int& loop_in_i,
                               int& loop_in_j,
                               unsigned rproc)
{
  int has_loop[2] = { -1, -1 };
  for (unsigned r = 0; r < 2; r++)
  {
    NormalForm& nf = r == 0 ? nfi : nfj;
    NormalForm& nfo = r == 0 ? nfj : nfi;
    std::vector<Node>& nfv = nf.d_nf;
    std::vector<Node>& nfov = nfo.d_nf;
    if (nfov[index].isConst())
    {
      continue;
    }
    for (unsigned lp = index + 1, lpEnd = nfv.size() - rproc; lp < lpEnd; lp++)
    {
      if (nfv[lp] == nfov[index])
      {
        has_loop[r] = lp;
        break;
      }
    }
  }
  if( has_loop[0]!=-1 || has_loop[1]!=-1 ) {
    loop_in_i = has_loop[0];
    loop_in_j = has_loop[1];
    return true;
  } else {
    Trace("strings-solve-debug") << "No loops detected." << std::endl;
    return false;
  }
}

//xs(zy)=t(yz)xr
CoreSolver::ProcessLoopResult CoreSolver::processLoop(NormalForm& nfi,
                                                      NormalForm& nfj,
                                                      int loop_index,
                                                      int index,
                                                      CoreInferInfo& info)
{
  NodeManager* nm = NodeManager::currentNM();
  Node conc;
  const std::vector<Node>& veci = nfi.d_nf;
  const std::vector<Node>& vecoi = nfj.d_nf;

  TypeNode stype = veci[loop_index].getType();

  if (options().strings.stringProcessLoopMode
      == options::ProcessLoopMode::ABORT)
  {
    throw LogicException("Looping word equation encountered.");
  }
  else if (options().strings.stringProcessLoopMode
               == options::ProcessLoopMode::NONE
           || stype.isSequence())
  {
    // note we cannot convert looping word equations into regular expressions if
    // we are handling sequences, since there is no analog for regular
    // expressions over sequences currently
    d_im.setIncomplete(IncompleteId::STRINGS_LOOP_SKIP);
    return ProcessLoopResult::SKIPPED;
  }

  Trace("strings-loop") << "Detected possible loop for " << veci[loop_index]
                        << std::endl;
  Trace("strings-loop") << " ... (X)= " << vecoi[index] << std::endl;
  Trace("strings-loop") << " ... T(Y.Z)= ";
  std::vector<Node> vec_t(veci.begin() + index, veci.begin() + loop_index);
  Node t_yz = d_termReg.mkNConcat(vec_t, stype);
  Trace("strings-loop") << " (" << t_yz << ")" << std::endl;
  Trace("strings-loop") << " ... S(Z.Y)= ";
  std::vector<Node> vec_s(vecoi.begin() + index + 1, vecoi.end());
  Node s_zy = d_termReg.mkNConcat(vec_s, stype);
  Trace("strings-loop") << s_zy << std::endl;
  Trace("strings-loop") << " ... R= ";
  std::vector<Node> vec_r(veci.begin() + loop_index + 1, veci.end());
  Node r = d_termReg.mkNConcat(vec_r, stype);
  Trace("strings-loop") << r << std::endl;

  Node emp = Word::mkEmptyWord(stype);

  InferInfo& iinfo = info.d_infer;
  if (s_zy.isConst() && r.isConst() && r != emp)
  {
    int c;
    bool flag = true;
    if (s_zy.getConst<String>().tailcmp(r.getConst<String>(), c))
    {
      if (c >= 0)
      {
        s_zy = Word::substr(s_zy, 0, c);
        r = emp;
        vec_r.clear();
        Trace("strings-loop") << "Strings::Loop: Refactor S(Z.Y)= " << s_zy
                              << ", c=" << c << std::endl;
        flag = false;
      }
    }
    if (flag)
    {
      Trace("strings-loop") << "Strings::Loop: tails are different."
                            << std::endl;
      d_im.sendInference(
          iinfo.d_premises, conc, InferenceId::STRINGS_FLOOP_CONFLICT, false, true);
      return ProcessLoopResult::CONFLICT;
    }
  }

  Node split_eq;
  for (unsigned i = 0; i < 2; i++)
  {
    Node t = i == 0 ? veci[loop_index] : t_yz;
    split_eq = t.eqNode(emp);
    Node split_eqr = rewrite(split_eq);
    // the equality could rewrite to false
    if (!split_eqr.isConst())
    {
      Node expNonEmpty = d_state.explainNonEmpty(t);
      if (expNonEmpty.isNull())
      {
        // no antecedants necessary
        iinfo.d_premises.clear();
        // try to make t equal to empty to avoid loop
        iinfo.d_conc = nm->mkNode(kind::OR, split_eq, split_eq.negate());
        iinfo.setId(InferenceId::STRINGS_LEN_SPLIT_EMP);
        return ProcessLoopResult::INFERENCE;
      }
      else
      {
        iinfo.d_premises.push_back(expNonEmpty);
      }
    }
    else
    {
      Assert(!split_eqr.getConst<bool>());
    }
  }

  Node str_in_re;
  if (s_zy == t_yz && r == emp && s_zy.isConst()
      && s_zy.getConst<String>().isRepeated())
  {
    Node rep_c = Word::substr(s_zy, 0, 1);
    Trace("strings-loop") << "Special case (X)=" << vecoi[index] << " "
                          << std::endl;
    Trace("strings-loop") << "... (C)=" << rep_c << " " << std::endl;
    // special case
    str_in_re = nm->mkNode(
        STRING_IN_REGEXP,
        vecoi[index],
        nm->mkNode(REGEXP_STAR, nm->mkNode(STRING_TO_REGEXP, rep_c)));
    conc = str_in_re;
  }
  else if (t_yz.isConst())
  {
    Trace("strings-loop") << "Strings::Loop: Const Normal Breaking."
                          << std::endl;
    unsigned size = Word::getLength(t_yz);
    std::vector<Node> vconc;
    for (unsigned len = 1; len <= size; len++)
    {
      Node y = Word::substr(t_yz, 0, len);
      Node z = Word::substr(t_yz, len, size - len);
      Node restr = s_zy;
      Node cc;
      if (r != emp)
      {
        std::vector<Node> v2(vec_r);
        v2.insert(v2.begin(), y);
        v2.insert(v2.begin(), z);
        restr = d_termReg.mkNConcat(z, y);
        cc = rewrite(s_zy.eqNode(d_termReg.mkNConcat(v2, stype)));
      }
      else
      {
        cc = rewrite(s_zy.eqNode(d_termReg.mkNConcat(z, y)));
      }
      if (cc == d_false)
      {
        continue;
      }
      Node conc2 = nm->mkNode(
          STRING_IN_REGEXP,
          vecoi[index],
          nm->mkNode(
              REGEXP_CONCAT,
              nm->mkNode(STRING_TO_REGEXP, y),
              nm->mkNode(REGEXP_STAR, nm->mkNode(STRING_TO_REGEXP, restr))));
      cc = cc == d_true ? conc2 : nm->mkNode(kind::AND, cc, conc2);
      vconc.push_back(cc);
    }
    conc = vconc.size() == 0 ? Node::null() : vconc.size() == 1
                                                  ? vconc[0]
                                                  : nm->mkNode(kind::OR, vconc);
  }
  else
  {
    if (options().strings.stringProcessLoopMode
        == options::ProcessLoopMode::SIMPLE_ABORT)
    {
      throw LogicException("Normal looping word equation encountered.");
    }
    else if (options().strings.stringProcessLoopMode
             == options::ProcessLoopMode::SIMPLE)
    {
      d_im.setIncomplete(IncompleteId::STRINGS_LOOP_SKIP);
      return ProcessLoopResult::SKIPPED;
    }

    Trace("strings-loop") << "Strings::Loop: Normal Loop Breaking."
                          << std::endl;
    // right
    SkolemCache* skc = d_termReg.getSkolemCache();
    Node sk_w = skc->mkSkolem("w_loop");
    Node sk_y = skc->mkSkolem("y_loop");
    iinfo.d_skolems[LENGTH_GEQ_ONE].push_back(sk_y);
    Node sk_z = skc->mkSkolem("z_loop");
    // t1 * ... * tn = y * z
    Node conc1 = t_yz.eqNode(d_termReg.mkNConcat(sk_y, sk_z));
    // s1 * ... * sk = z * y * r
    vec_r.insert(vec_r.begin(), sk_y);
    vec_r.insert(vec_r.begin(), sk_z);
    Node conc2 = s_zy.eqNode(d_termReg.mkNConcat(vec_r, stype));
    Node conc3 = vecoi[index].eqNode(d_termReg.mkNConcat(sk_y, sk_w));
    Node restr = r == emp ? s_zy : d_termReg.mkNConcat(sk_z, sk_y);
    str_in_re =
        nm->mkNode(kind::STRING_IN_REGEXP,
                   sk_w,
                   nm->mkNode(kind::REGEXP_STAR,
                              nm->mkNode(kind::STRING_TO_REGEXP, restr)));

    std::vector<Node> vec_conc;
    vec_conc.push_back(conc1);
    vec_conc.push_back(conc2);
    vec_conc.push_back(conc3);
    vec_conc.push_back(str_in_re);
    conc = nm->mkNode(kind::AND, vec_conc);
  }  // normal case

  // we will be done
  iinfo.d_conc = conc;
  iinfo.setId(InferenceId::STRINGS_FLOOP);
  info.d_nfPair[0] = nfi.d_base;
  info.d_nfPair[1] = nfj.d_base;
  return ProcessLoopResult::INFERENCE;
}

void CoreSolver::processDeq(Node ni, Node nj)
{
  NodeManager* nm = NodeManager::currentNM();
  NormalForm& nfni = getNormalForm(ni);
  NormalForm& nfnj = getNormalForm(nj);

  if (nfni.d_nf.size() <= 1 && nfnj.d_nf.size() <= 1)
  {
    // If normal forms have size <=1, then we are comparing either:
    // (1) variable to variable,
    // (2) variable to constant-like (empty, constant string/seq or SEQ_UNIT),
    // (3) SEQ_UNIT to constant-like.
    // We only have to process (3) here, since disequalities of the form of (1)
    // and (2) are satisfied by construction.
    for (size_t i = 0; i < 2; i++)
    {
      NormalForm& nfc = i == 0 ? nfni : nfnj;
      if (nfc.d_nf.size() == 0 || nfc.d_nf[0].getKind() != SEQ_UNIT)
      {
        // may need to look at the other side
        continue;
      }
      Node u = nfc.d_nf[0];
      // if the other side is constant like
      NormalForm& nfo = i == 0 ? nfnj : nfni;
      if (nfo.d_nf.size() == 0 || !utils::isConstantLike(nfo.d_nf[0]))
      {
        break;
      }
      // v is the other side (a possibly constant seq.unit term)
      Node v = nfo.d_nf[0];
      Node vc;
      if (v.isConst())
      {
        // get the list of characters (strings of length 1)
        std::vector<Node> vchars = Word::getChars(v);
        if (vchars.size() != 1)
        {
          // constant of size != 1, disequality is satisfied
          break;
        }
        // get the element of the character
        vc = vchars[0].getConst<Sequence>().getVec()[0];
      }
      else
      {
        Assert(v.getKind() == SEQ_UNIT);
        vc = v[0];
      }
      Assert(u[0].getType() == vc.getType());
      // if already disequal, we are done
      if (d_state.areDisequal(u[0], vc))
      {
        break;
      }
      // seq.unit(x) != seq.unit(y) => x != y
      // Notice this is a special case, since the code below would justify this
      // disequality by reasoning that a component is disequal. However, the
      // disequality components are the entire disequality.
      Node deq = u.eqNode(v).notNode();
      std::vector<Node> premises;
      premises.push_back(deq);
      Node conc = u[0].eqNode(vc).notNode();
      d_im.sendInference(premises, conc, InferenceId::STRINGS_UNIT_INJ_DEQ, false, true);
      return;
    }
    Trace("strings-solve-debug") << "...trivial" << std::endl;
    return;
  }

  std::vector<Node> nfi = nfni.d_nf;
  std::vector<Node> nfj = nfnj.d_nf;

  // See if one side is constant, if so, the disequality ni != nj is satisfied
  // if it cannot contain the other side.
  //
  // E.g. "abc" != x ++ "d" ++ y
  for (uint32_t i = 0; i < 2; i++)
  {
    Node c = d_bsolver.getConstantEqc(i == 0 ? ni : nj);
    if (!c.isNull())
    {
      int findex, lindex;
      if (!StringsEntail::canConstantContainList(
              c, i == 0 ? nfj : nfi, findex, lindex))
      {
        Trace("strings-solve-debug")
            << "Disequality: constant cannot contain list" << std::endl;
        return;
      }
    }
  }

  if (processReverseDeq(nfi, nfj, ni, nj))
  {
    Trace("strings-solve-debug") << "...processed reverse" << std::endl;
    return;
  }

  if (options().strings.stringsDeqExt)
  {
    processDeqExtensionality(ni, nj);
    return;
  }

  nfi = nfni.d_nf;
  nfj = nfnj.d_nf;

  size_t index = 0;
  while (index < nfi.size() || index < nfj.size())
  {
    if (processSimpleDeq(nfi, nfj, ni, nj, index, false))
    {
      Trace("strings-solve-debug") << "...processed simple" << std::endl;
      return;
    }

    // We have inferred that the normal forms up to position `index` are
    // equivalent. Below, we refer to the components at the current position of
    // the normal form as `x` and `y`.
    //
    // E.g. x ++ ... = y ++ ...
    Assert(index < nfi.size() && index < nfj.size());
    Node x = nfi[index];
    Node y = nfj[index];
    Trace("strings-solve-debug")
        << "...Processing(DEQ) " << x << " " << y << std::endl;
    if (d_state.areEqual(x, y))
    {
      // The normal forms have an equivalent term at `index` in the current
      // context. We move to the next `index`.
      //
      // E.g. x ++ x' ++ ... != z ++ y' ++ ... ^ x = z
      index++;
      continue;
    }

    Assert(!x.isConst() || !y.isConst());
    std::vector<Node> lenExp;
    Node xLenTerm = d_state.getLength(x, lenExp);
    Node yLenTerm = d_state.getLength(y, lenExp);
    if (d_state.areDisequal(xLenTerm, yLenTerm))
    {
      // Below, we deal with the cases where the components at the current
      // index are of different lengths in the current context.
      //
      // E.g. x ++ x' ++ ... != y ++ y' ++ ... ^ len(x) != len(y)
      if (x.isConst() || y.isConst())
      {
        Node ck = x.isConst() ? x : y;
        Node nck = x.isConst() ? y : x;
        Node nckLenTerm = x.isConst() ? yLenTerm : xLenTerm;
        Node expNonEmpty = d_state.explainNonEmpty(nck);
        if (expNonEmpty.isNull())
        {
          // Either `x` or `y` is a constant and the other may be equal to the
          // empty string in the current context. We split on whether it
          // actually is empty in that case.
          //
          // E.g. x ++ x' ++ ... != "abc" ++ y' ++ ... ^ len(x) != len(y) --->
          //      x = "" v x != ""
          Node emp = Word::mkEmptyWord(nck.getType());
          d_im.sendSplit(nck, emp, InferenceId::STRINGS_DEQ_DISL_EMP_SPLIT);
          return;
        }

        Node firstChar = Word::getLength(ck) == 1 ? ck : Word::prefix(ck, 1);
        if (d_state.areEqual(nckLenTerm, d_one))
        {
          if (d_state.areDisequal(firstChar, nck))
          {
            // Either `x` or `y` is a constant and the other is a string of
            // length one. If the non-constant is disequal to the first
            // character of the constant in the current context, we satisfy the
            // disequality and there is nothing else to do.
            //
            // E.g. "d" ++ x' ++ ... != "abc" ++ y' ++ ... ^ len(x) = 1
            return;
          }
          else if (!d_state.areEqual(firstChar, nck))
          {
            // Either `x` or `y` is a constant and the other is a string of
            // length one. If we do not know whether the non-constant is equal
            // or disequal to the first character in the constant, we split on
            // whether it is.
            //
            // E.g. x ++ x' ++ ... != "abc" ++ y' ++ ... ^ len(x) = 1 --->
            //      x = "a" v x != "a"
            if (d_im.sendSplit(firstChar,
                               nck,
                               InferenceId::STRINGS_DEQ_DISL_FIRST_CHAR_EQ_SPLIT,
                               false))
            {
              return;
            }
          }
        }
        else
        {
          // Either `x` or `y` is a constant and it is not know whether the
          // non-empty non-constant is of length one. We split the non-constant
          // into a string of length one and the remainder.
          //
          // len(x)>=1 => x = k1 ++ k2 ^ len(k1) = 1
          SkolemCache* skc = d_termReg.getSkolemCache();
          std::vector<Node> newSkolems;
          Node conc = getDecomposeConclusion(
              nck, d_one, false, skc, newSkolems);
          Assert(newSkolems.size() == 2);
          std::vector<Node> antecLen;
          antecLen.push_back(nm->mkNode(GEQ, nckLenTerm, d_one));
          d_im.sendInference(antecLen,
                             antecLen,
                             conc,
                             InferenceId::STRINGS_DEQ_DISL_FIRST_CHAR_STRING_SPLIT,
                             false,
                             true);
          return;
        }
      }
      else
      {
        // `x` and `y` have different lengths in the current context and they
        // are both non-constants. We split them into parts that have the same
        // lengths.
        //
        // len(x) > len(y) => x = k1 ++ k2 ^ len(k1) = len(y)
        // len(y) > len(x) => y = k3 ++ k4 ^ len(k3) = len(x)
        Trace("strings-solve")
            << "Non-Simple Case 1 : add lemmas " << std::endl;
        SkolemCache* skc = d_termReg.getSkolemCache();

        for (unsigned r = 0; r < 2; r++)
        {
          Node ux = r == 0 ? x : y;
          Node uy = r == 0 ? y : x;
          Node uxLen = nm->mkNode(STRING_LENGTH, ux);
          Node uyLen = nm->mkNode(STRING_LENGTH, uy);
          // We always add the length constraint in the conclusion here
          // because the skolem needs to have length `uyLen`. If we only assert
          // that the skolem's length is greater or equal to one, we can end up
          // in a loop:
          //
          // 1. Split: x = k1 ++ k2 ^ len(k1) >= 1
          // 2. Assume: k2 = ""
          // 3. Deduce: x = k1
          //
          // After step 3, `k1` is marked congruent because `x` is the older
          // variable. So we get `x` in the normal form again.
          std::vector<Node> newSkolems;
          Node conc =
              getDecomposeConclusion(ux, uyLen, false, skc, newSkolems);
          Assert(newSkolems.size() == 2);
          d_termReg.registerTermAtomic(newSkolems[1], LENGTH_GEQ_ONE);
          std::vector<Node> antecLen;
          antecLen.push_back(nm->mkNode(GT, uxLen, uyLen));
          d_im.sendInference(antecLen,
                             antecLen,
                             conc,
                             InferenceId::STRINGS_DEQ_DISL_STRINGS_SPLIT,
                             false,
                             true);
        }

        return;
      }
    }
    else if (d_state.areEqual(xLenTerm, yLenTerm))
    {
      // `x` and `y` have the same length in the current context. We split on
      // whether they are actually equal.
      //
      // E.g. x ++ x' ++ ... != y ++ y' ++ ... ^ len(x) = len(y) --->
      //      x = y v x != y
      Assert(!d_state.areDisequal(x, y));
      if (d_im.sendSplit(x, y, InferenceId::STRINGS_DEQ_STRINGS_EQ, false))
      {
        return;
      }
    }
    else
    {
      // It is not known whether `x` and `y` have the same length in the
      // current context. We split on whether they do.
      //
      // E.g. x ++ x' ++ ... != y ++ y' ++ ... --->
      //      len(x) = len(y) v len(x) != len(y)
      if (d_im.sendSplit(xLenTerm, yLenTerm, InferenceId::STRINGS_DEQ_LENS_EQ))
      {
        return;
      }
    }
  }
  Unreachable();
}

bool CoreSolver::processReverseDeq(std::vector<Node>& nfi,
                                   std::vector<Node>& nfj,
                                   Node ni,
                                   Node nj)
{
  // reverse normal form of i, j
  std::reverse(nfi.begin(), nfi.end());
  std::reverse(nfj.begin(), nfj.end());

  size_t index = 0;
  bool ret = processSimpleDeq(nfi, nfj, ni, nj, index, true);

  // reverse normal form of i, j
  std::reverse(nfi.begin(), nfi.end());
  std::reverse(nfj.begin(), nfj.end());

  return ret;
}

bool CoreSolver::processSimpleDeq(std::vector<Node>& nfi,
                                  std::vector<Node>& nfj,
                                  Node ni,
                                  Node nj,
                                  size_t& index,
                                  bool isRev)
{
  TypeNode stype = ni.getType();
  Node emp = Word::mkEmptyWord(stype);

  NormalForm& nfni = getNormalForm(ni);
  NormalForm& nfnj = getNormalForm(nj);
  while (index < nfi.size() || index < nfj.size())
  {
    if (index >= nfi.size() || index >= nfj.size())
    {
      // We have reached the end of one of the normal forms. Note that this
      // function only deals with two normal forms that have the same length,
      // so the remainder of the longer normal form needs to be empty. This
      // will lead to a conflict.
      //
      // E.g. px ++ x ++ ... != py ^
      //        len(px ++ x ++ ...) = len(py) --->
      //      x = "" ^ ...
      Trace("strings-solve-debug")
          << "Disequality normalize empty" << std::endl;
      // the antecedant
      std::vector<Node> ant;
      // the antecedant that is not explainable in this context
      std::vector<Node> antn;
      Node niLenTerm = d_state.getLengthExp(ni, ant, nfni.d_base);
      Node njLenTerm = d_state.getLengthExp(nj, ant, nfnj.d_base);
      // length is not guaranteed to hold
      Node leq = niLenTerm.eqNode(njLenTerm);
      ant.push_back(leq);
      antn.push_back(leq);
      ant.insert(ant.end(), nfni.d_exp.begin(), nfni.d_exp.end());
      ant.insert(ant.end(), nfnj.d_exp.begin(), nfnj.d_exp.end());
      std::vector<Node> cc;
      std::vector<Node>& nfk = index >= nfi.size() ? nfj : nfi;
      for (size_t k = index; k < nfk.size(); k++)
      {
        cc.push_back(nfk[k].eqNode(emp));
      }
      Node conc = cc.size() == 1
                      ? cc[0]
                      : NodeManager::currentNM()->mkNode(kind::AND, cc);
      d_im.sendInference(ant, antn, conc, InferenceId::STRINGS_DEQ_NORM_EMP, isRev, true);
      return true;
    }

    // We have inferred that the normal forms up to position `index` are
    // equivalent. Below, we refer to the components at the current position of
    // the normal form as `x` and `y`.
    //
    // E.g. x ++ ... = y ++ ...
    Node x = nfi[index];
    Node y = nfj[index];
    Trace("strings-solve-debug")
        << "...Processing(QED) " << x << " " << y << std::endl;
    if (d_state.areEqual(x, y))
    {
      // The normal forms have an equivalent term at `index` in the current
      // context. We move to the next `index`.
      //
      // E.g. x ++ x' ++ ... != z ++ y' ++ ... ^ x = z
      index++;
      continue;
    }

    if (!x.isConst() || !y.isConst())
    {
      std::vector<Node> lenExp;
      Node xLenTerm = d_state.getLength(x, lenExp);
      Node yLenTerm = d_state.getLength(y, lenExp);
      if (d_state.areEqual(xLenTerm, yLenTerm) && d_state.areDisequal(x, y))
      {
        // Either `x` or `y` is non-constant, the lengths are equal, and `x`
        // and `y` are disequal in the current context. The disequality is
        // satisfied and there is nothing else to do.
        //
        // E.g. x ++ x' ++ ... != y ++ y' ++ ... ^ len(x) = len(y) ^ x != y
        Trace("strings-solve")
            << "Simple Case 2 : found equal length disequal sub strings " << x
            << " " << y << std::endl;
        return true;
      }
      else
      {
        // Either `x` or `y` is non-constant but it is not known whether they
        // have the same length or are disequal. We bail out.
        //
        // E.g. x ++ x' ++ ... != y ++ y' ++ ...
        return false;
      }
    }

    // Below, we deal with the cases where both `x` and `y` are constant.
    Assert(x.isConst() && y.isConst());
    size_t xLen = Word::getLength(x);
    size_t yLen = Word::getLength(y);
    size_t shortLen = std::min(xLen, yLen);
    bool isSameFix =
        isRev ? Word::rstrncmp(x, y, shortLen) : Word::strncmp(x, y, shortLen);
    if (!isSameFix)
    {
      // `x` and `y` are constants but do not share a prefix/suffix, thus
      // satisfying the disequality. There is nothing else to do.
      //
      // E.g. "abc" ++ x' ++ ... != "d" ++ y' ++ ...
      return true;
    }

    // `x` and `y` are constants and share a prefix/suffix. We move the common
    // prefix/suffix to a separate component in the normal form.
    //
    // E.g. "abc" ++ x' ++ ... != "ab" ++ y' ++ ... --->
    //      "ab" ++ "c" ++ x' ++ ... != "ab" ++ y' ++ ...
    Node nk = xLen < yLen ? x : y;
    Node nl = xLen < yLen ? y : x;
    Node remainderStr;
    if (isRev)
    {
      remainderStr = Word::substr(nl, 0, Word::getLength(nl) - shortLen);
      Trace("strings-solve-debug-test")
          << "Rev. Break normal form of " << nl << " into " << nk << ", "
          << remainderStr << std::endl;
    }
    else
    {
      remainderStr = Word::substr(nl, shortLen);
      Trace("strings-solve-debug-test")
          << "Break normal form of " << nl << " into " << nk << ", "
          << remainderStr << std::endl;
    }
    if (xLen < yLen)
    {
      nfj.insert(nfj.begin() + index + 1, remainderStr);
      nfj[index] = nfi[index];
    }
    else
    {
      nfi.insert(nfi.begin() + index + 1, remainderStr);
      nfi[index] = nfj[index];
    }

    index++;
  }
  return false;
}

void CoreSolver::processDeqExtensionality(Node n1, Node n2)
{
  // hash based on equality
  Node eq = n1 < n2 ? n1.eqNode(n2) : n2.eqNode(n1);
  NodeSet::const_iterator it = d_extDeq.find(eq);
  if (it != d_extDeq.end())
  {
    // already processed
    return;
  }
  d_extDeq.insert(eq);

  NodeManager* nm = NodeManager::currentNM();
  SkolemCache* sc = d_termReg.getSkolemCache();
  TypeNode intType = nm->integerType();
  Node k = sc->mkSkolemFun(SkolemFunId::STRINGS_DEQ_DIFF, intType, n1, n2);
  Node deq = eq.negate();
  Node ss1, ss2;
  if (n1.getType().isString())
  {
    // substring of length 1
    ss1 = nm->mkNode(STRING_SUBSTR, n1, k, d_one);
    ss2 = nm->mkNode(STRING_SUBSTR, n2, k, d_one);
  }
  else
  {
    // as an optimization, for sequences, use seq.nth
    ss1 = nm->mkNode(SEQ_NTH, n1, k);
    ss2 = nm->mkNode(SEQ_NTH, n2, k);
  }
  // disequality between nth/substr
  Node conc1 = ss1.eqNode(ss2).negate();

  // The skolem k is in the bounds of at least
  // one string/sequence
  Node len1 = nm->mkNode(STRING_LENGTH, n1);
  Node len2 = nm->mkNode(STRING_LENGTH, n2);
  Node conc2 = nm->mkNode(LEQ, d_zero, k);
  Node conc3 = nm->mkNode(LT, k, len1);
  Node lenDeq = nm->mkNode(EQUAL, len1, len2).negate();

  std::vector<Node> concs = {conc1, conc2, conc3};
  Node conc = nm->mkNode(OR, lenDeq, nm->mkAnd(concs));
  // A != B => ( seq.len(A) != seq.len(B) or
  //             ( seq.nth(A, d) != seq.nth(B, d) ^ 0 <= d < seq.len(A) ) )
  d_im.sendInference(
      {deq}, conc, InferenceId::STRINGS_DEQ_EXTENSIONALITY, false, true);
}

void CoreSolver::addNormalFormPair( Node n1, Node n2 ){
  if (n1>n2)
  {
    addNormalFormPair(n2,n1);
    return;
  }
  if( !isNormalFormPair( n1, n2 ) ){
    int index = 0;
    NodeIntMap::const_iterator it = d_nfPairs.find(n1);
    if (it != d_nfPairs.end())
    {
      index = (*it).second;
    }
    d_nfPairs[n1] = index + 1;
    if( index<(int)d_nf_pairs_data[n1].size() ){
      d_nf_pairs_data[n1][index] = n2;
    }else{
      d_nf_pairs_data[n1].push_back( n2 );
    }
    Assert(isNormalFormPair(n1, n2));
  } else {
    Trace("strings-nf-debug") << "Already a normal form pair " << n1 << " " << n2 << std::endl;
  }
}

bool CoreSolver::isNormalFormPair( Node n1, Node n2 ) {
  if (n1>n2)
  {
    return isNormalFormPair(n2,n1);
  }
  //Trace("strings-debug") << "is normal form pair. " << n1 << " " << n2 << std::endl;
  NodeIntMap::const_iterator it = d_nfPairs.find(n1);
  if (it != d_nfPairs.end())
  {
    Assert(d_nf_pairs_data.find(n1) != d_nf_pairs_data.end());
    for( int i=0; i<(*it).second; i++ ){
      Assert(i < (int)d_nf_pairs_data[n1].size());
      if( d_nf_pairs_data[n1][i]==n2 ){
        return true;
      }
    }
  }
  return false;
}

void CoreSolver::checkNormalFormsDeq()
{
  eq::EqualityEngine* ee = d_state.getEqualityEngine();
  std::map< Node, std::map< Node, bool > > processed;
  
  const context::CDList<Node>& deqs = d_state.getDisequalityList();

  NodeManager* nm = NodeManager::currentNM();
  //for each pair of disequal strings, must determine whether their lengths are equal or disequal
  for (const Node& eq : deqs)
  {
    Node n[2];
    for( unsigned i=0; i<2; i++ ){
      n[i] = ee->getRepresentative( eq[i] );
    }
    if( processed[n[0]].find( n[1] )==processed[n[0]].end() ){
      processed[n[0]][n[1]] = true;
      Node lt[2];
      for( unsigned i=0; i<2; i++ ){
        EqcInfo* ei = d_state.getOrMakeEqcInfo(n[i], false);
        lt[i] = ei ? ei->d_lengthTerm : Node::null();
        if( lt[i].isNull() ){
          lt[i] = nm->mkNode(STRING_LENGTH, eq[i]);
        }
      }
      if (!d_state.areEqual(lt[0], lt[1]) && !d_state.areDisequal(lt[0], lt[1]))
      {
        d_im.sendSplit(lt[0], lt[1], InferenceId::STRINGS_DEQ_LENGTH_SP);
      }
    }
  }

  if (d_im.hasProcessed())
  {
    // added splitting lemma above
    return;
  }
  // otherwise, look at pairs of equivalence classes with equal lengths
  std::map<TypeNode, std::vector<std::vector<Node> > > colsT;
  std::map<TypeNode, std::vector<Node> > ltsT;
  d_state.separateByLength(d_strings_eqc, colsT, ltsT);
  for (std::pair<const TypeNode, std::vector<std::vector<Node> > >& ct : colsT)
  {
    std::vector<std::vector<Node> >& cols = ct.second;
    for( unsigned i=0; i<cols.size(); i++ ){
      if (cols[i].size() > 1 && !d_im.hasPendingLemma())
      {
        if (TraceIsOn("strings-solve"))
        {
          Trace("strings-solve") << "- Verify disequalities are processed for "
                                 << cols[i][0] << ", normal form : ";
          utils::printConcatTrace(getNormalForm(cols[i][0]).d_nf, "strings-solve");
          Trace("strings-solve")
              << "... #eql = " << cols[i].size() << std::endl;
        }
        //must ensure that normal forms are disequal
        for( unsigned j=0; j<cols[i].size(); j++ ){
          for( unsigned k=(j+1); k<cols[i].size(); k++ ){
            //for strings that are disequal, but have the same length
            if (cols[i][j].isConst() && cols[i][k].isConst())
            {
              // if both are constants, they should be distinct, and its trivial
              Assert(cols[i][j] != cols[i][k]);
            }
            else if (d_state.areDisequal(cols[i][j], cols[i][k]))
            {
              Assert(!d_state.isInConflict());
              if (TraceIsOn("strings-solve"))
              {
                Trace("strings-solve") << "- Compare " << cols[i][j] << ", nf ";
                utils::printConcatTrace(getNormalForm(cols[i][j]).d_nf,
                                        "strings-solve");
                Trace("strings-solve") << " against " << cols[i][k] << ", nf ";
                utils::printConcatTrace(getNormalForm(cols[i][k]).d_nf,
                                        "strings-solve");
                Trace("strings-solve") << "..." << std::endl;
              }
              processDeq(cols[i][j], cols[i][k]);
              if (d_im.hasProcessed())
              {
                return;
              }
            }
          }
        }
      }
    }
  }
}

void CoreSolver::checkLengthsEqc() {
  for (unsigned i = 0; i < d_strings_eqc.size(); i++)
  {
    TypeNode stype = d_strings_eqc[i].getType();
    NormalForm& nfi = getNormalForm(d_strings_eqc[i]);
    Trace("strings-process-debug")
        << "Process length constraints for " << d_strings_eqc[i] << std::endl;
    // check if there is a length term for this equivalence class
    EqcInfo* ei = d_state.getOrMakeEqcInfo(d_strings_eqc[i], false);
    Node llt = ei ? ei->d_lengthTerm : Node::null();
    if (llt.isNull())
    {
      Trace("strings-process-debug")
          << "No length term for eqc " << d_strings_eqc[i] << std::endl;
      continue;
    }
    // now, check if length normalization has occurred
    if (ei->d_normalizedLength.get().isNull())
    {
<<<<<<< HEAD
      Node nf = utils::mkNConcat(nfi.d_nf, stype);
      if (TraceIsOn("strings-process-debug"))
=======
      Node nf = d_termReg.mkNConcat(nfi.d_nf, stype);
      if (Trace.isOn("strings-process-debug"))
>>>>>>> 5c82e1dd
      {
        Trace("strings-process-debug")
            << "  normal form is " << nf << " from base " << nfi.d_base
            << std::endl;
        Trace("strings-process-debug") << "  normal form exp is: " << std::endl;
        for (const Node& exp : nfi.d_exp)
        {
          Trace("strings-process-debug") << "   " << exp << std::endl;
        }
      }

      // if not, add the lemma
      std::vector<Node> ant;
      ant.insert(ant.end(), nfi.d_exp.begin(), nfi.d_exp.end());
      ant.push_back(llt[0].eqNode(nfi.d_base));
      Node lc = NodeManager::currentNM()->mkNode(kind::STRING_LENGTH, nf);
      Node lcr = rewrite(lc);
      Trace("strings-process-debug")
          << "Rewrote length " << lc << " to " << lcr << std::endl;
      if (!d_state.areEqual(llt, lcr))
      {
        Node eq = llt.eqNode(lc);
        ei->d_normalizedLength.set(eq);
        d_im.sendInference(ant, eq, InferenceId::STRINGS_LEN_NORM, false, true);
      }
    }
  }
}

bool CoreSolver::processInferInfo(CoreInferInfo& cii)
{
  InferInfo& ii = cii.d_infer;
  // rewrite the conclusion, ensure non-trivial
  Node concr = rewrite(ii.d_conc);

  if (concr == d_true)
  {
    // conclusion rewrote to true
    return false;
  }
  // process the state change to this solver
  if (!cii.d_nfPair[0].isNull())
  {
    Assert(!cii.d_nfPair[1].isNull());
    addNormalFormPair(cii.d_nfPair[0], cii.d_nfPair[1]);
  }
  // send phase requirements
  for (const std::pair<const Node, bool>& pp : cii.d_pendingPhase)
  {
    Node ppr = rewrite(pp.first);
    d_im.addPendingPhaseRequirement(ppr, pp.second);
  }

  // send the inference, which is a lemma
  d_im.sendInference(ii, true);

  return true;
}

}  // namespace strings
}  // namespace theory
}  // namespace cvc5<|MERGE_RESOLUTION|>--- conflicted
+++ resolved
@@ -2653,13 +2653,8 @@
     // now, check if length normalization has occurred
     if (ei->d_normalizedLength.get().isNull())
     {
-<<<<<<< HEAD
-      Node nf = utils::mkNConcat(nfi.d_nf, stype);
+      Node nf = d_termReg.mkNConcat(nfi.d_nf, stype);
       if (TraceIsOn("strings-process-debug"))
-=======
-      Node nf = d_termReg.mkNConcat(nfi.d_nf, stype);
-      if (Trace.isOn("strings-process-debug"))
->>>>>>> 5c82e1dd
       {
         Trace("strings-process-debug")
             << "  normal form is " << nf << " from base " << nfi.d_base
