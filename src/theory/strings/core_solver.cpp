--- conflicted
+++ resolved
@@ -1852,13 +1852,7 @@
                   i, j, SkolemCache::SK_ID_DEQ_Y, "y_dsplit");
               Node sk3 = d_skCache.mkSkolemCached(
                   i, j, SkolemCache::SK_ID_DEQ_Z, "z_dsplit");
-<<<<<<< HEAD
               d_im.registerTermAtomic(sk3, LENGTH_GEQ_ONE);
-              //Node nemp = sk3.eqNode(d_emptyString).negate();
-              //conc.push_back(nemp);
-=======
-              d_im.registerLength(sk3, LENGTH_GEQ_ONE);
->>>>>>> 9523b424
               Node lsk1 = utils::mkNLength(sk1);
               conc.push_back( lsk1.eqNode( li ) );
               Node lsk2 = utils::mkNLength(sk2);
