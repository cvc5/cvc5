--- conflicted
+++ resolved
@@ -226,11 +226,7 @@
     std::vector<Node> exp;
     exp.insert(exp.end(), nf.d_exp.begin(), nf.d_exp.end());
     exp.push_back(t[0].eqNode(nf.d_base));
-<<<<<<< HEAD
-    if (d_eqProc.find(eq)==d_eqProc.end())
-=======
     if (d_eqProc.find(eq) == d_eqProc.end())
->>>>>>> 50b35e9b
     {
       d_eqProc.insert(eq);
       Trace("seq-update") << "- send lemma - " << eq << std::endl;
