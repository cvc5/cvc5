/*********************                                                        */
/*! \file theory_strings.cpp
 ** \verbatim
 ** Top contributors (to current version):
 **   Andrew Reynolds, Tianyi Liang, Morgan Deters
 ** This file is part of the CVC4 project.
 ** Copyright (c) 2009-2019 by the authors listed in the file AUTHORS
 ** in the top-level source directory) and their institutional affiliations.
 ** All rights reserved.  See the file COPYING in the top-level source
 ** directory for licensing information.\endverbatim
 **
 ** \brief Implementation of the theory of strings.
 **
 ** Implementation of the theory of strings.
 **/

#include "theory/strings/theory_strings.h"

#include <cmath>

#include "expr/kind.h"
#include "options/strings_options.h"
#include "options/theory_options.h"
#include "smt/command.h"
#include "smt/logic_exception.h"
#include "smt/smt_statistics_registry.h"
#include "theory/ext_theory.h"
#include "theory/rewriter.h"
#include "theory/strings/theory_strings_rewriter.h"
#include "theory/strings/theory_strings_utils.h"
#include "theory/strings/type_enumerator.h"
#include "theory/theory_model.h"
#include "theory/valuation.h"

using namespace std;
using namespace CVC4::context;
using namespace CVC4::kind;

namespace CVC4 {
namespace theory {
namespace strings {

std::ostream& operator<<(std::ostream& out, InferStep s)
{
  switch (s)
  {
    case BREAK: out << "break"; break;
    case CHECK_INIT: out << "check_init"; break;
    case CHECK_CONST_EQC: out << "check_const_eqc"; break;
    case CHECK_EXTF_EVAL: out << "check_extf_eval"; break;
    case CHECK_CYCLES: out << "check_cycles"; break;
    case CHECK_FLAT_FORMS: out << "check_flat_forms"; break;
    case CHECK_NORMAL_FORMS_EQ: out << "check_normal_forms_eq"; break;
    case CHECK_NORMAL_FORMS_DEQ: out << "check_normal_forms_deq"; break;
    case CHECK_CODES: out << "check_codes"; break;
    case CHECK_LENGTH_EQC: out << "check_length_eqc"; break;
    case CHECK_EXTF_REDUCTION: out << "check_extf_reduction"; break;
    case CHECK_MEMBERSHIP: out << "check_membership"; break;
    case CHECK_CARDINALITY: out << "check_cardinality"; break;
    default: out << "?"; break;
  }
  return out;
}

TheoryStrings::TheoryStrings(context::Context* c,
                             context::UserContext* u,
                             OutputChannel& out,
                             Valuation valuation,
                             const LogicInfo& logicInfo)
    : Theory(THEORY_STRINGS, c, u, out, valuation, logicInfo),
      d_notify(*this),
      d_equalityEngine(d_notify, c, "theory::strings", true),
      d_state(c, d_equalityEngine, d_valuation),
      d_im(*this, c, u, d_state, out),
      d_nf_pairs(c),
      d_pregistered_terms_cache(u),
      d_registered_terms_cache(u),
      d_preproc(&d_sk_cache, u),
      d_extf_infer_cache(c),
<<<<<<< HEAD
=======
      d_congruent(c),
>>>>>>> f118ce70
      d_proxy_var(u),
      d_proxy_var_to_length(u),
      d_functionsTerms(c),
      d_has_extf(c, false),
      d_has_str_code(false),
      d_bsolver(c, u, d_state, d_im),
      d_csolver(c, u, d_state, d_im, d_sk_cache, d_bsolver),
      d_regexp_solver(*this, d_state, d_im, c, u),
      d_input_vars(u),
      d_input_var_lsum(u),
      d_cardinality_lits(u),
      d_curr_cardinality(c, 0),
      d_sslds(nullptr),
      d_strategy_init(false)
{
  setupExtTheory();
  getExtTheory()->addFunctionKind(kind::STRING_SUBSTR);
  getExtTheory()->addFunctionKind(kind::STRING_STRIDOF);
  getExtTheory()->addFunctionKind(kind::STRING_ITOS);
  getExtTheory()->addFunctionKind(kind::STRING_STOI);
  getExtTheory()->addFunctionKind(kind::STRING_STRREPL);
  getExtTheory()->addFunctionKind(kind::STRING_STRREPLALL);
  getExtTheory()->addFunctionKind(kind::STRING_STRCTN);
  getExtTheory()->addFunctionKind(kind::STRING_IN_REGEXP);
  getExtTheory()->addFunctionKind(kind::STRING_LEQ);
  getExtTheory()->addFunctionKind(kind::STRING_CODE);
  getExtTheory()->addFunctionKind(kind::STRING_TOLOWER);
  getExtTheory()->addFunctionKind(kind::STRING_TOUPPER);
  getExtTheory()->addFunctionKind(kind::STRING_REV);

  // The kinds we are treating as function application in congruence
  d_equalityEngine.addFunctionKind(kind::STRING_LENGTH);
  d_equalityEngine.addFunctionKind(kind::STRING_CONCAT);
  d_equalityEngine.addFunctionKind(kind::STRING_IN_REGEXP);
  d_equalityEngine.addFunctionKind(kind::STRING_CODE);

  // extended functions
  d_equalityEngine.addFunctionKind(kind::STRING_STRCTN);
  d_equalityEngine.addFunctionKind(kind::STRING_LEQ);
  d_equalityEngine.addFunctionKind(kind::STRING_SUBSTR);
  d_equalityEngine.addFunctionKind(kind::STRING_ITOS);
  d_equalityEngine.addFunctionKind(kind::STRING_STOI);
  d_equalityEngine.addFunctionKind(kind::STRING_STRIDOF);
  d_equalityEngine.addFunctionKind(kind::STRING_STRREPL);
  d_equalityEngine.addFunctionKind(kind::STRING_STRREPLALL);
  d_equalityEngine.addFunctionKind(kind::STRING_TOLOWER);
  d_equalityEngine.addFunctionKind(kind::STRING_TOUPPER);
  d_equalityEngine.addFunctionKind(kind::STRING_REV);

  d_zero = NodeManager::currentNM()->mkConst( Rational( 0 ) );
  d_one = NodeManager::currentNM()->mkConst( Rational( 1 ) );
  d_neg_one = NodeManager::currentNM()->mkConst(Rational(-1));
  d_emptyString = NodeManager::currentNM()->mkConst( ::CVC4::String("") );
  d_true = NodeManager::currentNM()->mkConst( true );
  d_false = NodeManager::currentNM()->mkConst( false );

  d_card_size = TheoryStringsRewriter::getAlphabetCardinality();
}

TheoryStrings::~TheoryStrings() {

}

bool TheoryStrings::areCareDisequal( TNode x, TNode y ) {
  Assert(d_equalityEngine.hasTerm(x));
  Assert(d_equalityEngine.hasTerm(y));
  if( d_equalityEngine.isTriggerTerm(x, THEORY_STRINGS) && d_equalityEngine.isTriggerTerm(y, THEORY_STRINGS) ){
    TNode x_shared = d_equalityEngine.getTriggerTermRepresentative(x, THEORY_STRINGS);
    TNode y_shared = d_equalityEngine.getTriggerTermRepresentative(y, THEORY_STRINGS);
    EqualityStatus eqStatus = d_valuation.getEqualityStatus(x_shared, y_shared);
    if( eqStatus==EQUALITY_FALSE_AND_PROPAGATED || eqStatus==EQUALITY_FALSE || eqStatus==EQUALITY_FALSE_IN_MODEL ){
      return true;
    }
  }
  return false;
}

Node TheoryStrings::getNormalString(Node x, std::vector<Node>& nf_exp)
{
  if (!x.isConst())
  {
    Node xr = d_state.getRepresentative(x);
    std::map<Node, NormalForm>::iterator it = d_normal_form.find(xr);
    if (it != d_normal_form.end())
    {
      NormalForm& nf = it->second;
      Node ret = utils::mkNConcat(nf.d_nf);
      nf_exp.insert(nf_exp.end(), nf.d_exp.begin(), nf.d_exp.end());
      d_im.addToExplanation(x, nf.d_base, nf_exp);
      Trace("strings-debug")
          << "Term: " << x << " has a normal form " << ret << std::endl;
      return ret;
    }
    // if x does not have a normal form, then it should not occur in the
    // equality engine and hence should be its own representative.
    Assert(xr == x);
    if (x.getKind() == kind::STRING_CONCAT)
    {
      std::vector<Node> vec_nodes;
      for (unsigned i = 0; i < x.getNumChildren(); i++)
      {
        Node nc = getNormalString(x[i], nf_exp);
        vec_nodes.push_back(nc);
      }
      return utils::mkNConcat(vec_nodes);
    }
  }
  return x;
}

void TheoryStrings::setMasterEqualityEngine(eq::EqualityEngine* eq) {
  d_equalityEngine.setMasterEqualityEngine(eq);
}

void TheoryStrings::addSharedTerm(TNode t) {
  Debug("strings") << "TheoryStrings::addSharedTerm(): "
                     << t << " " << t.getType().isBoolean() << endl;
  d_equalityEngine.addTriggerTerm(t, THEORY_STRINGS);
  if (options::stringExp())
  {
    getExtTheory()->registerTermRec(t);
  }
  Debug("strings") << "TheoryStrings::addSharedTerm() finished" << std::endl;
}

EqualityStatus TheoryStrings::getEqualityStatus(TNode a, TNode b) {
  if( d_equalityEngine.hasTerm(a) && d_equalityEngine.hasTerm(b) ){
    if (d_equalityEngine.areEqual(a, b)) {
      // The terms are implied to be equal
      return EQUALITY_TRUE;
    }
    if (d_equalityEngine.areDisequal(a, b, false)) {
      // The terms are implied to be dis-equal
      return EQUALITY_FALSE;
    }
  }
  return EQUALITY_UNKNOWN;
}

void TheoryStrings::propagate(Effort e) {
  // direct propagation now
}

bool TheoryStrings::propagate(TNode literal) {
  Debug("strings-propagate") << "TheoryStrings::propagate(" << literal  << ")" << std::endl;
  // If already in conflict, no more propagation
  if (d_state.isInConflict())
  {
    Debug("strings-propagate") << "TheoryStrings::propagate(" << literal << "): already in conflict" << std::endl;
    return false;
  }
  // Propagate out
  bool ok = d_out->propagate(literal);
  if (!ok) {
    d_state.setConflict();
  }
  return ok;
}


Node TheoryStrings::explain( TNode literal ){
  Debug("strings-explain") << "explain called on " << literal << std::endl;
  std::vector< TNode > assumptions;
  d_im.explain(literal, assumptions);
  if( assumptions.empty() ){
    return d_true;
  }else if( assumptions.size()==1 ){
    return assumptions[0];
  }else{
    return NodeManager::currentNM()->mkNode( kind::AND, assumptions );
  }
}

bool TheoryStrings::getCurrentSubstitution( int effort, std::vector< Node >& vars, 
                                            std::vector< Node >& subs, std::map< Node, std::vector< Node > >& exp ) {
  Trace("strings-subs") << "getCurrentSubstitution, effort = " << effort << std::endl;
  for( unsigned i=0; i<vars.size(); i++ ){
    Node n = vars[i];
    Trace("strings-subs") << "  get subs for " << n << "..." << std::endl;
    Node s = getCurrentSubstitutionFor(effort, n, exp[n]);
    subs.push_back(s);
  }
  return true;
}

Node TheoryStrings::getCurrentSubstitutionFor(int effort,
                                              Node n,
                                              std::vector<Node>& exp)
{
  if (effort >= 3)
  {
    // model values
    Node mv = d_valuation.getModel()->getRepresentative(n);
    Trace("strings-subs") << "   model val : " << mv << std::endl;
    return mv;
  }
  Node nr = d_state.getRepresentative(n);
  Node c = d_bsolver.explainConstantEqc(n, nr, exp);
  if (!c.isNull())
  {
    return c;
  }
  else if (effort >= 1 && n.getType().isString())
  {
    Assert(effort < 3);
    // normal forms
    NormalForm& nfnr = getNormalForm(nr);
    Node ns = getNormalString(nfnr.d_base, exp);
    Trace("strings-subs") << "   normal eqc : " << ns << " " << nfnr.d_base
                          << " " << nr << std::endl;
    if (!nfnr.d_base.isNull())
    {
      d_im.addToExplanation(n, nfnr.d_base, exp);
    }
    return ns;
  }
  return n;
}

bool TheoryStrings::doReduction(int effort, Node n, bool& isCd)
{
  Assert(d_extf_info_tmp.find(n) != d_extf_info_tmp.end());
  if (!d_extf_info_tmp[n].d_model_active)
  {
    // n is not active in the model, no need to reduce
    return false;
  }
  //determine the effort level to process the extf at
  // 0 - at assertion time, 1+ - after no other reduction is applicable
  int r_effort = -1;
  // polarity : 1 true, -1 false, 0 neither
  int pol = 0;
  Kind k = n.getKind();
  if (n.getType().isBoolean() && !d_extf_info_tmp[n].d_const.isNull())
  {
    pol = d_extf_info_tmp[n].d_const.getConst<bool>() ? 1 : -1;
  }
  if (k == STRING_STRCTN)
  {
    if (pol == 1)
    {
      r_effort = 1;
    }
    else if (pol == -1)
    {
      if (effort == 2)
      {
        Node x = n[0];
        Node s = n[1];
        std::vector<Node> lexp;
        Node lenx = d_state.getLength(x, lexp);
        Node lens = d_state.getLength(s, lexp);
        if (d_state.areEqual(lenx, lens))
        {
          Trace("strings-extf-debug")
              << "  resolve extf : " << n
              << " based on equal lengths disequality." << std::endl;
          // We can reduce negative contains to a disequality when lengths are
          // equal. In other words, len( x ) = len( s ) implies
          //   ~contains( x, s ) reduces to x != s.
          if (!d_state.areDisequal(x, s))
          {
            // len( x ) = len( s ) ^ ~contains( x, s ) => x != s
            lexp.push_back(lenx.eqNode(lens));
            lexp.push_back(n.negate());
            Node xneqs = x.eqNode(s).negate();
            d_im.sendInference(lexp, xneqs, "NEG-CTN-EQL", true);
          }
          // this depends on the current assertions, so we set that this
          // inference is context-dependent.
          isCd = true;
          return true;
        }
        else
        {
          r_effort = 2;
        }
      }
    }
  }
  else
  {
    if (k == STRING_SUBSTR)
    {
      r_effort = 1;
    }
    else if (k != STRING_IN_REGEXP)
    {
      r_effort = 2;
    }
  }
  if (effort != r_effort)
  {
    // not the right effort level to reduce
    return false;
  }
  Node c_n = pol == -1 ? n.negate() : n;
  Trace("strings-process-debug")
      << "Process reduction for " << n << ", pol = " << pol << std::endl;
  if (k == STRING_STRCTN && pol == 1)
  {
    Node x = n[0];
    Node s = n[1];
    // positive contains reduces to a equality
    Node sk1 =
        d_sk_cache.mkSkolemCached(x, s, SkolemCache::SK_FIRST_CTN_PRE, "sc1");
    Node sk2 =
        d_sk_cache.mkSkolemCached(x, s, SkolemCache::SK_FIRST_CTN_POST, "sc2");
    Node eq = Rewriter::rewrite(x.eqNode(utils::mkNConcat(sk1, s, sk2)));
    std::vector<Node> exp_vec;
    exp_vec.push_back(n);
    d_im.sendInference(d_empty_vec, exp_vec, eq, "POS-CTN", true);
    Trace("strings-extf-debug")
        << "  resolve extf : " << n << " based on positive contain reduction."
        << std::endl;
    Trace("strings-red-lemma") << "Reduction (positive contains) lemma : " << n
                               << " => " << eq << std::endl;
    // context-dependent because it depends on the polarity of n itself
    isCd = true;
  }
  else if (k != kind::STRING_CODE)
  {
    NodeManager* nm = NodeManager::currentNM();
    Assert(k == STRING_SUBSTR || k == STRING_STRCTN || k == STRING_STRIDOF
           || k == STRING_ITOS || k == STRING_STOI || k == STRING_STRREPL
           || k == STRING_STRREPLALL || k == STRING_LEQ || k == STRING_TOLOWER
           || k == STRING_TOUPPER || k == STRING_REV);
    std::vector<Node> new_nodes;
    Node res = d_preproc.simplify(n, new_nodes);
    Assert(res != n);
    new_nodes.push_back(res.eqNode(n));
    Node nnlem =
        new_nodes.size() == 1 ? new_nodes[0] : nm->mkNode(AND, new_nodes);
    nnlem = Rewriter::rewrite(nnlem);
    Trace("strings-red-lemma")
        << "Reduction_" << effort << " lemma : " << nnlem << std::endl;
    Trace("strings-red-lemma") << "...from " << n << std::endl;
    d_im.sendInference(d_empty_vec, nnlem, "Reduction", true);
    Trace("strings-extf-debug")
        << "  resolve extf : " << n << " based on reduction." << std::endl;
    isCd = false;
  }
  return true;
}

/////////////////////////////////////////////////////////////////////////////
// NOTIFICATIONS
/////////////////////////////////////////////////////////////////////////////


void TheoryStrings::presolve() {
  Debug("strings-presolve") << "TheoryStrings::Presolving : get fmf options " << (options::stringFMF() ? "true" : "false") << std::endl;
  initializeStrategy();

  // if strings fmf is enabled, register the strategy
  if (options::stringFMF())
  {
    d_sslds.reset(new StringSumLengthDecisionStrategy(
        getSatContext(), getUserContext(), d_valuation));
    Trace("strings-dstrat-reg")
        << "presolve: register decision strategy." << std::endl;
    std::vector<Node> inputVars;
    for (NodeSet::const_iterator itr = d_input_vars.begin();
         itr != d_input_vars.end();
         ++itr)
    {
      inputVars.push_back(*itr);
    }
    d_sslds->initialize(inputVars);
    // This strategy is local to a check-sat call, since we refresh the strategy
    // on every call to presolve.
    getDecisionManager()->registerStrategy(
        DecisionManager::STRAT_STRINGS_SUM_LENGTHS,
        d_sslds.get(),
        DecisionManager::STRAT_SCOPE_LOCAL_SOLVE);
  }
}


/////////////////////////////////////////////////////////////////////////////
// MODEL GENERATION
/////////////////////////////////////////////////////////////////////////////

bool TheoryStrings::collectModelInfo(TheoryModel* m)
{
  Trace("strings-model") << "TheoryStrings : Collect model info" << std::endl;
  Trace("strings-model") << "TheoryStrings : assertEqualityEngine." << std::endl;

  std::set<Node> termSet;

  // Compute terms appearing in assertions and shared terms
  computeRelevantTerms(termSet);
  // assert the (relevant) portion of the equality engine to the model
  if (!m->assertEqualityEngine(&d_equalityEngine, &termSet))
  {
    return false;
  }

  std::unordered_set<Node, NodeHashFunction> repSet;
  NodeManager* nm = NodeManager::currentNM();
  // Generate model
  // get the relevant string equivalence classes
  for (const Node& s : termSet)
  {
    if (s.getType().isString())
    {
      Node r = d_state.getRepresentative(s);
      repSet.insert(r);
    }
  }
  std::vector<Node> nodes(repSet.begin(), repSet.end());
  std::map< Node, Node > processed;
  std::vector< std::vector< Node > > col;
  std::vector< Node > lts;
  d_state.separateByLength(nodes, col, lts);
  //step 1 : get all values for known lengths
  std::vector< Node > lts_values;
  std::map<unsigned, Node> values_used;
  std::vector<Node> len_splits;
  for( unsigned i=0; i<col.size(); i++ ) {
    Trace("strings-model") << "Checking length for {";
    for( unsigned j=0; j<col[i].size(); j++ ) {
      if( j>0 ) {
        Trace("strings-model") << ", ";
      }
      Trace("strings-model") << col[i][j];
    }
    Trace("strings-model") << " } (length is " << lts[i] << ")" << std::endl;
    Node len_value;
    if( lts[i].isConst() ) {
      len_value = lts[i];
    }
    else if (!lts[i].isNull())
    {
      // get the model value for lts[i]
      len_value = d_valuation.getModelValue(lts[i]);
    }
    if (len_value.isNull())
    {
      lts_values.push_back(Node::null());
    }
    else
    {
      Assert(len_value.getConst<Rational>() <= Rational(String::maxSize()))
          << "Exceeded UINT32_MAX in string model";
      unsigned lvalue =
          len_value.getConst<Rational>().getNumerator().toUnsignedInt();
      std::map<unsigned, Node>::iterator itvu = values_used.find(lvalue);
      if (itvu == values_used.end())
      {
        values_used[lvalue] = lts[i];
      }
      else
      {
        len_splits.push_back(lts[i].eqNode(itvu->second));
      }
      lts_values.push_back(len_value);
    }
  }
  ////step 2 : assign arbitrary values for unknown lengths?
  // confirmed by calculus invariant, see paper
  Trace("strings-model") << "Assign to equivalence classes..." << std::endl;
  std::map<Node, Node> pure_eq_assign;
  //step 3 : assign values to equivalence classes that are pure variables
  for( unsigned i=0; i<col.size(); i++ ){
    std::vector< Node > pure_eq;
    Trace("strings-model") << "The (" << col[i].size()
                           << ") equivalence classes ";
    for (const Node& eqc : col[i])
    {
      Trace("strings-model") << eqc << " ";
      //check if col[i][j] has only variables
      if (!eqc.isConst())
      {
        NormalForm& nfe = getNormalForm(eqc);
        if (nfe.d_nf.size() == 1)
        {
          // does it have a code and the length of these equivalence classes are
          // one?
          if (d_has_str_code && lts_values[i] == d_one)
          {
            EqcInfo* eip = d_state.getOrMakeEqcInfo(eqc, false);
            if (eip && !eip->d_codeTerm.get().isNull())
            {
              // its value must be equal to its code
              Node ct = nm->mkNode(kind::STRING_CODE, eip->d_codeTerm.get());
              Node ctv = d_valuation.getModelValue(ct);
              unsigned cvalue =
                  ctv.getConst<Rational>().getNumerator().toUnsignedInt();
              Trace("strings-model") << "(code: " << cvalue << ") ";
              std::vector<unsigned> vec;
              vec.push_back(String::convertCodeToUnsignedInt(cvalue));
              Node mv = nm->mkConst(String(vec));
              pure_eq_assign[eqc] = mv;
              m->getEqualityEngine()->addTerm(mv);
            }
          }
          pure_eq.push_back(eqc);
        }
      }
      else
      {
        processed[eqc] = eqc;
      }
    }
    Trace("strings-model") << "have length " << lts_values[i] << std::endl;

    //assign a new length if necessary
    if( !pure_eq.empty() ){
      if( lts_values[i].isNull() ){
        // start with length two (other lengths have special precendence)
        unsigned lvalue = 2;
        while( values_used.find( lvalue )!=values_used.end() ){
          lvalue++;
        }
        Trace("strings-model") << "*** Decide to make length of " << lvalue << std::endl;
        lts_values[i] = nm->mkConst(Rational(lvalue));
        values_used[lvalue] = Node::null();
      }
      Trace("strings-model") << "Need to assign values of length " << lts_values[i] << " to equivalence classes ";
      for( unsigned j=0; j<pure_eq.size(); j++ ){
        Trace("strings-model") << pure_eq[j] << " ";
      }
      Trace("strings-model") << std::endl;

      //use type enumerator
      Assert(lts_values[i].getConst<Rational>() <= Rational(String::maxSize()))
          << "Exceeded UINT32_MAX in string model";
      StringEnumeratorLength sel(lts_values[i].getConst<Rational>().getNumerator().toUnsignedInt());
      for (const Node& eqc : pure_eq)
      {
        Node c;
        std::map<Node, Node>::iterator itp = pure_eq_assign.find(eqc);
        if (itp == pure_eq_assign.end())
        {
          do
          {
            if (sel.isFinished())
            {
              // We are in a case where model construction is impossible due to
              // an insufficient number of constants of a given length.

              // Consider an integer equivalence class E whose value is assigned
              // n in the model. Let { S_1, ..., S_m } be the set of string
              // equivalence classes such that len( x ) is a member of E for
              // some member x of each class S1, ...,Sm. Since our calculus is
              // saturated with respect to cardinality inference (see Liang
              // et al, Figure 6, CAV 2014), we have that m <= A^n, where A is
              // the cardinality of our alphabet.

              // Now, consider the case where there exists two integer
              // equivalence classes E1 and E2 that are assigned n, and moreover
              // we did not received notification from arithmetic that E1 = E2.
              // This typically should never happen, but assume in the following
              // that it does.

              // Now, it may be the case that there are string equivalence
              // classes { S_1, ..., S_m1 } whose lengths are in E1,
              // and classes { S'_1, ..., S'_m2 } whose lengths are in E2, where
              // m1 + m2 > A^n. In this case, we have insufficient strings to
              // assign to { S_1, ..., S_m1, S'_1, ..., S'_m2 }. If this
              // happens, we add a split on len( u1 ) = len( u2 ) for some
              // len( u1 ) in E1, len( u2 ) in E2. We do this for each pair of
              // integer equivalence classes that are assigned to the same value
              // in the model.
              AlwaysAssert(!len_splits.empty());
              for (const Node& sl : len_splits)
              {
                Node spl = nm->mkNode(OR, sl, sl.negate());
                d_out->lemma(spl);
              }
              return false;
            }
            c = *sel;
            ++sel;
          } while (m->hasTerm(c));
        }
        else
        {
          c = itp->second;
        }
        Trace("strings-model") << "*** Assigned constant " << c << " for "
                               << eqc << std::endl;
        processed[eqc] = c;
        if (!m->assertEquality(eqc, c, true))
        {
          return false;
        }
      }
    }
  }
  Trace("strings-model") << "String Model : Pure Assigned." << std::endl;
  //step 4 : assign constants to all other equivalence classes
  for( unsigned i=0; i<nodes.size(); i++ ){
    if( processed.find( nodes[i] )==processed.end() ){
      NormalForm& nf = getNormalForm(nodes[i]);
      if (Trace.isOn("strings-model"))
      {
        Trace("strings-model")
            << "Construct model for " << nodes[i] << " based on normal form ";
        for (unsigned j = 0, size = nf.d_nf.size(); j < size; j++)
        {
          Node n = nf.d_nf[j];
          if (j > 0)
          {
            Trace("strings-model") << " ++ ";
          }
          Trace("strings-model") << n;
          Node r = d_state.getRepresentative(n);
          if (!r.isConst() && processed.find(r) == processed.end())
          {
            Trace("strings-model") << "(UNPROCESSED)";
          }
        }
      }
      Trace("strings-model") << std::endl;
      std::vector< Node > nc;
      for (const Node& n : nf.d_nf)
      {
        Node r = d_state.getRepresentative(n);
        Assert(r.isConst() || processed.find(r) != processed.end());
        nc.push_back(r.isConst() ? r : processed[r]);
      }
      Node cc = utils::mkNConcat(nc);
      Assert(cc.getKind() == kind::CONST_STRING);
      Trace("strings-model") << "*** Determined constant " << cc << " for " << nodes[i] << std::endl;
      processed[nodes[i]] = cc;
      if (!m->assertEquality(nodes[i], cc, true))
      {
        return false;
      }
    }
  }
  //Trace("strings-model") << "String Model : Assigned." << std::endl;
  Trace("strings-model") << "String Model : Finished." << std::endl;
  return true;
}

/////////////////////////////////////////////////////////////////////////////
// MAIN SOLVER
/////////////////////////////////////////////////////////////////////////////


void TheoryStrings::preRegisterTerm(TNode n) {
  if( d_pregistered_terms_cache.find(n) == d_pregistered_terms_cache.end() ) {
    d_pregistered_terms_cache.insert(n);
    Trace("strings-preregister")
        << "TheoryString::preregister : " << n << std::endl;
    //check for logic exceptions
    Kind k = n.getKind();
    if( !options::stringExp() ){
      if (k == kind::STRING_STRIDOF || k == kind::STRING_ITOS
          || k == kind::STRING_STOI || k == kind::STRING_STRREPL
          || k == kind::STRING_STRREPLALL || k == kind::STRING_STRCTN
          || k == STRING_LEQ || k == STRING_TOLOWER || k == STRING_TOUPPER
          || k == STRING_REV)
      {
        std::stringstream ss;
        ss << "Term of kind " << k
           << " not supported in default mode, try --strings-exp";
        throw LogicException(ss.str());
      }
    }
    switch (k)
    {
      case kind::EQUAL: {
        d_equalityEngine.addTriggerEquality(n);
        break;
      }
      case kind::STRING_IN_REGEXP: {
        d_out->requirePhase(n, true);
        d_equalityEngine.addTriggerPredicate(n);
        d_equalityEngine.addTerm(n[0]);
        d_equalityEngine.addTerm(n[1]);
        break;
      }
      default: {
        registerTerm(n, 0);
        TypeNode tn = n.getType();
        if (tn.isRegExp() && n.isVar())
        {
          std::stringstream ss;
          ss << "Regular expression variables are not supported.";
          throw LogicException(ss.str());
        }
        if( tn.isString() ) {
          // all characters of constants should fall in the alphabet
          if (n.isConst())
          {
            std::vector<unsigned> vec = n.getConst<String>().getVec();
            for (unsigned u : vec)
            {
              if (u >= d_card_size)
              {
                std::stringstream ss;
                ss << "Characters in string \"" << n
                   << "\" are outside of the given alphabet.";
                throw LogicException(ss.str());
              }
            }
          }
          // if finite model finding is enabled,
          // then we minimize the length of this term if it is a variable
          // but not an internally generated Skolem, or a term that does
          // not belong to this theory.
          if (options::stringFMF()
              && (n.isVar() ? !d_sk_cache.isSkolem(n)
                            : kindToTheoryId(k) != THEORY_STRINGS))
          {
            d_input_vars.insert(n);
            Trace("strings-dstrat-reg") << "input variable: " << n << std::endl;
          }
          d_equalityEngine.addTerm(n);
        } else if (tn.isBoolean()) {
          // Get triggered for both equal and dis-equal
          d_equalityEngine.addTriggerPredicate(n);
        } else {
          // Function applications/predicates
          d_equalityEngine.addTerm(n);
        }
        // Set d_functionsTerms stores all function applications that are
        // relevant to theory combination. Notice that this is a subset of
        // the applications whose kinds are function kinds in the equality
        // engine. This means it does not include applications of operators
        // like re.++, which is not a function kind in the equality engine.
        // Concatenation terms do not need to be considered here because
        // their arguments have string type and do not introduce any shared
        // terms.
        if (n.hasOperator() && d_equalityEngine.isFunctionKind(k)
            && k != kind::STRING_CONCAT)
        {
          d_functionsTerms.push_back( n );
        }
      }
    }
  }
}

Node TheoryStrings::expandDefinition(LogicRequest &logicRequest, Node node) {
  Trace("strings-exp-def") << "TheoryStrings::expandDefinition : " << node << std::endl;
  return node;
}

void TheoryStrings::check(Effort e) {
  if (done() && e<EFFORT_FULL) {
    return;
  }

  TimerStat::CodeTimer checkTimer(d_checkTime);

  bool polarity;
  TNode atom;

  if (!done() && !d_equalityEngine.hasTerm(d_emptyString))
  {
    preRegisterTerm( d_emptyString );
  }

  // Trace("strings-process") << "Theory of strings, check : " << e << std::endl;
  Trace("strings-check-debug")
      << "Theory of strings, check : " << e << std::endl;
  while (!done() && !d_state.isInConflict())
  {
    // Get all the assertions
    Assertion assertion = get();
    TNode fact = assertion.assertion;

    Trace("strings-assertion") << "get assertion: " << fact << endl;
    polarity = fact.getKind() != kind::NOT;
    atom = polarity ? fact : fact[0];

    //assert pending fact
    assertPendingFact( atom, polarity, fact );
  }
  d_im.doPendingFacts();

  Assert(d_strategy_init);
  std::map<Effort, std::pair<unsigned, unsigned> >::iterator itsr =
      d_strat_steps.find(e);
  if (!d_state.isInConflict() && !d_valuation.needCheck()
      && itsr != d_strat_steps.end())
  {
    Trace("strings-check-debug")
        << "Theory of strings " << e << " effort check " << std::endl;
    if(Trace.isOn("strings-eqc")) {
      for( unsigned t=0; t<2; t++ ) {
        eq::EqClassesIterator eqcs2_i = eq::EqClassesIterator( &d_equalityEngine );
        Trace("strings-eqc") << (t==0 ? "STRINGS:" : "OTHER:") << std::endl;
        while( !eqcs2_i.isFinished() ){
          Node eqc = (*eqcs2_i);
          bool print = (t==0 && eqc.getType().isString() ) || (t==1 && !eqc.getType().isString() );
          if (print) {
            eq::EqClassIterator eqc2_i = eq::EqClassIterator( eqc, &d_equalityEngine );
            Trace("strings-eqc") << "Eqc( " << eqc << " ) : { ";
            while( !eqc2_i.isFinished() ) {
              if( (*eqc2_i)!=eqc && (*eqc2_i).getKind()!=kind::EQUAL ){
                Trace("strings-eqc") << (*eqc2_i) << " ";
              }
              ++eqc2_i;
            }
            Trace("strings-eqc") << " } " << std::endl;
            EqcInfo* ei = d_state.getOrMakeEqcInfo(eqc, false);
            if( ei ){
              Trace("strings-eqc-debug")
                  << "* Length term : " << ei->d_lengthTerm.get() << std::endl;
              Trace("strings-eqc-debug")
                  << "* Cardinality lemma k : " << ei->d_cardinalityLemK.get()
                  << std::endl;
              Trace("strings-eqc-debug")
                  << "* Normalization length lemma : "
                  << ei->d_normalizedLength.get() << std::endl;
            }
          }
          ++eqcs2_i;
        }
        Trace("strings-eqc") << std::endl;
      }
      Trace("strings-eqc") << std::endl;
    }
    unsigned sbegin = itsr->second.first;
    unsigned send = itsr->second.second;
    bool addedLemma = false;
    bool addedFact;
    Trace("strings-check") << "Full effort check..." << std::endl;
    do{
      Trace("strings-check") << "  * Run strategy..." << std::endl;
      runStrategy(sbegin, send);
      // flush the facts
      addedFact = d_im.hasPendingFact();
      addedLemma = d_im.hasPendingLemma();
      d_im.doPendingFacts();
      d_im.doPendingLemmas();
      if (Trace.isOn("strings-check"))
      {
        Trace("strings-check") << "  ...finish run strategy: ";
        Trace("strings-check") << (addedFact ? "addedFact " : "");
        Trace("strings-check") << (addedLemma ? "addedLemma " : "");
        Trace("strings-check") << (d_state.isInConflict() ? "conflict " : "");
        if (!addedFact && !addedLemma && !d_state.isInConflict())
        {
          Trace("strings-check") << "(none)";
        }
        Trace("strings-check") << std::endl;
      }
      // repeat if we did not add a lemma or conflict
    } while (!d_state.isInConflict() && !addedLemma && addedFact);
  }
  Trace("strings-check") << "Theory of strings, done check : " << e << std::endl;
  Assert(!d_im.hasPendingFact());
  Assert(!d_im.hasPendingLemma());
}

bool TheoryStrings::needsCheckLastEffort() {
  if( options::stringGuessModel() ){
    return d_has_extf.get();
  }else{
    return false;
  }
}

void TheoryStrings::checkExtfReductions( int effort ) {
  // Notice we don't make a standard call to ExtTheory::doReductions here,
  // since certain optimizations like context-dependent reductions and
  // stratifying effort levels are done in doReduction below.
  std::vector< Node > extf = getExtTheory()->getActive();
  Trace("strings-process") << "  checking " << extf.size() << " active extf"
                           << std::endl;
  for( unsigned i=0; i<extf.size(); i++ ){
    Assert(!d_state.isInConflict());
    Node n = extf[i];
    Trace("strings-process") << "  check " << n << ", active in model="
                             << d_extf_info_tmp[n].d_model_active << std::endl;
    // whether the reduction was context-dependent
    bool isCd = false;
    bool ret = doReduction(effort, n, isCd);
    if (ret)
    {
      getExtTheory()->markReduced(extf[i], isCd);
      if (d_im.hasProcessed())
      {
        return;
      }
    }
  }
}

void TheoryStrings::checkMemberships()
{
  // add the memberships
  std::vector<Node> mems = getExtTheory()->getActive(kind::STRING_IN_REGEXP);
  // maps representatives to regular expression memberships in that class
  std::map<Node, std::vector<Node> > assertedMems;
  for (unsigned i = 0; i < mems.size(); i++)
  {
    Node n = mems[i];
    Assert(n.getKind() == STRING_IN_REGEXP);
    Assert(d_extf_info_tmp.find(n) != d_extf_info_tmp.end());
    if (!d_extf_info_tmp[n].d_const.isNull())
    {
      bool pol = d_extf_info_tmp[n].d_const.getConst<bool>();
      Trace("strings-process-debug")
          << "  add membership : " << n << ", pol = " << pol << std::endl;
      Node r = d_state.getRepresentative(n[0]);
      assertedMems[r].push_back(pol ? n : n.negate());
    }
    else
    {
      Trace("strings-process-debug")
          << "  irrelevant (non-asserted) membership : " << n << std::endl;
    }
  }
  d_regexp_solver.check(assertedMems);
}

/** Conflict when merging two constants */
void TheoryStrings::conflict(TNode a, TNode b){
  if (!d_state.isInConflict())
  {
    Debug("strings-conflict") << "Making conflict..." << std::endl;
    d_state.setConflict();
    Node conflictNode;
    conflictNode = explain( a.eqNode(b) );
    Trace("strings-conflict") << "CONFLICT: Eq engine conflict : " << conflictNode << std::endl;
    d_out->conflict( conflictNode );
  }
}

/** called when a new equivalance class is created */
void TheoryStrings::eqNotifyNewClass(TNode t){
  Kind k = t.getKind();
  if (k == kind::STRING_LENGTH || k == kind::STRING_CODE)
  {
    Trace("strings-debug") << "New length eqc : " << t << std::endl;
    Node r = d_equalityEngine.getRepresentative(t[0]);
    EqcInfo* ei = d_state.getOrMakeEqcInfo(r);
    if (k == kind::STRING_LENGTH)
    {
      ei->d_lengthTerm = t[0];
    }
    else
    {
      ei->d_codeTerm = t[0];
    }
    //we care about the length of this string
    registerTerm( t[0], 1 );
    return;
  }
  else if (k == CONST_STRING)
  {
    EqcInfo* ei = d_state.getOrMakeEqcInfo(t);
    ei->d_prefixC = t;
    ei->d_suffixC = t;
    return;
  }
  else if (k == STRING_CONCAT)
  {
    d_state.addEndpointsToEqcInfo(t, t, t);
  }
}

/** called when two equivalance classes will merge */
void TheoryStrings::eqNotifyPreMerge(TNode t1, TNode t2){
  d_state.eqNotifyPreMerge(t1, t2);
}

/** called when two equivalance classes have merged */
void TheoryStrings::eqNotifyPostMerge(TNode t1, TNode t2) {

}

/** called when two equivalance classes are disequal */
void TheoryStrings::eqNotifyDisequal(TNode t1, TNode t2, TNode reason) {
  d_state.eqNotifyDisequal(t1, t2, reason);
}

void TheoryStrings::addCarePairs(TNodeTrie* t1,
                                 TNodeTrie* t2,
                                 unsigned arity,
                                 unsigned depth)
{
  if( depth==arity ){
    if( t2!=NULL ){
      Node f1 = t1->getData();
      Node f2 = t2->getData();
      if( !d_equalityEngine.areEqual( f1, f2 ) ){
        Trace("strings-cg-debug") << "TheoryStrings::computeCareGraph(): checking function " << f1 << " and " << f2 << std::endl;
        vector< pair<TNode, TNode> > currentPairs;
        for (unsigned k = 0; k < f1.getNumChildren(); ++ k) {
          TNode x = f1[k];
          TNode y = f2[k];
          Assert(d_equalityEngine.hasTerm(x));
          Assert(d_equalityEngine.hasTerm(y));
          Assert(!d_equalityEngine.areDisequal(x, y, false));
          Assert(!areCareDisequal(x, y));
          if( !d_equalityEngine.areEqual( x, y ) ){
            if( d_equalityEngine.isTriggerTerm(x, THEORY_STRINGS) && d_equalityEngine.isTriggerTerm(y, THEORY_STRINGS) ){
              TNode x_shared = d_equalityEngine.getTriggerTermRepresentative(x, THEORY_STRINGS);
              TNode y_shared = d_equalityEngine.getTriggerTermRepresentative(y, THEORY_STRINGS);
              currentPairs.push_back(make_pair(x_shared, y_shared));
            }
          }
        }
        for (unsigned c = 0; c < currentPairs.size(); ++ c) {
          Trace("strings-cg-pair") << "TheoryStrings::computeCareGraph(): pair : " << currentPairs[c].first << " " << currentPairs[c].second << std::endl;
          addCarePair(currentPairs[c].first, currentPairs[c].second);
        }
      }
    }
  }else{
    if( t2==NULL ){
      if( depth<(arity-1) ){
        //add care pairs internal to each child
        for (std::pair<const TNode, TNodeTrie>& tt : t1->d_data)
        {
          addCarePairs(&tt.second, nullptr, arity, depth + 1);
        }
      }
      //add care pairs based on each pair of non-disequal arguments
      for (std::map<TNode, TNodeTrie>::iterator it = t1->d_data.begin();
           it != t1->d_data.end();
           ++it)
      {
        std::map<TNode, TNodeTrie>::iterator it2 = it;
        ++it2;
        for( ; it2 != t1->d_data.end(); ++it2 ){
          if( !d_equalityEngine.areDisequal(it->first, it2->first, false) ){
            if( !areCareDisequal(it->first, it2->first) ){
              addCarePairs( &it->second, &it2->second, arity, depth+1 );
            }
          }
        }
      }
    }else{
      //add care pairs based on product of indices, non-disequal arguments
      for (std::pair<const TNode, TNodeTrie>& tt1 : t1->d_data)
      {
        for (std::pair<const TNode, TNodeTrie>& tt2 : t2->d_data)
        {
          if (!d_equalityEngine.areDisequal(tt1.first, tt2.first, false))
          {
            if (!areCareDisequal(tt1.first, tt2.first))
            {
              addCarePairs(&tt1.second, &tt2.second, arity, depth + 1);
            }
          }
        }
      }
    }
  }
}

void TheoryStrings::computeCareGraph(){
  //computing the care graph here is probably still necessary, due to operators that take non-string arguments  TODO: verify
  Trace("strings-cg") << "TheoryStrings::computeCareGraph(): Build term indices..." << std::endl;
  std::map<Node, TNodeTrie> index;
  std::map< Node, unsigned > arity;
  unsigned functionTerms = d_functionsTerms.size();
  for (unsigned i = 0; i < functionTerms; ++ i) {
    TNode f1 = d_functionsTerms[i];
    Trace("strings-cg") << "...build for " << f1 << std::endl;
    Node op = f1.getOperator();
    std::vector< TNode > reps;
    bool has_trigger_arg = false;
    for( unsigned j=0; j<f1.getNumChildren(); j++ ){
      reps.push_back( d_equalityEngine.getRepresentative( f1[j] ) );
      if( d_equalityEngine.isTriggerTerm( f1[j], THEORY_STRINGS ) ){
        has_trigger_arg = true;
      }
    }
    if( has_trigger_arg ){
      index[op].addTerm( f1, reps );
      arity[op] = reps.size();
    }
  }
  //for each index
  for (std::pair<const Node, TNodeTrie>& tt : index)
  {
    Trace("strings-cg") << "TheoryStrings::computeCareGraph(): Process index "
                        << tt.first << "..." << std::endl;
    addCarePairs(&tt.second, nullptr, arity[tt.first], 0);
  }
}

void TheoryStrings::assertPendingFact(Node atom, bool polarity, Node exp) {
  Trace("strings-pending") << "Assert pending fact : " << atom << " " << polarity << " from " << exp << std::endl;
  Assert(atom.getKind() != kind::OR) << "Infer error: a split.";
  if( atom.getKind()==kind::EQUAL ){
    Trace("strings-pending-debug") << "  Register term" << std::endl;
    for( unsigned j=0; j<2; j++ ) {
      if( !d_equalityEngine.hasTerm( atom[j] ) && atom[j].getType().isString() ) {
        registerTerm( atom[j], 0 );
      }
    }
    Trace("strings-pending-debug") << "  Now assert equality" << std::endl;
    d_equalityEngine.assertEquality( atom, polarity, exp );
    Trace("strings-pending-debug") << "  Finished assert equality" << std::endl;
  } else {
    d_equalityEngine.assertPredicate( atom, polarity, exp );
    if (atom.getKind() == STRING_IN_REGEXP)
    {
      if (polarity && atom[1].getKind() == REGEXP_CONCAT)
      {
        Node eqc = d_equalityEngine.getRepresentative(atom[0]);
        d_state.addEndpointsToEqcInfo(atom, atom[1], eqc);
      }
    }
  }
  // process the conflict
  if (!d_state.isInConflict())
  {
    Node pc = d_state.getPendingConflict();
    if (!pc.isNull())
    {
      std::vector<Node> a;
      a.push_back(pc);
      Trace("strings-pending")
          << "Process pending conflict " << pc << std::endl;
      Node conflictNode = d_im.mkExplain(a);
      d_state.setConflict();
      Trace("strings-conflict")
          << "CONFLICT: Eager prefix : " << conflictNode << std::endl;
      d_out->conflict(conflictNode);
    }
  }
  Trace("strings-pending-debug") << "  Now collect terms" << std::endl;
  // Collect extended function terms in the atom. Notice that we must register
  // all extended functions occurring in assertions and shared terms. We
  // make a similar call to registerTermRec in addSharedTerm.
  getExtTheory()->registerTermRec( atom );
  Trace("strings-pending-debug") << "  Finished collect terms" << std::endl;
}

void TheoryStrings::checkExtfEval( int effort ) {
  Trace("strings-extf-list") << "Active extended functions, effort=" << effort << " : " << std::endl;
  d_extf_info_tmp.clear();
  NodeManager* nm = NodeManager::currentNM();
  bool has_nreduce = false;
  std::vector< Node > terms = getExtTheory()->getActive();
  for (const Node& n : terms)
  {
    // Setup information about n, including if it is equal to a constant.
    ExtfInfoTmp& einfo = d_extf_info_tmp[n];
    Node r = d_state.getRepresentative(n);
    einfo.d_const = d_bsolver.getConstantEqc(r);
    // Get the current values of the children of n.
    // Notice that we look up the value of the direct children of n, and not
    // their free variables. In other words, given a term:
    //   t = (str.replace "B" (str.replace x "A" "B") "C")
    // we may build the explanation that:
    //   ((str.replace x "A" "B") = "B") => t = (str.replace "B" "B" "C")
    // instead of basing this on the free variable x:
    //   (x = "A") => t = (str.replace "B" (str.replace "A" "A" "B") "C")
    // Although both allow us to infer t = "C", it is important to use the
    // first kind of inference since it ensures that its subterms have the
    // expected values. Otherwise, we may in rare cases fail to realize that
    // the subterm (str.replace x "A" "B") does not currently have the correct
    // value, say in this example that (str.replace x "A" "B") != "B".
    std::vector<Node> exp;
    std::vector<Node> schildren;
    bool schanged = false;
    for (const Node& nc : n)
    {
      Node sc = getCurrentSubstitutionFor(effort, nc, exp);
      schildren.push_back(sc);
      schanged = schanged || sc != nc;
    }
    // If there is information involving the children, attempt to do an
    // inference and/or mark n as reduced.
    Node to_reduce;
    if (schanged)
    {
      Node sn = nm->mkNode(n.getKind(), schildren);
      Trace("strings-extf-debug")
          << "Check extf " << n << " == " << sn
          << ", constant = " << einfo.d_const << ", effort=" << effort << "..."
          << std::endl;
      einfo.d_exp.insert(einfo.d_exp.end(), exp.begin(), exp.end());
      // inference is rewriting the substituted node
      Node nrc = Rewriter::rewrite( sn );
      //if rewrites to a constant, then do the inference and mark as reduced
      if( nrc.isConst() ){
        if( effort<3 ){
          getExtTheory()->markReduced( n );
          Trace("strings-extf-debug") << "  resolvable by evaluation..." << std::endl;
          std::vector< Node > exps;
          // The following optimization gets the "symbolic definition" of
          // an extended term. The symbolic definition of a term t is a term
          // t' where constants are replaced by their corresponding proxy
          // variables.
          // For example, if lsym is a proxy variable for "", then
          // str.replace( lsym, lsym, lsym ) is the symbolic definition for
          // str.replace( "", "", "" ). It is generally better to use symbolic
          // definitions when doing cd-rewriting for the purpose of minimizing
          // clauses, e.g. we infer the unit equality:
          //    str.replace( lsym, lsym, lsym ) == ""
          // instead of making this inference multiple times:
          //    x = "" => str.replace( x, x, x ) == ""
          //    y = "" => str.replace( y, y, y ) == ""
          Trace("strings-extf-debug") << "  get symbolic definition..." << std::endl;
          Node nrs;
          // only use symbolic definitions if option is set
          if (options::stringInferSym())
          {
            nrs = getSymbolicDefinition(sn, exps);
          }
          if( !nrs.isNull() ){
            Trace("strings-extf-debug") << "  rewrite " << nrs << "..." << std::endl;
            Node nrsr = Rewriter::rewrite(nrs);
            // ensure the symbolic form is not rewritable
            if (nrsr != nrs)
            {
              // we cannot use the symbolic definition if it rewrites
              Trace("strings-extf-debug") << "  symbolic definition is trivial..." << std::endl;
              nrs = Node::null();
            }
          }else{
            Trace("strings-extf-debug") << "  could not infer symbolic definition." << std::endl;
          }
          Node conc;
          if( !nrs.isNull() ){
            Trace("strings-extf-debug") << "  symbolic def : " << nrs << std::endl;
            if (!d_state.areEqual(nrs, nrc))
            {
              //infer symbolic unit
              if( n.getType().isBoolean() ){
                conc = nrc==d_true ? nrs : nrs.negate();
              }else{
                conc = nrs.eqNode( nrc );
              }
              einfo.d_exp.clear();
            }
          }else{
            if (!d_state.areEqual(n, nrc))
            {
              if( n.getType().isBoolean() ){
                if (d_state.areEqual(n, nrc == d_true ? d_false : d_true))
                {
                  einfo.d_exp.push_back(nrc == d_true ? n.negate() : n);
                  conc = d_false;
                }
                else
                {
                  conc = nrc==d_true ? n : n.negate();
                }
              }else{
                conc = n.eqNode( nrc );
              }
            }
          }
          if( !conc.isNull() ){
            Trace("strings-extf") << "  resolve extf : " << sn << " -> " << nrc << std::endl;
            d_im.sendInference(
                einfo.d_exp, conc, effort == 0 ? "EXTF" : "EXTF-N", true);
            if (!d_state.isInConflict())
            {
              Trace("strings-extf-debug") << "  conflict, return." << std::endl;
              return;
            }
          }
        }else{
          //check if it is already equal, if so, mark as reduced. Otherwise, do nothing.
          if (d_state.areEqual(n, nrc))
          {
            Trace("strings-extf") << "  resolved extf, since satisfied by model: " << n << std::endl;
            einfo.d_model_active = false;
          }
        }
      }
      else
      {
        // if this was a predicate which changed after substitution + rewriting
        if (!einfo.d_const.isNull() && nrc.getType().isBoolean() && nrc != n)
        {
          bool pol = einfo.d_const == d_true;
          Node nrcAssert = pol ? nrc : nrc.negate();
          Node nAssert = pol ? n : n.negate();
          Assert(effort < 3);
          einfo.d_exp.push_back(nAssert);
          Trace("strings-extf-debug") << "  decomposable..." << std::endl;
          Trace("strings-extf") << "  resolve extf : " << sn << " -> " << nrc
                                << ", const = " << einfo.d_const << std::endl;
          // We send inferences internal here, which may help show unsat.
          // However, we do not make a determination whether n can be marked
          // reduced since this argument may be circular: we may infer than n
          // can be reduced to something else, but that thing may argue that it
          // can be reduced to n, in theory.
          d_im.sendInternalInference(
              einfo.d_exp, nrcAssert, effort == 0 ? "EXTF_d" : "EXTF_d-N");
        }
        to_reduce = nrc;
      }
    }
    else
    {
      to_reduce = n;
    }
    //if not reduced
    if( !to_reduce.isNull() ){
      Assert(effort < 3);
      if( effort==1 ){
        Trace("strings-extf") << "  cannot rewrite extf : " << to_reduce << std::endl;
      }
      checkExtfInference(n, to_reduce, einfo, effort);
      if( Trace.isOn("strings-extf-list") ){
        Trace("strings-extf-list") << "  * " << to_reduce;
        if (!einfo.d_const.isNull())
        {
          Trace("strings-extf-list") << ", const = " << einfo.d_const;
        }
        if( n!=to_reduce ){
          Trace("strings-extf-list") << ", from " << n;
        }
        Trace("strings-extf-list") << std::endl;
      }
      if (getExtTheory()->isActive(n) && einfo.d_model_active)
      {
        has_nreduce = true;
      }
    }
  }
  d_has_extf = has_nreduce;
}

void TheoryStrings::checkExtfInference( Node n, Node nr, ExtfInfoTmp& in, int effort ){
  if (in.d_const.isNull())
  {
    return;
  }
  NodeManager* nm = NodeManager::currentNM();
  Trace("strings-extf-infer") << "checkExtfInference: " << n << " : " << nr
                              << " == " << in.d_const << std::endl;

  // add original to explanation
  if (n.getType().isBoolean())
  {
    // if Boolean, it's easy
    in.d_exp.push_back(in.d_const.getConst<bool>() ? n : n.negate());
  }
  else
  {
    // otherwise, must explain via base node
    Node r = d_state.getRepresentative(n);
    // explain using the base solver
    d_bsolver.explainConstantEqc(n, r, in.d_exp);
  }

  // d_extf_infer_cache stores whether we have made the inferences associated
  // with a node n,
  // this may need to be generalized if multiple inferences apply

  if (nr.getKind() == STRING_STRCTN)
  {
    Assert(in.d_const.isConst());
    bool pol = in.d_const.getConst<bool>();
    if ((pol && nr[1].getKind() == STRING_CONCAT)
        || (!pol && nr[0].getKind() == STRING_CONCAT))
    {
      // If str.contains( x, str.++( y1, ..., yn ) ),
      //   we may infer str.contains( x, y1 ), ..., str.contains( x, yn )
      // The following recognizes two situations related to the above reasoning:
      // (1) If ~str.contains( x, yi ) holds for some i, we are in conflict,
      // (2) If str.contains( x, yj ) already holds for some j, then the term
      // str.contains( x, yj ) is irrelevant since it is satisfied by all models
      // for str.contains( x, str.++( y1, ..., yn ) ).

      // Notice that the dual of the above reasoning also holds, i.e.
      // If ~str.contains( str.++( x1, ..., xn ), y ),
      //   we may infer ~str.contains( x1, y ), ..., ~str.contains( xn, y )
      // This is also handled here.
      if (d_extf_infer_cache.find(nr) == d_extf_infer_cache.end())
      {
        d_extf_infer_cache.insert(nr);

        int index = pol ? 1 : 0;
        std::vector<Node> children;
        children.push_back(nr[0]);
        children.push_back(nr[1]);
        for (const Node& nrc : nr[index])
        {
          children[index] = nrc;
          Node conc = nm->mkNode(STRING_STRCTN, children);
          conc = Rewriter::rewrite(pol ? conc : conc.negate());
          // check if it already (does not) hold
          if (d_state.hasTerm(conc))
          {
            if (d_state.areEqual(conc, d_false))
            {
              // we are in conflict
              d_im.sendInference(in.d_exp, conc, "CTN_Decompose");
            }
            else if (getExtTheory()->hasFunctionKind(conc.getKind()))
            {
              // can mark as reduced, since model for n implies model for conc
              getExtTheory()->markReduced(conc);
            }
          }
        }
      }
    }
    else
    {
      if (std::find(d_extf_info_tmp[nr[0]].d_ctn[pol].begin(),
                    d_extf_info_tmp[nr[0]].d_ctn[pol].end(),
                    nr[1])
          == d_extf_info_tmp[nr[0]].d_ctn[pol].end())
      {
        Trace("strings-extf-debug") << "  store contains info : " << nr[0]
                                    << " " << pol << " " << nr[1] << std::endl;
        // Store s (does not) contains t, since nr = (~)contains( s, t ) holds.
        d_extf_info_tmp[nr[0]].d_ctn[pol].push_back(nr[1]);
        d_extf_info_tmp[nr[0]].d_ctn_from[pol].push_back(n);
        // Do transistive closure on contains, e.g.
        // if contains( s, t ) and ~contains( s, r ), then ~contains( t, r ).

        // The following infers new (negative) contains based on the above
        // reasoning, provided that ~contains( t, r ) does not
        // already hold in the current context. We test this by checking that
        // contains( t, r ) is not already asserted false in the current
        // context. We also handle the case where contains( t, r ) is equivalent
        // to t = r, in which case we check that t != r does not already hold
        // in the current context.

        // Notice that form of the above inference is enough to find
        // conflicts purely due to contains predicates. For example, if we
        // have only positive occurrences of contains, then no conflicts due to
        // contains predicates are possible and this schema does nothing. For
        // example, note that contains( s, t ) and contains( t, r ) implies
        // contains( s, r ), which we could but choose not to infer. Instead,
        // we prefer being lazy: only if ~contains( s, r ) appears later do we
        // infer ~contains( t, r ), which suffices to show a conflict.
        bool opol = !pol;
        for (unsigned i = 0, size = d_extf_info_tmp[nr[0]].d_ctn[opol].size();
             i < size;
             i++)
        {
          Node onr = d_extf_info_tmp[nr[0]].d_ctn[opol][i];
          Node concOrig =
              nm->mkNode(STRING_STRCTN, pol ? nr[1] : onr, pol ? onr : nr[1]);
          Node conc = Rewriter::rewrite(concOrig);
          // For termination concerns, we only do the inference if the contains
          // does not rewrite (and thus does not introduce new terms).
          if (conc == concOrig)
          {
            bool do_infer = false;
            conc = conc.negate();
            bool pol = conc.getKind() != NOT;
            Node lit = pol ? conc : conc[0];
            if (lit.getKind() == EQUAL)
            {
              do_infer = pol ? !d_state.areEqual(lit[0], lit[1])
                             : !d_state.areDisequal(lit[0], lit[1]);
            }
            else
            {
              do_infer = !d_state.areEqual(lit, pol ? d_true : d_false);
            }
            if (do_infer)
            {
              std::vector<Node> exp_c;
              exp_c.insert(exp_c.end(), in.d_exp.begin(), in.d_exp.end());
              Node ofrom = d_extf_info_tmp[nr[0]].d_ctn_from[opol][i];
              Assert(d_extf_info_tmp.find(ofrom) != d_extf_info_tmp.end());
              exp_c.insert(exp_c.end(),
                           d_extf_info_tmp[ofrom].d_exp.begin(),
                           d_extf_info_tmp[ofrom].d_exp.end());
              d_im.sendInference(exp_c, conc, "CTN_Trans");
            }
          }
        }
      }
      else
      {
        // If we already know that s (does not) contain t, then n is redundant.
        // For example, if str.contains( x, y ), str.contains( z, y ), and x=z
        // are asserted in the current context, then str.contains( z, y ) is
        // satisfied by all models of str.contains( x, y ) ^ x=z and thus can
        // be ignored.
        Trace("strings-extf-debug") << "  redundant." << std::endl;
        getExtTheory()->markReduced(n);
      }
    }
    return;
  }

  // If it's not a predicate, see if we can solve the equality n = c, where c
  // is the constant that extended term n is equal to.
  Node inferEq = nr.eqNode(in.d_const);
  Node inferEqr = Rewriter::rewrite(inferEq);
  Node inferEqrr = inferEqr;
  if (inferEqr.getKind() == EQUAL)
  {
    // try to use the extended rewriter for equalities
    inferEqrr = TheoryStringsRewriter::rewriteEqualityExt(inferEqr);
  }
  if (inferEqrr != inferEqr)
  {
    inferEqrr = Rewriter::rewrite(inferEqrr);
    Trace("strings-extf-infer") << "checkExtfInference: " << inferEq
                                << " ...reduces to " << inferEqrr << std::endl;
    d_im.sendInternalInference(in.d_exp, inferEqrr, "EXTF_equality_rew");
  }
}

Node TheoryStrings::getProxyVariableFor(Node n) const
{
  NodeNodeMap::const_iterator it = d_proxy_var.find(n);
  if (it != d_proxy_var.end())
  {
    return (*it).second;
  }
  return Node::null();
}
Node TheoryStrings::getSymbolicDefinition(Node n, std::vector<Node>& exp) const
{
  if( n.getNumChildren()==0 ){
    Node pn = getProxyVariableFor(n);
    if (pn.isNull())
    {
      return Node::null();
    }
    Node eq = n.eqNode(pn);
    eq = Rewriter::rewrite(eq);
    if (std::find(exp.begin(), exp.end(), eq) == exp.end())
    {
      exp.push_back(eq);
    }
    return pn;
  }else{
    std::vector< Node > children;
    if (n.getMetaKind() == kind::metakind::PARAMETERIZED) {
      children.push_back( n.getOperator() );
    }
    for( unsigned i=0; i<n.getNumChildren(); i++ ){
      if( n.getKind()==kind::STRING_IN_REGEXP && i==1 ){
        children.push_back( n[i] );
      }else{
        Node ns = getSymbolicDefinition( n[i], exp );
        if( ns.isNull() ){
          return Node::null();
        }else{
          children.push_back( ns );
        }
      }
    }
    return NodeManager::currentNM()->mkNode( n.getKind(), children );
  }
}

void TheoryStrings::debugPrintFlatForms( const char * tc ){
  for( unsigned k=0; k<d_strings_eqc.size(); k++ ){
    Node eqc = d_strings_eqc[k];
    if( d_eqc[eqc].size()>1 ){
      Trace( tc ) << "EQC [" << eqc << "]" << std::endl;
    }else{
      Trace( tc ) << "eqc [" << eqc << "]";
    }
    Node c = d_bsolver.getConstantEqc(eqc);
    if (!c.isNull())
    {
      Trace(tc) << "  C: " << c;
      if( d_eqc[eqc].size()>1 ){
        Trace( tc ) << std::endl;
      }
    }
    if( d_eqc[eqc].size()>1 ){
      for( unsigned i=0; i<d_eqc[eqc].size(); i++ ){
        Node n = d_eqc[eqc][i];
        Trace( tc ) << "    ";
        for( unsigned j=0; j<d_flat_form[n].size(); j++ ){
          Node fc = d_flat_form[n][j];
          Node fcc = d_bsolver.getConstantEqc(fc);
          Trace( tc ) << " ";
          if (!fcc.isNull())
          {
            Trace(tc) << fcc;
          }
          else
          {
            Trace( tc ) << fc;
          }
        }
        if( n!=eqc ){
          Trace( tc ) << ", from " << n;
        }
        Trace( tc ) << std::endl;
      }
    }else{
      Trace( tc ) << std::endl;
    }
  }
  Trace( tc ) << std::endl;
}

struct sortConstLength {
  std::map< Node, unsigned > d_const_length;
  bool operator() (Node i, Node j) {
    std::map< Node, unsigned >::iterator it_i = d_const_length.find( i );
    std::map< Node, unsigned >::iterator it_j = d_const_length.find( j );
    if( it_i==d_const_length.end() ){
      if( it_j==d_const_length.end() ){
        return i<j;
      }else{
        return false;
      }
    }else{
      if( it_j==d_const_length.end() ){
        return true;
      }else{
        return it_i->second<it_j->second;
      }
    }
  }
};

void TheoryStrings::checkCycles()
{
  // first check for cycles, while building ordering of equivalence classes
  d_flat_form.clear();
  d_flat_form_index.clear();
  d_eqc.clear();
  // Rebuild strings eqc based on acyclic ordering, first copy the equivalence
  // classes from the base solver.
  std::vector<Node> eqc = d_bsolver.getStringEqc();
  d_strings_eqc.clear();
  if( options::stringBinaryCsp() ){
    //sort: process smallest constants first (necessary if doing binary splits)
    sortConstLength scl;
    for( unsigned i=0; i<eqc.size(); i++ ){
      Node ci = d_bsolver.getConstantEqc(eqc[i]);
      if (!ci.isNull())
      {
        scl.d_const_length[eqc[i]] = ci.getConst<String>().size();
      }
    }
    std::sort( eqc.begin(), eqc.end(), scl );
  }
  for( unsigned i=0; i<eqc.size(); i++ ){
    std::vector< Node > curr;
    std::vector< Node > exp;
    checkCycles( eqc[i], curr, exp );
    if (d_im.hasProcessed())
    {
      return;
    }
  }
}

void TheoryStrings::checkFlatForms()
{
  // debug print flat forms
  if (Trace.isOn("strings-ff"))
  {
    Trace("strings-ff") << "Flat forms : " << std::endl;
    debugPrintFlatForms("strings-ff");
  }

  // inferences without recursively expanding flat forms

  //(1) approximate equality by containment, infer conflicts
  for (const Node& eqc : d_strings_eqc)
  {
    Node c = d_bsolver.getConstantEqc(eqc);
    if (!c.isNull())
    {
      // if equivalence class is constant, all component constants in flat forms
      // must be contained in it, in order
      std::map<Node, std::vector<Node> >::iterator it = d_eqc.find(eqc);
      if (it != d_eqc.end())
      {
        for (const Node& n : it->second)
        {
          int firstc, lastc;
          if (!TheoryStringsRewriter::canConstantContainList(
                  c, d_flat_form[n], firstc, lastc))
          {
            Trace("strings-ff-debug") << "Flat form for " << n
                                      << " cannot be contained in constant "
                                      << c << std::endl;
            Trace("strings-ff-debug") << "  indices = " << firstc << "/"
                                      << lastc << std::endl;
            // conflict, explanation is n = base ^ base = c ^ relevant portion
            // of ( n = f[n] )
            std::vector<Node> exp;
            d_bsolver.explainConstantEqc(n, eqc, exp);
            for (int e = firstc; e <= lastc; e++)
            {
              if (d_flat_form[n][e].isConst())
              {
                Assert(e >= 0 && e < (int)d_flat_form_index[n].size());
                Assert(d_flat_form_index[n][e] >= 0
                       && d_flat_form_index[n][e] < (int)n.getNumChildren());
                d_im.addToExplanation(
                    d_flat_form[n][e], n[d_flat_form_index[n][e]], exp);
              }
            }
            Node conc = d_false;
            d_im.sendInference(exp, conc, "F_NCTN");
            return;
          }
        }
      }
    }
  }

  //(2) scan lists, unification to infer conflicts and equalities
  for (const Node& eqc : d_strings_eqc)
  {
    std::map<Node, std::vector<Node> >::iterator it = d_eqc.find(eqc);
    if (it == d_eqc.end() || it->second.size() <= 1)
    {
      continue;
    }
    // iterate over start index
    for (unsigned start = 0; start < it->second.size() - 1; start++)
    {
      for (unsigned r = 0; r < 2; r++)
      {
        bool isRev = r == 1;
        checkFlatForm(it->second, start, isRev);
        if (d_state.isInConflict())
        {
          return;
        }

        for (const Node& n : it->second)
        {
          std::reverse(d_flat_form[n].begin(), d_flat_form[n].end());
          std::reverse(d_flat_form_index[n].begin(),
                       d_flat_form_index[n].end());
        }
      }
    }
  }
}

namespace {

enum class FlatFormInfer
{
  NONE,
  CONST,
  UNIFY,
  ENDPOINT_EMP,
  ENDPOINT_EQ,
};

std::ostream& operator<<(std::ostream& os, FlatFormInfer inf)
{
  switch (inf)
  {
    case FlatFormInfer::NONE: os << "<None>"; break;
    case FlatFormInfer::CONST: os << "F_Const"; break;
    case FlatFormInfer::UNIFY: os << "F_Unify"; break;
    case FlatFormInfer::ENDPOINT_EMP: os << "F_EndpointEmp"; break;
    case FlatFormInfer::ENDPOINT_EQ: os << "F_EndpointEq"; break;
    default: os << "<Unknown>"; break;
  }
  return os;
}

}  // namespace

void TheoryStrings::checkFlatForm(std::vector<Node>& eqc,
                                  size_t start,
                                  bool isRev)
{
  size_t count = 0;
  // We check for flat form inferences involving `eqc[start]` and terms past
  // `start`. If there was a flat form inference involving `eqc[start]` and a
  // term at a smaller index `i`, we would have found it with when `start` was
  // `i`. Thus, we mark the preceeding terms in the equivalence class as
  // ineligible.
  std::vector<Node> inelig(eqc.begin(), eqc.begin() + start + 1);
  Node a = eqc[start];
  Trace("strings-ff-debug")
      << "Check flat form for a = " << a << ", whose flat form is "
      << d_flat_form[a] << ")" << std::endl;
  Node b;
  do
  {
    std::vector<Node> exp;
    Node conc;
    FlatFormInfer infType = FlatFormInfer::NONE;
    size_t eqc_size = eqc.size();
    size_t asize = d_flat_form[a].size();
    if (count == asize)
    {
      for (size_t i = start + 1; i < eqc_size; i++)
      {
        b = eqc[i];
        if (std::find(inelig.begin(), inelig.end(), b) != inelig.end())
        {
          continue;
        }

        size_t bsize = d_flat_form[b].size();
        if (count < bsize)
        {
          Trace("strings-ff-debug")
              << "Found endpoint (in a) with non-empty b = " << b
              << ", whose flat form is " << d_flat_form[b] << std::endl;
          // endpoint
          std::vector<Node> conc_c;
          for (unsigned j = count; j < bsize; j++)
          {
            conc_c.push_back(b[d_flat_form_index[b][j]].eqNode(d_emptyString));
          }
          Assert(!conc_c.empty());
          conc = utils::mkAnd(conc_c);
          infType = FlatFormInfer::ENDPOINT_EMP;
          Assert(count > 0);
          // swap, will enforce is empty past current
          a = eqc[i];
          b = eqc[start];
          break;
        }
        inelig.push_back(eqc[i]);
      }
    }
    else
    {
      Node curr = d_flat_form[a][count];
      Node curr_c = d_bsolver.getConstantEqc(curr);
      Node ac = a[d_flat_form_index[a][count]];
      std::vector<Node> lexp;
      Node lcurr = d_state.getLength(ac, lexp);
      for (size_t i = start + 1; i < eqc_size; i++)
      {
        b = eqc[i];
        if (std::find(inelig.begin(), inelig.end(), b) != inelig.end())
        {
          continue;
        }

        if (count == d_flat_form[b].size())
        {
          inelig.push_back(b);
          Trace("strings-ff-debug")
              << "Found endpoint in b = " << b << ", whose flat form is "
              << d_flat_form[b] << std::endl;
          // endpoint
          std::vector<Node> conc_c;
          for (size_t j = count; j < asize; j++)
          {
            conc_c.push_back(a[d_flat_form_index[a][j]].eqNode(d_emptyString));
          }
          Assert(!conc_c.empty());
          conc = utils::mkAnd(conc_c);
          infType = FlatFormInfer::ENDPOINT_EMP;
          Assert(count > 0);
          break;
        }
        else
        {
          Node cc = d_flat_form[b][count];
          if (cc != curr)
          {
            Node bc = b[d_flat_form_index[b][count]];
            inelig.push_back(b);
            Assert(!d_state.areEqual(curr, cc));
            Node cc_c = d_bsolver.getConstantEqc(cc);
            if (!curr_c.isNull() && !cc_c.isNull())
            {
              // check for constant conflict
              int index;
              Node s = TheoryStringsRewriter::splitConstant(
                  cc_c, curr_c, index, isRev);
              if (s.isNull())
              {
                d_bsolver.explainConstantEqc(ac, curr, exp);
                d_bsolver.explainConstantEqc(bc, cc, exp);
                conc = d_false;
                infType = FlatFormInfer::CONST;
                break;
              }
            }
            else if ((d_flat_form[a].size() - 1) == count
                     && (d_flat_form[b].size() - 1) == count)
            {
              conc = ac.eqNode(bc);
              infType = FlatFormInfer::ENDPOINT_EQ;
              break;
            }
            else
            {
              // if lengths are the same, apply LengthEq
              std::vector<Node> lexp2;
              Node lcc = d_state.getLength(bc, lexp2);
              if (d_state.areEqual(lcurr, lcc))
              {
                if (Trace.isOn("strings-ff-debug"))
                {
                  Trace("strings-ff-debug")
                      << "Infer " << ac << " == " << bc << " since " << lcurr
                      << " == " << lcc << std::endl;
                  Trace("strings-ff-debug")
                      << "Explanation for " << lcurr << " is ";
                  for (size_t j = 0; j < lexp.size(); j++)
                  {
                    Trace("strings-ff-debug") << lexp[j] << std::endl;
                  }
                  Trace("strings-ff-debug")
                      << "Explanation for " << lcc << " is ";
                  for (size_t j = 0; j < lexp2.size(); j++)
                  {
                    Trace("strings-ff-debug") << lexp2[j] << std::endl;
                  }
                }

                exp.insert(exp.end(), lexp.begin(), lexp.end());
                exp.insert(exp.end(), lexp2.begin(), lexp2.end());
                d_im.addToExplanation(lcurr, lcc, exp);
                conc = ac.eqNode(bc);
                infType = FlatFormInfer::UNIFY;
                break;
              }
            }
          }
        }
      }
    }
    if (!conc.isNull())
    {
      Trace("strings-ff-debug") << "Found inference (" << infType
                                << "): " << conc << " based on equality " << a
                                << " == " << b << ", " << isRev << std::endl;
      d_im.addToExplanation(a, b, exp);
      // explain why prefixes up to now were the same
      for (size_t j = 0; j < count; j++)
      {
        Trace("strings-ff-debug") << "Add at " << d_flat_form_index[a][j] << " "
                                  << d_flat_form_index[b][j] << std::endl;
        d_im.addToExplanation(
            a[d_flat_form_index[a][j]], b[d_flat_form_index[b][j]], exp);
      }
      // explain why other components up to now are empty
      for (unsigned t = 0; t < 2; t++)
      {
        Node c = t == 0 ? a : b;
        ssize_t jj;
        if (infType == FlatFormInfer::ENDPOINT_EQ
            || (t == 1 && infType == FlatFormInfer::ENDPOINT_EMP))
        {
          // explain all the empty components for F_EndpointEq, all for
          // the short end for F_EndpointEmp
          jj = isRev ? -1 : c.getNumChildren();
        }
        else
        {
          jj = t == 0 ? d_flat_form_index[a][count]
                      : d_flat_form_index[b][count];
        }
        ssize_t startj = isRev ? jj + 1 : 0;
        ssize_t endj = isRev ? c.getNumChildren() : jj;
        for (ssize_t j = startj; j < endj; j++)
        {
          if (d_state.areEqual(c[j], d_emptyString))
          {
            d_im.addToExplanation(c[j], d_emptyString, exp);
          }
        }
      }
      // Notice that F_EndpointEmp is not typically applied, since
      // strict prefix equality ( a.b = a ) where a,b non-empty
      // is conflicting by arithmetic len(a.b)=len(a)+len(b)!=len(a)
      // when len(b)!=0. Although if we do not infer this conflict eagerly,
      // it may be applied (see #3272).
      std::stringstream ss;
      ss << infType;
      d_im.sendInference(exp, conc, ss.str().c_str());
      if (d_state.isInConflict())
      {
        return;
      }
      break;
    }
    count++;
  } while (inelig.size() < eqc.size());
}

Node TheoryStrings::checkCycles( Node eqc, std::vector< Node >& curr, std::vector< Node >& exp ){
  if( std::find( curr.begin(), curr.end(), eqc )!=curr.end() ){
    // a loop
    return eqc;
  }else if( std::find( d_strings_eqc.begin(), d_strings_eqc.end(), eqc )==d_strings_eqc.end() ){
    curr.push_back( eqc );
    //look at all terms in this equivalence class
    eq::EqClassIterator eqc_i = eq::EqClassIterator( eqc, &d_equalityEngine );
    while( !eqc_i.isFinished() ) {
      Node n = (*eqc_i);
      if (!d_bsolver.isCongruent(n))
      {
        if( n.getKind() == kind::STRING_CONCAT ){
          Trace("strings-cycle") << eqc << " check term : " << n << " in " << eqc << std::endl;
          if (eqc != d_emptyString)
          {
            d_eqc[eqc].push_back( n );
          }
          for( unsigned i=0; i<n.getNumChildren(); i++ ){
            Node nr = d_state.getRepresentative(n[i]);
            if (eqc == d_emptyString)
            {
              //for empty eqc, ensure all components are empty
              if (nr != d_emptyString)
              {
                std::vector< Node > exp;
                exp.push_back( n.eqNode( d_emptyString ) );
                d_im.sendInference(
                    exp, n[i].eqNode(d_emptyString), "I_CYCLE_E");
                return Node::null();
              }
            }
            else
            {
              if (nr != d_emptyString)
              {
                d_flat_form[n].push_back( nr );
                d_flat_form_index[n].push_back( i );
              }
              //for non-empty eqc, recurse and see if we find a loop
              Node ncy = checkCycles( nr, curr, exp );
              if( !ncy.isNull() ){
                Trace("strings-cycle") << eqc << " cycle: " << ncy << " at " << n << "[" << i << "] : " << n[i] << std::endl;
                d_im.addToExplanation(n, eqc, exp);
                d_im.addToExplanation(nr, n[i], exp);
                if( ncy==eqc ){
                  //can infer all other components must be empty
                  for( unsigned j=0; j<n.getNumChildren(); j++ ){
                    //take first non-empty
                    if (j != i && !d_state.areEqual(n[j], d_emptyString))
                    {
                      d_im.sendInference(
                          exp, n[j].eqNode(d_emptyString), "I_CYCLE");
                      return Node::null();
                    }
                  }
                  Trace("strings-error") << "Looping term should be congruent : " << n << " " << eqc << " " << ncy << std::endl;
                  //should find a non-empty component, otherwise would have been singular congruent (I_Norm_S)
                  Assert(false);
                }else{
                  return ncy;
                }
              }else{
                if (d_im.hasProcessed())
                {
                  return Node::null();
                }
              }
            }
          }
        }
      }
      ++eqc_i;
    }
    curr.pop_back();
    //now we can add it to the list of equivalence classes
    d_strings_eqc.push_back( eqc );
  }else{
    //already processed
  }
  return Node::null();
}

void TheoryStrings::checkRegisterTermsPreNormalForm()
{
  for (const Node& eqc : d_strings_eqc)
  {
    eq::EqClassIterator eqc_i = eq::EqClassIterator(eqc, &d_equalityEngine);
    while (!eqc_i.isFinished())
    {
      Node n = (*eqc_i);
      if (!d_bsolver.isCongruent(n))
      {
        registerTerm(n, 2);
      }
      ++eqc_i;
    }
  }
}

void TheoryStrings::checkNormalFormsEq()
{
  // calculate normal forms for each equivalence class, possibly adding
  // splitting lemmas
  d_normal_form.clear();
  std::map<Node, Node> nf_to_eqc;
  std::map<Node, Node> eqc_to_nf;
  std::map<Node, Node> eqc_to_exp;
  for (const Node& eqc : d_strings_eqc)
  {
    Trace("strings-process-debug") << "- Verify normal forms are the same for "
                                   << eqc << std::endl;
    normalizeEquivalenceClass(eqc);
    Trace("strings-debug") << "Finished normalizing eqc..." << std::endl;
    if (d_im.hasProcessed())
    {
      return;
    }
    NormalForm& nfe = getNormalForm(eqc);
    Node nf_term = utils::mkNConcat(nfe.d_nf);
    std::map<Node, Node>::iterator itn = nf_to_eqc.find(nf_term);
    if (itn != nf_to_eqc.end())
    {
      NormalForm& nfe_eq = getNormalForm(itn->second);
      // two equivalence classes have same normal form, merge
      std::vector<Node> nf_exp;
      nf_exp.push_back(utils::mkAnd(nfe.d_exp));
      nf_exp.push_back(eqc_to_exp[itn->second]);
      Node eq = nfe.d_base.eqNode(nfe_eq.d_base);
      d_im.sendInference(nf_exp, eq, "Normal_Form");
      if (d_im.hasProcessed())
      {
        return;
      }
    }
    else
    {
      nf_to_eqc[nf_term] = eqc;
      eqc_to_nf[eqc] = nf_term;
      eqc_to_exp[eqc] = utils::mkAnd(nfe.d_exp);
    }
    Trace("strings-process-debug")
        << "Done verifying normal forms are the same for " << eqc << std::endl;
  }
  if (Trace.isOn("strings-nf"))
  {
    Trace("strings-nf") << "**** Normal forms are : " << std::endl;
    for (std::map<Node, Node>::iterator it = eqc_to_exp.begin();
         it != eqc_to_exp.end();
         ++it)
    {
      NormalForm& nf = getNormalForm(it->first);
      Trace("strings-nf") << "  N[" << it->first << "] (base " << nf.d_base
                          << ") = " << eqc_to_nf[it->first] << std::endl;
      Trace("strings-nf") << "     exp: " << it->second << std::endl;
    }
    Trace("strings-nf") << std::endl;
  }
}

void TheoryStrings::checkCodes()
{
  // ensure that lemmas regarding str.code been added for each constant string
  // of length one
  if (d_has_str_code)
  {
    NodeManager* nm = NodeManager::currentNM();
    // str.code applied to the code term for each equivalence class that has a
    // code term but is not a constant
    std::vector<Node> nconst_codes;
    // str.code applied to the proxy variables for each equivalence classes that
    // are constants of size one
    std::vector<Node> const_codes;
    for (const Node& eqc : d_strings_eqc)
    {
      NormalForm& nfe = getNormalForm(eqc);
      if (nfe.d_nf.size() == 1 && nfe.d_nf[0].isConst())
      {
        Node c = nfe.d_nf[0];
        Trace("strings-code-debug") << "Get proxy variable for " << c
                                    << std::endl;
        Node cc = nm->mkNode(kind::STRING_CODE, c);
        cc = Rewriter::rewrite(cc);
        Assert(cc.isConst());
        Node cp = getProxyVariableFor(c);
        AlwaysAssert(!cp.isNull());
        Node vc = nm->mkNode(STRING_CODE, cp);
        if (!d_state.areEqual(cc, vc))
        {
          d_im.sendInference(d_empty_vec, cc.eqNode(vc), "Code_Proxy");
        }
        const_codes.push_back(vc);
      }
      else
      {
        EqcInfo* ei = d_state.getOrMakeEqcInfo(eqc, false);
        if (ei && !ei->d_codeTerm.get().isNull())
        {
          Node vc = nm->mkNode(kind::STRING_CODE, ei->d_codeTerm.get());
          nconst_codes.push_back(vc);
        }
      }
    }
    if (d_im.hasProcessed())
    {
      return;
    }
    // now, ensure that str.code is injective
    std::vector<Node> cmps;
    cmps.insert(cmps.end(), const_codes.rbegin(), const_codes.rend());
    cmps.insert(cmps.end(), nconst_codes.rbegin(), nconst_codes.rend());
    for (unsigned i = 0, num_ncc = nconst_codes.size(); i < num_ncc; i++)
    {
      Node c1 = nconst_codes[i];
      cmps.pop_back();
      for (const Node& c2 : cmps)
      {
        Trace("strings-code-debug")
            << "Compare codes : " << c1 << " " << c2 << std::endl;
        if (!d_state.areDisequal(c1, c2) && !d_state.areEqual(c1, d_neg_one))
        {
          Node eq_no = c1.eqNode(d_neg_one);
          Node deq = c1.eqNode(c2).negate();
          Node eqn = c1[0].eqNode(c2[0]);
          // str.code(x)==-1 V str.code(x)!=str.code(y) V x==y
          Node inj_lem = nm->mkNode(kind::OR, eq_no, deq, eqn);
          d_im.sendPhaseRequirement(deq, false);
          d_im.sendInference(d_empty_vec, inj_lem, "Code_Inj");
        }
      }
    }
  }
}

//compute d_normal_forms_(base,exp,exp_depend)[eqc]
void TheoryStrings::normalizeEquivalenceClass( Node eqc ) {
  Trace("strings-process-debug") << "Process equivalence class " << eqc << std::endl;
  if (d_state.areEqual(eqc, d_emptyString))
  {
#ifdef CVC4_ASSERTIONS
    for( unsigned j=0; j<d_eqc[eqc].size(); j++ ){
      Node n = d_eqc[eqc][j];
      for( unsigned i=0; i<n.getNumChildren(); i++ ){
        Assert(d_state.areEqual(n[i], d_emptyString));
      }
    }
#endif
    //do nothing
    Trace("strings-process-debug") << "Return process equivalence class " << eqc << " : empty." << std::endl;
    d_normal_form[eqc].init(d_emptyString);
  }
  else
  {
    // should not have computed the normal form of this equivalence class yet
    Assert(d_normal_form.find(eqc) == d_normal_form.end());
    // Normal forms for the relevant terms in the equivalence class of eqc
    std::vector<NormalForm> normal_forms;
    // map each term to its index in the above vector
    std::map<Node, unsigned> term_to_nf_index;
    // get the normal forms
    getNormalForms(eqc, normal_forms, term_to_nf_index);
    if (d_im.hasProcessed())
    {
      return;
    }
    // process the normal forms
    processNEqc(normal_forms);
    if (d_im.hasProcessed())
    {
      return;
    }

    //construct the normal form
    Assert(!normal_forms.empty());
    unsigned nf_index = 0;
    std::map<Node, unsigned>::iterator it = term_to_nf_index.find(eqc);
    // we prefer taking the normal form whose base is the equivalence
    // class representative, since this leads to shorter explanations in
    // some cases.
    if (it != term_to_nf_index.end())
    {
      nf_index = it->second;
    }
    d_normal_form[eqc] = normal_forms[nf_index];
    Trace("strings-process-debug")
        << "Return process equivalence class " << eqc
        << " : returned, size = " << d_normal_form[eqc].d_nf.size()
        << std::endl;
  }
}

NormalForm& TheoryStrings::getNormalForm(Node n)
{
  std::map<Node, NormalForm>::iterator itn = d_normal_form.find(n);
  if (itn == d_normal_form.end())
  {
    Trace("strings-warn") << "WARNING: returning empty normal form for " << n
                          << std::endl;
    // Shouln't ask for normal forms of strings that weren't computed. This
    // likely means that n is not a representative or not a term in the current
    // context. We simply return a default normal form here in this case.
    Assert(false);
    return d_normal_form[n];
  }
  return itn->second;
}

void TheoryStrings::getNormalForms(Node eqc,
                                   std::vector<NormalForm>& normal_forms,
                                   std::map<Node, unsigned>& term_to_nf_index)
{
  //constant for equivalence class
  Node eqc_non_c = eqc;
  Trace("strings-process-debug") << "Get normal forms " << eqc << std::endl;
  eq::EqClassIterator eqc_i = eq::EqClassIterator( eqc, &d_equalityEngine );
  while( !eqc_i.isFinished() ){
    Node n = (*eqc_i);
    if (!d_bsolver.isCongruent(n))
    {
      if (n.getKind() == CONST_STRING || n.getKind() == STRING_CONCAT)
      {
        Trace("strings-process-debug") << "Get Normal Form : Process term " << n << " in eqc " << eqc << std::endl;
        NormalForm nf_curr;
        if (n.getKind() == CONST_STRING)
        {
          nf_curr.init(n);
        }
        else if (n.getKind() == STRING_CONCAT)
        {
          // set the base to n, we construct the other portions of nf_curr in
          // the following.
          nf_curr.d_base = n;
          for( unsigned i=0; i<n.getNumChildren(); i++ ) {
            Node nr = d_equalityEngine.getRepresentative( n[i] );
            // get the normal form for the component
            NormalForm& nfr = getNormalForm(nr);
            std::vector<Node>& nfrv = nfr.d_nf;
            Trace("strings-process-debug") << "Normalizing subterm " << n[i] << " = "  << nr << std::endl;
            unsigned orig_size = nf_curr.d_nf.size();
            unsigned add_size = nfrv.size();
            //if not the empty string, add to current normal form
            if (!nfrv.empty())
            {
              // if in a build with assertions, we run the following block,
              // which checks that normal forms do not have concat terms.
              if (Configuration::isAssertionBuild())
              {
                for (const Node& nn : nfrv)
                {
                  if (Trace.isOn("strings-error"))
                  {
                    if (nn.getKind() == STRING_CONCAT)
                    {
                      Trace("strings-error")
                          << "Strings::Error: From eqc = " << eqc << ", " << n
                          << " index " << i << ", bad normal form : ";
                      for (unsigned rr = 0; rr < nfrv.size(); rr++)
                      {
                        Trace("strings-error") << nfrv[rr] << " ";
                      }
                      Trace("strings-error") << std::endl;
                    }
                  }
                  Assert(nn.getKind() != kind::STRING_CONCAT);
                }
              }
              nf_curr.d_nf.insert(nf_curr.d_nf.end(), nfrv.begin(), nfrv.end());
            }
            // Track explanation for the normal form. This is in two parts.
            // First, we must carry the explanation of the normal form computed
            // for the representative nr.
            for (const Node& exp : nfr.d_exp)
            {
              // The explanation is only relevant for the subsegment it was
              // previously relevant for, shifted now based on its relative
              // placement in the normal form of n.
              nf_curr.addToExplanation(
                  exp,
                  orig_size + nfr.d_expDep[exp][false],
                  orig_size + (add_size - nfr.d_expDep[exp][true]));
            }
            // Second, must explain that the component n[i] is equal to the
            // base of the normal form for nr.
            Node base = nfr.d_base;
            if (base != n[i])
            {
              Node eq = n[i].eqNode(base);
              // The equality is relevant for the entire current segment
              nf_curr.addToExplanation(eq, orig_size, orig_size + add_size);
            }
          }
          // Now that we are finished with the loop, we convert forward indices
          // to reverse indices in the explanation dependency information
          int total_size = nf_curr.d_nf.size();
          for (std::pair<const Node, std::map<bool, unsigned> >& ed :
               nf_curr.d_expDep)
          {
            ed.second[true] = total_size - ed.second[true];
            Assert(ed.second[true] >= 0);
          }
        }
        //if not equal to self
        std::vector<Node>& currv = nf_curr.d_nf;
        if (currv.size() > 1
            || (currv.size() == 1 && currv[0].getKind() == CONST_STRING))
        {
          // if in a build with assertions, check that normal form is acyclic
          if (Configuration::isAssertionBuild())
          {
            if (currv.size() > 1)
            {
              for (unsigned i = 0; i < currv.size(); i++)
              {
                if (Trace.isOn("strings-error"))
                {
                  Trace("strings-error") << "Cycle for normal form ";
                  utils::printConcatTrace(currv, "strings-error");
                  Trace("strings-error") << "..." << currv[i] << std::endl;
                }
                Assert(!d_state.areEqual(currv[i], n));
              }
            }
          }
          term_to_nf_index[n] = normal_forms.size();
          normal_forms.push_back(nf_curr);
        }else{
          //this was redundant: combination of self + empty string(s)
          Node nn = currv.size() == 0 ? d_emptyString : currv[0];
          Assert(d_state.areEqual(nn, eqc));
        }
      }else{
        eqc_non_c = n;
      }
    }
    ++eqc_i;
  }

  if( normal_forms.empty() ) {
    Trace("strings-solve-debug2") << "construct the normal form" << std::endl;
    // This case happens when there are no non-trivial normal forms for this
    // equivalence class. For example, given assertions:
    //   { x = y ++ z, x = y, z = "" }
    // The equivalence class of { x, y, y ++ z } is such that the normal form
    // of all terms is a variable (either x or y) in the equivalence class
    // itself. Thus, the normal form of this equivalence class can be assigned
    // to one of these variables.
    // We use a non-concatenation term among the terms in this equivalence
    // class, which is stored in eqc_non_c. The reason is this does not require
    // an explanation, whereas e.g. y ++ z would require the explanation z = ""
    // to justify its normal form is y.
    Assert(eqc_non_c.getKind() != STRING_CONCAT);
    NormalForm nf_triv;
    nf_triv.init(eqc_non_c);
    normal_forms.push_back(nf_triv);
  }else{
    if(Trace.isOn("strings-solve")) {
      Trace("strings-solve") << "--- Normal forms for equivalance class " << eqc << " : " << std::endl;
      for (unsigned i = 0, size = normal_forms.size(); i < size; i++)
      {
        NormalForm& nf = normal_forms[i];
        Trace("strings-solve") << "#" << i << " (from " << nf.d_base << ") : ";
        for (unsigned j = 0, sizej = nf.d_nf.size(); j < sizej; j++)
        {
          if(j>0) {
            Trace("strings-solve") << ", ";
          }
          Trace("strings-solve") << nf.d_nf[j];
        }
        Trace("strings-solve") << std::endl;
        Trace("strings-solve") << "   Explanation is : ";
        if (nf.d_exp.size() == 0)
        {
          Trace("strings-solve") << "NONE";
        } else {
          for (unsigned j = 0, sizej = nf.d_exp.size(); j < sizej; j++)
          {
            if(j>0) {
              Trace("strings-solve") << " AND ";
            }
            Trace("strings-solve") << nf.d_exp[j];
          }
          Trace("strings-solve") << std::endl;
          Trace("strings-solve") << "WITH DEPENDENCIES : " << std::endl;
          for (unsigned j = 0, sizej = nf.d_exp.size(); j < sizej; j++)
          {
            Node exp = nf.d_exp[j];
            Trace("strings-solve") << "   " << exp << " -> ";
            Trace("strings-solve") << nf.d_expDep[exp][false] << ",";
            Trace("strings-solve") << nf.d_expDep[exp][true] << std::endl;
          }
        }
        Trace("strings-solve") << std::endl;
        
      }
    } else {
      Trace("strings-solve") << "--- Single normal form for equivalence class " << eqc << std::endl;
    }
    
    //if equivalence class is constant, approximate as containment, infer conflicts
    Node c = d_bsolver.getConstantEqc(eqc);
    if( !c.isNull() ){
      Trace("strings-solve") << "Eqc is constant " << c << std::endl;
      for (unsigned i = 0, size = normal_forms.size(); i < size; i++)
      {
        NormalForm& nf = normal_forms[i];
        int firstc, lastc;
        if (!TheoryStringsRewriter::canConstantContainList(
                c, nf.d_nf, firstc, lastc))
        {
          Node n = nf.d_base;
          //conflict
          Trace("strings-solve") << "Normal form for " << n << " cannot be contained in constant " << c << std::endl;
          //conflict, explanation is n = base ^ base = c ^ relevant porition of ( n = N[n] )
          std::vector< Node > exp;
          d_bsolver.explainConstantEqc(n, eqc, exp);
          //TODO: this can be minimized based on firstc/lastc, normal_forms_exp_depend
          exp.insert(exp.end(), nf.d_exp.begin(), nf.d_exp.end());
          Node conc = d_false;
          d_im.sendInference(exp, conc, "N_NCTN");
        }
      }
    }
  }
}

void TheoryStrings::processNEqc(std::vector<NormalForm>& normal_forms)
{
  //the possible inferences
  std::vector< InferInfo > pinfer;
  // loop over all pairs 
  for(unsigned i=0; i<normal_forms.size()-1; i++) {
    //unify each normalform[j] with normal_forms[i]
    for(unsigned j=i+1; j<normal_forms.size(); j++ ) {
      NormalForm& nfi = normal_forms[i];
      NormalForm& nfj = normal_forms[j];
      //ensure that normal_forms[i] and normal_forms[j] are the same modulo equality, add to pinfer if not
      Trace("strings-solve") << "Strings: Process normal form #" << i << " against #" << j << "..." << std::endl;
      if (isNormalFormPair(nfi.d_base, nfj.d_base))
      {
        Trace("strings-solve") << "Strings: Already cached." << std::endl;
      }else{
        //process the reverse direction first (check for easy conflicts and inferences)
        unsigned rindex = 0;
        nfi.reverse();
        nfj.reverse();
        processSimpleNEq(nfi, nfj, rindex, true, 0, pinfer);
        nfi.reverse();
        nfj.reverse();
        if (d_im.hasProcessed())
        {
          return;
        }
        else if (!pinfer.empty() && pinfer.back().d_id == 1)
        {
          break;
        }
        //AJR: for less aggressive endpoint inference
        //rindex = 0;

        unsigned index = 0;
        processSimpleNEq(nfi, nfj, index, false, rindex, pinfer);
        if (d_im.hasProcessed())
        {
          return;
        }
        else if (!pinfer.empty() && pinfer.back().d_id == 1)
        {
          break;
        }
      }
    }
  }
  if (pinfer.empty())
  {
    return;
  }
  // now, determine which of the possible inferences we want to add
  unsigned use_index = 0;
  bool set_use_index = false;
  Trace("strings-solve") << "Possible inferences (" << pinfer.size()
                         << ") : " << std::endl;
  unsigned min_id = 9;
  unsigned max_index = 0;
  for (unsigned i = 0, size = pinfer.size(); i < size; i++)
  {
    Trace("strings-solve") << "#" << i << ": From " << pinfer[i].d_i << " / "
                           << pinfer[i].d_j << " (rev=" << pinfer[i].d_rev
                           << ") : ";
    Trace("strings-solve") << pinfer[i].d_conc << " by " << pinfer[i].d_id
                           << std::endl;
    if (!set_use_index || pinfer[i].d_id < min_id
        || (pinfer[i].d_id == min_id && pinfer[i].d_index > max_index))
    {
      min_id = pinfer[i].d_id;
      max_index = pinfer[i].d_index;
      use_index = i;
      set_use_index = true;
    }
  }
  Trace("strings-solve") << "...choose #" << use_index << std::endl;
  doInferInfo(pinfer[use_index]);
}

void TheoryStrings::doInferInfo(const InferInfo& ii)
{
  // send the inference
  if (!ii.d_nf_pair[0].isNull())
  {
    Assert(!ii.d_nf_pair[1].isNull());
    addNormalFormPair(ii.d_nf_pair[0], ii.d_nf_pair[1]);
  }
  // send the inference
  d_im.sendInference(ii);
  // Register the new skolems from this inference. We register them here
  // (lazily), since the code above has now decided to use the inference
  // at use_index that involves them.
  for (const std::pair<const LengthStatus, std::vector<Node> >& sks :
       ii.d_new_skolem)
  {
    for (const Node& n : sks.second)
    {
      d_im.registerLength(n, sks.first);
    }
  }
}

void TheoryStrings::processSimpleNEq(NormalForm& nfi,
                                     NormalForm& nfj,
                                     unsigned& index,
                                     bool isRev,
                                     unsigned rproc,
                                     std::vector<InferInfo>& pinfer)
{
  std::vector<Node>& nfiv = nfi.d_nf;
  std::vector<Node>& nfjv = nfj.d_nf;
  NodeManager* nm = NodeManager::currentNM();
  Assert(rproc <= nfiv.size() && rproc <= nfjv.size());
  bool success;
  do {
    success = false;
    //if we are at the end
    if (index == (nfiv.size() - rproc) || index == (nfjv.size() - rproc))
    {
      if (index == (nfiv.size() - rproc) && index == (nfjv.size() - rproc))
      {
        //we're done
      }else{
        //the remainder must be empty
        NormalForm& nfk = index == (nfiv.size() - rproc) ? nfj : nfi;
        std::vector<Node>& nfkv = nfk.d_nf;
        unsigned index_k = index;
        std::vector< Node > curr_exp;
        NormalForm::getExplanationForPrefixEq(nfi, nfj, -1, -1, curr_exp);
        while (!d_state.isInConflict() && index_k < (nfkv.size() - rproc))
        {
          //can infer that this string must be empty
          Node eq = nfkv[index_k].eqNode(d_emptyString);
          //Trace("strings-lemma") << "Strings: Infer " << eq << " from " << eq_exp << std::endl;
          Assert(!d_state.areEqual(d_emptyString, nfkv[index_k]));
          d_im.sendInference(curr_exp, eq, "N_EndpointEmp");
          index_k++;
        }
      }
    }else{
      Trace("strings-solve-debug")
          << "Process " << nfiv[index] << " ... " << nfjv[index] << std::endl;
      if (nfiv[index] == nfjv[index])
      {
        Trace("strings-solve-debug") << "Simple Case 1 : strings are equal" << std::endl;
        index++;
        success = true;
      }else{
        Assert(!d_state.areEqual(nfiv[index], nfjv[index]));
        std::vector< Node > temp_exp;
        Node length_term_i = d_state.getLength(nfiv[index], temp_exp);
        Node length_term_j = d_state.getLength(nfjv[index], temp_exp);
        // check  length(nfiv[index]) == length(nfjv[index])
        if (d_state.areEqual(length_term_i, length_term_j))
        {
          Trace("strings-solve-debug") << "Simple Case 2 : string lengths are equal" << std::endl;
          Node eq = nfiv[index].eqNode(nfjv[index]);
          //eq = Rewriter::rewrite( eq );
          Node length_eq = length_term_i.eqNode( length_term_j );
          //temp_exp.insert(temp_exp.end(), curr_exp.begin(), curr_exp.end() );
          NormalForm::getExplanationForPrefixEq(
              nfi, nfj, index, index, temp_exp);
          temp_exp.push_back(length_eq);
          d_im.sendInference(temp_exp, eq, "N_Unify");
          return;
        }
        else if ((nfiv[index].getKind() != CONST_STRING
                  && index == nfiv.size() - rproc - 1)
                 || (nfjv[index].getKind() != CONST_STRING
                     && index == nfjv.size() - rproc - 1))
        {
          Trace("strings-solve-debug") << "Simple Case 3 : at endpoint" << std::endl;
          std::vector< Node > antec;
          //antec.insert(antec.end(), curr_exp.begin(), curr_exp.end() );
          NormalForm::getExplanationForPrefixEq(nfi, nfj, -1, -1, antec);
          std::vector< Node > eqn;
          for( unsigned r=0; r<2; r++ ) {
            NormalForm& nfk = r == 0 ? nfi : nfj;
            std::vector<Node>& nfkv = nfk.d_nf;
            std::vector< Node > eqnc;
            for (unsigned index_l = index, size = (nfkv.size() - rproc);
                 index_l < size;
                 index_l++)
            {
              if(isRev) {
                eqnc.insert(eqnc.begin(), nfkv[index_l]);
              } else {
                eqnc.push_back(nfkv[index_l]);
              }
            }
            eqn.push_back(utils::mkNConcat(eqnc));
          }
          if (!d_state.areEqual(eqn[0], eqn[1]))
          {
            d_im.sendInference(
                antec, eqn[0].eqNode(eqn[1]), "N_EndpointEq", true);
            return;
          }
          else
          {
            Assert(nfiv.size() == nfjv.size());
            index = nfiv.size() - rproc;
          }
        }
        else if (nfiv[index].isConst() && nfjv[index].isConst())
        {
          Node const_str = nfiv[index];
          Node other_str = nfjv[index];
          Trace("strings-solve-debug") << "Simple Case 3 : Const Split : " << const_str << " vs " << other_str << " at index " << index << ", isRev = " << isRev << std::endl;
          unsigned len_short = const_str.getConst<String>().size() <= other_str.getConst<String>().size() ? const_str.getConst<String>().size() : other_str.getConst<String>().size();
          bool isSameFix = isRev ? const_str.getConst<String>().rstrncmp(other_str.getConst<String>(), len_short): const_str.getConst<String>().strncmp(other_str.getConst<String>(), len_short);
          if( isSameFix ) {
            //same prefix/suffix
            bool constCmp = const_str.getConst<String>().size()
                            < other_str.getConst<String>().size();
            //k is the index of the string that is shorter
            NormalForm& nfk = constCmp ? nfi : nfj;
            std::vector<Node>& nfkv = nfk.d_nf;
            NormalForm& nfl = constCmp ? nfj : nfi;
            std::vector<Node>& nflv = nfl.d_nf;
            Node remainderStr;
            if( isRev ){
              int new_len = nflv[index].getConst<String>().size() - len_short;
              remainderStr = nm->mkConst(
                  nflv[index].getConst<String>().substr(0, new_len));
            }else{
              remainderStr =
                  nm->mkConst(nflv[index].getConst<String>().substr(len_short));
            }
            Trace("strings-solve-debug-test")
                << "Break normal form of " << nflv[index] << " into "
                << nfkv[index] << ", " << remainderStr << std::endl;
            nfl.splitConstant(index, nfkv[index], remainderStr);
            index++;
            success = true;
          }else{
            //conflict
            std::vector< Node > antec;
            NormalForm::getExplanationForPrefixEq(
                nfi, nfj, index, index, antec);
            d_im.sendInference(antec, d_false, "N_Const", true);
            return;
          }
        }else{
          //construct the candidate inference "info"
          InferInfo info;
          info.d_index = index;
          //for debugging
          info.d_i = nfi.d_base;
          info.d_j = nfj.d_base;
          info.d_rev = isRev;
          bool info_valid = false;
          Assert(index < nfiv.size() - rproc && index < nfjv.size() - rproc);
          std::vector< Node > lexp;
          Node length_term_i = d_state.getLength(nfiv[index], lexp);
          Node length_term_j = d_state.getLength(nfjv[index], lexp);
          //split on equality between string lengths (note that splitting on equality between strings is worse since it is harder to process)
          if (!d_state.areDisequal(length_term_i, length_term_j)
              && !d_state.areEqual(length_term_i, length_term_j)
              && !nfiv[index].isConst() && !nfjv[index].isConst())
          {  // AJR: remove the latter 2 conditions?
            Trace("strings-solve-debug") << "Non-simple Case 1 : string lengths neither equal nor disequal" << std::endl;
            //try to make the lengths equal via splitting on demand
            Node length_eq = NodeManager::currentNM()->mkNode( kind::EQUAL, length_term_i, length_term_j );
            length_eq = Rewriter::rewrite( length_eq  );
            //set info
            info.d_conc = NodeManager::currentNM()->mkNode( kind::OR, length_eq, length_eq.negate() );
            info.d_pending_phase[ length_eq ] = true;
            info.d_id = INFER_LEN_SPLIT;
            info_valid = true;
          }else{
            Trace("strings-solve-debug") << "Non-simple Case 2 : must compare strings" << std::endl;
            int loop_in_i = -1;
            int loop_in_j = -1;
            ProcessLoopResult plr = ProcessLoopResult::SKIPPED;
            if (detectLoop(nfi, nfj, index, loop_in_i, loop_in_j, rproc))
            {
              if( !isRev ){  //FIXME
                NormalForm::getExplanationForPrefixEq(
                    nfi, nfj, -1, -1, info.d_ant);
                // set info
                plr = processLoop(loop_in_i != -1 ? nfi : nfj,
                                  loop_in_i != -1 ? nfj : nfi,
                                  loop_in_i != -1 ? loop_in_i : loop_in_j,
                                  index,
                                  info);
                if (plr == ProcessLoopResult::INFERENCE)
                {
                  info_valid = true;
                }
              }
            }

            if (plr == ProcessLoopResult::SKIPPED)
            {
              //AJR: length entailment here?
              if (nfiv[index].isConst() || nfjv[index].isConst())
              {
                NormalForm& nfc = nfiv[index].isConst() ? nfi : nfj;
                std::vector<Node>& nfcv = nfc.d_nf;
                NormalForm& nfnc = nfiv[index].isConst() ? nfj : nfi;
                std::vector<Node>& nfncv = nfnc.d_nf;
                Node other_str = nfncv[index];
                Assert(other_str.getKind() != kind::CONST_STRING)
                    << "Other string is not constant.";
                Assert(other_str.getKind() != kind::STRING_CONCAT)
                    << "Other string is not CONCAT.";
                if( !d_equalityEngine.areDisequal( other_str, d_emptyString, true ) ){
                  Node eq = other_str.eqNode( d_emptyString );
                  eq = Rewriter::rewrite(eq);
                  if (eq.isConst())
                  {
                    // If the equality rewrites to a constant, we must use the
                    // purify variable for this string to communicate that
                    // we have inferred whether it is empty.
                    Node p = d_sk_cache.mkSkolemCached(
                        other_str, SkolemCache::SK_PURIFY, "lsym");
                    Node pEq = p.eqNode(d_emptyString);
                    // should not be constant
                    Assert(!Rewriter::rewrite(pEq).isConst());
                    // infer the purification equality, and the (dis)equality
                    // with the empty string in the direction that the rewriter
                    // inferred
                    info.d_conc =
                        nm->mkNode(AND,
                                   p.eqNode(other_str),
                                   !eq.getConst<bool>() ? pEq.negate() : pEq);
                    info.d_id = INFER_INFER_EMP;
                  }
                  else
                  {
                    info.d_conc = nm->mkNode(OR, eq, eq.negate());
                    info.d_id = INFER_LEN_SPLIT_EMP;
                  }
                  //set info
                  info_valid = true;
                }else{
                  if( !isRev ){  //FIXME
                  Node xnz = other_str.eqNode( d_emptyString ).negate();  
                  unsigned index_nc_k = index+1;
                  unsigned start_index_nc_k = index+1;
                  Node next_const_str =
                      TheoryStringsRewriter::getNextConstantAt(
                          nfncv, start_index_nc_k, index_nc_k, false);
                  if( !next_const_str.isNull() ) {         
                    unsigned index_c_k = index;
                    Node const_str =
                        TheoryStringsRewriter::collectConstantStringAt(
                            nfcv, index_c_k, false);
                    Assert(!const_str.isNull());
                    CVC4::String stra = const_str.getConst<String>();
                    CVC4::String strb = next_const_str.getConst<String>();
                    //since non-empty, we start with charecter #1
                    size_t p;
                    if( isRev ){
                      CVC4::String stra1 = stra.prefix( stra.size()-1 );
                      p = stra.size() - stra1.roverlap(strb);
                      Trace("strings-csp-debug") << "Compute roverlap : " << const_str << " " << next_const_str << std::endl;
                      size_t p2 = stra1.rfind(strb); 
                      p = p2==std::string::npos ? p : ( p>p2+1? p2+1 : p );
                      Trace("strings-csp-debug") << "overlap : " << stra1 << " " << strb << " returned " << p << " " << p2 << " " << (p2==std::string::npos) << std::endl;
                    }else{
                      CVC4::String stra1 = stra.substr( 1 );
                      p = stra.size() - stra1.overlap(strb);
                      Trace("strings-csp-debug") << "Compute overlap : " << const_str << " " << next_const_str << std::endl;
                      size_t p2 = stra1.find(strb); 
                      p = p2==std::string::npos ? p : ( p>p2+1? p2+1 : p );
                      Trace("strings-csp-debug") << "overlap : " << stra1 << " " << strb << " returned " << p << " " << p2 << " " << (p2==std::string::npos) << std::endl;
                    }
                    if( p>1 ){
                      if( start_index_nc_k==index+1 ){
                        info.d_ant.push_back(xnz);
                        NormalForm::getExplanationForPrefixEq(
                            nfc, nfnc, index_c_k, index_nc_k, info.d_ant);
                        Node prea = p==stra.size() ? const_str : NodeManager::currentNM()->mkConst( isRev ? stra.suffix( p ) : stra.prefix( p ) );
                        Node sk = d_sk_cache.mkSkolemCached(
                            other_str,
                            prea,
                            isRev ? SkolemCache::SK_ID_C_SPT_REV
                                  : SkolemCache::SK_ID_C_SPT,
                            "c_spt");
                        Trace("strings-csp") << "Const Split: " << prea << " is removed from " << stra << " due to " << strb << ", p=" << p << std::endl;        
                        //set info
                        info.d_conc = other_str.eqNode(
                            isRev ? utils::mkNConcat(sk, prea)
                                  : utils::mkNConcat(prea, sk));
                        info.d_new_skolem[LENGTH_SPLIT].push_back(sk);
                        info.d_id = INFER_SSPLIT_CST_PROP;
                        info_valid = true;
                      }
                    } 
                  }
                  if( !info_valid ){
                    info.d_ant.push_back( xnz );
                    Node const_str = nfcv[index];
                    NormalForm::getExplanationForPrefixEq(
                        nfi, nfj, index, index, info.d_ant);
                    CVC4::String stra = const_str.getConst<String>();
                    if( options::stringBinaryCsp() && stra.size()>3 ){
                      //split string in half
                      Node c_firstHalf =  NodeManager::currentNM()->mkConst( isRev ? stra.substr( stra.size()/2 ) : stra.substr(0, stra.size()/2 ) );
                      Node sk = d_sk_cache.mkSkolemCached(
                          other_str,
                          c_firstHalf,
                          isRev ? SkolemCache::SK_ID_VC_BIN_SPT_REV
                                : SkolemCache::SK_ID_VC_BIN_SPT,
                          "cb_spt");
                      Trace("strings-csp") << "Const Split: " << c_firstHalf << " is removed from " << const_str << " (binary) " << std::endl;
                      info.d_conc = nm->mkNode(
                          OR,
                          other_str.eqNode(
                              isRev ? utils::mkNConcat(sk, c_firstHalf)
                                    : utils::mkNConcat(c_firstHalf, sk)),
                          nm->mkNode(
                              AND,
                              sk.eqNode(d_emptyString).negate(),
                              c_firstHalf.eqNode(
                                  isRev ? utils::mkNConcat(sk, other_str)
                                        : utils::mkNConcat(other_str, sk))));
                      info.d_new_skolem[LENGTH_SPLIT].push_back(sk);
                      info.d_id = INFER_SSPLIT_CST_BINARY;
                      info_valid = true;
                    }else{
                      // normal v/c split
                      Node firstChar = stra.size() == 1 ? const_str : NodeManager::currentNM()->mkConst( isRev ? stra.suffix( 1 ) : stra.prefix( 1 ) );
                      Node sk = d_sk_cache.mkSkolemCached(
                          other_str,
                          isRev ? SkolemCache::SK_ID_VC_SPT_REV
                                : SkolemCache::SK_ID_VC_SPT,
                          "c_spt");
                      Trace("strings-csp") << "Const Split: " << firstChar << " is removed from " << const_str << " (serial) " << std::endl;
                      info.d_conc = other_str.eqNode(
                          isRev ? utils::mkNConcat(sk, firstChar)
                                : utils::mkNConcat(firstChar, sk));
                      info.d_new_skolem[LENGTH_SPLIT].push_back(sk);
                      info.d_id = INFER_SSPLIT_CST;
                      info_valid = true;
                    }
                  }
                  }
                }
              }else{
                int lentTestSuccess = -1;
                Node lentTestExp;
                if( options::stringCheckEntailLen() ){
                  //check entailment
                  for( unsigned e=0; e<2; e++ ){
                    Node t = e == 0 ? nfiv[index] : nfjv[index];
                    //do not infer constants are larger than variables
                    if( t.getKind()!=kind::CONST_STRING ){
                      Node lt1 = e==0 ? length_term_i : length_term_j;
                      Node lt2 = e==0 ? length_term_j : length_term_i;
                      Node ent_lit = Rewriter::rewrite( NodeManager::currentNM()->mkNode( kind::GT, lt1, lt2 ) );
                      std::pair<bool, Node> et = d_state.entailmentCheck(
                          options::TheoryOfMode::THEORY_OF_TYPE_BASED, ent_lit);
                      if( et.first ){
                        Trace("strings-entail") << "Strings entailment : " << ent_lit << " is entailed in the current context." << std::endl;
                        Trace("strings-entail") << "  explanation was : " << et.second << std::endl;
                        lentTestSuccess = e;
                        lentTestExp = et.second;
                        break;
                      }
                    }
                  }
                }

                NormalForm::getExplanationForPrefixEq(
                    nfi, nfj, index, index, info.d_ant);
                //x!=e /\ y!=e
                for(unsigned xory=0; xory<2; xory++) {
                  Node x = xory == 0 ? nfiv[index] : nfjv[index];
                  Node xgtz = x.eqNode( d_emptyString ).negate();
                  if( d_equalityEngine.areDisequal( x, d_emptyString, true ) ) {
                    info.d_ant.push_back( xgtz );
                  } else {
                    info.d_antn.push_back( xgtz );
                  }
                }
                Node sk = d_sk_cache.mkSkolemCached(
                    nfiv[index],
                    nfjv[index],
                    isRev ? SkolemCache::SK_ID_V_SPT_REV
                          : SkolemCache::SK_ID_V_SPT,
                    "v_spt");
                // must add length requirement
                info.d_new_skolem[LENGTH_GEQ_ONE].push_back(sk);
                Node eq1 = nfiv[index].eqNode(
                    isRev ? utils::mkNConcat(sk, nfjv[index])
                          : utils::mkNConcat(nfjv[index], sk));
                Node eq2 = nfjv[index].eqNode(
                    isRev ? utils::mkNConcat(sk, nfiv[index])
                          : utils::mkNConcat(nfiv[index], sk));

                if( lentTestSuccess!=-1 ){
                  info.d_antn.push_back( lentTestExp );
                  info.d_conc = lentTestSuccess==0 ? eq1 : eq2;
                  info.d_id = INFER_SSPLIT_VAR_PROP;
                  info_valid = true;
                }else{
                  Node ldeq = NodeManager::currentNM()->mkNode( kind::EQUAL, length_term_i, length_term_j ).negate();
                  if( d_equalityEngine.areDisequal( length_term_i, length_term_j, true ) ){
                    info.d_ant.push_back( ldeq );
                  }else{
                    info.d_antn.push_back(ldeq);
                  }
                  //set info
                  info.d_conc = NodeManager::currentNM()->mkNode( kind::OR, eq1, eq2 );
                  info.d_id = INFER_SSPLIT_VAR;
                  info_valid = true;
                }
              }
            }
          }
          if( info_valid ){
            pinfer.push_back( info );
            Assert(!success);
          }
        }
      }
    }
  }while( success );
}

bool TheoryStrings::detectLoop(NormalForm& nfi,
                               NormalForm& nfj,
                               int index,
                               int& loop_in_i,
                               int& loop_in_j,
                               unsigned rproc)
{
  int has_loop[2] = { -1, -1 };
  if( options::stringLB() != 2 ) {
    for( unsigned r=0; r<2; r++ ) {
      NormalForm& nf = r == 0 ? nfi : nfj;
      NormalForm& nfo = r == 0 ? nfj : nfi;
      std::vector<Node>& nfv = nf.d_nf;
      std::vector<Node>& nfov = nfo.d_nf;
      if (!nfov[index].isConst())
      {
        for (unsigned lp = index + 1; lp < nfv.size() - rproc; lp++)
        {
          if (nfv[lp] == nfov[index])
          {
            has_loop[r] = lp;
            break;
          }
        }
      }
    }
  }
  if( has_loop[0]!=-1 || has_loop[1]!=-1 ) {
    loop_in_i = has_loop[0];
    loop_in_j = has_loop[1];
    return true;
  } else {
    Trace("strings-solve-debug") << "No loops detected." << std::endl;
    return false;
  }
}

//xs(zy)=t(yz)xr
TheoryStrings::ProcessLoopResult TheoryStrings::processLoop(NormalForm& nfi,
                                                            NormalForm& nfj,
                                                            int loop_index,
                                                            int index,
                                                            InferInfo& info)
{
  if (options::stringProcessLoopMode() == options::ProcessLoopMode::ABORT)
  {
    throw LogicException("Looping word equation encountered.");
  }
  else if (options::stringProcessLoopMode() == options::ProcessLoopMode::NONE)
  {
    d_out->setIncomplete();
    return ProcessLoopResult::SKIPPED;
  }

  NodeManager* nm = NodeManager::currentNM();
  Node conc;
  const std::vector<Node>& veci = nfi.d_nf;
  const std::vector<Node>& vecoi = nfj.d_nf;

  Trace("strings-loop") << "Detected possible loop for " << veci[loop_index]
                        << std::endl;
  Trace("strings-loop") << " ... (X)= " << vecoi[index] << std::endl;
  Trace("strings-loop") << " ... T(Y.Z)= ";
  std::vector<Node> vec_t(veci.begin() + index, veci.begin() + loop_index);
  Node t_yz = utils::mkNConcat(vec_t);
  Trace("strings-loop") << " (" << t_yz << ")" << std::endl;
  Trace("strings-loop") << " ... S(Z.Y)= ";
  std::vector<Node> vec_s(vecoi.begin() + index + 1, vecoi.end());
  Node s_zy = utils::mkNConcat(vec_s);
  Trace("strings-loop") << s_zy << std::endl;
  Trace("strings-loop") << " ... R= ";
  std::vector<Node> vec_r(veci.begin() + loop_index + 1, veci.end());
  Node r = utils::mkNConcat(vec_r);
  Trace("strings-loop") << r << std::endl;

  if (s_zy.isConst() && r.isConst() && r != d_emptyString)
  {
    int c;
    bool flag = true;
    if (s_zy.getConst<String>().tailcmp(r.getConst<String>(), c))
    {
      if (c >= 0)
      {
        s_zy = nm->mkConst(s_zy.getConst<String>().substr(0, c));
        r = d_emptyString;
        vec_r.clear();
        Trace("strings-loop") << "Strings::Loop: Refactor S(Z.Y)= " << s_zy
                              << ", c=" << c << std::endl;
        flag = false;
      }
    }
    if (flag)
    {
      Trace("strings-loop") << "Strings::Loop: tails are different."
                            << std::endl;
      d_im.sendInference(info.d_ant, conc, "Loop Conflict", true);
      return ProcessLoopResult::CONFLICT;
    }
  }

  Node split_eq;
  for (unsigned r = 0; r < 2; r++)
  {
    Node t = r == 0 ? veci[loop_index] : t_yz;
    split_eq = t.eqNode(d_emptyString);
    Node split_eqr = Rewriter::rewrite(split_eq);
    // the equality could rewrite to false
    if (!split_eqr.isConst())
    {
      if (!d_state.areDisequal(t, d_emptyString))
      {
        // try to make t equal to empty to avoid loop
        info.d_conc = nm->mkNode(kind::OR, split_eq, split_eq.negate());
        info.d_id = INFER_LEN_SPLIT_EMP;
        return ProcessLoopResult::INFERENCE;
      }
      else
      {
        info.d_ant.push_back(split_eq.negate());
      }
    }
    else
    {
      Assert(!split_eqr.getConst<bool>());
    }
  }

  Node ant = d_im.mkExplain(info.d_ant);
  info.d_ant.clear();
  info.d_antn.push_back(ant);

  Node str_in_re;
  if (s_zy == t_yz && r == d_emptyString && s_zy.isConst()
      && s_zy.getConst<String>().isRepeated())
  {
    Node rep_c = nm->mkConst(s_zy.getConst<String>().substr(0, 1));
    Trace("strings-loop") << "Special case (X)=" << vecoi[index] << " "
                          << std::endl;
    Trace("strings-loop") << "... (C)=" << rep_c << " " << std::endl;
    // special case
    str_in_re = nm->mkNode(
        STRING_IN_REGEXP,
        vecoi[index],
        nm->mkNode(REGEXP_STAR, nm->mkNode(STRING_TO_REGEXP, rep_c)));
    conc = str_in_re;
  }
  else if (t_yz.isConst())
  {
    Trace("strings-loop") << "Strings::Loop: Const Normal Breaking."
                          << std::endl;
    CVC4::String s = t_yz.getConst<CVC4::String>();
    unsigned size = s.size();
    std::vector<Node> vconc;
    for (unsigned len = 1; len <= size; len++)
    {
      Node y = nm->mkConst(s.substr(0, len));
      Node z = nm->mkConst(s.substr(len, size - len));
      Node restr = s_zy;
      Node cc;
      if (r != d_emptyString)
      {
        std::vector<Node> v2(vec_r);
        v2.insert(v2.begin(), y);
        v2.insert(v2.begin(), z);
        restr = utils::mkNConcat(z, y);
        cc = Rewriter::rewrite(s_zy.eqNode(utils::mkNConcat(v2)));
      }
      else
      {
        cc = Rewriter::rewrite(s_zy.eqNode(utils::mkNConcat(z, y)));
      }
      if (cc == d_false)
      {
        continue;
      }
      Node conc2 = nm->mkNode(
          STRING_IN_REGEXP,
          vecoi[index],
          nm->mkNode(
              REGEXP_CONCAT,
              nm->mkNode(STRING_TO_REGEXP, y),
              nm->mkNode(REGEXP_STAR, nm->mkNode(STRING_TO_REGEXP, restr))));
      cc = cc == d_true ? conc2 : nm->mkNode(kind::AND, cc, conc2);
      vconc.push_back(cc);
    }
    conc = vconc.size() == 0 ? Node::null() : vconc.size() == 1
                                                  ? vconc[0]
                                                  : nm->mkNode(kind::OR, vconc);
  }
  else
  {
    if (options::stringProcessLoopMode()
        == options::ProcessLoopMode::SIMPLE_ABORT)
    {
      throw LogicException("Normal looping word equation encountered.");
    }
    else if (options::stringProcessLoopMode()
             == options::ProcessLoopMode::SIMPLE)
    {
      d_out->setIncomplete();
      return ProcessLoopResult::SKIPPED;
    }

    Trace("strings-loop") << "Strings::Loop: Normal Loop Breaking."
                          << std::endl;
    // right
    Node sk_w = d_sk_cache.mkSkolem("w_loop");
    Node sk_y = d_sk_cache.mkSkolem("y_loop");
    d_im.registerLength(sk_y, LENGTH_GEQ_ONE);
    Node sk_z = d_sk_cache.mkSkolem("z_loop");
    // t1 * ... * tn = y * z
    Node conc1 = t_yz.eqNode(utils::mkNConcat(sk_y, sk_z));
    // s1 * ... * sk = z * y * r
    vec_r.insert(vec_r.begin(), sk_y);
    vec_r.insert(vec_r.begin(), sk_z);
    Node conc2 = s_zy.eqNode(utils::mkNConcat(vec_r));
    Node conc3 = vecoi[index].eqNode(utils::mkNConcat(sk_y, sk_w));
    Node restr = r == d_emptyString ? s_zy : utils::mkNConcat(sk_z, sk_y);
    str_in_re =
        nm->mkNode(kind::STRING_IN_REGEXP,
                   sk_w,
                   nm->mkNode(kind::REGEXP_STAR,
                              nm->mkNode(kind::STRING_TO_REGEXP, restr)));

    std::vector<Node> vec_conc;
    vec_conc.push_back(conc1);
    vec_conc.push_back(conc2);
    vec_conc.push_back(conc3);
    vec_conc.push_back(str_in_re);
    // vec_conc.push_back(sk_y.eqNode(d_emptyString).negate());//by mkskolems
    conc = nm->mkNode(kind::AND, vec_conc);
  }  // normal case

  // we will be done
  info.d_conc = conc;
  info.d_id = INFER_FLOOP;
  info.d_nf_pair[0] = nfi.d_base;
  info.d_nf_pair[1] = nfj.d_base;
  return ProcessLoopResult::INFERENCE;
}

//return true for lemma, false if we succeed
void TheoryStrings::processDeq( Node ni, Node nj ) {
  NodeManager* nm = NodeManager::currentNM();
  NormalForm& nfni = getNormalForm(ni);
  NormalForm& nfnj = getNormalForm(nj);
  if (nfni.d_nf.size() > 1 || nfnj.d_nf.size() > 1)
  {
    std::vector< Node > nfi;
    nfi.insert(nfi.end(), nfni.d_nf.begin(), nfni.d_nf.end());
    std::vector< Node > nfj;
    nfj.insert(nfj.end(), nfnj.d_nf.begin(), nfnj.d_nf.end());

    int revRet = processReverseDeq( nfi, nfj, ni, nj );
    if( revRet!=0 ){
      return;
    }

    nfi.clear();
    nfi.insert(nfi.end(), nfni.d_nf.begin(), nfni.d_nf.end());
    nfj.clear();
    nfj.insert(nfj.end(), nfnj.d_nf.begin(), nfnj.d_nf.end());

    unsigned index = 0;
    while( index<nfi.size() || index<nfj.size() ){
      int ret = processSimpleDeq( nfi, nfj, ni, nj, index, false );
      if( ret!=0 ) {
        return;
      }else{
        Assert(index < nfi.size() && index < nfj.size());
        Node i = nfi[index];
        Node j = nfj[index];
        Trace("strings-solve-debug")  << "...Processing(DEQ) " << i << " " << j << std::endl;
        if (!d_state.areEqual(i, j))
        {
          Assert(i.getKind() != kind::CONST_STRING
                 || j.getKind() != kind::CONST_STRING);
          std::vector< Node > lexp;
          Node li = d_state.getLength(i, lexp);
          Node lj = d_state.getLength(j, lexp);
          if (d_state.areDisequal(li, lj))
          {
            if( i.getKind()==kind::CONST_STRING || j.getKind()==kind::CONST_STRING ){
              //check if empty
              Node const_k = i.getKind() == kind::CONST_STRING ? i : j;
              Node nconst_k = i.getKind() == kind::CONST_STRING ? j : i;
              Node lnck = i.getKind() == kind::CONST_STRING ? lj : li;
              if( !d_equalityEngine.areDisequal( nconst_k, d_emptyString, true ) ){
                Node eq = nconst_k.eqNode( d_emptyString );
                Node conc = NodeManager::currentNM()->mkNode( kind::OR, eq, eq.negate() );
                d_im.sendInference(d_empty_vec, conc, "D-DISL-Emp-Split");
                return;
              }else{
                //split on first character
                CVC4::String str = const_k.getConst<String>();
                Node firstChar = str.size() == 1 ? const_k : NodeManager::currentNM()->mkConst( str.prefix( 1 ) );
                if (d_state.areEqual(lnck, d_one))
                {
                  if (d_state.areDisequal(firstChar, nconst_k))
                  {
                    return;
                  }
                  else if (!d_state.areEqual(firstChar, nconst_k))
                  {
                    //splitting on demand : try to make them disequal
                    if (d_im.sendSplit(
                            firstChar, nconst_k, "S-Split(DEQL-Const)", false))
                    {
                      return;
                    }
                  }
                }
                else
                {
                  Node sk = d_sk_cache.mkSkolemCached(
                      nconst_k, SkolemCache::SK_ID_DC_SPT, "dc_spt");
                  d_im.registerLength(sk, LENGTH_ONE);
                  Node skr =
                      d_sk_cache.mkSkolemCached(nconst_k,
                                                SkolemCache::SK_ID_DC_SPT_REM,
                                                "dc_spt_rem");
                  Node eq1 = nconst_k.eqNode( NodeManager::currentNM()->mkNode( kind::STRING_CONCAT, sk, skr ) );
                  eq1 = Rewriter::rewrite( eq1 );
                  Node eq2 = nconst_k.eqNode( NodeManager::currentNM()->mkNode( kind::STRING_CONCAT, firstChar, skr ) );
                  std::vector< Node > antec;
                  antec.insert(
                      antec.end(), nfni.d_exp.begin(), nfni.d_exp.end());
                  antec.insert(
                      antec.end(), nfnj.d_exp.begin(), nfnj.d_exp.end());
                  antec.push_back( nconst_k.eqNode( d_emptyString ).negate() );
                  d_im.sendInference(
                      antec,
                      nm->mkNode(
                          OR,
                          nm->mkNode(AND, eq1, sk.eqNode(firstChar).negate()),
                          eq2),
                      "D-DISL-CSplit");
                  d_im.sendPhaseRequirement(eq1, true);
                  return;
                }
              }
            }else{
              Trace("strings-solve") << "Non-Simple Case 1 : add lemma " << std::endl;
              //must add lemma
              std::vector< Node > antec;
              std::vector< Node > antec_new_lits;
              antec.insert(antec.end(), nfni.d_exp.begin(), nfni.d_exp.end());
              antec.insert(antec.end(), nfnj.d_exp.begin(), nfnj.d_exp.end());
              //check disequal
              if (d_state.areDisequal(ni, nj))
              {
                antec.push_back( ni.eqNode( nj ).negate() );
              }
              else
              {
                antec_new_lits.push_back( ni.eqNode( nj ).negate() );
              }
              antec_new_lits.push_back( li.eqNode( lj ).negate() );
              std::vector< Node > conc;
              Node sk1 = d_sk_cache.mkSkolemCached(
                  i, j, SkolemCache::SK_ID_DEQ_X, "x_dsplit");
              Node sk2 = d_sk_cache.mkSkolemCached(
                  i, j, SkolemCache::SK_ID_DEQ_Y, "y_dsplit");
              Node sk3 = d_sk_cache.mkSkolemCached(
                  i, j, SkolemCache::SK_ID_DEQ_Z, "z_dsplit");
              d_im.registerLength(sk3, LENGTH_GEQ_ONE);
              //Node nemp = sk3.eqNode(d_emptyString).negate();
              //conc.push_back(nemp);
              Node lsk1 = utils::mkNLength(sk1);
              conc.push_back( lsk1.eqNode( li ) );
              Node lsk2 = utils::mkNLength(sk2);
              conc.push_back( lsk2.eqNode( lj ) );
              conc.push_back(nm->mkNode(OR,
                                        j.eqNode(utils::mkNConcat(sk1, sk3)),
                                        i.eqNode(utils::mkNConcat(sk2, sk3))));
              d_im.sendInference(
                  antec, antec_new_lits, nm->mkNode(AND, conc), "D-DISL-Split");
              ++(d_statistics.d_deq_splits);
              return;
            }
          }
          else if (d_state.areEqual(li, lj))
          {
            Assert(!d_state.areDisequal(i, j));
            //splitting on demand : try to make them disequal
            if (d_im.sendSplit(i, j, "S-Split(DEQL)", false))
            {
              return;
            }
          }
          else
          {
            //splitting on demand : try to make lengths equal
            if (d_im.sendSplit(li, lj, "D-Split"))
            {
              return;
            }
          }
        }
        index++;
      }
    }
    Assert(false);
  }
}

int TheoryStrings::processReverseDeq( std::vector< Node >& nfi, std::vector< Node >& nfj, Node ni, Node nj ) {
  //reverse normal form of i, j
  std::reverse( nfi.begin(), nfi.end() );
  std::reverse( nfj.begin(), nfj.end() );

  unsigned index = 0;
  int ret = processSimpleDeq( nfi, nfj, ni, nj, index, true );

  //reverse normal form of i, j
  std::reverse( nfi.begin(), nfi.end() );
  std::reverse( nfj.begin(), nfj.end() );

  return ret;
}

int TheoryStrings::processSimpleDeq( std::vector< Node >& nfi, std::vector< Node >& nfj, Node ni, Node nj, unsigned& index, bool isRev ){
  // See if one side is constant, if so, the disequality ni != nj is satisfied
  // since ni does not contain nj or vice versa.
  // This is only valid when isRev is false, since when isRev=true, the contents
  // of normal form vectors nfi and nfj are reversed.
  if (!isRev)
  {
    for (unsigned i = 0; i < 2; i++)
    {
      Node c = d_bsolver.getConstantEqc(i == 0 ? ni : nj);
      if (!c.isNull())
      {
        int findex, lindex;
        if (!TheoryStringsRewriter::canConstantContainList(
                c, i == 0 ? nfj : nfi, findex, lindex))
        {
          Trace("strings-solve-debug")
              << "Disequality: constant cannot contain list" << std::endl;
          return 1;
        }
      }
    }
  }
  NormalForm& nfni = getNormalForm(ni);
  NormalForm& nfnj = getNormalForm(nj);
  while( index<nfi.size() || index<nfj.size() ) {
    if( index>=nfi.size() || index>=nfj.size() ){
      Trace("strings-solve-debug") << "Disequality normalize empty" << std::endl;
      std::vector< Node > ant;
      //we have a conflict : because the lengths are equal, the remainder needs to be empty, which will lead to a conflict
      Node lni = d_state.getLengthExp(ni, ant, nfni.d_base);
      Node lnj = d_state.getLengthExp(nj, ant, nfnj.d_base);
      ant.push_back( lni.eqNode( lnj ) );
      ant.insert(ant.end(), nfni.d_exp.begin(), nfni.d_exp.end());
      ant.insert(ant.end(), nfnj.d_exp.begin(), nfnj.d_exp.end());
      std::vector< Node > cc;
      std::vector< Node >& nfk = index>=nfi.size() ? nfj : nfi;
      for( unsigned index_k=index; index_k<nfk.size(); index_k++ ){
        cc.push_back( nfk[index_k].eqNode( d_emptyString ) );
      }
      Node conc = cc.size()==1 ? cc[0] : NodeManager::currentNM()->mkNode( kind::AND, cc );
      conc = Rewriter::rewrite( conc );
      d_im.sendInference(ant, conc, "Disequality Normalize Empty", true);
      return -1;
    }else{
      Node i = nfi[index];
      Node j = nfj[index];
      Trace("strings-solve-debug")  << "...Processing(QED) " << i << " " << j << std::endl;
      if (!d_state.areEqual(i, j))
      {
        if( i.getKind()==kind::CONST_STRING && j.getKind()==kind::CONST_STRING ) {
          unsigned int len_short = i.getConst<String>().size() < j.getConst<String>().size() ? i.getConst<String>().size() : j.getConst<String>().size();
          bool isSameFix = isRev ? i.getConst<String>().rstrncmp(j.getConst<String>(), len_short): i.getConst<String>().strncmp(j.getConst<String>(), len_short);
          if( isSameFix ) {
            //same prefix/suffix
            //k is the index of the string that is shorter
            Node nk = i.getConst<String>().size() < j.getConst<String>().size() ? i : j;
            Node nl = i.getConst<String>().size() < j.getConst<String>().size() ? j : i;
            Node remainderStr;
            if( isRev ){
              int new_len = nl.getConst<String>().size() - len_short;
              remainderStr = NodeManager::currentNM()->mkConst( nl.getConst<String>().substr(0, new_len) );
              Trace("strings-solve-debug-test") << "Rev. Break normal form of " << nl << " into " << nk << ", " << remainderStr << std::endl;
            } else {
              remainderStr = NodeManager::currentNM()->mkConst( nl.getConst<String>().substr( len_short ) );
              Trace("strings-solve-debug-test") << "Break normal form of " << nl << " into " << nk << ", " << remainderStr << std::endl;
            }
            if( i.getConst<String>().size() < j.getConst<String>().size() ) {
              nfj.insert( nfj.begin() + index + 1, remainderStr );
              nfj[index] = nfi[index];
            } else {
              nfi.insert( nfi.begin() + index + 1, remainderStr );
              nfi[index] = nfj[index];
            }
          }else{
            return 1;
          }
        }else{
          std::vector< Node > lexp;
          Node li = d_state.getLength(i, lexp);
          Node lj = d_state.getLength(j, lexp);
          if (d_state.areEqual(li, lj) && d_state.areDisequal(i, j))
          {
            Trace("strings-solve") << "Simple Case 2 : found equal length disequal sub strings " << i << " " << j << std::endl;
            //we are done: D-Remove
            return 1;
          }
          else
          {
            return 0;
          }
        }
      }
      index++;
    }
  }
  return 0;
}

void TheoryStrings::addNormalFormPair( Node n1, Node n2 ){
  if( !isNormalFormPair( n1, n2 ) ){
    int index = 0;
    NodeIntMap::const_iterator it = d_nf_pairs.find( n1 );
    if( it!=d_nf_pairs.end() ){
      index = (*it).second;
    }
    d_nf_pairs[n1] = index + 1;
    if( index<(int)d_nf_pairs_data[n1].size() ){
      d_nf_pairs_data[n1][index] = n2;
    }else{
      d_nf_pairs_data[n1].push_back( n2 );
    }
    Assert(isNormalFormPair(n1, n2));
  } else {
    Trace("strings-nf-debug") << "Already a normal form pair " << n1 << " " << n2 << std::endl;
  }
}

bool TheoryStrings::isNormalFormPair( Node n1, Node n2 ) {
  //TODO: modulo equality?
  return isNormalFormPair2( n1, n2 ) || isNormalFormPair2( n2, n1 );
}

bool TheoryStrings::isNormalFormPair2( Node n1, Node n2 ) {
  //Trace("strings-debug") << "is normal form pair. " << n1 << " " << n2 << std::endl;
  NodeIntMap::const_iterator it = d_nf_pairs.find( n1 );
  if( it!=d_nf_pairs.end() ){
    Assert(d_nf_pairs_data.find(n1) != d_nf_pairs_data.end());
    for( int i=0; i<(*it).second; i++ ){
      Assert(i < (int)d_nf_pairs_data[n1].size());
      if( d_nf_pairs_data[n1][i]==n2 ){
        return true;
      }
    }
  }
  return false;
}

void TheoryStrings::registerTerm( Node n, int effort ) {
  TypeNode tn = n.getType();
  bool do_register = true;
  if (!tn.isString())
  {
    if (options::stringEagerLen())
    {
      do_register = effort == 0;
    }
    else
    {
      do_register = effort > 0 || n.getKind() != STRING_CONCAT;
    }
  }
  if (!do_register)
  {
    return;
  }
  if (d_registered_terms_cache.find(n) != d_registered_terms_cache.end())
  {
    return;
  }
  d_registered_terms_cache.insert(n);
  NodeManager* nm = NodeManager::currentNM();
  Debug("strings-register") << "TheoryStrings::registerTerm() " << n
                            << ", effort = " << effort << std::endl;
  if (tn.isString())
  {
    // register length information:
    //  for variables, split on empty vs positive length
    //  for concat/const/replace, introduce proxy var and state length relation
    Node lsum;
    if (n.getKind() != STRING_CONCAT && n.getKind() != CONST_STRING)
    {
      Node lsumb = nm->mkNode(STRING_LENGTH, n);
      lsum = Rewriter::rewrite(lsumb);
      // can register length term if it does not rewrite
      if (lsum == lsumb)
      {
        d_im.registerLength(n, LENGTH_SPLIT);
        return;
      }
    }
    Node sk = d_sk_cache.mkSkolemCached(n, SkolemCache::SK_PURIFY, "lsym");
    StringsProxyVarAttribute spva;
    sk.setAttribute(spva, true);
    Node eq = Rewriter::rewrite(sk.eqNode(n));
    Trace("strings-lemma") << "Strings::Lemma LENGTH Term : " << eq
                           << std::endl;
    d_proxy_var[n] = sk;
    // If we are introducing a proxy for a constant or concat term, we do not
    // need to send lemmas about its length, since its length is already
    // implied.
    if (n.isConst() || n.getKind() == STRING_CONCAT)
    {
      // do not send length lemma for sk.
      d_im.registerLength(sk, LENGTH_IGNORE);
    }
    Trace("strings-assert") << "(assert " << eq << ")" << std::endl;
    d_out->lemma(eq);
    Node skl = nm->mkNode(STRING_LENGTH, sk);
    if (n.getKind() == STRING_CONCAT)
    {
      std::vector<Node> node_vec;
      for (unsigned i = 0; i < n.getNumChildren(); i++)
      {
        if (n[i].getAttribute(StringsProxyVarAttribute()))
        {
          Assert(d_proxy_var_to_length.find(n[i])
                 != d_proxy_var_to_length.end());
          node_vec.push_back(d_proxy_var_to_length[n[i]]);
        }
        else
        {
          Node lni = nm->mkNode(STRING_LENGTH, n[i]);
          node_vec.push_back(lni);
        }
      }
      lsum = nm->mkNode(PLUS, node_vec);
      lsum = Rewriter::rewrite(lsum);
    }
    else if (n.getKind() == CONST_STRING)
    {
      lsum = nm->mkConst(Rational(n.getConst<String>().size()));
    }
    Assert(!lsum.isNull());
    d_proxy_var_to_length[sk] = lsum;
    Node ceq = Rewriter::rewrite(skl.eqNode(lsum));
    Trace("strings-lemma") << "Strings::Lemma LENGTH : " << ceq << std::endl;
    Trace("strings-lemma-debug")
        << "  prerewrite : " << skl.eqNode(lsum) << std::endl;
    Trace("strings-assert") << "(assert " << ceq << ")" << std::endl;
    d_out->lemma(ceq);
  }
  else if (n.getKind() == STRING_CODE)
  {
    d_has_str_code = true;
    // ite( str.len(s)==1, 0 <= str.code(s) < num_codes, str.code(s)=-1 )
    Node code_len = utils::mkNLength(n[0]).eqNode(d_one);
    Node code_eq_neg1 = n.eqNode(d_neg_one);
    Node code_range = nm->mkNode(
        AND,
        nm->mkNode(GEQ, n, d_zero),
        nm->mkNode(LT, n, nm->mkConst(Rational(CVC4::String::num_codes()))));
    Node lem = nm->mkNode(ITE, code_len, code_range, code_eq_neg1);
    Trace("strings-lemma") << "Strings::Lemma CODE : " << lem << std::endl;
    Trace("strings-assert") << "(assert " << lem << ")" << std::endl;
    d_out->lemma(lem);
  }
  else if (n.getKind() == STRING_STRIDOF)
  {
    Node len = utils::mkNLength(n[0]);
    Node lem = nm->mkNode(AND,
                          nm->mkNode(GEQ, n, nm->mkConst(Rational(-1))),
                          nm->mkNode(LEQ, n, len));
    Trace("strings-lemma") << "Strings::Lemma IDOF range : " << lem
                           << std::endl;
    d_out->lemma(lem);
  }
}

void TheoryStrings::checkNormalFormsDeq()
{
  std::vector< std::vector< Node > > cols;
  std::vector< Node > lts;
  std::map< Node, std::map< Node, bool > > processed;

  const NodeList& deqs = d_state.getDisequalityList();

  //for each pair of disequal strings, must determine whether their lengths are equal or disequal
  for (const Node& eq : deqs)
  {
    Node n[2];
    for( unsigned i=0; i<2; i++ ){
      n[i] = d_equalityEngine.getRepresentative( eq[i] );
    }
    if( processed[n[0]].find( n[1] )==processed[n[0]].end() ){
      processed[n[0]][n[1]] = true;
      Node lt[2];
      for( unsigned i=0; i<2; i++ ){
        EqcInfo* ei = d_state.getOrMakeEqcInfo(n[i], false);
        lt[i] = ei ? ei->d_lengthTerm : Node::null();
        if( lt[i].isNull() ){
          lt[i] = eq[i];
        }
        lt[i] = NodeManager::currentNM()->mkNode( kind::STRING_LENGTH, lt[i] );
      }
      if (!d_state.areEqual(lt[0], lt[1]) && !d_state.areDisequal(lt[0], lt[1]))
      {
        d_im.sendSplit(lt[0], lt[1], "DEQ-LENGTH-SP");
      }
    }
  }

  if (!d_im.hasProcessed())
  {
    d_state.separateByLength(d_strings_eqc, cols, lts);
    for( unsigned i=0; i<cols.size(); i++ ){
      if (cols[i].size() > 1 && !d_im.hasPendingLemma())
      {
        if (Trace.isOn("strings-solve"))
        {
          Trace("strings-solve") << "- Verify disequalities are processed for "
                                 << cols[i][0] << ", normal form : ";
          utils::printConcatTrace(getNormalForm(cols[i][0]).d_nf,
                                  "strings-solve");
          Trace("strings-solve")
              << "... #eql = " << cols[i].size() << std::endl;
        }
        //must ensure that normal forms are disequal
        for( unsigned j=0; j<cols[i].size(); j++ ){
          for( unsigned k=(j+1); k<cols[i].size(); k++ ){
            //for strings that are disequal, but have the same length
            if (cols[i][j].isConst() && cols[i][k].isConst())
            {
              // if both are constants, they should be distinct, and its trivial
              Assert(cols[i][j] != cols[i][k]);
            }
            else
            {
              if (d_state.areDisequal(cols[i][j], cols[i][k]))
              {
                Assert(!d_state.isInConflict());
                if (Trace.isOn("strings-solve"))
                {
                  Trace("strings-solve") << "- Compare " << cols[i][j] << " ";
                  utils::printConcatTrace(getNormalForm(cols[i][j]).d_nf,
                                          "strings-solve");
                  Trace("strings-solve") << " against " << cols[i][k] << " ";
                  utils::printConcatTrace(getNormalForm(cols[i][k]).d_nf,
                                          "strings-solve");
                  Trace("strings-solve") << "..." << std::endl;
                }
                processDeq(cols[i][j], cols[i][k]);
                if (d_im.hasProcessed())
                {
                  return;
                }
              }
            }
          }
        }
      }
    }
  }
}

void TheoryStrings::checkLengthsEqc() {
  for (unsigned i = 0; i < d_strings_eqc.size(); i++)
  {
    NormalForm& nfi = getNormalForm(d_strings_eqc[i]);
    Trace("strings-process-debug")
        << "Process length constraints for " << d_strings_eqc[i] << std::endl;
    // check if there is a length term for this equivalence class
    EqcInfo* ei = d_state.getOrMakeEqcInfo(d_strings_eqc[i], false);
    Node lt = ei ? ei->d_lengthTerm : Node::null();
    if (lt.isNull())
    {
      Trace("strings-process-debug")
          << "No length term for eqc " << d_strings_eqc[i] << " "
          << d_eqc_to_len_term[d_strings_eqc[i]] << std::endl;
      continue;
    }
    Node llt = NodeManager::currentNM()->mkNode(kind::STRING_LENGTH, lt);
    // now, check if length normalization has occurred
    if (ei->d_normalizedLength.get().isNull())
    {
      Node nf = utils::mkNConcat(nfi.d_nf);
      if (Trace.isOn("strings-process-debug"))
      {
        Trace("strings-process-debug")
            << "  normal form is " << nf << " from base " << nfi.d_base
            << std::endl;
        Trace("strings-process-debug") << "  normal form exp is: " << std::endl;
        for (const Node& exp : nfi.d_exp)
        {
          Trace("strings-process-debug") << "   " << exp << std::endl;
        }
      }

      // if not, add the lemma
      std::vector<Node> ant;
      ant.insert(ant.end(), nfi.d_exp.begin(), nfi.d_exp.end());
      ant.push_back(nfi.d_base.eqNode(lt));
      Node lc = NodeManager::currentNM()->mkNode(kind::STRING_LENGTH, nf);
      Node lcr = Rewriter::rewrite(lc);
      Trace("strings-process-debug")
          << "Rewrote length " << lc << " to " << lcr << std::endl;
      if (!d_state.areEqual(llt, lcr))
      {
        Node eq = llt.eqNode(lcr);
        ei->d_normalizedLength.set(eq);
        d_im.sendInference(ant, eq, "LEN-NORM", true);
      }
    }
  }
}
void TheoryStrings::checkRegisterTermsNormalForms()
{
  for (const Node& eqc : d_strings_eqc)
  {
    NormalForm& nfi = getNormalForm(eqc);
    // check if there is a length term for this equivalence class
    EqcInfo* ei = d_state.getOrMakeEqcInfo(eqc, false);
    Node lt = ei ? ei->d_lengthTerm : Node::null();
    if (lt.isNull())
    {
      Node c = utils::mkNConcat(nfi.d_nf);
      registerTerm(c, 3);
    }
  }
}

void TheoryStrings::checkCardinality() {
  //int cardinality = options::stringCharCardinality();
  //Trace("strings-solve-debug2") << "get cardinality: " << cardinality << endl;

  //AJR: this will create a partition of eqc, where each collection has length that are pairwise propagated to be equal.
  //  we do not require disequalities between the lengths of each collection, since we split on disequalities between lengths of string terms that are disequal (DEQ-LENGTH-SP).
  //  TODO: revisit this?
  std::vector< std::vector< Node > > cols;
  std::vector< Node > lts;
  d_state.separateByLength(d_strings_eqc, cols, lts);

  Trace("strings-card") << "Check cardinality...." << std::endl;
  for( unsigned i = 0; i<cols.size(); ++i ) {
    Node lr = lts[i];
    Trace("strings-card") << "Number of strings with length equal to " << lr << " is " << cols[i].size() << std::endl;
    if( cols[i].size() > 1 ) {
      // size > c^k
      unsigned card_need = 1;
      double curr = (double)cols[i].size();
      while( curr>d_card_size ){
        curr = curr/(double)d_card_size;
        card_need++;
      }
      Trace("strings-card") << "Need length " << card_need << " for this number of strings (where alphabet size is " << d_card_size << ")." << std::endl;
      //check if we need to split
      bool needsSplit = true;
      if( lr.isConst() ){
        // if constant, compare
        Node cmp = NodeManager::currentNM()->mkNode( kind::GEQ, lr, NodeManager::currentNM()->mkConst( Rational( card_need ) ) );
        cmp = Rewriter::rewrite( cmp );
        needsSplit = cmp!=d_true;
      }else{
        // find the minimimum constant that we are unknown to be disequal from, or otherwise stop if we increment such that cardinality does not apply
        unsigned r=0; 
        bool success = true;
        while( r<card_need && success ){
          Node rr = NodeManager::currentNM()->mkConst<Rational>( Rational(r) );
          if (d_state.areDisequal(rr, lr))
          {
            r++;
          }
          else
          {
            success = false;
          }
        }
        if( r>0 ){
          Trace("strings-card") << "Symbolic length " << lr << " must be at least " << r << " due to constant disequalities." << std::endl;
        }
        needsSplit = r<card_need;
      }

      if( needsSplit ){
        unsigned int int_k = (unsigned int)card_need;
        for( std::vector< Node >::iterator itr1 = cols[i].begin();
            itr1 != cols[i].end(); ++itr1) {
          for( std::vector< Node >::iterator itr2 = itr1 + 1;
            itr2 != cols[i].end(); ++itr2) {
            if (!d_state.areDisequal(*itr1, *itr2))
            {
              // add split lemma
              if (d_im.sendSplit(*itr1, *itr2, "CARD-SP"))
              {
                return;
              }
            }
          }
        }
        EqcInfo* ei = d_state.getOrMakeEqcInfo(lr, true);
        Trace("strings-card")
            << "Previous cardinality used for " << lr << " is "
            << ((int)ei->d_cardinalityLemK.get() - 1) << std::endl;
        if (int_k + 1 > ei->d_cardinalityLemK.get())
        {
          Node k_node = NodeManager::currentNM()->mkConst( ::CVC4::Rational( int_k ) );
          //add cardinality lemma
          Node dist = NodeManager::currentNM()->mkNode( kind::DISTINCT, cols[i] );
          std::vector< Node > vec_node;
          vec_node.push_back( dist );
          for( std::vector< Node >::iterator itr1 = cols[i].begin();
              itr1 != cols[i].end(); ++itr1) {
            Node len = NodeManager::currentNM()->mkNode( kind::STRING_LENGTH, *itr1 );
            if( len!=lr ) {
              Node len_eq_lr = len.eqNode(lr);
              vec_node.push_back( len_eq_lr );
            }
          }
          Node len = NodeManager::currentNM()->mkNode( kind::STRING_LENGTH, cols[i][0] );
          Node cons = NodeManager::currentNM()->mkNode( kind::GEQ, len, k_node );
          cons = Rewriter::rewrite( cons );
          ei->d_cardinalityLemK.set(int_k + 1);
          if( cons!=d_true ){
            d_im.sendInference(
                d_empty_vec, vec_node, cons, "CARDINALITY", true);
            return;
          }
        }
      }
    }
  }
  Trace("strings-card") << "...end check cardinality" << std::endl;
}


//// Finite Model Finding

TheoryStrings::StringSumLengthDecisionStrategy::StringSumLengthDecisionStrategy(
    context::Context* c, context::UserContext* u, Valuation valuation)
    : DecisionStrategyFmf(c, valuation), d_input_var_lsum(u)
{
}

bool TheoryStrings::StringSumLengthDecisionStrategy::isInitialized()
{
  return !d_input_var_lsum.get().isNull();
}

void TheoryStrings::StringSumLengthDecisionStrategy::initialize(
    const std::vector<Node>& vars)
{
  if (d_input_var_lsum.get().isNull() && !vars.empty())
  {
    NodeManager* nm = NodeManager::currentNM();
    std::vector<Node> sum;
    for (const Node& v : vars)
    {
      sum.push_back(nm->mkNode(STRING_LENGTH, v));
    }
    Node sumn = sum.size() == 1 ? sum[0] : nm->mkNode(PLUS, sum);
    d_input_var_lsum.set(sumn);
  }
}

Node TheoryStrings::StringSumLengthDecisionStrategy::mkLiteral(unsigned i)
{
  if (d_input_var_lsum.get().isNull())
  {
    return Node::null();
  }
  NodeManager* nm = NodeManager::currentNM();
  Node lit = nm->mkNode(LEQ, d_input_var_lsum.get(), nm->mkConst(Rational(i)));
  Trace("strings-fmf") << "StringsFMF::mkLiteral: " << lit << std::endl;
  return lit;
}
std::string TheoryStrings::StringSumLengthDecisionStrategy::identify() const
{
  return std::string("string_sum_len");
}

Node TheoryStrings::ppRewrite(TNode atom) {
  Trace("strings-ppr") << "TheoryStrings::ppRewrite " << atom << std::endl;
  Node atomElim;
  if (options::regExpElim() && atom.getKind() == STRING_IN_REGEXP)
  {
    // aggressive elimination of regular expression membership
    atomElim = d_regexp_elim.eliminate(atom);
    if (!atomElim.isNull())
    {
      Trace("strings-ppr") << "  rewrote " << atom << " -> " << atomElim
                           << " via regular expression elimination."
                           << std::endl;
      atom = atomElim;
    }
  }
  if( !options::stringLazyPreproc() ){
    //eager preprocess here
    std::vector< Node > new_nodes;
    Node ret = d_preproc.processAssertion( atom, new_nodes );
    if( ret!=atom ){
      Trace("strings-ppr") << "  rewrote " << atom << " -> " << ret << ", with " << new_nodes.size() << " lemmas." << std::endl; 
      for( unsigned i=0; i<new_nodes.size(); i++ ){
        Trace("strings-ppr") << "    lemma : " << new_nodes[i] << std::endl;
        d_out->lemma( new_nodes[i] );
      }
      return ret;
    }else{
      Assert(new_nodes.empty());
    }
  }
  return atom;
}

// Stats
TheoryStrings::Statistics::Statistics()
    : d_splits("theory::strings::NumOfSplitOnDemands", 0),
      d_eq_splits("theory::strings::NumOfEqSplits", 0),
      d_deq_splits("theory::strings::NumOfDiseqSplits", 0),
      d_loop_lemmas("theory::strings::NumOfLoops", 0)
{
  smtStatisticsRegistry()->registerStat(&d_splits);
  smtStatisticsRegistry()->registerStat(&d_eq_splits);
  smtStatisticsRegistry()->registerStat(&d_deq_splits);
  smtStatisticsRegistry()->registerStat(&d_loop_lemmas);
}

TheoryStrings::Statistics::~Statistics(){
  smtStatisticsRegistry()->unregisterStat(&d_splits);
  smtStatisticsRegistry()->unregisterStat(&d_eq_splits);
  smtStatisticsRegistry()->unregisterStat(&d_deq_splits);
  smtStatisticsRegistry()->unregisterStat(&d_loop_lemmas);
}

/** run the given inference step */
void TheoryStrings::runInferStep(InferStep s, int effort)
{
  Trace("strings-process") << "Run " << s;
  if (effort > 0)
  {
    Trace("strings-process") << ", effort = " << effort;
  }
  Trace("strings-process") << "..." << std::endl;
  switch (s)
  {
    case CHECK_INIT: d_bsolver.checkInit(); break;
    case CHECK_CONST_EQC: d_bsolver.checkConstantEquivalenceClasses(); break;
    case CHECK_EXTF_EVAL: checkExtfEval(effort); break;
    case CHECK_CYCLES: checkCycles(); break;
    case CHECK_FLAT_FORMS: checkFlatForms(); break;
    case CHECK_REGISTER_TERMS_PRE_NF: checkRegisterTermsPreNormalForm(); break;
    case CHECK_NORMAL_FORMS_EQ: checkNormalFormsEq(); break;
    case CHECK_NORMAL_FORMS_DEQ: checkNormalFormsDeq(); break;
    case CHECK_CODES: checkCodes(); break;
    case CHECK_LENGTH_EQC: checkLengthsEqc(); break;
    case CHECK_REGISTER_TERMS_NF: checkRegisterTermsNormalForms(); break;
    case CHECK_EXTF_REDUCTION: checkExtfReductions(effort); break;
    case CHECK_MEMBERSHIP: checkMemberships(); break;
    case CHECK_CARDINALITY: checkCardinality(); break;
    default: Unreachable(); break;
  }
  Trace("strings-process") << "Done " << s
                           << ", addedFact = " << d_im.hasPendingFact()
                           << ", addedLemma = " << d_im.hasPendingLemma()
                           << ", conflict = " << d_state.isInConflict()
                           << std::endl;
}

bool TheoryStrings::hasStrategyEffort(Effort e) const
{
  return d_strat_steps.find(e) != d_strat_steps.end();
}

void TheoryStrings::addStrategyStep(InferStep s, int effort, bool addBreak)
{
  // must run check init first
  Assert((s == CHECK_INIT) == d_infer_steps.empty());
  // must use check cycles when using flat forms
  Assert(s != CHECK_FLAT_FORMS
         || std::find(d_infer_steps.begin(), d_infer_steps.end(), CHECK_CYCLES)
                != d_infer_steps.end());
  d_infer_steps.push_back(s);
  d_infer_step_effort.push_back(effort);
  if (addBreak)
  {
    d_infer_steps.push_back(BREAK);
    d_infer_step_effort.push_back(0);
  }
}

void TheoryStrings::initializeStrategy()
{
  // initialize the strategy if not already done so
  if (!d_strategy_init)
  {
    std::map<Effort, unsigned> step_begin;
    std::map<Effort, unsigned> step_end;
    d_strategy_init = true;
    // beginning indices
    step_begin[EFFORT_FULL] = 0;
    if (options::stringEager())
    {
      step_begin[EFFORT_STANDARD] = 0;
    }
    // add the inference steps
    addStrategyStep(CHECK_INIT);
    addStrategyStep(CHECK_CONST_EQC);
    addStrategyStep(CHECK_EXTF_EVAL, 0);
    addStrategyStep(CHECK_CYCLES);
    if (options::stringFlatForms())
    {
      addStrategyStep(CHECK_FLAT_FORMS);
    }
    addStrategyStep(CHECK_EXTF_REDUCTION, 1);
    if (options::stringEager())
    {
      // do only the above inferences at standard effort, if applicable
      step_end[EFFORT_STANDARD] = d_infer_steps.size() - 1;
    }
    if (!options::stringEagerLen())
    {
      addStrategyStep(CHECK_REGISTER_TERMS_PRE_NF);
    }
    addStrategyStep(CHECK_NORMAL_FORMS_EQ);
    addStrategyStep(CHECK_EXTF_EVAL, 1);
    if (!options::stringEagerLen() && options::stringLenNorm())
    {
      addStrategyStep(CHECK_LENGTH_EQC, 0, false);
      addStrategyStep(CHECK_REGISTER_TERMS_NF);
    }
    addStrategyStep(CHECK_NORMAL_FORMS_DEQ);
    addStrategyStep(CHECK_CODES);
    if (options::stringEagerLen() && options::stringLenNorm())
    {
      addStrategyStep(CHECK_LENGTH_EQC);
    }
    if (options::stringExp() && !options::stringGuessModel())
    {
      addStrategyStep(CHECK_EXTF_REDUCTION, 2);
    }
    addStrategyStep(CHECK_MEMBERSHIP);
    addStrategyStep(CHECK_CARDINALITY);
    step_end[EFFORT_FULL] = d_infer_steps.size() - 1;
    if (options::stringExp() && options::stringGuessModel())
    {
      step_begin[EFFORT_LAST_CALL] = d_infer_steps.size();
      // these two steps are run in parallel
      addStrategyStep(CHECK_EXTF_REDUCTION, 2, false);
      addStrategyStep(CHECK_EXTF_EVAL, 3);
      step_end[EFFORT_LAST_CALL] = d_infer_steps.size() - 1;
    }
    // set the beginning/ending ranges
    for (const std::pair<const Effort, unsigned>& it_begin : step_begin)
    {
      Effort e = it_begin.first;
      std::map<Effort, unsigned>::iterator it_end = step_end.find(e);
      Assert(it_end != step_end.end());
      d_strat_steps[e] =
          std::pair<unsigned, unsigned>(it_begin.second, it_end->second);
    }
  }
}

void TheoryStrings::runStrategy(unsigned sbegin, unsigned send)
{
  Trace("strings-process") << "----check, next round---" << std::endl;
  for (unsigned i = sbegin; i <= send; i++)
  {
    InferStep curr = d_infer_steps[i];
    if (curr == BREAK)
    {
      if (d_im.hasProcessed())
      {
        break;
      }
    }
    else
    {
      runInferStep(curr, d_infer_step_effort[i]);
      if (d_state.isInConflict())
      {
        break;
      }
    }
  }
  Trace("strings-process") << "----finished round---" << std::endl;
}

}/* CVC4::theory::strings namespace */
}/* CVC4::theory namespace */
}/* CVC4 namespace */<|MERGE_RESOLUTION|>--- conflicted
+++ resolved
@@ -77,17 +77,12 @@
       d_registered_terms_cache(u),
       d_preproc(&d_sk_cache, u),
       d_extf_infer_cache(c),
-<<<<<<< HEAD
-=======
-      d_congruent(c),
->>>>>>> f118ce70
       d_proxy_var(u),
       d_proxy_var_to_length(u),
       d_functionsTerms(c),
       d_has_extf(c, false),
       d_has_str_code(false),
       d_bsolver(c, u, d_state, d_im),
-      d_csolver(c, u, d_state, d_im, d_sk_cache, d_bsolver),
       d_regexp_solver(*this, d_state, d_im, c, u),
       d_input_vars(u),
       d_input_var_lsum(u),
