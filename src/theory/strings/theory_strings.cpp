/*********************                                                        */
/*! \file theory_strings.cpp
 ** \verbatim
 ** Top contributors (to current version):
 **   Andrew Reynolds, Tianyi Liang, Morgan Deters
 ** This file is part of the CVC4 project.
 ** Copyright (c) 2009-2019 by the authors listed in the file AUTHORS
 ** in the top-level source directory) and their institutional affiliations.
 ** All rights reserved.  See the file COPYING in the top-level source
 ** directory for licensing information.\endverbatim
 **
 ** \brief Implementation of the theory of strings.
 **
 ** Implementation of the theory of strings.
 **/

#include "theory/strings/theory_strings.h"

#include <cmath>

#include "expr/kind.h"
#include "options/strings_options.h"
#include "options/theory_options.h"
#include "smt/command.h"
#include "smt/logic_exception.h"
#include "smt/smt_statistics_registry.h"
#include "theory/ext_theory.h"
#include "theory/rewriter.h"
#include "theory/strings/theory_strings_utils.h"
#include "theory/strings/type_enumerator.h"
#include "theory/strings/word.h"
#include "theory/theory_model.h"
#include "theory/valuation.h"

using namespace std;
using namespace CVC4::context;
using namespace CVC4::kind;

namespace CVC4 {
namespace theory {
namespace strings {

std::ostream& operator<<(std::ostream& out, InferStep s)
{
  switch (s)
  {
    case BREAK: out << "break"; break;
    case CHECK_INIT: out << "check_init"; break;
    case CHECK_CONST_EQC: out << "check_const_eqc"; break;
    case CHECK_EXTF_EVAL: out << "check_extf_eval"; break;
    case CHECK_CYCLES: out << "check_cycles"; break;
    case CHECK_FLAT_FORMS: out << "check_flat_forms"; break;
    case CHECK_NORMAL_FORMS_EQ: out << "check_normal_forms_eq"; break;
    case CHECK_NORMAL_FORMS_DEQ: out << "check_normal_forms_deq"; break;
    case CHECK_CODES: out << "check_codes"; break;
    case CHECK_LENGTH_EQC: out << "check_length_eqc"; break;
    case CHECK_EXTF_REDUCTION: out << "check_extf_reduction"; break;
    case CHECK_MEMBERSHIP: out << "check_membership"; break;
    case CHECK_CARDINALITY: out << "check_cardinality"; break;
    default: out << "?"; break;
  }
  return out;
}

TheoryStrings::TheoryStrings(context::Context* c,
                             context::UserContext* u,
                             OutputChannel& out,
                             Valuation valuation,
                             const LogicInfo& logicInfo)
    : Theory(THEORY_STRINGS, c, u, out, valuation, logicInfo),
      d_notify(*this),
      d_equalityEngine(d_notify, c, "theory::strings::ee", true),
      d_state(c, d_equalityEngine, d_valuation),
      d_im(*this, c, u, d_state, d_sk_cache, out, d_statistics),
      d_pregistered_terms_cache(u),
      d_registered_terms_cache(u),
      d_functionsTerms(c),
      d_has_str_code(false),
      d_bsolver(c, u, d_state, d_im),
      d_csolver(c, u, d_state, d_im, d_sk_cache, d_bsolver),
      d_esolver(nullptr),
      d_rsolver(nullptr),
      d_stringsFmf(c, u, valuation, d_sk_cache),
      d_strategy_init(false)
{
  setupExtTheory();
  ExtTheory* extt = getExtTheory();
  d_esolver.reset(new ExtfSolver(c,
                                 u,
                                 d_state,
                                 d_im,
                                 d_sk_cache,
                                 d_bsolver,
                                 d_csolver,
                                 extt,
                                 d_statistics));
  d_rsolver.reset(new RegExpSolver(*this, d_state, d_im, *d_esolver, c, u));

  // The kinds we are treating as function application in congruence
  d_equalityEngine.addFunctionKind(kind::STRING_LENGTH);
  d_equalityEngine.addFunctionKind(kind::STRING_CONCAT);
  d_equalityEngine.addFunctionKind(kind::STRING_IN_REGEXP);
  d_equalityEngine.addFunctionKind(kind::STRING_TO_CODE);

  // extended functions
  d_equalityEngine.addFunctionKind(kind::STRING_STRCTN);
  d_equalityEngine.addFunctionKind(kind::STRING_LEQ);
  d_equalityEngine.addFunctionKind(kind::STRING_SUBSTR);
  d_equalityEngine.addFunctionKind(kind::STRING_ITOS);
  d_equalityEngine.addFunctionKind(kind::STRING_STOI);
  d_equalityEngine.addFunctionKind(kind::STRING_STRIDOF);
  d_equalityEngine.addFunctionKind(kind::STRING_STRREPL);
  d_equalityEngine.addFunctionKind(kind::STRING_STRREPLALL);
  d_equalityEngine.addFunctionKind(kind::STRING_TOLOWER);
  d_equalityEngine.addFunctionKind(kind::STRING_TOUPPER);
  d_equalityEngine.addFunctionKind(kind::STRING_REV);

  d_zero = NodeManager::currentNM()->mkConst( Rational( 0 ) );
  d_one = NodeManager::currentNM()->mkConst( Rational( 1 ) );
  d_neg_one = NodeManager::currentNM()->mkConst(Rational(-1));
  d_emptyString = Word::mkEmptyWord(CONST_STRING);
  d_true = NodeManager::currentNM()->mkConst( true );
  d_false = NodeManager::currentNM()->mkConst( false );

  d_cardSize = utils::getAlphabetCardinality();
}

TheoryStrings::~TheoryStrings() {

}

bool TheoryStrings::areCareDisequal( TNode x, TNode y ) {
  Assert(d_equalityEngine.hasTerm(x));
  Assert(d_equalityEngine.hasTerm(y));
  if( d_equalityEngine.isTriggerTerm(x, THEORY_STRINGS) && d_equalityEngine.isTriggerTerm(y, THEORY_STRINGS) ){
    TNode x_shared = d_equalityEngine.getTriggerTermRepresentative(x, THEORY_STRINGS);
    TNode y_shared = d_equalityEngine.getTriggerTermRepresentative(y, THEORY_STRINGS);
    EqualityStatus eqStatus = d_valuation.getEqualityStatus(x_shared, y_shared);
    if( eqStatus==EQUALITY_FALSE_AND_PROPAGATED || eqStatus==EQUALITY_FALSE || eqStatus==EQUALITY_FALSE_IN_MODEL ){
      return true;
    }
  }
  return false;
}

Node TheoryStrings::getNormalString(Node x, std::vector<Node>& nf_exp)
{
  return d_csolver.getNormalString(x, nf_exp);
}

void TheoryStrings::setMasterEqualityEngine(eq::EqualityEngine* eq) {
  d_equalityEngine.setMasterEqualityEngine(eq);
}

void TheoryStrings::addSharedTerm(TNode t) {
  Debug("strings") << "TheoryStrings::addSharedTerm(): "
                     << t << " " << t.getType().isBoolean() << endl;
  d_equalityEngine.addTriggerTerm(t, THEORY_STRINGS);
  if (options::stringExp())
  {
    getExtTheory()->registerTermRec(t);
  }
  Debug("strings") << "TheoryStrings::addSharedTerm() finished" << std::endl;
}

EqualityStatus TheoryStrings::getEqualityStatus(TNode a, TNode b) {
  if( d_equalityEngine.hasTerm(a) && d_equalityEngine.hasTerm(b) ){
    if (d_equalityEngine.areEqual(a, b)) {
      // The terms are implied to be equal
      return EQUALITY_TRUE;
    }
    if (d_equalityEngine.areDisequal(a, b, false)) {
      // The terms are implied to be dis-equal
      return EQUALITY_FALSE;
    }
  }
  return EQUALITY_UNKNOWN;
}

void TheoryStrings::propagate(Effort e) {
  // direct propagation now
}

bool TheoryStrings::propagate(TNode literal) {
  Debug("strings-propagate") << "TheoryStrings::propagate(" << literal  << ")" << std::endl;
  // If already in conflict, no more propagation
  if (d_state.isInConflict())
  {
    Debug("strings-propagate") << "TheoryStrings::propagate(" << literal << "): already in conflict" << std::endl;
    return false;
  }
  // Propagate out
  bool ok = d_out->propagate(literal);
  if (!ok) {
    d_state.setConflict();
  }
  return ok;
}


Node TheoryStrings::explain( TNode literal ){
  Debug("strings-explain") << "explain called on " << literal << std::endl;
  std::vector< TNode > assumptions;
  d_im.explain(literal, assumptions);
  if( assumptions.empty() ){
    return d_true;
  }else if( assumptions.size()==1 ){
    return assumptions[0];
  }else{
    return NodeManager::currentNM()->mkNode( kind::AND, assumptions );
  }
}

bool TheoryStrings::getCurrentSubstitution( int effort, std::vector< Node >& vars, 
                                            std::vector< Node >& subs, std::map< Node, std::vector< Node > >& exp ) {
  Trace("strings-subs") << "getCurrentSubstitution, effort = " << effort << std::endl;
  for( unsigned i=0; i<vars.size(); i++ ){
    Node n = vars[i];
    Trace("strings-subs") << "  get subs for " << n << "..." << std::endl;
    Node s = d_esolver->getCurrentSubstitutionFor(effort, n, exp[n]);
    subs.push_back(s);
  }
  return true;
}

/////////////////////////////////////////////////////////////////////////////
// NOTIFICATIONS
/////////////////////////////////////////////////////////////////////////////


void TheoryStrings::presolve() {
  Debug("strings-presolve") << "TheoryStrings::Presolving : get fmf options " << (options::stringFMF() ? "true" : "false") << std::endl;
  initializeStrategy();

  // if strings fmf is enabled, register the strategy
  if (options::stringFMF())
  {
    d_stringsFmf.presolve();
    // This strategy is local to a check-sat call, since we refresh the strategy
    // on every call to presolve.
    getDecisionManager()->registerStrategy(
        DecisionManager::STRAT_STRINGS_SUM_LENGTHS,
        d_stringsFmf.getDecisionStrategy(),
        DecisionManager::STRAT_SCOPE_LOCAL_SOLVE);
  }
  Debug("strings-presolve") << "Finished presolve" << std::endl;
}


/////////////////////////////////////////////////////////////////////////////
// MODEL GENERATION
/////////////////////////////////////////////////////////////////////////////

bool TheoryStrings::collectModelInfo(TheoryModel* m)
{
  Trace("strings-model") << "TheoryStrings : Collect model info" << std::endl;
  Trace("strings-model") << "TheoryStrings : assertEqualityEngine." << std::endl;

  std::set<Node> termSet;

  // Compute terms appearing in assertions and shared terms
  computeRelevantTerms(termSet);
  // assert the (relevant) portion of the equality engine to the model
  if (!m->assertEqualityEngine(&d_equalityEngine, &termSet))
  {
    return false;
  }

  std::map<TypeNode, std::unordered_set<Node, NodeHashFunction> > repSet;
  // Generate model
  // get the relevant string equivalence classes
  for (const Node& s : termSet)
  {
    TypeNode tn = s.getType();
    if (tn.isStringLike())
    {
      Node r = d_state.getRepresentative(s);
      repSet[tn].insert(r);
    }
  }
  for (const std::pair<const TypeNode,
                       std::unordered_set<Node, NodeHashFunction> >& rst :
       repSet)
  {
    if (!collectModelInfoType(rst.first, rst.second, m))
    {
      return false;
    }
  }
  return true;
}

bool TheoryStrings::collectModelInfoType(
    TypeNode tn,
    const std::unordered_set<Node, NodeHashFunction>& repSet,
    TheoryModel* m)
{
  NodeManager* nm = NodeManager::currentNM();
  std::vector<Node> nodes(repSet.begin(), repSet.end());
  std::map< Node, Node > processed;
  std::vector< std::vector< Node > > col;
  std::vector< Node > lts;
  d_state.separateByLength(nodes, col, lts);
  //step 1 : get all values for known lengths
  std::vector< Node > lts_values;
  std::map<unsigned, Node> values_used;
  std::vector<Node> len_splits;
  for( unsigned i=0; i<col.size(); i++ ) {
    Trace("strings-model") << "Checking length for {";
    for( unsigned j=0; j<col[i].size(); j++ ) {
      if( j>0 ) {
        Trace("strings-model") << ", ";
      }
      Trace("strings-model") << col[i][j];
    }
    Trace("strings-model") << " } (length is " << lts[i] << ")" << std::endl;
    Node len_value;
    if( lts[i].isConst() ) {
      len_value = lts[i];
    }
    else if (!lts[i].isNull())
    {
      // get the model value for lts[i]
      len_value = d_valuation.getModelValue(lts[i]);
    }
    if (len_value.isNull())
    {
      lts_values.push_back(Node::null());
    }
    else
    {
      // must throw logic exception if we cannot construct the string
      if (len_value.getConst<Rational>() > Rational(String::maxSize()))
      {
        std::stringstream ss;
        ss << "Cannot generate model with string whose length exceeds UINT32_MAX";
        throw LogicException(ss.str());
      }
      unsigned lvalue =
          len_value.getConst<Rational>().getNumerator().toUnsignedInt();
      std::map<unsigned, Node>::iterator itvu = values_used.find(lvalue);
      if (itvu == values_used.end())
      {
        values_used[lvalue] = lts[i];
      }
      else
      {
        len_splits.push_back(lts[i].eqNode(itvu->second));
      }
      lts_values.push_back(len_value);
    }
  }
  ////step 2 : assign arbitrary values for unknown lengths?
  // confirmed by calculus invariant, see paper
  Trace("strings-model") << "Assign to equivalence classes..." << std::endl;
  std::map<Node, Node> pure_eq_assign;
  //step 3 : assign values to equivalence classes that are pure variables
  for( unsigned i=0; i<col.size(); i++ ){
    std::vector< Node > pure_eq;
    Trace("strings-model") << "The (" << col[i].size()
                           << ") equivalence classes ";
    for (const Node& eqc : col[i])
    {
      Trace("strings-model") << eqc << " ";
      //check if col[i][j] has only variables
      if (!eqc.isConst())
      {
        NormalForm& nfe = d_csolver.getNormalForm(eqc);
        if (nfe.d_nf.size() == 1)
        {
          // does it have a code and the length of these equivalence classes are
          // one?
          if (d_has_str_code && lts_values[i] == d_one)
          {
            EqcInfo* eip = d_state.getOrMakeEqcInfo(eqc, false);
            if (eip && !eip->d_codeTerm.get().isNull())
            {
              // its value must be equal to its code
              Node ct = nm->mkNode(kind::STRING_TO_CODE, eip->d_codeTerm.get());
              Node ctv = d_valuation.getModelValue(ct);
              unsigned cvalue =
                  ctv.getConst<Rational>().getNumerator().toUnsignedInt();
              Trace("strings-model") << "(code: " << cvalue << ") ";
              std::vector<unsigned> vec;
              vec.push_back(cvalue);
              Node mv = nm->mkConst(String(vec));
              pure_eq_assign[eqc] = mv;
              m->getEqualityEngine()->addTerm(mv);
            }
          }
          pure_eq.push_back(eqc);
        }
      }
      else
      {
        processed[eqc] = eqc;
      }
    }
    Trace("strings-model") << "have length " << lts_values[i] << std::endl;

    //assign a new length if necessary
    if( !pure_eq.empty() ){
      if( lts_values[i].isNull() ){
        // start with length two (other lengths have special precendence)
        unsigned lvalue = 2;
        while( values_used.find( lvalue )!=values_used.end() ){
          lvalue++;
        }
        Trace("strings-model") << "*** Decide to make length of " << lvalue << std::endl;
        lts_values[i] = nm->mkConst(Rational(lvalue));
        values_used[lvalue] = Node::null();
      }
      Trace("strings-model") << "Need to assign values of length " << lts_values[i] << " to equivalence classes ";
      for( unsigned j=0; j<pure_eq.size(); j++ ){
        Trace("strings-model") << pure_eq[j] << " ";
      }
      Trace("strings-model") << std::endl;

      //use type enumerator
      Assert(lts_values[i].getConst<Rational>() <= Rational(String::maxSize()))
          << "Exceeded UINT32_MAX in string model";
      uint32_t currLen =
          lts_values[i].getConst<Rational>().getNumerator().toUnsignedInt();
      std::unique_ptr<SEnumLen> sel;
      if (tn.isString())
      {
        sel.reset(new StringEnumLen(
            currLen, currLen, utils::getAlphabetCardinality()));
      }
      else
      {
        Unimplemented() << "Collect model info not implemented for type " << tn;
      }
      for (const Node& eqc : pure_eq)
      {
        Node c;
        std::map<Node, Node>::iterator itp = pure_eq_assign.find(eqc);
        if (itp == pure_eq_assign.end())
        {
          do
          {
            if (sel->isFinished())
            {
              // We are in a case where model construction is impossible due to
              // an insufficient number of constants of a given length.

              // Consider an integer equivalence class E whose value is assigned
              // n in the model. Let { S_1, ..., S_m } be the set of string
              // equivalence classes such that len( x ) is a member of E for
              // some member x of each class S1, ...,Sm. Since our calculus is
              // saturated with respect to cardinality inference (see Liang
              // et al, Figure 6, CAV 2014), we have that m <= A^n, where A is
              // the cardinality of our alphabet.

              // Now, consider the case where there exists two integer
              // equivalence classes E1 and E2 that are assigned n, and moreover
              // we did not received notification from arithmetic that E1 = E2.
              // This typically should never happen, but assume in the following
              // that it does.

              // Now, it may be the case that there are string equivalence
              // classes { S_1, ..., S_m1 } whose lengths are in E1,
              // and classes { S'_1, ..., S'_m2 } whose lengths are in E2, where
              // m1 + m2 > A^n. In this case, we have insufficient strings to
              // assign to { S_1, ..., S_m1, S'_1, ..., S'_m2 }. If this
              // happens, we add a split on len( u1 ) = len( u2 ) for some
              // len( u1 ) in E1, len( u2 ) in E2. We do this for each pair of
              // integer equivalence classes that are assigned to the same value
              // in the model.
              AlwaysAssert(!len_splits.empty());
              for (const Node& sl : len_splits)
              {
                Node spl = nm->mkNode(OR, sl, sl.negate());
                ++(d_statistics.d_lemmasCmiSplit);
                d_out->lemma(spl);
              }
              return false;
            }
            c = sel->getCurrent();
            // increment
            sel->increment();
          } while (m->hasTerm(c));
        }
        else
        {
          c = itp->second;
        }
        Trace("strings-model") << "*** Assigned constant " << c << " for "
                               << eqc << std::endl;
        processed[eqc] = c;
        if (!m->assertEquality(eqc, c, true))
        {
          return false;
        }
      }
    }
  }
  Trace("strings-model") << "String Model : Pure Assigned." << std::endl;
  //step 4 : assign constants to all other equivalence classes
  for( unsigned i=0; i<nodes.size(); i++ ){
    if( processed.find( nodes[i] )==processed.end() ){
      NormalForm& nf = d_csolver.getNormalForm(nodes[i]);
      if (Trace.isOn("strings-model"))
      {
        Trace("strings-model")
            << "Construct model for " << nodes[i] << " based on normal form ";
        for (unsigned j = 0, size = nf.d_nf.size(); j < size; j++)
        {
          Node n = nf.d_nf[j];
          if (j > 0)
          {
            Trace("strings-model") << " ++ ";
          }
          Trace("strings-model") << n;
          Node r = d_state.getRepresentative(n);
          if (!r.isConst() && processed.find(r) == processed.end())
          {
            Trace("strings-model") << "(UNPROCESSED)";
          }
        }
      }
      Trace("strings-model") << std::endl;
      std::vector< Node > nc;
      for (const Node& n : nf.d_nf)
      {
        Node r = d_state.getRepresentative(n);
        Assert(r.isConst() || processed.find(r) != processed.end());
        nc.push_back(r.isConst() ? r : processed[r]);
      }
      Node cc = utils::mkNConcat(nc, tn);
      Assert(cc.isConst());
      Trace("strings-model") << "*** Determined constant " << cc << " for " << nodes[i] << std::endl;
      processed[nodes[i]] = cc;
      if (!m->assertEquality(nodes[i], cc, true))
      {
        return false;
      }
    }
  }
  //Trace("strings-model") << "String Model : Assigned." << std::endl;
  Trace("strings-model") << "String Model : Finished." << std::endl;
  return true;
}

/////////////////////////////////////////////////////////////////////////////
// MAIN SOLVER
/////////////////////////////////////////////////////////////////////////////


void TheoryStrings::preRegisterTerm(TNode n) {
  if( d_pregistered_terms_cache.find(n) == d_pregistered_terms_cache.end() ) {
    d_pregistered_terms_cache.insert(n);
    Trace("strings-preregister")
        << "TheoryString::preregister : " << n << std::endl;
    //check for logic exceptions
    Kind k = n.getKind();
    if( !options::stringExp() ){
      if (k == kind::STRING_STRIDOF || k == kind::STRING_ITOS
          || k == kind::STRING_STOI || k == kind::STRING_STRREPL
          || k == kind::STRING_STRREPLALL || k == kind::STRING_STRCTN
          || k == STRING_LEQ || k == STRING_TOLOWER || k == STRING_TOUPPER
          || k == STRING_REV)
      {
        std::stringstream ss;
        ss << "Term of kind " << k
           << " not supported in default mode, try --strings-exp";
        throw LogicException(ss.str());
      }
    }
    switch (k)
    {
      case kind::EQUAL: {
        d_equalityEngine.addTriggerEquality(n);
        break;
      }
      case kind::STRING_IN_REGEXP: {
        d_out->requirePhase(n, true);
        d_equalityEngine.addTriggerPredicate(n);
        d_equalityEngine.addTerm(n[0]);
        d_equalityEngine.addTerm(n[1]);
        break;
      }
      default: {
        registerTerm(n, 0);
        TypeNode tn = n.getType();
        if (tn.isRegExp() && n.isVar())
        {
          std::stringstream ss;
          ss << "Regular expression variables are not supported.";
          throw LogicException(ss.str());
        }
        if( tn.isString() ) {
          // all characters of constants should fall in the alphabet
          if (n.isConst())
          {
            std::vector<unsigned> vec = n.getConst<String>().getVec();
            for (unsigned u : vec)
            {
              if (u >= d_cardSize)
              {
                std::stringstream ss;
                ss << "Characters in string \"" << n
                   << "\" are outside of the given alphabet.";
                throw LogicException(ss.str());
              }
            }
          }
          d_equalityEngine.addTerm(n);
        } else if (tn.isBoolean()) {
          // Get triggered for both equal and dis-equal
          d_equalityEngine.addTriggerPredicate(n);
        } else {
          // Function applications/predicates
          d_equalityEngine.addTerm(n);
        }
        // Set d_functionsTerms stores all function applications that are
        // relevant to theory combination. Notice that this is a subset of
        // the applications whose kinds are function kinds in the equality
        // engine. This means it does not include applications of operators
        // like re.++, which is not a function kind in the equality engine.
        // Concatenation terms do not need to be considered here because
        // their arguments have string type and do not introduce any shared
        // terms.
        if (n.hasOperator() && d_equalityEngine.isFunctionKind(k)
            && k != kind::STRING_CONCAT)
        {
          d_functionsTerms.push_back( n );
        }
      }
    }
    // register with finite model finding
    if (options::stringFMF())
    {
      d_stringsFmf.preRegisterTerm(n);
    }
  }
}

Node TheoryStrings::expandDefinition(LogicRequest &logicRequest, Node node) {
  Trace("strings-exp-def") << "TheoryStrings::expandDefinition : " << node << std::endl;

  if (node.getKind() == STRING_FROM_CODE)
  {
    // str.from_code(t) --->
    //   choice k. ite(0 <= t < |A|, t = str.to_code(k), k = "")
    NodeManager* nm = NodeManager::currentNM();
    Node t = node[0];
    Node card = nm->mkConst(Rational(utils::getAlphabetCardinality()));
    Node cond =
        nm->mkNode(AND, nm->mkNode(LEQ, d_zero, t), nm->mkNode(LT, t, card));
    Node k = nm->mkBoundVar(nm->stringType());
    Node bvl = nm->mkNode(BOUND_VAR_LIST, k);
    node = nm->mkNode(CHOICE,
                      bvl,
                      nm->mkNode(ITE,
                                 cond,
                                 t.eqNode(nm->mkNode(STRING_TO_CODE, k)),
                                 k.eqNode(d_emptyString)));
  }

  return node;
}

void TheoryStrings::check(Effort e) {
  if (done() && e<EFFORT_FULL) {
    return;
  }

  TimerStat::CodeTimer checkTimer(d_checkTime);

  bool polarity;
  TNode atom;

  if (!done() && !d_equalityEngine.hasTerm(d_emptyString))
  {
    preRegisterTerm( d_emptyString );
  }

  // Trace("strings-process") << "Theory of strings, check : " << e << std::endl;
  Trace("strings-check-debug")
      << "Theory of strings, check : " << e << std::endl;
  while (!done() && !d_state.isInConflict())
  {
    // Get all the assertions
    Assertion assertion = get();
    TNode fact = assertion.d_assertion;

    Trace("strings-assertion") << "get assertion: " << fact << endl;
    polarity = fact.getKind() != kind::NOT;
    atom = polarity ? fact : fact[0];

    //assert pending fact
    assertPendingFact( atom, polarity, fact );
  }
  d_im.doPendingFacts();

  Assert(d_strategy_init);
  std::map<Effort, std::pair<unsigned, unsigned> >::iterator itsr =
      d_strat_steps.find(e);
  if (!d_state.isInConflict() && !d_valuation.needCheck()
      && itsr != d_strat_steps.end())
  {
    Trace("strings-check-debug")
        << "Theory of strings " << e << " effort check " << std::endl;
    if(Trace.isOn("strings-eqc")) {
      for( unsigned t=0; t<2; t++ ) {
        eq::EqClassesIterator eqcs2_i = eq::EqClassesIterator( &d_equalityEngine );
        Trace("strings-eqc") << (t==0 ? "STRINGS:" : "OTHER:") << std::endl;
        while( !eqcs2_i.isFinished() ){
          Node eqc = (*eqcs2_i);
          bool print = (t == 0 && eqc.getType().isStringLike())
                       || (t == 1 && !eqc.getType().isStringLike());
          if (print) {
            eq::EqClassIterator eqc2_i = eq::EqClassIterator( eqc, &d_equalityEngine );
            Trace("strings-eqc") << "Eqc( " << eqc << " ) : { ";
            while( !eqc2_i.isFinished() ) {
              if( (*eqc2_i)!=eqc && (*eqc2_i).getKind()!=kind::EQUAL ){
                Trace("strings-eqc") << (*eqc2_i) << " ";
              }
              ++eqc2_i;
            }
            Trace("strings-eqc") << " } " << std::endl;
            EqcInfo* ei = d_state.getOrMakeEqcInfo(eqc, false);
            if( ei ){
              Trace("strings-eqc-debug")
                  << "* Length term : " << ei->d_lengthTerm.get() << std::endl;
              Trace("strings-eqc-debug")
                  << "* Cardinality lemma k : " << ei->d_cardinalityLemK.get()
                  << std::endl;
              Trace("strings-eqc-debug")
                  << "* Normalization length lemma : "
                  << ei->d_normalizedLength.get() << std::endl;
            }
          }
          ++eqcs2_i;
        }
        Trace("strings-eqc") << std::endl;
      }
      Trace("strings-eqc") << std::endl;
    }
    unsigned sbegin = itsr->second.first;
    unsigned send = itsr->second.second;
    bool addedLemma = false;
    bool addedFact;
    Trace("strings-check") << "Full effort check..." << std::endl;
    do{
      Trace("strings-check") << "  * Run strategy..." << std::endl;
      runStrategy(sbegin, send);
      // flush the facts
      addedFact = d_im.hasPendingFact();
      addedLemma = d_im.hasPendingLemma();
      d_im.doPendingFacts();
      d_im.doPendingLemmas();
      if (Trace.isOn("strings-check"))
      {
        Trace("strings-check") << "  ...finish run strategy: ";
        Trace("strings-check") << (addedFact ? "addedFact " : "");
        Trace("strings-check") << (addedLemma ? "addedLemma " : "");
        Trace("strings-check") << (d_state.isInConflict() ? "conflict " : "");
        if (!addedFact && !addedLemma && !d_state.isInConflict())
        {
          Trace("strings-check") << "(none)";
        }
        Trace("strings-check") << std::endl;
      }
      // repeat if we did not add a lemma or conflict
    } while (!d_state.isInConflict() && !addedLemma && addedFact);
  }
  Trace("strings-check") << "Theory of strings, done check : " << e << std::endl;
  Assert(!d_im.hasPendingFact());
  Assert(!d_im.hasPendingLemma());
}

bool TheoryStrings::needsCheckLastEffort() {
  if( options::stringGuessModel() ){
    return d_esolver->hasExtendedFunctions();
  }
  return false;
}

/** Conflict when merging two constants */
void TheoryStrings::conflict(TNode a, TNode b){
  if (!d_state.isInConflict())
  {
    Debug("strings-conflict") << "Making conflict..." << std::endl;
    d_state.setConflict();
    Node conflictNode;
    conflictNode = explain( a.eqNode(b) );
    Trace("strings-conflict") << "CONFLICT: Eq engine conflict : " << conflictNode << std::endl;
    ++(d_statistics.d_conflictsEqEngine);
    d_out->conflict( conflictNode );
  }
}

void TheoryStrings::eqNotifyNewClass(TNode t){
  Kind k = t.getKind();
  if (k == STRING_LENGTH || k == STRING_TO_CODE)
  {
    Trace("strings-debug") << "New length eqc : " << t << std::endl;
    //we care about the length of this string
    registerTerm( t[0], 1 );
  }
  d_state.eqNotifyNewClass(t);
}

void TheoryStrings::addCarePairs(TNodeTrie* t1,
                                 TNodeTrie* t2,
                                 unsigned arity,
                                 unsigned depth)
{
  if( depth==arity ){
    if( t2!=NULL ){
      Node f1 = t1->getData();
      Node f2 = t2->getData();
      if( !d_equalityEngine.areEqual( f1, f2 ) ){
        Trace("strings-cg-debug") << "TheoryStrings::computeCareGraph(): checking function " << f1 << " and " << f2 << std::endl;
        vector< pair<TNode, TNode> > currentPairs;
        for (unsigned k = 0; k < f1.getNumChildren(); ++ k) {
          TNode x = f1[k];
          TNode y = f2[k];
          Assert(d_equalityEngine.hasTerm(x));
          Assert(d_equalityEngine.hasTerm(y));
          Assert(!d_equalityEngine.areDisequal(x, y, false));
          Assert(!areCareDisequal(x, y));
          if( !d_equalityEngine.areEqual( x, y ) ){
            if( d_equalityEngine.isTriggerTerm(x, THEORY_STRINGS) && d_equalityEngine.isTriggerTerm(y, THEORY_STRINGS) ){
              TNode x_shared = d_equalityEngine.getTriggerTermRepresentative(x, THEORY_STRINGS);
              TNode y_shared = d_equalityEngine.getTriggerTermRepresentative(y, THEORY_STRINGS);
              currentPairs.push_back(make_pair(x_shared, y_shared));
            }
          }
        }
        for (unsigned c = 0; c < currentPairs.size(); ++ c) {
          Trace("strings-cg-pair") << "TheoryStrings::computeCareGraph(): pair : " << currentPairs[c].first << " " << currentPairs[c].second << std::endl;
          addCarePair(currentPairs[c].first, currentPairs[c].second);
        }
      }
    }
  }else{
    if( t2==NULL ){
      if( depth<(arity-1) ){
        //add care pairs internal to each child
        for (std::pair<const TNode, TNodeTrie>& tt : t1->d_data)
        {
          addCarePairs(&tt.second, nullptr, arity, depth + 1);
        }
      }
      //add care pairs based on each pair of non-disequal arguments
      for (std::map<TNode, TNodeTrie>::iterator it = t1->d_data.begin();
           it != t1->d_data.end();
           ++it)
      {
        std::map<TNode, TNodeTrie>::iterator it2 = it;
        ++it2;
        for( ; it2 != t1->d_data.end(); ++it2 ){
          if( !d_equalityEngine.areDisequal(it->first, it2->first, false) ){
            if( !areCareDisequal(it->first, it2->first) ){
              addCarePairs( &it->second, &it2->second, arity, depth+1 );
            }
          }
        }
      }
    }else{
      //add care pairs based on product of indices, non-disequal arguments
      for (std::pair<const TNode, TNodeTrie>& tt1 : t1->d_data)
      {
        for (std::pair<const TNode, TNodeTrie>& tt2 : t2->d_data)
        {
          if (!d_equalityEngine.areDisequal(tt1.first, tt2.first, false))
          {
            if (!areCareDisequal(tt1.first, tt2.first))
            {
              addCarePairs(&tt1.second, &tt2.second, arity, depth + 1);
            }
          }
        }
      }
    }
  }
}

void TheoryStrings::computeCareGraph(){
  //computing the care graph here is probably still necessary, due to operators that take non-string arguments  TODO: verify
  Trace("strings-cg") << "TheoryStrings::computeCareGraph(): Build term indices..." << std::endl;
  // Term index for each (type, operator) pair. We require the operator here
  // since operators are polymorphic, taking strings/sequences.
  std::map<std::pair<TypeNode, Node>, TNodeTrie> index;
  std::map< Node, unsigned > arity;
  unsigned functionTerms = d_functionsTerms.size();
  for (unsigned i = 0; i < functionTerms; ++ i) {
    TNode f1 = d_functionsTerms[i];
    Trace("strings-cg") << "...build for " << f1 << std::endl;
    Node op = f1.getOperator();
    std::vector< TNode > reps;
    bool has_trigger_arg = false;
    for( unsigned j=0; j<f1.getNumChildren(); j++ ){
      reps.push_back( d_equalityEngine.getRepresentative( f1[j] ) );
      if( d_equalityEngine.isTriggerTerm( f1[j], THEORY_STRINGS ) ){
        has_trigger_arg = true;
      }
    }
    if( has_trigger_arg ){
      TypeNode ft = utils::getOwnerStringType(f1);
      std::pair<TypeNode, Node> ikey = std::pair<TypeNode, Node>(ft, op);
      index[ikey].addTerm(f1, reps);
      arity[op] = reps.size();
    }
  }
  //for each index
  for (std::pair<const std::pair<TypeNode, Node>, TNodeTrie>& ti : index)
  {
    Trace("strings-cg") << "TheoryStrings::computeCareGraph(): Process index "
                        << ti.first << "..." << std::endl;
    Node op = ti.first.second;
    addCarePairs(&ti.second, nullptr, arity[op], 0);
  }
}

void TheoryStrings::assertPendingFact(Node atom, bool polarity, Node exp) {
  Trace("strings-pending") << "Assert pending fact : " << atom << " " << polarity << " from " << exp << std::endl;
  Assert(atom.getKind() != kind::OR) << "Infer error: a split.";
  if( atom.getKind()==kind::EQUAL ){
    Trace("strings-pending-debug") << "  Register term" << std::endl;
    for( unsigned j=0; j<2; j++ ) {
      if (!d_equalityEngine.hasTerm(atom[j])
          && atom[j].getType().isStringLike())
      {
        registerTerm( atom[j], 0 );
      }
    }
    Trace("strings-pending-debug") << "  Now assert equality" << std::endl;
    d_equalityEngine.assertEquality( atom, polarity, exp );
    Trace("strings-pending-debug") << "  Finished assert equality" << std::endl;
  } else {
    d_equalityEngine.assertPredicate( atom, polarity, exp );
    if (atom.getKind() == STRING_IN_REGEXP)
    {
      if (polarity && atom[1].getKind() == REGEXP_CONCAT)
      {
        Node eqc = d_equalityEngine.getRepresentative(atom[0]);
        d_state.addEndpointsToEqcInfo(atom, atom[1], eqc);
      }
    }
  }
  // process the conflict
  if (!d_state.isInConflict())
  {
    Node pc = d_state.getPendingConflict();
    if (!pc.isNull())
    {
      std::vector<Node> a;
      a.push_back(pc);
      Trace("strings-pending")
          << "Process pending conflict " << pc << std::endl;
      Node conflictNode = d_im.mkExplain(a);
      d_state.setConflict();
      Trace("strings-conflict")
          << "CONFLICT: Eager prefix : " << conflictNode << std::endl;
      ++(d_statistics.d_conflictsEagerPrefix);
      d_out->conflict(conflictNode);
    }
  }
  Trace("strings-pending-debug") << "  Now collect terms" << std::endl;
  // Collect extended function terms in the atom. Notice that we must register
  // all extended functions occurring in assertions and shared terms. We
  // make a similar call to registerTermRec in addSharedTerm.
  getExtTheory()->registerTermRec( atom );
  Trace("strings-pending-debug") << "  Finished collect terms" << std::endl;
}

void TheoryStrings::checkRegisterTermsPreNormalForm()
{
  const std::vector<Node>& seqc = d_bsolver.getStringEqc();
  for (const Node& eqc : seqc)
  {
    eq::EqClassIterator eqc_i = eq::EqClassIterator(eqc, &d_equalityEngine);
    while (!eqc_i.isFinished())
    {
      Node n = (*eqc_i);
      if (!d_bsolver.isCongruent(n))
      {
        registerTerm(n, 2);
      }
      ++eqc_i;
    }
  }
}

void TheoryStrings::checkCodes()
{
  // ensure that lemmas regarding str.code been added for each constant string
  // of length one
  if (d_has_str_code)
  {
    NodeManager* nm = NodeManager::currentNM();
    // str.code applied to the code term for each equivalence class that has a
    // code term but is not a constant
    std::vector<Node> nconst_codes;
    // str.code applied to the proxy variables for each equivalence classes that
    // are constants of size one
    std::vector<Node> const_codes;
    const std::vector<Node>& seqc = d_bsolver.getStringEqc();
    for (const Node& eqc : seqc)
    {
      NormalForm& nfe = d_csolver.getNormalForm(eqc);
      if (nfe.d_nf.size() == 1 && nfe.d_nf[0].isConst())
      {
        Node c = nfe.d_nf[0];
        Trace("strings-code-debug") << "Get proxy variable for " << c
                                    << std::endl;
        Node cc = nm->mkNode(kind::STRING_TO_CODE, c);
        cc = Rewriter::rewrite(cc);
        Assert(cc.isConst());
        Node cp = d_im.getProxyVariableFor(c);
        AlwaysAssert(!cp.isNull());
        Node vc = nm->mkNode(STRING_TO_CODE, cp);
        if (!d_state.areEqual(cc, vc))
        {
          d_im.sendInference(d_empty_vec, cc.eqNode(vc), "Code_Proxy");
        }
        const_codes.push_back(vc);
      }
      else
      {
        EqcInfo* ei = d_state.getOrMakeEqcInfo(eqc, false);
        if (ei && !ei->d_codeTerm.get().isNull())
        {
          Node vc = nm->mkNode(kind::STRING_TO_CODE, ei->d_codeTerm.get());
          nconst_codes.push_back(vc);
        }
      }
    }
    if (d_im.hasProcessed())
    {
      return;
    }
    // now, ensure that str.code is injective
    std::vector<Node> cmps;
    cmps.insert(cmps.end(), const_codes.rbegin(), const_codes.rend());
    cmps.insert(cmps.end(), nconst_codes.rbegin(), nconst_codes.rend());
    for (unsigned i = 0, num_ncc = nconst_codes.size(); i < num_ncc; i++)
    {
      Node c1 = nconst_codes[i];
      cmps.pop_back();
      for (const Node& c2 : cmps)
      {
        Trace("strings-code-debug")
            << "Compare codes : " << c1 << " " << c2 << std::endl;
        if (!d_state.areDisequal(c1, c2) && !d_state.areEqual(c1, d_neg_one))
        {
          Node eq_no = c1.eqNode(d_neg_one);
          Node deq = c1.eqNode(c2).negate();
          Node eqn = c1[0].eqNode(c2[0]);
          // str.code(x)==-1 V str.code(x)!=str.code(y) V x==y
          Node inj_lem = nm->mkNode(kind::OR, eq_no, deq, eqn);
          d_im.sendPhaseRequirement(deq, false);
          d_im.sendInference(d_empty_vec, inj_lem, "Code_Inj");
        }
      }
    }
  }
}

void TheoryStrings::registerTerm(Node n, int effort)
{
  TypeNode tn = n.getType();
  bool do_register = true;
  if (!tn.isStringLike())
  {
    if (options::stringEagerLen())
    {
      do_register = effort == 0;
    }
    else
    {
      do_register = effort > 0 || n.getKind() != STRING_CONCAT;
    }
  }
  if (!do_register)
  {
    return;
  }
  if (d_registered_terms_cache.find(n) != d_registered_terms_cache.end())
  {
    return;
  }
  d_registered_terms_cache.insert(n);
  NodeManager* nm = NodeManager::currentNM();
  Debug("strings-register") << "TheoryStrings::registerTerm() " << n
                            << ", effort = " << effort << std::endl;
  Node regTermLem;
  if (tn.isStringLike())
  {
    // register length information:
    //  for variables, split on empty vs positive length
    //  for concat/const/replace, introduce proxy var and state length relation
    regTermLem = d_im.registerTerm(n);
  }
  else if (n.getKind() == STRING_TO_CODE)
  {
    d_has_str_code = true;
    // ite( str.len(s)==1, 0 <= str.code(s) < |A|, str.code(s)=-1 )
    Node code_len = utils::mkNLength(n[0]).eqNode(d_one);
    Node code_eq_neg1 = n.eqNode(d_neg_one);
    Node code_range = nm->mkNode(
        AND,
        nm->mkNode(GEQ, n, d_zero),
<<<<<<< HEAD
        nm->mkNode(
            LT, n, nm->mkConst(Rational(utils::getAlphabetCardinality()))));
    Node lem = nm->mkNode(ITE, code_len, code_range, code_eq_neg1);
    Trace("strings-lemma") << "Strings::Lemma CODE : " << lem << std::endl;
    Trace("strings-assert") << "(assert " << lem << ")" << std::endl;
    d_out->lemma(lem);
=======
        nm->mkNode(LT, n, nm->mkConst(Rational(CVC4::String::num_codes()))));
    regTermLem = nm->mkNode(ITE, code_len, code_range, code_eq_neg1);
>>>>>>> ea893768
  }
  else if (n.getKind() == STRING_STRIDOF)
  {
    Node len = utils::mkNLength(n[0]);
    regTermLem = nm->mkNode(AND,
                            nm->mkNode(GEQ, n, nm->mkConst(Rational(-1))),
                            nm->mkNode(LEQ, n, len));
  }
  if (!regTermLem.isNull())
  {
    Trace("strings-lemma") << "Strings::Lemma REG-TERM : " << regTermLem
                           << std::endl;
    Trace("strings-assert") << "(assert " << regTermLem << ")" << std::endl;
    ++(d_statistics.d_lemmasRegisterTerm);
    d_out->lemma(regTermLem);
  }
}

void TheoryStrings::checkRegisterTermsNormalForms()
{
  const std::vector<Node>& seqc = d_bsolver.getStringEqc();
  for (const Node& eqc : seqc)
  {
    NormalForm& nfi = d_csolver.getNormalForm(eqc);
    // check if there is a length term for this equivalence class
    EqcInfo* ei = d_state.getOrMakeEqcInfo(eqc, false);
    Node lt = ei ? ei->d_lengthTerm : Node::null();
    if (lt.isNull())
    {
      Node c = utils::mkNConcat(nfi.d_nf, eqc.getType());
      registerTerm(c, 3);
    }
  }
}

Node TheoryStrings::ppRewrite(TNode atom) {
  Trace("strings-ppr") << "TheoryStrings::ppRewrite " << atom << std::endl;
  Node atomElim;
  if (options::regExpElim() && atom.getKind() == STRING_IN_REGEXP)
  {
    // aggressive elimination of regular expression membership
    atomElim = d_regexp_elim.eliminate(atom);
    if (!atomElim.isNull())
    {
      Trace("strings-ppr") << "  rewrote " << atom << " -> " << atomElim
                           << " via regular expression elimination."
                           << std::endl;
      atom = atomElim;
    }
  }
  if( !options::stringLazyPreproc() ){
    //eager preprocess here
    std::vector< Node > new_nodes;
    StringsPreprocess* p = d_esolver->getPreprocess();
    Node ret = p->processAssertion(atom, new_nodes);
    if( ret!=atom ){
      Trace("strings-ppr") << "  rewrote " << atom << " -> " << ret << ", with " << new_nodes.size() << " lemmas." << std::endl; 
      for( unsigned i=0; i<new_nodes.size(); i++ ){
        Trace("strings-ppr") << "    lemma : " << new_nodes[i] << std::endl;
        ++(d_statistics.d_lemmasEagerPreproc);
        d_out->lemma( new_nodes[i] );
      }
      return ret;
    }else{
      Assert(new_nodes.empty());
    }
  }
  return atom;
}

/** run the given inference step */
void TheoryStrings::runInferStep(InferStep s, int effort)
{
  Trace("strings-process") << "Run " << s;
  if (effort > 0)
  {
    Trace("strings-process") << ", effort = " << effort;
  }
  Trace("strings-process") << "..." << std::endl;
  switch (s)
  {
    case CHECK_INIT: d_bsolver.checkInit(); break;
    case CHECK_CONST_EQC: d_bsolver.checkConstantEquivalenceClasses(); break;
    case CHECK_EXTF_EVAL: d_esolver->checkExtfEval(effort); break;
    case CHECK_CYCLES: d_csolver.checkCycles(); break;
    case CHECK_FLAT_FORMS: d_csolver.checkFlatForms(); break;
    case CHECK_REGISTER_TERMS_PRE_NF: checkRegisterTermsPreNormalForm(); break;
    case CHECK_NORMAL_FORMS_EQ: d_csolver.checkNormalFormsEq(); break;
    case CHECK_NORMAL_FORMS_DEQ: d_csolver.checkNormalFormsDeq(); break;
    case CHECK_CODES: checkCodes(); break;
    case CHECK_LENGTH_EQC: d_csolver.checkLengthsEqc(); break;
    case CHECK_REGISTER_TERMS_NF: checkRegisterTermsNormalForms(); break;
    case CHECK_EXTF_REDUCTION: d_esolver->checkExtfReductions(effort); break;
    case CHECK_MEMBERSHIP: d_rsolver->checkMemberships(); break;
    case CHECK_CARDINALITY: d_bsolver.checkCardinality(); break;
    default: Unreachable(); break;
  }
  Trace("strings-process") << "Done " << s
                           << ", addedFact = " << d_im.hasPendingFact()
                           << ", addedLemma = " << d_im.hasPendingLemma()
                           << ", conflict = " << d_state.isInConflict()
                           << std::endl;
}

bool TheoryStrings::hasStrategyEffort(Effort e) const
{
  return d_strat_steps.find(e) != d_strat_steps.end();
}

void TheoryStrings::addStrategyStep(InferStep s, int effort, bool addBreak)
{
  // must run check init first
  Assert((s == CHECK_INIT) == d_infer_steps.empty());
  // must use check cycles when using flat forms
  Assert(s != CHECK_FLAT_FORMS
         || std::find(d_infer_steps.begin(), d_infer_steps.end(), CHECK_CYCLES)
                != d_infer_steps.end());
  d_infer_steps.push_back(s);
  d_infer_step_effort.push_back(effort);
  if (addBreak)
  {
    d_infer_steps.push_back(BREAK);
    d_infer_step_effort.push_back(0);
  }
}

void TheoryStrings::initializeStrategy()
{
  // initialize the strategy if not already done so
  if (!d_strategy_init)
  {
    std::map<Effort, unsigned> step_begin;
    std::map<Effort, unsigned> step_end;
    d_strategy_init = true;
    // beginning indices
    step_begin[EFFORT_FULL] = 0;
    if (options::stringEager())
    {
      step_begin[EFFORT_STANDARD] = 0;
    }
    // add the inference steps
    addStrategyStep(CHECK_INIT);
    addStrategyStep(CHECK_CONST_EQC);
    addStrategyStep(CHECK_EXTF_EVAL, 0);
    addStrategyStep(CHECK_CYCLES);
    if (options::stringFlatForms())
    {
      addStrategyStep(CHECK_FLAT_FORMS);
    }
    addStrategyStep(CHECK_EXTF_REDUCTION, 1);
    if (options::stringEager())
    {
      // do only the above inferences at standard effort, if applicable
      step_end[EFFORT_STANDARD] = d_infer_steps.size() - 1;
    }
    if (!options::stringEagerLen())
    {
      addStrategyStep(CHECK_REGISTER_TERMS_PRE_NF);
    }
    addStrategyStep(CHECK_NORMAL_FORMS_EQ);
    addStrategyStep(CHECK_EXTF_EVAL, 1);
    if (!options::stringEagerLen() && options::stringLenNorm())
    {
      addStrategyStep(CHECK_LENGTH_EQC, 0, false);
      addStrategyStep(CHECK_REGISTER_TERMS_NF);
    }
    addStrategyStep(CHECK_NORMAL_FORMS_DEQ);
    addStrategyStep(CHECK_CODES);
    if (options::stringEagerLen() && options::stringLenNorm())
    {
      addStrategyStep(CHECK_LENGTH_EQC);
    }
    if (options::stringExp() && !options::stringGuessModel())
    {
      addStrategyStep(CHECK_EXTF_REDUCTION, 2);
    }
    addStrategyStep(CHECK_MEMBERSHIP);
    addStrategyStep(CHECK_CARDINALITY);
    step_end[EFFORT_FULL] = d_infer_steps.size() - 1;
    if (options::stringExp() && options::stringGuessModel())
    {
      step_begin[EFFORT_LAST_CALL] = d_infer_steps.size();
      // these two steps are run in parallel
      addStrategyStep(CHECK_EXTF_REDUCTION, 2, false);
      addStrategyStep(CHECK_EXTF_EVAL, 3);
      step_end[EFFORT_LAST_CALL] = d_infer_steps.size() - 1;
    }
    // set the beginning/ending ranges
    for (const std::pair<const Effort, unsigned>& it_begin : step_begin)
    {
      Effort e = it_begin.first;
      std::map<Effort, unsigned>::iterator it_end = step_end.find(e);
      Assert(it_end != step_end.end());
      d_strat_steps[e] =
          std::pair<unsigned, unsigned>(it_begin.second, it_end->second);
    }
  }
}

void TheoryStrings::runStrategy(unsigned sbegin, unsigned send)
{
  Trace("strings-process") << "----check, next round---" << std::endl;
  for (unsigned i = sbegin; i <= send; i++)
  {
    InferStep curr = d_infer_steps[i];
    if (curr == BREAK)
    {
      if (d_im.hasProcessed())
      {
        break;
      }
    }
    else
    {
      runInferStep(curr, d_infer_step_effort[i]);
      if (d_state.isInConflict())
      {
        break;
      }
    }
  }
  Trace("strings-process") << "----finished round---" << std::endl;
}

}/* CVC4::theory::strings namespace */
}/* CVC4::theory namespace */
}/* CVC4 namespace */<|MERGE_RESOLUTION|>--- conflicted
+++ resolved
@@ -1105,17 +1105,9 @@
     Node code_range = nm->mkNode(
         AND,
         nm->mkNode(GEQ, n, d_zero),
-<<<<<<< HEAD
         nm->mkNode(
             LT, n, nm->mkConst(Rational(utils::getAlphabetCardinality()))));
-    Node lem = nm->mkNode(ITE, code_len, code_range, code_eq_neg1);
-    Trace("strings-lemma") << "Strings::Lemma CODE : " << lem << std::endl;
-    Trace("strings-assert") << "(assert " << lem << ")" << std::endl;
-    d_out->lemma(lem);
-=======
-        nm->mkNode(LT, n, nm->mkConst(Rational(CVC4::String::num_codes()))));
     regTermLem = nm->mkNode(ITE, code_len, code_range, code_eq_neg1);
->>>>>>> ea893768
   }
   else if (n.getKind() == STRING_STRIDOF)
   {
