--- conflicted
+++ resolved
@@ -1462,24 +1462,16 @@
             // check if it already (does not) hold
             if (hasTerm(conc))
             {
-<<<<<<< HEAD
-              // can mark as reduced, since model for n => model for conc
-              getExtTheory()->markReduced(conc);
-=======
->>>>>>> e449a202
               if (areEqual(conc, d_false))
               {
                 // should be a conflict
                 sendInference(in.d_exp, conc, "CTN_Decompose");
               }
-<<<<<<< HEAD
-=======
               else if (getExtTheory()->hasFunctionKind(conc.getKind()))
               {
                 // can mark as reduced, since model for n => model for conc
                 getExtTheory()->markReduced(conc);
               }
->>>>>>> e449a202
             }
           }
           
