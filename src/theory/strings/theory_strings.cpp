--- conflicted
+++ resolved
@@ -83,10 +83,7 @@
       d_has_extf(c, false),
       d_has_str_code(false),
       d_bsolver(c, u, d_state, d_im),
-<<<<<<< HEAD
       d_csolver(c, u, d_state, d_im, d_sk_cache, d_bsolver),
-=======
->>>>>>> d0f7a392
       d_regexp_solver(*this, d_state, d_im, c, u),
       d_input_vars(u),
       d_input_var_lsum(u),
