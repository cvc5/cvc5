/*********************                                                        */
/*! \file theory_strings.cpp
 ** \verbatim
 ** Top contributors (to current version):
 **   Andrew Reynolds, Tianyi Liang, Morgan Deters
 ** This file is part of the CVC4 project.
 ** Copyright (c) 2009-2019 by the authors listed in the file AUTHORS
 ** in the top-level source directory) and their institutional affiliations.
 ** All rights reserved.  See the file COPYING in the top-level source
 ** directory for licensing information.\endverbatim
 **
 ** \brief Implementation of the theory of strings.
 **
 ** Implementation of the theory of strings.
 **/

#include "theory/strings/theory_strings.h"

#include <cmath>

#include "expr/kind.h"
#include "options/strings_options.h"
#include "options/theory_options.h"
#include "smt/command.h"
#include "smt/logic_exception.h"
#include "smt/smt_statistics_registry.h"
#include "theory/ext_theory.h"
#include "theory/rewriter.h"
#include "theory/strings/theory_strings_utils.h"
#include "theory/strings/type_enumerator.h"
#include "theory/strings/word.h"
#include "theory/theory_model.h"
#include "theory/valuation.h"

using namespace std;
using namespace CVC4::context;
using namespace CVC4::kind;

namespace CVC4 {
namespace theory {
namespace strings {

std::ostream& operator<<(std::ostream& out, InferStep s)
{
  switch (s)
  {
    case BREAK: out << "break"; break;
    case CHECK_INIT: out << "check_init"; break;
    case CHECK_CONST_EQC: out << "check_const_eqc"; break;
    case CHECK_EXTF_EVAL: out << "check_extf_eval"; break;
    case CHECK_CYCLES: out << "check_cycles"; break;
    case CHECK_FLAT_FORMS: out << "check_flat_forms"; break;
    case CHECK_NORMAL_FORMS_EQ: out << "check_normal_forms_eq"; break;
    case CHECK_NORMAL_FORMS_DEQ: out << "check_normal_forms_deq"; break;
    case CHECK_CODES: out << "check_codes"; break;
    case CHECK_LENGTH_EQC: out << "check_length_eqc"; break;
    case CHECK_EXTF_REDUCTION: out << "check_extf_reduction"; break;
    case CHECK_MEMBERSHIP: out << "check_membership"; break;
    case CHECK_CARDINALITY: out << "check_cardinality"; break;
    default: out << "?"; break;
  }
  return out;
}

TheoryStrings::TheoryStrings(context::Context* c,
                             context::UserContext* u,
                             OutputChannel& out,
                             Valuation valuation,
                             const LogicInfo& logicInfo)
    : Theory(THEORY_STRINGS, c, u, out, valuation, logicInfo),
      d_notify(*this),
      d_equalityEngine(d_notify, c, "theory::strings::ee", true),
      d_state(c, d_equalityEngine, d_valuation),
      d_im(*this, c, u, d_state, d_sk_cache, out, d_statistics),
      d_pregistered_terms_cache(u),
      d_registered_terms_cache(u),
      d_functionsTerms(c),
      d_has_str_code(false),
      d_bsolver(c, u, d_state, d_im),
      d_csolver(c, u, d_state, d_im, d_sk_cache, d_bsolver),
      d_esolver(nullptr),
      d_rsolver(nullptr),
      d_stringsFmf(c, u, valuation, d_sk_cache),
      d_strategy_init(false)
{
  setupExtTheory();
  ExtTheory* extt = getExtTheory();
  d_esolver.reset(new ExtfSolver(c,
                                 u,
                                 d_state,
                                 d_im,
                                 d_sk_cache,
                                 d_bsolver,
                                 d_csolver,
                                 extt,
                                 d_statistics));
  d_rsolver.reset(new RegExpSolver(*this, d_state, d_im, *d_esolver, c, u));

  // The kinds we are treating as function application in congruence
  d_equalityEngine.addFunctionKind(kind::STRING_LENGTH);
  d_equalityEngine.addFunctionKind(kind::STRING_CONCAT);
  d_equalityEngine.addFunctionKind(kind::STRING_IN_REGEXP);
  d_equalityEngine.addFunctionKind(kind::STRING_TO_CODE);

  // extended functions
  d_equalityEngine.addFunctionKind(kind::STRING_STRCTN);
  d_equalityEngine.addFunctionKind(kind::STRING_LEQ);
  d_equalityEngine.addFunctionKind(kind::STRING_SUBSTR);
  d_equalityEngine.addFunctionKind(kind::STRING_ITOS);
  d_equalityEngine.addFunctionKind(kind::STRING_STOI);
  d_equalityEngine.addFunctionKind(kind::STRING_STRIDOF);
  d_equalityEngine.addFunctionKind(kind::STRING_STRREPL);
  d_equalityEngine.addFunctionKind(kind::STRING_STRREPLALL);
  d_equalityEngine.addFunctionKind(kind::STRING_TOLOWER);
  d_equalityEngine.addFunctionKind(kind::STRING_TOUPPER);
  d_equalityEngine.addFunctionKind(kind::STRING_REV);

  d_zero = NodeManager::currentNM()->mkConst( Rational( 0 ) );
  d_one = NodeManager::currentNM()->mkConst( Rational( 1 ) );
  d_neg_one = NodeManager::currentNM()->mkConst(Rational(-1));
  d_emptyString = Word::mkEmptyWord(CONST_STRING);
  d_true = NodeManager::currentNM()->mkConst( true );
  d_false = NodeManager::currentNM()->mkConst( false );

  d_cardSize = utils::getAlphabetCardinality();
}

TheoryStrings::~TheoryStrings() {

}

bool TheoryStrings::areCareDisequal( TNode x, TNode y ) {
  Assert(d_equalityEngine.hasTerm(x));
  Assert(d_equalityEngine.hasTerm(y));
  if( d_equalityEngine.isTriggerTerm(x, THEORY_STRINGS) && d_equalityEngine.isTriggerTerm(y, THEORY_STRINGS) ){
    TNode x_shared = d_equalityEngine.getTriggerTermRepresentative(x, THEORY_STRINGS);
    TNode y_shared = d_equalityEngine.getTriggerTermRepresentative(y, THEORY_STRINGS);
    EqualityStatus eqStatus = d_valuation.getEqualityStatus(x_shared, y_shared);
    if( eqStatus==EQUALITY_FALSE_AND_PROPAGATED || eqStatus==EQUALITY_FALSE || eqStatus==EQUALITY_FALSE_IN_MODEL ){
      return true;
    }
  }
  return false;
}

Node TheoryStrings::getNormalString(Node x, std::vector<Node>& nf_exp)
{
  return d_csolver.getNormalString(x, nf_exp);
}

void TheoryStrings::setMasterEqualityEngine(eq::EqualityEngine* eq) {
  d_equalityEngine.setMasterEqualityEngine(eq);
}

void TheoryStrings::addSharedTerm(TNode t) {
  Debug("strings") << "TheoryStrings::addSharedTerm(): "
                     << t << " " << t.getType().isBoolean() << endl;
  d_equalityEngine.addTriggerTerm(t, THEORY_STRINGS);
  if (options::stringExp())
  {
    getExtTheory()->registerTermRec(t);
  }
  Debug("strings") << "TheoryStrings::addSharedTerm() finished" << std::endl;
}

EqualityStatus TheoryStrings::getEqualityStatus(TNode a, TNode b) {
  if( d_equalityEngine.hasTerm(a) && d_equalityEngine.hasTerm(b) ){
    if (d_equalityEngine.areEqual(a, b)) {
      // The terms are implied to be equal
      return EQUALITY_TRUE;
    }
    if (d_equalityEngine.areDisequal(a, b, false)) {
      // The terms are implied to be dis-equal
      return EQUALITY_FALSE;
    }
  }
  return EQUALITY_UNKNOWN;
}

void TheoryStrings::propagate(Effort e) {
  // direct propagation now
}

bool TheoryStrings::propagate(TNode literal) {
  Debug("strings-propagate") << "TheoryStrings::propagate(" << literal  << ")" << std::endl;
  // If already in conflict, no more propagation
  if (d_state.isInConflict())
  {
    Debug("strings-propagate") << "TheoryStrings::propagate(" << literal << "): already in conflict" << std::endl;
    return false;
  }
  // Propagate out
  bool ok = d_out->propagate(literal);
  if (!ok) {
    d_state.setConflict();
  }
  return ok;
}


Node TheoryStrings::explain( TNode literal ){
  Debug("strings-explain") << "explain called on " << literal << std::endl;
  std::vector< TNode > assumptions;
  d_im.explain(literal, assumptions);
  if( assumptions.empty() ){
    return d_true;
  }else if( assumptions.size()==1 ){
    return assumptions[0];
  }else{
    return NodeManager::currentNM()->mkNode( kind::AND, assumptions );
  }
}

bool TheoryStrings::getCurrentSubstitution( int effort, std::vector< Node >& vars, 
                                            std::vector< Node >& subs, std::map< Node, std::vector< Node > >& exp ) {
  Trace("strings-subs") << "getCurrentSubstitution, effort = " << effort << std::endl;
  for( unsigned i=0; i<vars.size(); i++ ){
    Node n = vars[i];
    Trace("strings-subs") << "  get subs for " << n << "..." << std::endl;
    Node s = d_esolver->getCurrentSubstitutionFor(effort, n, exp[n]);
    subs.push_back(s);
  }
  return true;
}

/////////////////////////////////////////////////////////////////////////////
// NOTIFICATIONS
/////////////////////////////////////////////////////////////////////////////


void TheoryStrings::presolve() {
  Debug("strings-presolve") << "TheoryStrings::Presolving : get fmf options " << (options::stringFMF() ? "true" : "false") << std::endl;
  initializeStrategy();

  // if strings fmf is enabled, register the strategy
  if (options::stringFMF())
  {
    d_stringsFmf.presolve();
    // This strategy is local to a check-sat call, since we refresh the strategy
    // on every call to presolve.
    getDecisionManager()->registerStrategy(
        DecisionManager::STRAT_STRINGS_SUM_LENGTHS,
        d_stringsFmf.getDecisionStrategy(),
        DecisionManager::STRAT_SCOPE_LOCAL_SOLVE);
  }
  Debug("strings-presolve") << "Finished presolve" << std::endl;
}


/////////////////////////////////////////////////////////////////////////////
// MODEL GENERATION
/////////////////////////////////////////////////////////////////////////////

bool TheoryStrings::collectModelInfo(TheoryModel* m)
{
  Trace("strings-model") << "TheoryStrings : Collect model info" << std::endl;
  Trace("strings-model") << "TheoryStrings : assertEqualityEngine." << std::endl;

  std::set<Node> termSet;

  // Compute terms appearing in assertions and shared terms
  computeRelevantTerms(termSet);
  // assert the (relevant) portion of the equality engine to the model
  if (!m->assertEqualityEngine(&d_equalityEngine, &termSet))
  {
    return false;
  }

  std::map<TypeNode, std::unordered_set<Node, NodeHashFunction> > repSet;
  // Generate model
  // get the relevant string equivalence classes
  for (const Node& s : termSet)
  {
    TypeNode tn = s.getType();
    if (tn.isStringLike())
    {
      Node r = d_state.getRepresentative(s);
      repSet[tn].insert(r);
    }
  }
  for (const std::pair<const TypeNode,
                       std::unordered_set<Node, NodeHashFunction> >& rst :
       repSet)
  {
    if (!collectModelInfoType(rst.first, rst.second, m))
    {
      return false;
    }
  }
  return true;
}

bool TheoryStrings::collectModelInfoType(
    TypeNode tn,
    const std::unordered_set<Node, NodeHashFunction>& repSet,
    TheoryModel* m)
{
  NodeManager* nm = NodeManager::currentNM();
  std::vector<Node> nodes(repSet.begin(), repSet.end());
  std::map< Node, Node > processed;
  std::vector< std::vector< Node > > col;
  std::vector< Node > lts;
  d_state.separateByLength(nodes, col, lts);
  //step 1 : get all values for known lengths
  std::vector< Node > lts_values;
  std::map<unsigned, Node> values_used;
  std::vector<Node> len_splits;
  for( unsigned i=0; i<col.size(); i++ ) {
    Trace("strings-model") << "Checking length for {";
    for( unsigned j=0; j<col[i].size(); j++ ) {
      if( j>0 ) {
        Trace("strings-model") << ", ";
      }
      Trace("strings-model") << col[i][j];
    }
    Trace("strings-model") << " } (length is " << lts[i] << ")" << std::endl;
    Node len_value;
    if( lts[i].isConst() ) {
      len_value = lts[i];
    }
    else if (!lts[i].isNull())
    {
      // get the model value for lts[i]
      len_value = d_valuation.getModelValue(lts[i]);
    }
    if (len_value.isNull())
    {
      lts_values.push_back(Node::null());
    }
    else
    {
      // must throw logic exception if we cannot construct the string
      if (len_value.getConst<Rational>() > Rational(String::maxSize()))
      {
        std::stringstream ss;
        ss << "Cannot generate model with string whose length exceeds UINT32_MAX";
        throw LogicException(ss.str());
      }
      unsigned lvalue =
          len_value.getConst<Rational>().getNumerator().toUnsignedInt();
      std::map<unsigned, Node>::iterator itvu = values_used.find(lvalue);
      if (itvu == values_used.end())
      {
        values_used[lvalue] = lts[i];
      }
      else
      {
        len_splits.push_back(lts[i].eqNode(itvu->second));
      }
      lts_values.push_back(len_value);
    }
  }
  ////step 2 : assign arbitrary values for unknown lengths?
  // confirmed by calculus invariant, see paper
  Trace("strings-model") << "Assign to equivalence classes..." << std::endl;
  std::map<Node, Node> pure_eq_assign;
  //step 3 : assign values to equivalence classes that are pure variables
  for( unsigned i=0; i<col.size(); i++ ){
    std::vector< Node > pure_eq;
    Trace("strings-model") << "The (" << col[i].size()
                           << ") equivalence classes ";
    for (const Node& eqc : col[i])
    {
      Trace("strings-model") << eqc << " ";
      //check if col[i][j] has only variables
      if (!eqc.isConst())
      {
        NormalForm& nfe = d_csolver.getNormalForm(eqc);
        if (nfe.d_nf.size() == 1)
        {
          // does it have a code and the length of these equivalence classes are
          // one?
          if (d_has_str_code && lts_values[i] == d_one)
          {
            EqcInfo* eip = d_state.getOrMakeEqcInfo(eqc, false);
            if (eip && !eip->d_codeTerm.get().isNull())
            {
              // its value must be equal to its code
              Node ct = nm->mkNode(kind::STRING_TO_CODE, eip->d_codeTerm.get());
              Node ctv = d_valuation.getModelValue(ct);
              unsigned cvalue =
                  ctv.getConst<Rational>().getNumerator().toUnsignedInt();
              Trace("strings-model") << "(code: " << cvalue << ") ";
              std::vector<unsigned> vec;
              vec.push_back(String::convertCodeToUnsignedInt(cvalue));
              Node mv = nm->mkConst(String(vec));
              pure_eq_assign[eqc] = mv;
              m->getEqualityEngine()->addTerm(mv);
            }
          }
          pure_eq.push_back(eqc);
        }
      }
      else
      {
        processed[eqc] = eqc;
      }
    }
    Trace("strings-model") << "have length " << lts_values[i] << std::endl;

    //assign a new length if necessary
    if( !pure_eq.empty() ){
      if( lts_values[i].isNull() ){
        // start with length two (other lengths have special precendence)
        unsigned lvalue = 2;
        while( values_used.find( lvalue )!=values_used.end() ){
          lvalue++;
        }
        Trace("strings-model") << "*** Decide to make length of " << lvalue << std::endl;
        lts_values[i] = nm->mkConst(Rational(lvalue));
        values_used[lvalue] = Node::null();
      }
      Trace("strings-model") << "Need to assign values of length " << lts_values[i] << " to equivalence classes ";
      for( unsigned j=0; j<pure_eq.size(); j++ ){
        Trace("strings-model") << pure_eq[j] << " ";
      }
      Trace("strings-model") << std::endl;

      //use type enumerator
      Assert(lts_values[i].getConst<Rational>() <= Rational(String::maxSize()))
          << "Exceeded UINT32_MAX in string model";
      uint32_t currLen =
          lts_values[i].getConst<Rational>().getNumerator().toUnsignedInt();
      std::unique_ptr<SEnumLen> sel;
      if (tn.isString())
      {
        sel.reset(new StringEnumLen(
            currLen, currLen, utils::getAlphabetCardinality()));
      }
      else
      {
        Unimplemented() << "Collect model info not implemented for type " << tn;
      }
      for (const Node& eqc : pure_eq)
      {
        Node c;
        std::map<Node, Node>::iterator itp = pure_eq_assign.find(eqc);
        if (itp == pure_eq_assign.end())
        {
          do
          {
            if (sel->isFinished())
            {
              // We are in a case where model construction is impossible due to
              // an insufficient number of constants of a given length.

              // Consider an integer equivalence class E whose value is assigned
              // n in the model. Let { S_1, ..., S_m } be the set of string
              // equivalence classes such that len( x ) is a member of E for
              // some member x of each class S1, ...,Sm. Since our calculus is
              // saturated with respect to cardinality inference (see Liang
              // et al, Figure 6, CAV 2014), we have that m <= A^n, where A is
              // the cardinality of our alphabet.

              // Now, consider the case where there exists two integer
              // equivalence classes E1 and E2 that are assigned n, and moreover
              // we did not received notification from arithmetic that E1 = E2.
              // This typically should never happen, but assume in the following
              // that it does.

              // Now, it may be the case that there are string equivalence
              // classes { S_1, ..., S_m1 } whose lengths are in E1,
              // and classes { S'_1, ..., S'_m2 } whose lengths are in E2, where
              // m1 + m2 > A^n. In this case, we have insufficient strings to
              // assign to { S_1, ..., S_m1, S'_1, ..., S'_m2 }. If this
              // happens, we add a split on len( u1 ) = len( u2 ) for some
              // len( u1 ) in E1, len( u2 ) in E2. We do this for each pair of
              // integer equivalence classes that are assigned to the same value
              // in the model.
              AlwaysAssert(!len_splits.empty());
              for (const Node& sl : len_splits)
              {
                Node spl = nm->mkNode(OR, sl, sl.negate());
                ++(d_statistics.d_lemmasCmiSplit);
                d_out->lemma(spl);
              }
              return false;
            }
            c = sel->getCurrent();
            // increment
            sel->increment();
          } while (m->hasTerm(c));
        }
        else
        {
          c = itp->second;
        }
        Trace("strings-model") << "*** Assigned constant " << c << " for "
                               << eqc << std::endl;
        processed[eqc] = c;
        if (!m->assertEquality(eqc, c, true))
        {
          return false;
        }
      }
    }
  }
  Trace("strings-model") << "String Model : Pure Assigned." << std::endl;
  //step 4 : assign constants to all other equivalence classes
  for( unsigned i=0; i<nodes.size(); i++ ){
    if( processed.find( nodes[i] )==processed.end() ){
      NormalForm& nf = d_csolver.getNormalForm(nodes[i]);
      if (Trace.isOn("strings-model"))
      {
        Trace("strings-model")
            << "Construct model for " << nodes[i] << " based on normal form ";
        for (unsigned j = 0, size = nf.d_nf.size(); j < size; j++)
        {
          Node n = nf.d_nf[j];
          if (j > 0)
          {
            Trace("strings-model") << " ++ ";
          }
          Trace("strings-model") << n;
          Node r = d_state.getRepresentative(n);
          if (!r.isConst() && processed.find(r) == processed.end())
          {
            Trace("strings-model") << "(UNPROCESSED)";
          }
        }
      }
      Trace("strings-model") << std::endl;
      std::vector< Node > nc;
      for (const Node& n : nf.d_nf)
      {
        Node r = d_state.getRepresentative(n);
        Assert(r.isConst() || processed.find(r) != processed.end());
        nc.push_back(r.isConst() ? r : processed[r]);
      }
      Node cc = utils::mkNConcat(nc, tn);
      Assert(cc.isConst());
      Trace("strings-model") << "*** Determined constant " << cc << " for " << nodes[i] << std::endl;
      processed[nodes[i]] = cc;
      if (!m->assertEquality(nodes[i], cc, true))
      {
        return false;
      }
    }
  }
  //Trace("strings-model") << "String Model : Assigned." << std::endl;
  Trace("strings-model") << "String Model : Finished." << std::endl;
  return true;
}

/////////////////////////////////////////////////////////////////////////////
// MAIN SOLVER
/////////////////////////////////////////////////////////////////////////////


void TheoryStrings::preRegisterTerm(TNode n) {
  if( d_pregistered_terms_cache.find(n) == d_pregistered_terms_cache.end() ) {
    d_pregistered_terms_cache.insert(n);
    Trace("strings-preregister")
        << "TheoryString::preregister : " << n << std::endl;
    //check for logic exceptions
    Kind k = n.getKind();
    if( !options::stringExp() ){
      if (k == kind::STRING_STRIDOF || k == kind::STRING_ITOS
          || k == kind::STRING_STOI || k == kind::STRING_STRREPL
          || k == kind::STRING_STRREPLALL || k == kind::STRING_STRCTN
          || k == STRING_LEQ || k == STRING_TOLOWER || k == STRING_TOUPPER
          || k == STRING_REV)
      {
        std::stringstream ss;
        ss << "Term of kind " << k
           << " not supported in default mode, try --strings-exp";
        throw LogicException(ss.str());
      }
    }
    switch (k)
    {
      case kind::EQUAL: {
        d_equalityEngine.addTriggerEquality(n);
        break;
      }
      case kind::STRING_IN_REGEXP: {
        d_out->requirePhase(n, true);
        d_equalityEngine.addTriggerPredicate(n);
        d_equalityEngine.addTerm(n[0]);
        d_equalityEngine.addTerm(n[1]);
        break;
      }
      default: {
        registerTerm(n, 0);
        TypeNode tn = n.getType();
        if (tn.isRegExp() && n.isVar())
        {
          std::stringstream ss;
          ss << "Regular expression variables are not supported.";
          throw LogicException(ss.str());
        }
        if( tn.isString() ) {
          // all characters of constants should fall in the alphabet
          if (n.isConst())
          {
            std::vector<unsigned> vec = n.getConst<String>().getVec();
            for (unsigned u : vec)
            {
              if (u >= d_cardSize)
              {
                std::stringstream ss;
                ss << "Characters in string \"" << n
                   << "\" are outside of the given alphabet.";
                throw LogicException(ss.str());
              }
            }
          }
          d_equalityEngine.addTerm(n);
        } else if (tn.isBoolean()) {
          // Get triggered for both equal and dis-equal
          d_equalityEngine.addTriggerPredicate(n);
        } else {
          // Function applications/predicates
          d_equalityEngine.addTerm(n);
        }
        // Set d_functionsTerms stores all function applications that are
        // relevant to theory combination. Notice that this is a subset of
        // the applications whose kinds are function kinds in the equality
        // engine. This means it does not include applications of operators
        // like re.++, which is not a function kind in the equality engine.
        // Concatenation terms do not need to be considered here because
        // their arguments have string type and do not introduce any shared
        // terms.
        if (n.hasOperator() && d_equalityEngine.isFunctionKind(k)
            && k != kind::STRING_CONCAT)
        {
          d_functionsTerms.push_back( n );
        }
      }
    }
    // register with finite model finding
    if (options::stringFMF())
    {
      d_stringsFmf.preRegisterTerm(n);
    }
  }
}

Node TheoryStrings::expandDefinition(LogicRequest &logicRequest, Node node) {
  Trace("strings-exp-def") << "TheoryStrings::expandDefinition : " << node << std::endl;

  if (node.getKind() == STRING_FROM_CODE)
  {
    // str.from_code(t) --->
    //   choice k. ite(0 <= t < |A|, t = str.to_code(k), k = "")
    NodeManager* nm = NodeManager::currentNM();
    Node t = node[0];
    Node card = nm->mkConst(Rational(utils::getAlphabetCardinality()));
    Node cond =
        nm->mkNode(AND, nm->mkNode(LEQ, d_zero, t), nm->mkNode(LT, t, card));
    Node k = nm->mkBoundVar(nm->stringType());
    Node bvl = nm->mkNode(BOUND_VAR_LIST, k);
    node = nm->mkNode(CHOICE,
                      bvl,
                      nm->mkNode(ITE,
                                 cond,
                                 t.eqNode(nm->mkNode(STRING_TO_CODE, k)),
                                 k.eqNode(d_emptyString)));
  }

  return node;
}

void TheoryStrings::check(Effort e) {
  if (done() && e<EFFORT_FULL) {
    return;
  }

  TimerStat::CodeTimer checkTimer(d_checkTime);

  bool polarity;
  TNode atom;

  if (!done() && !d_equalityEngine.hasTerm(d_emptyString))
  {
    preRegisterTerm( d_emptyString );
  }

  // Trace("strings-process") << "Theory of strings, check : " << e << std::endl;
  Trace("strings-check-debug")
      << "Theory of strings, check : " << e << std::endl;
  while (!done() && !d_state.isInConflict())
  {
    // Get all the assertions
    Assertion assertion = get();
    TNode fact = assertion.d_assertion;

    Trace("strings-assertion") << "get assertion: " << fact << endl;
    polarity = fact.getKind() != kind::NOT;
    atom = polarity ? fact : fact[0];

    //assert pending fact
    assertPendingFact( atom, polarity, fact );
  }
  d_im.doPendingFacts();

  Assert(d_strategy_init);
  std::map<Effort, std::pair<unsigned, unsigned> >::iterator itsr =
      d_strat_steps.find(e);
  if (!d_state.isInConflict() && !d_valuation.needCheck()
      && itsr != d_strat_steps.end())
  {
    Trace("strings-check-debug")
        << "Theory of strings " << e << " effort check " << std::endl;
    if(Trace.isOn("strings-eqc")) {
      for( unsigned t=0; t<2; t++ ) {
        eq::EqClassesIterator eqcs2_i = eq::EqClassesIterator( &d_equalityEngine );
        Trace("strings-eqc") << (t==0 ? "STRINGS:" : "OTHER:") << std::endl;
        while( !eqcs2_i.isFinished() ){
          Node eqc = (*eqcs2_i);
          bool print = (t == 0 && eqc.getType().isStringLike())
                       || (t == 1 && !eqc.getType().isStringLike());
          if (print) {
            eq::EqClassIterator eqc2_i = eq::EqClassIterator( eqc, &d_equalityEngine );
            Trace("strings-eqc") << "Eqc( " << eqc << " ) : { ";
            while( !eqc2_i.isFinished() ) {
              if( (*eqc2_i)!=eqc && (*eqc2_i).getKind()!=kind::EQUAL ){
                Trace("strings-eqc") << (*eqc2_i) << " ";
              }
              ++eqc2_i;
            }
            Trace("strings-eqc") << " } " << std::endl;
            EqcInfo* ei = d_state.getOrMakeEqcInfo(eqc, false);
            if( ei ){
              Trace("strings-eqc-debug")
                  << "* Length term : " << ei->d_lengthTerm.get() << std::endl;
              Trace("strings-eqc-debug")
                  << "* Cardinality lemma k : " << ei->d_cardinalityLemK.get()
                  << std::endl;
              Trace("strings-eqc-debug")
                  << "* Normalization length lemma : "
                  << ei->d_normalizedLength.get() << std::endl;
            }
          }
          ++eqcs2_i;
        }
        Trace("strings-eqc") << std::endl;
      }
      Trace("strings-eqc") << std::endl;
    }
    unsigned sbegin = itsr->second.first;
    unsigned send = itsr->second.second;
    bool addedLemma = false;
    bool addedFact;
    Trace("strings-check") << "Full effort check..." << std::endl;
    do{
      Trace("strings-check") << "  * Run strategy..." << std::endl;
      runStrategy(sbegin, send);
      // flush the facts
      addedFact = d_im.hasPendingFact();
      addedLemma = d_im.hasPendingLemma();
      d_im.doPendingFacts();
      d_im.doPendingLemmas();
      if (Trace.isOn("strings-check"))
      {
        Trace("strings-check") << "  ...finish run strategy: ";
        Trace("strings-check") << (addedFact ? "addedFact " : "");
        Trace("strings-check") << (addedLemma ? "addedLemma " : "");
        Trace("strings-check") << (d_state.isInConflict() ? "conflict " : "");
        if (!addedFact && !addedLemma && !d_state.isInConflict())
        {
          Trace("strings-check") << "(none)";
        }
        Trace("strings-check") << std::endl;
      }
      // repeat if we did not add a lemma or conflict
    } while (!d_state.isInConflict() && !addedLemma && addedFact);
  }
  Trace("strings-check") << "Theory of strings, done check : " << e << std::endl;
  Assert(!d_im.hasPendingFact());
  Assert(!d_im.hasPendingLemma());
}

bool TheoryStrings::needsCheckLastEffort() {
  if( options::stringGuessModel() ){
    return d_esolver->hasExtendedFunctions();
  }
  return false;
}

/** Conflict when merging two constants */
void TheoryStrings::conflict(TNode a, TNode b){
  if (!d_state.isInConflict())
  {
    Debug("strings-conflict") << "Making conflict..." << std::endl;
    d_state.setConflict();
    Node conflictNode;
    conflictNode = explain( a.eqNode(b) );
    Trace("strings-conflict") << "CONFLICT: Eq engine conflict : " << conflictNode << std::endl;
    ++(d_statistics.d_conflictsEqEngine);
    d_out->conflict( conflictNode );
  }
}

void TheoryStrings::eqNotifyNewClass(TNode t){
  Kind k = t.getKind();
  if (k == STRING_LENGTH || k == STRING_TO_CODE)
  {
    Trace("strings-debug") << "New length eqc : " << t << std::endl;
    //we care about the length of this string
    registerTerm( t[0], 1 );
  }
  d_state.eqNotifyNewClass(t);
}

void TheoryStrings::addCarePairs(TNodeTrie* t1,
                                 TNodeTrie* t2,
                                 unsigned arity,
                                 unsigned depth)
{
  if( depth==arity ){
    if( t2!=NULL ){
      Node f1 = t1->getData();
      Node f2 = t2->getData();
      if( !d_equalityEngine.areEqual( f1, f2 ) ){
        Trace("strings-cg-debug") << "TheoryStrings::computeCareGraph(): checking function " << f1 << " and " << f2 << std::endl;
        vector< pair<TNode, TNode> > currentPairs;
        for (unsigned k = 0; k < f1.getNumChildren(); ++ k) {
          TNode x = f1[k];
          TNode y = f2[k];
          Assert(d_equalityEngine.hasTerm(x));
          Assert(d_equalityEngine.hasTerm(y));
          Assert(!d_equalityEngine.areDisequal(x, y, false));
          Assert(!areCareDisequal(x, y));
          if( !d_equalityEngine.areEqual( x, y ) ){
            if( d_equalityEngine.isTriggerTerm(x, THEORY_STRINGS) && d_equalityEngine.isTriggerTerm(y, THEORY_STRINGS) ){
              TNode x_shared = d_equalityEngine.getTriggerTermRepresentative(x, THEORY_STRINGS);
              TNode y_shared = d_equalityEngine.getTriggerTermRepresentative(y, THEORY_STRINGS);
              currentPairs.push_back(make_pair(x_shared, y_shared));
            }
          }
        }
        for (unsigned c = 0; c < currentPairs.size(); ++ c) {
          Trace("strings-cg-pair") << "TheoryStrings::computeCareGraph(): pair : " << currentPairs[c].first << " " << currentPairs[c].second << std::endl;
          addCarePair(currentPairs[c].first, currentPairs[c].second);
        }
      }
    }
  }else{
    if( t2==NULL ){
      if( depth<(arity-1) ){
        //add care pairs internal to each child
        for (std::pair<const TNode, TNodeTrie>& tt : t1->d_data)
        {
          addCarePairs(&tt.second, nullptr, arity, depth + 1);
        }
      }
      //add care pairs based on each pair of non-disequal arguments
      for (std::map<TNode, TNodeTrie>::iterator it = t1->d_data.begin();
           it != t1->d_data.end();
           ++it)
      {
        std::map<TNode, TNodeTrie>::iterator it2 = it;
        ++it2;
        for( ; it2 != t1->d_data.end(); ++it2 ){
          if( !d_equalityEngine.areDisequal(it->first, it2->first, false) ){
            if( !areCareDisequal(it->first, it2->first) ){
              addCarePairs( &it->second, &it2->second, arity, depth+1 );
            }
          }
        }
      }
    }else{
      //add care pairs based on product of indices, non-disequal arguments
      for (std::pair<const TNode, TNodeTrie>& tt1 : t1->d_data)
      {
        for (std::pair<const TNode, TNodeTrie>& tt2 : t2->d_data)
        {
          if (!d_equalityEngine.areDisequal(tt1.first, tt2.first, false))
          {
            if (!areCareDisequal(tt1.first, tt2.first))
            {
              addCarePairs(&tt1.second, &tt2.second, arity, depth + 1);
            }
          }
        }
      }
    }
  }
}

void TheoryStrings::computeCareGraph(){
  //computing the care graph here is probably still necessary, due to operators that take non-string arguments  TODO: verify
  Trace("strings-cg") << "TheoryStrings::computeCareGraph(): Build term indices..." << std::endl;
  // Term index for each (type, operator) pair. We require the operator here
  // since operators are polymorphic, taking strings/sequences.
  std::map<std::pair<TypeNode, Node>, TNodeTrie> index;
  std::map< Node, unsigned > arity;
  unsigned functionTerms = d_functionsTerms.size();
  for (unsigned i = 0; i < functionTerms; ++ i) {
    TNode f1 = d_functionsTerms[i];
    Trace("strings-cg") << "...build for " << f1 << std::endl;
    Node op = f1.getOperator();
    std::vector< TNode > reps;
    bool has_trigger_arg = false;
    for( unsigned j=0; j<f1.getNumChildren(); j++ ){
      reps.push_back( d_equalityEngine.getRepresentative( f1[j] ) );
      if( d_equalityEngine.isTriggerTerm( f1[j], THEORY_STRINGS ) ){
        has_trigger_arg = true;
      }
    }
    if( has_trigger_arg ){
      TypeNode ft = utils::getOwnerStringType(f1);
      std::pair<TypeNode, Node> ikey = std::pair<TypeNode, Node>(ft, op);
      index[ikey].addTerm(f1, reps);
      arity[op] = reps.size();
    }
  }
  //for each index
  for (std::pair<const std::pair<TypeNode, Node>, TNodeTrie>& ti : index)
  {
    Trace("strings-cg") << "TheoryStrings::computeCareGraph(): Process index "
                        << ti.first << "..." << std::endl;
    Node op = ti.first.second;
    addCarePairs(&ti.second, nullptr, arity[op], 0);
  }
}

void TheoryStrings::assertPendingFact(Node atom, bool polarity, Node exp) {
  Trace("strings-pending") << "Assert pending fact : " << atom << " " << polarity << " from " << exp << std::endl;
  Assert(atom.getKind() != kind::OR) << "Infer error: a split.";
  if( atom.getKind()==kind::EQUAL ){
    Trace("strings-pending-debug") << "  Register term" << std::endl;
    for( unsigned j=0; j<2; j++ ) {
      if (!d_equalityEngine.hasTerm(atom[j])
          && atom[j].getType().isStringLike())
      {
        registerTerm( atom[j], 0 );
      }
    }
    Trace("strings-pending-debug") << "  Now assert equality" << std::endl;
    d_equalityEngine.assertEquality( atom, polarity, exp );
    Trace("strings-pending-debug") << "  Finished assert equality" << std::endl;
  } else {
    d_equalityEngine.assertPredicate( atom, polarity, exp );
    if (atom.getKind() == STRING_IN_REGEXP)
    {
      if (polarity && atom[1].getKind() == REGEXP_CONCAT)
      {
        Node eqc = d_equalityEngine.getRepresentative(atom[0]);
        d_state.addEndpointsToEqcInfo(atom, atom[1], eqc);
      }
    }
  }
  // process the conflict
  if (!d_state.isInConflict())
  {
    Node pc = d_state.getPendingConflict();
    if (!pc.isNull())
    {
      std::vector<Node> a;
      a.push_back(pc);
      Trace("strings-pending")
          << "Process pending conflict " << pc << std::endl;
      Node conflictNode = d_im.mkExplain(a);
      d_state.setConflict();
      Trace("strings-conflict")
          << "CONFLICT: Eager prefix : " << conflictNode << std::endl;
      ++(d_statistics.d_conflictsEagerPrefix);
      d_out->conflict(conflictNode);
    }
  }
  Trace("strings-pending-debug") << "  Now collect terms" << std::endl;
  // Collect extended function terms in the atom. Notice that we must register
  // all extended functions occurring in assertions and shared terms. We
  // make a similar call to registerTermRec in addSharedTerm.
  getExtTheory()->registerTermRec( atom );
  Trace("strings-pending-debug") << "  Finished collect terms" << std::endl;
}

void TheoryStrings::checkRegisterTermsPreNormalForm()
{
  const std::vector<Node>& seqc = d_bsolver.getStringEqc();
  for (const Node& eqc : seqc)
  {
    eq::EqClassIterator eqc_i = eq::EqClassIterator(eqc, &d_equalityEngine);
    while (!eqc_i.isFinished())
    {
      Node n = (*eqc_i);
      if (!d_bsolver.isCongruent(n))
      {
        registerTerm(n, 2);
      }
      ++eqc_i;
    }
  }
}

void TheoryStrings::checkCodes()
{
  // ensure that lemmas regarding str.code been added for each constant string
  // of length one
  if (d_has_str_code)
  {
    NodeManager* nm = NodeManager::currentNM();
    // str.code applied to the code term for each equivalence class that has a
    // code term but is not a constant
    std::vector<Node> nconst_codes;
    // str.code applied to the proxy variables for each equivalence classes that
    // are constants of size one
    std::vector<Node> const_codes;
    const std::vector<Node>& seqc = d_bsolver.getStringEqc();
    for (const Node& eqc : seqc)
    {
      NormalForm& nfe = d_csolver.getNormalForm(eqc);
      if (nfe.d_nf.size() == 1 && nfe.d_nf[0].isConst())
      {
        Node c = nfe.d_nf[0];
        Trace("strings-code-debug") << "Get proxy variable for " << c
                                    << std::endl;
        Node cc = nm->mkNode(kind::STRING_TO_CODE, c);
        cc = Rewriter::rewrite(cc);
        Assert(cc.isConst());
        Node cp = d_im.getProxyVariableFor(c);
        AlwaysAssert(!cp.isNull());
        Node vc = nm->mkNode(STRING_TO_CODE, cp);
        if (!d_state.areEqual(cc, vc))
        {
          d_im.sendInference(d_empty_vec, cc.eqNode(vc), "Code_Proxy");
        }
        const_codes.push_back(vc);
      }
      else
      {
        EqcInfo* ei = d_state.getOrMakeEqcInfo(eqc, false);
        if (ei && !ei->d_codeTerm.get().isNull())
        {
          Node vc = nm->mkNode(kind::STRING_TO_CODE, ei->d_codeTerm.get());
          nconst_codes.push_back(vc);
        }
      }
    }
    if (d_im.hasProcessed())
    {
      return;
    }
    // now, ensure that str.code is injective
    std::vector<Node> cmps;
    cmps.insert(cmps.end(), const_codes.rbegin(), const_codes.rend());
    cmps.insert(cmps.end(), nconst_codes.rbegin(), nconst_codes.rend());
    for (unsigned i = 0, num_ncc = nconst_codes.size(); i < num_ncc; i++)
    {
      Node c1 = nconst_codes[i];
      cmps.pop_back();
      for (const Node& c2 : cmps)
      {
        Trace("strings-code-debug")
            << "Compare codes : " << c1 << " " << c2 << std::endl;
        if (!d_state.areDisequal(c1, c2) && !d_state.areEqual(c1, d_neg_one))
        {
          Node eq_no = c1.eqNode(d_neg_one);
          Node deq = c1.eqNode(c2).negate();
          Node eqn = c1[0].eqNode(c2[0]);
          // str.code(x)==-1 V str.code(x)!=str.code(y) V x==y
          Node inj_lem = nm->mkNode(kind::OR, eq_no, deq, eqn);
          d_im.sendPhaseRequirement(deq, false);
          d_im.sendInference(d_empty_vec, inj_lem, "Code_Inj");
        }
      }
    }
  }
}

void TheoryStrings::registerTerm(Node n, int effort)
{
  TypeNode tn = n.getType();
  bool do_register = true;
  if (!tn.isStringLike())
  {
    if (options::stringEagerLen())
    {
      do_register = effort == 0;
    }
    else
    {
      do_register = effort > 0 || n.getKind() != STRING_CONCAT;
    }
  }
  if (!do_register)
  {
    return;
  }
  if (d_registered_terms_cache.find(n) != d_registered_terms_cache.end())
  {
    return;
  }
  d_registered_terms_cache.insert(n);
  NodeManager* nm = NodeManager::currentNM();
  Debug("strings-register") << "TheoryStrings::registerTerm() " << n
                            << ", effort = " << effort << std::endl;
<<<<<<< HEAD
  Node regTermLem;
  if (tn.isString())
=======
  if (tn.isStringLike())
>>>>>>> 9523b424
  {
    // register length information:
    //  for variables, split on empty vs positive length
    //  for concat/const/replace, introduce proxy var and state length relation
    regTermLem = d_im.registerTerm(n);
  }
  else if (n.getKind() == STRING_TO_CODE)
  {
    d_has_str_code = true;
    // ite( str.len(s)==1, 0 <= str.code(s) < num_codes, str.code(s)=-1 )
    Node code_len = utils::mkNLength(n[0]).eqNode(d_one);
    Node code_eq_neg1 = n.eqNode(d_neg_one);
    Node code_range = nm->mkNode(
        AND,
        nm->mkNode(GEQ, n, d_zero),
        nm->mkNode(LT, n, nm->mkConst(Rational(CVC4::String::num_codes()))));
    regTermLem = nm->mkNode(ITE, code_len, code_range, code_eq_neg1);
  }
  else if (n.getKind() == STRING_STRIDOF)
  {
    Node len = utils::mkNLength(n[0]);
    regTermLem = nm->mkNode(AND,
                            nm->mkNode(GEQ, n, nm->mkConst(Rational(-1))),
                            nm->mkNode(LEQ, n, len));
  }
  if (!regTermLem.isNull())
  {
    Trace("strings-lemma") << "Strings::Lemma REG-TERM : " << regTermLem
                           << std::endl;
    Trace("strings-assert") << "(assert " << regTermLem << ")" << std::endl;
    ++(d_statistics.d_lemmasRegisterTerm);
    d_out->lemma(regTermLem);
  }
}

void TheoryStrings::checkRegisterTermsNormalForms()
{
  const std::vector<Node>& seqc = d_bsolver.getStringEqc();
  for (const Node& eqc : seqc)
  {
    NormalForm& nfi = d_csolver.getNormalForm(eqc);
    // check if there is a length term for this equivalence class
    EqcInfo* ei = d_state.getOrMakeEqcInfo(eqc, false);
    Node lt = ei ? ei->d_lengthTerm : Node::null();
    if (lt.isNull())
    {
      Node c = utils::mkNConcat(nfi.d_nf, eqc.getType());
      registerTerm(c, 3);
    }
  }
}

Node TheoryStrings::ppRewrite(TNode atom) {
  Trace("strings-ppr") << "TheoryStrings::ppRewrite " << atom << std::endl;
  Node atomElim;
  if (options::regExpElim() && atom.getKind() == STRING_IN_REGEXP)
  {
    // aggressive elimination of regular expression membership
    atomElim = d_regexp_elim.eliminate(atom);
    if (!atomElim.isNull())
    {
      Trace("strings-ppr") << "  rewrote " << atom << " -> " << atomElim
                           << " via regular expression elimination."
                           << std::endl;
      atom = atomElim;
    }
  }
  if( !options::stringLazyPreproc() ){
    //eager preprocess here
    std::vector< Node > new_nodes;
    StringsPreprocess* p = d_esolver->getPreprocess();
    Node ret = p->processAssertion(atom, new_nodes);
    if( ret!=atom ){
      Trace("strings-ppr") << "  rewrote " << atom << " -> " << ret << ", with " << new_nodes.size() << " lemmas." << std::endl; 
      for( unsigned i=0; i<new_nodes.size(); i++ ){
        Trace("strings-ppr") << "    lemma : " << new_nodes[i] << std::endl;
        ++(d_statistics.d_lemmasEagerPreproc);
        d_out->lemma( new_nodes[i] );
      }
      return ret;
    }else{
      Assert(new_nodes.empty());
    }
  }
  return atom;
}

/** run the given inference step */
void TheoryStrings::runInferStep(InferStep s, int effort)
{
  Trace("strings-process") << "Run " << s;
  if (effort > 0)
  {
    Trace("strings-process") << ", effort = " << effort;
  }
  Trace("strings-process") << "..." << std::endl;
  switch (s)
  {
    case CHECK_INIT: d_bsolver.checkInit(); break;
    case CHECK_CONST_EQC: d_bsolver.checkConstantEquivalenceClasses(); break;
    case CHECK_EXTF_EVAL: d_esolver->checkExtfEval(effort); break;
    case CHECK_CYCLES: d_csolver.checkCycles(); break;
    case CHECK_FLAT_FORMS: d_csolver.checkFlatForms(); break;
    case CHECK_REGISTER_TERMS_PRE_NF: checkRegisterTermsPreNormalForm(); break;
    case CHECK_NORMAL_FORMS_EQ: d_csolver.checkNormalFormsEq(); break;
    case CHECK_NORMAL_FORMS_DEQ: d_csolver.checkNormalFormsDeq(); break;
    case CHECK_CODES: checkCodes(); break;
    case CHECK_LENGTH_EQC: d_csolver.checkLengthsEqc(); break;
    case CHECK_REGISTER_TERMS_NF: checkRegisterTermsNormalForms(); break;
    case CHECK_EXTF_REDUCTION: d_esolver->checkExtfReductions(effort); break;
    case CHECK_MEMBERSHIP: d_rsolver->checkMemberships(); break;
    case CHECK_CARDINALITY: d_bsolver.checkCardinality(); break;
    default: Unreachable(); break;
  }
  Trace("strings-process") << "Done " << s
                           << ", addedFact = " << d_im.hasPendingFact()
                           << ", addedLemma = " << d_im.hasPendingLemma()
                           << ", conflict = " << d_state.isInConflict()
                           << std::endl;
}

bool TheoryStrings::hasStrategyEffort(Effort e) const
{
  return d_strat_steps.find(e) != d_strat_steps.end();
}

void TheoryStrings::addStrategyStep(InferStep s, int effort, bool addBreak)
{
  // must run check init first
  Assert((s == CHECK_INIT) == d_infer_steps.empty());
  // must use check cycles when using flat forms
  Assert(s != CHECK_FLAT_FORMS
         || std::find(d_infer_steps.begin(), d_infer_steps.end(), CHECK_CYCLES)
                != d_infer_steps.end());
  d_infer_steps.push_back(s);
  d_infer_step_effort.push_back(effort);
  if (addBreak)
  {
    d_infer_steps.push_back(BREAK);
    d_infer_step_effort.push_back(0);
  }
}

void TheoryStrings::initializeStrategy()
{
  // initialize the strategy if not already done so
  if (!d_strategy_init)
  {
    std::map<Effort, unsigned> step_begin;
    std::map<Effort, unsigned> step_end;
    d_strategy_init = true;
    // beginning indices
    step_begin[EFFORT_FULL] = 0;
    if (options::stringEager())
    {
      step_begin[EFFORT_STANDARD] = 0;
    }
    // add the inference steps
    addStrategyStep(CHECK_INIT);
    addStrategyStep(CHECK_CONST_EQC);
    addStrategyStep(CHECK_EXTF_EVAL, 0);
    addStrategyStep(CHECK_CYCLES);
    if (options::stringFlatForms())
    {
      addStrategyStep(CHECK_FLAT_FORMS);
    }
    addStrategyStep(CHECK_EXTF_REDUCTION, 1);
    if (options::stringEager())
    {
      // do only the above inferences at standard effort, if applicable
      step_end[EFFORT_STANDARD] = d_infer_steps.size() - 1;
    }
    if (!options::stringEagerLen())
    {
      addStrategyStep(CHECK_REGISTER_TERMS_PRE_NF);
    }
    addStrategyStep(CHECK_NORMAL_FORMS_EQ);
    addStrategyStep(CHECK_EXTF_EVAL, 1);
    if (!options::stringEagerLen() && options::stringLenNorm())
    {
      addStrategyStep(CHECK_LENGTH_EQC, 0, false);
      addStrategyStep(CHECK_REGISTER_TERMS_NF);
    }
    addStrategyStep(CHECK_NORMAL_FORMS_DEQ);
    addStrategyStep(CHECK_CODES);
    if (options::stringEagerLen() && options::stringLenNorm())
    {
      addStrategyStep(CHECK_LENGTH_EQC);
    }
    if (options::stringExp() && !options::stringGuessModel())
    {
      addStrategyStep(CHECK_EXTF_REDUCTION, 2);
    }
    addStrategyStep(CHECK_MEMBERSHIP);
    addStrategyStep(CHECK_CARDINALITY);
    step_end[EFFORT_FULL] = d_infer_steps.size() - 1;
    if (options::stringExp() && options::stringGuessModel())
    {
      step_begin[EFFORT_LAST_CALL] = d_infer_steps.size();
      // these two steps are run in parallel
      addStrategyStep(CHECK_EXTF_REDUCTION, 2, false);
      addStrategyStep(CHECK_EXTF_EVAL, 3);
      step_end[EFFORT_LAST_CALL] = d_infer_steps.size() - 1;
    }
    // set the beginning/ending ranges
    for (const std::pair<const Effort, unsigned>& it_begin : step_begin)
    {
      Effort e = it_begin.first;
      std::map<Effort, unsigned>::iterator it_end = step_end.find(e);
      Assert(it_end != step_end.end());
      d_strat_steps[e] =
          std::pair<unsigned, unsigned>(it_begin.second, it_end->second);
    }
  }
}

void TheoryStrings::runStrategy(unsigned sbegin, unsigned send)
{
  Trace("strings-process") << "----check, next round---" << std::endl;
  for (unsigned i = sbegin; i <= send; i++)
  {
    InferStep curr = d_infer_steps[i];
    if (curr == BREAK)
    {
      if (d_im.hasProcessed())
      {
        break;
      }
    }
    else
    {
      runInferStep(curr, d_infer_step_effort[i]);
      if (d_state.isInConflict())
      {
        break;
      }
    }
  }
  Trace("strings-process") << "----finished round---" << std::endl;
}

}/* CVC4::theory::strings namespace */
}/* CVC4::theory namespace */
}/* CVC4 namespace */<|MERGE_RESOLUTION|>--- conflicted
+++ resolved
@@ -1088,12 +1088,8 @@
   NodeManager* nm = NodeManager::currentNM();
   Debug("strings-register") << "TheoryStrings::registerTerm() " << n
                             << ", effort = " << effort << std::endl;
-<<<<<<< HEAD
   Node regTermLem;
-  if (tn.isString())
-=======
   if (tn.isStringLike())
->>>>>>> 9523b424
   {
     // register length information:
     //  for variables, split on empty vs positive length
