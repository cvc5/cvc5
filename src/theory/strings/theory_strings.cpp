--- conflicted
+++ resolved
@@ -61,33 +61,10 @@
                 d_csolver,
                 d_extTheory,
                 d_statistics),
-      d_rsolver(d_state, d_im, d_csolver, d_esolver, d_statistics, c, u),
+      d_rsolver(d_state, d_im, d_termReg.getSkolemCache(),
+                d_csolver, d_esolver, d_statistics, c, u),
       d_stringsFmf(c, u, valuation, d_termReg)
 {
-<<<<<<< HEAD
-  setupExtTheory();
-  ExtTheory* extt = getExtTheory();
-  // initialize the inference manager, which requires the extended theory
-  d_im.reset(
-      new InferenceManager(c, u, d_state, d_termReg, *extt, out, d_statistics));
-  // initialize the solvers
-  d_bsolver.reset(new BaseSolver(c, u, d_state, *d_im));
-  d_csolver.reset(new CoreSolver(c, u, d_state, *d_im, d_termReg, *d_bsolver));
-  d_esolver.reset(new ExtfSolver(c,
-                                 u,
-                                 d_state,
-                                 *d_im,
-                                 d_termReg,
-                                 d_rewriter,
-                                 *d_bsolver,
-                                 *d_csolver,
-                                 *extt,
-                                 d_statistics));
-  d_rsolver.reset(new RegExpSolver(
-      d_state, *d_im, d_termReg, *d_csolver, *d_esolver, d_statistics, c, u));
-
-=======
->>>>>>> 475985cc
   // The kinds we are treating as function application in congruence
   d_equalityEngine.addFunctionKind(kind::STRING_LENGTH);
   d_equalityEngine.addFunctionKind(kind::STRING_CONCAT);
