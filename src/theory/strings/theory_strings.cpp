/*********************                                                        */
/*! \file theory_strings.cpp
 ** \verbatim
 ** Top contributors (to current version):
 **   Andrew Reynolds, Tianyi Liang, Morgan Deters
 ** This file is part of the CVC4 project.
 ** Copyright (c) 2009-2019 by the authors listed in the file AUTHORS
 ** in the top-level source directory) and their institutional affiliations.
 ** All rights reserved.  See the file COPYING in the top-level source
 ** directory for licensing information.\endverbatim
 **
 ** \brief Implementation of the theory of strings.
 **/

#include "theory/strings/theory_strings.h"

#include "expr/kind.h"
#include "options/strings_options.h"
#include "options/theory_options.h"
#include "smt/logic_exception.h"
#include "theory/ext_theory.h"
#include "theory/rewriter.h"
#include "theory/strings/theory_strings_utils.h"
#include "theory/strings/type_enumerator.h"
#include "theory/strings/word.h"
#include "theory/theory_model.h"
#include "theory/valuation.h"

using namespace std;
using namespace CVC4::context;
using namespace CVC4::kind;

namespace CVC4 {
namespace theory {
namespace strings {

TheoryStrings::TheoryStrings(context::Context* c,
                             context::UserContext* u,
                             OutputChannel& out,
                             Valuation valuation,
                             const LogicInfo& logicInfo)
    : Theory(THEORY_STRINGS, c, u, out, valuation, logicInfo),
      d_notify(*this),
      d_statistics(),
      d_equalityEngine(d_notify, c, "theory::strings::ee", true),
      d_state(c, d_equalityEngine, d_valuation),
      d_termReg(c, u, d_equalityEngine, out, d_statistics),
      d_im(*this, c, u, d_state, d_termReg, out, d_statistics),
      d_rewriter(&d_statistics.d_rewrites),
      d_bsolver(c, u, d_state, d_im),
      d_csolver(c, u, d_state, d_im, d_termReg, d_bsolver),
      d_esolver(nullptr),
      d_rsolver(nullptr),
<<<<<<< HEAD
      d_stringsFmf(c, u, valuation, d_sk_cache)
=======
      d_stringsFmf(c, u, valuation, d_termReg),
      d_strategy_init(false)
>>>>>>> 42c765eb
{
  setupExtTheory();
  ExtTheory* extt = getExtTheory();
  d_esolver.reset(new ExtfSolver(c,
                                 u,
                                 d_state,
                                 d_im,
                                 d_termReg,
                                 d_rewriter,
                                 d_bsolver,
                                 d_csolver,
                                 extt,
                                 d_statistics));
  d_rsolver.reset(
      new RegExpSolver(*this, d_state, d_im, *d_esolver, d_statistics, c, u));

  // The kinds we are treating as function application in congruence
  d_equalityEngine.addFunctionKind(kind::STRING_LENGTH);
  d_equalityEngine.addFunctionKind(kind::STRING_CONCAT);
  d_equalityEngine.addFunctionKind(kind::STRING_IN_REGEXP);
  d_equalityEngine.addFunctionKind(kind::STRING_TO_CODE);

  // extended functions
  d_equalityEngine.addFunctionKind(kind::STRING_STRCTN);
  d_equalityEngine.addFunctionKind(kind::STRING_LEQ);
  d_equalityEngine.addFunctionKind(kind::STRING_SUBSTR);
  d_equalityEngine.addFunctionKind(kind::STRING_ITOS);
  d_equalityEngine.addFunctionKind(kind::STRING_STOI);
  d_equalityEngine.addFunctionKind(kind::STRING_STRIDOF);
  d_equalityEngine.addFunctionKind(kind::STRING_STRREPL);
  d_equalityEngine.addFunctionKind(kind::STRING_STRREPLALL);
  d_equalityEngine.addFunctionKind(kind::STRING_TOLOWER);
  d_equalityEngine.addFunctionKind(kind::STRING_TOUPPER);
  d_equalityEngine.addFunctionKind(kind::STRING_REV);

  d_zero = NodeManager::currentNM()->mkConst( Rational( 0 ) );
  d_one = NodeManager::currentNM()->mkConst( Rational( 1 ) );
  d_neg_one = NodeManager::currentNM()->mkConst(Rational(-1));
  d_true = NodeManager::currentNM()->mkConst( true );
  d_false = NodeManager::currentNM()->mkConst( false );

  d_cardSize = utils::getAlphabetCardinality();
}

TheoryStrings::~TheoryStrings() {

}

bool TheoryStrings::areCareDisequal( TNode x, TNode y ) {
  Assert(d_equalityEngine.hasTerm(x));
  Assert(d_equalityEngine.hasTerm(y));
  if( d_equalityEngine.isTriggerTerm(x, THEORY_STRINGS) && d_equalityEngine.isTriggerTerm(y, THEORY_STRINGS) ){
    TNode x_shared = d_equalityEngine.getTriggerTermRepresentative(x, THEORY_STRINGS);
    TNode y_shared = d_equalityEngine.getTriggerTermRepresentative(y, THEORY_STRINGS);
    EqualityStatus eqStatus = d_valuation.getEqualityStatus(x_shared, y_shared);
    if( eqStatus==EQUALITY_FALSE_AND_PROPAGATED || eqStatus==EQUALITY_FALSE || eqStatus==EQUALITY_FALSE_IN_MODEL ){
      return true;
    }
  }
  return false;
}

Node TheoryStrings::getNormalString(Node x, std::vector<Node>& nf_exp)
{
  return d_csolver.getNormalString(x, nf_exp);
}

void TheoryStrings::setMasterEqualityEngine(eq::EqualityEngine* eq) {
  d_equalityEngine.setMasterEqualityEngine(eq);
}

void TheoryStrings::addSharedTerm(TNode t) {
  Debug("strings") << "TheoryStrings::addSharedTerm(): "
                     << t << " " << t.getType().isBoolean() << endl;
  d_equalityEngine.addTriggerTerm(t, THEORY_STRINGS);
  if (options::stringExp())
  {
    getExtTheory()->registerTermRec(t);
  }
  Debug("strings") << "TheoryStrings::addSharedTerm() finished" << std::endl;
}

EqualityStatus TheoryStrings::getEqualityStatus(TNode a, TNode b) {
  if( d_equalityEngine.hasTerm(a) && d_equalityEngine.hasTerm(b) ){
    if (d_equalityEngine.areEqual(a, b)) {
      // The terms are implied to be equal
      return EQUALITY_TRUE;
    }
    if (d_equalityEngine.areDisequal(a, b, false)) {
      // The terms are implied to be dis-equal
      return EQUALITY_FALSE;
    }
  }
  return EQUALITY_UNKNOWN;
}

void TheoryStrings::propagate(Effort e) {
  // direct propagation now
}

bool TheoryStrings::propagate(TNode literal) {
  Debug("strings-propagate") << "TheoryStrings::propagate(" << literal  << ")" << std::endl;
  // If already in conflict, no more propagation
  if (d_state.isInConflict())
  {
    Debug("strings-propagate") << "TheoryStrings::propagate(" << literal << "): already in conflict" << std::endl;
    return false;
  }
  // Propagate out
  bool ok = d_out->propagate(literal);
  if (!ok) {
    d_state.setConflict();
  }
  return ok;
}


Node TheoryStrings::explain( TNode literal ){
  Debug("strings-explain") << "explain called on " << literal << std::endl;
  std::vector< TNode > assumptions;
  d_im.explain(literal, assumptions);
  if( assumptions.empty() ){
    return d_true;
  }else if( assumptions.size()==1 ){
    return assumptions[0];
  }else{
    return NodeManager::currentNM()->mkNode( kind::AND, assumptions );
  }
}

bool TheoryStrings::getCurrentSubstitution( int effort, std::vector< Node >& vars, 
                                            std::vector< Node >& subs, std::map< Node, std::vector< Node > >& exp ) {
  Trace("strings-subs") << "getCurrentSubstitution, effort = " << effort << std::endl;
  for( unsigned i=0; i<vars.size(); i++ ){
    Node n = vars[i];
    Trace("strings-subs") << "  get subs for " << n << "..." << std::endl;
    Node s = d_esolver->getCurrentSubstitutionFor(effort, n, exp[n]);
    subs.push_back(s);
  }
  return true;
}

void TheoryStrings::presolve() {
  Debug("strings-presolve") << "TheoryStrings::Presolving : get fmf options " << (options::stringFMF() ? "true" : "false") << std::endl;
  d_strat.initializeStrategy();

  // if strings fmf is enabled, register the strategy
  if (options::stringFMF())
  {
    d_stringsFmf.presolve();
    // This strategy is local to a check-sat call, since we refresh the strategy
    // on every call to presolve.
    getDecisionManager()->registerStrategy(
        DecisionManager::STRAT_STRINGS_SUM_LENGTHS,
        d_stringsFmf.getDecisionStrategy(),
        DecisionManager::STRAT_SCOPE_LOCAL_SOLVE);
  }
  Debug("strings-presolve") << "Finished presolve" << std::endl;
}


/////////////////////////////////////////////////////////////////////////////
// MODEL GENERATION
/////////////////////////////////////////////////////////////////////////////

bool TheoryStrings::collectModelInfo(TheoryModel* m)
{
  Trace("strings-model") << "TheoryStrings : Collect model info" << std::endl;
  Trace("strings-model") << "TheoryStrings : assertEqualityEngine." << std::endl;

  std::set<Node> termSet;

  // Compute terms appearing in assertions and shared terms
  computeRelevantTerms(termSet);
  // assert the (relevant) portion of the equality engine to the model
  if (!m->assertEqualityEngine(&d_equalityEngine, &termSet))
  {
    return false;
  }

  std::map<TypeNode, std::unordered_set<Node, NodeHashFunction> > repSet;
  // Generate model
  // get the relevant string equivalence classes
  for (const Node& s : termSet)
  {
    TypeNode tn = s.getType();
    if (tn.isStringLike())
    {
      Node r = d_state.getRepresentative(s);
      repSet[tn].insert(r);
    }
  }
  for (const std::pair<const TypeNode,
                       std::unordered_set<Node, NodeHashFunction> >& rst :
       repSet)
  {
    if (!collectModelInfoType(rst.first, rst.second, m))
    {
      return false;
    }
  }
  return true;
}

bool TheoryStrings::collectModelInfoType(
    TypeNode tn,
    const std::unordered_set<Node, NodeHashFunction>& repSet,
    TheoryModel* m)
{
  NodeManager* nm = NodeManager::currentNM();
  std::vector<Node> nodes(repSet.begin(), repSet.end());
  std::map< Node, Node > processed;
  std::vector< std::vector< Node > > col;
  std::vector< Node > lts;
  d_state.separateByLength(nodes, col, lts);
  //step 1 : get all values for known lengths
  std::vector< Node > lts_values;
  std::map<unsigned, Node> values_used;
  std::vector<Node> len_splits;
  for( unsigned i=0; i<col.size(); i++ ) {
    Trace("strings-model") << "Checking length for {";
    for( unsigned j=0; j<col[i].size(); j++ ) {
      if( j>0 ) {
        Trace("strings-model") << ", ";
      }
      Trace("strings-model") << col[i][j];
    }
    Trace("strings-model") << " } (length is " << lts[i] << ")" << std::endl;
    Node len_value;
    if( lts[i].isConst() ) {
      len_value = lts[i];
    }
    else if (!lts[i].isNull())
    {
      // get the model value for lts[i]
      len_value = d_valuation.getModelValue(lts[i]);
    }
    if (len_value.isNull())
    {
      lts_values.push_back(Node::null());
    }
    else
    {
      // must throw logic exception if we cannot construct the string
      if (len_value.getConst<Rational>() > Rational(String::maxSize()))
      {
        std::stringstream ss;
        ss << "Cannot generate model with string whose length exceeds UINT32_MAX";
        throw LogicException(ss.str());
      }
      unsigned lvalue =
          len_value.getConst<Rational>().getNumerator().toUnsignedInt();
      std::map<unsigned, Node>::iterator itvu = values_used.find(lvalue);
      if (itvu == values_used.end())
      {
        values_used[lvalue] = lts[i];
      }
      else
      {
        len_splits.push_back(lts[i].eqNode(itvu->second));
      }
      lts_values.push_back(len_value);
    }
  }
  ////step 2 : assign arbitrary values for unknown lengths?
  // confirmed by calculus invariant, see paper
  Trace("strings-model") << "Assign to equivalence classes..." << std::endl;
  std::map<Node, Node> pure_eq_assign;
  //step 3 : assign values to equivalence classes that are pure variables
  for( unsigned i=0; i<col.size(); i++ ){
    std::vector< Node > pure_eq;
    Trace("strings-model") << "The (" << col[i].size()
                           << ") equivalence classes ";
    for (const Node& eqc : col[i])
    {
      Trace("strings-model") << eqc << " ";
      //check if col[i][j] has only variables
      if (!eqc.isConst())
      {
        NormalForm& nfe = d_csolver.getNormalForm(eqc);
        if (nfe.d_nf.size() == 1)
        {
          // does it have a code and the length of these equivalence classes are
          // one?
          if (d_termReg.hasStringCode() && lts_values[i] == d_one)
          {
            EqcInfo* eip = d_state.getOrMakeEqcInfo(eqc, false);
            if (eip && !eip->d_codeTerm.get().isNull())
            {
              // its value must be equal to its code
              Node ct = nm->mkNode(kind::STRING_TO_CODE, eip->d_codeTerm.get());
              Node ctv = d_valuation.getModelValue(ct);
              unsigned cvalue =
                  ctv.getConst<Rational>().getNumerator().toUnsignedInt();
              Trace("strings-model") << "(code: " << cvalue << ") ";
              std::vector<unsigned> vec;
              vec.push_back(cvalue);
              Node mv = nm->mkConst(String(vec));
              pure_eq_assign[eqc] = mv;
              m->getEqualityEngine()->addTerm(mv);
            }
          }
          pure_eq.push_back(eqc);
        }
      }
      else
      {
        processed[eqc] = eqc;
      }
    }
    Trace("strings-model") << "have length " << lts_values[i] << std::endl;

    //assign a new length if necessary
    if( !pure_eq.empty() ){
      if( lts_values[i].isNull() ){
        // start with length two (other lengths have special precendence)
        unsigned lvalue = 2;
        while( values_used.find( lvalue )!=values_used.end() ){
          lvalue++;
        }
        Trace("strings-model") << "*** Decide to make length of " << lvalue << std::endl;
        lts_values[i] = nm->mkConst(Rational(lvalue));
        values_used[lvalue] = Node::null();
      }
      Trace("strings-model") << "Need to assign values of length " << lts_values[i] << " to equivalence classes ";
      for( unsigned j=0; j<pure_eq.size(); j++ ){
        Trace("strings-model") << pure_eq[j] << " ";
      }
      Trace("strings-model") << std::endl;

      //use type enumerator
      Assert(lts_values[i].getConst<Rational>() <= Rational(String::maxSize()))
          << "Exceeded UINT32_MAX in string model";
      uint32_t currLen =
          lts_values[i].getConst<Rational>().getNumerator().toUnsignedInt();
      std::unique_ptr<SEnumLen> sel;
      if (tn.isString())
      {
        sel.reset(new StringEnumLen(
            currLen, currLen, utils::getAlphabetCardinality()));
      }
      else
      {
        Unimplemented() << "Collect model info not implemented for type " << tn;
      }
      for (const Node& eqc : pure_eq)
      {
        Node c;
        std::map<Node, Node>::iterator itp = pure_eq_assign.find(eqc);
        if (itp == pure_eq_assign.end())
        {
          do
          {
            if (sel->isFinished())
            {
              // We are in a case where model construction is impossible due to
              // an insufficient number of constants of a given length.

              // Consider an integer equivalence class E whose value is assigned
              // n in the model. Let { S_1, ..., S_m } be the set of string
              // equivalence classes such that len( x ) is a member of E for
              // some member x of each class S1, ...,Sm. Since our calculus is
              // saturated with respect to cardinality inference (see Liang
              // et al, Figure 6, CAV 2014), we have that m <= A^n, where A is
              // the cardinality of our alphabet.

              // Now, consider the case where there exists two integer
              // equivalence classes E1 and E2 that are assigned n, and moreover
              // we did not received notification from arithmetic that E1 = E2.
              // This typically should never happen, but assume in the following
              // that it does.

              // Now, it may be the case that there are string equivalence
              // classes { S_1, ..., S_m1 } whose lengths are in E1,
              // and classes { S'_1, ..., S'_m2 } whose lengths are in E2, where
              // m1 + m2 > A^n. In this case, we have insufficient strings to
              // assign to { S_1, ..., S_m1, S'_1, ..., S'_m2 }. If this
              // happens, we add a split on len( u1 ) = len( u2 ) for some
              // len( u1 ) in E1, len( u2 ) in E2. We do this for each pair of
              // integer equivalence classes that are assigned to the same value
              // in the model.
              AlwaysAssert(!len_splits.empty());
              for (const Node& sl : len_splits)
              {
                Node spl = nm->mkNode(OR, sl, sl.negate());
                ++(d_statistics.d_lemmasCmiSplit);
                d_out->lemma(spl);
              }
              return false;
            }
            c = sel->getCurrent();
            // increment
            sel->increment();
          } while (m->hasTerm(c));
        }
        else
        {
          c = itp->second;
        }
        Trace("strings-model") << "*** Assigned constant " << c << " for "
                               << eqc << std::endl;
        processed[eqc] = c;
        if (!m->assertEquality(eqc, c, true))
        {
          return false;
        }
      }
    }
  }
  Trace("strings-model") << "String Model : Pure Assigned." << std::endl;
  //step 4 : assign constants to all other equivalence classes
  for( unsigned i=0; i<nodes.size(); i++ ){
    if( processed.find( nodes[i] )==processed.end() ){
      NormalForm& nf = d_csolver.getNormalForm(nodes[i]);
      if (Trace.isOn("strings-model"))
      {
        Trace("strings-model")
            << "Construct model for " << nodes[i] << " based on normal form ";
        for (unsigned j = 0, size = nf.d_nf.size(); j < size; j++)
        {
          Node n = nf.d_nf[j];
          if (j > 0)
          {
            Trace("strings-model") << " ++ ";
          }
          Trace("strings-model") << n;
          Node r = d_state.getRepresentative(n);
          if (!r.isConst() && processed.find(r) == processed.end())
          {
            Trace("strings-model") << "(UNPROCESSED)";
          }
        }
      }
      Trace("strings-model") << std::endl;
      std::vector< Node > nc;
      for (const Node& n : nf.d_nf)
      {
        Node r = d_state.getRepresentative(n);
        Assert(r.isConst() || processed.find(r) != processed.end());
        nc.push_back(r.isConst() ? r : processed[r]);
      }
      Node cc = utils::mkNConcat(nc, tn);
      Assert(cc.isConst());
      Trace("strings-model") << "*** Determined constant " << cc << " for " << nodes[i] << std::endl;
      processed[nodes[i]] = cc;
      if (!m->assertEquality(nodes[i], cc, true))
      {
        return false;
      }
    }
  }
  //Trace("strings-model") << "String Model : Assigned." << std::endl;
  Trace("strings-model") << "String Model : Finished." << std::endl;
  return true;
}

/////////////////////////////////////////////////////////////////////////////
// MAIN SOLVER
/////////////////////////////////////////////////////////////////////////////

void TheoryStrings::preRegisterTerm(TNode n)
{
  Trace("strings-preregister")
      << "TheoryStrings::preRegisterTerm: " << n << std::endl;
  d_termReg.preRegisterTerm(n);
}

Node TheoryStrings::expandDefinition(Node node)
{
  Trace("strings-exp-def") << "TheoryStrings::expandDefinition : " << node << std::endl;

  if (node.getKind() == STRING_FROM_CODE)
  {
    // str.from_code(t) --->
    //   choice k. ite(0 <= t < |A|, t = str.to_code(k), k = "")
    NodeManager* nm = NodeManager::currentNM();
    Node t = node[0];
    Node card = nm->mkConst(Rational(utils::getAlphabetCardinality()));
    Node cond =
        nm->mkNode(AND, nm->mkNode(LEQ, d_zero, t), nm->mkNode(LT, t, card));
    Node k = nm->mkBoundVar(nm->stringType());
    Node bvl = nm->mkNode(BOUND_VAR_LIST, k);
    Node emp = Word::mkEmptyWord(node.getType());
    node = nm->mkNode(
        CHOICE,
        bvl,
        nm->mkNode(
            ITE, cond, t.eqNode(nm->mkNode(STRING_TO_CODE, k)), k.eqNode(emp)));
  }

  return node;
}

void TheoryStrings::check(Effort e) {
  if (done() && e<EFFORT_FULL) {
    return;
  }

  TimerStat::CodeTimer checkTimer(d_checkTime);

  bool polarity;
  TNode atom;
  // Trace("strings-process") << "Theory of strings, check : " << e << std::endl;
  Trace("strings-check-debug")
      << "Theory of strings, check : " << e << std::endl;
  while (!done() && !d_state.isInConflict())
  {
    // Get all the assertions
    Assertion assertion = get();
    TNode fact = assertion.d_assertion;

    Trace("strings-assertion") << "get assertion: " << fact << endl;
    polarity = fact.getKind() != kind::NOT;
    atom = polarity ? fact : fact[0];

    //assert pending fact
    assertPendingFact( atom, polarity, fact );
  }
  d_im.doPendingFacts();

  Assert(d_strat.isStrategyInit());
  if (!d_state.isInConflict() && !d_valuation.needCheck()
      && d_strat.hasStrategyEffort(e))
  {
    Trace("strings-check-debug")
        << "Theory of strings " << e << " effort check " << std::endl;
    if(Trace.isOn("strings-eqc")) {
      for( unsigned t=0; t<2; t++ ) {
        eq::EqClassesIterator eqcs2_i = eq::EqClassesIterator( &d_equalityEngine );
        Trace("strings-eqc") << (t==0 ? "STRINGS:" : "OTHER:") << std::endl;
        while( !eqcs2_i.isFinished() ){
          Node eqc = (*eqcs2_i);
          bool print = (t == 0 && eqc.getType().isStringLike())
                       || (t == 1 && !eqc.getType().isStringLike());
          if (print) {
            eq::EqClassIterator eqc2_i = eq::EqClassIterator( eqc, &d_equalityEngine );
            Trace("strings-eqc") << "Eqc( " << eqc << " ) : { ";
            while( !eqc2_i.isFinished() ) {
              if( (*eqc2_i)!=eqc && (*eqc2_i).getKind()!=kind::EQUAL ){
                Trace("strings-eqc") << (*eqc2_i) << " ";
              }
              ++eqc2_i;
            }
            Trace("strings-eqc") << " } " << std::endl;
            EqcInfo* ei = d_state.getOrMakeEqcInfo(eqc, false);
            if( ei ){
              Trace("strings-eqc-debug")
                  << "* Length term : " << ei->d_lengthTerm.get() << std::endl;
              Trace("strings-eqc-debug")
                  << "* Cardinality lemma k : " << ei->d_cardinalityLemK.get()
                  << std::endl;
              Trace("strings-eqc-debug")
                  << "* Normalization length lemma : "
                  << ei->d_normalizedLength.get() << std::endl;
            }
          }
          ++eqcs2_i;
        }
        Trace("strings-eqc") << std::endl;
      }
      Trace("strings-eqc") << std::endl;
    }
    ++(d_statistics.d_checkRuns);
    bool addedLemma = false;
    bool addedFact;
    Trace("strings-check") << "Full effort check..." << std::endl;
    do{
      ++(d_statistics.d_strategyRuns);
      Trace("strings-check") << "  * Run strategy..." << std::endl;
      runStrategy(e);
      // flush the facts
      addedFact = d_im.hasPendingFact();
      addedLemma = d_im.hasPendingLemma();
      d_im.doPendingFacts();
      d_im.doPendingLemmas();
      if (Trace.isOn("strings-check"))
      {
        Trace("strings-check") << "  ...finish run strategy: ";
        Trace("strings-check") << (addedFact ? "addedFact " : "");
        Trace("strings-check") << (addedLemma ? "addedLemma " : "");
        Trace("strings-check") << (d_state.isInConflict() ? "conflict " : "");
        if (!addedFact && !addedLemma && !d_state.isInConflict())
        {
          Trace("strings-check") << "(none)";
        }
        Trace("strings-check") << std::endl;
      }
      // repeat if we did not add a lemma or conflict
    } while (!d_state.isInConflict() && !addedLemma && addedFact);
  }
  Trace("strings-check") << "Theory of strings, done check : " << e << std::endl;
  Assert(!d_im.hasPendingFact());
  Assert(!d_im.hasPendingLemma());
}

bool TheoryStrings::needsCheckLastEffort() {
  if( options::stringGuessModel() ){
    return d_esolver->hasExtendedFunctions();
  }
  return false;
}

/** Conflict when merging two constants */
void TheoryStrings::conflict(TNode a, TNode b){
  if (!d_state.isInConflict())
  {
    Debug("strings-conflict") << "Making conflict..." << std::endl;
    d_state.setConflict();
    Node conflictNode;
    conflictNode = explain( a.eqNode(b) );
    Trace("strings-conflict") << "CONFLICT: Eq engine conflict : " << conflictNode << std::endl;
    ++(d_statistics.d_conflictsEqEngine);
    d_out->conflict( conflictNode );
  }
}

void TheoryStrings::eqNotifyNewClass(TNode t){
  Kind k = t.getKind();
  if (k == STRING_LENGTH || k == STRING_TO_CODE)
  {
    Trace("strings-debug") << "New length eqc : " << t << std::endl;
    //we care about the length of this string
    d_termReg.registerTerm(t[0], 1);
  }
  d_state.eqNotifyNewClass(t);
}

void TheoryStrings::addCarePairs(TNodeTrie* t1,
                                 TNodeTrie* t2,
                                 unsigned arity,
                                 unsigned depth)
{
  if( depth==arity ){
    if( t2!=NULL ){
      Node f1 = t1->getData();
      Node f2 = t2->getData();
      if( !d_equalityEngine.areEqual( f1, f2 ) ){
        Trace("strings-cg-debug") << "TheoryStrings::computeCareGraph(): checking function " << f1 << " and " << f2 << std::endl;
        vector< pair<TNode, TNode> > currentPairs;
        for (unsigned k = 0; k < f1.getNumChildren(); ++ k) {
          TNode x = f1[k];
          TNode y = f2[k];
          Assert(d_equalityEngine.hasTerm(x));
          Assert(d_equalityEngine.hasTerm(y));
          Assert(!d_equalityEngine.areDisequal(x, y, false));
          Assert(!areCareDisequal(x, y));
          if( !d_equalityEngine.areEqual( x, y ) ){
            if( d_equalityEngine.isTriggerTerm(x, THEORY_STRINGS) && d_equalityEngine.isTriggerTerm(y, THEORY_STRINGS) ){
              TNode x_shared = d_equalityEngine.getTriggerTermRepresentative(x, THEORY_STRINGS);
              TNode y_shared = d_equalityEngine.getTriggerTermRepresentative(y, THEORY_STRINGS);
              currentPairs.push_back(make_pair(x_shared, y_shared));
            }
          }
        }
        for (unsigned c = 0; c < currentPairs.size(); ++ c) {
          Trace("strings-cg-pair") << "TheoryStrings::computeCareGraph(): pair : " << currentPairs[c].first << " " << currentPairs[c].second << std::endl;
          addCarePair(currentPairs[c].first, currentPairs[c].second);
        }
      }
    }
  }else{
    if( t2==NULL ){
      if( depth<(arity-1) ){
        //add care pairs internal to each child
        for (std::pair<const TNode, TNodeTrie>& tt : t1->d_data)
        {
          addCarePairs(&tt.second, nullptr, arity, depth + 1);
        }
      }
      //add care pairs based on each pair of non-disequal arguments
      for (std::map<TNode, TNodeTrie>::iterator it = t1->d_data.begin();
           it != t1->d_data.end();
           ++it)
      {
        std::map<TNode, TNodeTrie>::iterator it2 = it;
        ++it2;
        for( ; it2 != t1->d_data.end(); ++it2 ){
          if( !d_equalityEngine.areDisequal(it->first, it2->first, false) ){
            if( !areCareDisequal(it->first, it2->first) ){
              addCarePairs( &it->second, &it2->second, arity, depth+1 );
            }
          }
        }
      }
    }else{
      //add care pairs based on product of indices, non-disequal arguments
      for (std::pair<const TNode, TNodeTrie>& tt1 : t1->d_data)
      {
        for (std::pair<const TNode, TNodeTrie>& tt2 : t2->d_data)
        {
          if (!d_equalityEngine.areDisequal(tt1.first, tt2.first, false))
          {
            if (!areCareDisequal(tt1.first, tt2.first))
            {
              addCarePairs(&tt1.second, &tt2.second, arity, depth + 1);
            }
          }
        }
      }
    }
  }
}

void TheoryStrings::computeCareGraph(){
  //computing the care graph here is probably still necessary, due to operators that take non-string arguments  TODO: verify
  Trace("strings-cg") << "TheoryStrings::computeCareGraph(): Build term indices..." << std::endl;
  // Term index for each (type, operator) pair. We require the operator here
  // since operators are polymorphic, taking strings/sequences.
  std::map<std::pair<TypeNode, Node>, TNodeTrie> index;
  std::map< Node, unsigned > arity;
  const context::CDList<TNode>& fterms = d_termReg.getFunctionTerms();
  size_t functionTerms = fterms.size();
  for (unsigned i = 0; i < functionTerms; ++ i) {
    TNode f1 = fterms[i];
    Trace("strings-cg") << "...build for " << f1 << std::endl;
    Node op = f1.getOperator();
    std::vector< TNode > reps;
    bool has_trigger_arg = false;
    for( unsigned j=0; j<f1.getNumChildren(); j++ ){
      reps.push_back( d_equalityEngine.getRepresentative( f1[j] ) );
      if( d_equalityEngine.isTriggerTerm( f1[j], THEORY_STRINGS ) ){
        has_trigger_arg = true;
      }
    }
    if( has_trigger_arg ){
      TypeNode ft = utils::getOwnerStringType(f1);
      std::pair<TypeNode, Node> ikey = std::pair<TypeNode, Node>(ft, op);
      index[ikey].addTerm(f1, reps);
      arity[op] = reps.size();
    }
  }
  //for each index
  for (std::pair<const std::pair<TypeNode, Node>, TNodeTrie>& ti : index)
  {
    Trace("strings-cg") << "TheoryStrings::computeCareGraph(): Process index "
                        << ti.first << "..." << std::endl;
    Node op = ti.first.second;
    addCarePairs(&ti.second, nullptr, arity[op], 0);
  }
}

void TheoryStrings::assertPendingFact(Node atom, bool polarity, Node exp) {
  Trace("strings-pending") << "Assert pending fact : " << atom << " " << polarity << " from " << exp << std::endl;
  Assert(atom.getKind() != kind::OR) << "Infer error: a split.";
  if( atom.getKind()==kind::EQUAL ){
    Trace("strings-pending-debug") << "  Register term" << std::endl;
    for( unsigned j=0; j<2; j++ ) {
      if (!d_equalityEngine.hasTerm(atom[j])
          && atom[j].getType().isStringLike())
      {
        d_termReg.registerTerm(atom[j], 0);
      }
    }
    Trace("strings-pending-debug") << "  Now assert equality" << std::endl;
    d_equalityEngine.assertEquality( atom, polarity, exp );
    Trace("strings-pending-debug") << "  Finished assert equality" << std::endl;
  } else {
    d_equalityEngine.assertPredicate( atom, polarity, exp );
    if (atom.getKind() == STRING_IN_REGEXP)
    {
      if (polarity && atom[1].getKind() == REGEXP_CONCAT)
      {
        Node eqc = d_equalityEngine.getRepresentative(atom[0]);
        d_state.addEndpointsToEqcInfo(atom, atom[1], eqc);
      }
    }
  }
  // process the conflict
  if (!d_state.isInConflict())
  {
    Node pc = d_state.getPendingConflict();
    if (!pc.isNull())
    {
      std::vector<Node> a;
      a.push_back(pc);
      Trace("strings-pending")
          << "Process pending conflict " << pc << std::endl;
      Node conflictNode = d_im.mkExplain(a);
      d_state.setConflict();
      Trace("strings-conflict")
          << "CONFLICT: Eager prefix : " << conflictNode << std::endl;
      ++(d_statistics.d_conflictsEagerPrefix);
      d_out->conflict(conflictNode);
    }
  }
  Trace("strings-pending-debug") << "  Now collect terms" << std::endl;
  // Collect extended function terms in the atom. Notice that we must register
  // all extended functions occurring in assertions and shared terms. We
  // make a similar call to registerTermRec in addSharedTerm.
  getExtTheory()->registerTermRec( atom );
  Trace("strings-pending-debug") << "  Finished collect terms" << std::endl;
}

void TheoryStrings::checkRegisterTermsPreNormalForm()
{
  const std::vector<Node>& seqc = d_bsolver.getStringEqc();
  for (const Node& eqc : seqc)
  {
    eq::EqClassIterator eqc_i = eq::EqClassIterator(eqc, &d_equalityEngine);
    while (!eqc_i.isFinished())
    {
      Node n = (*eqc_i);
      if (!d_bsolver.isCongruent(n))
      {
        d_termReg.registerTerm(n, 2);
      }
      ++eqc_i;
    }
  }
}

void TheoryStrings::checkCodes()
{
  // ensure that lemmas regarding str.code been added for each constant string
  // of length one
  if (d_termReg.hasStringCode())
  {
    NodeManager* nm = NodeManager::currentNM();
    // str.code applied to the code term for each equivalence class that has a
    // code term but is not a constant
    std::vector<Node> nconst_codes;
    // str.code applied to the proxy variables for each equivalence classes that
    // are constants of size one
    std::vector<Node> const_codes;
    const std::vector<Node>& seqc = d_bsolver.getStringEqc();
    for (const Node& eqc : seqc)
    {
      NormalForm& nfe = d_csolver.getNormalForm(eqc);
      if (nfe.d_nf.size() == 1 && nfe.d_nf[0].isConst())
      {
        Node c = nfe.d_nf[0];
        Trace("strings-code-debug") << "Get proxy variable for " << c
                                    << std::endl;
        Node cc = nm->mkNode(kind::STRING_TO_CODE, c);
        cc = Rewriter::rewrite(cc);
        Assert(cc.isConst());
        Node cp = d_termReg.getProxyVariableFor(c);
        AlwaysAssert(!cp.isNull());
        Node vc = nm->mkNode(STRING_TO_CODE, cp);
        if (!d_state.areEqual(cc, vc))
        {
          d_im.sendInference(d_empty_vec, cc.eqNode(vc), Inference::CODE_PROXY);
        }
        const_codes.push_back(vc);
      }
      else
      {
        EqcInfo* ei = d_state.getOrMakeEqcInfo(eqc, false);
        if (ei && !ei->d_codeTerm.get().isNull())
        {
          Node vc = nm->mkNode(kind::STRING_TO_CODE, ei->d_codeTerm.get());
          nconst_codes.push_back(vc);
        }
      }
    }
    if (d_im.hasProcessed())
    {
      return;
    }
    // now, ensure that str.code is injective
    std::vector<Node> cmps;
    cmps.insert(cmps.end(), const_codes.rbegin(), const_codes.rend());
    cmps.insert(cmps.end(), nconst_codes.rbegin(), nconst_codes.rend());
    for (unsigned i = 0, num_ncc = nconst_codes.size(); i < num_ncc; i++)
    {
      Node c1 = nconst_codes[i];
      cmps.pop_back();
      for (const Node& c2 : cmps)
      {
        Trace("strings-code-debug")
            << "Compare codes : " << c1 << " " << c2 << std::endl;
        if (!d_state.areDisequal(c1, c2) && !d_state.areEqual(c1, d_neg_one))
        {
          Node eq_no = c1.eqNode(d_neg_one);
          Node deq = c1.eqNode(c2).negate();
          Node eqn = c1[0].eqNode(c2[0]);
          // str.code(x)==-1 V str.code(x)!=str.code(y) V x==y
          Node inj_lem = nm->mkNode(kind::OR, eq_no, deq, eqn);
          d_im.sendPhaseRequirement(deq, false);
          d_im.sendInference(d_empty_vec, inj_lem, Inference::CODE_INJ);
        }
      }
    }
  }
}

void TheoryStrings::checkRegisterTermsNormalForms()
{
  const std::vector<Node>& seqc = d_bsolver.getStringEqc();
  for (const Node& eqc : seqc)
  {
    NormalForm& nfi = d_csolver.getNormalForm(eqc);
    // check if there is a length term for this equivalence class
    EqcInfo* ei = d_state.getOrMakeEqcInfo(eqc, false);
    Node lt = ei ? ei->d_lengthTerm : Node::null();
    if (lt.isNull())
    {
      Node c = utils::mkNConcat(nfi.d_nf, eqc.getType());
      d_termReg.registerTerm(c, 3);
    }
  }
}

Node TheoryStrings::ppRewrite(TNode atom) {
  Trace("strings-ppr") << "TheoryStrings::ppRewrite " << atom << std::endl;
  Node atomElim;
  if (options::regExpElim() && atom.getKind() == STRING_IN_REGEXP)
  {
    // aggressive elimination of regular expression membership
    atomElim = d_regexp_elim.eliminate(atom);
    if (!atomElim.isNull())
    {
      Trace("strings-ppr") << "  rewrote " << atom << " -> " << atomElim
                           << " via regular expression elimination."
                           << std::endl;
      atom = atomElim;
    }
  }
  if( !options::stringLazyPreproc() ){
    //eager preprocess here
    std::vector< Node > new_nodes;
    StringsPreprocess* p = d_esolver->getPreprocess();
    Node ret = p->processAssertion(atom, new_nodes);
    if( ret!=atom ){
      Trace("strings-ppr") << "  rewrote " << atom << " -> " << ret << ", with " << new_nodes.size() << " lemmas." << std::endl; 
      for( unsigned i=0; i<new_nodes.size(); i++ ){
        Trace("strings-ppr") << "    lemma : " << new_nodes[i] << std::endl;
        ++(d_statistics.d_lemmasEagerPreproc);
        d_out->lemma( new_nodes[i] );
      }
      return ret;
    }else{
      Assert(new_nodes.empty());
    }
  }
  return atom;
}

/** run the given inference step */
void TheoryStrings::runInferStep(InferStep s, int effort)
{
  Trace("strings-process") << "Run " << s;
  if (effort > 0)
  {
    Trace("strings-process") << ", effort = " << effort;
  }
  Trace("strings-process") << "..." << std::endl;
  switch (s)
  {
    case CHECK_INIT: d_bsolver.checkInit(); break;
    case CHECK_CONST_EQC: d_bsolver.checkConstantEquivalenceClasses(); break;
    case CHECK_EXTF_EVAL: d_esolver->checkExtfEval(effort); break;
    case CHECK_CYCLES: d_csolver.checkCycles(); break;
    case CHECK_FLAT_FORMS: d_csolver.checkFlatForms(); break;
    case CHECK_REGISTER_TERMS_PRE_NF: checkRegisterTermsPreNormalForm(); break;
    case CHECK_NORMAL_FORMS_EQ: d_csolver.checkNormalFormsEq(); break;
    case CHECK_NORMAL_FORMS_DEQ: d_csolver.checkNormalFormsDeq(); break;
    case CHECK_CODES: checkCodes(); break;
    case CHECK_LENGTH_EQC: d_csolver.checkLengthsEqc(); break;
    case CHECK_REGISTER_TERMS_NF: checkRegisterTermsNormalForms(); break;
    case CHECK_EXTF_REDUCTION: d_esolver->checkExtfReductions(effort); break;
    case CHECK_MEMBERSHIP: d_rsolver->checkMemberships(); break;
    case CHECK_CARDINALITY: d_bsolver.checkCardinality(); break;
    default: Unreachable(); break;
  }
  Trace("strings-process") << "Done " << s
                           << ", addedFact = " << d_im.hasPendingFact()
                           << ", addedLemma = " << d_im.hasPendingLemma()
                           << ", conflict = " << d_state.isInConflict()
                           << std::endl;
}

void TheoryStrings::runStrategy(Theory::Effort e)
{
  std::vector<std::pair<InferStep, int> >::iterator it = d_strat.stepBegin(e);
  std::vector<std::pair<InferStep, int> >::iterator stepEnd =
      d_strat.stepEnd(e);

  Trace("strings-process") << "----check, next round---" << std::endl;
  while (it != stepEnd)
  {
    InferStep curr = it->first;
    if (curr == BREAK)
    {
      if (d_im.hasProcessed())
      {
        break;
      }
    }
    else
    {
      runInferStep(curr, it->second);
      if (d_state.isInConflict())
      {
        break;
      }
    }
    ++it;
  }
  Trace("strings-process") << "----finished round---" << std::endl;
}

}/* CVC4::theory::strings namespace */
}/* CVC4::theory namespace */
}/* CVC4 namespace */<|MERGE_RESOLUTION|>--- conflicted
+++ resolved
@@ -51,12 +51,7 @@
       d_csolver(c, u, d_state, d_im, d_termReg, d_bsolver),
       d_esolver(nullptr),
       d_rsolver(nullptr),
-<<<<<<< HEAD
       d_stringsFmf(c, u, valuation, d_sk_cache)
-=======
-      d_stringsFmf(c, u, valuation, d_termReg),
-      d_strategy_init(false)
->>>>>>> 42c765eb
 {
   setupExtTheory();
   ExtTheory* extt = getExtTheory();
