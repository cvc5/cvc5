--- conflicted
+++ resolved
@@ -260,26 +260,18 @@
   return true;
 }
 
-<<<<<<< HEAD
-=======
 /**
  * Object to sort by the value of pairs in the write model returned by the
  * sequences array solver.
  */
->>>>>>> 0adba8bf
 struct SortSeqIndex
 {
   SortSeqIndex() {}
   /** the comparison */
   bool operator()(std::pair<Node, Node> i, std::pair<Node, Node> j)
   {
-<<<<<<< HEAD
-    Assert(i.first.getKind() == CONST_RATIONAL
-           && j.first.getKind() == CONST_RATIONAL);
-=======
     Assert(i.first.isConst() && i.first.getType().isInteger()
            && j.first.isConst() && j.first.getType().isInteger());
->>>>>>> 0adba8bf
     Assert(i.first != j.first);
     return i.first.getConst<Rational>() < j.first.getConst<Rational>();
   }
@@ -304,10 +296,6 @@
   }
   toProcess.erase(tn);
 
-<<<<<<< HEAD
-  // TODO: get type enumerator properties
-=======
->>>>>>> 0adba8bf
   SEnumLenSet sels;
   // get partition of strings of equal lengths for the representatives of the
   // current type
@@ -449,9 +437,9 @@
             << "-> assign via seq.unit: " << assignedValue << std::endl;
       }
       else if (d_termReg.hasStringCode() && lenValue == d_one)
-<<<<<<< HEAD
-      {
-        // it has a code and the length of these equivalence classes are one
+      {
+        // It has a code and the length of these equivalence classes are one.
+        // Note this code is solely for strings, not sequences.
         EqcInfo* eip = d_state.getOrMakeEqcInfo(eqc, false);
         if (eip && !eip->d_codeTerm.get().isNull())
         {
@@ -470,29 +458,6 @@
       }
       else if (options().strings.seqArray != options::SeqArrayMode::NONE)
       {
-=======
-      {
-        // It has a code and the length of these equivalence classes are one.
-        // Note this code is solely for strings, not sequences.
-        EqcInfo* eip = d_state.getOrMakeEqcInfo(eqc, false);
-        if (eip && !eip->d_codeTerm.get().isNull())
-        {
-          // its value must be equal to its code
-          Node ct = nm->mkNode(kind::STRING_TO_CODE, eip->d_codeTerm.get());
-          Node ctv = d_valuation.getModelValue(ct);
-          unsigned cvalue =
-              ctv.getConst<Rational>().getNumerator().toUnsignedInt();
-          Trace("strings-model") << "(code: " << cvalue << ") ";
-          std::vector<unsigned> vec;
-          vec.push_back(cvalue);
-          assignedValue = nm->mkConst(String(vec));
-          Trace("strings-model")
-              << "-> assign via str.code: " << assignedValue << std::endl;
-        }
-      }
-      else if (options().strings.seqArray != options::SeqArrayMode::NONE)
-      {
->>>>>>> 0adba8bf
         // determine skeleton based on the write model, if it exists
         const std::map<Node, Node>& writeModel = d_asolver.getWriteModel(eqc);
         Trace("strings-model")
@@ -537,7 +502,6 @@
                   lenValue.getConst<Rational>().getNumerator().toUnsignedInt();
             }
             else
-<<<<<<< HEAD
             {
               Node windex = writes[w].first;
               Assert(windex.getConst<Rational>()
@@ -567,37 +531,6 @@
             {
               cc.push_back(writes[w].second);
             }
-=======
-            {
-              Node windex = writes[w].first;
-              Assert(windex.getConst<Rational>()
-                     <= Rational(String::maxSize()));
-              nextIndex =
-                  windex.getConst<Rational>().getNumerator().toUnsignedInt();
-              Assert(nextIndex >= currIndex);
-            }
-            if (nextIndex > currIndex)
-            {
-              // allocate arbitrary value to fill gap
-              Assert(conSeq != nullptr);
-              Node base = eqc;
-              itcs = conSeq->find(eqc);
-              if (itcs != conSeq->end())
-              {
-                base = itcs->second;
-              }
-              // use a skeleton for the gap and not a concrete value, as we
-              // do not know how which values from the element type are
-              // allowable (i.e. unconstrained) to assign to the gap
-              Node cgap = mkSkeletonFromBase(base, currIndex, nextIndex);
-              cc.push_back(cgap);
-            }
-            // then take read
-            if (w < wsize)
-            {
-              cc.push_back(writes[w].second);
-            }
->>>>>>> 0adba8bf
             currIndex = nextIndex + 1;
           }
           assignedValue = utils::mkConcat(cc, tn);
