/*********************                                                        */
/*! \file theory_strings.cpp
 ** \verbatim
 ** Top contributors (to current version):
 **   Andrew Reynolds, Tianyi Liang, Yoni Zohar
 ** This file is part of the CVC4 project.
 ** Copyright (c) 2009-2020 by the authors listed in the file AUTHORS
 ** in the top-level source directory and their institutional affiliations.
 ** All rights reserved.  See the file COPYING in the top-level source
 ** directory for licensing information.\endverbatim
 **
 ** \brief Implementation of the theory of strings.
 **/

#include "theory/strings/theory_strings.h"

#include "expr/kind.h"
#include "options/smt_options.h"
#include "options/strings_options.h"
#include "options/theory_options.h"
#include "smt/logic_exception.h"
#include "theory/ext_theory.h"
#include "theory/rewriter.h"
#include "theory/strings/theory_strings_utils.h"
#include "theory/strings/type_enumerator.h"
#include "theory/strings/word.h"
#include "theory/theory_model.h"
#include "theory/valuation.h"

using namespace std;
using namespace CVC4::context;
using namespace CVC4::kind;

namespace CVC4 {
namespace theory {
namespace strings {

TheoryStrings::TheoryStrings(context::Context* c,
                             context::UserContext* u,
                             OutputChannel& out,
                             Valuation valuation,
                             const LogicInfo& logicInfo,
                             ProofNodeManager* pnm)
    : Theory(THEORY_STRINGS, c, u, out, valuation, logicInfo, pnm),
      d_notify(*this),
      d_statistics(),
      d_state(c, u, d_valuation),
      d_termReg(d_state, out, d_statistics, pnm),
      d_extTheoryCb(),
      d_extTheory(d_extTheoryCb, c, u, out),
      d_im(*this, d_state, d_termReg, d_extTheory, d_statistics, pnm),
      d_rewriter(&d_statistics.d_rewrites),
      d_bsolver(d_state, d_im),
      d_csolver(d_state, d_im, d_termReg, d_bsolver),
      d_esolver(d_state,
                d_im,
                d_termReg,
                d_rewriter,
                d_bsolver,
                d_csolver,
                d_extTheory,
                d_statistics),
      d_rsolver(d_state,
                d_im,
                d_termReg.getSkolemCache(),
                d_csolver,
                d_esolver,
                d_statistics),
      d_stringsFmf(c, u, valuation, d_termReg)
{

  d_zero = NodeManager::currentNM()->mkConst( Rational( 0 ) );
  d_one = NodeManager::currentNM()->mkConst( Rational( 1 ) );
  d_neg_one = NodeManager::currentNM()->mkConst(Rational(-1));
  d_true = NodeManager::currentNM()->mkConst( true );
  d_false = NodeManager::currentNM()->mkConst( false );

  d_cardSize = utils::getAlphabetCardinality();

  // set up the extended function callback
  d_extTheoryCb.d_esolver = &d_esolver;

  ProofChecker* pc = pnm != nullptr ? pnm->getChecker() : nullptr;
  if (pc != nullptr)
  {
    // add checkers
    d_sProofChecker.registerTo(pc);
  }
  // use the state object as the official theory state
  d_theoryState = &d_state;
  // use the inference manager as the official inference manager
  d_inferManager = &d_im;
}

TheoryStrings::~TheoryStrings() {

}

TheoryRewriter* TheoryStrings::getTheoryRewriter() { return &d_rewriter; }

bool TheoryStrings::needsEqualityEngine(EeSetupInfo& esi)
{
  esi.d_notify = &d_notify;
  esi.d_name = "theory::strings::ee";
  return true;
}

void TheoryStrings::finishInit()
{
  Assert(d_equalityEngine != nullptr);

  // witness is used to eliminate str.from_code
  d_valuation.setUnevaluatedKind(WITNESS);

  bool eagerEval = options::stringEagerEval();
  // The kinds we are treating as function application in congruence
  d_equalityEngine->addFunctionKind(kind::STRING_LENGTH, eagerEval);
  d_equalityEngine->addFunctionKind(kind::STRING_CONCAT, eagerEval);
  d_equalityEngine->addFunctionKind(kind::STRING_IN_REGEXP, eagerEval);
  d_equalityEngine->addFunctionKind(kind::STRING_TO_CODE, eagerEval);
  d_equalityEngine->addFunctionKind(kind::SEQ_UNIT, eagerEval);
  // `seq.nth` is not always defined, and so we do not evaluate it eagerly.
  d_equalityEngine->addFunctionKind(kind::SEQ_NTH, false);
  // extended functions
  d_equalityEngine->addFunctionKind(kind::STRING_STRCTN, eagerEval);
  d_equalityEngine->addFunctionKind(kind::STRING_LEQ, eagerEval);
  d_equalityEngine->addFunctionKind(kind::STRING_SUBSTR, eagerEval);
  d_equalityEngine->addFunctionKind(kind::STRING_UPDATE, eagerEval);
  d_equalityEngine->addFunctionKind(kind::STRING_ITOS, eagerEval);
  d_equalityEngine->addFunctionKind(kind::STRING_STOI, eagerEval);
  d_equalityEngine->addFunctionKind(kind::STRING_STRIDOF, eagerEval);
  d_equalityEngine->addFunctionKind(kind::STRING_STRREPL, eagerEval);
  d_equalityEngine->addFunctionKind(kind::STRING_STRREPLALL, eagerEval);
  d_equalityEngine->addFunctionKind(kind::STRING_REPLACE_RE, eagerEval);
  d_equalityEngine->addFunctionKind(kind::STRING_REPLACE_RE_ALL, eagerEval);
  d_equalityEngine->addFunctionKind(kind::STRING_STRREPLALL, eagerEval);
  d_equalityEngine->addFunctionKind(kind::STRING_TOLOWER, eagerEval);
  d_equalityEngine->addFunctionKind(kind::STRING_TOUPPER, eagerEval);
  d_equalityEngine->addFunctionKind(kind::STRING_REV, eagerEval);
}

std::string TheoryStrings::identify() const
{
  return std::string("TheoryStrings");
}

bool TheoryStrings::areCareDisequal( TNode x, TNode y ) {
  Assert(d_equalityEngine->hasTerm(x));
  Assert(d_equalityEngine->hasTerm(y));
  if (d_equalityEngine->isTriggerTerm(x, THEORY_STRINGS)
      && d_equalityEngine->isTriggerTerm(y, THEORY_STRINGS))
  {
    TNode x_shared =
        d_equalityEngine->getTriggerTermRepresentative(x, THEORY_STRINGS);
    TNode y_shared =
        d_equalityEngine->getTriggerTermRepresentative(y, THEORY_STRINGS);
    EqualityStatus eqStatus = d_valuation.getEqualityStatus(x_shared, y_shared);
    if( eqStatus==EQUALITY_FALSE_AND_PROPAGATED || eqStatus==EQUALITY_FALSE || eqStatus==EQUALITY_FALSE_IN_MODEL ){
      return true;
    }
  }
  return false;
}

void TheoryStrings::notifySharedTerm(TNode t)
{
  Debug("strings") << "TheoryStrings::notifySharedTerm(): " << t << " "
                   << t.getType().isBoolean() << endl;
  if (options::stringExp())
  {
    d_esolver.addSharedTerm(t);
  }
  Debug("strings") << "TheoryStrings::notifySharedTerm() finished" << std::endl;
}

bool TheoryStrings::propagateLit(TNode literal)
{
  Debug("strings-propagate")
      << "TheoryStrings::propagateLit(" << literal << ")" << std::endl;
  // If already in conflict, no more propagation
  if (d_state.isInConflict())
  {
    Debug("strings-propagate") << "TheoryStrings::propagateLit(" << literal
                               << "): already in conflict" << std::endl;
    return false;
  }
  // Propagate out
  bool ok = d_out->propagate(literal);
  if (!ok) {
    d_state.notifyInConflict();
  }
  return ok;
}

TrustNode TheoryStrings::explain(TNode literal)
{
  Debug("strings-explain") << "explain called on " << literal << std::endl;
  return d_im.explainLit(literal);
}

void TheoryStrings::presolve() {
  Debug("strings-presolve") << "TheoryStrings::Presolving : get fmf options " << (options::stringFMF() ? "true" : "false") << std::endl;
  d_strat.initializeStrategy();

  // if strings fmf is enabled, register the strategy
  if (options::stringFMF())
  {
    d_stringsFmf.presolve();
    // This strategy is local to a check-sat call, since we refresh the strategy
    // on every call to presolve.
    getDecisionManager()->registerStrategy(
        DecisionManager::STRAT_STRINGS_SUM_LENGTHS,
        d_stringsFmf.getDecisionStrategy(),
        DecisionManager::STRAT_SCOPE_LOCAL_SOLVE);
  }
  Debug("strings-presolve") << "Finished presolve" << std::endl;
}


/////////////////////////////////////////////////////////////////////////////
// MODEL GENERATION
/////////////////////////////////////////////////////////////////////////////

bool TheoryStrings::collectModelValues(TheoryModel* m,
                                       const std::set<Node>& termSet)
{
  Trace("strings-model") << "TheoryStrings : Collect model values" << std::endl;

  std::map<TypeNode, std::unordered_set<Node, NodeHashFunction> > repSet;
  // Generate model
  // get the relevant string equivalence classes
  for (const Node& s : termSet)
  {
    TypeNode tn = s.getType();
    if (tn.isStringLike())
    {
      Node r = d_state.getRepresentative(s);
      repSet[tn].insert(r);
    }
  }
  for (const std::pair<const TypeNode,
                       std::unordered_set<Node, NodeHashFunction> >& rst :
       repSet)
  {
    // get partition of strings of equal lengths, per type
    std::map<TypeNode, std::vector<std::vector<Node> > > colT;
    std::map<TypeNode, std::vector<Node> > ltsT;
    std::vector<Node> repVec(rst.second.begin(), rst.second.end());
    d_state.separateByLength(repVec, colT, ltsT);
    // now collect model info for the type
    TypeNode st = rst.first;
    if (!collectModelInfoType(st, rst.second, colT[st], ltsT[st], m))
    {
      return false;
    }
  }
  return true;
}

bool TheoryStrings::collectModelInfoType(
    TypeNode tn,
    const std::unordered_set<Node, NodeHashFunction>& repSet,
    std::vector<std::vector<Node> >& col,
    std::vector<Node>& lts,
    TheoryModel* m)
{
  NodeManager* nm = NodeManager::currentNM();
  std::map< Node, Node > processed;
  //step 1 : get all values for known lengths
  std::vector< Node > lts_values;
  std::map<std::size_t, Node> values_used;
  std::vector<Node> len_splits;
  for( unsigned i=0; i<col.size(); i++ ) {
    Trace("strings-model") << "Checking length for {";
    for( unsigned j=0; j<col[i].size(); j++ ) {
      if( j>0 ) {
        Trace("strings-model") << ", ";
      }
      Trace("strings-model") << col[i][j];
    }
    Trace("strings-model") << " } (length is " << lts[i] << ")" << std::endl;
    Node len_value;
    if( lts[i].isConst() ) {
      len_value = lts[i];
    }
    else if (!lts[i].isNull())
    {
      // get the model value for lts[i]
      len_value = d_valuation.getModelValue(lts[i]);
    }
    if (len_value.isNull())
    {
      lts_values.push_back(Node::null());
    }
    else
    {
      // must throw logic exception if we cannot construct the string
      if (len_value.getConst<Rational>() > String::maxSize())
      {
        std::stringstream ss;
        ss << "The model was computed to have strings of length " << len_value
           << ". We only allow strings up to length " << String::maxSize();
        throw LogicException(ss.str());
      }
      std::size_t lvalue =
          len_value.getConst<Rational>().getNumerator().toUnsignedInt();
      auto itvu = values_used.find(lvalue);
      if (itvu == values_used.end())
      {
        values_used[lvalue] = lts[i];
      }
      else
      {
        len_splits.push_back(lts[i].eqNode(itvu->second));
      }
      lts_values.push_back(len_value);
    }
  }
  ////step 2 : assign arbitrary values for unknown lengths?
  // confirmed by calculus invariant, see paper
  Trace("strings-model") << "Assign to equivalence classes..." << std::endl;
  std::map<Node, Node> pure_eq_assign;
  //step 3 : assign values to equivalence classes that are pure variables
  for( unsigned i=0; i<col.size(); i++ ){
    std::vector< Node > pure_eq;
    Trace("strings-model") << "The (" << col[i].size()
                           << ") equivalence classes ";
    for (const Node& eqc : col[i])
    {
      Trace("strings-model") << eqc << " ";
      //check if col[i][j] has only variables
      if (!eqc.isConst())
      {
        NormalForm& nfe = d_csolver.getNormalForm(eqc);
        if (nfe.d_nf.size() == 1)
        {
          // is it an equivalence class with a seq.unit term?
          if (nfe.d_nf[0].getKind() == SEQ_UNIT)
          {
            Node c = Rewriter::rewrite(nm->mkNode(
                SEQ_UNIT, d_valuation.getModelValue(nfe.d_nf[0][0])));
            pure_eq_assign[eqc] = c;
            Trace("strings-model") << "(unit: " << nfe.d_nf[0] << ") ";
            m->getEqualityEngine()->addTerm(c);
          }
          // does it have a code and the length of these equivalence classes are
          // one?
          else if (d_termReg.hasStringCode() && lts_values[i] == d_one)
          {
            EqcInfo* eip = d_state.getOrMakeEqcInfo(eqc, false);
            if (eip && !eip->d_codeTerm.get().isNull())
            {
              // its value must be equal to its code
              Node ct = nm->mkNode(kind::STRING_TO_CODE, eip->d_codeTerm.get());
              Node ctv = d_valuation.getModelValue(ct);
              unsigned cvalue =
                  ctv.getConst<Rational>().getNumerator().toUnsignedInt();
              Trace("strings-model") << "(code: " << cvalue << ") ";
              std::vector<unsigned> vec;
              vec.push_back(cvalue);
              Node mv = nm->mkConst(String(vec));
              pure_eq_assign[eqc] = mv;
              m->getEqualityEngine()->addTerm(mv);
            }
          }
          pure_eq.push_back(eqc);
        }
      }
      else
      {
        processed[eqc] = eqc;
        // Make sure that constants are asserted to the theory model that we
        // are building. It is possible that new constants were introduced by
        // the eager evaluation in the equality engine. These terms are missing
        // in the term set and, as a result, are skipped when the equality
        // engine is asserted to the theory model.
        m->getEqualityEngine()->addTerm(eqc);
      }
    }
    Trace("strings-model") << "have length " << lts_values[i] << std::endl;

    //assign a new length if necessary
    if( !pure_eq.empty() ){
      if( lts_values[i].isNull() ){
        // start with length two (other lengths have special precendence)
        std::size_t lvalue = 2;
        while( values_used.find( lvalue )!=values_used.end() ){
          lvalue++;
        }
        Trace("strings-model") << "*** Decide to make length of " << lvalue << std::endl;
        lts_values[i] = nm->mkConst(Rational(lvalue));
        values_used[lvalue] = Node::null();
      }
      Trace("strings-model") << "Need to assign values of length " << lts_values[i] << " to equivalence classes ";
      for( unsigned j=0; j<pure_eq.size(); j++ ){
        Trace("strings-model") << pure_eq[j] << " ";
      }
      Trace("strings-model") << std::endl;

      //use type enumerator
      Assert(lts_values[i].getConst<Rational>() <= Rational(String::maxSize()))
          << "Exceeded UINT32_MAX in string model";
      uint32_t currLen =
          lts_values[i].getConst<Rational>().getNumerator().toUnsignedInt();
      std::unique_ptr<SEnumLen> sel;
      Trace("strings-model") << "Cardinality of alphabet is "
                             << utils::getAlphabetCardinality() << std::endl;
      if (tn.isString())  // string-only
      {
        sel.reset(new StringEnumLen(
            currLen, currLen, utils::getAlphabetCardinality()));
      }
      else
      {
        sel.reset(new SeqEnumLen(tn, nullptr, currLen, currLen));
      }
      for (const Node& eqc : pure_eq)
      {
        Node c;
        std::map<Node, Node>::iterator itp = pure_eq_assign.find(eqc);
        if (itp == pure_eq_assign.end())
        {
          do
          {
            if (sel->isFinished())
            {
              // We are in a case where model construction is impossible due to
              // an insufficient number of constants of a given length.

              // Consider an integer equivalence class E whose value is assigned
              // n in the model. Let { S_1, ..., S_m } be the set of string
              // equivalence classes such that len( x ) is a member of E for
              // some member x of each class S1, ...,Sm. Since our calculus is
              // saturated with respect to cardinality inference (see Liang
              // et al, Figure 6, CAV 2014), we have that m <= A^n, where A is
              // the cardinality of our alphabet.

              // Now, consider the case where there exists two integer
              // equivalence classes E1 and E2 that are assigned n, and moreover
              // we did not received notification from arithmetic that E1 = E2.
              // This typically should never happen, but assume in the following
              // that it does.

              // Now, it may be the case that there are string equivalence
              // classes { S_1, ..., S_m1 } whose lengths are in E1,
              // and classes { S'_1, ..., S'_m2 } whose lengths are in E2, where
              // m1 + m2 > A^n. In this case, we have insufficient strings to
              // assign to { S_1, ..., S_m1, S'_1, ..., S'_m2 }. If this
              // happens, we add a split on len( u1 ) = len( u2 ) for some
              // len( u1 ) in E1, len( u2 ) in E2. We do this for each pair of
              // integer equivalence classes that are assigned to the same value
              // in the model.
              AlwaysAssert(!len_splits.empty());
              for (const Node& sl : len_splits)
              {
                Node spl = nm->mkNode(OR, sl, sl.negate());
                ++(d_statistics.d_lemmasCmiSplit);
                d_out->lemma(spl);
                Trace("strings-lemma")
                    << "Strings::CollectModelInfoSplit: " << spl << std::endl;
              }
              // we added a lemma, so can return here
              return false;
            }
            c = sel->getCurrent();
            // increment
            sel->increment();
          } while (m->hasTerm(c));
        }
        else
        {
          c = itp->second;
        }
        Trace("strings-model") << "*** Assigned constant " << c << " for "
                               << eqc << std::endl;
        processed[eqc] = c;
        if (!m->assertEquality(eqc, c, true))
        {
          // this should never happen due to the model soundness argument
          // for strings
          Unreachable()
              << "TheoryStrings::collectModelInfoType: Inconsistent equality"
              << std::endl;
          return false;
        }
      }
    }
  }
  Trace("strings-model") << "String Model : Pure Assigned." << std::endl;
  //step 4 : assign constants to all other equivalence classes
  for (const Node& rn : repSet)
  {
    if (processed.find(rn) == processed.end())
    {
      NormalForm& nf = d_csolver.getNormalForm(rn);
      if (Trace.isOn("strings-model"))
      {
        Trace("strings-model")
            << "Construct model for " << rn << " based on normal form ";
        for (unsigned j = 0, size = nf.d_nf.size(); j < size; j++)
        {
          Node n = nf.d_nf[j];
          if (j > 0)
          {
            Trace("strings-model") << " ++ ";
          }
          Trace("strings-model") << n;
          Node r = d_state.getRepresentative(n);
          if (!r.isConst() && processed.find(r) == processed.end())
          {
            Trace("strings-model") << "(UNPROCESSED)";
          }
        }
      }
      Trace("strings-model") << std::endl;
      std::vector< Node > nc;
      for (const Node& n : nf.d_nf)
      {
        Node r = d_state.getRepresentative(n);
        Assert(r.isConst() || processed.find(r) != processed.end());
        nc.push_back(r.isConst() ? r : processed[r]);
      }
      Node cc = utils::mkNConcat(nc, tn);
      Trace("strings-model")
          << "*** Determined constant " << cc << " for " << rn << std::endl;
      processed[rn] = cc;
      if (!m->assertEquality(rn, cc, true))
      {
        // this should never happen due to the model soundness argument
        // for strings
        Unreachable() << "TheoryStrings::collectModelInfoType: "
                         "Inconsistent equality (unprocessed eqc)"
                      << std::endl;
        return false;
      }
      else if (!cc.isConst())
      {
        // the value may be specified by seq.unit components, ensure this
        // is marked as the skeleton for constructing values in this class.
        m->assertSkeleton(cc);
      }
    }
  }
  //Trace("strings-model") << "String Model : Assigned." << std::endl;
  Trace("strings-model") << "String Model : Finished." << std::endl;
  return true;
}

/////////////////////////////////////////////////////////////////////////////
// MAIN SOLVER
/////////////////////////////////////////////////////////////////////////////

void TheoryStrings::preRegisterTerm(TNode n)
{
  Trace("strings-preregister")
      << "TheoryStrings::preRegisterTerm: " << n << std::endl;
  d_termReg.preRegisterTerm(n);
}

TrustNode TheoryStrings::expandDefinition(Node node)
{
  Trace("strings-exp-def") << "TheoryStrings::expandDefinition : " << node << std::endl;

  if (node.getKind() == STRING_FROM_CODE)
  {
    // str.from_code(t) --->
    //   witness k. ite(0 <= t < |A|, t = str.to_code(k), k = "")
    NodeManager* nm = NodeManager::currentNM();
    Node t = node[0];
    Node card = nm->mkConst(Rational(utils::getAlphabetCardinality()));
    Node cond =
        nm->mkNode(AND, nm->mkNode(LEQ, d_zero, t), nm->mkNode(LT, t, card));
    Node k = nm->mkBoundVar(nm->stringType());
    Node bvl = nm->mkNode(BOUND_VAR_LIST, k);
    Node emp = Word::mkEmptyWord(node.getType());
    Node ret = nm->mkNode(
        WITNESS,
        bvl,
        nm->mkNode(
            ITE, cond, t.eqNode(nm->mkNode(STRING_TO_CODE, k)), k.eqNode(emp)));
    return TrustNode::mkTrustRewrite(node, ret, nullptr);
  }
  return TrustNode::null();
}

bool TheoryStrings::preNotifyFact(
    TNode atom, bool pol, TNode fact, bool isPrereg, bool isInternal)
{
  // this is only required for internal facts, others are already registered
  if (isInternal && atom.getKind() == EQUAL)
  {
    // we must ensure these terms are registered
    for (const Node& t : atom)
    {
      // terms in the equality engine are already registered, hence skip
      // currently done for only string-like terms, but this could potentially
      // be avoided.
      if (!d_equalityEngine->hasTerm(t) && t.getType().isStringLike())
      {
        d_termReg.registerTerm(t, 0);
      }
    }
  }
  return false;
}

void TheoryStrings::notifyFact(TNode atom,
                               bool polarity,
                               TNode fact,
                               bool isInternal)
{
  if (atom.getKind() == STRING_IN_REGEXP)
  {
    if (polarity && atom[1].getKind() == REGEXP_CONCAT)
    {
      Node eqc = d_equalityEngine->getRepresentative(atom[0]);
      d_state.addEndpointsToEqcInfo(atom, atom[1], eqc);
    }
  }
  // process pending conflicts due to reasoning about endpoints
  if (!d_state.isInConflict() && d_state.hasPendingConflict())
  {
    InferInfo iiPendingConf;
    d_state.getPendingConflict(iiPendingConf);
    Trace("strings-pending")
        << "Process pending conflict " << iiPendingConf.d_ant << std::endl;
    Trace("strings-conflict")
        << "CONFLICT: Eager : " << iiPendingConf.d_ant << std::endl;
    ++(d_statistics.d_conflictsEager);
    // call the inference manager to send the conflict
    d_im.processConflict(iiPendingConf);
    return;
  }
  Trace("strings-pending-debug") << "  Now collect terms" << std::endl;
  // Collect extended function terms in the atom. Notice that we must register
  // all extended functions occurring in assertions and shared terms. We
  // make a similar call to registerTermRec in TheoryStrings::addSharedTerm.
  d_extTheory.registerTermRec(atom);
  Trace("strings-pending-debug") << "  Finished collect terms" << std::endl;
}

void TheoryStrings::postCheck(Effort e)
{
  d_im.doPendingFacts();

  Assert(d_strat.isStrategyInit());
  if (!d_state.isInConflict() && !d_valuation.needCheck()
      && d_strat.hasStrategyEffort(e))
  {
    Trace("strings-check-debug")
        << "Theory of strings " << e << " effort check " << std::endl;
    if (Trace.isOn("strings-eqc"))
    {
      for (unsigned t = 0; t < 2; t++)
      {
        eq::EqClassesIterator eqcs2_i = eq::EqClassesIterator(d_equalityEngine);
        Trace("strings-eqc") << (t==0 ? "STRINGS:" : "OTHER:") << std::endl;
        while( !eqcs2_i.isFinished() ){
          Node eqc = (*eqcs2_i);
          bool print = (t == 0 && eqc.getType().isStringLike())
                       || (t == 1 && !eqc.getType().isStringLike());
          if (print) {
            eq::EqClassIterator eqc2_i =
                eq::EqClassIterator(eqc, d_equalityEngine);
            Trace("strings-eqc") << "Eqc( " << eqc << " ) : { ";
            while( !eqc2_i.isFinished() ) {
              if( (*eqc2_i)!=eqc && (*eqc2_i).getKind()!=kind::EQUAL ){
                Trace("strings-eqc") << (*eqc2_i) << " ";
              }
              ++eqc2_i;
            }
            Trace("strings-eqc") << " } " << std::endl;
            EqcInfo* ei = d_state.getOrMakeEqcInfo(eqc, false);
            if( ei ){
              Trace("strings-eqc-debug")
                  << "* Length term : " << ei->d_lengthTerm.get() << std::endl;
              Trace("strings-eqc-debug")
                  << "* Cardinality lemma k : " << ei->d_cardinalityLemK.get()
                  << std::endl;
              Trace("strings-eqc-debug")
                  << "* Normalization length lemma : "
                  << ei->d_normalizedLength.get() << std::endl;
            }
          }
          ++eqcs2_i;
        }
        Trace("strings-eqc") << std::endl;
      }
      Trace("strings-eqc") << std::endl;
    }
    ++(d_statistics.d_checkRuns);
    bool sentLemma = false;
    bool hadPending = false;
    Trace("strings-check") << "Full effort check..." << std::endl;
    do{
      d_im.reset();
      ++(d_statistics.d_strategyRuns);
      Trace("strings-check") << "  * Run strategy..." << std::endl;
      runStrategy(e);
      // remember if we had pending facts or lemmas
      hadPending = d_im.hasPending();
      // Send the facts *and* the lemmas. We send lemmas regardless of whether
      // we send facts since some lemmas cannot be dropped. Other lemmas are
      // otherwise avoided by aborting the strategy when a fact is ready.
      d_im.doPending();
      // Did we successfully send a lemma? Notice that if hasPending = true
      // and sentLemma = false, then the above call may have:
      // (1) had no pending lemmas, but successfully processed pending facts,
      // (2) unsuccessfully processed pending lemmas.
      // In either case, we repeat the strategy if we are not in conflict.
      sentLemma = d_im.hasSentLemma();
      if (Trace.isOn("strings-check"))
      {
        Trace("strings-check") << "  ...finish run strategy: ";
        Trace("strings-check") << (hadPending ? "hadPending " : "");
        Trace("strings-check") << (sentLemma ? "sentLemma " : "");
        Trace("strings-check") << (d_state.isInConflict() ? "conflict " : "");
        if (!hadPending && !sentLemma && !d_state.isInConflict())
        {
          Trace("strings-check") << "(none)";
        }
        Trace("strings-check") << std::endl;
      }
      // repeat if we did not add a lemma or conflict, and we had pending
      // facts or lemmas.
    } while (!d_state.isInConflict() && !sentLemma && hadPending);
  }
  Trace("strings-check") << "Theory of strings, done check : " << e << std::endl;
  Assert(!d_im.hasPendingFact());
  Assert(!d_im.hasPendingLemma());
}

bool TheoryStrings::needsCheckLastEffort() {
  if( options::stringGuessModel() ){
    return d_esolver.hasExtendedFunctions();
  }
  return false;
}

/** Conflict when merging two constants */
void TheoryStrings::conflict(TNode a, TNode b){
  if (d_state.isInConflict())
  {
    // already in conflict
    return;
  }
  d_im.conflictEqConstantMerge(a, b);
  Trace("strings-conflict") << "CONFLICT: Eq engine conflict" << std::endl;
  ++(d_statistics.d_conflictsEqEngine);
}

void TheoryStrings::eqNotifyNewClass(TNode t){
  Kind k = t.getKind();
  if (k == STRING_LENGTH || k == STRING_TO_CODE)
  {
    Trace("strings-debug") << "New length eqc : " << t << std::endl;
    //we care about the length of this string
    d_termReg.registerTerm(t[0], 1);
  }
  d_state.eqNotifyNewClass(t);
}

void TheoryStrings::addCarePairs(TNodeTrie* t1,
                                 TNodeTrie* t2,
                                 unsigned arity,
                                 unsigned depth)
{
  if( depth==arity ){
    if( t2!=NULL ){
      Node f1 = t1->getData();
      Node f2 = t2->getData();
      if (!d_equalityEngine->areEqual(f1, f2))
      {
        Trace("strings-cg-debug") << "TheoryStrings::computeCareGraph(): checking function " << f1 << " and " << f2 << std::endl;
        vector< pair<TNode, TNode> > currentPairs;
        for (unsigned k = 0; k < f1.getNumChildren(); ++ k) {
          TNode x = f1[k];
          TNode y = f2[k];
          Assert(d_equalityEngine->hasTerm(x));
          Assert(d_equalityEngine->hasTerm(y));
          Assert(!d_equalityEngine->areDisequal(x, y, false));
          Assert(!areCareDisequal(x, y));
          if (!d_equalityEngine->areEqual(x, y))
          {
            if (d_equalityEngine->isTriggerTerm(x, THEORY_STRINGS)
                && d_equalityEngine->isTriggerTerm(y, THEORY_STRINGS))
            {
              TNode x_shared = d_equalityEngine->getTriggerTermRepresentative(
                  x, THEORY_STRINGS);
              TNode y_shared = d_equalityEngine->getTriggerTermRepresentative(
                  y, THEORY_STRINGS);
              currentPairs.push_back(make_pair(x_shared, y_shared));
            }
          }
        }
        for (unsigned c = 0; c < currentPairs.size(); ++ c) {
          Trace("strings-cg-pair") << "TheoryStrings::computeCareGraph(): pair : " << currentPairs[c].first << " " << currentPairs[c].second << std::endl;
          addCarePair(currentPairs[c].first, currentPairs[c].second);
        }
      }
    }
  }else{
    if( t2==NULL ){
      if( depth<(arity-1) ){
        //add care pairs internal to each child
        for (std::pair<const TNode, TNodeTrie>& tt : t1->d_data)
        {
          addCarePairs(&tt.second, nullptr, arity, depth + 1);
        }
      }
      //add care pairs based on each pair of non-disequal arguments
      for (std::map<TNode, TNodeTrie>::iterator it = t1->d_data.begin();
           it != t1->d_data.end();
           ++it)
      {
        std::map<TNode, TNodeTrie>::iterator it2 = it;
        ++it2;
        for( ; it2 != t1->d_data.end(); ++it2 ){
          if (!d_equalityEngine->areDisequal(it->first, it2->first, false))
          {
            if( !areCareDisequal(it->first, it2->first) ){
              addCarePairs( &it->second, &it2->second, arity, depth+1 );
            }
          }
        }
      }
    }else{
      //add care pairs based on product of indices, non-disequal arguments
      for (std::pair<const TNode, TNodeTrie>& tt1 : t1->d_data)
      {
        for (std::pair<const TNode, TNodeTrie>& tt2 : t2->d_data)
        {
          if (!d_equalityEngine->areDisequal(tt1.first, tt2.first, false))
          {
            if (!areCareDisequal(tt1.first, tt2.first))
            {
              addCarePairs(&tt1.second, &tt2.second, arity, depth + 1);
            }
          }
        }
      }
    }
  }
}

void TheoryStrings::computeCareGraph(){
  //computing the care graph here is probably still necessary, due to operators that take non-string arguments  TODO: verify
  Trace("strings-cg") << "TheoryStrings::computeCareGraph(): Build term indices..." << std::endl;
  // Term index for each (type, operator) pair. We require the operator here
  // since operators are polymorphic, taking strings/sequences.
  std::map<std::pair<TypeNode, Node>, TNodeTrie> index;
  std::map< Node, unsigned > arity;
  const context::CDList<TNode>& fterms = d_termReg.getFunctionTerms();
  size_t functionTerms = fterms.size();
  for (unsigned i = 0; i < functionTerms; ++ i) {
    TNode f1 = fterms[i];
    Trace("strings-cg") << "...build for " << f1 << std::endl;
    Node op = f1.getOperator();
    std::vector< TNode > reps;
    bool has_trigger_arg = false;
    for( unsigned j=0; j<f1.getNumChildren(); j++ ){
      reps.push_back(d_equalityEngine->getRepresentative(f1[j]));
      if (d_equalityEngine->isTriggerTerm(f1[j], THEORY_STRINGS))
      {
        has_trigger_arg = true;
      }
    }
    if( has_trigger_arg ){
      TypeNode ft = utils::getOwnerStringType(f1);
      std::pair<TypeNode, Node> ikey = std::pair<TypeNode, Node>(ft, op);
      index[ikey].addTerm(f1, reps);
      arity[op] = reps.size();
    }
  }
  //for each index
  for (std::pair<const std::pair<TypeNode, Node>, TNodeTrie>& ti : index)
  {
    Trace("strings-cg") << "TheoryStrings::computeCareGraph(): Process index "
                        << ti.first << "..." << std::endl;
    Node op = ti.first.second;
    addCarePairs(&ti.second, nullptr, arity[op], 0);
  }
}

void TheoryStrings::checkRegisterTermsPreNormalForm()
{
  const std::vector<Node>& seqc = d_bsolver.getStringEqc();
  for (const Node& eqc : seqc)
  {
    eq::EqClassIterator eqc_i = eq::EqClassIterator(eqc, d_equalityEngine);
    while (!eqc_i.isFinished())
    {
      Node n = (*eqc_i);
      if (!d_bsolver.isCongruent(n))
      {
        d_termReg.registerTerm(n, 2);
      }
      ++eqc_i;
    }
  }
}

void TheoryStrings::checkCodes()
{
  // ensure that lemmas regarding str.code been added for each constant string
  // of length one
  if (d_termReg.hasStringCode())
  {
    NodeManager* nm = NodeManager::currentNM();
    // str.code applied to the code term for each equivalence class that has a
    // code term but is not a constant
    std::vector<Node> nconst_codes;
    // str.code applied to the proxy variables for each equivalence classes that
    // are constants of size one
    std::vector<Node> const_codes;
    const std::vector<Node>& seqc = d_bsolver.getStringEqc();
    for (const Node& eqc : seqc)
    {
      NormalForm& nfe = d_csolver.getNormalForm(eqc);
      if (nfe.d_nf.size() == 1 && nfe.d_nf[0].isConst())
      {
        Node c = nfe.d_nf[0];
        Trace("strings-code-debug") << "Get proxy variable for " << c
                                    << std::endl;
        Node cc = nm->mkNode(kind::STRING_TO_CODE, c);
        cc = Rewriter::rewrite(cc);
        Assert(cc.isConst());
        Node cp = d_termReg.ensureProxyVariableFor(c);
        Node vc = nm->mkNode(STRING_TO_CODE, cp);
        if (!d_state.areEqual(cc, vc))
        {
          std::vector<Node> emptyVec;
          d_im.sendInference(emptyVec, cc.eqNode(vc), Inference::CODE_PROXY);
        }
        const_codes.push_back(vc);
      }
      else
      {
        EqcInfo* ei = d_state.getOrMakeEqcInfo(eqc, false);
        if (ei && !ei->d_codeTerm.get().isNull())
        {
          Node vc = nm->mkNode(kind::STRING_TO_CODE, ei->d_codeTerm.get());
          nconst_codes.push_back(vc);
        }
      }
    }
    if (d_im.hasProcessed())
    {
      return;
    }
    // now, ensure that str.code is injective
    std::vector<Node> cmps;
    cmps.insert(cmps.end(), const_codes.rbegin(), const_codes.rend());
    cmps.insert(cmps.end(), nconst_codes.rbegin(), nconst_codes.rend());
    for (unsigned i = 0, num_ncc = nconst_codes.size(); i < num_ncc; i++)
    {
      Node c1 = nconst_codes[i];
      cmps.pop_back();
      for (const Node& c2 : cmps)
      {
        Trace("strings-code-debug")
            << "Compare codes : " << c1 << " " << c2 << std::endl;
        if (!d_state.areDisequal(c1, c2) && !d_state.areEqual(c1, d_neg_one))
        {
          Node eq_no = c1.eqNode(d_neg_one);
          Node deq = c1.eqNode(c2).negate();
          Node eqn = c1[0].eqNode(c2[0]);
          // str.code(x)==-1 V str.code(x)!=str.code(y) V x==y
          Node inj_lem = nm->mkNode(kind::OR, eq_no, deq, eqn);
          deq = Rewriter::rewrite(deq);
          d_im.addPendingPhaseRequirement(deq, false);
          std::vector<Node> emptyVec;
          d_im.sendInference(emptyVec, inj_lem, Inference::CODE_INJ);
        }
      }
    }
  }
}

void TheoryStrings::checkRegisterTermsNormalForms()
{
  const std::vector<Node>& seqc = d_bsolver.getStringEqc();
  for (const Node& eqc : seqc)
  {
    NormalForm& nfi = d_csolver.getNormalForm(eqc);
    // check if there is a length term for this equivalence class
    EqcInfo* ei = d_state.getOrMakeEqcInfo(eqc, false);
    Node lt = ei ? ei->d_lengthTerm : Node::null();
    if (lt.isNull())
    {
      Node c = utils::mkNConcat(nfi.d_nf, eqc.getType());
      d_termReg.registerTerm(c, 3);
    }
  }
}

TrustNode TheoryStrings::ppRewrite(TNode atom)
{
  Trace("strings-ppr") << "TheoryStrings::ppRewrite " << atom << std::endl;
<<<<<<< HEAD
  // first, see if we need to expand definitions
  TrustNode texp = expandDefinition(atom);
  if (!texp.isNull())
  {
    return texp;
  }
=======
  TrustNode ret;
>>>>>>> 9f372f08
  Node atomRet = atom;
  if (options::regExpElim() && atom.getKind() == STRING_IN_REGEXP)
  {
    // aggressive elimination of regular expression membership
    ret = d_regexp_elim.eliminateTrusted(atomRet);
    if (!ret.isNull())
    {
      Trace("strings-ppr") << "  rewrote " << atom << " -> " << ret.getNode()
                           << " via regular expression elimination."
                           << std::endl;
      atomRet = ret.getNode();
    }
  }
  if( !options::stringLazyPreproc() ){
    //eager preprocess here
    std::vector< Node > new_nodes;
    StringsPreprocess* p = d_esolver.getPreprocess();
    Node pret = p->processAssertion(atomRet, new_nodes);
    if (pret != atomRet)
    {
      Trace("strings-ppr") << "  rewrote " << atomRet << " -> " << pret
                           << ", with " << new_nodes.size() << " lemmas."
                           << std::endl;
      for (const Node& lem : new_nodes)
      {
        Trace("strings-ppr") << "    lemma : " << lem << std::endl;
        ++(d_statistics.d_lemmasEagerPreproc);
        d_out->lemma(lem);
      }
      atomRet = pret;
      // Don't support proofs yet, thus we must return nullptr. This is the
      // case even if we had proven the elimination via regexp elimination
      // above.
      ret = TrustNode::mkTrustRewrite(atom, atomRet, nullptr);
    }else{
      Assert(new_nodes.empty());
    }
  }
  return ret;
}

/** run the given inference step */
void TheoryStrings::runInferStep(InferStep s, int effort)
{
  Trace("strings-process") << "Run " << s;
  if (effort > 0)
  {
    Trace("strings-process") << ", effort = " << effort;
  }
  Trace("strings-process") << "..." << std::endl;
  switch (s)
  {
    case CHECK_INIT: d_bsolver.checkInit(); break;
    case CHECK_CONST_EQC: d_bsolver.checkConstantEquivalenceClasses(); break;
    case CHECK_EXTF_EVAL: d_esolver.checkExtfEval(effort); break;
    case CHECK_CYCLES: d_csolver.checkCycles(); break;
    case CHECK_FLAT_FORMS: d_csolver.checkFlatForms(); break;
    case CHECK_REGISTER_TERMS_PRE_NF: checkRegisterTermsPreNormalForm(); break;
    case CHECK_NORMAL_FORMS_EQ: d_csolver.checkNormalFormsEq(); break;
    case CHECK_NORMAL_FORMS_DEQ: d_csolver.checkNormalFormsDeq(); break;
    case CHECK_CODES: checkCodes(); break;
    case CHECK_LENGTH_EQC: d_csolver.checkLengthsEqc(); break;
    case CHECK_REGISTER_TERMS_NF: checkRegisterTermsNormalForms(); break;
    case CHECK_EXTF_REDUCTION: d_esolver.checkExtfReductions(effort); break;
    case CHECK_MEMBERSHIP: d_rsolver.checkMemberships(); break;
    case CHECK_CARDINALITY: d_bsolver.checkCardinality(); break;
    default: Unreachable(); break;
  }
  Trace("strings-process") << "Done " << s
                           << ", addedFact = " << d_im.hasPendingFact()
                           << ", addedLemma = " << d_im.hasPendingLemma()
                           << ", conflict = " << d_state.isInConflict()
                           << std::endl;
}

void TheoryStrings::runStrategy(Theory::Effort e)
{
  std::vector<std::pair<InferStep, int> >::iterator it = d_strat.stepBegin(e);
  std::vector<std::pair<InferStep, int> >::iterator stepEnd =
      d_strat.stepEnd(e);

  Trace("strings-process") << "----check, next round---" << std::endl;
  while (it != stepEnd)
  {
    InferStep curr = it->first;
    if (curr == BREAK)
    {
      if (d_im.hasProcessed())
      {
        break;
      }
    }
    else
    {
      runInferStep(curr, it->second);
      if (d_state.isInConflict())
      {
        break;
      }
    }
    ++it;
  }
  Trace("strings-process") << "----finished round---" << std::endl;
}

}/* CVC4::theory::strings namespace */
}/* CVC4::theory namespace */
}/* CVC4 namespace */<|MERGE_RESOLUTION|>--- conflicted
+++ resolved
@@ -997,16 +997,13 @@
 TrustNode TheoryStrings::ppRewrite(TNode atom)
 {
   Trace("strings-ppr") << "TheoryStrings::ppRewrite " << atom << std::endl;
-<<<<<<< HEAD
   // first, see if we need to expand definitions
   TrustNode texp = expandDefinition(atom);
   if (!texp.isNull())
   {
     return texp;
   }
-=======
   TrustNode ret;
->>>>>>> 9f372f08
   Node atomRet = atom;
   if (options::regExpElim() && atom.getKind() == STRING_IN_REGEXP)
   {
