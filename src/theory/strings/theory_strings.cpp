/******************************************************************************
 * Top contributors (to current version):
 *   Andrew Reynolds, Tianyi Liang, Andres Noetzli
 *
 * This file is part of the cvc5 project.
 *
 * Copyright (c) 2009-2021 by the authors listed in the file AUTHORS
 * in the top-level source directory and their institutional affiliations.
 * All rights reserved.  See the file COPYING in the top-level source
 * directory for licensing information.
 * ****************************************************************************
 *
 * Implementation of the theory of strings.
 */

#include "theory/strings/theory_strings.h"

#include "expr/attribute.h"
#include "expr/bound_var_manager.h"
#include "expr/kind.h"
#include "expr/sequence.h"
#include "options/smt_options.h"
#include "options/strings_options.h"
#include "options/theory_options.h"
#include "smt/logic_exception.h"
#include "theory/decision_manager.h"
#include "theory/ext_theory.h"
#include "theory/rewriter.h"
#include "theory/strings/theory_strings_utils.h"
#include "theory/strings/type_enumerator.h"
#include "theory/strings/word.h"
#include "theory/theory_model.h"
#include "theory/valuation.h"

using namespace std;
using namespace cvc5::context;
using namespace cvc5::kind;

namespace cvc5 {
namespace theory {
namespace strings {

/**
 * Attribute used for making unique (bound variables) which correspond to
 * unique element values used in sequence models. See use in collectModelValues
 * below.
 */
struct SeqModelVarAttributeId
{
};
using SeqModelVarAttribute = expr::Attribute<SeqModelVarAttributeId, Node>;

TheoryStrings::TheoryStrings(Env& env, OutputChannel& out, Valuation valuation)
    : Theory(THEORY_STRINGS, env, out, valuation),
      d_notify(*this),
      d_statistics(),
      d_state(env, d_valuation),
      d_eagerSolver(d_state),
      d_termReg(env, d_state, d_statistics, d_pnm),
      d_extTheoryCb(),
      d_im(env, *this, d_state, d_termReg, d_extTheory, d_statistics, d_pnm),
      d_extTheory(env, d_extTheoryCb, d_im),
      d_rewriter(env.getRewriter(),
                 &d_statistics.d_rewrites,
                 d_termReg.getAlphabetCardinality()),
      // the checker depends on the cardinality of the alphabet
      d_checker(d_termReg.getAlphabetCardinality()),
      d_bsolver(env, d_state, d_im),
      d_csolver(env, d_state, d_im, d_termReg, d_bsolver),
      d_esolver(env,
                d_state,
                d_im,
                d_termReg,
                d_rewriter,
                d_bsolver,
                d_csolver,
                d_extTheory,
                d_statistics),
<<<<<<< HEAD
      d_asolver(
          env, d_state, d_im, d_termReg, d_csolver, d_esolver, d_extTheory),
      d_rsolver(env,
                d_state,
                d_im,
                d_termReg.getSkolemCache(),
                d_csolver,
                d_esolver,
                d_statistics),
=======
      d_rsolver(
          env, d_state, d_im, d_termReg, d_csolver, d_esolver, d_statistics),
>>>>>>> 4d8e954c
      d_regexp_elim(options::regExpElimAgg(), d_pnm, userContext()),
      d_stringsFmf(env, valuation, d_termReg)
{
  d_termReg.finishInit(&d_im);

  d_zero = NodeManager::currentNM()->mkConst( Rational( 0 ) );
  d_one = NodeManager::currentNM()->mkConst( Rational( 1 ) );
  d_neg_one = NodeManager::currentNM()->mkConst(Rational(-1));
  d_true = NodeManager::currentNM()->mkConst( true );
  d_false = NodeManager::currentNM()->mkConst( false );

  // set up the extended function callback
  d_extTheoryCb.d_esolver = &d_esolver;

  // use the state object as the official theory state
  d_theoryState = &d_state;
  // use the inference manager as the official inference manager
  d_inferManager = &d_im;
}

TheoryStrings::~TheoryStrings() {

}

TheoryRewriter* TheoryStrings::getTheoryRewriter() { return &d_rewriter; }

ProofRuleChecker* TheoryStrings::getProofChecker() { return &d_checker; }

bool TheoryStrings::needsEqualityEngine(EeSetupInfo& esi)
{
  esi.d_notify = &d_notify;
  esi.d_name = "theory::strings::ee";
  esi.d_notifyNewClass = true;
  esi.d_notifyMerge = true;
  esi.d_notifyDisequal = true;
  return true;
}

void TheoryStrings::finishInit()
{
  Assert(d_equalityEngine != nullptr);

  // witness is used to eliminate str.from_code
  d_valuation.setUnevaluatedKind(WITNESS);

  bool eagerEval = options::stringEagerEval();
  // The kinds we are treating as function application in congruence
  d_equalityEngine->addFunctionKind(kind::STRING_LENGTH, eagerEval);
  d_equalityEngine->addFunctionKind(kind::STRING_CONCAT, eagerEval);
  d_equalityEngine->addFunctionKind(kind::STRING_IN_REGEXP, eagerEval);
  d_equalityEngine->addFunctionKind(kind::STRING_TO_CODE, eagerEval);
  d_equalityEngine->addFunctionKind(kind::SEQ_UNIT, eagerEval);
  // `seq.nth` is not always defined, and so we do not evaluate it eagerly.
  d_equalityEngine->addFunctionKind(kind::SEQ_NTH, false);
  // extended functions
  d_equalityEngine->addFunctionKind(kind::STRING_CONTAINS, eagerEval);
  d_equalityEngine->addFunctionKind(kind::STRING_LEQ, eagerEval);
  d_equalityEngine->addFunctionKind(kind::STRING_SUBSTR, eagerEval);
  d_equalityEngine->addFunctionKind(kind::STRING_UPDATE, eagerEval);
  d_equalityEngine->addFunctionKind(kind::STRING_ITOS, eagerEval);
  d_equalityEngine->addFunctionKind(kind::STRING_STOI, eagerEval);
  d_equalityEngine->addFunctionKind(kind::STRING_INDEXOF, eagerEval);
  d_equalityEngine->addFunctionKind(kind::STRING_INDEXOF_RE, eagerEval);
  d_equalityEngine->addFunctionKind(kind::STRING_REPLACE, eagerEval);
  d_equalityEngine->addFunctionKind(kind::STRING_REPLACE_ALL, eagerEval);
  d_equalityEngine->addFunctionKind(kind::STRING_REPLACE_RE, eagerEval);
  d_equalityEngine->addFunctionKind(kind::STRING_REPLACE_RE_ALL, eagerEval);
  d_equalityEngine->addFunctionKind(kind::STRING_REPLACE_ALL, eagerEval);
  d_equalityEngine->addFunctionKind(kind::STRING_TOLOWER, eagerEval);
  d_equalityEngine->addFunctionKind(kind::STRING_TOUPPER, eagerEval);
  d_equalityEngine->addFunctionKind(kind::STRING_REV, eagerEval);
}

std::string TheoryStrings::identify() const
{
  return std::string("TheoryStrings");
}

bool TheoryStrings::areCareDisequal( TNode x, TNode y ) {
  Assert(d_equalityEngine->hasTerm(x));
  Assert(d_equalityEngine->hasTerm(y));
  if (d_equalityEngine->isTriggerTerm(x, THEORY_STRINGS)
      && d_equalityEngine->isTriggerTerm(y, THEORY_STRINGS))
  {
    TNode x_shared =
        d_equalityEngine->getTriggerTermRepresentative(x, THEORY_STRINGS);
    TNode y_shared =
        d_equalityEngine->getTriggerTermRepresentative(y, THEORY_STRINGS);
    EqualityStatus eqStatus = d_valuation.getEqualityStatus(x_shared, y_shared);
    if( eqStatus==EQUALITY_FALSE_AND_PROPAGATED || eqStatus==EQUALITY_FALSE || eqStatus==EQUALITY_FALSE_IN_MODEL ){
      return true;
    }
  }
  return false;
}

bool TheoryStrings::propagateLit(TNode literal)
{
  return d_im.propagateLit(literal);
}

TrustNode TheoryStrings::explain(TNode literal)
{
  Debug("strings-explain") << "explain called on " << literal << std::endl;
  return d_im.explainLit(literal);
}

void TheoryStrings::presolve() {
  Debug("strings-presolve") << "TheoryStrings::Presolving : get fmf options " << (options::stringFMF() ? "true" : "false") << std::endl;
  d_strat.initializeStrategy();

  // if strings fmf is enabled, register the strategy
  if (options::stringFMF())
  {
    d_stringsFmf.presolve();
    // This strategy is local to a check-sat call, since we refresh the strategy
    // on every call to presolve.
    d_im.getDecisionManager()->registerStrategy(
        DecisionManager::STRAT_STRINGS_SUM_LENGTHS,
        d_stringsFmf.getDecisionStrategy(),
        DecisionManager::STRAT_SCOPE_LOCAL_SOLVE);
  }
  Debug("strings-presolve") << "Finished presolve" << std::endl;
}

/////////////////////////////////////////////////////////////////////////////
// MODEL GENERATION
/////////////////////////////////////////////////////////////////////////////

bool TheoryStrings::collectModelValues(TheoryModel* m,
                                       const std::set<Node>& termSet)
{
  if (Trace.isOn("strings-debug-model"))
  {
    Trace("strings-debug-model")
        << "TheoryStrings::collectModelValues" << std::endl;
    Trace("strings-debug-model") << "Equivalence classes are:" << std::endl;
    Trace("strings-debug-model") << debugPrintStringsEqc() << std::endl;
    Trace("strings-debug-model") << "Extended functions are:" << std::endl;
    Trace("strings-debug-model") << d_esolver.debugPrintModel() << std::endl;
  }
  Trace("strings-model") << "TheoryStrings::collectModelValues" << std::endl;
  // Collects representatives by types and orders sequence types by how nested
  // they are
  std::map<TypeNode, ModelTypeInfo> tinfo;
  std::unordered_set<TypeNode> toProcess;
  // Generate model
  // get the relevant string equivalence classes
  for (const Node& s : termSet)
  {
    TypeNode tn = s.getType();
    if (tn.isStringLike())
    {
      Node r = d_state.getRepresentative(s);
      tinfo[tn].d_repSet.insert(r);
      toProcess.insert(tn);
      if (s.getKind() == STRING_UPDATE)
      {
        tinfo[tn].d_updateTerms.insert(s);
      }
    }
    if (s.getKind() == SEQ_NTH)
    {
      tn = s[0].getType();
      tinfo[tn].d_nthTerms.insert(s);
      toProcess.insert(tn);
    }
  }

  while (!toProcess.empty())
  {
    // Pick one of the remaining types to collect model values for
    TypeNode tn = *toProcess.begin();
    if (!collectModelInfoType(tn, toProcess, tinfo, m))
    {
      return false;
    }
  }

  return true;
}

struct SortSeqIndex
{
  SortSeqIndex() {}
  /** the comparison */
  bool operator()(std::pair<Node, Node> i, std::pair<Node, Node> j)
  {
    Assert(i.first.getKind() == CONST_RATIONAL
           && j.first.getKind() == CONST_RATIONAL);
    Assert(i.first != j.first);
    return i.first.getConst<Rational>() < j.first.getConst<Rational>();
  }
};

bool TheoryStrings::collectModelInfoType(
    TypeNode tn,
    std::unordered_set<TypeNode>& toProcess,
    const std::map<TypeNode, ModelTypeInfo>& tinfo,
    TheoryModel* m)
{
  // Make sure that the model values for the element type of sequences are
  // computed first
  if (tn.isSequence() && tn.getSequenceElementType().isSequence())
  {
    TypeNode tnElem = tn.getSequenceElementType();
    if (toProcess.find(tnElem) != toProcess.end()
        && !collectModelInfoType(tnElem, toProcess, tinfo, m))
    {
      return false;
    }
  }
  toProcess.erase(tn);

  // TODO: get type enumerator properties
  SEnumLenSet sels;
  // get partition of strings of equal lengths for the representatives of the
  // current type
  std::map<TypeNode, std::vector<std::vector<Node> > > colT;
  std::map<TypeNode, std::vector<Node> > ltsT;
  const ModelTypeInfo& mti = tinfo.at(tn);
  const std::vector<Node> repVec(mti.d_repSet.begin(), mti.d_repSet.end());
  d_state.separateByLength(repVec, colT, ltsT);
  const std::vector<std::vector<Node> >& col = colT[tn];
  const std::vector<Node>& lts = ltsT[tn];

  // process the update terms: organize by eqc?
  /*
if (options::stringSeqUpdate())
{
  for (size_t i=0; i<2; i++)
  {
    const std::unordered_set<Node>& terms = i==0 ? mti.d_updateTerms :
mti.d_nthTerms; for (const Node& t : terms)
    {

    }
  }
}
  */

  NodeManager* nm = NodeManager::currentNM();
  std::map< Node, Node > processed;
  //step 1 : get all values for known lengths
  std::vector< Node > lts_values;
  std::map<std::size_t, Node> values_used;
  std::vector<Node> len_splits;
  for( unsigned i=0; i<col.size(); i++ ) {
    Trace("strings-model") << "Checking length for {";
    for( unsigned j=0; j<col[i].size(); j++ ) {
      if( j>0 ) {
        Trace("strings-model") << ", ";
      }
      Trace("strings-model") << col[i][j];
    }
    Trace("strings-model") << " } (length is " << lts[i] << ")" << std::endl;
    Node len_value;
    if( lts[i].isConst() ) {
      len_value = lts[i];
    }
    else if (!lts[i].isNull())
    {
      // get the model value for lts[i]
      len_value = d_valuation.getModelValue(lts[i]);
    }
    if (len_value.isNull())
    {
      lts_values.push_back(Node::null());
    }
    else
    {
      // must throw logic exception if we cannot construct the string
      if (len_value.getConst<Rational>() > String::maxSize())
      {
        std::stringstream ss;
        ss << "The model was computed to have strings of length " << len_value
           << ". We only allow strings up to length " << String::maxSize();
        throw LogicException(ss.str());
      }
      std::size_t lvalue =
          len_value.getConst<Rational>().getNumerator().toUnsignedInt();
      auto itvu = values_used.find(lvalue);
      if (itvu == values_used.end())
      {
        values_used[lvalue] = lts[i];
      }
      else
      {
        len_splits.push_back(lts[i].eqNode(itvu->second));
      }
      lts_values.push_back(len_value);
    }
  }
  ////step 2 : assign arbitrary values for unknown lengths?
  // confirmed by calculus invariant, see paper
  Trace("strings-model") << "Assign to equivalence classes..." << std::endl;
  std::map<Node, Node> pure_eq_assign;
  //step 3 : assign values to equivalence classes that are pure variables
  for( unsigned i=0; i<col.size(); i++ ){
    std::vector< Node > pure_eq;
    Node lenValue = lts_values[i];
    Trace("strings-model") << "Considering (" << col[i].size()
                           << ") equivalence classes for length " << lenValue
                           << std::endl;
    for (const Node& eqc : col[i])
    {
      Trace("strings-model") << "- eqc: " << eqc << std::endl;
      //check if col[i][j] has only variables
      if (eqc.isConst())
      {
        processed[eqc] = eqc;
        // Make sure that constants are asserted to the theory model that we
        // are building. It is possible that new constants were introduced by
        // the eager evaluation in the equality engine. These terms are missing
        // in the term set and, as a result, are skipped when the equality
        // engine is asserted to the theory model.
        m->getEqualityEngine()->addTerm(eqc);
        continue;
      }
      NormalForm& nfe = d_csolver.getNormalForm(eqc);
      if (nfe.d_nf.size() != 1)
      {
        // will be assigned via a concatenation of normal form eqc
        continue;
      }
      // ensure we have decided on length value at this point
      if (lenValue.isNull())
      {
        // start with length two (other lengths have special precendence)
        std::size_t lvalue = 2;
        while (values_used.find(lvalue) != values_used.end())
        {
          lvalue++;
        }
        Trace("strings-model")
            << "*** Decide to make length of " << lvalue << std::endl;
        lenValue = nm->mkConst(Rational(lvalue));
        values_used[lvalue] = Node::null();
      }
      // is it an equivalence class with a seq.unit term?
      Node assignedValue;
      if (nfe.d_nf[0].getKind() == SEQ_UNIT)
      {
        Node argVal;
        if (nfe.d_nf[0][0].getType().isStringLike())
        {
          // By this point, we should have assigned model values for the
          // elements of this sequence type because of the check in the
          // beginning of this method
          argVal = m->getRepresentative(nfe.d_nf[0][0]);
        }
        else
        {
          // Otherwise, we use the term itself. We cannot get the model
          // value of this term, since it might not be available yet, as
          // it may belong to a theory that has not built its model yet.
          // Hence, we assign a (non-constant) skeleton (seq.unit argVal).
          argVal = nfe.d_nf[0][0];
        }
        Assert(!argVal.isNull()) << "No value for " << nfe.d_nf[0][0];
        assignedValue = Rewriter::rewrite(nm->mkNode(SEQ_UNIT, argVal));
        Trace("strings-model")
            << "-> assign via seq.unit: " << assignedValue << std::endl;
      }
      else if (d_termReg.hasStringCode() && lenValue == d_one)
      {
        // it has a code and the length of these equivalence classes are one
        EqcInfo* eip = d_state.getOrMakeEqcInfo(eqc, false);
        if (eip && !eip->d_codeTerm.get().isNull())
        {
          // its value must be equal to its code
          Node ct = nm->mkNode(kind::STRING_TO_CODE, eip->d_codeTerm.get());
          Node ctv = d_valuation.getModelValue(ct);
          unsigned cvalue =
              ctv.getConst<Rational>().getNumerator().toUnsignedInt();
          Trace("strings-model") << "(code: " << cvalue << ") ";
          std::vector<unsigned> vec;
          vec.push_back(cvalue);
          assignedValue = nm->mkConst(String(vec));
          Trace("strings-model")
              << "-> assign via str.code: " << assignedValue << std::endl;
        }
      }
      else if (options::stringSeqUpdate() != options::StringSeqUpdateMode::NONE)
      {
        // determine skeleton based on the write model, if it exists
        const std::map<Node, Node>& writeModel = d_asolver.getWriteModel(eqc);
        if (!writeModel.empty())
        {
          std::vector<std::pair<Node, Node> > writes;
          std::unordered_set<Node> usedWrites;
          for (const std::pair<const Node, Node>& w : writeModel)
          {
            Node ivalue = d_valuation.getModelValue(w.first);
            Assert(ivalue.getKind() == CONST_RATIONAL);
            // ignore if out of bounds
            Rational irat = ivalue.getConst<Rational>();
            if (irat.sgn() == -1 || irat >= lenValue.getConst<Rational>())
            {
              continue;
            }
            if (usedWrites.find(ivalue) != usedWrites.end())
            {
              continue;
            }
            usedWrites.insert(ivalue);
            Node wsunit = nm->mkNode(SEQ_UNIT, w.second);
            writes.emplace_back(ivalue, wsunit);
          }
          // sort based on index value
          SortSeqIndex ssi;
          std::sort(writes.begin(), writes.end(), ssi);
          std::vector<Node> cc;
          uint32_t currIndex = 0;
          for (size_t w = 0, wsize = writes.size(); w <= wsize; w++)
          {
            uint32_t nextIndex;
            if (w == writes.size())
            {
              nextIndex =
                  lenValue.getConst<Rational>().getNumerator().toUnsignedInt();
            }
            else
            {
              Node windex = writes[w].first;
              Assert(windex.getConst<Rational>()
                     <= Rational(String::maxSize()));
              nextIndex =
                  windex.getConst<Rational>().getNumerator().toUnsignedInt();
              Assert(nextIndex >= currIndex);
            }
            if (nextIndex > currIndex)
            {
              // allocate arbitrary value to fill gap
              uint32_t gapSize = nextIndex - currIndex;
              SEnumLen* selGap = sels.getEnumerator(gapSize, tn);
              Assert(!selGap->isFinished());
              Node cgap = selGap->getCurrent();
              selGap->increment();
              cc.push_back(cgap);
            }
            // then take read
            if (w < wsize)
            {
              cc.push_back(writes[w].second);
            }
            currIndex = nextIndex + 1;
          }
          assignedValue = utils::mkConcat(cc, tn);
          Trace("strings-model")
              << "-> assign via seq.update/nth eqc: " << assignedValue
              << std::endl;
        }
      }
      if (!assignedValue.isNull())
      {
        pure_eq_assign[eqc] = assignedValue;
        m->getEqualityEngine()->addTerm(assignedValue);
      }
      else
      {
        Trace("strings-model") << "-> no assignment" << std::endl;
      }
      pure_eq.push_back(eqc);
    }

    //assign a new length if necessary
    if( !pure_eq.empty() ){
      Trace("strings-model") << "Need to assign values of length " << lenValue
                             << " to equivalence classes ";
      for( unsigned j=0; j<pure_eq.size(); j++ ){
        Trace("strings-model") << pure_eq[j] << " ";
      }
      Trace("strings-model") << std::endl;

      //use type enumerator
      Assert(lenValue.getConst<Rational>() <= Rational(String::maxSize()))
          << "Exceeded UINT32_MAX in string model";
      uint32_t currLen =
          lenValue.getConst<Rational>().getNumerator().toUnsignedInt();
      Trace("strings-model") << "Cardinality of alphabet is "
<<<<<<< HEAD
                             << utils::getAlphabetCardinality() << std::endl;
      SEnumLen* sel = sels.getEnumerator(currLen, tn);
=======
                             << d_termReg.getAlphabetCardinality() << std::endl;
      if (tn.isString())  // string-only
      {
        sel.reset(new StringEnumLen(
            currLen, currLen, d_termReg.getAlphabetCardinality()));
      }
      else
      {
        sel.reset(new SeqEnumLen(tn, nullptr, currLen, currLen));
      }
>>>>>>> 4d8e954c
      for (const Node& eqc : pure_eq)
      {
        Node c;
        std::map<Node, Node>::iterator itp = pure_eq_assign.find(eqc);
        if (itp == pure_eq_assign.end())
        {
          do
          {
            if (sel->isFinished())
            {
              // We are in a case where model construction is impossible due to
              // an insufficient number of constants of a given length.

              // Consider an integer equivalence class E whose value is assigned
              // n in the model. Let { S_1, ..., S_m } be the set of string
              // equivalence classes such that len( x ) is a member of E for
              // some member x of each class S1, ...,Sm. Since our calculus is
              // saturated with respect to cardinality inference (see Liang
              // et al, Figure 6, CAV 2014), we have that m <= A^n, where A is
              // the cardinality of our alphabet.

              // Now, consider the case where there exists two integer
              // equivalence classes E1 and E2 that are assigned n, and moreover
              // we did not received notification from arithmetic that E1 = E2.
              // This typically should never happen, but assume in the following
              // that it does.

              // Now, it may be the case that there are string equivalence
              // classes { S_1, ..., S_m1 } whose lengths are in E1,
              // and classes { S'_1, ..., S'_m2 } whose lengths are in E2, where
              // m1 + m2 > A^n. In this case, we have insufficient strings to
              // assign to { S_1, ..., S_m1, S'_1, ..., S'_m2 }. If this
              // happens, we add a split on len( u1 ) = len( u2 ) for some
              // len( u1 ) in E1, len( u2 ) in E2. We do this for each pair of
              // integer equivalence classes that are assigned to the same value
              // in the model.
              AlwaysAssert(!len_splits.empty());
              for (const Node& sl : len_splits)
              {
                Node spl = nm->mkNode(OR, sl, sl.negate());
                d_im.lemma(spl, InferenceId::STRINGS_CMI_SPLIT);
                Trace("strings-lemma")
                    << "Strings::CollectModelInfoSplit: " << spl << std::endl;
              }
              // we added a lemma, so can return here
              return false;
            }
            c = sel->getCurrent();
            // if we are a sequence with infinite element type
            if (tn.isSequence()
                && !d_env.isFiniteType(tn.getSequenceElementType()))
            {
              // Make a skeleton instead. In particular, this means that
              // a value:
              //   (seq.++ (seq.unit 0) (seq.unit 1) (seq.unit 2))
              // becomes:
              //   (seq.++ (seq.unit k_0) (seq.unit k_1) (seq.unit k_2))
              // where k_0, k_1, k_2 are fresh integer variables. These
              // variables will be assigned values in the standard way by the
              // model. This construction is necessary since the strings solver
              // must constrain the length of the model of an equivalence class
              // (e.g. in this case to length 3); moreover we cannot assign a
              // concrete value since it may conflict with other skeletons we
              // have assigned, e.g. for the case of (seq.unit argVal) above.
              SkolemManager* sm = nm->getSkolemManager();
              BoundVarManager* bvm = nm->getBoundVarManager();
              Assert(c.getKind() == CONST_SEQUENCE);
              const Sequence& sn = c.getConst<Sequence>();
              const std::vector<Node>& snvec = sn.getVec();
              std::vector<Node> skChildren;
              for (const Node& snv : snvec)
              {
                TypeNode etn = snv.getType();
                Node v = bvm->mkBoundVar<SeqModelVarAttribute>(snv, etn);
                // use a skolem, not a bound variable
                Node kv = sm->mkPurifySkolem(v, "smv");
                skChildren.push_back(nm->mkNode(SEQ_UNIT, kv));
              }
              c = utils::mkConcat(skChildren, tn);
            }
            // increment
            sel->increment();
          } while (m->hasTerm(c));
        }
        else
        {
          c = itp->second;
        }
        Trace("strings-model") << "*** Assigned constant " << c << " for "
                               << eqc << std::endl;
        processed[eqc] = c;
        if (!m->assertEquality(eqc, c, true))
        {
          // this should never happen due to the model soundness argument
          // for strings
          Unreachable()
              << "TheoryStrings::collectModelInfoType: Inconsistent equality"
              << std::endl;
          return false;
        }
      }
    }
  }
  Trace("strings-model") << "String Model : Pure Assigned." << std::endl;
  //step 4 : assign constants to all other equivalence classes
  for (const Node& rn : repVec)
  {
    if (processed.find(rn) == processed.end())
    {
      NormalForm& nf = d_csolver.getNormalForm(rn);
      if (Trace.isOn("strings-model"))
      {
        Trace("strings-model")
            << "Construct model for " << rn << " based on normal form ";
        for (unsigned j = 0, size = nf.d_nf.size(); j < size; j++)
        {
          Node n = nf.d_nf[j];
          if (j > 0)
          {
            Trace("strings-model") << " ++ ";
          }
          Trace("strings-model") << n;
          Node r = d_state.getRepresentative(n);
          if (!r.isConst() && processed.find(r) == processed.end())
          {
            Trace("strings-model") << "(UNPROCESSED)";
          }
        }
      }
      Trace("strings-model") << std::endl;
      std::vector< Node > nc;
      for (const Node& n : nf.d_nf)
      {
        Node r = d_state.getRepresentative(n);
        Assert(r.isConst() || processed.find(r) != processed.end());
        nc.push_back(r.isConst() ? r : processed[r]);
      }
      Node cc = utils::mkNConcat(nc, tn);
      Trace("strings-model")
          << "*** Determined constant " << cc << " for " << rn << std::endl;
      processed[rn] = cc;
      if (!m->assertEquality(rn, cc, true))
      {
        // this should never happen due to the model soundness argument
        // for strings
        Unreachable() << "TheoryStrings::collectModelInfoType: "
                         "Inconsistent equality (unprocessed eqc)"
                      << std::endl;
        return false;
      }
      else if (!cc.isConst())
      {
        // the value may be specified by seq.unit components, ensure this
        // is marked as the skeleton for constructing values in this class.
        m->assertSkeleton(cc);
      }
    }
  }
  //Trace("strings-model") << "String Model : Assigned." << std::endl;
  Trace("strings-model") << "String Model : Finished." << std::endl;
  return true;
}

/////////////////////////////////////////////////////////////////////////////
// MAIN SOLVER
/////////////////////////////////////////////////////////////////////////////

void TheoryStrings::preRegisterTerm(TNode n)
{
  Trace("strings-preregister")
      << "TheoryStrings::preRegisterTerm: " << n << std::endl;
  d_termReg.preRegisterTerm(n);
  // Register the term with the extended theory. Notice we do not recurse on
  // this term here since preRegisterTerm is already called recursively on all
  // subterms in preregistered literals.
  d_extTheory.registerTerm(n);
}

bool TheoryStrings::preNotifyFact(
    TNode atom, bool pol, TNode fact, bool isPrereg, bool isInternal)
{
  // this is only required for internal facts, others are already registered
  if (isInternal && atom.getKind() == EQUAL)
  {
    // We must ensure these terms are registered. We register eagerly here for
    // performance reasons. Alternatively, terms could be registered at full
    // effort in e.g. BaseSolver::init.
    for (const Node& t : atom)
    {
      d_termReg.registerTerm(t, 0);
    }
  }
  return false;
}

void TheoryStrings::notifyFact(TNode atom,
                               bool polarity,
                               TNode fact,
                               bool isInternal)
{
  d_eagerSolver.notifyFact(atom, polarity, fact, isInternal);
  // process pending conflicts due to reasoning about endpoints
  if (!d_state.isInConflict() && d_state.hasPendingConflict())
  {
    InferInfo iiPendingConf(InferenceId::UNKNOWN);
    d_state.getPendingConflict(iiPendingConf);
    Trace("strings-pending")
        << "Process pending conflict " << iiPendingConf.d_premises << std::endl;
    Trace("strings-conflict")
        << "CONFLICT: Eager : " << iiPendingConf.d_premises << std::endl;
    ++(d_statistics.d_conflictsEager);
    // call the inference manager to send the conflict
    d_im.processConflict(iiPendingConf);
    return;
  }
  Trace("strings-pending-debug") << "  Now collect terms" << std::endl;
  Trace("strings-pending-debug") << "  Finished collect terms" << std::endl;
}

void TheoryStrings::postCheck(Effort e)
{
  d_im.doPendingFacts();

  Assert(d_strat.isStrategyInit());
  if (!d_state.isInConflict() && !d_valuation.needCheck()
      && d_strat.hasStrategyEffort(e))
  {
    Trace("strings-check-debug")
        << "Theory of strings " << e << " effort check " << std::endl;
    if (Trace.isOn("strings-eqc"))
    {
      Trace("strings-eqc") << debugPrintStringsEqc() << std::endl;
    }
    ++(d_statistics.d_checkRuns);
    bool sentLemma = false;
    bool hadPending = false;
    Trace("strings-check") << "Full effort check..." << std::endl;
    do{
      d_im.reset();
      ++(d_statistics.d_strategyRuns);
      Trace("strings-check") << "  * Run strategy..." << std::endl;
      runStrategy(e);
      // remember if we had pending facts or lemmas
      hadPending = d_im.hasPending();
      // Send the facts *and* the lemmas. We send lemmas regardless of whether
      // we send facts since some lemmas cannot be dropped. Other lemmas are
      // otherwise avoided by aborting the strategy when a fact is ready.
      d_im.doPending();
      // Did we successfully send a lemma? Notice that if hasPending = true
      // and sentLemma = false, then the above call may have:
      // (1) had no pending lemmas, but successfully processed pending facts,
      // (2) unsuccessfully processed pending lemmas.
      // In either case, we repeat the strategy if we are not in conflict.
      sentLemma = d_im.hasSentLemma();
      if (Trace.isOn("strings-check"))
      {
        Trace("strings-check") << "  ...finish run strategy: ";
        Trace("strings-check") << (hadPending ? "hadPending " : "");
        Trace("strings-check") << (sentLemma ? "sentLemma " : "");
        Trace("strings-check") << (d_state.isInConflict() ? "conflict " : "");
        if (!hadPending && !sentLemma && !d_state.isInConflict())
        {
          Trace("strings-check") << "(none)";
        }
        Trace("strings-check") << std::endl;
      }
      // repeat if we did not add a lemma or conflict, and we had pending
      // facts or lemmas.
    } while (!d_state.isInConflict() && !sentLemma && hadPending);
  }
  Trace("strings-check") << "Theory of strings, done check : " << e << std::endl;
  Assert(!d_im.hasPendingFact());
  Assert(!d_im.hasPendingLemma());
}

bool TheoryStrings::needsCheckLastEffort() {
  if( options::stringGuessModel() ){
    return d_esolver.hasExtendedFunctions();
  }
  return false;
}

/** Conflict when merging two constants */
void TheoryStrings::conflict(TNode a, TNode b){
  if (d_state.isInConflict())
  {
    // already in conflict
    return;
  }
  d_im.conflictEqConstantMerge(a, b);
  Trace("strings-conflict") << "CONFLICT: Eq engine conflict" << std::endl;
  ++(d_statistics.d_conflictsEqEngine);
}

void TheoryStrings::eqNotifyNewClass(TNode t){
  Kind k = t.getKind();
  if (k == STRING_LENGTH || k == STRING_TO_CODE)
  {
    Trace("strings-debug") << "New length eqc : " << t << std::endl;
    //we care about the length of this string
    d_termReg.registerTerm(t[0], 1);
  }
  d_eagerSolver.eqNotifyNewClass(t);
}

void TheoryStrings::addCarePairs(TNodeTrie* t1,
                                 TNodeTrie* t2,
                                 unsigned arity,
                                 unsigned depth)
{
  if( depth==arity ){
    if( t2!=NULL ){
      Node f1 = t1->getData();
      Node f2 = t2->getData();
      if (!d_equalityEngine->areEqual(f1, f2))
      {
        Trace("strings-cg-debug") << "TheoryStrings::computeCareGraph(): checking function " << f1 << " and " << f2 << std::endl;
        vector< pair<TNode, TNode> > currentPairs;
        for (unsigned k = 0; k < f1.getNumChildren(); ++ k) {
          TNode x = f1[k];
          TNode y = f2[k];
          Assert(d_equalityEngine->hasTerm(x));
          Assert(d_equalityEngine->hasTerm(y));
          Assert(!d_equalityEngine->areDisequal(x, y, false));
          Assert(!areCareDisequal(x, y));
          if (!d_equalityEngine->areEqual(x, y))
          {
            if (d_equalityEngine->isTriggerTerm(x, THEORY_STRINGS)
                && d_equalityEngine->isTriggerTerm(y, THEORY_STRINGS))
            {
              TNode x_shared = d_equalityEngine->getTriggerTermRepresentative(
                  x, THEORY_STRINGS);
              TNode y_shared = d_equalityEngine->getTriggerTermRepresentative(
                  y, THEORY_STRINGS);
              currentPairs.push_back(make_pair(x_shared, y_shared));
            }
          }
        }
        for (unsigned c = 0; c < currentPairs.size(); ++ c) {
          Trace("strings-cg-pair") << "TheoryStrings::computeCareGraph(): pair : " << currentPairs[c].first << " " << currentPairs[c].second << std::endl;
          addCarePair(currentPairs[c].first, currentPairs[c].second);
        }
      }
    }
  }else{
    if( t2==NULL ){
      if( depth<(arity-1) ){
        //add care pairs internal to each child
        for (std::pair<const TNode, TNodeTrie>& tt : t1->d_data)
        {
          addCarePairs(&tt.second, nullptr, arity, depth + 1);
        }
      }
      //add care pairs based on each pair of non-disequal arguments
      for (std::map<TNode, TNodeTrie>::iterator it = t1->d_data.begin();
           it != t1->d_data.end();
           ++it)
      {
        std::map<TNode, TNodeTrie>::iterator it2 = it;
        ++it2;
        for( ; it2 != t1->d_data.end(); ++it2 ){
          if (!d_equalityEngine->areDisequal(it->first, it2->first, false))
          {
            if( !areCareDisequal(it->first, it2->first) ){
              addCarePairs( &it->second, &it2->second, arity, depth+1 );
            }
          }
        }
      }
    }else{
      //add care pairs based on product of indices, non-disequal arguments
      for (std::pair<const TNode, TNodeTrie>& tt1 : t1->d_data)
      {
        for (std::pair<const TNode, TNodeTrie>& tt2 : t2->d_data)
        {
          if (!d_equalityEngine->areDisequal(tt1.first, tt2.first, false))
          {
            if (!areCareDisequal(tt1.first, tt2.first))
            {
              addCarePairs(&tt1.second, &tt2.second, arity, depth + 1);
            }
          }
        }
      }
    }
  }
}

void TheoryStrings::computeCareGraph(){
  //computing the care graph here is probably still necessary, due to operators that take non-string arguments  TODO: verify
  Trace("strings-cg") << "TheoryStrings::computeCareGraph(): Build term indices..." << std::endl;
  // Term index for each (type, operator) pair. We require the operator here
  // since operators are polymorphic, taking strings/sequences.
  std::map<std::pair<TypeNode, Node>, TNodeTrie> index;
  std::map< Node, unsigned > arity;
  const context::CDList<TNode>& fterms = d_termReg.getFunctionTerms();
  size_t functionTerms = fterms.size();
  for (unsigned i = 0; i < functionTerms; ++ i) {
    TNode f1 = fterms[i];
    Trace("strings-cg") << "...build for " << f1 << std::endl;
    Node op = f1.getOperator();
    std::vector< TNode > reps;
    bool has_trigger_arg = false;
    for( unsigned j=0; j<f1.getNumChildren(); j++ ){
      reps.push_back(d_equalityEngine->getRepresentative(f1[j]));
      if (d_equalityEngine->isTriggerTerm(f1[j], THEORY_STRINGS))
      {
        has_trigger_arg = true;
      }
    }
    if( has_trigger_arg ){
      TypeNode ft = utils::getOwnerStringType(f1);
      std::pair<TypeNode, Node> ikey = std::pair<TypeNode, Node>(ft, op);
      index[ikey].addTerm(f1, reps);
      arity[op] = reps.size();
    }
  }
  //for each index
  for (std::pair<const std::pair<TypeNode, Node>, TNodeTrie>& ti : index)
  {
    Trace("strings-cg") << "TheoryStrings::computeCareGraph(): Process index "
                        << ti.first << "..." << std::endl;
    Node op = ti.first.second;
    addCarePairs(&ti.second, nullptr, arity[op], 0);
  }
}

void TheoryStrings::checkRegisterTermsPreNormalForm()
{
  const std::vector<Node>& seqc = d_bsolver.getStringEqc();
  for (const Node& eqc : seqc)
  {
    eq::EqClassIterator eqc_i = eq::EqClassIterator(eqc, d_equalityEngine);
    while (!eqc_i.isFinished())
    {
      Node n = (*eqc_i);
      if (!d_bsolver.isCongruent(n))
      {
        d_termReg.registerTerm(n, 2);
      }
      ++eqc_i;
    }
  }
}

void TheoryStrings::checkCodes()
{
  // ensure that lemmas regarding str.code been added for each constant string
  // of length one
  if (d_termReg.hasStringCode())
  {
    NodeManager* nm = NodeManager::currentNM();
    // str.code applied to the code term for each equivalence class that has a
    // code term but is not a constant
    std::vector<Node> nconst_codes;
    // str.code applied to the proxy variables for each equivalence classes that
    // are constants of size one
    std::vector<Node> const_codes;
    const std::vector<Node>& seqc = d_bsolver.getStringEqc();
    for (const Node& eqc : seqc)
    {
      NormalForm& nfe = d_csolver.getNormalForm(eqc);
      if (nfe.d_nf.size() == 1 && nfe.d_nf[0].isConst())
      {
        Node c = nfe.d_nf[0];
        Trace("strings-code-debug") << "Get proxy variable for " << c
                                    << std::endl;
        Node cc = nm->mkNode(kind::STRING_TO_CODE, c);
        cc = rewrite(cc);
        Assert(cc.isConst());
        Node cp = d_termReg.ensureProxyVariableFor(c);
        Node vc = nm->mkNode(STRING_TO_CODE, cp);
        if (!d_state.areEqual(cc, vc))
        {
          std::vector<Node> emptyVec;
          d_im.sendInference(emptyVec, cc.eqNode(vc), InferenceId::STRINGS_CODE_PROXY);
        }
        const_codes.push_back(vc);
      }
      else
      {
        EqcInfo* ei = d_state.getOrMakeEqcInfo(eqc, false);
        if (ei && !ei->d_codeTerm.get().isNull())
        {
          Node vc = nm->mkNode(kind::STRING_TO_CODE, ei->d_codeTerm.get());
          nconst_codes.push_back(vc);
        }
      }
    }
    if (d_im.hasProcessed())
    {
      return;
    }
    // now, ensure that str.code is injective
    std::vector<Node> cmps;
    cmps.insert(cmps.end(), const_codes.rbegin(), const_codes.rend());
    cmps.insert(cmps.end(), nconst_codes.rbegin(), nconst_codes.rend());
    for (unsigned i = 0, num_ncc = nconst_codes.size(); i < num_ncc; i++)
    {
      Node c1 = nconst_codes[i];
      cmps.pop_back();
      for (const Node& c2 : cmps)
      {
        Trace("strings-code-debug")
            << "Compare codes : " << c1 << " " << c2 << std::endl;
        if (!d_state.areDisequal(c1, c2) && !d_state.areEqual(c1, d_neg_one))
        {
          Node eq_no = c1.eqNode(d_neg_one);
          Node deq = c1.eqNode(c2).negate();
          Node eqn = c1[0].eqNode(c2[0]);
          // str.code(x)==-1 V str.code(x)!=str.code(y) V x==y
          Node inj_lem = nm->mkNode(kind::OR, eq_no, deq, eqn);
          deq = rewrite(deq);
          d_im.addPendingPhaseRequirement(deq, false);
          std::vector<Node> emptyVec;
          d_im.sendInference(emptyVec, inj_lem, InferenceId::STRINGS_CODE_INJ);
        }
      }
    }
  }
}

void TheoryStrings::checkRegisterTermsNormalForms()
{
  const std::vector<Node>& seqc = d_bsolver.getStringEqc();
  for (const Node& eqc : seqc)
  {
    NormalForm& nfi = d_csolver.getNormalForm(eqc);
    // check if there is a length term for this equivalence class
    EqcInfo* ei = d_state.getOrMakeEqcInfo(eqc, false);
    Node lt = ei ? ei->d_lengthTerm : Node::null();
    if (lt.isNull())
    {
      Node c = utils::mkNConcat(nfi.d_nf, eqc.getType());
      d_termReg.registerTerm(c, 3);
    }
  }
}

TrustNode TheoryStrings::ppRewrite(TNode atom, std::vector<SkolemLemma>& lems)
{
  Trace("strings-ppr") << "TheoryStrings::ppRewrite " << atom << std::endl;
  if (atom.getKind() == EQUAL)
  {
    // always apply aggressive equality rewrites here
    Node ret = d_rewriter.rewriteEqualityExt(atom);
    if (ret != atom)
    {
      return TrustNode::mkTrustRewrite(atom, ret, nullptr);
    }
  }
  if (atom.getKind() == STRING_FROM_CODE)
  {
    // str.from_code(t) --->
    //   witness k. ite(0 <= t < |A|, t = str.to_code(k), k = "")
    NodeManager* nm = NodeManager::currentNM();
    Node t = atom[0];
    Node card = nm->mkConst(Rational(d_termReg.getAlphabetCardinality()));
    Node cond =
        nm->mkNode(AND, nm->mkNode(LEQ, d_zero, t), nm->mkNode(LT, t, card));
    Node v = nm->mkBoundVar(nm->stringType());
    Node emp = Word::mkEmptyWord(atom.getType());
    Node pred = nm->mkNode(
        ITE, cond, t.eqNode(nm->mkNode(STRING_TO_CODE, v)), v.eqNode(emp));
    SkolemManager* sm = nm->getSkolemManager();
    Node ret = sm->mkSkolem(v, pred, "kFromCode");
    lems.push_back(SkolemLemma(ret, nullptr));
    return TrustNode::mkTrustRewrite(atom, ret, nullptr);
  }
  TrustNode ret;
  Node atomRet = atom;
  if (options::regExpElim() && atom.getKind() == STRING_IN_REGEXP)
  {
    // aggressive elimination of regular expression membership
    ret = d_regexp_elim.eliminateTrusted(atomRet);
    if (!ret.isNull())
    {
      Trace("strings-ppr") << "  rewrote " << atom << " -> " << ret.getNode()
                           << " via regular expression elimination."
                           << std::endl;
      atomRet = ret.getNode();
    }
  }
  return ret;
}

/** run the given inference step */
void TheoryStrings::runInferStep(InferStep s, int effort)
{
  Trace("strings-process") << "Run " << s;
  if (effort > 0)
  {
    Trace("strings-process") << ", effort = " << effort;
  }
  Trace("strings-process") << "..." << std::endl;
  switch (s)
  {
    case CHECK_INIT: d_bsolver.checkInit(); break;
    case CHECK_CONST_EQC: d_bsolver.checkConstantEquivalenceClasses(); break;
    case CHECK_EXTF_EVAL: d_esolver.checkExtfEval(effort); break;
    case CHECK_CYCLES: d_csolver.checkCycles(); break;
    case CHECK_FLAT_FORMS: d_csolver.checkFlatForms(); break;
    case CHECK_REGISTER_TERMS_PRE_NF: checkRegisterTermsPreNormalForm(); break;
    case CHECK_NORMAL_FORMS_EQ: d_csolver.checkNormalFormsEq(); break;
    case CHECK_NORMAL_FORMS_DEQ: d_csolver.checkNormalFormsDeq(); break;
    case CHECK_CODES: checkCodes(); break;
    case CHECK_LENGTH_EQC: d_csolver.checkLengthsEqc(); break;
    case CHECK_SEQUENCES_ARRAY_CONCAT: d_asolver.checkArrayConcat(); break;
    case CHECK_SEQUENCES_ARRAY: d_asolver.checkArray(); break;
    case CHECK_SEQUENCES_ARRAY_EAGER: d_asolver.checkArrayEager(); break;
    case CHECK_REGISTER_TERMS_NF: checkRegisterTermsNormalForms(); break;
    case CHECK_EXTF_REDUCTION: d_esolver.checkExtfReductions(effort); break;
    case CHECK_MEMBERSHIP: d_rsolver.checkMemberships(); break;
    case CHECK_CARDINALITY: d_bsolver.checkCardinality(); break;
    default: Unreachable(); break;
  }
  Trace("strings-process") << "Done " << s
                           << ", addedFact = " << d_im.hasPendingFact()
                           << ", addedLemma = " << d_im.hasPendingLemma()
                           << ", conflict = " << d_state.isInConflict()
                           << std::endl;
}

void TheoryStrings::runStrategy(Theory::Effort e)
{
  std::vector<std::pair<InferStep, int> >::iterator it = d_strat.stepBegin(e);
  std::vector<std::pair<InferStep, int> >::iterator stepEnd =
      d_strat.stepEnd(e);

  Trace("strings-process") << "----check, next round---" << std::endl;
  while (it != stepEnd)
  {
    InferStep curr = it->first;
    if (curr == BREAK)
    {
      if (d_im.hasProcessed())
      {
        break;
      }
    }
    else
    {
      runInferStep(curr, it->second);
      if (d_state.isInConflict())
      {
        break;
      }
    }
    ++it;
  }
  Trace("strings-process") << "----finished round---" << std::endl;
}

std::string TheoryStrings::debugPrintStringsEqc()
{
  std::stringstream ss;
  for (unsigned t = 0; t < 2; t++)
  {
    eq::EqClassesIterator eqcs2_i = eq::EqClassesIterator(d_equalityEngine);
    ss << (t == 0 ? "STRINGS:" : "OTHER:") << std::endl;
    while (!eqcs2_i.isFinished())
    {
      Node eqc = (*eqcs2_i);
      bool print = (t == 0 && eqc.getType().isStringLike())
                   || (t == 1 && !eqc.getType().isStringLike());
      if (print)
      {
        eq::EqClassIterator eqc2_i = eq::EqClassIterator(eqc, d_equalityEngine);
        ss << "Eqc( " << eqc << " ) : { ";
        while (!eqc2_i.isFinished())
        {
          if ((*eqc2_i) != eqc && (*eqc2_i).getKind() != kind::EQUAL)
          {
            ss << (*eqc2_i) << " ";
          }
          ++eqc2_i;
        }
        ss << " } " << std::endl;
        EqcInfo* ei = d_state.getOrMakeEqcInfo(eqc, false);
        if (ei)
        {
          Trace("strings-eqc-debug")
              << "* Length term : " << ei->d_lengthTerm.get() << std::endl;
          Trace("strings-eqc-debug")
              << "* Cardinality lemma k : " << ei->d_cardinalityLemK.get()
              << std::endl;
          Trace("strings-eqc-debug")
              << "* Normalization length lemma : "
              << ei->d_normalizedLength.get() << std::endl;
        }
      }
      ++eqcs2_i;
    }
    ss << std::endl;
  }
  ss << std::endl;
  return ss.str();
}

}  // namespace strings
}  // namespace theory
}  // namespace cvc5<|MERGE_RESOLUTION|>--- conflicted
+++ resolved
@@ -76,20 +76,10 @@
                 d_csolver,
                 d_extTheory,
                 d_statistics),
-<<<<<<< HEAD
       d_asolver(
           env, d_state, d_im, d_termReg, d_csolver, d_esolver, d_extTheory),
-      d_rsolver(env,
-                d_state,
-                d_im,
-                d_termReg.getSkolemCache(),
-                d_csolver,
-                d_esolver,
-                d_statistics),
-=======
       d_rsolver(
           env, d_state, d_im, d_termReg, d_csolver, d_esolver, d_statistics),
->>>>>>> 4d8e954c
       d_regexp_elim(options::regExpElimAgg(), d_pnm, userContext()),
       d_stringsFmf(env, valuation, d_termReg)
 {
@@ -571,21 +561,8 @@
       uint32_t currLen =
           lenValue.getConst<Rational>().getNumerator().toUnsignedInt();
       Trace("strings-model") << "Cardinality of alphabet is "
-<<<<<<< HEAD
-                             << utils::getAlphabetCardinality() << std::endl;
+                             << d_termReg.getAlphabetCardinality() << std::endl;
       SEnumLen* sel = sels.getEnumerator(currLen, tn);
-=======
-                             << d_termReg.getAlphabetCardinality() << std::endl;
-      if (tn.isString())  // string-only
-      {
-        sel.reset(new StringEnumLen(
-            currLen, currLen, d_termReg.getAlphabetCardinality()));
-      }
-      else
-      {
-        sel.reset(new SeqEnumLen(tn, nullptr, currLen, currLen));
-      }
->>>>>>> 4d8e954c
       for (const Node& eqc : pure_eq)
       {
         Node c;
