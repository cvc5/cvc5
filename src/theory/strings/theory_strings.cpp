/*********************                                                        */
/*! \file theory_strings.cpp
 ** \verbatim
 ** Top contributors (to current version):
 **   Andrew Reynolds, Tianyi Liang, Andres Noetzli
 ** This file is part of the CVC4 project.
 ** Copyright (c) 2009-2020 by the authors listed in the file AUTHORS
 ** in the top-level source directory) and their institutional affiliations.
 ** All rights reserved.  See the file COPYING in the top-level source
 ** directory for licensing information.\endverbatim
 **
 ** \brief Implementation of the theory of strings.
 **/

#include "theory/strings/theory_strings.h"

#include "expr/kind.h"
#include "options/strings_options.h"
#include "options/theory_options.h"
#include "smt/logic_exception.h"
#include "theory/ext_theory.h"
#include "theory/rewriter.h"
#include "theory/strings/theory_strings_utils.h"
#include "theory/strings/type_enumerator.h"
#include "theory/strings/word.h"
#include "theory/theory_model.h"
#include "theory/valuation.h"

using namespace std;
using namespace CVC4::context;
using namespace CVC4::kind;

namespace CVC4 {
namespace theory {
namespace strings {

TheoryStrings::TheoryStrings(context::Context* c,
                             context::UserContext* u,
                             OutputChannel& out,
                             Valuation valuation,
                             const LogicInfo& logicInfo,
                             ProofNodeManager* pnm)
    : Theory(THEORY_STRINGS, c, u, out, valuation, logicInfo, pnm),
      d_notify(*this),
      d_statistics(),
      d_state(c, u, d_valuation),
      d_termReg(d_state, out, d_statistics, nullptr),
      d_extTheory(this),
      d_im(c, u, d_state, d_termReg, d_extTheory, out, d_statistics),
      d_rewriter(&d_statistics.d_rewrites),
      d_bsolver(d_state, d_im),
      d_csolver(d_state, d_im, d_termReg, d_bsolver),
      d_esolver(c,
                u,
                d_state,
                d_im,
                d_termReg,
                d_rewriter,
                d_bsolver,
                d_csolver,
                d_extTheory,
                d_statistics),
      d_rsolver(d_state,
                d_im,
                d_termReg.getSkolemCache(),
                d_csolver,
                d_esolver,
                d_statistics),
      d_stringsFmf(c, u, valuation, d_termReg)
{

  d_zero = NodeManager::currentNM()->mkConst( Rational( 0 ) );
  d_one = NodeManager::currentNM()->mkConst( Rational( 1 ) );
  d_neg_one = NodeManager::currentNM()->mkConst(Rational(-1));
  d_true = NodeManager::currentNM()->mkConst( true );
  d_false = NodeManager::currentNM()->mkConst( false );

  d_cardSize = utils::getAlphabetCardinality();
}

TheoryStrings::~TheoryStrings() {

}

TheoryRewriter* TheoryStrings::getTheoryRewriter() { return &d_rewriter; }

bool TheoryStrings::needsEqualityEngine(EeSetupInfo& esi)
{
  esi.d_notify = &d_notify;
  esi.d_name = "theory::strings::ee";
  return true;
}

void TheoryStrings::finishInit()
{
<<<<<<< HEAD
  Assert(d_equalityEngine != nullptr);

  TheoryModel* tm = d_valuation.getModel();
  // witness is used to eliminate str.from_code
  tm->setUnevaluatedKind(WITNESS);

  bool eagerEval = options::stringEagerEval();
  // The kinds we are treating as function application in congruence
  d_equalityEngine->addFunctionKind(kind::STRING_LENGTH, eagerEval);
  d_equalityEngine->addFunctionKind(kind::STRING_CONCAT, eagerEval);
  d_equalityEngine->addFunctionKind(kind::STRING_IN_REGEXP, eagerEval);
  d_equalityEngine->addFunctionKind(kind::STRING_TO_CODE, eagerEval);
  d_equalityEngine->addFunctionKind(kind::SEQ_UNIT, eagerEval);
  // extended functions
  d_equalityEngine->addFunctionKind(kind::STRING_STRCTN, eagerEval);
  d_equalityEngine->addFunctionKind(kind::STRING_LEQ, eagerEval);
  d_equalityEngine->addFunctionKind(kind::STRING_SUBSTR, eagerEval);
  d_equalityEngine->addFunctionKind(kind::STRING_UPDATE, eagerEval);
  d_equalityEngine->addFunctionKind(kind::STRING_ITOS, eagerEval);
  d_equalityEngine->addFunctionKind(kind::STRING_STOI, eagerEval);
  d_equalityEngine->addFunctionKind(kind::STRING_STRIDOF, eagerEval);
  d_equalityEngine->addFunctionKind(kind::STRING_STRREPL, eagerEval);
  d_equalityEngine->addFunctionKind(kind::STRING_STRREPLALL, eagerEval);
  d_equalityEngine->addFunctionKind(kind::STRING_REPLACE_RE, eagerEval);
  d_equalityEngine->addFunctionKind(kind::STRING_REPLACE_RE_ALL, eagerEval);
  d_equalityEngine->addFunctionKind(kind::STRING_STRREPLALL, eagerEval);
  d_equalityEngine->addFunctionKind(kind::STRING_TOLOWER, eagerEval);
  d_equalityEngine->addFunctionKind(kind::STRING_TOUPPER, eagerEval);
  d_equalityEngine->addFunctionKind(kind::STRING_REV, eagerEval);

  d_state.finishInit(d_equalityEngine);
}

std::string TheoryStrings::identify() const
{
  return std::string("TheoryStrings");
=======
  // witness is used to eliminate str.from_code
  d_valuation.setUnevaluatedKind(WITNESS);
>>>>>>> 33b96c65
}

bool TheoryStrings::areCareDisequal( TNode x, TNode y ) {
  Assert(d_equalityEngine->hasTerm(x));
  Assert(d_equalityEngine->hasTerm(y));
  if (d_equalityEngine->isTriggerTerm(x, THEORY_STRINGS)
      && d_equalityEngine->isTriggerTerm(y, THEORY_STRINGS))
  {
    TNode x_shared =
        d_equalityEngine->getTriggerTermRepresentative(x, THEORY_STRINGS);
    TNode y_shared =
        d_equalityEngine->getTriggerTermRepresentative(y, THEORY_STRINGS);
    EqualityStatus eqStatus = d_valuation.getEqualityStatus(x_shared, y_shared);
    if( eqStatus==EQUALITY_FALSE_AND_PROPAGATED || eqStatus==EQUALITY_FALSE || eqStatus==EQUALITY_FALSE_IN_MODEL ){
      return true;
    }
  }
  return false;
}

void TheoryStrings::addSharedTerm(TNode t) {
  Debug("strings") << "TheoryStrings::addSharedTerm(): "
                     << t << " " << t.getType().isBoolean() << endl;
  d_equalityEngine->addTriggerTerm(t, THEORY_STRINGS);
  if (options::stringExp())
  {
    d_esolver.addSharedTerm(t);
  }
  Debug("strings") << "TheoryStrings::addSharedTerm() finished" << std::endl;
}

EqualityStatus TheoryStrings::getEqualityStatus(TNode a, TNode b) {
  if (d_equalityEngine->hasTerm(a) && d_equalityEngine->hasTerm(b))
  {
    if (d_equalityEngine->areEqual(a, b))
    {
      // The terms are implied to be equal
      return EQUALITY_TRUE;
    }
    if (d_equalityEngine->areDisequal(a, b, false))
    {
      // The terms are implied to be dis-equal
      return EQUALITY_FALSE;
    }
  }
  return EQUALITY_UNKNOWN;
}

void TheoryStrings::propagate(Effort e) {
  // direct propagation now
}

bool TheoryStrings::propagate(TNode literal) {
  Debug("strings-propagate") << "TheoryStrings::propagate(" << literal  << ")" << std::endl;
  // If already in conflict, no more propagation
  if (d_state.isInConflict())
  {
    Debug("strings-propagate") << "TheoryStrings::propagate(" << literal << "): already in conflict" << std::endl;
    return false;
  }
  // Propagate out
  bool ok = d_out->propagate(literal);
  if (!ok) {
    d_state.setConflict();
  }
  return ok;
}

TrustNode TheoryStrings::explain(TNode literal)
{
  Debug("strings-explain") << "explain called on " << literal << std::endl;
  std::vector< TNode > assumptions;
  d_im.explain(literal, assumptions);
  Node ret;
  if( assumptions.empty() ){
    ret = d_true;
  }else if( assumptions.size()==1 ){
    ret = assumptions[0];
  }else{
    ret = NodeManager::currentNM()->mkNode(kind::AND, assumptions);
  }
  return TrustNode::mkTrustPropExp(literal, ret, nullptr);
}

bool TheoryStrings::getCurrentSubstitution( int effort, std::vector< Node >& vars, 
                                            std::vector< Node >& subs, std::map< Node, std::vector< Node > >& exp ) {
  Trace("strings-subs") << "getCurrentSubstitution, effort = " << effort << std::endl;
  for( unsigned i=0; i<vars.size(); i++ ){
    Node n = vars[i];
    Trace("strings-subs") << "  get subs for " << n << "..." << std::endl;
    Node s = d_esolver.getCurrentSubstitutionFor(effort, n, exp[n]);
    subs.push_back(s);
  }
  return true;
}

void TheoryStrings::presolve() {
  Debug("strings-presolve") << "TheoryStrings::Presolving : get fmf options " << (options::stringFMF() ? "true" : "false") << std::endl;
  d_strat.initializeStrategy();

  // if strings fmf is enabled, register the strategy
  if (options::stringFMF())
  {
    d_stringsFmf.presolve();
    // This strategy is local to a check-sat call, since we refresh the strategy
    // on every call to presolve.
    getDecisionManager()->registerStrategy(
        DecisionManager::STRAT_STRINGS_SUM_LENGTHS,
        d_stringsFmf.getDecisionStrategy(),
        DecisionManager::STRAT_SCOPE_LOCAL_SOLVE);
  }
  Debug("strings-presolve") << "Finished presolve" << std::endl;
}


/////////////////////////////////////////////////////////////////////////////
// MODEL GENERATION
/////////////////////////////////////////////////////////////////////////////

bool TheoryStrings::collectModelInfo(TheoryModel* m)
{
  Trace("strings-model") << "TheoryStrings : Collect model info" << std::endl;
  Trace("strings-model") << "TheoryStrings : assertEqualityEngine." << std::endl;

  std::set<Node> termSet;

  // Compute terms appearing in assertions and shared terms
  computeRelevantTerms(termSet);
  // assert the (relevant) portion of the equality engine to the model
  if (!m->assertEqualityEngine(d_equalityEngine, &termSet))
  {
    Unreachable()
        << "TheoryStrings::collectModelInfo: failed to assert equality engine"
        << std::endl;
    return false;
  }

  std::map<TypeNode, std::unordered_set<Node, NodeHashFunction> > repSet;
  // Generate model
  // get the relevant string equivalence classes
  for (const Node& s : termSet)
  {
    TypeNode tn = s.getType();
    if (tn.isStringLike())
    {
      Node r = d_state.getRepresentative(s);
      repSet[tn].insert(r);
    }
  }
  for (const std::pair<const TypeNode,
                       std::unordered_set<Node, NodeHashFunction> >& rst :
       repSet)
  {
    // get partition of strings of equal lengths, per type
    std::map<TypeNode, std::vector<std::vector<Node> > > colT;
    std::map<TypeNode, std::vector<Node> > ltsT;
    std::vector<Node> repVec(rst.second.begin(), rst.second.end());
    d_state.separateByLength(repVec, colT, ltsT);
    // now collect model info for the type
    TypeNode st = rst.first;
    if (!collectModelInfoType(st, rst.second, colT[st], ltsT[st], m))
    {
      return false;
    }
  }
  return true;
}

bool TheoryStrings::collectModelInfoType(
    TypeNode tn,
    const std::unordered_set<Node, NodeHashFunction>& repSet,
    std::vector<std::vector<Node> >& col,
    std::vector<Node>& lts,
    TheoryModel* m)
{
  NodeManager* nm = NodeManager::currentNM();
  std::map< Node, Node > processed;
  //step 1 : get all values for known lengths
  std::vector< Node > lts_values;
  std::map<unsigned, Node> values_used;
  std::vector<Node> len_splits;
  for( unsigned i=0; i<col.size(); i++ ) {
    Trace("strings-model") << "Checking length for {";
    for( unsigned j=0; j<col[i].size(); j++ ) {
      if( j>0 ) {
        Trace("strings-model") << ", ";
      }
      Trace("strings-model") << col[i][j];
    }
    Trace("strings-model") << " } (length is " << lts[i] << ")" << std::endl;
    Node len_value;
    if( lts[i].isConst() ) {
      len_value = lts[i];
    }
    else if (!lts[i].isNull())
    {
      // get the model value for lts[i]
      len_value = d_valuation.getModelValue(lts[i]);
    }
    if (len_value.isNull())
    {
      lts_values.push_back(Node::null());
    }
    else
    {
      // must throw logic exception if we cannot construct the string
      if (len_value.getConst<Rational>() > Rational(String::maxSize()))
      {
        std::stringstream ss;
        ss << "Cannot generate model with string whose length exceeds UINT32_MAX";
        throw LogicException(ss.str());
      }
      unsigned lvalue =
          len_value.getConst<Rational>().getNumerator().toUnsignedInt();
      std::map<unsigned, Node>::iterator itvu = values_used.find(lvalue);
      if (itvu == values_used.end())
      {
        values_used[lvalue] = lts[i];
      }
      else
      {
        len_splits.push_back(lts[i].eqNode(itvu->second));
      }
      lts_values.push_back(len_value);
    }
  }
  ////step 2 : assign arbitrary values for unknown lengths?
  // confirmed by calculus invariant, see paper
  Trace("strings-model") << "Assign to equivalence classes..." << std::endl;
  std::map<Node, Node> pure_eq_assign;
  //step 3 : assign values to equivalence classes that are pure variables
  for( unsigned i=0; i<col.size(); i++ ){
    std::vector< Node > pure_eq;
    Trace("strings-model") << "The (" << col[i].size()
                           << ") equivalence classes ";
    for (const Node& eqc : col[i])
    {
      Trace("strings-model") << eqc << " ";
      //check if col[i][j] has only variables
      if (!eqc.isConst())
      {
        NormalForm& nfe = d_csolver.getNormalForm(eqc);
        if (nfe.d_nf.size() == 1)
        {
          // is it an equivalence class with a seq.unit term?
          if (nfe.d_nf[0].getKind() == SEQ_UNIT)
          {
            pure_eq_assign[eqc] = nfe.d_nf[0];
            Trace("strings-model") << "(unit: " << nfe.d_nf[0] << ") ";
          }
          // does it have a code and the length of these equivalence classes are
          // one?
          else if (d_termReg.hasStringCode() && lts_values[i] == d_one)
          {
            EqcInfo* eip = d_state.getOrMakeEqcInfo(eqc, false);
            if (eip && !eip->d_codeTerm.get().isNull())
            {
              // its value must be equal to its code
              Node ct = nm->mkNode(kind::STRING_TO_CODE, eip->d_codeTerm.get());
              Node ctv = d_valuation.getModelValue(ct);
              unsigned cvalue =
                  ctv.getConst<Rational>().getNumerator().toUnsignedInt();
              Trace("strings-model") << "(code: " << cvalue << ") ";
              std::vector<unsigned> vec;
              vec.push_back(cvalue);
              Node mv = nm->mkConst(String(vec));
              pure_eq_assign[eqc] = mv;
              m->getEqualityEngine()->addTerm(mv);
            }
          }
          pure_eq.push_back(eqc);
        }
      }
      else
      {
        processed[eqc] = eqc;
      }
    }
    Trace("strings-model") << "have length " << lts_values[i] << std::endl;

    //assign a new length if necessary
    if( !pure_eq.empty() ){
      if( lts_values[i].isNull() ){
        // start with length two (other lengths have special precendence)
        unsigned lvalue = 2;
        while( values_used.find( lvalue )!=values_used.end() ){
          lvalue++;
        }
        Trace("strings-model") << "*** Decide to make length of " << lvalue << std::endl;
        lts_values[i] = nm->mkConst(Rational(lvalue));
        values_used[lvalue] = Node::null();
      }
      Trace("strings-model") << "Need to assign values of length " << lts_values[i] << " to equivalence classes ";
      for( unsigned j=0; j<pure_eq.size(); j++ ){
        Trace("strings-model") << pure_eq[j] << " ";
      }
      Trace("strings-model") << std::endl;

      //use type enumerator
      Assert(lts_values[i].getConst<Rational>() <= Rational(String::maxSize()))
          << "Exceeded UINT32_MAX in string model";
      uint32_t currLen =
          lts_values[i].getConst<Rational>().getNumerator().toUnsignedInt();
      std::unique_ptr<SEnumLen> sel;
      Trace("strings-model") << "Cardinality of alphabet is "
                             << utils::getAlphabetCardinality() << std::endl;
      if (tn.isString())  // string-only
      {
        sel.reset(new StringEnumLen(
            currLen, currLen, utils::getAlphabetCardinality()));
      }
      else
      {
        sel.reset(new SeqEnumLen(tn, nullptr, currLen, currLen));
      }
      for (const Node& eqc : pure_eq)
      {
        Node c;
        std::map<Node, Node>::iterator itp = pure_eq_assign.find(eqc);
        if (itp == pure_eq_assign.end())
        {
          do
          {
            if (sel->isFinished())
            {
              // We are in a case where model construction is impossible due to
              // an insufficient number of constants of a given length.

              // Consider an integer equivalence class E whose value is assigned
              // n in the model. Let { S_1, ..., S_m } be the set of string
              // equivalence classes such that len( x ) is a member of E for
              // some member x of each class S1, ...,Sm. Since our calculus is
              // saturated with respect to cardinality inference (see Liang
              // et al, Figure 6, CAV 2014), we have that m <= A^n, where A is
              // the cardinality of our alphabet.

              // Now, consider the case where there exists two integer
              // equivalence classes E1 and E2 that are assigned n, and moreover
              // we did not received notification from arithmetic that E1 = E2.
              // This typically should never happen, but assume in the following
              // that it does.

              // Now, it may be the case that there are string equivalence
              // classes { S_1, ..., S_m1 } whose lengths are in E1,
              // and classes { S'_1, ..., S'_m2 } whose lengths are in E2, where
              // m1 + m2 > A^n. In this case, we have insufficient strings to
              // assign to { S_1, ..., S_m1, S'_1, ..., S'_m2 }. If this
              // happens, we add a split on len( u1 ) = len( u2 ) for some
              // len( u1 ) in E1, len( u2 ) in E2. We do this for each pair of
              // integer equivalence classes that are assigned to the same value
              // in the model.
              AlwaysAssert(!len_splits.empty());
              for (const Node& sl : len_splits)
              {
                Node spl = nm->mkNode(OR, sl, sl.negate());
                ++(d_statistics.d_lemmasCmiSplit);
                d_out->lemma(spl);
                Trace("strings-lemma")
                    << "Strings::CollectModelInfoSplit: " << spl << std::endl;
              }
              // we added a lemma, so can return here
              return false;
            }
            c = sel->getCurrent();
            // increment
            sel->increment();
          } while (m->hasTerm(c));
        }
        else
        {
          c = itp->second;
        }
        Trace("strings-model") << "*** Assigned constant " << c << " for "
                               << eqc << std::endl;
        processed[eqc] = c;
        if (!m->assertEquality(eqc, c, true))
        {
          // this should never happen due to the model soundness argument
          // for strings
          Unreachable()
              << "TheoryStrings::collectModelInfoType: Inconsistent equality"
              << std::endl;
          return false;
        }
      }
    }
  }
  Trace("strings-model") << "String Model : Pure Assigned." << std::endl;
  //step 4 : assign constants to all other equivalence classes
  for (const Node& rn : repSet)
  {
    if (processed.find(rn) == processed.end())
    {
      NormalForm& nf = d_csolver.getNormalForm(rn);
      if (Trace.isOn("strings-model"))
      {
        Trace("strings-model")
            << "Construct model for " << rn << " based on normal form ";
        for (unsigned j = 0, size = nf.d_nf.size(); j < size; j++)
        {
          Node n = nf.d_nf[j];
          if (j > 0)
          {
            Trace("strings-model") << " ++ ";
          }
          Trace("strings-model") << n;
          Node r = d_state.getRepresentative(n);
          if (!r.isConst() && processed.find(r) == processed.end())
          {
            Trace("strings-model") << "(UNPROCESSED)";
          }
        }
      }
      Trace("strings-model") << std::endl;
      std::vector< Node > nc;
      for (const Node& n : nf.d_nf)
      {
        Node r = d_state.getRepresentative(n);
        Assert(r.isConst() || processed.find(r) != processed.end());
        nc.push_back(r.isConst() ? r : processed[r]);
      }
      Node cc = utils::mkNConcat(nc, tn);
      Trace("strings-model")
          << "*** Determined constant " << cc << " for " << rn << std::endl;
      processed[rn] = cc;
      if (!m->assertEquality(rn, cc, true))
      {
        // this should never happen due to the model soundness argument
        // for strings
        Unreachable() << "TheoryStrings::collectModelInfoType: "
                         "Inconsistent equality (unprocessed eqc)"
                      << std::endl;
        return false;
      }
      else if (!cc.isConst())
      {
        // the value may be specified by seq.unit components, ensure this
        // is marked as the skeleton for constructing values in this class.
        m->assertSkeleton(cc);
      }
    }
  }
  //Trace("strings-model") << "String Model : Assigned." << std::endl;
  Trace("strings-model") << "String Model : Finished." << std::endl;
  return true;
}

/////////////////////////////////////////////////////////////////////////////
// MAIN SOLVER
/////////////////////////////////////////////////////////////////////////////

void TheoryStrings::preRegisterTerm(TNode n)
{
  Trace("strings-preregister")
      << "TheoryStrings::preRegisterTerm: " << n << std::endl;
  d_termReg.preRegisterTerm(n);
}

TrustNode TheoryStrings::expandDefinition(Node node)
{
  Trace("strings-exp-def") << "TheoryStrings::expandDefinition : " << node << std::endl;

  if (node.getKind() == STRING_FROM_CODE)
  {
    // str.from_code(t) --->
    //   witness k. ite(0 <= t < |A|, t = str.to_code(k), k = "")
    NodeManager* nm = NodeManager::currentNM();
    Node t = node[0];
    Node card = nm->mkConst(Rational(utils::getAlphabetCardinality()));
    Node cond =
        nm->mkNode(AND, nm->mkNode(LEQ, d_zero, t), nm->mkNode(LT, t, card));
    Node k = nm->mkBoundVar(nm->stringType());
    Node bvl = nm->mkNode(BOUND_VAR_LIST, k);
    Node emp = Word::mkEmptyWord(node.getType());
    Node ret = nm->mkNode(
        WITNESS,
        bvl,
        nm->mkNode(
            ITE, cond, t.eqNode(nm->mkNode(STRING_TO_CODE, k)), k.eqNode(emp)));
    return TrustNode::mkTrustRewrite(node, ret, nullptr);
  }

  if (node.getKind() == SEQ_NTH)
  {
    // str.nth(s,i) --->
    //   ite(0<=i<=len(s), witness k. 0<=i<=len(s)->unit(k) = seq.at(s,i),
    //   uf(s,i))
    NodeManager* nm = NodeManager::currentNM();
    Node s = node[0];
    Node i = node[1];
    Node len = nm->mkNode(STRING_LENGTH, s);
    Node cond =
        nm->mkNode(AND, nm->mkNode(LEQ, d_zero, i), nm->mkNode(LT, i, len));
    TypeNode elemType = s.getType().getSequenceElementType();
    Node k = nm->mkBoundVar(elemType);
    Node bvl = nm->mkNode(BOUND_VAR_LIST, k);
    std::vector<TypeNode> argTypes;
    argTypes.push_back(s.getType());
    argTypes.push_back(nm->integerType());
    TypeNode ufType = nm->mkFunctionType(argTypes, elemType);
    SkolemCache* sc = d_termReg.getSkolemCache();
    Node uf = sc->mkTypedSkolemCached(
        ufType, Node::null(), Node::null(), SkolemCache::SK_NTH, "Uf");
    Node ret = nm->mkNode(
        ITE,
        cond,
        nm->mkNode(WITNESS,
                   bvl,
                   nm->mkNode(IMPLIES,
                              cond,
                              nm->mkNode(SEQ_UNIT, k)
                                  .eqNode(nm->mkNode(STRING_CHARAT, s, i)))),
        nm->mkNode(APPLY_UF, uf, s, i));
    return TrustNode::mkTrustRewrite(node, ret, nullptr);
  }

  return TrustNode::null();
}

void TheoryStrings::check(Effort e) {
  if (done() && e<EFFORT_FULL) {
    return;
  }

  TimerStat::CodeTimer checkTimer(d_checkTime);

  // Trace("strings-process") << "Theory of strings, check : " << e << std::endl;
  Trace("strings-check-debug")
      << "Theory of strings, check : " << e << std::endl;
  while (!done() && !d_state.isInConflict())
  {
    // Get all the assertions
    Assertion assertion = get();
    TNode fact = assertion.d_assertion;

    Trace("strings-assertion") << "get assertion: " << fact << endl;
    d_im.sendAssumption(fact);
  }
  d_im.doPendingFacts();

  Assert(d_strat.isStrategyInit());
  if (!d_state.isInConflict() && !d_valuation.needCheck()
      && d_strat.hasStrategyEffort(e))
  {
    Trace("strings-check-debug")
        << "Theory of strings " << e << " effort check " << std::endl;
    if(Trace.isOn("strings-eqc")) {
      for( unsigned t=0; t<2; t++ ) {
        eq::EqClassesIterator eqcs2_i = eq::EqClassesIterator(d_equalityEngine);
        Trace("strings-eqc") << (t==0 ? "STRINGS:" : "OTHER:") << std::endl;
        while( !eqcs2_i.isFinished() ){
          Node eqc = (*eqcs2_i);
          bool print = (t == 0 && eqc.getType().isStringLike())
                       || (t == 1 && !eqc.getType().isStringLike());
          if (print) {
            eq::EqClassIterator eqc2_i =
                eq::EqClassIterator(eqc, d_equalityEngine);
            Trace("strings-eqc") << "Eqc( " << eqc << " ) : { ";
            while( !eqc2_i.isFinished() ) {
              if( (*eqc2_i)!=eqc && (*eqc2_i).getKind()!=kind::EQUAL ){
                Trace("strings-eqc") << (*eqc2_i) << " ";
              }
              ++eqc2_i;
            }
            Trace("strings-eqc") << " } " << std::endl;
            EqcInfo* ei = d_state.getOrMakeEqcInfo(eqc, false);
            if( ei ){
              Trace("strings-eqc-debug")
                  << "* Length term : " << ei->d_lengthTerm.get() << std::endl;
              Trace("strings-eqc-debug")
                  << "* Cardinality lemma k : " << ei->d_cardinalityLemK.get()
                  << std::endl;
              Trace("strings-eqc-debug")
                  << "* Normalization length lemma : "
                  << ei->d_normalizedLength.get() << std::endl;
            }
          }
          ++eqcs2_i;
        }
        Trace("strings-eqc") << std::endl;
      }
      Trace("strings-eqc") << std::endl;
    }
    ++(d_statistics.d_checkRuns);
    bool addedLemma = false;
    bool addedFact;
    Trace("strings-check") << "Full effort check..." << std::endl;
    do{
      ++(d_statistics.d_strategyRuns);
      Trace("strings-check") << "  * Run strategy..." << std::endl;
      runStrategy(e);
      // flush the facts
      addedFact = d_im.hasPendingFact();
      addedLemma = d_im.hasPendingLemma();
      d_im.doPendingFacts();
      d_im.doPendingLemmas();
      if (Trace.isOn("strings-check"))
      {
        Trace("strings-check") << "  ...finish run strategy: ";
        Trace("strings-check") << (addedFact ? "addedFact " : "");
        Trace("strings-check") << (addedLemma ? "addedLemma " : "");
        Trace("strings-check") << (d_state.isInConflict() ? "conflict " : "");
        if (!addedFact && !addedLemma && !d_state.isInConflict())
        {
          Trace("strings-check") << "(none)";
        }
        Trace("strings-check") << std::endl;
      }
      // repeat if we did not add a lemma or conflict
    } while (!d_state.isInConflict() && !addedLemma && addedFact);
  }
  Trace("strings-check") << "Theory of strings, done check : " << e << std::endl;
  Assert(!d_im.hasPendingFact());
  Assert(!d_im.hasPendingLemma());
}

bool TheoryStrings::needsCheckLastEffort() {
  if( options::stringGuessModel() ){
    return d_esolver.hasExtendedFunctions();
  }
  return false;
}

/** Conflict when merging two constants */
void TheoryStrings::conflict(TNode a, TNode b){
  if (!d_state.isInConflict())
  {
    Debug("strings-conflict") << "Making conflict..." << std::endl;
    d_state.setConflict();
    TrustNode conflictNode = explain(a.eqNode(b));
    Trace("strings-conflict")
        << "CONFLICT: Eq engine conflict : " << conflictNode.getNode()
        << std::endl;
    ++(d_statistics.d_conflictsEqEngine);
    d_out->conflict(conflictNode.getNode());
  }
}

void TheoryStrings::eqNotifyNewClass(TNode t){
  Kind k = t.getKind();
  if (k == STRING_LENGTH || k == STRING_TO_CODE)
  {
    Trace("strings-debug") << "New length eqc : " << t << std::endl;
    //we care about the length of this string
    d_termReg.registerTerm(t[0], 1);
  }
  d_state.eqNotifyNewClass(t);
}

void TheoryStrings::addCarePairs(TNodeTrie* t1,
                                 TNodeTrie* t2,
                                 unsigned arity,
                                 unsigned depth)
{
  if( depth==arity ){
    if( t2!=NULL ){
      Node f1 = t1->getData();
      Node f2 = t2->getData();
      if (!d_equalityEngine->areEqual(f1, f2))
      {
        Trace("strings-cg-debug") << "TheoryStrings::computeCareGraph(): checking function " << f1 << " and " << f2 << std::endl;
        vector< pair<TNode, TNode> > currentPairs;
        for (unsigned k = 0; k < f1.getNumChildren(); ++ k) {
          TNode x = f1[k];
          TNode y = f2[k];
          Assert(d_equalityEngine->hasTerm(x));
          Assert(d_equalityEngine->hasTerm(y));
          Assert(!d_equalityEngine->areDisequal(x, y, false));
          Assert(!areCareDisequal(x, y));
          if (!d_equalityEngine->areEqual(x, y))
          {
            if (d_equalityEngine->isTriggerTerm(x, THEORY_STRINGS)
                && d_equalityEngine->isTriggerTerm(y, THEORY_STRINGS))
            {
              TNode x_shared = d_equalityEngine->getTriggerTermRepresentative(
                  x, THEORY_STRINGS);
              TNode y_shared = d_equalityEngine->getTriggerTermRepresentative(
                  y, THEORY_STRINGS);
              currentPairs.push_back(make_pair(x_shared, y_shared));
            }
          }
        }
        for (unsigned c = 0; c < currentPairs.size(); ++ c) {
          Trace("strings-cg-pair") << "TheoryStrings::computeCareGraph(): pair : " << currentPairs[c].first << " " << currentPairs[c].second << std::endl;
          addCarePair(currentPairs[c].first, currentPairs[c].second);
        }
      }
    }
  }else{
    if( t2==NULL ){
      if( depth<(arity-1) ){
        //add care pairs internal to each child
        for (std::pair<const TNode, TNodeTrie>& tt : t1->d_data)
        {
          addCarePairs(&tt.second, nullptr, arity, depth + 1);
        }
      }
      //add care pairs based on each pair of non-disequal arguments
      for (std::map<TNode, TNodeTrie>::iterator it = t1->d_data.begin();
           it != t1->d_data.end();
           ++it)
      {
        std::map<TNode, TNodeTrie>::iterator it2 = it;
        ++it2;
        for( ; it2 != t1->d_data.end(); ++it2 ){
          if (!d_equalityEngine->areDisequal(it->first, it2->first, false))
          {
            if( !areCareDisequal(it->first, it2->first) ){
              addCarePairs( &it->second, &it2->second, arity, depth+1 );
            }
          }
        }
      }
    }else{
      //add care pairs based on product of indices, non-disequal arguments
      for (std::pair<const TNode, TNodeTrie>& tt1 : t1->d_data)
      {
        for (std::pair<const TNode, TNodeTrie>& tt2 : t2->d_data)
        {
          if (!d_equalityEngine->areDisequal(tt1.first, tt2.first, false))
          {
            if (!areCareDisequal(tt1.first, tt2.first))
            {
              addCarePairs(&tt1.second, &tt2.second, arity, depth + 1);
            }
          }
        }
      }
    }
  }
}

void TheoryStrings::computeCareGraph(){
  //computing the care graph here is probably still necessary, due to operators that take non-string arguments  TODO: verify
  Trace("strings-cg") << "TheoryStrings::computeCareGraph(): Build term indices..." << std::endl;
  // Term index for each (type, operator) pair. We require the operator here
  // since operators are polymorphic, taking strings/sequences.
  std::map<std::pair<TypeNode, Node>, TNodeTrie> index;
  std::map< Node, unsigned > arity;
  const context::CDList<TNode>& fterms = d_termReg.getFunctionTerms();
  size_t functionTerms = fterms.size();
  for (unsigned i = 0; i < functionTerms; ++ i) {
    TNode f1 = fterms[i];
    Trace("strings-cg") << "...build for " << f1 << std::endl;
    Node op = f1.getOperator();
    std::vector< TNode > reps;
    bool has_trigger_arg = false;
    for( unsigned j=0; j<f1.getNumChildren(); j++ ){
      reps.push_back(d_equalityEngine->getRepresentative(f1[j]));
      if (d_equalityEngine->isTriggerTerm(f1[j], THEORY_STRINGS))
      {
        has_trigger_arg = true;
      }
    }
    if( has_trigger_arg ){
      TypeNode ft = utils::getOwnerStringType(f1);
      std::pair<TypeNode, Node> ikey = std::pair<TypeNode, Node>(ft, op);
      index[ikey].addTerm(f1, reps);
      arity[op] = reps.size();
    }
  }
  //for each index
  for (std::pair<const std::pair<TypeNode, Node>, TNodeTrie>& ti : index)
  {
    Trace("strings-cg") << "TheoryStrings::computeCareGraph(): Process index "
                        << ti.first << "..." << std::endl;
    Node op = ti.first.second;
    addCarePairs(&ti.second, nullptr, arity[op], 0);
  }
}

void TheoryStrings::checkRegisterTermsPreNormalForm()
{
  const std::vector<Node>& seqc = d_bsolver.getStringEqc();
  for (const Node& eqc : seqc)
  {
    eq::EqClassIterator eqc_i = eq::EqClassIterator(eqc, d_equalityEngine);
    while (!eqc_i.isFinished())
    {
      Node n = (*eqc_i);
      if (!d_bsolver.isCongruent(n))
      {
        d_termReg.registerTerm(n, 2);
      }
      ++eqc_i;
    }
  }
}

void TheoryStrings::checkCodes()
{
  // ensure that lemmas regarding str.code been added for each constant string
  // of length one
  if (d_termReg.hasStringCode())
  {
    NodeManager* nm = NodeManager::currentNM();
    // str.code applied to the code term for each equivalence class that has a
    // code term but is not a constant
    std::vector<Node> nconst_codes;
    // str.code applied to the proxy variables for each equivalence classes that
    // are constants of size one
    std::vector<Node> const_codes;
    const std::vector<Node>& seqc = d_bsolver.getStringEqc();
    for (const Node& eqc : seqc)
    {
      NormalForm& nfe = d_csolver.getNormalForm(eqc);
      if (nfe.d_nf.size() == 1 && nfe.d_nf[0].isConst())
      {
        Node c = nfe.d_nf[0];
        Trace("strings-code-debug") << "Get proxy variable for " << c
                                    << std::endl;
        Node cc = nm->mkNode(kind::STRING_TO_CODE, c);
        cc = Rewriter::rewrite(cc);
        Assert(cc.isConst());
        Node cp = d_termReg.ensureProxyVariableFor(c);
        Node vc = nm->mkNode(STRING_TO_CODE, cp);
        if (!d_state.areEqual(cc, vc))
        {
          std::vector<Node> emptyVec;
          d_im.sendInference(emptyVec, cc.eqNode(vc), Inference::CODE_PROXY);
        }
        const_codes.push_back(vc);
      }
      else
      {
        EqcInfo* ei = d_state.getOrMakeEqcInfo(eqc, false);
        if (ei && !ei->d_codeTerm.get().isNull())
        {
          Node vc = nm->mkNode(kind::STRING_TO_CODE, ei->d_codeTerm.get());
          nconst_codes.push_back(vc);
        }
      }
    }
    if (d_im.hasProcessed())
    {
      return;
    }
    // now, ensure that str.code is injective
    std::vector<Node> cmps;
    cmps.insert(cmps.end(), const_codes.rbegin(), const_codes.rend());
    cmps.insert(cmps.end(), nconst_codes.rbegin(), nconst_codes.rend());
    for (unsigned i = 0, num_ncc = nconst_codes.size(); i < num_ncc; i++)
    {
      Node c1 = nconst_codes[i];
      cmps.pop_back();
      for (const Node& c2 : cmps)
      {
        Trace("strings-code-debug")
            << "Compare codes : " << c1 << " " << c2 << std::endl;
        if (!d_state.areDisequal(c1, c2) && !d_state.areEqual(c1, d_neg_one))
        {
          Node eq_no = c1.eqNode(d_neg_one);
          Node deq = c1.eqNode(c2).negate();
          Node eqn = c1[0].eqNode(c2[0]);
          // str.code(x)==-1 V str.code(x)!=str.code(y) V x==y
          Node inj_lem = nm->mkNode(kind::OR, eq_no, deq, eqn);
          d_im.sendPhaseRequirement(deq, false);
          std::vector<Node> emptyVec;
          d_im.sendInference(emptyVec, inj_lem, Inference::CODE_INJ);
        }
      }
    }
  }
}

void TheoryStrings::checkRegisterTermsNormalForms()
{
  const std::vector<Node>& seqc = d_bsolver.getStringEqc();
  for (const Node& eqc : seqc)
  {
    NormalForm& nfi = d_csolver.getNormalForm(eqc);
    // check if there is a length term for this equivalence class
    EqcInfo* ei = d_state.getOrMakeEqcInfo(eqc, false);
    Node lt = ei ? ei->d_lengthTerm : Node::null();
    if (lt.isNull())
    {
      Node c = utils::mkNConcat(nfi.d_nf, eqc.getType());
      d_termReg.registerTerm(c, 3);
    }
  }
}

TrustNode TheoryStrings::ppRewrite(TNode atom)
{
  Trace("strings-ppr") << "TheoryStrings::ppRewrite " << atom << std::endl;
  Node atomRet = atom;
  if (options::regExpElim() && atom.getKind() == STRING_IN_REGEXP)
  {
    // aggressive elimination of regular expression membership
    Node atomElim = d_regexp_elim.eliminate(atomRet);
    if (!atomElim.isNull())
    {
      Trace("strings-ppr") << "  rewrote " << atom << " -> " << atomElim
                           << " via regular expression elimination."
                           << std::endl;
      atomRet = atomElim;
    }
  }
  if( !options::stringLazyPreproc() ){
    //eager preprocess here
    std::vector< Node > new_nodes;
    StringsPreprocess* p = d_esolver.getPreprocess();
    Node ret = p->processAssertion(atomRet, new_nodes);
    if (ret != atomRet)
    {
      Trace("strings-ppr") << "  rewrote " << atomRet << " -> " << ret
                           << ", with " << new_nodes.size() << " lemmas."
                           << std::endl;
      for (const Node& lem : new_nodes)
      {
        Trace("strings-ppr") << "    lemma : " << lem << std::endl;
        ++(d_statistics.d_lemmasEagerPreproc);
        d_out->lemma(lem);
      }
      atomRet = ret;
    }else{
      Assert(new_nodes.empty());
    }
  }
  if (atomRet != atom)
  {
    return TrustNode::mkTrustRewrite(atom, atomRet, nullptr);
  }
  return TrustNode::null();
}

/** run the given inference step */
void TheoryStrings::runInferStep(InferStep s, int effort)
{
  Trace("strings-process") << "Run " << s;
  if (effort > 0)
  {
    Trace("strings-process") << ", effort = " << effort;
  }
  Trace("strings-process") << "..." << std::endl;
  switch (s)
  {
    case CHECK_INIT: d_bsolver.checkInit(); break;
    case CHECK_CONST_EQC: d_bsolver.checkConstantEquivalenceClasses(); break;
    case CHECK_EXTF_EVAL: d_esolver.checkExtfEval(effort); break;
    case CHECK_CYCLES: d_csolver.checkCycles(); break;
    case CHECK_FLAT_FORMS: d_csolver.checkFlatForms(); break;
    case CHECK_REGISTER_TERMS_PRE_NF: checkRegisterTermsPreNormalForm(); break;
    case CHECK_NORMAL_FORMS_EQ: d_csolver.checkNormalFormsEq(); break;
    case CHECK_NORMAL_FORMS_DEQ: d_csolver.checkNormalFormsDeq(); break;
    case CHECK_CODES: checkCodes(); break;
    case CHECK_LENGTH_EQC: d_csolver.checkLengthsEqc(); break;
    case CHECK_REGISTER_TERMS_NF: checkRegisterTermsNormalForms(); break;
    case CHECK_EXTF_REDUCTION: d_esolver.checkExtfReductions(effort); break;
    case CHECK_MEMBERSHIP: d_rsolver.checkMemberships(); break;
    case CHECK_CARDINALITY: d_bsolver.checkCardinality(); break;
    default: Unreachable(); break;
  }
  Trace("strings-process") << "Done " << s
                           << ", addedFact = " << d_im.hasPendingFact()
                           << ", addedLemma = " << d_im.hasPendingLemma()
                           << ", conflict = " << d_state.isInConflict()
                           << std::endl;
}

void TheoryStrings::runStrategy(Theory::Effort e)
{
  std::vector<std::pair<InferStep, int> >::iterator it = d_strat.stepBegin(e);
  std::vector<std::pair<InferStep, int> >::iterator stepEnd =
      d_strat.stepEnd(e);

  Trace("strings-process") << "----check, next round---" << std::endl;
  while (it != stepEnd)
  {
    InferStep curr = it->first;
    if (curr == BREAK)
    {
      if (d_im.hasProcessed())
      {
        break;
      }
    }
    else
    {
      runInferStep(curr, it->second);
      if (d_state.isInConflict())
      {
        break;
      }
    }
    ++it;
  }
  Trace("strings-process") << "----finished round---" << std::endl;
}

}/* CVC4::theory::strings namespace */
}/* CVC4::theory namespace */
}/* CVC4 namespace */<|MERGE_RESOLUTION|>--- conflicted
+++ resolved
@@ -93,12 +93,10 @@
 
 void TheoryStrings::finishInit()
 {
-<<<<<<< HEAD
   Assert(d_equalityEngine != nullptr);
 
-  TheoryModel* tm = d_valuation.getModel();
   // witness is used to eliminate str.from_code
-  tm->setUnevaluatedKind(WITNESS);
+  d_valuation.setUnevaluatedKind(WITNESS);
 
   bool eagerEval = options::stringEagerEval();
   // The kinds we are treating as function application in congruence
@@ -130,10 +128,6 @@
 std::string TheoryStrings::identify() const
 {
   return std::string("TheoryStrings");
-=======
-  // witness is used to eliminate str.from_code
-  d_valuation.setUnevaluatedKind(WITNESS);
->>>>>>> 33b96c65
 }
 
 bool TheoryStrings::areCareDisequal( TNode x, TNode y ) {
