/*********************                                                        */
/*! \file theory_strings.cpp
 ** \verbatim
 ** Top contributors (to current version):
 **   Andrew Reynolds, Tianyi Liang, Morgan Deters
 ** This file is part of the CVC4 project.
 ** Copyright (c) 2009-2019 by the authors listed in the file AUTHORS
 ** in the top-level source directory) and their institutional affiliations.
 ** All rights reserved.  See the file COPYING in the top-level source
 ** directory for licensing information.\endverbatim
 **
 ** \brief Implementation of the theory of strings.
 **
 ** Implementation of the theory of strings.
 **/

#include "theory/strings/theory_strings.h"

#include <cmath>

#include "expr/kind.h"
#include "options/strings_options.h"
#include "smt/command.h"
#include "smt/logic_exception.h"
#include "smt/smt_statistics_registry.h"
#include "theory/ext_theory.h"
#include "theory/rewriter.h"
#include "theory/strings/theory_strings_rewriter.h"
#include "theory/strings/theory_strings_utils.h"
#include "theory/strings/type_enumerator.h"
#include "theory/theory_model.h"
#include "theory/valuation.h"

using namespace std;
using namespace CVC4::context;
using namespace CVC4::kind;

namespace CVC4 {
namespace theory {
namespace strings {

std::ostream& operator<<(std::ostream& out, InferStep s)
{
  switch (s)
  {
    case BREAK: out << "break"; break;
    case CHECK_INIT: out << "check_init"; break;
    case CHECK_CONST_EQC: out << "check_const_eqc"; break;
    case CHECK_EXTF_EVAL: out << "check_extf_eval"; break;
    case CHECK_CYCLES: out << "check_cycles"; break;
    case CHECK_FLAT_FORMS: out << "check_flat_forms"; break;
    case CHECK_NORMAL_FORMS_EQ: out << "check_normal_forms_eq"; break;
    case CHECK_NORMAL_FORMS_DEQ: out << "check_normal_forms_deq"; break;
    case CHECK_CODES: out << "check_codes"; break;
    case CHECK_LENGTH_EQC: out << "check_length_eqc"; break;
    case CHECK_EXTF_REDUCTION: out << "check_extf_reduction"; break;
    case CHECK_MEMBERSHIP: out << "check_membership"; break;
    case CHECK_CARDINALITY: out << "check_cardinality"; break;
    default: out << "?"; break;
  }
  return out;
}

Node TheoryStrings::TermIndex::add(TNode n,
                                   unsigned index,
                                   const SolverState& s,
                                   Node er,
                                   std::vector<Node>& c)
{
  if( index==n.getNumChildren() ){
    if( d_data.isNull() ){
      d_data = n;
    }
    return d_data;
  }else{
    Assert(index < n.getNumChildren());
    TNode nir = s.getRepresentative(n[index]);
    //if it is empty, and doing CONCAT, ignore
    if( nir==er && n.getKind()==kind::STRING_CONCAT ){
      return add(n, index + 1, s, er, c);
    }else{
      c.push_back( nir );
      return d_children[nir].add(n, index + 1, s, er, c);
    }
  }
}

TheoryStrings::TheoryStrings(context::Context* c,
                             context::UserContext* u,
                             OutputChannel& out,
                             Valuation valuation,
                             const LogicInfo& logicInfo)
    : Theory(THEORY_STRINGS, c, u, out, valuation, logicInfo),
      d_notify(*this),
      d_equalityEngine(d_notify, c, "theory::strings", true),
      d_state(c, d_equalityEngine, d_valuation),
      d_im(*this, c, u, d_state, out),
      d_nf_pairs(c),
      d_pregistered_terms_cache(u),
      d_registered_terms_cache(u),
      d_preproc(&d_sk_cache, u),
      d_extf_infer_cache(c),
      d_ee_disequalities(c),
      d_congruent(c),
      d_proxy_var(u),
      d_proxy_var_to_length(u),
      d_functionsTerms(c),
      d_has_extf(c, false),
      d_has_str_code(false),
      d_regexp_solver(*this, d_state, d_im, c, u),
      d_input_vars(u),
      d_input_var_lsum(u),
      d_cardinality_lits(u),
      d_curr_cardinality(c, 0),
      d_sslds(nullptr),
      d_strategy_init(false)
{
  setupExtTheory();
  getExtTheory()->addFunctionKind(kind::STRING_SUBSTR);
  getExtTheory()->addFunctionKind(kind::STRING_STRIDOF);
  getExtTheory()->addFunctionKind(kind::STRING_ITOS);
  getExtTheory()->addFunctionKind(kind::STRING_STOI);
  getExtTheory()->addFunctionKind(kind::STRING_STRREPL);
  getExtTheory()->addFunctionKind(kind::STRING_STRREPLALL);
  getExtTheory()->addFunctionKind(kind::STRING_STRCTN);
  getExtTheory()->addFunctionKind(kind::STRING_IN_REGEXP);
  getExtTheory()->addFunctionKind(kind::STRING_LEQ);
  getExtTheory()->addFunctionKind(kind::STRING_CODE);
  getExtTheory()->addFunctionKind(kind::STRING_TOLOWER);
  getExtTheory()->addFunctionKind(kind::STRING_TOUPPER);

  // The kinds we are treating as function application in congruence
  d_equalityEngine.addFunctionKind(kind::STRING_LENGTH);
  d_equalityEngine.addFunctionKind(kind::STRING_CONCAT);
  d_equalityEngine.addFunctionKind(kind::STRING_IN_REGEXP);
  d_equalityEngine.addFunctionKind(kind::STRING_CODE);

  // extended functions
  d_equalityEngine.addFunctionKind(kind::STRING_STRCTN);
  d_equalityEngine.addFunctionKind(kind::STRING_LEQ);
  d_equalityEngine.addFunctionKind(kind::STRING_SUBSTR);
  d_equalityEngine.addFunctionKind(kind::STRING_ITOS);
  d_equalityEngine.addFunctionKind(kind::STRING_STOI);
  d_equalityEngine.addFunctionKind(kind::STRING_STRIDOF);
  d_equalityEngine.addFunctionKind(kind::STRING_STRREPL);
  d_equalityEngine.addFunctionKind(kind::STRING_STRREPLALL);
  d_equalityEngine.addFunctionKind(kind::STRING_TOLOWER);
  d_equalityEngine.addFunctionKind(kind::STRING_TOUPPER);

  d_zero = NodeManager::currentNM()->mkConst( Rational( 0 ) );
  d_one = NodeManager::currentNM()->mkConst( Rational( 1 ) );
  d_neg_one = NodeManager::currentNM()->mkConst(Rational(-1));
  d_emptyString = NodeManager::currentNM()->mkConst( ::CVC4::String("") );
  d_true = NodeManager::currentNM()->mkConst( true );
  d_false = NodeManager::currentNM()->mkConst( false );

  d_card_size = TheoryStringsRewriter::getAlphabetCardinality();
}

TheoryStrings::~TheoryStrings() {

}

bool TheoryStrings::areCareDisequal( TNode x, TNode y ) {
  Assert(d_equalityEngine.hasTerm(x));
  Assert(d_equalityEngine.hasTerm(y));
  if( d_equalityEngine.isTriggerTerm(x, THEORY_STRINGS) && d_equalityEngine.isTriggerTerm(y, THEORY_STRINGS) ){
    TNode x_shared = d_equalityEngine.getTriggerTermRepresentative(x, THEORY_STRINGS);
    TNode y_shared = d_equalityEngine.getTriggerTermRepresentative(y, THEORY_STRINGS);
    EqualityStatus eqStatus = d_valuation.getEqualityStatus(x_shared, y_shared);
    if( eqStatus==EQUALITY_FALSE_AND_PROPAGATED || eqStatus==EQUALITY_FALSE || eqStatus==EQUALITY_FALSE_IN_MODEL ){
      return true;
    }
  }
  return false;
}

Node TheoryStrings::getNormalString(Node x, std::vector<Node>& nf_exp)
{
  if (!x.isConst())
  {
    Node xr = d_state.getRepresentative(x);
    std::map<Node, NormalForm>::iterator it = d_normal_form.find(xr);
    if (it != d_normal_form.end())
    {
      NormalForm& nf = it->second;
      Node ret = utils::mkNConcat(nf.d_nf);
      nf_exp.insert(nf_exp.end(), nf.d_exp.begin(), nf.d_exp.end());
      d_im.addToExplanation(x, nf.d_base, nf_exp);
      Trace("strings-debug")
          << "Term: " << x << " has a normal form " << ret << std::endl;
      return ret;
    }
    // if x does not have a normal form, then it should not occur in the
    // equality engine and hence should be its own representative.
    Assert(xr == x);
    if (x.getKind() == kind::STRING_CONCAT)
    {
      std::vector<Node> vec_nodes;
      for (unsigned i = 0; i < x.getNumChildren(); i++)
      {
        Node nc = getNormalString(x[i], nf_exp);
        vec_nodes.push_back(nc);
      }
      return utils::mkNConcat(vec_nodes);
    }
  }
  return x;
}

void TheoryStrings::setMasterEqualityEngine(eq::EqualityEngine* eq) {
  d_equalityEngine.setMasterEqualityEngine(eq);
}

void TheoryStrings::addSharedTerm(TNode t) {
  Debug("strings") << "TheoryStrings::addSharedTerm(): "
                     << t << " " << t.getType().isBoolean() << endl;
  d_equalityEngine.addTriggerTerm(t, THEORY_STRINGS);
  if (options::stringExp())
  {
    getExtTheory()->registerTermRec(t);
  }
  Debug("strings") << "TheoryStrings::addSharedTerm() finished" << std::endl;
}

EqualityStatus TheoryStrings::getEqualityStatus(TNode a, TNode b) {
  if( d_equalityEngine.hasTerm(a) && d_equalityEngine.hasTerm(b) ){
    if (d_equalityEngine.areEqual(a, b)) {
      // The terms are implied to be equal
      return EQUALITY_TRUE;
    }
    if (d_equalityEngine.areDisequal(a, b, false)) {
      // The terms are implied to be dis-equal
      return EQUALITY_FALSE;
    }
  }
  return EQUALITY_UNKNOWN;
}

void TheoryStrings::propagate(Effort e) {
  // direct propagation now
}

bool TheoryStrings::propagate(TNode literal) {
  Debug("strings-propagate") << "TheoryStrings::propagate(" << literal  << ")" << std::endl;
  // If already in conflict, no more propagation
  if (d_state.isInConflict())
  {
    Debug("strings-propagate") << "TheoryStrings::propagate(" << literal << "): already in conflict" << std::endl;
    return false;
  }
  // Propagate out
  bool ok = d_out->propagate(literal);
  if (!ok) {
    d_state.setConflict();
  }
  return ok;
}


Node TheoryStrings::explain( TNode literal ){
  Debug("strings-explain") << "explain called on " << literal << std::endl;
  std::vector< TNode > assumptions;
  d_im.explain(literal, assumptions);
  if( assumptions.empty() ){
    return d_true;
  }else if( assumptions.size()==1 ){
    return assumptions[0];
  }else{
    return NodeManager::currentNM()->mkNode( kind::AND, assumptions );
  }
}

bool TheoryStrings::getCurrentSubstitution( int effort, std::vector< Node >& vars, 
                                            std::vector< Node >& subs, std::map< Node, std::vector< Node > >& exp ) {
  Trace("strings-subs") << "getCurrentSubstitution, effort = " << effort << std::endl;
  for( unsigned i=0; i<vars.size(); i++ ){
    Node n = vars[i];
    Trace("strings-subs") << "  get subs for " << n << "..." << std::endl;
    Node s = getCurrentSubstitutionFor(effort, n, exp[n]);
    subs.push_back(s);
  }
  return true;
}

Node TheoryStrings::getCurrentSubstitutionFor(int effort,
                                              Node n,
                                              std::vector<Node>& exp)
{
  if (effort >= 3)
  {
    // model values
    Node mv = d_valuation.getModel()->getRepresentative(n);
    Trace("strings-subs") << "   model val : " << mv << std::endl;
    return mv;
  }
  Node nr = d_state.getRepresentative(n);
  std::map<Node, Node>::iterator itc = d_eqc_to_const.find(nr);
  if (itc != d_eqc_to_const.end())
  {
    // constant equivalence classes
    Trace("strings-subs") << "   constant eqc : " << d_eqc_to_const_exp[nr]
                          << " " << d_eqc_to_const_base[nr] << " " << nr
                          << std::endl;
    if (!d_eqc_to_const_exp[nr].isNull())
    {
      exp.push_back(d_eqc_to_const_exp[nr]);
    }
    if (!d_eqc_to_const_base[nr].isNull())
    {
      d_im.addToExplanation(n, d_eqc_to_const_base[nr], exp);
    }
    return itc->second;
  }
  else if (effort >= 1 && n.getType().isString())
  {
    Assert(effort < 3);
    // normal forms
    NormalForm& nfnr = getNormalForm(nr);
    Node ns = getNormalString(nfnr.d_base, exp);
    Trace("strings-subs") << "   normal eqc : " << ns << " " << nfnr.d_base
                          << " " << nr << std::endl;
    if (!nfnr.d_base.isNull())
    {
      d_im.addToExplanation(n, nfnr.d_base, exp);
    }
    return ns;
  }
  return n;
}

bool TheoryStrings::doReduction(int effort, Node n, bool& isCd)
{
  Assert(d_extf_info_tmp.find(n) != d_extf_info_tmp.end());
  if (!d_extf_info_tmp[n].d_model_active)
  {
    // n is not active in the model, no need to reduce
    return false;
  }
  //determine the effort level to process the extf at
  // 0 - at assertion time, 1+ - after no other reduction is applicable
  int r_effort = -1;
  // polarity : 1 true, -1 false, 0 neither
  int pol = 0;
  Kind k = n.getKind();
  if (n.getType().isBoolean() && !d_extf_info_tmp[n].d_const.isNull())
  {
    pol = d_extf_info_tmp[n].d_const.getConst<bool>() ? 1 : -1;
  }
  if (k == STRING_STRCTN)
  {
    if (pol == 1)
    {
      r_effort = 1;
    }
    else if (pol == -1)
    {
      if (effort == 2)
      {
        Node x = n[0];
        Node s = n[1];
        std::vector<Node> lexp;
        Node lenx = d_state.getLength(x, lexp);
        Node lens = d_state.getLength(s, lexp);
        if (d_state.areEqual(lenx, lens))
        {
          Trace("strings-extf-debug")
              << "  resolve extf : " << n
              << " based on equal lengths disequality." << std::endl;
          // We can reduce negative contains to a disequality when lengths are
          // equal. In other words, len( x ) = len( s ) implies
          //   ~contains( x, s ) reduces to x != s.
          if (!d_state.areDisequal(x, s))
          {
            // len( x ) = len( s ) ^ ~contains( x, s ) => x != s
            lexp.push_back(lenx.eqNode(lens));
            lexp.push_back(n.negate());
            Node xneqs = x.eqNode(s).negate();
            d_im.sendInference(lexp, xneqs, "NEG-CTN-EQL", true);
          }
          // this depends on the current assertions, so we set that this
          // inference is context-dependent.
          isCd = true;
          return true;
        }
        else
        {
          r_effort = 2;
        }
      }
    }
  }
  else
  {
    if (k == STRING_SUBSTR)
    {
      r_effort = 1;
    }
    else if (k != STRING_IN_REGEXP)
    {
      r_effort = 2;
    }
  }
  if (effort != r_effort)
  {
    // not the right effort level to reduce
    return false;
  }
  Node c_n = pol == -1 ? n.negate() : n;
  Trace("strings-process-debug")
      << "Process reduction for " << n << ", pol = " << pol << std::endl;
  if (k == STRING_STRCTN && pol == 1)
  {
    Node x = n[0];
    Node s = n[1];
    // positive contains reduces to a equality
    Node sk1 =
        d_sk_cache.mkSkolemCached(x, s, SkolemCache::SK_FIRST_CTN_PRE, "sc1");
    Node sk2 =
        d_sk_cache.mkSkolemCached(x, s, SkolemCache::SK_FIRST_CTN_POST, "sc2");
    Node eq = Rewriter::rewrite(x.eqNode(utils::mkNConcat(sk1, s, sk2)));
    std::vector<Node> exp_vec;
    exp_vec.push_back(n);
    d_im.sendInference(d_empty_vec, exp_vec, eq, "POS-CTN", true);
    Trace("strings-extf-debug")
        << "  resolve extf : " << n << " based on positive contain reduction."
        << std::endl;
    Trace("strings-red-lemma") << "Reduction (positive contains) lemma : " << n
                               << " => " << eq << std::endl;
    // context-dependent because it depends on the polarity of n itself
    isCd = true;
  }
  else if (k != kind::STRING_CODE)
  {
    NodeManager* nm = NodeManager::currentNM();
    Assert(k == STRING_SUBSTR || k == STRING_STRCTN || k == STRING_STRIDOF
           || k == STRING_ITOS || k == STRING_STOI || k == STRING_STRREPL
           || k == STRING_STRREPLALL || k == STRING_LEQ || k == STRING_TOLOWER
           || k == STRING_TOUPPER);
    std::vector<Node> new_nodes;
    Node res = d_preproc.simplify(n, new_nodes);
    Assert(res != n);
    new_nodes.push_back(res.eqNode(n));
    Node nnlem =
        new_nodes.size() == 1 ? new_nodes[0] : nm->mkNode(AND, new_nodes);
    nnlem = Rewriter::rewrite(nnlem);
    Trace("strings-red-lemma")
        << "Reduction_" << effort << " lemma : " << nnlem << std::endl;
    Trace("strings-red-lemma") << "...from " << n << std::endl;
    d_im.sendInference(d_empty_vec, nnlem, "Reduction", true);
    Trace("strings-extf-debug")
        << "  resolve extf : " << n << " based on reduction." << std::endl;
    isCd = false;
  }
  return true;
}

/////////////////////////////////////////////////////////////////////////////
// NOTIFICATIONS
/////////////////////////////////////////////////////////////////////////////


void TheoryStrings::presolve() {
  Debug("strings-presolve") << "TheoryStrings::Presolving : get fmf options " << (options::stringFMF() ? "true" : "false") << std::endl;
  initializeStrategy();

  // if strings fmf is enabled, register the strategy
  if (options::stringFMF())
  {
    d_sslds.reset(new StringSumLengthDecisionStrategy(
        getSatContext(), getUserContext(), d_valuation));
    Trace("strings-dstrat-reg")
        << "presolve: register decision strategy." << std::endl;
    std::vector<Node> inputVars;
    for (NodeSet::const_iterator itr = d_input_vars.begin();
         itr != d_input_vars.end();
         ++itr)
    {
      inputVars.push_back(*itr);
    }
    d_sslds->initialize(inputVars);
    // This strategy is local to a check-sat call, since we refresh the strategy
    // on every call to presolve.
    getDecisionManager()->registerStrategy(
        DecisionManager::STRAT_STRINGS_SUM_LENGTHS,
        d_sslds.get(),
        DecisionManager::STRAT_SCOPE_LOCAL_SOLVE);
  }
}


/////////////////////////////////////////////////////////////////////////////
// MODEL GENERATION
/////////////////////////////////////////////////////////////////////////////

bool TheoryStrings::collectModelInfo(TheoryModel* m)
{
  Trace("strings-model") << "TheoryStrings : Collect model info" << std::endl;
  Trace("strings-model") << "TheoryStrings : assertEqualityEngine." << std::endl;

  std::set<Node> termSet;

  // Compute terms appearing in assertions and shared terms
  computeRelevantTerms(termSet);
  // assert the (relevant) portion of the equality engine to the model
  if (!m->assertEqualityEngine(&d_equalityEngine, &termSet))
  {
    return false;
  }

  std::unordered_set<Node, NodeHashFunction> repSet;
  NodeManager* nm = NodeManager::currentNM();
  // Generate model
  // get the relevant string equivalence classes
  for (const Node& s : termSet)
  {
    if (s.getType().isString())
    {
      Node r = d_state.getRepresentative(s);
      repSet.insert(r);
    }
  }
  std::vector<Node> nodes(repSet.begin(), repSet.end());
  std::map< Node, Node > processed;
  std::vector< std::vector< Node > > col;
  std::vector< Node > lts;
  d_state.separateByLength(nodes, col, lts);
  //step 1 : get all values for known lengths
  std::vector< Node > lts_values;
  std::map<unsigned, Node> values_used;
  std::vector<Node> len_splits;
  for( unsigned i=0; i<col.size(); i++ ) {
    Trace("strings-model") << "Checking length for {";
    for( unsigned j=0; j<col[i].size(); j++ ) {
      if( j>0 ) {
        Trace("strings-model") << ", ";
      }
      Trace("strings-model") << col[i][j];
    }
    Trace("strings-model") << " } (length is " << lts[i] << ")" << std::endl;
    Node len_value;
    if( lts[i].isConst() ) {
      len_value = lts[i];
    }
    else if (!lts[i].isNull())
    {
      // get the model value for lts[i]
      len_value = d_valuation.getModelValue(lts[i]);
    }
    if (len_value.isNull())
    {
      lts_values.push_back(Node::null());
    }
    else
    {
      Assert(len_value.getConst<Rational>() <= Rational(String::maxSize()))
          << "Exceeded UINT32_MAX in string model";
      unsigned lvalue =
          len_value.getConst<Rational>().getNumerator().toUnsignedInt();
      std::map<unsigned, Node>::iterator itvu = values_used.find(lvalue);
      if (itvu == values_used.end())
      {
        values_used[lvalue] = lts[i];
      }
      else
      {
        len_splits.push_back(lts[i].eqNode(itvu->second));
      }
      lts_values.push_back(len_value);
    }
  }
  ////step 2 : assign arbitrary values for unknown lengths?
  // confirmed by calculus invariant, see paper
  Trace("strings-model") << "Assign to equivalence classes..." << std::endl;
  std::map<Node, Node> pure_eq_assign;
  //step 3 : assign values to equivalence classes that are pure variables
  for( unsigned i=0; i<col.size(); i++ ){
    std::vector< Node > pure_eq;
    Trace("strings-model") << "The (" << col[i].size()
                           << ") equivalence classes ";
    for (const Node& eqc : col[i])
    {
      Trace("strings-model") << eqc << " ";
      //check if col[i][j] has only variables
      if (!eqc.isConst())
      {
        NormalForm& nfe = getNormalForm(eqc);
        if (nfe.d_nf.size() == 1)
        {
          // does it have a code and the length of these equivalence classes are
          // one?
          if (d_has_str_code && lts_values[i] == d_one)
          {
            EqcInfo* eip = d_state.getOrMakeEqcInfo(eqc, false);
            if (eip && !eip->d_codeTerm.get().isNull())
            {
              // its value must be equal to its code
              Node ct = nm->mkNode(kind::STRING_CODE, eip->d_codeTerm.get());
              Node ctv = d_valuation.getModelValue(ct);
              unsigned cvalue =
                  ctv.getConst<Rational>().getNumerator().toUnsignedInt();
              Trace("strings-model") << "(code: " << cvalue << ") ";
              std::vector<unsigned> vec;
              vec.push_back(String::convertCodeToUnsignedInt(cvalue));
              Node mv = nm->mkConst(String(vec));
              pure_eq_assign[eqc] = mv;
              m->getEqualityEngine()->addTerm(mv);
            }
          }
          pure_eq.push_back(eqc);
        }
      }
      else
      {
        processed[eqc] = eqc;
      }
    }
    Trace("strings-model") << "have length " << lts_values[i] << std::endl;

    //assign a new length if necessary
    if( !pure_eq.empty() ){
      if( lts_values[i].isNull() ){
        // start with length two (other lengths have special precendence)
        unsigned lvalue = 2;
        while( values_used.find( lvalue )!=values_used.end() ){
          lvalue++;
        }
        Trace("strings-model") << "*** Decide to make length of " << lvalue << std::endl;
        lts_values[i] = nm->mkConst(Rational(lvalue));
        values_used[lvalue] = Node::null();
      }
      Trace("strings-model") << "Need to assign values of length " << lts_values[i] << " to equivalence classes ";
      for( unsigned j=0; j<pure_eq.size(); j++ ){
        Trace("strings-model") << pure_eq[j] << " ";
      }
      Trace("strings-model") << std::endl;

      //use type enumerator
      Assert(lts_values[i].getConst<Rational>() <= Rational(String::maxSize()))
          << "Exceeded UINT32_MAX in string model";
      StringEnumeratorLength sel(lts_values[i].getConst<Rational>().getNumerator().toUnsignedInt());
      for (const Node& eqc : pure_eq)
      {
        Node c;
        std::map<Node, Node>::iterator itp = pure_eq_assign.find(eqc);
        if (itp == pure_eq_assign.end())
        {
          Assert(!sel.isFinished());
          c = *sel;
          while (m->hasTerm(c))
          {
            ++sel;
            if (sel.isFinished())
            {
              // We are in a case where model construction is impossible due to
              // an insufficient number of constants of a given length.

              // Consider an integer equivalence class E whose value is assigned
              // n in the model. Let { S_1, ..., S_m } be the set of string
              // equivalence classes such that len( x ) is a member of E for
              // some member x of each class S1, ...,Sm. Since our calculus is
              // saturated with respect to cardinality inference (see Liang
              // et al, Figure 6, CAV 2014), we have that m <= A^n, where A is
              // the cardinality of our alphabet.

              // Now, consider the case where there exists two integer
              // equivalence classes E1 and E2 that are assigned n, and moreover
              // we did not received notification from arithmetic that E1 = E2.
              // This typically should never happen, but assume in the following
              // that it does.

              // Now, it may be the case that there are string equivalence
              // classes { S_1, ..., S_m1 } whose lengths are in E1,
              // and classes { S'_1, ..., S'_m2 } whose lengths are in E2, where
              // m1 + m2 > A^n. In this case, we have insufficient strings to
              // assign to { S_1, ..., S_m1, S'_1, ..., S'_m2 }. If this
              // happens, we add a split on len( u1 ) = len( u2 ) for some
              // len( u1 ) in E1, len( u2 ) in E2. We do this for each pair of
              // integer equivalence classes that are assigned to the same value
              // in the model.
              AlwaysAssert(!len_splits.empty());
              for (const Node& sl : len_splits)
              {
                Node spl = nm->mkNode(OR, sl, sl.negate());
                d_out->lemma(spl);
              }
              return false;
            }
            c = *sel;
          }
          ++sel;
        }
        else
        {
          c = itp->second;
        }
        Trace("strings-model") << "*** Assigned constant " << c << " for "
                               << eqc << std::endl;
        processed[eqc] = c;
        if (!m->assertEquality(eqc, c, true))
        {
          return false;
        }
      }
    }
  }
  Trace("strings-model") << "String Model : Pure Assigned." << std::endl;
  //step 4 : assign constants to all other equivalence classes
  for( unsigned i=0; i<nodes.size(); i++ ){
    if( processed.find( nodes[i] )==processed.end() ){
      NormalForm& nf = getNormalForm(nodes[i]);
      if (Trace.isOn("strings-model"))
      {
        Trace("strings-model")
            << "Construct model for " << nodes[i] << " based on normal form ";
        for (unsigned j = 0, size = nf.d_nf.size(); j < size; j++)
        {
          Node n = nf.d_nf[j];
          if (j > 0)
          {
            Trace("strings-model") << " ++ ";
          }
          Trace("strings-model") << n;
          Node r = d_state.getRepresentative(n);
          if (!r.isConst() && processed.find(r) == processed.end())
          {
            Trace("strings-model") << "(UNPROCESSED)";
          }
        }
      }
      Trace("strings-model") << std::endl;
      std::vector< Node > nc;
      for (const Node& n : nf.d_nf)
      {
        Node r = d_state.getRepresentative(n);
        Assert(r.isConst() || processed.find(r) != processed.end());
        nc.push_back(r.isConst() ? r : processed[r]);
      }
      Node cc = utils::mkNConcat(nc);
      Assert(cc.getKind() == kind::CONST_STRING);
      Trace("strings-model") << "*** Determined constant " << cc << " for " << nodes[i] << std::endl;
      processed[nodes[i]] = cc;
      if (!m->assertEquality(nodes[i], cc, true))
      {
        return false;
      }
    }
  }
  //Trace("strings-model") << "String Model : Assigned." << std::endl;
  Trace("strings-model") << "String Model : Finished." << std::endl;
  return true;
}

/////////////////////////////////////////////////////////////////////////////
// MAIN SOLVER
/////////////////////////////////////////////////////////////////////////////


void TheoryStrings::preRegisterTerm(TNode n) {
  if( d_pregistered_terms_cache.find(n) == d_pregistered_terms_cache.end() ) {
    d_pregistered_terms_cache.insert(n);
    Trace("strings-preregister")
        << "TheoryString::preregister : " << n << std::endl;
    //check for logic exceptions
    Kind k = n.getKind();
    if( !options::stringExp() ){
      if (k == kind::STRING_STRIDOF || k == kind::STRING_ITOS
          || k == kind::STRING_STOI || k == kind::STRING_STRREPL
          || k == kind::STRING_STRREPLALL || k == kind::STRING_STRCTN
          || k == STRING_LEQ || k == STRING_TOLOWER || k == STRING_TOUPPER)
      {
        std::stringstream ss;
        ss << "Term of kind " << k
           << " not supported in default mode, try --strings-exp";
        throw LogicException(ss.str());
      }
    }
    switch (k)
    {
      case kind::EQUAL: {
        d_equalityEngine.addTriggerEquality(n);
        break;
      }
      case kind::STRING_IN_REGEXP: {
        d_out->requirePhase(n, true);
        d_equalityEngine.addTriggerPredicate(n);
        d_equalityEngine.addTerm(n[0]);
        d_equalityEngine.addTerm(n[1]);
        break;
      }
      default: {
        registerTerm(n, 0);
        TypeNode tn = n.getType();
        if (tn.isRegExp() && n.isVar())
        {
          std::stringstream ss;
          ss << "Regular expression variables are not supported.";
          throw LogicException(ss.str());
        }
        if( tn.isString() ) {
          // all characters of constants should fall in the alphabet
          if (n.isConst())
          {
            std::vector<unsigned> vec = n.getConst<String>().getVec();
            for (unsigned u : vec)
            {
              if (u >= d_card_size)
              {
                std::stringstream ss;
                ss << "Characters in string \"" << n
                   << "\" are outside of the given alphabet.";
                throw LogicException(ss.str());
              }
            }
          }
          // if finite model finding is enabled,
          // then we minimize the length of this term if it is a variable
          // but not an internally generated Skolem, or a term that does
          // not belong to this theory.
          if (options::stringFMF()
              && (n.isVar() ? !d_sk_cache.isSkolem(n)
                            : kindToTheoryId(k) != THEORY_STRINGS))
          {
            d_input_vars.insert(n);
            Trace("strings-dstrat-reg") << "input variable: " << n << std::endl;
          }
          d_equalityEngine.addTerm(n);
        } else if (tn.isBoolean()) {
          // Get triggered for both equal and dis-equal
          d_equalityEngine.addTriggerPredicate(n);
        } else {
          // Function applications/predicates
          d_equalityEngine.addTerm(n);
        }
        // Set d_functionsTerms stores all function applications that are
        // relevant to theory combination. Notice that this is a subset of
        // the applications whose kinds are function kinds in the equality
        // engine. This means it does not include applications of operators
        // like re.++, which is not a function kind in the equality engine.
        // Concatenation terms do not need to be considered here because
        // their arguments have string type and do not introduce any shared
        // terms.
        if (n.hasOperator() && d_equalityEngine.isFunctionKind(k)
            && k != kind::STRING_CONCAT)
        {
          d_functionsTerms.push_back( n );
        }
      }
    }
  }
}

Node TheoryStrings::expandDefinition(LogicRequest &logicRequest, Node node) {
  Trace("strings-exp-def") << "TheoryStrings::expandDefinition : " << node << std::endl;
  return node;
}

void TheoryStrings::check(Effort e) {
  if (done() && e<EFFORT_FULL) {
    return;
  }

  TimerStat::CodeTimer checkTimer(d_checkTime);

  bool polarity;
  TNode atom;

  if (!done() && !d_equalityEngine.hasTerm(d_emptyString))
  {
    preRegisterTerm( d_emptyString );
  }

  // Trace("strings-process") << "Theory of strings, check : " << e << std::endl;
  Trace("strings-check-debug")
      << "Theory of strings, check : " << e << std::endl;
  while (!done() && !d_state.isInConflict())
  {
    // Get all the assertions
    Assertion assertion = get();
    TNode fact = assertion.assertion;

    Trace("strings-assertion") << "get assertion: " << fact << endl;
    polarity = fact.getKind() != kind::NOT;
    atom = polarity ? fact : fact[0];

    //assert pending fact
    assertPendingFact( atom, polarity, fact );
  }
  d_im.doPendingFacts();

  Assert(d_strategy_init);
  std::map<Effort, std::pair<unsigned, unsigned> >::iterator itsr =
      d_strat_steps.find(e);
  if (!d_state.isInConflict() && !d_valuation.needCheck()
      && itsr != d_strat_steps.end())
  {
    Trace("strings-check-debug")
        << "Theory of strings " << e << " effort check " << std::endl;
    if(Trace.isOn("strings-eqc")) {
      for( unsigned t=0; t<2; t++ ) {
        eq::EqClassesIterator eqcs2_i = eq::EqClassesIterator( &d_equalityEngine );
        Trace("strings-eqc") << (t==0 ? "STRINGS:" : "OTHER:") << std::endl;
        while( !eqcs2_i.isFinished() ){
          Node eqc = (*eqcs2_i);
          bool print = (t==0 && eqc.getType().isString() ) || (t==1 && !eqc.getType().isString() );
          if (print) {
            eq::EqClassIterator eqc2_i = eq::EqClassIterator( eqc, &d_equalityEngine );
            Trace("strings-eqc") << "Eqc( " << eqc << " ) : { ";
            while( !eqc2_i.isFinished() ) {
              if( (*eqc2_i)!=eqc && (*eqc2_i).getKind()!=kind::EQUAL ){
                Trace("strings-eqc") << (*eqc2_i) << " ";
              }
              ++eqc2_i;
            }
            Trace("strings-eqc") << " } " << std::endl;
            EqcInfo* ei = d_state.getOrMakeEqcInfo(eqc, false);
            if( ei ){
              Trace("strings-eqc-debug")
                  << "* Length term : " << ei->d_lengthTerm.get() << std::endl;
              Trace("strings-eqc-debug")
                  << "* Cardinality lemma k : " << ei->d_cardinalityLemK.get()
                  << std::endl;
              Trace("strings-eqc-debug")
                  << "* Normalization length lemma : "
                  << ei->d_normalizedLength.get() << std::endl;
            }
          }
          ++eqcs2_i;
        }
        Trace("strings-eqc") << std::endl;
      }
      Trace("strings-eqc") << std::endl;
    }
    unsigned sbegin = itsr->second.first;
    unsigned send = itsr->second.second;
    bool addedLemma = false;
    bool addedFact;
    Trace("strings-check") << "Full effort check..." << std::endl;
    do{
      Trace("strings-check") << "  * Run strategy..." << std::endl;
      runStrategy(sbegin, send);
      // flush the facts
      addedFact = d_im.hasPendingFact();
      addedLemma = d_im.hasPendingLemma();
      d_im.doPendingFacts();
      d_im.doPendingLemmas();
      if (Trace.isOn("strings-check"))
      {
        Trace("strings-check") << "  ...finish run strategy: ";
        Trace("strings-check") << (addedFact ? "addedFact " : "");
        Trace("strings-check") << (addedLemma ? "addedLemma " : "");
        Trace("strings-check") << (d_state.isInConflict() ? "conflict " : "");
        if (!addedFact && !addedLemma && !d_state.isInConflict())
        {
          Trace("strings-check") << "(none)";
        }
        Trace("strings-check") << std::endl;
      }
      // repeat if we did not add a lemma or conflict
    } while (!d_state.isInConflict() && !addedLemma && addedFact);
  }
  Trace("strings-check") << "Theory of strings, done check : " << e << std::endl;
  Assert(!d_im.hasPendingFact());
  Assert(!d_im.hasPendingLemma());
}

bool TheoryStrings::needsCheckLastEffort() {
  if( options::stringGuessModel() ){
    return d_has_extf.get();
  }else{
    return false;
  }
}

void TheoryStrings::checkExtfReductions( int effort ) {
  // Notice we don't make a standard call to ExtTheory::doReductions here,
  // since certain optimizations like context-dependent reductions and
  // stratifying effort levels are done in doReduction below.
  std::vector< Node > extf = getExtTheory()->getActive();
  Trace("strings-process") << "  checking " << extf.size() << " active extf"
                           << std::endl;
  for( unsigned i=0; i<extf.size(); i++ ){
    Assert(!d_state.isInConflict());
    Node n = extf[i];
    Trace("strings-process") << "  check " << n << ", active in model="
                             << d_extf_info_tmp[n].d_model_active << std::endl;
    // whether the reduction was context-dependent
    bool isCd = false;
    bool ret = doReduction(effort, n, isCd);
    if (ret)
    {
      getExtTheory()->markReduced(extf[i], isCd);
      if (d_im.hasProcessed())
      {
        return;
      }
    }
  }
}

void TheoryStrings::checkMemberships()
{
  // add the memberships
  std::vector<Node> mems = getExtTheory()->getActive(kind::STRING_IN_REGEXP);
  // maps representatives to regular expression memberships in that class
  std::map<Node, std::vector<Node> > assertedMems;
  for (unsigned i = 0; i < mems.size(); i++)
  {
    Node n = mems[i];
    Assert(n.getKind() == STRING_IN_REGEXP);
    Assert(d_extf_info_tmp.find(n) != d_extf_info_tmp.end());
    if (!d_extf_info_tmp[n].d_const.isNull())
    {
      bool pol = d_extf_info_tmp[n].d_const.getConst<bool>();
      Trace("strings-process-debug")
          << "  add membership : " << n << ", pol = " << pol << std::endl;
      Node r = d_state.getRepresentative(n[0]);
      assertedMems[r].push_back(pol ? n : n.negate());
    }
    else
    {
      Trace("strings-process-debug")
          << "  irrelevant (non-asserted) membership : " << n << std::endl;
    }
  }
  d_regexp_solver.check(assertedMems);
}

/** Conflict when merging two constants */
void TheoryStrings::conflict(TNode a, TNode b){
  if (!d_state.isInConflict())
  {
    Debug("strings-conflict") << "Making conflict..." << std::endl;
    d_state.setConflict();
    Node conflictNode;
    conflictNode = explain( a.eqNode(b) );
    Trace("strings-conflict") << "CONFLICT: Eq engine conflict : " << conflictNode << std::endl;
    d_out->conflict( conflictNode );
  }
}

/** called when a new equivalance class is created */
void TheoryStrings::eqNotifyNewClass(TNode t){
  Kind k = t.getKind();
  if (k == kind::STRING_LENGTH || k == kind::STRING_CODE)
  {
    Trace("strings-debug") << "New length eqc : " << t << std::endl;
    Node r = d_equalityEngine.getRepresentative(t[0]);
    EqcInfo* ei = d_state.getOrMakeEqcInfo(r);
    if (k == kind::STRING_LENGTH)
    {
      ei->d_lengthTerm = t[0];
    }
    else
    {
      ei->d_codeTerm = t[0];
    }
    //we care about the length of this string
    registerTerm( t[0], 1 );
    return;
  }
  else if (k == CONST_STRING)
  {
    EqcInfo* ei = d_state.getOrMakeEqcInfo(t);
    ei->d_prefixC = t;
    ei->d_suffixC = t;
    return;
  }
  else if (k == STRING_CONCAT)
  {
    d_state.addEndpointsToEqcInfo(t, t, t);
  }
}

/** called when two equivalance classes will merge */
void TheoryStrings::eqNotifyPreMerge(TNode t1, TNode t2){
  EqcInfo* e2 = d_state.getOrMakeEqcInfo(t2, false);
  if( e2 ){
    EqcInfo* e1 = d_state.getOrMakeEqcInfo(t1);
    //add information from e2 to e1
    if (!e2->d_lengthTerm.get().isNull())
    {
      e1->d_lengthTerm.set(e2->d_lengthTerm);
    }
    if (!e2->d_codeTerm.get().isNull())
    {
      e1->d_codeTerm.set(e2->d_codeTerm);
    }
    if (!e2->d_prefixC.get().isNull())
    {
      d_state.setPendingConflictWhen(
          e1->addEndpointConst(e2->d_prefixC, Node::null(), false));
    }
    if (!e2->d_suffixC.get().isNull())
    {
      d_state.setPendingConflictWhen(
          e1->addEndpointConst(e2->d_suffixC, Node::null(), true));
    }
    if (e2->d_cardinalityLemK.get() > e1->d_cardinalityLemK.get())
    {
      e1->d_cardinalityLemK.set(e2->d_cardinalityLemK);
    }
    if (!e2->d_normalizedLength.get().isNull())
    {
      e1->d_normalizedLength.set(e2->d_normalizedLength);
    }
  }
}

/** called when two equivalance classes have merged */
void TheoryStrings::eqNotifyPostMerge(TNode t1, TNode t2) {

}

/** called when two equivalance classes are disequal */
void TheoryStrings::eqNotifyDisequal(TNode t1, TNode t2, TNode reason) {
  if( t1.getType().isString() ){
    //store disequalities between strings, may need to check if their lengths are equal/disequal
    d_ee_disequalities.push_back( t1.eqNode( t2 ) );
  }
}

void TheoryStrings::addCarePairs(TNodeTrie* t1,
                                 TNodeTrie* t2,
                                 unsigned arity,
                                 unsigned depth)
{
  if( depth==arity ){
    if( t2!=NULL ){
      Node f1 = t1->getData();
      Node f2 = t2->getData();
      if( !d_equalityEngine.areEqual( f1, f2 ) ){
        Trace("strings-cg-debug") << "TheoryStrings::computeCareGraph(): checking function " << f1 << " and " << f2 << std::endl;
        vector< pair<TNode, TNode> > currentPairs;
        for (unsigned k = 0; k < f1.getNumChildren(); ++ k) {
          TNode x = f1[k];
          TNode y = f2[k];
          Assert(d_equalityEngine.hasTerm(x));
          Assert(d_equalityEngine.hasTerm(y));
          Assert(!d_equalityEngine.areDisequal(x, y, false));
          Assert(!areCareDisequal(x, y));
          if( !d_equalityEngine.areEqual( x, y ) ){
            if( d_equalityEngine.isTriggerTerm(x, THEORY_STRINGS) && d_equalityEngine.isTriggerTerm(y, THEORY_STRINGS) ){
              TNode x_shared = d_equalityEngine.getTriggerTermRepresentative(x, THEORY_STRINGS);
              TNode y_shared = d_equalityEngine.getTriggerTermRepresentative(y, THEORY_STRINGS);
              currentPairs.push_back(make_pair(x_shared, y_shared));
            }
          }
        }
        for (unsigned c = 0; c < currentPairs.size(); ++ c) {
          Trace("strings-cg-pair") << "TheoryStrings::computeCareGraph(): pair : " << currentPairs[c].first << " " << currentPairs[c].second << std::endl;
          addCarePair(currentPairs[c].first, currentPairs[c].second);
        }
      }
    }
  }else{
    if( t2==NULL ){
      if( depth<(arity-1) ){
        //add care pairs internal to each child
        for (std::pair<const TNode, TNodeTrie>& tt : t1->d_data)
        {
          addCarePairs(&tt.second, nullptr, arity, depth + 1);
        }
      }
      //add care pairs based on each pair of non-disequal arguments
      for (std::map<TNode, TNodeTrie>::iterator it = t1->d_data.begin();
           it != t1->d_data.end();
           ++it)
      {
        std::map<TNode, TNodeTrie>::iterator it2 = it;
        ++it2;
        for( ; it2 != t1->d_data.end(); ++it2 ){
          if( !d_equalityEngine.areDisequal(it->first, it2->first, false) ){
            if( !areCareDisequal(it->first, it2->first) ){
              addCarePairs( &it->second, &it2->second, arity, depth+1 );
            }
          }
        }
      }
    }else{
      //add care pairs based on product of indices, non-disequal arguments
      for (std::pair<const TNode, TNodeTrie>& tt1 : t1->d_data)
      {
        for (std::pair<const TNode, TNodeTrie>& tt2 : t2->d_data)
        {
          if (!d_equalityEngine.areDisequal(tt1.first, tt2.first, false))
          {
            if (!areCareDisequal(tt1.first, tt2.first))
            {
              addCarePairs(&tt1.second, &tt2.second, arity, depth + 1);
            }
          }
        }
      }
    }
  }
}

void TheoryStrings::computeCareGraph(){
  //computing the care graph here is probably still necessary, due to operators that take non-string arguments  TODO: verify
  Trace("strings-cg") << "TheoryStrings::computeCareGraph(): Build term indices..." << std::endl;
  std::map<Node, TNodeTrie> index;
  std::map< Node, unsigned > arity;
  unsigned functionTerms = d_functionsTerms.size();
  for (unsigned i = 0; i < functionTerms; ++ i) {
    TNode f1 = d_functionsTerms[i];
    Trace("strings-cg") << "...build for " << f1 << std::endl;
    Node op = f1.getOperator();
    std::vector< TNode > reps;
    bool has_trigger_arg = false;
    for( unsigned j=0; j<f1.getNumChildren(); j++ ){
      reps.push_back( d_equalityEngine.getRepresentative( f1[j] ) );
      if( d_equalityEngine.isTriggerTerm( f1[j], THEORY_STRINGS ) ){
        has_trigger_arg = true;
      }
    }
    if( has_trigger_arg ){
      index[op].addTerm( f1, reps );
      arity[op] = reps.size();
    }
  }
  //for each index
  for (std::pair<const Node, TNodeTrie>& tt : index)
  {
    Trace("strings-cg") << "TheoryStrings::computeCareGraph(): Process index "
                        << tt.first << "..." << std::endl;
    addCarePairs(&tt.second, nullptr, arity[tt.first], 0);
  }
}

void TheoryStrings::assertPendingFact(Node atom, bool polarity, Node exp) {
  Trace("strings-pending") << "Assert pending fact : " << atom << " " << polarity << " from " << exp << std::endl;
  Assert(atom.getKind() != kind::OR) << "Infer error: a split.";
  if( atom.getKind()==kind::EQUAL ){
    Trace("strings-pending-debug") << "  Register term" << std::endl;
    for( unsigned j=0; j<2; j++ ) {
      if( !d_equalityEngine.hasTerm( atom[j] ) && atom[j].getType().isString() ) {
        registerTerm( atom[j], 0 );
      }
    }
    Trace("strings-pending-debug") << "  Now assert equality" << std::endl;
    d_equalityEngine.assertEquality( atom, polarity, exp );
    Trace("strings-pending-debug") << "  Finished assert equality" << std::endl;
  } else {
    d_equalityEngine.assertPredicate( atom, polarity, exp );
    if (atom.getKind() == STRING_IN_REGEXP)
    {
      if (polarity && atom[1].getKind() == REGEXP_CONCAT)
      {
        Node eqc = d_equalityEngine.getRepresentative(atom[0]);
        d_state.addEndpointsToEqcInfo(atom, atom[1], eqc);
      }
    }
  }
  // process the conflict
  if (!d_state.isInConflict())
  {
    Node pc = d_state.getPendingConflict();
    if (!pc.isNull())
    {
      std::vector<Node> a;
      a.push_back(pc);
      Trace("strings-pending")
          << "Process pending conflict " << pc << std::endl;
      Node conflictNode = d_im.mkExplain(a);
      d_state.setConflict();
      Trace("strings-conflict")
          << "CONFLICT: Eager prefix : " << conflictNode << std::endl;
      d_out->conflict(conflictNode);
    }
  }
  Trace("strings-pending-debug") << "  Now collect terms" << std::endl;
  // Collect extended function terms in the atom. Notice that we must register
  // all extended functions occurring in assertions and shared terms. We
  // make a similar call to registerTermRec in addSharedTerm.
  getExtTheory()->registerTermRec( atom );
  Trace("strings-pending-debug") << "  Finished collect terms" << std::endl;
}

void TheoryStrings::checkInit() {
  //build term index
  d_eqc_to_const.clear();
  d_eqc_to_const_base.clear();
  d_eqc_to_const_exp.clear();
  d_eqc_to_len_term.clear();
  d_term_index.clear();
  d_strings_eqc.clear();

  std::map< Kind, unsigned > ncongruent;
  std::map< Kind, unsigned > congruent;
  d_emptyString_r = d_state.getRepresentative(d_emptyString);
  eq::EqClassesIterator eqcs_i = eq::EqClassesIterator( &d_equalityEngine );
  while( !eqcs_i.isFinished() ){
    Node eqc = (*eqcs_i);
    TypeNode tn = eqc.getType();
    if( !tn.isRegExp() ){
      if( tn.isString() ){
        d_strings_eqc.push_back( eqc );
      }
      Node var;
      eq::EqClassIterator eqc_i = eq::EqClassIterator( eqc, &d_equalityEngine );
      while( !eqc_i.isFinished() ) {
        Node n = *eqc_i;
        if( n.isConst() ){
          d_eqc_to_const[eqc] = n;
          d_eqc_to_const_base[eqc] = n;
          d_eqc_to_const_exp[eqc] = Node::null();
        }else if( tn.isInteger() ){
          if( n.getKind()==kind::STRING_LENGTH ){
            Node nr = d_state.getRepresentative(n[0]);
            d_eqc_to_len_term[nr] = n[0];
          }
        }else if( n.getNumChildren()>0 ){
          Kind k = n.getKind();
          if( k!=kind::EQUAL ){
            if( d_congruent.find( n )==d_congruent.end() ){
              std::vector< Node > c;
              Node nc = d_term_index[k].add(n, 0, d_state, d_emptyString_r, c);
              if( nc!=n ){
                //check if we have inferred a new equality by removal of empty components
                if (n.getKind() == kind::STRING_CONCAT
                    && !d_state.areEqual(nc, n))
                {
                  std::vector< Node > exp;
                  unsigned count[2] = { 0, 0 };
                  while( count[0]<nc.getNumChildren() || count[1]<n.getNumChildren() ){
                    //explain empty prefixes
                    for( unsigned t=0; t<2; t++ ){
                      Node nn = t==0 ? nc : n;
                      while (
                          count[t] < nn.getNumChildren()
                          && (nn[count[t]] == d_emptyString
                              || d_state.areEqual(nn[count[t]], d_emptyString)))
                      {
                        if( nn[count[t]]!=d_emptyString ){
                          exp.push_back( nn[count[t]].eqNode( d_emptyString ) );
                        }
                        count[t]++;
                      }
                    }
                    //explain equal components
                    if( count[0]<nc.getNumChildren() ){
                      Assert(count[1] < n.getNumChildren());
                      if( nc[count[0]]!=n[count[1]] ){
                        exp.push_back( nc[count[0]].eqNode( n[count[1]] ) );
                      }
                      count[0]++;
                      count[1]++;
                    }
                  }
                  //infer the equality
                  d_im.sendInference(exp, n.eqNode(nc), "I_Norm");
                }
                else if (getExtTheory()->hasFunctionKind(n.getKind()))
                {
                  //mark as congruent : only process if neither has been reduced
                  getExtTheory()->markCongruent( nc, n );
                }
                //this node is congruent to another one, we can ignore it
                Trace("strings-process-debug")
                    << "  congruent term : " << n << " (via " << nc << ")"
                    << std::endl;
                d_congruent.insert( n );
                congruent[k]++;
              }else if( k==kind::STRING_CONCAT && c.size()==1 ){
                Trace("strings-process-debug") << "  congruent term by singular : " << n << " " << c[0] << std::endl;
                //singular case
                if (!d_state.areEqual(c[0], n))
                {
                  Node ns;
                  std::vector< Node > exp;
                  //explain empty components
                  bool foundNEmpty = false;
                  for( unsigned i=0; i<n.getNumChildren(); i++ ){
                    if (d_state.areEqual(n[i], d_emptyString))
                    {
                      if( n[i]!=d_emptyString ){
                        exp.push_back( n[i].eqNode( d_emptyString ) );
                      }
                    }
                    else
                    {
                      Assert(!foundNEmpty);
                      ns = n[i];
                      foundNEmpty = true;
                    }
                  }
                  AlwaysAssert(foundNEmpty);
                  //infer the equality
                  d_im.sendInference(exp, n.eqNode(ns), "I_Norm_S");
                }
                d_congruent.insert( n );
                congruent[k]++;
              }else{
                ncongruent[k]++;
              }
            }else{
              congruent[k]++;
            }
          }
        }else{
          if( d_congruent.find( n )==d_congruent.end() ){
            if( var.isNull() ){
              var = n;
            }else{
              Trace("strings-process-debug") << "  congruent variable : " << n << std::endl;
              d_congruent.insert( n );
            }
          }
        }
        ++eqc_i;
      }
    }
    ++eqcs_i;
  }
  if( Trace.isOn("strings-process") ){
    for( std::map< Kind, TermIndex >::iterator it = d_term_index.begin(); it != d_term_index.end(); ++it ){
      Trace("strings-process") << "  Terms[" << it->first << "] = " << ncongruent[it->first] << "/" << (congruent[it->first]+ncongruent[it->first]) << std::endl;
    }
  }
}

void TheoryStrings::checkConstantEquivalenceClasses()
{
  // do fixed point
  unsigned prevSize;
  std::vector<Node> vecc;
  do
  {
    vecc.clear();
    Trace("strings-process-debug") << "Check constant equivalence classes..."
                                   << std::endl;
    prevSize = d_eqc_to_const.size();
    checkConstantEquivalenceClasses(&d_term_index[kind::STRING_CONCAT], vecc);
  } while (!d_im.hasProcessed() && d_eqc_to_const.size() > prevSize);
}

void TheoryStrings::checkConstantEquivalenceClasses( TermIndex* ti, std::vector< Node >& vecc ) {
  Node n = ti->d_data;
  if( !n.isNull() ){
    //construct the constant
    Node c = utils::mkNConcat(vecc);
    if (!d_state.areEqual(n, c))
    {
      Trace("strings-debug") << "Constant eqc : " << c << " for " << n << std::endl;
      Trace("strings-debug") << "  ";
      for( unsigned i=0; i<vecc.size(); i++ ){
        Trace("strings-debug") << vecc[i] << " ";
      }
      Trace("strings-debug") << std::endl;
      unsigned count = 0;
      unsigned countc = 0;
      std::vector< Node > exp;
      while( count<n.getNumChildren() ){
        while (count < n.getNumChildren()
               && d_state.areEqual(n[count], d_emptyString))
        {
          d_im.addToExplanation(n[count], d_emptyString, exp);
          count++;
        }
        if( count<n.getNumChildren() ){
          Trace("strings-debug") << "...explain " << n[count] << " " << vecc[countc] << std::endl;
          if (!d_state.areEqual(n[count], vecc[countc]))
          {
            Node nrr = d_state.getRepresentative(n[count]);
            Assert(!d_eqc_to_const_exp[nrr].isNull());
            d_im.addToExplanation(n[count], d_eqc_to_const_base[nrr], exp);
            exp.push_back( d_eqc_to_const_exp[nrr] );
          }
          else
          {
            d_im.addToExplanation(n[count], vecc[countc], exp);
          }
          countc++;
          count++;
        }
      }
      //exp contains an explanation of n==c
      Assert(countc == vecc.size());
      if (d_state.hasTerm(c))
      {
        d_im.sendInference(exp, n.eqNode(c), "I_CONST_MERGE");
        return;
      }
      else if (!d_im.hasProcessed())
      {
        Node nr = d_state.getRepresentative(n);
        std::map< Node, Node >::iterator it = d_eqc_to_const.find( nr );
        if( it==d_eqc_to_const.end() ){
          Trace("strings-debug") << "Set eqc const " << n << " to " << c << std::endl;
          d_eqc_to_const[nr] = c;
          d_eqc_to_const_base[nr] = n;
          d_eqc_to_const_exp[nr] = utils::mkAnd(exp);
        }else if( c!=it->second ){
          //conflict
          Trace("strings-debug") << "Conflict, other constant was " << it->second << ", this constant was " << c << std::endl;
          if( d_eqc_to_const_exp[nr].isNull() ){
            // n==c ^ n == c' => false
            d_im.addToExplanation(n, it->second, exp);
          }else{
            // n==c ^ n == d_eqc_to_const_base[nr] == c' => false
            exp.push_back( d_eqc_to_const_exp[nr] );
            d_im.addToExplanation(n, d_eqc_to_const_base[nr], exp);
          }
          d_im.sendInference(exp, d_false, "I_CONST_CONFLICT");
          return;
        }else{
          Trace("strings-debug") << "Duplicate constant." << std::endl;
        }
      }
    }
  }
  for( std::map< TNode, TermIndex >::iterator it = ti->d_children.begin(); it != ti->d_children.end(); ++it ){
    std::map< Node, Node >::iterator itc = d_eqc_to_const.find( it->first );
    if( itc!=d_eqc_to_const.end() ){
      vecc.push_back( itc->second );
      checkConstantEquivalenceClasses( &it->second, vecc );
      vecc.pop_back();
      if (d_im.hasProcessed())
      {
        break;
      }
    }
  }
}

void TheoryStrings::checkExtfEval( int effort ) {
  Trace("strings-extf-list") << "Active extended functions, effort=" << effort << " : " << std::endl;
  d_extf_info_tmp.clear();
  NodeManager* nm = NodeManager::currentNM();
  bool has_nreduce = false;
  std::vector< Node > terms = getExtTheory()->getActive();
  for (const Node& n : terms)
  {
    // Setup information about n, including if it is equal to a constant.
    ExtfInfoTmp& einfo = d_extf_info_tmp[n];
    Node r = d_state.getRepresentative(n);
    std::map<Node, Node>::iterator itcit = d_eqc_to_const.find(r);
    if (itcit != d_eqc_to_const.end())
    {
      einfo.d_const = itcit->second;
    }
    // Get the current values of the children of n.
    // Notice that we look up the value of the direct children of n, and not
    // their free variables. In other words, given a term:
    //   t = (str.replace "B" (str.replace x "A" "B") "C")
    // we may build the explanation that:
    //   ((str.replace x "A" "B") = "B") => t = (str.replace "B" "B" "C")
    // instead of basing this on the free variable x:
    //   (x = "A") => t = (str.replace "B" (str.replace "A" "A" "B") "C")
    // Although both allow us to infer t = "C", it is important to use the
    // first kind of inference since it ensures that its subterms have the
    // expected values. Otherwise, we may in rare cases fail to realize that
    // the subterm (str.replace x "A" "B") does not currently have the correct
    // value, say in this example that (str.replace x "A" "B") != "B".
    std::vector<Node> exp;
    std::vector<Node> schildren;
    bool schanged = false;
    for (const Node& nc : n)
    {
      Node sc = getCurrentSubstitutionFor(effort, nc, exp);
      schildren.push_back(sc);
      schanged = schanged || sc != nc;
    }
    // If there is information involving the children, attempt to do an
    // inference and/or mark n as reduced.
    Node to_reduce;
    if (schanged)
    {
      Node sn = nm->mkNode(n.getKind(), schildren);
      Trace("strings-extf-debug")
          << "Check extf " << n << " == " << sn
          << ", constant = " << einfo.d_const << ", effort=" << effort << "..."
          << std::endl;
      einfo.d_exp.insert(einfo.d_exp.end(), exp.begin(), exp.end());
      // inference is rewriting the substituted node
      Node nrc = Rewriter::rewrite( sn );
      //if rewrites to a constant, then do the inference and mark as reduced
      if( nrc.isConst() ){
        if( effort<3 ){
          getExtTheory()->markReduced( n );
          Trace("strings-extf-debug") << "  resolvable by evaluation..." << std::endl;
          std::vector< Node > exps;
          // The following optimization gets the "symbolic definition" of
          // an extended term. The symbolic definition of a term t is a term
          // t' where constants are replaced by their corresponding proxy
          // variables.
          // For example, if lsym is a proxy variable for "", then
          // str.replace( lsym, lsym, lsym ) is the symbolic definition for
          // str.replace( "", "", "" ). It is generally better to use symbolic
          // definitions when doing cd-rewriting for the purpose of minimizing
          // clauses, e.g. we infer the unit equality:
          //    str.replace( lsym, lsym, lsym ) == ""
          // instead of making this inference multiple times:
          //    x = "" => str.replace( x, x, x ) == ""
          //    y = "" => str.replace( y, y, y ) == ""
          Trace("strings-extf-debug") << "  get symbolic definition..." << std::endl;
          Node nrs;
          // only use symbolic definitions if option is set
          if (options::stringInferSym())
          {
            nrs = getSymbolicDefinition(sn, exps);
          }
          if( !nrs.isNull() ){
            Trace("strings-extf-debug") << "  rewrite " << nrs << "..." << std::endl;
            Node nrsr = Rewriter::rewrite(nrs);
            // ensure the symbolic form is not rewritable
            if (nrsr != nrs)
            {
              // we cannot use the symbolic definition if it rewrites
              Trace("strings-extf-debug") << "  symbolic definition is trivial..." << std::endl;
              nrs = Node::null();
            }
          }else{
            Trace("strings-extf-debug") << "  could not infer symbolic definition." << std::endl;
          }
          Node conc;
          if( !nrs.isNull() ){
            Trace("strings-extf-debug") << "  symbolic def : " << nrs << std::endl;
            if (!d_state.areEqual(nrs, nrc))
            {
              //infer symbolic unit
              if( n.getType().isBoolean() ){
                conc = nrc==d_true ? nrs : nrs.negate();
              }else{
                conc = nrs.eqNode( nrc );
              }
              einfo.d_exp.clear();
            }
          }else{
            if (!d_state.areEqual(n, nrc))
            {
              if( n.getType().isBoolean() ){
                if (d_state.areEqual(n, nrc == d_true ? d_false : d_true))
                {
                  einfo.d_exp.push_back(nrc == d_true ? n.negate() : n);
                  conc = d_false;
                }
                else
                {
                  conc = nrc==d_true ? n : n.negate();
                }
              }else{
                conc = n.eqNode( nrc );
              }
            }
          }
          if( !conc.isNull() ){
            Trace("strings-extf") << "  resolve extf : " << sn << " -> " << nrc << std::endl;
            d_im.sendInference(
                einfo.d_exp, conc, effort == 0 ? "EXTF" : "EXTF-N", true);
            if (!d_state.isInConflict())
            {
              Trace("strings-extf-debug") << "  conflict, return." << std::endl;
              return;
            }
          }
        }else{
          //check if it is already equal, if so, mark as reduced. Otherwise, do nothing.
          if (d_state.areEqual(n, nrc))
          {
            Trace("strings-extf") << "  resolved extf, since satisfied by model: " << n << std::endl;
            einfo.d_model_active = false;
          }
        }
      }
      else
      {
        // if this was a predicate which changed after substitution + rewriting
        if (!einfo.d_const.isNull() && nrc.getType().isBoolean() && nrc != n)
        {
          bool pol = einfo.d_const == d_true;
          Node nrcAssert = pol ? nrc : nrc.negate();
          Node nAssert = pol ? n : n.negate();
          Assert(effort < 3);
          einfo.d_exp.push_back(nAssert);
          Trace("strings-extf-debug") << "  decomposable..." << std::endl;
          Trace("strings-extf") << "  resolve extf : " << sn << " -> " << nrc
                                << ", const = " << einfo.d_const << std::endl;
          // We send inferences internal here, which may help show unsat.
          // However, we do not make a determination whether n can be marked
          // reduced since this argument may be circular: we may infer than n
          // can be reduced to something else, but that thing may argue that it
          // can be reduced to n, in theory.
          d_im.sendInternalInference(
              einfo.d_exp, nrcAssert, effort == 0 ? "EXTF_d" : "EXTF_d-N");
        }
        to_reduce = nrc;
      }
    }
    else
    {
      to_reduce = n;
    }
    //if not reduced
    if( !to_reduce.isNull() ){
      Assert(effort < 3);
      if( effort==1 ){
        Trace("strings-extf") << "  cannot rewrite extf : " << to_reduce << std::endl;
      }
      checkExtfInference(n, to_reduce, einfo, effort);
      if( Trace.isOn("strings-extf-list") ){
        Trace("strings-extf-list") << "  * " << to_reduce;
        if (!einfo.d_const.isNull())
        {
          Trace("strings-extf-list") << ", const = " << einfo.d_const;
        }
        if( n!=to_reduce ){
          Trace("strings-extf-list") << ", from " << n;
        }
        Trace("strings-extf-list") << std::endl;
      }
      if (getExtTheory()->isActive(n) && einfo.d_model_active)
      {
        has_nreduce = true;
      }
    }
  }
  d_has_extf = has_nreduce;
}

void TheoryStrings::checkExtfInference( Node n, Node nr, ExtfInfoTmp& in, int effort ){
  if (in.d_const.isNull())
  {
    return;
  }
  NodeManager* nm = NodeManager::currentNM();
  Trace("strings-extf-infer") << "checkExtfInference: " << n << " : " << nr
                              << " == " << in.d_const << std::endl;

  // add original to explanation
  if (n.getType().isBoolean())
  {
    // if Boolean, it's easy
    in.d_exp.push_back(in.d_const.getConst<bool>() ? n : n.negate());
  }
  else
  {
    // otherwise, must explain via base node
    Node r = d_state.getRepresentative(n);
    // we have that:
    //   d_eqc_to_const_exp[r] => d_eqc_to_const_base[r] = in.d_const
    // thus:
    //   n = d_eqc_to_const_base[r] ^ d_eqc_to_const_exp[r] => n = in.d_const
    Assert(d_eqc_to_const_base.find(r) != d_eqc_to_const_base.end());
    d_im.addToExplanation(n, d_eqc_to_const_base[r], in.d_exp);
    Assert(d_eqc_to_const_exp.find(r) != d_eqc_to_const_exp.end());
    in.d_exp.insert(in.d_exp.end(),
                    d_eqc_to_const_exp[r].begin(),
                    d_eqc_to_const_exp[r].end());
  }

  // d_extf_infer_cache stores whether we have made the inferences associated
  // with a node n,
  // this may need to be generalized if multiple inferences apply

  if (nr.getKind() == STRING_STRCTN)
  {
    Assert(in.d_const.isConst());
    bool pol = in.d_const.getConst<bool>();
    if ((pol && nr[1].getKind() == STRING_CONCAT)
        || (!pol && nr[0].getKind() == STRING_CONCAT))
    {
      // If str.contains( x, str.++( y1, ..., yn ) ),
      //   we may infer str.contains( x, y1 ), ..., str.contains( x, yn )
      // The following recognizes two situations related to the above reasoning:
      // (1) If ~str.contains( x, yi ) holds for some i, we are in conflict,
      // (2) If str.contains( x, yj ) already holds for some j, then the term
      // str.contains( x, yj ) is irrelevant since it is satisfied by all models
      // for str.contains( x, str.++( y1, ..., yn ) ).

      // Notice that the dual of the above reasoning also holds, i.e.
      // If ~str.contains( str.++( x1, ..., xn ), y ),
      //   we may infer ~str.contains( x1, y ), ..., ~str.contains( xn, y )
      // This is also handled here.
      if (d_extf_infer_cache.find(nr) == d_extf_infer_cache.end())
      {
        d_extf_infer_cache.insert(nr);

        int index = pol ? 1 : 0;
        std::vector<Node> children;
        children.push_back(nr[0]);
        children.push_back(nr[1]);
        for (const Node& nrc : nr[index])
        {
          children[index] = nrc;
          Node conc = nm->mkNode(STRING_STRCTN, children);
          conc = Rewriter::rewrite(pol ? conc : conc.negate());
          // check if it already (does not) hold
          if (d_state.hasTerm(conc))
          {
            if (d_state.areEqual(conc, d_false))
            {
              // we are in conflict
              d_im.sendInference(in.d_exp, conc, "CTN_Decompose");
            }
            else if (getExtTheory()->hasFunctionKind(conc.getKind()))
            {
              // can mark as reduced, since model for n implies model for conc
              getExtTheory()->markReduced(conc);
            }
          }
        }
      }
    }
    else
    {
      if (std::find(d_extf_info_tmp[nr[0]].d_ctn[pol].begin(),
                    d_extf_info_tmp[nr[0]].d_ctn[pol].end(),
                    nr[1])
          == d_extf_info_tmp[nr[0]].d_ctn[pol].end())
      {
        Trace("strings-extf-debug") << "  store contains info : " << nr[0]
                                    << " " << pol << " " << nr[1] << std::endl;
        // Store s (does not) contains t, since nr = (~)contains( s, t ) holds.
        d_extf_info_tmp[nr[0]].d_ctn[pol].push_back(nr[1]);
        d_extf_info_tmp[nr[0]].d_ctn_from[pol].push_back(n);
        // Do transistive closure on contains, e.g.
        // if contains( s, t ) and ~contains( s, r ), then ~contains( t, r ).

        // The following infers new (negative) contains based on the above
        // reasoning, provided that ~contains( t, r ) does not
        // already hold in the current context. We test this by checking that
        // contains( t, r ) is not already asserted false in the current
        // context. We also handle the case where contains( t, r ) is equivalent
        // to t = r, in which case we check that t != r does not already hold
        // in the current context.

        // Notice that form of the above inference is enough to find
        // conflicts purely due to contains predicates. For example, if we
        // have only positive occurrences of contains, then no conflicts due to
        // contains predicates are possible and this schema does nothing. For
        // example, note that contains( s, t ) and contains( t, r ) implies
        // contains( s, r ), which we could but choose not to infer. Instead,
        // we prefer being lazy: only if ~contains( s, r ) appears later do we
        // infer ~contains( t, r ), which suffices to show a conflict.
        bool opol = !pol;
        for (unsigned i = 0, size = d_extf_info_tmp[nr[0]].d_ctn[opol].size();
             i < size;
             i++)
        {
          Node onr = d_extf_info_tmp[nr[0]].d_ctn[opol][i];
          Node concOrig =
              nm->mkNode(STRING_STRCTN, pol ? nr[1] : onr, pol ? onr : nr[1]);
          Node conc = Rewriter::rewrite(concOrig);
          // For termination concerns, we only do the inference if the contains
          // does not rewrite (and thus does not introduce new terms).
          if (conc == concOrig)
          {
            bool do_infer = false;
            conc = conc.negate();
            bool pol = conc.getKind() != NOT;
            Node lit = pol ? conc : conc[0];
            if (lit.getKind() == EQUAL)
            {
              do_infer = pol ? !d_state.areEqual(lit[0], lit[1])
                             : !d_state.areDisequal(lit[0], lit[1]);
            }
            else
            {
              do_infer = !d_state.areEqual(lit, pol ? d_true : d_false);
            }
            if (do_infer)
            {
              std::vector<Node> exp_c;
              exp_c.insert(exp_c.end(), in.d_exp.begin(), in.d_exp.end());
              Node ofrom = d_extf_info_tmp[nr[0]].d_ctn_from[opol][i];
              Assert(d_extf_info_tmp.find(ofrom) != d_extf_info_tmp.end());
              exp_c.insert(exp_c.end(),
                           d_extf_info_tmp[ofrom].d_exp.begin(),
                           d_extf_info_tmp[ofrom].d_exp.end());
              d_im.sendInference(exp_c, conc, "CTN_Trans");
            }
          }
        }
      }
      else
      {
        // If we already know that s (does not) contain t, then n is redundant.
        // For example, if str.contains( x, y ), str.contains( z, y ), and x=z
        // are asserted in the current context, then str.contains( z, y ) is
        // satisfied by all models of str.contains( x, y ) ^ x=z and thus can
        // be ignored.
        Trace("strings-extf-debug") << "  redundant." << std::endl;
        getExtTheory()->markReduced(n);
      }
    }
    return;
  }

  // If it's not a predicate, see if we can solve the equality n = c, where c
  // is the constant that extended term n is equal to.
  Node inferEq = nr.eqNode(in.d_const);
  Node inferEqr = Rewriter::rewrite(inferEq);
  Node inferEqrr = inferEqr;
  if (inferEqr.getKind() == EQUAL)
  {
    // try to use the extended rewriter for equalities
    inferEqrr = TheoryStringsRewriter::rewriteEqualityExt(inferEqr);
  }
  if (inferEqrr != inferEqr)
  {
    inferEqrr = Rewriter::rewrite(inferEqrr);
    Trace("strings-extf-infer") << "checkExtfInference: " << inferEq
                                << " ...reduces to " << inferEqrr << std::endl;
    d_im.sendInternalInference(in.d_exp, inferEqrr, "EXTF_equality_rew");
  }
}

Node TheoryStrings::getProxyVariableFor(Node n) const
{
  NodeNodeMap::const_iterator it = d_proxy_var.find(n);
  if (it != d_proxy_var.end())
  {
    return (*it).second;
  }
  return Node::null();
}
Node TheoryStrings::getSymbolicDefinition(Node n, std::vector<Node>& exp) const
{
  if( n.getNumChildren()==0 ){
    Node pn = getProxyVariableFor(n);
    if (pn.isNull())
    {
      return Node::null();
    }
    Node eq = n.eqNode(pn);
    eq = Rewriter::rewrite(eq);
    if (std::find(exp.begin(), exp.end(), eq) == exp.end())
    {
      exp.push_back(eq);
    }
    return pn;
  }else{
    std::vector< Node > children;
    if (n.getMetaKind() == kind::metakind::PARAMETERIZED) {
      children.push_back( n.getOperator() );
    }
    for( unsigned i=0; i<n.getNumChildren(); i++ ){
      if( n.getKind()==kind::STRING_IN_REGEXP && i==1 ){
        children.push_back( n[i] );
      }else{
        Node ns = getSymbolicDefinition( n[i], exp );
        if( ns.isNull() ){
          return Node::null();
        }else{
          children.push_back( ns );
        }
      }
    }
    return NodeManager::currentNM()->mkNode( n.getKind(), children );
  }
}

Node TheoryStrings::getConstantEqc( Node eqc ) {
  std::map< Node, Node >::iterator it = d_eqc_to_const.find( eqc );
  if( it!=d_eqc_to_const.end() ){
    return it->second;
  }else{
    return Node::null();
  }
}

void TheoryStrings::debugPrintFlatForms( const char * tc ){
  for( unsigned k=0; k<d_strings_eqc.size(); k++ ){
    Node eqc = d_strings_eqc[k];
    if( d_eqc[eqc].size()>1 ){
      Trace( tc ) << "EQC [" << eqc << "]" << std::endl;
    }else{
      Trace( tc ) << "eqc [" << eqc << "]";
    }
    std::map< Node, Node >::iterator itc = d_eqc_to_const.find( eqc );
    if( itc!=d_eqc_to_const.end() ){
      Trace( tc ) << "  C: " << itc->second;
      if( d_eqc[eqc].size()>1 ){
        Trace( tc ) << std::endl;
      }
    }
    if( d_eqc[eqc].size()>1 ){
      for( unsigned i=0; i<d_eqc[eqc].size(); i++ ){
        Node n = d_eqc[eqc][i];
        Trace( tc ) << "    ";
        for( unsigned j=0; j<d_flat_form[n].size(); j++ ){
          Node fc = d_flat_form[n][j];
          itc = d_eqc_to_const.find( fc );
          Trace( tc ) << " ";
          if( itc!=d_eqc_to_const.end() ){
            Trace( tc ) << itc->second;
          }else{
            Trace( tc ) << fc;
          }
        }
        if( n!=eqc ){
          Trace( tc ) << ", from " << n;
        }
        Trace( tc ) << std::endl;
      }
    }else{
      Trace( tc ) << std::endl;
    }
  }
  Trace( tc ) << std::endl;
}

struct sortConstLength {
  std::map< Node, unsigned > d_const_length;
  bool operator() (Node i, Node j) {
    std::map< Node, unsigned >::iterator it_i = d_const_length.find( i );
    std::map< Node, unsigned >::iterator it_j = d_const_length.find( j );
    if( it_i==d_const_length.end() ){
      if( it_j==d_const_length.end() ){
        return i<j;
      }else{
        return false;
      }
    }else{
      if( it_j==d_const_length.end() ){
        return true;
      }else{
        return it_i->second<it_j->second;
      }
    }
  }
};

void TheoryStrings::checkCycles()
{
  // first check for cycles, while building ordering of equivalence classes
  d_flat_form.clear();
  d_flat_form_index.clear();
  d_eqc.clear();
  //rebuild strings eqc based on acyclic ordering
  std::vector< Node > eqc;
  eqc.insert( eqc.end(), d_strings_eqc.begin(), d_strings_eqc.end() );
  d_strings_eqc.clear();
  if( options::stringBinaryCsp() ){
    //sort: process smallest constants first (necessary if doing binary splits)
    sortConstLength scl;
    for( unsigned i=0; i<eqc.size(); i++ ){
      std::map< Node, Node >::iterator itc = d_eqc_to_const.find( eqc[i] );
      if( itc!=d_eqc_to_const.end() ){
        scl.d_const_length[eqc[i]] = itc->second.getConst<String>().size();
      }
    }
    std::sort( eqc.begin(), eqc.end(), scl );
  }
  for( unsigned i=0; i<eqc.size(); i++ ){
    std::vector< Node > curr;
    std::vector< Node > exp;
    checkCycles( eqc[i], curr, exp );
    if (d_im.hasProcessed())
    {
      return;
    }
  }
}

void TheoryStrings::checkFlatForms()
{
  // debug print flat forms
  if (Trace.isOn("strings-ff"))
  {
    Trace("strings-ff") << "Flat forms : " << std::endl;
    debugPrintFlatForms("strings-ff");
  }

  // inferences without recursively expanding flat forms

  //(1) approximate equality by containment, infer conflicts
  for (const Node& eqc : d_strings_eqc)
  {
    Node c = getConstantEqc(eqc);
    if (!c.isNull())
    {
      // if equivalence class is constant, all component constants in flat forms
      // must be contained in it, in order
      std::map<Node, std::vector<Node> >::iterator it = d_eqc.find(eqc);
      if (it != d_eqc.end())
      {
        for (const Node& n : it->second)
        {
          int firstc, lastc;
          if (!TheoryStringsRewriter::canConstantContainList(
                  c, d_flat_form[n], firstc, lastc))
          {
            Trace("strings-ff-debug") << "Flat form for " << n
                                      << " cannot be contained in constant "
                                      << c << std::endl;
            Trace("strings-ff-debug") << "  indices = " << firstc << "/"
                                      << lastc << std::endl;
            // conflict, explanation is n = base ^ base = c ^ relevant portion
            // of ( n = f[n] )
            std::vector<Node> exp;
            Assert(d_eqc_to_const_base.find(eqc) != d_eqc_to_const_base.end());
            d_im.addToExplanation(n, d_eqc_to_const_base[eqc], exp);
            Assert(d_eqc_to_const_exp.find(eqc) != d_eqc_to_const_exp.end());
            if (!d_eqc_to_const_exp[eqc].isNull())
            {
              exp.push_back(d_eqc_to_const_exp[eqc]);
            }
            for (int e = firstc; e <= lastc; e++)
            {
              if (d_flat_form[n][e].isConst())
              {
                Assert(e >= 0 && e < (int)d_flat_form_index[n].size());
                Assert(d_flat_form_index[n][e] >= 0
                       && d_flat_form_index[n][e] < (int)n.getNumChildren());
                d_im.addToExplanation(
                    d_flat_form[n][e], n[d_flat_form_index[n][e]], exp);
              }
            }
            Node conc = d_false;
            d_im.sendInference(exp, conc, "F_NCTN");
            return;
          }
        }
      }
    }
  }

  //(2) scan lists, unification to infer conflicts and equalities
  for (const Node& eqc : d_strings_eqc)
  {
    std::map<Node, std::vector<Node> >::iterator it = d_eqc.find(eqc);
    if (it == d_eqc.end() || it->second.size() <= 1)
    {
      continue;
    }
    // iterate over start index
    for (unsigned start = 0; start < it->second.size() - 1; start++)
    {
      for (unsigned r = 0; r < 2; r++)
      {
        bool isRev = r == 1;
        checkFlatForm(it->second, start, isRev);
        if (d_state.isInConflict())
        {
          return;
        }

        for (const Node& n : it->second)
        {
          std::reverse(d_flat_form[n].begin(), d_flat_form[n].end());
          std::reverse(d_flat_form_index[n].begin(),
                       d_flat_form_index[n].end());
        }
      }
    }
  }
}

namespace {

enum class FlatFormInfer
{
  NONE,
  CONST,
  UNIFY,
  ENDPOINT_EMP,
  ENDPOINT_EQ,
};

std::ostream& operator<<(std::ostream& os, FlatFormInfer inf)
{
  switch (inf)
  {
    case FlatFormInfer::NONE: os << "<None>"; break;
    case FlatFormInfer::CONST: os << "F_Const"; break;
    case FlatFormInfer::UNIFY: os << "F_Unify"; break;
    case FlatFormInfer::ENDPOINT_EMP: os << "F_EndpointEmp"; break;
    case FlatFormInfer::ENDPOINT_EQ: os << "F_EndpointEq"; break;
    default: os << "<Unknown>"; break;
  }
  return os;
}

}  // namespace

void TheoryStrings::checkFlatForm(std::vector<Node>& eqc,
                                  size_t start,
                                  bool isRev)
{
  size_t count = 0;
  // We check for flat form inferences involving `eqc[start]` and terms past
  // `start`. If there was a flat form inference involving `eqc[start]` and a
  // term at a smaller index `i`, we would have found it with when `start` was
  // `i`. Thus, we mark the preceeding terms in the equivalence class as
  // ineligible.
  std::vector<Node> inelig(eqc.begin(), eqc.begin() + start + 1);
  Node a = eqc[start];
  Trace("strings-ff-debug")
      << "Check flat form for a = " << a << ", whose flat form is "
      << d_flat_form[a] << ")" << std::endl;
  Node b;
  do
  {
    std::vector<Node> exp;
    Node conc;
    FlatFormInfer infType = FlatFormInfer::NONE;
    size_t eqc_size = eqc.size();
    size_t asize = d_flat_form[a].size();
    if (count == asize)
    {
      for (size_t i = start + 1; i < eqc_size; i++)
      {
        b = eqc[i];
        if (std::find(inelig.begin(), inelig.end(), b) != inelig.end())
        {
          continue;
        }

        size_t bsize = d_flat_form[b].size();
        if (count < bsize)
        {
          Trace("strings-ff-debug")
              << "Found endpoint (in a) with non-empty b = " << b
              << ", whose flat form is " << d_flat_form[b] << std::endl;
          // endpoint
          std::vector<Node> conc_c;
          for (unsigned j = count; j < bsize; j++)
          {
            conc_c.push_back(b[d_flat_form_index[b][j]].eqNode(d_emptyString));
          }
          Assert(!conc_c.empty());
          conc = utils::mkAnd(conc_c);
          infType = FlatFormInfer::ENDPOINT_EMP;
          Assert(count > 0);
          // swap, will enforce is empty past current
          a = eqc[i];
          b = eqc[start];
          break;
        }
        inelig.push_back(eqc[i]);
      }
    }
    else
    {
      Node curr = d_flat_form[a][count];
      Node curr_c = getConstantEqc(curr);
      Node ac = a[d_flat_form_index[a][count]];
      std::vector<Node> lexp;
      Node lcurr = d_state.getLength(ac, lexp);
      for (size_t i = start + 1; i < eqc_size; i++)
      {
        b = eqc[i];
        if (std::find(inelig.begin(), inelig.end(), b) != inelig.end())
        {
          continue;
        }

        if (count == d_flat_form[b].size())
        {
          inelig.push_back(b);
          Trace("strings-ff-debug")
              << "Found endpoint in b = " << b << ", whose flat form is "
              << d_flat_form[b] << std::endl;
          // endpoint
          std::vector<Node> conc_c;
          for (size_t j = count; j < asize; j++)
          {
            conc_c.push_back(a[d_flat_form_index[a][j]].eqNode(d_emptyString));
          }
          Assert(!conc_c.empty());
          conc = utils::mkAnd(conc_c);
          infType = FlatFormInfer::ENDPOINT_EMP;
          Assert(count > 0);
          break;
        }
        else
        {
          Node cc = d_flat_form[b][count];
          if (cc != curr)
          {
            Node bc = b[d_flat_form_index[b][count]];
            inelig.push_back(b);
            Assert(!d_state.areEqual(curr, cc));
            Node cc_c = getConstantEqc(cc);
            if (!curr_c.isNull() && !cc_c.isNull())
            {
              // check for constant conflict
              int index;
              Node s = TheoryStringsRewriter::splitConstant(
                  cc_c, curr_c, index, isRev);
              if (s.isNull())
              {
                d_im.addToExplanation(ac, d_eqc_to_const_base[curr], exp);
                d_im.addToExplanation(d_eqc_to_const_exp[curr], exp);
                d_im.addToExplanation(bc, d_eqc_to_const_base[cc], exp);
                d_im.addToExplanation(d_eqc_to_const_exp[cc], exp);
                conc = d_false;
                infType = FlatFormInfer::CONST;
                break;
              }
            }
            else if ((d_flat_form[a].size() - 1) == count
                     && (d_flat_form[b].size() - 1) == count)
            {
              conc = ac.eqNode(bc);
              infType = FlatFormInfer::ENDPOINT_EQ;
              break;
            }
            else
            {
              // if lengths are the same, apply LengthEq
              std::vector<Node> lexp2;
              Node lcc = d_state.getLength(bc, lexp2);
              if (d_state.areEqual(lcurr, lcc))
              {
                if (Trace.isOn("strings-ff-debug"))
                {
                  Trace("strings-ff-debug")
                      << "Infer " << ac << " == " << bc << " since " << lcurr
                      << " == " << lcc << std::endl;
                  Trace("strings-ff-debug")
                      << "Explanation for " << lcurr << " is ";
                  for (size_t j = 0; j < lexp.size(); j++)
                  {
                    Trace("strings-ff-debug") << lexp[j] << std::endl;
                  }
                  Trace("strings-ff-debug")
                      << "Explanation for " << lcc << " is ";
                  for (size_t j = 0; j < lexp2.size(); j++)
                  {
                    Trace("strings-ff-debug") << lexp2[j] << std::endl;
                  }
                }

                exp.insert(exp.end(), lexp.begin(), lexp.end());
                exp.insert(exp.end(), lexp2.begin(), lexp2.end());
                d_im.addToExplanation(lcurr, lcc, exp);
                conc = ac.eqNode(bc);
                infType = FlatFormInfer::UNIFY;
                break;
              }
            }
          }
        }
      }
    }
    if (!conc.isNull())
    {
      Trace("strings-ff-debug") << "Found inference (" << infType
                                << "): " << conc << " based on equality " << a
                                << " == " << b << ", " << isRev << std::endl;
      d_im.addToExplanation(a, b, exp);
      // explain why prefixes up to now were the same
      for (size_t j = 0; j < count; j++)
      {
        Trace("strings-ff-debug") << "Add at " << d_flat_form_index[a][j] << " "
                                  << d_flat_form_index[b][j] << std::endl;
        d_im.addToExplanation(
            a[d_flat_form_index[a][j]], b[d_flat_form_index[b][j]], exp);
      }
      // explain why other components up to now are empty
      for (unsigned t = 0; t < 2; t++)
      {
        Node c = t == 0 ? a : b;
        ssize_t jj;
        if (infType == FlatFormInfer::ENDPOINT_EQ
            || (t == 1 && infType == FlatFormInfer::ENDPOINT_EMP))
        {
          // explain all the empty components for F_EndpointEq, all for
          // the short end for F_EndpointEmp
          jj = isRev ? -1 : c.getNumChildren();
        }
        else
        {
          jj = t == 0 ? d_flat_form_index[a][count]
                      : d_flat_form_index[b][count];
        }
        ssize_t startj = isRev ? jj + 1 : 0;
        ssize_t endj = isRev ? c.getNumChildren() : jj;
        for (ssize_t j = startj; j < endj; j++)
        {
          if (d_state.areEqual(c[j], d_emptyString))
          {
            d_im.addToExplanation(c[j], d_emptyString, exp);
          }
        }
      }
      // Notice that F_EndpointEmp is not typically applied, since
      // strict prefix equality ( a.b = a ) where a,b non-empty
      // is conflicting by arithmetic len(a.b)=len(a)+len(b)!=len(a)
      // when len(b)!=0. Although if we do not infer this conflict eagerly,
      // it may be applied (see #3272).
<<<<<<< HEAD
      d_im.sendInference(
          exp,
          conc,
          inf_type == 0 ? "F_Const"
                        : (inf_type == 1 ? "F_Unify"
                                         : (inf_type == 2 ? "F_EndpointEmp"
                                                          : "F_EndpointEq")));
      if (d_state.isInConflict())
=======
      std::stringstream ss;
      ss << infType;
      d_im.sendInference(exp, conc, ss.str().c_str());
      if (d_conflict)
>>>>>>> c547bd59
      {
        return;
      }
      break;
    }
    count++;
  } while (inelig.size() < eqc.size());
}

Node TheoryStrings::checkCycles( Node eqc, std::vector< Node >& curr, std::vector< Node >& exp ){
  if( std::find( curr.begin(), curr.end(), eqc )!=curr.end() ){
    // a loop
    return eqc;
  }else if( std::find( d_strings_eqc.begin(), d_strings_eqc.end(), eqc )==d_strings_eqc.end() ){
    curr.push_back( eqc );
    //look at all terms in this equivalence class
    eq::EqClassIterator eqc_i = eq::EqClassIterator( eqc, &d_equalityEngine );
    while( !eqc_i.isFinished() ) {
      Node n = (*eqc_i);
      if( d_congruent.find( n )==d_congruent.end() ){
        if( n.getKind() == kind::STRING_CONCAT ){
          Trace("strings-cycle") << eqc << " check term : " << n << " in " << eqc << std::endl;
          if( eqc!=d_emptyString_r ){
            d_eqc[eqc].push_back( n );
          }
          for( unsigned i=0; i<n.getNumChildren(); i++ ){
            Node nr = d_state.getRepresentative(n[i]);
            if( eqc==d_emptyString_r ){
              //for empty eqc, ensure all components are empty
              if( nr!=d_emptyString_r ){
                std::vector< Node > exp;
                exp.push_back( n.eqNode( d_emptyString ) );
                d_im.sendInference(
                    exp, n[i].eqNode(d_emptyString), "I_CYCLE_E");
                return Node::null();
              }
            }else{
              if( nr!=d_emptyString_r ){
                d_flat_form[n].push_back( nr );
                d_flat_form_index[n].push_back( i );
              }
              //for non-empty eqc, recurse and see if we find a loop
              Node ncy = checkCycles( nr, curr, exp );
              if( !ncy.isNull() ){
                Trace("strings-cycle") << eqc << " cycle: " << ncy << " at " << n << "[" << i << "] : " << n[i] << std::endl;
                d_im.addToExplanation(n, eqc, exp);
                d_im.addToExplanation(nr, n[i], exp);
                if( ncy==eqc ){
                  //can infer all other components must be empty
                  for( unsigned j=0; j<n.getNumChildren(); j++ ){
                    //take first non-empty
                    if (j != i && !d_state.areEqual(n[j], d_emptyString))
                    {
                      d_im.sendInference(
                          exp, n[j].eqNode(d_emptyString), "I_CYCLE");
                      return Node::null();
                    }
                  }
                  Trace("strings-error") << "Looping term should be congruent : " << n << " " << eqc << " " << ncy << std::endl;
                  //should find a non-empty component, otherwise would have been singular congruent (I_Norm_S)
                  Assert(false);
                }else{
                  return ncy;
                }
              }else{
                if (d_im.hasProcessed())
                {
                  return Node::null();
                }
              }
            }
          }
        }
      }
      ++eqc_i;
    }
    curr.pop_back();
    //now we can add it to the list of equivalence classes
    d_strings_eqc.push_back( eqc );
  }else{
    //already processed
  }
  return Node::null();
}

void TheoryStrings::checkNormalFormsEq()
{
  if( !options::stringEagerLen() ){
    for( unsigned i=0; i<d_strings_eqc.size(); i++ ) {
      Node eqc = d_strings_eqc[i];
      eq::EqClassIterator eqc_i = eq::EqClassIterator( eqc, &d_equalityEngine );
      while( !eqc_i.isFinished() ) {
        Node n = (*eqc_i);
        if( d_congruent.find( n )==d_congruent.end() ){
          registerTerm( n, 2 );
        }
        ++eqc_i;
      }
    }
  }

  if (d_im.hasProcessed())
  {
    return;
  }
  // calculate normal forms for each equivalence class, possibly adding
  // splitting lemmas
  d_normal_form.clear();
  std::map<Node, Node> nf_to_eqc;
  std::map<Node, Node> eqc_to_nf;
  std::map<Node, Node> eqc_to_exp;
  for (const Node& eqc : d_strings_eqc)
  {
    Trace("strings-process-debug") << "- Verify normal forms are the same for "
                                   << eqc << std::endl;
    normalizeEquivalenceClass(eqc);
    Trace("strings-debug") << "Finished normalizing eqc..." << std::endl;
    if (d_im.hasProcessed())
    {
      return;
    }
    NormalForm& nfe = getNormalForm(eqc);
    Node nf_term = utils::mkNConcat(nfe.d_nf);
    std::map<Node, Node>::iterator itn = nf_to_eqc.find(nf_term);
    if (itn != nf_to_eqc.end())
    {
      NormalForm& nfe_eq = getNormalForm(itn->second);
      // two equivalence classes have same normal form, merge
      std::vector<Node> nf_exp;
      nf_exp.push_back(utils::mkAnd(nfe.d_exp));
      nf_exp.push_back(eqc_to_exp[itn->second]);
      Node eq = nfe.d_base.eqNode(nfe_eq.d_base);
      d_im.sendInference(nf_exp, eq, "Normal_Form");
      if (d_im.hasProcessed())
      {
        return;
      }
    }
    else
    {
      nf_to_eqc[nf_term] = eqc;
      eqc_to_nf[eqc] = nf_term;
      eqc_to_exp[eqc] = utils::mkAnd(nfe.d_exp);
    }
    Trace("strings-process-debug")
        << "Done verifying normal forms are the same for " << eqc << std::endl;
  }
  if (Trace.isOn("strings-nf"))
  {
    Trace("strings-nf") << "**** Normal forms are : " << std::endl;
    for (std::map<Node, Node>::iterator it = eqc_to_exp.begin();
         it != eqc_to_exp.end();
         ++it)
    {
      NormalForm& nf = getNormalForm(it->first);
      Trace("strings-nf") << "  N[" << it->first << "] (base " << nf.d_base
                          << ") = " << eqc_to_nf[it->first] << std::endl;
      Trace("strings-nf") << "     exp: " << it->second << std::endl;
    }
    Trace("strings-nf") << std::endl;
  }
}

void TheoryStrings::checkCodes()
{
  // ensure that lemmas regarding str.code been added for each constant string
  // of length one
  if (d_has_str_code)
  {
    NodeManager* nm = NodeManager::currentNM();
    // str.code applied to the code term for each equivalence class that has a
    // code term but is not a constant
    std::vector<Node> nconst_codes;
    // str.code applied to the proxy variables for each equivalence classes that
    // are constants of size one
    std::vector<Node> const_codes;
    for (const Node& eqc : d_strings_eqc)
    {
      NormalForm& nfe = getNormalForm(eqc);
      if (nfe.d_nf.size() == 1 && nfe.d_nf[0].isConst())
      {
        Node c = nfe.d_nf[0];
        Trace("strings-code-debug") << "Get proxy variable for " << c
                                    << std::endl;
        Node cc = nm->mkNode(kind::STRING_CODE, c);
        cc = Rewriter::rewrite(cc);
        Assert(cc.isConst());
        Node cp = getProxyVariableFor(c);
        AlwaysAssert(!cp.isNull());
        Node vc = nm->mkNode(STRING_CODE, cp);
        if (!d_state.areEqual(cc, vc))
        {
          d_im.sendInference(d_empty_vec, cc.eqNode(vc), "Code_Proxy");
        }
        const_codes.push_back(vc);
      }
      else
      {
        EqcInfo* ei = d_state.getOrMakeEqcInfo(eqc, false);
        if (ei && !ei->d_codeTerm.get().isNull())
        {
          Node vc = nm->mkNode(kind::STRING_CODE, ei->d_codeTerm.get());
          nconst_codes.push_back(vc);
        }
      }
    }
    if (d_im.hasProcessed())
    {
      return;
    }
    // now, ensure that str.code is injective
    std::vector<Node> cmps;
    cmps.insert(cmps.end(), const_codes.rbegin(), const_codes.rend());
    cmps.insert(cmps.end(), nconst_codes.rbegin(), nconst_codes.rend());
    for (unsigned i = 0, num_ncc = nconst_codes.size(); i < num_ncc; i++)
    {
      Node c1 = nconst_codes[i];
      cmps.pop_back();
      for (const Node& c2 : cmps)
      {
        Trace("strings-code-debug")
            << "Compare codes : " << c1 << " " << c2 << std::endl;
        if (!d_state.areDisequal(c1, c2) && !d_state.areEqual(c1, d_neg_one))
        {
          Node eq_no = c1.eqNode(d_neg_one);
          Node deq = c1.eqNode(c2).negate();
          Node eqn = c1[0].eqNode(c2[0]);
          // str.code(x)==-1 V str.code(x)!=str.code(y) V x==y
          Node inj_lem = nm->mkNode(kind::OR, eq_no, deq, eqn);
          d_im.sendPhaseRequirement(deq, false);
          d_im.sendInference(d_empty_vec, inj_lem, "Code_Inj");
        }
      }
    }
  }
}

//compute d_normal_forms_(base,exp,exp_depend)[eqc]
void TheoryStrings::normalizeEquivalenceClass( Node eqc ) {
  Trace("strings-process-debug") << "Process equivalence class " << eqc << std::endl;
  if (d_state.areEqual(eqc, d_emptyString))
  {
#ifdef CVC4_ASSERTIONS
    for( unsigned j=0; j<d_eqc[eqc].size(); j++ ){
      Node n = d_eqc[eqc][j];
      for( unsigned i=0; i<n.getNumChildren(); i++ ){
        Assert(d_state.areEqual(n[i], d_emptyString));
      }
    }
#endif
    //do nothing
    Trace("strings-process-debug") << "Return process equivalence class " << eqc << " : empty." << std::endl;
    d_normal_form[eqc].init(d_emptyString);
  }
  else
  {
    // should not have computed the normal form of this equivalence class yet
    Assert(d_normal_form.find(eqc) == d_normal_form.end());
    // Normal forms for the relevant terms in the equivalence class of eqc
    std::vector<NormalForm> normal_forms;
    // map each term to its index in the above vector
    std::map<Node, unsigned> term_to_nf_index;
    // get the normal forms
    getNormalForms(eqc, normal_forms, term_to_nf_index);
    if (d_im.hasProcessed())
    {
      return;
    }
    // process the normal forms
    processNEqc(normal_forms);
    if (d_im.hasProcessed())
    {
      return;
    }

    //construct the normal form
    Assert(!normal_forms.empty());
    unsigned nf_index = 0;
    std::map<Node, unsigned>::iterator it = term_to_nf_index.find(eqc);
    // we prefer taking the normal form whose base is the equivalence
    // class representative, since this leads to shorter explanations in
    // some cases.
    if (it != term_to_nf_index.end())
    {
      nf_index = it->second;
    }
    d_normal_form[eqc] = normal_forms[nf_index];
    Trace("strings-process-debug")
        << "Return process equivalence class " << eqc
        << " : returned, size = " << d_normal_form[eqc].d_nf.size()
        << std::endl;
  }
}

NormalForm& TheoryStrings::getNormalForm(Node n)
{
  std::map<Node, NormalForm>::iterator itn = d_normal_form.find(n);
  if (itn == d_normal_form.end())
  {
    Trace("strings-warn") << "WARNING: returning empty normal form for " << n
                          << std::endl;
    // Shouln't ask for normal forms of strings that weren't computed. This
    // likely means that n is not a representative or not a term in the current
    // context. We simply return a default normal form here in this case.
    Assert(false);
    return d_normal_form[n];
  }
  return itn->second;
}

void TheoryStrings::getNormalForms(Node eqc,
                                   std::vector<NormalForm>& normal_forms,
                                   std::map<Node, unsigned>& term_to_nf_index)
{
  //constant for equivalence class
  Node eqc_non_c = eqc;
  Trace("strings-process-debug") << "Get normal forms " << eqc << std::endl;
  eq::EqClassIterator eqc_i = eq::EqClassIterator( eqc, &d_equalityEngine );
  while( !eqc_i.isFinished() ){
    Node n = (*eqc_i);
    if( d_congruent.find( n )==d_congruent.end() ){
      if (n.getKind() == CONST_STRING || n.getKind() == STRING_CONCAT)
      {
        Trace("strings-process-debug") << "Get Normal Form : Process term " << n << " in eqc " << eqc << std::endl;
        NormalForm nf_curr;
        if (n.getKind() == CONST_STRING)
        {
          nf_curr.init(n);
        }
        else if (n.getKind() == STRING_CONCAT)
        {
          // set the base to n, we construct the other portions of nf_curr in
          // the following.
          nf_curr.d_base = n;
          for( unsigned i=0; i<n.getNumChildren(); i++ ) {
            Node nr = d_equalityEngine.getRepresentative( n[i] );
            // get the normal form for the component
            NormalForm& nfr = getNormalForm(nr);
            std::vector<Node>& nfrv = nfr.d_nf;
            Trace("strings-process-debug") << "Normalizing subterm " << n[i] << " = "  << nr << std::endl;
            unsigned orig_size = nf_curr.d_nf.size();
            unsigned add_size = nfrv.size();
            //if not the empty string, add to current normal form
            if (!nfrv.empty())
            {
              // if in a build with assertions, we run the following block,
              // which checks that normal forms do not have concat terms.
              if (Configuration::isAssertionBuild())
              {
                for (const Node& nn : nfrv)
                {
                  if (Trace.isOn("strings-error"))
                  {
                    if (nn.getKind() == STRING_CONCAT)
                    {
                      Trace("strings-error")
                          << "Strings::Error: From eqc = " << eqc << ", " << n
                          << " index " << i << ", bad normal form : ";
                      for (unsigned rr = 0; rr < nfrv.size(); rr++)
                      {
                        Trace("strings-error") << nfrv[rr] << " ";
                      }
                      Trace("strings-error") << std::endl;
                    }
                  }
                  Assert(nn.getKind() != kind::STRING_CONCAT);
                }
              }
              nf_curr.d_nf.insert(nf_curr.d_nf.end(), nfrv.begin(), nfrv.end());
            }
            // Track explanation for the normal form. This is in two parts.
            // First, we must carry the explanation of the normal form computed
            // for the representative nr.
            for (const Node& exp : nfr.d_exp)
            {
              // The explanation is only relevant for the subsegment it was
              // previously relevant for, shifted now based on its relative
              // placement in the normal form of n.
              nf_curr.addToExplanation(
                  exp,
                  orig_size + nfr.d_expDep[exp][false],
                  orig_size + (add_size - nfr.d_expDep[exp][true]));
            }
            // Second, must explain that the component n[i] is equal to the
            // base of the normal form for nr.
            Node base = nfr.d_base;
            if (base != n[i])
            {
              Node eq = n[i].eqNode(base);
              // The equality is relevant for the entire current segment
              nf_curr.addToExplanation(eq, orig_size, orig_size + add_size);
            }
          }
          // Now that we are finished with the loop, we convert forward indices
          // to reverse indices in the explanation dependency information
          int total_size = nf_curr.d_nf.size();
          for (std::pair<const Node, std::map<bool, unsigned> >& ed :
               nf_curr.d_expDep)
          {
            ed.second[true] = total_size - ed.second[true];
            Assert(ed.second[true] >= 0);
          }
        }
        //if not equal to self
        std::vector<Node>& currv = nf_curr.d_nf;
        if (currv.size() > 1
            || (currv.size() == 1 && currv[0].getKind() == CONST_STRING))
        {
          // if in a build with assertions, check that normal form is acyclic
          if (Configuration::isAssertionBuild())
          {
            if (currv.size() > 1)
            {
              for (unsigned i = 0; i < currv.size(); i++)
              {
                if (Trace.isOn("strings-error"))
                {
                  Trace("strings-error") << "Cycle for normal form ";
                  printConcat(currv, "strings-error");
                  Trace("strings-error") << "..." << currv[i] << std::endl;
                }
                Assert(!d_state.areEqual(currv[i], n));
              }
            }
          }
          term_to_nf_index[n] = normal_forms.size();
          normal_forms.push_back(nf_curr);
        }else{
          //this was redundant: combination of self + empty string(s)
          Node nn = currv.size() == 0 ? d_emptyString : currv[0];
          Assert(d_state.areEqual(nn, eqc));
        }
      }else{
        eqc_non_c = n;
      }
    }
    ++eqc_i;
  }

  if( normal_forms.empty() ) {
    Trace("strings-solve-debug2") << "construct the normal form" << std::endl;
    // This case happens when there are no non-trivial normal forms for this
    // equivalence class. For example, given assertions:
    //   { x = y ++ z, x = y, z = "" }
    // The equivalence class of { x, y, y ++ z } is such that the normal form
    // of all terms is a variable (either x or y) in the equivalence class
    // itself. Thus, the normal form of this equivalence class can be assigned
    // to one of these variables.
    // We use a non-concatenation term among the terms in this equivalence
    // class, which is stored in eqc_non_c. The reason is this does not require
    // an explanation, whereas e.g. y ++ z would require the explanation z = ""
    // to justify its normal form is y.
    Assert(eqc_non_c.getKind() != STRING_CONCAT);
    NormalForm nf_triv;
    nf_triv.init(eqc_non_c);
    normal_forms.push_back(nf_triv);
  }else{
    if(Trace.isOn("strings-solve")) {
      Trace("strings-solve") << "--- Normal forms for equivalance class " << eqc << " : " << std::endl;
      for (unsigned i = 0, size = normal_forms.size(); i < size; i++)
      {
        NormalForm& nf = normal_forms[i];
        Trace("strings-solve") << "#" << i << " (from " << nf.d_base << ") : ";
        for (unsigned j = 0, sizej = nf.d_nf.size(); j < sizej; j++)
        {
          if(j>0) {
            Trace("strings-solve") << ", ";
          }
          Trace("strings-solve") << nf.d_nf[j];
        }
        Trace("strings-solve") << std::endl;
        Trace("strings-solve") << "   Explanation is : ";
        if (nf.d_exp.size() == 0)
        {
          Trace("strings-solve") << "NONE";
        } else {
          for (unsigned j = 0, sizej = nf.d_exp.size(); j < sizej; j++)
          {
            if(j>0) {
              Trace("strings-solve") << " AND ";
            }
            Trace("strings-solve") << nf.d_exp[j];
          }
          Trace("strings-solve") << std::endl;
          Trace("strings-solve") << "WITH DEPENDENCIES : " << std::endl;
          for (unsigned j = 0, sizej = nf.d_exp.size(); j < sizej; j++)
          {
            Node exp = nf.d_exp[j];
            Trace("strings-solve") << "   " << exp << " -> ";
            Trace("strings-solve") << nf.d_expDep[exp][false] << ",";
            Trace("strings-solve") << nf.d_expDep[exp][true] << std::endl;
          }
        }
        Trace("strings-solve") << std::endl;
        
      }
    } else {
      Trace("strings-solve") << "--- Single normal form for equivalence class " << eqc << std::endl;
    }
    
    //if equivalence class is constant, approximate as containment, infer conflicts
    Node c = getConstantEqc( eqc );
    if( !c.isNull() ){
      Trace("strings-solve") << "Eqc is constant " << c << std::endl;
      for (unsigned i = 0, size = normal_forms.size(); i < size; i++)
      {
        NormalForm& nf = normal_forms[i];
        int firstc, lastc;
        if (!TheoryStringsRewriter::canConstantContainList(
                c, nf.d_nf, firstc, lastc))
        {
          Node n = nf.d_base;
          //conflict
          Trace("strings-solve") << "Normal form for " << n << " cannot be contained in constant " << c << std::endl;
          //conflict, explanation is n = base ^ base = c ^ relevant porition of ( n = N[n] )
          std::vector< Node > exp;
          Assert(d_eqc_to_const_base.find(eqc) != d_eqc_to_const_base.end());
          d_im.addToExplanation(n, d_eqc_to_const_base[eqc], exp);
          Assert(d_eqc_to_const_exp.find(eqc) != d_eqc_to_const_exp.end());
          if( !d_eqc_to_const_exp[eqc].isNull() ){
            exp.push_back( d_eqc_to_const_exp[eqc] );
          }
          //TODO: this can be minimized based on firstc/lastc, normal_forms_exp_depend
          exp.insert(exp.end(), nf.d_exp.begin(), nf.d_exp.end());
          Node conc = d_false;
          d_im.sendInference(exp, conc, "N_NCTN");
        }
      }
    }
  }
}

void TheoryStrings::processNEqc(std::vector<NormalForm>& normal_forms)
{
  //the possible inferences
  std::vector< InferInfo > pinfer;
  // loop over all pairs 
  for(unsigned i=0; i<normal_forms.size()-1; i++) {
    //unify each normalform[j] with normal_forms[i]
    for(unsigned j=i+1; j<normal_forms.size(); j++ ) {
      NormalForm& nfi = normal_forms[i];
      NormalForm& nfj = normal_forms[j];
      //ensure that normal_forms[i] and normal_forms[j] are the same modulo equality, add to pinfer if not
      Trace("strings-solve") << "Strings: Process normal form #" << i << " against #" << j << "..." << std::endl;
      if (isNormalFormPair(nfi.d_base, nfj.d_base))
      {
        Trace("strings-solve") << "Strings: Already cached." << std::endl;
      }else{
        //process the reverse direction first (check for easy conflicts and inferences)
        unsigned rindex = 0;
        nfi.reverse();
        nfj.reverse();
        processSimpleNEq(nfi, nfj, rindex, true, 0, pinfer);
        nfi.reverse();
        nfj.reverse();
        if (d_im.hasProcessed())
        {
          return;
        }
        else if (!pinfer.empty() && pinfer.back().d_id == 1)
        {
          break;
        }
        //AJR: for less aggressive endpoint inference
        //rindex = 0;

        unsigned index = 0;
        processSimpleNEq(nfi, nfj, index, false, rindex, pinfer);
        if (d_im.hasProcessed())
        {
          return;
        }
        else if (!pinfer.empty() && pinfer.back().d_id == 1)
        {
          break;
        }
      }
    }
  }
  if (pinfer.empty())
  {
    return;
  }
  // now, determine which of the possible inferences we want to add
  unsigned use_index = 0;
  bool set_use_index = false;
  Trace("strings-solve") << "Possible inferences (" << pinfer.size()
                         << ") : " << std::endl;
  unsigned min_id = 9;
  unsigned max_index = 0;
  for (unsigned i = 0, size = pinfer.size(); i < size; i++)
  {
    Trace("strings-solve") << "#" << i << ": From " << pinfer[i].d_i << " / "
                           << pinfer[i].d_j << " (rev=" << pinfer[i].d_rev
                           << ") : ";
    Trace("strings-solve") << pinfer[i].d_conc << " by " << pinfer[i].d_id
                           << std::endl;
    if (!set_use_index || pinfer[i].d_id < min_id
        || (pinfer[i].d_id == min_id && pinfer[i].d_index > max_index))
    {
      min_id = pinfer[i].d_id;
      max_index = pinfer[i].d_index;
      use_index = i;
      set_use_index = true;
    }
  }
  Trace("strings-solve") << "...choose #" << use_index << std::endl;
  doInferInfo(pinfer[use_index]);
}

void TheoryStrings::doInferInfo(const InferInfo& ii)
{
  // send the inference
  if (!ii.d_nf_pair[0].isNull())
  {
    Assert(!ii.d_nf_pair[1].isNull());
    addNormalFormPair(ii.d_nf_pair[0], ii.d_nf_pair[1]);
  }
  // send the inference
  d_im.sendInference(ii);
  // Register the new skolems from this inference. We register them here
  // (lazily), since the code above has now decided to use the inference
  // at use_index that involves them.
  for (const std::pair<const LengthStatus, std::vector<Node> >& sks :
       ii.d_new_skolem)
  {
    for (const Node& n : sks.second)
    {
      d_im.registerLength(n, sks.first);
    }
  }
}

void TheoryStrings::processSimpleNEq(NormalForm& nfi,
                                     NormalForm& nfj,
                                     unsigned& index,
                                     bool isRev,
                                     unsigned rproc,
                                     std::vector<InferInfo>& pinfer)
{
  std::vector<Node>& nfiv = nfi.d_nf;
  std::vector<Node>& nfjv = nfj.d_nf;
  NodeManager* nm = NodeManager::currentNM();
  Assert(rproc <= nfiv.size() && rproc <= nfjv.size());
  bool success;
  do {
    success = false;
    //if we are at the end
    if (index == (nfiv.size() - rproc) || index == (nfjv.size() - rproc))
    {
      if (index == (nfiv.size() - rproc) && index == (nfjv.size() - rproc))
      {
        //we're done
      }else{
        //the remainder must be empty
        NormalForm& nfk = index == (nfiv.size() - rproc) ? nfj : nfi;
        std::vector<Node>& nfkv = nfk.d_nf;
        unsigned index_k = index;
        std::vector< Node > curr_exp;
        NormalForm::getExplanationForPrefixEq(nfi, nfj, -1, -1, curr_exp);
        while (!d_state.isInConflict() && index_k < (nfkv.size() - rproc))
        {
          //can infer that this string must be empty
          Node eq = nfkv[index_k].eqNode(d_emptyString);
          //Trace("strings-lemma") << "Strings: Infer " << eq << " from " << eq_exp << std::endl;
          Assert(!d_state.areEqual(d_emptyString, nfkv[index_k]));
          d_im.sendInference(curr_exp, eq, "N_EndpointEmp");
          index_k++;
        }
      }
    }else{
      Trace("strings-solve-debug")
          << "Process " << nfiv[index] << " ... " << nfjv[index] << std::endl;
      if (nfiv[index] == nfjv[index])
      {
        Trace("strings-solve-debug") << "Simple Case 1 : strings are equal" << std::endl;
        index++;
        success = true;
      }else{
        Assert(!d_state.areEqual(nfiv[index], nfjv[index]));
        std::vector< Node > temp_exp;
        Node length_term_i = d_state.getLength(nfiv[index], temp_exp);
        Node length_term_j = d_state.getLength(nfjv[index], temp_exp);
        // check  length(nfiv[index]) == length(nfjv[index])
        if (d_state.areEqual(length_term_i, length_term_j))
        {
          Trace("strings-solve-debug") << "Simple Case 2 : string lengths are equal" << std::endl;
          Node eq = nfiv[index].eqNode(nfjv[index]);
          //eq = Rewriter::rewrite( eq );
          Node length_eq = length_term_i.eqNode( length_term_j );
          //temp_exp.insert(temp_exp.end(), curr_exp.begin(), curr_exp.end() );
          NormalForm::getExplanationForPrefixEq(
              nfi, nfj, index, index, temp_exp);
          temp_exp.push_back(length_eq);
          d_im.sendInference(temp_exp, eq, "N_Unify");
          return;
        }
        else if ((nfiv[index].getKind() != CONST_STRING
                  && index == nfiv.size() - rproc - 1)
                 || (nfjv[index].getKind() != CONST_STRING
                     && index == nfjv.size() - rproc - 1))
        {
          Trace("strings-solve-debug") << "Simple Case 3 : at endpoint" << std::endl;
          std::vector< Node > antec;
          //antec.insert(antec.end(), curr_exp.begin(), curr_exp.end() );
          NormalForm::getExplanationForPrefixEq(nfi, nfj, -1, -1, antec);
          std::vector< Node > eqn;
          for( unsigned r=0; r<2; r++ ) {
            NormalForm& nfk = r == 0 ? nfi : nfj;
            std::vector<Node>& nfkv = nfk.d_nf;
            std::vector< Node > eqnc;
            for (unsigned index_l = index, size = (nfkv.size() - rproc);
                 index_l < size;
                 index_l++)
            {
              if(isRev) {
                eqnc.insert(eqnc.begin(), nfkv[index_l]);
              } else {
                eqnc.push_back(nfkv[index_l]);
              }
            }
            eqn.push_back(utils::mkNConcat(eqnc));
          }
          if (!d_state.areEqual(eqn[0], eqn[1]))
          {
            d_im.sendInference(
                antec, eqn[0].eqNode(eqn[1]), "N_EndpointEq", true);
            return;
          }
          else
          {
            Assert(nfiv.size() == nfjv.size());
            index = nfiv.size() - rproc;
          }
        }
        else if (nfiv[index].isConst() && nfjv[index].isConst())
        {
          Node const_str = nfiv[index];
          Node other_str = nfjv[index];
          Trace("strings-solve-debug") << "Simple Case 3 : Const Split : " << const_str << " vs " << other_str << " at index " << index << ", isRev = " << isRev << std::endl;
          unsigned len_short = const_str.getConst<String>().size() <= other_str.getConst<String>().size() ? const_str.getConst<String>().size() : other_str.getConst<String>().size();
          bool isSameFix = isRev ? const_str.getConst<String>().rstrncmp(other_str.getConst<String>(), len_short): const_str.getConst<String>().strncmp(other_str.getConst<String>(), len_short);
          if( isSameFix ) {
            //same prefix/suffix
            bool constCmp = const_str.getConst<String>().size()
                            < other_str.getConst<String>().size();
            //k is the index of the string that is shorter
            NormalForm& nfk = constCmp ? nfi : nfj;
            std::vector<Node>& nfkv = nfk.d_nf;
            NormalForm& nfl = constCmp ? nfj : nfi;
            std::vector<Node>& nflv = nfl.d_nf;
            Node remainderStr;
            if( isRev ){
              int new_len = nflv[index].getConst<String>().size() - len_short;
              remainderStr = nm->mkConst(
                  nflv[index].getConst<String>().substr(0, new_len));
            }else{
              remainderStr =
                  nm->mkConst(nflv[index].getConst<String>().substr(len_short));
            }
            Trace("strings-solve-debug-test")
                << "Break normal form of " << nflv[index] << " into "
                << nfkv[index] << ", " << remainderStr << std::endl;
            nfl.splitConstant(index, nfkv[index], remainderStr);
            index++;
            success = true;
          }else{
            //conflict
            std::vector< Node > antec;
            NormalForm::getExplanationForPrefixEq(
                nfi, nfj, index, index, antec);
            d_im.sendInference(antec, d_false, "N_Const", true);
            return;
          }
        }else{
          //construct the candidate inference "info"
          InferInfo info;
          info.d_index = index;
          //for debugging
          info.d_i = nfi.d_base;
          info.d_j = nfj.d_base;
          info.d_rev = isRev;
          bool info_valid = false;
          Assert(index < nfiv.size() - rproc && index < nfjv.size() - rproc);
          std::vector< Node > lexp;
          Node length_term_i = d_state.getLength(nfiv[index], lexp);
          Node length_term_j = d_state.getLength(nfjv[index], lexp);
          //split on equality between string lengths (note that splitting on equality between strings is worse since it is harder to process)
          if (!d_state.areDisequal(length_term_i, length_term_j)
              && !d_state.areEqual(length_term_i, length_term_j)
              && !nfiv[index].isConst() && !nfjv[index].isConst())
          {  // AJR: remove the latter 2 conditions?
            Trace("strings-solve-debug") << "Non-simple Case 1 : string lengths neither equal nor disequal" << std::endl;
            //try to make the lengths equal via splitting on demand
            Node length_eq = NodeManager::currentNM()->mkNode( kind::EQUAL, length_term_i, length_term_j );
            length_eq = Rewriter::rewrite( length_eq  );
            //set info
            info.d_conc = NodeManager::currentNM()->mkNode( kind::OR, length_eq, length_eq.negate() );
            info.d_pending_phase[ length_eq ] = true;
            info.d_id = INFER_LEN_SPLIT;
            info_valid = true;
          }else{
            Trace("strings-solve-debug") << "Non-simple Case 2 : must compare strings" << std::endl;
            int loop_in_i = -1;
            int loop_in_j = -1;
            ProcessLoopResult plr = ProcessLoopResult::SKIPPED;
            if (detectLoop(nfi, nfj, index, loop_in_i, loop_in_j, rproc))
            {
              if( !isRev ){  //FIXME
                NormalForm::getExplanationForPrefixEq(
                    nfi, nfj, -1, -1, info.d_ant);
                // set info
                plr = processLoop(loop_in_i != -1 ? nfi : nfj,
                                  loop_in_i != -1 ? nfj : nfi,
                                  loop_in_i != -1 ? loop_in_i : loop_in_j,
                                  index,
                                  info);
                if (plr == ProcessLoopResult::INFERENCE)
                {
                  info_valid = true;
                }
              }
            }

            if (plr == ProcessLoopResult::SKIPPED)
            {
              //AJR: length entailment here?
              if (nfiv[index].isConst() || nfjv[index].isConst())
              {
                NormalForm& nfc = nfiv[index].isConst() ? nfi : nfj;
                std::vector<Node>& nfcv = nfc.d_nf;
                NormalForm& nfnc = nfiv[index].isConst() ? nfj : nfi;
                std::vector<Node>& nfncv = nfnc.d_nf;
                Node other_str = nfncv[index];
                Assert(other_str.getKind() != kind::CONST_STRING)
                    << "Other string is not constant.";
                Assert(other_str.getKind() != kind::STRING_CONCAT)
                    << "Other string is not CONCAT.";
                if( !d_equalityEngine.areDisequal( other_str, d_emptyString, true ) ){
                  Node eq = other_str.eqNode( d_emptyString );
                  eq = Rewriter::rewrite(eq);
                  if (eq.isConst())
                  {
                    // If the equality rewrites to a constant, we must use the
                    // purify variable for this string to communicate that
                    // we have inferred whether it is empty.
                    Node p = d_sk_cache.mkSkolemCached(
                        other_str, SkolemCache::SK_PURIFY, "lsym");
                    Node pEq = p.eqNode(d_emptyString);
                    // should not be constant
                    Assert(!Rewriter::rewrite(pEq).isConst());
                    // infer the purification equality, and the (dis)equality
                    // with the empty string in the direction that the rewriter
                    // inferred
                    info.d_conc =
                        nm->mkNode(AND,
                                   p.eqNode(other_str),
                                   !eq.getConst<bool>() ? pEq.negate() : pEq);
                    info.d_id = INFER_INFER_EMP;
                  }
                  else
                  {
                    info.d_conc = nm->mkNode(OR, eq, eq.negate());
                    info.d_id = INFER_LEN_SPLIT_EMP;
                  }
                  //set info
                  info_valid = true;
                }else{
                  if( !isRev ){  //FIXME
                  Node xnz = other_str.eqNode( d_emptyString ).negate();  
                  unsigned index_nc_k = index+1;
                  unsigned start_index_nc_k = index+1;
                  Node next_const_str =
                      TheoryStringsRewriter::getNextConstantAt(
                          nfncv, start_index_nc_k, index_nc_k, false);
                  if( !next_const_str.isNull() ) {         
                    unsigned index_c_k = index;
                    Node const_str =
                        TheoryStringsRewriter::collectConstantStringAt(
                            nfcv, index_c_k, false);
                    Assert(!const_str.isNull());
                    CVC4::String stra = const_str.getConst<String>();
                    CVC4::String strb = next_const_str.getConst<String>();
                    //since non-empty, we start with charecter #1
                    size_t p;
                    if( isRev ){
                      CVC4::String stra1 = stra.prefix( stra.size()-1 );
                      p = stra.size() - stra1.roverlap(strb);
                      Trace("strings-csp-debug") << "Compute roverlap : " << const_str << " " << next_const_str << std::endl;
                      size_t p2 = stra1.rfind(strb); 
                      p = p2==std::string::npos ? p : ( p>p2+1? p2+1 : p );
                      Trace("strings-csp-debug") << "overlap : " << stra1 << " " << strb << " returned " << p << " " << p2 << " " << (p2==std::string::npos) << std::endl;
                    }else{
                      CVC4::String stra1 = stra.substr( 1 );
                      p = stra.size() - stra1.overlap(strb);
                      Trace("strings-csp-debug") << "Compute overlap : " << const_str << " " << next_const_str << std::endl;
                      size_t p2 = stra1.find(strb); 
                      p = p2==std::string::npos ? p : ( p>p2+1? p2+1 : p );
                      Trace("strings-csp-debug") << "overlap : " << stra1 << " " << strb << " returned " << p << " " << p2 << " " << (p2==std::string::npos) << std::endl;
                    }
                    if( p>1 ){
                      if( start_index_nc_k==index+1 ){
                        info.d_ant.push_back(xnz);
                        NormalForm::getExplanationForPrefixEq(
                            nfc, nfnc, index_c_k, index_nc_k, info.d_ant);
                        Node prea = p==stra.size() ? const_str : NodeManager::currentNM()->mkConst( isRev ? stra.suffix( p ) : stra.prefix( p ) );
                        Node sk = d_sk_cache.mkSkolemCached(
                            other_str,
                            prea,
                            isRev ? SkolemCache::SK_ID_C_SPT_REV
                                  : SkolemCache::SK_ID_C_SPT,
                            "c_spt");
                        Trace("strings-csp") << "Const Split: " << prea << " is removed from " << stra << " due to " << strb << ", p=" << p << std::endl;        
                        //set info
                        info.d_conc = other_str.eqNode(
                            isRev ? utils::mkNConcat(sk, prea)
                                  : utils::mkNConcat(prea, sk));
                        info.d_new_skolem[LENGTH_SPLIT].push_back(sk);
                        info.d_id = INFER_SSPLIT_CST_PROP;
                        info_valid = true;
                      }
                    } 
                  }
                  if( !info_valid ){
                    info.d_ant.push_back( xnz );
                    Node const_str = nfcv[index];
                    NormalForm::getExplanationForPrefixEq(
                        nfi, nfj, index, index, info.d_ant);
                    CVC4::String stra = const_str.getConst<String>();
                    if( options::stringBinaryCsp() && stra.size()>3 ){
                      //split string in half
                      Node c_firstHalf =  NodeManager::currentNM()->mkConst( isRev ? stra.substr( stra.size()/2 ) : stra.substr(0, stra.size()/2 ) );
                      Node sk = d_sk_cache.mkSkolemCached(
                          other_str,
                          c_firstHalf,
                          isRev ? SkolemCache::SK_ID_VC_BIN_SPT_REV
                                : SkolemCache::SK_ID_VC_BIN_SPT,
                          "cb_spt");
                      Trace("strings-csp") << "Const Split: " << c_firstHalf << " is removed from " << const_str << " (binary) " << std::endl;
                      info.d_conc = nm->mkNode(
                          OR,
                          other_str.eqNode(
                              isRev ? utils::mkNConcat(sk, c_firstHalf)
                                    : utils::mkNConcat(c_firstHalf, sk)),
                          nm->mkNode(
                              AND,
                              sk.eqNode(d_emptyString).negate(),
                              c_firstHalf.eqNode(
                                  isRev ? utils::mkNConcat(sk, other_str)
                                        : utils::mkNConcat(other_str, sk))));
                      info.d_new_skolem[LENGTH_SPLIT].push_back(sk);
                      info.d_id = INFER_SSPLIT_CST_BINARY;
                      info_valid = true;
                    }else{
                      // normal v/c split
                      Node firstChar = stra.size() == 1 ? const_str : NodeManager::currentNM()->mkConst( isRev ? stra.suffix( 1 ) : stra.prefix( 1 ) );
                      Node sk = d_sk_cache.mkSkolemCached(
                          other_str,
                          isRev ? SkolemCache::SK_ID_VC_SPT_REV
                                : SkolemCache::SK_ID_VC_SPT,
                          "c_spt");
                      Trace("strings-csp") << "Const Split: " << firstChar << " is removed from " << const_str << " (serial) " << std::endl;
                      info.d_conc = other_str.eqNode(
                          isRev ? utils::mkNConcat(sk, firstChar)
                                : utils::mkNConcat(firstChar, sk));
                      info.d_new_skolem[LENGTH_SPLIT].push_back(sk);
                      info.d_id = INFER_SSPLIT_CST;
                      info_valid = true;
                    }
                  }
                  }
                }
              }else{
                int lentTestSuccess = -1;
                Node lentTestExp;
                if( options::stringCheckEntailLen() ){
                  //check entailment
                  for( unsigned e=0; e<2; e++ ){
                    Node t = e == 0 ? nfiv[index] : nfjv[index];
                    //do not infer constants are larger than variables
                    if( t.getKind()!=kind::CONST_STRING ){
                      Node lt1 = e==0 ? length_term_i : length_term_j;
                      Node lt2 = e==0 ? length_term_j : length_term_i;
                      Node ent_lit = Rewriter::rewrite( NodeManager::currentNM()->mkNode( kind::GT, lt1, lt2 ) );
                      std::pair<bool, Node> et = d_state.entailmentCheck(
                          THEORY_OF_TYPE_BASED, ent_lit);
                      if( et.first ){
                        Trace("strings-entail") << "Strings entailment : " << ent_lit << " is entailed in the current context." << std::endl;
                        Trace("strings-entail") << "  explanation was : " << et.second << std::endl;
                        lentTestSuccess = e;
                        lentTestExp = et.second;
                        break;
                      }
                    }
                  }
                }

                NormalForm::getExplanationForPrefixEq(
                    nfi, nfj, index, index, info.d_ant);
                //x!=e /\ y!=e
                for(unsigned xory=0; xory<2; xory++) {
                  Node x = xory == 0 ? nfiv[index] : nfjv[index];
                  Node xgtz = x.eqNode( d_emptyString ).negate();
                  if( d_equalityEngine.areDisequal( x, d_emptyString, true ) ) {
                    info.d_ant.push_back( xgtz );
                  } else {
                    info.d_antn.push_back( xgtz );
                  }
                }
                Node sk = d_sk_cache.mkSkolemCached(
                    nfiv[index],
                    nfjv[index],
                    isRev ? SkolemCache::SK_ID_V_SPT_REV
                          : SkolemCache::SK_ID_V_SPT,
                    "v_spt");
                // must add length requirement
                info.d_new_skolem[LENGTH_GEQ_ONE].push_back(sk);
                Node eq1 = nfiv[index].eqNode(
                    isRev ? utils::mkNConcat(sk, nfjv[index])
                          : utils::mkNConcat(nfjv[index], sk));
                Node eq2 = nfjv[index].eqNode(
                    isRev ? utils::mkNConcat(sk, nfiv[index])
                          : utils::mkNConcat(nfiv[index], sk));

                if( lentTestSuccess!=-1 ){
                  info.d_antn.push_back( lentTestExp );
                  info.d_conc = lentTestSuccess==0 ? eq1 : eq2;
                  info.d_id = INFER_SSPLIT_VAR_PROP;
                  info_valid = true;
                }else{
                  Node ldeq = NodeManager::currentNM()->mkNode( kind::EQUAL, length_term_i, length_term_j ).negate();
                  if( d_equalityEngine.areDisequal( length_term_i, length_term_j, true ) ){
                    info.d_ant.push_back( ldeq );
                  }else{
                    info.d_antn.push_back(ldeq);
                  }
                  //set info
                  info.d_conc = NodeManager::currentNM()->mkNode( kind::OR, eq1, eq2 );
                  info.d_id = INFER_SSPLIT_VAR;
                  info_valid = true;
                }
              }
            }
          }
          if( info_valid ){
            pinfer.push_back( info );
            Assert(!success);
          }
        }
      }
    }
  }while( success );
}

bool TheoryStrings::detectLoop(NormalForm& nfi,
                               NormalForm& nfj,
                               int index,
                               int& loop_in_i,
                               int& loop_in_j,
                               unsigned rproc)
{
  int has_loop[2] = { -1, -1 };
  if( options::stringLB() != 2 ) {
    for( unsigned r=0; r<2; r++ ) {
      NormalForm& nf = r == 0 ? nfi : nfj;
      NormalForm& nfo = r == 0 ? nfj : nfi;
      std::vector<Node>& nfv = nf.d_nf;
      std::vector<Node>& nfov = nfo.d_nf;
      if (!nfov[index].isConst())
      {
        for (unsigned lp = index + 1; lp < nfv.size() - rproc; lp++)
        {
          if (nfv[lp] == nfov[index])
          {
            has_loop[r] = lp;
            break;
          }
        }
      }
    }
  }
  if( has_loop[0]!=-1 || has_loop[1]!=-1 ) {
    loop_in_i = has_loop[0];
    loop_in_j = has_loop[1];
    return true;
  } else {
    Trace("strings-solve-debug") << "No loops detected." << std::endl;
    return false;
  }
}

//xs(zy)=t(yz)xr
TheoryStrings::ProcessLoopResult TheoryStrings::processLoop(NormalForm& nfi,
                                                            NormalForm& nfj,
                                                            int loop_index,
                                                            int index,
                                                            InferInfo& info)
{
  if (options::stringProcessLoopMode() == ProcessLoopMode::ABORT)
  {
    throw LogicException("Looping word equation encountered.");
  }
  else if (options::stringProcessLoopMode() == ProcessLoopMode::NONE)
  {
    d_out->setIncomplete();
    return ProcessLoopResult::SKIPPED;
  }

  NodeManager* nm = NodeManager::currentNM();
  Node conc;
  const std::vector<Node>& veci = nfi.d_nf;
  const std::vector<Node>& vecoi = nfj.d_nf;

  Trace("strings-loop") << "Detected possible loop for " << veci[loop_index]
                        << std::endl;
  Trace("strings-loop") << " ... (X)= " << vecoi[index] << std::endl;
  Trace("strings-loop") << " ... T(Y.Z)= ";
  std::vector<Node> vec_t(veci.begin() + index, veci.begin() + loop_index);
  Node t_yz = utils::mkNConcat(vec_t);
  Trace("strings-loop") << " (" << t_yz << ")" << std::endl;
  Trace("strings-loop") << " ... S(Z.Y)= ";
  std::vector<Node> vec_s(vecoi.begin() + index + 1, vecoi.end());
  Node s_zy = utils::mkNConcat(vec_s);
  Trace("strings-loop") << s_zy << std::endl;
  Trace("strings-loop") << " ... R= ";
  std::vector<Node> vec_r(veci.begin() + loop_index + 1, veci.end());
  Node r = utils::mkNConcat(vec_r);
  Trace("strings-loop") << r << std::endl;

  if (s_zy.isConst() && r.isConst() && r != d_emptyString)
  {
    int c;
    bool flag = true;
    if (s_zy.getConst<String>().tailcmp(r.getConst<String>(), c))
    {
      if (c >= 0)
      {
        s_zy = nm->mkConst(s_zy.getConst<String>().substr(0, c));
        r = d_emptyString;
        vec_r.clear();
        Trace("strings-loop") << "Strings::Loop: Refactor S(Z.Y)= " << s_zy
                              << ", c=" << c << std::endl;
        flag = false;
      }
    }
    if (flag)
    {
      Trace("strings-loop") << "Strings::Loop: tails are different."
                            << std::endl;
      d_im.sendInference(info.d_ant, conc, "Loop Conflict", true);
      return ProcessLoopResult::CONFLICT;
    }
  }

  Node split_eq;
  for (unsigned r = 0; r < 2; r++)
  {
    Node t = r == 0 ? veci[loop_index] : t_yz;
    split_eq = t.eqNode(d_emptyString);
    Node split_eqr = Rewriter::rewrite(split_eq);
    // the equality could rewrite to false
    if (!split_eqr.isConst())
    {
      if (!d_state.areDisequal(t, d_emptyString))
      {
        // try to make t equal to empty to avoid loop
        info.d_conc = nm->mkNode(kind::OR, split_eq, split_eq.negate());
        info.d_id = INFER_LEN_SPLIT_EMP;
        return ProcessLoopResult::INFERENCE;
      }
      else
      {
        info.d_ant.push_back(split_eq.negate());
      }
    }
    else
    {
      Assert(!split_eqr.getConst<bool>());
    }
  }

  Node ant = d_im.mkExplain(info.d_ant);
  info.d_ant.clear();
  info.d_antn.push_back(ant);

  Node str_in_re;
  if (s_zy == t_yz && r == d_emptyString && s_zy.isConst()
      && s_zy.getConst<String>().isRepeated())
  {
    Node rep_c = nm->mkConst(s_zy.getConst<String>().substr(0, 1));
    Trace("strings-loop") << "Special case (X)=" << vecoi[index] << " "
                          << std::endl;
    Trace("strings-loop") << "... (C)=" << rep_c << " " << std::endl;
    // special case
    str_in_re = nm->mkNode(
        STRING_IN_REGEXP,
        vecoi[index],
        nm->mkNode(REGEXP_STAR, nm->mkNode(STRING_TO_REGEXP, rep_c)));
    conc = str_in_re;
  }
  else if (t_yz.isConst())
  {
    Trace("strings-loop") << "Strings::Loop: Const Normal Breaking."
                          << std::endl;
    CVC4::String s = t_yz.getConst<CVC4::String>();
    unsigned size = s.size();
    std::vector<Node> vconc;
    for (unsigned len = 1; len <= size; len++)
    {
      Node y = nm->mkConst(s.substr(0, len));
      Node z = nm->mkConst(s.substr(len, size - len));
      Node restr = s_zy;
      Node cc;
      if (r != d_emptyString)
      {
        std::vector<Node> v2(vec_r);
        v2.insert(v2.begin(), y);
        v2.insert(v2.begin(), z);
        restr = utils::mkNConcat(z, y);
        cc = Rewriter::rewrite(s_zy.eqNode(utils::mkNConcat(v2)));
      }
      else
      {
        cc = Rewriter::rewrite(s_zy.eqNode(utils::mkNConcat(z, y)));
      }
      if (cc == d_false)
      {
        continue;
      }
      Node conc2 = nm->mkNode(
          STRING_IN_REGEXP,
          vecoi[index],
          nm->mkNode(
              REGEXP_CONCAT,
              nm->mkNode(STRING_TO_REGEXP, y),
              nm->mkNode(REGEXP_STAR, nm->mkNode(STRING_TO_REGEXP, restr))));
      cc = cc == d_true ? conc2 : nm->mkNode(kind::AND, cc, conc2);
      vconc.push_back(cc);
    }
    conc = vconc.size() == 0 ? Node::null() : vconc.size() == 1
                                                  ? vconc[0]
                                                  : nm->mkNode(kind::OR, vconc);
  }
  else
  {
    if (options::stringProcessLoopMode() == ProcessLoopMode::SIMPLE_ABORT)
    {
      throw LogicException("Normal looping word equation encountered.");
    }
    else if (options::stringProcessLoopMode() == ProcessLoopMode::SIMPLE)
    {
      d_out->setIncomplete();
      return ProcessLoopResult::SKIPPED;
    }

    Trace("strings-loop") << "Strings::Loop: Normal Loop Breaking."
                          << std::endl;
    // right
    Node sk_w = d_sk_cache.mkSkolem("w_loop");
    Node sk_y = d_sk_cache.mkSkolem("y_loop");
    d_im.registerLength(sk_y, LENGTH_GEQ_ONE);
    Node sk_z = d_sk_cache.mkSkolem("z_loop");
    // t1 * ... * tn = y * z
    Node conc1 = t_yz.eqNode(utils::mkNConcat(sk_y, sk_z));
    // s1 * ... * sk = z * y * r
    vec_r.insert(vec_r.begin(), sk_y);
    vec_r.insert(vec_r.begin(), sk_z);
    Node conc2 = s_zy.eqNode(utils::mkNConcat(vec_r));
    Node conc3 = vecoi[index].eqNode(utils::mkNConcat(sk_y, sk_w));
    Node restr = r == d_emptyString ? s_zy : utils::mkNConcat(sk_z, sk_y);
    str_in_re =
        nm->mkNode(kind::STRING_IN_REGEXP,
                   sk_w,
                   nm->mkNode(kind::REGEXP_STAR,
                              nm->mkNode(kind::STRING_TO_REGEXP, restr)));

    std::vector<Node> vec_conc;
    vec_conc.push_back(conc1);
    vec_conc.push_back(conc2);
    vec_conc.push_back(conc3);
    vec_conc.push_back(str_in_re);
    // vec_conc.push_back(sk_y.eqNode(d_emptyString).negate());//by mkskolems
    conc = nm->mkNode(kind::AND, vec_conc);
  }  // normal case

  // we will be done
  info.d_conc = conc;
  info.d_id = INFER_FLOOP;
  info.d_nf_pair[0] = nfi.d_base;
  info.d_nf_pair[1] = nfj.d_base;
  return ProcessLoopResult::INFERENCE;
}

//return true for lemma, false if we succeed
void TheoryStrings::processDeq( Node ni, Node nj ) {
  NodeManager* nm = NodeManager::currentNM();
  NormalForm& nfni = getNormalForm(ni);
  NormalForm& nfnj = getNormalForm(nj);
  if (nfni.d_nf.size() > 1 || nfnj.d_nf.size() > 1)
  {
    std::vector< Node > nfi;
    nfi.insert(nfi.end(), nfni.d_nf.begin(), nfni.d_nf.end());
    std::vector< Node > nfj;
    nfj.insert(nfj.end(), nfnj.d_nf.begin(), nfnj.d_nf.end());

    int revRet = processReverseDeq( nfi, nfj, ni, nj );
    if( revRet!=0 ){
      return;
    }

    nfi.clear();
    nfi.insert(nfi.end(), nfni.d_nf.begin(), nfni.d_nf.end());
    nfj.clear();
    nfj.insert(nfj.end(), nfnj.d_nf.begin(), nfnj.d_nf.end());

    unsigned index = 0;
    while( index<nfi.size() || index<nfj.size() ){
      int ret = processSimpleDeq( nfi, nfj, ni, nj, index, false );
      if( ret!=0 ) {
        return;
      }else{
        Assert(index < nfi.size() && index < nfj.size());
        Node i = nfi[index];
        Node j = nfj[index];
        Trace("strings-solve-debug")  << "...Processing(DEQ) " << i << " " << j << std::endl;
        if (!d_state.areEqual(i, j))
        {
          Assert(i.getKind() != kind::CONST_STRING
                 || j.getKind() != kind::CONST_STRING);
          std::vector< Node > lexp;
          Node li = d_state.getLength(i, lexp);
          Node lj = d_state.getLength(j, lexp);
          if (d_state.areDisequal(li, lj))
          {
            if( i.getKind()==kind::CONST_STRING || j.getKind()==kind::CONST_STRING ){
              //check if empty
              Node const_k = i.getKind() == kind::CONST_STRING ? i : j;
              Node nconst_k = i.getKind() == kind::CONST_STRING ? j : i;
              Node lnck = i.getKind() == kind::CONST_STRING ? lj : li;
              if( !d_equalityEngine.areDisequal( nconst_k, d_emptyString, true ) ){
                Node eq = nconst_k.eqNode( d_emptyString );
                Node conc = NodeManager::currentNM()->mkNode( kind::OR, eq, eq.negate() );
                d_im.sendInference(d_empty_vec, conc, "D-DISL-Emp-Split");
                return;
              }else{
                //split on first character
                CVC4::String str = const_k.getConst<String>();
                Node firstChar = str.size() == 1 ? const_k : NodeManager::currentNM()->mkConst( str.prefix( 1 ) );
                if (d_state.areEqual(lnck, d_one))
                {
                  if (d_state.areDisequal(firstChar, nconst_k))
                  {
                    return;
                  }
                  else if (!d_state.areEqual(firstChar, nconst_k))
                  {
                    //splitting on demand : try to make them disequal
                    if (d_im.sendSplit(
                            firstChar, nconst_k, "S-Split(DEQL-Const)", false))
                    {
                      return;
                    }
                  }
                }
                else
                {
                  Node sk = d_sk_cache.mkSkolemCached(
                      nconst_k, SkolemCache::SK_ID_DC_SPT, "dc_spt");
                  d_im.registerLength(sk, LENGTH_ONE);
                  Node skr =
                      d_sk_cache.mkSkolemCached(nconst_k,
                                                SkolemCache::SK_ID_DC_SPT_REM,
                                                "dc_spt_rem");
                  Node eq1 = nconst_k.eqNode( NodeManager::currentNM()->mkNode( kind::STRING_CONCAT, sk, skr ) );
                  eq1 = Rewriter::rewrite( eq1 );
                  Node eq2 = nconst_k.eqNode( NodeManager::currentNM()->mkNode( kind::STRING_CONCAT, firstChar, skr ) );
                  std::vector< Node > antec;
                  antec.insert(
                      antec.end(), nfni.d_exp.begin(), nfni.d_exp.end());
                  antec.insert(
                      antec.end(), nfnj.d_exp.begin(), nfnj.d_exp.end());
                  antec.push_back( nconst_k.eqNode( d_emptyString ).negate() );
                  d_im.sendInference(
                      antec,
                      nm->mkNode(
                          OR,
                          nm->mkNode(AND, eq1, sk.eqNode(firstChar).negate()),
                          eq2),
                      "D-DISL-CSplit");
                  d_im.sendPhaseRequirement(eq1, true);
                  return;
                }
              }
            }else{
              Trace("strings-solve") << "Non-Simple Case 1 : add lemma " << std::endl;
              //must add lemma
              std::vector< Node > antec;
              std::vector< Node > antec_new_lits;
              antec.insert(antec.end(), nfni.d_exp.begin(), nfni.d_exp.end());
              antec.insert(antec.end(), nfnj.d_exp.begin(), nfnj.d_exp.end());
              //check disequal
              if (d_state.areDisequal(ni, nj))
              {
                antec.push_back( ni.eqNode( nj ).negate() );
              }
              else
              {
                antec_new_lits.push_back( ni.eqNode( nj ).negate() );
              }
              antec_new_lits.push_back( li.eqNode( lj ).negate() );
              std::vector< Node > conc;
              Node sk1 = d_sk_cache.mkSkolemCached(
                  i, j, SkolemCache::SK_ID_DEQ_X, "x_dsplit");
              Node sk2 = d_sk_cache.mkSkolemCached(
                  i, j, SkolemCache::SK_ID_DEQ_Y, "y_dsplit");
              Node sk3 = d_sk_cache.mkSkolemCached(
                  i, j, SkolemCache::SK_ID_DEQ_Z, "z_dsplit");
              d_im.registerLength(sk3, LENGTH_GEQ_ONE);
              //Node nemp = sk3.eqNode(d_emptyString).negate();
              //conc.push_back(nemp);
              Node lsk1 = utils::mkNLength(sk1);
              conc.push_back( lsk1.eqNode( li ) );
              Node lsk2 = utils::mkNLength(sk2);
              conc.push_back( lsk2.eqNode( lj ) );
              conc.push_back(nm->mkNode(OR,
                                        j.eqNode(utils::mkNConcat(sk1, sk3)),
                                        i.eqNode(utils::mkNConcat(sk2, sk3))));
              d_im.sendInference(
                  antec, antec_new_lits, nm->mkNode(AND, conc), "D-DISL-Split");
              ++(d_statistics.d_deq_splits);
              return;
            }
          }
          else if (d_state.areEqual(li, lj))
          {
            Assert(!d_state.areDisequal(i, j));
            //splitting on demand : try to make them disequal
            if (d_im.sendSplit(i, j, "S-Split(DEQL)", false))
            {
              return;
            }
          }
          else
          {
            //splitting on demand : try to make lengths equal
            if (d_im.sendSplit(li, lj, "D-Split"))
            {
              return;
            }
          }
        }
        index++;
      }
    }
    Assert(false);
  }
}

int TheoryStrings::processReverseDeq( std::vector< Node >& nfi, std::vector< Node >& nfj, Node ni, Node nj ) {
  //reverse normal form of i, j
  std::reverse( nfi.begin(), nfi.end() );
  std::reverse( nfj.begin(), nfj.end() );

  unsigned index = 0;
  int ret = processSimpleDeq( nfi, nfj, ni, nj, index, true );

  //reverse normal form of i, j
  std::reverse( nfi.begin(), nfi.end() );
  std::reverse( nfj.begin(), nfj.end() );

  return ret;
}

int TheoryStrings::processSimpleDeq( std::vector< Node >& nfi, std::vector< Node >& nfj, Node ni, Node nj, unsigned& index, bool isRev ){
  // See if one side is constant, if so, the disequality ni != nj is satisfied
  // since ni does not contain nj or vice versa.
  // This is only valid when isRev is false, since when isRev=true, the contents
  // of normal form vectors nfi and nfj are reversed.
  if (!isRev)
  {
    for (unsigned i = 0; i < 2; i++)
    {
      Node c = getConstantEqc(i == 0 ? ni : nj);
      if (!c.isNull())
      {
        int findex, lindex;
        if (!TheoryStringsRewriter::canConstantContainList(
                c, i == 0 ? nfj : nfi, findex, lindex))
        {
          Trace("strings-solve-debug")
              << "Disequality: constant cannot contain list" << std::endl;
          return 1;
        }
      }
    }
  }
  NormalForm& nfni = getNormalForm(ni);
  NormalForm& nfnj = getNormalForm(nj);
  while( index<nfi.size() || index<nfj.size() ) {
    if( index>=nfi.size() || index>=nfj.size() ){
      Trace("strings-solve-debug") << "Disequality normalize empty" << std::endl;
      std::vector< Node > ant;
      //we have a conflict : because the lengths are equal, the remainder needs to be empty, which will lead to a conflict
      Node lni = d_state.getLengthExp(ni, ant, nfni.d_base);
      Node lnj = d_state.getLengthExp(nj, ant, nfnj.d_base);
      ant.push_back( lni.eqNode( lnj ) );
      ant.insert(ant.end(), nfni.d_exp.begin(), nfni.d_exp.end());
      ant.insert(ant.end(), nfnj.d_exp.begin(), nfnj.d_exp.end());
      std::vector< Node > cc;
      std::vector< Node >& nfk = index>=nfi.size() ? nfj : nfi;
      for( unsigned index_k=index; index_k<nfk.size(); index_k++ ){
        cc.push_back( nfk[index_k].eqNode( d_emptyString ) );
      }
      Node conc = cc.size()==1 ? cc[0] : NodeManager::currentNM()->mkNode( kind::AND, cc );
      conc = Rewriter::rewrite( conc );
      d_im.sendInference(ant, conc, "Disequality Normalize Empty", true);
      return -1;
    }else{
      Node i = nfi[index];
      Node j = nfj[index];
      Trace("strings-solve-debug")  << "...Processing(QED) " << i << " " << j << std::endl;
      if (!d_state.areEqual(i, j))
      {
        if( i.getKind()==kind::CONST_STRING && j.getKind()==kind::CONST_STRING ) {
          unsigned int len_short = i.getConst<String>().size() < j.getConst<String>().size() ? i.getConst<String>().size() : j.getConst<String>().size();
          bool isSameFix = isRev ? i.getConst<String>().rstrncmp(j.getConst<String>(), len_short): i.getConst<String>().strncmp(j.getConst<String>(), len_short);
          if( isSameFix ) {
            //same prefix/suffix
            //k is the index of the string that is shorter
            Node nk = i.getConst<String>().size() < j.getConst<String>().size() ? i : j;
            Node nl = i.getConst<String>().size() < j.getConst<String>().size() ? j : i;
            Node remainderStr;
            if( isRev ){
              int new_len = nl.getConst<String>().size() - len_short;
              remainderStr = NodeManager::currentNM()->mkConst( nl.getConst<String>().substr(0, new_len) );
              Trace("strings-solve-debug-test") << "Rev. Break normal form of " << nl << " into " << nk << ", " << remainderStr << std::endl;
            } else {
              remainderStr = NodeManager::currentNM()->mkConst( nl.getConst<String>().substr( len_short ) );
              Trace("strings-solve-debug-test") << "Break normal form of " << nl << " into " << nk << ", " << remainderStr << std::endl;
            }
            if( i.getConst<String>().size() < j.getConst<String>().size() ) {
              nfj.insert( nfj.begin() + index + 1, remainderStr );
              nfj[index] = nfi[index];
            } else {
              nfi.insert( nfi.begin() + index + 1, remainderStr );
              nfi[index] = nfj[index];
            }
          }else{
            return 1;
          }
        }else{
          std::vector< Node > lexp;
          Node li = d_state.getLength(i, lexp);
          Node lj = d_state.getLength(j, lexp);
          if (d_state.areEqual(li, lj) && d_state.areDisequal(i, j))
          {
            Trace("strings-solve") << "Simple Case 2 : found equal length disequal sub strings " << i << " " << j << std::endl;
            //we are done: D-Remove
            return 1;
          }
          else
          {
            return 0;
          }
        }
      }
      index++;
    }
  }
  return 0;
}

void TheoryStrings::addNormalFormPair( Node n1, Node n2 ){
  if( !isNormalFormPair( n1, n2 ) ){
    int index = 0;
    NodeIntMap::const_iterator it = d_nf_pairs.find( n1 );
    if( it!=d_nf_pairs.end() ){
      index = (*it).second;
    }
    d_nf_pairs[n1] = index + 1;
    if( index<(int)d_nf_pairs_data[n1].size() ){
      d_nf_pairs_data[n1][index] = n2;
    }else{
      d_nf_pairs_data[n1].push_back( n2 );
    }
    Assert(isNormalFormPair(n1, n2));
  } else {
    Trace("strings-nf-debug") << "Already a normal form pair " << n1 << " " << n2 << std::endl;
  }
}

bool TheoryStrings::isNormalFormPair( Node n1, Node n2 ) {
  //TODO: modulo equality?
  return isNormalFormPair2( n1, n2 ) || isNormalFormPair2( n2, n1 );
}

bool TheoryStrings::isNormalFormPair2( Node n1, Node n2 ) {
  //Trace("strings-debug") << "is normal form pair. " << n1 << " " << n2 << std::endl;
  NodeIntMap::const_iterator it = d_nf_pairs.find( n1 );
  if( it!=d_nf_pairs.end() ){
    Assert(d_nf_pairs_data.find(n1) != d_nf_pairs_data.end());
    for( int i=0; i<(*it).second; i++ ){
      Assert(i < (int)d_nf_pairs_data[n1].size());
      if( d_nf_pairs_data[n1][i]==n2 ){
        return true;
      }
    }
  }
  return false;
}

void TheoryStrings::registerTerm( Node n, int effort ) {
  TypeNode tn = n.getType();
  bool do_register = true;
  if (!tn.isString())
  {
    if (options::stringEagerLen())
    {
      do_register = effort == 0;
    }
    else
    {
      do_register = effort > 0 || n.getKind() != STRING_CONCAT;
    }
  }
  if (!do_register)
  {
    return;
  }
  if (d_registered_terms_cache.find(n) != d_registered_terms_cache.end())
  {
    return;
  }
  d_registered_terms_cache.insert(n);
  NodeManager* nm = NodeManager::currentNM();
  Debug("strings-register") << "TheoryStrings::registerTerm() " << n
                            << ", effort = " << effort << std::endl;
  if (tn.isString())
  {
    // register length information:
    //  for variables, split on empty vs positive length
    //  for concat/const/replace, introduce proxy var and state length relation
    Node lsum;
    if (n.getKind() != STRING_CONCAT && n.getKind() != CONST_STRING)
    {
      Node lsumb = nm->mkNode(STRING_LENGTH, n);
      lsum = Rewriter::rewrite(lsumb);
      // can register length term if it does not rewrite
      if (lsum == lsumb)
      {
        d_im.registerLength(n, LENGTH_SPLIT);
        return;
      }
    }
    Node sk = d_sk_cache.mkSkolemCached(n, SkolemCache::SK_PURIFY, "lsym");
    StringsProxyVarAttribute spva;
    sk.setAttribute(spva, true);
    Node eq = Rewriter::rewrite(sk.eqNode(n));
    Trace("strings-lemma") << "Strings::Lemma LENGTH Term : " << eq
                           << std::endl;
    d_proxy_var[n] = sk;
    // If we are introducing a proxy for a constant or concat term, we do not
    // need to send lemmas about its length, since its length is already
    // implied.
    if (n.isConst() || n.getKind() == STRING_CONCAT)
    {
      // do not send length lemma for sk.
      d_im.registerLength(sk, LENGTH_IGNORE);
    }
    Trace("strings-assert") << "(assert " << eq << ")" << std::endl;
    d_out->lemma(eq);
    Node skl = nm->mkNode(STRING_LENGTH, sk);
    if (n.getKind() == STRING_CONCAT)
    {
      std::vector<Node> node_vec;
      for (unsigned i = 0; i < n.getNumChildren(); i++)
      {
        if (n[i].getAttribute(StringsProxyVarAttribute()))
        {
          Assert(d_proxy_var_to_length.find(n[i])
                 != d_proxy_var_to_length.end());
          node_vec.push_back(d_proxy_var_to_length[n[i]]);
        }
        else
        {
          Node lni = nm->mkNode(STRING_LENGTH, n[i]);
          node_vec.push_back(lni);
        }
      }
      lsum = nm->mkNode(PLUS, node_vec);
      lsum = Rewriter::rewrite(lsum);
    }
    else if (n.getKind() == CONST_STRING)
    {
      lsum = nm->mkConst(Rational(n.getConst<String>().size()));
    }
    Assert(!lsum.isNull());
    d_proxy_var_to_length[sk] = lsum;
    Node ceq = Rewriter::rewrite(skl.eqNode(lsum));
    Trace("strings-lemma") << "Strings::Lemma LENGTH : " << ceq << std::endl;
    Trace("strings-lemma-debug")
        << "  prerewrite : " << skl.eqNode(lsum) << std::endl;
    Trace("strings-assert") << "(assert " << ceq << ")" << std::endl;
    d_out->lemma(ceq);
  }
  else if (n.getKind() == STRING_CODE)
  {
    d_has_str_code = true;
    // ite( str.len(s)==1, 0 <= str.code(s) < num_codes, str.code(s)=-1 )
    Node code_len = utils::mkNLength(n[0]).eqNode(d_one);
    Node code_eq_neg1 = n.eqNode(d_neg_one);
    Node code_range = nm->mkNode(
        AND,
        nm->mkNode(GEQ, n, d_zero),
        nm->mkNode(LT, n, nm->mkConst(Rational(CVC4::String::num_codes()))));
    Node lem = nm->mkNode(ITE, code_len, code_range, code_eq_neg1);
    Trace("strings-lemma") << "Strings::Lemma CODE : " << lem << std::endl;
    Trace("strings-assert") << "(assert " << lem << ")" << std::endl;
    d_out->lemma(lem);
  }
  else if (n.getKind() == STRING_STRIDOF)
  {
    Node len = utils::mkNLength(n[0]);
    Node lem = nm->mkNode(AND,
                          nm->mkNode(GEQ, n, nm->mkConst(Rational(-1))),
                          nm->mkNode(LT, n, len));
    d_out->lemma(lem);
  }
}

void TheoryStrings::checkNormalFormsDeq()
{
  std::vector< std::vector< Node > > cols;
  std::vector< Node > lts;
  std::map< Node, std::map< Node, bool > > processed;
  
  //for each pair of disequal strings, must determine whether their lengths are equal or disequal
  for( NodeList::const_iterator id = d_ee_disequalities.begin(); id != d_ee_disequalities.end(); ++id ) {
    Node eq = *id;
    Node n[2];
    for( unsigned i=0; i<2; i++ ){
      n[i] = d_equalityEngine.getRepresentative( eq[i] );
    }
    if( processed[n[0]].find( n[1] )==processed[n[0]].end() ){
      processed[n[0]][n[1]] = true;
      Node lt[2];
      for( unsigned i=0; i<2; i++ ){
        EqcInfo* ei = d_state.getOrMakeEqcInfo(n[i], false);
        lt[i] = ei ? ei->d_lengthTerm : Node::null();
        if( lt[i].isNull() ){
          lt[i] = eq[i];
        }
        lt[i] = NodeManager::currentNM()->mkNode( kind::STRING_LENGTH, lt[i] );
      }
      if (!d_state.areEqual(lt[0], lt[1]) && !d_state.areDisequal(lt[0], lt[1]))
      {
        d_im.sendSplit(lt[0], lt[1], "DEQ-LENGTH-SP");
      }
    }
  }

  if (!d_im.hasProcessed())
  {
    d_state.separateByLength(d_strings_eqc, cols, lts);
    for( unsigned i=0; i<cols.size(); i++ ){
      if (cols[i].size() > 1 && !d_im.hasPendingLemma())
      {
        if (Trace.isOn("strings-solve"))
        {
          Trace("strings-solve") << "- Verify disequalities are processed for "
                                 << cols[i][0] << ", normal form : ";
          printConcat(getNormalForm(cols[i][0]).d_nf, "strings-solve");
          Trace("strings-solve")
              << "... #eql = " << cols[i].size() << std::endl;
        }
        //must ensure that normal forms are disequal
        for( unsigned j=0; j<cols[i].size(); j++ ){
          for( unsigned k=(j+1); k<cols[i].size(); k++ ){
            //for strings that are disequal, but have the same length
            if (cols[i][j].isConst() && cols[i][k].isConst())
            {
              // if both are constants, they should be distinct, and its trivial
              Assert(cols[i][j] != cols[i][k]);
            }
            else
            {
              if (d_state.areDisequal(cols[i][j], cols[i][k]))
              {
                Assert(!d_state.isInConflict());
                if (Trace.isOn("strings-solve"))
                {
                  Trace("strings-solve") << "- Compare " << cols[i][j] << " ";
                  printConcat(getNormalForm(cols[i][j]).d_nf, "strings-solve");
                  Trace("strings-solve") << " against " << cols[i][k] << " ";
                  printConcat(getNormalForm(cols[i][k]).d_nf, "strings-solve");
                  Trace("strings-solve") << "..." << std::endl;
                }
                processDeq(cols[i][j], cols[i][k]);
                if (d_im.hasProcessed())
                {
                  return;
                }
              }
            }
          }
        }
      }
    }
  }
}

void TheoryStrings::checkLengthsEqc() {
  if( options::stringLenNorm() ){
    for( unsigned i=0; i<d_strings_eqc.size(); i++ ){
      NormalForm& nfi = getNormalForm(d_strings_eqc[i]);
      Trace("strings-process-debug") << "Process length constraints for " << d_strings_eqc[i] << std::endl;
      //check if there is a length term for this equivalence class
      EqcInfo* ei = d_state.getOrMakeEqcInfo(d_strings_eqc[i], false);
      Node lt = ei ? ei->d_lengthTerm : Node::null();
      if( !lt.isNull() ) {
        Node llt = NodeManager::currentNM()->mkNode( kind::STRING_LENGTH, lt );
        //now, check if length normalization has occurred
        if (ei->d_normalizedLength.get().isNull())
        {
          Node nf = utils::mkNConcat(nfi.d_nf);
          if( Trace.isOn("strings-process-debug") ){
            Trace("strings-process-debug")
                << "  normal form is " << nf << " from base " << nfi.d_base
                << std::endl;
            Trace("strings-process-debug") << "  normal form exp is: " << std::endl;
            for (const Node& exp : nfi.d_exp)
            {
              Trace("strings-process-debug") << "   " << exp << std::endl;
            }
          }
          
          //if not, add the lemma
          std::vector< Node > ant;
          ant.insert(ant.end(), nfi.d_exp.begin(), nfi.d_exp.end());
          ant.push_back(nfi.d_base.eqNode(lt));
          Node lc = NodeManager::currentNM()->mkNode( kind::STRING_LENGTH, nf );
          Node lcr = Rewriter::rewrite( lc );
          Trace("strings-process-debug") << "Rewrote length " << lc << " to " << lcr << std::endl;
          if (!d_state.areEqual(llt, lcr))
          {
            Node eq = llt.eqNode(lcr);
            ei->d_normalizedLength.set(eq);
            d_im.sendInference(ant, eq, "LEN-NORM", true);
          }
        }
      }else{
        Trace("strings-process-debug") << "No length term for eqc " << d_strings_eqc[i] << " " << d_eqc_to_len_term[d_strings_eqc[i]] << std::endl;
        if( !options::stringEagerLen() ){
          Node c = utils::mkNConcat(nfi.d_nf);
          registerTerm( c, 3 );
        }
      }
      //} else {
      //  Trace("strings-process-debug") << "Do not process length constraints for " << nodes[i] << " " << d_normal_forms[nodes[i]].size() << std::endl;
      //}
    }
  }
}

void TheoryStrings::checkCardinality() {
  //int cardinality = options::stringCharCardinality();
  //Trace("strings-solve-debug2") << "get cardinality: " << cardinality << endl;

  //AJR: this will create a partition of eqc, where each collection has length that are pairwise propagated to be equal.
  //  we do not require disequalities between the lengths of each collection, since we split on disequalities between lengths of string terms that are disequal (DEQ-LENGTH-SP).
  //  TODO: revisit this?
  std::vector< std::vector< Node > > cols;
  std::vector< Node > lts;
  d_state.separateByLength(d_strings_eqc, cols, lts);

  Trace("strings-card") << "Check cardinality...." << std::endl;
  for( unsigned i = 0; i<cols.size(); ++i ) {
    Node lr = lts[i];
    Trace("strings-card") << "Number of strings with length equal to " << lr << " is " << cols[i].size() << std::endl;
    if( cols[i].size() > 1 ) {
      // size > c^k
      unsigned card_need = 1;
      double curr = (double)cols[i].size();
      while( curr>d_card_size ){
        curr = curr/(double)d_card_size;
        card_need++;
      }
      Trace("strings-card") << "Need length " << card_need << " for this number of strings (where alphabet size is " << d_card_size << ")." << std::endl;
      //check if we need to split
      bool needsSplit = true;
      if( lr.isConst() ){
        // if constant, compare
        Node cmp = NodeManager::currentNM()->mkNode( kind::GEQ, lr, NodeManager::currentNM()->mkConst( Rational( card_need ) ) );
        cmp = Rewriter::rewrite( cmp );
        needsSplit = cmp!=d_true;
      }else{
        // find the minimimum constant that we are unknown to be disequal from, or otherwise stop if we increment such that cardinality does not apply
        unsigned r=0; 
        bool success = true;
        while( r<card_need && success ){
          Node rr = NodeManager::currentNM()->mkConst<Rational>( Rational(r) );
          if (d_state.areDisequal(rr, lr))
          {
            r++;
          }
          else
          {
            success = false;
          }
        }
        if( r>0 ){
          Trace("strings-card") << "Symbolic length " << lr << " must be at least " << r << " due to constant disequalities." << std::endl;
        }
        needsSplit = r<card_need;
      }

      if( needsSplit ){
        unsigned int int_k = (unsigned int)card_need;
        for( std::vector< Node >::iterator itr1 = cols[i].begin();
            itr1 != cols[i].end(); ++itr1) {
          for( std::vector< Node >::iterator itr2 = itr1 + 1;
            itr2 != cols[i].end(); ++itr2) {
            if (!d_state.areDisequal(*itr1, *itr2))
            {
              // add split lemma
              if (d_im.sendSplit(*itr1, *itr2, "CARD-SP"))
              {
                return;
              }
            }
          }
        }
        EqcInfo* ei = d_state.getOrMakeEqcInfo(lr, true);
        Trace("strings-card")
            << "Previous cardinality used for " << lr << " is "
            << ((int)ei->d_cardinalityLemK.get() - 1) << std::endl;
        if (int_k + 1 > ei->d_cardinalityLemK.get())
        {
          Node k_node = NodeManager::currentNM()->mkConst( ::CVC4::Rational( int_k ) );
          //add cardinality lemma
          Node dist = NodeManager::currentNM()->mkNode( kind::DISTINCT, cols[i] );
          std::vector< Node > vec_node;
          vec_node.push_back( dist );
          for( std::vector< Node >::iterator itr1 = cols[i].begin();
              itr1 != cols[i].end(); ++itr1) {
            Node len = NodeManager::currentNM()->mkNode( kind::STRING_LENGTH, *itr1 );
            if( len!=lr ) {
              Node len_eq_lr = len.eqNode(lr);
              vec_node.push_back( len_eq_lr );
            }
          }
          Node len = NodeManager::currentNM()->mkNode( kind::STRING_LENGTH, cols[i][0] );
          Node cons = NodeManager::currentNM()->mkNode( kind::GEQ, len, k_node );
          cons = Rewriter::rewrite( cons );
          ei->d_cardinalityLemK.set(int_k + 1);
          if( cons!=d_true ){
            d_im.sendInference(
                d_empty_vec, vec_node, cons, "CARDINALITY", true);
            return;
          }
        }
      }
    }
  }
  Trace("strings-card") << "...end check cardinality" << std::endl;
}

<<<<<<< HEAD
=======
void TheoryStrings::separateByLength(std::vector< Node >& n,
  std::vector< std::vector< Node > >& cols,
  std::vector< Node >& lts ) {
  unsigned leqc_counter = 0;
  std::map< Node, unsigned > eqc_to_leqc;
  std::map< unsigned, Node > leqc_to_eqc;
  std::map< unsigned, std::vector< Node > > eqc_to_strings;
  for( unsigned i=0; i<n.size(); i++ ) {
    Node eqc = n[i];
    Assert(d_equalityEngine.getRepresentative(eqc) == eqc);
    EqcInfo* ei = d_state.getOrMakeEqcInfo(eqc, false);
    Node lt = ei ? ei->d_lengthTerm : Node::null();
    if( !lt.isNull() ){
      lt = NodeManager::currentNM()->mkNode( kind::STRING_LENGTH, lt );
      Node r = d_equalityEngine.getRepresentative( lt );
      if( eqc_to_leqc.find( r )==eqc_to_leqc.end() ){
        eqc_to_leqc[r] = leqc_counter;
        leqc_to_eqc[leqc_counter] = r;
        leqc_counter++;
      }
      eqc_to_strings[ eqc_to_leqc[r] ].push_back( eqc );
    }else{
      eqc_to_strings[leqc_counter].push_back( eqc );
      leqc_counter++;
    }
  }
  for( std::map< unsigned, std::vector< Node > >::iterator it = eqc_to_strings.begin(); it != eqc_to_strings.end(); ++it ){
    cols.push_back( std::vector< Node >() );
    cols.back().insert( cols.back().end(), it->second.begin(), it->second.end() );
    lts.push_back( leqc_to_eqc[it->first] );
  }
}

>>>>>>> c547bd59
void TheoryStrings::printConcat( std::vector< Node >& n, const char * c ) {
  for( unsigned i=0; i<n.size(); i++ ){
    if( i>0 ) Trace(c) << " ++ ";
    Trace(c) << n[i];
  }
}


//// Finite Model Finding

TheoryStrings::StringSumLengthDecisionStrategy::StringSumLengthDecisionStrategy(
    context::Context* c, context::UserContext* u, Valuation valuation)
    : DecisionStrategyFmf(c, valuation), d_input_var_lsum(u)
{
}

bool TheoryStrings::StringSumLengthDecisionStrategy::isInitialized()
{
  return !d_input_var_lsum.get().isNull();
}

void TheoryStrings::StringSumLengthDecisionStrategy::initialize(
    const std::vector<Node>& vars)
{
  if (d_input_var_lsum.get().isNull() && !vars.empty())
  {
    NodeManager* nm = NodeManager::currentNM();
    std::vector<Node> sum;
    for (const Node& v : vars)
    {
      sum.push_back(nm->mkNode(STRING_LENGTH, v));
    }
    Node sumn = sum.size() == 1 ? sum[0] : nm->mkNode(PLUS, sum);
    d_input_var_lsum.set(sumn);
  }
}

Node TheoryStrings::StringSumLengthDecisionStrategy::mkLiteral(unsigned i)
{
  if (d_input_var_lsum.get().isNull())
  {
    return Node::null();
  }
  NodeManager* nm = NodeManager::currentNM();
  Node lit = nm->mkNode(LEQ, d_input_var_lsum.get(), nm->mkConst(Rational(i)));
  Trace("strings-fmf") << "StringsFMF::mkLiteral: " << lit << std::endl;
  return lit;
}
std::string TheoryStrings::StringSumLengthDecisionStrategy::identify() const
{
  return std::string("string_sum_len");
}

Node TheoryStrings::ppRewrite(TNode atom) {
  Trace("strings-ppr") << "TheoryStrings::ppRewrite " << atom << std::endl;
  Node atomElim;
  if (options::regExpElim() && atom.getKind() == STRING_IN_REGEXP)
  {
    // aggressive elimination of regular expression membership
    atomElim = d_regexp_elim.eliminate(atom);
    if (!atomElim.isNull())
    {
      Trace("strings-ppr") << "  rewrote " << atom << " -> " << atomElim
                           << " via regular expression elimination."
                           << std::endl;
      atom = atomElim;
    }
  }
  if( !options::stringLazyPreproc() ){
    //eager preprocess here
    std::vector< Node > new_nodes;
    Node ret = d_preproc.processAssertion( atom, new_nodes );
    if( ret!=atom ){
      Trace("strings-ppr") << "  rewrote " << atom << " -> " << ret << ", with " << new_nodes.size() << " lemmas." << std::endl; 
      for( unsigned i=0; i<new_nodes.size(); i++ ){
        Trace("strings-ppr") << "    lemma : " << new_nodes[i] << std::endl;
        d_out->lemma( new_nodes[i] );
      }
      return ret;
    }else{
      Assert(new_nodes.empty());
    }
  }
  return atom;
}

// Stats
TheoryStrings::Statistics::Statistics()
    : d_splits("theory::strings::NumOfSplitOnDemands", 0),
      d_eq_splits("theory::strings::NumOfEqSplits", 0),
      d_deq_splits("theory::strings::NumOfDiseqSplits", 0),
      d_loop_lemmas("theory::strings::NumOfLoops", 0)
{
  smtStatisticsRegistry()->registerStat(&d_splits);
  smtStatisticsRegistry()->registerStat(&d_eq_splits);
  smtStatisticsRegistry()->registerStat(&d_deq_splits);
  smtStatisticsRegistry()->registerStat(&d_loop_lemmas);
}

TheoryStrings::Statistics::~Statistics(){
  smtStatisticsRegistry()->unregisterStat(&d_splits);
  smtStatisticsRegistry()->unregisterStat(&d_eq_splits);
  smtStatisticsRegistry()->unregisterStat(&d_deq_splits);
  smtStatisticsRegistry()->unregisterStat(&d_loop_lemmas);
}

/** run the given inference step */
void TheoryStrings::runInferStep(InferStep s, int effort)
{
  Trace("strings-process") << "Run " << s;
  if (effort > 0)
  {
    Trace("strings-process") << ", effort = " << effort;
  }
  Trace("strings-process") << "..." << std::endl;
  switch (s)
  {
    case CHECK_INIT: checkInit(); break;
    case CHECK_CONST_EQC: checkConstantEquivalenceClasses(); break;
    case CHECK_EXTF_EVAL: checkExtfEval(effort); break;
    case CHECK_CYCLES: checkCycles(); break;
    case CHECK_FLAT_FORMS: checkFlatForms(); break;
    case CHECK_NORMAL_FORMS_EQ: checkNormalFormsEq(); break;
    case CHECK_NORMAL_FORMS_DEQ: checkNormalFormsDeq(); break;
    case CHECK_CODES: checkCodes(); break;
    case CHECK_LENGTH_EQC: checkLengthsEqc(); break;
    case CHECK_EXTF_REDUCTION: checkExtfReductions(effort); break;
    case CHECK_MEMBERSHIP: checkMemberships(); break;
    case CHECK_CARDINALITY: checkCardinality(); break;
    default: Unreachable(); break;
  }
  Trace("strings-process") << "Done " << s
                           << ", addedFact = " << d_im.hasPendingFact()
                           << ", addedLemma = " << d_im.hasPendingLemma()
                           << ", conflict = " << d_state.isInConflict()
                           << std::endl;
}

bool TheoryStrings::hasStrategyEffort(Effort e) const
{
  return d_strat_steps.find(e) != d_strat_steps.end();
}

void TheoryStrings::addStrategyStep(InferStep s, int effort, bool addBreak)
{
  // must run check init first
  Assert((s == CHECK_INIT) == d_infer_steps.empty());
  // must use check cycles when using flat forms
  Assert(s != CHECK_FLAT_FORMS
         || std::find(d_infer_steps.begin(), d_infer_steps.end(), CHECK_CYCLES)
                != d_infer_steps.end());
  d_infer_steps.push_back(s);
  d_infer_step_effort.push_back(effort);
  if (addBreak)
  {
    d_infer_steps.push_back(BREAK);
    d_infer_step_effort.push_back(0);
  }
}

void TheoryStrings::initializeStrategy()
{
  // initialize the strategy if not already done so
  if (!d_strategy_init)
  {
    std::map<Effort, unsigned> step_begin;
    std::map<Effort, unsigned> step_end;
    d_strategy_init = true;
    // beginning indices
    step_begin[EFFORT_FULL] = 0;
    if (options::stringEager())
    {
      step_begin[EFFORT_STANDARD] = 0;
    }
    // add the inference steps
    addStrategyStep(CHECK_INIT);
    addStrategyStep(CHECK_CONST_EQC);
    addStrategyStep(CHECK_EXTF_EVAL, 0);
    addStrategyStep(CHECK_CYCLES);
    if (options::stringFlatForms())
    {
      addStrategyStep(CHECK_FLAT_FORMS);
    }
    addStrategyStep(CHECK_EXTF_REDUCTION, 1);
    if (options::stringEager())
    {
      // do only the above inferences at standard effort, if applicable
      step_end[EFFORT_STANDARD] = d_infer_steps.size() - 1;
    }
    addStrategyStep(CHECK_NORMAL_FORMS_EQ);
    addStrategyStep(CHECK_EXTF_EVAL, 1);
    if (!options::stringEagerLen())
    {
      addStrategyStep(CHECK_LENGTH_EQC);
    }
    addStrategyStep(CHECK_NORMAL_FORMS_DEQ);
    addStrategyStep(CHECK_CODES);
    if (options::stringEagerLen())
    {
      addStrategyStep(CHECK_LENGTH_EQC);
    }
    if (options::stringExp() && !options::stringGuessModel())
    {
      addStrategyStep(CHECK_EXTF_REDUCTION, 2);
    }
    addStrategyStep(CHECK_MEMBERSHIP);
    addStrategyStep(CHECK_CARDINALITY);
    step_end[EFFORT_FULL] = d_infer_steps.size() - 1;
    if (options::stringExp() && options::stringGuessModel())
    {
      step_begin[EFFORT_LAST_CALL] = d_infer_steps.size();
      // these two steps are run in parallel
      addStrategyStep(CHECK_EXTF_REDUCTION, 2, false);
      addStrategyStep(CHECK_EXTF_EVAL, 3);
      step_end[EFFORT_LAST_CALL] = d_infer_steps.size() - 1;
    }
    // set the beginning/ending ranges
    for (const std::pair<const Effort, unsigned>& it_begin : step_begin)
    {
      Effort e = it_begin.first;
      std::map<Effort, unsigned>::iterator it_end = step_end.find(e);
      Assert(it_end != step_end.end());
      d_strat_steps[e] =
          std::pair<unsigned, unsigned>(it_begin.second, it_end->second);
    }
  }
}

void TheoryStrings::runStrategy(unsigned sbegin, unsigned send)
{
  Trace("strings-process") << "----check, next round---" << std::endl;
  for (unsigned i = sbegin; i <= send; i++)
  {
    InferStep curr = d_infer_steps[i];
    if (curr == BREAK)
    {
      if (d_im.hasProcessed())
      {
        break;
      }
    }
    else
    {
      runInferStep(curr, d_infer_step_effort[i]);
      if (d_state.isInConflict())
      {
        break;
      }
    }
  }
  Trace("strings-process") << "----finished round---" << std::endl;
}

}/* CVC4::theory::strings namespace */
}/* CVC4::theory namespace */
}/* CVC4 namespace */<|MERGE_RESOLUTION|>--- conflicted
+++ resolved
@@ -2383,21 +2383,10 @@
       // is conflicting by arithmetic len(a.b)=len(a)+len(b)!=len(a)
       // when len(b)!=0. Although if we do not infer this conflict eagerly,
       // it may be applied (see #3272).
-<<<<<<< HEAD
-      d_im.sendInference(
-          exp,
-          conc,
-          inf_type == 0 ? "F_Const"
-                        : (inf_type == 1 ? "F_Unify"
-                                         : (inf_type == 2 ? "F_EndpointEmp"
-                                                          : "F_EndpointEq")));
-      if (d_state.isInConflict())
-=======
       std::stringstream ss;
       ss << infType;
       d_im.sendInference(exp, conc, ss.str().c_str());
-      if (d_conflict)
->>>>>>> c547bd59
+      if (d_state.isInConflict())
       {
         return;
       }
@@ -4365,42 +4354,6 @@
   Trace("strings-card") << "...end check cardinality" << std::endl;
 }
 
-<<<<<<< HEAD
-=======
-void TheoryStrings::separateByLength(std::vector< Node >& n,
-  std::vector< std::vector< Node > >& cols,
-  std::vector< Node >& lts ) {
-  unsigned leqc_counter = 0;
-  std::map< Node, unsigned > eqc_to_leqc;
-  std::map< unsigned, Node > leqc_to_eqc;
-  std::map< unsigned, std::vector< Node > > eqc_to_strings;
-  for( unsigned i=0; i<n.size(); i++ ) {
-    Node eqc = n[i];
-    Assert(d_equalityEngine.getRepresentative(eqc) == eqc);
-    EqcInfo* ei = d_state.getOrMakeEqcInfo(eqc, false);
-    Node lt = ei ? ei->d_lengthTerm : Node::null();
-    if( !lt.isNull() ){
-      lt = NodeManager::currentNM()->mkNode( kind::STRING_LENGTH, lt );
-      Node r = d_equalityEngine.getRepresentative( lt );
-      if( eqc_to_leqc.find( r )==eqc_to_leqc.end() ){
-        eqc_to_leqc[r] = leqc_counter;
-        leqc_to_eqc[leqc_counter] = r;
-        leqc_counter++;
-      }
-      eqc_to_strings[ eqc_to_leqc[r] ].push_back( eqc );
-    }else{
-      eqc_to_strings[leqc_counter].push_back( eqc );
-      leqc_counter++;
-    }
-  }
-  for( std::map< unsigned, std::vector< Node > >::iterator it = eqc_to_strings.begin(); it != eqc_to_strings.end(); ++it ){
-    cols.push_back( std::vector< Node >() );
-    cols.back().insert( cols.back().end(), it->second.begin(), it->second.end() );
-    lts.push_back( leqc_to_eqc[it->first] );
-  }
-}
-
->>>>>>> c547bd59
 void TheoryStrings::printConcat( std::vector< Node >& n, const char * c ) {
   for( unsigned i=0; i<n.size(); i++ ){
     if( i>0 ) Trace(c) << " ++ ";
