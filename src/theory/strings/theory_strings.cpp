--- conflicted
+++ resolved
@@ -1237,11 +1237,7 @@
     if (atom[0].getType().isRegExp())
     {
       Node res = d_rewriter.rewriteViaRule(ProofRewriteRule::RE_EQ_ELIM, atom);
-<<<<<<< HEAD
-      Assert (!res.isNull());
-=======
       Assert(!res.isNull());
->>>>>>> 383ed49a
       return TrustNode::mkTrustRewrite(atom, res, d_psrewPg.get());
     }
     // always apply aggressive equality rewrites here
