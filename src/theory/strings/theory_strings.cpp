--- conflicted
+++ resolved
@@ -413,11 +413,7 @@
       //use type enumerator
       Assert(lts_values[i].getConst<Rational>() <= Rational(String::maxSize()))
           << "Exceeded UINT32_MAX in string model";
-<<<<<<< HEAD
-      unsigned currLen =
-=======
       uint32_t currLen =
->>>>>>> 0e62e42f
           lts_values[i].getConst<Rational>().getNumerator().toUnsignedInt();
       std::unique_ptr<SEnumLen> sel;
       if (tn.isString())
@@ -427,12 +423,8 @@
       }
       else
       {
-<<<<<<< HEAD
         Unimplemented() << "Collect model info not implemented for sequences";
         sel.reset(new SeqEnumLen(tn, nullptr, currLen, currLen));
-=======
-        Unimplemented() << "Collect model info not implemented for type " << tn;
->>>>>>> 0e62e42f
       }
       for (const Node& eqc : pure_eq)
       {
