/*********************                                                        */
/*! \file theory_strings.cpp
 ** \verbatim
 ** Top contributors (to current version):
 **   Andrew Reynolds, Tianyi Liang, Morgan Deters
 ** This file is part of the CVC4 project.
 ** Copyright (c) 2009-2018 by the authors listed in the file AUTHORS
 ** in the top-level source directory) and their institutional affiliations.
 ** All rights reserved.  See the file COPYING in the top-level source
 ** directory for licensing information.\endverbatim
 **
 ** \brief Implementation of the theory of strings.
 **
 ** Implementation of the theory of strings.
 **/

#include "theory/strings/theory_strings.h"

#include <cmath>

#include "expr/kind.h"
#include "options/strings_options.h"
#include "smt/command.h"
#include "smt/logic_exception.h"
#include "smt/smt_statistics_registry.h"
#include "theory/ext_theory.h"
#include "theory/quantifiers/term_database.h"
#include "theory/rewriter.h"
#include "theory/strings/theory_strings_rewriter.h"
#include "theory/strings/type_enumerator.h"
#include "theory/theory_model.h"
#include "theory/valuation.h"

using namespace std;
using namespace CVC4::context;
using namespace CVC4::kind;

namespace CVC4 {
namespace theory {
namespace strings {

std::ostream& operator<<(std::ostream& out, Inference i)
{
  switch (i)
  {
    case INFER_SSPLIT_CST_PROP: out << "S-Split(CST-P)-prop"; break;
    case INFER_SSPLIT_VAR_PROP: out << "S-Split(VAR)-prop"; break;
    case INFER_LEN_SPLIT: out << "Len-Split(Len)"; break;
    case INFER_LEN_SPLIT_EMP: out << "Len-Split(Emp)"; break;
    case INFER_SSPLIT_CST_BINARY: out << "S-Split(CST-P)-binary"; break;
    case INFER_SSPLIT_CST: out << "S-Split(CST-P)"; break;
    case INFER_SSPLIT_VAR: out << "S-Split(VAR)"; break;
    case INFER_FLOOP: out << "F-Loop"; break;
    default: out << "?"; break;
  }
  return out;
}

std::ostream& operator<<(std::ostream& out, InferStep s)
{
  switch (s)
  {
    case BREAK: out << "break"; break;
    case CHECK_INIT: out << "check_init"; break;
    case CHECK_CONST_EQC: out << "check_const_eqc"; break;
    case CHECK_EXTF_EVAL: out << "check_extf_eval"; break;
    case CHECK_CYCLES: out << "check_cycles"; break;
    case CHECK_FLAT_FORMS: out << "check_flat_forms"; break;
    case CHECK_NORMAL_FORMS_EQ: out << "check_normal_forms_eq"; break;
    case CHECK_NORMAL_FORMS_DEQ: out << "check_normal_forms_deq"; break;
    case CHECK_CODES: out << "check_codes"; break;
    case CHECK_LENGTH_EQC: out << "check_length_eqc"; break;
    case CHECK_EXTF_REDUCTION: out << "check_extf_reduction"; break;
    case CHECK_MEMBERSHIP: out << "check_membership"; break;
    case CHECK_CARDINALITY: out << "check_cardinality"; break;
    default: out << "?"; break;
  }
  return out;
}

Node TheoryStrings::TermIndex::add( TNode n, unsigned index, TheoryStrings* t, Node er, std::vector< Node >& c ) {
  if( index==n.getNumChildren() ){
    if( d_data.isNull() ){
      d_data = n;
    }
    return d_data;
  }else{
    Assert( index<n.getNumChildren() );
    TNode nir = t->getRepresentative( n[index] );
    //if it is empty, and doing CONCAT, ignore
    if( nir==er && n.getKind()==kind::STRING_CONCAT ){
      return add( n, index+1, t, er, c );
    }else{
      c.push_back( nir );
      return d_children[nir].add( n, index+1, t, er, c );
    }
  }
}

TheoryStrings::TheoryStrings(context::Context* c,
                             context::UserContext* u,
                             OutputChannel& out,
                             Valuation valuation,
                             const LogicInfo& logicInfo)
    : Theory(THEORY_STRINGS, c, u, out, valuation, logicInfo),
      d_notify(*this),
      d_equalityEngine(d_notify, c, "theory::strings", true),
      d_conflict(c, false),
      d_infer(c),
      d_infer_exp(c),
      d_nf_pairs(c),
      d_pregistered_terms_cache(u),
      d_registered_terms_cache(u),
      d_length_lemma_terms_cache(u),
      d_preproc(&d_sk_cache, u),
      d_preproc_cache(u),
      d_extf_infer_cache(c),
      d_extf_infer_cache_u(u),
      d_ee_disequalities(c),
      d_congruent(c),
      d_proxy_var(u),
      d_proxy_var_to_length(u),
      d_functionsTerms(c),
      d_has_extf(c, false),
      d_has_str_code(false),
      d_regexp_memberships(c),
      d_regexp_ucached(u),
      d_regexp_ccached(c),
      d_pos_memberships(c),
      d_neg_memberships(c),
      d_inter_cache(c),
      d_inter_index(c),
      d_processed_memberships(c),
      d_regexp_ant(c),
      d_input_vars(u),
      d_input_var_lsum(u),
      d_cardinality_lits(u),
      d_curr_cardinality(c, 0),
      d_sslds(nullptr),
      d_strategy_init(false)
{
  setupExtTheory();
  getExtTheory()->addFunctionKind(kind::STRING_SUBSTR);
  getExtTheory()->addFunctionKind(kind::STRING_STRIDOF);
  getExtTheory()->addFunctionKind(kind::STRING_ITOS);
  getExtTheory()->addFunctionKind(kind::STRING_STOI);
  getExtTheory()->addFunctionKind(kind::STRING_STRREPL);
  getExtTheory()->addFunctionKind(kind::STRING_STRCTN);
  getExtTheory()->addFunctionKind(kind::STRING_IN_REGEXP);
  getExtTheory()->addFunctionKind(kind::STRING_LEQ);
  getExtTheory()->addFunctionKind(kind::STRING_CODE);

  // The kinds we are treating as function application in congruence
  d_equalityEngine.addFunctionKind(kind::STRING_LENGTH);
  d_equalityEngine.addFunctionKind(kind::STRING_CONCAT);
  d_equalityEngine.addFunctionKind(kind::STRING_IN_REGEXP);
  d_equalityEngine.addFunctionKind(kind::STRING_CODE);
  if( options::stringLazyPreproc() ){
    d_equalityEngine.addFunctionKind(kind::STRING_STRCTN);
    d_equalityEngine.addFunctionKind(kind::STRING_LEQ);
    d_equalityEngine.addFunctionKind(kind::STRING_SUBSTR);
    d_equalityEngine.addFunctionKind(kind::STRING_ITOS);
    d_equalityEngine.addFunctionKind(kind::STRING_STOI);
    d_equalityEngine.addFunctionKind(kind::STRING_STRIDOF);
    d_equalityEngine.addFunctionKind(kind::STRING_STRREPL);
  }

  d_zero = NodeManager::currentNM()->mkConst( Rational( 0 ) );
  d_one = NodeManager::currentNM()->mkConst( Rational( 1 ) );
  d_neg_one = NodeManager::currentNM()->mkConst(Rational(-1));
  d_emptyString = NodeManager::currentNM()->mkConst( ::CVC4::String("") );
  std::vector< Node > nvec;
  d_emptyRegexp = NodeManager::currentNM()->mkNode( kind::REGEXP_EMPTY, nvec );
  d_true = NodeManager::currentNM()->mkConst( true );
  d_false = NodeManager::currentNM()->mkConst( false );

  d_card_size = TheoryStringsRewriter::getAlphabetCardinality();
}

TheoryStrings::~TheoryStrings() {
  for( std::map< Node, EqcInfo* >::iterator it = d_eqc_info.begin(); it != d_eqc_info.end(); ++it ){
    delete it->second;
  }
}

Node TheoryStrings::getRepresentative( Node t ) {
  if( d_equalityEngine.hasTerm( t ) ){
    return d_equalityEngine.getRepresentative( t );
  }else{
    return t;
  }
}

bool TheoryStrings::hasTerm( Node a ){
  return d_equalityEngine.hasTerm( a );
}

bool TheoryStrings::areEqual( Node a, Node b ){
  if( a==b ){
    return true;
  }else if( hasTerm( a ) && hasTerm( b ) ){
    return d_equalityEngine.areEqual( a, b );
  }else{
    return false;
  }
}

bool TheoryStrings::areDisequal( Node a, Node b ){
  if( a==b ){
    return false;
  }else{
    if( hasTerm( a ) && hasTerm( b ) ) {
      Node ar = d_equalityEngine.getRepresentative( a );
      Node br = d_equalityEngine.getRepresentative( b );
      return ( ar!=br && ar.isConst() && br.isConst() ) || d_equalityEngine.areDisequal( ar, br, false );
    }else{
      Node ar = getRepresentative( a );
      Node br = getRepresentative( b );
      return ar!=br && ar.isConst() && br.isConst();
    }
  }
}

bool TheoryStrings::areCareDisequal( TNode x, TNode y ) {
  Assert( d_equalityEngine.hasTerm(x) );
  Assert( d_equalityEngine.hasTerm(y) );
  if( d_equalityEngine.isTriggerTerm(x, THEORY_STRINGS) && d_equalityEngine.isTriggerTerm(y, THEORY_STRINGS) ){
    TNode x_shared = d_equalityEngine.getTriggerTermRepresentative(x, THEORY_STRINGS);
    TNode y_shared = d_equalityEngine.getTriggerTermRepresentative(y, THEORY_STRINGS);
    EqualityStatus eqStatus = d_valuation.getEqualityStatus(x_shared, y_shared);
    if( eqStatus==EQUALITY_FALSE_AND_PROPAGATED || eqStatus==EQUALITY_FALSE || eqStatus==EQUALITY_FALSE_IN_MODEL ){
      return true;
    }
  }
  return false;
}

Node TheoryStrings::getLengthExp( Node t, std::vector< Node >& exp, Node te ){
  Assert( areEqual( t, te ) );
  Node lt = mkLength( te );
  if( hasTerm( lt ) ){
    // use own length if it exists, leads to shorter explanation
    return lt;
  }else{
    EqcInfo * ei = getOrMakeEqcInfo( t, false );
    Node length_term = ei ? ei->d_length_term : Node::null();
    if( length_term.isNull() ){
      //typically shouldnt be necessary
      length_term = t;
    }
    Debug("strings") << "TheoryStrings::getLengthTerm " << t << " is " << length_term << std::endl;
    addToExplanation( length_term, te, exp );
    return Rewriter::rewrite( NodeManager::currentNM()->mkNode( kind::STRING_LENGTH, length_term ) );
  }
}

Node TheoryStrings::getLength( Node t, std::vector< Node >& exp ) {
  return getLengthExp( t, exp, t );
}

void TheoryStrings::setMasterEqualityEngine(eq::EqualityEngine* eq) {
  d_equalityEngine.setMasterEqualityEngine(eq);
}

void TheoryStrings::addSharedTerm(TNode t) {
  Debug("strings") << "TheoryStrings::addSharedTerm(): "
                     << t << " " << t.getType().isBoolean() << endl;
  d_equalityEngine.addTriggerTerm(t, THEORY_STRINGS);
  Debug("strings") << "TheoryStrings::addSharedTerm() finished" << std::endl;
}

EqualityStatus TheoryStrings::getEqualityStatus(TNode a, TNode b) {
  if( d_equalityEngine.hasTerm(a) && d_equalityEngine.hasTerm(b) ){
    if (d_equalityEngine.areEqual(a, b)) {
      // The terms are implied to be equal
      return EQUALITY_TRUE;
    }
    if (d_equalityEngine.areDisequal(a, b, false)) {
      // The terms are implied to be dis-equal
      return EQUALITY_FALSE;
    }
  }
  return EQUALITY_UNKNOWN;
}

void TheoryStrings::propagate(Effort e) {
  // direct propagation now
}

bool TheoryStrings::propagate(TNode literal) {
  Debug("strings-propagate") << "TheoryStrings::propagate(" << literal  << ")" << std::endl;
  // If already in conflict, no more propagation
  if (d_conflict) {
    Debug("strings-propagate") << "TheoryStrings::propagate(" << literal << "): already in conflict" << std::endl;
    return false;
  }
  // Propagate out
  bool ok = d_out->propagate(literal);
  if (!ok) {
    d_conflict = true;
  }
  return ok;
}

/** explain */
void TheoryStrings::explain(TNode literal, std::vector<TNode>& assumptions) {
  Debug("strings-explain") << "Explain " << literal << " " << d_conflict << std::endl;
  bool polarity = literal.getKind() != kind::NOT;
  TNode atom = polarity ? literal : literal[0];
  unsigned ps = assumptions.size();
  std::vector< TNode > tassumptions;
  if (atom.getKind() == kind::EQUAL) {
    if( atom[0]!=atom[1] ){
      Assert( hasTerm( atom[0] ) );
      Assert( hasTerm( atom[1] ) );
      d_equalityEngine.explainEquality(atom[0], atom[1], polarity, tassumptions);
    }
  } else {
    d_equalityEngine.explainPredicate(atom, polarity, tassumptions);
  }
  for( unsigned i=0; i<tassumptions.size(); i++ ){
    if( std::find( assumptions.begin(), assumptions.end(), tassumptions[i] )==assumptions.end() ){
      assumptions.push_back( tassumptions[i] );
    }
  }
  if (Debug.isOn("strings-explain-debug"))
  {
    Debug("strings-explain-debug") << "Explanation for " << literal << " was "
                                   << std::endl;
    for (unsigned i = ps; i < assumptions.size(); i++)
    {
      Debug("strings-explain-debug") << "   " << assumptions[i] << std::endl;
    }
  }
}

Node TheoryStrings::explain( TNode literal ){
  Debug("strings-explain") << "explain called on " << literal << std::endl;
  std::vector< TNode > assumptions;
  explain( literal, assumptions );
  if( assumptions.empty() ){
    return d_true;
  }else if( assumptions.size()==1 ){
    return assumptions[0];
  }else{
    return NodeManager::currentNM()->mkNode( kind::AND, assumptions );
  }
}

bool TheoryStrings::getCurrentSubstitution( int effort, std::vector< Node >& vars, 
                                            std::vector< Node >& subs, std::map< Node, std::vector< Node > >& exp ) {
  Trace("strings-subs") << "getCurrentSubstitution, effort = " << effort << std::endl;
  for( unsigned i=0; i<vars.size(); i++ ){
    Node n = vars[i];
    Trace("strings-subs") << "  get subs for " << n << "..." << std::endl;
    if( effort>=3 ){
      //model values
      Node mv = d_valuation.getModel()->getRepresentative( n );
      Trace("strings-subs") << "   model val : " << mv << std::endl;
      subs.push_back( mv );
    }else{
      Node nr = getRepresentative( n );
      std::map< Node, Node >::iterator itc = d_eqc_to_const.find( nr );
      if( itc!=d_eqc_to_const.end() ){
        //constant equivalence classes
        Trace("strings-subs") << "   constant eqc : " << d_eqc_to_const_exp[nr] << " " << d_eqc_to_const_base[nr] << " " << nr << std::endl;
        subs.push_back( itc->second );
        if( !d_eqc_to_const_exp[nr].isNull() ){
          exp[n].push_back( d_eqc_to_const_exp[nr] );
        }
        if( !d_eqc_to_const_base[nr].isNull() ){
          addToExplanation( n, d_eqc_to_const_base[nr], exp[n] );
        }
      }else if( effort>=1 && effort<3 && n.getType().isString() ){
        //normal forms
        Node ns = getNormalString( d_normal_forms_base[nr], exp[n] );
        subs.push_back( ns );
        Trace("strings-subs") << "   normal eqc : " << ns << " " << d_normal_forms_base[nr] << " " << nr << std::endl;
        if( !d_normal_forms_base[nr].isNull() ) {
          addToExplanation( n, d_normal_forms_base[nr], exp[n] );
        }
      }else{
        //representative?
        //Trace("strings-subs") << "   representative : " << nr << std::endl;
        //addToExplanation( n, nr, exp[n] );
        //subs.push_back( nr );
        subs.push_back( n );
      }
    }
  }
  return true;
}

int TheoryStrings::getReduction( int effort, Node n, Node& nr ) {
  //determine the effort level to process the extf at
  // 0 - at assertion time, 1+ - after no other reduction is applicable
  Assert( d_extf_info_tmp.find( n )!=d_extf_info_tmp.end() );
  if( d_extf_info_tmp[n].d_model_active ){
    int r_effort = -1;
    // polarity : 1 true, -1 false, 0 neither
    int pol = 0;
    if (n.getType().isBoolean() && !d_extf_info_tmp[n].d_const.isNull())
    {
      pol = d_extf_info_tmp[n].d_const.getConst<bool>() ? 1 : -1;
    }
    if( n.getKind()==kind::STRING_STRCTN ){
      if( pol==1 ){
        r_effort = 1;
      }else if( pol==-1 ){
        if( effort==2 ){
          Node x = n[0];
          Node s = n[1];
          std::vector< Node > lexp;
          Node lenx = getLength( x, lexp );
          Node lens = getLength( s, lexp );
          if( areEqual( lenx, lens ) ){
            Trace("strings-extf-debug") << "  resolve extf : " << n << " based on equal lengths disequality." << std::endl;
            //we can reduce to disequality when lengths are equal
            if( !areDisequal( x, s ) ){
              lexp.push_back( lenx.eqNode(lens) );
              lexp.push_back( n.negate() );
              Node xneqs = x.eqNode(s).negate();
              sendInference( lexp, xneqs, "NEG-CTN-EQL", true );
            }
            return 1;
          }else{
            r_effort = 2;
          }
        }
      }
    }else{
      if( options::stringLazyPreproc() ){
        if( n.getKind()==kind::STRING_SUBSTR ){
          r_effort = 1;
        }else if( n.getKind()!=kind::STRING_IN_REGEXP ){
          r_effort = 2;
        }
      }
    }
    if( effort==r_effort ){
      Node c_n = pol==-1 ? n.negate() : n;
      if( d_preproc_cache.find( c_n )==d_preproc_cache.end() ){
        d_preproc_cache[ c_n ] = true;
        Trace("strings-process-debug") << "Process reduction for " << n << ", pol = " << pol << std::endl;
        Kind k = n.getKind();
        if (k == kind::STRING_STRCTN && pol == 1)
        {
          Node x = n[0];
          Node s = n[1];
          //positive contains reduces to a equality
          Node sk1 = d_sk_cache.mkSkolemCached(
              x, s, SkolemCache::SK_ID_CTN_PRE, "sc1");
          Node sk2 = d_sk_cache.mkSkolemCached(
              x, s, SkolemCache::SK_ID_CTN_POST, "sc2");
          Node eq = Rewriter::rewrite( x.eqNode( mkConcat( sk1, s, sk2 ) ) );
          std::vector< Node > exp_vec;
          exp_vec.push_back( n );
          sendInference( d_empty_vec, exp_vec, eq, "POS-CTN", true );
          //we've reduced this n
          Trace("strings-extf-debug") << "  resolve extf : " << n << " based on positive contain reduction." << std::endl;
          return 1;
        }
        else if (k != kind::STRING_CODE)
        {
          Assert(k == STRING_SUBSTR || k == STRING_STRCTN || k == STRING_STRIDOF
                 || k == STRING_ITOS
                 || k == STRING_STOI
                 || k == STRING_STRREPL
                 || k == STRING_LEQ);
          std::vector< Node > new_nodes;
          Node res = d_preproc.simplify( n, new_nodes );
          Assert( res!=n );
          new_nodes.push_back( NodeManager::currentNM()->mkNode( kind::EQUAL, res, n ) );
          Node nnlem = new_nodes.size()==1 ? new_nodes[0] : NodeManager::currentNM()->mkNode( kind::AND, new_nodes );
          nnlem = Rewriter::rewrite( nnlem );
          Trace("strings-red-lemma") << "Reduction_" << effort << " lemma : " << nnlem << std::endl;
          Trace("strings-red-lemma") << "...from " << n << std::endl;
          sendInference( d_empty_vec, nnlem, "Reduction", true );
          //we've reduced this n
          Trace("strings-extf-debug") << "  resolve extf : " << n << " based on reduction." << std::endl;
          return 1;
        }
      }else{
        return 1;
      }
    }
  }
  return 0;
}

/////////////////////////////////////////////////////////////////////////////
// NOTIFICATIONS
/////////////////////////////////////////////////////////////////////////////


void TheoryStrings::presolve() {
  Debug("strings-presolve") << "TheoryStrings::Presolving : get fmf options " << (options::stringFMF() ? "true" : "false") << std::endl;
  initializeStrategy();

  // if strings fmf is enabled, register the strategy
  if (options::stringFMF())
  {
    d_sslds.reset(new StringSumLengthDecisionStrategy(
        getSatContext(), getUserContext(), d_valuation));
    Trace("strings-dstrat-reg")
        << "presolve: register decision strategy." << std::endl;
    std::vector<Node> inputVars;
    for (NodeSet::const_iterator itr = d_input_vars.begin();
         itr != d_input_vars.end();
         ++itr)
    {
      inputVars.push_back(*itr);
    }
    d_sslds->initialize(inputVars);
    getDecisionManager()->registerStrategy(
        DecisionManager::STRAT_STRINGS_SUM_LENGTHS, d_sslds.get());
  }
}


/////////////////////////////////////////////////////////////////////////////
// MODEL GENERATION
/////////////////////////////////////////////////////////////////////////////

bool TheoryStrings::collectModelInfo(TheoryModel* m)
{
  Trace("strings-model") << "TheoryStrings : Collect model info" << std::endl;
  Trace("strings-model") << "TheoryStrings : assertEqualityEngine." << std::endl;

  std::set<Node> termSet;

  // Compute terms appearing in assertions and shared terms
  computeRelevantTerms(termSet);
  // assert the (relevant) portion of the equality engine to the model
  if (!m->assertEqualityEngine(&d_equalityEngine, &termSet))
  {
    return false;
  }

  std::unordered_set<Node, NodeHashFunction> repSet;
  NodeManager* nm = NodeManager::currentNM();
  // Generate model
  // get the relevant string equivalence classes
  for (const Node& s : termSet)
  {
    if (s.getType().isString())
    {
      Node r = getRepresentative(s);
      repSet.insert(r);
    }
  }
  std::vector<Node> nodes(repSet.begin(), repSet.end());
  std::map< Node, Node > processed;
  std::vector< std::vector< Node > > col;
  std::vector< Node > lts;
  separateByLength( nodes, col, lts );
  //step 1 : get all values for known lengths
  std::vector< Node > lts_values;
  std::map<unsigned, Node> values_used;
  std::vector<Node> len_splits;
  for( unsigned i=0; i<col.size(); i++ ) {
    Trace("strings-model") << "Checking length for {";
    for( unsigned j=0; j<col[i].size(); j++ ) {
      if( j>0 ) {
        Trace("strings-model") << ", ";
      }
      Trace("strings-model") << col[i][j];
    }
    Trace("strings-model") << " } (length is " << lts[i] << ")" << std::endl;
    Node len_value;
    if( lts[i].isConst() ) {
      len_value = lts[i];
    }
    else if (!lts[i].isNull())
    {
      // get the model value for lts[i]
      len_value = d_valuation.getModelValue(lts[i]);
    }
    if (len_value.isNull())
    {
      lts_values.push_back(Node::null());
    }
    else
    {
      Assert(len_value.getConst<Rational>() <= Rational(String::maxSize()),
             "Exceeded UINT32_MAX in string model");
      unsigned lvalue =
          len_value.getConst<Rational>().getNumerator().toUnsignedInt();
      std::map<unsigned, Node>::iterator itvu = values_used.find(lvalue);
      if (itvu == values_used.end())
      {
        values_used[lvalue] = lts[i];
      }
      else
      {
        len_splits.push_back(lts[i].eqNode(itvu->second));
      }
      lts_values.push_back(len_value);
    }
  }
  ////step 2 : assign arbitrary values for unknown lengths?
  // confirmed by calculus invariant, see paper
  Trace("strings-model") << "Assign to equivalence classes..." << std::endl;
  std::map<Node, Node> pure_eq_assign;
  //step 3 : assign values to equivalence classes that are pure variables
  for( unsigned i=0; i<col.size(); i++ ){
    std::vector< Node > pure_eq;
    Trace("strings-model") << "The (" << col[i].size()
                           << ") equivalence classes ";
    for (const Node& eqc : col[i])
    {
      Trace("strings-model") << eqc << " ";
      //check if col[i][j] has only variables
      if (!eqc.isConst())
      {
        Assert(d_normal_forms.find(eqc) != d_normal_forms.end());
        if (d_normal_forms[eqc].size() == 1)
        {
          // does it have a code and the length of these equivalence classes are
          // one?
          if (d_has_str_code && lts_values[i] == d_one)
          {
            EqcInfo* eip = getOrMakeEqcInfo(eqc, false);
            if (eip && !eip->d_code_term.get().isNull())
            {
              // its value must be equal to its code
              Node ct = nm->mkNode(kind::STRING_CODE, eip->d_code_term.get());
              Node ctv = d_valuation.getModelValue(ct);
              unsigned cvalue =
                  ctv.getConst<Rational>().getNumerator().toUnsignedInt();
              Trace("strings-model") << "(code: " << cvalue << ") ";
              std::vector<unsigned> vec;
              vec.push_back(String::convertCodeToUnsignedInt(cvalue));
              Node mv = nm->mkConst(String(vec));
              pure_eq_assign[eqc] = mv;
              m->getEqualityEngine()->addTerm(mv);
            }
          }
          pure_eq.push_back(eqc);
        }
      }
      else
      {
        processed[eqc] = eqc;
      }
    }
    Trace("strings-model") << "have length " << lts_values[i] << std::endl;

    //assign a new length if necessary
    if( !pure_eq.empty() ){
      if( lts_values[i].isNull() ){
        // start with length two (other lengths have special precendence)
        unsigned lvalue = 2;
        while( values_used.find( lvalue )!=values_used.end() ){
          lvalue++;
        }
        Trace("strings-model") << "*** Decide to make length of " << lvalue << std::endl;
        lts_values[i] = nm->mkConst(Rational(lvalue));
        values_used[lvalue] = Node::null();
      }
      Trace("strings-model") << "Need to assign values of length " << lts_values[i] << " to equivalence classes ";
      for( unsigned j=0; j<pure_eq.size(); j++ ){
        Trace("strings-model") << pure_eq[j] << " ";
      }
      Trace("strings-model") << std::endl;

      //use type enumerator
      Assert(lts_values[i].getConst<Rational>() <= Rational(String::maxSize()),
             "Exceeded UINT32_MAX in string model");
      StringEnumeratorLength sel(lts_values[i].getConst<Rational>().getNumerator().toUnsignedInt());
      for (const Node& eqc : pure_eq)
      {
        Node c;
        std::map<Node, Node>::iterator itp = pure_eq_assign.find(eqc);
        if (itp == pure_eq_assign.end())
        {
          Assert( !sel.isFinished() );
          c = *sel;
          while (m->hasTerm(c))
          {
            ++sel;
            if (sel.isFinished())
            {
              // We are in a case where model construction is impossible due to
              // an insufficient number of constants of a given length.

              // Consider an integer equivalence class E whose value is assigned
              // n in the model. Let { S_1, ..., S_m } be the set of string
              // equivalence classes such that len( x ) is a member of E for
              // some member x of each class S1, ...,Sm. Since our calculus is
              // saturated with respect to cardinality inference (see Liang
              // et al, Figure 6, CAV 2014), we have that m <= A^n, where A is
              // the cardinality of our alphabet.

              // Now, consider the case where there exists two integer
              // equivalence classes E1 and E2 that are assigned n, and moreover
              // we did not received notification from arithmetic that E1 = E2.
              // This typically should never happen, but assume in the following
              // that it does.

              // Now, it may be the case that there are string equivalence
              // classes { S_1, ..., S_m1 } whose lengths are in E1,
              // and classes { S'_1, ..., S'_m2 } whose lengths are in E2, where
              // m1 + m2 > A^n. In this case, we have insufficient strings to
              // assign to { S_1, ..., S_m1, S'_1, ..., S'_m2 }. If this
              // happens, we add a split on len( u1 ) = len( u2 ) for some
              // len( u1 ) in E1, len( u2 ) in E2. We do this for each pair of
              // integer equivalence classes that are assigned to the same value
              // in the model.
              AlwaysAssert(!len_splits.empty());
              for (const Node& sl : len_splits)
              {
                Node spl = nm->mkNode(OR, sl, sl.negate());
                d_out->lemma(spl);
              }
              return false;
            }
            c = *sel;
          }
          ++sel;
        }
        else
        {
          c = itp->second;
        }
        Trace("strings-model") << "*** Assigned constant " << c << " for "
                               << eqc << std::endl;
        processed[eqc] = c;
        if (!m->assertEquality(eqc, c, true))
        {
          return false;
        }
      }
    }
  }
  Trace("strings-model") << "String Model : Pure Assigned." << std::endl;
  //step 4 : assign constants to all other equivalence classes
  for( unsigned i=0; i<nodes.size(); i++ ){
    if( processed.find( nodes[i] )==processed.end() ){
      Assert( d_normal_forms.find( nodes[i] )!=d_normal_forms.end() );
      Trace("strings-model") << "Construct model for " << nodes[i] << " based on normal form ";
      for( unsigned j=0; j<d_normal_forms[nodes[i]].size(); j++ ) {
        if( j>0 ) Trace("strings-model") << " ++ ";
        Trace("strings-model") << d_normal_forms[nodes[i]][j];
        Node r = getRepresentative( d_normal_forms[nodes[i]][j] );
        if( !r.isConst() && processed.find( r )==processed.end() ){
          Trace("strings-model") << "(UNPROCESSED)";
        }
      }
      Trace("strings-model") << std::endl;
      std::vector< Node > nc;
      for( unsigned j=0; j<d_normal_forms[nodes[i]].size(); j++ ) {
        Node r = getRepresentative( d_normal_forms[nodes[i]][j] );
        Assert( r.isConst() || processed.find( r )!=processed.end() );
        nc.push_back(r.isConst() ? r : processed[r]);
      }
      Node cc = mkConcat( nc );
      Assert( cc.getKind()==kind::CONST_STRING );
      Trace("strings-model") << "*** Determined constant " << cc << " for " << nodes[i] << std::endl;
      processed[nodes[i]] = cc;
      if (!m->assertEquality(nodes[i], cc, true))
      {
        return false;
      }
    }
  }
  //Trace("strings-model") << "String Model : Assigned." << std::endl;
  Trace("strings-model") << "String Model : Finished." << std::endl;
  return true;
}

/////////////////////////////////////////////////////////////////////////////
// MAIN SOLVER
/////////////////////////////////////////////////////////////////////////////


void TheoryStrings::preRegisterTerm(TNode n) {
  if( d_pregistered_terms_cache.find(n) == d_pregistered_terms_cache.end() ) {
    d_pregistered_terms_cache.insert(n);
    Trace("strings-preregister")
        << "TheoryString::preregister : " << n << std::endl;
    //check for logic exceptions
    Kind k = n.getKind();
    if( !options::stringExp() ){
      if (k == kind::STRING_STRIDOF || k == kind::STRING_ITOS
          || k == kind::STRING_STOI
          || k == kind::STRING_STRREPL
          || k == kind::STRING_STRCTN
          || k == STRING_LEQ)
      {
        std::stringstream ss;
        ss << "Term of kind " << k
           << " not supported in default mode, try --strings-exp";
        throw LogicException(ss.str());
      }
    }
    switch (k)
    {
      case kind::EQUAL: {
        d_equalityEngine.addTriggerEquality(n);
        break;
      }
      case kind::STRING_IN_REGEXP: {
        d_out->requirePhase(n, true);
        d_equalityEngine.addTriggerPredicate(n);
        d_equalityEngine.addTerm(n[0]);
        d_equalityEngine.addTerm(n[1]);
        break;
      }
      default: {
        registerTerm(n, 0);
        TypeNode tn = n.getType();
        if (tn.isRegExp() && n.isVar())
        {
          std::stringstream ss;
          ss << "Regular expression variables are not supported.";
          throw LogicException(ss.str());
        }
        if( tn.isString() ) {
          // all characters of constants should fall in the alphabet
          if (n.isConst())
          {
            std::vector<unsigned> vec = n.getConst<String>().getVec();
            for (unsigned u : vec)
            {
              if (u >= d_card_size)
              {
                std::stringstream ss;
                ss << "Characters in string \"" << n
                   << "\" are outside of the given alphabet.";
                throw LogicException(ss.str());
              }
            }
          }
          // if finite model finding is enabled,
          // then we minimize the length of this term if it is a variable
          // but not an internally generated Skolem, or a term that does
          // not belong to this theory.
          if (options::stringFMF()
              && (n.isVar() ? !d_sk_cache.isSkolem(n)
                            : kindToTheoryId(k) != THEORY_STRINGS))
          {
            d_input_vars.insert(n);
            Trace("strings-dstrat-reg") << "input variable: " << n << std::endl;
          }
          d_equalityEngine.addTerm(n);
        } else if (tn.isBoolean()) {
          // Get triggered for both equal and dis-equal
          d_equalityEngine.addTriggerPredicate(n);
        } else {
          // Function applications/predicates
          d_equalityEngine.addTerm(n);
          if( options::stringExp() ){
            //collect extended functions here: some may not be asserted to strings (such as those with return type Int),
            //  but we need to record them so they are treated properly
            getExtTheory()->registerTermRec( n );
          }
        }
        //concat terms do not contribute to theory combination?  TODO: verify
        if (n.hasOperator() && kindToTheoryId(k) == THEORY_STRINGS
            && k != kind::STRING_CONCAT)
        {
          d_functionsTerms.push_back( n );
        }
      }
    }
  }
}

Node TheoryStrings::expandDefinition(LogicRequest &logicRequest, Node node) {
  Trace("strings-exp-def") << "TheoryStrings::expandDefinition : " << node << std::endl;
  return node;
}

void TheoryStrings::check(Effort e) {
  if (done() && e<EFFORT_FULL) {
    return;
  }

  TimerStat::CodeTimer checkTimer(d_checkTime);

  bool polarity;
  TNode atom;

  if( !done() && !hasTerm( d_emptyString ) ) {
    preRegisterTerm( d_emptyString );
  }

  // Trace("strings-process") << "Theory of strings, check : " << e << std::endl;
  Trace("strings-check") << "Theory of strings, check : " << e << std::endl;
  while ( !done() && !d_conflict ) {
    // Get all the assertions
    Assertion assertion = get();
    TNode fact = assertion.assertion;

    Trace("strings-assertion") << "get assertion: " << fact << endl;
    polarity = fact.getKind() != kind::NOT;
    atom = polarity ? fact : fact[0];

    //assert pending fact
    assertPendingFact( atom, polarity, fact );
  }
  doPendingFacts();

  Assert(d_strategy_init);
  std::map<Effort, std::pair<unsigned, unsigned> >::iterator itsr =
      d_strat_steps.find(e);
  if (!d_conflict && !d_valuation.needCheck() && itsr != d_strat_steps.end())
  {
    Trace("strings-check") << "Theory of strings " << e << " effort check "
                           << std::endl;
    if(Trace.isOn("strings-eqc")) {
      for( unsigned t=0; t<2; t++ ) {
        eq::EqClassesIterator eqcs2_i = eq::EqClassesIterator( &d_equalityEngine );
        Trace("strings-eqc") << (t==0 ? "STRINGS:" : "OTHER:") << std::endl;
        while( !eqcs2_i.isFinished() ){
          Node eqc = (*eqcs2_i);
          bool print = (t==0 && eqc.getType().isString() ) || (t==1 && !eqc.getType().isString() );
          if (print) {
            eq::EqClassIterator eqc2_i = eq::EqClassIterator( eqc, &d_equalityEngine );
            Trace("strings-eqc") << "Eqc( " << eqc << " ) : { ";
            while( !eqc2_i.isFinished() ) {
              if( (*eqc2_i)!=eqc && (*eqc2_i).getKind()!=kind::EQUAL ){
                Trace("strings-eqc") << (*eqc2_i) << " ";
              }
              ++eqc2_i;
            }
            Trace("strings-eqc") << " } " << std::endl;
            EqcInfo * ei = getOrMakeEqcInfo( eqc, false );
            if( ei ){
              Trace("strings-eqc-debug") << "* Length term : " << ei->d_length_term.get() << std::endl;
              Trace("strings-eqc-debug") << "* Cardinality lemma k : " << ei->d_cardinality_lem_k.get() << std::endl;
              Trace("strings-eqc-debug") << "* Normalization length lemma : " << ei->d_normalized_length.get() << std::endl;
            }
          }
          ++eqcs2_i;
        }
        Trace("strings-eqc") << std::endl;
      }
      Trace("strings-eqc") << std::endl;
    }
    unsigned sbegin = itsr->second.first;
    unsigned send = itsr->second.second;
    bool addedLemma = false;
    bool addedFact;
    do{
      runStrategy(sbegin, send);
      // flush the facts
      addedFact = !d_pending.empty();
      addedLemma = !d_lemma_cache.empty();
      doPendingFacts();
      doPendingLemmas();
      // repeat if we did not add a lemma or conflict
    }while( !d_conflict && !addedLemma && addedFact );

    Trace("strings-check") << "Theory of strings done full effort check " << addedLemma << " " << d_conflict << std::endl;
  }
  Trace("strings-check") << "Theory of strings, done check : " << e << std::endl;
  Assert( d_pending.empty() );
  Assert( d_lemma_cache.empty() );
}

bool TheoryStrings::needsCheckLastEffort() {
  if( options::stringGuessModel() ){
    return d_has_extf.get();
  }else{
    return false;
  }
}

void TheoryStrings::checkExtfReductions( int effort ) {
  //standardize this?
  //std::vector< Node > nred;
  //getExtTheory()->doReductions( effort, nred, false );

  std::vector< Node > extf = getExtTheory()->getActive();
  Trace("strings-process") << "  checking " << extf.size() << " active extf"
                           << std::endl;
  for( unsigned i=0; i<extf.size(); i++ ){
    Node n = extf[i];
    Trace("strings-process") << "  check " << n << ", active in model="
                             << d_extf_info_tmp[n].d_model_active << std::endl;
    Node nr;
    int ret = getReduction( effort, n, nr );
    Assert( nr.isNull() );
    if( ret!=0 ){
      getExtTheory()->markReduced( extf[i] );
      if (hasProcessed())
      {
        return;
      }
    }
  }
}

TheoryStrings::EqcInfo::EqcInfo(context::Context* c)
    : d_length_term(c),
      d_code_term(c),
      d_cardinality_lem_k(c),
      d_normalized_length(c)
{
}

TheoryStrings::EqcInfo * TheoryStrings::getOrMakeEqcInfo( Node eqc, bool doMake ) {
  std::map< Node, EqcInfo* >::iterator eqc_i = d_eqc_info.find( eqc );
  if( eqc_i==d_eqc_info.end() ){
    if( doMake ){
      EqcInfo* ei = new EqcInfo( getSatContext() );
      d_eqc_info[eqc] = ei;
      return ei;
    }else{
      return NULL;
    }
  }else{
    return (*eqc_i).second;
  }
}


/** Conflict when merging two constants */
void TheoryStrings::conflict(TNode a, TNode b){
  if( !d_conflict ){
    Debug("strings-conflict") << "Making conflict..." << std::endl;
    d_conflict = true;
    Node conflictNode;
    conflictNode = explain( a.eqNode(b) );
    Trace("strings-conflict") << "CONFLICT: Eq engine conflict : " << conflictNode << std::endl;
    d_out->conflict( conflictNode );
  }
}

/** called when a new equivalance class is created */
void TheoryStrings::eqNotifyNewClass(TNode t){
  Kind k = t.getKind();
  if (k == kind::STRING_LENGTH || k == kind::STRING_CODE)
  {
    Trace("strings-debug") << "New length eqc : " << t << std::endl;
    Node r = d_equalityEngine.getRepresentative(t[0]);
    EqcInfo * ei = getOrMakeEqcInfo( r, true );
    if (k == kind::STRING_LENGTH)
    {
      ei->d_length_term = t[0];
    }
    else
    {
      ei->d_code_term = t[0];
    }
    //we care about the length of this string
    registerTerm( t[0], 1 );
  }else{
    //getExtTheory()->registerTerm( t );
  }
}

/** called when two equivalance classes will merge */
void TheoryStrings::eqNotifyPreMerge(TNode t1, TNode t2){
  EqcInfo * e2 = getOrMakeEqcInfo(t2, false);
  if( e2 ){
    EqcInfo * e1 = getOrMakeEqcInfo( t1 );
    //add information from e2 to e1
    if( !e2->d_length_term.get().isNull() ){
      e1->d_length_term.set( e2->d_length_term );
    }
    if (!e2->d_code_term.get().isNull())
    {
      e1->d_code_term.set(e2->d_code_term);
    }
    if( e2->d_cardinality_lem_k.get()>e1->d_cardinality_lem_k.get() ) {
      e1->d_cardinality_lem_k.set( e2->d_cardinality_lem_k );
    }
    if( !e2->d_normalized_length.get().isNull() ){
      e1->d_normalized_length.set( e2->d_normalized_length );
    }
  }
}

/** called when two equivalance classes have merged */
void TheoryStrings::eqNotifyPostMerge(TNode t1, TNode t2) {

}

/** called when two equivalance classes are disequal */
void TheoryStrings::eqNotifyDisequal(TNode t1, TNode t2, TNode reason) {
  if( t1.getType().isString() ){
    //store disequalities between strings, may need to check if their lengths are equal/disequal
    d_ee_disequalities.push_back( t1.eqNode( t2 ) );
  }
}

void TheoryStrings::addCarePairs( quantifiers::TermArgTrie * t1, quantifiers::TermArgTrie * t2, unsigned arity, unsigned depth ) {
  if( depth==arity ){
    if( t2!=NULL ){
      Node f1 = t1->getNodeData();
      Node f2 = t2->getNodeData();
      if( !d_equalityEngine.areEqual( f1, f2 ) ){
        Trace("strings-cg-debug") << "TheoryStrings::computeCareGraph(): checking function " << f1 << " and " << f2 << std::endl;
        vector< pair<TNode, TNode> > currentPairs;
        for (unsigned k = 0; k < f1.getNumChildren(); ++ k) {
          TNode x = f1[k];
          TNode y = f2[k];
          Assert( d_equalityEngine.hasTerm(x) );
          Assert( d_equalityEngine.hasTerm(y) );
          Assert( !d_equalityEngine.areDisequal( x, y, false ) );
          Assert( !areCareDisequal( x, y ) );
          if( !d_equalityEngine.areEqual( x, y ) ){
            if( d_equalityEngine.isTriggerTerm(x, THEORY_STRINGS) && d_equalityEngine.isTriggerTerm(y, THEORY_STRINGS) ){
              TNode x_shared = d_equalityEngine.getTriggerTermRepresentative(x, THEORY_STRINGS);
              TNode y_shared = d_equalityEngine.getTriggerTermRepresentative(y, THEORY_STRINGS);
              currentPairs.push_back(make_pair(x_shared, y_shared));
            }
          }
        }
        for (unsigned c = 0; c < currentPairs.size(); ++ c) {
          Trace("strings-cg-pair") << "TheoryStrings::computeCareGraph(): pair : " << currentPairs[c].first << " " << currentPairs[c].second << std::endl;
          addCarePair(currentPairs[c].first, currentPairs[c].second);
        }
      }
    }
  }else{
    if( t2==NULL ){
      if( depth<(arity-1) ){
        //add care pairs internal to each child
        for( std::map< TNode, quantifiers::TermArgTrie >::iterator it = t1->d_data.begin(); it != t1->d_data.end(); ++it ){
          addCarePairs( &it->second, NULL, arity, depth+1 );
        }
      }
      //add care pairs based on each pair of non-disequal arguments
      for( std::map< TNode, quantifiers::TermArgTrie >::iterator it = t1->d_data.begin(); it != t1->d_data.end(); ++it ){
        std::map< TNode, quantifiers::TermArgTrie >::iterator it2 = it;
        ++it2;
        for( ; it2 != t1->d_data.end(); ++it2 ){
          if( !d_equalityEngine.areDisequal(it->first, it2->first, false) ){
            if( !areCareDisequal(it->first, it2->first) ){
              addCarePairs( &it->second, &it2->second, arity, depth+1 );
            }
          }
        }
      }
    }else{
      //add care pairs based on product of indices, non-disequal arguments
      for( std::map< TNode, quantifiers::TermArgTrie >::iterator it = t1->d_data.begin(); it != t1->d_data.end(); ++it ){
        for( std::map< TNode, quantifiers::TermArgTrie >::iterator it2 = t2->d_data.begin(); it2 != t2->d_data.end(); ++it2 ){
          if( !d_equalityEngine.areDisequal(it->first, it2->first, false) ){
            if( !areCareDisequal(it->first, it2->first) ){
              addCarePairs( &it->second, &it2->second, arity, depth+1 );
            }
          }
        }
      }
    }
  }
}

void TheoryStrings::computeCareGraph(){
  //computing the care graph here is probably still necessary, due to operators that take non-string arguments  TODO: verify
  Trace("strings-cg") << "TheoryStrings::computeCareGraph(): Build term indices..." << std::endl;
  std::map< Node, quantifiers::TermArgTrie > index;
  std::map< Node, unsigned > arity;
  unsigned functionTerms = d_functionsTerms.size();
  for (unsigned i = 0; i < functionTerms; ++ i) {
    TNode f1 = d_functionsTerms[i];
    Trace("strings-cg") << "...build for " << f1 << std::endl;
    Node op = f1.getOperator();
    std::vector< TNode > reps;
    bool has_trigger_arg = false;
    for( unsigned j=0; j<f1.getNumChildren(); j++ ){
      reps.push_back( d_equalityEngine.getRepresentative( f1[j] ) );
      if( d_equalityEngine.isTriggerTerm( f1[j], THEORY_STRINGS ) ){
        has_trigger_arg = true;
      }
    }
    if( has_trigger_arg ){
      index[op].addTerm( f1, reps );
      arity[op] = reps.size();
    }
  }
  //for each index
  for( std::map< Node, quantifiers::TermArgTrie >::iterator itii = index.begin(); itii != index.end(); ++itii ){
    Trace("strings-cg") << "TheoryStrings::computeCareGraph(): Process index " << itii->first << "..." << std::endl;
    addCarePairs( &itii->second, NULL, arity[ itii->first ], 0 );
  }
}

void TheoryStrings::assertPendingFact(Node atom, bool polarity, Node exp) {
  Trace("strings-pending") << "Assert pending fact : " << atom << " " << polarity << " from " << exp << std::endl;
  Assert(atom.getKind() != kind::OR, "Infer error: a split.");
  if( atom.getKind()==kind::EQUAL ){
    Trace("strings-pending-debug") << "  Register term" << std::endl;
    for( unsigned j=0; j<2; j++ ) {
      if( !d_equalityEngine.hasTerm( atom[j] ) && atom[j].getType().isString() ) {
        registerTerm( atom[j], 0 );
      }
    }
    Trace("strings-pending-debug") << "  Now assert equality" << std::endl;
    d_equalityEngine.assertEquality( atom, polarity, exp );
    Trace("strings-pending-debug") << "  Finished assert equality" << std::endl;
  } else {
    d_equalityEngine.assertPredicate( atom, polarity, exp );
    //process extf
    if( atom.getKind()==kind::STRING_IN_REGEXP ){
      if( polarity && atom[1].getKind()==kind::REGEXP_RANGE ){
        if( d_extf_infer_cache_u.find( atom )==d_extf_infer_cache_u.end() ){
          d_extf_infer_cache_u.insert( atom );
          //length of first argument is one
          Node conc = d_one.eqNode( NodeManager::currentNM()->mkNode( kind::STRING_LENGTH, atom[0] ) );
          Node lem = NodeManager::currentNM()->mkNode( kind::OR, atom.negate(), conc );
          Trace("strings-lemma") << "Strings::Lemma RE-Range-Len : " << lem << std::endl;
          d_out->lemma( lem );
        }
      }
    }
    //register the atom here, since it may not create a new equivalence class
    //getExtTheory()->registerTerm( atom );
  }
  Trace("strings-pending-debug") << "  Now collect terms" << std::endl;
  //collect extended function terms in the atom
  getExtTheory()->registerTermRec( atom );
  Trace("strings-pending-debug") << "  Finished collect terms" << std::endl;
}

void TheoryStrings::doPendingFacts() {
  size_t i=0;
  while( !d_conflict && i<d_pending.size() ) {
    Node fact = d_pending[i];
    Node exp = d_pending_exp[ fact ];
    if(fact.getKind() == kind::AND) {
      for(size_t j=0; j<fact.getNumChildren(); j++) {
        bool polarity = fact[j].getKind() != kind::NOT;
        TNode atom = polarity ? fact[j] : fact[j][0];
        assertPendingFact(atom, polarity, exp);
      }
    } else {
      bool polarity = fact.getKind() != kind::NOT;
      TNode atom = polarity ? fact : fact[0];
      assertPendingFact(atom, polarity, exp);
    }
    i++;
  }
  d_pending.clear();
  d_pending_exp.clear();
}

void TheoryStrings::doPendingLemmas() {
  if( !d_conflict && !d_lemma_cache.empty() ){
    for( unsigned i=0; i<d_lemma_cache.size(); i++ ){
      Trace("strings-pending") << "Process pending lemma : " << d_lemma_cache[i] << std::endl;
      d_out->lemma( d_lemma_cache[i] );
    }
    for( std::map< Node, bool >::iterator it = d_pending_req_phase.begin(); it != d_pending_req_phase.end(); ++it ){
      Trace("strings-pending") << "Require phase : " << it->first << ", polarity = " << it->second << std::endl;
      d_out->requirePhase( it->first, it->second );
    }
  }
  d_lemma_cache.clear();
  d_pending_req_phase.clear();
}

bool TheoryStrings::hasProcessed() {
  return d_conflict || !d_lemma_cache.empty() || !d_pending.empty();
}

void TheoryStrings::addToExplanation( Node a, Node b, std::vector< Node >& exp ) {
  if( a!=b ){
    Debug("strings-explain") << "Add to explanation : " << a << " == " << b << std::endl;
    Assert( areEqual( a, b ) );
    exp.push_back( a.eqNode( b ) );
  }
}

void TheoryStrings::addToExplanation( Node lit, std::vector< Node >& exp ) {
  if( !lit.isNull() ){
    exp.push_back( lit );
  }
}

void TheoryStrings::checkInit() {
  //build term index
  d_eqc_to_const.clear();
  d_eqc_to_const_base.clear();
  d_eqc_to_const_exp.clear();
  d_eqc_to_len_term.clear();
  d_term_index.clear();
  d_strings_eqc.clear();

  std::map< Kind, unsigned > ncongruent;
  std::map< Kind, unsigned > congruent;
  d_emptyString_r = getRepresentative( d_emptyString );
  eq::EqClassesIterator eqcs_i = eq::EqClassesIterator( &d_equalityEngine );
  while( !eqcs_i.isFinished() ){
    Node eqc = (*eqcs_i);
    TypeNode tn = eqc.getType();
    if( !tn.isRegExp() ){
      if( tn.isString() ){
        d_strings_eqc.push_back( eqc );
      }
      Node var;
      eq::EqClassIterator eqc_i = eq::EqClassIterator( eqc, &d_equalityEngine );
      while( !eqc_i.isFinished() ) {
        Node n = *eqc_i;
        if( n.isConst() ){
          d_eqc_to_const[eqc] = n;
          d_eqc_to_const_base[eqc] = n;
          d_eqc_to_const_exp[eqc] = Node::null();
        }else if( tn.isInteger() ){
          if( n.getKind()==kind::STRING_LENGTH ){
            Node nr = getRepresentative( n[0] );
            d_eqc_to_len_term[nr] = n[0];
          }
        }else if( n.getNumChildren()>0 ){
          Kind k = n.getKind();
          if( k!=kind::EQUAL ){
            if( d_congruent.find( n )==d_congruent.end() ){
              std::vector< Node > c;
              Node nc = d_term_index[k].add( n, 0, this, d_emptyString_r, c );
              if( nc!=n ){
                //check if we have inferred a new equality by removal of empty components
                if( n.getKind()==kind::STRING_CONCAT && !areEqual( nc, n ) ){
                  std::vector< Node > exp;
                  unsigned count[2] = { 0, 0 };
                  while( count[0]<nc.getNumChildren() || count[1]<n.getNumChildren() ){
                    //explain empty prefixes
                    for( unsigned t=0; t<2; t++ ){
                      Node nn = t==0 ? nc : n;
                      while( count[t]<nn.getNumChildren() &&
                            ( nn[count[t]]==d_emptyString || areEqual( nn[count[t]], d_emptyString ) ) ){
                        if( nn[count[t]]!=d_emptyString ){
                          exp.push_back( nn[count[t]].eqNode( d_emptyString ) );
                        }
                        count[t]++;
                      }
                    }
                    //explain equal components
                    if( count[0]<nc.getNumChildren() ){
                      Assert( count[1]<n.getNumChildren() );
                      if( nc[count[0]]!=n[count[1]] ){
                        exp.push_back( nc[count[0]].eqNode( n[count[1]] ) );
                      }
                      count[0]++;
                      count[1]++;
                    }
                  }
                  //infer the equality
                  sendInference( exp, n.eqNode( nc ), "I_Norm" );
                }else if( getExtTheory()->hasFunctionKind( n.getKind() ) ){
                  //mark as congruent : only process if neither has been reduced
                  getExtTheory()->markCongruent( nc, n );
                }
                //this node is congruent to another one, we can ignore it
                Trace("strings-process-debug") << "  congruent term : " << n << std::endl;
                d_congruent.insert( n );
                congruent[k]++;
              }else if( k==kind::STRING_CONCAT && c.size()==1 ){
                Trace("strings-process-debug") << "  congruent term by singular : " << n << " " << c[0] << std::endl;
                //singular case
                if( !areEqual( c[0], n ) ){
                  std::vector< Node > exp;
                  //explain empty components
                  bool foundNEmpty = false;
                  for( unsigned i=0; i<n.getNumChildren(); i++ ){
                    if( areEqual( n[i], d_emptyString ) ){
                      if( n[i]!=d_emptyString ){
                        exp.push_back( n[i].eqNode( d_emptyString ) );
                      }
                    }else{
                      Assert( !foundNEmpty );
                      if( n[i]!=c[0] ){
                        exp.push_back( n[i].eqNode( c[0] ) );
                      }
                      foundNEmpty = true;
                    }
                  }
                  AlwaysAssert( foundNEmpty );
                  //infer the equality
                  sendInference( exp, n.eqNode( c[0] ), "I_Norm_S" );
                }
                d_congruent.insert( n );
                congruent[k]++;
              }else{
                ncongruent[k]++;
              }
            }else{
              congruent[k]++;
            }
          }
        }else{
          if( d_congruent.find( n )==d_congruent.end() ){
            if( var.isNull() ){
              var = n;
            }else{
              Trace("strings-process-debug") << "  congruent variable : " << n << std::endl;
              d_congruent.insert( n );
            }
          }
        }
        ++eqc_i;
      }
    }
    ++eqcs_i;
  }
  if( Trace.isOn("strings-process") ){
    for( std::map< Kind, TermIndex >::iterator it = d_term_index.begin(); it != d_term_index.end(); ++it ){
      Trace("strings-process") << "  Terms[" << it->first << "] = " << ncongruent[it->first] << "/" << (congruent[it->first]+ncongruent[it->first]) << std::endl;
    }
  }
}

void TheoryStrings::checkConstantEquivalenceClasses()
{
  // do fixed point
  unsigned prevSize;
  std::vector<Node> vecc;
  do
  {
    vecc.clear();
    Trace("strings-process-debug") << "Check constant equivalence classes..."
                                   << std::endl;
    prevSize = d_eqc_to_const.size();
    checkConstantEquivalenceClasses(&d_term_index[kind::STRING_CONCAT], vecc);
  } while (!hasProcessed() && d_eqc_to_const.size() > prevSize);
}

void TheoryStrings::checkConstantEquivalenceClasses( TermIndex* ti, std::vector< Node >& vecc ) {
  Node n = ti->d_data;
  if( !n.isNull() ){
    //construct the constant
    Node c = mkConcat( vecc );
    if( !areEqual( n, c ) ){
      Trace("strings-debug") << "Constant eqc : " << c << " for " << n << std::endl;
      Trace("strings-debug") << "  ";
      for( unsigned i=0; i<vecc.size(); i++ ){
        Trace("strings-debug") << vecc[i] << " ";
      }
      Trace("strings-debug") << std::endl;
      unsigned count = 0;
      unsigned countc = 0;
      std::vector< Node > exp;
      while( count<n.getNumChildren() ){
        while( count<n.getNumChildren() && areEqual( n[count], d_emptyString ) ){
          addToExplanation( n[count], d_emptyString, exp );
          count++;
        }
        if( count<n.getNumChildren() ){
          Trace("strings-debug") << "...explain " << n[count] << " " << vecc[countc] << std::endl;
          if( !areEqual( n[count], vecc[countc] ) ){
            Node nrr = getRepresentative( n[count] );
            Assert( !d_eqc_to_const_exp[nrr].isNull() );
            addToExplanation( n[count], d_eqc_to_const_base[nrr], exp );
            exp.push_back( d_eqc_to_const_exp[nrr] );
          }else{
            addToExplanation( n[count], vecc[countc], exp );
          }
          countc++;
          count++;
        }
      }
      //exp contains an explanation of n==c
      Assert( countc==vecc.size() );
      if( hasTerm( c ) ){
        sendInference( exp, n.eqNode( c ), "I_CONST_MERGE" );
        return;
      }else if( !hasProcessed() ){
        Node nr = getRepresentative( n );
        std::map< Node, Node >::iterator it = d_eqc_to_const.find( nr );
        if( it==d_eqc_to_const.end() ){
          Trace("strings-debug") << "Set eqc const " << n << " to " << c << std::endl;
          d_eqc_to_const[nr] = c;
          d_eqc_to_const_base[nr] = n;
          d_eqc_to_const_exp[nr] = mkAnd( exp );
        }else if( c!=it->second ){
          //conflict
          Trace("strings-debug") << "Conflict, other constant was " << it->second << ", this constant was " << c << std::endl;
          if( d_eqc_to_const_exp[nr].isNull() ){
            // n==c ^ n == c' => false
            addToExplanation( n, it->second, exp );
          }else{
            // n==c ^ n == d_eqc_to_const_base[nr] == c' => false
            exp.push_back( d_eqc_to_const_exp[nr] );
            addToExplanation( n, d_eqc_to_const_base[nr], exp );
          }
          sendInference( exp, d_false, "I_CONST_CONFLICT" );
          return;
        }else{
          Trace("strings-debug") << "Duplicate constant." << std::endl;
        }
      }
    }
  }
  for( std::map< TNode, TermIndex >::iterator it = ti->d_children.begin(); it != ti->d_children.end(); ++it ){
    std::map< Node, Node >::iterator itc = d_eqc_to_const.find( it->first );
    if( itc!=d_eqc_to_const.end() ){
      vecc.push_back( itc->second );
      checkConstantEquivalenceClasses( &it->second, vecc );
      vecc.pop_back();
      if( hasProcessed() ){
        break;
      }
    }
  }
}

void TheoryStrings::checkExtfEval( int effort ) {
  Trace("strings-extf-list") << "Active extended functions, effort=" << effort << " : " << std::endl;
  d_extf_info_tmp.clear();
  bool has_nreduce = false;
  std::vector< Node > terms = getExtTheory()->getActive();
  std::vector< Node > sterms; 
  std::vector< std::vector< Node > > exp;
  getExtTheory()->getSubstitutedTerms( effort, terms, sterms, exp );
  for( unsigned i=0; i<terms.size(); i++ ){
    Node n = terms[i];
    Node sn = sterms[i];
    //setup information about extf
    ExtfInfoTmp& einfo = d_extf_info_tmp[n];
    Node r = getRepresentative(n);
    std::map<Node, Node>::iterator itcit = d_eqc_to_const.find(r);
    if (itcit != d_eqc_to_const.end())
    {
      einfo.d_const = itcit->second;
    }
    Trace("strings-extf-debug") << "Check extf " << n << " == " << sn
                                << ", constant = " << einfo.d_const
                                << ", effort=" << effort << "..." << std::endl;
    //do the inference
    Node to_reduce;
    if( n!=sn ){
      einfo.d_exp.insert(einfo.d_exp.end(), exp[i].begin(), exp[i].end());
      // inference is rewriting the substituted node
      Node nrc = Rewriter::rewrite( sn );
      Kind nrck = nrc.getKind();
      //if rewrites to a constant, then do the inference and mark as reduced
      if( nrc.isConst() ){
        if( effort<3 ){
          getExtTheory()->markReduced( n );
          Trace("strings-extf-debug") << "  resolvable by evaluation..." << std::endl;
          std::vector< Node > exps;
          // The following optimization gets the "symbolic definition" of
          // an extended term. The symbolic definition of a term t is a term
          // t' where constants are replaced by their corresponding proxy
          // variables.
          // For example, if lsym is a proxy variable for "", then
          // str.replace( lsym, lsym, lsym ) is the symbolic definition for
          // str.replace( "", "", "" ). It is generally better to use symbolic
          // definitions when doing cd-rewriting for the purpose of minimizing
          // clauses, e.g. we infer the unit equality:
          //    str.replace( lsym, lsym, lsym ) == ""
          // instead of making this inference multiple times:
          //    x = "" => str.replace( x, x, x ) == ""
          //    y = "" => str.replace( y, y, y ) == ""
          Trace("strings-extf-debug") << "  get symbolic definition..." << std::endl;
          Node nrs = getSymbolicDefinition( sn, exps );
          if( !nrs.isNull() ){
            Trace("strings-extf-debug") << "  rewrite " << nrs << "..." << std::endl;
            Node nrsr = Rewriter::rewrite(nrs);
            // ensure the symbolic form is not rewritable
            if (nrsr != nrs)
            {
              // we cannot use the symbolic definition if it rewrites
              Trace("strings-extf-debug") << "  symbolic definition is trivial..." << std::endl;
              nrs = Node::null();
            }
          }else{
            Trace("strings-extf-debug") << "  could not infer symbolic definition." << std::endl;
          }
          Node conc;
          if( !nrs.isNull() ){
            Trace("strings-extf-debug") << "  symbolic def : " << nrs << std::endl;
            if( !areEqual( nrs, nrc ) ){
              //infer symbolic unit
              if( n.getType().isBoolean() ){
                conc = nrc==d_true ? nrs : nrs.negate();
              }else{
                conc = nrs.eqNode( nrc );
              }
              einfo.d_exp.clear();
            }
          }else{
            if( !areEqual( n, nrc ) ){
              if( n.getType().isBoolean() ){
                if( areEqual( n, nrc==d_true ? d_false : d_true )  ){
                  einfo.d_exp.push_back(nrc == d_true ? n.negate() : n);
                  conc = d_false;
                }else{
                  conc = nrc==d_true ? n : n.negate();
                }
              }else{
                conc = n.eqNode( nrc );
              }
            }
          }
          if( !conc.isNull() ){
            Trace("strings-extf") << "  resolve extf : " << sn << " -> " << nrc << std::endl;
            sendInference(
                einfo.d_exp, conc, effort == 0 ? "EXTF" : "EXTF-N", true);
            if( d_conflict ){
              Trace("strings-extf-debug") << "  conflict, return." << std::endl;
              return;
            }
          }
        }else{
          //check if it is already equal, if so, mark as reduced. Otherwise, do nothing.
          if( areEqual( n, nrc ) ){ 
            Trace("strings-extf") << "  resolved extf, since satisfied by model: " << n << std::endl;
            einfo.d_model_active = false;
          }
        }
      //if it reduces to a conjunction, infer each and reduce
      }
      else if ((nrck == OR && einfo.d_const == d_false)
               || (nrck == AND && einfo.d_const == d_true))
      {
        Assert( effort<3 );
        getExtTheory()->markReduced( n );
        einfo.d_exp.push_back(einfo.d_const == d_false ? n.negate() : n);
        Trace("strings-extf-debug") << "  decomposable..." << std::endl;
        Trace("strings-extf") << "  resolve extf : " << sn << " -> " << nrc
                              << ", const = " << einfo.d_const << std::endl;
        for (const Node& nrcc : nrc)
        {
          sendInference(einfo.d_exp,
                        einfo.d_const == d_false ? nrcc.negate() : nrcc,
                        effort == 0 ? "EXTF_d" : "EXTF_d-N");
        }
      }else{
        to_reduce = nrc;
      }
    }else{
      to_reduce = sterms[i];
    }
    //if not reduced
    if( !to_reduce.isNull() ){
      Assert( effort<3 );
      if( effort==1 ){
        Trace("strings-extf") << "  cannot rewrite extf : " << to_reduce << std::endl;
      }
      checkExtfInference(n, to_reduce, einfo, effort);
      if( Trace.isOn("strings-extf-list") ){
        Trace("strings-extf-list") << "  * " << to_reduce;
        if (!einfo.d_const.isNull())
        {
          Trace("strings-extf-list") << ", const = " << einfo.d_const;
        }
        if( n!=to_reduce ){
          Trace("strings-extf-list") << ", from " << n;
        }
        Trace("strings-extf-list") << std::endl;
      }
      if (getExtTheory()->isActive(n) && einfo.d_model_active)
      {
        has_nreduce = true;
      }
    }
  }
  d_has_extf = has_nreduce;
}

void TheoryStrings::checkExtfInference( Node n, Node nr, ExtfInfoTmp& in, int effort ){
  if (in.d_const.isNull())
  {
    return;
  }
  NodeManager* nm = NodeManager::currentNM();

  Node exp = n.eqNode(in.d_const);
  exp = Rewriter::rewrite(exp);

  // add original to explanation
  in.d_exp.push_back(exp);

  // d_extf_infer_cache stores whether we have made the inferences associated
  // with a node n,
  // this may need to be generalized if multiple inferences apply

  if (nr.getKind() == STRING_STRCTN)
  {
    Assert(in.d_const.isConst());
    bool pol = in.d_const.getConst<bool>();
    if ((pol && nr[1].getKind() == STRING_CONCAT)
        || (!pol && nr[0].getKind() == STRING_CONCAT))
    {
      // If str.contains( x, str.++( y1, ..., yn ) ),
      //   we may infer str.contains( x, y1 ), ..., str.contains( x, yn )
      // The following recognizes two situations related to the above reasoning:
      // (1) If ~str.contains( x, yi ) holds for some i, we are in conflict,
      // (2) If str.contains( x, yj ) already holds for some j, then the term
      // str.contains( x, yj ) is irrelevant since it is satisfied by all models
      // for str.contains( x, str.++( y1, ..., yn ) ).

      // Notice that the dual of the above reasoning also holds, i.e.
      // If ~str.contains( str.++( x1, ..., xn ), y ),
      //   we may infer ~str.contains( x1, y ), ..., ~str.contains( xn, y )
      // This is also handled here.
      if (d_extf_infer_cache.find(nr) == d_extf_infer_cache.end())
      {
        d_extf_infer_cache.insert(nr);

        int index = pol ? 1 : 0;
        std::vector<Node> children;
        children.push_back(nr[0]);
        children.push_back(nr[1]);
        for (const Node& nrc : nr[index])
        {
          children[index] = nrc;
          Node conc = nm->mkNode(STRING_STRCTN, children);
          conc = Rewriter::rewrite(pol ? conc : conc.negate());
          // check if it already (does not) hold
          if (hasTerm(conc))
          {
            if (areEqual(conc, d_false))
            {
              // we are in conflict
              sendInference(in.d_exp, conc, "CTN_Decompose");
            }
            else if (getExtTheory()->hasFunctionKind(conc.getKind()))
            {
              // can mark as reduced, since model for n implies model for conc
              getExtTheory()->markReduced(conc);
            }
          }
        }
      }
    }
    else
    {
      if (std::find(d_extf_info_tmp[nr[0]].d_ctn[pol].begin(),
                    d_extf_info_tmp[nr[0]].d_ctn[pol].end(),
                    nr[1])
          == d_extf_info_tmp[nr[0]].d_ctn[pol].end())
      {
        Trace("strings-extf-debug") << "  store contains info : " << nr[0]
                                    << " " << pol << " " << nr[1] << std::endl;
        // Store s (does not) contains t, since nr = (~)contains( s, t ) holds.
        d_extf_info_tmp[nr[0]].d_ctn[pol].push_back(nr[1]);
        d_extf_info_tmp[nr[0]].d_ctn_from[pol].push_back(n);
        // Do transistive closure on contains, e.g.
        // if contains( s, t ) and ~contains( s, r ), then ~contains( t, r ).

        // The following infers new (negative) contains based on the above
        // reasoning, provided that ~contains( t, r ) does not
        // already hold in the current context. We test this by checking that
        // contains( t, r ) is not already asserted false in the current
        // context. We also handle the case where contains( t, r ) is equivalent
        // to t = r, in which case we check that t != r does not already hold
        // in the current context.

        // Notice that form of the above inference is enough to find
        // conflicts purely due to contains predicates. For example, if we
        // have only positive occurrences of contains, then no conflicts due to
        // contains predicates are possible and this schema does nothing. For
        // example, note that contains( s, t ) and contains( t, r ) implies
        // contains( s, r ), which we could but choose not to infer. Instead,
        // we prefer being lazy: only if ~contains( s, r ) appears later do we
        // infer ~contains( t, r ), which suffices to show a conflict.
        bool opol = !pol;
        for (unsigned i = 0, size = d_extf_info_tmp[nr[0]].d_ctn[opol].size();
             i < size;
             i++)
        {
          Node onr = d_extf_info_tmp[nr[0]].d_ctn[opol][i];
          Node conc =
              nm->mkNode(STRING_STRCTN, pol ? nr[1] : onr, pol ? onr : nr[1]);
          conc = Rewriter::rewrite(conc);
          bool do_infer = false;
          if (conc.getKind() == EQUAL)
          {
            do_infer = !areDisequal(conc[0], conc[1]);
          }
          else
          {
            do_infer = !areEqual(conc, d_false);
          }
          if (do_infer)
          {
            conc = conc.negate();
            std::vector<Node> exp_c;
            exp_c.insert(exp_c.end(), in.d_exp.begin(), in.d_exp.end());
            Node ofrom = d_extf_info_tmp[nr[0]].d_ctn_from[opol][i];
            Assert(d_extf_info_tmp.find(ofrom) != d_extf_info_tmp.end());
            exp_c.insert(exp_c.end(),
                         d_extf_info_tmp[ofrom].d_exp.begin(),
                         d_extf_info_tmp[ofrom].d_exp.end());
            sendInference(exp_c, conc, "CTN_Trans");
          }
        }
      }
      else
      {
        // If we already know that s (does not) contain t, then n is redundant.
        // For example, if str.contains( x, y ), str.contains( z, y ), and x=z
        // are asserted in the current context, then str.contains( z, y ) is
        // satisfied by all models of str.contains( x, y ) ^ x=z and thus can
        // be ignored.
        Trace("strings-extf-debug") << "  redundant." << std::endl;
        getExtTheory()->markReduced(n);
      }
    }
  }
}

Node TheoryStrings::getSymbolicDefinition( Node n, std::vector< Node >& exp ) {
  if( n.getNumChildren()==0 ){
    NodeNodeMap::const_iterator it = d_proxy_var.find( n );
    if( it==d_proxy_var.end() ){
      return Node::null();
    }else{
      Node eq = n.eqNode( (*it).second );
      eq = Rewriter::rewrite( eq );
      if( std::find( exp.begin(), exp.end(), eq )==exp.end() ){
        exp.push_back( eq );
      }
      return (*it).second;
    }
  }else{
    std::vector< Node > children;
    if (n.getMetaKind() == kind::metakind::PARAMETERIZED) {
      children.push_back( n.getOperator() );
    }
    for( unsigned i=0; i<n.getNumChildren(); i++ ){
      if( n.getKind()==kind::STRING_IN_REGEXP && i==1 ){
        children.push_back( n[i] );
      }else{
        Node ns = getSymbolicDefinition( n[i], exp );
        if( ns.isNull() ){
          return Node::null();
        }else{
          children.push_back( ns );
        }
      }
    }
    return NodeManager::currentNM()->mkNode( n.getKind(), children );
  }
}

Node TheoryStrings::getConstantEqc( Node eqc ) {
  std::map< Node, Node >::iterator it = d_eqc_to_const.find( eqc );
  if( it!=d_eqc_to_const.end() ){
    return it->second;
  }else{
    return Node::null();
  }
}

void TheoryStrings::debugPrintFlatForms( const char * tc ){
  for( unsigned k=0; k<d_strings_eqc.size(); k++ ){
    Node eqc = d_strings_eqc[k];
    if( d_eqc[eqc].size()>1 ){
      Trace( tc ) << "EQC [" << eqc << "]" << std::endl;
    }else{
      Trace( tc ) << "eqc [" << eqc << "]";
    }
    std::map< Node, Node >::iterator itc = d_eqc_to_const.find( eqc );
    if( itc!=d_eqc_to_const.end() ){
      Trace( tc ) << "  C: " << itc->second;
      if( d_eqc[eqc].size()>1 ){
        Trace( tc ) << std::endl;
      }
    }
    if( d_eqc[eqc].size()>1 ){
      for( unsigned i=0; i<d_eqc[eqc].size(); i++ ){
        Node n = d_eqc[eqc][i];
        Trace( tc ) << "    ";
        for( unsigned j=0; j<d_flat_form[n].size(); j++ ){
          Node fc = d_flat_form[n][j];
          itc = d_eqc_to_const.find( fc );
          Trace( tc ) << " ";
          if( itc!=d_eqc_to_const.end() ){
            Trace( tc ) << itc->second;
          }else{
            Trace( tc ) << fc;
          }
        }
        if( n!=eqc ){
          Trace( tc ) << ", from " << n;
        }
        Trace( tc ) << std::endl;
      }
    }else{
      Trace( tc ) << std::endl;
    }
  }
  Trace( tc ) << std::endl;
}

void TheoryStrings::debugPrintNormalForms( const char * tc ) {
}

struct sortConstLength {
  std::map< Node, unsigned > d_const_length;
  bool operator() (Node i, Node j) {
    std::map< Node, unsigned >::iterator it_i = d_const_length.find( i );
    std::map< Node, unsigned >::iterator it_j = d_const_length.find( j );
    if( it_i==d_const_length.end() ){
      if( it_j==d_const_length.end() ){
        return i<j;
      }else{
        return false;
      }
    }else{
      if( it_j==d_const_length.end() ){
        return true;
      }else{
        return it_i->second<it_j->second;
      }
    }
  }
};

void TheoryStrings::checkCycles()
{
  // first check for cycles, while building ordering of equivalence classes
  d_flat_form.clear();
  d_flat_form_index.clear();
  d_eqc.clear();
  //rebuild strings eqc based on acyclic ordering
  std::vector< Node > eqc;
  eqc.insert( eqc.end(), d_strings_eqc.begin(), d_strings_eqc.end() );
  d_strings_eqc.clear();
  if( options::stringBinaryCsp() ){
    //sort: process smallest constants first (necessary if doing binary splits)
    sortConstLength scl;
    for( unsigned i=0; i<eqc.size(); i++ ){
      std::map< Node, Node >::iterator itc = d_eqc_to_const.find( eqc[i] );
      if( itc!=d_eqc_to_const.end() ){
        scl.d_const_length[eqc[i]] = itc->second.getConst<String>().size();
      }
    }
    std::sort( eqc.begin(), eqc.end(), scl );
  }
  for( unsigned i=0; i<eqc.size(); i++ ){
    std::vector< Node > curr;
    std::vector< Node > exp;
    checkCycles( eqc[i], curr, exp );
    if( hasProcessed() ){
      return;
    }
  }
}

void TheoryStrings::checkFlatForms()
{
  // debug print flat forms
  if (Trace.isOn("strings-ff"))
  {
    Trace("strings-ff") << "Flat forms : " << std::endl;
    debugPrintFlatForms("strings-ff");
  }

  // inferences without recursively expanding flat forms

  //(1) approximate equality by containment, infer conflicts
  for (const Node& eqc : d_strings_eqc)
  {
    Node c = getConstantEqc(eqc);
    if (!c.isNull())
    {
      // if equivalence class is constant, all component constants in flat forms
      // must be contained in it, in order
      std::map<Node, std::vector<Node> >::iterator it = d_eqc.find(eqc);
      if (it != d_eqc.end())
      {
        for (const Node& n : it->second)
        {
          int firstc, lastc;
          if (!TheoryStringsRewriter::canConstantContainList(
                  c, d_flat_form[n], firstc, lastc))
          {
            Trace("strings-ff-debug") << "Flat form for " << n
                                      << " cannot be contained in constant "
                                      << c << std::endl;
            Trace("strings-ff-debug") << "  indices = " << firstc << "/"
                                      << lastc << std::endl;
            // conflict, explanation is n = base ^ base = c ^ relevant portion
            // of ( n = f[n] )
            std::vector<Node> exp;
            Assert(d_eqc_to_const_base.find(eqc) != d_eqc_to_const_base.end());
            addToExplanation(n, d_eqc_to_const_base[eqc], exp);
            Assert(d_eqc_to_const_exp.find(eqc) != d_eqc_to_const_exp.end());
            if (!d_eqc_to_const_exp[eqc].isNull())
            {
              exp.push_back(d_eqc_to_const_exp[eqc]);
            }
            for (int e = firstc; e <= lastc; e++)
            {
              if (d_flat_form[n][e].isConst())
              {
                Assert(e >= 0 && e < (int)d_flat_form_index[n].size());
                Assert(d_flat_form_index[n][e] >= 0
                       && d_flat_form_index[n][e] < (int)n.getNumChildren());
                addToExplanation(
                    d_flat_form[n][e], n[d_flat_form_index[n][e]], exp);
              }
            }
            Node conc = d_false;
            sendInference(exp, conc, "F_NCTN");
            return;
          }
        }
      }
    }
  }

  //(2) scan lists, unification to infer conflicts and equalities
  for (const Node& eqc : d_strings_eqc)
  {
    std::map<Node, std::vector<Node> >::iterator it = d_eqc.find(eqc);
    if (it == d_eqc.end() || it->second.size() <= 1)
    {
      continue;
    }
    // iterate over start index
    for (unsigned start = 0; start < it->second.size() - 1; start++)
    {
      for (unsigned r = 0; r < 2; r++)
      {
        bool isRev = r == 1;
        checkFlatForm(it->second, start, isRev);
        if (d_conflict)
        {
          return;
        }
      }
    }
  }
}

void TheoryStrings::checkFlatForm(std::vector<Node>& eqc,
                                  unsigned start,
                                  bool isRev)
{
  unsigned count = 0;
  std::vector<Node> inelig;
  for (unsigned i = 0; i <= start; i++)
  {
    inelig.push_back(eqc[start]);
  }
  Node a = eqc[start];
  Node b;
  do
  {
    std::vector<Node> exp;
    Node conc;
    int inf_type = -1;
    unsigned eqc_size = eqc.size();
    unsigned asize = d_flat_form[a].size();
    if (count == asize)
    {
      for (unsigned i = start + 1; i < eqc_size; i++)
      {
        b = eqc[i];
        if (std::find(inelig.begin(), inelig.end(), b) == inelig.end())
        {
          unsigned bsize = d_flat_form[b].size();
          if (count < bsize)
          {
            // endpoint
            std::vector<Node> conc_c;
            for (unsigned j = count; j < bsize; j++)
            {
              conc_c.push_back(
                  b[d_flat_form_index[b][j]].eqNode(d_emptyString));
            }
            Assert(!conc_c.empty());
            conc = mkAnd(conc_c);
            inf_type = 2;
            Assert(count > 0);
            // swap, will enforce is empty past current
            a = eqc[i];
            b = eqc[start];
            count--;
            break;
          }
          inelig.push_back(eqc[i]);
        }
      }
    }
    else
    {
      Node curr = d_flat_form[a][count];
      Node curr_c = getConstantEqc(curr);
      Node ac = a[d_flat_form_index[a][count]];
      std::vector<Node> lexp;
      Node lcurr = getLength(ac, lexp);
      for (unsigned i = 1; i < eqc_size; i++)
      {
        b = eqc[i];
        if (std::find(inelig.begin(), inelig.end(), b) == inelig.end())
        {
          if (count == d_flat_form[b].size())
          {
            inelig.push_back(b);
            // endpoint
            std::vector<Node> conc_c;
            for (unsigned j = count; j < asize; j++)
            {
              conc_c.push_back(
                  a[d_flat_form_index[a][j]].eqNode(d_emptyString));
            }
            Assert(!conc_c.empty());
            conc = mkAnd(conc_c);
            inf_type = 2;
            Assert(count > 0);
            count--;
            break;
          }
          else
          {
            Node cc = d_flat_form[b][count];
            if (cc != curr)
            {
              Node bc = b[d_flat_form_index[b][count]];
              inelig.push_back(b);
              Assert(!areEqual(curr, cc));
              Node cc_c = getConstantEqc(cc);
              if (!curr_c.isNull() && !cc_c.isNull())
              {
                // check for constant conflict
                int index;
                Node s = TheoryStringsRewriter::splitConstant(
                    cc_c, curr_c, index, isRev);
                if (s.isNull())
                {
                  addToExplanation(ac, d_eqc_to_const_base[curr], exp);
                  addToExplanation(d_eqc_to_const_exp[curr], exp);
                  addToExplanation(bc, d_eqc_to_const_base[cc], exp);
                  addToExplanation(d_eqc_to_const_exp[cc], exp);
                  conc = d_false;
                  inf_type = 0;
                  break;
                }
              }
              else if ((d_flat_form[a].size() - 1) == count
                       && (d_flat_form[b].size() - 1) == count)
              {
                conc = ac.eqNode(bc);
                inf_type = 3;
                break;
              }
              else
              {
                // if lengths are the same, apply LengthEq
                std::vector<Node> lexp2;
                Node lcc = getLength(bc, lexp2);
                if (areEqual(lcurr, lcc))
                {
                  Trace("strings-ff-debug") << "Infer " << ac << " == " << bc
                                            << " since " << lcurr
                                            << " == " << lcc << std::endl;
                  // exp_n.push_back( getLength( curr, true ).eqNode(
                  // getLength( cc, true ) ) );
                  Trace("strings-ff-debug") << "Explanation for " << lcurr
                                            << " is ";
                  for (unsigned j = 0; j < lexp.size(); j++)
                  {
                    Trace("strings-ff-debug") << lexp[j] << std::endl;
                  }
                  Trace("strings-ff-debug") << "Explanation for " << lcc
                                            << " is ";
                  for (unsigned j = 0; j < lexp2.size(); j++)
                  {
                    Trace("strings-ff-debug") << lexp2[j] << std::endl;
                  }
                  exp.insert(exp.end(), lexp.begin(), lexp.end());
                  exp.insert(exp.end(), lexp2.begin(), lexp2.end());
                  addToExplanation(lcurr, lcc, exp);
                  conc = ac.eqNode(bc);
                  inf_type = 1;
                  break;
                }
              }
            }
          }
        }
      }
    }
    if (!conc.isNull())
    {
      Trace("strings-ff-debug")
          << "Found inference : " << conc << " based on equality " << a
          << " == " << b << ", " << isRev << " " << inf_type << std::endl;
      addToExplanation(a, b, exp);
      // explain why prefixes up to now were the same
      for (unsigned j = 0; j < count; j++)
      {
        Trace("strings-ff-debug") << "Add at " << d_flat_form_index[a][j] << " "
                                  << d_flat_form_index[b][j] << std::endl;
        addToExplanation(
            a[d_flat_form_index[a][j]], b[d_flat_form_index[b][j]], exp);
      }
      // explain why other components up to now are empty
      for (unsigned t = 0; t < 2; t++)
      {
        Node c = t == 0 ? a : b;
        int jj;
        if (inf_type == 3 || (t == 1 && inf_type == 2))
        {
          // explain all the empty components for F_EndpointEq, all for
          // the short end for F_EndpointEmp
          jj = isRev ? -1 : c.getNumChildren();
        }
        else
        {
          jj = t == 0 ? d_flat_form_index[a][count]
                      : d_flat_form_index[b][count];
        }
        int startj = isRev ? jj + 1 : 0;
        int endj = isRev ? c.getNumChildren() : jj;
        for (int j = startj; j < endj; j++)
        {
          if (areEqual(c[j], d_emptyString))
          {
            addToExplanation(c[j], d_emptyString, exp);
          }
        }
      }
      // notice that F_EndpointEmp is not typically applied, since
      // strict prefix equality ( a.b = a ) where a,b non-empty
      //  is conflicting by arithmetic len(a.b)=len(a)+len(b)!=len(a)
      //  when len(b)!=0.
      sendInference(
          exp,
          conc,
          inf_type == 0
              ? "F_Const"
              : (inf_type == 1 ? "F_Unify" : (inf_type == 2 ? "F_EndpointEmp"
                                                            : "F_EndpointEq")));
      if (d_conflict)
      {
        return;
      }
      break;
    }
    count++;
  } while (inelig.size() < eqc.size());

  for (const Node& n : eqc)
  {
    std::reverse(d_flat_form[n].begin(), d_flat_form[n].end());
    std::reverse(d_flat_form_index[n].begin(), d_flat_form_index[n].end());
  }
}

Node TheoryStrings::checkCycles( Node eqc, std::vector< Node >& curr, std::vector< Node >& exp ){
  if( std::find( curr.begin(), curr.end(), eqc )!=curr.end() ){
    // a loop
    return eqc;
  }else if( std::find( d_strings_eqc.begin(), d_strings_eqc.end(), eqc )==d_strings_eqc.end() ){
    curr.push_back( eqc );
    //look at all terms in this equivalence class
    eq::EqClassIterator eqc_i = eq::EqClassIterator( eqc, &d_equalityEngine );
    while( !eqc_i.isFinished() ) {
      Node n = (*eqc_i);
      if( d_congruent.find( n )==d_congruent.end() ){
        if( n.getKind() == kind::STRING_CONCAT ){
          Trace("strings-cycle") << eqc << " check term : " << n << " in " << eqc << std::endl;
          if( eqc!=d_emptyString_r ){
            d_eqc[eqc].push_back( n );
          }
          for( unsigned i=0; i<n.getNumChildren(); i++ ){
            Node nr = getRepresentative( n[i] );
            if( eqc==d_emptyString_r ){
              //for empty eqc, ensure all components are empty
              if( nr!=d_emptyString_r ){
                std::vector< Node > exp;
                exp.push_back( n.eqNode( d_emptyString ) );
                sendInference( exp, n[i].eqNode( d_emptyString ), "I_CYCLE_E" );
                return Node::null();
              }
            }else{
              if( nr!=d_emptyString_r ){
                d_flat_form[n].push_back( nr );
                d_flat_form_index[n].push_back( i );
              }
              //for non-empty eqc, recurse and see if we find a loop
              Node ncy = checkCycles( nr, curr, exp );
              if( !ncy.isNull() ){
                Trace("strings-cycle") << eqc << " cycle: " << ncy << " at " << n << "[" << i << "] : " << n[i] << std::endl;
                addToExplanation( n, eqc, exp );
                addToExplanation( nr, n[i], exp );
                if( ncy==eqc ){
                  //can infer all other components must be empty
                  for( unsigned j=0; j<n.getNumChildren(); j++ ){
                    //take first non-empty
                    if( j!=i && !areEqual( n[j], d_emptyString ) ){
                      sendInference( exp, n[j].eqNode( d_emptyString ), "I_CYCLE" );
                      return Node::null();
                    }
                  }
                  Trace("strings-error") << "Looping term should be congruent : " << n << " " << eqc << " " << ncy << std::endl;
                  //should find a non-empty component, otherwise would have been singular congruent (I_Norm_S)
                  Assert( false );
                }else{
                  return ncy;
                }
              }else{
                if( hasProcessed() ){
                  return Node::null();
                }
              }
            }
          }
        }
      }
      ++eqc_i;
    }
    curr.pop_back();
    //now we can add it to the list of equivalence classes
    d_strings_eqc.push_back( eqc );
  }else{
    //already processed
  }
  return Node::null();
}

void TheoryStrings::checkNormalFormsEq()
{
  if( !options::stringEagerLen() ){
    for( unsigned i=0; i<d_strings_eqc.size(); i++ ) {
      Node eqc = d_strings_eqc[i];
      eq::EqClassIterator eqc_i = eq::EqClassIterator( eqc, &d_equalityEngine );
      while( !eqc_i.isFinished() ) {
        Node n = (*eqc_i);
        if( d_congruent.find( n )==d_congruent.end() ){
          registerTerm( n, 2 );
        }
        ++eqc_i;
      }
    }
  }

  if (hasProcessed())
  {
    return;
  }
  // calculate normal forms for each equivalence class, possibly adding
  // splitting lemmas
  d_normal_forms.clear();
  d_normal_forms_exp.clear();
  std::map<Node, Node> nf_to_eqc;
  std::map<Node, Node> eqc_to_nf;
  std::map<Node, Node> eqc_to_exp;
  for (const Node& eqc : d_strings_eqc)
  {
    Trace("strings-process-debug") << "- Verify normal forms are the same for "
                                   << eqc << std::endl;
    normalizeEquivalenceClass(eqc);
    Trace("strings-debug") << "Finished normalizing eqc..." << std::endl;
    if (hasProcessed())
    {
      return;
    }
    Node nf_term = mkConcat(d_normal_forms[eqc]);
    std::map<Node, Node>::iterator itn = nf_to_eqc.find(nf_term);
    if (itn != nf_to_eqc.end())
    {
      // two equivalence classes have same normal form, merge
      std::vector<Node> nf_exp;
      nf_exp.push_back(mkAnd(d_normal_forms_exp[eqc]));
      nf_exp.push_back(eqc_to_exp[itn->second]);
      Node eq =
          d_normal_forms_base[eqc].eqNode(d_normal_forms_base[itn->second]);
      sendInference(nf_exp, eq, "Normal_Form");
      if( hasProcessed() ){
        return;
      }
    }
    else
    {
      nf_to_eqc[nf_term] = eqc;
      eqc_to_nf[eqc] = nf_term;
      eqc_to_exp[eqc] = mkAnd(d_normal_forms_exp[eqc]);
    }
    Trace("strings-process-debug")
        << "Done verifying normal forms are the same for " << eqc << std::endl;
  }
  if (Trace.isOn("strings-nf"))
  {
    Trace("strings-nf") << "**** Normal forms are : " << std::endl;
    for (std::map<Node, Node>::iterator it = eqc_to_exp.begin();
         it != eqc_to_exp.end();
         ++it)
    {
      Trace("strings-nf") << "  N[" << it->first << "] (base "
                          << d_normal_forms_base[it->first]
                          << ") = " << eqc_to_nf[it->first] << std::endl;
      Trace("strings-nf") << "     exp: " << it->second << std::endl;
    }
    Trace("strings-nf") << std::endl;
  }
}

void TheoryStrings::checkCodes()
{
  // ensure that lemmas regarding str.code been added for each constant string
  // of length one
  if (d_has_str_code)
  {
    NodeManager* nm = NodeManager::currentNM();
    // str.code applied to the code term for each equivalence class that has a
    // code term but is not a constant
    std::vector<Node> nconst_codes;
    // str.code applied to the proxy variables for each equivalence classes that
    // are constants of size one
    std::vector<Node> const_codes;
    for (const Node& eqc : d_strings_eqc)
    {
      if (d_normal_forms[eqc].size() == 1 && d_normal_forms[eqc][0].isConst())
      {
        Node c = d_normal_forms[eqc][0];
        Trace("strings-code-debug") << "Get proxy variable for " << c
                                    << std::endl;
        Node cc = nm->mkNode(kind::STRING_CODE, c);
        cc = Rewriter::rewrite(cc);
        Assert(cc.isConst());
        NodeNodeMap::const_iterator it = d_proxy_var.find(c);
        AlwaysAssert(it != d_proxy_var.end());
        Node vc = nm->mkNode(kind::STRING_CODE, (*it).second);
        if (!areEqual(cc, vc))
        {
          sendInference(d_empty_vec, cc.eqNode(vc), "Code_Proxy");
        }
        const_codes.push_back(vc);
      }
      else
      {
        EqcInfo* ei = getOrMakeEqcInfo(eqc, false);
        if (ei && !ei->d_code_term.get().isNull())
        {
          Node vc = nm->mkNode(kind::STRING_CODE, ei->d_code_term.get());
          nconst_codes.push_back(vc);
        }
      }
    }
    if (hasProcessed())
    {
      return;
    }
    // now, ensure that str.code is injective
    std::vector<Node> cmps;
    cmps.insert(cmps.end(), const_codes.rbegin(), const_codes.rend());
    cmps.insert(cmps.end(), nconst_codes.rbegin(), nconst_codes.rend());
    for (unsigned i = 0, num_ncc = nconst_codes.size(); i < num_ncc; i++)
    {
      Node c1 = nconst_codes[i];
      cmps.pop_back();
      for (const Node& c2 : cmps)
      {
        Trace("strings-code-debug")
            << "Compare codes : " << c1 << " " << c2 << std::endl;
        if (!areDisequal(c1, c2) && !areEqual(c1, d_neg_one))
        {
          Node eq_no = c1.eqNode(d_neg_one);
          Node deq = c1.eqNode(c2).negate();
          Node eqn = c1[0].eqNode(c2[0]);
          // str.code(x)==-1 V str.code(x)!=str.code(y) V x==y
          Node inj_lem = nm->mkNode(kind::OR, eq_no, deq, eqn);
          sendInference(d_empty_vec, inj_lem, "Code_Inj");
        }
      }
    }
  }
}

//compute d_normal_forms_(base,exp,exp_depend)[eqc]
void TheoryStrings::normalizeEquivalenceClass( Node eqc ) {
  Trace("strings-process-debug") << "Process equivalence class " << eqc << std::endl;
  if( areEqual( eqc, d_emptyString ) ) {
#ifdef CVC4_ASSERTIONS
    for( unsigned j=0; j<d_eqc[eqc].size(); j++ ){
      Node n = d_eqc[eqc][j];
      for( unsigned i=0; i<n.getNumChildren(); i++ ){
        Assert( areEqual( n[i], d_emptyString ) );
      }
    }
#endif
    //do nothing
    Trace("strings-process-debug") << "Return process equivalence class " << eqc << " : empty." << std::endl;
    d_normal_forms_base[eqc] = d_emptyString;
    d_normal_forms[eqc].clear();
    d_normal_forms_exp[eqc].clear();
  } else {
    Assert( d_normal_forms.find(eqc)==d_normal_forms.end() );
    //phi => t = s1 * ... * sn
    // normal form for each non-variable term in this eqc (s1...sn)
    std::vector< std::vector< Node > > normal_forms;
    // explanation for each normal form (phi)
    std::vector< std::vector< Node > > normal_forms_exp;
    // dependency information 
    std::vector< std::map< Node, std::map< bool, int > > > normal_forms_exp_depend;
    // record terms for each normal form (t)
    std::vector< Node > normal_form_src;
    // get normal forms
    getNormalForms(eqc, normal_forms, normal_form_src, normal_forms_exp, normal_forms_exp_depend);
    if( hasProcessed() ){
      return;
    }
    // process the normal forms
    processNEqc( normal_forms, normal_form_src, normal_forms_exp, normal_forms_exp_depend );
    if( hasProcessed() ){
      return;
    }
    //debugPrintNormalForms( "strings-solve", eqc, normal_forms, normal_form_src, normal_forms_exp, normal_forms_exp_depend );
    
    //construct the normal form
    Assert( !normal_forms.empty() );

    int nf_index = 0;
    std::vector< Node >::iterator itn = std::find( normal_form_src.begin(), normal_form_src.end(), eqc );
    if( itn!=normal_form_src.end() ){
      nf_index = itn - normal_form_src.begin();
      Trace("strings-solve-debug2") << "take normal form " << nf_index << std::endl;
      Assert( normal_form_src[nf_index]==eqc );
    }else{
      //just take the first normal form
      Trace("strings-solve-debug2") << "take the first normal form" << std::endl;
    }
    d_normal_forms[eqc].insert( d_normal_forms[eqc].end(), normal_forms[nf_index].begin(), normal_forms[nf_index].end() );
    d_normal_forms_exp[eqc].insert( d_normal_forms_exp[eqc].end(), normal_forms_exp[nf_index].begin(), normal_forms_exp[nf_index].end() );
    Trace("strings-solve-debug2") << "take normal form ... done" << std::endl;
    d_normal_forms_base[eqc] = normal_form_src[nf_index];
    //track dependencies 
    for( unsigned i=0; i<normal_forms_exp[nf_index].size(); i++ ){
      Node exp = normal_forms_exp[nf_index][i];
      for( unsigned r=0; r<2; r++ ){
        d_normal_forms_exp_depend[eqc][exp][r==0] = normal_forms_exp_depend[nf_index][exp][r==0];
      }
    }
    Trace("strings-process-debug") << "Return process equivalence class " << eqc << " : returned, size = " << d_normal_forms[eqc].size() << std::endl;
  }
}

void trackNfExpDependency( std::vector< Node >& nf_exp_n, std::map< Node, std::map< bool, int > >& nf_exp_depend_n, Node exp, int new_val, int new_rev_val ){
  if( std::find( nf_exp_n.begin(), nf_exp_n.end(), exp )==nf_exp_n.end() ){
    nf_exp_n.push_back( exp );
  }
  for( unsigned k=0; k<2; k++ ){
    int val = k==0 ? new_val : new_rev_val;
    std::map< bool, int >::iterator itned = nf_exp_depend_n[exp].find( k==1 );
    if( itned==nf_exp_depend_n[exp].end() ){
      Trace("strings-process-debug") << "Deps : set dependency on " << exp << " to " << val << " isRev=" << (k==0) << std::endl;
      nf_exp_depend_n[exp][k==1] = val;
    }else{
      Trace("strings-process-debug") << "Deps : Multiple dependencies on " << exp << " : " << itned->second << " " << val << " isRev=" << (k==0) << std::endl;
      //if we already have a dependency (in the case of non-linear string equalities), it is min/max
      bool cmp = val > itned->second;
      if( cmp==(k==1) ){
        nf_exp_depend_n[exp][k==1] = val;
      }
    }
  }
}

void TheoryStrings::getNormalForms( Node &eqc, std::vector< std::vector< Node > > &normal_forms, std::vector< Node > &normal_form_src,
                                    std::vector< std::vector< Node > > &normal_forms_exp, std::vector< std::map< Node, std::map< bool, int > > >& normal_forms_exp_depend ) {
  //constant for equivalence class
  Node eqc_non_c = eqc;
  Trace("strings-process-debug") << "Get normal forms " << eqc << std::endl;
  eq::EqClassIterator eqc_i = eq::EqClassIterator( eqc, &d_equalityEngine );
  while( !eqc_i.isFinished() ){
    Node n = (*eqc_i);
    if( d_congruent.find( n )==d_congruent.end() ){
      if( n.getKind() == kind::CONST_STRING || n.getKind() == kind::STRING_CONCAT ){
        Trace("strings-process-debug") << "Get Normal Form : Process term " << n << " in eqc " << eqc << std::endl;
        std::vector< Node > nf_n;
        std::vector< Node > nf_exp_n;
        std::map< Node, std::map< bool, int > > nf_exp_depend_n;
        if( n.getKind()==kind::CONST_STRING ){
          if( n!=d_emptyString ) {
            nf_n.push_back( n );
          }
        }else if( n.getKind()==kind::STRING_CONCAT ){
          for( unsigned i=0; i<n.getNumChildren(); i++ ) {
            Node nr = d_equalityEngine.getRepresentative( n[i] );
            Trace("strings-process-debug") << "Normalizing subterm " << n[i] << " = "  << nr << std::endl;
            Assert( d_normal_forms.find( nr )!=d_normal_forms.end() );
            unsigned orig_size = nf_n.size();
            unsigned add_size = d_normal_forms[nr].size();
            //if not the empty string, add to current normal form
            if( !d_normal_forms[nr].empty() ){
              for( unsigned r=0; r<d_normal_forms[nr].size(); r++ ) {
                if( Trace.isOn("strings-error") ) {
                  if( d_normal_forms[nr][r].getKind()==kind::STRING_CONCAT ){
                    Trace("strings-error") << "Strings::Error: From eqc = " << eqc << ", " << n << " index " << i << ", bad normal form : ";
                    for( unsigned rr=0; rr<d_normal_forms[nr].size(); rr++ ) {
                      Trace("strings-error") << d_normal_forms[nr][rr] << " ";
                    }
                    Trace("strings-error") << std::endl;
                  }
                }
                Assert( d_normal_forms[nr][r].getKind()!=kind::STRING_CONCAT );
              }
              nf_n.insert( nf_n.end(), d_normal_forms[nr].begin(), d_normal_forms[nr].end() );
            }

            for( unsigned j=0; j<d_normal_forms_exp[nr].size(); j++ ){
              Node exp = d_normal_forms_exp[nr][j];
              //track depends
              trackNfExpDependency( nf_exp_n, nf_exp_depend_n, exp,
                                    orig_size + d_normal_forms_exp_depend[nr][exp][false], 
                                    orig_size + ( add_size - d_normal_forms_exp_depend[nr][exp][true] ) );
            }
            if( d_normal_forms_base[nr]!=n[i] ){
              Assert( d_normal_forms_base.find( nr )!=d_normal_forms_base.end() );
              Node eq = n[i].eqNode( d_normal_forms_base[nr] );
              //track depends : entire current segment is dependent upon base equality
              trackNfExpDependency( nf_exp_n, nf_exp_depend_n, eq, orig_size, orig_size + add_size );
            }
          }
          //convert forward indices to reverse indices
          int total_size = nf_n.size();
          for( std::map< Node, std::map< bool, int > >::iterator it = nf_exp_depend_n.begin(); it != nf_exp_depend_n.end(); ++it ){
            it->second[true] = total_size - it->second[true];
            Assert( it->second[true]>=0 );
          }
        }
        //if not equal to self
        if( nf_n.size()>1 || ( nf_n.size()==1 && nf_n[0].getKind()==kind::CONST_STRING ) ){
          if( nf_n.size()>1 ) {
            for( unsigned i=0; i<nf_n.size(); i++ ){
              if( Trace.isOn("strings-error") ){
                Trace("strings-error") << "Cycle for normal form ";
                printConcat(nf_n,"strings-error");
                Trace("strings-error") << "..." << nf_n[i] << std::endl;
              }
              Assert( !areEqual( nf_n[i], n ) );
            }
          }
          normal_forms.push_back(nf_n);
          normal_form_src.push_back(n);
          normal_forms_exp.push_back(nf_exp_n);
          normal_forms_exp_depend.push_back(nf_exp_depend_n);
        }else{
          //this was redundant: combination of self + empty string(s)
          Node nn = nf_n.size()==0 ? d_emptyString : nf_n[0];
          Assert( areEqual( nn, eqc ) );
        }
      }else{
        eqc_non_c = n;
      }
    }
    ++eqc_i;
  }

  if( normal_forms.empty() ) {
    Trace("strings-solve-debug2") << "construct the normal form" << std::endl;
    //do not choose a concat here use "eqc_non_c" (in this case they have non-trivial explanation why they normalize to self)
    std::vector< Node > eqc_non_c_nf;
    getConcatVec( eqc_non_c, eqc_non_c_nf );
    normal_forms.push_back( eqc_non_c_nf );
    normal_form_src.push_back( eqc_non_c );
    normal_forms_exp.push_back( std::vector< Node >() );
    normal_forms_exp_depend.push_back( std::map< Node, std::map< bool, int > >() );
  }else{
    if(Trace.isOn("strings-solve")) {
      Trace("strings-solve") << "--- Normal forms for equivalance class " << eqc << " : " << std::endl;
      for( unsigned i=0; i<normal_forms.size(); i++ ) {
        Trace("strings-solve") << "#" << i << " (from " << normal_form_src[i] << ") : ";
        for( unsigned j=0; j<normal_forms[i].size(); j++ ) {
          if(j>0) {
            Trace("strings-solve") << ", ";
          }
          Trace("strings-solve") << normal_forms[i][j];
        }
        Trace("strings-solve") << std::endl;
        Trace("strings-solve") << "   Explanation is : ";
        if(normal_forms_exp[i].size() == 0) {
          Trace("strings-solve") << "NONE";
        } else {
          for( unsigned j=0; j<normal_forms_exp[i].size(); j++ ) {
            if(j>0) {
              Trace("strings-solve") << " AND ";
            }
            Trace("strings-solve") << normal_forms_exp[i][j];
          }
          Trace("strings-solve") << std::endl;
          Trace("strings-solve") << "WITH DEPENDENCIES : " << std::endl;
          for( unsigned j=0; j<normal_forms_exp[i].size(); j++ ) {
            Trace("strings-solve") << "   " << normal_forms_exp[i][j] << " -> ";
            Trace("strings-solve") << normal_forms_exp_depend[i][normal_forms_exp[i][j]][false] << ",";
            Trace("strings-solve") << normal_forms_exp_depend[i][normal_forms_exp[i][j]][true] << std::endl;
          }
        }
        Trace("strings-solve") << std::endl;
        
      }
    } else {
      Trace("strings-solve") << "--- Single normal form for equivalence class " << eqc << std::endl;
    }
    
    //if equivalence class is constant, approximate as containment, infer conflicts
    Node c = getConstantEqc( eqc );
    if( !c.isNull() ){
      Trace("strings-solve") << "Eqc is constant " << c << std::endl;
      for( unsigned i=0; i<normal_forms.size(); i++ ) {
        int firstc, lastc;
        if( !TheoryStringsRewriter::canConstantContainList( c, normal_forms[i], firstc, lastc ) ){
          Node n = normal_form_src[i];
          //conflict
          Trace("strings-solve") << "Normal form for " << n << " cannot be contained in constant " << c << std::endl;
          //conflict, explanation is n = base ^ base = c ^ relevant porition of ( n = N[n] )
          std::vector< Node > exp;
          Assert( d_eqc_to_const_base.find( eqc )!=d_eqc_to_const_base.end() );
          addToExplanation( n, d_eqc_to_const_base[eqc], exp );
          Assert( d_eqc_to_const_exp.find( eqc )!=d_eqc_to_const_exp.end() );
          if( !d_eqc_to_const_exp[eqc].isNull() ){
            exp.push_back( d_eqc_to_const_exp[eqc] );
          }
          //TODO: this can be minimized based on firstc/lastc, normal_forms_exp_depend
          exp.insert( exp.end(), normal_forms_exp[i].begin(), normal_forms_exp[i].end() );
          Node conc = d_false;
          sendInference( exp, conc, "N_NCTN" );
        }
      }
    }
  }
}

void TheoryStrings::getExplanationVectorForPrefix( std::vector< std::vector< Node > > &normal_forms_exp, std::vector< std::map< Node, std::map< bool, int > > >& normal_forms_exp_depend,
                                                   unsigned i, int index, bool isRev, std::vector< Node >& curr_exp ) {
  if( index==-1 || !options::stringMinPrefixExplain() ){
    curr_exp.insert(curr_exp.end(), normal_forms_exp[i].begin(), normal_forms_exp[i].end() );
  }else{
    for( unsigned k=0; k<normal_forms_exp[i].size(); k++ ){
      Node exp = normal_forms_exp[i][k];
      int dep = normal_forms_exp_depend[i][exp][isRev];
      if( dep<=index ){
        curr_exp.push_back( exp );
        Trace("strings-explain-prefix-debug") << "  include : " << exp << std::endl;
      }else{
        Trace("strings-explain-prefix-debug") << "  exclude : " << exp << std::endl;
      }
    }
  }
}

void TheoryStrings::getExplanationVectorForPrefixEq( std::vector< std::vector< Node > > &normal_forms, std::vector< Node > &normal_form_src,
                                                     std::vector< std::vector< Node > > &normal_forms_exp, std::vector< std::map< Node, std::map< bool, int > > >& normal_forms_exp_depend,
                                                     unsigned i, unsigned j, int index_i, int index_j, bool isRev, std::vector< Node >& curr_exp ) {
  Trace("strings-explain-prefix") << "Get explanation for prefix " << index_i << ", " << index_j << " of normal forms " << i << " and " << j << ", reverse = " << isRev << std::endl;
  for( unsigned r=0; r<2; r++ ){
    getExplanationVectorForPrefix( normal_forms_exp, normal_forms_exp_depend, r==0 ? i : j, r==0 ? index_i : index_j, isRev, curr_exp );
  }
  Trace("strings-explain-prefix") << "Included " << curr_exp.size() << " / " << ( normal_forms_exp[i].size() + normal_forms_exp[j].size() ) << std::endl;
  addToExplanation( normal_form_src[i], normal_form_src[j], curr_exp );
}


void TheoryStrings::processNEqc( std::vector< std::vector< Node > > &normal_forms, std::vector< Node > &normal_form_src,
                                 std::vector< std::vector< Node > > &normal_forms_exp, std::vector< std::map< Node, std::map< bool, int > > >& normal_forms_exp_depend ){
  //the possible inferences
  std::vector< InferInfo > pinfer;
  // loop over all pairs 
  for(unsigned i=0; i<normal_forms.size()-1; i++) {
    //unify each normalform[j] with normal_forms[i]
    for(unsigned j=i+1; j<normal_forms.size(); j++ ) {
      //ensure that normal_forms[i] and normal_forms[j] are the same modulo equality, add to pinfer if not
      Trace("strings-solve") << "Strings: Process normal form #" << i << " against #" << j << "..." << std::endl;
      if( isNormalFormPair( normal_form_src[i], normal_form_src[j] ) ) {
        Trace("strings-solve") << "Strings: Already cached." << std::endl;
      }else{
        //process the reverse direction first (check for easy conflicts and inferences)
        unsigned rindex = 0;
        processReverseNEq( normal_forms, normal_form_src, normal_forms_exp, normal_forms_exp_depend, i, j, rindex, 0, pinfer );
        if( hasProcessed() ){
          return;
        }else if( !pinfer.empty() && pinfer.back().d_id==1 ){
          break;
        }
        //AJR: for less aggressive endpoint inference
        //rindex = 0;

        unsigned index = 0;
        processSimpleNEq( normal_forms, normal_form_src, normal_forms_exp, normal_forms_exp_depend, i, j, index, false, rindex, pinfer );
        if( hasProcessed() ){
          return;
        }else if( !pinfer.empty() && pinfer.back().d_id==1 ){
          break;
        }
      }
    }
  }
  if (pinfer.empty())
  {
    return;
  }
  // now, determine which of the possible inferences we want to add
  unsigned use_index = 0;
  bool set_use_index = false;
  Trace("strings-solve") << "Possible inferences (" << pinfer.size()
                         << ") : " << std::endl;
  unsigned min_id = 9;
  unsigned max_index = 0;
  for (unsigned i = 0, size = pinfer.size(); i < size; i++)
  {
    Trace("strings-solve") << "From " << pinfer[i].d_i << " / " << pinfer[i].d_j
                           << " (rev=" << pinfer[i].d_rev << ") : ";
    Trace("strings-solve") << pinfer[i].d_conc << " by " << pinfer[i].d_id
                           << std::endl;
    if (!set_use_index || pinfer[i].d_id < min_id
        || (pinfer[i].d_id == min_id && pinfer[i].d_index > max_index))
    {
      min_id = pinfer[i].d_id;
      max_index = pinfer[i].d_index;
      use_index = i;
      set_use_index = true;
    }
  }
  // send the inference
  if (!pinfer[use_index].d_nf_pair[0].isNull())
  {
    Assert(!pinfer[use_index].d_nf_pair[1].isNull());
    addNormalFormPair(pinfer[use_index].d_nf_pair[0],
                      pinfer[use_index].d_nf_pair[1]);
  }
  std::stringstream ssi;
  ssi << pinfer[use_index].d_id;
  sendInference(pinfer[use_index].d_ant,
                pinfer[use_index].d_antn,
                pinfer[use_index].d_conc,
                ssi.str().c_str(),
                pinfer[use_index].sendAsLemma());
  // Register the new skolems from this inference. We register them here
  // (lazily), since the code above has now decided to use the inference
  // at use_index that involves them.
  for (const std::pair<const LengthStatus, std::vector<Node> >& sks :
       pinfer[use_index].d_new_skolem)
  {
    for (const Node& n : sks.second)
    {
      registerLength(n, sks.first);
    }
  }
}

bool TheoryStrings::InferInfo::sendAsLemma() {
  return true;
}

void TheoryStrings::processReverseNEq( std::vector< std::vector< Node > > &normal_forms, std::vector< Node > &normal_form_src,
                                       std::vector< std::vector< Node > > &normal_forms_exp, std::vector< std::map< Node, std::map< bool, int > > >& normal_forms_exp_depend,
                                       unsigned i, unsigned j, unsigned& index, unsigned rproc, std::vector< InferInfo >& pinfer ) {
  //reverse normal form of i, j
  std::reverse( normal_forms[i].begin(), normal_forms[i].end() );
  std::reverse( normal_forms[j].begin(), normal_forms[j].end() );

  processSimpleNEq( normal_forms, normal_form_src, normal_forms_exp, normal_forms_exp_depend, i, j, index, true, rproc, pinfer );

  //reverse normal form of i, j
  std::reverse( normal_forms[i].begin(), normal_forms[i].end() );
  std::reverse( normal_forms[j].begin(), normal_forms[j].end() );
}

//rproc is the # is the size of suffix that is identical
void TheoryStrings::processSimpleNEq( std::vector< std::vector< Node > > &normal_forms, std::vector< Node > &normal_form_src, 
                                      std::vector< std::vector< Node > > &normal_forms_exp, std::vector< std::map< Node, std::map< bool, int > > >& normal_forms_exp_depend,
                                      unsigned i, unsigned j, unsigned& index, bool isRev, unsigned rproc, std::vector< InferInfo >& pinfer ) {
  Assert( rproc<=normal_forms[i].size() && rproc<=normal_forms[j].size() );
  bool success;
  do {
    success = false;
    //if we are at the end
    if( index==(normal_forms[i].size()-rproc) || index==(normal_forms[j].size()-rproc) ){
      if( index==(normal_forms[i].size()-rproc)  && index==(normal_forms[j].size()-rproc)  ){
        //we're done
      }else{
        //the remainder must be empty
        unsigned k = index==(normal_forms[i].size()-rproc) ? j : i;
        unsigned index_k = index;
        //Node eq_exp = mkAnd( curr_exp );
        std::vector< Node > curr_exp;
        getExplanationVectorForPrefixEq( normal_forms, normal_form_src, normal_forms_exp, normal_forms_exp_depend, i, j, -1, -1, isRev, curr_exp );
        while( !d_conflict && index_k<(normal_forms[k].size()-rproc) ){
          //can infer that this string must be empty
          Node eq = normal_forms[k][index_k].eqNode( d_emptyString );
          //Trace("strings-lemma") << "Strings: Infer " << eq << " from " << eq_exp << std::endl;
          Assert( !areEqual( d_emptyString, normal_forms[k][index_k] ) );
          sendInference( curr_exp, eq, "N_EndpointEmp" );
          index_k++;
        }
      }
    }else{
      Trace("strings-solve-debug") << "Process " << normal_forms[i][index] << " ... " << normal_forms[j][index] << std::endl;
      if( normal_forms[i][index]==normal_forms[j][index] ){
        Trace("strings-solve-debug") << "Simple Case 1 : strings are equal" << std::endl;
        index++;
        success = true;
      }else{
        Assert( !areEqual(normal_forms[i][index], normal_forms[j][index]) );
        std::vector< Node > temp_exp;
        Node length_term_i = getLength( normal_forms[i][index], temp_exp );
        Node length_term_j = getLength( normal_forms[j][index], temp_exp );
        //check  length(normal_forms[i][index]) == length(normal_forms[j][index])
        if( areEqual( length_term_i, length_term_j ) ){
          Trace("strings-solve-debug") << "Simple Case 2 : string lengths are equal" << std::endl;
          Node eq = normal_forms[i][index].eqNode( normal_forms[j][index] );
          //eq = Rewriter::rewrite( eq );
          Node length_eq = length_term_i.eqNode( length_term_j );
          //temp_exp.insert(temp_exp.end(), curr_exp.begin(), curr_exp.end() );
          getExplanationVectorForPrefixEq( normal_forms, normal_form_src, normal_forms_exp, normal_forms_exp_depend, i, j, index, index, isRev, temp_exp );
          temp_exp.push_back(length_eq);
          sendInference( temp_exp, eq, "N_Unify" );
          return;
        }else if( ( normal_forms[i][index].getKind()!=kind::CONST_STRING && index==normal_forms[i].size()-rproc-1 ) ||
                  ( normal_forms[j][index].getKind()!=kind::CONST_STRING && index==normal_forms[j].size()-rproc-1 ) ){
          Trace("strings-solve-debug") << "Simple Case 3 : at endpoint" << std::endl;
          std::vector< Node > antec;
          //antec.insert(antec.end(), curr_exp.begin(), curr_exp.end() );
          getExplanationVectorForPrefixEq( normal_forms, normal_form_src, normal_forms_exp, normal_forms_exp_depend, i, j, -1, -1, isRev, antec );
          std::vector< Node > eqn;
          for( unsigned r=0; r<2; r++ ) {
            int index_k = index;
            int k = r==0 ? i : j;
            std::vector< Node > eqnc;
            for( unsigned index_l=index_k; index_l<(normal_forms[k].size()-rproc); index_l++ ) {
              if(isRev) {
                eqnc.insert(eqnc.begin(), normal_forms[k][index_l] );
              } else {
                eqnc.push_back( normal_forms[k][index_l] );
              }
            }
            eqn.push_back( mkConcat( eqnc ) );
          }
          if( !areEqual( eqn[0], eqn[1] ) ){
            sendInference( antec, eqn[0].eqNode( eqn[1] ), "N_EndpointEq", true );
            return;
          }else{
            Assert( normal_forms[i].size()==normal_forms[j].size() );
            index = normal_forms[i].size()-rproc;
          }
        }else if( normal_forms[i][index].isConst() && normal_forms[j][index].isConst() ){
          Node const_str = normal_forms[i][index];
          Node other_str = normal_forms[j][index];
          Trace("strings-solve-debug") << "Simple Case 3 : Const Split : " << const_str << " vs " << other_str << " at index " << index << ", isRev = " << isRev << std::endl;
          unsigned len_short = const_str.getConst<String>().size() <= other_str.getConst<String>().size() ? const_str.getConst<String>().size() : other_str.getConst<String>().size();
          bool isSameFix = isRev ? const_str.getConst<String>().rstrncmp(other_str.getConst<String>(), len_short): const_str.getConst<String>().strncmp(other_str.getConst<String>(), len_short);
          if( isSameFix ) {
            //same prefix/suffix
            //k is the index of the string that is shorter
            int k = const_str.getConst<String>().size()<other_str.getConst<String>().size() ? i : j;
            int l = const_str.getConst<String>().size()<other_str.getConst<String>().size() ? j : i;
            //update the nf exp dependencies
            //notice this is not critical for soundness: not doing the below incrementing will only lead to overapproximating when antecedants are required in explanations
            for( std::map< Node, std::map< bool, int > >::iterator itnd = normal_forms_exp_depend[l].begin(); itnd != normal_forms_exp_depend[l].end(); ++itnd ){
              for( std::map< bool, int >::iterator itnd2 = itnd->second.begin(); itnd2 != itnd->second.end(); ++itnd2 ){
                //see if this can be incremented: it can if it is not relevant to the current index
                Assert( itnd2->second>=0 && itnd2->second<=(int)normal_forms[l].size() );
                bool increment = (itnd2->first==isRev) ? itnd2->second>(int)index : ( (int)normal_forms[l].size()-1-itnd2->second )<(int)index;
                if( increment ){
                  normal_forms_exp_depend[l][itnd->first][itnd2->first] = itnd2->second + 1;
                }
              }
            }
            if( isRev ){
              int new_len = normal_forms[l][index].getConst<String>().size() - len_short;
              Node remainderStr = NodeManager::currentNM()->mkConst( normal_forms[l][index].getConst<String>().substr(0, new_len) );
              Trace("strings-solve-debug-test") << "Break normal form of " << normal_forms[l][index] << " into " << normal_forms[k][index] << ", " << remainderStr << std::endl;
              normal_forms[l].insert( normal_forms[l].begin()+index + 1, remainderStr );
            }else{
              Node remainderStr = NodeManager::currentNM()->mkConst(normal_forms[l][index].getConst<String>().substr(len_short));
              Trace("strings-solve-debug-test") << "Break normal form of " << normal_forms[l][index] << " into " << normal_forms[k][index] << ", " << remainderStr << std::endl;
              normal_forms[l].insert( normal_forms[l].begin()+index + 1, remainderStr );
            }
            normal_forms[l][index] = normal_forms[k][index];
            index++;
            success = true;
          }else{
            //conflict
            std::vector< Node > antec;
            getExplanationVectorForPrefixEq( normal_forms, normal_form_src, normal_forms_exp, normal_forms_exp_depend, i, j, index, index, isRev, antec );
            sendInference( antec, d_false, "N_Const", true );
            return;
          }
        }else{
          //construct the candidate inference "info"
          InferInfo info;
          info.d_index = index;
          //for debugging
          info.d_i = i;
          info.d_j = j;
          info.d_rev = isRev;
          bool info_valid = false;
          Assert( index<normal_forms[i].size()-rproc && index<normal_forms[j].size()-rproc );
          std::vector< Node > lexp;
          Node length_term_i = getLength( normal_forms[i][index], lexp );
          Node length_term_j = getLength( normal_forms[j][index], lexp );
          //split on equality between string lengths (note that splitting on equality between strings is worse since it is harder to process)
          if( !areDisequal( length_term_i, length_term_j ) && !areEqual( length_term_i, length_term_j ) &&
              normal_forms[i][index].getKind()!=kind::CONST_STRING && normal_forms[j][index].getKind()!=kind::CONST_STRING ){   //AJR: remove the latter 2 conditions?
            Trace("strings-solve-debug") << "Non-simple Case 1 : string lengths neither equal nor disequal" << std::endl;
            //try to make the lengths equal via splitting on demand
            Node length_eq = NodeManager::currentNM()->mkNode( kind::EQUAL, length_term_i, length_term_j );
            length_eq = Rewriter::rewrite( length_eq  );
            //set info
            info.d_conc = NodeManager::currentNM()->mkNode( kind::OR, length_eq, length_eq.negate() );
            info.d_pending_phase[ length_eq ] = true;
            info.d_id = INFER_LEN_SPLIT;
            info_valid = true;
          }else{
            Trace("strings-solve-debug") << "Non-simple Case 2 : must compare strings" << std::endl;
            int loop_in_i = -1;
            int loop_in_j = -1;
            if( detectLoop( normal_forms, i, j, index, loop_in_i, loop_in_j, rproc ) ){
              if( !isRev ){  //FIXME
              getExplanationVectorForPrefixEq( normal_forms, normal_form_src, normal_forms_exp, normal_forms_exp_depend, i, j, -1, -1, isRev, info.d_ant );
              //set info
              if( processLoop( normal_forms, normal_form_src, i, j, loop_in_i!=-1 ? i : j, loop_in_i!=-1 ? j : i, loop_in_i!=-1 ? loop_in_i : loop_in_j, index, info ) ){
                info_valid = true;
              }
              }
            }else{
              //AJR: length entailment here?
              if( normal_forms[i][index].getKind() == kind::CONST_STRING || normal_forms[j][index].getKind() == kind::CONST_STRING ){
                unsigned const_k = normal_forms[i][index].getKind() == kind::CONST_STRING ? i : j;
                unsigned nconst_k = normal_forms[i][index].getKind() == kind::CONST_STRING ? j : i;
                Node other_str = normal_forms[nconst_k][index];
                Assert( other_str.getKind()!=kind::CONST_STRING, "Other string is not constant." );
                Assert( other_str.getKind()!=kind::STRING_CONCAT, "Other string is not CONCAT." );
                if( !d_equalityEngine.areDisequal( other_str, d_emptyString, true ) ){
                  Node eq = other_str.eqNode( d_emptyString );
                  //set info
                  info.d_conc = NodeManager::currentNM()->mkNode( kind::OR, eq, eq.negate() );
                  info.d_id = INFER_LEN_SPLIT_EMP;
                  info_valid = true;
                }else{
                  if( !isRev ){  //FIXME
                  Node xnz = other_str.eqNode( d_emptyString ).negate();  
                  unsigned index_nc_k = index+1;
                  //Node next_const_str = TheoryStringsRewriter::collectConstantStringAt( normal_forms[nconst_k], index_nc_k, false );
                  unsigned start_index_nc_k = index+1;
                  Node next_const_str = TheoryStringsRewriter::getNextConstantAt( normal_forms[nconst_k], start_index_nc_k, index_nc_k, false );
                  if( !next_const_str.isNull() ) {         
                    unsigned index_c_k = index;
                    Node const_str = TheoryStringsRewriter::collectConstantStringAt( normal_forms[const_k], index_c_k, false );
                    Assert( !const_str.isNull() );
                    CVC4::String stra = const_str.getConst<String>();
                    CVC4::String strb = next_const_str.getConst<String>();
                    //since non-empty, we start with charecter #1
                    size_t p;
                    if( isRev ){
                      CVC4::String stra1 = stra.prefix( stra.size()-1 );
                      p = stra.size() - stra1.roverlap(strb);
                      Trace("strings-csp-debug") << "Compute roverlap : " << const_str << " " << next_const_str << std::endl;
                      size_t p2 = stra1.rfind(strb); 
                      p = p2==std::string::npos ? p : ( p>p2+1? p2+1 : p );
                      Trace("strings-csp-debug") << "overlap : " << stra1 << " " << strb << " returned " << p << " " << p2 << " " << (p2==std::string::npos) << std::endl;
                    }else{
                      CVC4::String stra1 = stra.substr( 1 );
                      p = stra.size() - stra1.overlap(strb);
                      Trace("strings-csp-debug") << "Compute overlap : " << const_str << " " << next_const_str << std::endl;
                      size_t p2 = stra1.find(strb); 
                      p = p2==std::string::npos ? p : ( p>p2+1? p2+1 : p );
                      Trace("strings-csp-debug") << "overlap : " << stra1 << " " << strb << " returned " << p << " " << p2 << " " << (p2==std::string::npos) << std::endl;
                    }
                    if( p>1 ){
                      if( start_index_nc_k==index+1 ){
                        info.d_ant.push_back( xnz );            
                        getExplanationVectorForPrefixEq( normal_forms, normal_form_src, normal_forms_exp, normal_forms_exp_depend, 
                                                         const_k, nconst_k, index_c_k, index_nc_k, isRev, info.d_ant );   
                        Node prea = p==stra.size() ? const_str : NodeManager::currentNM()->mkConst( isRev ? stra.suffix( p ) : stra.prefix( p ) );
                        Node sk = d_sk_cache.mkSkolemCached(
                            other_str,
                            prea,
                            isRev ? SkolemCache::SK_ID_C_SPT_REV
                                  : SkolemCache::SK_ID_C_SPT,
                            "c_spt");
                        Trace("strings-csp") << "Const Split: " << prea << " is removed from " << stra << " due to " << strb << ", p=" << p << std::endl;        
                        //set info
                        info.d_conc = other_str.eqNode( isRev ? mkConcat( sk, prea ) : mkConcat(prea, sk) );
                        info.d_new_skolem[LENGTH_SPLIT].push_back(sk);
                        info.d_id = INFER_SSPLIT_CST_PROP;
                        info_valid = true;
                      }
                      /*  FIXME for isRev, speculative
                      else if( options::stringLenPropCsp() ){
                        //propagate length constraint
                        std::vector< Node > cc;
                        for( unsigned i=index; i<start_index_nc_k; i++ ){
                          cc.push_back( normal_forms[nconst_k][i] );
                        }
                        Node lt = NodeManager::currentNM()->mkNode( kind::STRING_LENGTH, mkConcat( cc ) );
                        conc = NodeManager::currentNM()->mkNode( kind::GEQ, lt, NodeManager::currentNM()->mkConst( Rational(p) ) );        
                        sendInference( ant, conc, "S-Split(CSP-P)-lprop", true );
                      }
                      */
                    } 
                  }
                  if( !info_valid ){
                    info.d_ant.push_back( xnz );
                    Node const_str = normal_forms[const_k][index];
                    getExplanationVectorForPrefixEq( normal_forms, normal_form_src, normal_forms_exp, normal_forms_exp_depend, i, j, index, index, isRev, info.d_ant );
                    CVC4::String stra = const_str.getConst<String>();
                    if( options::stringBinaryCsp() && stra.size()>3 ){
                      //split string in half
                      Node c_firstHalf =  NodeManager::currentNM()->mkConst( isRev ? stra.substr( stra.size()/2 ) : stra.substr(0, stra.size()/2 ) );
                      Node sk = d_sk_cache.mkSkolemCached(
                          other_str,
                          c_firstHalf,
                          isRev ? SkolemCache::SK_ID_VC_BIN_SPT_REV
                                : SkolemCache::SK_ID_VC_BIN_SPT,
                          "cb_spt");
                      Trace("strings-csp") << "Const Split: " << c_firstHalf << " is removed from " << const_str << " (binary) " << std::endl;
                      info.d_conc = NodeManager::currentNM()->mkNode( kind::OR, other_str.eqNode( isRev ? mkConcat( sk, c_firstHalf ) : mkConcat( c_firstHalf, sk ) ),
                                                                         NodeManager::currentNM()->mkNode( kind::AND,
                                                                           sk.eqNode( d_emptyString ).negate(),
                                                                           c_firstHalf.eqNode( isRev ? mkConcat( sk, other_str ) : mkConcat( other_str, sk ) ) ) );
                      info.d_new_skolem[LENGTH_SPLIT].push_back(sk);
                      info.d_id = INFER_SSPLIT_CST_BINARY;
                      info_valid = true;
                    }else{
                      // normal v/c split
                      Node firstChar = stra.size() == 1 ? const_str : NodeManager::currentNM()->mkConst( isRev ? stra.suffix( 1 ) : stra.prefix( 1 ) );
                      Node sk = d_sk_cache.mkSkolemCached(
                          other_str,
                          firstChar,
                          isRev ? SkolemCache::SK_ID_VC_SPT_REV
                                : SkolemCache::SK_ID_VC_SPT,
                          "c_spt");
                      Trace("strings-csp") << "Const Split: " << firstChar << " is removed from " << const_str << " (serial) " << std::endl;
                      info.d_conc = other_str.eqNode( isRev ? mkConcat( sk, firstChar ) : mkConcat(firstChar, sk) );
                      info.d_new_skolem[LENGTH_SPLIT].push_back(sk);
                      info.d_id = INFER_SSPLIT_CST;
                      info_valid = true;
                    }
                  }
                  }
                }
              }else{
                int lentTestSuccess = -1;
                Node lentTestExp;
                if( options::stringCheckEntailLen() ){
                  //check entailment
                  for( unsigned e=0; e<2; e++ ){
                    Node t = e==0 ? normal_forms[i][index] : normal_forms[j][index];
                    //do not infer constants are larger than variables
                    if( t.getKind()!=kind::CONST_STRING ){
                      Node lt1 = e==0 ? length_term_i : length_term_j;
                      Node lt2 = e==0 ? length_term_j : length_term_i;
                      Node ent_lit = Rewriter::rewrite( NodeManager::currentNM()->mkNode( kind::GT, lt1, lt2 ) );
                      std::pair<bool, Node> et = d_valuation.entailmentCheck( THEORY_OF_TYPE_BASED, ent_lit );
                      if( et.first ){
                        Trace("strings-entail") << "Strings entailment : " << ent_lit << " is entailed in the current context." << std::endl;
                        Trace("strings-entail") << "  explanation was : " << et.second << std::endl;
                        lentTestSuccess = e;
                        lentTestExp = et.second;
                        break;
                      }
                    }
                  }
                }
                
                getExplanationVectorForPrefixEq( normal_forms, normal_form_src, normal_forms_exp, normal_forms_exp_depend, i, j, index, index, isRev, info.d_ant );
                //x!=e /\ y!=e
                for(unsigned xory=0; xory<2; xory++) {
                  Node x = xory==0 ? normal_forms[i][index] : normal_forms[j][index];
                  Node xgtz = x.eqNode( d_emptyString ).negate();
                  if( d_equalityEngine.areDisequal( x, d_emptyString, true ) ) {
                    info.d_ant.push_back( xgtz );
                  } else {
                    info.d_antn.push_back( xgtz );
                  }
                }
                Node sk = d_sk_cache.mkSkolemCached(
                    normal_forms[i][index],
                    normal_forms[j][index],
                    isRev ? SkolemCache::SK_ID_V_SPT_REV
                          : SkolemCache::SK_ID_V_SPT,
                    "v_spt");
                // must add length requirement
                info.d_new_skolem[LENGTH_GEQ_ONE].push_back(sk);
                Node eq1 = normal_forms[i][index].eqNode( isRev ? mkConcat(sk, normal_forms[j][index]) : mkConcat(normal_forms[j][index], sk) );
                Node eq2 = normal_forms[j][index].eqNode( isRev ? mkConcat(sk, normal_forms[i][index]) : mkConcat(normal_forms[i][index], sk) );

                if( lentTestSuccess!=-1 ){
                  info.d_antn.push_back( lentTestExp );
                  info.d_conc = lentTestSuccess==0 ? eq1 : eq2;
                  info.d_id = INFER_SSPLIT_VAR_PROP;
                  info_valid = true;
                }else{
                  Node ldeq = NodeManager::currentNM()->mkNode( kind::EQUAL, length_term_i, length_term_j ).negate();
                  if( d_equalityEngine.areDisequal( length_term_i, length_term_j, true ) ){
                    info.d_ant.push_back( ldeq );
                  }else{
                    info.d_antn.push_back(ldeq);
                  }
                  //set info
                  info.d_conc = NodeManager::currentNM()->mkNode( kind::OR, eq1, eq2 );
                  info.d_id = INFER_SSPLIT_VAR;
                  info_valid = true;
                }
              }
            }
          }
          if( info_valid ){
            pinfer.push_back( info );
            Assert( !success );
          }
        }
      }
    }
  }while( success );
}

bool TheoryStrings::detectLoop( std::vector< std::vector< Node > > &normal_forms, int i, int j, int index, int &loop_in_i, int &loop_in_j, unsigned rproc ){
  int has_loop[2] = { -1, -1 };
  if( options::stringLB() != 2 ) {
    for( unsigned r=0; r<2; r++ ) {
      int n_index = (r==0 ? i : j);
      int other_n_index = (r==0 ? j : i);
      if( normal_forms[other_n_index][index].getKind() != kind::CONST_STRING ) {
        for( unsigned lp = index+1; lp<normal_forms[n_index].size()-rproc; lp++ ){
          if( normal_forms[n_index][lp]==normal_forms[other_n_index][index] ){
            has_loop[r] = lp;
            break;
          }
        }
      }
    }
  }
  if( has_loop[0]!=-1 || has_loop[1]!=-1 ) {
    loop_in_i = has_loop[0];
    loop_in_j = has_loop[1];
    return true;
  } else {
    Trace("strings-solve-debug") << "No loops detected." << std::endl;
    return false;
  }
}

//xs(zy)=t(yz)xr
bool TheoryStrings::processLoop( std::vector< std::vector< Node > > &normal_forms, std::vector< Node > &normal_form_src,
                                 int i, int j, int loop_n_index, int other_n_index, int loop_index, int index, InferInfo& info ){
  if( options::stringAbortLoop() ){
    std::stringstream ss;
    ss << "Looping word equation encountered." << std::endl;
    throw LogicException(ss.str());
  }
  if (!options::stringProcessLoop())
  {
    d_out->setIncomplete();
    return false;
  }
  NodeManager* nm = NodeManager::currentNM();
  Node conc;
  Trace("strings-loop") << "Detected possible loop for "
                        << normal_forms[loop_n_index][loop_index] << std::endl;
  Trace("strings-loop") << " ... (X)= " << normal_forms[other_n_index][index]
                        << std::endl;

  Trace("strings-loop") << " ... T(Y.Z)= ";
  std::vector<Node>& veci = normal_forms[loop_n_index];
  std::vector<Node> vec_t(veci.begin() + index, veci.begin() + loop_index);
  Node t_yz = mkConcat(vec_t);
  Trace("strings-loop") << " (" << t_yz << ")" << std::endl;
  Trace("strings-loop") << " ... S(Z.Y)= ";
  std::vector<Node>& vecoi = normal_forms[other_n_index];
  std::vector<Node> vec_s(vecoi.begin() + index + 1, vecoi.end());
  Node s_zy = mkConcat(vec_s);
  Trace("strings-loop") << s_zy << std::endl;
  Trace("strings-loop") << " ... R= ";
  std::vector<Node> vec_r(veci.begin() + loop_index + 1, veci.end());
  Node r = mkConcat(vec_r);
  Trace("strings-loop") << r << std::endl;

  if (s_zy.isConst() && r.isConst() && r != d_emptyString)
  {
    int c;
    bool flag = true;
    if (s_zy.getConst<String>().tailcmp(r.getConst<String>(), c))
    {
      if (c >= 0)
      {
        s_zy = nm->mkConst(s_zy.getConst<String>().substr(0, c));
        r = d_emptyString;
        vec_r.clear();
        Trace("strings-loop") << "Strings::Loop: Refactor S(Z.Y)= " << s_zy
                              << ", c=" << c << std::endl;
        flag = false;
      }
    }
    if (flag)
    {
      Trace("strings-loop") << "Strings::Loop: tails are different."
                            << std::endl;
      sendInference(info.d_ant, conc, "Loop Conflict", true);
      return false;
    }
  }

  Node split_eq;
  for (unsigned r = 0; r < 2; r++)
  {
    Node t = r == 0 ? normal_forms[loop_n_index][loop_index] : t_yz;
    split_eq = t.eqNode(d_emptyString);
    Node split_eqr = Rewriter::rewrite(split_eq);
    // the equality could rewrite to false
    if (!split_eqr.isConst())
    {
      if (!areDisequal(t, d_emptyString))
      {
        // try to make t equal to empty to avoid loop
        info.d_conc = nm->mkNode(kind::OR, split_eq, split_eq.negate());
        info.d_id = INFER_LEN_SPLIT_EMP;
        return true;
      }
      else
      {
        info.d_ant.push_back(split_eq.negate());
      }
    }
    else
    {
      Assert(!split_eqr.getConst<bool>());
    }
  }

  Node ant = mkExplain(info.d_ant);
  info.d_ant.clear();
  info.d_antn.push_back(ant);

  Node str_in_re;
  if (s_zy == t_yz && r == d_emptyString && s_zy.isConst()
      && s_zy.getConst<String>().isRepeated())
  {
    Node rep_c = nm->mkConst(s_zy.getConst<String>().substr(0, 1));
    Trace("strings-loop") << "Special case (X)="
                          << normal_forms[other_n_index][index] << " "
                          << std::endl;
    Trace("strings-loop") << "... (C)=" << rep_c << " " << std::endl;
    // special case
    str_in_re =
        nm->mkNode(kind::STRING_IN_REGEXP,
                   normal_forms[other_n_index][index],
                   nm->mkNode(kind::REGEXP_STAR,
                              nm->mkNode(kind::STRING_TO_REGEXP, rep_c)));
    conc = str_in_re;
  }
  else if (t_yz.isConst())
  {
    Trace("strings-loop") << "Strings::Loop: Const Normal Breaking."
                          << std::endl;
    CVC4::String s = t_yz.getConst<CVC4::String>();
    unsigned size = s.size();
    std::vector<Node> vconc;
    for (unsigned len = 1; len <= size; len++)
    {
      Node y = nm->mkConst(s.substr(0, len));
      Node z = nm->mkConst(s.substr(len, size - len));
      Node restr = s_zy;
      Node cc;
      if (r != d_emptyString)
      {
        std::vector<Node> v2(vec_r);
        v2.insert(v2.begin(), y);
        v2.insert(v2.begin(), z);
        restr = mkConcat(z, y);
        cc = Rewriter::rewrite(s_zy.eqNode(mkConcat(v2)));
      }
      else
      {
        cc = Rewriter::rewrite(s_zy.eqNode(mkConcat(z, y)));
      }
      if (cc == d_false)
      {
        continue;
      }
      Node conc2 = nm->mkNode(
          kind::STRING_IN_REGEXP,
          normal_forms[other_n_index][index],
          nm->mkNode(kind::REGEXP_CONCAT,
                     nm->mkNode(kind::STRING_TO_REGEXP, y),
                     nm->mkNode(kind::REGEXP_STAR,
                                nm->mkNode(kind::STRING_TO_REGEXP, restr))));
      cc = cc == d_true ? conc2 : nm->mkNode(kind::AND, cc, conc2);
      d_regexp_ant[conc2] = ant;
      vconc.push_back(cc);
    }
    conc = vconc.size() == 0 ? Node::null() : vconc.size() == 1
                                                  ? vconc[0]
                                                  : nm->mkNode(kind::OR, vconc);
  }
  else
  {
    Trace("strings-loop") << "Strings::Loop: Normal Loop Breaking."
                          << std::endl;
    // right
    Node sk_w = d_sk_cache.mkSkolem("w_loop");
    Node sk_y = d_sk_cache.mkSkolem("y_loop");
    registerLength(sk_y, LENGTH_GEQ_ONE);
    Node sk_z = d_sk_cache.mkSkolem("z_loop");
    // t1 * ... * tn = y * z
    Node conc1 = t_yz.eqNode(mkConcat(sk_y, sk_z));
    // s1 * ... * sk = z * y * r
    vec_r.insert(vec_r.begin(), sk_y);
    vec_r.insert(vec_r.begin(), sk_z);
    Node conc2 = s_zy.eqNode(mkConcat(vec_r));
    Node conc3 =
        normal_forms[other_n_index][index].eqNode(mkConcat(sk_y, sk_w));
    Node restr = r == d_emptyString ? s_zy : mkConcat(sk_z, sk_y);
    str_in_re =
        nm->mkNode(kind::STRING_IN_REGEXP,
                   sk_w,
                   nm->mkNode(kind::REGEXP_STAR,
                              nm->mkNode(kind::STRING_TO_REGEXP, restr)));

    std::vector<Node> vec_conc;
    vec_conc.push_back(conc1);
    vec_conc.push_back(conc2);
    vec_conc.push_back(conc3);
    vec_conc.push_back(str_in_re);
    // vec_conc.push_back(sk_y.eqNode(d_emptyString).negate());//by mkskolems
    conc = nm->mkNode(kind::AND, vec_conc);
  }  // normal case

  // set its antecedant to ant, to say when it is relevant
  if (!str_in_re.isNull())
  {
    d_regexp_ant[str_in_re] = ant;
  }
  // we will be done
  info.d_conc = conc;
  info.d_id = INFER_FLOOP;
  info.d_nf_pair[0] = normal_form_src[i];
  info.d_nf_pair[1] = normal_form_src[j];
  return true;
}

//return true for lemma, false if we succeed
void TheoryStrings::processDeq( Node ni, Node nj ) {
  //Assert( areDisequal( ni, nj ) );
  if( d_normal_forms[ni].size()>1 || d_normal_forms[nj].size()>1 ){
    std::vector< Node > nfi;
    nfi.insert( nfi.end(), d_normal_forms[ni].begin(), d_normal_forms[ni].end() );
    std::vector< Node > nfj;
    nfj.insert( nfj.end(), d_normal_forms[nj].begin(), d_normal_forms[nj].end() );

    int revRet = processReverseDeq( nfi, nfj, ni, nj );
    if( revRet!=0 ){
      return;
    }

    nfi.clear();
    nfi.insert( nfi.end(), d_normal_forms[ni].begin(), d_normal_forms[ni].end() );
    nfj.clear();
    nfj.insert( nfj.end(), d_normal_forms[nj].begin(), d_normal_forms[nj].end() );

    unsigned index = 0;
    while( index<nfi.size() || index<nfj.size() ){
      int ret = processSimpleDeq( nfi, nfj, ni, nj, index, false );
      if( ret!=0 ) {
        return;
      }else{
        Assert( index<nfi.size() && index<nfj.size() );
        Node i = nfi[index];
        Node j = nfj[index];
        Trace("strings-solve-debug")  << "...Processing(DEQ) " << i << " " << j << std::endl;
        if( !areEqual( i, j ) ){
          Assert( i.getKind()!=kind::CONST_STRING || j.getKind()!=kind::CONST_STRING );
          std::vector< Node > lexp;
          Node li = getLength( i, lexp );
          Node lj = getLength( j, lexp );
          if( areDisequal( li, lj ) ){
            if( i.getKind()==kind::CONST_STRING || j.getKind()==kind::CONST_STRING ){
              //check if empty
              Node const_k = i.getKind() == kind::CONST_STRING ? i : j;
              Node nconst_k = i.getKind() == kind::CONST_STRING ? j : i;
              Node lnck = i.getKind() == kind::CONST_STRING ? lj : li;
              if( !d_equalityEngine.areDisequal( nconst_k, d_emptyString, true ) ){
                Node eq = nconst_k.eqNode( d_emptyString );
                Node conc = NodeManager::currentNM()->mkNode( kind::OR, eq, eq.negate() );
                sendInference( d_empty_vec, conc, "D-DISL-Emp-Split" );
                return;
              }else{
                //split on first character
                CVC4::String str = const_k.getConst<String>();
                Node firstChar = str.size() == 1 ? const_k : NodeManager::currentNM()->mkConst( str.prefix( 1 ) );
                if( areEqual( lnck, d_one ) ){
                  if( areDisequal( firstChar, nconst_k ) ){
                    return;
                  }else if( !areEqual( firstChar, nconst_k ) ){
                    //splitting on demand : try to make them disequal
                    if (sendSplit(
                            firstChar, nconst_k, "S-Split(DEQL-Const)", false))
                    {
                      return;
                    }
                  }
                }else{
                  Node sk = d_sk_cache.mkSkolemCached(
                      nconst_k, firstChar, SkolemCache::SK_ID_DC_SPT, "dc_spt");
                  registerLength(sk, LENGTH_ONE);
                  Node skr =
                      d_sk_cache.mkSkolemCached(nconst_k,
                                                firstChar,
                                                SkolemCache::SK_ID_DC_SPT_REM,
                                                "dc_spt_rem");
                  Node eq1 = nconst_k.eqNode( NodeManager::currentNM()->mkNode( kind::STRING_CONCAT, sk, skr ) );
                  eq1 = Rewriter::rewrite( eq1 );
                  Node eq2 = nconst_k.eqNode( NodeManager::currentNM()->mkNode( kind::STRING_CONCAT, firstChar, skr ) );
                  std::vector< Node > antec;
                  antec.insert( antec.end(), d_normal_forms_exp[ni].begin(), d_normal_forms_exp[ni].end() );
                  antec.insert( antec.end(), d_normal_forms_exp[nj].begin(), d_normal_forms_exp[nj].end() );
                  antec.push_back( nconst_k.eqNode( d_emptyString ).negate() );
                  sendInference( antec, NodeManager::currentNM()->mkNode( kind::OR, 
                                          NodeManager::currentNM()->mkNode( kind::AND, eq1, sk.eqNode( firstChar ).negate() ), eq2 ), "D-DISL-CSplit" );
                  d_pending_req_phase[ eq1 ] = true;
                  return;
                }
              }
            }else{
              Trace("strings-solve") << "Non-Simple Case 1 : add lemma " << std::endl;
              //must add lemma
              std::vector< Node > antec;
              std::vector< Node > antec_new_lits;
              antec.insert( antec.end(), d_normal_forms_exp[ni].begin(), d_normal_forms_exp[ni].end() );
              antec.insert( antec.end(), d_normal_forms_exp[nj].begin(), d_normal_forms_exp[nj].end() );
              //check disequal
              if( areDisequal( ni, nj ) ){
                antec.push_back( ni.eqNode( nj ).negate() );
              }else{
                antec_new_lits.push_back( ni.eqNode( nj ).negate() );
              }
              antec_new_lits.push_back( li.eqNode( lj ).negate() );
              std::vector< Node > conc;
              Node sk1 = d_sk_cache.mkSkolemCached(
                  i, j, SkolemCache::SK_ID_DEQ_X, "x_dsplit");
              Node sk2 = d_sk_cache.mkSkolemCached(
                  i, j, SkolemCache::SK_ID_DEQ_Y, "y_dsplit");
              Node sk3 = d_sk_cache.mkSkolemCached(
                  i, j, SkolemCache::SK_ID_DEQ_Z, "z_dsplit");
              registerLength(sk3, LENGTH_GEQ_ONE);
              //Node nemp = sk3.eqNode(d_emptyString).negate();
              //conc.push_back(nemp);
              Node lsk1 = mkLength( sk1 );
              conc.push_back( lsk1.eqNode( li ) );
              Node lsk2 = mkLength( sk2 );
              conc.push_back( lsk2.eqNode( lj ) );
              conc.push_back( NodeManager::currentNM()->mkNode( kind::OR, j.eqNode( mkConcat( sk1, sk3 ) ), i.eqNode( mkConcat( sk2, sk3 ) ) ) );
              sendInference( antec, antec_new_lits, NodeManager::currentNM()->mkNode( kind::AND, conc ), "D-DISL-Split" );
              ++(d_statistics.d_deq_splits);
              return;
            }
          }else if( areEqual( li, lj ) ){
            Assert( !areDisequal( i, j ) );
            //splitting on demand : try to make them disequal
            if (sendSplit(i, j, "S-Split(DEQL)", false))
            {
              return;
            }
          }else{
            //splitting on demand : try to make lengths equal
            if (sendSplit(li, lj, "D-Split"))
            {
              return;
            }
          }
        }
        index++;
      }
    }
    Assert( false );
  }
}

int TheoryStrings::processReverseDeq( std::vector< Node >& nfi, std::vector< Node >& nfj, Node ni, Node nj ) {
  //reverse normal form of i, j
  std::reverse( nfi.begin(), nfi.end() );
  std::reverse( nfj.begin(), nfj.end() );

  unsigned index = 0;
  int ret = processSimpleDeq( nfi, nfj, ni, nj, index, true );

  //reverse normal form of i, j
  std::reverse( nfi.begin(), nfi.end() );
  std::reverse( nfj.begin(), nfj.end() );

  return ret;
}

int TheoryStrings::processSimpleDeq( std::vector< Node >& nfi, std::vector< Node >& nfj, Node ni, Node nj, unsigned& index, bool isRev ){
  // See if one side is constant, if so, the disequality ni != nj is satisfied
  // since ni does not contain nj or vice versa.
  // This is only valid when isRev is false, since when isRev=true, the contents
  // of normal form vectors nfi and nfj are reversed.
  if (!isRev)
  {
    for (unsigned i = 0; i < 2; i++)
    {
      Node c = getConstantEqc(i == 0 ? ni : nj);
      if (!c.isNull())
      {
        int findex, lindex;
        if (!TheoryStringsRewriter::canConstantContainList(
                c, i == 0 ? nfj : nfi, findex, lindex))
        {
          Trace("strings-solve-debug")
              << "Disequality: constant cannot contain list" << std::endl;
          return 1;
        }
      }
    }
  }
  while( index<nfi.size() || index<nfj.size() ) {
    if( index>=nfi.size() || index>=nfj.size() ){
      Trace("strings-solve-debug") << "Disequality normalize empty" << std::endl;
      std::vector< Node > ant;
      //we have a conflict : because the lengths are equal, the remainder needs to be empty, which will lead to a conflict
      Node lni = getLengthExp( ni, ant, d_normal_forms_base[ni] );
      Node lnj = getLengthExp( nj, ant, d_normal_forms_base[nj] );
      ant.push_back( lni.eqNode( lnj ) );
      ant.insert( ant.end(), d_normal_forms_exp[ni].begin(), d_normal_forms_exp[ni].end() );
      ant.insert( ant.end(), d_normal_forms_exp[nj].begin(), d_normal_forms_exp[nj].end() );
      std::vector< Node > cc;
      std::vector< Node >& nfk = index>=nfi.size() ? nfj : nfi;
      for( unsigned index_k=index; index_k<nfk.size(); index_k++ ){
        cc.push_back( nfk[index_k].eqNode( d_emptyString ) );
      }
      Node conc = cc.size()==1 ? cc[0] : NodeManager::currentNM()->mkNode( kind::AND, cc );
      conc = Rewriter::rewrite( conc );
      sendInference( ant, conc, "Disequality Normalize Empty", true);
      return -1;
    }else{
      Node i = nfi[index];
      Node j = nfj[index];
      Trace("strings-solve-debug")  << "...Processing(QED) " << i << " " << j << std::endl;
      if( !areEqual( i, j ) ) {
        if( i.getKind()==kind::CONST_STRING && j.getKind()==kind::CONST_STRING ) {
          unsigned int len_short = i.getConst<String>().size() < j.getConst<String>().size() ? i.getConst<String>().size() : j.getConst<String>().size();
          bool isSameFix = isRev ? i.getConst<String>().rstrncmp(j.getConst<String>(), len_short): i.getConst<String>().strncmp(j.getConst<String>(), len_short);
          if( isSameFix ) {
            //same prefix/suffix
            //k is the index of the string that is shorter
            Node nk = i.getConst<String>().size() < j.getConst<String>().size() ? i : j;
            Node nl = i.getConst<String>().size() < j.getConst<String>().size() ? j : i;
            Node remainderStr;
            if( isRev ){
              int new_len = nl.getConst<String>().size() - len_short;
              remainderStr = NodeManager::currentNM()->mkConst( nl.getConst<String>().substr(0, new_len) );
              Trace("strings-solve-debug-test") << "Rev. Break normal form of " << nl << " into " << nk << ", " << remainderStr << std::endl;
            } else {
              remainderStr = NodeManager::currentNM()->mkConst( nl.getConst<String>().substr( len_short ) );
              Trace("strings-solve-debug-test") << "Break normal form of " << nl << " into " << nk << ", " << remainderStr << std::endl;
            }
            if( i.getConst<String>().size() < j.getConst<String>().size() ) {
              nfj.insert( nfj.begin() + index + 1, remainderStr );
              nfj[index] = nfi[index];
            } else {
              nfi.insert( nfi.begin() + index + 1, remainderStr );
              nfi[index] = nfj[index];
            }
          }else{
            return 1;
          }
        }else{
          std::vector< Node > lexp;
          Node li = getLength( i, lexp );
          Node lj = getLength( j, lexp );
          if( areEqual( li, lj ) && areDisequal( i, j ) ){
            Trace("strings-solve") << "Simple Case 2 : found equal length disequal sub strings " << i << " " << j << std::endl;
            //we are done: D-Remove
            return 1;
          }else{
            return 0;
          }
        }
      }
      index++;
    }
  }
  return 0;
}

void TheoryStrings::addNormalFormPair( Node n1, Node n2 ){
  if( !isNormalFormPair( n1, n2 ) ){
    int index = 0;
    NodeIntMap::const_iterator it = d_nf_pairs.find( n1 );
    if( it!=d_nf_pairs.end() ){
      index = (*it).second;
    }
    d_nf_pairs[n1] = index + 1;
    if( index<(int)d_nf_pairs_data[n1].size() ){
      d_nf_pairs_data[n1][index] = n2;
    }else{
      d_nf_pairs_data[n1].push_back( n2 );
    } 
    Assert( isNormalFormPair( n1, n2 ) );
  } else {
    Trace("strings-nf-debug") << "Already a normal form pair " << n1 << " " << n2 << std::endl;
  }
}

bool TheoryStrings::isNormalFormPair( Node n1, Node n2 ) {
  //TODO: modulo equality?
  return isNormalFormPair2( n1, n2 ) || isNormalFormPair2( n2, n1 );
}

bool TheoryStrings::isNormalFormPair2( Node n1, Node n2 ) {
  //Trace("strings-debug") << "is normal form pair. " << n1 << " " << n2 << std::endl;
  NodeIntMap::const_iterator it = d_nf_pairs.find( n1 );
  if( it!=d_nf_pairs.end() ){
    Assert( d_nf_pairs_data.find( n1 )!=d_nf_pairs_data.end() );
    for( int i=0; i<(*it).second; i++ ){
      Assert( i<(int)d_nf_pairs_data[n1].size() );
      if( d_nf_pairs_data[n1][i]==n2 ){
        return true;
      }
    }
  }
  return false;
}

void TheoryStrings::registerTerm( Node n, int effort ) {
  TypeNode tn = n.getType();
  bool do_register = true;
  if (!tn.isString())
  {
    if (options::stringEagerLen())
    {
      do_register = effort == 0;
    }
    else
    {
      do_register = effort > 0 || n.getKind() != STRING_CONCAT;
    }
  }
  if (!do_register)
  {
    return;
  }
  if (d_registered_terms_cache.find(n) != d_registered_terms_cache.end())
  {
    return;
  }
  d_registered_terms_cache.insert(n);
  NodeManager* nm = NodeManager::currentNM();
  Debug("strings-register") << "TheoryStrings::registerTerm() " << n
                            << ", effort = " << effort << std::endl;
  if (tn.isString())
  {
    // register length information:
    //  for variables, split on empty vs positive length
    //  for concat/const/replace, introduce proxy var and state length relation
    Node lsum;
    if (n.getKind() != STRING_CONCAT && n.getKind() != CONST_STRING)
    {
      Node lsumb = nm->mkNode(STRING_LENGTH, n);
      lsum = Rewriter::rewrite(lsumb);
      // can register length term if it does not rewrite
      if (lsum == lsumb)
      {
        registerLength(n, LENGTH_SPLIT);
        return;
      }
    }
    Node sk = d_sk_cache.mkSkolemCached(n, SkolemCache::SK_PURIFY, "lsym");
    StringsProxyVarAttribute spva;
    sk.setAttribute(spva, true);
    Node eq = Rewriter::rewrite(sk.eqNode(n));
    Trace("strings-lemma") << "Strings::Lemma LENGTH Term : " << eq
                           << std::endl;
    d_proxy_var[n] = sk;
    Trace("strings-assert") << "(assert " << eq << ")" << std::endl;
    d_out->lemma(eq);
    Node skl = nm->mkNode(STRING_LENGTH, sk);
    if (n.getKind() == STRING_CONCAT)
    {
      std::vector<Node> node_vec;
      for (unsigned i = 0; i < n.getNumChildren(); i++)
      {
        if (n[i].getAttribute(StringsProxyVarAttribute()))
        {
          Assert(d_proxy_var_to_length.find(n[i])
                 != d_proxy_var_to_length.end());
          node_vec.push_back(d_proxy_var_to_length[n[i]]);
        }
        else
        {
          Node lni = nm->mkNode(STRING_LENGTH, n[i]);
          node_vec.push_back(lni);
        }
      }
      lsum = nm->mkNode(PLUS, node_vec);
      lsum = Rewriter::rewrite(lsum);
    }
    else if (n.getKind() == CONST_STRING)
    {
      lsum = nm->mkConst(Rational(n.getConst<String>().size()));
    }
    Assert(!lsum.isNull());
    d_proxy_var_to_length[sk] = lsum;
    Node ceq = Rewriter::rewrite(skl.eqNode(lsum));
    Trace("strings-lemma") << "Strings::Lemma LENGTH : " << ceq << std::endl;
    Trace("strings-lemma-debug")
        << "  prerewrite : " << skl.eqNode(lsum) << std::endl;
    Trace("strings-assert") << "(assert " << ceq << ")" << std::endl;
    d_out->lemma(ceq);
  }
  else if (n.getKind() == STRING_CODE)
  {
    d_has_str_code = true;
    // ite( str.len(s)==1, 0 <= str.code(s) < num_codes, str.code(s)=-1 )
    Node code_len = mkLength(n[0]).eqNode(d_one);
    Node code_eq_neg1 = n.eqNode(d_neg_one);
    Node code_range = nm->mkNode(
        AND,
        nm->mkNode(GEQ, n, d_zero),
        nm->mkNode(LT, n, nm->mkConst(Rational(CVC4::String::num_codes()))));
    Node lem = nm->mkNode(ITE, code_len, code_range, code_eq_neg1);
    Trace("strings-lemma") << "Strings::Lemma CODE : " << lem << std::endl;
    Trace("strings-assert") << "(assert " << lem << ")" << std::endl;
    d_out->lemma(lem);
  }
}

void TheoryStrings::sendInference( std::vector< Node >& exp, std::vector< Node >& exp_n, Node eq, const char * c, bool asLemma ) {
  eq = eq.isNull() ? d_false : Rewriter::rewrite( eq );
  if( eq!=d_true ){
    if( Trace.isOn("strings-infer-debug") ){
      Trace("strings-infer-debug") << "By " << c << ", infer : " << eq << " from: " << std::endl;
      for( unsigned i=0; i<exp.size(); i++ ){
        Trace("strings-infer-debug")  << "  " << exp[i] << std::endl;
      }
      for( unsigned i=0; i<exp_n.size(); i++ ){
        Trace("strings-infer-debug")  << "  N:" << exp_n[i] << std::endl;
      }
      //Trace("strings-infer-debug") << "as lemma : " << asLemma << std::endl;
    }
    //check if we should send a lemma or an inference
    if( asLemma || eq==d_false || eq.getKind()==kind::OR || !exp_n.empty() || options::stringInferAsLemmas() ){  
      Node eq_exp;
      if( options::stringRExplainLemmas() ){
        eq_exp = mkExplain( exp, exp_n );
      }else{
        if( exp.empty() ){
          eq_exp = mkAnd( exp_n );
        }else if( exp_n.empty() ){
          eq_exp = mkAnd( exp );
        }else{
          std::vector< Node > ev;
          ev.insert( ev.end(), exp.begin(), exp.end() );
          ev.insert( ev.end(), exp_n.begin(), exp_n.end() );
          eq_exp = NodeManager::currentNM()->mkNode( kind::AND, ev );
        }
      }
      // if we have unexplained literals, this lemma is not a conflict
      if (eq == d_false && !exp_n.empty())
      {
        eq = eq_exp.negate();
        eq_exp = d_true;
      }
      sendLemma( eq_exp, eq, c );
    }else{
      sendInfer( mkAnd( exp ), eq, c );
    }
  }
}

void TheoryStrings::sendInference( std::vector< Node >& exp, Node eq, const char * c, bool asLemma ) {
  std::vector< Node > exp_n;
  sendInference( exp, exp_n, eq, c, asLemma );
}

void TheoryStrings::sendLemma( Node ant, Node conc, const char * c ) {
  if( conc.isNull() || conc == d_false ) {
    Trace("strings-conflict") << "Strings::Conflict : " << c << " : " << ant << std::endl;
    Trace("strings-lemma") << "Strings::Conflict : " << c << " : " << ant << std::endl;
    Trace("strings-assert") << "(assert (not " << ant << ")) ; conflict " << c << std::endl;
    d_out->conflict(ant);
    d_conflict = true;
  } else {
    Node lem;
    if( ant == d_true ) {
      lem = conc;
    }else{
      lem = NodeManager::currentNM()->mkNode( kind::IMPLIES, ant, conc );
    }
    Trace("strings-lemma") << "Strings::Lemma " << c << " : " << lem << std::endl;
    Trace("strings-assert") << "(assert " << lem << ") ; lemma " << c << std::endl;
    d_lemma_cache.push_back( lem );
  }
}

void TheoryStrings::sendInfer( Node eq_exp, Node eq, const char * c ) {
  if( options::stringInferSym() ){
    std::vector< Node > vars;
    std::vector< Node > subs;
    std::vector< Node > unproc;
    inferSubstitutionProxyVars( eq_exp, vars, subs, unproc );
    if( unproc.empty() ){
      Trace("strings-lemma-debug") << "Strings::Infer " << eq << " from " << eq_exp << " by " << c << std::endl;
      Node eqs = eq.substitute( vars.begin(), vars.end(), subs.begin(), subs.end() );
      Trace("strings-lemma-debug") << "Strings::Infer Alternate : " << eqs << std::endl;
      for( unsigned i=0; i<vars.size(); i++ ){
        Trace("strings-lemma-debug") << "  " << vars[i] << " -> " << subs[i] << std::endl;
      }
      sendLemma( d_true, eqs, c );
      return;
    }else{
      for( unsigned i=0; i<unproc.size(); i++ ){
        Trace("strings-lemma-debug") << "  non-trivial exp : " << unproc[i] << std::endl;
      }
    }
  }
  Trace("strings-lemma") << "Strings::Infer " << eq << " from " << eq_exp << " by " << c << std::endl;
  Trace("strings-assert") << "(assert (=> " << eq_exp << " " << eq << ")) ; infer " << c << std::endl;
  d_pending.push_back( eq );
  d_pending_exp[eq] = eq_exp;
  d_infer.push_back( eq );
  d_infer_exp.push_back( eq_exp );
}

bool TheoryStrings::sendSplit(Node a, Node b, const char* c, bool preq)
{
  Node eq = a.eqNode( b );
  eq = Rewriter::rewrite( eq );
  if (!eq.isConst())
  {
    Node neq = NodeManager::currentNM()->mkNode(kind::NOT, eq);
    Node lemma_or = NodeManager::currentNM()->mkNode(kind::OR, eq, neq);
    Trace("strings-lemma") << "Strings::Lemma " << c << " SPLIT : " << lemma_or
                           << std::endl;
    d_lemma_cache.push_back(lemma_or);
    d_pending_req_phase[eq] = preq;
    ++(d_statistics.d_splits);
    return true;
  }
  return false;
}

void TheoryStrings::registerLength(Node n, LengthStatus s)
{
  if (d_length_lemma_terms_cache.find(n) != d_length_lemma_terms_cache.end())
  {
    return;
  }
  d_length_lemma_terms_cache.insert(n);

  NodeManager* nm = NodeManager::currentNM();
  Node n_len = nm->mkNode(kind::STRING_LENGTH, n);

  if (s == LENGTH_GEQ_ONE)
  {
    Node neq_empty = n.eqNode(d_emptyString).negate();
    Node len_n_gt_z = nm->mkNode(GT, n_len, d_zero);
    Node len_geq_one = nm->mkNode(AND, neq_empty, len_n_gt_z);
    Trace("strings-lemma") << "Strings::Lemma SK-GEQ-ONE : " << len_geq_one
                           << std::endl;
    Trace("strings-assert") << "(assert " << len_geq_one << ")" << std::endl;
    d_out->lemma(len_geq_one);
    return;
  }

  if (s == LENGTH_ONE)
  {
    Node len_one = n_len.eqNode(d_one);
    Trace("strings-lemma") << "Strings::Lemma SK-ONE : " << len_one
                           << std::endl;
    Trace("strings-assert") << "(assert " << len_one << ")" << std::endl;
    d_out->lemma(len_one);
    return;
  }
  Assert(s == LENGTH_SPLIT);

  if( options::stringSplitEmp() || !options::stringLenGeqZ() ){
    Node n_len_eq_z = n_len.eqNode( d_zero );
    Node n_len_eq_z_2 = n.eqNode( d_emptyString );
    Node case_empty = nm->mkNode(AND, n_len_eq_z, n_len_eq_z_2);
    case_empty = Rewriter::rewrite(case_empty);
    Node case_nempty = nm->mkNode(GT, n_len, d_zero);
    if (!case_empty.isConst())
    {
      Node lem = nm->mkNode(OR, case_empty, case_nempty);
      d_out->lemma(lem);
      Trace("strings-lemma") << "Strings::Lemma LENGTH >= 0 : " << lem
                             << std::endl;
      // prefer trying the empty case first
      // notice that requirePhase must only be called on rewritten literals that
      // occur in the CNF stream.
      n_len_eq_z = Rewriter::rewrite(n_len_eq_z);
      Assert(!n_len_eq_z.isConst());
      d_out->requirePhase(n_len_eq_z, true);
      n_len_eq_z_2 = Rewriter::rewrite(n_len_eq_z_2);
      Assert(!n_len_eq_z_2.isConst());
      d_out->requirePhase(n_len_eq_z_2, true);
    }
    else if (!case_empty.getConst<bool>())
    {
      // the rewriter knows that n is non-empty
      Trace("strings-lemma")
          << "Strings::Lemma LENGTH > 0 (non-empty): " << case_nempty
          << std::endl;
      d_out->lemma(case_nempty);
    }
    else
    {
      // If n = "" ---> true or len( n ) = 0 ----> true, then we expect that
      // n ---> "". Since this method is only called on non-constants n, it must
      // be that n = "" ^ len( n ) = 0 does not rewrite to true.
      Assert(false);
    }
  }

  // additionally add len( x ) >= 0 ?
  if( options::stringLenGeqZ() ){
    Node n_len_geq = nm->mkNode(kind::GEQ, n_len, d_zero);
    n_len_geq = Rewriter::rewrite( n_len_geq );
    d_out->lemma( n_len_geq );
  }
}

void TheoryStrings::inferSubstitutionProxyVars( Node n, std::vector< Node >& vars, std::vector< Node >& subs, std::vector< Node >& unproc ) {
  if( n.getKind()==kind::AND ){
    for( unsigned i=0; i<n.getNumChildren(); i++ ){
      inferSubstitutionProxyVars( n[i], vars, subs, unproc );
    }
    return;
  }else if( n.getKind()==kind::EQUAL ){
    Node ns = n.substitute( vars.begin(), vars.end(), subs.begin(), subs.end() );
    ns = Rewriter::rewrite( ns );
    if( ns.getKind()==kind::EQUAL ){
      Node s;
      Node v;
      for( unsigned i=0; i<2; i++ ){
        Node ss;
        if( ns[i].getAttribute(StringsProxyVarAttribute()) ){
          ss = ns[i];
        }else if( ns[i].isConst() ){
          NodeNodeMap::const_iterator it = d_proxy_var.find( ns[i] );
          if( it!=d_proxy_var.end() ){
            ss = (*it).second;
          }
        }
        if( !ss.isNull() ){
          v = ns[1-i];
          if( v.getNumChildren()==0 ){
            if( s.isNull() ){
              s = ss;
            }else{
              //both sides involved in proxy var
              if( ss==s ){
                return;
              }else{
                s = Node::null();
              }
            }
          }
        }
      }
      if( !s.isNull() ){
        subs.push_back( s );
        vars.push_back( v );
        return;
      }
    }else{
      n = ns;
    }
  }
  if( n!=d_true ){
    unproc.push_back( n );
  }
}


Node TheoryStrings::mkConcat( Node n1, Node n2 ) {
  return Rewriter::rewrite( NodeManager::currentNM()->mkNode( kind::STRING_CONCAT, n1, n2 ) );
}

Node TheoryStrings::mkConcat( Node n1, Node n2, Node n3 ) {
  return Rewriter::rewrite( NodeManager::currentNM()->mkNode( kind::STRING_CONCAT, n1, n2, n3 ) );
}

Node TheoryStrings::mkConcat( const std::vector< Node >& c ) {
  return Rewriter::rewrite( c.size()>1 ? NodeManager::currentNM()->mkNode( kind::STRING_CONCAT, c ) : ( c.size()==1 ? c[0] : d_emptyString ) );
}

Node TheoryStrings::mkLength( Node t ) {
  return Rewriter::rewrite( NodeManager::currentNM()->mkNode( kind::STRING_LENGTH, t ) );
}

Node TheoryStrings::mkExplain( std::vector< Node >& a ) {
  std::vector< Node > an;
  return mkExplain( a, an );
}

Node TheoryStrings::mkExplain( std::vector< Node >& a, std::vector< Node >& an ) {
  std::vector< TNode > antec_exp;
  for( unsigned i=0; i<a.size(); i++ ) {
    if( std::find( a.begin(), a.begin() + i, a[i] )==a.begin() + i ) {
      bool exp = true;
      Debug("strings-explain") << "Ask for explanation of " << a[i] << std::endl;
      //assert
      if(a[i].getKind() == kind::EQUAL) {
        //Assert( hasTerm(a[i][0]) );
        //Assert( hasTerm(a[i][1]) );
        Assert( areEqual(a[i][0], a[i][1]) );
        if( a[i][0]==a[i][1] ){
          exp = false;
        }
      } else if( a[i].getKind()==kind::NOT && a[i][0].getKind()==kind::EQUAL ) {
        Assert( hasTerm(a[i][0][0]) );
        Assert( hasTerm(a[i][0][1]) );
        AlwaysAssert( d_equalityEngine.areDisequal(a[i][0][0], a[i][0][1], true) );
      }else if( a[i].getKind() == kind::AND ){
        for( unsigned j=0; j<a[i].getNumChildren(); j++ ){
          a.push_back( a[i][j] );
        }
        exp = false;
      }
      if( exp ) {
        unsigned ps = antec_exp.size();
        explain(a[i], antec_exp);
        Debug("strings-explain") << "Done, explanation was : " << std::endl;
        for( unsigned j=ps; j<antec_exp.size(); j++ ) {
          Debug("strings-explain") << "  " << antec_exp[j] << std::endl;
        }
        Debug("strings-explain") << std::endl;
      }
    }
  }
  for( unsigned i=0; i<an.size(); i++ ) {
    if( std::find( an.begin(), an.begin() + i, an[i] )==an.begin() + i ){
      Debug("strings-explain") << "Add to explanation (new literal) " << an[i] << std::endl;
      antec_exp.push_back(an[i]);
    }
  }
  Node ant;
  if( antec_exp.empty() ) {
    ant = d_true;
  } else if( antec_exp.size()==1 ) {
    ant = antec_exp[0];
  } else {
    ant = NodeManager::currentNM()->mkNode( kind::AND, antec_exp );
  }
  //ant = Rewriter::rewrite( ant );
  return ant;
}

Node TheoryStrings::mkAnd( std::vector< Node >& a ) {
  std::vector< Node > au;
  for( unsigned i=0; i<a.size(); i++ ){
    if( std::find( au.begin(), au.end(), a[i] )==au.end() ){
      au.push_back( a[i] );
    }
  }
  if( au.empty() ) {
    return d_true;
  } else if( au.size() == 1 ) {
    return au[0];
  } else {
    return NodeManager::currentNM()->mkNode( kind::AND, au );
  }
}

void TheoryStrings::getConcatVec( Node n, std::vector< Node >& c ) {
  if( n.getKind()==kind::STRING_CONCAT ) {
    for( unsigned i=0; i<n.getNumChildren(); i++ ) {
      if( !areEqual( n[i], d_emptyString ) ) {
        c.push_back( n[i] );
      }
    }
  }else{
    c.push_back( n );
  }
}

void TheoryStrings::checkNormalFormsDeq()
{
  std::vector< std::vector< Node > > cols;
  std::vector< Node > lts;
  std::map< Node, std::map< Node, bool > > processed;
  
  //for each pair of disequal strings, must determine whether their lengths are equal or disequal
  for( NodeList::const_iterator id = d_ee_disequalities.begin(); id != d_ee_disequalities.end(); ++id ) {
    Node eq = *id;
    Node n[2];
    for( unsigned i=0; i<2; i++ ){
      n[i] = d_equalityEngine.getRepresentative( eq[i] );
    }
    if( processed[n[0]].find( n[1] )==processed[n[0]].end() ){
      processed[n[0]][n[1]] = true;
      Node lt[2];
      for( unsigned i=0; i<2; i++ ){
        EqcInfo* ei = getOrMakeEqcInfo( n[i], false );
        lt[i] = ei ? ei->d_length_term : Node::null();
        if( lt[i].isNull() ){
          lt[i] = eq[i];
        }
        lt[i] = NodeManager::currentNM()->mkNode( kind::STRING_LENGTH, lt[i] );
      }
      if( !areEqual( lt[0], lt[1] ) && !areDisequal( lt[0], lt[1] ) ){
        sendSplit( lt[0], lt[1], "DEQ-LENGTH-SP" );
      }
    }
  }
  
  if( !hasProcessed() ){
    separateByLength( d_strings_eqc, cols, lts );
    for( unsigned i=0; i<cols.size(); i++ ){
      if( cols[i].size()>1 && d_lemma_cache.empty() ){
        Trace("strings-solve") << "- Verify disequalities are processed for " << cols[i][0] << ", normal form : ";
        printConcat( d_normal_forms[cols[i][0]], "strings-solve" );
        Trace("strings-solve")  << "... #eql = " << cols[i].size() << std::endl;
        //must ensure that normal forms are disequal
        for( unsigned j=0; j<cols[i].size(); j++ ){
          for( unsigned k=(j+1); k<cols[i].size(); k++ ){
            //for strings that are disequal, but have the same length
            if( areDisequal( cols[i][j], cols[i][k] ) ){
              Assert( !d_conflict );
              Trace("strings-solve") << "- Compare " << cols[i][j] << " ";
              printConcat( d_normal_forms[cols[i][j]], "strings-solve" );
              Trace("strings-solve") << " against " << cols[i][k] << " ";
              printConcat( d_normal_forms[cols[i][k]], "strings-solve" );
              Trace("strings-solve")  << "..." << std::endl;
              processDeq( cols[i][j], cols[i][k] );
              if( hasProcessed() ){
                return;
              }
            }
          }
        }
      }
    }
  }
}

void TheoryStrings::checkLengthsEqc() {
  if( options::stringLenNorm() ){
    for( unsigned i=0; i<d_strings_eqc.size(); i++ ){
      //if( d_normal_forms[nodes[i]].size()>1 ) {
      Trace("strings-process-debug") << "Process length constraints for " << d_strings_eqc[i] << std::endl;
      //check if there is a length term for this equivalence class
      EqcInfo* ei = getOrMakeEqcInfo( d_strings_eqc[i], false );
      Node lt = ei ? ei->d_length_term : Node::null();
      if( !lt.isNull() ) {
        Node llt = NodeManager::currentNM()->mkNode( kind::STRING_LENGTH, lt );
        //now, check if length normalization has occurred
        if( ei->d_normalized_length.get().isNull() ) {
          Node nf = mkConcat( d_normal_forms[d_strings_eqc[i]] );
          if( Trace.isOn("strings-process-debug") ){
            Trace("strings-process-debug") << "  normal form is " << nf << " from base " << d_normal_forms_base[d_strings_eqc[i]] << std::endl;
            Trace("strings-process-debug") << "  normal form exp is: " << std::endl;
            for( unsigned j=0; j<d_normal_forms_exp[d_strings_eqc[i]].size(); j++ ){
              Trace("strings-process-debug") << "   " << d_normal_forms_exp[d_strings_eqc[i]][j] << std::endl;
            }
          }
          
          //if not, add the lemma
          std::vector< Node > ant;
          ant.insert( ant.end(), d_normal_forms_exp[d_strings_eqc[i]].begin(), d_normal_forms_exp[d_strings_eqc[i]].end() );
          ant.push_back( d_normal_forms_base[d_strings_eqc[i]].eqNode( lt ) );
          Node lc = NodeManager::currentNM()->mkNode( kind::STRING_LENGTH, nf );
          Node lcr = Rewriter::rewrite( lc );
          Trace("strings-process-debug") << "Rewrote length " << lc << " to " << lcr << std::endl;
          Node eq = llt.eqNode( lcr );
          if( llt!=lcr ){
            ei->d_normalized_length.set( eq );
            sendInference( ant, eq, "LEN-NORM", true );
          }
        }
      }else{
        Trace("strings-process-debug") << "No length term for eqc " << d_strings_eqc[i] << " " << d_eqc_to_len_term[d_strings_eqc[i]] << std::endl;
        if( !options::stringEagerLen() ){
          Node c = mkConcat( d_normal_forms[d_strings_eqc[i]] );
          registerTerm( c, 3 );
          /*
          if( !c.isConst() ){
            NodeNodeMap::const_iterator it = d_proxy_var.find( c );
            if( it!=d_proxy_var.end() ){
              Node pv = (*it).second;
              Assert( d_proxy_var_to_length.find( pv )!=d_proxy_var_to_length.end() );
              Node pvl = d_proxy_var_to_length[pv];
              Node ceq = Rewriter::rewrite( mkLength( pv ).eqNode( pvl ) );
              sendInference( d_empty_vec, ceq, "LEN-NORM-I", true );
            }
          }
          */
        }
      }
      //} else {
      //  Trace("strings-process-debug") << "Do not process length constraints for " << nodes[i] << " " << d_normal_forms[nodes[i]].size() << std::endl;
      //}
    }
  }
}

void TheoryStrings::checkCardinality() {
  //int cardinality = options::stringCharCardinality();
  //Trace("strings-solve-debug2") << "get cardinality: " << cardinality << endl;

  //AJR: this will create a partition of eqc, where each collection has length that are pairwise propagated to be equal.
  //  we do not require disequalities between the lengths of each collection, since we split on disequalities between lengths of string terms that are disequal (DEQ-LENGTH-SP).
  //  TODO: revisit this?
  std::vector< std::vector< Node > > cols;
  std::vector< Node > lts;
  separateByLength( d_strings_eqc, cols, lts );

  Trace("strings-card") << "Check cardinality...." << std::endl;
  for( unsigned i = 0; i<cols.size(); ++i ) {
    Node lr = lts[i];
    Trace("strings-card") << "Number of strings with length equal to " << lr << " is " << cols[i].size() << std::endl;
    if( cols[i].size() > 1 ) {
      // size > c^k
      unsigned card_need = 1;
      double curr = (double)cols[i].size();
      while( curr>d_card_size ){
        curr = curr/(double)d_card_size;
        card_need++;
      }
      Trace("strings-card") << "Need length " << card_need << " for this number of strings (where alphabet size is " << d_card_size << ")." << std::endl;
      //check if we need to split
      bool needsSplit = true;
      if( lr.isConst() ){
        // if constant, compare
        Node cmp = NodeManager::currentNM()->mkNode( kind::GEQ, lr, NodeManager::currentNM()->mkConst( Rational( card_need ) ) );
        cmp = Rewriter::rewrite( cmp );
        needsSplit = cmp!=d_true;
      }else{
        // find the minimimum constant that we are unknown to be disequal from, or otherwise stop if we increment such that cardinality does not apply
        unsigned r=0; 
        bool success = true;
        while( r<card_need && success ){
          Node rr = NodeManager::currentNM()->mkConst<Rational>( Rational(r) );
          if( areDisequal( rr, lr ) ){
            r++;
          }else{
            success = false;
          }
        }
        if( r>0 ){
          Trace("strings-card") << "Symbolic length " << lr << " must be at least " << r << " due to constant disequalities." << std::endl;
        }
        needsSplit = r<card_need;
      }

      if( needsSplit ){
        unsigned int int_k = (unsigned int)card_need;
        for( std::vector< Node >::iterator itr1 = cols[i].begin();
            itr1 != cols[i].end(); ++itr1) {
          for( std::vector< Node >::iterator itr2 = itr1 + 1;
            itr2 != cols[i].end(); ++itr2) {
            if(!areDisequal( *itr1, *itr2 )) {
              // add split lemma
              if (sendSplit(*itr1, *itr2, "CARD-SP"))
              {
                return;
              }
            }
          }
        }
        EqcInfo* ei = getOrMakeEqcInfo( lr, true );
        Trace("strings-card") << "Previous cardinality used for " << lr << " is " << ((int)ei->d_cardinality_lem_k.get()-1) << std::endl;
        if( int_k+1 > ei->d_cardinality_lem_k.get() ){
          Node k_node = NodeManager::currentNM()->mkConst( ::CVC4::Rational( int_k ) );
          //add cardinality lemma
          Node dist = NodeManager::currentNM()->mkNode( kind::DISTINCT, cols[i] );
          std::vector< Node > vec_node;
          vec_node.push_back( dist );
          for( std::vector< Node >::iterator itr1 = cols[i].begin();
              itr1 != cols[i].end(); ++itr1) {
            Node len = NodeManager::currentNM()->mkNode( kind::STRING_LENGTH, *itr1 );
            if( len!=lr ) {
              Node len_eq_lr = len.eqNode(lr);
              vec_node.push_back( len_eq_lr );
            }
          }
          Node len = NodeManager::currentNM()->mkNode( kind::STRING_LENGTH, cols[i][0] );
          Node cons = NodeManager::currentNM()->mkNode( kind::GEQ, len, k_node );
          cons = Rewriter::rewrite( cons );
          ei->d_cardinality_lem_k.set( int_k+1 );
          if( cons!=d_true ){
            sendInference( d_empty_vec, vec_node, cons, "CARDINALITY", true );
            return;
          }
        }
      }
    }
  }
  Trace("strings-card") << "...end check cardinality" << std::endl;
}

void TheoryStrings::getEquivalenceClasses( std::vector< Node >& eqcs ) {
  eq::EqClassesIterator eqcs_i = eq::EqClassesIterator( &d_equalityEngine );
  while( !eqcs_i.isFinished() ) {
    Node eqc = (*eqcs_i);
    //if eqc.getType is string
    if (eqc.getType().isString()) {
      eqcs.push_back( eqc );
    }
    ++eqcs_i;
  }
}

void TheoryStrings::separateByLength(std::vector< Node >& n,
  std::vector< std::vector< Node > >& cols,
  std::vector< Node >& lts ) {
  unsigned leqc_counter = 0;
  std::map< Node, unsigned > eqc_to_leqc;
  std::map< unsigned, Node > leqc_to_eqc;
  std::map< unsigned, std::vector< Node > > eqc_to_strings;
  for( unsigned i=0; i<n.size(); i++ ) {
    Node eqc = n[i];
    Assert( d_equalityEngine.getRepresentative(eqc)==eqc );
    EqcInfo* ei = getOrMakeEqcInfo( eqc, false );
    Node lt = ei ? ei->d_length_term : Node::null();
    if( !lt.isNull() ){
      lt = NodeManager::currentNM()->mkNode( kind::STRING_LENGTH, lt );
      Node r = d_equalityEngine.getRepresentative( lt );
      if( eqc_to_leqc.find( r )==eqc_to_leqc.end() ){
        eqc_to_leqc[r] = leqc_counter;
        leqc_to_eqc[leqc_counter] = r;
        leqc_counter++;
      }
      eqc_to_strings[ eqc_to_leqc[r] ].push_back( eqc );
    }else{
      eqc_to_strings[leqc_counter].push_back( eqc );
      leqc_counter++;
    }
  }
  for( std::map< unsigned, std::vector< Node > >::iterator it = eqc_to_strings.begin(); it != eqc_to_strings.end(); ++it ){
    cols.push_back( std::vector< Node >() );
    cols.back().insert( cols.back().end(), it->second.begin(), it->second.end() );
    lts.push_back( leqc_to_eqc[it->first] );
  }
}

void TheoryStrings::printConcat( std::vector< Node >& n, const char * c ) {
  for( unsigned i=0; i<n.size(); i++ ){
    if( i>0 ) Trace(c) << " ++ ";
    Trace(c) << n[i];
  }
}


//// Finite Model Finding

TheoryStrings::StringSumLengthDecisionStrategy::StringSumLengthDecisionStrategy(
    context::Context* c, context::UserContext* u, Valuation valuation)
    : DecisionStrategyFmf(c, valuation), d_input_var_lsum(u)
{
}

bool TheoryStrings::StringSumLengthDecisionStrategy::isInitialized()
{
  return !d_input_var_lsum.get().isNull();
}

void TheoryStrings::StringSumLengthDecisionStrategy::initialize(
    const std::vector<Node>& vars)
{
  if (d_input_var_lsum.get().isNull() && !vars.empty())
  {
    NodeManager* nm = NodeManager::currentNM();
    std::vector<Node> sum;
    for (const Node& v : vars)
    {
      sum.push_back(nm->mkNode(STRING_LENGTH, v));
    }
    Node sumn = sum.size() == 1 ? sum[0] : nm->mkNode(PLUS, sum);
    d_input_var_lsum.set(sumn);
  }
}

Node TheoryStrings::StringSumLengthDecisionStrategy::mkLiteral(unsigned i)
{
  if (d_input_var_lsum.get().isNull())
  {
    return Node::null();
  }
  NodeManager* nm = NodeManager::currentNM();
<<<<<<< HEAD
  return nm->mkNode(LEQ, d_input_var_lsum.get(), nm->mkConst(Rational(i)));
=======
  Node lit = nm->mkNode(LEQ, d_input_var_lsum.get(), nm->mkConst(Rational(i)));
  Trace("strings-fmf") << "StringsFMF::mkLiteral: " << lit << std::endl;
  return lit;
>>>>>>> c3091f9b
}
std::string TheoryStrings::StringSumLengthDecisionStrategy::identify() const
{
  return std::string("string_sum_len");
}

Node TheoryStrings::ppRewrite(TNode atom) {
  Trace("strings-ppr") << "TheoryStrings::ppRewrite " << atom << std::endl;
  Node atomElim;
  if (options::regExpElim() && atom.getKind() == STRING_IN_REGEXP)
  {
    // aggressive elimination of regular expression membership
    atomElim = d_regexp_elim.eliminate(atom);
    if (!atomElim.isNull())
    {
      Trace("strings-ppr") << "  rewrote " << atom << " -> " << atomElim
                           << " via regular expression elimination."
                           << std::endl;
      atom = atomElim;
    }
  }
  if( !options::stringLazyPreproc() ){
    //eager preprocess here
    std::vector< Node > new_nodes;
    Node ret = d_preproc.processAssertion( atom, new_nodes );
    if( ret!=atom ){
      Trace("strings-ppr") << "  rewrote " << atom << " -> " << ret << ", with " << new_nodes.size() << " lemmas." << std::endl; 
      for( unsigned i=0; i<new_nodes.size(); i++ ){
        Trace("strings-ppr") << "    lemma : " << new_nodes[i] << std::endl;
        d_out->lemma( new_nodes[i] );
      }
      return ret;
    }else{
      Assert( new_nodes.empty() );
    }
  }
  return atom;
}

// Stats
TheoryStrings::Statistics::Statistics()
    : d_splits("theory::strings::NumOfSplitOnDemands", 0),
      d_eq_splits("theory::strings::NumOfEqSplits", 0),
      d_deq_splits("theory::strings::NumOfDiseqSplits", 0),
      d_loop_lemmas("theory::strings::NumOfLoops", 0)
{
  smtStatisticsRegistry()->registerStat(&d_splits);
  smtStatisticsRegistry()->registerStat(&d_eq_splits);
  smtStatisticsRegistry()->registerStat(&d_deq_splits);
  smtStatisticsRegistry()->registerStat(&d_loop_lemmas);
}

TheoryStrings::Statistics::~Statistics(){
  smtStatisticsRegistry()->unregisterStat(&d_splits);
  smtStatisticsRegistry()->unregisterStat(&d_eq_splits);
  smtStatisticsRegistry()->unregisterStat(&d_deq_splits);
  smtStatisticsRegistry()->unregisterStat(&d_loop_lemmas);
}




















//// Regular Expressions


unsigned TheoryStrings::getNumMemberships( Node n, bool isPos ) {
  if( isPos ){
    NodeIntMap::const_iterator it = d_pos_memberships.find( n );
    if( it!=d_pos_memberships.end() ){
      return (*it).second;
    }
  }else{
    NodeIntMap::const_iterator it = d_neg_memberships.find( n );
    if( it!=d_neg_memberships.end() ){
      return (*it).second;
    }
  }
  return 0;
}

Node TheoryStrings::getMembership( Node n, bool isPos, unsigned i ) {
  return isPos ? d_pos_memberships_data[n][i] : d_neg_memberships_data[n][i];
}

Node TheoryStrings::mkRegExpAntec(Node atom, Node ant) {
  if(d_regexp_ant.find(atom) == d_regexp_ant.end()) {
    return NodeManager::currentNM()->mkNode(kind::AND, ant, atom);
  } else {
    Node n = d_regexp_ant[atom];
    return NodeManager::currentNM()->mkNode(kind::AND, ant, n);
  }
}

void TheoryStrings::checkMemberships() {
  //add the memberships
  std::vector<Node> mems = getExtTheory()->getActive(kind::STRING_IN_REGEXP);
  for (unsigned i = 0; i < mems.size(); i++) {
    Node n = mems[i];
    Assert( d_extf_info_tmp.find( n )!=d_extf_info_tmp.end() );
    if (!d_extf_info_tmp[n].d_const.isNull())
    {
      bool pol = d_extf_info_tmp[n].d_const.getConst<bool>();
      Trace("strings-process-debug") << "  add membership : " << n << ", pol = " << pol << std::endl;
      addMembership( pol ? n : n.negate() );
    }else{
      Trace("strings-process-debug") << "  irrelevant (non-asserted) membership : " << n << std::endl;
    }
  }

  bool addedLemma = false;
  bool changed = false;
  std::vector< Node > processed;
  std::vector< Node > cprocessed;

  Trace("regexp-debug") << "Checking Memberships ... " << std::endl;
  //if(options::stringEIT()) {
    //TODO: Opt for normal forms
    for( NodeIntMap::const_iterator itr_xr = d_pos_memberships.begin(); itr_xr != d_pos_memberships.end(); ++itr_xr ){
      bool spflag = false;
      Node x = (*itr_xr).first;
      Trace("regexp-debug") << "Checking Memberships for " << x << std::endl;
      if(d_inter_index.find(x) == d_inter_index.end()) {
        d_inter_index[x] = 0;
      }
      int cur_inter_idx = d_inter_index[x];
      unsigned n_pmem = (*itr_xr).second;
      Assert( getNumMemberships( x, true )==n_pmem );
      if( cur_inter_idx != (int)n_pmem ) {
        if( n_pmem == 1) {
          d_inter_cache[x] = getMembership( x, true, 0 );
          d_inter_index[x] = 1;
          Trace("regexp-debug") << "... only one choice " << std::endl;
        } else if(n_pmem > 1) {
          Node r;
          if(d_inter_cache.find(x) != d_inter_cache.end()) {
            r = d_inter_cache[x];
          }
          if(r.isNull()) {
            r = getMembership( x, true, 0 );
            cur_inter_idx = 1;
          }

          unsigned k_start = cur_inter_idx;
          Trace("regexp-debug") << "... staring from : " << cur_inter_idx << ", we have " << n_pmem << std::endl;
          for(unsigned k = k_start; k<n_pmem; k++) {
            Node r2 = getMembership( x, true, k );
            r = d_regexp_opr.intersect(r, r2, spflag);
            if(spflag) {
              break;
            } else if(r == d_emptyRegexp) {
              std::vector< Node > vec_nodes;
              for( unsigned kk=0; kk<=k; kk++ ){
                Node rr = getMembership( x, true, kk );
                Node n = NodeManager::currentNM()->mkNode(kind::STRING_IN_REGEXP, x, rr);
                vec_nodes.push_back( n );
              }
              Node conc;
              sendInference(vec_nodes, conc, "INTERSECT CONFLICT", true);
              addedLemma = true;
              break;
            }
            if(d_conflict) {
              break;
            }
          }
          //updates
          if(!d_conflict && !spflag) {
            d_inter_cache[x] = r;
            d_inter_index[x] = (int)n_pmem;
          }
        }
      }
    }
  //}

  Trace("regexp-debug") << "... No Intersect Conflict in Memberships, addedLemma: " << addedLemma << std::endl;
  if(!addedLemma) {
    NodeManager* nm = NodeManager::currentNM();
    for( unsigned i=0; i<d_regexp_memberships.size(); i++ ) {
      //check regular expression membership
      Node assertion = d_regexp_memberships[i];
      Trace("regexp-debug") << "Check : " << assertion << " " << (d_regexp_ucached.find(assertion) == d_regexp_ucached.end()) << " " << (d_regexp_ccached.find(assertion) == d_regexp_ccached.end()) << std::endl;
      if( d_regexp_ucached.find(assertion) == d_regexp_ucached.end()
        && d_regexp_ccached.find(assertion) == d_regexp_ccached.end() ) {
        Trace("strings-regexp") << "We have regular expression assertion : " << assertion << std::endl;
        Node atom = assertion.getKind()==kind::NOT ? assertion[0] : assertion;
        bool polarity = assertion.getKind()!=kind::NOT;
        bool flag = true;
        Node x = atom[0];
        Node r = atom[1];
        std::vector< Node > rnfexp;

        if (!x.isConst())
        {
          x = getNormalString(x, rnfexp);
          changed = true;
        }
        if (!d_regexp_opr.checkConstRegExp(r))
        {
          r = getNormalSymRegExp(r, rnfexp);
          changed = true;
        }
        Trace("strings-regexp-nf") << "Term " << atom << " is normalized to "
                                   << x << " IN " << r << std::endl;
        if (changed)
        {
          Node tmp =
              Rewriter::rewrite(nm->mkNode(kind::STRING_IN_REGEXP, x, r));
          if (!polarity)
          {
            tmp = tmp.negate();
          }
          if (tmp == d_true)
          {
            d_regexp_ccached.insert(assertion);
            continue;
          }
          else if (tmp == d_false)
          {
            Node antec = mkRegExpAntec(assertion, mkExplain(rnfexp));
            Node conc = Node::null();
            sendLemma(antec, conc, "REGEXP NF Conflict");
            addedLemma = true;
            break;
          }
        }

        if( polarity ) {
          flag = checkPDerivative(x, r, atom, addedLemma, rnfexp);
        } else {
          if(! options::stringExp()) {
            throw LogicException("Strings Incomplete (due to Negative Membership) by default, try --strings-exp option.");
          }
        }
        if(flag) {
          //check if the term is atomic
          Node xr = getRepresentative( x );
          //Trace("strings-regexp") << xr << " is rep of " << x << std::endl;
          //Assert( d_normal_forms.find( xr )!=d_normal_forms.end() );
          Trace("strings-regexp")
              << "Unroll/simplify membership of atomic term " << xr
              << std::endl;
          // if so, do simple unrolling
          std::vector<Node> nvec;

          if (nvec.empty())
          {
            d_regexp_opr.simplify(atom, nvec, polarity);
          }
          Node antec = assertion;
          if (d_regexp_ant.find(assertion) != d_regexp_ant.end())
          {
            antec = d_regexp_ant[assertion];
            for (std::vector<Node>::const_iterator itr = nvec.begin();
                 itr < nvec.end();
                 itr++)
            {
              if (itr->getKind() == kind::STRING_IN_REGEXP)
              {
                if (d_regexp_ant.find(*itr) == d_regexp_ant.end())
                {
                  d_regexp_ant[*itr] = antec;
                }
              }
            }
          }
          antec = NodeManager::currentNM()->mkNode(
              kind::AND, antec, mkExplain(rnfexp));
          Node conc = nvec.size() == 1
                          ? nvec[0]
                          : NodeManager::currentNM()->mkNode(kind::AND, nvec);
          conc = Rewriter::rewrite(conc);
          sendLemma(antec, conc, "REGEXP_Unfold");
          addedLemma = true;
          if (changed)
          {
            cprocessed.push_back(assertion);
          }
          else
          {
            processed.push_back(assertion);
          }
          // d_regexp_ucached[assertion] = true;
        }
      }
      if(d_conflict) {
        break;
      }
    }
  }
  if( addedLemma ) {
    if( !d_conflict ){
      for( unsigned i=0; i<processed.size(); i++ ) {
        Trace("strings-regexp") << "...add " << processed[i] << " to u-cache." << std::endl;
        d_regexp_ucached.insert(processed[i]);
      }
      for( unsigned i=0; i<cprocessed.size(); i++ ) {
        Trace("strings-regexp") << "...add " << cprocessed[i] << " to c-cache." << std::endl;
        d_regexp_ccached.insert(cprocessed[i]);
      }
    }
  }
}

bool TheoryStrings::checkPDerivative( Node x, Node r, Node atom, bool &addedLemma, std::vector< Node > &nf_exp ) {
  
  Node antnf = mkExplain(nf_exp);

  if(areEqual(x, d_emptyString)) {
    Node exp;
    switch(d_regexp_opr.delta(r, exp)) {
      case 0: {
        Node antec = mkRegExpAntec(atom, x.eqNode(d_emptyString));
        antec = NodeManager::currentNM()->mkNode(kind::AND, antec, antnf);
        sendLemma(antec, exp, "RegExp Delta");
        addedLemma = true;
        d_regexp_ccached.insert(atom);
        return false;
      }
      case 1: {
        d_regexp_ccached.insert(atom);
        break;
      }
      case 2: {
        Node antec = mkRegExpAntec(atom, x.eqNode(d_emptyString));
        antec = NodeManager::currentNM()->mkNode(kind::AND, antec, antnf);
        Node conc = Node::null();
        sendLemma(antec, conc, "RegExp Delta CONFLICT");
        addedLemma = true;
        d_regexp_ccached.insert(atom);
        return false;
      }
      default:
        //Impossible
        break;
    }
  } else {
    /*Node xr = getRepresentative( x );
    if(x != xr) {
      Node n = NodeManager::currentNM()->mkNode(kind::STRING_IN_REGEXP, xr, r);
      Node nn = Rewriter::rewrite( n );
      if(nn == d_true) {
        d_regexp_ccached.insert(atom);
        return false;
      } else if(nn == d_false) {
        Node antec = mkRegExpAntec(atom, x.eqNode(xr));
        Node conc = Node::null();
        sendLemma(antec, conc, "RegExp Delta CONFLICT");
        addedLemma = true;
        d_regexp_ccached.insert(atom);
        return false;
      }
    }*/
    Node sREant = mkRegExpAntec(atom, d_true);
    sREant = NodeManager::currentNM()->mkNode(kind::AND, sREant, antnf);
    if(deriveRegExp( x, r, sREant )) {
      addedLemma = true;
      d_regexp_ccached.insert(atom);
      return false;
    }
  }
  return true;
}

CVC4::String TheoryStrings::getHeadConst( Node x ) {
  if( x.isConst() ) {
    return x.getConst< String >();
  } else if( x.getKind() == kind::STRING_CONCAT ) {
    if( x[0].isConst() ) {
      return x[0].getConst< String >();
    } else {
      return d_emptyString.getConst< String >();
    }
  } else {
    return d_emptyString.getConst< String >();
  }
}

bool TheoryStrings::deriveRegExp( Node x, Node r, Node ant ) {
  // TODO cstr in vre
  Assert(x != d_emptyString);
  Trace("regexp-derive") << "TheoryStrings::deriveRegExp: x=" << x << ", r= " << r << std::endl;
  //if(x.isConst()) {
  //  Node n = NodeManager::currentNM()->mkNode( kind::STRING_IN_REGEXP, x, r );
  //  Node r = Rewriter::rewrite( n );
  //  if(n != r) {
  //    sendLemma(ant, r, "REGEXP REWRITE");
  //    return true;
  //  }
  //}
  CVC4::String s = getHeadConst( x );
  if( !s.isEmptyString() && d_regexp_opr.checkConstRegExp( r ) ) {
    Node conc = Node::null();
    Node dc = r;
    bool flag = true;
    for(unsigned i=0; i<s.size(); ++i) {
      CVC4::String c = s.substr(i, 1);
      Node dc2;
      int rt = d_regexp_opr.derivativeS(dc, c, dc2);
      dc = dc2;
      if(rt == 0) {
        //TODO
      } else if(rt == 2) {
        // CONFLICT
        flag = false;
        break;
      }
    }
    // send lemma
    if(flag) {
      if(x.isConst()) {
        Assert(false, "Impossible: TheoryStrings::deriveRegExp: const string in const regular expression.");
        return false;
      } else {
        Assert( x.getKind() == kind::STRING_CONCAT );
        std::vector< Node > vec_nodes;
        for(unsigned int i=1; i<x.getNumChildren(); ++i ) {
          vec_nodes.push_back( x[i] );
        }
        Node left =  mkConcat( vec_nodes );
        left = Rewriter::rewrite( left );
        conc = NodeManager::currentNM()->mkNode( kind::STRING_IN_REGEXP, left, dc );

        /*std::vector< Node > sdc;
        d_regexp_opr.simplify(conc, sdc, true);
        if(sdc.size() == 1) {
          conc = sdc[0];
        } else {
          conc = Rewriter::rewrite(NodeManager::currentNM()->mkNode(kind::AND, conc));
        }*/
      }
    }
    sendLemma(ant, conc, "RegExp-Derive");
    return true;
  } else {
    return false;
  }
}

void TheoryStrings::addMembership(Node assertion) {
  bool polarity = assertion.getKind() != kind::NOT;
  TNode atom = polarity ? assertion : assertion[0];
  Node x = atom[0];
  Node r = atom[1];
  if(polarity) {
    int index = 0;
    NodeIntMap::const_iterator it = d_pos_memberships.find( x );
    if( it!=d_nf_pairs.end() ){
      index = (*it).second;
      for( int k=0; k<index; k++ ){
        if( k<(int)d_pos_memberships_data[x].size() ){
          if( d_pos_memberships_data[x][k]==r ){
            return;
          }
        }else{
          break;
        }
      }
    }
    d_pos_memberships[x] = index + 1;
    if( index<(int)d_pos_memberships_data[x].size() ){
      d_pos_memberships_data[x][index] = r;
    }else{
      d_pos_memberships_data[x].push_back( r );
    }
  } else if(!options::stringIgnNegMembership()) {
    /*if(options::stringEIT() && d_regexp_opr.checkConstRegExp(r)) {
      int rt;
      Node r2 = d_regexp_opr.complement(r, rt);
      Node a = NodeManager::currentNM()->mkNode(kind::STRING_IN_REGEXP, x, r2);
    }*/
    int index = 0;
    NodeIntMap::const_iterator it = d_neg_memberships.find( x );
    if( it!=d_nf_pairs.end() ){
      index = (*it).second;
      for( int k=0; k<index; k++ ){
        if( k<(int)d_neg_memberships_data[x].size() ){
          if( d_neg_memberships_data[x][k]==r ){
            return;
          }
        }else{
          break;
        }
      }
    }
    d_neg_memberships[x] = index + 1;
    if( index<(int)d_neg_memberships_data[x].size() ){
      d_neg_memberships_data[x][index] = r;
    }else{
      d_neg_memberships_data[x].push_back( r );
    }
  }
  // old
  if(polarity || !options::stringIgnNegMembership()) {
    d_regexp_memberships.push_back( assertion );
  }
}

Node TheoryStrings::getNormalString( Node x, std::vector< Node >& nf_exp ){
  if( !x.isConst() ){
    Node xr = getRepresentative( x );
    if( d_normal_forms.find( xr ) != d_normal_forms.end() ){
      Node ret = mkConcat( d_normal_forms[xr] );
      nf_exp.insert( nf_exp.end(), d_normal_forms_exp[xr].begin(), d_normal_forms_exp[xr].end() );
      addToExplanation( x, d_normal_forms_base[xr], nf_exp );
      Trace("strings-debug") << "Term: " << x << " has a normal form " << ret << std::endl;
      return ret;
    } else {
      if(x.getKind() == kind::STRING_CONCAT) {
        std::vector< Node > vec_nodes;
        for(unsigned i=0; i<x.getNumChildren(); i++) {
          Node nc = getNormalString( x[i], nf_exp );
          vec_nodes.push_back( nc );
        }
        return mkConcat( vec_nodes );
      }
    }
  }
  return x;
}

Node TheoryStrings::getNormalSymRegExp(Node r, std::vector<Node> &nf_exp) {
  Node ret = r;
  switch( r.getKind() ) {
    case kind::REGEXP_EMPTY:
    case kind::REGEXP_SIGMA:
      break;
    case kind::STRING_TO_REGEXP: {
      if(!r[0].isConst()) {
        Node tmp = getNormalString( r[0], nf_exp );
        if(tmp != r[0]) {
          ret = NodeManager::currentNM()->mkNode(kind::STRING_TO_REGEXP, tmp);
        }
      }
      break;
    }
    case kind::REGEXP_CONCAT:
    case kind::REGEXP_UNION:
    case kind::REGEXP_INTER:
    case kind::REGEXP_STAR:
    {
      std::vector< Node > vec_nodes;
      for (const Node& cr : r)
      {
        vec_nodes.push_back(getNormalSymRegExp(cr, nf_exp));
      }
      ret = Rewriter::rewrite(
          NodeManager::currentNM()->mkNode(r.getKind(), vec_nodes));
      break;
    }
    //case kind::REGEXP_PLUS:
    //case kind::REGEXP_OPT:
    //case kind::REGEXP_RANGE:
    default: {
      Trace("strings-error") << "Unsupported term: " << r << " in normalization SymRegExp." << std::endl;
      Assert( false );
      //return Node::null();
    }
  }
  return ret;
}

/** run the given inference step */
void TheoryStrings::runInferStep(InferStep s, int effort)
{
  Trace("strings-process") << "Run " << s;
  if (effort > 0)
  {
    Trace("strings-process") << ", effort = " << effort;
  }
  Trace("strings-process") << "..." << std::endl;
  switch (s)
  {
    case CHECK_INIT: checkInit(); break;
    case CHECK_CONST_EQC: checkConstantEquivalenceClasses(); break;
    case CHECK_EXTF_EVAL: checkExtfEval(effort); break;
    case CHECK_CYCLES: checkCycles(); break;
    case CHECK_FLAT_FORMS: checkFlatForms(); break;
    case CHECK_NORMAL_FORMS_EQ: checkNormalFormsEq(); break;
    case CHECK_NORMAL_FORMS_DEQ: checkNormalFormsDeq(); break;
    case CHECK_CODES: checkCodes(); break;
    case CHECK_LENGTH_EQC: checkLengthsEqc(); break;
    case CHECK_EXTF_REDUCTION: checkExtfReductions(effort); break;
    case CHECK_MEMBERSHIP: checkMemberships(); break;
    case CHECK_CARDINALITY: checkCardinality(); break;
    default: Unreachable(); break;
  }
  Trace("strings-process") << "Done " << s
                           << ", addedFact = " << !d_pending.empty() << " "
                           << !d_lemma_cache.empty()
                           << ", d_conflict = " << d_conflict << std::endl;
}

bool TheoryStrings::hasStrategyEffort(Effort e) const
{
  return d_strat_steps.find(e) != d_strat_steps.end();
}

void TheoryStrings::addStrategyStep(InferStep s, int effort, bool addBreak)
{
  // must run check init first
  Assert((s == CHECK_INIT)==d_infer_steps.empty());
  // must use check cycles when using flat forms
  Assert(s != CHECK_FLAT_FORMS
         || std::find(d_infer_steps.begin(), d_infer_steps.end(), CHECK_CYCLES)
                != d_infer_steps.end());
  d_infer_steps.push_back(s);
  d_infer_step_effort.push_back(effort);
  if (addBreak)
  {
    d_infer_steps.push_back(BREAK);
    d_infer_step_effort.push_back(0);
  }
}

void TheoryStrings::initializeStrategy()
{
  // initialize the strategy if not already done so
  if (!d_strategy_init)
  {
    std::map<Effort, unsigned> step_begin;
    std::map<Effort, unsigned> step_end;
    d_strategy_init = true;
    // beginning indices
    step_begin[EFFORT_FULL] = 0;
    if (options::stringEager())
    {
      step_begin[EFFORT_STANDARD] = 0;
    }
    // add the inference steps
    addStrategyStep(CHECK_INIT);
    addStrategyStep(CHECK_CONST_EQC);
    addStrategyStep(CHECK_EXTF_EVAL, 0);
    addStrategyStep(CHECK_CYCLES);
    if (options::stringFlatForms())
    {
      addStrategyStep(CHECK_FLAT_FORMS);
    }
    addStrategyStep(CHECK_EXTF_REDUCTION, 1);
    if (options::stringEager())
    {
      // do only the above inferences at standard effort, if applicable
      step_end[EFFORT_STANDARD] = d_infer_steps.size() - 1;
    }
    addStrategyStep(CHECK_NORMAL_FORMS_EQ);
    addStrategyStep(CHECK_EXTF_EVAL, 1);
    if (!options::stringEagerLen())
    {
      addStrategyStep(CHECK_LENGTH_EQC);
    }
    addStrategyStep(CHECK_NORMAL_FORMS_DEQ);
    addStrategyStep(CHECK_CODES);
    if (options::stringEagerLen())
    {
      addStrategyStep(CHECK_LENGTH_EQC);
    }
    if (options::stringExp() && !options::stringGuessModel())
    {
      addStrategyStep(CHECK_EXTF_REDUCTION, 2);
    }
    addStrategyStep(CHECK_MEMBERSHIP);
    addStrategyStep(CHECK_CARDINALITY);
    step_end[EFFORT_FULL] = d_infer_steps.size() - 1;
    if (options::stringExp() && options::stringGuessModel())
    {
      step_begin[EFFORT_LAST_CALL] = d_infer_steps.size();
      // these two steps are run in parallel
      addStrategyStep(CHECK_EXTF_REDUCTION, 2, false);
      addStrategyStep(CHECK_EXTF_EVAL, 3);
      step_end[EFFORT_LAST_CALL] = d_infer_steps.size() - 1;
    }
    // set the beginning/ending ranges
    for (const std::pair<const Effort, unsigned>& it_begin : step_begin)
    {
      Effort e = it_begin.first;
      std::map<Effort, unsigned>::iterator it_end = step_end.find(e);
      Assert(it_end != step_end.end());
      d_strat_steps[e] =
          std::pair<unsigned, unsigned>(it_begin.second, it_end->second);
    }
  }
}

void TheoryStrings::runStrategy(unsigned sbegin, unsigned send)
{
  Trace("strings-process") << "----check, next round---" << std::endl;
  for (unsigned i = sbegin; i <= send; i++)
  {
    InferStep curr = d_infer_steps[i];
    if (curr == BREAK)
    {
      if (hasProcessed())
      {
        break;
      }
    }
    else
    {
      runInferStep(curr, d_infer_step_effort[i]);
      if (d_conflict)
      {
        break;
      }
    }
  }
  Trace("strings-process") << "----finished round---" << std::endl;
}

}/* CVC4::theory::strings namespace */
}/* CVC4::theory namespace */
}/* CVC4 namespace */<|MERGE_RESOLUTION|>--- conflicted
+++ resolved
@@ -4464,13 +4464,9 @@
     return Node::null();
   }
   NodeManager* nm = NodeManager::currentNM();
-<<<<<<< HEAD
-  return nm->mkNode(LEQ, d_input_var_lsum.get(), nm->mkConst(Rational(i)));
-=======
   Node lit = nm->mkNode(LEQ, d_input_var_lsum.get(), nm->mkConst(Rational(i)));
   Trace("strings-fmf") << "StringsFMF::mkLiteral: " << lit << std::endl;
   return lit;
->>>>>>> c3091f9b
 }
 std::string TheoryStrings::StringSumLengthDecisionStrategy::identify() const
 {
