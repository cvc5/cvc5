--- conflicted
+++ resolved
@@ -73,13 +73,8 @@
       d_poc(out, u),
       d_equalityEngine(d_notify, c, "theory::strings::ee", true),
       d_state(c, d_equalityEngine, d_valuation),
-<<<<<<< HEAD
       d_termReg(c, u, d_equalityEngine, d_poc, d_statistics),
-      d_im(*this, c, u, d_state, d_termReg, d_poc, d_statistics),
-=======
-      d_termReg(c, u, d_equalityEngine, out, d_statistics),
       d_im(nullptr),
->>>>>>> f0e6c103
       d_rewriter(&d_statistics.d_rewrites),
       d_bsolver(nullptr),
       d_csolver(nullptr),
@@ -92,7 +87,7 @@
   ExtTheory* extt = getExtTheory();
   // initialize the inference manager, which requires the extended theory
   d_im.reset(
-      new InferenceManager(c, u, d_state, d_termReg, *extt, out, d_statistics));
+      new InferenceManager(c, u, d_state, d_termReg, *extt, d_poc, d_statistics));
   // initialize the solvers
   d_bsolver.reset(new BaseSolver(c, u, d_state, *d_im));
   d_csolver.reset(new CoreSolver(c, u, d_state, *d_im, d_termReg, *d_bsolver));
