/******************************************************************************
 * Top contributors (to current version):
 *   Andrew Reynolds, Tianyi Liang, Andres Noetzli
 *
 * This file is part of the cvc5 project.
 *
 * Copyright (c) 2009-2021 by the authors listed in the file AUTHORS
 * in the top-level source directory and their institutional affiliations.
 * All rights reserved.  See the file COPYING in the top-level source
 * directory for licensing information.
 * ****************************************************************************
 *
 * Implementation of the theory of strings.
 */

#include "theory/strings/theory_strings.h"

#include "expr/attribute.h"
#include "expr/bound_var_manager.h"
#include "expr/kind.h"
#include "expr/sequence.h"
#include "options/smt_options.h"
#include "options/strings_options.h"
#include "options/theory_options.h"
#include "smt/logic_exception.h"
#include "theory/decision_manager.h"
#include "theory/ext_theory.h"
#include "theory/rewriter.h"
#include "theory/strings/theory_strings_utils.h"
#include "theory/strings/type_enumerator.h"
#include "theory/strings/word.h"
#include "theory/theory_model.h"
#include "theory/valuation.h"

using namespace std;
using namespace cvc5::context;
using namespace cvc5::kind;

namespace cvc5 {
namespace theory {
namespace strings {

/**
 * Attribute used for making unique (bound variables) which correspond to
 * unique element values used in sequence models. See use in collectModelValues
 * below.
 */
struct SeqModelVarAttributeId
{
};
using SeqModelVarAttribute = expr::Attribute<SeqModelVarAttributeId, Node>;

TheoryStrings::TheoryStrings(Env& env, OutputChannel& out, Valuation valuation)
    : Theory(THEORY_STRINGS, env, out, valuation),
      d_notify(*this),
      d_statistics(),
      d_state(env, d_valuation),
      d_eagerSolver(d_state),
      d_termReg(env, d_state, d_statistics, d_pnm),
      d_extTheoryCb(),
      d_im(env, *this, d_state, d_termReg, d_extTheory, d_statistics, d_pnm),
      d_extTheory(d_extTheoryCb, context(), userContext(), d_im),
      d_rewriter(&d_statistics.d_rewrites),
      d_bsolver(env, d_state, d_im),
      d_csolver(env, d_state, d_im, d_termReg, d_bsolver),
      d_esolver(env,
                d_state,
                d_im,
                d_termReg,
                d_rewriter,
                d_bsolver,
                d_csolver,
                d_extTheory,
                d_statistics),
<<<<<<< HEAD
      d_susolver(d_state, d_im, d_termReg, d_csolver, d_esolver, d_extTheory),
      d_rsolver(d_state,
=======
      d_rsolver(env,
                d_state,
>>>>>>> c6e66398
                d_im,
                d_termReg.getSkolemCache(),
                d_csolver,
                d_esolver,
                d_statistics),
      d_regexp_elim(options::regExpElimAgg(), d_pnm, userContext()),
      d_stringsFmf(env, valuation, d_termReg)
{
  d_termReg.finishInit(&d_im);

  d_zero = NodeManager::currentNM()->mkConst( Rational( 0 ) );
  d_one = NodeManager::currentNM()->mkConst( Rational( 1 ) );
  d_neg_one = NodeManager::currentNM()->mkConst(Rational(-1));
  d_true = NodeManager::currentNM()->mkConst( true );
  d_false = NodeManager::currentNM()->mkConst( false );

  d_cardSize = utils::getAlphabetCardinality();

  // set up the extended function callback
  d_extTheoryCb.d_esolver = &d_esolver;

  // use the state object as the official theory state
  d_theoryState = &d_state;
  // use the inference manager as the official inference manager
  d_inferManager = &d_im;
}

TheoryStrings::~TheoryStrings() {

}

TheoryRewriter* TheoryStrings::getTheoryRewriter() { return &d_rewriter; }

ProofRuleChecker* TheoryStrings::getProofChecker() { return &d_checker; }

bool TheoryStrings::needsEqualityEngine(EeSetupInfo& esi)
{
  esi.d_notify = &d_notify;
  esi.d_name = "theory::strings::ee";
  esi.d_notifyNewClass = true;
  esi.d_notifyMerge = true;
  esi.d_notifyDisequal = true;
  return true;
}

void TheoryStrings::finishInit()
{
  Assert(d_equalityEngine != nullptr);

  // witness is used to eliminate str.from_code
  d_valuation.setUnevaluatedKind(WITNESS);

  bool eagerEval = options::stringEagerEval();
  // The kinds we are treating as function application in congruence
  d_equalityEngine->addFunctionKind(kind::STRING_LENGTH, eagerEval);
  d_equalityEngine->addFunctionKind(kind::STRING_CONCAT, eagerEval);
  d_equalityEngine->addFunctionKind(kind::STRING_IN_REGEXP, eagerEval);
  d_equalityEngine->addFunctionKind(kind::STRING_TO_CODE, eagerEval);
  d_equalityEngine->addFunctionKind(kind::SEQ_UNIT, eagerEval);
  // `seq.nth` is not always defined, and so we do not evaluate it eagerly.
  d_equalityEngine->addFunctionKind(kind::SEQ_NTH, false);
  // extended functions
  d_equalityEngine->addFunctionKind(kind::STRING_CONTAINS, eagerEval);
  d_equalityEngine->addFunctionKind(kind::STRING_LEQ, eagerEval);
  d_equalityEngine->addFunctionKind(kind::STRING_SUBSTR, eagerEval);
  d_equalityEngine->addFunctionKind(kind::STRING_UPDATE, eagerEval);
  d_equalityEngine->addFunctionKind(kind::STRING_ITOS, eagerEval);
  d_equalityEngine->addFunctionKind(kind::STRING_STOI, eagerEval);
  d_equalityEngine->addFunctionKind(kind::STRING_INDEXOF, eagerEval);
  d_equalityEngine->addFunctionKind(kind::STRING_INDEXOF_RE, eagerEval);
  d_equalityEngine->addFunctionKind(kind::STRING_REPLACE, eagerEval);
  d_equalityEngine->addFunctionKind(kind::STRING_REPLACE_ALL, eagerEval);
  d_equalityEngine->addFunctionKind(kind::STRING_REPLACE_RE, eagerEval);
  d_equalityEngine->addFunctionKind(kind::STRING_REPLACE_RE_ALL, eagerEval);
  d_equalityEngine->addFunctionKind(kind::STRING_REPLACE_ALL, eagerEval);
  d_equalityEngine->addFunctionKind(kind::STRING_TOLOWER, eagerEval);
  d_equalityEngine->addFunctionKind(kind::STRING_TOUPPER, eagerEval);
  d_equalityEngine->addFunctionKind(kind::STRING_REV, eagerEval);
}

std::string TheoryStrings::identify() const
{
  return std::string("TheoryStrings");
}

bool TheoryStrings::areCareDisequal( TNode x, TNode y ) {
  Assert(d_equalityEngine->hasTerm(x));
  Assert(d_equalityEngine->hasTerm(y));
  if (d_equalityEngine->isTriggerTerm(x, THEORY_STRINGS)
      && d_equalityEngine->isTriggerTerm(y, THEORY_STRINGS))
  {
    TNode x_shared =
        d_equalityEngine->getTriggerTermRepresentative(x, THEORY_STRINGS);
    TNode y_shared =
        d_equalityEngine->getTriggerTermRepresentative(y, THEORY_STRINGS);
    EqualityStatus eqStatus = d_valuation.getEqualityStatus(x_shared, y_shared);
    if( eqStatus==EQUALITY_FALSE_AND_PROPAGATED || eqStatus==EQUALITY_FALSE || eqStatus==EQUALITY_FALSE_IN_MODEL ){
      return true;
    }
  }
  return false;
}

bool TheoryStrings::propagateLit(TNode literal)
{
  return d_im.propagateLit(literal);
}

TrustNode TheoryStrings::explain(TNode literal)
{
  Debug("strings-explain") << "explain called on " << literal << std::endl;
  return d_im.explainLit(literal);
}

void TheoryStrings::presolve() {
  Debug("strings-presolve") << "TheoryStrings::Presolving : get fmf options " << (options::stringFMF() ? "true" : "false") << std::endl;
  d_strat.initializeStrategy();

  // if strings fmf is enabled, register the strategy
  if (options::stringFMF())
  {
    d_stringsFmf.presolve();
    // This strategy is local to a check-sat call, since we refresh the strategy
    // on every call to presolve.
    d_im.getDecisionManager()->registerStrategy(
        DecisionManager::STRAT_STRINGS_SUM_LENGTHS,
        d_stringsFmf.getDecisionStrategy(),
        DecisionManager::STRAT_SCOPE_LOCAL_SOLVE);
  }
  Debug("strings-presolve") << "Finished presolve" << std::endl;
}

/////////////////////////////////////////////////////////////////////////////
// MODEL GENERATION
/////////////////////////////////////////////////////////////////////////////

bool TheoryStrings::collectModelValues(TheoryModel* m,
                                       const std::set<Node>& termSet)
{
  if (Trace.isOn("strings-debug-model"))
  {
    Trace("strings-debug-model")
        << "TheoryStrings::collectModelValues" << std::endl;
    Trace("strings-debug-model") << "Equivalence classes are:" << std::endl;
    Trace("strings-debug-model") << debugPrintStringsEqc() << std::endl;
    Trace("strings-debug-model") << "Extended functions are:" << std::endl;
    Trace("strings-debug-model") << d_esolver.debugPrintModel() << std::endl;
  }
  Trace("strings-model") << "TheoryStrings::collectModelValues" << std::endl;
  // Collects representatives by types and orders sequence types by how nested
  // they are
  std::map<TypeNode, ModelTypeInfo > tinfo;
  std::unordered_set<TypeNode> toProcess;
  // Generate model
  // get the relevant string equivalence classes
  for (const Node& s : termSet)
  {
    TypeNode tn = s.getType();
    if (tn.isStringLike())
    {
      Node r = d_state.getRepresentative(s);
      tinfo[tn].d_repSet.insert(r);
      toProcess.insert(tn);
      if (s.getKind()==STRING_UPDATE)
      {
        tinfo[tn].d_updateTerms.insert(s);
      }
    }
    if (s.getKind()==SEQ_NTH)
    {
      tn = s[0].getType();
      tinfo[tn].d_nthTerms.insert(s);
      toProcess.insert(tn);
    }
  }

  while (!toProcess.empty())
  {
    // Pick one of the remaining types to collect model values for
    TypeNode tn = *toProcess.begin();
    if (!collectModelInfoType(tn, toProcess, tinfo, m))
    {
      return false;
    }
  }

  return true;
}

struct SortSeqIndex
{
  SortSeqIndex() {}
  /** the comparison */
  bool operator()(std::pair<Node, Node> i, std::pair<Node, Node> j)
  {
    Assert (i.first.getKind()==CONST_RATIONAL && j.first.getKind()==CONST_RATIONAL);
    Assert (i.first != j.first );
    return i.first.getConst<Rational>()<j.first.getConst<Rational>();
  }
};

bool TheoryStrings::collectModelInfoType(
    TypeNode tn,
    std::unordered_set<TypeNode>& toProcess,
    const std::map<TypeNode, ModelTypeInfo >& tinfo,
    TheoryModel* m)
{
  // Make sure that the model values for the element type of sequences are
  // computed first
  if (tn.isSequence() && tn.getSequenceElementType().isSequence())
  {
    TypeNode tnElem = tn.getSequenceElementType();
    if (toProcess.find(tnElem) != toProcess.end()
        && !collectModelInfoType(tnElem, toProcess, tinfo, m))
    {
      return false;
    }
  }
  toProcess.erase(tn);

  // TODO: get type enumerator properties
  SEnumLenSet sels;
  // get partition of strings of equal lengths for the representatives of the
  // current type
  std::map<TypeNode, std::vector<std::vector<Node> > > colT;
  std::map<TypeNode, std::vector<Node> > ltsT;
  const ModelTypeInfo& mti = tinfo.at(tn);
  const std::vector<Node> repVec(mti.d_repSet.begin(), mti.d_repSet.end());
  d_state.separateByLength(repVec, colT, ltsT);
  const std::vector<std::vector<Node> >& col = colT[tn];
  const std::vector<Node>& lts = ltsT[tn];
  
  // process the update terms: organize by eqc?
    /*
  if (options::stringSeqUpdate())
  {
    for (size_t i=0; i<2; i++)
    {
      const std::unordered_set<Node>& terms = i==0 ? mti.d_updateTerms : mti.d_nthTerms;
      for (const Node& t : terms)
      {
        
      }
    }
  }
    */

  NodeManager* nm = NodeManager::currentNM();
  std::map< Node, Node > processed;
  //step 1 : get all values for known lengths
  std::vector< Node > lts_values;
  std::map<std::size_t, Node> values_used;
  std::vector<Node> len_splits;
  for( unsigned i=0; i<col.size(); i++ ) {
    Trace("strings-model") << "Checking length for {";
    for( unsigned j=0; j<col[i].size(); j++ ) {
      if( j>0 ) {
        Trace("strings-model") << ", ";
      }
      Trace("strings-model") << col[i][j];
    }
    Trace("strings-model") << " } (length is " << lts[i] << ")" << std::endl;
    Node len_value;
    if( lts[i].isConst() ) {
      len_value = lts[i];
    }
    else if (!lts[i].isNull())
    {
      // get the model value for lts[i]
      len_value = d_valuation.getModelValue(lts[i]);
    }
    if (len_value.isNull())
    {
      lts_values.push_back(Node::null());
    }
    else
    {
      // must throw logic exception if we cannot construct the string
      if (len_value.getConst<Rational>() > String::maxSize())
      {
        std::stringstream ss;
        ss << "The model was computed to have strings of length " << len_value
           << ". We only allow strings up to length " << String::maxSize();
        throw LogicException(ss.str());
      }
      std::size_t lvalue =
          len_value.getConst<Rational>().getNumerator().toUnsignedInt();
      auto itvu = values_used.find(lvalue);
      if (itvu == values_used.end())
      {
        values_used[lvalue] = lts[i];
      }
      else
      {
        len_splits.push_back(lts[i].eqNode(itvu->second));
      }
      lts_values.push_back(len_value);
    }
  }
  ////step 2 : assign arbitrary values for unknown lengths?
  // confirmed by calculus invariant, see paper
  Trace("strings-model") << "Assign to equivalence classes..." << std::endl;
  std::map<Node, Node> pure_eq_assign;
  //step 3 : assign values to equivalence classes that are pure variables
  for( unsigned i=0; i<col.size(); i++ ){
    std::vector< Node > pure_eq;
    Node lenValue = lts_values[i];
    Trace("strings-model") << "Considering (" << col[i].size()
                           << ") equivalence classes for length " << lenValue << std::endl;
    for (const Node& eqc : col[i])
    {
      Trace("strings-model") << "- eqc: " << eqc << std::endl;
      //check if col[i][j] has only variables
      if (eqc.isConst())
      {
        processed[eqc] = eqc;
        // Make sure that constants are asserted to the theory model that we
        // are building. It is possible that new constants were introduced by
        // the eager evaluation in the equality engine. These terms are missing
        // in the term set and, as a result, are skipped when the equality
        // engine is asserted to the theory model.
        m->getEqualityEngine()->addTerm(eqc);
        continue;
      }
      NormalForm& nfe = d_csolver.getNormalForm(eqc);
      if (nfe.d_nf.size() != 1)
      {
        // will be assigned via a concatenation of normal form eqc
        continue;
      }
      // ensure we have decided on length value at this point
      if( lenValue.isNull() ){
        // start with length two (other lengths have special precendence)
        std::size_t lvalue = 2;
        while( values_used.find( lvalue )!=values_used.end() ){
          lvalue++;
        }
        Trace("strings-model") << "*** Decide to make length of " << lvalue << std::endl;
        lenValue = nm->mkConst(Rational(lvalue));
        values_used[lvalue] = Node::null();
      }
      // is it an equivalence class with a seq.unit term?
      Node assignedValue;
      if (nfe.d_nf[0].getKind() == SEQ_UNIT)
      {
        Node argVal;
        if (nfe.d_nf[0][0].getType().isStringLike())
        {
          // By this point, we should have assigned model values for the
          // elements of this sequence type because of the check in the
          // beginning of this method
          argVal = m->getRepresentative(nfe.d_nf[0][0]);
        }
        else
        {
          // Otherwise, we use the term itself. We cannot get the model
          // value of this term, since it might not be available yet, as
          // it may belong to a theory that has not built its model yet.
          // Hence, we assign a (non-constant) skeleton (seq.unit argVal).
          argVal = nfe.d_nf[0][0];
        }
        Assert(!argVal.isNull()) << "No value for " << nfe.d_nf[0][0];
        assignedValue = Rewriter::rewrite(nm->mkNode(SEQ_UNIT, argVal));
        Trace("strings-model") << "-> assign via seq.unit: " << assignedValue << std::endl;
      }
      else if (d_termReg.hasStringCode() && lenValue == d_one)
      {
        // it has a code and the length of these equivalence classes are one
        EqcInfo* eip = d_state.getOrMakeEqcInfo(eqc, false);
        if (eip && !eip->d_codeTerm.get().isNull())
        {
          // its value must be equal to its code
          Node ct = nm->mkNode(kind::STRING_TO_CODE, eip->d_codeTerm.get());
          Node ctv = d_valuation.getModelValue(ct);
          unsigned cvalue =
              ctv.getConst<Rational>().getNumerator().toUnsignedInt();
          Trace("strings-model") << "(code: " << cvalue << ") ";
          std::vector<unsigned> vec;
          vec.push_back(cvalue);
          assignedValue = nm->mkConst(String(vec));
          Trace("strings-model") << "-> assign via str.code: " << assignedValue << std::endl;
        }
      }
      else if (options::stringSeqUpdate() != options::StringSeqUpdateMode::NONE)
      {
        // determine skeleton based on the write model, if it exists
        const std::map< Node, Node >& writeModel = d_susolver.getWriteModel(eqc);
        if (!writeModel.empty())
        {
          std::vector< std::pair< Node, Node > > writes;
          std::unordered_set<Node> usedWrites;
          for ( const std::pair< const Node, Node >& w : writeModel)
          {
            Node ivalue = d_valuation.getModelValue(w.first);
            Assert (ivalue.getKind()==CONST_RATIONAL);
            // ignore if out of bounds
            Rational irat = ivalue.getConst<Rational>();
            if (irat.sgn()==-1 || irat>=lenValue.getConst<Rational>())
            {
              continue;
            }
            if (usedWrites.find(ivalue)!=usedWrites.end())
            {
              continue;
            }
<<<<<<< HEAD
            usedWrites.insert(ivalue);
            Node wsunit = nm->mkNode(SEQ_UNIT, w.second);
            writes.emplace_back(ivalue, wsunit);
=======
            Assert(!argVal.isNull()) << "No value for " << nfe.d_nf[0][0];
            Node c = rewrite(nm->mkNode(SEQ_UNIT, argVal));
            pure_eq_assign[eqc] = c;
            Trace("strings-model") << "(unit: " << nfe.d_nf[0] << ") ";
            m->getEqualityEngine()->addTerm(c);
>>>>>>> c6e66398
          }
          // sort based on index value
          SortSeqIndex ssi;
          std::sort(writes.begin(), writes.end(), ssi);
          std::vector<Node> cc;
          uint32_t currIndex = 0;
          for (size_t w=0, wsize = writes.size(); w<=wsize; w++)
          {
            uint32_t nextIndex;
            if (w==writes.size())
            {
              nextIndex = lenValue.getConst<Rational>().getNumerator().toUnsignedInt();
            }
            else
            {
              Node windex = writes[w].first;
              Assert(windex.getConst<Rational>() <= Rational(String::maxSize()));
              nextIndex =
                  windex.getConst<Rational>().getNumerator().toUnsignedInt();
              Assert (nextIndex>=currIndex);
            }
            if (nextIndex>currIndex)
            {
              // allocate arbitrary value to fill gap
              uint32_t gapSize = nextIndex-currIndex;
              SEnumLen * selGap = sels.getEnumerator(gapSize, tn);
              Assert (!selGap->isFinished());
              Node cgap = selGap->getCurrent();
              selGap->increment();
              cc.push_back(cgap);
            }
            // then take read
            if (w<wsize)
            {
              cc.push_back(writes[w].second);
            }
            currIndex = nextIndex+1;
          }
          assignedValue = utils::mkConcat(cc, tn);
          Trace("strings-model") << "-> assign via seq.update/nth eqc: " << assignedValue << std::endl;
        }
      }
      if (!assignedValue.isNull())
      {
        pure_eq_assign[eqc] = assignedValue;
        m->getEqualityEngine()->addTerm(assignedValue);
      }
      else
      {
        Trace("strings-model") << "-> no assignment" << std::endl;
      }
      pure_eq.push_back(eqc);
    }

    //assign a new length if necessary
    if( !pure_eq.empty() ){
      Trace("strings-model") << "Need to assign values of length " << lenValue << " to equivalence classes ";
      for( unsigned j=0; j<pure_eq.size(); j++ ){
        Trace("strings-model") << pure_eq[j] << " ";
      }
      Trace("strings-model") << std::endl;

      //use type enumerator
      Assert(lenValue.getConst<Rational>() <= Rational(String::maxSize()))
          << "Exceeded UINT32_MAX in string model";
      uint32_t currLen =
          lenValue.getConst<Rational>().getNumerator().toUnsignedInt();
      Trace("strings-model") << "Cardinality of alphabet is "
                             << utils::getAlphabetCardinality() << std::endl;
      SEnumLen * sel = sels.getEnumerator(currLen, tn);
      for (const Node& eqc : pure_eq)
      {
        Node c;
        std::map<Node, Node>::iterator itp = pure_eq_assign.find(eqc);
        if (itp == pure_eq_assign.end())
        {
          do
          {
            if (sel->isFinished())
            {
              // We are in a case where model construction is impossible due to
              // an insufficient number of constants of a given length.

              // Consider an integer equivalence class E whose value is assigned
              // n in the model. Let { S_1, ..., S_m } be the set of string
              // equivalence classes such that len( x ) is a member of E for
              // some member x of each class S1, ...,Sm. Since our calculus is
              // saturated with respect to cardinality inference (see Liang
              // et al, Figure 6, CAV 2014), we have that m <= A^n, where A is
              // the cardinality of our alphabet.

              // Now, consider the case where there exists two integer
              // equivalence classes E1 and E2 that are assigned n, and moreover
              // we did not received notification from arithmetic that E1 = E2.
              // This typically should never happen, but assume in the following
              // that it does.

              // Now, it may be the case that there are string equivalence
              // classes { S_1, ..., S_m1 } whose lengths are in E1,
              // and classes { S'_1, ..., S'_m2 } whose lengths are in E2, where
              // m1 + m2 > A^n. In this case, we have insufficient strings to
              // assign to { S_1, ..., S_m1, S'_1, ..., S'_m2 }. If this
              // happens, we add a split on len( u1 ) = len( u2 ) for some
              // len( u1 ) in E1, len( u2 ) in E2. We do this for each pair of
              // integer equivalence classes that are assigned to the same value
              // in the model.
              AlwaysAssert(!len_splits.empty());
              for (const Node& sl : len_splits)
              {
                Node spl = nm->mkNode(OR, sl, sl.negate());
                d_im.lemma(spl, InferenceId::STRINGS_CMI_SPLIT);
                Trace("strings-lemma")
                    << "Strings::CollectModelInfoSplit: " << spl << std::endl;
              }
              // we added a lemma, so can return here
              return false;
            }
            c = sel->getCurrent();
            // if we are a sequence with infinite element type
            if (tn.isSequence()
                && !d_state.isFiniteType(tn.getSequenceElementType()))
            {
              // Make a skeleton instead. In particular, this means that
              // a value:
              //   (seq.++ (seq.unit 0) (seq.unit 1) (seq.unit 2))
              // becomes:
              //   (seq.++ (seq.unit k_0) (seq.unit k_1) (seq.unit k_2))
              // where k_0, k_1, k_2 are fresh integer variables. These
              // variables will be assigned values in the standard way by the
              // model. This construction is necessary since the strings solver
              // must constrain the length of the model of an equivalence class
              // (e.g. in this case to length 3); moreover we cannot assign a
              // concrete value since it may conflict with other skeletons we
              // have assigned, e.g. for the case of (seq.unit argVal) above.
              SkolemManager* sm = nm->getSkolemManager();
              BoundVarManager* bvm = nm->getBoundVarManager();
              Assert(c.getKind() == CONST_SEQUENCE);
              const Sequence& sn = c.getConst<Sequence>();
              const std::vector<Node>& snvec = sn.getVec();
              std::vector<Node> skChildren;
              for (const Node& snv : snvec)
              {
                TypeNode etn = snv.getType();
                Node v = bvm->mkBoundVar<SeqModelVarAttribute>(snv, etn);
                // use a skolem, not a bound variable
                Node kv = sm->mkPurifySkolem(v, "smv");
                skChildren.push_back(nm->mkNode(SEQ_UNIT, kv));
              }
              c = utils::mkConcat(skChildren, tn);
            }
            // increment
            sel->increment();
          } while (m->hasTerm(c));
        }
        else
        {
          c = itp->second;
        }
        Trace("strings-model") << "*** Assigned constant " << c << " for "
                               << eqc << std::endl;
        processed[eqc] = c;
        if (!m->assertEquality(eqc, c, true))
        {
          // this should never happen due to the model soundness argument
          // for strings
          Unreachable()
              << "TheoryStrings::collectModelInfoType: Inconsistent equality"
              << std::endl;
          return false;
        }
      }
    }
  }
  Trace("strings-model") << "String Model : Pure Assigned." << std::endl;
  //step 4 : assign constants to all other equivalence classes
  for (const Node& rn : repVec)
  {
    if (processed.find(rn) == processed.end())
    {
      NormalForm& nf = d_csolver.getNormalForm(rn);
      if (Trace.isOn("strings-model"))
      {
        Trace("strings-model")
            << "Construct model for " << rn << " based on normal form ";
        for (unsigned j = 0, size = nf.d_nf.size(); j < size; j++)
        {
          Node n = nf.d_nf[j];
          if (j > 0)
          {
            Trace("strings-model") << " ++ ";
          }
          Trace("strings-model") << n;
          Node r = d_state.getRepresentative(n);
          if (!r.isConst() && processed.find(r) == processed.end())
          {
            Trace("strings-model") << "(UNPROCESSED)";
          }
        }
      }
      Trace("strings-model") << std::endl;
      std::vector< Node > nc;
      for (const Node& n : nf.d_nf)
      {
        Node r = d_state.getRepresentative(n);
        Assert(r.isConst() || processed.find(r) != processed.end());
        nc.push_back(r.isConst() ? r : processed[r]);
      }
      Node cc = utils::mkNConcat(nc, tn);
      Trace("strings-model")
          << "*** Determined constant " << cc << " for " << rn << std::endl;
      processed[rn] = cc;
      if (!m->assertEquality(rn, cc, true))
      {
        // this should never happen due to the model soundness argument
        // for strings
        Unreachable() << "TheoryStrings::collectModelInfoType: "
                         "Inconsistent equality (unprocessed eqc)"
                      << std::endl;
        return false;
      }
      else if (!cc.isConst())
      {
        // the value may be specified by seq.unit components, ensure this
        // is marked as the skeleton for constructing values in this class.
        m->assertSkeleton(cc);
      }
    }
  }
  //Trace("strings-model") << "String Model : Assigned." << std::endl;
  Trace("strings-model") << "String Model : Finished." << std::endl;
  return true;
}

/////////////////////////////////////////////////////////////////////////////
// MAIN SOLVER
/////////////////////////////////////////////////////////////////////////////

void TheoryStrings::preRegisterTerm(TNode n)
{
  Trace("strings-preregister")
      << "TheoryStrings::preRegisterTerm: " << n << std::endl;
  d_termReg.preRegisterTerm(n);
  // Register the term with the extended theory. Notice we do not recurse on
  // this term here since preRegisterTerm is already called recursively on all
  // subterms in preregistered literals.
  d_extTheory.registerTerm(n);
}

bool TheoryStrings::preNotifyFact(
    TNode atom, bool pol, TNode fact, bool isPrereg, bool isInternal)
{
  // this is only required for internal facts, others are already registered
  if (isInternal && atom.getKind() == EQUAL)
  {
    // We must ensure these terms are registered. We register eagerly here for
    // performance reasons. Alternatively, terms could be registered at full
    // effort in e.g. BaseSolver::init.
    for (const Node& t : atom)
    {
      d_termReg.registerTerm(t, 0);
    }
  }
  return false;
}

void TheoryStrings::notifyFact(TNode atom,
                               bool polarity,
                               TNode fact,
                               bool isInternal)
{
  d_eagerSolver.notifyFact(atom, polarity, fact, isInternal);
  // process pending conflicts due to reasoning about endpoints
  if (!d_state.isInConflict() && d_state.hasPendingConflict())
  {
    InferInfo iiPendingConf(InferenceId::UNKNOWN);
    d_state.getPendingConflict(iiPendingConf);
    Trace("strings-pending")
        << "Process pending conflict " << iiPendingConf.d_premises << std::endl;
    Trace("strings-conflict")
        << "CONFLICT: Eager : " << iiPendingConf.d_premises << std::endl;
    ++(d_statistics.d_conflictsEager);
    // call the inference manager to send the conflict
    d_im.processConflict(iiPendingConf);
    return;
  }
  Trace("strings-pending-debug") << "  Now collect terms" << std::endl;
  Trace("strings-pending-debug") << "  Finished collect terms" << std::endl;
}

void TheoryStrings::postCheck(Effort e)
{
  d_im.doPendingFacts();

  Assert(d_strat.isStrategyInit());
  if (!d_state.isInConflict() && !d_valuation.needCheck()
      && d_strat.hasStrategyEffort(e))
  {
    Trace("strings-check-debug")
        << "Theory of strings " << e << " effort check " << std::endl;
    if (Trace.isOn("strings-eqc"))
    {
      Trace("strings-eqc") << debugPrintStringsEqc() << std::endl;
    }
    ++(d_statistics.d_checkRuns);
    bool sentLemma = false;
    bool hadPending = false;
    Trace("strings-check") << "Full effort check..." << std::endl;
    do{
      d_im.reset();
      ++(d_statistics.d_strategyRuns);
      Trace("strings-check") << "  * Run strategy..." << std::endl;
      runStrategy(e);
      // remember if we had pending facts or lemmas
      hadPending = d_im.hasPending();
      // Send the facts *and* the lemmas. We send lemmas regardless of whether
      // we send facts since some lemmas cannot be dropped. Other lemmas are
      // otherwise avoided by aborting the strategy when a fact is ready.
      d_im.doPending();
      // Did we successfully send a lemma? Notice that if hasPending = true
      // and sentLemma = false, then the above call may have:
      // (1) had no pending lemmas, but successfully processed pending facts,
      // (2) unsuccessfully processed pending lemmas.
      // In either case, we repeat the strategy if we are not in conflict.
      sentLemma = d_im.hasSentLemma();
      if (Trace.isOn("strings-check"))
      {
        Trace("strings-check") << "  ...finish run strategy: ";
        Trace("strings-check") << (hadPending ? "hadPending " : "");
        Trace("strings-check") << (sentLemma ? "sentLemma " : "");
        Trace("strings-check") << (d_state.isInConflict() ? "conflict " : "");
        if (!hadPending && !sentLemma && !d_state.isInConflict())
        {
          Trace("strings-check") << "(none)";
        }
        Trace("strings-check") << std::endl;
      }
      // repeat if we did not add a lemma or conflict, and we had pending
      // facts or lemmas.
    } while (!d_state.isInConflict() && !sentLemma && hadPending);
  }
  Trace("strings-check") << "Theory of strings, done check : " << e << std::endl;
  Assert(!d_im.hasPendingFact());
  Assert(!d_im.hasPendingLemma());
}

bool TheoryStrings::needsCheckLastEffort() {
  if( options::stringGuessModel() ){
    return d_esolver.hasExtendedFunctions();
  }
  return false;
}

/** Conflict when merging two constants */
void TheoryStrings::conflict(TNode a, TNode b){
  if (d_state.isInConflict())
  {
    // already in conflict
    return;
  }
  d_im.conflictEqConstantMerge(a, b);
  Trace("strings-conflict") << "CONFLICT: Eq engine conflict" << std::endl;
  ++(d_statistics.d_conflictsEqEngine);
}

void TheoryStrings::eqNotifyNewClass(TNode t){
  Kind k = t.getKind();
  if (k == STRING_LENGTH || k == STRING_TO_CODE)
  {
    Trace("strings-debug") << "New length eqc : " << t << std::endl;
    //we care about the length of this string
    d_termReg.registerTerm(t[0], 1);
  }
  d_eagerSolver.eqNotifyNewClass(t);
}

void TheoryStrings::addCarePairs(TNodeTrie* t1,
                                 TNodeTrie* t2,
                                 unsigned arity,
                                 unsigned depth)
{
  if( depth==arity ){
    if( t2!=NULL ){
      Node f1 = t1->getData();
      Node f2 = t2->getData();
      if (!d_equalityEngine->areEqual(f1, f2))
      {
        Trace("strings-cg-debug") << "TheoryStrings::computeCareGraph(): checking function " << f1 << " and " << f2 << std::endl;
        vector< pair<TNode, TNode> > currentPairs;
        for (unsigned k = 0; k < f1.getNumChildren(); ++ k) {
          TNode x = f1[k];
          TNode y = f2[k];
          Assert(d_equalityEngine->hasTerm(x));
          Assert(d_equalityEngine->hasTerm(y));
          Assert(!d_equalityEngine->areDisequal(x, y, false));
          Assert(!areCareDisequal(x, y));
          if (!d_equalityEngine->areEqual(x, y))
          {
            if (d_equalityEngine->isTriggerTerm(x, THEORY_STRINGS)
                && d_equalityEngine->isTriggerTerm(y, THEORY_STRINGS))
            {
              TNode x_shared = d_equalityEngine->getTriggerTermRepresentative(
                  x, THEORY_STRINGS);
              TNode y_shared = d_equalityEngine->getTriggerTermRepresentative(
                  y, THEORY_STRINGS);
              currentPairs.push_back(make_pair(x_shared, y_shared));
            }
          }
        }
        for (unsigned c = 0; c < currentPairs.size(); ++ c) {
          Trace("strings-cg-pair") << "TheoryStrings::computeCareGraph(): pair : " << currentPairs[c].first << " " << currentPairs[c].second << std::endl;
          addCarePair(currentPairs[c].first, currentPairs[c].second);
        }
      }
    }
  }else{
    if( t2==NULL ){
      if( depth<(arity-1) ){
        //add care pairs internal to each child
        for (std::pair<const TNode, TNodeTrie>& tt : t1->d_data)
        {
          addCarePairs(&tt.second, nullptr, arity, depth + 1);
        }
      }
      //add care pairs based on each pair of non-disequal arguments
      for (std::map<TNode, TNodeTrie>::iterator it = t1->d_data.begin();
           it != t1->d_data.end();
           ++it)
      {
        std::map<TNode, TNodeTrie>::iterator it2 = it;
        ++it2;
        for( ; it2 != t1->d_data.end(); ++it2 ){
          if (!d_equalityEngine->areDisequal(it->first, it2->first, false))
          {
            if( !areCareDisequal(it->first, it2->first) ){
              addCarePairs( &it->second, &it2->second, arity, depth+1 );
            }
          }
        }
      }
    }else{
      //add care pairs based on product of indices, non-disequal arguments
      for (std::pair<const TNode, TNodeTrie>& tt1 : t1->d_data)
      {
        for (std::pair<const TNode, TNodeTrie>& tt2 : t2->d_data)
        {
          if (!d_equalityEngine->areDisequal(tt1.first, tt2.first, false))
          {
            if (!areCareDisequal(tt1.first, tt2.first))
            {
              addCarePairs(&tt1.second, &tt2.second, arity, depth + 1);
            }
          }
        }
      }
    }
  }
}

void TheoryStrings::computeCareGraph(){
  //computing the care graph here is probably still necessary, due to operators that take non-string arguments  TODO: verify
  Trace("strings-cg") << "TheoryStrings::computeCareGraph(): Build term indices..." << std::endl;
  // Term index for each (type, operator) pair. We require the operator here
  // since operators are polymorphic, taking strings/sequences.
  std::map<std::pair<TypeNode, Node>, TNodeTrie> index;
  std::map< Node, unsigned > arity;
  const context::CDList<TNode>& fterms = d_termReg.getFunctionTerms();
  size_t functionTerms = fterms.size();
  for (unsigned i = 0; i < functionTerms; ++ i) {
    TNode f1 = fterms[i];
    Trace("strings-cg") << "...build for " << f1 << std::endl;
    Node op = f1.getOperator();
    std::vector< TNode > reps;
    bool has_trigger_arg = false;
    for( unsigned j=0; j<f1.getNumChildren(); j++ ){
      reps.push_back(d_equalityEngine->getRepresentative(f1[j]));
      if (d_equalityEngine->isTriggerTerm(f1[j], THEORY_STRINGS))
      {
        has_trigger_arg = true;
      }
    }
    if( has_trigger_arg ){
      TypeNode ft = utils::getOwnerStringType(f1);
      std::pair<TypeNode, Node> ikey = std::pair<TypeNode, Node>(ft, op);
      index[ikey].addTerm(f1, reps);
      arity[op] = reps.size();
    }
  }
  //for each index
  for (std::pair<const std::pair<TypeNode, Node>, TNodeTrie>& ti : index)
  {
    Trace("strings-cg") << "TheoryStrings::computeCareGraph(): Process index "
                        << ti.first << "..." << std::endl;
    Node op = ti.first.second;
    addCarePairs(&ti.second, nullptr, arity[op], 0);
  }
}

void TheoryStrings::checkRegisterTermsPreNormalForm()
{
  const std::vector<Node>& seqc = d_bsolver.getStringEqc();
  for (const Node& eqc : seqc)
  {
    eq::EqClassIterator eqc_i = eq::EqClassIterator(eqc, d_equalityEngine);
    while (!eqc_i.isFinished())
    {
      Node n = (*eqc_i);
      if (!d_bsolver.isCongruent(n))
      {
        d_termReg.registerTerm(n, 2);
      }
      ++eqc_i;
    }
  }
}

void TheoryStrings::checkCodes()
{
  // ensure that lemmas regarding str.code been added for each constant string
  // of length one
  if (d_termReg.hasStringCode())
  {
    NodeManager* nm = NodeManager::currentNM();
    // str.code applied to the code term for each equivalence class that has a
    // code term but is not a constant
    std::vector<Node> nconst_codes;
    // str.code applied to the proxy variables for each equivalence classes that
    // are constants of size one
    std::vector<Node> const_codes;
    const std::vector<Node>& seqc = d_bsolver.getStringEqc();
    for (const Node& eqc : seqc)
    {
      NormalForm& nfe = d_csolver.getNormalForm(eqc);
      if (nfe.d_nf.size() == 1 && nfe.d_nf[0].isConst())
      {
        Node c = nfe.d_nf[0];
        Trace("strings-code-debug") << "Get proxy variable for " << c
                                    << std::endl;
        Node cc = nm->mkNode(kind::STRING_TO_CODE, c);
        cc = rewrite(cc);
        Assert(cc.isConst());
        Node cp = d_termReg.ensureProxyVariableFor(c);
        Node vc = nm->mkNode(STRING_TO_CODE, cp);
        if (!d_state.areEqual(cc, vc))
        {
          std::vector<Node> emptyVec;
          d_im.sendInference(emptyVec, cc.eqNode(vc), InferenceId::STRINGS_CODE_PROXY);
        }
        const_codes.push_back(vc);
      }
      else
      {
        EqcInfo* ei = d_state.getOrMakeEqcInfo(eqc, false);
        if (ei && !ei->d_codeTerm.get().isNull())
        {
          Node vc = nm->mkNode(kind::STRING_TO_CODE, ei->d_codeTerm.get());
          nconst_codes.push_back(vc);
        }
      }
    }
    if (d_im.hasProcessed())
    {
      return;
    }
    // now, ensure that str.code is injective
    std::vector<Node> cmps;
    cmps.insert(cmps.end(), const_codes.rbegin(), const_codes.rend());
    cmps.insert(cmps.end(), nconst_codes.rbegin(), nconst_codes.rend());
    for (unsigned i = 0, num_ncc = nconst_codes.size(); i < num_ncc; i++)
    {
      Node c1 = nconst_codes[i];
      cmps.pop_back();
      for (const Node& c2 : cmps)
      {
        Trace("strings-code-debug")
            << "Compare codes : " << c1 << " " << c2 << std::endl;
        if (!d_state.areDisequal(c1, c2) && !d_state.areEqual(c1, d_neg_one))
        {
          Node eq_no = c1.eqNode(d_neg_one);
          Node deq = c1.eqNode(c2).negate();
          Node eqn = c1[0].eqNode(c2[0]);
          // str.code(x)==-1 V str.code(x)!=str.code(y) V x==y
          Node inj_lem = nm->mkNode(kind::OR, eq_no, deq, eqn);
          deq = rewrite(deq);
          d_im.addPendingPhaseRequirement(deq, false);
          std::vector<Node> emptyVec;
          d_im.sendInference(emptyVec, inj_lem, InferenceId::STRINGS_CODE_INJ);
        }
      }
    }
  }
}

void TheoryStrings::checkRegisterTermsNormalForms()
{
  const std::vector<Node>& seqc = d_bsolver.getStringEqc();
  for (const Node& eqc : seqc)
  {
    NormalForm& nfi = d_csolver.getNormalForm(eqc);
    // check if there is a length term for this equivalence class
    EqcInfo* ei = d_state.getOrMakeEqcInfo(eqc, false);
    Node lt = ei ? ei->d_lengthTerm : Node::null();
    if (lt.isNull())
    {
      Node c = utils::mkNConcat(nfi.d_nf, eqc.getType());
      d_termReg.registerTerm(c, 3);
    }
  }
}

TrustNode TheoryStrings::ppRewrite(TNode atom, std::vector<SkolemLemma>& lems)
{
  Trace("strings-ppr") << "TheoryStrings::ppRewrite " << atom << std::endl;
  if (atom.getKind() == EQUAL)
  {
    // always apply aggressive equality rewrites here
    Node ret = d_rewriter.rewriteEqualityExt(atom);
    if (ret != atom)
    {
      return TrustNode::mkTrustRewrite(atom, ret, nullptr);
    }
  }
  if (atom.getKind() == STRING_FROM_CODE)
  {
    // str.from_code(t) --->
    //   witness k. ite(0 <= t < |A|, t = str.to_code(k), k = "")
    NodeManager* nm = NodeManager::currentNM();
    Node t = atom[0];
    Node card = nm->mkConst(Rational(utils::getAlphabetCardinality()));
    Node cond =
        nm->mkNode(AND, nm->mkNode(LEQ, d_zero, t), nm->mkNode(LT, t, card));
    Node v = nm->mkBoundVar(nm->stringType());
    Node emp = Word::mkEmptyWord(atom.getType());
    Node pred = nm->mkNode(
        ITE, cond, t.eqNode(nm->mkNode(STRING_TO_CODE, v)), v.eqNode(emp));
    SkolemManager* sm = nm->getSkolemManager();
    Node ret = sm->mkSkolem(v, pred, "kFromCode");
    lems.push_back(SkolemLemma(ret, nullptr));
    return TrustNode::mkTrustRewrite(atom, ret, nullptr);
  }
  TrustNode ret;
  Node atomRet = atom;
  if (options::regExpElim() && atom.getKind() == STRING_IN_REGEXP)
  {
    // aggressive elimination of regular expression membership
    ret = d_regexp_elim.eliminateTrusted(atomRet);
    if (!ret.isNull())
    {
      Trace("strings-ppr") << "  rewrote " << atom << " -> " << ret.getNode()
                           << " via regular expression elimination."
                           << std::endl;
      atomRet = ret.getNode();
    }
  }
  return ret;
}

/** run the given inference step */
void TheoryStrings::runInferStep(InferStep s, int effort)
{
  Trace("strings-process") << "Run " << s;
  if (effort > 0)
  {
    Trace("strings-process") << ", effort = " << effort;
  }
  Trace("strings-process") << "..." << std::endl;
  switch (s)
  {
    case CHECK_INIT: d_bsolver.checkInit(); break;
    case CHECK_CONST_EQC: d_bsolver.checkConstantEquivalenceClasses(); break;
    case CHECK_EXTF_EVAL: d_esolver.checkExtfEval(effort); break;
    case CHECK_CYCLES: d_csolver.checkCycles(); break;
    case CHECK_FLAT_FORMS: d_csolver.checkFlatForms(); break;
    case CHECK_REGISTER_TERMS_PRE_NF: checkRegisterTermsPreNormalForm(); break;
    case CHECK_NORMAL_FORMS_EQ: d_csolver.checkNormalFormsEq(); break;
    case CHECK_NORMAL_FORMS_DEQ: d_csolver.checkNormalFormsDeq(); break;
    case CHECK_CODES: checkCodes(); break;
    case CHECK_LENGTH_EQC: d_csolver.checkLengthsEqc(); break;
    case CHECK_SEQUENCES_ARRAY_CONCAT: d_susolver.checkArrayConcat(); break;
    case CHECK_SEQUENCES_ARRAY: d_susolver.checkArray(); break;
    case CHECK_SEQUENCES_ARRAY_EAGER: d_susolver.checkArrayEager(); break;
    case CHECK_REGISTER_TERMS_NF: checkRegisterTermsNormalForms(); break;
    case CHECK_EXTF_REDUCTION: d_esolver.checkExtfReductions(effort); break;
    case CHECK_MEMBERSHIP: d_rsolver.checkMemberships(); break;
    case CHECK_CARDINALITY: d_bsolver.checkCardinality(); break;
    default: Unreachable(); break;
  }
  Trace("strings-process") << "Done " << s
                           << ", addedFact = " << d_im.hasPendingFact()
                           << ", addedLemma = " << d_im.hasPendingLemma()
                           << ", conflict = " << d_state.isInConflict()
                           << std::endl;
}

void TheoryStrings::runStrategy(Theory::Effort e)
{
  std::vector<std::pair<InferStep, int> >::iterator it = d_strat.stepBegin(e);
  std::vector<std::pair<InferStep, int> >::iterator stepEnd =
      d_strat.stepEnd(e);

  Trace("strings-process") << "----check, next round---" << std::endl;
  while (it != stepEnd)
  {
    InferStep curr = it->first;
    if (curr == BREAK)
    {
      if (d_im.hasProcessed())
      {
        break;
      }
    }
    else
    {
      runInferStep(curr, it->second);
      if (d_state.isInConflict())
      {
        break;
      }
    }
    ++it;
  }
  Trace("strings-process") << "----finished round---" << std::endl;
}

std::string TheoryStrings::debugPrintStringsEqc()
{
  std::stringstream ss;
  for (unsigned t = 0; t < 2; t++)
  {
    eq::EqClassesIterator eqcs2_i = eq::EqClassesIterator(d_equalityEngine);
    ss << (t == 0 ? "STRINGS:" : "OTHER:") << std::endl;
    while (!eqcs2_i.isFinished())
    {
      Node eqc = (*eqcs2_i);
      bool print = (t == 0 && eqc.getType().isStringLike())
                   || (t == 1 && !eqc.getType().isStringLike());
      if (print)
      {
        eq::EqClassIterator eqc2_i = eq::EqClassIterator(eqc, d_equalityEngine);
        ss << "Eqc( " << eqc << " ) : { ";
        while (!eqc2_i.isFinished())
        {
          if ((*eqc2_i) != eqc && (*eqc2_i).getKind() != kind::EQUAL)
          {
            ss << (*eqc2_i) << " ";
          }
          ++eqc2_i;
        }
        ss << " } " << std::endl;
        EqcInfo* ei = d_state.getOrMakeEqcInfo(eqc, false);
        if (ei)
        {
          Trace("strings-eqc-debug")
              << "* Length term : " << ei->d_lengthTerm.get() << std::endl;
          Trace("strings-eqc-debug")
              << "* Cardinality lemma k : " << ei->d_cardinalityLemK.get()
              << std::endl;
          Trace("strings-eqc-debug")
              << "* Normalization length lemma : "
              << ei->d_normalizedLength.get() << std::endl;
        }
      }
      ++eqcs2_i;
    }
    ss << std::endl;
  }
  ss << std::endl;
  return ss.str();
}

}  // namespace strings
}  // namespace theory
}  // namespace cvc5<|MERGE_RESOLUTION|>--- conflicted
+++ resolved
@@ -72,13 +72,9 @@
                 d_csolver,
                 d_extTheory,
                 d_statistics),
-<<<<<<< HEAD
       d_susolver(d_state, d_im, d_termReg, d_csolver, d_esolver, d_extTheory),
-      d_rsolver(d_state,
-=======
       d_rsolver(env,
                 d_state,
->>>>>>> c6e66398
                 d_im,
                 d_termReg.getSkolemCache(),
                 d_csolver,
@@ -484,17 +480,9 @@
             {
               continue;
             }
-<<<<<<< HEAD
             usedWrites.insert(ivalue);
             Node wsunit = nm->mkNode(SEQ_UNIT, w.second);
             writes.emplace_back(ivalue, wsunit);
-=======
-            Assert(!argVal.isNull()) << "No value for " << nfe.d_nf[0][0];
-            Node c = rewrite(nm->mkNode(SEQ_UNIT, argVal));
-            pure_eq_assign[eqc] = c;
-            Trace("strings-model") << "(unit: " << nfe.d_nf[0] << ") ";
-            m->getEqualityEngine()->addTerm(c);
->>>>>>> c6e66398
           }
           // sort based on index value
           SortSeqIndex ssi;
