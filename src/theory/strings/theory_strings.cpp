/******************************************************************************
 * Top contributors (to current version):
 *   Andrew Reynolds, Tianyi Liang, Andres Noetzli
 *
 * This file is part of the cvc5 project.
 *
 * Copyright (c) 2009-2021 by the authors listed in the file AUTHORS
 * in the top-level source directory and their institutional affiliations.
 * All rights reserved.  See the file COPYING in the top-level source
 * directory for licensing information.
 * ****************************************************************************
 *
 * Implementation of the theory of strings.
 */

#include "theory/strings/theory_strings.h"

#include "expr/attribute.h"
#include "expr/bound_var_manager.h"
#include "expr/kind.h"
#include "expr/sequence.h"
#include "options/smt_options.h"
#include "options/strings_options.h"
#include "options/theory_options.h"
#include "smt/logic_exception.h"
#include "theory/decision_manager.h"
#include "theory/ext_theory.h"
#include "theory/rewriter.h"
#include "theory/strings/theory_strings_utils.h"
#include "theory/strings/type_enumerator.h"
#include "theory/strings/word.h"
#include "theory/theory_model.h"
#include "theory/valuation.h"

using namespace std;
using namespace cvc5::context;
using namespace cvc5::kind;

namespace cvc5 {
namespace theory {
namespace strings {

/**
 * Attribute used for making unique (bound variables) which correspond to
 * unique element values used in sequence models. See use in collectModelValues
 * below.
 */
struct SeqModelVarAttributeId
{
};
using SeqModelVarAttribute = expr::Attribute<SeqModelVarAttributeId, Node>;

TheoryStrings::TheoryStrings(context::Context* c,
                             context::UserContext* u,
                             OutputChannel& out,
                             Valuation valuation,
                             const LogicInfo& logicInfo,
                             ProofNodeManager* pnm)
    : Theory(THEORY_STRINGS, c, u, out, valuation, logicInfo, pnm),
      d_notify(*this),
      d_statistics(),
      d_state(c, u, d_valuation),
      d_eagerSolver(d_state),
      d_termReg(d_state, d_statistics, pnm),
      d_extTheoryCb(),
      d_extTheory(d_extTheoryCb, c, u, out),
      d_im(*this, d_state, d_termReg, d_extTheory, d_statistics, pnm),
      d_rewriter(&d_statistics.d_rewrites),
      d_bsolver(d_state, d_im),
      d_csolver(d_state, d_im, d_termReg, d_bsolver),
      d_esolver(d_state,
                d_im,
                d_termReg,
                d_rewriter,
                d_bsolver,
                d_csolver,
                d_extTheory,
                d_statistics),
      d_susolver(d_state, d_im, d_termReg, d_csolver, d_esolver),
      d_rsolver(d_state,
                d_im,
                d_termReg.getSkolemCache(),
                d_csolver,
                d_esolver,
                d_statistics),
      d_regexp_elim(options::regExpElimAgg(), pnm, u),
      d_stringsFmf(c, u, valuation, d_termReg)
{
  d_termReg.finishInit(&d_im);

  d_zero = NodeManager::currentNM()->mkConst( Rational( 0 ) );
  d_one = NodeManager::currentNM()->mkConst( Rational( 1 ) );
  d_neg_one = NodeManager::currentNM()->mkConst(Rational(-1));
  d_true = NodeManager::currentNM()->mkConst( true );
  d_false = NodeManager::currentNM()->mkConst( false );

  d_cardSize = utils::getAlphabetCardinality();

  // set up the extended function callback
  d_extTheoryCb.d_esolver = &d_esolver;

  // use the state object as the official theory state
  d_theoryState = &d_state;
  // use the inference manager as the official inference manager
  d_inferManager = &d_im;
}

TheoryStrings::~TheoryStrings() {

}

TheoryRewriter* TheoryStrings::getTheoryRewriter() { return &d_rewriter; }

ProofRuleChecker* TheoryStrings::getProofChecker() { return &d_checker; }

bool TheoryStrings::needsEqualityEngine(EeSetupInfo& esi)
{
  esi.d_notify = &d_notify;
  esi.d_name = "theory::strings::ee";
  esi.d_notifyNewClass = true;
  esi.d_notifyMerge = true;
  esi.d_notifyDisequal = true;
  return true;
}

void TheoryStrings::finishInit()
{
  Assert(d_equalityEngine != nullptr);

  // witness is used to eliminate str.from_code
  d_valuation.setUnevaluatedKind(WITNESS);

  bool eagerEval = options::stringEagerEval();
  // The kinds we are treating as function application in congruence
  d_equalityEngine->addFunctionKind(kind::STRING_LENGTH, eagerEval);
  d_equalityEngine->addFunctionKind(kind::STRING_CONCAT, eagerEval);
  d_equalityEngine->addFunctionKind(kind::STRING_IN_REGEXP, eagerEval);
  d_equalityEngine->addFunctionKind(kind::STRING_TO_CODE, eagerEval);
  d_equalityEngine->addFunctionKind(kind::SEQ_UNIT, eagerEval);
  // `seq.nth` is not always defined, and so we do not evaluate it eagerly.
  d_equalityEngine->addFunctionKind(kind::SEQ_NTH, false);
  // extended functions
  d_equalityEngine->addFunctionKind(kind::STRING_CONTAINS, eagerEval);
  d_equalityEngine->addFunctionKind(kind::STRING_LEQ, eagerEval);
  d_equalityEngine->addFunctionKind(kind::STRING_SUBSTR, eagerEval);
  d_equalityEngine->addFunctionKind(kind::STRING_UPDATE, eagerEval);
  d_equalityEngine->addFunctionKind(kind::STRING_ITOS, eagerEval);
  d_equalityEngine->addFunctionKind(kind::STRING_STOI, eagerEval);
  d_equalityEngine->addFunctionKind(kind::STRING_INDEXOF, eagerEval);
  d_equalityEngine->addFunctionKind(kind::STRING_INDEXOF_RE, eagerEval);
  d_equalityEngine->addFunctionKind(kind::STRING_REPLACE, eagerEval);
  d_equalityEngine->addFunctionKind(kind::STRING_REPLACE_ALL, eagerEval);
  d_equalityEngine->addFunctionKind(kind::STRING_REPLACE_RE, eagerEval);
  d_equalityEngine->addFunctionKind(kind::STRING_REPLACE_RE_ALL, eagerEval);
  d_equalityEngine->addFunctionKind(kind::STRING_REPLACE_ALL, eagerEval);
  d_equalityEngine->addFunctionKind(kind::STRING_TOLOWER, eagerEval);
  d_equalityEngine->addFunctionKind(kind::STRING_TOUPPER, eagerEval);
  d_equalityEngine->addFunctionKind(kind::STRING_REV, eagerEval);
}

std::string TheoryStrings::identify() const
{
  return std::string("TheoryStrings");
}

bool TheoryStrings::areCareDisequal( TNode x, TNode y ) {
  Assert(d_equalityEngine->hasTerm(x));
  Assert(d_equalityEngine->hasTerm(y));
  if (d_equalityEngine->isTriggerTerm(x, THEORY_STRINGS)
      && d_equalityEngine->isTriggerTerm(y, THEORY_STRINGS))
  {
    TNode x_shared =
        d_equalityEngine->getTriggerTermRepresentative(x, THEORY_STRINGS);
    TNode y_shared =
        d_equalityEngine->getTriggerTermRepresentative(y, THEORY_STRINGS);
    EqualityStatus eqStatus = d_valuation.getEqualityStatus(x_shared, y_shared);
    if( eqStatus==EQUALITY_FALSE_AND_PROPAGATED || eqStatus==EQUALITY_FALSE || eqStatus==EQUALITY_FALSE_IN_MODEL ){
      return true;
    }
  }
  return false;
}

bool TheoryStrings::propagateLit(TNode literal)
{
  return d_im.propagateLit(literal);
}

TrustNode TheoryStrings::explain(TNode literal)
{
  Debug("strings-explain") << "explain called on " << literal << std::endl;
  return d_im.explainLit(literal);
}

void TheoryStrings::presolve() {
  Debug("strings-presolve") << "TheoryStrings::Presolving : get fmf options " << (options::stringFMF() ? "true" : "false") << std::endl;
  d_strat.initializeStrategy();

  // if strings fmf is enabled, register the strategy
  if (options::stringFMF())
  {
    d_stringsFmf.presolve();
    // This strategy is local to a check-sat call, since we refresh the strategy
    // on every call to presolve.
    d_im.getDecisionManager()->registerStrategy(
        DecisionManager::STRAT_STRINGS_SUM_LENGTHS,
        d_stringsFmf.getDecisionStrategy(),
        DecisionManager::STRAT_SCOPE_LOCAL_SOLVE);
  }
  Debug("strings-presolve") << "Finished presolve" << std::endl;
}

/////////////////////////////////////////////////////////////////////////////
// MODEL GENERATION
/////////////////////////////////////////////////////////////////////////////

bool TheoryStrings::collectModelValues(TheoryModel* m,
                                       const std::set<Node>& termSet)
{
  if (Trace.isOn("strings-debug-model"))
  {
    Trace("strings-debug-model")
        << "TheoryStrings::collectModelValues" << std::endl;
    Trace("strings-debug-model") << "Equivalence classes are:" << std::endl;
    Trace("strings-debug-model") << debugPrintStringsEqc() << std::endl;
    Trace("strings-debug-model") << "Extended functions are:" << std::endl;
    Trace("strings-debug-model") << d_esolver.debugPrintModel() << std::endl;
  }
  Trace("strings-model") << "TheoryStrings::collectModelValues" << std::endl;
  // Collects representatives by types and orders sequence types by how nested
  // they are
  std::map<TypeNode, ModelTypeInfo > tinfo;
  std::unordered_set<TypeNode> toProcess;
  // Generate model
  // get the relevant string equivalence classes
  for (const Node& s : termSet)
  {
    TypeNode tn = s.getType();
    if (tn.isStringLike())
    {
      Node r = d_state.getRepresentative(s);
      tinfo[tn].d_repSet.insert(r);
      toProcess.insert(tn);
      if (s.getKind()==STRING_UPDATE)
      {
        tinfo[tn].d_updateTerms.insert(s);
      }
    }
    if (s.getKind()==SEQ_NTH)
    {
      tn = s[0].getType();
      tinfo[tn].d_nthTerms.insert(s);
      toProcess.insert(tn);
    }
  }

  while (!toProcess.empty())
  {
    // Pick one of the remaining types to collect model values for
    TypeNode tn = *toProcess.begin();
    if (!collectModelInfoType(tn, toProcess, tinfo, m))
    {
      return false;
    }
  }

  return true;
}

struct SortSeqIndex
{
  SortSeqIndex() {}
  /** the comparison */
  bool operator()(std::pair<Node, Node> i, std::pair<Node, Node> j)
  {
    Assert (i.first.getKind()==CONST_RATIONAL && j.first.getKind()==CONST_RATIONAL);
    Assert (i.first != j.first );
    return i.first.getConst<Rational>()<j.first.getConst<Rational>();
  }
};

bool TheoryStrings::collectModelInfoType(
    TypeNode tn,
    std::unordered_set<TypeNode>& toProcess,
    const std::map<TypeNode, ModelTypeInfo >& tinfo,
    TheoryModel* m)
{
  // Make sure that the model values for the element type of sequences are
  // computed first
  if (tn.isSequence() && tn.getSequenceElementType().isSequence())
  {
    TypeNode tnElem = tn.getSequenceElementType();
    if (toProcess.find(tnElem) != toProcess.end()
        && !collectModelInfoType(tnElem, toProcess, tinfo, m))
    {
      return false;
    }
  }
  toProcess.erase(tn);

  // TODO: get type enumerator properties
  SEnumLenSet sels;
  // get partition of strings of equal lengths for the representatives of the
  // current type
  std::map<TypeNode, std::vector<std::vector<Node> > > colT;
  std::map<TypeNode, std::vector<Node> > ltsT;
  const ModelTypeInfo& mti = tinfo.at(tn);
  const std::vector<Node> repVec(mti.d_repSet.begin(), mti.d_repSet.end());
  d_state.separateByLength(repVec, colT, ltsT);
  const std::vector<std::vector<Node> >& col = colT[tn];
  const std::vector<Node>& lts = ltsT[tn];
  
  // process the update terms: organize by eqc?
    /*
  if (options::stringSeqUpdate())
  {
    for (size_t i=0; i<2; i++)
    {
      const std::unordered_set<Node>& terms = i==0 ? mti.d_updateTerms : mti.d_nthTerms;
      for (const Node& t : terms)
      {
        
      }
    }
  }
    */

  NodeManager* nm = NodeManager::currentNM();
  std::map< Node, Node > processed;
  //step 1 : get all values for known lengths
  std::vector< Node > lts_values;
  std::map<std::size_t, Node> values_used;
  std::vector<Node> len_splits;
  for( unsigned i=0; i<col.size(); i++ ) {
    Trace("strings-model") << "Checking length for {";
    for( unsigned j=0; j<col[i].size(); j++ ) {
      if( j>0 ) {
        Trace("strings-model") << ", ";
      }
      Trace("strings-model") << col[i][j];
    }
    Trace("strings-model") << " } (length is " << lts[i] << ")" << std::endl;
    Node len_value;
    if( lts[i].isConst() ) {
      len_value = lts[i];
    }
    else if (!lts[i].isNull())
    {
      // get the model value for lts[i]
      len_value = d_valuation.getModelValue(lts[i]);
    }
    if (len_value.isNull())
    {
      lts_values.push_back(Node::null());
    }
    else
    {
      // must throw logic exception if we cannot construct the string
      if (len_value.getConst<Rational>() > String::maxSize())
      {
        std::stringstream ss;
        ss << "The model was computed to have strings of length " << len_value
           << ". We only allow strings up to length " << String::maxSize();
        throw LogicException(ss.str());
      }
      std::size_t lvalue =
          len_value.getConst<Rational>().getNumerator().toUnsignedInt();
      auto itvu = values_used.find(lvalue);
      if (itvu == values_used.end())
      {
        values_used[lvalue] = lts[i];
      }
      else
      {
        len_splits.push_back(lts[i].eqNode(itvu->second));
      }
      lts_values.push_back(len_value);
    }
  }
  ////step 2 : assign arbitrary values for unknown lengths?
  // confirmed by calculus invariant, see paper
  Trace("strings-model") << "Assign to equivalence classes..." << std::endl;
  std::map<Node, Node> pure_eq_assign;
  //step 3 : assign values to equivalence classes that are pure variables
  for( unsigned i=0; i<col.size(); i++ ){
    std::vector< Node > pure_eq;
    Node lenValue = lts_values[i];
    Trace("strings-model") << "Considering (" << col[i].size()
                           << ") equivalence classes for length " << lenValue << std::endl;
    for (const Node& eqc : col[i])
    {
      Trace("strings-model") << "- eqc: " << eqc << std::endl;
      //check if col[i][j] has only variables
      if (eqc.isConst())
<<<<<<< HEAD
      {
        processed[eqc] = eqc;
        // Make sure that constants are asserted to the theory model that we
        // are building. It is possible that new constants were introduced by
        // the eager evaluation in the equality engine. These terms are missing
        // in the term set and, as a result, are skipped when the equality
        // engine is asserted to the theory model.
        m->getEqualityEngine()->addTerm(eqc);
        continue;
      }
      NormalForm& nfe = d_csolver.getNormalForm(eqc);
      if (nfe.d_nf.size() != 1)
      {
        // will be assigned via a concatenation of normal form eqc
        continue;
      }
      // ensure we have decided on length value at this point
      if( lenValue.isNull() ){
        // start with length two (other lengths have special precendence)
        std::size_t lvalue = 2;
        while( values_used.find( lvalue )!=values_used.end() ){
          lvalue++;
        }
        Trace("strings-model") << "*** Decide to make length of " << lvalue << std::endl;
        lenValue = nm->mkConst(Rational(lvalue));
        values_used[lvalue] = Node::null();
      }
      // is it an equivalence class with a seq.unit term?
      Node assignedValue;
      if (nfe.d_nf[0].getKind() == SEQ_UNIT)
      {
        Node argVal;
        if (nfe.d_nf[0][0].getType().isStringLike())
        {
          // By this point, we should have assigned model values for the
          // elements of this sequence type because of the check in the
          // beginning of this method
          argVal = m->getRepresentative(nfe.d_nf[0][0]);
        }
        else
        {
          // otherwise, it is a shared term
          argVal = d_valuation.getModelValue(nfe.d_nf[0][0]);
        }
        Assert(!argVal.isNull());
        Node c = Rewriter::rewrite(nm->mkNode(SEQ_UNIT, argVal));
        assignedValue = c;
        Trace("strings-model") << "-> assign via seq.unit: " << assignedValue << std::endl;
      }
      else if (d_termReg.hasStringCode() && lenValue == d_one)
      {
        // it has a code and the length of these equivalence classes are one
        EqcInfo* eip = d_state.getOrMakeEqcInfo(eqc, false);
        if (eip && !eip->d_codeTerm.get().isNull())
        {
=======
      {
        processed[eqc] = eqc;
        // Make sure that constants are asserted to the theory model that we
        // are building. It is possible that new constants were introduced by
        // the eager evaluation in the equality engine. These terms are missing
        // in the term set and, as a result, are skipped when the equality
        // engine is asserted to the theory model.
        m->getEqualityEngine()->addTerm(eqc);
        continue;
      }
      NormalForm& nfe = d_csolver.getNormalForm(eqc);
      if (nfe.d_nf.size() != 1)
      {
        // will be assigned via a concatenation of normal form eqc
        continue;
      }
      // ensure we have decided on length value at this point
      if( lenValue.isNull() ){
        // start with length two (other lengths have special precendence)
        std::size_t lvalue = 2;
        while( values_used.find( lvalue )!=values_used.end() ){
          lvalue++;
        }
        Trace("strings-model") << "*** Decide to make length of " << lvalue << std::endl;
        lenValue = nm->mkConst(Rational(lvalue));
        values_used[lvalue] = Node::null();
      }
      // is it an equivalence class with a seq.unit term?
      Node assignedValue;
      if (nfe.d_nf[0].getKind() == SEQ_UNIT)
      {
        Node argVal;
        if (nfe.d_nf[0][0].getType().isStringLike())
        {
          // By this point, we should have assigned model values for the
          // elements of this sequence type because of the check in the
          // beginning of this method
          argVal = m->getRepresentative(nfe.d_nf[0][0]);
        }
        else
        {
          // Otherwise, we use the term itself. We cannot get the model
          // value of this term, since it might not be available yet, as
          // it may belong to a theory that has not built its model yet.
          // Hence, we assign a (non-constant) skeleton (seq.unit argVal).
          argVal = nfe.d_nf[0][0];
        }
        Assert(!argVal.isNull()) << "No value for " << nfe.d_nf[0][0];
        assignedValue = Rewriter::rewrite(nm->mkNode(SEQ_UNIT, argVal));
        Trace("strings-model") << "-> assign via seq.unit: " << assignedValue << std::endl;
      }
      else if (d_termReg.hasStringCode() && lenValue == d_one)
      {
        // it has a code and the length of these equivalence classes are one
        EqcInfo* eip = d_state.getOrMakeEqcInfo(eqc, false);
        if (eip && !eip->d_codeTerm.get().isNull())
        {
>>>>>>> bead010e
          // its value must be equal to its code
          Node ct = nm->mkNode(kind::STRING_TO_CODE, eip->d_codeTerm.get());
          Node ctv = d_valuation.getModelValue(ct);
          unsigned cvalue =
              ctv.getConst<Rational>().getNumerator().toUnsignedInt();
          Trace("strings-model") << "(code: " << cvalue << ") ";
          std::vector<unsigned> vec;
          vec.push_back(cvalue);
          assignedValue = nm->mkConst(String(vec));
          Trace("strings-model") << "-> assign via str.code: " << assignedValue << std::endl;
        }
      }
      else if (options::stringSeqUpdate())
      {
        // determine skeleton based on the write model, if it exists
        const std::map< Node, Node >& writeModel = d_susolver.getWriteModel(eqc);
        if (!writeModel.empty())
        {
          std::vector< std::pair< Node, Node > > writes;
          std::unordered_set<Node> usedWrites;
          for ( const std::pair< const Node, Node >& w : writeModel)
          {
            Node ivalue = d_valuation.getModelValue(w.first);
            Assert (ivalue.getKind()==CONST_RATIONAL);
            // ignore if out of bounds
            Rational irat = ivalue.getConst<Rational>();
            if (irat.sgn()==-1 || irat>=lenValue.getConst<Rational>())
            {
              continue;
            }
            if (usedWrites.find(ivalue)!=usedWrites.end())
            {
              continue;
            }
            usedWrites.insert(ivalue);
            Node wsunit = nm->mkNode(SEQ_UNIT, w.second);
            writes.emplace_back(ivalue, wsunit);
          }
          // sort based on index value
          SortSeqIndex ssi;
          std::sort(writes.begin(), writes.end(), ssi);
          std::vector<Node> cc;
          uint32_t currIndex = 0;
          for (size_t w=0, wsize = writes.size(); w<=wsize; w++)
          {
            uint32_t nextIndex;
            if (w==writes.size())
            {
              nextIndex = lenValue.getConst<Rational>().getNumerator().toUnsignedInt();
            }
            else
            {
              Node windex = writes[w].first;
              Assert(windex.getConst<Rational>() <= Rational(String::maxSize()));
              nextIndex =
                  windex.getConst<Rational>().getNumerator().toUnsignedInt();
              Assert (nextIndex>=currIndex);
            }
            if (nextIndex>currIndex)
            {
              // allocate arbitrary value to fill gap
              uint32_t gapSize = nextIndex-currIndex;
              SEnumLen * selGap = sels.getEnumerator(gapSize, tn);
              Assert (!selGap->isFinished());
              Node cgap = selGap->getCurrent();
              selGap->increment();
              cc.push_back(cgap);
            }
            // then take read
            if (w<wsize)
            {
              cc.push_back(writes[w].second);
            }
            currIndex = nextIndex+1;
          }
          assignedValue = utils::mkConcat(cc, tn);
          Trace("strings-model") << "-> assign via seq.update/nth eqc: " << assignedValue << std::endl;
        }
      }
      if (!assignedValue.isNull())
      {
        pure_eq_assign[eqc] = assignedValue;
        m->getEqualityEngine()->addTerm(assignedValue);
      }
      else
      {
        Trace("strings-model") << "-> no assignment" << std::endl;
      }
      pure_eq.push_back(eqc);
    }

    //assign a new length if necessary
    if( !pure_eq.empty() ){
      Trace("strings-model") << "Need to assign values of length " << lenValue << " to equivalence classes ";
      for( unsigned j=0; j<pure_eq.size(); j++ ){
        Trace("strings-model") << pure_eq[j] << " ";
      }
      Trace("strings-model") << std::endl;

      //use type enumerator
      Assert(lenValue.getConst<Rational>() <= Rational(String::maxSize()))
          << "Exceeded UINT32_MAX in string model";
      uint32_t currLen =
          lenValue.getConst<Rational>().getNumerator().toUnsignedInt();
      Trace("strings-model") << "Cardinality of alphabet is "
                             << utils::getAlphabetCardinality() << std::endl;
      SEnumLen * sel = sels.getEnumerator(currLen, tn);
      for (const Node& eqc : pure_eq)
      {
        Node c;
        std::map<Node, Node>::iterator itp = pure_eq_assign.find(eqc);
        if (itp == pure_eq_assign.end())
        {
          do
          {
            if (sel->isFinished())
            {
              // We are in a case where model construction is impossible due to
              // an insufficient number of constants of a given length.

              // Consider an integer equivalence class E whose value is assigned
              // n in the model. Let { S_1, ..., S_m } be the set of string
              // equivalence classes such that len( x ) is a member of E for
              // some member x of each class S1, ...,Sm. Since our calculus is
              // saturated with respect to cardinality inference (see Liang
              // et al, Figure 6, CAV 2014), we have that m <= A^n, where A is
              // the cardinality of our alphabet.

              // Now, consider the case where there exists two integer
              // equivalence classes E1 and E2 that are assigned n, and moreover
              // we did not received notification from arithmetic that E1 = E2.
              // This typically should never happen, but assume in the following
              // that it does.

              // Now, it may be the case that there are string equivalence
              // classes { S_1, ..., S_m1 } whose lengths are in E1,
              // and classes { S'_1, ..., S'_m2 } whose lengths are in E2, where
              // m1 + m2 > A^n. In this case, we have insufficient strings to
              // assign to { S_1, ..., S_m1, S'_1, ..., S'_m2 }. If this
              // happens, we add a split on len( u1 ) = len( u2 ) for some
              // len( u1 ) in E1, len( u2 ) in E2. We do this for each pair of
              // integer equivalence classes that are assigned to the same value
              // in the model.
              AlwaysAssert(!len_splits.empty());
              for (const Node& sl : len_splits)
              {
                Node spl = nm->mkNode(OR, sl, sl.negate());
                d_im.lemma(spl, InferenceId::STRINGS_CMI_SPLIT);
                Trace("strings-lemma")
                    << "Strings::CollectModelInfoSplit: " << spl << std::endl;
              }
              // we added a lemma, so can return here
              return false;
            }
            c = sel->getCurrent();
            // if we are a sequence with infinite element type
            if (tn.isSequence()
                && !d_state.isFiniteType(tn.getSequenceElementType()))
            {
              // Make a skeleton instead. In particular, this means that
              // a value:
              //   (seq.++ (seq.unit 0) (seq.unit 1) (seq.unit 2))
              // becomes:
              //   (seq.++ (seq.unit k_0) (seq.unit k_1) (seq.unit k_2))
              // where k_0, k_1, k_2 are fresh integer variables. These
              // variables will be assigned values in the standard way by the
              // model. This construction is necessary since the strings solver
              // must constrain the length of the model of an equivalence class
              // (e.g. in this case to length 3); moreover we cannot assign a
              // concrete value since it may conflict with other skeletons we
              // have assigned, e.g. for the case of (seq.unit argVal) above.
              SkolemManager* sm = nm->getSkolemManager();
              BoundVarManager* bvm = nm->getBoundVarManager();
              Assert(c.getKind() == CONST_SEQUENCE);
              const Sequence& sn = c.getConst<Sequence>();
              const std::vector<Node>& snvec = sn.getVec();
              std::vector<Node> skChildren;
              for (const Node& snv : snvec)
              {
                TypeNode etn = snv.getType();
                Node v = bvm->mkBoundVar<SeqModelVarAttribute>(snv, etn);
                // use a skolem, not a bound variable
                Node kv = sm->mkPurifySkolem(v, "smv");
                skChildren.push_back(nm->mkNode(SEQ_UNIT, kv));
              }
              c = utils::mkConcat(skChildren, tn);
            }
            // increment
            sel->increment();
          } while (m->hasTerm(c));
        }
        else
        {
          c = itp->second;
        }
        Trace("strings-model") << "*** Assigned constant " << c << " for "
                               << eqc << std::endl;
        processed[eqc] = c;
        if (!m->assertEquality(eqc, c, true))
        {
          // this should never happen due to the model soundness argument
          // for strings
          Unreachable()
              << "TheoryStrings::collectModelInfoType: Inconsistent equality"
              << std::endl;
          return false;
        }
      }
    }
  }
  Trace("strings-model") << "String Model : Pure Assigned." << std::endl;
  //step 4 : assign constants to all other equivalence classes
  for (const Node& rn : repVec)
  {
    if (processed.find(rn) == processed.end())
    {
      NormalForm& nf = d_csolver.getNormalForm(rn);
      if (Trace.isOn("strings-model"))
      {
        Trace("strings-model")
            << "Construct model for " << rn << " based on normal form ";
        for (unsigned j = 0, size = nf.d_nf.size(); j < size; j++)
        {
          Node n = nf.d_nf[j];
          if (j > 0)
          {
            Trace("strings-model") << " ++ ";
          }
          Trace("strings-model") << n;
          Node r = d_state.getRepresentative(n);
          if (!r.isConst() && processed.find(r) == processed.end())
          {
            Trace("strings-model") << "(UNPROCESSED)";
          }
        }
      }
      Trace("strings-model") << std::endl;
      std::vector< Node > nc;
      for (const Node& n : nf.d_nf)
      {
        Node r = d_state.getRepresentative(n);
        Assert(r.isConst() || processed.find(r) != processed.end());
        nc.push_back(r.isConst() ? r : processed[r]);
      }
      Node cc = utils::mkNConcat(nc, tn);
      Trace("strings-model")
          << "*** Determined constant " << cc << " for " << rn << std::endl;
      processed[rn] = cc;
      if (!m->assertEquality(rn, cc, true))
      {
        // this should never happen due to the model soundness argument
        // for strings
        Unreachable() << "TheoryStrings::collectModelInfoType: "
                         "Inconsistent equality (unprocessed eqc)"
                      << std::endl;
        return false;
      }
      else if (!cc.isConst())
      {
        // the value may be specified by seq.unit components, ensure this
        // is marked as the skeleton for constructing values in this class.
        m->assertSkeleton(cc);
      }
    }
  }
  //Trace("strings-model") << "String Model : Assigned." << std::endl;
  Trace("strings-model") << "String Model : Finished." << std::endl;
  return true;
}

/////////////////////////////////////////////////////////////////////////////
// MAIN SOLVER
/////////////////////////////////////////////////////////////////////////////

void TheoryStrings::preRegisterTerm(TNode n)
{
  Trace("strings-preregister")
      << "TheoryStrings::preRegisterTerm: " << n << std::endl;
  d_termReg.preRegisterTerm(n);
  // Register the term with the extended theory. Notice we do not recurse on
  // this term here since preRegisterTerm is already called recursively on all
  // subterms in preregistered literals.
  d_extTheory.registerTerm(n);
}

bool TheoryStrings::preNotifyFact(
    TNode atom, bool pol, TNode fact, bool isPrereg, bool isInternal)
{
  // this is only required for internal facts, others are already registered
  if (isInternal && atom.getKind() == EQUAL)
  {
    // We must ensure these terms are registered. We register eagerly here for
    // performance reasons. Alternatively, terms could be registered at full
    // effort in e.g. BaseSolver::init.
    for (const Node& t : atom)
    {
      d_termReg.registerTerm(t, 0);
    }
  }
  return false;
}

void TheoryStrings::notifyFact(TNode atom,
                               bool polarity,
                               TNode fact,
                               bool isInternal)
{
  d_eagerSolver.notifyFact(atom, polarity, fact, isInternal);
  // process pending conflicts due to reasoning about endpoints
  if (!d_state.isInConflict() && d_state.hasPendingConflict())
  {
    InferInfo iiPendingConf(InferenceId::UNKNOWN);
    d_state.getPendingConflict(iiPendingConf);
    Trace("strings-pending")
        << "Process pending conflict " << iiPendingConf.d_premises << std::endl;
    Trace("strings-conflict")
        << "CONFLICT: Eager : " << iiPendingConf.d_premises << std::endl;
    ++(d_statistics.d_conflictsEager);
    // call the inference manager to send the conflict
    d_im.processConflict(iiPendingConf);
    return;
  }
  Trace("strings-pending-debug") << "  Now collect terms" << std::endl;
  Trace("strings-pending-debug") << "  Finished collect terms" << std::endl;
}

void TheoryStrings::postCheck(Effort e)
{
  d_im.doPendingFacts();

  Assert(d_strat.isStrategyInit());
  if (!d_state.isInConflict() && !d_valuation.needCheck()
      && d_strat.hasStrategyEffort(e))
  {
    Trace("strings-check-debug")
        << "Theory of strings " << e << " effort check " << std::endl;
    if (Trace.isOn("strings-eqc"))
    {
      Trace("strings-eqc") << debugPrintStringsEqc() << std::endl;
    }
    ++(d_statistics.d_checkRuns);
    bool sentLemma = false;
    bool hadPending = false;
    Trace("strings-check") << "Full effort check..." << std::endl;
    do{
      d_im.reset();
      ++(d_statistics.d_strategyRuns);
      Trace("strings-check") << "  * Run strategy..." << std::endl;
      runStrategy(e);
      // remember if we had pending facts or lemmas
      hadPending = d_im.hasPending();
      // Send the facts *and* the lemmas. We send lemmas regardless of whether
      // we send facts since some lemmas cannot be dropped. Other lemmas are
      // otherwise avoided by aborting the strategy when a fact is ready.
      d_im.doPending();
      // Did we successfully send a lemma? Notice that if hasPending = true
      // and sentLemma = false, then the above call may have:
      // (1) had no pending lemmas, but successfully processed pending facts,
      // (2) unsuccessfully processed pending lemmas.
      // In either case, we repeat the strategy if we are not in conflict.
      sentLemma = d_im.hasSentLemma();
      if (Trace.isOn("strings-check"))
      {
        Trace("strings-check") << "  ...finish run strategy: ";
        Trace("strings-check") << (hadPending ? "hadPending " : "");
        Trace("strings-check") << (sentLemma ? "sentLemma " : "");
        Trace("strings-check") << (d_state.isInConflict() ? "conflict " : "");
        if (!hadPending && !sentLemma && !d_state.isInConflict())
        {
          Trace("strings-check") << "(none)";
        }
        Trace("strings-check") << std::endl;
      }
      // repeat if we did not add a lemma or conflict, and we had pending
      // facts or lemmas.
    } while (!d_state.isInConflict() && !sentLemma && hadPending);
  }
  Trace("strings-check") << "Theory of strings, done check : " << e << std::endl;
  Assert(!d_im.hasPendingFact());
  Assert(!d_im.hasPendingLemma());
}

bool TheoryStrings::needsCheckLastEffort() {
  if( options::stringGuessModel() ){
    return d_esolver.hasExtendedFunctions();
  }
  return false;
}

/** Conflict when merging two constants */
void TheoryStrings::conflict(TNode a, TNode b){
  if (d_state.isInConflict())
  {
    // already in conflict
    return;
  }
  d_im.conflictEqConstantMerge(a, b);
  Trace("strings-conflict") << "CONFLICT: Eq engine conflict" << std::endl;
  ++(d_statistics.d_conflictsEqEngine);
}

void TheoryStrings::eqNotifyNewClass(TNode t){
  Kind k = t.getKind();
  if (k == STRING_LENGTH || k == STRING_TO_CODE)
  {
    Trace("strings-debug") << "New length eqc : " << t << std::endl;
    //we care about the length of this string
    d_termReg.registerTerm(t[0], 1);
  }
  d_eagerSolver.eqNotifyNewClass(t);
}

void TheoryStrings::addCarePairs(TNodeTrie* t1,
                                 TNodeTrie* t2,
                                 unsigned arity,
                                 unsigned depth)
{
  if( depth==arity ){
    if( t2!=NULL ){
      Node f1 = t1->getData();
      Node f2 = t2->getData();
      if (!d_equalityEngine->areEqual(f1, f2))
      {
        Trace("strings-cg-debug") << "TheoryStrings::computeCareGraph(): checking function " << f1 << " and " << f2 << std::endl;
        vector< pair<TNode, TNode> > currentPairs;
        for (unsigned k = 0; k < f1.getNumChildren(); ++ k) {
          TNode x = f1[k];
          TNode y = f2[k];
          Assert(d_equalityEngine->hasTerm(x));
          Assert(d_equalityEngine->hasTerm(y));
          Assert(!d_equalityEngine->areDisequal(x, y, false));
          Assert(!areCareDisequal(x, y));
          if (!d_equalityEngine->areEqual(x, y))
          {
            if (d_equalityEngine->isTriggerTerm(x, THEORY_STRINGS)
                && d_equalityEngine->isTriggerTerm(y, THEORY_STRINGS))
            {
              TNode x_shared = d_equalityEngine->getTriggerTermRepresentative(
                  x, THEORY_STRINGS);
              TNode y_shared = d_equalityEngine->getTriggerTermRepresentative(
                  y, THEORY_STRINGS);
              currentPairs.push_back(make_pair(x_shared, y_shared));
            }
          }
        }
        for (unsigned c = 0; c < currentPairs.size(); ++ c) {
          Trace("strings-cg-pair") << "TheoryStrings::computeCareGraph(): pair : " << currentPairs[c].first << " " << currentPairs[c].second << std::endl;
          addCarePair(currentPairs[c].first, currentPairs[c].second);
        }
      }
    }
  }else{
    if( t2==NULL ){
      if( depth<(arity-1) ){
        //add care pairs internal to each child
        for (std::pair<const TNode, TNodeTrie>& tt : t1->d_data)
        {
          addCarePairs(&tt.second, nullptr, arity, depth + 1);
        }
      }
      //add care pairs based on each pair of non-disequal arguments
      for (std::map<TNode, TNodeTrie>::iterator it = t1->d_data.begin();
           it != t1->d_data.end();
           ++it)
      {
        std::map<TNode, TNodeTrie>::iterator it2 = it;
        ++it2;
        for( ; it2 != t1->d_data.end(); ++it2 ){
          if (!d_equalityEngine->areDisequal(it->first, it2->first, false))
          {
            if( !areCareDisequal(it->first, it2->first) ){
              addCarePairs( &it->second, &it2->second, arity, depth+1 );
            }
          }
        }
      }
    }else{
      //add care pairs based on product of indices, non-disequal arguments
      for (std::pair<const TNode, TNodeTrie>& tt1 : t1->d_data)
      {
        for (std::pair<const TNode, TNodeTrie>& tt2 : t2->d_data)
        {
          if (!d_equalityEngine->areDisequal(tt1.first, tt2.first, false))
          {
            if (!areCareDisequal(tt1.first, tt2.first))
            {
              addCarePairs(&tt1.second, &tt2.second, arity, depth + 1);
            }
          }
        }
      }
    }
  }
}

void TheoryStrings::computeCareGraph(){
  //computing the care graph here is probably still necessary, due to operators that take non-string arguments  TODO: verify
  Trace("strings-cg") << "TheoryStrings::computeCareGraph(): Build term indices..." << std::endl;
  // Term index for each (type, operator) pair. We require the operator here
  // since operators are polymorphic, taking strings/sequences.
  std::map<std::pair<TypeNode, Node>, TNodeTrie> index;
  std::map< Node, unsigned > arity;
  const context::CDList<TNode>& fterms = d_termReg.getFunctionTerms();
  size_t functionTerms = fterms.size();
  for (unsigned i = 0; i < functionTerms; ++ i) {
    TNode f1 = fterms[i];
    Trace("strings-cg") << "...build for " << f1 << std::endl;
    Node op = f1.getOperator();
    std::vector< TNode > reps;
    bool has_trigger_arg = false;
    for( unsigned j=0; j<f1.getNumChildren(); j++ ){
      reps.push_back(d_equalityEngine->getRepresentative(f1[j]));
      if (d_equalityEngine->isTriggerTerm(f1[j], THEORY_STRINGS))
      {
        has_trigger_arg = true;
      }
    }
    if( has_trigger_arg ){
      TypeNode ft = utils::getOwnerStringType(f1);
      std::pair<TypeNode, Node> ikey = std::pair<TypeNode, Node>(ft, op);
      index[ikey].addTerm(f1, reps);
      arity[op] = reps.size();
    }
  }
  //for each index
  for (std::pair<const std::pair<TypeNode, Node>, TNodeTrie>& ti : index)
  {
    Trace("strings-cg") << "TheoryStrings::computeCareGraph(): Process index "
                        << ti.first << "..." << std::endl;
    Node op = ti.first.second;
    addCarePairs(&ti.second, nullptr, arity[op], 0);
  }
}

void TheoryStrings::checkRegisterTermsPreNormalForm()
{
  const std::vector<Node>& seqc = d_bsolver.getStringEqc();
  for (const Node& eqc : seqc)
  {
    eq::EqClassIterator eqc_i = eq::EqClassIterator(eqc, d_equalityEngine);
    while (!eqc_i.isFinished())
    {
      Node n = (*eqc_i);
      if (!d_bsolver.isCongruent(n))
      {
        d_termReg.registerTerm(n, 2);
      }
      ++eqc_i;
    }
  }
}

void TheoryStrings::checkCodes()
{
  // ensure that lemmas regarding str.code been added for each constant string
  // of length one
  if (d_termReg.hasStringCode())
  {
    NodeManager* nm = NodeManager::currentNM();
    // str.code applied to the code term for each equivalence class that has a
    // code term but is not a constant
    std::vector<Node> nconst_codes;
    // str.code applied to the proxy variables for each equivalence classes that
    // are constants of size one
    std::vector<Node> const_codes;
    const std::vector<Node>& seqc = d_bsolver.getStringEqc();
    for (const Node& eqc : seqc)
    {
      NormalForm& nfe = d_csolver.getNormalForm(eqc);
      if (nfe.d_nf.size() == 1 && nfe.d_nf[0].isConst())
      {
        Node c = nfe.d_nf[0];
        Trace("strings-code-debug") << "Get proxy variable for " << c
                                    << std::endl;
        Node cc = nm->mkNode(kind::STRING_TO_CODE, c);
        cc = Rewriter::rewrite(cc);
        Assert(cc.isConst());
        Node cp = d_termReg.ensureProxyVariableFor(c);
        Node vc = nm->mkNode(STRING_TO_CODE, cp);
        if (!d_state.areEqual(cc, vc))
        {
          std::vector<Node> emptyVec;
          d_im.sendInference(emptyVec, cc.eqNode(vc), InferenceId::STRINGS_CODE_PROXY);
        }
        const_codes.push_back(vc);
      }
      else
      {
        EqcInfo* ei = d_state.getOrMakeEqcInfo(eqc, false);
        if (ei && !ei->d_codeTerm.get().isNull())
        {
          Node vc = nm->mkNode(kind::STRING_TO_CODE, ei->d_codeTerm.get());
          nconst_codes.push_back(vc);
        }
      }
    }
    if (d_im.hasProcessed())
    {
      return;
    }
    // now, ensure that str.code is injective
    std::vector<Node> cmps;
    cmps.insert(cmps.end(), const_codes.rbegin(), const_codes.rend());
    cmps.insert(cmps.end(), nconst_codes.rbegin(), nconst_codes.rend());
    for (unsigned i = 0, num_ncc = nconst_codes.size(); i < num_ncc; i++)
    {
      Node c1 = nconst_codes[i];
      cmps.pop_back();
      for (const Node& c2 : cmps)
      {
        Trace("strings-code-debug")
            << "Compare codes : " << c1 << " " << c2 << std::endl;
        if (!d_state.areDisequal(c1, c2) && !d_state.areEqual(c1, d_neg_one))
        {
          Node eq_no = c1.eqNode(d_neg_one);
          Node deq = c1.eqNode(c2).negate();
          Node eqn = c1[0].eqNode(c2[0]);
          // str.code(x)==-1 V str.code(x)!=str.code(y) V x==y
          Node inj_lem = nm->mkNode(kind::OR, eq_no, deq, eqn);
          deq = Rewriter::rewrite(deq);
          d_im.addPendingPhaseRequirement(deq, false);
          std::vector<Node> emptyVec;
          d_im.sendInference(emptyVec, inj_lem, InferenceId::STRINGS_CODE_INJ);
        }
      }
    }
  }
}

void TheoryStrings::checkRegisterTermsNormalForms()
{
  const std::vector<Node>& seqc = d_bsolver.getStringEqc();
  for (const Node& eqc : seqc)
  {
    NormalForm& nfi = d_csolver.getNormalForm(eqc);
    // check if there is a length term for this equivalence class
    EqcInfo* ei = d_state.getOrMakeEqcInfo(eqc, false);
    Node lt = ei ? ei->d_lengthTerm : Node::null();
    if (lt.isNull())
    {
      Node c = utils::mkNConcat(nfi.d_nf, eqc.getType());
      d_termReg.registerTerm(c, 3);
    }
  }
}

TrustNode TheoryStrings::ppRewrite(TNode atom, std::vector<SkolemLemma>& lems)
{
  Trace("strings-ppr") << "TheoryStrings::ppRewrite " << atom << std::endl;
  if (atom.getKind() == STRING_FROM_CODE)
  {
    // str.from_code(t) --->
    //   witness k. ite(0 <= t < |A|, t = str.to_code(k), k = "")
    NodeManager* nm = NodeManager::currentNM();
    Node t = atom[0];
    Node card = nm->mkConst(Rational(utils::getAlphabetCardinality()));
    Node cond =
        nm->mkNode(AND, nm->mkNode(LEQ, d_zero, t), nm->mkNode(LT, t, card));
    Node v = nm->mkBoundVar(nm->stringType());
    Node emp = Word::mkEmptyWord(atom.getType());
    Node pred = nm->mkNode(
        ITE, cond, t.eqNode(nm->mkNode(STRING_TO_CODE, v)), v.eqNode(emp));
    SkolemManager* sm = nm->getSkolemManager();
    Node ret = sm->mkSkolem(v, pred, "kFromCode");
    lems.push_back(SkolemLemma(ret, nullptr));
    return TrustNode::mkTrustRewrite(atom, ret, nullptr);
  }
  TrustNode ret;
  Node atomRet = atom;
  if (options::regExpElim() && atom.getKind() == STRING_IN_REGEXP)
  {
    // aggressive elimination of regular expression membership
    ret = d_regexp_elim.eliminateTrusted(atomRet);
    if (!ret.isNull())
    {
      Trace("strings-ppr") << "  rewrote " << atom << " -> " << ret.getNode()
                           << " via regular expression elimination."
                           << std::endl;
      atomRet = ret.getNode();
    }
  }
  return ret;
}

/** run the given inference step */
void TheoryStrings::runInferStep(InferStep s, int effort)
{
  Trace("strings-process") << "Run " << s;
  if (effort > 0)
  {
    Trace("strings-process") << ", effort = " << effort;
  }
  Trace("strings-process") << "..." << std::endl;
  switch (s)
  {
    case CHECK_INIT: d_bsolver.checkInit(); break;
    case CHECK_CONST_EQC: d_bsolver.checkConstantEquivalenceClasses(); break;
    case CHECK_EXTF_EVAL: d_esolver.checkExtfEval(effort); break;
    case CHECK_CYCLES: d_csolver.checkCycles(); break;
    case CHECK_FLAT_FORMS: d_csolver.checkFlatForms(); break;
    case CHECK_REGISTER_TERMS_PRE_NF: checkRegisterTermsPreNormalForm(); break;
    case CHECK_NORMAL_FORMS_EQ: d_csolver.checkNormalFormsEq(); break;
    case CHECK_NORMAL_FORMS_DEQ: d_csolver.checkNormalFormsDeq(); break;
    case CHECK_CODES: checkCodes(); break;
    case CHECK_LENGTH_EQC: d_csolver.checkLengthsEqc(); break;
    case CHECK_SEQUENCES_ARRAY_CONCAT: d_susolver.checkArrayConcat(); break;
    case CHECK_SEQUENCES_ARRAY: d_susolver.checkArray(); break;
    case CHECK_REGISTER_TERMS_NF: checkRegisterTermsNormalForms(); break;
    case CHECK_EXTF_REDUCTION: d_esolver.checkExtfReductions(effort); break;
    case CHECK_MEMBERSHIP: d_rsolver.checkMemberships(); break;
    case CHECK_CARDINALITY: d_bsolver.checkCardinality(); break;
    default: Unreachable(); break;
  }
  Trace("strings-process") << "Done " << s
                           << ", addedFact = " << d_im.hasPendingFact()
                           << ", addedLemma = " << d_im.hasPendingLemma()
                           << ", conflict = " << d_state.isInConflict()
                           << std::endl;
}

void TheoryStrings::runStrategy(Theory::Effort e)
{
  std::vector<std::pair<InferStep, int> >::iterator it = d_strat.stepBegin(e);
  std::vector<std::pair<InferStep, int> >::iterator stepEnd =
      d_strat.stepEnd(e);

  Trace("strings-process") << "----check, next round---" << std::endl;
  while (it != stepEnd)
  {
    InferStep curr = it->first;
    if (curr == BREAK)
    {
      if (d_im.hasProcessed())
      {
        break;
      }
    }
    else
    {
      runInferStep(curr, it->second);
      if (d_state.isInConflict())
      {
        break;
      }
    }
    ++it;
  }
  Trace("strings-process") << "----finished round---" << std::endl;
}

std::string TheoryStrings::debugPrintStringsEqc()
{
  std::stringstream ss;
  for (unsigned t = 0; t < 2; t++)
  {
    eq::EqClassesIterator eqcs2_i = eq::EqClassesIterator(d_equalityEngine);
    ss << (t == 0 ? "STRINGS:" : "OTHER:") << std::endl;
    while (!eqcs2_i.isFinished())
    {
      Node eqc = (*eqcs2_i);
      bool print = (t == 0 && eqc.getType().isStringLike())
                   || (t == 1 && !eqc.getType().isStringLike());
      if (print)
      {
        eq::EqClassIterator eqc2_i = eq::EqClassIterator(eqc, d_equalityEngine);
        ss << "Eqc( " << eqc << " ) : { ";
        while (!eqc2_i.isFinished())
        {
          if ((*eqc2_i) != eqc && (*eqc2_i).getKind() != kind::EQUAL)
          {
            ss << (*eqc2_i) << " ";
          }
          ++eqc2_i;
        }
        ss << " } " << std::endl;
        EqcInfo* ei = d_state.getOrMakeEqcInfo(eqc, false);
        if (ei)
        {
          Trace("strings-eqc-debug")
              << "* Length term : " << ei->d_lengthTerm.get() << std::endl;
          Trace("strings-eqc-debug")
              << "* Cardinality lemma k : " << ei->d_cardinalityLemK.get()
              << std::endl;
          Trace("strings-eqc-debug")
              << "* Normalization length lemma : "
              << ei->d_normalizedLength.get() << std::endl;
        }
      }
      ++eqcs2_i;
    }
    ss << std::endl;
  }
  ss << std::endl;
  return ss.str();
}

}  // namespace strings
}  // namespace theory
}  // namespace cvc5<|MERGE_RESOLUTION|>--- conflicted
+++ resolved
@@ -392,7 +392,6 @@
       Trace("strings-model") << "- eqc: " << eqc << std::endl;
       //check if col[i][j] has only variables
       if (eqc.isConst())
-<<<<<<< HEAD
       {
         processed[eqc] = eqc;
         // Make sure that constants are asserted to the theory model that we
@@ -434,62 +433,6 @@
         }
         else
         {
-          // otherwise, it is a shared term
-          argVal = d_valuation.getModelValue(nfe.d_nf[0][0]);
-        }
-        Assert(!argVal.isNull());
-        Node c = Rewriter::rewrite(nm->mkNode(SEQ_UNIT, argVal));
-        assignedValue = c;
-        Trace("strings-model") << "-> assign via seq.unit: " << assignedValue << std::endl;
-      }
-      else if (d_termReg.hasStringCode() && lenValue == d_one)
-      {
-        // it has a code and the length of these equivalence classes are one
-        EqcInfo* eip = d_state.getOrMakeEqcInfo(eqc, false);
-        if (eip && !eip->d_codeTerm.get().isNull())
-        {
-=======
-      {
-        processed[eqc] = eqc;
-        // Make sure that constants are asserted to the theory model that we
-        // are building. It is possible that new constants were introduced by
-        // the eager evaluation in the equality engine. These terms are missing
-        // in the term set and, as a result, are skipped when the equality
-        // engine is asserted to the theory model.
-        m->getEqualityEngine()->addTerm(eqc);
-        continue;
-      }
-      NormalForm& nfe = d_csolver.getNormalForm(eqc);
-      if (nfe.d_nf.size() != 1)
-      {
-        // will be assigned via a concatenation of normal form eqc
-        continue;
-      }
-      // ensure we have decided on length value at this point
-      if( lenValue.isNull() ){
-        // start with length two (other lengths have special precendence)
-        std::size_t lvalue = 2;
-        while( values_used.find( lvalue )!=values_used.end() ){
-          lvalue++;
-        }
-        Trace("strings-model") << "*** Decide to make length of " << lvalue << std::endl;
-        lenValue = nm->mkConst(Rational(lvalue));
-        values_used[lvalue] = Node::null();
-      }
-      // is it an equivalence class with a seq.unit term?
-      Node assignedValue;
-      if (nfe.d_nf[0].getKind() == SEQ_UNIT)
-      {
-        Node argVal;
-        if (nfe.d_nf[0][0].getType().isStringLike())
-        {
-          // By this point, we should have assigned model values for the
-          // elements of this sequence type because of the check in the
-          // beginning of this method
-          argVal = m->getRepresentative(nfe.d_nf[0][0]);
-        }
-        else
-        {
           // Otherwise, we use the term itself. We cannot get the model
           // value of this term, since it might not be available yet, as
           // it may belong to a theory that has not built its model yet.
@@ -506,7 +449,6 @@
         EqcInfo* eip = d_state.getOrMakeEqcInfo(eqc, false);
         if (eip && !eip->d_codeTerm.get().isNull())
         {
->>>>>>> bead010e
           // its value must be equal to its code
           Node ct = nm->mkNode(kind::STRING_TO_CODE, eip->d_codeTerm.get());
           Node ctv = d_valuation.getModelValue(ct);
